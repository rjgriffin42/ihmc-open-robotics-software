buildscript {
   repositories {
      maven {
         url "https://plugins.gradle.org/m2/"
      }
   }
   dependencies {
      classpath "gradle.plugin.us.ihmc.gradle:ihmc-build:0.0.19"
   }
}

apply plugin: "us.ihmc.gradle.ihmc-build"

if (!rootProject.name.equals('IHMCOpenRoboticsSoftware'))
{
   evaluationDependsOn(':IHMCOpenRoboticsSoftware')
}

sourceCompatibility = 1.8
version = "${getOpenRoboticsSoftwareProject().version}"
project.ext.fullVersion = "${getOpenRoboticsSoftwareProject().ext.fullVersion}"
project.ext.vcsUrl = "${getOpenRoboticsSoftwareProject().ext.vcsUrl}"
project.ext.licenseURL = "http://www.apache.org/licenses/LICENSE-2.0.txt"
project.ext.licenseName = "Apache License, Version 2.0"
project.ext.bintrayLicenseName = "Apache-2.0"

repositories ihmc.ihmcDefaultArtifactProxies()

repositories {
   mavenLocal()
   jcenter()
   mavenCentral()
   maven {
      url "http://artifactory.ihmc.us/artifactory/thirdparty/"
   }
   maven {
      url "http://artifactory.ihmc.us/artifactory/releases/"
   }
}

def strings = ['ihmc', 'robotics']
ihmc.configureForIHMCOpenSourceBintrayPublish(false, "mavenJava", "maven-release", strings)

dependencies {
   testCompile group: 'junit', name: 'junit', version: '4.11'

<<<<<<< HEAD
   compile group: 'us.ihmc', name: 'euclid-core', version: '0.4.3'
   compile group: 'us.ihmc', name: 'euclid', version: '0.4.0'  
=======
   compile group: 'us.ihmc', name: 'euclid-core', version: '0.4.5'
>>>>>>> e372fc98
   compile group: 'org.ejml', name: 'core', version: '0.30'
   compile group: 'org.ejml', name: 'dense64', version: '0.30'
   compile "net.sf.trove4j:trove4j:3.0.3"
    
    testCompile group: 'us.ihmc', name: 'ihmc-continuous-integration-framework', version: '0.9.4'

	testCompile ihmc.getProjectTestDependency(":IHMCJavaExtensions")
    testCompile group: 'us.ihmc', name: 'ihmc-commons-testing', version: '0.11.0-alpha'
}

jar {
   manifest {
      attributes(
              "Created-By": "IHMC Gradle Build Script",
              "Implementation-Title": project.name,
              "Implementation-Version": project.version,
              "Implementation-Vendor": "IHMC",

              "Bundle-Name": project.name,
              "Bundle-Version": project.version,
              "Bundle-License": "${project.ext.licenseURL}",
              "Bundle-Vendor": "IHMC")
   }
}<|MERGE_RESOLUTION|>--- conflicted
+++ resolved
@@ -44,12 +44,9 @@
 dependencies {
    testCompile group: 'junit', name: 'junit', version: '4.11'
 
-<<<<<<< HEAD
-   compile group: 'us.ihmc', name: 'euclid-core', version: '0.4.3'
-   compile group: 'us.ihmc', name: 'euclid', version: '0.4.0'  
-=======
    compile group: 'us.ihmc', name: 'euclid-core', version: '0.4.5'
->>>>>>> e372fc98
+   compile group: 'us.ihmc', name: 'euclid', version: '0.5.0'  
+
    compile group: 'org.ejml', name: 'core', version: '0.30'
    compile group: 'org.ejml', name: 'dense64', version: '0.30'
    compile "net.sf.trove4j:trove4j:3.0.3"
