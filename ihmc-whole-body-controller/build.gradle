plugins {
   id("us.ihmc.ihmc-build")
   id("us.ihmc.ihmc-ci") version "7.4"
   id("us.ihmc.ihmc-cd") version "1.17"
   id("us.ihmc.log-tools-plugin") version "0.6.1"
   id("us.ihmc.scs") version "0.4"

   id("org.hidetake.ssh") version "2.9.0"
   id("application")
}

ihmc {
   loadProductProperties("../product.properties")
   
   configureDependencyResolution()
   configurePublications()
}

mainDependencies {
   api("us.ihmc:euclid:0.16.2")
   api("us.ihmc:ihmc-yovariables:0.9.9")
   api("commons-net:commons-net:3.3")
   api("org.yaml:snakeyaml:1.17") //1.11
   api("us.ihmc:ihmc-realtime:1.3.1")
   api("org.ejml:ejml-core:0.39")
   api("org.ejml:ejml-ddense:0.39")
   api("org.apache.commons:commons-lang3:3.8.1")
   api("commons-io:commons-io:2.6")
   api("org.apache.commons:commons-math3:3.5")
   api("com.google.guava:guava:18.0")
   api("us.ihmc:ihmc-common-walking-control-modules:source")
   api("us.ihmc:ihmc-communication:source")
   api("us.ihmc:ihmc-humanoid-robotics:source")
   api("us.ihmc:simulation-construction-set:0.21.8")
   api("us.ihmc:ihmc-sensor-processing:source")
   api("us.ihmc:simulation-construction-set-tools:source")
   api("us.ihmc:ihmc-java-toolkit:source")
   api("us.ihmc:ihmc-robotics-toolkit:source")
   api("us.ihmc:ihmc-robot-models:source")
   api("us.ihmc:ihmc-graphics-description:0.19.3")
   api("us.ihmc:ihmc-robot-data-logger:0.20.7") {
      exclude group: "org.junit.jupiter", module: "junit-jupiter-api"
      exclude group: "org.junit.jupiter", module: "junit-jupiter-engine"
      exclude group: "org.junit.platform", module: "junit-platform-commons"
      exclude group: "org.junit.platform", module: "junit-platform-launcher"
   }
}

benchmarksDependencies {
   api(ihmc.sourceSetProject("main"))
}

testDependencies {
<<<<<<< HEAD
   api("us.ihmc:ihmc-convex-optimization:0.17.1")
=======
   api("us.ihmc:ihmc-convex-optimization:0.17.4")
>>>>>>> 6e66fdf8
}

remotes {
   rtComputer {
      host = "<ip address>"
      user = "<username>"
      password = "<password>"
      fileTransfer = "scp"
   }
}

mainClassName = 'us.ihmc.realtime.barrierScheduler.benchmarks.BarrierSchedulerMatrixMultiplyBenchmark'
task deploy(dependsOn: ['installDist']) {
   doLast {
      ssh.run {
         session(remotes.rtComputer) {
            put(from: "${buildDir}/install/${project.name}", into: '.')
            execute("chmod +x " + "./${project.name}/bin/${project.name}")
         }
      }
   }
}<|MERGE_RESOLUTION|>--- conflicted
+++ resolved
@@ -51,11 +51,7 @@
 }
 
 testDependencies {
-<<<<<<< HEAD
-   api("us.ihmc:ihmc-convex-optimization:0.17.1")
-=======
    api("us.ihmc:ihmc-convex-optimization:0.17.4")
->>>>>>> 6e66fdf8
 }
 
 remotes {
