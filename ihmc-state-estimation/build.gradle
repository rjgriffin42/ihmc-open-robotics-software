plugins {
   id("us.ihmc.ihmc-build") version "0.19.5"
   id("us.ihmc.ihmc-ci") version "4.25"
   id("us.ihmc.ihmc-cd") version "0.1"
   id("us.ihmc.log-tools") version "0.3.1"
}

ihmc {
   loadProductProperties("../product.properties")
   
   configureDependencyResolution()
   configurePublications()
}

mainDependencies {
   api("org.apache.commons:commons-lang3:3.8.1")
   api("org.ejml:dense64:0.30")
   api("org.ejml:core:0.30")

<<<<<<< HEAD
   compile group: "us.ihmc", name: "euclid", version: "0.12.0"
   compile group: "us.ihmc", name: "ihmc-yovariables", version: "0.3.11"
   compile group: "us.ihmc", name: "ihmc-commons", version: "0.26.6"
   compile group: "us.ihmc", name: "ihmc-graphics-description", version: "0.12.12"
   compile group: "us.ihmc", name: "ihmc-humanoid-robotics", version: "source"
   compile group: "us.ihmc", name: "ihmc-common-walking-control-modules", version: "source"
   compile group: "us.ihmc", name: "ihmc-sensor-processing", version: "source"
   compile group: "us.ihmc", name: "ihmc-java-toolkit", version: "source"
   compile group: "us.ihmc", name: "ihmc-robotics-toolkit", version: "source"
   compile group: "us.ihmc", name: "ekf", version: "0.2.10"
   compile group: "us.ihmc", name: "ihmc-lord-microstrain-drivers", version: "0.0.1"
=======
   api("us.ihmc:euclid:0.12.1")
   api("us.ihmc:ihmc-yovariables:0.3.11")
   api("us.ihmc:ihmc-commons:0.26.6")
   api("us.ihmc:ihmc-graphics-description:0.12.12")
   api("us.ihmc:ihmc-humanoid-robotics:source")
   api("us.ihmc:ihmc-common-walking-control-modules:source")
   api("us.ihmc:ihmc-sensor-processing:source")
   api("us.ihmc:ihmc-java-toolkit:source")
   api("us.ihmc:ihmc-robotics-toolkit:source")
   api("us.ihmc:ekf:0.2.10")
>>>>>>> 5b45ce14
}

testDependencies {

   api("us.ihmc:ihmc-commons-testing:0.26.6")
   api("us.ihmc:simulation-construction-set:0.12.15")
   api("us.ihmc:simulation-construction-set-test:0.12.15")
   api("us.ihmc:ihmc-robotics-toolkit-test:source")
}<|MERGE_RESOLUTION|>--- conflicted
+++ resolved
@@ -17,19 +17,6 @@
    api("org.ejml:dense64:0.30")
    api("org.ejml:core:0.30")
 
-<<<<<<< HEAD
-   compile group: "us.ihmc", name: "euclid", version: "0.12.0"
-   compile group: "us.ihmc", name: "ihmc-yovariables", version: "0.3.11"
-   compile group: "us.ihmc", name: "ihmc-commons", version: "0.26.6"
-   compile group: "us.ihmc", name: "ihmc-graphics-description", version: "0.12.12"
-   compile group: "us.ihmc", name: "ihmc-humanoid-robotics", version: "source"
-   compile group: "us.ihmc", name: "ihmc-common-walking-control-modules", version: "source"
-   compile group: "us.ihmc", name: "ihmc-sensor-processing", version: "source"
-   compile group: "us.ihmc", name: "ihmc-java-toolkit", version: "source"
-   compile group: "us.ihmc", name: "ihmc-robotics-toolkit", version: "source"
-   compile group: "us.ihmc", name: "ekf", version: "0.2.10"
-   compile group: "us.ihmc", name: "ihmc-lord-microstrain-drivers", version: "0.0.1"
-=======
    api("us.ihmc:euclid:0.12.1")
    api("us.ihmc:ihmc-yovariables:0.3.11")
    api("us.ihmc:ihmc-commons:0.26.6")
@@ -40,7 +27,7 @@
    api("us.ihmc:ihmc-java-toolkit:source")
    api("us.ihmc:ihmc-robotics-toolkit:source")
    api("us.ihmc:ekf:0.2.10")
->>>>>>> 5b45ce14
+   api("us.ihmc:ihmc-lord-microstrain-drivers:0.0.1")
 }
 
 testDependencies {
