--- conflicted
+++ resolved
@@ -26,11 +26,7 @@
    compile group: "us.ihmc", name: "ihmc-sensor-processing", version: "source"
    compile group: "us.ihmc", name: "ihmc-java-toolkit", version: "source"
    compile group: "us.ihmc", name: "ihmc-robotics-toolkit", version: "source"
-<<<<<<< HEAD
-   compile group: "us.ihmc", name: "ekf", version: "0.2.8"
-=======
    compile group: "us.ihmc", name: "ekf", version: "0.2.10"
->>>>>>> cfdc2cd9
 }
 
 testDependencies {
