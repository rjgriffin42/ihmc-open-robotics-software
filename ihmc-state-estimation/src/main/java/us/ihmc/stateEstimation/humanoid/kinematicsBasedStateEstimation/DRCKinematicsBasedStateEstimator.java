--- conflicted
+++ resolved
@@ -245,11 +245,7 @@
       if (atomicOperationMode.get() != null)
       {
          operatingMode.set(atomicOperationMode.getAndSet(null));
-<<<<<<< HEAD
-         LogTools.info("Estimator went to " + operatingMode.getEnumValue());
-=======
          LogTools.debug("Estimator went to {}", operatingMode.getEnumValue());
->>>>>>> f604bdb7
       }
 
       jointStateUpdater.updateJointState();
