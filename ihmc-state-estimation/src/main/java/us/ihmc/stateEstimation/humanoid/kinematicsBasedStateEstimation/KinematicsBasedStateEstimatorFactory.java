package us.ihmc.stateEstimation.humanoid.kinematicsBasedStateEstimation;

import java.util.Collections;
import java.util.LinkedHashMap;
import java.util.Map;
import java.util.Set;

import us.ihmc.commonWalkingControlModules.highLevelHumanoidControl.factories.ContactableBodiesFactory;
import us.ihmc.graphicsDescription.yoGraphics.YoGraphicsListRegistry;
import us.ihmc.humanoidRobotics.bipedSupportPolygons.ContactableFoot;
import us.ihmc.humanoidRobotics.communication.subscribers.PelvisPoseCorrectionCommunicatorInterface;
import us.ihmc.humanoidRobotics.frames.HumanoidReferenceFrames;
import us.ihmc.humanoidRobotics.model.CenterOfPressureDataHolder;
import us.ihmc.mecano.multiBodySystem.interfaces.FloatingJointBasics;
import us.ihmc.mecano.multiBodySystem.interfaces.RigidBodyBasics;
import us.ihmc.robotModels.FullHumanoidRobotModel;
import us.ihmc.robotics.contactable.ContactablePlaneBody;
import us.ihmc.robotics.robotSide.RobotSide;
import us.ihmc.robotics.robotSide.SideDependentList;
import us.ihmc.robotics.screwTheory.TotalMassCalculator;
import us.ihmc.robotics.sensors.CenterOfMassDataHolder;
import us.ihmc.robotics.sensors.FootSwitchFactory;
import us.ihmc.robotics.sensors.FootSwitchInterface;
import us.ihmc.robotics.sensors.ForceSensorDataHolderReadOnly;
import us.ihmc.robotics.sensors.ForceSensorDataReadOnly;
import us.ihmc.sensorProcessing.model.RobotMotionStatusHolder;
import us.ihmc.sensorProcessing.parameters.HumanoidRobotSensorInformation;
import us.ihmc.sensorProcessing.sensorProcessors.SensorOutputMapReadOnly;
import us.ihmc.sensorProcessing.stateEstimation.StateEstimatorParameters;
import us.ihmc.sensorProcessing.stateEstimation.evaluation.FullInverseDynamicsStructure;
import us.ihmc.stateEstimation.humanoid.StateEstimatorController;
import us.ihmc.tools.factories.FactoryTools;
import us.ihmc.tools.factories.OptionalFactoryField;
import us.ihmc.tools.factories.RequiredFactoryField;
import us.ihmc.yoVariables.registry.YoVariableRegistry;

/**
 * @author Doug Stephen <a href="mailto:dstephen@ihmc.us">(dstephen@ihmc.us)</a>
 */
public class KinematicsBasedStateEstimatorFactory
{
   private RequiredFactoryField<FullHumanoidRobotModel> estimatorFullRobotModelField = new RequiredFactoryField<>("estimatorFullRobotModelField");
   private RequiredFactoryField<HumanoidRobotSensorInformation> sensorInformationField = new RequiredFactoryField<>("sensorInformationField");

   private RequiredFactoryField<SensorOutputMapReadOnly> sensorOutputMapReadOnlyField = new RequiredFactoryField<>("sensorOutputMapReadOnlyField");
   private RequiredFactoryField<Double> gravityField = new RequiredFactoryField<>("gravityField");
   private RequiredFactoryField<StateEstimatorParameters> stateEstimatorParametersField = new RequiredFactoryField<>("stateEstimatorParametersField");

   private RequiredFactoryField<ContactableBodiesFactory<RobotSide>> contactableBodiesFactoryField = new RequiredFactoryField<>("contactableBodiesFactoryField");
   private RequiredFactoryField<ForceSensorDataHolderReadOnly> estimatorForceSensorDataHolderField = new RequiredFactoryField<>("estimatorForceSensorDataHolderField");

   private OptionalFactoryField<CenterOfMassDataHolder> estimatorCenterOfMassDataHolderToUpdateField = new OptionalFactoryField<>("estimatorCenterOfMassDataHolderToUpdateField");

   private RequiredFactoryField<CenterOfPressureDataHolder> centerOfPressureDataHolderFromControllerField = new RequiredFactoryField<>("centerOfPressureDataHolderFromControllerField");
   private RequiredFactoryField<RobotMotionStatusHolder> robotMotionStatusFromControllerField = new RequiredFactoryField<>("robotMotionStatusFromControllerField");

   private OptionalFactoryField<PelvisPoseCorrectionCommunicatorInterface> externalPelvisPoseSubscriberField = new OptionalFactoryField<>("externalPelvisPoseSubscriberField");

   public KinematicsBasedStateEstimatorFactory setEstimatorFullRobotModel(FullHumanoidRobotModel estimatorFullRobotModel)
   {
      this.estimatorFullRobotModelField.set(estimatorFullRobotModel);
      return this;
   }

   public KinematicsBasedStateEstimatorFactory setSensorInformation(HumanoidRobotSensorInformation sensorInformation)
   {
      this.sensorInformationField.set(sensorInformation);
      return this;
   }

   public KinematicsBasedStateEstimatorFactory setSensorOutputMapReadOnly(SensorOutputMapReadOnly sensorOutputMapReadOnly)
   {
      this.sensorOutputMapReadOnlyField.set(sensorOutputMapReadOnly);
      return this;
   }

   public KinematicsBasedStateEstimatorFactory setGravity(Double gravity)
   {
      this.gravityField.set(gravity);
      return this;
   }

   public KinematicsBasedStateEstimatorFactory setStateEstimatorParameters(StateEstimatorParameters stateEstimatorParameters)
   {
      this.stateEstimatorParametersField.set(stateEstimatorParameters);
      return this;
   }

   public KinematicsBasedStateEstimatorFactory setContactableBodiesFactory(ContactableBodiesFactory contactableBodiesFactory)
   {
      this.contactableBodiesFactoryField.set(contactableBodiesFactory);
      return this;
   }

   public KinematicsBasedStateEstimatorFactory setEstimatorForceSensorDataHolder(ForceSensorDataHolderReadOnly estimatorForceSensorDataHolder)
   {
      this.estimatorForceSensorDataHolderField.set(estimatorForceSensorDataHolder);
      return this;
   }

   public KinematicsBasedStateEstimatorFactory setEstimatorCenterOfMassDataHolderToUpdate(CenterOfMassDataHolder estimatorCenterOfMassDataHolderToUpdate)
   {
      this.estimatorCenterOfMassDataHolderToUpdateField.set(estimatorCenterOfMassDataHolderToUpdate);
      return this;
   }

   public KinematicsBasedStateEstimatorFactory setCenterOfPressureDataHolderFromController(CenterOfPressureDataHolder centerOfPressureDataHolderFromController)
   {
      this.centerOfPressureDataHolderFromControllerField.set(centerOfPressureDataHolderFromController);
      return this;
   }

   public KinematicsBasedStateEstimatorFactory setRobotMotionStatusFromController(RobotMotionStatusHolder robotMotionStatusFromController)
   {
      this.robotMotionStatusFromControllerField.set(robotMotionStatusFromController);
      return this;
   }

   public KinematicsBasedStateEstimatorFactory setExternalPelvisCorrectorSubscriber(PelvisPoseCorrectionCommunicatorInterface externalPelvisPoseSubscriber)
   {
      this.externalPelvisPoseSubscriberField.set(externalPelvisPoseSubscriber);
      return this;
   }

   public StateEstimatorController createStateEstimator(YoVariableRegistry stateEstimatorRegistry, YoGraphicsListRegistry stateEstimatorYoGraphicsListRegistry)
   {
      FactoryTools.checkAllFactoryFieldsAreSet(this);

      FullHumanoidRobotModel fullRobotModel = estimatorFullRobotModelField.get();

      FullInverseDynamicsStructure fullInverseDynamicsStructure = createFullInverseDynamicsStructure(fullRobotModel);

      HumanoidReferenceFrames estimatorReferenceFrames = new HumanoidReferenceFrames(fullRobotModel);
      ContactableBodiesFactory<RobotSide> contactableBodiesFactory = contactableBodiesFactoryField.get();
      contactableBodiesFactory.setFullRobotModel(fullRobotModel);
      contactableBodiesFactory.setReferenceFrames(estimatorReferenceFrames);
      SideDependentList<ContactableFoot> bipedFeet = new SideDependentList<>(contactableBodiesFactory.createFootContactableFeet());

      double gravity = gravityField.get();
      double gravityMagnitude = Math.abs(gravity);
      double totalRobotWeight = TotalMassCalculator.computeSubTreeMass(fullRobotModel.getElevator()) * gravityMagnitude;

      Map<RigidBodyBasics, FootSwitchInterface> footSwitchMap = new LinkedHashMap<RigidBodyBasics, FootSwitchInterface>();
      Map<RigidBodyBasics, ContactablePlaneBody> bipedFeetMap = new LinkedHashMap<RigidBodyBasics, ContactablePlaneBody>();

<<<<<<< HEAD
      DRCRobotSensorInformation sensorInformation = sensorInformationField.get();
      ForceSensorDataHolderReadOnly estimatorForceSensorDataHolder = estimatorForceSensorDataHolderField.get();
=======
      HumanoidRobotSensorInformation sensorInformation = sensorInformationField.get();
      ForceSensorDataHolder estimatorForceSensorDataHolderToUpdate = estimatorForceSensorDataHolderToUpdateField.get();
>>>>>>> 847a2aea
      StateEstimatorParameters stateEstimatorParameters = stateEstimatorParametersField.get();
      FootSwitchFactory footSwitchFactory = stateEstimatorParameters.getFootSwitchFactory();

      for (RobotSide robotSide : RobotSide.values)
      {
         String footForceSensorName = sensorInformation.getFeetForceSensorNames().get(robotSide);
         ForceSensorDataReadOnly footForceSensorForEstimator = estimatorForceSensorDataHolder.getByName(footForceSensorName);
         String namePrefix = bipedFeet.get(robotSide).getName() + "StateEstimator";

         RigidBodyBasics foot = bipedFeet.get(robotSide).getRigidBody();
         bipedFeetMap.put(foot, bipedFeet.get(robotSide));

         Set<ContactableFoot> otherFoot = Collections.singleton(bipedFeet.get(robotSide.getOppositeSide()));
         FootSwitchInterface footSwitch = footSwitchFactory.newFootSwitch(namePrefix, bipedFeet.get(robotSide), otherFoot, footForceSensorForEstimator,
                                                                          totalRobotWeight, null, stateEstimatorRegistry);
         footSwitchMap.put(foot, footSwitch);
      }

      String[] imuSensorsToUseInStateEstimator = sensorInformation.getIMUSensorsToUseInStateEstimator();

      // Create the sensor readers and state estimator here:
      CenterOfMassDataHolder estimatorCenterOfMassDataHolder = estimatorCenterOfMassDataHolderToUpdateField.hasValue()
            ? estimatorCenterOfMassDataHolderToUpdateField.get()
            : null;
      DRCKinematicsBasedStateEstimator estimator = new DRCKinematicsBasedStateEstimator(fullInverseDynamicsStructure, stateEstimatorParameters,
                                                                                        sensorOutputMapReadOnlyField.get(),
                                                                                        estimatorCenterOfMassDataHolder,
                                                                                        imuSensorsToUseInStateEstimator, gravityMagnitude, footSwitchMap,
                                                                                        centerOfPressureDataHolderFromControllerField.get(),
                                                                                        robotMotionStatusFromControllerField.get(), bipedFeetMap,
                                                                                        stateEstimatorYoGraphicsListRegistry);

      if (externalPelvisPoseSubscriberField.hasValue())
      {
         estimator.setExternalPelvisCorrectorSubscriber(externalPelvisPoseSubscriberField.get());
      }

      return estimator;
   }

   private FullInverseDynamicsStructure createFullInverseDynamicsStructure(FullHumanoidRobotModel fullRobotModel)
   {
      RigidBodyBasics elevator = fullRobotModel.getElevator();
      FloatingJointBasics rootInverseDynamicsJoint = fullRobotModel.getRootJoint();
      RigidBodyBasics estimationLink = fullRobotModel.getPelvis();

      return new FullInverseDynamicsStructure(elevator, estimationLink, rootInverseDynamicsJoint);
   }
}<|MERGE_RESOLUTION|>--- conflicted
+++ resolved
@@ -143,13 +143,8 @@
       Map<RigidBodyBasics, FootSwitchInterface> footSwitchMap = new LinkedHashMap<RigidBodyBasics, FootSwitchInterface>();
       Map<RigidBodyBasics, ContactablePlaneBody> bipedFeetMap = new LinkedHashMap<RigidBodyBasics, ContactablePlaneBody>();
 
-<<<<<<< HEAD
-      DRCRobotSensorInformation sensorInformation = sensorInformationField.get();
+      HumanoidRobotSensorInformation sensorInformation = sensorInformationField.get();
       ForceSensorDataHolderReadOnly estimatorForceSensorDataHolder = estimatorForceSensorDataHolderField.get();
-=======
-      HumanoidRobotSensorInformation sensorInformation = sensorInformationField.get();
-      ForceSensorDataHolder estimatorForceSensorDataHolderToUpdate = estimatorForceSensorDataHolderToUpdateField.get();
->>>>>>> 847a2aea
       StateEstimatorParameters stateEstimatorParameters = stateEstimatorParametersField.get();
       FootSwitchFactory footSwitchFactory = stateEstimatorParameters.getFootSwitchFactory();
 
