--- conflicted
+++ resolved
@@ -26,21 +26,11 @@
 # "load_bearing_request" enum values:
 uint8 LOAD=0 # Request to load the given end-effector.
 uint8 UNLOAD=1 # Request to unload the given end-effector.
-<<<<<<< HEAD
+
+# "end_effector" enum values:
+uint8 FOOT=0 # In this case, the user also needs to provide the robotSide. If in the air, the corresponding foot will enter first a vertical ground approach transition and eventually touch the ground and switch to loadbearing. Then the robot is ready to walk. It is preferable to request a foot to switch to load bearing when it is aready close to the ground.
+uint8 HAND=1 # In this case, the user also needs to provide the robotSide. It is preferable to request a hand to switch to load bearing when it is aready close to the ground.
 
 # "robot_side" enum values:
 uint8 LEFT=0 # refers to the LEFT side of a robot
 uint8 RIGHT=1 # refers to the RIGHT side of a robot
-=======
->>>>>>> df617c25
-
-# "end_effector" enum values:
-uint8 FOOT=0 # In this case, the user also needs to provide the robotSide. If in the air, the corresponding foot will enter first a vertical ground approach transition and eventually touch the ground and switch to loadbearing. Then the robot is ready to walk. It is preferable to request a foot to switch to load bearing when it is aready close to the ground.
-uint8 HAND=1 # In this case, the user also needs to provide the robotSide. It is preferable to request a hand to switch to load bearing when it is aready close to the ground.
-<<<<<<< HEAD
-=======
-
-# "robot_side" enum values:
-uint8 LEFT=0 # refers to the LEFT side of a robot
-uint8 RIGHT=1 # refers to the RIGHT side of a robot
->>>>>>> df617c25
