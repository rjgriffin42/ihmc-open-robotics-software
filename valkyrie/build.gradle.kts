--- conflicted
+++ resolved
@@ -1,11 +1,6 @@
 plugins {
-<<<<<<< HEAD
-   id("us.ihmc.ihmc-build") version "0.19.5"
-   id("us.ihmc.ihmc-ci") version "4.26"
-=======
    id("us.ihmc.ihmc-build") version "0.19.6"
    id("us.ihmc.ihmc-ci") version "5.0"
->>>>>>> 6d3a9559
    id("us.ihmc.ihmc-cd") version "1.7"
    id("us.ihmc.scs") version "0.4"
    id("us.ihmc.log-tools") version "0.3.1"
