<?xml version="1.0" encoding="UTF-8" standalone="yes"?>
<parameters>
    <registry name="DRCControllerThread">
        <registry name="DRCMomentumBasedController">
            <registry name="HumanoidHighLevelControllerManager">
                <registry name="HighLevelHumanoidControllerFactory">
                    <registry name="HighLevelControlManagerFactory">
                        <registry name="FeetManager">
                            <registry name="leftFootControlModule">
<parameter name="maxContactPointRate" type="DoubleParameter" min="0.0" max="1.0" value="1.0"/>
                            </registry>
                            <registry name="rightFootControlModule">
<parameter name="maxContactPointRate" type="DoubleParameter" min="0.0" max="1.0" value="1.0"/>
                            </registry>
                        </registry>
                        <registry name="CenterOfMassHeightManager">
                            <registry name="PelvisHeightControlState">
<parameter name="PelvisHeightControlStateDefaultHeight" type="DoubleParameter" min="0.0" max="1.0" value="0.8"/>
<parameter name="PelvisHeightControlStateOffsetTrajectoryTime" type="DoubleParameter" min="0.0" max="1.0" value="0.5"/>
<parameter name="PelvisHeightControlStateMaxDistanceAnklePelvis" type="DoubleParameter" min="0.0" max="1.0" value="0.9"/>
                            </registry>
                        </registry>
                    </registry>
                    <registry name="RigidBodyGains">
                        <parameter name="kpXYPelvisOrientation" type="DoubleParameter" min="0.0" max="1.0" value="100.0"/>
                        <parameter name="kpZPelvisOrientation" type="DoubleParameter" min="0.0" max="1.0" value="90.0"/>
                        <parameter name="kpXYChestOrientation" type="DoubleParameter" min="0.0" max="1.0" value="80.0"/>
                        <parameter name="kpZChestOrientation" type="DoubleParameter" min="0.0" max="1.0" value="80.0"/>
                        <parameter name="zetaXYChestOrientation" type="DoubleParameter" min="0.0" max="1.0" value="0.8"/>
                        <parameter name="zetaZChestOrientation" type="DoubleParameter" min="0.0" max="1.0" value="0.8"/>
                        <parameter name="zetaZPelvisOrientation" type="DoubleParameter" min="0.0" max="1.0" value="1.0"/>
                    </registry>
                    <registry name="FootGains">
<<<<<<< HEAD
                        <parameter name="kpXSwingFootPosition" type="DoubleParameter" min="0.0" max="1.0" value="200.0"/>
=======
                        <parameter name="kpXSwingFootPosition" type="DoubleParameter" min="0.0" max="1.0" value="150.0"/>
>>>>>>> de137941
                        <parameter name="kpYSwingFootPosition" type="DoubleParameter" min="0.0" max="1.0" value="100.0"/>
                        <parameter name="kpZSwingFootPosition" type="DoubleParameter" min="0.0" max="1.0" value="250.0"/>
                        <parameter name="kpXSwingFootOrientation" type="DoubleParameter" min="0.0" max="1.0" value="200.0"/>
                        <parameter name="kpYSwingFootOrientation" type="DoubleParameter" min="0.0" max="1.0" value="200.0"/>
                        <parameter name="kpZSwingFootOrientation" type="DoubleParameter" min="0.0" max="1.0" value="200.0"/>
<<<<<<< HEAD
                        <parameter name="zetaXSwingFootPosition" type="DoubleParameter" min="0.0" max="1.0" value="0.7"/>
=======
                        <parameter name="zetaXSwingFootPosition" type="DoubleParameter" min="0.0" max="1.0" value="0.9"/>
>>>>>>> de137941
                        <parameter name="zetaYSwingFootPosition" type="DoubleParameter" min="0.0" max="1.0" value="0.7"/>
                        <parameter name="zetaZSwingFootPosition" type="DoubleParameter" min="0.0" max="1.0" value="0.8"/>
                        <parameter name="zetaXSwingFootOrientation" type="DoubleParameter" min="0.0" max="1.0" value="0.8"/>
                        <parameter name="zetaYSwingFootOrientation" type="DoubleParameter" min="0.0" max="1.0" value="0.8"/>
                        <parameter name="zetaZSwingFootOrientation" type="DoubleParameter" min="0.0" max="1.0" value="0.8"/>
                    </registry>
                    <registry name="WalkingMessageHandler">
                        <parameter name="MaxStepDistance" type="DoubleParameter" min="0.0" max="1.0" value="0.7"/>
                        <parameter name="MaxStepHeightChange" type="DoubleParameter" min="0.0" max="1.0" value="0.2"/>
                        <parameter name="MaxSwingDistance" type="DoubleParameter" min="0.0" max="1.0" value="0.3"/>
                    </registry>
                </registry>
                <registry name="WalkingControllerState">
                    <registry name="WalkingHighLevelHumanoidController">
                        <registry name="ControllerCoreOptimizationSettings">
                            <parameter name="RhoMin" type="DoubleParameter" min="0.0" max="1.0" value="1.0"/>
                        </registry>
                    </registry>
                    <registry name="WalkingJointSettings">
                        <parameter name="LoadedAnklePitchStiffness" type="DoubleParameter" min="0.0" max="10.0" value="0.0"/>
                        <parameter name="LoadedAnkleRollStiffness" type="DoubleParameter" min="0.0" max="10.0" value="0.0"/>
<<<<<<< HEAD
                        <parameter name="NoLoadhipYawVelocityBreakFrequency" type="DoubleParameter" min="0.0" max="5.0" value="1.5"/>
=======
                        <parameter name="NoLoadhipYawVelocityBreakFrequency" type="DoubleParameter" min="0.0" max="5.0" value="2.0"/>
>>>>>>> de137941
                        <parameter name="NoLoadhipPitchVelocityBreakFrequency" type="DoubleParameter" min="0.0" max="5.0" value="1.0"/>
                        <parameter name="NoLoadkneePitchVelocityBreakFrequency" type="DoubleParameter" min="0.0" max="5.0" value="1.0"/>
                        <parameter name="NoLoadHipYawDamping" type="DoubleParameter" min="0.0" max="10.0" value="5.0"/>
                        <parameter name="NoLoadHipPitchStiffness" type="DoubleParameter" min="0.0" max="10.0" value="10.0"/>
                        <parameter name="NoLoadHipPitchDamping" type="DoubleParameter" min="0.0" max="10.0" value="5.0"/>
                        <parameter name="NoLoadKneePitchStiffness" type="DoubleParameter" min="0.0" max="10.0" value="10.0"/>
                        <parameter name="NoLoadKneePitchDamping" type="DoubleParameter" min="0.0" max="10.0" value="5.0"/>
<<<<<<< HEAD
=======
                        <parameter name="NoLoadElbowRollStiffness" type="DoubleParameter" min="0.0" max="10.0" value="6.5"/>
>>>>>>> de137941
                    </registry>
                    <registry name="WholeBodyControllerCore">
                        <registry name="WholeBodyFeedbackController">
                            <registry name="FeedbackControllerToolbox">
<parameter name="torsoErrorVelocityBreakFrequency" type="DoubleParameter" min="0.0" max="1.0" value="25.0"/>
                            </registry>
                        </registry>
                    </registry>
                </registry>
            </registry>
        </registry>
    </registry>
</parameters><|MERGE_RESOLUTION|>--- conflicted
+++ resolved
@@ -31,21 +31,13 @@
                         <parameter name="zetaZPelvisOrientation" type="DoubleParameter" min="0.0" max="1.0" value="1.0"/>
                     </registry>
                     <registry name="FootGains">
-<<<<<<< HEAD
-                        <parameter name="kpXSwingFootPosition" type="DoubleParameter" min="0.0" max="1.0" value="200.0"/>
-=======
                         <parameter name="kpXSwingFootPosition" type="DoubleParameter" min="0.0" max="1.0" value="150.0"/>
->>>>>>> de137941
                         <parameter name="kpYSwingFootPosition" type="DoubleParameter" min="0.0" max="1.0" value="100.0"/>
                         <parameter name="kpZSwingFootPosition" type="DoubleParameter" min="0.0" max="1.0" value="250.0"/>
                         <parameter name="kpXSwingFootOrientation" type="DoubleParameter" min="0.0" max="1.0" value="200.0"/>
                         <parameter name="kpYSwingFootOrientation" type="DoubleParameter" min="0.0" max="1.0" value="200.0"/>
                         <parameter name="kpZSwingFootOrientation" type="DoubleParameter" min="0.0" max="1.0" value="200.0"/>
-<<<<<<< HEAD
-                        <parameter name="zetaXSwingFootPosition" type="DoubleParameter" min="0.0" max="1.0" value="0.7"/>
-=======
                         <parameter name="zetaXSwingFootPosition" type="DoubleParameter" min="0.0" max="1.0" value="0.9"/>
->>>>>>> de137941
                         <parameter name="zetaYSwingFootPosition" type="DoubleParameter" min="0.0" max="1.0" value="0.7"/>
                         <parameter name="zetaZSwingFootPosition" type="DoubleParameter" min="0.0" max="1.0" value="0.8"/>
                         <parameter name="zetaXSwingFootOrientation" type="DoubleParameter" min="0.0" max="1.0" value="0.8"/>
@@ -67,11 +59,7 @@
                     <registry name="WalkingJointSettings">
                         <parameter name="LoadedAnklePitchStiffness" type="DoubleParameter" min="0.0" max="10.0" value="0.0"/>
                         <parameter name="LoadedAnkleRollStiffness" type="DoubleParameter" min="0.0" max="10.0" value="0.0"/>
-<<<<<<< HEAD
-                        <parameter name="NoLoadhipYawVelocityBreakFrequency" type="DoubleParameter" min="0.0" max="5.0" value="1.5"/>
-=======
                         <parameter name="NoLoadhipYawVelocityBreakFrequency" type="DoubleParameter" min="0.0" max="5.0" value="2.0"/>
->>>>>>> de137941
                         <parameter name="NoLoadhipPitchVelocityBreakFrequency" type="DoubleParameter" min="0.0" max="5.0" value="1.0"/>
                         <parameter name="NoLoadkneePitchVelocityBreakFrequency" type="DoubleParameter" min="0.0" max="5.0" value="1.0"/>
                         <parameter name="NoLoadHipYawDamping" type="DoubleParameter" min="0.0" max="10.0" value="5.0"/>
@@ -79,10 +67,7 @@
                         <parameter name="NoLoadHipPitchDamping" type="DoubleParameter" min="0.0" max="10.0" value="5.0"/>
                         <parameter name="NoLoadKneePitchStiffness" type="DoubleParameter" min="0.0" max="10.0" value="10.0"/>
                         <parameter name="NoLoadKneePitchDamping" type="DoubleParameter" min="0.0" max="10.0" value="5.0"/>
-<<<<<<< HEAD
-=======
                         <parameter name="NoLoadElbowRollStiffness" type="DoubleParameter" min="0.0" max="10.0" value="6.5"/>
->>>>>>> de137941
                     </registry>
                     <registry name="WholeBodyControllerCore">
                         <registry name="WholeBodyFeedbackController">
