package us.ihmc.valkyrieRosControl;

import java.util.ArrayList;
import java.util.LinkedHashMap;
import java.util.List;
import java.util.Map;
import java.util.concurrent.atomic.AtomicReference;
import java.util.stream.Collectors;

import controller_msgs.msg.dds.HighLevelStateChangeStatusMessage;
import us.ihmc.commons.Conversions;
import us.ihmc.commons.PrintTools;
import us.ihmc.communication.controllerAPI.CommandInputManager;
import us.ihmc.communication.controllerAPI.StatusMessageOutputManager;
import us.ihmc.communication.controllerAPI.StatusMessageOutputManager.StatusMessageListener;
import us.ihmc.humanoidRobotics.communication.packets.dataobjects.HighLevelControllerName;
import us.ihmc.robotics.robotSide.RobotSide;
import us.ihmc.robotics.screwTheory.OneDoFJoint;
import us.ihmc.ros2.RealtimeRos2Node;
import us.ihmc.tools.TimestampProvider;
import us.ihmc.valkyrie.fingers.ValkyrieFingerController;
import us.ihmc.valkyrie.fingers.ValkyrieHandJointName;
import us.ihmc.valkyrie.parameters.ValkyrieJointMap;
import us.ihmc.valkyrieRosControl.dataHolders.YoEffortJointHandleHolder;
import us.ihmc.valkyrieRosControl.dataHolders.YoPositionJointHandleHolder;
import us.ihmc.wholeBodyController.diagnostics.JointTorqueOffsetEstimator;
import us.ihmc.yoVariables.registry.YoVariableRegistry;
import us.ihmc.yoVariables.variable.YoDouble;

public class ValkyrieRosControlLowLevelController
{
   private final YoVariableRegistry registry = new YoVariableRegistry(getClass().getSimpleName());

   private final TimestampProvider timestampProvider;

   private final List<ValkyrieRosControlEffortJointControlCommandCalculator> effortControlCommandCalculators = new ArrayList<>();
   private final LinkedHashMap<String, ValkyrieRosControlEffortJointControlCommandCalculator> effortJointToControlCommandCalculatorMap = new LinkedHashMap<>();

   private final List<ValkyrieRosControlPositionJointControlCommandCalculator> positionControlCommandCalculators = new ArrayList<>();

   private final YoDouble yoTime = new YoDouble("lowLevelControlTime", registry);
   private final YoDouble wakeUpTime = new YoDouble("lowLevelControlWakeUpTime", registry);

   private final ValkyrieFingerController fingerController;

   private final AtomicReference<HighLevelControllerName> currentHighLevelControllerState = new AtomicReference<HighLevelControllerName>(null);

   private JointTorqueOffsetEstimator jointTorqueOffsetEstimator;

   public ValkyrieRosControlLowLevelController(TimestampProvider timestampProvider, final double updateDT,
                                               ValkyrieRosControlFingerStateEstimator fingerStateEstimator,
                                               List<YoEffortJointHandleHolder> yoEffortJointHandleHolders,
                                               List<YoPositionJointHandleHolder> yoPositionJointHandleHolders, ValkyrieJointMap jointMap,
                                               YoVariableRegistry parentRegistry)
   {
      this.timestampProvider = timestampProvider;

      wakeUpTime.set(Double.NaN);

      if (ValkyrieRosControlController.ENABLE_FINGER_JOINTS)
         fingerController = new ValkyrieFingerController(yoTime, updateDT, fingerStateEstimator, yoEffortJointHandleHolders, registry);
      else
         fingerController = null;

      // Remove the finger joints to let the finger controller be the only controlling them
      yoEffortJointHandleHolders = yoEffortJointHandleHolders.stream().filter(h -> !isFingerJoint(h)).collect(Collectors.toList());

      Map<String, Double> offsetMap = ValkyrieTorqueOffsetPrinter.loadTorqueOffsetsFromFile();

      for (YoEffortJointHandleHolder effortJointHandleHolder : yoEffortJointHandleHolders)
      {
         String jointName = effortJointHandleHolder.getName();
         double torqueOffset = 0.0;
         if (offsetMap != null && offsetMap.containsKey(jointName))
            torqueOffset = -offsetMap.get(jointName);

         ValkyrieRosControlEffortJointControlCommandCalculator controlCommandCalculator = new ValkyrieRosControlEffortJointControlCommandCalculator(effortJointHandleHolder,
                                                                                                                                                    torqueOffset,
                                                                                                                                                    updateDT,
                                                                                                                                                    registry);
         effortControlCommandCalculators.add(controlCommandCalculator);

         effortJointToControlCommandCalculatorMap.put(jointName, controlCommandCalculator);
      }

      for (YoPositionJointHandleHolder positionJointHandleHolder : yoPositionJointHandleHolders)
      {
         ValkyrieRosControlPositionJointControlCommandCalculator controlCommandCalculator = new ValkyrieRosControlPositionJointControlCommandCalculator(positionJointHandleHolder,
                                                                                                                                                        registry);
         positionControlCommandCalculators.add(controlCommandCalculator);
      }

      parentRegistry.addChild(registry);
   }

   public void doControl()
   {
      long timestamp = timestampProvider.getTimestamp();

      if (wakeUpTime.isNaN())
         wakeUpTime.set(Conversions.nanosecondsToSeconds(timestamp));

      yoTime.set(Conversions.nanosecondsToSeconds(timestamp) - wakeUpTime.getDoubleValue());

      if (ValkyrieRosControlController.ENABLE_FINGER_JOINTS)
         fingerController.doControl();
      updateCommandCalculators();
   }

   public void updateCommandCalculators()
   {
      for (int i = 0; i < effortControlCommandCalculators.size(); i++)
         effortControlCommandCalculators.get(i).computeAndUpdateJointTorque();
      for (int i = 0; i < positionControlCommandCalculators.size(); i++)
         positionControlCommandCalculators.get(i).computeAndUpdateJointPosition();
   }

   private void writeTorqueOffsets()
   {
      List<OneDoFJoint> oneDoFJoints = jointTorqueOffsetEstimator.getOneDoFJoints();
      for (int i = 0; i < oneDoFJoints.size(); i++)
      {
         OneDoFJoint joint = oneDoFJoints.get(i);
         if (jointTorqueOffsetEstimator.hasTorqueOffsetForJoint(joint))
         {
            subtractTorqueOffset(joint, jointTorqueOffsetEstimator.getEstimatedJointTorqueOffset(joint));
            jointTorqueOffsetEstimator.resetEstimatedJointTorqueOffset(joint);
         }
      }
   }

   public void subtractTorqueOffset(OneDoFJoint oneDoFJoint, double torqueOffset)
   {
      ValkyrieRosControlEffortJointControlCommandCalculator jointCommandCalculator = effortJointToControlCommandCalculatorMap.get(oneDoFJoint.getName());
      if (jointCommandCalculator != null)
         jointCommandCalculator.subtractTorqueOffset(torqueOffset);
      else
         PrintTools.error("Command calculator is NULL for the joint: " + oneDoFJoint.getName());
   }

   public void attachControllerAPI(CommandInputManager commandInputManager, StatusMessageOutputManager statusOutputManager)
   {
      StatusMessageListener<HighLevelStateChangeStatusMessage> highLevelStateChangeListener = new StatusMessageListener<HighLevelStateChangeStatusMessage>()
      {
         @Override
         public void receivedNewMessageStatus(HighLevelStateChangeStatusMessage statusMessage)
         {
            if (statusMessage != null)
            {
               currentHighLevelControllerState.set(HighLevelControllerName.fromByte(statusMessage.getEndHighLevelControllerName()));

               if (statusMessage.getInitialHighLevelControllerName() == HighLevelControllerName.CALIBRATION.toByte())
                  writeTorqueOffsets();
            }
         }
      };
      statusOutputManager.attachStatusMessageListener(HighLevelStateChangeStatusMessage.class, highLevelStateChangeListener);
   }

   public void attachJointTorqueOffsetEstimator(JointTorqueOffsetEstimator jointTorqueOffsetEstimator)
   {
      this.jointTorqueOffsetEstimator = jointTorqueOffsetEstimator;
   }

   public void setupLowLevelControlCommunication(String robotName, RealtimeRos2Node realtimeRos2Node)
   {
<<<<<<< HEAD
      if (ValkyrieRosControlController.ENABLE_FINGER_JOINTS)
         fingerController.setupCommunication(packetCommunicator);
=======
      fingerController.setupCommunication(robotName, realtimeRos2Node);
>>>>>>> 71a7b11e
   }

   /**
    * Very inefficient way of checking if a joint is a finger joint that should be used only at construction time.
    */
   private static boolean isFingerJoint(YoEffortJointHandleHolder handle)
   {
      for (ValkyrieHandJointName valkyrieHandJointName : ValkyrieHandJointName.values)
      {
         for (RobotSide robotSide : RobotSide.values)
         {
            if (handle.getName().equals(valkyrieHandJointName.getJointName(robotSide)))
               return true;
         }
      }
      return false;
   }
}<|MERGE_RESOLUTION|>--- conflicted
+++ resolved
@@ -164,12 +164,8 @@
 
    public void setupLowLevelControlCommunication(String robotName, RealtimeRos2Node realtimeRos2Node)
    {
-<<<<<<< HEAD
       if (ValkyrieRosControlController.ENABLE_FINGER_JOINTS)
-         fingerController.setupCommunication(packetCommunicator);
-=======
-      fingerController.setupCommunication(robotName, realtimeRos2Node);
->>>>>>> 71a7b11e
+         fingerController.setupCommunication(robotName, realtimeRos2Node);
    }
 
    /**
