package us.ihmc.valkyrieRosControl;

import static us.ihmc.humanoidRobotics.communication.packets.dataobjects.HighLevelControllerName.EXIT_WALKING;
import static us.ihmc.humanoidRobotics.communication.packets.dataobjects.HighLevelControllerName.STAND_PREP_STATE;
import static us.ihmc.humanoidRobotics.communication.packets.dataobjects.HighLevelControllerName.STAND_READY;
import static us.ihmc.humanoidRobotics.communication.packets.dataobjects.HighLevelControllerName.STAND_TRANSITION_STATE;
import static us.ihmc.humanoidRobotics.communication.packets.dataobjects.HighLevelControllerName.WALKING;

import java.util.ArrayList;
import java.util.Arrays;
import java.util.HashMap;
import java.util.HashSet;
import java.util.List;

import controller_msgs.msg.dds.StampedPosePacket;
import us.ihmc.affinity.Affinity;
import us.ihmc.avatar.DRCEstimatorThread;
import us.ihmc.avatar.drcRobot.RobotTarget;
import us.ihmc.commonWalkingControlModules.configurations.HighLevelControllerParameters;
import us.ihmc.commonWalkingControlModules.configurations.ICPWithTimeFreezingPlannerParameters;
import us.ihmc.commonWalkingControlModules.configurations.WalkingControllerParameters;
import us.ihmc.commonWalkingControlModules.highLevelHumanoidControl.factories.ContactableBodiesFactory;
import us.ihmc.commonWalkingControlModules.highLevelHumanoidControl.factories.ControllerAPIDefinition;
import us.ihmc.commonWalkingControlModules.highLevelHumanoidControl.factories.HighLevelHumanoidControllerFactory;
import us.ihmc.commonWalkingControlModules.highLevelHumanoidControl.factories.WalkingProvider;
import us.ihmc.commons.PrintTools;
import us.ihmc.communication.ROS2Tools;
import us.ihmc.communication.controllerAPI.CommandInputManager;
import us.ihmc.communication.controllerAPI.StatusMessageOutputManager;
import us.ihmc.euclid.transform.RigidBodyTransform;
import us.ihmc.humanoidRobotics.communication.packets.dataobjects.HighLevelControllerName;
import us.ihmc.humanoidRobotics.communication.subscribers.PelvisPoseCorrectionCommunicator;
import us.ihmc.humanoidRobotics.communication.subscribers.PelvisPoseCorrectionCommunicatorInterface;
import us.ihmc.multicastLogDataProtocol.modelLoaders.LogModelProvider;
import us.ihmc.pubsub.DomainFactory.PubSubImplementation;
import us.ihmc.robotDataLogger.YoVariableServer;
import us.ihmc.robotDataLogger.logger.LogSettings;
import us.ihmc.robotics.robotSide.RobotSide;
import us.ihmc.robotics.robotSide.SideDependentList;
import us.ihmc.ros2.RealtimeRos2Node;
import us.ihmc.rosControl.EffortJointHandle;
import us.ihmc.rosControl.wholeRobot.ForceTorqueSensorHandle;
import us.ihmc.rosControl.wholeRobot.IHMCWholeRobotControlJavaBridge;
import us.ihmc.rosControl.wholeRobot.IMUHandle;
import us.ihmc.rosControl.wholeRobot.JointStateHandle;
import us.ihmc.rosControl.wholeRobot.PositionJointHandle;
import us.ihmc.sensorProcessing.parameters.DRCRobotSensorInformation;
import us.ihmc.sensorProcessing.stateEstimation.StateEstimatorParameters;
import us.ihmc.tools.SettableTimestampProvider;
import us.ihmc.util.PeriodicRealtimeThreadScheduler;
import us.ihmc.util.PeriodicRealtimeThreadSchedulerFactory;
import us.ihmc.valkyrie.ValkyrieRobotModel;
import us.ihmc.valkyrie.fingers.ValkyrieHandStateCommunicator;
import us.ihmc.valkyrie.parameters.ValkyrieJointMap;
import us.ihmc.valkyrie.parameters.ValkyrieSensorInformation;
import us.ihmc.wholeBodyController.DRCControllerThread;
import us.ihmc.wholeBodyController.DRCOutputProcessor;
import us.ihmc.wholeBodyController.DRCOutputProcessorWithTorqueOffsets;
import us.ihmc.wholeBodyController.RobotContactPointParameters;
import us.ihmc.wholeBodyController.concurrent.MultiThreadedRealTimeRobotController;
import us.ihmc.wholeBodyController.concurrent.MultiThreadedRobotControlElementCoordinator;
import us.ihmc.wholeBodyController.concurrent.SynchronousMultiThreadedRobotController;
import us.ihmc.wholeBodyController.concurrent.ThreadDataSynchronizer;

public class ValkyrieRosControlController extends IHMCWholeRobotControlJavaBridge
{
<<<<<<< HEAD
   public static final boolean HAS_FOREARMS_ON = false;
   public static final boolean ENABLE_FINGER_JOINTS = true && HAS_FOREARMS_ON;

   private static final String[] torqueControlledJoints;
   static
   {
      List<String> jointList = new ArrayList<>();
      jointList.addAll(Arrays.asList("leftHipYaw", "leftHipRoll", "leftHipPitch", "leftKneePitch", "leftAnklePitch", "leftAnkleRoll"));
      jointList.addAll(Arrays.asList("rightHipYaw", "rightHipRoll", "rightHipPitch", "rightKneePitch", "rightAnklePitch", "rightAnkleRoll"));
      jointList.addAll(Arrays.asList("torsoYaw", "torsoPitch", "torsoRoll"));
      jointList.addAll(Arrays.asList("leftShoulderPitch", "leftShoulderRoll", "leftShoulderYaw", "leftElbowPitch"));
      jointList.addAll(Arrays.asList("rightShoulderPitch", "rightShoulderRoll", "rightShoulderYaw", "rightElbowPitch"));

      if (HAS_FOREARMS_ON)
      {
         jointList.addAll(Arrays.asList("leftForearmYaw", "leftWristRoll", "leftWristPitch"));
         jointList.addAll(Arrays.asList("rightForearmYaw", "rightWristRoll", "rightWristPitch"));
      }
      
      if (ENABLE_FINGER_JOINTS)
      {
         jointList.addAll(Arrays.asList("leftIndexFingerMotorPitch1", "leftMiddleFingerMotorPitch1", "leftPinkyMotorPitch1", "leftThumbMotorRoll", "leftThumbMotorPitch1", "leftThumbMotorPitch2"));
         jointList.addAll(Arrays.asList("rightIndexFingerMotorPitch1", "rightMiddleFingerMotorPitch1", "rightPinkyMotorPitch1", "rightThumbMotorRoll", "rightThumbMotorPitch1", "rightThumbMotorPitch2"));
      }
      torqueControlledJoints = jointList.toArray(new String[0]);
   }

   private static final String[] positionControlledJoints = {
         "lowerNeckPitch", "neckYaw", "upperNeckPitch",
   };
=======
   private static final String[] torqueControlledJoints = {"leftHipYaw", "leftHipRoll", "leftHipPitch", "leftKneePitch", "leftAnklePitch", "leftAnkleRoll",
         "rightHipYaw", "rightHipRoll", "rightHipPitch", "rightKneePitch", "rightAnklePitch", "rightAnkleRoll", "torsoYaw", "torsoPitch", "torsoRoll",
         "leftShoulderPitch", "leftShoulderRoll", "leftShoulderYaw", "leftElbowPitch", "rightShoulderPitch", "rightShoulderRoll", "rightShoulderYaw",
         "rightElbowPitch", "leftForearmYaw", "leftWristRoll", "leftWristPitch", "rightForearmYaw", "rightWristRoll", "rightWristPitch",
         "leftIndexFingerMotorPitch1", "leftMiddleFingerMotorPitch1", "leftPinkyMotorPitch1", "leftThumbMotorRoll", "leftThumbMotorPitch1",
         "leftThumbMotorPitch2", "rightIndexFingerMotorPitch1", "rightMiddleFingerMotorPitch1", "rightPinkyMotorPitch1", "rightThumbMotorRoll",
         "rightThumbMotorPitch1", "rightThumbMotorPitch2"};

   private static final String[] positionControlledJoints = {"lowerNeckPitch", "neckYaw", "upperNeckPitch",};
>>>>>>> fe2d36c1

   private static final String[] allValkyrieJoints;
   static
   {
      List<String> allJointsList = new ArrayList<>();
      Arrays.stream(torqueControlledJoints).forEach(allJointsList::add);
      Arrays.stream(positionControlledJoints).forEach(allJointsList::add);

      if (ENABLE_FINGER_JOINTS)
      {
         for (RobotSide robotSide : RobotSide.values)
         {
            String prefix = robotSide.getCamelCaseName();
            allJointsList.addAll(Arrays.asList(prefix + "IndexFingerPitch1", prefix + "IndexFingerPitch2", prefix + "IndexFingerPitch3"));
            allJointsList.addAll(Arrays.asList(prefix + "MiddleFingerPitch1", prefix + "MiddleFingerPitch2", prefix + "MiddleFingerPitch3"));
            allJointsList.addAll(Arrays.asList(prefix + "PinkyPitch1", prefix + "PinkyPitch2", prefix + "PinkyPitch3"));
            allJointsList.addAll(Arrays.asList(prefix + "ThumbRoll", prefix + "ThumbPitch1", prefix + "ThumbPitch2", prefix + "ThumbPitch3"));
         }
      }
      allValkyrieJoints = allJointsList.toArray(new String[0]);
   }

   public static final boolean USE_YOVARIABLE_DESIREDS = true;
   public static final boolean USE_USB_MICROSTRAIN_IMUS = false;
   public static final boolean USE_SWITCHABLE_FILTER_HOLDER_FOR_NON_USB_IMUS = false;
   public static final String[] readIMUs = USE_USB_MICROSTRAIN_IMUS ? new String[0] : new String[ValkyrieSensorInformation.imuSensorsToUse.length];

   static
   {
      if (!USE_USB_MICROSTRAIN_IMUS)
      {
         for (int i = 0; i < ValkyrieSensorInformation.imuSensorsToUse.length; i++)
         {
            readIMUs[i] = ValkyrieSensorInformation.imuSensorsToUse[i].replace("pelvis_", "").replace("torso_", "");
         }
      }
   }

   public static final String[] readForceTorqueSensors = {"leftFootSixAxis", "rightFootSixAxis"};
   public static final String[] forceTorqueSensorModelNames = {"leftAnkleRoll", "rightAnkleRoll"};

   public static final double gravity = 9.80665;

   public static final String VALKYRIE_IHMC_ROS_ESTIMATOR_NODE_NAME = "valkyrie_ihmc_state_estimator";
   public static final String VALKYRIE_IHMC_ROS_CONTROLLER_NODE_NAME = "valkyrie_ihmc_controller";

   private static final WalkingProvider walkingProvider = WalkingProvider.DATA_PRODUCER;

   public static final boolean INTEGRATE_ACCELERATIONS_AND_CONTROL_VELOCITIES = true;
   private static final boolean DO_SLOW_INTEGRATION_FOR_TORQUE_OFFSET = true;

   private MultiThreadedRobotControlElementCoordinator robotController;

   private final SettableTimestampProvider timestampProvider = new SettableTimestampProvider();

   private boolean firstTick = true;

   private final ValkyrieAffinity valkyrieAffinity;
   private boolean isGazebo;

   public ValkyrieRosControlController()
   {
      processEnvironmentVariables();
      valkyrieAffinity = new ValkyrieAffinity(!isGazebo);
   }

   private ValkyrieCalibrationControllerStateFactory calibrationStateFactory = null;

   private HighLevelHumanoidControllerFactory createHighLevelControllerFactory(ValkyrieRobotModel robotModel, RealtimeRos2Node realtimeRos2Node,
                                                                               DRCRobotSensorInformation sensorInformation)
   {
      RobotContactPointParameters<RobotSide> contactPointParameters = robotModel.getContactPointParameters();
      ArrayList<String> additionalContactRigidBodyNames = contactPointParameters.getAdditionalContactRigidBodyNames();
      ArrayList<String> additionalContactNames = contactPointParameters.getAdditionalContactNames();
      ArrayList<RigidBodyTransform> additionalContactTransforms = contactPointParameters.getAdditionalContactTransforms();

      ContactableBodiesFactory<RobotSide> contactableBodiesFactory = new ContactableBodiesFactory<>();
      contactableBodiesFactory.setFootContactPoints(contactPointParameters.getFootContactPoints());
      contactableBodiesFactory.setToeContactParameters(contactPointParameters.getControllerToeContactPoints(),
                                                       contactPointParameters.getControllerToeContactLines());
      for (int i = 0; i < contactPointParameters.getAdditionalContactNames().size(); i++)
         contactableBodiesFactory.addAdditionalContactPoint(additionalContactRigidBodyNames.get(i), additionalContactNames.get(i),
                                                            additionalContactTransforms.get(i));

      WalkingControllerParameters walkingControllerParameters = robotModel.getWalkingControllerParameters();
      ICPWithTimeFreezingPlannerParameters capturePointPlannerParameters = robotModel.getCapturePointPlannerParameters();
      HighLevelControllerParameters highLevelControllerParameters = robotModel.getHighLevelControllerParameters();

      SideDependentList<String> feetContactSensorNames = sensorInformation.getFeetContactSensorNames();
      SideDependentList<String> feetForceSensorNames = sensorInformation.getFeetForceSensorNames();
      SideDependentList<String> wristForceSensorNames = sensorInformation.getWristForceSensorNames();
      HighLevelHumanoidControllerFactory controllerFactory = new HighLevelHumanoidControllerFactory(contactableBodiesFactory, feetForceSensorNames,
                                                                                                    feetContactSensorNames, wristForceSensorNames,
                                                                                                    highLevelControllerParameters, walkingControllerParameters,
                                                                                                    capturePointPlannerParameters);

      controllerFactory.createControllerNetworkSubscriber(robotModel.getSimpleRobotName(), realtimeRos2Node);

      // setup states
      controllerFactory.setInitialState(highLevelControllerParameters.getDefaultInitialControllerState());
      controllerFactory.useDefaultStandPrepControlState();
      controllerFactory.useDefaultStandReadyControlState();
      controllerFactory.useDefaultStandTransitionControlState();
      controllerFactory.useDefaultWalkingControlState();
      controllerFactory.useDefaultExitWalkingTransitionControlState(STAND_PREP_STATE);

      ValkyrieTorqueOffsetPrinter valkyrieTorqueOffsetPrinter = new ValkyrieTorqueOffsetPrinter();
      valkyrieTorqueOffsetPrinter.setRobotName(robotModel.getFullRobotName());
      calibrationStateFactory = new ValkyrieCalibrationControllerStateFactory(valkyrieTorqueOffsetPrinter, robotModel.getCalibrationParameters());
      controllerFactory.addCustomControlState(calibrationStateFactory);

      // setup transitions
      HighLevelControllerName fallbackControllerState = highLevelControllerParameters.getFallbackControllerState();

      HighLevelControllerName calibrationState = calibrationStateFactory.getStateEnum();
      controllerFactory.addRequestableTransition(calibrationState, STAND_PREP_STATE);
      controllerFactory.addFinishedTransition(calibrationState, STAND_PREP_STATE);

      controllerFactory.addFinishedTransition(STAND_PREP_STATE, STAND_READY);
      controllerFactory.addRequestableTransition(STAND_PREP_STATE, calibrationState);

      controllerFactory.addRequestableTransition(STAND_READY, STAND_TRANSITION_STATE);
      if (fallbackControllerState != STAND_READY)
         controllerFactory.addControllerFailureTransition(STAND_READY, fallbackControllerState);
      controllerFactory.addRequestableTransition(STAND_READY, calibrationState);
      controllerFactory.addRequestableTransition(STAND_READY, STAND_PREP_STATE);

      controllerFactory.addFinishedTransition(STAND_TRANSITION_STATE, WALKING);
      controllerFactory.addControllerFailureTransition(STAND_TRANSITION_STATE, fallbackControllerState);

      controllerFactory.addRequestableTransition(WALKING, EXIT_WALKING);
      controllerFactory.addFinishedTransition(EXIT_WALKING, STAND_PREP_STATE);
      controllerFactory.addControllerFailureTransition(WALKING, fallbackControllerState);

      if (walkingProvider == WalkingProvider.VELOCITY_HEADING_COMPONENT)
         controllerFactory.createComponentBasedFootstepDataMessageGenerator();
      if (USE_YOVARIABLE_DESIREDS)
         controllerFactory.createUserDesiredControllerCommandGenerator();

      return controllerFactory;
   }

   @Override
   protected void init()
   {
      /*
       * Create joints
       */

      HashSet<String> torqueControlledJointsSet = new HashSet<>(Arrays.asList(torqueControlledJoints));
      HashSet<String> positionControlledJointsSet = new HashSet<>(Arrays.asList(positionControlledJoints));

      HashMap<String, EffortJointHandle> effortJointHandles = new HashMap<>();
      HashMap<String, PositionJointHandle> positionJointHandles = new HashMap<>();
      HashMap<String, JointStateHandle> jointStateHandles = new HashMap<>();

      for (String joint : allValkyrieJoints)
      {
         if (torqueControlledJointsSet.contains(joint) && positionControlledJointsSet.contains(joint))
         {
            throw new RuntimeException("Joint cannot be both position controlled and torque controlled via ROS Control! Joint name: " + joint);
         }

         if (torqueControlledJointsSet.contains(joint))
         {
            effortJointHandles.put(joint, createEffortJointHandle(joint));
         }

         if (positionControlledJointsSet.contains(joint))
         {
            positionJointHandles.put(joint, createPositionJointHandle(joint));
         }

         if (!(torqueControlledJointsSet.contains(joint) || positionControlledJointsSet.contains(joint)))
         {
            jointStateHandles.put(joint, createJointStateHandle(joint));
         }
      }

      HashMap<String, IMUHandle> imuHandles = new HashMap<>();
      for (String imu : readIMUs)
      {
         if (USE_SWITCHABLE_FILTER_HOLDER_FOR_NON_USB_IMUS)
         {
            String complimentaryFilterHandleName = "CF" + imu;
            String kalmanFilterHandleName = "EF" + imu;
            imuHandles.put(complimentaryFilterHandleName, createIMUHandle(complimentaryFilterHandleName));
            imuHandles.put(kalmanFilterHandleName, createIMUHandle(kalmanFilterHandleName));
         }
         else
         {
            imuHandles.put(imu, createIMUHandle(imu));
         }
      }

      HashMap<String, ForceTorqueSensorHandle> forceTorqueSensorHandles = new HashMap<>();
      for (int i = 0; i < readForceTorqueSensors.length; i++)
      {
         String forceTorqueSensor = readForceTorqueSensors[i];
         String modelName = forceTorqueSensorModelNames[i];
         forceTorqueSensorHandles.put(modelName, createForceTorqueSensorHandle(forceTorqueSensor));
      }

      /*
       * Create registries
       */

      ValkyrieRobotModel robotModel;
      if (isGazebo)
      {
         robotModel = new ValkyrieRobotModel(RobotTarget.GAZEBO, true);
      }
      else
      {
         robotModel = new ValkyrieRobotModel(RobotTarget.REAL_ROBOT, true);
      }

      String robotName = robotModel.getSimpleRobotName();
      ValkyrieSensorInformation sensorInformation = robotModel.getSensorInformation();

      /*
       * Create network servers/clients
       */
      PeriodicRealtimeThreadSchedulerFactory realtimeThreadFactory = new PeriodicRealtimeThreadSchedulerFactory(ValkyriePriorityParameters.POSECOMMUNICATOR_PRIORITY);
      RealtimeRos2Node estimatorRealtimeRos2Node = ROS2Tools.createRealtimeRos2Node(PubSubImplementation.FAST_RTPS, realtimeThreadFactory,
                                                                                    VALKYRIE_IHMC_ROS_ESTIMATOR_NODE_NAME);
      RealtimeRos2Node controllerRealtimeRos2Node = ROS2Tools.createRealtimeRos2Node(PubSubImplementation.FAST_RTPS, realtimeThreadFactory,
                                                                                     VALKYRIE_IHMC_ROS_CONTROLLER_NODE_NAME);
      PeriodicRealtimeThreadSchedulerFactory yoVariableServerScheduler = new PeriodicRealtimeThreadSchedulerFactory(ValkyriePriorityParameters.LOGGER_PRIORITY);
      LogModelProvider logModelProvider = robotModel.getLogModelProvider();
      LogSettings logSettings = robotModel.getLogSettings();
      double estimatorDT = robotModel.getEstimatorDT();
      YoVariableServer yoVariableServer = new YoVariableServer(getClass(), yoVariableServerScheduler, logModelProvider, logSettings, estimatorDT);

      /*
       * Create sensors
       */

      StateEstimatorParameters stateEstimatorParameters = robotModel.getStateEstimatorParameters();

      ValkyrieJointMap jointMap = robotModel.getJointMap();
      ValkyrieRosControlSensorReaderFactory sensorReaderFactory = new ValkyrieRosControlSensorReaderFactory(timestampProvider, stateEstimatorParameters,
                                                                                                            effortJointHandles, positionJointHandles,
                                                                                                            jointStateHandles, imuHandles,
                                                                                                            forceTorqueSensorHandles, jointMap,
                                                                                                            sensorInformation);

      /*
       * Create controllers
       */
      HighLevelHumanoidControllerFactory controllerFactory = createHighLevelControllerFactory(robotModel, estimatorRealtimeRos2Node, sensorInformation);
      CommandInputManager commandInputManager = controllerFactory.getCommandInputManager();
      StatusMessageOutputManager statusOutputManager = controllerFactory.getStatusOutputManager();

      /*
       * Create output writer
       */
      ValkyrieRosControlLowLevelOutputWriter valkyrieLowLevelOutputWriter = new ValkyrieRosControlLowLevelOutputWriter();

      DRCOutputProcessor drcOutputWriter = null;
      if (DO_SLOW_INTEGRATION_FOR_TORQUE_OFFSET)
      {
         double controllerDT = robotModel.getControllerDT();
         DRCOutputProcessorWithTorqueOffsets drcOutputWriterWithTorqueOffsets = new DRCOutputProcessorWithTorqueOffsets(drcOutputWriter, controllerDT);
         drcOutputWriter = drcOutputWriterWithTorqueOffsets;
      }

      PelvisPoseCorrectionCommunicatorInterface externalPelvisPoseSubscriber = null;
      externalPelvisPoseSubscriber = new PelvisPoseCorrectionCommunicator(null, null);
      ROS2Tools.createCallbackSubscription(estimatorRealtimeRos2Node, StampedPosePacket.class,
                                           ControllerAPIDefinition.getSubscriberTopicNameGenerator(robotName), externalPelvisPoseSubscriber);

      /*
       * Build controller
       */
      ThreadDataSynchronizer threadDataSynchronizer = new ThreadDataSynchronizer(robotModel);
      RobotContactPointParameters<RobotSide> contactPointParameters = robotModel.getContactPointParameters();
      DRCEstimatorThread estimatorThread = new DRCEstimatorThread(robotModel.getSimpleRobotName(), sensorInformation, contactPointParameters, robotModel,
                                                                  stateEstimatorParameters, sensorReaderFactory, threadDataSynchronizer,
                                                                  estimatorRealtimeRos2Node, valkyrieLowLevelOutputWriter, yoVariableServer, gravity);
      estimatorThread.setExternalPelvisCorrectorSubscriber(externalPelvisPoseSubscriber);

      ValkyrieHandStateCommunicator handStateCommunicator = new ValkyrieHandStateCommunicator(robotName, threadDataSynchronizer.getEstimatorFullRobotModel(),
                                                                                              robotModel.getHandModel(), estimatorRealtimeRos2Node);
      estimatorThread.addRobotController(handStateCommunicator);

      DRCControllerThread controllerThread = new DRCControllerThread(robotModel.getSimpleRobotName(), robotModel, sensorInformation, controllerFactory,
                                                                     threadDataSynchronizer, drcOutputWriter, controllerRealtimeRos2Node, yoVariableServer,
                                                                     gravity, estimatorDT);

      ValkyrieCalibrationControllerState calibrationControllerState = calibrationStateFactory.getCalibrationControllerState();
      calibrationControllerState.attachForceSensorCalibrationModule(estimatorThread.getForceSensorCalibrationModule());

      sensorReaderFactory.attachControllerAPI(commandInputManager, statusOutputManager);
      sensorReaderFactory.attachJointTorqueOffsetEstimator(calibrationControllerState.getJointTorqueOffsetEstimatorController());
      sensorReaderFactory.setupLowLevelControlCommunication(robotName, estimatorRealtimeRos2Node);

      /*
       * Connect all servers
       */
      estimatorRealtimeRos2Node.spin();
      controllerRealtimeRos2Node.spin();
      yoVariableServer.start();

      if (isGazebo)
      {
         PrintTools.info(ValkyrieRosControlController.class, "Running with blocking synchronous execution between estimator and controller");
         SynchronousMultiThreadedRobotController coordinator = new SynchronousMultiThreadedRobotController(estimatorThread, timestampProvider);
         coordinator.addController(controllerThread, (int) (robotModel.getControllerDT() / robotModel.getEstimatorDT()));

         robotController = coordinator;
      }
      else
      {
         PrintTools.info(ValkyrieRosControlController.class, "Running with multi-threaded RT threads for estimator and controller");
         MultiThreadedRealTimeRobotController coordinator = new MultiThreadedRealTimeRobotController(estimatorThread);
         if (valkyrieAffinity.setAffinity())
         {
            coordinator.addController(controllerThread, ValkyriePriorityParameters.CONTROLLER_PRIORITY, valkyrieAffinity.getControlThreadProcessor());
         }
         else
         {
            coordinator.addController(controllerThread, ValkyriePriorityParameters.CONTROLLER_PRIORITY, null);
         }

         robotController = coordinator;
      }

      robotController.start();
   }

   private void processEnvironmentVariables()
   {
      String isGazeboEnvironmentVariable = System.getenv("IS_GAZEBO");
      isGazebo = false;
      if (isGazeboEnvironmentVariable != null)
      {
         switch (isGazeboEnvironmentVariable)
         {
         case "true":
            isGazebo = true;
            break;
         default:
            isGazebo = false;
            break;
         }
      }
   }

   @Override
   protected void doControl(long time, long duration)
   {
      if (firstTick)
      {
         if (valkyrieAffinity.setAffinity())
         {
            System.out.println("Setting estimator thread affinity to processor " + valkyrieAffinity.getEstimatorThreadProcessor().getId());
            Affinity.setAffinity(valkyrieAffinity.getEstimatorThreadProcessor());
         }
         firstTick = false;
      }

      timestampProvider.setTimestamp(time);
      robotController.read();
   }
}<|MERGE_RESOLUTION|>--- conflicted
+++ resolved
@@ -47,7 +47,6 @@
 import us.ihmc.sensorProcessing.parameters.DRCRobotSensorInformation;
 import us.ihmc.sensorProcessing.stateEstimation.StateEstimatorParameters;
 import us.ihmc.tools.SettableTimestampProvider;
-import us.ihmc.util.PeriodicRealtimeThreadScheduler;
 import us.ihmc.util.PeriodicRealtimeThreadSchedulerFactory;
 import us.ihmc.valkyrie.ValkyrieRobotModel;
 import us.ihmc.valkyrie.fingers.ValkyrieHandStateCommunicator;
@@ -64,7 +63,6 @@
 
 public class ValkyrieRosControlController extends IHMCWholeRobotControlJavaBridge
 {
-<<<<<<< HEAD
    public static final boolean HAS_FOREARMS_ON = false;
    public static final boolean ENABLE_FINGER_JOINTS = true && HAS_FOREARMS_ON;
 
@@ -92,20 +90,7 @@
       torqueControlledJoints = jointList.toArray(new String[0]);
    }
 
-   private static final String[] positionControlledJoints = {
-         "lowerNeckPitch", "neckYaw", "upperNeckPitch",
-   };
-=======
-   private static final String[] torqueControlledJoints = {"leftHipYaw", "leftHipRoll", "leftHipPitch", "leftKneePitch", "leftAnklePitch", "leftAnkleRoll",
-         "rightHipYaw", "rightHipRoll", "rightHipPitch", "rightKneePitch", "rightAnklePitch", "rightAnkleRoll", "torsoYaw", "torsoPitch", "torsoRoll",
-         "leftShoulderPitch", "leftShoulderRoll", "leftShoulderYaw", "leftElbowPitch", "rightShoulderPitch", "rightShoulderRoll", "rightShoulderYaw",
-         "rightElbowPitch", "leftForearmYaw", "leftWristRoll", "leftWristPitch", "rightForearmYaw", "rightWristRoll", "rightWristPitch",
-         "leftIndexFingerMotorPitch1", "leftMiddleFingerMotorPitch1", "leftPinkyMotorPitch1", "leftThumbMotorRoll", "leftThumbMotorPitch1",
-         "leftThumbMotorPitch2", "rightIndexFingerMotorPitch1", "rightMiddleFingerMotorPitch1", "rightPinkyMotorPitch1", "rightThumbMotorRoll",
-         "rightThumbMotorPitch1", "rightThumbMotorPitch2"};
-
    private static final String[] positionControlledJoints = {"lowerNeckPitch", "neckYaw", "upperNeckPitch",};
->>>>>>> fe2d36c1
 
    private static final String[] allValkyrieJoints;
    static
