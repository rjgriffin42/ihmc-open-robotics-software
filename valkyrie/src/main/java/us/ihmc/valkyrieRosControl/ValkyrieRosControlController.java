package us.ihmc.valkyrieRosControl;

import static us.ihmc.humanoidRobotics.communication.packets.dataobjects.HighLevelControllerName.EXIT_WALKING;
import static us.ihmc.humanoidRobotics.communication.packets.dataobjects.HighLevelControllerName.STAND_PREP_STATE;
import static us.ihmc.humanoidRobotics.communication.packets.dataobjects.HighLevelControllerName.STAND_READY;
import static us.ihmc.humanoidRobotics.communication.packets.dataobjects.HighLevelControllerName.STAND_TRANSITION_STATE;
import static us.ihmc.humanoidRobotics.communication.packets.dataobjects.HighLevelControllerName.WALKING;

import java.util.ArrayList;
import java.util.Arrays;
import java.util.HashMap;
import java.util.HashSet;
import java.util.List;

import org.apache.commons.math3.util.Precision;

import controller_msgs.msg.dds.StampedPosePacket;
import us.ihmc.affinity.Affinity;
import us.ihmc.avatar.AvatarControllerThread;
import us.ihmc.avatar.AvatarEstimatorThread;
import us.ihmc.avatar.ControllerTask;
import us.ihmc.avatar.EstimatorTask;
import us.ihmc.avatar.drcRobot.RobotTarget;
import us.ihmc.avatar.factory.BarrierScheduledRobotController;
import us.ihmc.avatar.factory.HumanoidRobotControlTask;
import us.ihmc.avatar.factory.SingleThreadedRobotController;
import us.ihmc.commonWalkingControlModules.barrierScheduler.context.AtlasHumanoidRobotContextData;
import us.ihmc.commonWalkingControlModules.barrierScheduler.context.HumanoidRobotContextDataFactory;
import us.ihmc.commonWalkingControlModules.configurations.HighLevelControllerParameters;
import us.ihmc.commonWalkingControlModules.configurations.ICPWithTimeFreezingPlannerParameters;
import us.ihmc.commonWalkingControlModules.configurations.WalkingControllerParameters;
import us.ihmc.commonWalkingControlModules.highLevelHumanoidControl.factories.ContactableBodiesFactory;
import us.ihmc.commonWalkingControlModules.highLevelHumanoidControl.factories.ControllerAPIDefinition;
import us.ihmc.commonWalkingControlModules.highLevelHumanoidControl.factories.HighLevelHumanoidControllerFactory;
import us.ihmc.commonWalkingControlModules.highLevelHumanoidControl.factories.WalkingProvider;
import us.ihmc.communication.ROS2Tools;
import us.ihmc.communication.controllerAPI.CommandInputManager;
import us.ihmc.communication.controllerAPI.StatusMessageOutputManager;
import us.ihmc.concurrent.runtime.barrierScheduler.implicitContext.BarrierScheduler.TaskOverrunBehavior;
import us.ihmc.euclid.transform.RigidBodyTransform;
import us.ihmc.humanoidRobotics.communication.packets.dataobjects.HighLevelControllerName;
import us.ihmc.humanoidRobotics.communication.subscribers.PelvisPoseCorrectionCommunicator;
import us.ihmc.humanoidRobotics.communication.subscribers.PelvisPoseCorrectionCommunicatorInterface;
import us.ihmc.log.LogTools;
import us.ihmc.multicastLogDataProtocol.modelLoaders.LogModelProvider;
import us.ihmc.pubsub.DomainFactory.PubSubImplementation;
<<<<<<< HEAD
import us.ihmc.realtime.PriorityParameters;
=======
>>>>>>> f18c388d
import us.ihmc.realtime.RealtimeThread;
import us.ihmc.robotDataLogger.YoVariableServer;
import us.ihmc.robotDataLogger.logger.DataServerSettings;
import us.ihmc.robotDataLogger.util.JVMStatisticsGenerator;
import us.ihmc.robotModels.FullHumanoidRobotModel;
import us.ihmc.robotics.robotSide.RobotSide;
import us.ihmc.robotics.robotSide.SideDependentList;
import us.ihmc.ros2.RealtimeRos2Node;
import us.ihmc.rosControl.EffortJointHandle;
import us.ihmc.rosControl.wholeRobot.ForceTorqueSensorHandle;
import us.ihmc.rosControl.wholeRobot.IHMCWholeRobotControlJavaBridge;
import us.ihmc.rosControl.wholeRobot.IMUHandle;
import us.ihmc.rosControl.wholeRobot.JointStateHandle;
import us.ihmc.rosControl.wholeRobot.PositionJointHandle;
import us.ihmc.sensorProcessing.outputData.JointDesiredOutputWriter;
import us.ihmc.sensorProcessing.parameters.HumanoidRobotSensorInformation;
import us.ihmc.sensorProcessing.simulatedSensors.SensorReader;
import us.ihmc.sensorProcessing.stateEstimation.StateEstimatorParameters;
import us.ihmc.simulationconstructionset.util.RobotController;
import us.ihmc.tools.SettableTimestampProvider;
import us.ihmc.tools.TimestampProvider;
import us.ihmc.util.PeriodicRealtimeThreadSchedulerFactory;
import us.ihmc.valkyrie.ValkyrieRobotModel;
import us.ihmc.valkyrie.configuration.ValkyrieConfigurationRoot;
import us.ihmc.valkyrie.fingers.ValkyrieHandStateCommunicator;
import us.ihmc.valkyrie.parameters.ValkyrieJointMap;
import us.ihmc.valkyrie.parameters.ValkyrieSensorInformation;
import us.ihmc.wholeBodyController.DRCOutputProcessor;
import us.ihmc.wholeBodyController.DRCOutputProcessorWithStateChangeSmoother;
import us.ihmc.wholeBodyController.RobotContactPointParameters;

public class ValkyrieRosControlController extends IHMCWholeRobotControlJavaBridge
{
   public static final boolean HAS_FOREARMS_ON = true && ValkyrieConfigurationRoot.VALKYRIE_WITH_ARMS;
   public static final boolean ENABLE_FINGER_JOINTS = true && HAS_FOREARMS_ON;
   public static final boolean HAS_LIGHTER_BACKPACK = true;

   private static final String[] torqueControlledJoints;
   static
   {
      List<String> jointList = new ArrayList<>();
      jointList.addAll(Arrays.asList("leftHipYaw", "leftHipRoll", "leftHipPitch", "leftKneePitch", "leftAnklePitch", "leftAnkleRoll"));
      jointList.addAll(Arrays.asList("rightHipYaw", "rightHipRoll", "rightHipPitch", "rightKneePitch", "rightAnklePitch", "rightAnkleRoll"));
      jointList.addAll(Arrays.asList("torsoYaw", "torsoPitch", "torsoRoll"));

      if (ValkyrieConfigurationRoot.VALKYRIE_WITH_ARMS)
      {
         jointList.addAll(Arrays.asList("leftShoulderPitch", "leftShoulderRoll", "leftShoulderYaw", "leftElbowPitch"));
         jointList.addAll(Arrays.asList("rightShoulderPitch", "rightShoulderRoll", "rightShoulderYaw", "rightElbowPitch"));
      }

      if (HAS_FOREARMS_ON)
      {
         jointList.addAll(Arrays.asList("leftForearmYaw", "leftWristRoll", "leftWristPitch"));
         jointList.addAll(Arrays.asList("rightForearmYaw", "rightWristRoll", "rightWristPitch"));
      }

      if (ENABLE_FINGER_JOINTS)
      {
         jointList.addAll(Arrays.asList("leftIndexFingerMotorPitch1", "leftMiddleFingerMotorPitch1", "leftPinkyMotorPitch1", "leftThumbMotorRoll", "leftThumbMotorPitch1", "leftThumbMotorPitch2"));
         jointList.addAll(Arrays.asList("rightIndexFingerMotorPitch1", "rightMiddleFingerMotorPitch1", "rightPinkyMotorPitch1", "rightThumbMotorRoll", "rightThumbMotorPitch1", "rightThumbMotorPitch2"));
      }
      torqueControlledJoints = jointList.toArray(new String[0]);
   }

   private static final String[] positionControlledJoints = {"lowerNeckPitch", "neckYaw", "upperNeckPitch",};

   private static final String[] allValkyrieJoints;
   static
   {
      List<String> allJointsList = new ArrayList<>();
      Arrays.stream(torqueControlledJoints).forEach(allJointsList::add);
      Arrays.stream(positionControlledJoints).forEach(allJointsList::add);

      if (ENABLE_FINGER_JOINTS)
      {
         for (RobotSide robotSide : RobotSide.values)
         {
            String prefix = robotSide.getCamelCaseName();
            allJointsList.addAll(Arrays.asList(prefix + "IndexFingerPitch1", prefix + "IndexFingerPitch2", prefix + "IndexFingerPitch3"));
            allJointsList.addAll(Arrays.asList(prefix + "MiddleFingerPitch1", prefix + "MiddleFingerPitch2", prefix + "MiddleFingerPitch3"));
            allJointsList.addAll(Arrays.asList(prefix + "PinkyPitch1", prefix + "PinkyPitch2", prefix + "PinkyPitch3"));
            allJointsList.addAll(Arrays.asList(prefix + "ThumbRoll", prefix + "ThumbPitch1", prefix + "ThumbPitch2", prefix + "ThumbPitch3"));
         }
      }
      allValkyrieJoints = allJointsList.toArray(new String[0]);
   }

   public static final boolean USE_STATE_CHANGE_TORQUE_SMOOTHER_PROCESSOR = true;
   public static final boolean USE_YOVARIABLE_DESIREDS = false;
   public static final boolean USE_USB_MICROSTRAIN_IMUS = false;
   public static final boolean USE_SWITCHABLE_FILTER_HOLDER_FOR_NON_USB_IMUS = false;
   public static final String[] readIMUs = USE_USB_MICROSTRAIN_IMUS ? new String[0] : new String[ValkyrieSensorInformation.imuSensorsToUse.length];

   static
   {
      if (!USE_USB_MICROSTRAIN_IMUS)
      {
         for (int i = 0; i < ValkyrieSensorInformation.imuSensorsToUse.length; i++)
         {
            readIMUs[i] = ValkyrieSensorInformation.imuSensorsToUse[i].replace("pelvis_", "").replace("torso_", "");
         }
      }
   }

   public static final String[] readForceTorqueSensors = {"leftFootSixAxis", "rightFootSixAxis"};
   public static final String[] forceTorqueSensorModelNames = {"leftAnkleRoll", "rightAnkleRoll"};

   public static final double gravity = 9.80665;

   public static final String VALKYRIE_IHMC_ROS_ESTIMATOR_NODE_NAME = "valkyrie_ihmc_state_estimator";
   public static final String VALKYRIE_IHMC_ROS_CONTROLLER_NODE_NAME = "valkyrie_" + HighLevelHumanoidControllerFactory.ROS2_ID.getNodeName();

   private static final WalkingProvider walkingProvider = WalkingProvider.DATA_PRODUCER;

   private RobotController robotController;

   private final SettableTimestampProvider wallTimeProvider = new SettableTimestampProvider();
   private final TimestampProvider monotonicTimeProvider = () -> RealtimeThread.getCurrentMonotonicClockTime();

   private boolean firstTick = true;

   private final ValkyrieAffinity valkyrieAffinity;
   private boolean isGazebo;

   public ValkyrieRosControlController()
   {
      processEnvironmentVariables();
      valkyrieAffinity = new ValkyrieAffinity(!isGazebo);
   }

   private ValkyrieCalibrationControllerStateFactory calibrationStateFactory = null;

   private HighLevelHumanoidControllerFactory createHighLevelControllerFactory(ValkyrieRobotModel robotModel, RealtimeRos2Node realtimeRos2Node,
                                                                               HumanoidRobotSensorInformation sensorInformation)
   {
      RobotContactPointParameters<RobotSide> contactPointParameters = robotModel.getContactPointParameters();
      ArrayList<String> additionalContactRigidBodyNames = contactPointParameters.getAdditionalContactRigidBodyNames();
      ArrayList<String> additionalContactNames = contactPointParameters.getAdditionalContactNames();
      ArrayList<RigidBodyTransform> additionalContactTransforms = contactPointParameters.getAdditionalContactTransforms();

      ContactableBodiesFactory<RobotSide> contactableBodiesFactory = new ContactableBodiesFactory<>();
      contactableBodiesFactory.setFootContactPoints(contactPointParameters.getFootContactPoints());
      contactableBodiesFactory.setToeContactParameters(contactPointParameters.getControllerToeContactPoints(),
                                                       contactPointParameters.getControllerToeContactLines());
      for (int i = 0; i < contactPointParameters.getAdditionalContactNames().size(); i++)
         contactableBodiesFactory.addAdditionalContactPoint(additionalContactRigidBodyNames.get(i), additionalContactNames.get(i),
                                                            additionalContactTransforms.get(i));

      WalkingControllerParameters walkingControllerParameters = robotModel.getWalkingControllerParameters();
      ICPWithTimeFreezingPlannerParameters capturePointPlannerParameters = robotModel.getCapturePointPlannerParameters();
      HighLevelControllerParameters highLevelControllerParameters = robotModel.getHighLevelControllerParameters();

      SideDependentList<String> feetContactSensorNames = sensorInformation.getFeetContactSensorNames();
      SideDependentList<String> feetForceSensorNames = sensorInformation.getFeetForceSensorNames();
      SideDependentList<String> wristForceSensorNames = sensorInformation.getWristForceSensorNames();
      HighLevelHumanoidControllerFactory controllerFactory = new HighLevelHumanoidControllerFactory(contactableBodiesFactory, feetForceSensorNames,
                                                                                                    feetContactSensorNames, wristForceSensorNames,
                                                                                                    highLevelControllerParameters, walkingControllerParameters,
                                                                                                    capturePointPlannerParameters);

      controllerFactory.createControllerNetworkSubscriber(robotModel.getSimpleRobotName(), realtimeRos2Node);

      // setup states
      controllerFactory.setInitialState(highLevelControllerParameters.getDefaultInitialControllerState());
      controllerFactory.useDefaultStandPrepControlState();
      controllerFactory.useDefaultStandReadyControlState();
      controllerFactory.useDefaultStandTransitionControlState();
      controllerFactory.useDefaultWalkingControlState();
      controllerFactory.useDefaultExitWalkingTransitionControlState(STAND_PREP_STATE);

      ValkyrieTorqueOffsetPrinter valkyrieTorqueOffsetPrinter = new ValkyrieTorqueOffsetPrinter();
      valkyrieTorqueOffsetPrinter.setRobotName(robotModel.getFullRobotName());
      calibrationStateFactory = new ValkyrieCalibrationControllerStateFactory(valkyrieTorqueOffsetPrinter, robotModel.getCalibrationParameters());
      controllerFactory.addCustomControlState(calibrationStateFactory);

      // setup transitions
      HighLevelControllerName fallbackControllerState = highLevelControllerParameters.getFallbackControllerState();

      HighLevelControllerName calibrationState = calibrationStateFactory.getStateEnum();
      controllerFactory.addRequestableTransition(calibrationState, STAND_PREP_STATE);
      controllerFactory.addFinishedTransition(calibrationState, STAND_PREP_STATE);

      controllerFactory.addFinishedTransition(STAND_PREP_STATE, STAND_READY);
      controllerFactory.addRequestableTransition(STAND_PREP_STATE, calibrationState);

      controllerFactory.addRequestableTransition(STAND_READY, STAND_TRANSITION_STATE);
      if (fallbackControllerState != STAND_READY)
         controllerFactory.addControllerFailureTransition(STAND_READY, fallbackControllerState);
      controllerFactory.addRequestableTransition(STAND_READY, calibrationState);
      controllerFactory.addRequestableTransition(STAND_READY, STAND_PREP_STATE);

      controllerFactory.addFinishedTransition(STAND_TRANSITION_STATE, WALKING);
      controllerFactory.addControllerFailureTransition(STAND_TRANSITION_STATE, fallbackControllerState);

      controllerFactory.addRequestableTransition(WALKING, EXIT_WALKING);
      controllerFactory.addFinishedTransition(EXIT_WALKING, STAND_PREP_STATE);
      controllerFactory.addControllerFailureTransition(WALKING, fallbackControllerState);

      if (walkingProvider == WalkingProvider.VELOCITY_HEADING_COMPONENT)
         controllerFactory.createComponentBasedFootstepDataMessageGenerator();
      if (USE_YOVARIABLE_DESIREDS)
         controllerFactory.createUserDesiredControllerCommandGenerator();

      return controllerFactory;
   }

   @Override
   protected void init()
   {
      /*
       * Create joints
       */

      HashSet<String> torqueControlledJointsSet = new HashSet<>(Arrays.asList(torqueControlledJoints));
      HashSet<String> positionControlledJointsSet = new HashSet<>(Arrays.asList(positionControlledJoints));

      HashMap<String, EffortJointHandle> effortJointHandles = new HashMap<>();
      HashMap<String, PositionJointHandle> positionJointHandles = new HashMap<>();
      HashMap<String, JointStateHandle> jointStateHandles = new HashMap<>();

      for (String joint : allValkyrieJoints)
      {
         if (torqueControlledJointsSet.contains(joint) && positionControlledJointsSet.contains(joint))
         {
            throw new RuntimeException("Joint cannot be both position controlled and torque controlled via ROS Control! Joint name: " + joint);
         }

         if (torqueControlledJointsSet.contains(joint))
         {
            effortJointHandles.put(joint, createEffortJointHandle(joint));
         }

         if (positionControlledJointsSet.contains(joint))
         {
            positionJointHandles.put(joint, createPositionJointHandle(joint));
         }

         if (!(torqueControlledJointsSet.contains(joint) || positionControlledJointsSet.contains(joint)))
         {
            jointStateHandles.put(joint, createJointStateHandle(joint));
         }
      }

      HashMap<String, IMUHandle> imuHandles = new HashMap<>();
      for (String imu : readIMUs)
      {
         if (USE_SWITCHABLE_FILTER_HOLDER_FOR_NON_USB_IMUS)
         {
            String complimentaryFilterHandleName = "CF" + imu;
            String kalmanFilterHandleName = "EF" + imu;
            imuHandles.put(complimentaryFilterHandleName, createIMUHandle(complimentaryFilterHandleName));
            imuHandles.put(kalmanFilterHandleName, createIMUHandle(kalmanFilterHandleName));
         }
         else
         {
            imuHandles.put(imu, createIMUHandle(imu));
         }
      }

      HashMap<String, ForceTorqueSensorHandle> forceTorqueSensorHandles = new HashMap<>();
      for (int i = 0; i < readForceTorqueSensors.length; i++)
      {
         String forceTorqueSensor = readForceTorqueSensors[i];
         String modelName = forceTorqueSensorModelNames[i];
         forceTorqueSensorHandles.put(modelName, createForceTorqueSensorHandle(forceTorqueSensor));
      }

      /*
       * Create registries
       */

      ValkyrieRobotModel robotModel;
      if (isGazebo)
      {
         robotModel = new ValkyrieRobotModel(RobotTarget.GAZEBO, true);
      }
      else
      {
         robotModel = new ValkyrieRobotModel(RobotTarget.REAL_ROBOT, true);
      }

      String robotName = robotModel.getSimpleRobotName();
      ValkyrieSensorInformation sensorInformation = robotModel.getSensorInformation();

      /*
       * Create network servers/clients
       */
      PeriodicRealtimeThreadSchedulerFactory realtimeThreadFactory = new PeriodicRealtimeThreadSchedulerFactory(ValkyriePriorityParameters.POSECOMMUNICATOR_PRIORITY);
      RealtimeRos2Node estimatorRealtimeRos2Node = ROS2Tools.createRealtimeRos2Node(PubSubImplementation.FAST_RTPS, realtimeThreadFactory,
                                                                                    VALKYRIE_IHMC_ROS_ESTIMATOR_NODE_NAME);
      RealtimeRos2Node controllerRealtimeRos2Node = ROS2Tools.createRealtimeRos2Node(PubSubImplementation.FAST_RTPS, realtimeThreadFactory,
                                                                                     VALKYRIE_IHMC_ROS_CONTROLLER_NODE_NAME);
      LogModelProvider logModelProvider = robotModel.getLogModelProvider();
      DataServerSettings logSettings = robotModel.getLogSettings();
      double estimatorDT = robotModel.getEstimatorDT();
      YoVariableServer yoVariableServer = new YoVariableServer(getClass(), logModelProvider, logSettings, estimatorDT);

      /*
       * Create sensors
       */

      StateEstimatorParameters stateEstimatorParameters = robotModel.getStateEstimatorParameters();

      ValkyrieJointMap jointMap = robotModel.getJointMap();
      ValkyrieRosControlSensorReaderFactory sensorReaderFactory = new ValkyrieRosControlSensorReaderFactory(wallTimeProvider, monotonicTimeProvider, stateEstimatorParameters,
                                                                                                            effortJointHandles, positionJointHandles,
                                                                                                            jointStateHandles, imuHandles,
                                                                                                            forceTorqueSensorHandles, jointMap,
                                                                                                            sensorInformation);

      /*
       * Create controllers
       */
      HighLevelHumanoidControllerFactory controllerFactory = createHighLevelControllerFactory(robotModel, estimatorRealtimeRos2Node, sensorInformation);
      CommandInputManager commandInputManager = controllerFactory.getCommandInputManager();
      StatusMessageOutputManager statusOutputManager = controllerFactory.getStatusOutputManager();

      JointDesiredOutputWriter outputWriter = null;
      DRCOutputProcessor drcOutputProcessor = USE_STATE_CHANGE_TORQUE_SMOOTHER_PROCESSOR ? new DRCOutputProcessorWithStateChangeSmoother(null) : null;

      PelvisPoseCorrectionCommunicatorInterface externalPelvisPoseSubscriber = null;
      externalPelvisPoseSubscriber = new PelvisPoseCorrectionCommunicator(null, null);
      ROS2Tools.createCallbackSubscription(estimatorRealtimeRos2Node, StampedPosePacket.class,
                                           ControllerAPIDefinition.getSubscriberTopicNameGenerator(robotName), externalPelvisPoseSubscriber);

      /*
       * Create Master Context
       */
      FullHumanoidRobotModel masterFullRobotModel = robotModel.createFullRobotModel();
      AtlasHumanoidRobotContextData masterContext = new AtlasHumanoidRobotContextData(masterFullRobotModel);

      /*
       * Build controller
       */
      HumanoidRobotContextDataFactory estimatorContextFactory = new HumanoidRobotContextDataFactory();
      RobotContactPointParameters<RobotSide> contactPointParameters = robotModel.getContactPointParameters();
      AvatarEstimatorThread estimatorThread = new AvatarEstimatorThread(robotModel.getSimpleRobotName(), sensorInformation, contactPointParameters, robotModel,
                                                                        stateEstimatorParameters, sensorReaderFactory, estimatorContextFactory,
                                                                        estimatorRealtimeRos2Node, externalPelvisPoseSubscriber, outputWriter, gravity);
      int estimatorDivisor = 1;
      EstimatorTask estimatorTask = new EstimatorTask(estimatorThread, estimatorDivisor, robotModel.getEstimatorDT(), masterFullRobotModel);
      yoVariableServer.setMainRegistry(estimatorThread.getYoVariableRegistry(), estimatorThread.getFullRobotModel().getElevator(),
                                       estimatorThread.getYoGraphicsListRegistry());
      estimatorTask.addRunnableOnTaskThread(() -> yoVariableServer.update(estimatorThread.getHumanoidRobotContextData().getTimestamp(),
                                                                          estimatorThread.getYoVariableRegistry()));
      SensorReader sensorReader = estimatorThread.getSensorReader();
      estimatorTask.addRunnableOnSchedulerThread(() -> {
         long newTimestamp = sensorReader.read(masterContext.getSensorDataContext());
         masterContext.setTimestamp(newTimestamp);
      });

      if (ENABLE_FINGER_JOINTS)
      {
         ValkyrieHandStateCommunicator handStateCommunicator = new ValkyrieHandStateCommunicator(robotName, estimatorThread.getFullRobotModel(),
                                                                                                 robotModel.getHandModel(), estimatorRealtimeRos2Node);
         estimatorThread.addRobotController(handStateCommunicator);
      }

      HumanoidRobotContextDataFactory controllerContextFactory = new HumanoidRobotContextDataFactory();
      AvatarControllerThread controllerThread = new AvatarControllerThread(robotModel.getSimpleRobotName(), robotModel, sensorInformation, controllerFactory,
                                                                           controllerContextFactory, drcOutputProcessor, controllerRealtimeRos2Node, gravity,
                                                                           estimatorDT);
      int controllerDivisor = (int) Math.round(robotModel.getControllerDT() / robotModel.getEstimatorDT());
      if (!Precision.equals(robotModel.getControllerDT() / robotModel.getEstimatorDT(), controllerDivisor))
         throw new RuntimeException("Controller DT must be multiple of estimator DT.");
      ControllerTask controllerTask = new ControllerTask(controllerThread, controllerDivisor, robotModel.getEstimatorDT(), masterFullRobotModel);
      controllerTask.addRunnableOnTaskThread(new Runnable()
      {
         boolean initialized = false;

         @Override
         public void run()
         {
            if (!controllerThread.getHumanoidRobotContextData().getControllerRan())
               return;
            if (!initialized)
               drcOutputProcessor.initialize();
            initialized = true;
            drcOutputProcessor.processAfterController(controllerThread.getHumanoidRobotContextData().getTimestamp());
         }
      });
      yoVariableServer.addRegistry(controllerThread.getYoVariableRegistry(), controllerThread.getYoGraphicsListRegistry());
      controllerTask.addRunnableOnTaskThread(() -> yoVariableServer.update(controllerThread.getHumanoidRobotContextData().getTimestamp(),
                                                                           controllerThread.getYoVariableRegistry()));

      ValkyrieCalibrationControllerState calibrationControllerState = calibrationStateFactory.getCalibrationControllerState();
      calibrationControllerState.attachForceSensorCalibrationModule(estimatorThread.getForceSensorCalibrationModule());

      sensorReaderFactory.attachControllerAPI(commandInputManager, statusOutputManager);
      sensorReaderFactory.attachJointTorqueOffsetEstimator(calibrationControllerState.getJointTorqueOffsetEstimatorController());
      sensorReaderFactory.setupLowLevelControlCommunication(robotName, estimatorRealtimeRos2Node);

      /*
       * Setup and start the JVM memory statistics
       */

      PeriodicRealtimeThreadSchedulerFactory schedulerFactory = new PeriodicRealtimeThreadSchedulerFactory(ValkyriePriorityParameters.JVM_STATISTICS_PRIORITY);
      JVMStatisticsGenerator jvmStatisticsGenerator = new JVMStatisticsGenerator(yoVariableServer, schedulerFactory);
      jvmStatisticsGenerator.addVariablesToStatisticsGenerator(yoVariableServer);

      if (isGazebo)
      {
         LogTools.info("Running with blocking synchronous execution between estimator and controller");
<<<<<<< HEAD
         throw new RuntimeException("Re-implement this possibly using the " + SingleThreadedRobotController.class.getSimpleName() + "!");
//         SynchronousMultiThreadedRobotController coordinator = new SynchronousMultiThreadedRobotController(estimatorThread, timestampProvider);
//         coordinator.addController(controllerThread, (int) (robotModel.getControllerDT() / robotModel.getEstimatorDT()));
//         robotController = coordinator;
=======
         SynchronousMultiThreadedRobotController coordinator = new SynchronousMultiThreadedRobotController(estimatorThread, wallTimeProvider);
         coordinator.addController(controllerThread, (int) (robotModel.getControllerDT() / robotModel.getEstimatorDT()));

         robotController = coordinator;
>>>>>>> f18c388d
      }
      else
      {
         LogTools.info("Running with multi-threaded RT threads for estimator and controller");

         List<HumanoidRobotControlTask> tasks = new ArrayList<>();

         PriorityParameters estimatorPriority = ValkyriePriorityParameters.ESTIMATOR_PRIORITY;
         RealtimeThread estimatorRealtimeThread = new RealtimeThread(estimatorPriority, estimatorTask, estimatorTask.getClass().getSimpleName() + "Thread");
         tasks.add(estimatorTask);

         PriorityParameters controllerPriority = ValkyriePriorityParameters.CONTROLLER_PRIORITY;
         RealtimeThread controllerRealtimeThread = new RealtimeThread(controllerPriority, controllerTask, controllerTask.getClass().getSimpleName() + "Thread");
         tasks.add(controllerTask);

         robotController = new BarrierScheduledRobotController(robotName, tasks, masterContext, TaskOverrunBehavior.SKIP_TICK, robotModel.getEstimatorDT());
         controllerThread.getYoVariableRegistry().addChild(robotController.getYoVariableRegistry());
         if (valkyrieAffinity.setAffinity())
         {
            estimatorRealtimeThread.setAffinity(valkyrieAffinity.getEstimatorThreadProcessor());
            controllerRealtimeThread.setAffinity(valkyrieAffinity.getControlThreadProcessor());
         }
         estimatorRealtimeThread.start();
         controllerRealtimeThread.start();
      }

      /*
       * Connect all servers
       */
      robotController.initialize();
      jvmStatisticsGenerator.start();
      estimatorRealtimeRos2Node.spin();
      controllerRealtimeRos2Node.spin();
      yoVariableServer.start();
   }

   private void processEnvironmentVariables()
   {
      String isGazeboEnvironmentVariable = System.getenv("IS_GAZEBO");
      isGazebo = false;
      if (isGazeboEnvironmentVariable != null)
      {
         switch (isGazeboEnvironmentVariable)
         {
         case "true":
            isGazebo = true;
            break;
         default:
            isGazebo = false;
            break;
         }
      }
   }

   @Override
   protected void doControl(long rosTime, long duration)
   {
      if (firstTick)
      {
         if (valkyrieAffinity.setAffinity())
         {
            System.out.println("Setting estimator thread affinity to processor " + valkyrieAffinity.getEstimatorThreadProcessor().getId());
            Affinity.setAffinity(valkyrieAffinity.getEstimatorThreadProcessor());
         }
         firstTick = false;
      }

<<<<<<< HEAD
      timestampProvider.setTimestamp(time);
      robotController.doControl();
=======
      wallTimeProvider.setTimestamp(rosTime);
      robotController.read();
>>>>>>> f18c388d
   }
}<|MERGE_RESOLUTION|>--- conflicted
+++ resolved
@@ -44,10 +44,7 @@
 import us.ihmc.log.LogTools;
 import us.ihmc.multicastLogDataProtocol.modelLoaders.LogModelProvider;
 import us.ihmc.pubsub.DomainFactory.PubSubImplementation;
-<<<<<<< HEAD
 import us.ihmc.realtime.PriorityParameters;
-=======
->>>>>>> f18c388d
 import us.ihmc.realtime.RealtimeThread;
 import us.ihmc.robotDataLogger.YoVariableServer;
 import us.ihmc.robotDataLogger.logger.DataServerSettings;
@@ -452,17 +449,10 @@
       if (isGazebo)
       {
          LogTools.info("Running with blocking synchronous execution between estimator and controller");
-<<<<<<< HEAD
          throw new RuntimeException("Re-implement this possibly using the " + SingleThreadedRobotController.class.getSimpleName() + "!");
-//         SynchronousMultiThreadedRobotController coordinator = new SynchronousMultiThreadedRobotController(estimatorThread, timestampProvider);
+//         SynchronousMultiThreadedRobotController coordinator = new SynchronousMultiThreadedRobotController(estimatorThread, wallTimeProvider);
 //         coordinator.addController(controllerThread, (int) (robotModel.getControllerDT() / robotModel.getEstimatorDT()));
 //         robotController = coordinator;
-=======
-         SynchronousMultiThreadedRobotController coordinator = new SynchronousMultiThreadedRobotController(estimatorThread, wallTimeProvider);
-         coordinator.addController(controllerThread, (int) (robotModel.getControllerDT() / robotModel.getEstimatorDT()));
-
-         robotController = coordinator;
->>>>>>> f18c388d
       }
       else
       {
@@ -530,12 +520,7 @@
          firstTick = false;
       }
 
-<<<<<<< HEAD
-      timestampProvider.setTimestamp(time);
+      wallTimeProvider.setTimestamp(rosTime);
       robotController.doControl();
-=======
-      wallTimeProvider.setTimestamp(rosTime);
-      robotController.read();
->>>>>>> f18c388d
    }
 }