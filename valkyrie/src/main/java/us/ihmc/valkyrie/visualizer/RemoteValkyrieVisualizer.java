package us.ihmc.valkyrie.visualizer;

import java.awt.event.ActionEvent;
import java.awt.event.ActionListener;
import java.util.HashMap;
import java.util.Map;

import javax.swing.JComboBox;

import us.ihmc.commonWalkingControlModules.highLevelHumanoidControl.factories.HighLevelHumanoidControllerFactory;
import us.ihmc.commons.FormattingTools;
import us.ihmc.communication.configuration.NetworkParameterKeys;
import us.ihmc.communication.configuration.NetworkParameters;
import us.ihmc.humanoidRobotics.communication.packets.dataobjects.HighLevelControllerName;
import us.ihmc.robotDataLogger.YoVariableClient;
import us.ihmc.robotDataVisualizer.visualizer.SCSVisualizer;
import us.ihmc.robotDataVisualizer.visualizer.SCSVisualizerStateListener;
import us.ihmc.simulationConstructionSetTools.util.inputdevices.SliderBoardConfigurationManager;
import us.ihmc.simulationconstructionset.Robot;
import us.ihmc.simulationconstructionset.SimulationConstructionSet;
import us.ihmc.yoVariables.listener.VariableChangedListener;
import us.ihmc.yoVariables.registry.YoVariableRegistry;
import us.ihmc.yoVariables.variable.YoEnum;
import us.ihmc.yoVariables.variable.YoVariable;

public class RemoteValkyrieVisualizer implements SCSVisualizerStateListener
{
   public static final int BUFFER_SIZE = 16384;
   public static final boolean SETUP_SLIDER_BOARD = false;

   public RemoteValkyrieVisualizer()
   {
      String host = NetworkParameters.getHost(NetworkParameterKeys.logger);
      System.out.println("Connecting to host " + host);

      SCSVisualizer scsVisualizer = new SCSVisualizer(BUFFER_SIZE);
      scsVisualizer.setVariableUpdateRate(8);
      scsVisualizer.addSCSVisualizerStateListener(this);
      scsVisualizer.setShowOverheadView(true);

      YoVariableClient client = new YoVariableClient(scsVisualizer);
      client.startWithHostSelector();
   }

   @Override
   public void starting(final SimulationConstructionSet scs, Robot robot, YoVariableRegistry registry)
   {
      if (SETUP_SLIDER_BOARD)
      {
         // TODO The sliderboard throws an NPE when scrubbing, at least in Sim. If this is okay on the real robot then feel free to uncomment. -- Doug
         createSliderBoard(scs, registry);
      }

      final YoEnum<?> requestHighLevelControlMode = (YoEnum<?>) scs.getVariable(HighLevelHumanoidControllerFactory.class.getSimpleName(),
                                                                                "requestedHighLevelControllerState");

      HighLevelControllerName[] valuesToDisplay = {HighLevelControllerName.CALIBRATION, HighLevelControllerName.STAND_TRANSITION_STATE, HighLevelControllerName.EXIT_WALKING};
      Map<HighLevelControllerName, String> displayNames = new HashMap<>();
      displayNames.put(HighLevelControllerName.STAND_TRANSITION_STATE, "Go Walking Val!");

      final String[] comboBoxValues = new String[valuesToDisplay.length + 1];
      comboBoxValues[0] = "High-Level Control Mode";

      Map<Integer, Integer> fromComboBoxIndexToEnumOrdinalMap = new HashMap<>();
      fromComboBoxIndexToEnumOrdinalMap.put(0, -1);
      Map<Integer, Integer> fromEnumOrdinalToComboBoxIndexMap = new HashMap<>();
      fromEnumOrdinalToComboBoxIndexMap.put(-1, 0);
      int comboBoxIndex = 1; // Leave the first for a default item
      for (HighLevelControllerName valueToDisplay : valuesToDisplay)
      {
         if (displayNames.containsKey(valueToDisplay))
         {
            comboBoxValues[comboBoxIndex] = displayNames.get(valueToDisplay);
         }
         else
         {
            comboBoxValues[comboBoxIndex] = valueToDisplay.name();
            comboBoxValues[comboBoxIndex] = comboBoxValues[comboBoxIndex].replaceAll("_", " _");
            comboBoxValues[comboBoxIndex] = FormattingTools.underscoredToCamelCase(comboBoxValues[comboBoxIndex], true);
         }

         fromComboBoxIndexToEnumOrdinalMap.put(comboBoxIndex, valueToDisplay.ordinal());
         fromEnumOrdinalToComboBoxIndexMap.put(valueToDisplay.ordinal(), comboBoxIndex);
         comboBoxIndex++;
      }

      final JComboBox<String> requestControlModeComboBox = new JComboBox<>(comboBoxValues);
      requestControlModeComboBox.setSelectedIndex(0);
      requestControlModeComboBox.addActionListener(new ActionListener()
      {
         @Override
         public void actionPerformed(ActionEvent e)
         {
            int newOrdinal = fromComboBoxIndexToEnumOrdinalMap.get(requestControlModeComboBox.getSelectedIndex());
            int currentOrdinal = requestHighLevelControlMode.getOrdinal();
            if (newOrdinal != currentOrdinal)
            {
               requestHighLevelControlMode.set(newOrdinal);
            }
         }
      });

      requestHighLevelControlMode.addVariableChangedListener(new VariableChangedListener()
      {
         @Override
         public void notifyOfVariableChange(YoVariable<?> v)
         {
            try
            {
               int currentIndex = requestControlModeComboBox.getSelectedIndex();
               int newIndex = fromEnumOrdinalToComboBoxIndexMap.get(requestHighLevelControlMode.getOrdinal());
               if (currentIndex != newIndex)
                  requestControlModeComboBox.setSelectedIndex(newIndex);
            }
            catch (NullPointerException e)
            {
            }
         }
      });

      scs.addComboBox(requestControlModeComboBox);
   }

   private void createSliderBoard(final SimulationConstructionSet scs, YoVariableRegistry registry)
   {
      SliderBoardConfigurationManager sliderBoardConfigurationManager = new SliderBoardConfigurationManager(scs);
      sliderBoardConfigurationManager.setButton(1, registry.getVariable("PelvisICPBasedTranslationManager", "manualModeICPOffset"));
      sliderBoardConfigurationManager.setSlider(1, "desiredICPOffsetX", registry, -0.3, 0.3);
      sliderBoardConfigurationManager.setSlider(2, "desiredICPOffsetY", registry, -0.3, 0.3);
      sliderBoardConfigurationManager.setSlider(8, "offsetHeightAboveGround", registry, 0.0, 0.20);
   }

   public static void main(String[] args)
   {
      new RemoteValkyrieVisualizer();
   }
<<<<<<< HEAD

   private class RemoteValkyrieVisualizerLogFilter implements LogProducerDisplay.LogSessionFilter
   {
      @Override
      public boolean shouldAddToDisplay(Announcement description)
      {
         return true;
      }
   }
=======
>>>>>>> de137941
}<|MERGE_RESOLUTION|>--- conflicted
+++ resolved
@@ -134,16 +134,4 @@
    {
       new RemoteValkyrieVisualizer();
    }
-<<<<<<< HEAD
-
-   private class RemoteValkyrieVisualizerLogFilter implements LogProducerDisplay.LogSessionFilter
-   {
-      @Override
-      public boolean shouldAddToDisplay(Announcement description)
-      {
-         return true;
-      }
-   }
-=======
->>>>>>> de137941
 }