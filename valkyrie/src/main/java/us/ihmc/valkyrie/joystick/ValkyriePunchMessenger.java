--- conflicted
+++ resolved
@@ -32,15 +32,9 @@
       {
          double[] jointAngles = new double[7];
          int index = 0;
-<<<<<<< HEAD
-         jointAngles[index++] = 0.0; // shoulderPitch
-         jointAngles[index++] = 0.0; // shoulderRoll
-         jointAngles[index++] = 0.0; // shoulderYaw
-=======
          jointAngles[index++] = 1.0; // shoulderPitch
          jointAngles[index++] = robotSide.negateIfRightSide(-1.5); // shoulderRoll
          jointAngles[index++] = -0.2; // shoulderYaw
->>>>>>> b375e32a
          jointAngles[index++] = robotSide.negateIfRightSide(-2.0); // elbowPitch
          jointAngles[index++] = robotSide.negateIfRightSide(0.0); // forearmYaw
          jointAngles[index++] = robotSide.negateIfRightSide(0.0); // wristRoll
