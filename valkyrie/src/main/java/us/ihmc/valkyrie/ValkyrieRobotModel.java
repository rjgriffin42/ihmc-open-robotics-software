--- conflicted
+++ resolved
@@ -529,14 +529,14 @@
    }
 
    @Override
-<<<<<<< HEAD
    public HighLevelControllerParameters getHighLevelControllerParameters()
    {
       return highLevelControllerParameters;
-=======
+   }
+
+   @Override
    public InputStream getWholeBodyControllerParametersFile()
    {
       return getClass().getResourceAsStream("/us/ihmc/valkyrie/parameters/controller.xml");
->>>>>>> f5076416
    }
 }