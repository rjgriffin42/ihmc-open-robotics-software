--- conflicted
+++ resolved
@@ -147,11 +147,7 @@
       jointMap = new ValkyrieJointMap();
       contactPointParameters = new ValkyrieContactPointParameters(jointMap, simulationContactPoints);
       sensorInformation = new ValkyrieSensorInformation(target);
-<<<<<<< HEAD
-      highLevelControllerParameters = new ValkyrieHighLevelControllerParameters(target == RobotTarget.REAL_ROBOT || target == RobotTarget.GAZEBO, jointMap);
-=======
       highLevelControllerParameters = new ValkyrieHighLevelControllerParameters(target, jointMap);
->>>>>>> 3728c971
       calibrationParameters = new ValkyrieCalibrationParameters(jointMap);
       InputStream sdf = null;
 
