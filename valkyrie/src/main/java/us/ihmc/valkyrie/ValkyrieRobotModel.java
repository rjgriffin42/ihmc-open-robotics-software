package us.ihmc.valkyrie;

import java.io.FileInputStream;
import java.io.FileNotFoundException;
import java.io.InputStream;
import java.util.LinkedHashMap;

import us.ihmc.avatar.drcRobot.DRCRobotModel;
import us.ihmc.avatar.drcRobot.RobotTarget;
import us.ihmc.avatar.drcRobot.SimulationLowLevelControllerFactory;
import us.ihmc.avatar.drcRobot.shapeContactSettings.DRCRobotModelShapeCollisionSettings;
import us.ihmc.avatar.factory.SimulatedHandControlTask;
import us.ihmc.avatar.initialSetup.DRCRobotInitialSetup;
import us.ihmc.avatar.ros.RobotROSClockCalculator;
import us.ihmc.avatar.ros.WallTimeBasedROSClockCalculator;
import us.ihmc.commonWalkingControlModules.configurations.HighLevelControllerParameters;
import us.ihmc.commonWalkingControlModules.configurations.WalkingControllerParameters;
import us.ihmc.commonWalkingControlModules.dynamicPlanning.bipedPlanning.CoPTrajectoryParameters;
import us.ihmc.communication.ROS2Tools;
import us.ihmc.communication.controllerAPI.RobotLowLevelMessenger;
import us.ihmc.euclid.transform.RigidBodyTransform;
import us.ihmc.footstepPlanning.graphSearch.parameters.FootstepPlannerParametersBasics;
import us.ihmc.footstepPlanning.swing.DefaultSwingPlannerParameters;
import us.ihmc.footstepPlanning.swing.SwingPlannerParametersBasics;
import us.ihmc.ihmcPerception.depthData.CollisionBoxProvider;
import us.ihmc.modelFileLoaders.SdfLoader.DRCRobotSDFLoader;
import us.ihmc.modelFileLoaders.SdfLoader.GeneralizedSDFRobotModel;
import us.ihmc.modelFileLoaders.SdfLoader.JaxbSDFLoader;
import us.ihmc.modelFileLoaders.SdfLoader.RobotDescriptionFromSDFLoader;
import us.ihmc.modelFileLoaders.SdfLoader.SDFDescriptionMutator;
import us.ihmc.modelFileLoaders.SdfLoader.SDFModelLoader;
import us.ihmc.multicastLogDataProtocol.modelLoaders.DefaultLogModelProvider;
import us.ihmc.multicastLogDataProtocol.modelLoaders.LogModelProvider;
import us.ihmc.pathPlanning.visibilityGraphs.parameters.DefaultVisibilityGraphParameters;
import us.ihmc.pathPlanning.visibilityGraphs.parameters.VisibilityGraphsParametersBasics;
import us.ihmc.robotDataLogger.logger.DataServerSettings;
import us.ihmc.robotModels.FullHumanoidRobotModel;
import us.ihmc.robotModels.FullHumanoidRobotModelFromDescription;
import us.ihmc.robotics.physics.CollidableHelper;
import us.ihmc.robotics.physics.RobotCollisionModel;
import us.ihmc.robotics.robotDescription.RobotDescription;
import us.ihmc.robotics.robotSide.RobotSide;
import us.ihmc.robotics.sensors.ContactSensorType;
import us.ihmc.ros2.ROS2NodeInterface;
import us.ihmc.ros2.RealtimeROS2Node;
import us.ihmc.sensorProcessing.stateEstimation.StateEstimatorParameters;
import us.ihmc.simulationConstructionSetTools.util.HumanoidFloatingRootJointRobot;
import us.ihmc.simulationconstructionset.FloatingRootJointRobot;
import us.ihmc.valkyrie.configuration.ValkyrieRobotVersion;
import us.ihmc.valkyrie.diagnostic.ValkyrieDiagnosticParameters;
import us.ihmc.valkyrie.fingers.SimulatedValkyrieFingerController;
import us.ihmc.valkyrie.fingers.ValkyrieHandModel;
import us.ihmc.valkyrie.parameters.ValkyrieCoPTrajectoryParameters;
import us.ihmc.valkyrie.parameters.ValkyrieCollisionBoxProvider;
import us.ihmc.valkyrie.parameters.ValkyrieContactPointParameters;
import us.ihmc.valkyrie.parameters.ValkyrieFootstepPlannerParameters;
import us.ihmc.valkyrie.parameters.ValkyrieJointMap;
import us.ihmc.valkyrie.parameters.ValkyriePhysicalProperties;
import us.ihmc.valkyrie.parameters.ValkyrieSensorInformation;
import us.ihmc.valkyrie.parameters.ValkyrieStateEstimatorParameters;
import us.ihmc.valkyrie.parameters.ValkyrieUIParameters;
import us.ihmc.valkyrie.parameters.ValkyrieWalkingControllerParameters;
import us.ihmc.valkyrie.sensors.ValkyrieSensorSuiteManager;
import us.ihmc.wholeBodyController.FootContactPoints;
import us.ihmc.wholeBodyController.RobotContactPointParameters;
import us.ihmc.wholeBodyController.UIParameters;
import us.ihmc.wholeBodyController.diagnostics.DiagnosticParameters;

public class ValkyrieRobotModel implements DRCRobotModel
{
   private static final boolean PRINT_MODEL = false;

   private final String[] resourceDirectories = {"models/", "models/gazebo/", "models/val_description/", "models/val_description/sdf/"};

   private final ValkyrieRobotVersion robotVersion;
   private final RobotTarget target;

   private double controllerDT;
   private double estimatorDT;
   private double simulateDT;

   private double modelSizeScale = 1.0;
   private double modelMassScale = 1.0;
   private double transparency = Double.NaN;
   private boolean useShapeCollision = false;
   private boolean useOBJGraphics = true;
   private String customModel = null;
   private FootContactPoints<RobotSide> simulationContactPoints = null;
   private GeneralizedSDFRobotModel generalizedRobotModel;
   private RobotDescription robotDescription;
   private SDFDescriptionMutator sdfDescriptionMutator;

   private ValkyriePhysicalProperties robotPhysicalProperties;
   private ValkyrieJointMap jointMap;
   private RobotContactPointParameters<RobotSide> contactPointParameters;
   private ValkyrieSensorInformation sensorInformation;
   private HighLevelControllerParameters highLevelControllerParameters;
   private ValkyrieCalibrationParameters calibrationParameters;

   private CoPTrajectoryParameters copTrajectoryParameters;
   private WalkingControllerParameters walkingControllerParameters;
   private StateEstimatorParameters stateEstimatorParameters;
   private WallTimeBasedROSClockCalculator rosClockCalculator;
   private ValkyrieRobotModelShapeCollisionSettings robotModelShapeCollisionSettings;
   private DRCRobotInitialSetup<HumanoidFloatingRootJointRobot> valkyrieInitialSetup;

   private SimulationLowLevelControllerFactory simulationLowLevelControllerFactory;

   private ValkyrieSensorSuiteManager sensorSuiteManager = null;

   public ValkyrieRobotModel(RobotTarget target)
   {
      this(target, ValkyrieRobotVersion.DEFAULT);
   }

   public ValkyrieRobotModel(RobotTarget target, ValkyrieRobotVersion robotVersion)
   {
      this.target = target;
      this.robotVersion = robotVersion;

      controllerDT = target == RobotTarget.SCS ? 0.004 : 0.006;
      estimatorDT = 0.002;
      simulateDT = estimatorDT / 3.0;
   }

   public void setVal2Scale()
   {
      setModelSizeScale(0.925170);
      setModelMassScale(0.925170);
   }

   public ValkyrieRobotVersion getRobotVersion()
   {
      return robotVersion;
   }

   @Override
   public RobotTarget getTarget()
   {
      return target;
   }

   public ValkyriePhysicalProperties getRobotPhysicalProperties()
   {
      if (robotPhysicalProperties == null)
         robotPhysicalProperties = new ValkyriePhysicalProperties(modelSizeScale, modelMassScale);
      return robotPhysicalProperties;
   }

   @Override
   public ValkyrieJointMap getJointMap()
   {
      if (jointMap == null)
         jointMap = new ValkyrieJointMap(getRobotPhysicalProperties(), robotVersion);
      return jointMap;
   }

   /**
    * Sets the period of a controller tick in second.
    * 
    * @param controllerDT the period of the controller thread in second.
    */
   public void setControllerDT(double controllerDT)
   {
      this.controllerDT = controllerDT;
   }

   /**
    * Sets the period of a estimator tick in second.
    * 
    * @param estimatorDT the period of the estimator thread in second.
    */
   public void setEstimatorDT(double estimatorDT)
   {
      this.estimatorDT = estimatorDT;
   }

   /**
    * Sets the period of a simulation tick in second.
    * 
    * @param simulateDT the period of the simulation thread in second.
    */
   public void setSimulateDT(double simulateDT)
   {
      this.simulateDT = simulateDT;
   }

   /**
    * Overrides the transparency of the robot visuals.
    *
    * @param transparency the new transparency, default value {@link Double#NaN}.
    */
   public void setTransparency(double transparency)
   {
      if (robotDescription != null)
         throw new IllegalArgumentException("Cannot set transparency once robotDescription has been created.");
      this.transparency = transparency;
   }

   /**
    * Indicates whether to use the OBJ or DAE meshes for the robot visuals.
    *
    * @param useOBJGraphics switch to use OBJ when {@code true}, use DAE otherwise. Default value is
    *                       {@code true}.
    */
   public void setUseOBJGraphics(boolean useOBJGraphics)
   {
      if (generalizedRobotModel != null)
         throw new IllegalArgumentException("Cannot change to use OBJ graphics once generalizedRobotModel has been created.");
      this.useOBJGraphics = useOBJGraphics;
   }

   /**
    * Sets whether the simulation contact engine should use point-to-shape or shape-to-shape model.
    *
    * @param useShapeCollision switch to use shape-to-shape when {@code true}, use point-to-shape
    *                          otherwise. Default value is {@code false}.
    */
   public void setUseShapeCollision(boolean useShapeCollision)
   {
      if (robotModelShapeCollisionSettings != null)
         throw new IllegalArgumentException("Cannot change to use shape collision once robotModelShapeCollisionSettings has been created.");
      if (robotDescription != null)
         throw new IllegalArgumentException("Cannot change to use shape collision once robotDescription has been created.");
      this.useShapeCollision = useShapeCollision;
   }

   /**
    * Overrides the default set of contact points to use for the simulation for the feet.
    *
    * @param simulationContactPoints the new set of foot contact points. Default value is {@code null}.
    */
   public void setSimulationContactPoints(FootContactPoints<RobotSide> simulationContactPoints)
   {
      if (contactPointParameters != null)
         throw new IllegalArgumentException("Cannot set simulation contact points once contactPointParameters has been created.");
      this.simulationContactPoints = simulationContactPoints;
   }

   /**
    * Overrides the model to load.
    *
    * @param customModel the file's fullname of the model to load. Default value is {@code null}.
    */
   public void setCustomModel(String customModel)
   {
      if (generalizedRobotModel != null)
         throw new IllegalArgumentException("Cannot set customModel once generalizedRobotModel has been created.");
      this.customModel = customModel;
   }

   /**
    * Scale to apply to the robot mass.
    *
    * @param modelMassScale the new scale value. Default value is {@code 1.0}.
    */
   public void setModelMassScale(double modelMassScale)
   {
      if (robotPhysicalProperties != null)
         throw new IllegalArgumentException("Cannot set modelMassScale once robotPhysicalProperties has been created.");
      this.modelMassScale = modelMassScale;
   }

   /**
    * Scale to apply to the robot size.
    *
    * @param modelSizeScale the new scale value. Default value is {@code 1.0}.
    */
   public void setModelSizeScale(double modelSizeScale)
   {
      if (robotPhysicalProperties != null)
         throw new IllegalArgumentException("Cannot set modelSizeScale once robotPhysicalProperties has been created.");
      this.modelSizeScale = modelSizeScale;
   }

   public void setSDFDescriptionMutator(SDFDescriptionMutator sdfDescriptionMutator)
   {
      if (generalizedRobotModel != null)
         throw new IllegalArgumentException("Cannot set customModel once generalizedRobotModel has been created.");
      this.sdfDescriptionMutator = sdfDescriptionMutator;
   }

   public void setRobotInitialSetup(DRCRobotInitialSetup<HumanoidFloatingRootJointRobot> valkyrieInitialSetup)
   {
      if (this.valkyrieInitialSetup != null)
         throw new IllegalArgumentException("Cannot set valkyrieInitialSetup once it has been created.");
      this.valkyrieInitialSetup = valkyrieInitialSetup;
   }

   public SDFDescriptionMutator getSDFDescriptionMutator()
   {
      if (sdfDescriptionMutator == null)
         sdfDescriptionMutator = new ValkyrieSDFDescriptionMutator(getJointMap(), useOBJGraphics);
      return sdfDescriptionMutator;
   }

   public GeneralizedSDFRobotModel getGeneralizedRobotModel()
   {
      if (generalizedRobotModel == null)
      {
         JaxbSDFLoader loader = DRCRobotSDFLoader.loadDRCRobot(getResourceDirectories(), getSDFModelInputStream(), getSDFDescriptionMutator());

         for (String forceSensorName : ValkyrieSensorInformation.forceSensorNames)
         {
            RigidBodyTransform transform = new RigidBodyTransform(ValkyrieSensorInformation.getForceSensorTransform(forceSensorName));
            loader.addForceSensor(getJointMap(), forceSensorName, forceSensorName, transform);
         }

         for (RobotSide side : RobotSide.values)
         {
            LinkedHashMap<String, LinkedHashMap<String, ContactSensorType>> contactsensors = ValkyrieSensorInformation.contactSensors.get(side);

            for (String parentJointName : contactsensors.keySet())
            {
               for (String sensorName : contactsensors.get(parentJointName).keySet())
               {
                  loader.addContactSensor(getJointMap(), sensorName, parentJointName, contactsensors.get(parentJointName).get(sensorName));
               }
            }
         }

         generalizedRobotModel = loader.getGeneralizedSDFRobotModel(getJointMap().getModelName());
      }

      return generalizedRobotModel;
   }

   @Override
   public RobotDescription getRobotDescription()
   {
      if (robotDescription == null)
      {
         boolean useCollisionMeshes = false;

         GeneralizedSDFRobotModel generalizedSDFRobotModel = getGeneralizedRobotModel();
         RobotDescriptionFromSDFLoader descriptionLoader = new RobotDescriptionFromSDFLoader();

         if (useShapeCollision)
         {
            robotDescription = descriptionLoader.loadRobotDescriptionFromSDF(generalizedSDFRobotModel, getJointMap(), null, false, transparency);
            ValkyrieCollisionMeshDefinitionDataHolder collisionMeshDefinitionDataHolder = new ValkyrieCollisionMeshDefinitionDataHolder(getJointMap(),
                                                                                                                                        getRobotPhysicalProperties());
            collisionMeshDefinitionDataHolder.setVisible(false);

            robotDescription.addCollisionMeshDefinitionData(collisionMeshDefinitionDataHolder);
         }
         else
         {
            robotDescription = descriptionLoader.loadRobotDescriptionFromSDF(generalizedSDFRobotModel,
                                                                             getJointMap(),
                                                                             getContactPointParameters(),
                                                                             useCollisionMeshes,
                                                                             transparency);
         }
      }
      return robotDescription;
   }

   private String[] getResourceDirectories()
   {
      return resourceDirectories;
   }

   private InputStream getSDFModelInputStream()
   {
      InputStream inputStream = null;

      if (customModel != null)
      {

         System.out.println("Loading robot model from: '" + customModel + "'");
         inputStream = getClass().getClassLoader().getResourceAsStream(customModel);

         if (inputStream == null)
         {
            try
            {
               inputStream = new FileInputStream(customModel);
            }
            catch (FileNotFoundException e)
            {
               throw new RuntimeException(e);
            }
         }
      }
      else
      {
         String sdfFile = null;

         if (target == RobotTarget.REAL_ROBOT)
            sdfFile = robotVersion.getRealRobotSdfFile();
         else
            sdfFile = robotVersion.getSimSdfFile();

         inputStream = getClass().getClassLoader().getResourceAsStream(sdfFile);
      }

      return inputStream;
   }

   @Override
   public DRCRobotInitialSetup<HumanoidFloatingRootJointRobot> getDefaultRobotInitialSetup(double groundHeight, double initialYaw)
   {
      if (valkyrieInitialSetup == null)
         valkyrieInitialSetup = new ValkyrieInitialSetup();
      valkyrieInitialSetup.setInitialGroundHeight(groundHeight);
      valkyrieInitialSetup.setInitialYaw(initialYaw);
      return valkyrieInitialSetup;
   }

   @Override
   public ValkyrieHandModel getHandModel()
   {
      return new ValkyrieHandModel();
   }

   @Override
   public FullHumanoidRobotModel createFullRobotModel()
   {
      return new FullHumanoidRobotModelFromDescription(getRobotDescription(), getJointMap(), getSensorInformation().getSensorFramesToTrack());
   }

   @Override
   public HumanoidFloatingRootJointRobot createHumanoidFloatingRootJointRobot(boolean createCollisionMeshes, boolean enableJointDamping)
   {
      boolean enableTorqueVelocityLimits = false;

      HumanoidFloatingRootJointRobot sdfRobot = new HumanoidFloatingRootJointRobot(getRobotDescription(),
                                                                                   getJointMap(),
                                                                                   enableJointDamping,
                                                                                   enableTorqueVelocityLimits);

      if (PRINT_MODEL)
      {
         System.out.println("\nValkyrieRobotModel Link Masses:");

         StringBuffer stringBuffer = new StringBuffer();
         sdfRobot.printRobotJointsAndMasses(stringBuffer);
         System.out.println(stringBuffer);
         System.out.println();

         System.out.println("ValkyrieRobotModel: \n" + sdfRobot);
      }

      return sdfRobot;
   }

   @Override
   public double getSimulateDT()
   {
      return simulateDT;
   }

   @Override
   public double getEstimatorDT()
   {
      return estimatorDT;
   }

   @Override
   public double getControllerDT()
   {
      return controllerDT;
   }

   @Override
   public RobotROSClockCalculator getROSClockCalculator()
   {
      if (rosClockCalculator == null)
         rosClockCalculator = new WallTimeBasedROSClockCalculator();
      return rosClockCalculator;
   }

   @Override
   public ValkyrieSensorSuiteManager getSensorSuiteManager()
   {
      return getSensorSuiteManager(null);
   }

   @Override
<<<<<<< HEAD
   public ValkyrieSensorSuiteManager getSensorSuiteManager(RealtimeROS2Node realtimeROS2Node)
=======
   public ValkyrieSensorSuiteManager getSensorSuiteManager(ROS2NodeInterface ros2Node)
>>>>>>> 6e66fdf8
   {
      if (sensorSuiteManager == null)
      {
         sensorSuiteManager = new ValkyrieSensorSuiteManager(getSimpleRobotName(),
                                                             this,
                                                             getCollisionBoxProvider(),
                                                             getROSClockCalculator(),
                                                             getSensorInformation(),
                                                             getJointMap(),
                                                             target,
<<<<<<< HEAD
                                                             realtimeROS2Node);
=======
                                                             ros2Node);
>>>>>>> 6e66fdf8
      }
      return sensorSuiteManager;
   }

   @Override
   public SimulatedHandControlTask createSimulatedHandController(FloatingRootJointRobot simulatedRobot, RealtimeROS2Node realtimeROS2Node)
   {
      if (!robotVersion.hasFingers())
         return null;

      boolean hasFingers = true;
      for (RobotSide robotSide : RobotSide.values)
      {
         String handLinkName = getJointMap().getHandName(robotSide);
         hasFingers = hasFingers && !simulatedRobot.getLink(handLinkName).getParentJoint().getChildrenJoints().isEmpty();
      }

      if (hasFingers)
      {
         return new SimulatedValkyrieFingerController(simulatedRobot,
                                                      realtimeROS2Node,
                                                      this,
                                                      ROS2Tools.getControllerOutputTopic(getSimpleRobotName()),
                                                      ROS2Tools.getControllerInputTopic(getSimpleRobotName()));
      }
      else
      {
         return null;
      }
   }

   @Override
   public LogModelProvider getLogModelProvider()
   {
      return new DefaultLogModelProvider<>(SDFModelLoader.class, getJointMap().getModelName(), getSDFModelInputStream(), getResourceDirectories());
   }

   @Override
   public DataServerSettings getLogSettings()
   {
      if (target == RobotTarget.REAL_ROBOT)
      {
         return new DataServerSettings(true, "ValkyrieJSCGUI");
      }
      else
      {
         return new DataServerSettings(false, "SimulationGUI");
      }
   }

   @Override
   public CollisionBoxProvider getCollisionBoxProvider()
   {
      return new ValkyrieCollisionBoxProvider(createFullRobotModel());
   }

   @Override
   public DRCRobotModelShapeCollisionSettings getShapeCollisionSettings()
   {
      if (robotModelShapeCollisionSettings == null)
         robotModelShapeCollisionSettings = new ValkyrieRobotModelShapeCollisionSettings(useShapeCollision);
      return robotModelShapeCollisionSettings;
   }

   @Override
   public InputStream getWholeBodyControllerParametersFile()
   {
      switch (target)
      {
         case SCS:
            return getClass().getResourceAsStream(getSimulationParameterResourceName());
         case GAZEBO:
         case REAL_ROBOT:
            return getClass().getResourceAsStream(getHardwareParameterResourceName());
         default:
            throw new UnsupportedOperationException("Unsupported target: " + target);
      }
   }

   public static String getSimulationParameterResourceName()
   {
      return "/us/ihmc/valkyrie/parameters/controller_simulation.xml";
   }

   public static String getHardwareParameterResourceName()
   {
      return "/us/ihmc/valkyrie/parameters/controller_hardware.xml";
   }

   @Override
   public FootstepPlannerParametersBasics getFootstepPlannerParameters()
   {
      return new ValkyrieFootstepPlannerParameters();
   }

   @Override
   public VisibilityGraphsParametersBasics getVisibilityGraphsParameters()
   {
      return new DefaultVisibilityGraphParameters();
   }

   @Override
   public SwingPlannerParametersBasics getSwingPlannerParameters()
   {
      return new DefaultSwingPlannerParameters();
   }

   @Override
   public RobotContactPointParameters<RobotSide> getContactPointParameters()
   {
      if (contactPointParameters == null)
         contactPointParameters = new ValkyrieContactPointParameters(getJointMap(), getRobotPhysicalProperties(), simulationContactPoints);
      return contactPointParameters;
   }

   @Override
   public ValkyrieSensorInformation getSensorInformation()
   {
      if (sensorInformation == null)
         sensorInformation = new ValkyrieSensorInformation(getRobotPhysicalProperties(), target);
      return sensorInformation;
   }

   @Override
   public HighLevelControllerParameters getHighLevelControllerParameters()
   {
      if (highLevelControllerParameters == null)
         highLevelControllerParameters = new ValkyrieHighLevelControllerParameters(target, getJointMap());
      return highLevelControllerParameters;
   }

   public ValkyrieCalibrationParameters getCalibrationParameters()
   {
      if (calibrationParameters == null)
         calibrationParameters = new ValkyrieCalibrationParameters(getJointMap());
      return calibrationParameters;
   }

   @Override
   public CoPTrajectoryParameters getCoPTrajectoryParameters()
   {
      if (copTrajectoryParameters == null)
         copTrajectoryParameters = new ValkyrieCoPTrajectoryParameters();
      return copTrajectoryParameters;
   }

   public void setWalkingControllerParameters(WalkingControllerParameters walkingControllerParameters)
   {
      this.walkingControllerParameters = walkingControllerParameters;
   }

   public void setContactPointParameters(RobotContactPointParameters<RobotSide> contactPointParameters)
   {
      this.contactPointParameters = contactPointParameters;
   }

   public void setHighLevelControllerParameters(HighLevelControllerParameters highLevelControllerParameters)
   {
      this.highLevelControllerParameters = highLevelControllerParameters;
   }

   public void setSimulationLowLevelControllerFactory(SimulationLowLevelControllerFactory simulationLowLevelControllerFactory)
   {
      if (this.simulationLowLevelControllerFactory != null)
         throw new IllegalArgumentException("Cannot set low-level controller factory once simulation has been setup.");
      this.simulationLowLevelControllerFactory = simulationLowLevelControllerFactory;
   }

   @Override
   public WalkingControllerParameters getWalkingControllerParameters()
   {
      if (walkingControllerParameters == null)
         walkingControllerParameters = new ValkyrieWalkingControllerParameters(getJointMap(), getRobotPhysicalProperties(), target);
      return walkingControllerParameters;
   }

   @Override
   public StateEstimatorParameters getStateEstimatorParameters()
   {
      if (stateEstimatorParameters == null)
         stateEstimatorParameters = new ValkyrieStateEstimatorParameters(target, getEstimatorDT(), getSensorInformation(), getJointMap());
      return stateEstimatorParameters;
   }

   @Override
   public RobotCollisionModel getHumanoidRobotKinematicsCollisionModel()
   {
      if (robotVersion == ValkyrieRobotVersion.ARM_MASS_SIM)
      {
         return new ValkyrieArmMassSimCollisionModel(getJointMap());
      }
      else
      {
         return new ValkyrieKinematicsCollisionModel(getJointMap());
      }
   }

   @Override
   public RobotCollisionModel getSimulationRobotCollisionModel(CollidableHelper helper, String robotCollisionMask, String... environmentCollisionMasks)
   {
      if (robotVersion == ValkyrieRobotVersion.ARM_MASS_SIM)
      {
         ValkyrieArmMassSimCollisionModel collisionModel = new ValkyrieArmMassSimCollisionModel(getJointMap(), true);
         collisionModel.setCollidableHelper(helper, robotCollisionMask, environmentCollisionMasks);
         return collisionModel;
      }
      else
      {
         ValkyrieSimulationCollisionModel collisionModel = new ValkyrieSimulationCollisionModel(getJointMap());
         collisionModel.setCollidableHelper(helper, robotCollisionMask, environmentCollisionMasks);
         return collisionModel;
      }
   }

   @Override
   public SimulationLowLevelControllerFactory getSimulationLowLevelControllerFactory()
   {
      if (simulationLowLevelControllerFactory == null)
         simulationLowLevelControllerFactory = DRCRobotModel.super.getSimulationLowLevelControllerFactory();
      return simulationLowLevelControllerFactory;
   }

   @Override
   public DiagnosticParameters getDiagnoticParameters()
   {
      return new ValkyrieDiagnosticParameters(getJointMap(), getSensorInformation(), target == RobotTarget.REAL_ROBOT);
   }

   @Override
   public UIParameters getUIParameters()
   {
      return new ValkyrieUIParameters(robotVersion, getRobotPhysicalProperties(), getJointMap());
   }

   @Override
   public String getSimpleRobotName()
   {
      return "Valkyrie";
   }

   @Override
   public String toString()
   {
      return getSimpleRobotName();
   }

   @Override
   public RobotLowLevelMessenger newRobotLowLevelMessenger(ROS2NodeInterface ros2Node)
   {
      return new ValkyrieDirectRobotInterface(ros2Node, this);
   }
}<|MERGE_RESOLUTION|>--- conflicted
+++ resolved
@@ -478,11 +478,7 @@
    }
 
    @Override
-<<<<<<< HEAD
-   public ValkyrieSensorSuiteManager getSensorSuiteManager(RealtimeROS2Node realtimeROS2Node)
-=======
    public ValkyrieSensorSuiteManager getSensorSuiteManager(ROS2NodeInterface ros2Node)
->>>>>>> 6e66fdf8
    {
       if (sensorSuiteManager == null)
       {
@@ -493,11 +489,7 @@
                                                              getSensorInformation(),
                                                              getJointMap(),
                                                              target,
-<<<<<<< HEAD
-                                                             realtimeROS2Node);
-=======
                                                              ros2Node);
->>>>>>> 6e66fdf8
       }
       return sensorSuiteManager;
    }
