--- conflicted
+++ resolved
@@ -691,11 +691,7 @@
    {
       if (robotVersion == ValkyrieRobotVersion.ARM_MASS_SIM)
       {
-<<<<<<< HEAD
-         ValkyrieArmMassSimCollisionModel collisionModel = new ValkyrieArmMassSimCollisionModel(getJointMap());
-=======
          ValkyrieArmMassSimCollisionModel collisionModel = new ValkyrieArmMassSimCollisionModel(getJointMap(), true);
->>>>>>> 8049432a
          collisionModel.setCollidableHelper(helper, robotCollisionMask, environmentCollisionMasks);
          return collisionModel;
       }
