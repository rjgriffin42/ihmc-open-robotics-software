package us.ihmc.valkyrie.fingers;

import java.util.EnumMap;
import java.util.Map;

import controller_msgs.msg.dds.OneDoFJointTrajectoryMessage;
import controller_msgs.msg.dds.TrajectoryPoint1DMessage;
import controller_msgs.msg.dds.ValkyrieHandFingerTrajectoryMessage;
import us.ihmc.humanoidRobotics.communication.packets.dataobjects.HandConfiguration;
import us.ihmc.idl.IDLSequence.Object;
import us.ihmc.robotics.controllers.PIDController;
import us.ihmc.robotics.controllers.pidGains.implementations.YoPIDGains;
import us.ihmc.robotics.partNames.FingerName;
import us.ihmc.robotics.robotSide.RobotSide;
import us.ihmc.simulationconstructionset.util.RobotController;
import us.ihmc.valkyrieRosControl.ValkyrieRosControlFingerStateEstimator;
import us.ihmc.valkyrieRosControl.dataHolders.YoEffortJointHandleHolder;
import us.ihmc.yoVariables.registry.YoVariableRegistry;
import us.ihmc.yoVariables.variable.YoDouble;

public class ValkyrieFingerSetController implements RobotController
{
   private final double trajectoryTime = ValkyrieHandFingerTrajectoryMessageConversion.trajectoryTime;
   private final double extendedTrajectoryTime = trajectoryTime * ValkyrieHandFingerTrajectoryMessageConversion.extendedTimeRatioForThumb;

   private static final double MIN_ACTUATOR_POSITION = -0.05;
   private static final double MAX_ACTUATOR_POSITION = 3.6;

   public static final boolean DEBUG = false;

   private final String name = getClass().getSimpleName();
   private final YoVariableRegistry registry;

   private final RobotSide robotSide;

   private final ValkyrieFingerSetTrajectoryGenerator<ValkyrieFingerMotorName> fingerSetTrajectoryGenerator;
   private final EnumMap<ValkyrieFingerMotorName, YoDouble> desiredAngles = new EnumMap<>(ValkyrieFingerMotorName.class);
   private final EnumMap<ValkyrieFingerMotorName, YoDouble> desiredVelocities = new EnumMap<>(ValkyrieFingerMotorName.class);
   private final Map<ValkyrieFingerMotorName, PIDController> pidControllers = new EnumMap<>(ValkyrieFingerMotorName.class);

   private final EnumMap<ValkyrieFingerMotorName, YoEffortJointHandleHolder> jointHandles;

   private final double controlDT;

   private final ValkyrieRosControlFingerStateEstimator fingerStateEstimator;
   private final YoPIDGains gains;

   public ValkyrieFingerSetController(RobotSide robotSide, YoDouble yoTime, double controlDT, ValkyrieRosControlFingerStateEstimator fingerStateEstimator,
                                      YoPIDGains gains, YoDouble trajectoryTime, YoDouble thumbCloseDelay, YoDouble fingerOpenDelay,
                                      EnumMap<ValkyrieFingerMotorName, YoEffortJointHandleHolder> jointHandles, YoVariableRegistry parentRegistry)
   {
      this.robotSide = robotSide;
      this.controlDT = controlDT;
      this.fingerStateEstimator = fingerStateEstimator;
      this.gains = gains;
      this.jointHandles = jointHandles;

      String sidePrefix = robotSide.getCamelCaseName();
      registry = new YoVariableRegistry(sidePrefix + name);

      mapJointsAndVariables(gains);
      fingerSetTrajectoryGenerator = new ValkyrieFingerSetTrajectoryGenerator<ValkyrieFingerMotorName>(ValkyrieFingerMotorName.class, robotSide, yoTime,
                                                                                                       desiredAngles, registry);

      parentRegistry.addChild(registry);
   }

   private void mapJointsAndVariables(YoPIDGains gains)
   {
      for (ValkyrieFingerMotorName fingerMotorNameEnum : ValkyrieFingerMotorName.values)
      {
         String jointName = fingerMotorNameEnum.getJointName(robotSide);

         YoDouble desiredAngle = new YoDouble("q_d_" + jointName, registry);
<<<<<<< HEAD
         desiredAngle.set(fingerStateEstimator.getMotorBasedFingerJointPosition(robotSide, fingerMotorNameEnum));
         desiredAngles.put(fingerMotorNameEnum, desiredAngle);
=======
         desiredAngle.set(fingerStateEstimator.getMotorBasedFingerJointPosition(robotSide, jointEnum.getCorrespondingJointName(1)));
         desiredAngles.put(jointEnum, desiredAngle);
>>>>>>> 7e9eea5d

         YoDouble desiredVelocity = new YoDouble("qd_d_" + jointName, registry);
         desiredVelocities.put(fingerMotorNameEnum, desiredVelocity);

         PIDController pidController = new PIDController(fingerMotorNameEnum.getPascalCaseJointName(robotSide), registry);
         pidControllers.put(fingerMotorNameEnum, pidController);
      }
   }

   @Override
   public void doControl()
   {
      // update trajectory generators.
      fingerSetTrajectoryGenerator.doControl();

      // set desired values.
      for (ValkyrieFingerMotorName fingerMotorNameEnum : ValkyrieFingerMotorName.values)
      {
         desiredAngles.get(fingerMotorNameEnum).set(fingerSetTrajectoryGenerator.getDesired(fingerMotorNameEnum));
         desiredVelocities.get(fingerMotorNameEnum).set(fingerSetTrajectoryGenerator.getDesiredVelocity(fingerMotorNameEnum));
      }

      // PID control.
      for (ValkyrieFingerMotorName fingerMotorNameEnum : ValkyrieFingerMotorName.values)
      {
         PIDController pidController = pidControllers.get(fingerMotorNameEnum);
         pidController.setGains(gains);
         pidController.setProportionalGain(gains.getKp());
         pidController.setIntegralGain(gains.getKi());
         YoEffortJointHandleHolder handle = jointHandles.get(fingerMotorNameEnum);

         double q = fingerStateEstimator.getMotorBasedFingerJointPosition(robotSide, fingerMotorNameEnum);
         double q_d = desiredAngles.get(fingerMotorNameEnum).getDoubleValue();
         double qd = handle.getQd();
         double qd_d = desiredVelocities.get(fingerMotorNameEnum).getDoubleValue();

         double tau = pidController.compute(q, q_d, qd, qd_d, controlDT);

         if (handle.getQ() <= MIN_ACTUATOR_POSITION && tau < 0.0)
         {
            tau = 0.0;
            pidController.resetIntegrator();
         }
         else if (handle.getQ() >= MAX_ACTUATOR_POSITION && tau > 0.0)
         {
            tau = 0.0;
            pidController.resetIntegrator();
         }
         handle.setDesiredEffort(tau);
         handle.getDesiredJointData().setDesiredTorque(tau);
      }
   }

   @Override
   public YoVariableRegistry getYoVariableRegistry()
   {
      return registry;
   }

   @Override
   public String getName()
   {
      return robotSide.getCamelCaseNameForStartOfExpression() + getClass().getSimpleName();
   }

   @Override
   public String getDescription()
   {
      return "Controller for " + robotSide.getLowerCaseName() + " Valkyrie fingers in both simulation and real robot environments.";
   }

   @Override
   public void initialize()
   {
      // Do nothing
   }

   public void getDesiredHandConfiguration(HandConfiguration handConfiguration)
   {
      fingerSetTrajectoryGenerator.clearTrajectories();
      switch (handConfiguration)
      {
      case CLOSE:
         for (ValkyrieFingerMotorName fingerMotorName : ValkyrieFingerMotorName.values)
         {

            double desiredFingerMotor = ValkyrieFingerControlParameters.getDesiredFingerMotor(robotSide, fingerMotorName, 1.0);
            if (fingerMotorName.getFingerName() == FingerName.THUMB)
               fingerSetTrajectoryGenerator.appendWayPoint(fingerMotorName, extendedTrajectoryTime, desiredFingerMotor);
            fingerSetTrajectoryGenerator.appendWayPoint(fingerMotorName, trajectoryTime, desiredFingerMotor);
         }

         break;

      case OPEN:
         for (ValkyrieFingerMotorName fingerMotorName : ValkyrieFingerMotorName.values)
         {
            double desiredFingerMotor = ValkyrieFingerControlParameters.getDesiredFingerMotor(robotSide, fingerMotorName, 0.0);
            if (fingerMotorName.getFingerName() != FingerName.THUMB)
               fingerSetTrajectoryGenerator.appendWayPoint(fingerMotorName, extendedTrajectoryTime, desiredFingerMotor);
            fingerSetTrajectoryGenerator.appendWayPoint(fingerMotorName, trajectoryTime, desiredFingerMotor);
         }
         break;

      case STOP:
         for (ValkyrieFingerMotorName fingerMotorName : ValkyrieFingerMotorName.values)
<<<<<<< HEAD
            fingerSetTrajectoryGenerator.appendStopPoint(fingerMotorName, fingerStateEstimator.getMotorBasedFingerJointPosition(robotSide, fingerMotorName));
=======
         {
            double currentEstimatedPosition = fingerStateEstimator.getMotorBasedFingerJointPosition(robotSide, fingerMotorName.getCorrespondingJointName(1));
            fingerSetTrajectoryGenerator.appendStopPoint(fingerMotorName, currentEstimatedPosition);
         }
>>>>>>> 7e9eea5d
         break;

      default:

         break;
      }
      fingerSetTrajectoryGenerator.executeTrajectories();
   }

   public void getHandFingerTrajectoryMessage(ValkyrieHandFingerTrajectoryMessage handFingerTrajectoryMessage)
   {
      fingerSetTrajectoryGenerator.clearTrajectories();

      for (ValkyrieFingerMotorName fingerMotorName : ValkyrieFingerMotorName.values)
      {
         int indexOfTrajectory = hasTrajectory(handFingerTrajectoryMessage.getFingerMotorNames(), fingerMotorName);

         if (indexOfTrajectory == -1)
         {
<<<<<<< HEAD
            fingerSetTrajectoryGenerator.appendStopPoint(fingerMotorName, fingerStateEstimator.getMotorBasedFingerJointPosition(robotSide, fingerMotorName));
=======
            fingerSetTrajectoryGenerator.appendStopPoint(fingerMotorName,
                                                         fingerStateEstimator.getMotorBasedFingerJointPosition(robotSide,
                                                                                                               fingerMotorName.getCorrespondingJointName(1)));
>>>>>>> 7e9eea5d
         }
         else
         {
            Object<OneDoFJointTrajectoryMessage> jointTrajectoryMessages = handFingerTrajectoryMessage.getJointspaceTrajectory().getJointTrajectoryMessages();
            Object<TrajectoryPoint1DMessage> trajectoryPoints = jointTrajectoryMessages.get(indexOfTrajectory).getTrajectoryPoints();

            for (int i = 0; i < trajectoryPoints.size(); i++)
            {
               TrajectoryPoint1DMessage trajectoryPoint1DMessage = trajectoryPoints.get(i);
               double wayPointTime = trajectoryPoint1DMessage.getTime();
               double wayPointPosition = ValkyrieFingerControlParameters.getDesiredFingerMotor(robotSide, fingerMotorName,
                                                                                               trajectoryPoint1DMessage.getPosition());
               fingerSetTrajectoryGenerator.appendWayPoint(fingerMotorName, wayPointTime, wayPointPosition);
            }
         }
      }
      fingerSetTrajectoryGenerator.executeTrajectories();
   }

   public void initializeDesiredTrajectoryGenerator()
   {
      for (ValkyrieFingerMotorName fingerMotorNameEnum : ValkyrieFingerMotorName.values)
      {
         desiredAngles.get(fingerMotorNameEnum).set(fingerStateEstimator.getMotorBasedFingerJointPosition(robotSide, fingerMotorNameEnum));
      }
   }

   private int hasTrajectory(us.ihmc.idl.IDLSequence.Byte namesInMessage, ValkyrieFingerMotorName fingerMotorName)
   {
      for (int i = 0; i < namesInMessage.size(); i++)
         if (fingerMotorName == ValkyrieFingerMotorName.fromByte(namesInMessage.get(i)))
            return i;

      return -1;
   }
}<|MERGE_RESOLUTION|>--- conflicted
+++ resolved
@@ -23,7 +23,7 @@
    private final double trajectoryTime = ValkyrieHandFingerTrajectoryMessageConversion.trajectoryTime;
    private final double extendedTrajectoryTime = trajectoryTime * ValkyrieHandFingerTrajectoryMessageConversion.extendedTimeRatioForThumb;
 
-   private static final double MIN_ACTUATOR_POSITION = -0.05;
+   private static final double MIN_ACTUATOR_POSITION = 0.0;
    private static final double MAX_ACTUATOR_POSITION = 3.6;
 
    public static final boolean DEBUG = false;
@@ -72,13 +72,8 @@
          String jointName = fingerMotorNameEnum.getJointName(robotSide);
 
          YoDouble desiredAngle = new YoDouble("q_d_" + jointName, registry);
-<<<<<<< HEAD
          desiredAngle.set(fingerStateEstimator.getMotorBasedFingerJointPosition(robotSide, fingerMotorNameEnum));
          desiredAngles.put(fingerMotorNameEnum, desiredAngle);
-=======
-         desiredAngle.set(fingerStateEstimator.getMotorBasedFingerJointPosition(robotSide, jointEnum.getCorrespondingJointName(1)));
-         desiredAngles.put(jointEnum, desiredAngle);
->>>>>>> 7e9eea5d
 
          YoDouble desiredVelocity = new YoDouble("qd_d_" + jointName, registry);
          desiredVelocities.put(fingerMotorNameEnum, desiredVelocity);
@@ -185,14 +180,10 @@
 
       case STOP:
          for (ValkyrieFingerMotorName fingerMotorName : ValkyrieFingerMotorName.values)
-<<<<<<< HEAD
-            fingerSetTrajectoryGenerator.appendStopPoint(fingerMotorName, fingerStateEstimator.getMotorBasedFingerJointPosition(robotSide, fingerMotorName));
-=======
          {
             double currentEstimatedPosition = fingerStateEstimator.getMotorBasedFingerJointPosition(robotSide, fingerMotorName.getCorrespondingJointName(1));
             fingerSetTrajectoryGenerator.appendStopPoint(fingerMotorName, currentEstimatedPosition);
          }
->>>>>>> 7e9eea5d
          break;
 
       default:
@@ -212,13 +203,10 @@
 
          if (indexOfTrajectory == -1)
          {
-<<<<<<< HEAD
             fingerSetTrajectoryGenerator.appendStopPoint(fingerMotorName, fingerStateEstimator.getMotorBasedFingerJointPosition(robotSide, fingerMotorName));
-=======
             fingerSetTrajectoryGenerator.appendStopPoint(fingerMotorName,
                                                          fingerStateEstimator.getMotorBasedFingerJointPosition(robotSide,
                                                                                                                fingerMotorName.getCorrespondingJointName(1)));
->>>>>>> 7e9eea5d
          }
          else
          {
