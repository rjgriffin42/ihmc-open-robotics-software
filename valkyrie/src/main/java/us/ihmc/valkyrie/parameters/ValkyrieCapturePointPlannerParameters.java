--- conflicted
+++ resolved
@@ -50,13 +50,8 @@
          return copOffsets;
 
       Vector2D entryOffset, exitOffset;
-<<<<<<< HEAD
-      if (runningOnRealRobot)
+      if (target == RobotTarget.REAL_ROBOT)
          entryOffset = new Vector2D(0.01, 0.0);
-=======
-      if (target == RobotTarget.REAL_ROBOT)
-         entryOffset = new Vector2D(0.01, 0.01);
->>>>>>> fcc3f98d
       else
          entryOffset = new Vector2D(0.0, 0.006);
 
