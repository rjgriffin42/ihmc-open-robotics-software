--- conflicted
+++ resolved
@@ -169,8 +169,6 @@
    }
 
    @Override
-<<<<<<< HEAD
-=======
    public double getMaximumStepZWhenForwardAndDown()
    {
       return 0.07;
@@ -183,7 +181,6 @@
    }
 
    @Override
->>>>>>> 5a43c758
    public boolean performHeuristicSearchPolicies()
    {
       return false;
