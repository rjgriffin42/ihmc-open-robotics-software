--- conflicted
+++ resolved
@@ -20,13 +20,13 @@
    @Override
    public double getMaximumStepReach()
    {
-      return 0.45;
+      return 0.55;
    }
 
    @Override
    public double getMaximumStepYaw()
    {
-      return 0.5;
+      return 1.0;
    }
 
    @Override
@@ -38,11 +38,7 @@
    @Override
    public double getMinimumStepWidth()
    {
-<<<<<<< HEAD
-      return 0.0;
-=======
-      return 0.2;
->>>>>>> d64ee2b4
+      return 0.15;
    }
 
    @Override
