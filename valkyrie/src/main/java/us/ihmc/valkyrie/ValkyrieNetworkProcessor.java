package us.ihmc.valkyrie;

import java.net.URI;
import java.net.URISyntaxException;

import com.martiansoftware.jsap.JSAPException;

import us.ihmc.avatar.drcRobot.DRCRobotModel;
import us.ihmc.avatar.drcRobot.RobotTarget;
import us.ihmc.avatar.networkProcessor.DRCNetworkModuleParameters;
import us.ihmc.avatar.networkProcessor.DRCNetworkProcessor;
import us.ihmc.communication.configuration.NetworkParameters;

public class ValkyrieNetworkProcessor
{
   private static final DRCRobotModel model = new ValkyrieRobotModel(RobotTarget.REAL_ROBOT, true);
   public static final boolean launchFootstepPlannerModule = true;
   
   public static void main(String[] args) throws URISyntaxException, JSAPException
   {
      DRCNetworkModuleParameters networkModuleParams = new DRCNetworkModuleParameters();
      boolean startREA = false;
      
      networkModuleParams.enableControllerCommunicator(true);
      networkModuleParams.enableLocalControllerCommunicator(false);
<<<<<<< HEAD
      networkModuleParams.enableUiModule(true);
      networkModuleParams.enableBehaviorModule(true);
      networkModuleParams.enableBehaviorVisualizer(true);
      String is_gazebo = System.getenv("IS_GAZEBO");
      if (is_gazebo != null && is_gazebo.equals("true")) {
    	  System.out.println("IS_GAZEBO=true -- starting REA");
          startREA = true;
      }
      networkModuleParams.enableRobotEnvironmentAwerenessModule(startREA);
=======
      networkModuleParams.enableRobotEnvironmentAwerenessModule(false);
>>>>>>> bc65d7d1
      networkModuleParams.enableKinematicsToolbox(true);
      networkModuleParams.enableKinematicsPlanningToolbox(true);
      networkModuleParams.enableFootstepPlanningToolbox(launchFootstepPlannerModule);
      networkModuleParams.enableFootstepPlanningToolboxVisualizer(false);
      networkModuleParams.enableBipedalSupportPlanarRegionPublisher(true);
      networkModuleParams.enableWalkingPreviewToolbox(true);
      networkModuleParams.enableAutoREAStateUpdater(true);

//      uncomment these for the sensors
      URI rosuri = NetworkParameters.getROSURI();

      if(rosuri != null)
      {
         networkModuleParams.enableRosModule(true);
         networkModuleParams.setRosUri(rosuri);
         networkModuleParams.enableSensorModule(true);
         System.out.println("ROS_MASTER_URI="+rosuri);
      }
      
      new DRCNetworkProcessor(model, networkModuleParams);
   }
}<|MERGE_RESOLUTION|>--- conflicted
+++ resolved
@@ -23,19 +23,13 @@
       
       networkModuleParams.enableControllerCommunicator(true);
       networkModuleParams.enableLocalControllerCommunicator(false);
-<<<<<<< HEAD
-      networkModuleParams.enableUiModule(true);
-      networkModuleParams.enableBehaviorModule(true);
-      networkModuleParams.enableBehaviorVisualizer(true);
       String is_gazebo = System.getenv("IS_GAZEBO");
       if (is_gazebo != null && is_gazebo.equals("true")) {
     	  System.out.println("IS_GAZEBO=true -- starting REA");
           startREA = true;
       }
       networkModuleParams.enableRobotEnvironmentAwerenessModule(startREA);
-=======
       networkModuleParams.enableRobotEnvironmentAwerenessModule(false);
->>>>>>> bc65d7d1
       networkModuleParams.enableKinematicsToolbox(true);
       networkModuleParams.enableKinematicsPlanningToolbox(true);
       networkModuleParams.enableFootstepPlanningToolbox(launchFootstepPlannerModule);
