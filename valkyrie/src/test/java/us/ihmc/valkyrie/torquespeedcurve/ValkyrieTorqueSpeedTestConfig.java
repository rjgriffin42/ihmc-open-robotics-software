package us.ihmc.valkyrie.torquespeedcurve;

import java.io.FileInputStream;
import java.io.FileNotFoundException;
import java.io.IOException;
import java.util.ArrayList;
import java.util.HashMap;
import java.util.Map;

import org.yaml.snakeyaml.Yaml;

import com.fasterxml.jackson.databind.JsonNode;
import com.fasterxml.jackson.databind.ObjectMapper;
import com.google.gson.annotations.Expose;

import controller_msgs.msg.dds.FootstepDataListMessage;
import controller_msgs.msg.dds.FootstepDataListMessagePubSubType;
import us.ihmc.humanoidBehaviors.behaviors.examples.GetLidarScanExampleBehavior;
import us.ihmc.idl.serializers.extra.JSONSerializer;
import us.ihmc.valkyrie.testsupport.ModifiableValkyrieRobotConfig;

class ValkyrieTorqueSpeedTestConfig implements ModifiableValkyrieRobotConfig {
	enum TestType {
		STAIRS, STEP, SQUARE_UP_STEP, STEP_DOWN, SLOPE, SPEED, NORMAL_WALK, TURN_IN_PLACE, PUSHRECOVERY, DUMMY;
	}

	public String testCase; // for push recovery, specifies which case to run
	public boolean keepUp; // whether to keep up the GUI after running
	public boolean createVideo; // whether to create a video (requires that showGui should be set to true)
	public double[] forceVector; // for push recovery, specifies direction of force
	public double forceMagnitude; // for push recovery, specifies magnitude of the force
	public double forceDuration; // for push recovery, specifies the duration of the force
	public double stepStartingDistance; // for step/stair scenarios, distance to the first step (inches)
<<<<<<< HEAD
	public double stepHeight; // for step/stairs scenarios, height of each step (inches)
	public int numberOfSteps; // for step/stair scenarios, number of steps in the staircase
=======
	public double stepHeight;           // for step/stairs scenarios, height of each step (inches)
	public int numberOfSteps;           // for step/stair scenarios, number of steps in the staircase
	public double swingDuration;		// for turn/fast walking
	public double transferDuration;		// for turn/fast walking
	public double percentOfMaxReach;	// for fast walking
	public double turnRadiansPerStep;	// for turn walking
	
>>>>>>> 00b37657
	public HashMap<String, Double> torqueLimits; // Map of joint name to overridden torque limit. Only overridden
													// joints need to be specified.
	public HashMap<String, Double> linkMassKg; // Map of link name to overridden link mass in kg. Only overridden
												// joints need to be specified.
	public HashMap<String, Double> velocityLimits; // Map of joint name to overridden velocity limit.
	public HashMap<String, ArrayList<Double>> positionLimits; // Map of joint name to array containing lower and upper
																// limit
	public boolean showGui; // whether to pop up a GUI (required if a video is wanted)
	public boolean minimizeJointTorques; // Whether to minimize joint torques as part of the QP calculation
	public TestType testType; // type of test to run (see TestType enum)
	public String footstepsFile; // path to a file of footstep messages
	public boolean disableAnkleLimits; // ignore ankle limits -- falls are sometimes due to hitting ankle limits rather
										// than insufficient torque
	public double slopeDegrees; // for slope scenarios, the pitch of the slope (degrees). Positive values
								// indicate an upward slope.
	public double stepLengthInches; // for slope scenarios, the length of step to take in inches
	public double globalMassScale; // Amount to scale mass across the robot
	public double globalSizeScale; // Amount to scale size across the robot
	public double torsoPitchDegrees; // Amount to pitch the torso, in degrees (0.0 = vertical, positve = forward
										// pitch)
	public boolean generateOutput; // Whether to generate output graphs and associated files
	public ValkyrieWalkingParameterValues walkingValues; // Tweaks to default walking settings

	public HashMap<String, Double> linkLengths; // Map of links with modified lengths
	public String sdfFilename; // Path to the SDF filename if not using the default

	@Override
	public HashMap<String, Double> getTorqueLimits() {
		return torqueLimits;
	}

	@Override
	public HashMap<String, Double> getLinkMassKg() {
		return linkMassKg;
	}

	@Override
	public HashMap<String, Double> getVelocityLimits() {
		return velocityLimits;
	}

	@Override
	public HashMap<String, ArrayList<Double>> getPositionLimits() {
		return positionLimits;
	}

	@Override
	public double getGlobalMassScale() {
		return globalMassScale;
	}

	@Override
	public double getGlobalSizeScale() {
		return globalSizeScale;
	}

	@Override
	public boolean getAnkleLimitsDisabled() {
		return disableAnkleLimits;
	}

	@Override
	public boolean getMinimizeJointTorques() {
		return minimizeJointTorques;
	}

	@Expose(serialize = false, deserialize = false)
	private final JSONSerializer<FootstepDataListMessage> FootstepDataListMessageSerializer = new JSONSerializer<>(
			new FootstepDataListMessagePubSubType());

	// Default constructor
	public ValkyrieTorqueSpeedTestConfig() {
		keepUp = false;
		forceVector = new double[3];
		forceMagnitude = 0.0;
		forceDuration = 1.0;
		stepStartingDistance = 1.0 * 100.0 / 2.54; // 1m in inches
		stepHeight = 6.0;
		numberOfSteps = 3;
		swingDuration = 1.2;
		transferDuration = 1.0;
		percentOfMaxReach = 1.0;
		turnRadiansPerStep = 0.785399;
		torqueLimits = new HashMap<String, Double>();
		linkMassKg = new HashMap<String, Double>();
		velocityLimits = new HashMap<String, Double>();
		positionLimits = new HashMap<String, ArrayList<Double>>();
		showGui = true;
		createVideo = true;
		minimizeJointTorques = false;
		testType = TestType.STAIRS;
		footstepsFile = null;
		disableAnkleLimits = false;
		slopeDegrees = 5.0;
		stepLengthInches = 0.5 * 100.0 / 2.54; // 0.5 meters in inches
		globalMassScale = 1.0;
		globalSizeScale = 1.0;
		torsoPitchDegrees = 0.0; // 0.0 == vertical
		walkingValues = new ValkyrieWalkingParameterValues();
		generateOutput = true;
		linkLengths = new HashMap<String, Double>();
		sdfFilename = null;
	}

	private String hashDoubleToString(HashMap<String, Double> map, String description) {
		String value = "";
		for (String key : map.keySet()) {
			value += String.format("%s %s: %f\n", key, description, map.get(key).doubleValue());
		}
		return value;
	}

	private String hashDoubleArrayToString(HashMap<String, ArrayList<Double>> map, String description) {
		String value = "";
		for (String key : map.keySet()) {
			value += String.format("%s %s: [", key, description);
			for (Double number : map.get(key)) {
				value += String.valueOf(number) + " ";
			}
			value += "]\n";
		}
		return value;
	}

	public String toString() {
<<<<<<< HEAD
		String value = String.format(
				"Test Type: %s\nStep Starting Distance: %f\nStep Height: %f\nNumber of Steps: %d\nShow Gui: %b\nDisable Ankle Limits: %b\n",
				testType, stepStartingDistance, stepHeight, numberOfSteps, showGui, disableAnkleLimits);
=======
		String value = String.format("Test Type: %s\nStep Starting Distance: %f\nStep Height: %f\nNumber of Steps: %d\nSwing Duration: %f\nTransfer Duration: %f\nPercent Max Reach: %f\nTurn Radians per step: %f\nShow Gui: %b\nDisable Ankle Limits: %b\n",
				testType, stepStartingDistance, stepHeight, numberOfSteps, swingDuration, transferDuration, percentOfMaxReach, turnRadiansPerStep, showGui, disableAnkleLimits);
>>>>>>> 00b37657
		value += String.format("Slope Degrees: %f\nStep Length (Inches): %f\nMass scale: %f\nSize scale: %f\n",
				slopeDegrees, stepLengthInches, globalMassScale, globalSizeScale);
		value += walkingValues.toString();

		if (footstepsFile != null) {
			value += String.format("Footsteps Filename: %s\n", footstepsFile);
		}
		value += hashDoubleToString(torqueLimits, "torque limit");
		value += hashDoubleToString(linkMassKg, "link mass");
		value += hashDoubleToString(velocityLimits, "velocity limit");
		value += hashDoubleArrayToString(positionLimits, "position limit");
		return value;
	}

	public FootstepDataListMessage getFootsteps() {
		FootstepDataListMessage footsteps = null;
		if (footstepsFile != null) {

			try (FileInputStream reader = new FileInputStream(footstepsFile)) {
				ObjectMapper objectMapper = new ObjectMapper();
				JsonNode jsonNode = null;

				if (footstepsFile.endsWith(".yaml")) {
					Yaml yaml = new Yaml();
					@SuppressWarnings("unchecked")
					Map<String, Object> map = (Map<String, Object>) yaml.load(reader);
					System.out.print(yaml.toString());
					jsonNode = objectMapper.valueToTree(map);

				} else if (footstepsFile.endsWith(".json")) {
					jsonNode = objectMapper.readTree(reader);
					System.out.print(jsonNode.toString());

				} else {
					throw new IllegalArgumentException(
							String.format("Cannot determine the type of the footsteps file: %s\n", footstepsFile));
				}

				// By default the deserializer expects the class name as the root node
				// with the value being the class contents. But it is simpler for us
				// for the file content just to be the class content. Setting
				// AddTypeAsRootNode to false accomplishes this.
				FootstepDataListMessageSerializer.setAddTypeAsRootNode(false);
				footsteps = FootstepDataListMessageSerializer.deserialize(jsonNode.toString());

			} catch (FileNotFoundException e) {
				System.err.println("Footstep file not found: " + footstepsFile);
			} catch (IOException e) {
				System.err.println("Exception encountered while deserializing footstep file");
				e.printStackTrace();
			}
		}
		return footsteps;
	}

	@Override
	public HashMap<String, Double> getModifiedLinkLengths() {
		return linkLengths;
	}

	@Override
	public String getModelFile() {
		return sdfFilename;
	}
}<|MERGE_RESOLUTION|>--- conflicted
+++ resolved
@@ -31,18 +31,12 @@
 	public double forceMagnitude; // for push recovery, specifies magnitude of the force
 	public double forceDuration; // for push recovery, specifies the duration of the force
 	public double stepStartingDistance; // for step/stair scenarios, distance to the first step (inches)
-<<<<<<< HEAD
-	public double stepHeight; // for step/stairs scenarios, height of each step (inches)
-	public int numberOfSteps; // for step/stair scenarios, number of steps in the staircase
-=======
 	public double stepHeight;           // for step/stairs scenarios, height of each step (inches)
 	public int numberOfSteps;           // for step/stair scenarios, number of steps in the staircase
 	public double swingDuration;		// for turn/fast walking
 	public double transferDuration;		// for turn/fast walking
 	public double percentOfMaxReach;	// for fast walking
 	public double turnRadiansPerStep;	// for turn walking
-	
->>>>>>> 00b37657
 	public HashMap<String, Double> torqueLimits; // Map of joint name to overridden torque limit. Only overridden
 													// joints need to be specified.
 	public HashMap<String, Double> linkMassKg; // Map of link name to overridden link mass in kg. Only overridden
@@ -168,14 +162,8 @@
 	}
 
 	public String toString() {
-<<<<<<< HEAD
-		String value = String.format(
-				"Test Type: %s\nStep Starting Distance: %f\nStep Height: %f\nNumber of Steps: %d\nShow Gui: %b\nDisable Ankle Limits: %b\n",
-				testType, stepStartingDistance, stepHeight, numberOfSteps, showGui, disableAnkleLimits);
-=======
 		String value = String.format("Test Type: %s\nStep Starting Distance: %f\nStep Height: %f\nNumber of Steps: %d\nSwing Duration: %f\nTransfer Duration: %f\nPercent Max Reach: %f\nTurn Radians per step: %f\nShow Gui: %b\nDisable Ankle Limits: %b\n",
 				testType, stepStartingDistance, stepHeight, numberOfSteps, swingDuration, transferDuration, percentOfMaxReach, turnRadiansPerStep, showGui, disableAnkleLimits);
->>>>>>> 00b37657
 		value += String.format("Slope Degrees: %f\nStep Length (Inches): %f\nMass scale: %f\nSize scale: %f\n",
 				slopeDegrees, stepLengthInches, globalMassScale, globalSizeScale);
 		value += walkingValues.toString();
