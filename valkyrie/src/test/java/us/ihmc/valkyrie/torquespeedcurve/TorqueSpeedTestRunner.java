--- conflicted
+++ resolved
@@ -270,7 +270,6 @@
 					result.testHelper.getSimulationConstructionSet(), outputPrefixDirectory, result,
 					config.createVideo);
 
-<<<<<<< HEAD
 			// Copy the test parameters into the results directory
 			try {
 				if (outputResultsDirectory != null) {
@@ -294,17 +293,6 @@
 			} catch (IOException e) {
 				System.err.println("Unable to copy param file to destination: " + e.getMessage());
 			} finally {
-=======
-		// Copy the test parameters into the results directory
-		try {
-			if (outputResultsDirectory != null) {
-					URL controllerParamsUrl = runner.getClass()
-							.getResource("/us/ihmc/valkyrie/parameters/controller_simulation.xml");
-					String controllerParamsFilename = outputResultsDirectory.toString() + "/controller_simulation.xml";
-					File controllerParamsDest = new File(controllerParamsFilename);
-					FileUtils.copyURLToFile(controllerParamsUrl, controllerParamsDest);
-				Files.copy(paramInput, Paths.get(outputResultsDirectory.toString(), paramInput.toPath().getFileName().toString()).toFile());
->>>>>>> 00b37657
 			}
 		}
 
