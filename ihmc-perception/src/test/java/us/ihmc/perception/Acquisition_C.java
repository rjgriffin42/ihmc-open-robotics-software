--- conflicted
+++ resolved
@@ -415,10 +415,7 @@
             if (printOnError(err, "Unable to create image. Non-fatal error.")) {
                 hasFailed = true;
             }
-<<<<<<< HEAD
-=======
-
->>>>>>> 695fbd4d
+
             spinImageProcessor hImageProcessor = new spinImageProcessor(); // NULL;
             err = spinImageProcessorCreate(hImageProcessor);
             if (printOnError(err, "Unable to create image processor. Non-fatal error.")) {
