from enum import Enum
from dataclasses import dataclass
import argparse

Models_path = "/root/centerpose-ros2"

@dataclass
class CenterposeObjectClass():
    id : int
    modelPath : str
    trackingModelPath : str
    modelScale : float

    def getID(self):
        return self.id

    def getModelPath(self):
        return Models_path + "/models" + self.modelPath

    def getTrackingModelPath(self):
        return Models_path + "/models" + self.trackingModelPath

    def getModelScale(self):
        return self.modelScale

class ArgTypeMixin(Enum):

    @classmethod
    def argtype(cls, s: str) -> Enum:
        try:
            return cls[s]
        except KeyError:
            raise argparse.ArgumentTypeError(
                f"{s!r} is not a valid {cls.__name__}")

    def __str__(self):
        return self.name

class CenterPoseModels(ArgTypeMixin, Enum):
    BIKE = CenterposeObjectClass(0,"bike_v1_140.pth", "", 1.0)
    BOOK = CenterposeObjectClass(1, "/book_v1_140.pth", "", 20.0)
    BOTTLE = CenterposeObjectClass(2, "/bottle_v1_sym_12_140.pth", "", 1.0)
    CAMERA = CenterposeObjectClass(3, "/camera_v1_140.pth", "", 1.0)
    CEREAL = CenterposeObjectClass(4, "/cereal_box_v1_140.pth", "", 2.8)
    CHAIR = CenterposeObjectClass(5, "/chair_v1_140.pth", "", 1.27)
    CUP = CenterposeObjectClass(6, "/cup_cup_v1_sym_12_140", "", 1.0)
    MUG = CenterposeObjectClass(7, "/cup_mug_v1_140.pth", "/cup_mug_15.pth", 10.0)
    LAPTOP = CenterposeObjectClass(8, "/laptop_v1_140.pth", "", 6.0)
<<<<<<< HEAD
    SHOE = CenterposeObjectClass(9, "/shoe_v1_140.pth", "", 10)
=======
    SHOE = CenterposeObjectClass(9, "/shoe_v1_140.pth", "", 7.5)
>>>>>>> 3948435b

class archType(Enum):
    NOTRACKING = 'dlav1_34'
    TRACKING = 'dla_34'

class experiment_type(Enum):
    LIVE = 1
    VIDEO = 2

if __name__ == '__main__':
    my_model = CenterPoseModels.MUG
    print(my_model.name)
    print(my_model.value)
    print(my_model.value.getID())
    print(my_model.value.getModelPath())
    print(my_model.value.getModelScale())<|MERGE_RESOLUTION|>--- conflicted
+++ resolved
@@ -46,11 +46,7 @@
     CUP = CenterposeObjectClass(6, "/cup_cup_v1_sym_12_140", "", 1.0)
     MUG = CenterposeObjectClass(7, "/cup_mug_v1_140.pth", "/cup_mug_15.pth", 10.0)
     LAPTOP = CenterposeObjectClass(8, "/laptop_v1_140.pth", "", 6.0)
-<<<<<<< HEAD
-    SHOE = CenterposeObjectClass(9, "/shoe_v1_140.pth", "", 10)
-=======
     SHOE = CenterposeObjectClass(9, "/shoe_v1_140.pth", "", 7.5)
->>>>>>> 3948435b
 
 class archType(Enum):
     NOTRACKING = 'dlav1_34'
