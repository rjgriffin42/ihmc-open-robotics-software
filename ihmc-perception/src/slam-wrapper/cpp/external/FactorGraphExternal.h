--- conflicted
+++ resolved
@@ -4,21 +4,12 @@
 
 class FactorGraphExternal
 {
-<<<<<<< HEAD
-    public:
-        // Expects packed Pose3 as XYZYPR
-        void addPriorPoseFactor(int index, double* pose);
-
-        // Expects packed Pose3 as XYZYPR
-        void addOdometryFactor(int poseId, double* odometry);
-=======
    public:
       // Expects packed Pose3 as XYZYPR
-      void addPriorPoseFactor(int index, float* pose);
+      void addPriorPoseFactor(int index, double* pose);
 
       // Expects packed Pose3 as XYZYPR
-      void addOdometryFactor(int poseId, float* odometry);
->>>>>>> a67654a1
+      void addOdometryFactor(int poseId, double* odometry);
 
       // Expects packed Vector4
       void addOrientedPlaneFactor(int lmId, int poseIndex, float* lmMean);
@@ -29,13 +20,8 @@
 
       void clearISAM2();
 
-<<<<<<< HEAD
-        // Expects packed Pose3
-        void setPoseInitialValue(int index, double* value);
-=======
       // Expects packed Pose3
-      void setPoseInitialValue(int index, float* value);
->>>>>>> a67654a1
+      void setPoseInitialValue(int index, double* value);
 
       // Expects packed OrientedPlane3
       void setOrientedPlaneInitialValue(int landmarkId, float* value);
@@ -46,21 +32,16 @@
       // Expects packed Vector3
       void createOrientedPlaneNoiseModel(float* lmVariances);
 
-<<<<<<< HEAD
-        void getResultPoses(double* poses, uint32_t* poseIDs, uint32_t count);
+      void getResultPoses(double* poses, uint32_t* poseIDs, uint32_t count);
 
-        void getResultLandmarks(double* landmarks, uint32_t* landmarkIDs, uint32_t count);
+      void getResultLandmarks(double* landmarks, uint32_t* landmarkIDs, uint32_t count);
 
-        void addGenericProjectionFactor(float *point, int lmId, int poseIndex);
+      void addGenericProjectionFactor(float *point, int lmId, int poseIndex);
 
-        void setPointLandmarkInitialValue(int landmarkId, float* value);
+      void setPointLandmarkInitialValue(int landmarkId, float* value);
 
-        // Expects 4x4 homogenous transform matrix as 16-double array
-        void addOdometryFactorSE3(int poseId, double* odometry);
-=======
       // Expects 4x4 homogenous transform matrix as 16-double array
       void addOdometryFactorSE3(int poseId, double* odometry);
->>>>>>> a67654a1
 
       // Expects 4x4 homogenous transform as 16-double array
       void setPoseInitialValueSE3(int index, double* value);
@@ -76,14 +57,9 @@
 
       void helloWorldTest();
 
-<<<<<<< HEAD
-        void visualSLAMTest();
+      void visualSLAMTest();
 
 
-    private:
-        FactorGraphHandler factorGraphHandler;
-=======
    private:
       FactorGraphHandler factorGraphHandler;
->>>>>>> a67654a1
 };