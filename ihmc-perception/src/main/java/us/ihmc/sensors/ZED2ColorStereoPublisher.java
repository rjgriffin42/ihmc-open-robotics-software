package us.ihmc.sensors;

import boofcv.struct.calib.CameraPinholeBrown;
import org.bytedeco.javacpp.BytePointer;
import org.bytedeco.opencv.global.opencv_core;
import org.bytedeco.opencv.global.opencv_imgproc;
import org.bytedeco.opencv.opencv_core.Mat;
import perception_msgs.msg.dds.ImageMessage;
import us.ihmc.communication.PerceptionAPI;
import us.ihmc.communication.ROS2Tools;
import us.ihmc.communication.ros2.ROS2Helper;
import us.ihmc.euclid.referenceFrame.FramePose3D;
import us.ihmc.euclid.referenceFrame.ReferenceFrame;
<<<<<<< HEAD
import us.ihmc.log.LogTools;
import us.ihmc.perception.BytedecoOpenCVTools;
import us.ihmc.perception.BytedecoTools;
import us.ihmc.perception.tools.PerceptionMessageTools;
import us.ihmc.perception.zedDriver.ZEDOpenDriver;
=======
import us.ihmc.perception.opencv.OpenCVTools;
import us.ihmc.perception.CameraModel;
import us.ihmc.perception.tools.PerceptionMessageTools;
import us.ihmc.perception.zedDriver.ZEDOpenDriver;
import us.ihmc.perception.zedDriver.ZedDriverNativeLibrary;
>>>>>>> ffd2a335
import us.ihmc.pubsub.DomainFactory;
import us.ihmc.ros2.ROS2Node;
import us.ihmc.ros2.ROS2Topic;
import us.ihmc.tools.UnitConversions;
import us.ihmc.tools.thread.Throttler;

import java.time.Instant;
import java.util.function.Supplier;

/*
 * Supported Stereo Resolutions: {'1344.0x376.0': 'OK', '2560.0x720.0': 'OK', '3840.0x1080.0': 'OK', '4416.0x1242.0': 'OK'}
 * Find all possible resolutions with this Python script:
 *
 *
 *   import pandas as pd
 *   import cv2
 *
 *   url = "https://en.wikipedia.org/wiki/List_of_common_resolutions"
 *   table = pd.read_html(url)[0]
 *   table.columns = table.columns.droplevel()
 *   cap = cv2.VideoCapture(2, cv2.CAP_V4L2)
 *   resolutions = {}
 *   for index, row in table[["W", "H"]].iterrows():
 *       cap.set(cv2.CAP_PROP_FRAME_WIDTH, row["W"])
 *       cap.set(cv2.CAP_PROP_FRAME_HEIGHT, row["H"])
 *       width = cap.get(cv2.CAP_PROP_FRAME_WIDTH)
 *       height = cap.get(cv2.CAP_PROP_FRAME_HEIGHT)
 *       resolutions[str(width)+"x"+str(height)] = "OK"
 *   print(resolutions)
 *
 * */

public class ZED2ColorStereoPublisher
{
   static
   {
      ZedDriverNativeLibrary.load();
   }

   private final ROS2Helper ros2Helper;
   private final Supplier<ReferenceFrame> sensorFrameUpdater;
   private final FramePose3D cameraPose = new FramePose3D();

   private final Mat yuvCombinedImage = new Mat();
   private final Mat color8UC3CombinedImage = new Mat();

   private final ImageMessage colorImageMessage = new ImageMessage();

   private final BytePointer compressedColorPointer = new BytePointer();
   private final String cameraId;
   private final int fps;
   private final ROS2Topic<ImageMessage> colorTopic;

   private CameraPinholeBrown leftColorIntrinsics;
   private CameraPinholeBrown rightColorIntrinsics;

   private int colorSequenceNumber = 0;
   private int imageHeight = 720;
   private int imageWidth = 2560;

   private final double outputPeriod = UnitConversions.hertzToSeconds(30.0);
   private final Throttler throttler = new Throttler();

   private byte[] imageYUVBytes;
   private int[] dims;

   private ZEDOpenDriver.ZEDOpenDriverExternal zed;

   private volatile boolean running = true;

   public ZED2ColorStereoPublisher(String cameraId,
                                   int imageHeight,
                                   int imageWidth,
                                   int fps,
                                   ROS2Topic<ImageMessage> colorTopic,
                                   Supplier<ReferenceFrame> sensorFrameUpdater)
   {
      this.cameraId = cameraId;
      this.imageWidth = imageWidth;
      this.imageHeight = imageHeight;
      this.fps = fps;
      this.colorTopic = colorTopic;
      this.sensorFrameUpdater = sensorFrameUpdater;

<<<<<<< HEAD
      BytedecoTools.loadZEDDriverNative();
      zed = new ZEDOpenDriver.ZEDOpenDriverExternal(imageHeight, fps);
      dims = new int[] {0, 0, 0};
      zed.getFrameDimensions(dims);

      imageYUVBytes = new byte[dims[0] * dims[1] * dims[2]];
=======
      zed = new ZEDOpenDriver.ZEDOpenDriverExternal(imageHeight, fps);
      dims = new int[] {0, 0, 0};
      zed.getFrameDimensions(dims);
>>>>>>> ffd2a335

      imageYUVBytes = new byte[dims[0] * dims[1] * dims[2]];

      ROS2Node ros2Node = ROS2Tools.createROS2Node(DomainFactory.PubSubImplementation.FAST_RTPS, "zed2_combined_publisher_node");
      ros2Helper = new ROS2Helper(ros2Node);

      leftColorIntrinsics = new CameraPinholeBrown();
      rightColorIntrinsics = new CameraPinholeBrown();

      while (running)
      {
         update();
         throttler.waitAndRun(outputPeriod);
      }
   }

   public void update()
   {
      Instant now = Instant.now();

      // Important not to store as a field, as update() needs to be called each frame
      ReferenceFrame cameraFrame = sensorFrameUpdater.get();
      cameraPose.setToZero(cameraFrame);
      cameraPose.changeFrame(ReferenceFrame.getWorldFrame());

<<<<<<< HEAD
         boolean valid = readImage(color8UC3CombinedImage);

         if(valid)
         {
            PerceptionMessageTools.publishJPGCompressedColorImage(color8UC3CombinedImage, yuvCombinedImage, colorTopic, colorImageMessage, ros2Helper,
                                                                  cameraPose, now, colorSequenceNumber++, imageHeight, imageWidth);
         }

=======
      boolean valid = readImage(color8UC3CombinedImage);

      if (valid)
      {
         OpenCVTools.compressRGBImageJPG(color8UC3CombinedImage, yuvCombinedImage, compressedColorPointer);
         CameraModel.PINHOLE.packMessageFormat(colorImageMessage);
         PerceptionMessageTools.publishJPGCompressedColorImage(compressedColorPointer,
                                                               colorTopic,
                                                               colorImageMessage,
                                                               ros2Helper,
                                                               cameraPose,
                                                               now,
                                                               colorSequenceNumber++,
                                                               imageHeight,
                                                               imageWidth,
                                                               0.0f);
>>>>>>> ffd2a335
      }
   }

   public boolean readImage(Mat mat)
   {
      boolean status = zed.getFrameStereoYUVExternal(imageYUVBytes, dims);

<<<<<<< HEAD
      if(status)
=======
      if (status)
>>>>>>> ffd2a335
      {
         BytePointer yuvBytePointer = new BytePointer(imageYUVBytes);
         Mat yuvImage = new Mat(dims[0], dims[1], opencv_core.CV_8UC2, yuvBytePointer);
         opencv_imgproc.cvtColor(yuvImage, mat, opencv_imgproc.COLOR_YUV2BGR_YUYV);

<<<<<<< HEAD
         BytedecoOpenCVTools.display("Image", mat, 1);
=======
         //PerceptionDebugTools.display("Image", mat, 1);
>>>>>>> ffd2a335
      }

      return status;
   }

   public static void main(String[] args)
   {
      String cameraId = "";
<<<<<<< HEAD
      ZED2ColorStereoPublisher zed = new ZED2ColorStereoPublisher(cameraId, 1080, 3840, 30, ROS2Tools.ZED2_STEREO_COLOR, ReferenceFrame::getWorldFrame);
=======
      ZED2ColorStereoPublisher zed = new ZED2ColorStereoPublisher(cameraId, 1080, 3840, 30, PerceptionAPI.ZED2_STEREO_COLOR, ReferenceFrame::getWorldFrame);
>>>>>>> ffd2a335
   }
}<|MERGE_RESOLUTION|>--- conflicted
+++ resolved
@@ -11,19 +11,10 @@
 import us.ihmc.communication.ros2.ROS2Helper;
 import us.ihmc.euclid.referenceFrame.FramePose3D;
 import us.ihmc.euclid.referenceFrame.ReferenceFrame;
-<<<<<<< HEAD
-import us.ihmc.log.LogTools;
-import us.ihmc.perception.BytedecoOpenCVTools;
-import us.ihmc.perception.BytedecoTools;
 import us.ihmc.perception.tools.PerceptionMessageTools;
-import us.ihmc.perception.zedDriver.ZEDOpenDriver;
-=======
 import us.ihmc.perception.opencv.OpenCVTools;
 import us.ihmc.perception.CameraModel;
-import us.ihmc.perception.tools.PerceptionMessageTools;
-import us.ihmc.perception.zedDriver.ZEDOpenDriver;
 import us.ihmc.perception.zedDriver.ZedDriverNativeLibrary;
->>>>>>> ffd2a335
 import us.ihmc.pubsub.DomainFactory;
 import us.ihmc.ros2.ROS2Node;
 import us.ihmc.ros2.ROS2Topic;
@@ -108,18 +99,9 @@
       this.colorTopic = colorTopic;
       this.sensorFrameUpdater = sensorFrameUpdater;
 
-<<<<<<< HEAD
-      BytedecoTools.loadZEDDriverNative();
       zed = new ZEDOpenDriver.ZEDOpenDriverExternal(imageHeight, fps);
       dims = new int[] {0, 0, 0};
       zed.getFrameDimensions(dims);
-
-      imageYUVBytes = new byte[dims[0] * dims[1] * dims[2]];
-=======
-      zed = new ZEDOpenDriver.ZEDOpenDriverExternal(imageHeight, fps);
-      dims = new int[] {0, 0, 0};
-      zed.getFrameDimensions(dims);
->>>>>>> ffd2a335
 
       imageYUVBytes = new byte[dims[0] * dims[1] * dims[2]];
 
@@ -145,16 +127,6 @@
       cameraPose.setToZero(cameraFrame);
       cameraPose.changeFrame(ReferenceFrame.getWorldFrame());
 
-<<<<<<< HEAD
-         boolean valid = readImage(color8UC3CombinedImage);
-
-         if(valid)
-         {
-            PerceptionMessageTools.publishJPGCompressedColorImage(color8UC3CombinedImage, yuvCombinedImage, colorTopic, colorImageMessage, ros2Helper,
-                                                                  cameraPose, now, colorSequenceNumber++, imageHeight, imageWidth);
-         }
-
-=======
       boolean valid = readImage(color8UC3CombinedImage);
 
       if (valid)
@@ -171,7 +143,6 @@
                                                                imageHeight,
                                                                imageWidth,
                                                                0.0f);
->>>>>>> ffd2a335
       }
    }
 
@@ -179,21 +150,13 @@
    {
       boolean status = zed.getFrameStereoYUVExternal(imageYUVBytes, dims);
 
-<<<<<<< HEAD
-      if(status)
-=======
       if (status)
->>>>>>> ffd2a335
       {
          BytePointer yuvBytePointer = new BytePointer(imageYUVBytes);
          Mat yuvImage = new Mat(dims[0], dims[1], opencv_core.CV_8UC2, yuvBytePointer);
          opencv_imgproc.cvtColor(yuvImage, mat, opencv_imgproc.COLOR_YUV2BGR_YUYV);
 
-<<<<<<< HEAD
-         BytedecoOpenCVTools.display("Image", mat, 1);
-=======
          //PerceptionDebugTools.display("Image", mat, 1);
->>>>>>> ffd2a335
       }
 
       return status;
@@ -202,10 +165,6 @@
    public static void main(String[] args)
    {
       String cameraId = "";
-<<<<<<< HEAD
-      ZED2ColorStereoPublisher zed = new ZED2ColorStereoPublisher(cameraId, 1080, 3840, 30, ROS2Tools.ZED2_STEREO_COLOR, ReferenceFrame::getWorldFrame);
-=======
       ZED2ColorStereoPublisher zed = new ZED2ColorStereoPublisher(cameraId, 1080, 3840, 30, PerceptionAPI.ZED2_STEREO_COLOR, ReferenceFrame::getWorldFrame);
->>>>>>> ffd2a335
    }
 }