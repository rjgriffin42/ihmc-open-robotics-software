package us.ihmc.sensors;

import org.bytedeco.javacpp.BytePointer;
import org.bytedeco.opencv.global.opencv_core;
import org.bytedeco.opencv.opencv_core.Mat;
import perception_msgs.msg.dds.ImageMessage;
import perception_msgs.msg.dds.IntrinsicParametersMessage;
import us.ihmc.communication.ROS2Tools;
import us.ihmc.communication.packets.MessageTools;
import us.ihmc.communication.ros2.ROS2Helper;
import us.ihmc.euclid.referenceFrame.FramePose3D;
import us.ihmc.euclid.referenceFrame.ReferenceFrame;
import us.ihmc.log.LogTools;
import us.ihmc.perception.BytedecoOpenCVTools;
import us.ihmc.perception.BytedecoTools;
import us.ihmc.perception.MutableBytePointer;
import us.ihmc.perception.realsense.BytedecoRealsense;
import us.ihmc.perception.realsense.RealSenseHardwareManager;
import us.ihmc.pubsub.DomainFactory;
import us.ihmc.ros2.ROS2Node;
import us.ihmc.ros2.ROS2Topic;
import us.ihmc.tools.UnitConversions;
import us.ihmc.tools.thread.Activator;
import us.ihmc.tools.thread.Throttler;

import java.time.Instant;
import java.util.function.Supplier;

import static org.bytedeco.opencv.global.opencv_highgui.imshow;
import static org.bytedeco.opencv.global.opencv_highgui.waitKey;

/**
 * Publishes color and depth from Realsense D435
 * ----+ L515 Device Configuration: Serial Number: F0245563, Depth Height 768, Depth Width: 1024, Depth FPS: 15, Color Height 720, Color Width: 1280, Color FPS:
 * 15
 * ----+ D435: Serial Number: 752112070330, Depth Width: 848, Depth Height: 480, Depth FPS: 30, Color Width: 848, Color Height: 480, Color FPS: 30
 */
public class RealsenseColorAndDepthPublisher
{
   private final Activator nativesLoadedActivator;
   private final ROS2Helper ros2Helper;
   private final Supplier<ReferenceFrame> sensorFrameUpdater;
   private final FramePose3D cameraPose = new FramePose3D();
   private final ROS2Topic<ImageMessage> colorTopic;
   private final ROS2Topic<ImageMessage> depthTopic;
   private final ImageMessage colorImageMessage = new ImageMessage();
   private final ImageMessage depthImageMessage = new ImageMessage();
   private final Mat yuvColorImage = new Mat();
   private final Throttler throttler = new Throttler();

   private RealSenseHardwareManager realSenseHardwareManager;
   private BytedecoRealsense sensor;
   private Mat depthU16C1Image;
   private Mat color8UC3Image;

   private volatile boolean running = true;
   private final double outputPeriod = UnitConversions.hertzToSeconds(30.0);

   private BytePointer compressedColorPointer;
   private BytePointer compressedDepthPointer;

   private final String serialNumber;
   private int depthHeight;
   private int depthWidth;
   private final int colorHeight;
   private final int colorWidth;
   private final int colorFPS;
   private final int depthFPS;
   private long depthSequenceNumber = 0;
   private long colorSequenceNumber = 0;

   public RealsenseColorAndDepthPublisher(String serialNumber,
                                          int depthWidth,
                                          int depthHeight,
                                          int depthFPS,
                                          int colorWidth,
                                          int colorHeight,
                                          int colorFPS,
                                          ROS2Topic<ImageMessage> depthTopic,
                                          ROS2Topic<ImageMessage> colorTopic,
                                          Supplier<ReferenceFrame> sensorFrameUpdater)
   {
      this.serialNumber = serialNumber;
      this.depthWidth = depthWidth;
      this.depthHeight = depthHeight;
      this.colorWidth = colorWidth;
      this.colorHeight = colorHeight;
      this.depthFPS = depthFPS;
      this.colorFPS = colorFPS;
      this.colorTopic = colorTopic;
      this.depthTopic = depthTopic;
      this.sensorFrameUpdater = sensorFrameUpdater;

      nativesLoadedActivator = BytedecoTools.loadOpenCVNativesOnAThread();

      ROS2Node ros2Node = ROS2Tools.createROS2Node(DomainFactory.PubSubImplementation.FAST_RTPS, "realsense_color_depth_node");
      ros2Helper = new ROS2Helper(ros2Node);

      while (running)
      {
         update();
         throttler.waitAndRun(outputPeriod); // do the waiting after we send to remove unecessary latency
      }
   }

   private void update()
   {
      if (nativesLoadedActivator.poll())
      {
         if (nativesLoadedActivator.isNewlyActivated())
         {
            realSenseHardwareManager = new RealSenseHardwareManager();
            sensor = realSenseHardwareManager.createBytedecoRealsenseDevice(this.serialNumber, this.depthWidth, this.depthHeight, this.depthFPS);

            if (sensor.getDevice() == null)
            {
               running = false;
               throw new RuntimeException("Device not found. Set -Dd435.serial.number=00000000000");
            }
            sensor.enableColor(this.colorWidth, this.colorHeight, this.colorFPS);
            sensor.initialize();

            depthWidth = sensor.getDepthWidth();
            depthHeight = sensor.getDepthHeight();
<<<<<<< HEAD

=======
>>>>>>> c92d0844
         }

         if (sensor.readFrameData())
         {
            sensor.updateDataBytePointers();

            Instant now = Instant.now();

            MutableBytePointer depthFrameData = sensor.getDepthFrameData();
            depthU16C1Image = new Mat(depthHeight, depthWidth, opencv_core.CV_16UC1, depthFrameData);
            setDepthExtrinsics(sensor, depthImageMessage.getIntrinsicParameters());

            MutableBytePointer colorFrameData = sensor.getColorFrameData();
            color8UC3Image = new Mat(this.colorHeight, this.colorWidth, opencv_core.CV_8UC3, colorFrameData);
            setColorExtrinsics(sensor, colorImageMessage.getIntrinsicParameters());

<<<<<<< HEAD
            // Important not to store as a field, as update() needs to be called each frame
            ReferenceFrame cameraFrame = sensorFrameUpdater.get();
            cameraPose.setToZero(cameraFrame);
            cameraPose.changeFrame(ReferenceFrame.getWorldFrame());
            depthImageMessage.getPosition().set(cameraPose.getPosition());
            depthImageMessage.getOrientation().set(cameraPose.getOrientation());
            colorImageMessage.getPosition().set(cameraPose.getPosition());
            colorImageMessage.getOrientation().set(cameraPose.getOrientation());
            colorImageMessage.setSequenceNumber(colorSequenceNumber++);
            depthImageMessage.setSequenceNumber(depthSequenceNumber++);

            depthImageMessage.setAcquisitionTimeSecondsSinceEpoch(now.getEpochSecond());
            depthImageMessage.setAcquisitionTimeAdditionalNanos(now.getNano());
            colorImageMessage.setAcquisitionTimeSecondsSinceEpoch(now.getEpochSecond());
            colorImageMessage.setAcquisitionTimeAdditionalNanos(now.getNano());
=======
            long end_acquire = System.nanoTime();

            long begin_depth = System.nanoTime();
>>>>>>> c92d0844

            // Important not to store as a field, as update() needs to be called each frame
            ReferenceFrame cameraFrame = sensorFrameUpdater.get();
            cameraPose.setToZero(cameraFrame);
            cameraPose.changeFrame(ReferenceFrame.getWorldFrame());
            depthImageMessage.getPosition().set(cameraPose.getPosition());
            depthImageMessage.getOrientation().set(cameraPose.getOrientation());
            colorImageMessage.getPosition().set(cameraPose.getPosition());
            colorImageMessage.getOrientation().set(cameraPose.getOrientation());
            colorImageMessage.setSequenceNumber(colorSequenceNumber++);
            depthImageMessage.setSequenceNumber(depthSequenceNumber++);

            MessageTools.toMessage(now, depthImageMessage.getAcquisitionTime());
            MessageTools.toMessage(now, colorImageMessage.getAcquisitionTime());

            compressedDepthPointer = new BytePointer();
            BytedecoOpenCVTools.compressImagePNG(depthU16C1Image, compressedDepthPointer);
            BytedecoOpenCVTools.fillImageMessage(compressedDepthPointer, depthImageMessage, sensor.getDepthHeight(), sensor.getDepthWidth());
            ros2Helper.publish(this.depthTopic, depthImageMessage);
<<<<<<< HEAD
=======

            long end_depth = System.nanoTime();
>>>>>>> c92d0844

            compressedColorPointer = new BytePointer();
            BytedecoOpenCVTools.compressRGBImageJPG(color8UC3Image, yuvColorImage, compressedColorPointer);
            BytedecoOpenCVTools.fillImageMessage(compressedColorPointer, colorImageMessage, sensor.getColorHeight(), sensor.getColorWidth());
            ros2Helper.publish(this.colorTopic, colorImageMessage);
<<<<<<< HEAD
=======

            long end_color = System.nanoTime();

            LogTools.debug("Acquisition Time: {} ms", (end_acquire - begin_acquire) / 1e6);

            LogTools.debug(String.format("Depth Raw: %d, Final:%d, Ratio: %.3f, Time: %.3f ms",
                                         depthU16C1Image.rows() * depthU16C1Image.cols() * 2, compressedDepthPointer.capacity(),
                                         (float) (depthU16C1Image.rows() * depthU16C1Image.cols() * 2) / (float) compressedDepthPointer.capacity(), (end_depth - begin_depth) / 1e6));

            LogTools.debug(String.format("Color Raw: %d, Final:%d, Ratio: %.3f, Time: %.3f ms",
                                         color8UC3Image.rows() * color8UC3Image.cols() * 3,
                                         compressedColorPointer.capacity(),
                                         (float) (color8UC3Image.rows() * color8UC3Image.cols() * 3) / (float) compressedColorPointer.capacity(), (end_color - end_depth) / 1e6));
>>>>>>> c92d0844

            /* Debug Only: Show depth and color for quick sensor testing on systems with display */
            //display(depthU16C1Image, color8UC3Image);

            //LogTools.info(String.format("Depth: [fx:%.4f, fy:%.4f, cx:%.4f, cy:%.4f, h:%d, w:%d]",
            //                            sensor.getDepthFocalLengthPixelsX(),
            //                            sensor.getDepthFocalLengthPixelsY(),
            //                            sensor.getDepthPrincipalOffsetXPixels(),
            //                            sensor.getDepthPrincipalOffsetYPixels(),
            //                            depthHeight,
            //                            depthWidth));
            //
            //LogTools.info(String.format("Color: [fx:%.4f, fy:%.4f, cx:%.4f, cy:%.4f, h:%d, w:%d]",
            //                            sensor.getColorFocalLengthPixelsX(),
            //                            sensor.getColorFocalLengthPixelsY(),
            //                            sensor.getColorPrincipalOffsetXPixels(),
            //                            sensor.getColorPrincipalOffsetYPixels(),
            //                            colorHeight,
            //                            colorWidth));
         }
      }
   }

   private void setDepthExtrinsics(BytedecoRealsense sensor, IntrinsicParametersMessage intrinsicParametersMessage)
   {
      intrinsicParametersMessage.setFx(sensor.getDepthFocalLengthPixelsX());
      intrinsicParametersMessage.setFy(sensor.getDepthFocalLengthPixelsY());
      intrinsicParametersMessage.setSkew(0.0);
      intrinsicParametersMessage.setCx(sensor.getDepthPrincipalOffsetXPixels());
      intrinsicParametersMessage.setCy(sensor.getDepthPrincipalOffsetYPixels());
   }

   private void setColorExtrinsics(BytedecoRealsense sensor, IntrinsicParametersMessage intrinsicParametersMessage)
   {
      intrinsicParametersMessage.setFx(sensor.getColorFocalLengthPixelsX());
      intrinsicParametersMessage.setFy(sensor.getColorFocalLengthPixelsY());
      intrinsicParametersMessage.setSkew(0.0);
      intrinsicParametersMessage.setCx(sensor.getColorPrincipalOffsetXPixels());
      intrinsicParametersMessage.setCy(sensor.getColorPrincipalOffsetYPixels());
   }

   private void display(Mat depth, Mat color)
   {
      Mat depthDisplay = new Mat();
      BytedecoOpenCVTools.clampTo8BitUnsignedChar(depth, depthDisplay, 0.0, 255.0);
      BytedecoOpenCVTools.convert8BitGrayTo8BitRGBA(depthDisplay, depthDisplay);

      imshow("Depth", depthDisplay);
      imshow("Color", color);
      waitKey(1);
   }

   private void destroy()
   {
      running = false;
      sensor.deleteDevice();
      realSenseHardwareManager.deleteContext();
   }

   public static void main(String[] args)
   {
<<<<<<< HEAD
      /*
         Color: [fx:901.3026, fy:901.8400, cx:635.2337, cy:350.9427, h:720, w:1280]
         Depth: [fx:730.7891, fy:731.0859, cx:528.6094, cy:408.1602, h:768, w:1024]
      */

      //String l515SerialNumber = System.getProperty("l515.serial.number", "F1121365");
=======
>>>>>>> c92d0844
      String l515SerialNumber = System.getProperty("l515.serial.number", "F0245563");
      new RealsenseColorAndDepthPublisher(l515SerialNumber,
                                          1024,
                                          768,
                                          30,
                                          1280,
                                          720,
                                          30,
                                          ROS2Tools.L515_DEPTH_IMAGE,
                                          ROS2Tools.L515_COLOR_IMAGE,
                                          ReferenceFrame::getWorldFrame);
   }
}<|MERGE_RESOLUTION|>--- conflicted
+++ resolved
@@ -122,10 +122,7 @@
 
             depthWidth = sensor.getDepthWidth();
             depthHeight = sensor.getDepthHeight();
-<<<<<<< HEAD
-
-=======
->>>>>>> c92d0844
+
          }
 
          if (sensor.readFrameData())
@@ -142,7 +139,6 @@
             color8UC3Image = new Mat(this.colorHeight, this.colorWidth, opencv_core.CV_8UC3, colorFrameData);
             setColorExtrinsics(sensor, colorImageMessage.getIntrinsicParameters());
 
-<<<<<<< HEAD
             // Important not to store as a field, as update() needs to be called each frame
             ReferenceFrame cameraFrame = sensorFrameUpdater.get();
             cameraPose.setToZero(cameraFrame);
@@ -154,27 +150,6 @@
             colorImageMessage.setSequenceNumber(colorSequenceNumber++);
             depthImageMessage.setSequenceNumber(depthSequenceNumber++);
 
-            depthImageMessage.setAcquisitionTimeSecondsSinceEpoch(now.getEpochSecond());
-            depthImageMessage.setAcquisitionTimeAdditionalNanos(now.getNano());
-            colorImageMessage.setAcquisitionTimeSecondsSinceEpoch(now.getEpochSecond());
-            colorImageMessage.setAcquisitionTimeAdditionalNanos(now.getNano());
-=======
-            long end_acquire = System.nanoTime();
-
-            long begin_depth = System.nanoTime();
->>>>>>> c92d0844
-
-            // Important not to store as a field, as update() needs to be called each frame
-            ReferenceFrame cameraFrame = sensorFrameUpdater.get();
-            cameraPose.setToZero(cameraFrame);
-            cameraPose.changeFrame(ReferenceFrame.getWorldFrame());
-            depthImageMessage.getPosition().set(cameraPose.getPosition());
-            depthImageMessage.getOrientation().set(cameraPose.getOrientation());
-            colorImageMessage.getPosition().set(cameraPose.getPosition());
-            colorImageMessage.getOrientation().set(cameraPose.getOrientation());
-            colorImageMessage.setSequenceNumber(colorSequenceNumber++);
-            depthImageMessage.setSequenceNumber(depthSequenceNumber++);
-
             MessageTools.toMessage(now, depthImageMessage.getAcquisitionTime());
             MessageTools.toMessage(now, colorImageMessage.getAcquisitionTime());
 
@@ -182,32 +157,11 @@
             BytedecoOpenCVTools.compressImagePNG(depthU16C1Image, compressedDepthPointer);
             BytedecoOpenCVTools.fillImageMessage(compressedDepthPointer, depthImageMessage, sensor.getDepthHeight(), sensor.getDepthWidth());
             ros2Helper.publish(this.depthTopic, depthImageMessage);
-<<<<<<< HEAD
-=======
-
-            long end_depth = System.nanoTime();
->>>>>>> c92d0844
 
             compressedColorPointer = new BytePointer();
             BytedecoOpenCVTools.compressRGBImageJPG(color8UC3Image, yuvColorImage, compressedColorPointer);
             BytedecoOpenCVTools.fillImageMessage(compressedColorPointer, colorImageMessage, sensor.getColorHeight(), sensor.getColorWidth());
             ros2Helper.publish(this.colorTopic, colorImageMessage);
-<<<<<<< HEAD
-=======
-
-            long end_color = System.nanoTime();
-
-            LogTools.debug("Acquisition Time: {} ms", (end_acquire - begin_acquire) / 1e6);
-
-            LogTools.debug(String.format("Depth Raw: %d, Final:%d, Ratio: %.3f, Time: %.3f ms",
-                                         depthU16C1Image.rows() * depthU16C1Image.cols() * 2, compressedDepthPointer.capacity(),
-                                         (float) (depthU16C1Image.rows() * depthU16C1Image.cols() * 2) / (float) compressedDepthPointer.capacity(), (end_depth - begin_depth) / 1e6));
-
-            LogTools.debug(String.format("Color Raw: %d, Final:%d, Ratio: %.3f, Time: %.3f ms",
-                                         color8UC3Image.rows() * color8UC3Image.cols() * 3,
-                                         compressedColorPointer.capacity(),
-                                         (float) (color8UC3Image.rows() * color8UC3Image.cols() * 3) / (float) compressedColorPointer.capacity(), (end_color - end_depth) / 1e6));
->>>>>>> c92d0844
 
             /* Debug Only: Show depth and color for quick sensor testing on systems with display */
             //display(depthU16C1Image, color8UC3Image);
@@ -269,15 +223,12 @@
 
    public static void main(String[] args)
    {
-<<<<<<< HEAD
       /*
          Color: [fx:901.3026, fy:901.8400, cx:635.2337, cy:350.9427, h:720, w:1280]
          Depth: [fx:730.7891, fy:731.0859, cx:528.6094, cy:408.1602, h:768, w:1024]
       */
 
       //String l515SerialNumber = System.getProperty("l515.serial.number", "F1121365");
-=======
->>>>>>> c92d0844
       String l515SerialNumber = System.getProperty("l515.serial.number", "F0245563");
       new RealsenseColorAndDepthPublisher(l515SerialNumber,
                                           1024,
