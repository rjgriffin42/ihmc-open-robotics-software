package us.ihmc.sensors;

import org.bytedeco.javacpp.BytePointer;
import org.bytedeco.opencv.global.opencv_core;
import org.bytedeco.opencv.opencv_core.Mat;
import perception_msgs.msg.dds.ImageMessage;
import us.ihmc.commons.Conversions;
import us.ihmc.commons.exception.DefaultExceptionHandler;
import us.ihmc.commons.nio.FileTools;
import us.ihmc.communication.ROS2Tools;
import us.ihmc.communication.property.ROS2StoredPropertySetGroup;
import us.ihmc.communication.ros2.ROS2Helper;
import us.ihmc.euclid.referenceFrame.FramePose3D;
import us.ihmc.euclid.referenceFrame.ReferenceFrame;
import us.ihmc.euclid.tuple3D.Point3D;
import us.ihmc.euclid.tuple4D.Quaternion;
import us.ihmc.log.LogTools;
import us.ihmc.perception.BytedecoOpenCVTools;
import us.ihmc.perception.BytedecoTools;
import us.ihmc.perception.CameraModel;
import us.ihmc.perception.MutableBytePointer;
import us.ihmc.perception.comms.PerceptionComms;
import us.ihmc.perception.logging.HDF5Tools;
import us.ihmc.perception.logging.PerceptionDataLogger;
import us.ihmc.perception.logging.PerceptionLoggerConstants;
import us.ihmc.perception.parameters.PerceptionConfigurationParameters;
import us.ihmc.perception.realsense.BytedecoRealsense;
import us.ihmc.perception.realsense.RealSenseHardwareManager;
import us.ihmc.perception.realsense.RealsenseConfiguration;
import us.ihmc.perception.tools.PerceptionMessageTools;
import us.ihmc.pubsub.DomainFactory;
import us.ihmc.ros2.ROS2Node;
import us.ihmc.ros2.ROS2Topic;
import us.ihmc.tools.IHMCCommonPaths;
import us.ihmc.tools.UnitConversions;
import us.ihmc.tools.thread.Throttler;

import java.nio.file.Paths;
import java.time.Instant;
import java.util.function.Supplier;

/**
 * Publishes color and depth from Realsense D435
 * ----+ L515 Device Configuration: Serial Number: F0245563, Depth Height 768, Depth Width: 1024, Depth FPS: 15, Color Height 720, Color Width: 1280, Color FPS:
 * 15
 * ----+ D435: Serial Number: 752112070330, Depth Width: 848, Depth Height: 480, Depth FPS: 30, Color Width: 848, Color Height: 480, Color FPS: 30
 * <p>
 * Use this to retrieve files from ihmc-mini-2
 * rsync -aP ihmc-mini-2:/home/ihmc/.ihmc/logs/perception/20230226_172530_PerceptionLog.hdf5 /home/robotlab/.ihmc/logs/perception/
 */
public class RealsenseColorAndDepthPublisher
{
   private final ROS2StoredPropertySetGroup ros2PropertySetGroup;
   private final RealsenseConfiguration realsenseConfiguration;
   private final Supplier<ReferenceFrame> sensorFrameUpdater;
   private final ROS2Topic<ImageMessage> colorTopic;
   private final ROS2Topic<ImageMessage> depthTopic;
   private final ROS2Helper ros2Helper;
   private final String serialNumber;

   private final PerceptionConfigurationParameters parameters = new PerceptionConfigurationParameters();
   private final PerceptionDataLogger perceptionDataLogger = new PerceptionDataLogger();
   private final BytePointer compressedColorPointer = new BytePointer();
   private final BytePointer compressedDepthPointer = new BytePointer();;
   private final FramePose3D colorPoseInDepthFrame = new FramePose3D();
   private final ImageMessage colorImageMessage = new ImageMessage();
   private final ImageMessage depthImageMessage = new ImageMessage();
   private final Quaternion cameraQuaternion = new Quaternion();
   private final FramePose3D cameraPose = new FramePose3D();
   private final Point3D cameraPosition = new Point3D();
   private final Throttler throttler = new Throttler();

   private boolean previousLoggerEnabledState = false;
   private boolean loggerInitialized = false;
   private volatile boolean running = true;

   private RealSenseHardwareManager realSenseHardwareManager;
   private BytedecoRealsense realsense;
   private Mat depth16UC1Image;
   private Mat color8UC3Image;
   private Mat yuvColorImage;

   private final double outputPeriod;

   private long depthSequenceNumber = 0;
   private long colorSequenceNumber = 0;

   public RealsenseColorAndDepthPublisher(String serialNumber,
                                          RealsenseConfiguration realsenseConfiguration,
                                          ROS2Topic<ImageMessage> depthTopic,
                                          ROS2Topic<ImageMessage> colorTopic,
                                          Supplier<ReferenceFrame> sensorFrameUpdater)
   {
      this.serialNumber = serialNumber;
      this.realsenseConfiguration = realsenseConfiguration;
      this.colorTopic = colorTopic;
      this.depthTopic = depthTopic;
      this.sensorFrameUpdater = sensorFrameUpdater;

      outputPeriod = UnitConversions.hertzToSeconds(20.0);

      BytedecoTools.loadOpenCV();

      initializeSensor();

      ROS2Node ros2Node = ROS2Tools.createROS2Node(DomainFactory.PubSubImplementation.FAST_RTPS, "realsense_color_and_depth_publisher");
      ros2Helper = new ROS2Helper(ros2Node);

      LogTools.info("Setting Up ROS2 Property Set Group");
      ros2PropertySetGroup = new ROS2StoredPropertySetGroup(ros2Helper);
      ros2PropertySetGroup.registerStoredPropertySet(PerceptionComms.PERCEPTION_CONFIGURATION_PARAMETERS, parameters);
   }

   /**
    * Must be called from the sensor-specific calling class, after the sensor and logger initialization have succeeded.
    */
   public void run()
   {
      while (running)
      {
         update();
         throttler.waitAndRun(outputPeriod); // do the waiting after we send to remove unecessary latency
      }
   }

   /**
    * Update the sensor and logger, and publish the data to ROS2
    */
   private void update()
   {
      if (realsense.readFrameData())
      {
         realsense.updateDataBytePointers();

         Instant acquisitionTime = Instant.now();

         MutableBytePointer depthFrameData = realsense.getDepthFrameData();
         depth16UC1Image = new Mat(realsense.getDepthHeight(), realsense.getDepthWidth(), opencv_core.CV_16UC1, depthFrameData);
         PerceptionMessageTools.setDepthIntrinsicsFromRealsense(realsense, depthImageMessage);
         depthImageMessage.setIsPinholeCameraModel(true);

         MutableBytePointer colorFrameData = realsense.getColorFrameData();
         color8UC3Image = new Mat(realsense.getColorHeight(), realsense.getColorWidth(), opencv_core.CV_8UC3, colorFrameData);
         PerceptionMessageTools.setColorIntrinsicsFromRealsense(realsense, colorImageMessage);
         colorImageMessage.setIsPinholeCameraModel(true);

         yuvColorImage = new Mat();

         // Important not to store as a field, as update() needs to be called each frame
         ReferenceFrame cameraFrame = sensorFrameUpdater.get();
         cameraPose.setToZero(cameraFrame);
         cameraPose.changeFrame(ReferenceFrame.getWorldFrame());

         cameraPosition.set(cameraPose.getPosition());
         cameraQuaternion.set(cameraPose.getOrientation());

         colorPoseInDepthFrame.set(realsense.getDepthToColorTranslation(), realsense.getDepthToColorRotation());

         BytedecoOpenCVTools.compressImagePNG(depth16UC1Image, compressedDepthPointer);
         BytedecoOpenCVTools.compressRGBImageJPG(color8UC3Image, yuvColorImage, compressedColorPointer);

         if (parameters.getPublishDepth())
         {
            PerceptionMessageTools.publishCompressedDepthImage(compressedDepthPointer,
                                                               depthTopic,
                                                               depthImageMessage,
                                                               ros2Helper,
                                                               cameraPose,
                                                               acquisitionTime,
                                                               depthSequenceNumber++,
                                                               realsense.getDepthHeight(),
                                                               realsense.getDepthWidth(),
                                                               (float) realsense.getDepthDiscretization());
         }

         if (parameters.getPublishColor())
         {
            PerceptionMessageTools.publishJPGCompressedColorImage(compressedColorPointer,
                                                                  colorTopic,
                                                                  colorImageMessage,
                                                                  ros2Helper,
                                                                  colorPoseInDepthFrame,
                                                                  acquisitionTime,
                                                                  colorSequenceNumber++,
                                                                  realsense.getColorHeight(),
                                                                  realsense.getColorWidth(),
                                                                  (float) realsense.getDepthDiscretization());
         }

         if (parameters.getLoggingEnabled())
         {
            if (!loggerInitialized)
            {
               initializeLogger();
            }

            long timestamp = Conversions.secondsToNanoseconds(acquisitionTime.getEpochSecond()) + acquisitionTime.getNano();

            perceptionDataLogger.storeLongs(PerceptionLoggerConstants.L515_SENSOR_TIME, timestamp);
            perceptionDataLogger.storeFloats(PerceptionLoggerConstants.L515_SENSOR_POSITION, cameraPosition);
            perceptionDataLogger.storeFloats(PerceptionLoggerConstants.L515_SENSOR_ORIENTATION, cameraQuaternion);
            perceptionDataLogger.storeBytesFromPointer(PerceptionLoggerConstants.L515_DEPTH_NAME, compressedDepthPointer);

            previousLoggerEnabledState = true;
         }
         else
         {
<<<<<<< HEAD
            realsense.updateDataBytePointers();

            Instant aquisitionTime = Instant.now();

            MutableBytePointer depthFrameData = realsense.getDepthFrameData();
            depth16UC1Image = new Mat(realsense.getDepthHeight(), realsense.getDepthWidth(), opencv_core.CV_16UC1, depthFrameData);
            PerceptionMessageTools.setDepthExtrinsicsFromRealsense(realsense, depthImageMessage);

            MutableBytePointer colorFrameData = realsense.getColorFrameData();
            color8UC3Image = new Mat(realsense.getColorHeight(), realsense.getColorWidth(), opencv_core.CV_8UC3, colorFrameData);
            PerceptionMessageTools.setColorExtrinsicsFromRealsense(realsense, colorImageMessage);

            // Important not to store as a field, as update() needs to be called each frame
            ReferenceFrame cameraFrame = sensorFrameUpdater.get();
            cameraPose.setToZero(cameraFrame);
            cameraPose.changeFrame(ReferenceFrame.getWorldFrame());

            pngCompression.compress(depth16UC1Image);
            jpegCompression.compressRGB(color8UC3Image);

            PerceptionMessageTools.packImageMessageData(pngCompression.getCompressedData(), depthImageMessage);
            ImageMessageFormat.DEPTH_PNG_16UC1.packMessageFormat(depthImageMessage);
            depthImageMessage.setImageHeight(realsense.getDepthHeight());
            depthImageMessage.setImageWidth(realsense.getDepthWidth());
            depthImageMessage.getPosition().set(cameraPose.getPosition());
            depthImageMessage.getOrientation().set(cameraPose.getOrientation());
            depthImageMessage.setSequenceNumber(depthSequenceNumber++);
            MessageTools.toMessage(aquisitionTime, depthImageMessage.getAcquisitionTime());
            depthImageMessage.setFocalLengthXPixels(realsense.getDepthIntrinsicParameters().fx());
            depthImageMessage.setFocalLengthYPixels(realsense.getDepthIntrinsicParameters().fy());
            depthImageMessage.setPrincipalPointXPixels(realsense.getDepthIntrinsicParameters().ppx());
            depthImageMessage.setPrincipalPointYPixels(realsense.getDepthIntrinsicParameters().ppy());
            depthImageMessage.setDepthDiscretization((float) realsense.getDepthDiscretization());
            CameraModel.PINHOLE.packMessageFormat(depthImageMessage);
            ros2Helper.publish(depthTopic, depthImageMessage);

            PerceptionMessageTools.packImageMessageData(jpegCompression.getCompressedData(), colorImageMessage);
            ImageMessageFormat.COLOR_JPEG_YUVI420.packMessageFormat(colorImageMessage);
            colorImageMessage.setImageHeight(realsense.getColorHeight());
            colorImageMessage.setImageWidth(realsense.getColorWidth());
            colorImageMessage.getPosition().set(realsense.getDepthToColorTranslation());
            colorImageMessage.getOrientation().set(realsense.getDepthToColorRotation());
            colorImageMessage.setSequenceNumber(colorSequenceNumber++);
            MessageTools.toMessage(aquisitionTime, colorImageMessage.getAcquisitionTime());
            colorImageMessage.setFocalLengthXPixels(realsense.getColorIntrinsicParameters().fx());
            colorImageMessage.setFocalLengthYPixels(realsense.getColorIntrinsicParameters().fy());
            colorImageMessage.setPrincipalPointXPixels(realsense.getColorIntrinsicParameters().ppx());
            colorImageMessage.setPrincipalPointYPixels(realsense.getColorIntrinsicParameters().ppy());
            CameraModel.PINHOLE.packMessageFormat(colorImageMessage);
            ros2Helper.publish(colorTopic, colorImageMessage);
=======
            if (previousLoggerEnabledState)
            {
               perceptionDataLogger.closeLogFile();
               previousLoggerEnabledState = false;
               loggerInitialized = false;
            }
>>>>>>> 7764d129
         }

         ros2PropertySetGroup.update();
      }
   }

   /**
    * Setup everything needed for the realsense sensor to run and output data for color and depth at the desired rate and resolution.
    */
   private void initializeSensor()
   {
      LogTools.info("Creating Realsense Hardware Manager");
      realSenseHardwareManager = new RealSenseHardwareManager();

      LogTools.info("Creating Bytedeco Realsense Device");
      realsense = realSenseHardwareManager.createBytedecoRealsenseDevice(serialNumber, realsenseConfiguration);

      if (realsense == null)
      {
         running = false;
         throw new RuntimeException("Device could not be initialized.");
      }

      if (realsense.getDevice() == null)
      {
         running = false;
         throw new RuntimeException("RealSense device not found. Set -D<model>.serial.number=00000000000");
      }

      realsense.enableColor(realsenseConfiguration);
      realsense.initialize();
   }

   /**
    * Setup everything needed for the perception logger to run and collect data for various sensor signals
    */
   private void initializeLogger()
   {
      String logFileName = HDF5Tools.generateLogFileName();
      FileTools.ensureDirectoryExists(Paths.get(IHMCCommonPaths.PERCEPTION_LOGS_DIRECTORY_NAME), DefaultExceptionHandler.MESSAGE_AND_STACKTRACE);

      perceptionDataLogger.openLogFile(IHMCCommonPaths.PERCEPTION_LOGS_DIRECTORY.resolve(logFileName).toString());
      perceptionDataLogger.addLongChannel(PerceptionLoggerConstants.L515_SENSOR_TIME, 1, PerceptionLoggerConstants.DEFAULT_BLOCK_SIZE);
      perceptionDataLogger.addFloatChannel(PerceptionLoggerConstants.L515_SENSOR_POSITION, 3, PerceptionLoggerConstants.DEFAULT_BLOCK_SIZE);
      perceptionDataLogger.addFloatChannel(PerceptionLoggerConstants.L515_SENSOR_ORIENTATION, 4, PerceptionLoggerConstants.DEFAULT_BLOCK_SIZE);
      perceptionDataLogger.addImageChannel(PerceptionLoggerConstants.L515_DEPTH_NAME);

      loggerInitialized = true;
   }

   /**
    * Must be called in the shutdown hook from the sensor-specific calling class. Handles Ctrl + C based closing gracefully.
    */
   public void destroy()
   {
      running = false;
      realsense.deleteDevice();
      realSenseHardwareManager.deleteContext();
      perceptionDataLogger.closeLogFile();
   }

   public static void main(String[] args)
   {
      /*
         Color: [fx:901.3026, fy:901.8400, cx:635.2337, cy:350.9427, h:720, w:1280]
         Depth: [fx:730.7891, fy:731.0859, cx:528.6094, cy:408.1602, h:768, w:1024]
      */

      // L515: [F1121365, F0245563], D455: [215122254074]
      String l515SerialNumber = System.getProperty("l515.serial.number", "F1121365");
      RealsenseColorAndDepthPublisher realsensePublisher = new RealsenseColorAndDepthPublisher(l515SerialNumber,
                                                                                               RealsenseConfiguration.L515_COLOR_720P_DEPTH_768P_30HZ,
                                                                                               ROS2Tools.L515_DEPTH_IMAGE,
                                                                                               ROS2Tools.L515_COLOR_IMAGE,
                                                                                               ReferenceFrame::getWorldFrame);
      Runtime.getRuntime().addShutdownHook(new Thread(realsensePublisher::destroy, "Shutdown"));
      realsensePublisher.run();
   }
}<|MERGE_RESOLUTION|>--- conflicted
+++ resolved
@@ -137,12 +137,12 @@
          MutableBytePointer depthFrameData = realsense.getDepthFrameData();
          depth16UC1Image = new Mat(realsense.getDepthHeight(), realsense.getDepthWidth(), opencv_core.CV_16UC1, depthFrameData);
          PerceptionMessageTools.setDepthIntrinsicsFromRealsense(realsense, depthImageMessage);
-         depthImageMessage.setIsPinholeCameraModel(true);
+         CameraModel.PINHOLE.packMessageFormat(depthImageMessage);
 
          MutableBytePointer colorFrameData = realsense.getColorFrameData();
          color8UC3Image = new Mat(realsense.getColorHeight(), realsense.getColorWidth(), opencv_core.CV_8UC3, colorFrameData);
          PerceptionMessageTools.setColorIntrinsicsFromRealsense(realsense, colorImageMessage);
-         colorImageMessage.setIsPinholeCameraModel(true);
+         CameraModel.PINHOLE.packMessageFormat(colorImageMessage);
 
          yuvColorImage = new Mat();
 
@@ -205,65 +205,12 @@
          }
          else
          {
-<<<<<<< HEAD
-            realsense.updateDataBytePointers();
-
-            Instant aquisitionTime = Instant.now();
-
-            MutableBytePointer depthFrameData = realsense.getDepthFrameData();
-            depth16UC1Image = new Mat(realsense.getDepthHeight(), realsense.getDepthWidth(), opencv_core.CV_16UC1, depthFrameData);
-            PerceptionMessageTools.setDepthExtrinsicsFromRealsense(realsense, depthImageMessage);
-
-            MutableBytePointer colorFrameData = realsense.getColorFrameData();
-            color8UC3Image = new Mat(realsense.getColorHeight(), realsense.getColorWidth(), opencv_core.CV_8UC3, colorFrameData);
-            PerceptionMessageTools.setColorExtrinsicsFromRealsense(realsense, colorImageMessage);
-
-            // Important not to store as a field, as update() needs to be called each frame
-            ReferenceFrame cameraFrame = sensorFrameUpdater.get();
-            cameraPose.setToZero(cameraFrame);
-            cameraPose.changeFrame(ReferenceFrame.getWorldFrame());
-
-            pngCompression.compress(depth16UC1Image);
-            jpegCompression.compressRGB(color8UC3Image);
-
-            PerceptionMessageTools.packImageMessageData(pngCompression.getCompressedData(), depthImageMessage);
-            ImageMessageFormat.DEPTH_PNG_16UC1.packMessageFormat(depthImageMessage);
-            depthImageMessage.setImageHeight(realsense.getDepthHeight());
-            depthImageMessage.setImageWidth(realsense.getDepthWidth());
-            depthImageMessage.getPosition().set(cameraPose.getPosition());
-            depthImageMessage.getOrientation().set(cameraPose.getOrientation());
-            depthImageMessage.setSequenceNumber(depthSequenceNumber++);
-            MessageTools.toMessage(aquisitionTime, depthImageMessage.getAcquisitionTime());
-            depthImageMessage.setFocalLengthXPixels(realsense.getDepthIntrinsicParameters().fx());
-            depthImageMessage.setFocalLengthYPixels(realsense.getDepthIntrinsicParameters().fy());
-            depthImageMessage.setPrincipalPointXPixels(realsense.getDepthIntrinsicParameters().ppx());
-            depthImageMessage.setPrincipalPointYPixels(realsense.getDepthIntrinsicParameters().ppy());
-            depthImageMessage.setDepthDiscretization((float) realsense.getDepthDiscretization());
-            CameraModel.PINHOLE.packMessageFormat(depthImageMessage);
-            ros2Helper.publish(depthTopic, depthImageMessage);
-
-            PerceptionMessageTools.packImageMessageData(jpegCompression.getCompressedData(), colorImageMessage);
-            ImageMessageFormat.COLOR_JPEG_YUVI420.packMessageFormat(colorImageMessage);
-            colorImageMessage.setImageHeight(realsense.getColorHeight());
-            colorImageMessage.setImageWidth(realsense.getColorWidth());
-            colorImageMessage.getPosition().set(realsense.getDepthToColorTranslation());
-            colorImageMessage.getOrientation().set(realsense.getDepthToColorRotation());
-            colorImageMessage.setSequenceNumber(colorSequenceNumber++);
-            MessageTools.toMessage(aquisitionTime, colorImageMessage.getAcquisitionTime());
-            colorImageMessage.setFocalLengthXPixels(realsense.getColorIntrinsicParameters().fx());
-            colorImageMessage.setFocalLengthYPixels(realsense.getColorIntrinsicParameters().fy());
-            colorImageMessage.setPrincipalPointXPixels(realsense.getColorIntrinsicParameters().ppx());
-            colorImageMessage.setPrincipalPointYPixels(realsense.getColorIntrinsicParameters().ppy());
-            CameraModel.PINHOLE.packMessageFormat(colorImageMessage);
-            ros2Helper.publish(colorTopic, colorImageMessage);
-=======
             if (previousLoggerEnabledState)
             {
                perceptionDataLogger.closeLogFile();
                previousLoggerEnabledState = false;
                loggerInitialized = false;
             }
->>>>>>> 7764d129
          }
 
          ros2PropertySetGroup.update();
