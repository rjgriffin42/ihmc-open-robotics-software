package us.ihmc.sensors;

import org.bytedeco.javacpp.BytePointer;
import perception_msgs.msg.dds.ImageMessage;
import us.ihmc.ros2.ROS2PublisherBasics;
import us.ihmc.communication.ROS2Tools;
import us.ihmc.communication.packets.MessageTools;
import us.ihmc.perception.CameraModel;
import us.ihmc.perception.RawImage;
import us.ihmc.perception.comms.ImageMessageFormat;
import us.ihmc.perception.cuda.CUDAImageEncoder;
import us.ihmc.perception.opencv.OpenCVTools;
import us.ihmc.perception.tools.ImageMessageDataPacker;
import us.ihmc.pubsub.DomainFactory;
import us.ihmc.robotics.robotSide.RobotSide;
import us.ihmc.robotics.robotSide.SideDependentList;
import us.ihmc.ros2.ROS2Node;
import us.ihmc.ros2.ROS2Topic;
import us.ihmc.tools.thread.RestartableThread;

import java.util.concurrent.locks.Condition;
import java.util.concurrent.locks.Lock;
import java.util.concurrent.locks.ReentrantLock;

public class ZEDColorDepthImagePublisher
{
   private final ROS2Node ros2Node;
<<<<<<< HEAD
   private final SideDependentList<IHMCROS2Publisher<ImageMessage>> ros2ColorImagePublishers;
   private final IHMCROS2Publisher<ImageMessage> ros2DepthImagePublisher;
   private final IHMCROS2Publisher<ImageMessage> ros2CutOutDepthImagePublisher;
=======
   private final SideDependentList<ROS2PublisherBasics<ImageMessage>> ros2ColorImagePublishers;
   private final ROS2PublisherBasics<ImageMessage> ros2DepthImagePublisher;
>>>>>>> 88728588

   private final SideDependentList<CUDAImageEncoder> imageEncoders = new SideDependentList<>();

   private long lastDepthSequenceNumber = -1L;
   private long lastCutOutDepthSequenceNumber = -1L;
   private final SideDependentList<Long> lastColorSequenceNumbers = new SideDependentList<>(-1L, -1L);

   private RawImage nextGpuDepthImage;
   private RawImage nextCutOutDepthImage;
   private final SideDependentList<RawImage> nextGpuColorImages = new SideDependentList<>();

   private final RestartableThread publishDepthThread;
   private final Lock depthPublishLock = new ReentrantLock();
   private final Condition newDepthImageAvailable = depthPublishLock.newCondition();

   private final RestartableThread publishCutOutDepthThread;
   private final Lock cutOutDepthLock = new ReentrantLock();
   private final Condition newCutOutDepthImageAvailable = cutOutDepthLock.newCondition();

   private final SideDependentList<RestartableThread> publishColorThreads = new SideDependentList<>();
   private final SideDependentList<Lock> colorPublishLocks = new SideDependentList<>(new ReentrantLock(), new ReentrantLock());
   private final SideDependentList<Condition> newColorImagesAvailable = new SideDependentList<>(colorPublishLocks.get(RobotSide.LEFT).newCondition(),
                                                                                                colorPublishLocks.get(RobotSide.RIGHT).newCondition());

   public ZEDColorDepthImagePublisher(SideDependentList<ROS2Topic<ImageMessage>> colorTopics,
                                      ROS2Topic<ImageMessage> depthTopic,
                                      ROS2Topic<ImageMessage> cutoutDepthTopic)
   {
      ros2Node = ROS2Tools.createROS2Node(DomainFactory.PubSubImplementation.FAST_RTPS, "zed_color_depth_publisher");
<<<<<<< HEAD
      ros2ColorImagePublishers = new SideDependentList<>(ROS2Tools.createPublisher(ros2Node, colorTopics.get(RobotSide.LEFT), ROS2QosProfile.BEST_EFFORT()),
                                                         ROS2Tools.createPublisher(ros2Node, colorTopics.get(RobotSide.RIGHT), ROS2QosProfile.BEST_EFFORT()));
      ros2DepthImagePublisher = ROS2Tools.createPublisher(ros2Node, depthTopic, ROS2QosProfile.BEST_EFFORT());
      ros2CutOutDepthImagePublisher = ROS2Tools.createPublisher(ros2Node, cutoutDepthTopic, ROS2QosProfile.BEST_EFFORT());
=======
      ros2ColorImagePublishers = new SideDependentList<>(ros2Node.createPublisher(colorTopics.get(RobotSide.LEFT)),
                                                         ros2Node.createPublisher(colorTopics.get(RobotSide.RIGHT)));
      ros2DepthImagePublisher = ros2Node.createPublisher(depthTopic);
>>>>>>> 88728588

      publishDepthThread = new RestartableThread("ZEDDepthImagePublisher", this::publishDepthThreadFunction);
      publishDepthThread.start();

      publishCutOutDepthThread = new RestartableThread("ZEDCutOutDepthImagePublisher", this::publishCutOutDepth);
      publishCutOutDepthThread.start();

      publishColorThreads.put(RobotSide.LEFT, new RestartableThread("ZEDLeftColorImagePublisher", this::publishLeftColorThreadFunction));
      publishColorThreads.put(RobotSide.RIGHT, new RestartableThread("ZEDRightColorImagePublisher", this::publishRightColorThreadFunction));
      publishColorThreads.forEach(RestartableThread::start);
   }

   private void publishDepthThreadFunction()
   {
      depthPublishLock.lock();
      try
      {
         while ((nextGpuDepthImage == null || nextGpuDepthImage.isEmpty() || nextGpuDepthImage.getSequenceNumber() == lastDepthSequenceNumber)
                && publishDepthThread.isRunning())
         {
            newDepthImageAvailable.await();
         }

         ros2DepthImagePublisher.publish(createDepthImageMessage(nextGpuDepthImage));
         lastDepthSequenceNumber = nextGpuDepthImage.getSequenceNumber();
      }
      catch (InterruptedException interruptedException)
      {
         interruptedException.printStackTrace();
      }
      finally
      {
         depthPublishLock.unlock();
      }
   }

   private void publishCutOutDepth()
   {
      cutOutDepthLock.lock();
      try
      {
         while ((nextCutOutDepthImage == null || nextCutOutDepthImage.isEmpty() || nextCutOutDepthImage.getSequenceNumber() == lastCutOutDepthSequenceNumber)
                && publishCutOutDepthThread.isRunning())
         {
            newCutOutDepthImageAvailable.await();
         }

         ros2CutOutDepthImagePublisher.publish(createDepthImageMessage(nextCutOutDepthImage));
         lastCutOutDepthSequenceNumber = nextCutOutDepthImage.getSequenceNumber();
      }
      catch (InterruptedException interruptedException)
      {
         interruptedException.printStackTrace();
      }
      finally
      {
         cutOutDepthLock.unlock();
      }
   }

   private ImageMessage createDepthImageMessage(RawImage depthImageToPublish)
   {
      depthImageToPublish.get();
      ImageMessage depthImageMessage = new ImageMessage();

      // Encode depth image to png
      BytePointer depthPNGPointer = new BytePointer();
      OpenCVTools.compressImagePNG(depthImageToPublish.getCpuImageMat(), depthPNGPointer);

      // Publish image
      ImageMessageDataPacker imageMessageDataPacker = new ImageMessageDataPacker(depthPNGPointer.limit());
      imageMessageDataPacker.pack(depthImageMessage, depthPNGPointer);
      MessageTools.toMessage(depthImageToPublish.getAcquisitionTime(), depthImageMessage.getAcquisitionTime());
      depthImageMessage.setFocalLengthXPixels(depthImageToPublish.getFocalLengthX());
      depthImageMessage.setFocalLengthYPixels(depthImageToPublish.getFocalLengthY());
      depthImageMessage.setPrincipalPointXPixels(depthImageToPublish.getPrincipalPointX());
      depthImageMessage.setPrincipalPointYPixels(depthImageToPublish.getPrincipalPointY());
      depthImageMessage.setImageWidth(depthImageToPublish.getImageWidth());
      depthImageMessage.setImageHeight(depthImageToPublish.getImageHeight());
      depthImageMessage.getPosition().set(depthImageToPublish.getPosition());
      depthImageMessage.getOrientation().set(depthImageToPublish.getOrientation());
      depthImageMessage.setSequenceNumber(depthImageToPublish.getSequenceNumber());
      depthImageMessage.setDepthDiscretization(depthImageToPublish.getDepthDiscretization());
      CameraModel.PINHOLE.packMessageFormat(depthImageMessage);
      ImageMessageFormat.DEPTH_PNG_16UC1.packMessageFormat(depthImageMessage);

      // Close GpuMat
      depthPNGPointer.close();

      depthImageToPublish.release();
      return depthImageMessage;
   }

   private void publishLeftColorThreadFunction()
   {
      RobotSide side = RobotSide.LEFT;
      colorPublishLocks.get(side).lock();
      try
      {
         while ((nextGpuColorImages.get(side) == null || nextGpuColorImages.get(side).isEmpty()
                 || nextGpuColorImages.get(side).getSequenceNumber() == lastColorSequenceNumbers.get(side)) && publishColorThreads.get(side).isRunning())
         {
            newColorImagesAvailable.get(side).await();
         }

         publishColorImage(nextGpuColorImages.get(side), side);
      }
      catch (InterruptedException interruptedException)
      {
         interruptedException.printStackTrace();
      }
      finally
      {
         colorPublishLocks.get(side).unlock();
      }
   }

   private void publishRightColorThreadFunction()
   {
      RobotSide side = RobotSide.RIGHT;
      colorPublishLocks.get(side).lock();
      try
      {
         while ((nextGpuColorImages.get(side) == null || nextGpuColorImages.get(side).isEmpty()
                 || nextGpuColorImages.get(side).getSequenceNumber() == lastColorSequenceNumbers.get(side)) && publishColorThreads.get(side).isRunning())
         {
            newColorImagesAvailable.get(side).await();
         }

         publishColorImage(nextGpuColorImages.get(side), side);
      }
      catch (InterruptedException interruptedException)
      {
         interruptedException.printStackTrace();
      }
      finally
      {
         colorPublishLocks.get(side).unlock();
      }
   }

   private void publishColorImage(RawImage colorImageToPublish, RobotSide side)
   {
      // Perform safety checks
      if (colorImageToPublish != null && !colorImageToPublish.isEmpty() && colorImageToPublish.getSequenceNumber() != lastColorSequenceNumbers.get(side))
      {
         if (imageEncoders.get(side) == null)
            imageEncoders.put(side, new CUDAImageEncoder());

         // Compress image
         BytePointer colorJPEGPointer = new BytePointer((long) colorImageToPublish.getImageHeight() * colorImageToPublish.getImageWidth());
         imageEncoders.get(side)
                      .encodeBGR(colorImageToPublish.getGpuImageMat().data(),
                                 colorJPEGPointer,
                                 colorImageToPublish.getImageWidth(),
                                 colorImageToPublish.getImageHeight(),
                                 colorImageToPublish.getGpuImageMat().step());

         // Publish compressed image
         ImageMessage colorImageMessage = new ImageMessage();
         ImageMessageDataPacker imageMessageDataPacker = new ImageMessageDataPacker(colorJPEGPointer.limit());
         imageMessageDataPacker.pack(colorImageMessage, colorJPEGPointer);
         MessageTools.toMessage(colorImageToPublish.getAcquisitionTime(), colorImageMessage.getAcquisitionTime());
         colorImageMessage.setFocalLengthXPixels(colorImageToPublish.getFocalLengthX());
         colorImageMessage.setFocalLengthYPixels(colorImageToPublish.getFocalLengthY());
         colorImageMessage.setPrincipalPointXPixels(colorImageToPublish.getPrincipalPointX());
         colorImageMessage.setPrincipalPointYPixels(colorImageToPublish.getPrincipalPointY());
         colorImageMessage.setImageWidth(colorImageToPublish.getImageWidth());
         colorImageMessage.setImageHeight(colorImageToPublish.getImageHeight());
         colorImageMessage.getPosition().set(colorImageToPublish.getPosition());
         colorImageMessage.getOrientation().set(colorImageToPublish.getOrientation());
         colorImageMessage.setSequenceNumber(colorImageToPublish.getSequenceNumber());
         colorImageMessage.setDepthDiscretization(colorImageToPublish.getDepthDiscretization());
         CameraModel.PINHOLE.packMessageFormat(colorImageMessage);
         ImageMessageFormat.COLOR_JPEG_BGR8.packMessageFormat(colorImageMessage);
         ros2ColorImagePublishers.get(side).publish(colorImageMessage);

         lastColorSequenceNumbers.put(side, colorImageToPublish.getSequenceNumber());

         // Close stuff
         colorJPEGPointer.close();
         colorImageToPublish.release();
      }
   }

   public void destroy()
   {
      System.out.println("Destroying " + getClass().getSimpleName());
      publishDepthThread.stop();
      publishCutOutDepthThread.stop();
      publishColorThreads.forEach(RestartableThread::stop);
      depthPublishLock.lock();
      try
      {
         newDepthImageAvailable.signal();
      }
      finally
      {
         depthPublishLock.unlock();
      }

      if (nextGpuDepthImage != null)
         nextGpuDepthImage.release();

      cutOutDepthLock.lock();
      try
      {
         newCutOutDepthImageAvailable.signal();
      }
      finally
      {
         cutOutDepthLock.unlock();
      }

      if (nextCutOutDepthImage != null)
         nextCutOutDepthImage.release();

      for (RobotSide side : RobotSide.values)
      {
         colorPublishLocks.get(side).lock();
         try
         {
            newColorImagesAvailable.get(side).signal();
         }
         finally
         {
            colorPublishLocks.get(side).unlock();
         }
         publishColorThreads.get(side).blockingStop();
         if (imageEncoders.get(side) != null)
            imageEncoders.get(side).destroy();
         if (nextGpuColorImages.get(side) != null)
            nextGpuColorImages.get(side).release();
         ros2ColorImagePublishers.get(side).remove();
      }

      ros2DepthImagePublisher.remove();
      ros2Node.destroy();
      System.out.println("Destroyed " + getClass().getSimpleName());
   }

   public void setNextGpuDepthImage(RawImage depthImage)
   {
      depthPublishLock.lock();
      try
      {
         if (nextGpuDepthImage != null)
            nextGpuDepthImage.release();
         nextGpuDepthImage = depthImage;
         newDepthImageAvailable.signal();
      }
      finally
      {
         depthPublishLock.unlock();
      }
   }

   public void setNextCutOutDepthImage(RawImage cutOutDepthImage)
   {
      cutOutDepthLock.lock();
      try
      {
         if (nextCutOutDepthImage != null)
            nextCutOutDepthImage.release();
         nextCutOutDepthImage = cutOutDepthImage;
         newCutOutDepthImageAvailable.signal();
      }
      finally
      {
         cutOutDepthLock.unlock();
      }
   }

   public void setNextColorImage(RawImage colorImage, RobotSide side)
   {
      colorPublishLocks.get(side).lock();
      try
      {
         nextGpuColorImages.put(side, colorImage);
         newColorImagesAvailable.get(side).signal();
      }
      finally
      {
         colorPublishLocks.get(side).unlock();
      }
   }
}<|MERGE_RESOLUTION|>--- conflicted
+++ resolved
@@ -25,14 +25,9 @@
 public class ZEDColorDepthImagePublisher
 {
    private final ROS2Node ros2Node;
-<<<<<<< HEAD
-   private final SideDependentList<IHMCROS2Publisher<ImageMessage>> ros2ColorImagePublishers;
-   private final IHMCROS2Publisher<ImageMessage> ros2DepthImagePublisher;
-   private final IHMCROS2Publisher<ImageMessage> ros2CutOutDepthImagePublisher;
-=======
    private final SideDependentList<ROS2PublisherBasics<ImageMessage>> ros2ColorImagePublishers;
    private final ROS2PublisherBasics<ImageMessage> ros2DepthImagePublisher;
->>>>>>> 88728588
+   private final ROS2PublisherBasics<ImageMessage> ros2CutOutDepthImagePublisher;
 
    private final SideDependentList<CUDAImageEncoder> imageEncoders = new SideDependentList<>();
 
@@ -62,16 +57,10 @@
                                       ROS2Topic<ImageMessage> cutoutDepthTopic)
    {
       ros2Node = ROS2Tools.createROS2Node(DomainFactory.PubSubImplementation.FAST_RTPS, "zed_color_depth_publisher");
-<<<<<<< HEAD
-      ros2ColorImagePublishers = new SideDependentList<>(ROS2Tools.createPublisher(ros2Node, colorTopics.get(RobotSide.LEFT), ROS2QosProfile.BEST_EFFORT()),
-                                                         ROS2Tools.createPublisher(ros2Node, colorTopics.get(RobotSide.RIGHT), ROS2QosProfile.BEST_EFFORT()));
-      ros2DepthImagePublisher = ROS2Tools.createPublisher(ros2Node, depthTopic, ROS2QosProfile.BEST_EFFORT());
-      ros2CutOutDepthImagePublisher = ROS2Tools.createPublisher(ros2Node, cutoutDepthTopic, ROS2QosProfile.BEST_EFFORT());
-=======
       ros2ColorImagePublishers = new SideDependentList<>(ros2Node.createPublisher(colorTopics.get(RobotSide.LEFT)),
                                                          ros2Node.createPublisher(colorTopics.get(RobotSide.RIGHT)));
       ros2DepthImagePublisher = ros2Node.createPublisher(depthTopic);
->>>>>>> 88728588
+      ros2CutOutDepthImagePublisher = ros2Node.createPublisher(cutoutDepthTopic);
 
       publishDepthThread = new RestartableThread("ZEDDepthImagePublisher", this::publishDepthThreadFunction);
       publishDepthThread.start();
