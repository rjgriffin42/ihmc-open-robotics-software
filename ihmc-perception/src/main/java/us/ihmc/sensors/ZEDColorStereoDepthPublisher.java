--- conflicted
+++ resolved
@@ -162,11 +162,6 @@
 
       // Setup other things
       imageEncoder = new CUDAImageEncoder();
-<<<<<<< HEAD
-      throttler.setFrequency(CAMERA_FPS);
-=======
-      cameraPosesInDepthFrame.get(RobotSide.RIGHT).getPosition().subY(2.0 * zedModelData.getCenterToCameraDistance());
->>>>>>> 9f57292f
 
       Runtime.getRuntime().addShutdownHook(new Thread(this::destroy, getClass().getName() + "-Shutdown"));
 
