package us.ihmc.sensors;

import org.bytedeco.javacpp.BytePointer;
import org.bytedeco.javacpp.Pointer;
import org.bytedeco.opencv.global.opencv_core;
import org.bytedeco.opencv.global.opencv_cudaimgproc;
import org.bytedeco.opencv.global.opencv_imgproc;
import org.bytedeco.opencv.opencv_core.GpuMat;
import org.bytedeco.opencv.opencv_core.Mat;
import org.bytedeco.zed.SL_CalibrationParameters;
import org.bytedeco.zed.SL_InitParameters;
import org.bytedeco.zed.SL_RuntimeParameters;
import perception_msgs.msg.dds.ImageMessage;
import us.ihmc.communication.IHMCROS2Publisher;
import us.ihmc.communication.PerceptionAPI;
import us.ihmc.communication.ROS2Tools;
import us.ihmc.communication.packets.MessageTools;
import us.ihmc.euclid.referenceFrame.FramePose3D;
import us.ihmc.euclid.referenceFrame.ReferenceFrame;
import us.ihmc.log.LogTools;
import us.ihmc.perception.CameraModel;
import us.ihmc.perception.comms.ImageMessageFormat;
import us.ihmc.perception.cuda.CUDAImageEncoder;
import us.ihmc.perception.opencv.OpenCVTools;
import us.ihmc.perception.sceneGraph.centerpose.CenterposeDetectionManager;
import us.ihmc.perception.sceneGraph.ros2.ROS2SceneGraph;
import us.ihmc.perception.tools.ImageMessageDataPacker;
import us.ihmc.pubsub.DomainFactory;
import us.ihmc.robotics.robotSide.RobotSide;
import us.ihmc.robotics.robotSide.SideDependentList;
import us.ihmc.ros2.ROS2Node;
import us.ihmc.ros2.ROS2QosProfile;
import us.ihmc.ros2.ROS2Topic;
import us.ihmc.tools.thread.Throttler;

import javax.annotation.Nullable;
import java.time.Instant;
import java.util.concurrent.atomic.AtomicReference;
import java.util.function.Supplier;

import static org.bytedeco.zed.global.zed.*;

/**
 * Encodes and publishes color and depth images from a ZED sensor.
 * The depth image is aligned to the left camera of the ZED.
 */
public class ZEDColorStereoDepthPublisher
{
   private static final int CAMERA_FPS = 30;
   private static final float MILLIMETER_TO_METERS = 0.001f;

   private final int cameraID;
   private ZEDModelData zedModelData;
   private final SL_RuntimeParameters zedRuntimeParameters = new SL_RuntimeParameters();

   private final int imageWidth; // Width of rectified image in pixels (color image width == depth image width)
   private final int imageHeight; // Height of rectified image in pixels (color image height ==  depth image height)
   private final SideDependentList<Float> cameraFocalLengthX;
   private final SideDependentList<Float> cameraFocalLengthY;
   private final SideDependentList<Float> cameraPrincipalPointX;
   private final SideDependentList<Float> cameraPrincipalPointY;

   private final SideDependentList<Pointer> colorImagePointers;
   private final Pointer depthImagePointer;
   private long depthImageSequenceNumber = 0L;
   private final SideDependentList<Long> colorImageSequenceNumber = new SideDependentList<>(0L, 0L);

   private final ImageMessage colorImageMessage = new ImageMessage();
   private final ImageMessage depthImageMessage = new ImageMessage();
   private final AtomicReference<Instant> colorImageAcquisitionTime = new AtomicReference<>();
   private final AtomicReference<Instant> depthImageAcquisitionTime = new AtomicReference<>();
   private final SideDependentList<IHMCROS2Publisher<ImageMessage>> ros2ColorImagePublishers;
   private final IHMCROS2Publisher<ImageMessage> ros2DepthImagePublisher;
   private final ROS2Node ros2Node;
   private final CUDAImageEncoder imageEncoder;
   // Frame pose of left camera on the ZED 2i sensor. Left color and depth image comes from this frame pose.
   private final FramePose3D leftCameraFramePose = new FramePose3D();
   // Frame poses of each side's camera in the depth frame (i.e. left camera frame).
   private final SideDependentList<FramePose3D> cameraPosesInDepthFrame = new SideDependentList<>(new FramePose3D(), new FramePose3D());

   private final Thread grabImageThread;
   private final Thread colorImagePublishThread;
   private final Thread depthImagePublishThread;
<<<<<<< HEAD
   private final Thread centerposeUpdateThread;
   private final Throttler throttler = new Throttler();
=======
>>>>>>> b07ec3f5
   private volatile boolean running = true;

   // Optional CenterPose/SceneGraph integration
   @Nullable
   private ROS2SceneGraph ros2SceneGraph;
   @Nullable
   private CenterposeDetectionManager centerposeDetectionManager;

   public ZEDColorStereoDepthPublisher(int cameraID,
                                       SideDependentList<ROS2Topic<ImageMessage>> colorTopics,
                                       ROS2Topic<ImageMessage> depthTopic,
                                       Supplier<ReferenceFrame> sensorFrameSupplier)
   {
      this.cameraID = cameraID;

      LogTools.info("ZED SDK version: " + sl_get_sdk_version().getString());

      // Create and initialize the camera
      sl_create_camera(cameraID);

      SL_InitParameters zedInitializationParameters = new SL_InitParameters();

      // Open camera with default parameters to find model
      // Can't get the model number without opening the camera first
      checkError("sl_open_camera", sl_open_camera(cameraID, zedInitializationParameters, 0, "", "", 0, "", "", ""));
      setZEDConfiguration(cameraID);
      sl_close_camera(cameraID);

      // Set initialization parameters based on camera model
      zedInitializationParameters.camera_fps(CAMERA_FPS);
      zedInitializationParameters.resolution(SL_RESOLUTION_HD720);
      zedInitializationParameters.input_type(SL_INPUT_TYPE_USB);
      zedInitializationParameters.camera_device_id(cameraID);
      zedInitializationParameters.camera_image_flip(SL_FLIP_MODE_OFF);
      zedInitializationParameters.camera_disable_self_calib(false);
      zedInitializationParameters.enable_image_enhancement(true);
      zedInitializationParameters.svo_real_time_mode(true);
      zedInitializationParameters.depth_mode(SL_DEPTH_MODE_ULTRA);
      zedInitializationParameters.depth_stabilization(1);
      zedInitializationParameters.depth_maximum_distance(zedModelData.getMaximumDepthDistance());
      zedInitializationParameters.depth_minimum_distance(zedModelData.getMinimumDepthDistance());
      zedInitializationParameters.coordinate_unit(SL_UNIT_METER);
      zedInitializationParameters.coordinate_system(SL_COORDINATE_SYSTEM_RIGHT_HANDED_Z_UP_X_FWD);
      zedInitializationParameters.sdk_gpu_id(-1); // Will find and use the best available GPU
      zedInitializationParameters.sdk_verbose(0); // false
      zedInitializationParameters.sensors_required(true);
      zedInitializationParameters.enable_right_side_measure(false);
      zedInitializationParameters.open_timeout_sec(5.0f);
      zedInitializationParameters.async_grab_camera_recovery(false);

      // Reopen camera with specific parameters set
      checkError("sl_open_camera", sl_open_camera(cameraID, zedInitializationParameters, 0, "", "", 0, "", "", ""));

      zedRuntimeParameters.enable_depth(true);
      zedRuntimeParameters.confidence_threshold(100);
      zedRuntimeParameters.reference_frame(SL_REFERENCE_FRAME_CAMERA);
      zedRuntimeParameters.texture_confidence_threshold(100);
      zedRuntimeParameters.remove_saturated_areas(true);
      zedRuntimeParameters.enable_fill_mode(false);

      // Get camera's parameters
      SL_CalibrationParameters zedCalibrationParameters = sl_get_calibration_parameters(cameraID, false);
      cameraFocalLengthX = new SideDependentList<>(zedCalibrationParameters.left_cam().fx(), zedCalibrationParameters.right_cam().fx());
      cameraFocalLengthY = new SideDependentList<>(zedCalibrationParameters.left_cam().fy(), zedCalibrationParameters.right_cam().fy());
      cameraPrincipalPointX = new SideDependentList<>(zedCalibrationParameters.left_cam().cx(), zedCalibrationParameters.right_cam().cx());
      cameraPrincipalPointY = new SideDependentList<>(zedCalibrationParameters.left_cam().cy(), zedCalibrationParameters.right_cam().cy());
      imageWidth = sl_get_width(cameraID);
      imageHeight = sl_get_height(cameraID);

      // Create Pointers to the SL mats for the images
      colorImagePointers = new SideDependentList<>(new Pointer(sl_mat_create_new(imageWidth, imageHeight, SL_MAT_TYPE_U8_C4, SL_MEM_GPU)),
                                                   new Pointer(sl_mat_create_new(imageWidth, imageHeight, SL_MAT_TYPE_U8_C4, SL_MEM_GPU)));
      depthImagePointer = new Pointer(sl_mat_create_new(imageWidth, imageHeight, SL_MAT_TYPE_U16_C1, SL_MEM_GPU));

      // Setup ROS stuff
      ros2Node = ROS2Tools.createROS2Node(DomainFactory.PubSubImplementation.FAST_RTPS, "zed2_node");
      ros2ColorImagePublishers = new SideDependentList<>(ROS2Tools.createPublisher(ros2Node, colorTopics.get(RobotSide.LEFT), ROS2QosProfile.BEST_EFFORT()),
                                                         ROS2Tools.createPublisher(ros2Node, colorTopics.get(RobotSide.RIGHT), ROS2QosProfile.BEST_EFFORT()));
      ros2DepthImagePublisher = ROS2Tools.createPublisher(ros2Node, depthTopic, ROS2QosProfile.BEST_EFFORT());

      // Setup other things
      imageEncoder = new CUDAImageEncoder();
      cameraPosesInDepthFrame.get(RobotSide.RIGHT).getPosition().subY(2.0 * zedModelData.getCenterToCameraDistance());

      Runtime.getRuntime().addShutdownHook(new Thread(this::destroy, getClass().getName() + "-Shutdown"));

      grabImageThread = new Thread(() ->
      {
         while (running)
         {
            // Continuously grab images from the camera. These images go to GPU memory.
            // sl_grab processes the stereo images to create the depth image
            checkError("sl_grab", sl_grab(cameraID, zedRuntimeParameters));

            // Frame supplier provides frame pose of center of camera. Add Y to get left camera's frame pose
            leftCameraFramePose.setToZero(sensorFrameSupplier.get());
            leftCameraFramePose.getPosition().addY(zedModelData.getCenterToCameraDistance());
            leftCameraFramePose.changeFrame(ReferenceFrame.getWorldFrame());
         }
      }, "ZEDImageGrabThread");

      colorImagePublishThread = new Thread(new Runnable()
      {
         private final Throttler colorImagePublishThrottler = new Throttler();

         @Override
         public void run()
         {
            colorImagePublishThrottler.setFrequency(CAMERA_FPS);

            while (running)
            {
               colorImagePublishThrottler.waitAndRun();
               retrieveAndPublishColorImage();
            }
         }
      }, "ZEDColorImagePublishThread");

      depthImagePublishThread = new Thread(new Runnable()
      {
         private final Throttler depthImagePublishThrottler = new Throttler();

         @Override
         public void run()
         {
            depthImagePublishThrottler.setFrequency(CAMERA_FPS);

            while (running)
            {
               depthImagePublishThrottler.waitAndRun();
               retrieveAndPublishDepthImage();
            }
         }
      }, "ZEDDepthImagePublishThread");

      centerposeUpdateThread = new Thread(new Runnable()
      {
         private final Throttler centerposeSceneGraphThrottler = new Throttler();

         @Override
         public void run()
         {
            centerposeSceneGraphThrottler.setFrequency(CAMERA_FPS);

            while (running)
            {
               centerposeSceneGraphThrottler.waitAndRun();
               if (centerposeDetectionManager != null && ros2SceneGraph != null)
               {
                  ros2SceneGraph.updateSubscription(); // Receive overridden poses from operator
                  centerposeDetectionManager.updateSceneGraph(ros2SceneGraph);
                  ros2SceneGraph.updatePublication();
               }
            }
         }
      }, "CenterposeUpdateThread");

      LogTools.info("Starting {} camera", getCameraModel(cameraID));
      LogTools.info("Firmware version: {}", sl_get_camera_firmware(cameraID));
      LogTools.info("Image resolution: {} x {}", imageWidth, imageHeight);

      grabImageThread.start();
      colorImagePublishThread.start();
      depthImagePublishThread.start();
      centerposeUpdateThread.start();
   }

   private void retrieveAndPublishColorImage()
   {
      for (RobotSide side : RobotSide.values())
      {
         int slViewSide = side == RobotSide.LEFT ? SL_VIEW_LEFT : SL_VIEW_RIGHT;
         // Retrieve color image
         checkError("sl_retrieve_image", sl_retrieve_image(cameraID, colorImagePointers.get(side), slViewSide, SL_MEM_GPU, imageWidth, imageHeight));
         colorImageAcquisitionTime.set(Instant.now());

         // Convert to BGR and encode to jpeg

         GpuMat colorImageBGRA = new GpuMat(imageHeight,
                                            imageWidth,
                                            opencv_core.CV_8UC4,
                                            sl_mat_get_ptr(colorImagePointers.get(side), SL_MEM_GPU),
                                            sl_mat_get_step_bytes(colorImagePointers.get(side), SL_MEM_GPU));

         GpuMat colorImageBGR = new GpuMat(imageHeight, imageWidth, opencv_core.CV_8UC3);
         opencv_cudaimgproc.cvtColor(colorImageBGRA, colorImageBGR, opencv_imgproc.COLOR_BGRA2BGR);

         BytePointer colorJPEGPointer = new BytePointer((long) imageHeight * imageWidth);
         imageEncoder.encodeBGR(colorImageBGR.data(), colorJPEGPointer, imageWidth, imageHeight, colorImageBGR.step());

         // Publish image
         ImageMessageDataPacker imageMessageDataPacker = new ImageMessageDataPacker(colorJPEGPointer.limit());
         imageMessageDataPacker.pack(colorImageMessage, colorJPEGPointer);
         MessageTools.toMessage(colorImageAcquisitionTime.get(), colorImageMessage.getAcquisitionTime());
         colorImageMessage.setFocalLengthXPixels(cameraFocalLengthX.get(side));
         colorImageMessage.setFocalLengthYPixels(cameraFocalLengthY.get(side));
         colorImageMessage.setPrincipalPointXPixels(cameraPrincipalPointX.get(side));
         colorImageMessage.setPrincipalPointYPixels(cameraPrincipalPointY.get(side));
         colorImageMessage.setImageWidth(imageWidth);
         colorImageMessage.setImageHeight(imageHeight);
         colorImageMessage.getPosition().set(cameraPosesInDepthFrame.get(side).getPosition());
         colorImageMessage.getOrientation().set(cameraPosesInDepthFrame.get(side).getOrientation());
         colorImageMessage.setSequenceNumber(colorImageSequenceNumber.get(side));
         colorImageMessage.setDepthDiscretization(MILLIMETER_TO_METERS);
         CameraModel.PINHOLE.packMessageFormat(colorImageMessage);
         ImageMessageFormat.COLOR_JPEG_BGR8.packMessageFormat(colorImageMessage);
         ros2ColorImagePublishers.get(side).publish(colorImageMessage);
         colorImageSequenceNumber.set(side, colorImageSequenceNumber.get(side) + 1L);

         // Close stuff
         colorJPEGPointer.close();
         colorImageBGR.close();
         colorImageBGRA.close();
      }
   }

   private void retrieveAndPublishDepthImage()
   {
      // Retrieve depth image
      // There is a bug where retrieving the depth image using SL_MEM_CPU causes the depth image to be misaligned and very dark.
      // Thus, the image is retrieved onto a GpuMat then downloaded onto the CPU for further processing.
      checkError("sl_retrieve_measure", sl_retrieve_measure(cameraID, depthImagePointer, SL_MEASURE_DEPTH_U16_MM, SL_MEM_GPU, imageWidth, imageHeight));
      depthImageAcquisitionTime.set(Instant.now());

      GpuMat gpuDepthImage16UC1 = new GpuMat(imageHeight,
                                             imageWidth,
                                             opencv_core.CV_16UC1,
                                             sl_mat_get_ptr(depthImagePointer, SL_MEM_GPU),
                                             sl_mat_get_step_bytes(depthImagePointer, SL_MEM_GPU));
      Mat cpuDepthImage16UC1 = new Mat(imageHeight, imageWidth, opencv_core.CV_16UC1);
      gpuDepthImage16UC1.download(cpuDepthImage16UC1);

      // Encode depth image to png
      BytePointer depthPNGPointer = new BytePointer();
      OpenCVTools.compressImagePNG(cpuDepthImage16UC1, depthPNGPointer);

      // Publish image
      ImageMessageDataPacker imageMessageDataPacker = new ImageMessageDataPacker(depthPNGPointer.limit());
      imageMessageDataPacker.pack(depthImageMessage, depthPNGPointer);
      MessageTools.toMessage(depthImageAcquisitionTime.get(), depthImageMessage.getAcquisitionTime());
      depthImageMessage.setFocalLengthXPixels(cameraFocalLengthX.get(RobotSide.LEFT));
      depthImageMessage.setFocalLengthYPixels(cameraFocalLengthY.get(RobotSide.LEFT));
      depthImageMessage.setPrincipalPointXPixels(cameraPrincipalPointX.get(RobotSide.LEFT));
      depthImageMessage.setPrincipalPointYPixels(cameraPrincipalPointY.get(RobotSide.LEFT));
      depthImageMessage.setImageWidth(imageWidth);
      depthImageMessage.setImageHeight(imageHeight);
      depthImageMessage.getPosition().set(leftCameraFramePose.getPosition());
      depthImageMessage.getOrientation().set(leftCameraFramePose.getOrientation());
      depthImageMessage.setSequenceNumber(depthImageSequenceNumber++);
      depthImageMessage.setDepthDiscretization(MILLIMETER_TO_METERS);
      CameraModel.PINHOLE.packMessageFormat(depthImageMessage);
      ImageMessageFormat.DEPTH_PNG_16UC1.packMessageFormat(depthImageMessage);
      ros2DepthImagePublisher.publish(depthImageMessage);

      // Close stuff
      depthPNGPointer.close();
      cpuDepthImage16UC1.close();
      gpuDepthImage16UC1.close();
   }

   private void destroy()
   {
      running = false;

      try
      {
         grabImageThread.join();
         colorImagePublishThread.join();
         depthImagePublishThread.join();
         centerposeUpdateThread.join();
      }
      catch (InterruptedException interruptedException)
      {
         LogTools.error(interruptedException);
      }

      sl_close_camera(cameraID);
      imageEncoder.destroy();
      ros2Node.destroy();
   }

   private void checkError(String functionName, int returnedState)
   {
      if (returnedState != SL_ERROR_CODE_SUCCESS)
      {
         LogTools.error(String.format("%s returned '%d'", functionName, returnedState));
      }
   }

   private String getCameraModel(int cameraID)
   {
      switch (sl_get_camera_model(cameraID))
      {
         case 0: return "ZED";
         case 1: return "ZED Mini";
         case 2: return "ZED 2";
         case 3: return "ZED 2i";
         case 4: return "ZED X";
         case 5: return "ZED XM";
         default: return "Unknown model";
      }
   }

   private void setZEDConfiguration(int cameraID)
   {
      switch (sl_get_camera_model(cameraID))
      {
         case 0 -> zedModelData = ZEDModelData.ZED;
         case 1 -> zedModelData = ZEDModelData.ZED_MINI;
         case 2 -> zedModelData = ZEDModelData.ZED_2;
         case 3 -> zedModelData = ZEDModelData.ZED_2I;
         case 4 -> zedModelData = ZEDModelData.ZED_X;
         case 5 -> zedModelData = ZEDModelData.ZED_X_MINI;
         default ->
         {
            zedModelData = ZEDModelData.ZED;
            LogTools.error("Failed to associate model number with a ZED sensor model");
         }
      }
   }

   public void createCenterposeDetectionManager(ROS2SceneGraph ros2SceneGraph, CenterposeDetectionManager centerposeDetectionManager)
   {
      this.ros2SceneGraph = ros2SceneGraph;
      this.centerposeDetectionManager = centerposeDetectionManager;
   }

   public static void main(String[] args)
   {
      new ZEDColorStereoDepthPublisher(0, PerceptionAPI.ZED2_COLOR_IMAGES, PerceptionAPI.ZED2_DEPTH, ReferenceFrame::getWorldFrame);
   }
}<|MERGE_RESOLUTION|>--- conflicted
+++ resolved
@@ -81,11 +81,8 @@
    private final Thread grabImageThread;
    private final Thread colorImagePublishThread;
    private final Thread depthImagePublishThread;
-<<<<<<< HEAD
    private final Thread centerposeUpdateThread;
    private final Throttler throttler = new Throttler();
-=======
->>>>>>> b07ec3f5
    private volatile boolean running = true;
 
    // Optional CenterPose/SceneGraph integration
