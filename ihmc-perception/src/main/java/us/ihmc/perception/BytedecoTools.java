package us.ihmc.perception;

import org.bytedeco.javacpp.BytePointer;
import org.bytedeco.javacpp.Loader;
import org.bytedeco.opencl.global.OpenCL;
import org.bytedeco.opencv.global.opencv_core;
import us.ihmc.commons.thread.Notification;
import us.ihmc.commons.thread.ThreadTools;
import us.ihmc.log.LogTools;
import us.ihmc.tools.io.WorkspaceDirectory;
import us.ihmc.tools.io.WorkspaceFile;
import us.ihmc.tools.thread.Activator;

<<<<<<< HEAD
=======
import java.io.IOException;
>>>>>>> 98eb96d2
import java.util.ArrayList;
import java.util.List;
import java.util.concurrent.ConcurrentLinkedQueue;

public class BytedecoTools
{
   public static Activator loadNativesOnAThread(Class<?>... classes)
   {
      Activator nativesActivated = new Activator();
      ThreadTools.startAThread(() ->
      {
         ConcurrentLinkedQueue<Notification> notifications = new ConcurrentLinkedQueue<>();
         for (Class<?> clazz : classes)
         {
            Notification loadedNotification = new Notification();
            notifications.add(loadedNotification);
            ThreadTools.startAThread(() ->
            {
               LogTools.info("Loading Bytedeco {}...", clazz.getSimpleName());
               Loader.load(clazz);
               LogTools.info("Bytedeco {} loaded.", clazz.getSimpleName());
               loadedNotification.set();
            }, "Loading" + clazz.getSimpleName());
         }

         while (!notifications.isEmpty())
         {
            notifications.poll().blockingPoll();
         }

         nativesActivated.activate();
      }, "Bytedeco loader");
      return nativesActivated;
   }

   public static Activator loadNativesOnAThread()
   {
      Activator nativesActivated = new Activator();
      ThreadTools.startAThread(() ->
      {
         loadNatives();
         nativesActivated.activate();
      }, "Bytedeco loader");
      return nativesActivated;
   }

   public static Activator loadGTSAMNativesOnAThread()
   {
      Activator nativesActivated = new Activator();
      ThreadTools.startAThread(BytedecoTools::loadGTSAMNatives, "GTSAM Loader");
      return nativesActivated;
   }

   public static void loadGTSAMNatives()
   {
<<<<<<< HEAD
      List<String> libraryFiles = new ArrayList<>();
      //      libraryFiles.add("libtbb.so");

      libraryFiles.add("libboost_filesystem.so");
      libraryFiles.add("libboost_chrono.so");
      libraryFiles.add("libboost_timer.so");
      libraryFiles.add("libboost_serialization.so");
=======
      // We need to disable javacpp from trying to automatically load libraries.
      // Otherwise, it will try to load them by name when they aren't in the library path
      // (LD_LIBRARY_PATH on Linux).
      //
      // The approach taken here is to use System.load to load each library by explicit
      // absolute path on disk.
      System.setProperty("org.bytedeco.javacpp.loadlibraries", "false");

      List<String> libraryFiles = new ArrayList<>();
      libraryFiles.add("libtbb.so");

      libraryFiles.add("libboost_thread.so");
      libraryFiles.add("libboost_stacktrace_addr2line.so");
      libraryFiles.add("libboost_filesystem.so");
      libraryFiles.add("libboost_stacktrace_basic.so");
      libraryFiles.add("libboost_date_time.so");
      libraryFiles.add("libboost_context.so");
      libraryFiles.add("libboost_math_c99l.so");
      libraryFiles.add("libboost_program_options.so");
      libraryFiles.add("libboost_serialization.so");
      libraryFiles.add("libboost_stacktrace_noop.so");
      libraryFiles.add("libboost_prg_exec_monitor.so");
      libraryFiles.add("libboost_coroutine.so");
      libraryFiles.add("libboost_chrono.so");
      libraryFiles.add("libboost_timer.so");
      libraryFiles.add("libboost_stacktrace_backtrace.so");
      libraryFiles.add("libboost_math_c99f.so");
      libraryFiles.add("libboost_system.so");
      libraryFiles.add("libboost_wserialization.so");
      libraryFiles.add("libboost_atomic.so");
      libraryFiles.add("libboost_math_c99.so");
      libraryFiles.add("libboost_fiber.so");
      libraryFiles.add("libboost_unit_test_framework.so");
      libraryFiles.add("libboost_math_tr1.so");
      libraryFiles.add("libboost_container.so");
      libraryFiles.add("libboost_random.so");
      libraryFiles.add("libboost_type_erasure.so");
      libraryFiles.add("libboost_math_tr1f.so");
      libraryFiles.add("libboost_math_tr1l.so");
      libraryFiles.add("libboost_wave.so");
>>>>>>> 98eb96d2

      libraryFiles.add("libmetis-gtsam.so");
      libraryFiles.add("libgtsam.so");
      libraryFiles.add("libslam-wrapper.so");
      libraryFiles.add("libjniSlamWrapper.so");

      WorkspaceDirectory resourcesDirectory = new WorkspaceDirectory("ihmc-open-robotics-software", "ihmc-perception/src/slam-wrapper/resources");
      for (String libraryFile : libraryFiles)
      {
         System.load(new WorkspaceFile(resourcesDirectory, libraryFile).getFilePath().toAbsolutePath().normalize().toString());
      }
   }

   public static Activator loadOpenCVNativesOnAThread()
   {
      Activator nativesActivated = new Activator();
      ThreadTools.startAThread(() ->
      {
         loadOpenCV();
         nativesActivated.activate();
      }, "Bytedeco loader");
      return nativesActivated;
   }

   public static void loadNatives()
   {
      loadOpenCL();
//      loadOpenCV();
   }

   public static void loadOpenCL()
   {
      LogTools.info("Loading Bytedeco OpenCL...");
      Loader.load(OpenCL.class);
      LogTools.info("Bytedeco OpenCL loaded.");
   }

   public static void loadOpenCV()
   {
      LogTools.info("Loading Bytedeco OpenCV...");
      Loader.load(opencv_core.class);
      LogTools.info("Bytedeco OpenCV loaded.");
   }

   public static String stringFromByteBuffer(BytePointer bytePointerWithString)
   {
      return bytePointerWithString.getString().trim();
   }
}<|MERGE_RESOLUTION|>--- conflicted
+++ resolved
@@ -11,10 +11,6 @@
 import us.ihmc.tools.io.WorkspaceFile;
 import us.ihmc.tools.thread.Activator;
 
-<<<<<<< HEAD
-=======
-import java.io.IOException;
->>>>>>> 98eb96d2
 import java.util.ArrayList;
 import java.util.List;
 import java.util.concurrent.ConcurrentLinkedQueue;
@@ -70,7 +66,6 @@
 
    public static void loadGTSAMNatives()
    {
-<<<<<<< HEAD
       List<String> libraryFiles = new ArrayList<>();
       //      libraryFiles.add("libtbb.so");
 
@@ -78,48 +73,6 @@
       libraryFiles.add("libboost_chrono.so");
       libraryFiles.add("libboost_timer.so");
       libraryFiles.add("libboost_serialization.so");
-=======
-      // We need to disable javacpp from trying to automatically load libraries.
-      // Otherwise, it will try to load them by name when they aren't in the library path
-      // (LD_LIBRARY_PATH on Linux).
-      //
-      // The approach taken here is to use System.load to load each library by explicit
-      // absolute path on disk.
-      System.setProperty("org.bytedeco.javacpp.loadlibraries", "false");
-
-      List<String> libraryFiles = new ArrayList<>();
-      libraryFiles.add("libtbb.so");
-
-      libraryFiles.add("libboost_thread.so");
-      libraryFiles.add("libboost_stacktrace_addr2line.so");
-      libraryFiles.add("libboost_filesystem.so");
-      libraryFiles.add("libboost_stacktrace_basic.so");
-      libraryFiles.add("libboost_date_time.so");
-      libraryFiles.add("libboost_context.so");
-      libraryFiles.add("libboost_math_c99l.so");
-      libraryFiles.add("libboost_program_options.so");
-      libraryFiles.add("libboost_serialization.so");
-      libraryFiles.add("libboost_stacktrace_noop.so");
-      libraryFiles.add("libboost_prg_exec_monitor.so");
-      libraryFiles.add("libboost_coroutine.so");
-      libraryFiles.add("libboost_chrono.so");
-      libraryFiles.add("libboost_timer.so");
-      libraryFiles.add("libboost_stacktrace_backtrace.so");
-      libraryFiles.add("libboost_math_c99f.so");
-      libraryFiles.add("libboost_system.so");
-      libraryFiles.add("libboost_wserialization.so");
-      libraryFiles.add("libboost_atomic.so");
-      libraryFiles.add("libboost_math_c99.so");
-      libraryFiles.add("libboost_fiber.so");
-      libraryFiles.add("libboost_unit_test_framework.so");
-      libraryFiles.add("libboost_math_tr1.so");
-      libraryFiles.add("libboost_container.so");
-      libraryFiles.add("libboost_random.so");
-      libraryFiles.add("libboost_type_erasure.so");
-      libraryFiles.add("libboost_math_tr1f.so");
-      libraryFiles.add("libboost_math_tr1l.so");
-      libraryFiles.add("libboost_wave.so");
->>>>>>> 98eb96d2
 
       libraryFiles.add("libmetis-gtsam.so");
       libraryFiles.add("libgtsam.so");
