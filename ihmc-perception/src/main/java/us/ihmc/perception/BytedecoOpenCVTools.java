package us.ihmc.perception;

import org.bytedeco.javacpp.BytePointer;
import org.bytedeco.javacpp.IntPointer;
import org.bytedeco.javacv.Java2DFrameUtils;
import org.bytedeco.opencv.global.opencv_core;
import org.bytedeco.opencv.global.opencv_imgcodecs;
import org.bytedeco.opencv.global.opencv_imgproc;
import org.bytedeco.opencv.opencv_core.*;
import us.ihmc.log.LogTools;

import java.awt.image.BufferedImage;

public class BytedecoOpenCVTools
{
   public static final IntPointer compressionParametersPNG = new IntPointer(opencv_imgcodecs.IMWRITE_PNG_COMPRESSION);
   public static final IntPointer compressionParametersJPG = new IntPointer(opencv_imgcodecs.IMWRITE_JPEG_QUALITY, 75);

   public static final int FLIP_Y = 0;
   public static final int FLIP_X = 1;
   public static final int FLIP_BOTH = -1;

   public static int getImageWidth(Mat image)
   {
      return image.cols();
   }

   public static int getImageHeight(Mat image)
   {
      return image.rows();
   }

   public static void clamp(Mat source, Mat destination, double min, double max)
   {
      int normType = opencv_core.NORM_MINMAX;
      int depthType = -1; // output array has the same type as src
      Mat mask = opencv_core.noArray(); // no operations
      opencv_core.normalize(source, destination, min, max, normType, depthType, mask);
   }

   public static void clampTo8BitUnsignedChar(Mat source, Mat destination, double min, double max)
   {
      int normType = opencv_core.NORM_MINMAX;
      int depthType = opencv_core.CV_8U; // converting to 8 bit
      Mat mask = opencv_core.noArray(); // no operations
      opencv_core.normalize(source, destination, min, max, normType, depthType, mask);
   }

   public static void transferDepth16UC1ToLower8UC3(Mat source, Mat destination)
   {
      BytePointer data = source.data();

      Mat lower = new Mat(source.rows(), source.cols(), opencv_core.CV_8UC2, data);
      Mat upper = new Mat(source.rows(), source.cols(), opencv_core.CV_8UC1);
      upper.put(new Scalar(0));

      MatVector mats = new MatVector();
      mats.push_back(lower);
      mats.push_back(upper);

      opencv_core.merge(mats, destination);
   }

   public static void extractDepth16FromLower8UC3(Mat source, Mat destination)
   {
      MatVector mats = new MatVector();
      opencv_core.split(source, mats);

      LogTools.info("Previous Depth: {}", mats.size());

      MatVector finalMats = new MatVector();
      finalMats.push_back(mats.get(0));
      finalMats.push_back(mats.get(2));

      LogTools.info("New Depth: {}", mats.size());

      Mat depth8UC2 = new Mat(source.rows(), source.cols(), opencv_core.CV_8UC2);
      opencv_core.merge(finalMats, depth8UC2);
      Mat depth = new Mat(source.rows(), source.cols(), opencv_core.CV_16UC1, depth8UC2.data());

      destination.put(depth);
   }

   /**
    * Not an incorrect name, but overspecified for a general operation.
    */
   public static void convert8BitGrayTo8BitRGBA(Mat source, Mat destination)
   {
      convertGrayToRGBA(source, destination);
   }

   public static void convertGrayToRGBA(Mat source, Mat destination)
   {
      int destinationChannels = 0; // automatic mode
      opencv_imgproc.cvtColor(source, destination, opencv_imgproc.COLOR_GRAY2RGBA, destinationChannels);
   }

   public static void scalePixelValues(Mat image, double scaleFactor)
   {
      double delta = 0.0; // no delta added
      int resultType = -1; // the output matrix will have the same type as the input
      image.convertTo(image, resultType, scaleFactor, delta);
   }

   public static void flipY(Mat source, Mat destination)
   {
      int flipCode = FLIP_Y;
      opencv_core.flip(source, destination, flipCode);
   }

   public static void setRGBA8888ImageAlpha(Mat image, int alpha)
   {
      image.reshape(1, image.rows() * image.cols()).col(3).setTo(new Mat(new byte[] {(byte) alpha}));
   }

   public static void convertABGRToRGBA(Mat srcABGR, Mat dstRGBA)
   {
      IntPointer fromABGRToRGBA = new IntPointer(0, 3, 1, 2, 2, 1, 3, 0);
      opencv_core.mixChannels(srcABGR, 1, dstRGBA, 1, fromABGRToRGBA, 4);
   }

   public static void convertRGBAToABGR(Mat srcRGBA, Mat dstABGR)
   {
      IntPointer fromABGRToRGBA = new IntPointer(0, 3, 1, 2, 2, 1, 3, 0);
      opencv_core.mixChannels(srcRGBA, 1, dstABGR, 1, fromABGRToRGBA, 4);
   }

   public static void blur(Mat sourceImage, Mat destinationImage)
   {
      int gaussianSize = 6;
      int size = gaussianSize * 2 + 1;
      Size gaussianKernelSize = new Size();
      gaussianKernelSize.width(size);
      gaussianKernelSize.height(size);
      double sigmaX = 4.74;
      double sigmaY = sigmaX;
      int borderType = opencv_core.BORDER_DEFAULT;
      opencv_imgproc.GaussianBlur(sourceImage, destinationImage, gaussianKernelSize, sigmaX, sigmaY, borderType);
   }

   public static Mat convertBufferedImageToMat(BufferedImage image)
   {
      return Java2DFrameUtils.toMat(image);
   }

   public static void compressRGBImageJPG(Mat image, Mat yuvImageToPack, BytePointer compressedBytes)
   {
      opencv_imgproc.cvtColor(image, yuvImageToPack, opencv_imgproc.COLOR_RGB2YUV_I420);
      opencv_imgcodecs.imencode(".jpg", yuvImageToPack, compressedBytes, compressionParametersJPG);
   }

   /* Not recommended for lossless use cases. */
   public static void compressDepthJPG(Mat image, BytePointer compressedBytes)
   {
      Mat depthRGBAMat = new Mat(image.rows(), image.cols(), opencv_core.CV_8UC4, image.data());
      opencv_imgcodecs.imencode(".jpg", depthRGBAMat, compressedBytes, compressionParametersJPG);
   }

   /* Not recommended for lossless use cases. */
   public static void decompressImageJPG(byte[] data, Mat image)
   {
      BytePointer dataPointer = new BytePointer(data);
      Mat inputJPEGMat = new Mat(1, data.length, opencv_core.CV_8UC1, dataPointer);

      Mat depthRGBA8Mat = new Mat();
      opencv_imgcodecs.imdecode(inputJPEGMat, opencv_imgcodecs.IMREAD_UNCHANGED, depthRGBA8Mat);

      Mat depthImage32FC1 = new Mat(depthRGBA8Mat.rows(), depthRGBA8Mat.cols(), opencv_core.CV_32FC1, depthRGBA8Mat);

      image.rows(depthRGBA8Mat.rows());
      image.cols(depthRGBA8Mat.cols());
      image.data(depthImage32FC1.data());
   }

   /* Not recommended for lossless use cases. */
   public static void decompressJPG(byte[] data, Mat dst)
   {
      BytePointer dataPointer = new BytePointer(data);
      Mat inputJPEGMat = new Mat(1, data.length, opencv_core.CV_8UC1, dataPointer);
      opencv_imgcodecs.imdecode(inputJPEGMat, opencv_imgcodecs.IMREAD_UNCHANGED, dst);
   }

   public static void compressImagePNG(Mat image, BytePointer data)
   {
      opencv_imgcodecs.imencode(".png", image, data, compressionParametersPNG);
   }

   public static void decompressDepthPNG(BytePointer bytePointer, Mat image)
   {
      Mat compressedMat = new Mat(1, (int) bytePointer.limit(), opencv_core.CV_8UC1, bytePointer);
      opencv_imgcodecs.imdecode(compressedMat, opencv_imgcodecs.IMREAD_UNCHANGED, image);
   }

<<<<<<< HEAD
   public static String getTypeString(int type)
   {
      int numImgTypes = 35; // 7 base types, with five channel options each (none or C1, ..., C4)

      int enum_ints[] = {opencv_core.CV_8U,
                         opencv_core.CV_8UC1,
                         opencv_core.CV_8UC2,
                         opencv_core.CV_8UC3,
                         opencv_core.CV_8UC4,
                         opencv_core.CV_8S,
                         opencv_core.CV_8SC1,
                         opencv_core.CV_8SC2,
                         opencv_core.CV_8SC3,
                         opencv_core.CV_8SC4,
                         opencv_core.CV_16U,
                         opencv_core.CV_16UC1,
                         opencv_core.CV_16UC2,
                         opencv_core.CV_16UC3,
                         opencv_core.CV_16UC4,
                         opencv_core.CV_16S,
                         opencv_core.CV_16SC1,
                         opencv_core.CV_16SC2,
                         opencv_core.CV_16SC3,
                         opencv_core.CV_16SC4,
                         opencv_core.CV_32S,
                         opencv_core.CV_32SC1,
                         opencv_core.CV_32SC2,
                         opencv_core.CV_32SC3,
                         opencv_core.CV_32SC4,
                         opencv_core.CV_32F,
                         opencv_core.CV_32FC1,
                         opencv_core.CV_32FC2,
                         opencv_core.CV_32FC3,
                         opencv_core.CV_32FC4,
                         opencv_core.CV_64F,
                         opencv_core.CV_64FC1,
                         opencv_core.CV_64FC2,
                         opencv_core.CV_64FC3,
                         opencv_core.CV_64FC4};

      String enum_strings[] = {"CV_8U",
                               "CV_8UC1",
                               "CV_8UC2",
                               "CV_8UC3",
                               "CV_8UC4",
                               "CV_8S",
                               "CV_8SC1",
                               "CV_8SC2",
                               "CV_8SC3",
                               "CV_8SC4",
                               "CV_16U",
                               "CV_16UC1",
                               "CV_16UC2",
                               "CV_16UC3",
                               "CV_16UC4",
                               "CV_16S",
                               "CV_16SC1",
                               "CV_16SC2",
                               "CV_16SC3",
                               "CV_16SC4",
                               "CV_32S",
                               "CV_32SC1",
                               "CV_32SC2",
                               "CV_32SC3",
                               "CV_32SC4",
                               "CV_32F",
                               "CV_32FC1",
                               "CV_32FC2",
                               "CV_32FC3",
                               "CV_32FC4",
                               "CV_64F",
                               "CV_64FC1",
                               "CV_64FC2",
                               "CV_64FC3",
                               "CV_64FC4"};

      for (int i = 0; i < numImgTypes; i++)
      {
         if (type == enum_ints[i])
            return enum_strings[i];
      }
      return "unknown image type";
   }

   public static void printMat(String name, Mat image)
   {
      LogTools.info(matToString(name, image));
   }

   public static void printMatVector(String name, MatVector matVector)
   {
      for (int i = 0; i < matVector.size(); i++)
      {
         LogTools.info(matToString("%s %d:".formatted(name, i), matVector.get(i)) + "\n");
      }
   }

   public static String matToString(String name, Mat image)
   {
      StringBuilder matString = new StringBuilder("Mat: [" + name + "]\n");

      for (int i = 0; i < image.rows(); i++)
      {
         for (int j = 0; j < image.cols(); j++)
         {
            if (image.type() == opencv_core.CV_16UC1)
               matString.append(image.ptr(i, j).getShort()).append("\t");
            if (image.type() == opencv_core.CV_64FC1)
               matString.append("%.5f\t".formatted(image.ptr(i, j).getDouble()));
            if (image.type() == opencv_core.CV_32FC2)
               matString.append("%.5f\t%.5f\t\t".formatted(image.ptr(i, j).getFloat(), image.ptr(i, j).getFloat(Float.BYTES)));
         }
         matString.append("\n");
      }

      return matString.toString();
   }

   public static void display(String tag, Mat image, int delay)
   {
      opencv_highgui.imshow(tag, image);
      int code = opencv_highgui.waitKeyEx(delay);
      if (code == 113) // Keycode for 'q'
      {
         System.exit(0);
      }
   }

   public static void displayDepth(String tag, Mat image, int delay)
   {
      displayDepth(tag, image, delay, 1.0f);
   }

   public static void displayDepth(String tag, Mat image, int delay, float scale)
   {
      Mat displayDepth = new Mat(image.rows(), image.cols(), opencv_core.CV_8UC1);
      Mat finalDisplayDepth = new Mat(image.rows(), image.cols(), opencv_core.CV_8UC3);

      displayDepth.convertTo(displayDepth, opencv_core.CV_8UC1, 0.8, 50);
      BytedecoOpenCVTools.clampTo8BitUnsignedChar(image, displayDepth, 0.0, 250.0);
      BytedecoOpenCVTools.convert8BitGrayTo8BitRGBA(displayDepth, finalDisplayDepth);

      opencv_imgproc.resize(finalDisplayDepth, finalDisplayDepth, new Size((int) (image.cols() * scale), (int) (image.rows() * scale)));
      display(tag, finalDisplayDepth, delay);
   }

   public static void displayHeightMap(String tag, Mat image, int delay, float scale)
   {
      Mat displayDepth = new Mat(image.rows(), image.cols(), opencv_core.CV_8UC1);
      Mat finalDisplayDepth = new Mat(image.rows(), image.cols(), opencv_core.CV_8UC3);

      BytedecoOpenCVTools.clampTo8BitUnsignedChar(image, displayDepth, 0.0, 250.0);

      opencv_imgproc.threshold(displayDepth, displayDepth, 100, 255, opencv_imgproc.CV_THRESH_TOZERO_INV);
      opencv_core.normalize(displayDepth, displayDepth, 255, 0, opencv_core.NORM_MINMAX, opencv_core.CV_8UC1, new Mat());

      BytedecoOpenCVTools.convert8BitGrayTo8BitRGBA(displayDepth, finalDisplayDepth);

      opencv_imgproc.resize(finalDisplayDepth, finalDisplayDepth, new Size((int) (image.cols() * scale), (int) (image.rows() * scale)));
      display(tag, finalDisplayDepth, delay);
   }

   public static void packVideoPacket(BytePointer compressedBytes, byte[] heapArray, VideoPacket packet, int height, int width, long nanoTime)
   {
      compressedBytes.asBuffer().get(heapArray, 0, compressedBytes.asBuffer().remaining());
      packet.setTimestamp(nanoTime);
      packet.getData().resetQuick();
      packet.getData().add(heapArray);
      packet.setImageHeight(height);
      packet.setImageWidth(width);
      packet.setVideoSource(VideoSource.MULTISENSE_LEFT_EYE.toByte());
   }

   public static void packImageMessage(ImageMessage imageMessage,
                                       BytePointer data,
                                       FramePose3D cameraPose,
                                       Instant aquisitionTime,
                                       long sequenceNumber,
                                       int height,
                                       int width,
                                       ImageMessageFormat format)
   {
      imageMessage.getData().resetQuick();
      for (int i = 0; i < data.limit(); i++)
      {
         imageMessage.getData().add(data.get(i));
      }
      format.packMessageFormat(imageMessage);
      imageMessage.setImageHeight(height);
      imageMessage.setImageWidth(width);
      imageMessage.getPosition().set(cameraPose.getPosition());
      imageMessage.getOrientation().set(cameraPose.getOrientation());
      imageMessage.setSequenceNumber(sequenceNumber);
      MessageTools.toMessage(aquisitionTime, imageMessage.getAcquisitionTime());
   }

=======
>>>>>>> a3ce8528
   public static Mat decompressImageJPGUsingYUV(BytePointer messageEncodedBytePointer)
   {
      Mat inputJPEGMat = new Mat(1, 1, opencv_core.CV_8UC1);
      Mat inputYUVI420Mat = new Mat(1, 1, opencv_core.CV_8UC1);

      inputJPEGMat.cols((int) messageEncodedBytePointer.limit());
      inputJPEGMat.data(messageEncodedBytePointer);

      // imdecode takes the longest by far out of all this stuff
      opencv_imgcodecs.imdecode(inputJPEGMat, opencv_imgcodecs.IMREAD_UNCHANGED, inputYUVI420Mat);

      Mat outputMat = new Mat((int) (inputYUVI420Mat.rows() / 1.5f), inputYUVI420Mat.cols(), opencv_core.CV_8UC4);
      opencv_imgproc.cvtColor(inputYUVI420Mat, outputMat, opencv_imgproc.COLOR_YUV2RGBA_I420);
      opencv_imgproc.cvtColor(outputMat, outputMat, opencv_imgproc.COLOR_RGBA2RGB);

      return outputMat;
   }

   public static void convertFloatToShort(Mat metricDepth, Mat shortDepthToPack, double scale, double delta)
   {
      metricDepth.convertTo(shortDepthToPack, opencv_core.CV_16UC1, scale, delta);
   }

   public static boolean dimensionsMatch(BytedecoImage a, BytedecoImage b)
   {
      return a.getImageWidth() == b.getImageWidth() && a.getImageHeight() == b.getImageHeight();
   }

   public static boolean dimensionsMatch(Mat a, int imageWidth, int imageHeight)
   {
      return a.cols() == imageWidth && a.rows() == imageHeight;
   }

   /**
    * Puts 3 floats in a Mat that is an array of Float3s i.e. type == CV_32FC3
    * Assumes Mat is continuous. i.e. Mat::isContinuous == true
    */
   public static void putFloat3(BytePointer dataPointer, int float3Index, float float1, float float2, float float3)
   {
      dataPointer.putFloat(getFloat3ByteIndexContinuous(float3Index, 0), float1);
      dataPointer.putFloat(getFloat3ByteIndexContinuous(float3Index, 1), float2);
      dataPointer.putFloat(getFloat3ByteIndexContinuous(float3Index, 2), float3);
   }

   /**
    * Calculate the index of the first byte of float in a CV_32FC3 in a Mat that is an array of Float3s.
    * Assumes Mat is continuous. i.e. Mat::isContinuous == true
    * @param float3Index index of the float3 i.e. the triplet
    * @param floatIndex index of the float in the triplet, 0, 1, or 2
    */
   public static long getFloat3ByteIndexContinuous(int float3Index, int floatIndex)
   {
      return (long) float3Index * 3 * Float.BYTES + floatIndex * Float.BYTES;
   }
}<|MERGE_RESOLUTION|>--- conflicted
+++ resolved
@@ -189,91 +189,6 @@
    {
       Mat compressedMat = new Mat(1, (int) bytePointer.limit(), opencv_core.CV_8UC1, bytePointer);
       opencv_imgcodecs.imdecode(compressedMat, opencv_imgcodecs.IMREAD_UNCHANGED, image);
-   }
-
-<<<<<<< HEAD
-   public static String getTypeString(int type)
-   {
-      int numImgTypes = 35; // 7 base types, with five channel options each (none or C1, ..., C4)
-
-      int enum_ints[] = {opencv_core.CV_8U,
-                         opencv_core.CV_8UC1,
-                         opencv_core.CV_8UC2,
-                         opencv_core.CV_8UC3,
-                         opencv_core.CV_8UC4,
-                         opencv_core.CV_8S,
-                         opencv_core.CV_8SC1,
-                         opencv_core.CV_8SC2,
-                         opencv_core.CV_8SC3,
-                         opencv_core.CV_8SC4,
-                         opencv_core.CV_16U,
-                         opencv_core.CV_16UC1,
-                         opencv_core.CV_16UC2,
-                         opencv_core.CV_16UC3,
-                         opencv_core.CV_16UC4,
-                         opencv_core.CV_16S,
-                         opencv_core.CV_16SC1,
-                         opencv_core.CV_16SC2,
-                         opencv_core.CV_16SC3,
-                         opencv_core.CV_16SC4,
-                         opencv_core.CV_32S,
-                         opencv_core.CV_32SC1,
-                         opencv_core.CV_32SC2,
-                         opencv_core.CV_32SC3,
-                         opencv_core.CV_32SC4,
-                         opencv_core.CV_32F,
-                         opencv_core.CV_32FC1,
-                         opencv_core.CV_32FC2,
-                         opencv_core.CV_32FC3,
-                         opencv_core.CV_32FC4,
-                         opencv_core.CV_64F,
-                         opencv_core.CV_64FC1,
-                         opencv_core.CV_64FC2,
-                         opencv_core.CV_64FC3,
-                         opencv_core.CV_64FC4};
-
-      String enum_strings[] = {"CV_8U",
-                               "CV_8UC1",
-                               "CV_8UC2",
-                               "CV_8UC3",
-                               "CV_8UC4",
-                               "CV_8S",
-                               "CV_8SC1",
-                               "CV_8SC2",
-                               "CV_8SC3",
-                               "CV_8SC4",
-                               "CV_16U",
-                               "CV_16UC1",
-                               "CV_16UC2",
-                               "CV_16UC3",
-                               "CV_16UC4",
-                               "CV_16S",
-                               "CV_16SC1",
-                               "CV_16SC2",
-                               "CV_16SC3",
-                               "CV_16SC4",
-                               "CV_32S",
-                               "CV_32SC1",
-                               "CV_32SC2",
-                               "CV_32SC3",
-                               "CV_32SC4",
-                               "CV_32F",
-                               "CV_32FC1",
-                               "CV_32FC2",
-                               "CV_32FC3",
-                               "CV_32FC4",
-                               "CV_64F",
-                               "CV_64FC1",
-                               "CV_64FC2",
-                               "CV_64FC3",
-                               "CV_64FC4"};
-
-      for (int i = 0; i < numImgTypes; i++)
-      {
-         if (type == enum_ints[i])
-            return enum_strings[i];
-      }
-      return "unknown image type";
    }
 
    public static void printMat(String name, Mat image)
@@ -310,86 +225,6 @@
       return matString.toString();
    }
 
-   public static void display(String tag, Mat image, int delay)
-   {
-      opencv_highgui.imshow(tag, image);
-      int code = opencv_highgui.waitKeyEx(delay);
-      if (code == 113) // Keycode for 'q'
-      {
-         System.exit(0);
-      }
-   }
-
-   public static void displayDepth(String tag, Mat image, int delay)
-   {
-      displayDepth(tag, image, delay, 1.0f);
-   }
-
-   public static void displayDepth(String tag, Mat image, int delay, float scale)
-   {
-      Mat displayDepth = new Mat(image.rows(), image.cols(), opencv_core.CV_8UC1);
-      Mat finalDisplayDepth = new Mat(image.rows(), image.cols(), opencv_core.CV_8UC3);
-
-      displayDepth.convertTo(displayDepth, opencv_core.CV_8UC1, 0.8, 50);
-      BytedecoOpenCVTools.clampTo8BitUnsignedChar(image, displayDepth, 0.0, 250.0);
-      BytedecoOpenCVTools.convert8BitGrayTo8BitRGBA(displayDepth, finalDisplayDepth);
-
-      opencv_imgproc.resize(finalDisplayDepth, finalDisplayDepth, new Size((int) (image.cols() * scale), (int) (image.rows() * scale)));
-      display(tag, finalDisplayDepth, delay);
-   }
-
-   public static void displayHeightMap(String tag, Mat image, int delay, float scale)
-   {
-      Mat displayDepth = new Mat(image.rows(), image.cols(), opencv_core.CV_8UC1);
-      Mat finalDisplayDepth = new Mat(image.rows(), image.cols(), opencv_core.CV_8UC3);
-
-      BytedecoOpenCVTools.clampTo8BitUnsignedChar(image, displayDepth, 0.0, 250.0);
-
-      opencv_imgproc.threshold(displayDepth, displayDepth, 100, 255, opencv_imgproc.CV_THRESH_TOZERO_INV);
-      opencv_core.normalize(displayDepth, displayDepth, 255, 0, opencv_core.NORM_MINMAX, opencv_core.CV_8UC1, new Mat());
-
-      BytedecoOpenCVTools.convert8BitGrayTo8BitRGBA(displayDepth, finalDisplayDepth);
-
-      opencv_imgproc.resize(finalDisplayDepth, finalDisplayDepth, new Size((int) (image.cols() * scale), (int) (image.rows() * scale)));
-      display(tag, finalDisplayDepth, delay);
-   }
-
-   public static void packVideoPacket(BytePointer compressedBytes, byte[] heapArray, VideoPacket packet, int height, int width, long nanoTime)
-   {
-      compressedBytes.asBuffer().get(heapArray, 0, compressedBytes.asBuffer().remaining());
-      packet.setTimestamp(nanoTime);
-      packet.getData().resetQuick();
-      packet.getData().add(heapArray);
-      packet.setImageHeight(height);
-      packet.setImageWidth(width);
-      packet.setVideoSource(VideoSource.MULTISENSE_LEFT_EYE.toByte());
-   }
-
-   public static void packImageMessage(ImageMessage imageMessage,
-                                       BytePointer data,
-                                       FramePose3D cameraPose,
-                                       Instant aquisitionTime,
-                                       long sequenceNumber,
-                                       int height,
-                                       int width,
-                                       ImageMessageFormat format)
-   {
-      imageMessage.getData().resetQuick();
-      for (int i = 0; i < data.limit(); i++)
-      {
-         imageMessage.getData().add(data.get(i));
-      }
-      format.packMessageFormat(imageMessage);
-      imageMessage.setImageHeight(height);
-      imageMessage.setImageWidth(width);
-      imageMessage.getPosition().set(cameraPose.getPosition());
-      imageMessage.getOrientation().set(cameraPose.getOrientation());
-      imageMessage.setSequenceNumber(sequenceNumber);
-      MessageTools.toMessage(aquisitionTime, imageMessage.getAcquisitionTime());
-   }
-
-=======
->>>>>>> a3ce8528
    public static Mat decompressImageJPGUsingYUV(BytePointer messageEncodedBytePointer)
    {
       Mat inputJPEGMat = new Mat(1, 1, opencv_core.CV_8UC1);
