package us.ihmc.perception;

import org.bytedeco.javacpp.IntPointer;
import org.bytedeco.javacv.Java2DFrameUtils;
import org.bytedeco.opencv.global.opencv_core;
import org.bytedeco.opencv.global.opencv_imgproc;
import org.bytedeco.opencv.opencv_core.Mat;
import org.bytedeco.opencv.opencv_core.Size;

import java.awt.image.BufferedImage;
import java.awt.image.DataBufferByte;
import java.nio.ByteBuffer;

import static org.bytedeco.opencv.global.opencv_core.CV_8UC3;
import static org.bytedeco.opencv.global.opencv_core.CV_8UC4;

public class BytedecoOpenCVTools
{
   public static final int FLIP_Y = 0;
   public static final int FLIP_X = 1;
   public static final int FLIP_BOTH = -1;

   public static int getImageWidth(Mat image)
   {
      return image.cols();
   }

   public static int getImageHeight(Mat image)
   {
      return image.rows();
   }

   public static void clamp(Mat source, Mat destination, double min, double max)
   {
      int normType = opencv_core.NORM_MINMAX;
      int depthType = -1; // output array has the same type as src
      Mat mask = opencv_core.noArray(); // no operations
      opencv_core.normalize(source, destination, min, max, normType, depthType, mask);
   }

   public static void clampTo8BitUnsignedChar(Mat source, Mat destination, double min, double max)
   {
      int normType = opencv_core.NORM_MINMAX;
      int depthType = opencv_core.CV_8U; // converting to 8 bit
      Mat mask = opencv_core.noArray(); // no operations
      opencv_core.normalize(source, destination, min, max, normType, depthType, mask);
   }

   public static void convert8BitGrayTo8BitRGBA(Mat source, Mat destination)
   {
      int destinationChannels = 0; // automatic mode
      opencv_imgproc.cvtColor(source, destination, opencv_imgproc.COLOR_GRAY2RGBA, destinationChannels);
   }

   public static void scalePixelValues(Mat image, double scaleFactor)
   {
      double delta = 0.0; // no delta added
      int resultType = -1; // the output matrix will have the same type as the input
      image.convertTo(image, resultType, scaleFactor, delta);
   }

   public static void flipY(Mat source, Mat destination)
   {
      int flipCode = FLIP_Y;
      opencv_core.flip(source, destination, flipCode);
   }

   public static void setRGBA8888ImageAlpha(Mat image, int alpha)
   {
      image.reshape(1, image.rows() * image.cols()).col(3).setTo(new Mat(new byte[] {(byte) alpha}));
   }

   public static void convertABGRToRGBA(Mat srcABGR, Mat dstRGBA)
   {
      IntPointer fromABGRToRGBA = new IntPointer(0, 3, 1, 2, 2, 1, 3, 0);
      opencv_core.mixChannels(srcABGR, 1, dstRGBA, 1, fromABGRToRGBA, 4);
   }

   public static void convertRGBAToABGR(Mat srcRGBA, Mat dstABGR)
   {
      IntPointer fromABGRToRGBA = new IntPointer(0, 3, 1, 2, 2, 1, 3, 0);
      opencv_core.mixChannels(srcRGBA, 1, dstABGR, 1, fromABGRToRGBA, 4);
   }

   public static void blur(Mat sourceImage, Mat destinationImage)
   {
      int gaussianSize = 6;
      int size = gaussianSize * 2 + 1;
      Size gaussianKernelSize = new Size();
      gaussianKernelSize.width(size);
      gaussianKernelSize.height(size);
      double sigmaX = 4.74;
      double sigmaY = sigmaX;
      int borderType = opencv_core.BORDER_DEFAULT;
      opencv_imgproc.GaussianBlur(sourceImage,
                                  destinationImage,
                                  gaussianKernelSize,
                                  sigmaX,
                                  sigmaY,
                                  borderType);
   }

<<<<<<< HEAD
   public static Mat convertBufferedImageToMat(BufferedImage image)
   {
      return Java2DFrameUtils.toMat(image);
=======
   public static String getTypeString(int type)
   {
      int numImgTypes = 35; // 7 base types, with five channel options each (none or C1, ..., C4)

      int enum_ints[] =       {opencv_core.CV_8U,  opencv_core.CV_8UC1,  opencv_core.CV_8UC2,  opencv_core.CV_8UC3,  opencv_core.CV_8UC4,
                               opencv_core.CV_8S,  opencv_core.CV_8SC1,  opencv_core.CV_8SC2,  opencv_core.CV_8SC3,  opencv_core.CV_8SC4,
                               opencv_core.CV_16U, opencv_core.CV_16UC1, opencv_core.CV_16UC2, opencv_core.CV_16UC3, opencv_core.CV_16UC4,
                               opencv_core.CV_16S, opencv_core.CV_16SC1, opencv_core.CV_16SC2, opencv_core.CV_16SC3, opencv_core.CV_16SC4,
                               opencv_core.CV_32S, opencv_core.CV_32SC1, opencv_core.CV_32SC2, opencv_core.CV_32SC3, opencv_core.CV_32SC4,
                               opencv_core.CV_32F, opencv_core.CV_32FC1, opencv_core.CV_32FC2, opencv_core.CV_32FC3, opencv_core.CV_32FC4,
                               opencv_core.CV_64F, opencv_core.CV_64FC1, opencv_core.CV_64FC2, opencv_core.CV_64FC3, opencv_core.CV_64FC4};

      String enum_strings[] = {"CV_8U",  "CV_8UC1",  "CV_8UC2",  "CV_8UC3",  "CV_8UC4",
                               "CV_8S",  "CV_8SC1",  "CV_8SC2",  "CV_8SC3",  "CV_8SC4",
                               "CV_16U", "CV_16UC1", "CV_16UC2", "CV_16UC3", "CV_16UC4",
                               "CV_16S", "CV_16SC1", "CV_16SC2", "CV_16SC3", "CV_16SC4",
                               "CV_32S", "CV_32SC1", "CV_32SC2", "CV_32SC3", "CV_32SC4",
                               "CV_32F", "CV_32FC1", "CV_32FC2", "CV_32FC3", "CV_32FC4",
                               "CV_64F", "CV_64FC1", "CV_64FC2", "CV_64FC3", "CV_64FC4"};

      for (int i = 0; i < numImgTypes; i++)
      {
         if (type == enum_ints[i])
            return enum_strings[i];
      }
      return "unknown image type";
>>>>>>> 1b0ac75b
   }
}<|MERGE_RESOLUTION|>--- conflicted
+++ resolved
@@ -100,11 +100,10 @@
                                   borderType);
    }
 
-<<<<<<< HEAD
    public static Mat convertBufferedImageToMat(BufferedImage image)
    {
       return Java2DFrameUtils.toMat(image);
-=======
+   }
    public static String getTypeString(int type)
    {
       int numImgTypes = 35; // 7 base types, with five channel options each (none or C1, ..., C4)
@@ -131,6 +130,5 @@
             return enum_strings[i];
       }
       return "unknown image type";
->>>>>>> 1b0ac75b
    }
 }