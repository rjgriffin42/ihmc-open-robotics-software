package us.ihmc.perception;

import org.bytedeco.javacpp.BytePointer;
import org.bytedeco.javacpp.IntPointer;
import org.bytedeco.javacv.Java2DFrameUtils;
import org.bytedeco.opencv.global.opencv_core;
import org.bytedeco.opencv.global.opencv_highgui;
import org.bytedeco.opencv.global.opencv_imgcodecs;
import org.bytedeco.opencv.global.opencv_imgproc;
import org.bytedeco.opencv.opencv_core.*;
import us.ihmc.log.LogTools;

import java.awt.image.BufferedImage;

public class BytedecoOpenCVTools
{
   public static final IntPointer compressionParametersPNG = new IntPointer(opencv_imgcodecs.IMWRITE_PNG_COMPRESSION);
   public static final IntPointer compressionParametersJPG = new IntPointer(opencv_imgcodecs.IMWRITE_JPEG_QUALITY, 75);

   public static final int FLIP_Y = 0;
   public static final int FLIP_X = 1;
   public static final int FLIP_BOTH = -1;

   public static int getImageWidth(Mat image)
   {
      return image.cols();
   }

   public static int getImageHeight(Mat image)
   {
      return image.rows();
   }

   public static void clamp(Mat source, Mat destination, double min, double max)
   {
      int normType = opencv_core.NORM_MINMAX;
      int depthType = -1; // output array has the same type as src
      Mat mask = opencv_core.noArray(); // no operations
      opencv_core.normalize(source, destination, min, max, normType, depthType, mask);
   }

   public static void clampTo8BitUnsignedChar(Mat source, Mat destination, double min, double max)
   {
      int normType = opencv_core.NORM_MINMAX;
      int depthType = opencv_core.CV_8U; // converting to 8 bit
      Mat mask = opencv_core.noArray(); // no operations
      opencv_core.normalize(source, destination, min, max, normType, depthType, mask);
   }

   public static void transferDepth16UC1ToLower8UC3(Mat source, Mat destination)
   {
      BytePointer data = source.data();

      Mat lower = new Mat(source.rows(), source.cols(), opencv_core.CV_8UC2, data);
      Mat upper = new Mat(source.rows(), source.cols(), opencv_core.CV_8UC1);
      upper.put(new Scalar(0));

      MatVector mats = new MatVector();
      mats.push_back(lower);
      mats.push_back(upper);

      opencv_core.merge(mats, destination);
   }

   public static void extractDepth16FromLower8UC3(Mat source, Mat destination)
   {
      MatVector mats = new MatVector();
      opencv_core.split(source, mats);

      LogTools.info("Previous Depth: {}", mats.size());

      MatVector finalMats = new MatVector();
      finalMats.push_back(mats.get(0));
      finalMats.push_back(mats.get(2));

      LogTools.info("New Depth: {}", mats.size());

      Mat depth8UC2 = new Mat(source.rows(), source.cols(), opencv_core.CV_8UC2);
      opencv_core.merge(finalMats, depth8UC2);
      Mat depth = new Mat(source.rows(), source.cols(), opencv_core.CV_16UC1, depth8UC2.data());

      destination.put(depth);
   }

   /**
    * Not an incorrect name, but overspecified for a general operation.
    */
   public static void convert8BitGrayTo8BitRGBA(Mat source, Mat destination)
   {
      convertGrayToRGBA(source, destination);
   }

   public static void convertGrayToRGBA(Mat source, Mat destination)
   {
      int destinationChannels = 0; // automatic mode
      opencv_imgproc.cvtColor(source, destination, opencv_imgproc.COLOR_GRAY2RGBA, destinationChannels);
   }

   public static void scalePixelValues(Mat image, double scaleFactor)
   {
      double delta = 0.0; // no delta added
      int resultType = -1; // the output matrix will have the same type as the input
      image.convertTo(image, resultType, scaleFactor, delta);
   }

   public static void flipY(Mat source, Mat destination)
   {
      int flipCode = FLIP_Y;
      opencv_core.flip(source, destination, flipCode);
   }

   public static void setRGBA8888ImageAlpha(Mat image, int alpha)
   {
      image.reshape(1, image.rows() * image.cols()).col(3).setTo(new Mat(new byte[] {(byte) alpha}));
   }

   public static void convertABGRToRGBA(Mat srcABGR, Mat dstRGBA)
   {
      IntPointer fromABGRToRGBA = new IntPointer(0, 3, 1, 2, 2, 1, 3, 0);
      opencv_core.mixChannels(srcABGR, 1, dstRGBA, 1, fromABGRToRGBA, 4);
   }

   public static void convertRGBAToABGR(Mat srcRGBA, Mat dstABGR)
   {
      IntPointer fromABGRToRGBA = new IntPointer(0, 3, 1, 2, 2, 1, 3, 0);
      opencv_core.mixChannels(srcRGBA, 1, dstABGR, 1, fromABGRToRGBA, 4);
   }

   public static void blur(Mat sourceImage, Mat destinationImage)
   {
      int gaussianSize = 6;
      int size = gaussianSize * 2 + 1;
      Size gaussianKernelSize = new Size();
      gaussianKernelSize.width(size);
      gaussianKernelSize.height(size);
      double sigmaX = 4.74;
      double sigmaY = sigmaX;
      int borderType = opencv_core.BORDER_DEFAULT;
      opencv_imgproc.GaussianBlur(sourceImage, destinationImage, gaussianKernelSize, sigmaX, sigmaY, borderType);
   }

   public static Mat convertBufferedImageToMat(BufferedImage image)
   {
      return Java2DFrameUtils.toMat(image);
   }

   public static void compressRGBImageJPG(Mat image, Mat yuvImageToPack, BytePointer compressedBytes)
   {
      opencv_imgproc.cvtColor(image, yuvImageToPack, opencv_imgproc.COLOR_RGB2YUV_I420);
      opencv_imgcodecs.imencode(".jpg", yuvImageToPack, compressedBytes, compressionParametersJPG);
   }

   /* Not recommended for lossless use cases. */
   public static void compressDepthJPG(Mat image, BytePointer compressedBytes)
   {
      Mat depthRGBAMat = new Mat(image.rows(), image.cols(), opencv_core.CV_8UC4, image.data());
      opencv_imgcodecs.imencode(".jpg", depthRGBAMat, compressedBytes, compressionParametersJPG);
   }

   /* Not recommended for lossless use cases. */
   public static void decompressImageJPG(byte[] data, Mat image)
   {
      BytePointer dataPointer = new BytePointer(data);
      Mat inputJPEGMat = new Mat(1, data.length, opencv_core.CV_8UC1, dataPointer);

      Mat depthRGBA8Mat = new Mat();
      opencv_imgcodecs.imdecode(inputJPEGMat, opencv_imgcodecs.IMREAD_UNCHANGED, depthRGBA8Mat);

      Mat depthImage32FC1 = new Mat(depthRGBA8Mat.rows(), depthRGBA8Mat.cols(), opencv_core.CV_32FC1, depthRGBA8Mat);

      image.rows(depthRGBA8Mat.rows());
      image.cols(depthRGBA8Mat.cols());
      image.data(depthImage32FC1.data());
   }

   /* Not recommended for lossless use cases. */
   public static void decompressJPG(byte[] data, Mat dst)
   {
      BytePointer dataPointer = new BytePointer(data);
      Mat inputJPEGMat = new Mat(1, data.length, opencv_core.CV_8UC1, dataPointer);
      opencv_imgcodecs.imdecode(inputJPEGMat, opencv_imgcodecs.IMREAD_UNCHANGED, dst);
   }

   public static void compressImagePNG(Mat image, BytePointer data)
   {
      Mat depth = null;
      if (image.type() == opencv_core.CV_32FC1)
      {
         depth = new Mat(image.rows(), image.cols(), opencv_core.CV_8UC4, image.data());
      }
      else
      {
         depth = image;
      }
      opencv_imgcodecs.imencode(".png", depth, data, compressionParametersPNG);
   }

   public static void decompressDepthPNG(BytePointer bytePointer, Mat image)
   {
      Mat compressedMat = new Mat(1, (int) bytePointer.limit(), opencv_core.CV_8UC1, bytePointer);
      opencv_imgcodecs.imdecode(compressedMat, opencv_imgcodecs.IMREAD_UNCHANGED, image);
   }

   public static String getTypeString(int type)
   {
      int numImgTypes = 35; // 7 base types, with five channel options each (none or C1, ..., C4)

      int enum_ints[] = {opencv_core.CV_8U,
                         opencv_core.CV_8UC1,
                         opencv_core.CV_8UC2,
                         opencv_core.CV_8UC3,
                         opencv_core.CV_8UC4,
                         opencv_core.CV_8S,
                         opencv_core.CV_8SC1,
                         opencv_core.CV_8SC2,
                         opencv_core.CV_8SC3,
                         opencv_core.CV_8SC4,
                         opencv_core.CV_16U,
                         opencv_core.CV_16UC1,
                         opencv_core.CV_16UC2,
                         opencv_core.CV_16UC3,
                         opencv_core.CV_16UC4,
                         opencv_core.CV_16S,
                         opencv_core.CV_16SC1,
                         opencv_core.CV_16SC2,
                         opencv_core.CV_16SC3,
                         opencv_core.CV_16SC4,
                         opencv_core.CV_32S,
                         opencv_core.CV_32SC1,
                         opencv_core.CV_32SC2,
                         opencv_core.CV_32SC3,
                         opencv_core.CV_32SC4,
                         opencv_core.CV_32F,
                         opencv_core.CV_32FC1,
                         opencv_core.CV_32FC2,
                         opencv_core.CV_32FC3,
                         opencv_core.CV_32FC4,
                         opencv_core.CV_64F,
                         opencv_core.CV_64FC1,
                         opencv_core.CV_64FC2,
                         opencv_core.CV_64FC3,
                         opencv_core.CV_64FC4};

      String enum_strings[] = {"CV_8U",
                               "CV_8UC1",
                               "CV_8UC2",
                               "CV_8UC3",
                               "CV_8UC4",
                               "CV_8S",
                               "CV_8SC1",
                               "CV_8SC2",
                               "CV_8SC3",
                               "CV_8SC4",
                               "CV_16U",
                               "CV_16UC1",
                               "CV_16UC2",
                               "CV_16UC3",
                               "CV_16UC4",
                               "CV_16S",
                               "CV_16SC1",
                               "CV_16SC2",
                               "CV_16SC3",
                               "CV_16SC4",
                               "CV_32S",
                               "CV_32SC1",
                               "CV_32SC2",
                               "CV_32SC3",
                               "CV_32SC4",
                               "CV_32F",
                               "CV_32FC1",
                               "CV_32FC2",
                               "CV_32FC3",
                               "CV_32FC4",
                               "CV_64F",
                               "CV_64FC1",
                               "CV_64FC2",
                               "CV_64FC3",
                               "CV_64FC4"};

      for (int i = 0; i < numImgTypes; i++)
      {
         if (type == enum_ints[i])
            return enum_strings[i];
      }
      return "unknown image type";
   }

   public static void printMat(Mat image, String prefix)
   {
      LogTools.info(matToString(image, prefix));
   }

   public static String matToString(Mat image, String prefix)
   {
      StringBuilder matString = new StringBuilder("Mat: [" + prefix + "] \n");

      for (int i = 0; i < image.rows(); i++)
      {
         for (int j = 0; j < image.cols(); j++)
         {
            matString.append(image.ptr(i, j).getShort()).append("\t");
         }
         matString.append("\n");
      }

      return matString.toString();
   }

   public static void display(String tag, Mat image, int delay)
   {
      opencv_highgui.imshow(tag, image);
      int code = opencv_highgui.waitKeyEx(delay);
      if (code == 113)
      {
         System.exit(0);
      }
   }

   public static void displayDepth(String tag, Mat image, int delay)
   {
      displayDepth(tag, image, delay, 1.0f);
   }

   public static void displayDepth(String tag, Mat image, int delay, float scale)
   {
      Mat displayDepth = new Mat(image.rows(), image.cols(), opencv_core.CV_8UC1);
      Mat finalDisplayDepth = new Mat(image.rows(), image.cols(), opencv_core.CV_8UC3);

      displayDepth.convertTo(displayDepth, opencv_core.CV_8UC1, 0.8, 50);
      BytedecoOpenCVTools.clampTo8BitUnsignedChar(image, displayDepth, 0.0, 250.0);
      BytedecoOpenCVTools.convert8BitGrayTo8BitRGBA(displayDepth, finalDisplayDepth);

      opencv_imgproc.resize(finalDisplayDepth, finalDisplayDepth, new Size((int) (image.cols() * scale), (int) (image.rows() * scale)));
      display(tag, finalDisplayDepth, delay);
   }

   public static void displayHeightMap(String tag, Mat image, int delay, float scale)
   {
      Mat displayDepth = new Mat(image.rows(), image.cols(), opencv_core.CV_8UC1);
      Mat finalDisplayDepth = new Mat(image.rows(), image.cols(), opencv_core.CV_8UC3);

      BytedecoOpenCVTools.clampTo8BitUnsignedChar(image, displayDepth, 0.0, 250.0);

      opencv_imgproc.threshold(displayDepth, displayDepth, 100, 255, opencv_imgproc.CV_THRESH_TOZERO_INV);
      opencv_core.normalize(displayDepth, displayDepth, 255, 0, opencv_core.NORM_MINMAX, opencv_core.CV_8UC1, new Mat());

      BytedecoOpenCVTools.convert8BitGrayTo8BitRGBA(displayDepth, finalDisplayDepth);

      opencv_imgproc.resize(finalDisplayDepth, finalDisplayDepth, new Size((int) (image.cols() * scale), (int) (image.rows() * scale)));
      display(tag, finalDisplayDepth, delay);
   }

<<<<<<< HEAD
   public static void packVideoPacket(BytePointer compressedBytes, byte[] heapArray, VideoPacket packet, int height, int width, long nanoTime)
   {
      compressedBytes.asBuffer().get(heapArray, 0, compressedBytes.asBuffer().remaining());
      packet.setTimestamp(nanoTime);
      packet.getData().resetQuick();
      packet.getData().add(heapArray);
      packet.setImageHeight(height);
      packet.setImageWidth(width);
      packet.setVideoSource(VideoSource.MULTISENSE_LEFT_EYE.toByte());
   }

   public static void packImageMessage(ImageMessage imageMessage,
                                       BytePointer data,
                                       FramePose3D cameraPose,
                                       Instant aquisitionTime,
                                       long sequenceNumber,
                                       int height,
                                       int width,
                                       int format)
   {
      imageMessage.getData().resetQuick();
      for (int i = 0; i < data.limit(); i++)
      {
         imageMessage.getData().add(data.get(i));
      }
      imageMessage.setFormat(format);
      imageMessage.setImageHeight(height);
      imageMessage.setImageWidth(width);
      imageMessage.getPosition().set(cameraPose.getPosition());
      imageMessage.getOrientation().set(cameraPose.getOrientation());
      imageMessage.setSequenceNumber(sequenceNumber);
      MessageTools.toMessage(aquisitionTime, imageMessage.getAcquisitionTime());
   }

   public static Mat decompressImageJPGUsingYUV(BytePointer messageEncodedBytePointer)
=======
   public static Mat decompressImageJPGUsingYUV(byte[] dataArray)
>>>>>>> f1e21a5a
   {
      Mat inputJPEGMat = new Mat(1, 1, opencv_core.CV_8UC1);
      Mat inputYUVI420Mat = new Mat(1, 1, opencv_core.CV_8UC1);

      inputJPEGMat.cols((int) messageEncodedBytePointer.limit());
      inputJPEGMat.data(messageEncodedBytePointer);

      // imdecode takes the longest by far out of all this stuff
      opencv_imgcodecs.imdecode(inputJPEGMat, opencv_imgcodecs.IMREAD_UNCHANGED, inputYUVI420Mat);

      Mat outputMat = new Mat((int) (inputYUVI420Mat.rows() / 1.5f), inputYUVI420Mat.cols(), opencv_core.CV_8UC4);
      opencv_imgproc.cvtColor(inputYUVI420Mat, outputMat, opencv_imgproc.COLOR_YUV2RGBA_I420);
      opencv_imgproc.cvtColor(outputMat, outputMat, opencv_imgproc.COLOR_RGBA2RGB);

      return outputMat;
   }

   public static void convertFloatToShort(Mat metricDepth, Mat shortDepthToPack, double scale, double delta)
   {
      metricDepth.convertTo(shortDepthToPack, opencv_core.CV_16UC1, scale, delta);
   }

   public static boolean dimensionsMatch(BytedecoImage a, BytedecoImage b)
   {
      return a.getImageWidth() == b.getImageWidth() && a.getImageHeight() == b.getImageHeight();
   }
}<|MERGE_RESOLUTION|>--- conflicted
+++ resolved
@@ -8,9 +8,15 @@
 import org.bytedeco.opencv.global.opencv_imgcodecs;
 import org.bytedeco.opencv.global.opencv_imgproc;
 import org.bytedeco.opencv.opencv_core.*;
+import perception_msgs.msg.dds.ImageMessage;
+import perception_msgs.msg.dds.VideoPacket;
+import us.ihmc.communication.packets.MessageTools;
+import us.ihmc.communication.producers.VideoSource;
+import us.ihmc.euclid.referenceFrame.FramePose3D;
 import us.ihmc.log.LogTools;
 
 import java.awt.image.BufferedImage;
+import java.time.Instant;
 
 public class BytedecoOpenCVTools
 {
@@ -350,7 +356,6 @@
       display(tag, finalDisplayDepth, delay);
    }
 
-<<<<<<< HEAD
    public static void packVideoPacket(BytePointer compressedBytes, byte[] heapArray, VideoPacket packet, int height, int width, long nanoTime)
    {
       compressedBytes.asBuffer().get(heapArray, 0, compressedBytes.asBuffer().remaining());
@@ -386,9 +391,6 @@
    }
 
    public static Mat decompressImageJPGUsingYUV(BytePointer messageEncodedBytePointer)
-=======
-   public static Mat decompressImageJPGUsingYUV(byte[] dataArray)
->>>>>>> f1e21a5a
    {
       Mat inputJPEGMat = new Mat(1, 1, opencv_core.CV_8UC1);
       Mat inputYUVI420Mat = new Mat(1, 1, opencv_core.CV_8UC1);
