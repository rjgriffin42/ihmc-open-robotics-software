--- conflicted
+++ resolved
@@ -39,40 +39,31 @@
 
    public void update()
    {
-<<<<<<< HEAD
       if(arUcoMarkerDetection.isEnabled())
       {
-         SwapReference<Mat> ids = arUcoMarkerDetection.getIds();
-         arUcoMarkerPoses.getMarkerId().clear();
-         arUcoMarkerPoses.getOrientation().clear();
-         arUcoMarkerPoses.getPosition().clear();
-         for (int i = 0; i < ids.getForThreadTwo().rows(); i++)
+         synchronized (arUcoMarkerDetection.getSyncObject())
          {
-            int markerID = ids.getForThreadTwo().ptr(i, 0).getInt();
-=======
-      synchronized (arUcoMarkerDetection.getSyncObject())
-      {
-         Mat ids = arUcoMarkerDetection.getIds();
-         arUcoMarkerPoses.getMarkerId().clear();
-         arUcoMarkerPoses.getOrientation().clear();
-         arUcoMarkerPoses.getPosition().clear();
-         for (int i = 0; i < ids.rows(); i++)
-         {
-            int markerID = ids.ptr(i, 0).getInt();
->>>>>>> 9760b23b
-            OpenCVArUcoMarker markerToTrack = arUcoMarkersToTrack.get(markerID);
+            Mat ids = arUcoMarkerDetection.getIds();
+            arUcoMarkerPoses.getMarkerId().clear();
+            arUcoMarkerPoses.getOrientation().clear();
+            arUcoMarkerPoses.getPosition().clear();
+            for (int i = 0; i < ids.rows(); i++)
+            {
+               int markerID = ids.ptr(i, 0).getInt();
+               OpenCVArUcoMarker markerToTrack = arUcoMarkersToTrack.get(markerID);
 
-            if (markerToTrack != null)
-            {
-               framePoseOfMarker.setIncludingFrame(cameraFrame, arUcoMarkerDetection.getPose(markerToTrack));
-               framePoseOfMarker.changeFrame(ReferenceFrame.getWorldFrame());
+               if (markerToTrack != null)
+               {
+                  framePoseOfMarker.setIncludingFrame(cameraFrame, arUcoMarkerDetection.getPose(markerToTrack));
+                  framePoseOfMarker.changeFrame(ReferenceFrame.getWorldFrame());
 
-               arUcoMarkerPoses.getMarkerId().add(markerID);
-               arUcoMarkerPoses.getOrientation().add().set(framePoseOfMarker.getOrientation());
-               arUcoMarkerPoses.getPosition().add().set(framePoseOfMarker.getX(), framePoseOfMarker.getY(), framePoseOfMarker.getZ());
+                  arUcoMarkerPoses.getMarkerId().add(markerID);
+                  arUcoMarkerPoses.getOrientation().add().set(framePoseOfMarker.getOrientation());
+                  arUcoMarkerPoses.getPosition().add().set(framePoseOfMarker.getX(), framePoseOfMarker.getY(), framePoseOfMarker.getZ());
+               }
             }
+            ros2.publish(ROS2Tools.ARUCO_MARKER_POSES, arUcoMarkerPoses);
          }
-         ros2.publish(ROS2Tools.ARUCO_MARKER_POSES, arUcoMarkerPoses);
       }
    }
 }