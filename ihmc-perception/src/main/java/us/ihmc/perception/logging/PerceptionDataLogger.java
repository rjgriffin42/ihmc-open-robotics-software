package us.ihmc.perception.logging;

import controller_msgs.msg.dds.RobotConfigurationData;
import org.bytedeco.hdf5.Group;
import org.bytedeco.hdf5.global.hdf5;
import org.bytedeco.javacpp.BytePointer;
import org.bytedeco.javacpp.FloatPointer;
import org.bytedeco.javacpp.IntPointer;
import org.bytedeco.javacpp.LongPointer;
import perception_msgs.msg.dds.ImageMessage;
import us.ihmc.commons.Conversions;
import us.ihmc.communication.CommunicationMode;
import us.ihmc.communication.PerceptionAPI;
import us.ihmc.communication.ROS2Tools;
import us.ihmc.communication.property.ROS2StoredPropertySetGroup;
import us.ihmc.communication.ros2.ROS2Helper;
import us.ihmc.euclid.geometry.Pose3D;
import us.ihmc.euclid.transform.RigidBodyTransform;
import us.ihmc.euclid.tuple3D.Point3D;
import us.ihmc.euclid.tuple4D.Quaternion;
import us.ihmc.idl.IDLSequence;
import us.ihmc.log.LogTools;
import us.ihmc.perception.parameters.PerceptionConfigurationParameters;
import us.ihmc.perception.tools.PerceptionMessageTools;
import us.ihmc.pubsub.DomainFactory;
import us.ihmc.pubsub.common.SampleInfo;
import us.ihmc.ros2.ROS2Node;
import us.ihmc.ros2.ROS2QosProfile;
import us.ihmc.ros2.RealtimeROS2Node;
import us.ihmc.tools.IHMCCommonPaths;
import us.ihmc.tools.thread.ExecutorServiceTools;

import java.nio.file.Paths;
import java.text.SimpleDateFormat;
import java.util.ArrayDeque;
import java.util.Date;
import java.util.HashMap;
import java.util.concurrent.ScheduledExecutorService;
import java.util.concurrent.TimeUnit;
import java.util.concurrent.atomic.AtomicReference;

/**
 * Architecture diagram:
 * <p></p>
 * <img src="https://www.ihmc.us/wp-content/uploads/2023/02/perceptionLoggerArchitecture-1024x754.png" width="800">
 */
public class PerceptionDataLogger
{
   private ROS2StoredPropertySetGroup ros2PropertySetGroup;
   private PerceptionConfigurationParameters parameters;

   private final CommunicationMode communicationMode;
   private final ArrayDeque<Runnable> runnablesToStopLogging = new ArrayDeque<>();
   private final ScheduledExecutorService executorService = ExecutorServiceTools.newScheduledThreadPool(1,
                                                                                                        getClass(),
                                                                                                        ExecutorServiceTools.ExceptionHandling.CATCH_AND_REPORT);
   private ROS2Node ros2Node;
   private ROS2Helper ros2Helper;
   private HDF5Manager hdf5Manager;
   private final HDF5Tools hdf5Tools = new HDF5Tools();
   private RealtimeROS2Node realtimeROS2Node;
   private String filePath;

   private AtomicReference<Boolean> stopLoggingRequest = new AtomicReference<>(false);

   private HashMap<String, PerceptionLogChannel> channels = new HashMap<>();

   private final HashMap<String, byte[]> byteArrays = new HashMap<>();
   private HashMap<String, AtomicReference<ImageMessage>> imageMessageReferences = new HashMap<>();
   private HashMap<String, AtomicReference<Pose3D>> transformMessageReferences = new HashMap<>();

   public PerceptionDataLogger()
   {
      //      ros2PropertySetGroup = new ROS2StoredPropertySetGroup(ros2Helper);
      //      ros2PropertySetGroup.registerStoredPropertySet(PerceptionComms.PERCEPTION_CONFIGURATION_PARAMETERS, parameters);

      communicationMode = CommunicationMode.INTERPROCESS;
   }

   public void addAllChannels()
   {
      addLongChannel(PerceptionLoggerConstants.D435_SENSOR_TIME, 1, PerceptionLoggerConstants.DEFAULT_BLOCK_SIZE);
      addImageChannel(PerceptionLoggerConstants.D435_DEPTH_NAME);
      addImageChannel(PerceptionLoggerConstants.D435_COLOR_NAME);
      addFloatChannel(PerceptionLoggerConstants.D435_SENSOR_POSITION, 3, PerceptionLoggerConstants.DEFAULT_BLOCK_SIZE);
      addFloatChannel(PerceptionLoggerConstants.D435_SENSOR_ORIENTATION, 4, PerceptionLoggerConstants.DEFAULT_BLOCK_SIZE);

      addLongChannel(PerceptionLoggerConstants.L515_SENSOR_TIME, 1, PerceptionLoggerConstants.DEFAULT_BLOCK_SIZE);
      addImageChannel(PerceptionLoggerConstants.L515_COLOR_NAME);
      addImageChannel(PerceptionLoggerConstants.L515_DEPTH_NAME);
      addFloatChannel(PerceptionLoggerConstants.L515_SENSOR_POSITION, 3, PerceptionLoggerConstants.DEFAULT_BLOCK_SIZE);
      addFloatChannel(PerceptionLoggerConstants.L515_SENSOR_ORIENTATION, 4, PerceptionLoggerConstants.DEFAULT_BLOCK_SIZE);

      addLongChannel(PerceptionLoggerConstants.OUSTER_SENSOR_TIME, 1, PerceptionLoggerConstants.DEFAULT_BLOCK_SIZE);
      addImageChannel(PerceptionLoggerConstants.OUSTER_DEPTH_NAME);
      addFloatChannel(PerceptionLoggerConstants.OUSTER_SENSOR_POSITION, 3, PerceptionLoggerConstants.DEFAULT_BLOCK_SIZE);
      addFloatChannel(PerceptionLoggerConstants.OUSTER_SENSOR_ORIENTATION, 4, PerceptionLoggerConstants.DEFAULT_BLOCK_SIZE);

      addImageChannel(PerceptionLoggerConstants.BLACKFLY_COLOR_NAME);
      //addChannelFloat(PerceptionLoggerConstants.BLACKFLY_SENSOR_POSITION);
      //addChannelFloat(PerceptionLoggerConstants.BLACKFLY_SENSOR_ORIENTATION);
      //addChannelLong(PerceptionLoggerConstants.BLACKFLY_SENSOR_TIME);

      addImageChannel(PerceptionLoggerConstants.ZED2_COLOR_NAME);
      //addChannelImage(PerceptionLoggerConstants.ZED2_DEPTH_NAME);
      //addChannelFloat(PerceptionLoggerConstants.ZED2_SENSOR_POSITION);
      //addChannelFloat(PerceptionLoggerConstants.ZED2_SENSOR_ORIENTATION);
      //addChannelLong(PerceptionLoggerConstants.ZED2_SENSOR_TIME);

      addLongChannel(PerceptionLoggerConstants.MOCAP_RIGID_BODY_TIME, 1, PerceptionLoggerConstants.DEFAULT_BLOCK_SIZE);
      addFloatChannel(PerceptionLoggerConstants.MOCAP_RIGID_BODY_POSITION, 3, PerceptionLoggerConstants.DEFAULT_BLOCK_SIZE);
      addFloatChannel(PerceptionLoggerConstants.MOCAP_RIGID_BODY_ORIENTATION, 4, PerceptionLoggerConstants.DEFAULT_BLOCK_SIZE);
      transformMessageReferences.put(PerceptionLoggerConstants.MOCAP_RIGID_BODY_POSITION, new AtomicReference<>(null));

      addLongChannel(PerceptionLoggerConstants.ROBOT_CONFIGURATION_DATA_MONOTONIC_TIME, 1, PerceptionLoggerConstants.DEFAULT_BLOCK_SIZE);
      addFloatChannel(PerceptionLoggerConstants.ROOT_POSITION_NAME, 3, PerceptionLoggerConstants.DEFAULT_BLOCK_SIZE);
      addFloatChannel(PerceptionLoggerConstants.ROOT_ORIENTATION_NAME, 4, PerceptionLoggerConstants.DEFAULT_BLOCK_SIZE);
      addFloatChannel(PerceptionLoggerConstants.JOINT_ANGLES_NAME, 26, PerceptionLoggerConstants.DEFAULT_BLOCK_SIZE);
      addFloatChannel(PerceptionLoggerConstants.JOINT_VELOCITIES_NAME, 26, PerceptionLoggerConstants.DEFAULT_BLOCK_SIZE);
      addFloatChannel(PerceptionLoggerConstants.JOINT_TORQUES_NAME, 26, PerceptionLoggerConstants.DEFAULT_BLOCK_SIZE);
   }

   public void addByteChannel(String channelName, int frameSize, int blockSize)
   {
      channels.put(channelName, new PerceptionLogChannel(channelName, 0, 0, frameSize, blockSize, new BytePointer(PerceptionLoggerConstants.BYTE_BUFFER_SIZE)));
      channels.get(channelName).setChannelType(PerceptionLogChannel.ChannelType.BYTE);
      channels.get(channelName).getBytePointer().limit(0);
      Group group = hdf5Manager.createOrGetGroup(channelName);

      hdf5Tools.writeIntAttribute(group, "frame_size", frameSize);
      hdf5Tools.writeIntAttribute(group, "block_size", blockSize);
   }

   public void addFloatChannel(String channelName, int frameSize, int blockSize)
   {
      channels.put(channelName,
                   new PerceptionLogChannel(channelName, 0, 0, frameSize, blockSize, new FloatPointer(PerceptionLoggerConstants.FLOAT_BUFFER_SIZE)));
      channels.get(channelName).setChannelType(PerceptionLogChannel.ChannelType.FLOAT);
      channels.get(channelName).getFloatPointer().limit(0);
      Group group = hdf5Manager.createOrGetGroup(channelName);

      hdf5Tools.writeIntAttribute(group, "frame_size", frameSize);
      hdf5Tools.writeIntAttribute(group, "block_size", blockSize);
   }

   public void addLongChannel(String channelName, int frameSize, int blockSize)
   {
      channels.put(channelName, new PerceptionLogChannel(channelName, 0, 0, frameSize, blockSize, new LongPointer(PerceptionLoggerConstants.LONG_BUFFER_SIZE)));
      channels.get(channelName).setChannelType(PerceptionLogChannel.ChannelType.LONG);
      channels.get(channelName).getLongPointer().limit(0);
      Group group = hdf5Manager.createOrGetGroup(channelName);

      hdf5Tools.writeIntAttribute(group, "frame_size", frameSize);
      hdf5Tools.writeIntAttribute(group, "block_size", blockSize);
   }

   public void addIntChannel(String channelName, int frameSize, int blockSize)
   {
      channels.put(channelName, new PerceptionLogChannel(channelName, 0, 0, frameSize, blockSize, new IntPointer(PerceptionLoggerConstants.INT_BUFFER_SIZE)));
      channels.get(channelName).setChannelType(PerceptionLogChannel.ChannelType.INT);
      channels.get(channelName).getIntPointer().limit(0);
      Group group = hdf5Manager.createOrGetGroup(channelName);

      hdf5Tools.writeIntAttribute(group, "frame_size", frameSize);
      hdf5Tools.writeIntAttribute(group, "block_size", blockSize);
   }

   public void addImageChannel(String channelName)
   {
      channels.put(channelName,
                   new PerceptionLogChannel(channelName,
                                            0,
                                            0,
                                            PerceptionLoggerConstants.COMPRESSED_IMAGE_BUFFER_SIZE,
                                            1,
                                            new BytePointer(PerceptionLoggerConstants.COMPRESSED_IMAGE_BUFFER_SIZE)));

      channels.get(channelName).setChannelType(PerceptionLogChannel.ChannelType.IMAGE_BYTES);
      Group group = hdf5Manager.createOrGetGroup(channelName);

      hdf5Tools.writeIntAttribute(group, "frame_size", PerceptionLoggerConstants.COMPRESSED_IMAGE_BUFFER_SIZE);
      hdf5Tools.writeIntAttribute(group, "block_size", 1);

      imageMessageReferences.put(channelName, new AtomicReference<>(null));
   }

   public void openLogFile(String logFileName)
   {
      this.filePath = logFileName;
      hdf5Manager = new HDF5Manager(logFileName, hdf5.H5F_ACC_TRUNC);
   }

   public void closeLogFile()
   {
      if (hdf5Manager != null)
      {
//         logResiduals();

         try
         {
            Thread.sleep(500);
         }
         catch (InterruptedException e)
         {
            throw new RuntimeException(e);
         }

         hdf5Manager.closeFile();
         LogTools.info("HDF5 File Saved: {}", filePath);
      }
   }

   public void logResiduals()
   {
      if (hdf5Manager != null)
      {
         for (String channelName : channels.keySet())
         {
            PerceptionLogChannel channel = channels.get(channelName);
            if (channel.isEnabled())
            {
               if (channel.getChannelType() == PerceptionLogChannel.ChannelType.FLOAT)
               {
                  Group group = hdf5Manager.createOrGetGroup(channelName);

                  int count = channels.get(channelName).getCount();
                  channels.get(channelName).incrementCount();

                  FloatPointer floatPointer = channel.getFloatPointer();

                  int frameCount = (int) floatPointer.limit() / channel.getFrameSize();

                  LogTools.info("Logging {} frames of {} to HDF5", frameCount, channelName);
                  hdf5Tools.storeFloatArray2D(group, count, floatPointer, frameCount, channel.getFrameSize());
               }
               else if (channel.getChannelType() == PerceptionLogChannel.ChannelType.LONG)
               {
                  Group group = hdf5Manager.createOrGetGroup(channelName);

                  int count = channels.get(channelName).getCount();
                  channels.get(channelName).incrementCount();

                  LongPointer longPointer = channel.getLongPointer();
                  int frameCount = (int) longPointer.limit() / channel.getFrameSize();

                  hdf5Tools.storeLongArray2D(group, (long) count, longPointer, frameCount, channel.getFrameSize());
               }
               else if (channel.getChannelType() == PerceptionLogChannel.ChannelType.IMAGE_BYTES)
               {
                  Group group = hdf5Manager.createOrGetGroup(channelName);

                  int count = channels.get(channelName).getCount();
                  channels.get(channelName).incrementCount();

                  BytePointer bytePointer = channel.getBytePointer();
                  hdf5Tools.storeBytes(group, (long) count, bytePointer);
               }
            }
         }
      }
   }

   public void startLogging(String logFileName, String simpleRobotName)
   {
      openLogFile(logFileName);

      // Use both regular and real-time ROS2 nodes to assign callbacks to different message types
      ros2Node = ROS2Tools.createROS2Node(communicationMode.getPubSubImplementation(), "perception_logger_node");
      ros2Helper = new ROS2Helper(ros2Node);

      realtimeROS2Node = ROS2Tools.createRealtimeROS2Node(DomainFactory.PubSubImplementation.FAST_RTPS, "perception_logger_realtime_node");

      // Add callback for Robot Configuration Data
      if (channels.get(PerceptionLoggerConstants.ROBOT_CONFIGURATION_DATA_NAME).isEnabled())
      {
         var robotConfigurationDataSubscription = ros2Helper.subscribe(ROS2Tools.getRobotConfigurationDataTopic(simpleRobotName));
         robotConfigurationDataSubscription.addCallback(this::logRobotConfigurationData);
         runnablesToStopLogging.addLast(robotConfigurationDataSubscription::destroy);
      }

      // Add callback for D435 Color images
      if (channels.get(PerceptionLoggerConstants.D435_COLOR_NAME).isEnabled())
      {
         byteArrays.put(PerceptionLoggerConstants.D435_COLOR_NAME, new byte[PerceptionLoggerConstants.FLOAT_BUFFER_SIZE]);
         var d435VideoSubscription = ros2Helper.subscribe(PerceptionAPI.D435_COLOR_IMAGE);
         d435VideoSubscription.addCallback(this::logColorD435);
         runnablesToStopLogging.addLast(d435VideoSubscription::destroy);
      }

      // Add callback for D435 Depth images
      if (channels.get(PerceptionLoggerConstants.D435_DEPTH_NAME).isEnabled())
      {
         byteArrays.put(PerceptionLoggerConstants.D435_DEPTH_NAME, new byte[PerceptionLoggerConstants.FLOAT_BUFFER_SIZE]);
         var d435DepthSubscription = ros2Helper.subscribe(PerceptionAPI.D435_DEPTH_IMAGE);
         d435DepthSubscription.addCallback(this::logDepthD435);
         runnablesToStopLogging.addLast(d435DepthSubscription::destroy);
      }

      // Add callback for L515 Depth Maps
      if (channels.get(PerceptionLoggerConstants.L515_DEPTH_NAME).isEnabled())
      {
         byteArrays.put(PerceptionLoggerConstants.L515_DEPTH_NAME, new byte[PerceptionLoggerConstants.FLOAT_BUFFER_SIZE]);
         var l515DepthSubscription = ros2Helper.subscribe(PerceptionAPI.L515_DEPTH_IMAGE);
         l515DepthSubscription.addCallback(this::logDepthL515);
         runnablesToStopLogging.addLast(l515DepthSubscription::destroy);
      }

      // Add callback for L515 Color Images
      if (channels.get(PerceptionLoggerConstants.L515_COLOR_NAME).isEnabled())
      {
         byteArrays.put(PerceptionLoggerConstants.L515_COLOR_NAME, new byte[PerceptionLoggerConstants.FLOAT_BUFFER_SIZE]);
         var l515ColorSubscription = ros2Helper.subscribe(PerceptionAPI.L515_COLOR_IMAGE);
         l515ColorSubscription.addCallback(this::logColorL515);
         runnablesToStopLogging.addLast(l515ColorSubscription::destroy);
      }

      // Add callback for D435 Color images
      if (channels.get(PerceptionLoggerConstants.ZED2_COLOR_NAME).isEnabled())
      {
         byteArrays.put(PerceptionLoggerConstants.ZED2_COLOR_NAME, new byte[PerceptionLoggerConstants.FLOAT_BUFFER_SIZE]);
         var zed2StereoSubscription = ros2Helper.subscribe(PerceptionAPI.ZED2_STEREO_COLOR);
         zed2StereoSubscription.addCallback(this::logColorZED2);
         runnablesToStopLogging.addLast(zed2StereoSubscription::destroy);
      }

      // Add callback for Ouster depth maps
      if (channels.get(PerceptionLoggerConstants.OUSTER_DEPTH_NAME).isEnabled())
      {
         SampleInfo sampleInfo = new SampleInfo();
         byteArrays.put(PerceptionLoggerConstants.OUSTER_DEPTH_NAME, new byte[PerceptionLoggerConstants.FLOAT_BUFFER_SIZE]);
         ROS2Tools.createCallbackSubscription(realtimeROS2Node, PerceptionAPI.OUSTER_DEPTH_IMAGE, ROS2QosProfile.BEST_EFFORT(), (subscriber) ->
         {
            LogTools.info("Depth Map Received");

            ImageMessage imageMessage = new ImageMessage();
            subscriber.takeNextData(imageMessage, sampleInfo);
            imageMessageReferences.get(PerceptionLoggerConstants.OUSTER_DEPTH_NAME).set(imageMessage);
            logDepthOuster(imageMessageReferences.get(PerceptionLoggerConstants.OUSTER_DEPTH_NAME).getAndSet(null));
         });
      }

      // Add callback for MoCap data
      LogTools.info("MoCap Logging Enabled: " + channels.get(PerceptionLoggerConstants.MOCAP_RIGID_BODY_POSITION).isEnabled());
      if (channels.get(PerceptionLoggerConstants.MOCAP_RIGID_BODY_POSITION).isEnabled())
      {
         ROS2Tools.createCallbackSubscription(realtimeROS2Node, PerceptionAPI.MOCAP_RIGID_BODY, ROS2QosProfile.BEST_EFFORT(), (subscriber) ->
         {
            Pose3D transformMessage = new Pose3D();
            subscriber.takeNextData(transformMessage, new SampleInfo());

            transformMessageReferences.get(PerceptionLoggerConstants.MOCAP_RIGID_BODY_POSITION).set(transformMessage);
            logMocapRigidBody(transformMessageReferences.get(PerceptionLoggerConstants.MOCAP_RIGID_BODY_POSITION).getAndSet(null));

            LogTools.info("Mocap Rigid Body Received: {} {} {}", transformMessage.getX(), transformMessage.getY(), transformMessage.getZ());
         });
      }

      realtimeROS2Node.spin();

      runnablesToStopLogging.addLast(realtimeROS2Node::destroy);

      executorService.scheduleAtFixedRate(this::collectStatistics, 0, 10, TimeUnit.MILLISECONDS);
   }

   public void stopLogging()
   {
      stopLoggingRequest.set(true);

      for (PerceptionLogChannel channel : channels.values())
      {
         if (channel.isEnabled())
         {
            boolean termination = false;
            try
            {
               termination = executorService.awaitTermination(500, TimeUnit.MILLISECONDS);
            }
            catch (InterruptedException e)
            {
               throw new RuntimeException(e);
            }

            LogTools.warn("Perception Logger: Thread Terminated [{}]: {}", channel.getName(), termination);
         }

         channel.resetIndex();
         channel.resetCount();

         while (!runnablesToStopLogging.isEmpty())
         {
            runnablesToStopLogging.pollFirst().run();
         }
      }

      closeLogFile();
   }

   public void collectStatistics()
   {
      //      LogTools.info("Collecting Statistics");
   }

   /*
    * Log methods are simple high-level calls to request logging for direct message/packet types.
    * They internally call Store methods for actually deploying threads to write compressed data to files.
    * */

   public void logRobotConfigurationData(RobotConfigurationData data)
   {
      LogTools.info("Robot Configuration Data Received: {}", data.getMonotonicTime());

      if (channels.get(PerceptionLoggerConstants.ROBOT_CONFIGURATION_DATA_NAME).isEnabled())
      {
         channels.get(PerceptionLoggerConstants.ROBOT_CONFIGURATION_DATA_NAME).incrementCount();

         storeLongs(PerceptionLoggerConstants.ROBOT_CONFIGURATION_DATA_MONOTONIC_TIME, data.getMonotonicTime());
         storeFloats(PerceptionLoggerConstants.ROOT_POSITION_NAME, data.getRootPosition());
         storeFloats(PerceptionLoggerConstants.ROOT_ORIENTATION_NAME, data.getRootOrientation());
         storeFloats(PerceptionLoggerConstants.JOINT_ANGLES_NAME, data.getJointAngles());
         storeFloats(PerceptionLoggerConstants.JOINT_VELOCITIES_NAME, data.getJointVelocities());
         storeFloats(PerceptionLoggerConstants.JOINT_TORQUES_NAME, data.getJointTorques());
      }
   }

   public void logDepthOuster(ImageMessage message)
   {
      LogTools.info("Depth Map Received: {}", message.getAcquisitionTime());

      if (channels.get(PerceptionLoggerConstants.OUSTER_DEPTH_NAME).isEnabled())
      {
         channels.get(PerceptionLoggerConstants.OUSTER_DEPTH_NAME).incrementCount();
         long timestamp =
               Conversions.secondsToNanoseconds(message.getAcquisitionTime().getSecondsSinceEpoch()) + message.getAcquisitionTime().getAdditionalNanos();
         storeLongs(PerceptionLoggerConstants.OUSTER_SENSOR_TIME, timestamp);
         storeFloats(PerceptionLoggerConstants.OUSTER_SENSOR_POSITION, message.getPosition());
         storeFloats(PerceptionLoggerConstants.OUSTER_SENSOR_ORIENTATION, message.getOrientation());
         storeCompressedImage(PerceptionLoggerConstants.OUSTER_DEPTH_NAME, message);
      }
   }

   public void logDepthL515(ImageMessage message)
   {
      LogTools.info("Logging L515 Depth: {} {}", message.getAcquisitionTime().getSecondsSinceEpoch(), message.getAcquisitionTime().getAdditionalNanos());

      if (channels.get(PerceptionLoggerConstants.L515_DEPTH_NAME).isEnabled())
      {
         channels.get(PerceptionLoggerConstants.L515_DEPTH_NAME).incrementCount();
         long timestamp =
               Conversions.secondsToNanoseconds(message.getAcquisitionTime().getSecondsSinceEpoch()) + message.getAcquisitionTime().getAdditionalNanos();
         storeLongs(PerceptionLoggerConstants.L515_SENSOR_TIME, timestamp);
         storeFloats(PerceptionLoggerConstants.L515_SENSOR_POSITION, message.getPosition());
         storeFloats(PerceptionLoggerConstants.L515_SENSOR_ORIENTATION, message.getOrientation());
         storeCompressedImage(PerceptionLoggerConstants.L515_DEPTH_NAME, message);
      }
   }

   public void logColorL515(ImageMessage message)
   {
      LogTools.info("Logging L515 Color: ", message.toString());

      if (channels.get(PerceptionLoggerConstants.L515_COLOR_NAME).isEnabled())
      {
         channels.get(PerceptionLoggerConstants.L515_COLOR_NAME).incrementCount();
         long timestamp =
               Conversions.secondsToNanoseconds(message.getAcquisitionTime().getSecondsSinceEpoch()) + message.getAcquisitionTime().getAdditionalNanos();
         storeCompressedImage(PerceptionLoggerConstants.L515_COLOR_NAME, message);
      }
   }

   public void logDepthD435(ImageMessage message)
   {
      LogTools.info("Logging D435 Depth: ", message.toString());

      if (channels.get(PerceptionLoggerConstants.D435_DEPTH_NAME).isEnabled())
      {
         channels.get(PerceptionLoggerConstants.D435_DEPTH_NAME).incrementCount();
         long timestamp =
               Conversions.secondsToNanoseconds(message.getAcquisitionTime().getSecondsSinceEpoch()) + message.getAcquisitionTime().getAdditionalNanos();
         storeLongs(PerceptionLoggerConstants.D435_SENSOR_TIME, timestamp);
         storeFloats(PerceptionLoggerConstants.D435_SENSOR_POSITION, message.getPosition());
         storeFloats(PerceptionLoggerConstants.D435_SENSOR_ORIENTATION, message.getOrientation());
         storeCompressedImage(PerceptionLoggerConstants.D435_DEPTH_NAME, message);
      }
   }

   public void logColorD435(ImageMessage message)
   {
      LogTools.info("Logging D435 Color: ", message.toString());

      if (channels.get(PerceptionLoggerConstants.D435_COLOR_NAME).isEnabled())
      {
         channels.get(PerceptionLoggerConstants.D435_COLOR_NAME).incrementCount();
         long timestamp =
               Conversions.secondsToNanoseconds(message.getAcquisitionTime().getSecondsSinceEpoch()) + message.getAcquisitionTime().getAdditionalNanos();
         storeCompressedImage(PerceptionLoggerConstants.D435_COLOR_NAME, message);
      }
   }

   public void logColorZED2(ImageMessage message)
   {
      LogTools.info("Logging ZED2 Color: ", message.toString());

      if (channels.get(PerceptionLoggerConstants.ZED2_COLOR_NAME).isEnabled())
      {
         channels.get(PerceptionLoggerConstants.ZED2_COLOR_NAME).incrementCount();
         long timestamp =
               Conversions.secondsToNanoseconds(message.getAcquisitionTime().getSecondsSinceEpoch()) + message.getAcquisitionTime().getAdditionalNanos();
         storeLongs(PerceptionLoggerConstants.ZED2_SENSOR_TIME, timestamp);
         storeCompressedImage(PerceptionLoggerConstants.ZED2_COLOR_NAME, message);
      }
   }

   public void logMocapRigidBody(Pose3D pose)
   {
      LogTools.info("Logging Mocap Rigid Body");

      if (channels.get(PerceptionLoggerConstants.MOCAP_RIGID_BODY_POSITION).isEnabled())
      {
         channels.get(PerceptionLoggerConstants.MOCAP_RIGID_BODY_POSITION).incrementCount();

         RigidBodyTransform transform = new RigidBodyTransform();
         pose.set(transform);
         Quaternion orientation = new Quaternion(transform.getRotation());
         storeFloats(PerceptionLoggerConstants.MOCAP_RIGID_BODY_POSITION, new Point3D(transform.getTranslation()));
         storeFloats(PerceptionLoggerConstants.MOCAP_RIGID_BODY_ORIENTATION, orientation);
      }
   }

   public void storeCompressedImage(String namespace, ImageMessage packet)
   {
      LogTools.info("Storing Compressed Image: {}", namespace);

      byte[] heapArray = byteArrays.get(namespace);
      IDLSequence.Byte imageEncodedTByteArrayList = packet.getData();
      imageEncodedTByteArrayList.toArray(heapArray, 0, packet.getData().size());

      BytePointer bytePointer = channels.get(namespace).getBytePointer();
      bytePointer.put(heapArray, 0, packet.getData().size());
      bytePointer.limit(packet.getData().size());
      storeBytesFromPointer(namespace, bytePointer);

      if (stopLoggingRequest.get())
      {
         channels.get(namespace).setEnabled(false);
      }
   }

   public void storeBytesFromPointer(String namespace, BytePointer bytePointer)
   {
      executorService.submit(() ->
                             {
                                synchronized (hdf5Manager)
                                {
                                   Group group = hdf5Manager.createOrGetGroup(namespace);

                                   int imageCount = channels.get(namespace).getCount();
                                   channels.get(namespace).incrementCount();

                                   hdf5Tools.storeBytes(group, imageCount, bytePointer);
                                }
                             });
   }

   public void storeFloatsFromPointer(String namespace, FloatPointer floatPointer, int rows, int columns)
   {
      LogTools.debug("Storing Floats From Pointer: {}", namespace);
      Group group = hdf5Manager.createOrGetGroup(namespace);

      int count = channels.get(namespace).getCount();
      channels.get(namespace).incrementCount();

      hdf5Tools.storeFloatArray2D(group, count, floatPointer, rows, columns);
      floatPointer.position(0);
      floatPointer.limit(0);
   }

   public void storeLongsFromPointer(String namespace, LongPointer longPointer, int columns)
   {
      executorService.submit(() ->
                             {
                                synchronized (hdf5Manager)
                                {
                                   Group group = hdf5Manager.createOrGetGroup(namespace);

                                   int count = channels.get(namespace).getCount();
                                   int blockSize = channels.get(namespace).getBlockSize();
                                   channels.get(namespace).incrementCount();

                                   hdf5Tools.storeLongArray2D(group, count, longPointer, blockSize, columns);
                                   longPointer.position(0);
                                   longPointer.limit(0);
                                }
                             });
   }

   public void storeLongs(String namespace, long value)
   {
      LongPointer pointer = channels.get(namespace).getLongPointer();
      pointer.limit(pointer.limit() + 1);
      pointer.put(pointer.limit(), value);

      if (pointer.limit()>= channels.get(namespace).getBlockSize())
      {
         storeLongsFromPointer(namespace, pointer, channels.get(namespace).getFrameSize());
      }
   }

   public void storeFloats(String namespace, float value)
   {
      FloatPointer pointer = channels.get(namespace).getFloatPointer();
      pointer.limit(pointer.limit() + 1);
      pointer.put(pointer.limit(), value);

      if (pointer.limit() >= channels.get(namespace).getBlockSize())
      {
         storeFloatsFromPointer(namespace, pointer, channels.get(namespace).getBlockSize(), channels.get(namespace).getFrameSize());
      }
   }

   public void storeFloats(String namespace, Point3D point)
   {
      FloatPointer pointer = channels.get(namespace).getFloatPointer();
      int startIndex = (int) pointer.limit();

      pointer.limit(pointer.limit() + 3);
      PerceptionMessageTools.copyToFloatPointer(point, pointer, startIndex);

      int blockUsed = (int) (pointer.limit() / channels.get(namespace).getFrameSize());

      LogTools.debug("Pointer Limit: {}, Block Used: {}, Block Size: {}", pointer.limit(), blockUsed, channels.get(namespace).getBlockSize());

<<<<<<< HEAD
      if (blockUsed == channels.get(namespace).getBlockSize())
=======
      if (blockUsed >= channels.get(namespace).getBlockSize())
>>>>>>> afc54e6d
      {
         storeFloatsFromPointer(namespace, pointer, channels.get(namespace).getBlockSize(), channels.get(namespace).getFrameSize());
      }
   }

   public void storeFloats(String namespace, Quaternion orientation)
   {
      FloatPointer pointer = channels.get(namespace).getFloatPointer();
      int startIndex = (int) pointer.limit();

      pointer.limit(pointer.limit() + channels.get(namespace).getFrameSize());
      PerceptionMessageTools.copyToFloatPointer(orientation, pointer, startIndex);

      int blockUsed = (int) pointer.limit() / channels.get(namespace).getFrameSize();
<<<<<<< HEAD
      if (blockUsed == channels.get(namespace).getBlockSize())
=======
      if (blockUsed >= channels.get(namespace).getBlockSize())
>>>>>>> afc54e6d
      {
         storeFloatsFromPointer(namespace, pointer, channels.get(namespace).getBlockSize(), channels.get(namespace).getFrameSize());
      }
   }

   public void storeFloats(String namespace, IDLSequence.Float floats)
   {
      channels.get(namespace).setFrameSize(floats.size());

      FloatPointer pointer = channels.get(namespace).getFloatPointer();
      int startIndex = (int) pointer.limit();

      pointer.limit(pointer.limit() + channels.get(namespace).getFrameSize());
      PerceptionMessageTools.copyToFloatPointer(floats, pointer, startIndex);

      int blockUsed = (int) pointer.limit() / channels.get(namespace).getFrameSize();
      if (blockUsed > channels.get(namespace).getBlockSize())
      {
         storeFloatsFromPointer(namespace, pointer, channels.get(namespace).getBlockSize(), channels.get(namespace).getFrameSize());
      }
   }

   public HashMap<String, PerceptionLogChannel> getChannels()
   {
      return channels;
   }

   public void setChannelEnabled(String name, boolean enabled)
   {
      channels.get(name).setEnabled(enabled);
   }

   public static void main(String[] args)
   {
      String defaultLogDirectory = IHMCCommonPaths.PERCEPTION_LOGS_DIRECTORY.toString();
      String logDirectory = System.getProperty("perception.log.directory", defaultLogDirectory);
      String logFileName = HDF5Tools.generateLogFileName();

      PerceptionDataLogger logger = new PerceptionDataLogger();

      logger.setChannelEnabled(PerceptionLoggerConstants.ROBOT_CONFIGURATION_DATA_NAME, true);
      logger.startLogging(Paths.get(logDirectory, logFileName).toString(), "Nadia");
   }
}

<|MERGE_RESOLUTION|>--- conflicted
+++ resolved
@@ -629,11 +629,7 @@
 
       LogTools.debug("Pointer Limit: {}, Block Used: {}, Block Size: {}", pointer.limit(), blockUsed, channels.get(namespace).getBlockSize());
 
-<<<<<<< HEAD
-      if (blockUsed == channels.get(namespace).getBlockSize())
-=======
       if (blockUsed >= channels.get(namespace).getBlockSize())
->>>>>>> afc54e6d
       {
          storeFloatsFromPointer(namespace, pointer, channels.get(namespace).getBlockSize(), channels.get(namespace).getFrameSize());
       }
@@ -648,11 +644,7 @@
       PerceptionMessageTools.copyToFloatPointer(orientation, pointer, startIndex);
 
       int blockUsed = (int) pointer.limit() / channels.get(namespace).getFrameSize();
-<<<<<<< HEAD
-      if (blockUsed == channels.get(namespace).getBlockSize())
-=======
       if (blockUsed >= channels.get(namespace).getBlockSize())
->>>>>>> afc54e6d
       {
          storeFloatsFromPointer(namespace, pointer, channels.get(namespace).getBlockSize(), channels.get(namespace).getFrameSize());
       }
