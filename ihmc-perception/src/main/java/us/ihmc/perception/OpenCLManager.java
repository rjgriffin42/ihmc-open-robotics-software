package us.ihmc.perception;

import org.apache.commons.lang3.StringUtils;
import org.bytedeco.javacpp.*;
import org.bytedeco.opencl.*;
import org.bytedeco.opencl.global.OpenCL;
import us.ihmc.log.LogTools;
import us.ihmc.tools.string.StringTools;

import java.nio.file.Path;
import java.nio.file.Paths;
import java.util.ArrayList;
import java.util.Arrays;
import java.util.Comparator;
import java.util.TreeSet;

import static org.bytedeco.opencl.global.OpenCL.*;

/**
 * Reference: https://www.khronos.org/registry/OpenCL/sdk/2.2/docs/man/html/
 * Use `clinfo` to get more info about your setup.
 */
public class OpenCLManager
{
<<<<<<< HEAD
   private static final int maxNumberOfEntries = 2; // More than 2 results in native crash TODO: Why?
   private static _cl_platform_id platforms = new _cl_platform_id();
   private static _cl_device_id devices = new _cl_device_id();
   private static _cl_context context = null;
   private static _cl_command_queue commandQueue = null;
   private static final IntPointer numberOfDevices = new IntPointer(1);
   private static final IntPointer numberOfPlatforms = new IntPointer(3);
   private static volatile boolean initialized = false;

=======
   private _cl_platform_id platforms = new _cl_platform_id();
   private _cl_device_id devices = new _cl_device_id();
   private _cl_context context = null;
   private _cl_command_queue commandQueue = null;
   private final IntPointer numberOfDevices = new IntPointer(1);
   private final IntPointer numberOfPlatforms = new IntPointer(3);
   private final IntPointer returnCode = new IntPointer(1);
>>>>>>> 70171c8a
   private final ArrayList<_cl_program> programs = new ArrayList<>();
   private final ArrayList<_cl_kernel> kernels = new ArrayList<>();
   private final TreeSet<_cl_mem> bufferObjects = new TreeSet<>(Comparator.comparing(Pointer::address));
   private final SizeTPointer globalWorkSize = new SizeTPointer(0, 0, 0);
   private PointerPointer tempPointerPointerForSetKernelArgument = new PointerPointer(1);
   private long pointerPointerSize = Pointer.sizeof(PointerPointer.class);
   private SizeTPointer origin = new SizeTPointer(3);
   private final SizeTPointer region = new SizeTPointer(3);
   private final IntPointer returnCode = new IntPointer(1);
   //   private final SizeTPointer localWorkSize = new SizeTPointer(1024, 0, 0); // TODO: Rethink this

   public OpenCLManager()
   {
<<<<<<< HEAD
      if (!initialized)
=======
      final int platformCount = 1; // We're just interested in the primary platform (most likely "NVIDIA CUDA")
      /* Get platform/device information */
      checkReturnCode(clGetPlatformIDs(platformCount, platforms, numberOfPlatforms));
      checkReturnCode(clGetDeviceIDs(platforms, CL_DEVICE_TYPE_ALL, platformCount, devices, numberOfDevices));

      int numberOfPlatforms = this.numberOfPlatforms.get();
      LogTools.info("Number of platforms: {}", numberOfPlatforms);
      int numberOfDevices = this.numberOfDevices.get();
      LogTools.info("Number of devices: {}", numberOfDevices);

      for (int i = 0; i < numberOfPlatforms; i++)
      {
         String message = "OpenCL Platform:";
         message += " Name: " + readPlatformInfoParameter(i, CL_PLATFORM_NAME);
         message += " Vendor: " + readPlatformInfoParameter(i, CL_PLATFORM_VENDOR);
         message += " Version: " + readPlatformInfoParameter(i, CL_PLATFORM_VERSION);
         LogTools.info(message);
      }

      for (int i = 0; i < numberOfDevices; i++)
>>>>>>> 70171c8a
      {
         /* Get platform/device information */
         checkReturnCode(clGetPlatformIDs(maxNumberOfEntries, platforms, numberOfPlatforms));
         checkReturnCode(clGetDeviceIDs(platforms, CL_DEVICE_TYPE_ALL, maxNumberOfEntries, devices, numberOfDevices));

         int numberOfPlatforms = OpenCLManager.numberOfPlatforms.get();
         LogTools.info("Number of platforms: {}", numberOfPlatforms);
         int numberOfDevices = OpenCLManager.numberOfDevices.get();
         LogTools.info("Number of devices: {}", numberOfDevices);

         for (int i = 0; i < numberOfPlatforms; i++)
         {
            String message = "OpenCL Platform:";
            message += " Name: " + readPlatformInfoParameter(i, CL_PLATFORM_NAME);
            message += " Vendor: " + readPlatformInfoParameter(i, CL_PLATFORM_VENDOR);
            message += " Version: " + readPlatformInfoParameter(i, CL_PLATFORM_VERSION);
            LogTools.info(message);
         }

         for (int i = 0; i < numberOfDevices; i++)
         {
            String message = "OpenCL Device:";
            message += " Name: " + readDeviceInfoParameter(i, CL_DEVICE_NAME);
            message += " Vendor: " + readDeviceInfoParameter(i, CL_DEVICE_VENDOR);
            message += " Driver Version: " + readDeviceInfoParameter(i, CL_DRIVER_VERSION);
            LogTools.info(message);
         }

         /* Create OpenCL Context */
         context = clCreateContext(null, 1, devices, null, null, returnCode);
         checkReturnCode();

         /* Create Command Queue */
         LongPointer properties = null;
         commandQueue = clCreateCommandQueueWithProperties(context, devices, properties, returnCode);
         checkReturnCode();

         initialized = true;

         Thread shutdownHook = new Thread(() ->
         {
            checkReturnCode(clFlush(commandQueue));
            checkReturnCode(clFinish(commandQueue));
            checkReturnCode(clReleaseCommandQueue(commandQueue));
            checkReturnCode(clReleaseContext(context));
         }, "OpenCLManager-Shutdown-Hook");
         Runtime.getRuntime().addShutdownHook(shutdownHook);
      }
   }

   private String readPlatformInfoParameter(int i, int parameterName)
   {
      return OpenCLTools.readString((stringSizeByteLimit, stringPointer, resultingStringLengthPointer) ->
      {
         checkReturnCode(clGetPlatformInfo(platforms.position(i).getPointer(),
                                           parameterName,
                                           stringSizeByteLimit,
                                           stringPointer,
                                           resultingStringLengthPointer));
      });
   }

   private String readDeviceInfoParameter(int i, int parameterName)
   {
      return OpenCLTools.readString((stringSizeByteLimit, stringPointer, resultingStringLengthPointer) ->
      {
         checkReturnCode(clGetDeviceInfo(devices.position(i).getPointer(),
                                         parameterName,
                                         stringSizeByteLimit,
                                         stringPointer,
                                         resultingStringLengthPointer));
      });
   }

   public _cl_kernel loadSingleFunctionProgramAndCreateKernel(String programName, String... headerFilesToInclude)
   {
      _cl_program program = loadProgram(programName, headerFilesToInclude);
      return createKernel(program, StringUtils.uncapitalize(programName));
   }

   public _cl_program loadProgram(String programName, String... headerFilesToInclude)
   {
      String sourceAsString = "";

      ArrayList<String> includedHeaders = new ArrayList<>();
      includedHeaders.add("EuclidCommon.cl");
      includedHeaders.addAll(Arrays.asList(headerFilesToInclude));

      for (String includedHeader : includedHeaders)
      {
         Path headerFilePath = Paths.get("openCL", includedHeader);
         LogTools.info("Loading OpenCL program: {}", includedHeader);
         sourceAsString += OpenCLTools.readFile(headerFilePath) + "\n";
      }

      Path programPath = Paths.get("openCL", programName + ".cl");
      LogTools.info("Loading OpenCL program: {}", programPath);
      sourceAsString += OpenCLTools.readFile(programPath);

      // Support loading from CRLF (Windows) checkouts
      sourceAsString = StringTools.filterOutCRLFLineEndings(sourceAsString);

      /* Create Kernel program from the read in source */
      int count = 1;
      _cl_program program = clCreateProgramWithSource(context,
                                                      count,
                                                      new PointerPointer(sourceAsString),
                                                      new SizeTPointer(1).put(sourceAsString.length()),
                                                      returnCode);
      checkReturnCode();
      programs.add(program);

      /* Build Kernel Program */
      int numberOfDevices = 1;
      String options = null;
      Pfn_notify__cl_program_Pointer notificationRoutine = null;
      Pointer userData = null;
      int returnCode = clBuildProgram(program, numberOfDevices, devices, options, notificationRoutine, userData);
      LogTools.info("OpenCL build info for openCL/{}.cl: \n{}",
                    programName,
                    OpenCLTools.readString((stringSizeByteLimit, stringPointer, resultingStringLengthPointer) ->
                                           {
                                              clGetProgramBuildInfo(program, devices.getPointer(), CL_PROGRAM_BUILD_LOG, stringSizeByteLimit, stringPointer, resultingStringLengthPointer);
                                           }));
      checkReturnCode(returnCode);

      return program;
   }

   public _cl_kernel createKernel(_cl_program program, String kernelName)
   {
      /* Create OpenCL Kernel */
      _cl_kernel kernel = clCreateKernel(program, kernelName, returnCode);
      checkReturnCode();
      kernels.add(kernel);
      return kernel;
   }

   public _cl_mem createBufferObject(long sizeInBytes)
   {
      Pointer hostPointer = null;
      return createBufferObject(sizeInBytes, hostPointer);
   }

   public _cl_mem createBufferObject(long sizeInBytes, Pointer hostPointer)
   {
      int flags = CL_MEM_READ_WRITE;
      return createBufferObject(flags, sizeInBytes, hostPointer);
   }

   public _cl_mem createBufferObject(int flags, long sizeInBytes, Pointer hostPointer)
   {
      if (hostPointer != null)
         flags |= CL_MEM_USE_HOST_PTR;
      _cl_mem bufferObject = clCreateBuffer(context, flags, sizeInBytes, hostPointer, returnCode);
      checkReturnCode();
      bufferObjects.add(bufferObject);
      return bufferObject;
   }

   public _cl_mem createImage(int flags, int imageChannelOrder, int imageChannelDataType, int width, int height, Pointer hostPointer)
   {
      if (hostPointer != null)
         flags |= CL_MEM_USE_HOST_PTR;
      cl_image_format imageFormat = new cl_image_format();
      imageFormat.image_channel_order(imageChannelOrder);
      imageFormat.image_channel_data_type(imageChannelDataType);
      cl_image_desc imageDescription = new cl_image_desc();
      imageDescription.image_type(CL_MEM_OBJECT_IMAGE2D);
      imageDescription.image_width(width);
      imageDescription.image_height(height);
      imageDescription.image_depth(0);
      imageDescription.image_array_size(0);
      imageDescription.image_row_pitch(0);
      imageDescription.image_slice_pitch(0);
      imageDescription.num_mip_levels(0);
      imageDescription.num_samples(0);
      imageDescription.mem_object(null);
      _cl_mem image = clCreateImage(context, flags, imageFormat, imageDescription, hostPointer, returnCode);
      bufferObjects.add(image);
      checkReturnCode();
      return image;
   }

   public void enqueueWriteBuffer(_cl_mem bufferObject, long sizeInBytes, Pointer hostMemoryPointer)
   {
      /* Transfer data to memory buffer */
      int blockingWrite = CL_TRUE;
      int offset = 0;
      int numberOfEventsInWaitList = 0; // no events
      PointerPointer eventWaitList = null; // no events
      PointerPointer event = null; // no events
      checkReturnCode(clEnqueueWriteBuffer(commandQueue,
                                           bufferObject,
                                           blockingWrite,
                                           offset,
                                           sizeInBytes,
                                           hostMemoryPointer,
                                           numberOfEventsInWaitList,
                                           eventWaitList,
                                           event));
   }

   public void enqueueWriteImage(_cl_mem image, long imageWidth, long imageHeight, Pointer hostMemoryPointer)
   {
      /* Transfer data to memory buffer */
      int blockingWrite = CL_TRUE;
      origin.put(0, 0);
      origin.put(1, 0);
      origin.put(2, 0);
      region.put(0, imageWidth);
      region.put(1, imageHeight);
      region.put(2, 1);
      long inputRowPitch = 0;
      long inputSlicePitch = 0;
      int numberOfEventsInWaitList = 0; // no events
      PointerPointer eventWaitList = null; // no events
      PointerPointer event = null; // no events
      checkReturnCode(clEnqueueWriteImage(commandQueue,
                                          image,
                                          blockingWrite,
                                          origin,
                                          region,
                                          inputRowPitch,
                                          inputSlicePitch,
                                          hostMemoryPointer,
                                          numberOfEventsInWaitList,
                                          eventWaitList,
                                          event));
   }

   public void setKernelArgument(_cl_kernel kernel, int argumentIndex, _cl_mem bufferObject)
   {
      tempPointerPointerForSetKernelArgument.put(bufferObject);
      setKernelArgument(kernel, argumentIndex, pointerPointerSize, tempPointerPointerForSetKernelArgument);
   }

   public void setKernelArgument(_cl_kernel kernel, int argumentIndex, long argumentSize, Pointer bufferObject)
   {
      /* Set OpenCL kernel argument */
      checkReturnCode(clSetKernelArg(kernel, argumentIndex, argumentSize, bufferObject));
   }

   public void execute1D(_cl_kernel kernel, long workSizeX)
   {
      execute(kernel, 1, workSizeX, 0, 0);
   }

   public void execute2D(_cl_kernel kernel, long workSizeX, long workSizeY)
   {
      execute(kernel, 2, workSizeX, workSizeY, 0);
   }

   public void execute3D(_cl_kernel kernel, long workSizeX, long workSizeY, long workSizeZ)
   {
      execute(kernel, 3, workSizeX, workSizeY, workSizeZ);
   }

   /**
    * See https://www.khronos.org/registry/OpenCL/sdk/2.2/docs/man/html/clEnqueueNDRangeKernel.html
    */
   public void execute(_cl_kernel kernel, int numberOfWorkDimensions, long workSizeX, long workSizeY, long workSizeZ)
   {
      /* Enqueue OpenCL kernel execution */
      globalWorkSize.put(0, workSizeX);
      globalWorkSize.put(1, workSizeY);
      globalWorkSize.put(2, workSizeZ);
      SizeTPointer globalWorkOffset = null; // starts at (0,0,0)
      SizeTPointer localWorkSize = null; // auto mode?
      int numberOfEventsInWaitList = 0; // no events
      PointerPointer eventWaitList = null; // no events
      PointerPointer event = null; // no events
      checkReturnCode(clEnqueueNDRangeKernel(commandQueue,
                                             kernel,
                                             numberOfWorkDimensions,
                                             globalWorkOffset,
                                             globalWorkSize,
                                             localWorkSize,
                                             numberOfEventsInWaitList,
                                             eventWaitList,
                                             event));
   }

   public void enqueueReadBuffer(_cl_mem bufferObject, Pointer hostMemoryPointer)
   {
      enqueueReadBuffer(bufferObject, bufferObject.limit(), hostMemoryPointer);
   }

   public void enqueueReadBuffer(_cl_mem bufferObject, long sizeInBytes, Pointer hostMemoryPointer)
   {
      /* Transfer result from the memory buffer */
      checkReturnCode(clEnqueueReadBuffer(commandQueue, bufferObject, CL_TRUE, 0, sizeInBytes, hostMemoryPointer, 0, (PointerPointer) null, null));
   }

   public void enqueueReadImage(_cl_mem image, long imageWidth, long imageHeight, Pointer hostMemoryPointer)
   {
      /* Transfer result from the memory buffer */
      int blockingRead = CL_TRUE;
      origin.put(0, 0);
      origin.put(1, 0);
      origin.put(2, 0);
      region.put(0, imageWidth);
      region.put(1, imageHeight);
      region.put(2, 1);
      long inputRowPitch = 0;
      long inputSlicePitch = 0;
      int numberOfEventsInWaitList = 0; // no events
      PointerPointer eventWaitList = null; // no events
      PointerPointer event = null; // no events
      checkReturnCode(clEnqueueReadImage(commandQueue,
                                         image,
                                         blockingRead,
                                         origin,
                                         region,
                                         inputRowPitch,
                                         inputSlicePitch,
                                         hostMemoryPointer,
                                         numberOfEventsInWaitList,
                                         eventWaitList,
                                         event));
   }

   public int flush()
   {
      checkReturnCode(clFlush(commandQueue));
      return returnCode.get();
   }

   public int finish()
   {
      checkReturnCode(clFlush(commandQueue));
      checkReturnCode(clFinish(commandQueue));
      return returnCode.get();
   }

   private void checkReturnCode(int returnCode)
   {
      this.returnCode.put(returnCode);
      if (returnCode != CL_SUCCESS) // duplicated to reduce stack trace height
      {
         String message = "OpenCL error code: " + returnCode + ": " + getReturnCodeString(returnCode);
         LogTools.error(1, message);
         throw new RuntimeException(message);
      }
   }

   private void checkReturnCode()
   {
      if (returnCode.get() != CL_SUCCESS)
      {
         String message = "OpenCL error code: " + returnCode.get() + ": " + getReturnCodeString(returnCode.get());
         LogTools.error(1, message);
         throw new RuntimeException(message);
      }
   }

   public void releaseBufferObject(_cl_mem bufferObject)
   {
      checkReturnCode(clReleaseMemObject(bufferObject));
      bufferObjects.remove(bufferObject);
   }

   public void destroy()
   {
      for (_cl_program program : programs)
         checkReturnCode(clReleaseProgram(program));
      programs.clear();
      for (_cl_kernel kernel : kernels)
         checkReturnCode(clReleaseKernel(kernel));
      kernels.clear();
      for (_cl_mem bufferObject : bufferObjects)
         checkReturnCode(clReleaseMemObject(bufferObject));
      bufferObjects.clear();
   }

   public int getReturnCode()
   {
      return returnCode.get();
   }

   private String getReturnCodeString(int returnCode)
   {
      switch (returnCode)
      {
         case OpenCL.CL_SUCCESS:
            return "CL_SUCCESS";
         case OpenCL.CL_DEVICE_NOT_FOUND:
            return "CL_DEVICE_NOT_FOUND";
         case OpenCL.CL_DEVICE_NOT_AVAILABLE:
            return "CL_DEVICE_NOT_AVAILABLE";
         case OpenCL.CL_COMPILER_NOT_AVAILABLE:
            return "CL_COMPILER_NOT_AVAILABLE";
         case OpenCL.CL_MEM_OBJECT_ALLOCATION_FAILURE:
            return "CL_MEM_OBJECT_ALLOCATION_FAILURE";
         case OpenCL.CL_OUT_OF_RESOURCES:
            return "CL_OUT_OF_RESOURCES";
         case OpenCL.CL_OUT_OF_HOST_MEMORY:
            return "CL_OUT_OF_HOST_MEMORY";
         case OpenCL.CL_PROFILING_INFO_NOT_AVAILABLE:
            return "CL_PROFILING_INFO_NOT_AVAILABLE";
         case OpenCL.CL_MEM_COPY_OVERLAP:
            return "CL_MEM_COPY_OVERLAP";
         case OpenCL.CL_IMAGE_FORMAT_MISMATCH:
            return "CL_IMAGE_FORMAT_MISMATCH";
         case OpenCL.CL_IMAGE_FORMAT_NOT_SUPPORTED:
            return "CL_IMAGE_FORMAT_NOT_SUPPORTED";
         case OpenCL.CL_BUILD_PROGRAM_FAILURE:
            return "CL_BUILD_PROGRAM_FAILURE";
         case OpenCL.CL_MAP_FAILURE:
            return "CL_MAP_FAILURE";
         case OpenCL.CL_MISALIGNED_SUB_BUFFER_OFFSET:
            return "CL_MISALIGNED_SUB_BUFFER_OFFSET";
         case OpenCL.CL_EXEC_STATUS_ERROR_FOR_EVENTS_IN_WAIT_LIST:
            return "CL_EXEC_STATUS_ERROR_FOR_EVENTS_IN_WAIT_LIST";
         case OpenCL.CL_COMPILE_PROGRAM_FAILURE:
            return "CL_COMPILE_PROGRAM_FAILURE";
         case OpenCL.CL_LINKER_NOT_AVAILABLE:
            return "CL_LINKER_NOT_AVAILABLE";
         case OpenCL.CL_LINK_PROGRAM_FAILURE:
            return "CL_LINK_PROGRAM_FAILURE";
         case OpenCL.CL_DEVICE_PARTITION_FAILED:
            return "CL_DEVICE_PARTITION_FAILED";
         case OpenCL.CL_KERNEL_ARG_INFO_NOT_AVAILABLE:
            return "CL_KERNEL_ARG_INFO_NOT_AVAILABLE";
         case OpenCL.CL_INVALID_VALUE:
            return "CL_INVALID_VALUE";
         case OpenCL.CL_INVALID_DEVICE_TYPE:
            return "CL_INVALID_DEVICE_TYPE";
         case OpenCL.CL_INVALID_PLATFORM:
            return "CL_INVALID_PLATFORM";
         case OpenCL.CL_INVALID_DEVICE:
            return "CL_INVALID_DEVICE";
         case OpenCL.CL_INVALID_CONTEXT:
            return "CL_INVALID_CONTEXT";
         case OpenCL.CL_INVALID_QUEUE_PROPERTIES:
            return "CL_INVALID_QUEUE_PROPERTIES";
         case OpenCL.CL_INVALID_COMMAND_QUEUE:
            return "CL_INVALID_COMMAND_QUEUE";
         case OpenCL.CL_INVALID_HOST_PTR:
            return "CL_INVALID_HOST_PTR";
         case OpenCL.CL_INVALID_MEM_OBJECT:
            return "CL_INVALID_MEM_OBJECT";
         case OpenCL.CL_INVALID_IMAGE_FORMAT_DESCRIPTOR:
            return "CL_INVALID_IMAGE_FORMAT_DESCRIPTOR";
         case OpenCL.CL_INVALID_IMAGE_SIZE:
            return "CL_INVALID_IMAGE_SIZE";
         case OpenCL.CL_INVALID_SAMPLER:
            return "CL_INVALID_SAMPLER";
         case OpenCL.CL_INVALID_BINARY:
            return "CL_INVALID_BINARY";
         case OpenCL.CL_INVALID_BUILD_OPTIONS:
            return "CL_INVALID_BUILD_OPTIONS";
         case OpenCL.CL_INVALID_PROGRAM:
            return "CL_INVALID_PROGRAM";
         case OpenCL.CL_INVALID_PROGRAM_EXECUTABLE:
            return "CL_INVALID_PROGRAM_EXECUTABLE";
         case OpenCL.CL_INVALID_KERNEL_NAME:
            return "CL_INVALID_KERNEL_NAME";
         case OpenCL.CL_INVALID_KERNEL_DEFINITION:
            return "CL_INVALID_KERNEL_DEFINITION";
         case OpenCL.CL_INVALID_KERNEL:
            return "CL_INVALID_KERNEL";
         case OpenCL.CL_INVALID_ARG_INDEX:
            return "CL_INVALID_ARG_INDEX";
         case OpenCL.CL_INVALID_ARG_VALUE:
            return "CL_INVALID_ARG_VALUE";
         case OpenCL.CL_INVALID_ARG_SIZE:
            return "CL_INVALID_ARG_SIZE";
         case OpenCL.CL_INVALID_KERNEL_ARGS:
            return "CL_INVALID_KERNEL_ARGS";
         case OpenCL.CL_INVALID_WORK_DIMENSION:
            return "CL_INVALID_WORK_DIMENSION";
         case OpenCL.CL_INVALID_WORK_GROUP_SIZE:
            return "CL_INVALID_WORK_GROUP_SIZE";
         case OpenCL.CL_INVALID_WORK_ITEM_SIZE:
            return "CL_INVALID_WORK_ITEM_SIZE";
         case OpenCL.CL_INVALID_GLOBAL_OFFSET:
            return "CL_INVALID_GLOBAL_OFFSET";
         case OpenCL.CL_INVALID_EVENT_WAIT_LIST:
            return "CL_INVALID_EVENT_WAIT_LIST";
         case OpenCL.CL_INVALID_EVENT:
            return "CL_INVALID_EVENT";
         case OpenCL.CL_INVALID_OPERATION:
            return "CL_INVALID_OPERATION";
         case OpenCL.CL_INVALID_GL_OBJECT:
            return "CL_INVALID_GL_OBJECT";
         case OpenCL.CL_INVALID_BUFFER_SIZE:
            return "CL_INVALID_BUFFER_SIZE";
         case OpenCL.CL_INVALID_MIP_LEVEL:
            return "CL_INVALID_MIP_LEVEL";
         case OpenCL.CL_INVALID_GLOBAL_WORK_SIZE:
            return "CL_INVALID_GLOBAL_WORK_SIZE";
         case OpenCL.CL_INVALID_PROPERTY:
            return "CL_INVALID_PROPERTY";
         case OpenCL.CL_INVALID_IMAGE_DESCRIPTOR:
            return "CL_INVALID_IMAGE_DESCRIPTOR";
         case OpenCL.CL_INVALID_COMPILER_OPTIONS:
            return "CL_INVALID_COMPILER_OPTIONS";
         case OpenCL.CL_INVALID_LINKER_OPTIONS:
            return "CL_INVALID_LINKER_OPTIONS";
         case OpenCL.CL_INVALID_DEVICE_PARTITION_COUNT:
            return "CL_INVALID_DEVICE_PARTITION_COUNT";
         case OpenCL.CL_INVALID_PIPE_SIZE:
            return "CL_INVALID_PIPE_SIZE";
         case OpenCL.CL_INVALID_DEVICE_QUEUE:
            return "CL_INVALID_DEVICE_QUEUE";
         case OpenCL.CL_INVALID_SPEC_ID:
            return "CL_INVALID_SPEC_ID";
         case OpenCL.CL_MAX_SIZE_RESTRICTION_EXCEEDED:
            return "CL_MAX_SIZE_RESTRICTION_EXCEEDED";
         default:
            return "Code not found";
      }
   }
}<|MERGE_RESOLUTION|>--- conflicted
+++ resolved
@@ -22,7 +22,6 @@
  */
 public class OpenCLManager
 {
-<<<<<<< HEAD
    private static final int maxNumberOfEntries = 2; // More than 2 results in native crash TODO: Why?
    private static _cl_platform_id platforms = new _cl_platform_id();
    private static _cl_device_id devices = new _cl_device_id();
@@ -32,15 +31,6 @@
    private static final IntPointer numberOfPlatforms = new IntPointer(3);
    private static volatile boolean initialized = false;
 
-=======
-   private _cl_platform_id platforms = new _cl_platform_id();
-   private _cl_device_id devices = new _cl_device_id();
-   private _cl_context context = null;
-   private _cl_command_queue commandQueue = null;
-   private final IntPointer numberOfDevices = new IntPointer(1);
-   private final IntPointer numberOfPlatforms = new IntPointer(3);
-   private final IntPointer returnCode = new IntPointer(1);
->>>>>>> 70171c8a
    private final ArrayList<_cl_program> programs = new ArrayList<>();
    private final ArrayList<_cl_kernel> kernels = new ArrayList<>();
    private final TreeSet<_cl_mem> bufferObjects = new TreeSet<>(Comparator.comparing(Pointer::address));
@@ -54,34 +44,12 @@
 
    public OpenCLManager()
    {
-<<<<<<< HEAD
       if (!initialized)
-=======
-      final int platformCount = 1; // We're just interested in the primary platform (most likely "NVIDIA CUDA")
-      /* Get platform/device information */
-      checkReturnCode(clGetPlatformIDs(platformCount, platforms, numberOfPlatforms));
-      checkReturnCode(clGetDeviceIDs(platforms, CL_DEVICE_TYPE_ALL, platformCount, devices, numberOfDevices));
-
-      int numberOfPlatforms = this.numberOfPlatforms.get();
-      LogTools.info("Number of platforms: {}", numberOfPlatforms);
-      int numberOfDevices = this.numberOfDevices.get();
-      LogTools.info("Number of devices: {}", numberOfDevices);
-
-      for (int i = 0; i < numberOfPlatforms; i++)
-      {
-         String message = "OpenCL Platform:";
-         message += " Name: " + readPlatformInfoParameter(i, CL_PLATFORM_NAME);
-         message += " Vendor: " + readPlatformInfoParameter(i, CL_PLATFORM_VENDOR);
-         message += " Version: " + readPlatformInfoParameter(i, CL_PLATFORM_VERSION);
-         LogTools.info(message);
-      }
-
-      for (int i = 0; i < numberOfDevices; i++)
->>>>>>> 70171c8a
       {
          /* Get platform/device information */
-         checkReturnCode(clGetPlatformIDs(maxNumberOfEntries, platforms, numberOfPlatforms));
-         checkReturnCode(clGetDeviceIDs(platforms, CL_DEVICE_TYPE_ALL, maxNumberOfEntries, devices, numberOfDevices));
+         final int platformCount = 1; // We're just interested in the primary platform (most likely "NVIDIA CUDA")
+         checkReturnCode(clGetPlatformIDs(platformCount, platforms, numberOfPlatforms));
+         checkReturnCode(clGetDeviceIDs(platforms, CL_DEVICE_TYPE_ALL, platformCount, devices, numberOfDevices));
 
          int numberOfPlatforms = OpenCLManager.numberOfPlatforms.get();
          LogTools.info("Number of platforms: {}", numberOfPlatforms);
