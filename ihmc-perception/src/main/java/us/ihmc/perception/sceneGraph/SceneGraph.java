--- conflicted
+++ resolved
@@ -72,11 +72,8 @@
    private transient final Map<String, SceneNode> namesToNodesMap = new HashMap<>();
    private transient final TIntObjectMap<ArUcoMarkerNode> arUcoMarkerIDToNodeMap = new TIntObjectHashMap<>();
    private transient final SortedSet<SceneNode> sceneNodesByID = new TreeSet<>(Comparator.comparingLong(SceneNode::getID));
-<<<<<<< HEAD
    private transient final Set<DetectableSceneNode> detectableSceneNodes = new HashSet<>();
-=======
    private int numberOfFrozenNodes = 0;
->>>>>>> d665cce8
 
    /** Create without CRDT synchronization. */
    public SceneGraph()
@@ -153,11 +150,8 @@
       namesToNodesMap.clear();
       arUcoMarkerIDToNodeMap.clear();
       sceneNodesByID.clear();
-<<<<<<< HEAD
       detectableSceneNodes.clear();
-=======
       numberOfFrozenNodes = 0;
->>>>>>> d665cce8
       updateCaches(rootNode);
    }
 
@@ -231,7 +225,7 @@
          if (!claimed && detection.isOldEnough())
          {
             if (detection.isStable())
-               addNodeFromDetection(detection);
+               addNodeFromDetection(detection); // FIXME figure out how to do CRDTInfo stuff, TOMASZ
             else
                detection.markForDeletion();
          }
@@ -308,9 +302,9 @@
 
       Class<?> detectionClass = detection.getInstantDetectionClass();
       if (detectionClass.equals(YOLOv8InstantDetection.class))
-         detectableNode = new YOLOv8Node(newNodeID, newNodeName, (PersistentDetection<YOLOv8InstantDetection>) detection);
+         detectableNode = new YOLOv8Node(newNodeID, newNodeName, (PersistentDetection<YOLOv8InstantDetection>) detection, getCRDTInfo());
       else if (detectionClass.equals(CenterPoseInstantDetection.class))
-         detectableNode = new CenterposeNode(newNodeID, newNodeName, (PersistentDetection<CenterPoseInstantDetection>) detection, true);
+         detectableNode = new CenterposeNode(newNodeID, newNodeName, (PersistentDetection<CenterPoseInstantDetection>) detection, true, getCRDTInfo());
       else
       {
          LogTools.error("Logic to handle detections of class {} has not been implemented", detectionClass);
