package us.ihmc.perception.sceneGraph.arUco;

<<<<<<< HEAD
import us.ihmc.perception.detections.InstantDetection;
import us.ihmc.perception.detections.PersistentDetection;
=======
import us.ihmc.communication.crdt.CRDTInfo;
>>>>>>> d665cce8
import us.ihmc.perception.filters.BreakFrequencyAlphaCalculator;
import us.ihmc.perception.sceneGraph.DetectableSceneNode;
import us.ihmc.robotics.math.filters.AlphaFilteredRigidBodyTransform;

/**
 * A scene object detectable via an ArUco marker.
 * Loads a stored property set for the marker information.
 *
 * This node has a ReferenceFrame for the marker and the node's transform is a child of it.
 */
public class ArUcoMarkerNode extends DetectableSceneNode
{
   private final AlphaFilteredRigidBodyTransform alphaFilteredTransformToParent = new AlphaFilteredRigidBodyTransform();
   private final BreakFrequencyAlphaCalculator breakFrequencyAlphaCalculator = new BreakFrequencyAlphaCalculator();
   private int markerID;
   private double markerSize;
   private double breakFrequency = 1.0;

   /**
    * Give the marker info directly from code.
    */
   public ArUcoMarkerNode(long id, String name, int markerID, double markerSize, CRDTInfo crdtInfo)
   {
<<<<<<< HEAD
      super(id, name, (PersistentDetection<? extends InstantDetection>) null); // TODO: FIXME TOMASZ PLEASE
=======
      super(id, name, crdtInfo);
>>>>>>> d665cce8

      this.markerID = markerID;
      this.markerSize = markerSize;
   }

   public void applyFilter()
   {
      alphaFilteredTransformToParent.setAlpha(breakFrequencyAlphaCalculator.calculateAlpha(breakFrequency));
      alphaFilteredTransformToParent.update(getNodeToParentFrameTransform());
      getNodeToParentFrameTransform().set(alphaFilteredTransformToParent);
   }

   public void setMarkerID(int markerID)
   {
      this.markerID = markerID;
   }

   public int getMarkerID()
   {
      return markerID;
   }

   public void setMarkerSize(double markerSize)
   {
      this.markerSize = markerSize;
   }

   public double getMarkerSize()
   {
      return markerSize;
   }

   public double getBreakFrequency()
   {
      return breakFrequency;
   }

   public void setBreakFrequency(double breakFrequency)
   {
      this.breakFrequency = breakFrequency;
   }
}<|MERGE_RESOLUTION|>--- conflicted
+++ resolved
@@ -1,11 +1,8 @@
 package us.ihmc.perception.sceneGraph.arUco;
 
-<<<<<<< HEAD
+import us.ihmc.communication.crdt.CRDTInfo;
 import us.ihmc.perception.detections.InstantDetection;
 import us.ihmc.perception.detections.PersistentDetection;
-=======
-import us.ihmc.communication.crdt.CRDTInfo;
->>>>>>> d665cce8
 import us.ihmc.perception.filters.BreakFrequencyAlphaCalculator;
 import us.ihmc.perception.sceneGraph.DetectableSceneNode;
 import us.ihmc.robotics.math.filters.AlphaFilteredRigidBodyTransform;
@@ -29,11 +26,7 @@
     */
    public ArUcoMarkerNode(long id, String name, int markerID, double markerSize, CRDTInfo crdtInfo)
    {
-<<<<<<< HEAD
-      super(id, name, (PersistentDetection<? extends InstantDetection>) null); // TODO: FIXME TOMASZ PLEASE
-=======
-      super(id, name, crdtInfo);
->>>>>>> d665cce8
+      super(id, name, (PersistentDetection<? extends InstantDetection>) null, crdtInfo); // TODO: FIXME TOMASZ PLEASE
 
       this.markerID = markerID;
       this.markerSize = markerSize;
