--- conflicted
+++ resolved
@@ -76,32 +76,7 @@
                                      DOOR_PANEL_VISUAL_MODEL_FILE_PATH,
                                      PUSH_DOOR_PANEL_VISUAL_MODEL_TO_NODE_FRAME_TRANSFORM);
    }
-
-<<<<<<< HEAD
-=======
-   public static StaticArUcoRelativeDetectableSceneNode createPullDoorFrame()
-   {
-      return new StaticArUcoRelativeDetectableSceneNode("PullDoorFrame",
-                                                        PULL_DOOR_MARKER_ID,
-                                                        DOOR_ARUCO_MARKER_WIDTH,
-                                                        PULL_DOOR_FRAME_TRANSFORM_TO_MARKER,
-                                                        DOOR_FRAME_VISUAL_MODEL_FILE_PATH,
-                                                        PULL_DOOR_FRAME_VISUAL_MODEL_TO_NODE_FRAME_TRANSFORM,
-                                                        DOOR_FRAME_MAXIMUM_DISTANCE_TO_LOCK_IN);
-   }
-
-   public static StaticArUcoRelativeDetectableSceneNode createPushDoorFrame()
-   {
-      return new StaticArUcoRelativeDetectableSceneNode("PushDoorFrame",
-                                                        PUSH_DOOR_MARKER_ID,
-                                                        DOOR_ARUCO_MARKER_WIDTH,
-                                                        PUSH_DOOR_FRAME_TRANSFORM_TO_MARKER,
-                                                        DOOR_FRAME_VISUAL_MODEL_FILE_PATH,
-                                                        PUSH_DOOR_FRAME_VISUAL_MODEL_TO_NODE_FRAME_TRANSFORM,
-                                                        DOOR_FRAME_MAXIMUM_DISTANCE_TO_LOCK_IN);
-   }
-
->>>>>>> 088bb433
+   
    public static ArUcoDetectableNode createPushDoorLeverHandle()
    {
       return new ArUcoDetectableNode("PushDoorLeverHandle",
