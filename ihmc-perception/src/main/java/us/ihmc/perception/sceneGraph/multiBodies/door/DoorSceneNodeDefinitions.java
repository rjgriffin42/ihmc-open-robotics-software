package us.ihmc.perception.sceneGraph.multiBodies.door;

import us.ihmc.euclid.referenceFrame.FramePose3D;
import us.ihmc.euclid.referenceFrame.ReferenceFrame;
import us.ihmc.euclid.transform.RigidBodyTransform;
import us.ihmc.perception.sceneGraph.rigidBodies.StaticArUcoRelativeDetectableSceneNode;
import us.ihmc.perception.sceneGraph.arUco.ArUcoDetectableNode;
import us.ihmc.robotics.referenceFrames.ReferenceFrameMissingTools;

/**
 * We want to measure this stuff in the right order.
 *
 * It's all based on the one ArUco marker, so it makes setting everything up kinda hard.
 */
public class DoorSceneNodeDefinitions
{

   // PUSH DOOR

   public static final RigidBodyTransform PUSH_DOOR_MARKER_TO_LEVER_HANDLE_TRANSFORM  = new RigidBodyTransform();
   static
   {
      PUSH_DOOR_MARKER_TO_LEVER_HANDLE_TRANSFORM.getTranslation().setZ(DoorModelParameters.PUSH_SIDE_ARUCO_MARKER_TO_LEVER_AXIS_Z);
      PUSH_DOOR_MARKER_TO_LEVER_HANDLE_TRANSFORM.getTranslation().setY(-DoorModelParameters.PUSH_SIDE_ARUCO_MARKER_TO_LEVER_AXIS_Y);
   }
   public static final RigidBodyTransform PUSH_DOOR_MARKER_TO_PANEL_TRANSFORM = new RigidBodyTransform();
   static
   {
<<<<<<< HEAD
//      PUSH_DOOR_PANEL_TRANSFORM_TO_MARKER.getTranslation().setX(DoorModelParameters.DOOR_PANEL_THICKNESS / 2.0);
      PUSH_DOOR_PANEL_TRANSFORM_TO_MARKER.getTranslation().setY(DoorModelParameters.DOOR_PANEL_HINGE_OFFSET
                                                                + DoorModelParameters.ARUCO_MARKER_PUSH_SIDE_BOTTOM_RIGHT_CORNER_Y_IN_PANEL_FRAME);
      PUSH_DOOR_PANEL_TRANSFORM_TO_MARKER.getTranslation().setZ(DoorModelParameters.ARUCO_MARKER_PUSH_SIDE_BOTTOM_RIGHT_CORNER_Z_IN_PANEL_FRAME);
   }

   public static final RigidBodyTransform PUSH_DOOR_FRAME_TRANSFORM_TO_MARKER = new RigidBodyTransform(PUSH_DOOR_PANEL_TRANSFORM_TO_MARKER);
=======
      RigidBodyTransform leverToPanelTransform = new RigidBodyTransform();
      leverToPanelTransform.getTranslation().setX(DoorModelParameters.DOOR_PANEL_THICKNESS / 2.0);
      leverToPanelTransform.getTranslation().setY(DoorModelParameters.DOOR_PANEL_WIDTH - DoorModelParameters.DOOR_LEVER_HANDLE_INSET);
      leverToPanelTransform.getTranslation().setZ(DoorModelParameters.DOOR_LEVER_HANDLE_FROM_BOTTOM_OF_PANEL);

      ReferenceFrame panelFrame = ReferenceFrameMissingTools.constructARootFrame();
      ReferenceFrame leverFrame = ReferenceFrameMissingTools.constructFrameWithUnchangingTransformToParent(panelFrame, leverToPanelTransform);
      ReferenceFrame markerFrame = ReferenceFrameMissingTools.constructFrameWithUnchangingTransformToParent(leverFrame,
                                                                                                            PUSH_DOOR_MARKER_TO_LEVER_HANDLE_TRANSFORM);
      FramePose3D markerPose = new FramePose3D(markerFrame);
      markerPose.changeFrame(panelFrame);
      markerPose.get(PUSH_DOOR_MARKER_TO_PANEL_TRANSFORM);
   }
   public static final RigidBodyTransform PUSH_DOOR_MARKER_TO_FRAME_TRANSFORM = new RigidBodyTransform();
>>>>>>> 77b2d00e
   static
   {
      RigidBodyTransform panelToFrameTransform = new RigidBodyTransform();
      panelToFrameTransform.getTranslation().setY(DoorModelParameters.DOOR_PANEL_HINGE_OFFSET);
      panelToFrameTransform.getTranslation().setZ(DoorModelParameters.DOOR_PANEL_GROUND_GAP_HEIGHT);

      ReferenceFrame frameFrame = ReferenceFrameMissingTools.constructARootFrame();
      ReferenceFrame panelFrame = ReferenceFrameMissingTools.constructFrameWithUnchangingTransformToParent(frameFrame, panelToFrameTransform);
      ReferenceFrame markerFrame = ReferenceFrameMissingTools.constructFrameWithUnchangingTransformToParent(panelFrame,
                                                                                                            PUSH_DOOR_MARKER_TO_PANEL_TRANSFORM);
      FramePose3D markerPose = new FramePose3D(markerFrame);
      markerPose.changeFrame(frameFrame);
      markerPose.get(PUSH_DOOR_MARKER_TO_FRAME_TRANSFORM);
   }

   // PULL DOOR

   public static final RigidBodyTransform PULL_DOOR_MARKER_TO_LEVER_HANDLE_TRANSFORM  = new RigidBodyTransform();
   static
   {
<<<<<<< HEAD
      PULL_DOOR_LEVER_HANDLE_TRANSFORM_TO_MARKER.getTranslation().add(0.03, -0.07, -0.135);
      EuclidCoreMissingTools.setYawPitchRollDegrees(PULL_DOOR_LEVER_HANDLE_TRANSFORM_TO_MARKER.getRotation(), 180.0, 0.0, 180.0);
=======
      PULL_DOOR_MARKER_TO_LEVER_HANDLE_TRANSFORM.getTranslation().setZ(DoorModelParameters.PULL_SIDE_ARUCO_MARKER_TO_LEVER_AXIS_Z);
      PULL_DOOR_MARKER_TO_LEVER_HANDLE_TRANSFORM.getTranslation().setY(-DoorModelParameters.PULL_SIDE_ARUCO_MARKER_TO_LEVER_AXIS_Y);
>>>>>>> 77b2d00e
   }
   public static final RigidBodyTransform PULL_DOOR_MARKER_TO_PANEL_TRANSFORM = new RigidBodyTransform();
   static
   {
      RigidBodyTransform leverToPanelTransform = new RigidBodyTransform();
      leverToPanelTransform.getRotation().setToYawOrientation(Math.PI);
      leverToPanelTransform.getTranslation().setX(-DoorModelParameters.DOOR_PANEL_THICKNESS / 2.0);
      leverToPanelTransform.getTranslation().setY(DoorModelParameters.DOOR_PANEL_WIDTH - DoorModelParameters.DOOR_LEVER_HANDLE_INSET);
      leverToPanelTransform.getTranslation().setZ(DoorModelParameters.DOOR_LEVER_HANDLE_FROM_BOTTOM_OF_PANEL);

      ReferenceFrame panelFrame = ReferenceFrameMissingTools.constructARootFrame();
      ReferenceFrame leverFrame = ReferenceFrameMissingTools.constructFrameWithUnchangingTransformToParent(panelFrame, leverToPanelTransform);
      ReferenceFrame markerFrame = ReferenceFrameMissingTools.constructFrameWithUnchangingTransformToParent(leverFrame,
                                                                                                            PULL_DOOR_MARKER_TO_LEVER_HANDLE_TRANSFORM);
      FramePose3D markerPose = new FramePose3D(markerFrame);
      markerPose.changeFrame(panelFrame);
      markerPose.get(PULL_DOOR_MARKER_TO_PANEL_TRANSFORM);
   }
   public static final RigidBodyTransform PULL_DOOR_MARKER_TO_FRAME_TRANSFORM = new RigidBodyTransform();
   static
   {
<<<<<<< HEAD
      PUSH_DOOR_LEVER_HANDLE_TRANSFORM_TO_MARKER.getTranslation().add(0.03, -0.093, -0.135);
      EuclidCoreMissingTools.setYawPitchRollDegrees(PUSH_DOOR_LEVER_HANDLE_TRANSFORM_TO_MARKER.getRotation(), 180.0, 0.0, 180.0);
=======
      RigidBodyTransform panelToFrameTransform = new RigidBodyTransform();
      panelToFrameTransform.getTranslation().setY(DoorModelParameters.DOOR_PANEL_HINGE_OFFSET);
      panelToFrameTransform.getTranslation().setZ(DoorModelParameters.DOOR_PANEL_GROUND_GAP_HEIGHT);

      ReferenceFrame frameFrame = ReferenceFrameMissingTools.constructARootFrame();
      ReferenceFrame panelFrame = ReferenceFrameMissingTools.constructFrameWithUnchangingTransformToParent(frameFrame, panelToFrameTransform);
      ReferenceFrame markerFrame = ReferenceFrameMissingTools.constructFrameWithUnchangingTransformToParent(panelFrame,
                                                                                                            PULL_DOOR_MARKER_TO_PANEL_TRANSFORM);
      FramePose3D markerPose = new FramePose3D(markerFrame);
      markerPose.changeFrame(frameFrame);
      markerPose.get(PULL_DOOR_MARKER_TO_FRAME_TRANSFORM);
>>>>>>> 77b2d00e
   }

   public static final double DOOR_FRAME_MAXIMUM_DISTANCE_TO_LOCK_IN = 3.0;

   // TODO: These transforms need to be verified.
   public static final String DOOR_PANEL_VISUAL_MODEL_FILE_PATH = "environmentObjects/door/doorPanel/DoorPanel.g3dj";
   public static final RigidBodyTransform PULL_DOOR_PANEL_VISUAL_MODEL_TO_NODE_FRAME_TRANSFORM = new RigidBodyTransform();
   public static final RigidBodyTransform PUSH_DOOR_PANEL_VISUAL_MODEL_TO_NODE_FRAME_TRANSFORM = new RigidBodyTransform();
   public static final String DOOR_FRAME_VISUAL_MODEL_FILE_PATH = "environmentObjects/door/doorFrame/DoorFrame.g3dj";
   public static final RigidBodyTransform PULL_DOOR_FRAME_VISUAL_MODEL_TO_NODE_FRAME_TRANSFORM = new RigidBodyTransform();
   public static final RigidBodyTransform PUSH_DOOR_FRAME_VISUAL_MODEL_TO_NODE_FRAME_TRANSFORM = new RigidBodyTransform();
   public static final String DOOR_LEVER_HANDLE_VISUAL_MODEL_FILE_PATH = "environmentObjects/door/doorLeverHandle/DoorLeverHandle.g3dj";
   public static final RigidBodyTransform PULL_DOOR_LEVER_HANDLE_VISUAL_MODEL_TO_NODE_FRAME_TRANSFORM = new RigidBodyTransform();
   static
   {
      PULL_DOOR_LEVER_HANDLE_VISUAL_MODEL_TO_NODE_FRAME_TRANSFORM.appendYawRotation(Math.PI);
   }
   public static final RigidBodyTransform PUSH_DOOR_LEVER_HANDLE_VISUAL_MODEL_TO_NODE_FRAME_TRANSFORM = new RigidBodyTransform();
   static
   {
      PUSH_DOOR_LEVER_HANDLE_VISUAL_MODEL_TO_NODE_FRAME_TRANSFORM.appendRollRotation(Math.PI);
      PUSH_DOOR_LEVER_HANDLE_VISUAL_MODEL_TO_NODE_FRAME_TRANSFORM.appendYawRotation(Math.PI);
   }

   public static ArUcoDetectableNode createPullDoorPanel()
   {
      return new ArUcoDetectableNode("PullDoorPanel",
                                     DoorModelParameters.PULL_DOOR_MARKER_ID,
                                     DoorModelParameters.DOOR_ARUCO_MARKER_WIDTH,
                                     PULL_DOOR_MARKER_TO_PANEL_TRANSFORM,
                                     DOOR_PANEL_VISUAL_MODEL_FILE_PATH,
                                     PULL_DOOR_PANEL_VISUAL_MODEL_TO_NODE_FRAME_TRANSFORM);
   }

   public static ArUcoDetectableNode createPushDoorPanel()
   {
      return new ArUcoDetectableNode("PushDoorPanel",
                                     DoorModelParameters.PUSH_DOOR_MARKER_ID,
                                     DoorModelParameters.DOOR_ARUCO_MARKER_WIDTH,
                                     PUSH_DOOR_MARKER_TO_PANEL_TRANSFORM,
                                     DOOR_PANEL_VISUAL_MODEL_FILE_PATH,
                                     PUSH_DOOR_PANEL_VISUAL_MODEL_TO_NODE_FRAME_TRANSFORM);
   }

   public static StaticArUcoRelativeDetectableSceneNode createPullDoorFrame()
   {
      return new StaticArUcoRelativeDetectableSceneNode("PullDoorFrame",
                                                        DoorModelParameters.PULL_DOOR_MARKER_ID,
                                                        DoorModelParameters.DOOR_ARUCO_MARKER_WIDTH,
                                                        PULL_DOOR_MARKER_TO_FRAME_TRANSFORM,
                                                        DOOR_FRAME_VISUAL_MODEL_FILE_PATH,
                                                        PULL_DOOR_FRAME_VISUAL_MODEL_TO_NODE_FRAME_TRANSFORM,
                                                        DOOR_FRAME_MAXIMUM_DISTANCE_TO_LOCK_IN);
   }

   public static StaticArUcoRelativeDetectableSceneNode createPushDoorFrame()
   {
      return new StaticArUcoRelativeDetectableSceneNode("PushDoorFrame",
                                                        DoorModelParameters.PUSH_DOOR_MARKER_ID,
                                                        DoorModelParameters.DOOR_ARUCO_MARKER_WIDTH,
                                                        PUSH_DOOR_MARKER_TO_FRAME_TRANSFORM,
                                                        DOOR_FRAME_VISUAL_MODEL_FILE_PATH,
                                                        PUSH_DOOR_FRAME_VISUAL_MODEL_TO_NODE_FRAME_TRANSFORM,
                                                        DOOR_FRAME_MAXIMUM_DISTANCE_TO_LOCK_IN);
   }
   
   public static ArUcoDetectableNode createPushDoorLeverHandle()
   {
      return new ArUcoDetectableNode("PushDoorLeverHandle",
                                     DoorModelParameters.PUSH_DOOR_MARKER_ID,
                                     DoorModelParameters.DOOR_ARUCO_MARKER_WIDTH,
                                     PUSH_DOOR_MARKER_TO_LEVER_HANDLE_TRANSFORM,
                                     DOOR_LEVER_HANDLE_VISUAL_MODEL_FILE_PATH,
                                     PUSH_DOOR_LEVER_HANDLE_VISUAL_MODEL_TO_NODE_FRAME_TRANSFORM);
   }

   public static ArUcoDetectableNode createPullDoorLeverHandle()
   {
      return new ArUcoDetectableNode("PullDoorLeverHandle",
                                     DoorModelParameters.PULL_DOOR_MARKER_ID,
                                     DoorModelParameters.DOOR_ARUCO_MARKER_WIDTH,
                                     PULL_DOOR_MARKER_TO_LEVER_HANDLE_TRANSFORM,
                                     DOOR_LEVER_HANDLE_VISUAL_MODEL_FILE_PATH,
                                     PULL_DOOR_LEVER_HANDLE_VISUAL_MODEL_TO_NODE_FRAME_TRANSFORM);
   }
}<|MERGE_RESOLUTION|>--- conflicted
+++ resolved
@@ -26,15 +26,6 @@
    public static final RigidBodyTransform PUSH_DOOR_MARKER_TO_PANEL_TRANSFORM = new RigidBodyTransform();
    static
    {
-<<<<<<< HEAD
-//      PUSH_DOOR_PANEL_TRANSFORM_TO_MARKER.getTranslation().setX(DoorModelParameters.DOOR_PANEL_THICKNESS / 2.0);
-      PUSH_DOOR_PANEL_TRANSFORM_TO_MARKER.getTranslation().setY(DoorModelParameters.DOOR_PANEL_HINGE_OFFSET
-                                                                + DoorModelParameters.ARUCO_MARKER_PUSH_SIDE_BOTTOM_RIGHT_CORNER_Y_IN_PANEL_FRAME);
-      PUSH_DOOR_PANEL_TRANSFORM_TO_MARKER.getTranslation().setZ(DoorModelParameters.ARUCO_MARKER_PUSH_SIDE_BOTTOM_RIGHT_CORNER_Z_IN_PANEL_FRAME);
-   }
-
-   public static final RigidBodyTransform PUSH_DOOR_FRAME_TRANSFORM_TO_MARKER = new RigidBodyTransform(PUSH_DOOR_PANEL_TRANSFORM_TO_MARKER);
-=======
       RigidBodyTransform leverToPanelTransform = new RigidBodyTransform();
       leverToPanelTransform.getTranslation().setX(DoorModelParameters.DOOR_PANEL_THICKNESS / 2.0);
       leverToPanelTransform.getTranslation().setY(DoorModelParameters.DOOR_PANEL_WIDTH - DoorModelParameters.DOOR_LEVER_HANDLE_INSET);
@@ -49,7 +40,6 @@
       markerPose.get(PUSH_DOOR_MARKER_TO_PANEL_TRANSFORM);
    }
    public static final RigidBodyTransform PUSH_DOOR_MARKER_TO_FRAME_TRANSFORM = new RigidBodyTransform();
->>>>>>> 77b2d00e
    static
    {
       RigidBodyTransform panelToFrameTransform = new RigidBodyTransform();
@@ -70,13 +60,8 @@
    public static final RigidBodyTransform PULL_DOOR_MARKER_TO_LEVER_HANDLE_TRANSFORM  = new RigidBodyTransform();
    static
    {
-<<<<<<< HEAD
-      PULL_DOOR_LEVER_HANDLE_TRANSFORM_TO_MARKER.getTranslation().add(0.03, -0.07, -0.135);
-      EuclidCoreMissingTools.setYawPitchRollDegrees(PULL_DOOR_LEVER_HANDLE_TRANSFORM_TO_MARKER.getRotation(), 180.0, 0.0, 180.0);
-=======
       PULL_DOOR_MARKER_TO_LEVER_HANDLE_TRANSFORM.getTranslation().setZ(DoorModelParameters.PULL_SIDE_ARUCO_MARKER_TO_LEVER_AXIS_Z);
       PULL_DOOR_MARKER_TO_LEVER_HANDLE_TRANSFORM.getTranslation().setY(-DoorModelParameters.PULL_SIDE_ARUCO_MARKER_TO_LEVER_AXIS_Y);
->>>>>>> 77b2d00e
    }
    public static final RigidBodyTransform PULL_DOOR_MARKER_TO_PANEL_TRANSFORM = new RigidBodyTransform();
    static
@@ -98,10 +83,6 @@
    public static final RigidBodyTransform PULL_DOOR_MARKER_TO_FRAME_TRANSFORM = new RigidBodyTransform();
    static
    {
-<<<<<<< HEAD
-      PUSH_DOOR_LEVER_HANDLE_TRANSFORM_TO_MARKER.getTranslation().add(0.03, -0.093, -0.135);
-      EuclidCoreMissingTools.setYawPitchRollDegrees(PUSH_DOOR_LEVER_HANDLE_TRANSFORM_TO_MARKER.getRotation(), 180.0, 0.0, 180.0);
-=======
       RigidBodyTransform panelToFrameTransform = new RigidBodyTransform();
       panelToFrameTransform.getTranslation().setY(DoorModelParameters.DOOR_PANEL_HINGE_OFFSET);
       panelToFrameTransform.getTranslation().setZ(DoorModelParameters.DOOR_PANEL_GROUND_GAP_HEIGHT);
@@ -113,7 +94,6 @@
       FramePose3D markerPose = new FramePose3D(markerFrame);
       markerPose.changeFrame(frameFrame);
       markerPose.get(PULL_DOOR_MARKER_TO_FRAME_TRANSFORM);
->>>>>>> 77b2d00e
    }
 
    public static final double DOOR_FRAME_MAXIMUM_DISTANCE_TO_LOCK_IN = 3.0;
@@ -179,7 +159,7 @@
                                                         PUSH_DOOR_FRAME_VISUAL_MODEL_TO_NODE_FRAME_TRANSFORM,
                                                         DOOR_FRAME_MAXIMUM_DISTANCE_TO_LOCK_IN);
    }
-   
+
    public static ArUcoDetectableNode createPushDoorLeverHandle()
    {
       return new ArUcoDetectableNode("PushDoorLeverHandle",
