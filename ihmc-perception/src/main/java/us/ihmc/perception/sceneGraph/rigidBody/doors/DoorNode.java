--- conflicted
+++ resolved
@@ -20,65 +20,15 @@
 
 public class DoorNode extends SceneNode
 {
-<<<<<<< HEAD
    private static final Pose3D ZERO_POSE = new Pose3D();
-=======
-   private OpeningMechanismType openingMechanismType;
-   private final Point3D openingMechanismPoint3D = new Point3D();
-   private final Pose3D openingMechanismPose3D = new Pose3D();
-
-   private final PlanarRegion doorPlanarRegion = new PlanarRegion();
-   private long doorPlanarRegionUpdateTimeMillis;
-
-   public DoorNode(long id, String name, CRDTInfo crdtInfo)
-   {
-      super(id, name, crdtInfo);
-   }
-
-   public OpeningMechanismType getOpeningMechanismType()
-   {
-      return openingMechanismType;
-   }
-
-   public void setOpeningMechanismType(OpeningMechanismType openingMechanismType)
-   {
-      this.openingMechanismType = openingMechanismType;
-   }
-
-   public void setOpeningMechanismTypeFromYoloClass(YOLOv8DetectionClass yoloClass)
-   {
-      switch (yoloClass)
-      {
-         case DOOR_LEVER -> setOpeningMechanismType(OpeningMechanismType.LEVER_HANDLE);
-         case DOOR_KNOB -> setOpeningMechanismType(OpeningMechanismType.KNOB);
-         case DOOR_PULL_HANDLE -> setOpeningMechanismType(OpeningMechanismType.PULL_HANDLE);
-         case DOOR_PUSH_BAR -> setOpeningMechanismType(OpeningMechanismType.PUSH_BAR);
-      }
-   }
-
-   public Point3D getOpeningMechanismPoint3D()
-   {
-      return openingMechanismPoint3D;
-   }
-
-   public void setOpeningMechanismPoint3D(Point3D point3D)
-   {
-      this.openingMechanismPoint3D.set(point3D);
-   }
-
-   public Pose3D getOpeningMechanismPose3D()
-   {
-      return openingMechanismPose3D;
-   }
->>>>>>> ed690b03
 
    private final Pose3D doorFramePose = new Pose3D(); // To know which way the door opens. X points in the direction that the door swings.
    private final DoorPanel doorPanel = new DoorPanel(this);
    private final List<DoorOpeningMechanism> openingMechanisms = new ArrayList<>();
 
-   public DoorNode(long id)
+   public DoorNode(long id, CRDTInfo crdtInfo)
    {
-      super(id, "Door" + id);
+      super(id, "Door" + id, crdtInfo);
    }
 
    public Pose3D getDoorFramePose()
