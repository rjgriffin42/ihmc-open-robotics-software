package us.ihmc.perception.sceneGraph.rigidBody.doors;

import us.ihmc.commons.MathTools;
import us.ihmc.communication.crdt.CRDTInfo;
import us.ihmc.euclid.Axis2D;
import us.ihmc.euclid.geometry.Line2D;
import us.ihmc.euclid.geometry.Pose3D;
import us.ihmc.euclid.referenceFrame.ReferenceFrame;
import us.ihmc.euclid.tools.TupleTools;
import us.ihmc.euclid.transform.RigidBodyTransform;
import us.ihmc.euclid.transform.interfaces.RigidBodyTransformReadOnly;
import us.ihmc.euclid.tuple2D.Point2D;
import us.ihmc.euclid.tuple3D.Point3D;
import us.ihmc.euclid.tuple3D.Vector3D;
import us.ihmc.euclid.tuple3D.interfaces.Point3DReadOnly;
import us.ihmc.perception.detections.PersistentDetection;
import us.ihmc.perception.sceneGraph.DetectableSceneNode;
import us.ihmc.perception.sceneGraph.SceneGraph;
import us.ihmc.perception.sceneGraph.SceneNode;
import us.ihmc.perception.sceneGraph.modification.SceneGraphModificationQueue;
import us.ihmc.perception.sceneGraph.rigidBody.doors.components.DoorOpeningMechanism;
import us.ihmc.perception.sceneGraph.rigidBody.doors.components.DoorOpeningMechanism.DoorOpeningMechanismType;
import us.ihmc.perception.sceneGraph.rigidBody.doors.components.DoorPanel;
import us.ihmc.robotics.geometry.PlanarRegion;
import us.ihmc.robotics.geometry.PlanarRegionTools;
import us.ihmc.robotics.referenceFrames.MutableReferenceFrame;
import us.ihmc.robotics.robotSide.RobotSide;

import java.util.Collection;
import java.util.HashMap;
import java.util.Map;
import java.util.Set;
import java.util.UUID;
import java.util.stream.Collectors;

/**
 * A node that represents a door.
 * This includes a frame, hinged swinging panel that swings one way,
 * and opening mechanisms on either side of the panel.
 *
 * The X forward direction of this node points straight through the frame,
 * towards the side that the door panel swings open to.
 * The origin of the frame is positioned at the bottom of the panel hinge.
 */
public class DoorNode extends DetectableSceneNode
{
   // Maximum distance one door component can be from another (squared meters)
   public static final double DOOR_COMPONENT_DISTANCE_THRESHOLD = MathTools.square(1.0);
   private static final Pose3D NAN_POSE = new Pose3D();
   static
   {
      NAN_POSE.setToNaN();
   }

   private final MutableReferenceFrame doorCornerFrame; // To know which way the door opens. X points in the direction that the door swings.
   private final DoorPanel doorPanel = new DoorPanel(this);
   private final Map<UUID, DoorOpeningMechanism> openingMechanisms = new HashMap<>();
   private final Map<DoorOpeningMechanism, SceneNode> openingMechanismToHelperNodeMap = new HashMap<>();

   // translation from opening mechanism to door hinge corner when looking towards push side (invert y is looking towards pull side)
   private final Vector3D openingMechanismToHingeCornerTranslation = new Vector3D(NAN_POSE.getTranslation());

   private boolean lockDoorFramePose = false;

   public DoorNode(long id, CRDTInfo crdtInfo)
   {
      this(id, null, crdtInfo);
   }

   public DoorNode(long id, PersistentDetection initialDetection, CRDTInfo crdtInfo)
   {
      super(id, "Door" + id, crdtInfo);

      doorCornerFrame = new MutableReferenceFrame("doorCorner_" + super.getID(), ReferenceFrame.getWorldFrame(), NAN_POSE);

      if (initialDetection != null && !acceptDetection(initialDetection))
         throw new IllegalArgumentException("Oops, something went super wrong. FIXME PLEASE");
   }

   /**
    * Accepts a detection of a door component (e.g. door handle, door panel, etc).
    * @param doorComponentDetection {@link PersistentDetection} of a door component
    * @return true if the detection is accepted, false otherwise.
    */
   public boolean acceptDetection(PersistentDetection doorComponentDetection)
   {
      if (doorComponentDetection == null)
         return false;

      if (doorPanel.acceptDetection(doorComponentDetection))
         return true;
      else
         return acceptOpeningMechanismDetection(doorComponentDetection);
   }

   private boolean acceptOpeningMechanismDetection(PersistentDetection doorOpeningMechanismDetection)
   {
      // Detection must be of an opening mechanism
      if (!DoorNodeTools.detectionIsDoorOpeningMechanism(doorOpeningMechanismDetection))
         return false;

      // Detection must be close enough to the door panel detection (if it has been detected)
      PersistentDetection panelDetection = doorPanel.getDoorPanelDetection();
      if (panelDetection != null
          && panelDetection.getMostRecentPosition().distanceSquared(doorOpeningMechanismDetection.getMostRecentPosition())
             > DOOR_COMPONENT_DISTANCE_THRESHOLD)
         return false;

      // Detection must be close enough to existing opening mechanisms
      boolean closeToAllMechanisms = openingMechanisms.isEmpty() ||
         openingMechanisms.values()
                          .stream()
                          .allMatch(openingMechanism ->
                                    openingMechanism.getDetection()
                                                    .getMostRecentPosition()
                                                    .distanceSquared(doorOpeningMechanismDetection.getMostRecentPosition()) < DOOR_COMPONENT_DISTANCE_THRESHOLD);
      if (!closeToAllMechanisms)
         return false;

      /*
       * Figure out which side the door mechanism is on, assuming this is the first detection
       * of a door component for this node.
       * ALSO ASSUMES ONR DEMO COURSE. THIS WILL NOT WORK UNIVERSALLY.
       */
      DoorSide detectionSide;
      /*
       * ASSUMPTION: Robot will detect DoorLever and DoorKnob when entering main room.
       * The doors will be oriented such that they are push doors.
       * At this moment there will be no opening mechanisms in the list (first detection)
       */
      if (doorOpeningMechanismDetection.getDetectedObjectClass().contains("door_lever")
          || doorOpeningMechanismDetection.getDetectedObjectClass().contains("door_knob"))
      {
<<<<<<< HEAD
         case DOOR_LEVER -> setOpeningMechanismType(OpeningMechanismType.LEVER_HANDLE);
         case DOOR_KNOB -> setOpeningMechanismType(OpeningMechanismType.KNOB);
         case DOOR_PULL_HANDLE -> setOpeningMechanismType(OpeningMechanismType.PULL_HANDLE);
//         case DOOR_PUSH_BAR -> setOpeningMechanismType(OpeningMechanismType.PUSH_BAR);
=======
         detectionSide = DoorSide.PUSH;

         // Not first detection; reverse the sides since our assumption was wrong.
         if (!openingMechanisms.isEmpty())
            detectionSide = DoorSide.getOppositeSide(detectionSide);
      }
      else if (doorOpeningMechanismDetection.getDetectedObjectClass().contains("door_push_bar"))
      {
         detectionSide = DoorSide.PUSH;
      }
      else // YOLOPullHandle
      {
         detectionSide = DoorSide.PULL;
      }

      // ASSUMPTION: Only one opening mechanism per door side
      if (!getOpeningMechanisms(detectionSide).isEmpty())
         return false;

      // Assign hinge translation if first opening mechanism
      if (openingMechanisms.isEmpty())
      {
         double openerToHingeCornerY = DoorModelParameters.DOOR_PANEL_WIDTH - DoorModelParameters.DOOR_OPENER_INSET;
         // Centroid of push bar is further right compared to other opening mechanisms
         if (doorOpeningMechanismDetection.getDetectedObjectName().contains("door_push_bar"))
            openerToHingeCornerY -= 0.25;


         /*
          * ASSUMPTIONS: In the ONR demo course the door's hing locations will be ties to the opening mechanisms
          * Push Bar    -> right
          * Door Knob   -> left
          * Door Handle -> right
          * (looking at the push side of the door)
          */
         if (!doorOpeningMechanismDetection.getDetectedObjectName().contains("door_knob"))
            openerToHingeCornerY *= -1.0;

         double openerToHingeCornerZ = -1.0 * DoorModelParameters.DOOR_OPENER_FROM_BOTTOM_OF_PANEL;
         // Centroid of pull handle is higher up compared to other opening mechanisms
         if (doorOpeningMechanismDetection.getDetectedObjectName().contains("door_pull_handle"))
            openerToHingeCornerZ -= 0.18;

         openingMechanismToHingeCornerTranslation.set(0.0, openerToHingeCornerY, openerToHingeCornerZ);
>>>>>>> 194cc60a
      }

      // Must be new opening mechanism of this door; add to list
      DoorOpeningMechanism openingMechanism = new DoorOpeningMechanism(detectionSide,
                                                                       doorOpeningMechanismDetection.getDetectedObjectName(),
                                                                       doorOpeningMechanismDetection.getID());
      openingMechanism.setDetection(doorOpeningMechanismDetection);
      openingMechanisms.put(doorOpeningMechanismDetection.getID(), openingMechanism);

      return true;
   }

   @Override
   public void update(SceneGraph sceneGraph, SceneGraphModificationQueue modificationQueue)
   {
      super.update(sceneGraph, modificationQueue);

      // Calculate yaw, pitch, roll of opening mechanism pose based on door panel
      updateOpeningMechanismPoses();

      boolean openingMechanismDetected = openingMechanisms.values().stream().anyMatch(mechanism -> mechanism.getDetection().isStable());
      setCurrentlyDetected(doorPanel.isDetected() || openingMechanismDetected);

      for (DoorOpeningMechanism openingMechanism : openingMechanisms.values())
      {
         if (!openingMechanismToHelperNodeMap.containsKey(openingMechanism))
         {
            SceneNode helperNode = DoorNodeTools.addOpeningMechanismHelperNode(this, openingMechanism, sceneGraph, modificationQueue);
            openingMechanismToHelperNodeMap.put(openingMechanism, helperNode);
         }
      }
   }

   private void updateOpeningMechanismPoses()
   {
      for (DoorOpeningMechanism openingMechanism : openingMechanisms.values())
         openingMechanism.update();

      PlanarRegion planarRegion = doorPanel.getPlanarRegion();

      if (planarRegion.getArea() > 0)
      {
         Point3DReadOnly planarRegionCentroidInWorld = PlanarRegionTools.getCentroid3DInWorld(planarRegion);
         Line2D doorLineNormal = new Line2D(planarRegionCentroidInWorld.getX(),
                                            planarRegionCentroidInWorld.getY(),
                                            planarRegion.getNormalX(),
                                            planarRegion.getNormalY());

         double planarRegionYaw = TupleTools.angle(Axis2D.X, doorLineNormal.getDirection());

         // If doorFramePose is NaN, this means we are just now perceiving the door.
         // Attempt to set the orientation of the door pose according to the side of perceived opening mechanisms
         // If there are no opening mechanisms, or the opening mechanisms are on different sides, assume push door.
         if (doorCornerFrame.getTransformToParent().containsNaN() || !lockDoorFramePose)
         {
            RigidBodyTransform doorCornerTransformToWorld = new RigidBodyTransform();

            // Check if all opening mechanisms are on the same side.
            double doorFrameYaw = planarRegionYaw;
            DoorSide mechanismsSide = allMechanismsAreSameSide(openingMechanisms.values());
            if (mechanismsSide != null) // If so, set yaw to match the side
               doorFrameYaw = mechanismsSide == DoorSide.PUSH ? doorFrameYaw + Math.PI : doorFrameYaw;
            else // otherwise assume push door
               doorFrameYaw = doorFrameYaw + Math.PI;

            doorCornerTransformToWorld.getRotation().setYawPitchRoll(doorFrameYaw, 0.0, 0.0);

            DoorOpeningMechanism detectedOpeningMechanism = getLatestUpdatedOpeningMechanism();
            if (detectedOpeningMechanism != null)
            {
               doorCornerTransformToWorld.getTranslation().set(detectedOpeningMechanism.getMechanismFrame().getTransformToWorldFrame().getTranslation());
               doorCornerTransformToWorld.appendTranslation(openingMechanismToHingeCornerTranslation); // TODO: Invert y translation if looking at door from opposite side
            }
            else
               doorCornerTransformToWorld.getTranslation().set(planarRegionCentroidInWorld);

            doorCornerFrame.update(transformToWorld -> transformToWorld.set(doorCornerTransformToWorld));
         }

         // Update the opening mechanism poses with the planar region orientation,
         // special case for the LEVER_HANDLE
         for (DoorOpeningMechanism openingMechanism : openingMechanisms.values())
         {
            RigidBodyTransform mechanismTransformToWorld = new RigidBodyTransform(openingMechanism.getMechanismFrame().getTransformToWorldFrame());
            Point2D openingMechanismPointInWorld2D = new Point2D(mechanismTransformToWorld.getTranslation());
            RobotSide doorSide = doorLineNormal.isPointOnLeftSideOfLine(openingMechanismPointInWorld2D) ? RobotSide.RIGHT : RobotSide.LEFT;
            double pitch = 0.0;
            double roll = 0.0;
            if (openingMechanism.getType() == DoorOpeningMechanismType.LEVER_HANDLE)
               roll += doorSide == RobotSide.LEFT ? Math.PI : 0.0;
            mechanismTransformToWorld.getRotation().setYawPitchRoll(planarRegionYaw, pitch, roll);
            openingMechanism.updateMechanismFrame(mechanismTransformToWorld);
         }

         // Update the scene node reference frame
         setNodeToParentFrameTransformAndUpdate(getLatestUpdatedOpeningMechanism().getMechanismFrame().getTransformToWorldFrame());
      }
   }

   public void setDoorFramePoseLock(boolean lockPose)
   {
      lockDoorFramePose = lockPose;
   }

   public boolean isDoorFramePoseLocked()
   {
      return lockDoorFramePose;
   }

   public void updateDoorCornerFrame(RigidBodyTransformReadOnly newTransformToWorld)
   {
      doorCornerFrame.update(transformToWorld -> transformToWorld.set(newTransformToWorld));
   }

   public ReferenceFrame getDoorCornerFrame()
   {
      return doorCornerFrame.getReferenceFrame();
   }

   public DoorPanel getDoorPanel()
   {
      return doorPanel;
   }

   public Map<UUID, DoorOpeningMechanism> getOpeningMechanisms()
   {
      return openingMechanisms;
   }

   public DoorOpeningMechanism getLatestUpdatedOpeningMechanism()
   {
      DoorOpeningMechanism candidate = null;

      for (DoorOpeningMechanism openingMechanism : openingMechanisms.values())
      {
         if (candidate == null)
         {
            candidate = openingMechanism;
         }
         else
         {
            if (openingMechanism.getLastDetection().getDetectionTime().isAfter(candidate.getLastDetection().getDetectionTime()))
            {
               candidate = openingMechanism;
            }
         }
      }

      return candidate;
   }

   public Set<DoorOpeningMechanism> getOpeningMechanisms(DoorSide doorSide)
   {
      return openingMechanisms.values().stream().filter(openingMechanism -> openingMechanism.getDoorSide() == doorSide).collect(Collectors.toSet());
   }

   public DoorSide getDoorSideRelativeTo(Point3D position)
   {
      // TODO: DOORNODES
      // Needed for determining whether we're looking at the push or pull handle

      return null;
   }

   /**
    * Checks whether all passed in mechanisms are on the same door side.
    * @return If all opening mechanisms are on the same side, returns that side.
    * {@code null} if openingMechanisms is empty or contains opening mechanisms of different sides.
    */
   private DoorSide allMechanismsAreSameSide(Collection<DoorOpeningMechanism> openingMechanisms)
   {
      DoorSide side = null;
      for (DoorOpeningMechanism openingMechanism : openingMechanisms)
      {
         if (side == null)
            side = openingMechanism.getDoorSide();
         else if (side != openingMechanism.getDoorSide())
            return null;
      }

      return side;
   }

   @Override
   public void destroy(SceneGraph sceneGraph)
   {
      super.destroy(sceneGraph);

      for (DoorOpeningMechanism openingMechanism : openingMechanisms.values())
         openingMechanism.destroy();

      doorPanel.destroy();
   }


   public enum DoorSide
   {
      PUSH(true), PULL(false);

      private final boolean booleanValue;

      DoorSide(boolean booleanValue)
      {
         this.booleanValue = booleanValue;
      }

      public static DoorSide getOppositeSide(DoorSide side)
      {
         return fromBoolean(!side.getBooleanValue());
      }

      public boolean getBooleanValue()
      {
         return booleanValue;
      }

      public static DoorSide fromBoolean(boolean doorSide)
      {
         return doorSide ? PUSH : PULL;
      }
   }
}<|MERGE_RESOLUTION|>--- conflicted
+++ resolved
@@ -131,12 +131,6 @@
       if (doorOpeningMechanismDetection.getDetectedObjectClass().contains("door_lever")
           || doorOpeningMechanismDetection.getDetectedObjectClass().contains("door_knob"))
       {
-<<<<<<< HEAD
-         case DOOR_LEVER -> setOpeningMechanismType(OpeningMechanismType.LEVER_HANDLE);
-         case DOOR_KNOB -> setOpeningMechanismType(OpeningMechanismType.KNOB);
-         case DOOR_PULL_HANDLE -> setOpeningMechanismType(OpeningMechanismType.PULL_HANDLE);
-//         case DOOR_PUSH_BAR -> setOpeningMechanismType(OpeningMechanismType.PUSH_BAR);
-=======
          detectionSide = DoorSide.PUSH;
 
          // Not first detection; reverse the sides since our assumption was wrong.
@@ -181,7 +175,6 @@
             openerToHingeCornerZ -= 0.18;
 
          openingMechanismToHingeCornerTranslation.set(0.0, openerToHingeCornerY, openerToHingeCornerZ);
->>>>>>> 194cc60a
       }
 
       // Must be new opening mechanism of this door; add to list
