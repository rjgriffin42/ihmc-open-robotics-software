package us.ihmc.perception.sceneGraph.arUco;

import org.bytedeco.opencv.global.*;
import org.bytedeco.opencv.opencv_core.GpuMat;
import org.bytedeco.opencv.opencv_core.Mat;
import org.bytedeco.opencv.opencv_core.Size;
import us.ihmc.communication.ros2.ROS2Helper;
import us.ihmc.euclid.referenceFrame.ReferenceFrame;
import us.ihmc.log.LogTools;
import us.ihmc.perception.BytedecoImage;
import us.ihmc.perception.RawImage;
import us.ihmc.perception.opencv.OpenCVArUcoMarkerDetector;
import us.ihmc.perception.opencv.OpenCVArUcoMarkerDetectionResults;
import us.ihmc.perception.opencv.OpenCVArUcoMarkerROS2Publisher;
import us.ihmc.perception.sceneGraph.SceneObjectDefinitions;
import us.ihmc.perception.sensorHead.BlackflyLensProperties;
import us.ihmc.perception.sensorHead.SensorHeadParameters;

import java.util.function.Supplier;

/**
 * This class orchestrates:
 * - Undistorting the fisheye input images
 * - Performing ArUco marker detection
 * - Filtering and publishing the results on the ROS 2 visualizer topic
 *
 * This class should not access or have reference to the scene graph.
 */
public class ArUcoDetectionUpdater
{
   private final ROS2Helper ros2Helper;

   private OpenCVArUcoMarkerDetector arUcoMarkerDetector;
   private OpenCVArUcoMarkerDetectionResults arUcoMarkerDetectionResults;
   private OpenCVArUcoMarkerROS2Publisher arUcoMarkerPublisher;
   private BytedecoImage arUcoBytedecoImage;
   private final Supplier<ReferenceFrame> blackflyFrameSupplier;

   private final BlackflyLensProperties blackflyLensProperties;
   private GpuMat undistortionMap1;
   private GpuMat undistortionMap2;
   private final Mat cameraMatrixEstimate = new Mat(3, 3, opencv_core.CV_64F);

   public ArUcoDetectionUpdater(ROS2Helper ros2Helper, BlackflyLensProperties blackflyLensProperties, Supplier<ReferenceFrame> blackflyFrameSupplier)
   {
      this.blackflyLensProperties = blackflyLensProperties;
      this.blackflyFrameSupplier = blackflyFrameSupplier;
      this.ros2Helper = ros2Helper;
   }

   public void undistortAndUpdateArUco(RawImage arUcoImage)
   {
<<<<<<< HEAD
      if (arUcoBytedecoImage == null)
         initialize(arUcoImage.getImageWidth(), arUcoImage.getImageHeight());
=======
      if (arUcoProcessInitialized.get())
      {
         // Convert color from BGR to RGB
         GpuMat imageForUndistortionRGB = new GpuMat(arUcoImage.getImageHeight(), arUcoImage.getImageWidth(), arUcoImage.getOpenCVType());
         opencv_cudaimgproc.cvtColor(arUcoImage.getGpuImageMat(), imageForUndistortionRGB, opencv_imgproc.COLOR_BGR2RGB);

         // Undistort image
         GpuMat undistortedImageRGB = new GpuMat(arUcoImage.getImageHeight(), arUcoImage.getImageWidth(), arUcoImage.getOpenCVType());
         opencv_cudawarping.remap(imageForUndistortionRGB, undistortedImageRGB, undistortionMap1, undistortionMap2, opencv_imgproc.INTER_LINEAR);

         // Update the Bytedeco image
         undistortedImageRGB.download(arUcoBytedecoImage.getBytedecoOpenCVMat());

         arUcoMarkerDetection.update();
         arUcoMarkerPublisher.update();
         sceneGraph.updateSubscription();
         ArUcoSceneTools.updateSceneGraph(arUcoMarkerDetection, sceneGraph);

         // Close stuff
         imageForUndistortionRGB.close();
         undistortedImageRGB.close();
         arUcoImage.release();
      }
   }
>>>>>>> 03d1713d

      // Convert color from BGR to RGB
      GpuMat imageForUndistortionRGB = new GpuMat(arUcoImage.getImageHeight(), arUcoImage.getImageWidth(), arUcoImage.getOpenCVType());
      opencv_cudaimgproc.cvtColor(arUcoImage.getGpuImageMatrix(), imageForUndistortionRGB, opencv_imgproc.COLOR_BGR2RGB);

      // Undistort image
      GpuMat undistortedImageRGB = new GpuMat(arUcoImage.getImageHeight(), arUcoImage.getImageWidth(), arUcoImage.getOpenCVType());
      opencv_cudawarping.remap(imageForUndistortionRGB, undistortedImageRGB, undistortionMap1, undistortionMap2, opencv_imgproc.INTER_LINEAR);

      // Update the Bytedeco image
      undistortedImageRGB.download(arUcoBytedecoImage.getBytedecoOpenCVMat());

      arUcoMarkerDetector.update();
      arUcoMarkerDetectionResults.copyOutputData(arUcoMarkerDetector);
      arUcoMarkerPublisher.update();

      // Close stuff
      imageForUndistortionRGB.close();
      undistortedImageRGB.close();
      arUcoImage.release();
   }

   public void initialize(int imageWidth, int imageHeight)
   {
      LogTools.info("Initializing ArUco process");
      LogTools.info("Image dimensions: {} x {}", imageWidth, imageHeight);

      initializeImageUndistortion(imageWidth, imageHeight);
      arUcoBytedecoImage = new BytedecoImage(imageWidth, imageHeight, opencv_core.CV_8UC3);
      arUcoMarkerDetector = new OpenCVArUcoMarkerDetector();
      arUcoMarkerDetector.setSourceImageForDetection(arUcoBytedecoImage);
      cameraMatrixEstimate.copyTo(arUcoMarkerDetector.getCameraMatrix());
      arUcoMarkerDetectionResults = new OpenCVArUcoMarkerDetectionResults();

      arUcoMarkerPublisher = new OpenCVArUcoMarkerROS2Publisher(arUcoMarkerDetectionResults,
                                                                ros2Helper,
                                                                SceneObjectDefinitions.ARUCO_MARKER_SIZES,
                                                                blackflyFrameSupplier.get());
      LogTools.info("ArUco process initialized");
   }

   private void initializeImageUndistortion(int imageWidth, int imageHeight)
   {
      Mat cameraMatrix = new Mat(3, 3, opencv_core.CV_64F);
      opencv_core.setIdentity(cameraMatrix);
      cameraMatrix.ptr(0, 0).putDouble(blackflyLensProperties.getFocalLengthXForUndistortion());
      cameraMatrix.ptr(1, 1).putDouble(blackflyLensProperties.getFocalLengthYForUndistortion());
      cameraMatrix.ptr(0, 2).putDouble(blackflyLensProperties.getPrincipalPointXForUndistortion());
      cameraMatrix.ptr(1, 2).putDouble(blackflyLensProperties.getPrincipalPointYForUndistortion());
      opencv_core.setIdentity(cameraMatrixEstimate);
      Mat distortionCoefficients = new Mat(blackflyLensProperties.getK1ForUndistortion(),
                                           blackflyLensProperties.getK2ForUndistortion(),
                                           blackflyLensProperties.getK3ForUndistortion(),
                                           blackflyLensProperties.getK4ForUndistortion());
      Size sourceImageSize = new Size(imageWidth, imageHeight);
      Size undistortedImageSize = new Size((int) (SensorHeadParameters.UNDISTORTED_IMAGE_SCALE * imageWidth),
                                           (int) (SensorHeadParameters.UNDISTORTED_IMAGE_SCALE * imageHeight));
      Mat rectificationTransformation = new Mat(3, 3, opencv_core.CV_64F);
      opencv_core.setIdentity(rectificationTransformation);

      double balanceNewFocalLength = 0.0;
      double fovScaleFocalLengthDivisor = 1.0;

      opencv_calib3d.fisheyeEstimateNewCameraMatrixForUndistortRectify(cameraMatrix,
                                                                       distortionCoefficients,
                                                                       sourceImageSize,
                                                                       rectificationTransformation,
                                                                       cameraMatrixEstimate,
                                                                       balanceNewFocalLength,
                                                                       undistortedImageSize,
                                                                       fovScaleFocalLengthDivisor);
      // Fisheye undistortion
      // https://docs.opencv.org/4.7.0/db/d58/group__calib3d__fisheye.html#ga167df4b00a6fd55287ba829fbf9913b9
      Mat tempUndistortionMat1 = new Mat();
      Mat tempUndistortionMat2 = new Mat();

      opencv_calib3d.fisheyeInitUndistortRectifyMap(cameraMatrix,
                                                    distortionCoefficients,
                                                    rectificationTransformation,
                                                    cameraMatrixEstimate,
                                                    undistortedImageSize,
                                                    opencv_core.CV_32F,
                                                    tempUndistortionMat1,
                                                    tempUndistortionMat2);

      undistortionMap1 = new GpuMat();
      undistortionMap1.upload(tempUndistortionMat1);
      undistortionMap2 = new GpuMat();
      undistortionMap2.upload(tempUndistortionMat2);

      // Close pointers
      tempUndistortionMat2.close();
      tempUndistortionMat1.close();
      rectificationTransformation.close();
      undistortedImageSize.close();
      sourceImageSize.close();
      distortionCoefficients.close();
      cameraMatrix.close();
   }

   public OpenCVArUcoMarkerDetector getArUcoMarkerDetector()
   {
      return arUcoMarkerDetector;
   }
}<|MERGE_RESOLUTION|>--- conflicted
+++ resolved
@@ -50,39 +50,12 @@
 
    public void undistortAndUpdateArUco(RawImage arUcoImage)
    {
-<<<<<<< HEAD
       if (arUcoBytedecoImage == null)
          initialize(arUcoImage.getImageWidth(), arUcoImage.getImageHeight());
-=======
-      if (arUcoProcessInitialized.get())
-      {
-         // Convert color from BGR to RGB
-         GpuMat imageForUndistortionRGB = new GpuMat(arUcoImage.getImageHeight(), arUcoImage.getImageWidth(), arUcoImage.getOpenCVType());
-         opencv_cudaimgproc.cvtColor(arUcoImage.getGpuImageMat(), imageForUndistortionRGB, opencv_imgproc.COLOR_BGR2RGB);
-
-         // Undistort image
-         GpuMat undistortedImageRGB = new GpuMat(arUcoImage.getImageHeight(), arUcoImage.getImageWidth(), arUcoImage.getOpenCVType());
-         opencv_cudawarping.remap(imageForUndistortionRGB, undistortedImageRGB, undistortionMap1, undistortionMap2, opencv_imgproc.INTER_LINEAR);
-
-         // Update the Bytedeco image
-         undistortedImageRGB.download(arUcoBytedecoImage.getBytedecoOpenCVMat());
-
-         arUcoMarkerDetection.update();
-         arUcoMarkerPublisher.update();
-         sceneGraph.updateSubscription();
-         ArUcoSceneTools.updateSceneGraph(arUcoMarkerDetection, sceneGraph);
-
-         // Close stuff
-         imageForUndistortionRGB.close();
-         undistortedImageRGB.close();
-         arUcoImage.release();
-      }
-   }
->>>>>>> 03d1713d
 
       // Convert color from BGR to RGB
       GpuMat imageForUndistortionRGB = new GpuMat(arUcoImage.getImageHeight(), arUcoImage.getImageWidth(), arUcoImage.getOpenCVType());
-      opencv_cudaimgproc.cvtColor(arUcoImage.getGpuImageMatrix(), imageForUndistortionRGB, opencv_imgproc.COLOR_BGR2RGB);
+      opencv_cudaimgproc.cvtColor(arUcoImage.getGpuImageMat(), imageForUndistortionRGB, opencv_imgproc.COLOR_BGR2RGB);
 
       // Undistort image
       GpuMat undistortedImageRGB = new GpuMat(arUcoImage.getImageHeight(), arUcoImage.getImageWidth(), arUcoImage.getOpenCVType());
