package us.ihmc.perception.sceneGraph.ros2;

import perception_msgs.msg.dds.PredefinedRigidBodySceneNodeMessage;
import perception_msgs.msg.dds.PrimitiveRigidBodySceneNodeMessage;
import perception_msgs.msg.dds.SceneGraphMessage;
import us.ihmc.communication.crdt.CRDTInfo;
import us.ihmc.communication.packets.MessageTools;
import us.ihmc.euclid.transform.RigidBodyTransform;
import us.ihmc.perception.YOLOv8.YOLOv8DetectionClass;
import us.ihmc.perception.sceneGraph.DetectableSceneNode;
import us.ihmc.perception.sceneGraph.SceneGraph;
import us.ihmc.perception.sceneGraph.SceneNode;
import us.ihmc.perception.sceneGraph.arUco.ArUcoMarkerNode;
import us.ihmc.perception.sceneGraph.centerpose.CenterposeNode;
import us.ihmc.perception.sceneGraph.rigidBody.PredefinedRigidBodySceneNode;
import us.ihmc.perception.sceneGraph.rigidBody.StaticRelativeSceneNode;
import us.ihmc.perception.sceneGraph.rigidBody.primitive.PrimitiveRigidBodySceneNode;
import us.ihmc.perception.sceneGraph.rigidBody.primitive.PrimitiveRigidBodyShape;
import us.ihmc.perception.sceneGraph.yolo.YOLOv8Node;

public class ROS2SceneGraphTools
{
   public static SceneNode createNodeFromMessage(ROS2SceneGraphSubscriptionNode subscriptionNode, SceneGraph sceneGraph)
   {
      SceneNode sceneNode;

      byte nodeType = subscriptionNode.getType();
      long nodeID = subscriptionNode.getSceneNodeMessage().getId();
      String nodeName = subscriptionNode.getSceneNodeMessage().getNameAsString();
      CRDTInfo crdtInfo = sceneGraph.getCRDTInfo();

      if (nodeType == SceneGraphMessage.PREDEFINED_RIGID_BODY_NODE_TYPE || nodeType == SceneGraphMessage.STATIC_RELATIVE_NODE_TYPE)
      {
         PredefinedRigidBodySceneNodeMessage predefinedRigidBodySceneNodeMessage = subscriptionNode.getPredefinedRigidBodySceneNodeMessage();
         RigidBodyTransform initialTransformToParent = new RigidBodyTransform();
         MessageTools.toEuclid(predefinedRigidBodySceneNodeMessage.getInitialTransformToParent(), initialTransformToParent);
         RigidBodyTransform visualTransformToParent = new RigidBodyTransform();
         MessageTools.toEuclid(predefinedRigidBodySceneNodeMessage.getVisualTransformToParent(), visualTransformToParent);

         if (nodeType == SceneGraphMessage.STATIC_RELATIVE_NODE_TYPE)
         {
            sceneNode = new StaticRelativeSceneNode(nodeID,
                                                    nodeName,
                                                    sceneGraph.getIDToNodeMap(),
                                                    predefinedRigidBodySceneNodeMessage.getInitialParentId(),
                                                    initialTransformToParent,
                                                    predefinedRigidBodySceneNodeMessage.getVisualModelFilePathAsString(),
                                                    visualTransformToParent,
                                                    subscriptionNode.getStaticRelativeSceneNodeMessage().getDistanceToDisableTracking(),
                                                    crdtInfo);
         }
         else // PREDEFINED_RIGID_BODY_NODE_TYPE
         {
            sceneNode = new PredefinedRigidBodySceneNode(nodeID,
                                                         nodeName,
                                                         sceneGraph.getIDToNodeMap(),
                                                         predefinedRigidBodySceneNodeMessage.getInitialParentId(),
                                                         initialTransformToParent,
                                                         predefinedRigidBodySceneNodeMessage.getVisualModelFilePathAsString(),
                                                         visualTransformToParent,
                                                         crdtInfo);
         }
      }
      else if (nodeType == SceneGraphMessage.ARUCO_MARKER_NODE_TYPE)
      {
         sceneNode = new ArUcoMarkerNode(nodeID,
                                         nodeName,
                                         subscriptionNode.getArUcoMarkerNodeMessage().getMarkerId(),
                                         subscriptionNode.getArUcoMarkerNodeMessage().getMarkerSize(),
                                         crdtInfo);
      }
      else if (nodeType == SceneGraphMessage.CENTERPOSE_NODE_TYPE)
      {
         sceneNode = new CenterposeNode(nodeID,
                                        nodeName,
                                        subscriptionNode.getCenterposeNodeMessage().getObjectId(),
                                        subscriptionNode.getCenterposeNodeMessage().getBoundingBoxVertices(),
                                        subscriptionNode.getCenterposeNodeMessage().getBoundingBox2dVertices(),
                                        subscriptionNode.getCenterposeNodeMessage().getEnableTracking(),
                                        crdtInfo);
      }
      else if (nodeType == SceneGraphMessage.YOLO_NODE_TYPE)
      {
         sceneNode = new YOLOv8Node(nodeID,
                                    nodeName,
                                    subscriptionNode.getYOLONodeMessage().getMaskErosionKernelRadius(),
                                    subscriptionNode.getYOLONodeMessage().getOutlierFilterThreshold(),
                                    subscriptionNode.getYOLONodeMessage().getDetectionAcceptanceThreshold(),
                                    YOLOv8DetectionClass.valueOf(subscriptionNode.getYOLONodeMessage().getDetectionClassAsString()),
                                    subscriptionNode.getYOLONodeMessage().getConfidence(),
                                    subscriptionNode.getYOLONodeMessage().getObjectPointCloud(),
                                    subscriptionNode.getYOLONodeMessage().getObjectCentroid(),
                                    subscriptionNode.getYOLONodeMessage().getCentroidToObjectTransform(),
                                    subscriptionNode.getYOLONodeMessage().getObjectPose(),
                                    crdtInfo);
      }
      else if (nodeType == SceneGraphMessage.DETECTABLE_SCENE_NODE_TYPE)
      {
         sceneNode = new DetectableSceneNode(nodeID, nodeName, crdtInfo);
      }
      else if (nodeType == SceneGraphMessage.PRIMITIVE_RIGID_BODY_NODE_TYPE)
      {
         PrimitiveRigidBodySceneNodeMessage primitiveRigidBodySceneNodeMessage = subscriptionNode.getPrimitiveRigidBodySceneNodeMessage();
         RigidBodyTransform initialTransformToParent = new RigidBodyTransform();
         MessageTools.toEuclid(primitiveRigidBodySceneNodeMessage.getInitialTransformToParent(), initialTransformToParent);
         sceneNode = new PrimitiveRigidBodySceneNode(nodeID,
                                                     nodeName,
                                                     sceneGraph.getIDToNodeMap(),
                                                     primitiveRigidBodySceneNodeMessage.getInitialParentId(),
                                                     initialTransformToParent,
                                                     PrimitiveRigidBodyShape.fromString(primitiveRigidBodySceneNodeMessage.getShapeAsString()),
                                                     crdtInfo);
      }
      else if (nodeType == SceneGraphMessage.DOOR_NODE_TYPE)
      {
<<<<<<< HEAD
         // TODO: DOORNODES
//         DoorNode doorNode = new DoorNode(nodeID, nodeName);
//         doorNode.setOpeningMechanismType(DoorOpeningMechanismType.fromByte(subscriptionNode.getDoorNodeMessage().getOpeningMechanismType()));
//         doorNode.getDoorPlanarRegion().set(PlanarRegionMessageConverter.convertToPlanarRegion(subscriptionNode.getDoorNodeMessage().getDoorPlanarRegion()));
//         doorNode.setDoorPlanarRegionUpdateTime(subscriptionNode.getDoorNodeMessage().getDoorPlanarRegionUpdateTimeMillis());
//         doorNode.setOpeningMechanismPoint3D(subscriptionNode.getDoorNodeMessage().getOpeningMechanismPoint());
//         doorNode.setOpeningMechanismPose3D(subscriptionNode.getDoorNodeMessage().getOpeningMechanismPose());
//         sceneNode = doorNode;
         sceneNode = null;
=======
         DoorNode doorNode = new DoorNode(nodeID, nodeName, crdtInfo);
         doorNode.setOpeningMechanismType(OpeningMechanismType.fromByte(subscriptionNode.getDoorNodeMessage().getOpeningMechanismType()));
         doorNode.getDoorPlanarRegion().set(PlanarRegionMessageConverter.convertToPlanarRegion(subscriptionNode.getDoorNodeMessage().getDoorPlanarRegion()));
         doorNode.setDoorPlanarRegionUpdateTime(subscriptionNode.getDoorNodeMessage().getDoorPlanarRegionUpdateTimeMillis());
         doorNode.setOpeningMechanismPoint3D(subscriptionNode.getDoorNodeMessage().getOpeningMechanismPoint());
         doorNode.setOpeningMechanismPose3D(subscriptionNode.getDoorNodeMessage().getOpeningMechanismPose());
         sceneNode = doorNode;
>>>>>>> ed690b03
      }
      else
      {
         sceneNode = new SceneNode(nodeID, nodeName, crdtInfo);
      }

      sceneGraph.getIDToNodeMap().put(nodeID, sceneNode); // Make sure any new nodes are in the map // TODO: Probably remove not necessary

      return sceneNode;
   }
}<|MERGE_RESOLUTION|>--- conflicted
+++ resolved
@@ -5,6 +5,7 @@
 import perception_msgs.msg.dds.SceneGraphMessage;
 import us.ihmc.communication.crdt.CRDTInfo;
 import us.ihmc.communication.packets.MessageTools;
+import us.ihmc.communication.packets.PlanarRegionMessageConverter;
 import us.ihmc.euclid.transform.RigidBodyTransform;
 import us.ihmc.perception.YOLOv8.YOLOv8DetectionClass;
 import us.ihmc.perception.sceneGraph.DetectableSceneNode;
@@ -14,6 +15,7 @@
 import us.ihmc.perception.sceneGraph.centerpose.CenterposeNode;
 import us.ihmc.perception.sceneGraph.rigidBody.PredefinedRigidBodySceneNode;
 import us.ihmc.perception.sceneGraph.rigidBody.StaticRelativeSceneNode;
+import us.ihmc.perception.sceneGraph.rigidBody.doors.DoorNode;
 import us.ihmc.perception.sceneGraph.rigidBody.primitive.PrimitiveRigidBodySceneNode;
 import us.ihmc.perception.sceneGraph.rigidBody.primitive.PrimitiveRigidBodyShape;
 import us.ihmc.perception.sceneGraph.yolo.YOLOv8Node;
@@ -113,25 +115,15 @@
       }
       else if (nodeType == SceneGraphMessage.DOOR_NODE_TYPE)
       {
-<<<<<<< HEAD
          // TODO: DOORNODES
-//         DoorNode doorNode = new DoorNode(nodeID, nodeName);
-//         doorNode.setOpeningMechanismType(DoorOpeningMechanismType.fromByte(subscriptionNode.getDoorNodeMessage().getOpeningMechanismType()));
+//         DoorNode doorNode = new DoorNode(nodeID, nodeName, crdtInfo);
+//         doorNode.setOpeningMechanismType(OpeningMechanismType.fromByte(subscriptionNode.getDoorNodeMessage().getOpeningMechanismType()));
 //         doorNode.getDoorPlanarRegion().set(PlanarRegionMessageConverter.convertToPlanarRegion(subscriptionNode.getDoorNodeMessage().getDoorPlanarRegion()));
 //         doorNode.setDoorPlanarRegionUpdateTime(subscriptionNode.getDoorNodeMessage().getDoorPlanarRegionUpdateTimeMillis());
 //         doorNode.setOpeningMechanismPoint3D(subscriptionNode.getDoorNodeMessage().getOpeningMechanismPoint());
 //         doorNode.setOpeningMechanismPose3D(subscriptionNode.getDoorNodeMessage().getOpeningMechanismPose());
 //         sceneNode = doorNode;
          sceneNode = null;
-=======
-         DoorNode doorNode = new DoorNode(nodeID, nodeName, crdtInfo);
-         doorNode.setOpeningMechanismType(OpeningMechanismType.fromByte(subscriptionNode.getDoorNodeMessage().getOpeningMechanismType()));
-         doorNode.getDoorPlanarRegion().set(PlanarRegionMessageConverter.convertToPlanarRegion(subscriptionNode.getDoorNodeMessage().getDoorPlanarRegion()));
-         doorNode.setDoorPlanarRegionUpdateTime(subscriptionNode.getDoorNodeMessage().getDoorPlanarRegionUpdateTimeMillis());
-         doorNode.setOpeningMechanismPoint3D(subscriptionNode.getDoorNodeMessage().getOpeningMechanismPoint());
-         doorNode.setOpeningMechanismPose3D(subscriptionNode.getDoorNodeMessage().getOpeningMechanismPose());
-         sceneNode = doorNode;
->>>>>>> ed690b03
       }
       else
       {
