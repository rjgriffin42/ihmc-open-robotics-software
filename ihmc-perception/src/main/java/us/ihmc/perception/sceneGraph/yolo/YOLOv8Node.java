package us.ihmc.perception.sceneGraph.yolo;

import perception_msgs.msg.dds.YOLOv8NodeMessage;
import us.ihmc.communication.crdt.CRDTInfo;
import us.ihmc.euclid.geometry.Pose3D;
import us.ihmc.euclid.geometry.interfaces.Pose3DReadOnly;
import us.ihmc.euclid.transform.RigidBodyTransform;
import us.ihmc.euclid.transform.interfaces.RigidBodyTransformReadOnly;
import us.ihmc.euclid.tuple3D.Point3D32;
import us.ihmc.euclid.tuple3D.interfaces.Point3DReadOnly;
import us.ihmc.perception.detections.PersistentDetection;
import us.ihmc.perception.detections.yolo.YOLOv8InstantDetection;
import us.ihmc.perception.sceneGraph.DetectableSceneNode;
import us.ihmc.perception.sceneGraph.SceneGraph;
import us.ihmc.perception.sceneGraph.modification.SceneGraphModificationQueue;

import java.time.Instant;
import java.util.ArrayList;
import java.util.List;

public class YOLOv8Node extends DetectableSceneNode
{
   private final PersistentDetection yoloDetection;

   // PersistentDetection values stored locally for syncing purposes
   private double confidence = 0.0;
   private List<Point3D32> objectPointCloud = new ArrayList<>();

   // YOLOv8Node specific variables
   private final RigidBodyTransform centroidToObjectTransform = new RigidBodyTransform();
   private final Pose3D objectPose;

   /**
    * Constructor used when the node does not have access to the persistent detection (e.g. UI side).
    * All values that would typically come from the persistent detection must be synced separately.
    *
    * NOTE: the object point cloud is not deep copied. This means any changes to the data contained in the point cloud will affect
    * this object.
    */
   public YOLOv8Node(long id,
                     String name,
                     double confidence,
                     List<Point3D32> objectPointCloud,
                     RigidBodyTransformReadOnly centroidToObjectTransform,
                     Pose3DReadOnly objectPose,
                     CRDTInfo crdtInfo)
   {
      super(id, name, crdtInfo);

      this.centroidToObjectTransform.set(centroidToObjectTransform);
      this.objectPose = new Pose3D(objectPose);
      this.confidence = confidence;
      this.objectPointCloud = objectPointCloud;
      yoloDetection = null;
   }

   // TODO: remove?
   public YOLOv8Node(long id, String name, CRDTInfo crdtInfo, PersistentDetection detection)
   {
      super (id, name, crdtInfo);

      this.yoloDetection = detection;
      objectPose = new Pose3D();
   }

   @Override
   public void update(SceneGraph sceneGraph, SceneGraphModificationQueue modificationQueue)
   {
      super.update(sceneGraph, modificationQueue);

<<<<<<< HEAD
      Instant secondsAgo = Instant.now().minusSeconds(1);
      setCurrentlyDetected(getMostRecentDetection().getDetectionTime().isAfter(secondsAgo));
      setConfidence(getMostRecentDetection().getConfidence());
      setObjectPointCloud(getMostRecentDetection().getObjectPointCloud());
=======
      YOLOv8InstantDetection mostRecentDetection = (YOLOv8InstantDetection) yoloDetection.getMostRecentDetection();
      setCurrentlyDetected(yoloDetection.isStable());
      setConfidence(mostRecentDetection.getConfidence());
      setObjectPointCloud(mostRecentDetection.getObjectPointCloud());
>>>>>>> 0cb83869

      objectPose.set(mostRecentDetection.getPose());
      objectPose.appendTransform(centroidToObjectTransform);

      setNodeToParentFrameTransformAndUpdate(objectPose);
   }

   public RigidBodyTransformReadOnly getCentroidToObjectTransform()
   {
      return centroidToObjectTransform;
   }

   public double getConfidence()
   {
      return confidence;
   }

   public List<Point3D32> getObjectPointCloud()
   {
      return objectPointCloud;
   }

   public Point3DReadOnly getObjectPoint(int index)
   {
      return objectPointCloud.get(index);
   }

   public Pose3DReadOnly getObjectPose()
   {
      return objectPose;
   }

   public void toMessage(YOLOv8NodeMessage message)
   {
      message.setConfidence(getConfidence());
      message.getObjectPointCloud().clear();
      for (int i = 0; i < message.getObjectPointCloud().getCurrentCapacity() && i < getObjectPointCloud().size(); ++i)
      {
         message.getObjectPointCloud().add().set(getObjectPoint(i));
      }
      message.getCentroidToObjectTransform().set(getCentroidToObjectTransform());
      message.getObjectPose().set(getObjectPose());
      message.getFilteredObjectPose().set(getObjectPose()); // FIXME Maybe set this to something else?
   }

   public void fromMessage(YOLOv8NodeMessage message)
   {
      setConfidence(message.getConfidence());
      setObjectPointCloud(message.getObjectPointCloud());
      setCentroidToObjectTransform(message.getCentroidToObjectTransform());
      setObjectPose(message.getObjectPose());
   }

   public void setConfidence(double confidence)
   {
      this.confidence = confidence;
   }

   public void setObjectPointCloud(List<Point3D32> objectPointCloud)
   {
      this.objectPointCloud = objectPointCloud;
   }

   public void setObjectPose(Pose3DReadOnly objectPose)
   {
      this.objectPose.set(objectPose);
   }

   public void setCentroidToObjectTransform(RigidBodyTransformReadOnly centroidToObjectTransform)
   {
      this.centroidToObjectTransform.set(centroidToObjectTransform);
   }

   @Override
   public void destroy(SceneGraph sceneGraph)
   {
      super.destroy(sceneGraph);
      if (yoloDetection != null)
         yoloDetection.markForDeletion();
   }
}<|MERGE_RESOLUTION|>--- conflicted
+++ resolved
@@ -68,17 +68,11 @@
    {
       super.update(sceneGraph, modificationQueue);
 
-<<<<<<< HEAD
+      YOLOv8InstantDetection mostRecentDetection = (YOLOv8InstantDetection) yoloDetection.getMostRecentDetection();
       Instant secondsAgo = Instant.now().minusSeconds(1);
-      setCurrentlyDetected(getMostRecentDetection().getDetectionTime().isAfter(secondsAgo));
-      setConfidence(getMostRecentDetection().getConfidence());
-      setObjectPointCloud(getMostRecentDetection().getObjectPointCloud());
-=======
-      YOLOv8InstantDetection mostRecentDetection = (YOLOv8InstantDetection) yoloDetection.getMostRecentDetection();
-      setCurrentlyDetected(yoloDetection.isStable());
+      setCurrentlyDetected(mostRecentDetection.getDetectionTime().isAfter(secondsAgo));
       setConfidence(mostRecentDetection.getConfidence());
       setObjectPointCloud(mostRecentDetection.getObjectPointCloud());
->>>>>>> 0cb83869
 
       objectPose.set(mostRecentDetection.getPose());
       objectPose.appendTransform(centroidToObjectTransform);
