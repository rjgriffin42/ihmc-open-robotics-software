--- conflicted
+++ resolved
@@ -25,10 +25,7 @@
 
 public class PerceptionMessageTools
 {
-<<<<<<< HEAD
-   public static void setDepthIntrinsicsFromRealsense(BytedecoRealsense sensor, IntrinsicParametersMessage intrinsicParametersMessage)
-=======
-   public static void setDepthExtrinsicsFromRealsense(BytedecoRealsense sensor, ImageMessage imageMessageToPack)
+   public static void setDepthIntrinsicsFromRealsense(BytedecoRealsense sensor, ImageMessage imageMessageToPack)
    {
       imageMessageToPack.setFocalLengthXPixels((float) sensor.getDepthFocalLengthPixelsX());
       imageMessageToPack.setFocalLengthYPixels((float) sensor.getDepthFocalLengthPixelsY());
@@ -36,7 +33,7 @@
       imageMessageToPack.setPrincipalPointYPixels((float) sensor.getDepthPrincipalOffsetYPixels());
    }
 
-   public static void setColorExtrinsicsFromRealsense(BytedecoRealsense sensor, ImageMessage imageMessageToPack)
+   public static void setColorIntrinsicsFromRealsense(BytedecoRealsense sensor, ImageMessage imageMessageToPack)
    {
       imageMessageToPack.setFocalLengthXPixels((float) sensor.getColorFocalLengthPixelsX());
       imageMessageToPack.setFocalLengthYPixels((float) sensor.getColorFocalLengthPixelsY());
@@ -45,7 +42,6 @@
    }
 
    public static void copyToMessage(CameraPinhole cameraPinhole, ImageMessage imageMessageToPack)
->>>>>>> a445833c
    {
       imageMessageToPack.setFocalLengthXPixels((float) cameraPinhole.getFx());
       imageMessageToPack.setFocalLengthYPixels((float) cameraPinhole.getFy());
@@ -53,11 +49,7 @@
       imageMessageToPack.setPrincipalPointYPixels((float) cameraPinhole.getCy());
    }
 
-<<<<<<< HEAD
-   public static void setColorIntrinsicsFromRealsense(BytedecoRealsense sensor, IntrinsicParametersMessage intrinsicParametersMessage)
-=======
    public static void toBoofCV(ImageMessage imageMessage, CameraPinhole cameraPinholeToPack)
->>>>>>> a445833c
    {
       cameraPinholeToPack.setFx(imageMessage.getFocalLengthXPixels());
       cameraPinholeToPack.setFy(imageMessage.getFocalLengthYPixels());
@@ -84,34 +76,28 @@
                                            sequenceNumber,
                                            height,
                                            width,
-                                           ImageMessageFormat.DEPTH_PNG_16UC1);
+                                           ImageMessageFormat.DEPTH_PNG_16UC1.ordinal());
       helper.publish(topic, depthImageMessage);
    }
 
    public static void publishCompressedDepthImage(BytePointer compressedDepthPointer,
-                                                     ROS2Topic<ImageMessage> topic,
-                                                     ImageMessage depthImageMessage,
-                                                     ROS2Helper helper,
-                                                     FramePose3D cameraPose,
-                                                     Instant aquisitionTime,
-                                                     long sequenceNumber,
-                                                     int height,
-                                                     int width)
-   {
-<<<<<<< HEAD
-      BytedecoOpenCVTools.packImageMessage(depthImageMessage,
-=======
-      BytePointer compressedDepthPointer = new BytePointer();
-      BytedecoOpenCVTools.compressImagePNG(depth16UC1Image, compressedDepthPointer);
+                                                  ROS2Topic<ImageMessage> topic,
+                                                  ImageMessage depthImageMessage,
+                                                  ROS2Helper helper,
+                                                  FramePose3D cameraPose,
+                                                  Instant aquisitionTime,
+                                                  long sequenceNumber,
+                                                  int height,
+                                                  int width)
+   {
       packImageMessage(depthImageMessage,
->>>>>>> a445833c
-                                           compressedDepthPointer,
-                                           cameraPose,
-                                           aquisitionTime,
-                                           sequenceNumber,
-                                           height,
-                                           width,
-                                           ImageMessageFormat.DEPTH_PNG_16UC1);
+                       compressedDepthPointer,
+                       cameraPose,
+                       aquisitionTime,
+                       sequenceNumber,
+                       height,
+                       width,
+                       ImageMessageFormat.DEPTH_PNG_16UC1);
       helper.publish(topic, depthImageMessage);
    }
 
@@ -129,13 +115,13 @@
       BytePointer compressedColorPointer = new BytePointer();
       BytedecoOpenCVTools.compressRGBImageJPG(color8UC3Image, yuvColorImage, compressedColorPointer);
       packImageMessage(colorImageMessage,
-                                           compressedColorPointer,
-                                           cameraPose,
-                                           aquisitionTime,
-                                           sequenceNumber,
-                                           height,
-                                           width,
-                                           ImageMessageFormat.COLOR_JPEG_YUVI420);
+                       compressedColorPointer,
+                       cameraPose,
+                       aquisitionTime,
+                       sequenceNumber,
+                       height,
+                       width,
+                       ImageMessageFormat.COLOR_JPEG_YUVI420);
       helper.publish(topic, colorImageMessage);
    }
 
@@ -170,7 +156,6 @@
       {
          imageMessage.getData().add(dataByteBuffer.get(i));
       }
-
    }
 
    public static void packImageMessageData(BytePointer dataBytePointer, ImageMessage imageMessage)
