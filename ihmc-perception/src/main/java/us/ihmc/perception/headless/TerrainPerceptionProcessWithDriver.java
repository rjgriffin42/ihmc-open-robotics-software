--- conflicted
+++ resolved
@@ -84,11 +84,7 @@
    private final BytedecoRealsense realsense;
 
    private ROS2StoredPropertySetGroup ros2PropertySetGroup;
-<<<<<<< HEAD
-=======
-   private CollidingScanRegionFilter collisionFilter;
    private RapidPlanarRegionsExtractor rapidRegionsExtractor;
->>>>>>> 2359181a
    private BytedecoImage depthBytedecoImage;
    private RobotConfigurationData robotConfigurationData;
    private FullHumanoidRobotModel fullRobotModel;
@@ -134,11 +130,8 @@
       realtimeROS2Node.spin();
 
       openCLManager = new OpenCLManager();
-<<<<<<< HEAD
       rapidRegionsExtractor = new RapidPlanarRegionsExtractor();
       rapidRegionsExtractor.initializeBodyCollisionFilter(fullRobotModel, collisionBoxProvider);
-=======
->>>>>>> 2359181a
 
       realSenseHardwareManager = new RealSenseHardwareManager();
 
@@ -291,17 +284,16 @@
 
          if (parameters.getPublishColor())
          {
-
-               colorPoseInDepthFrame.set(realsense.getDepthToColorTranslation(), realsense.getDepthToColorRotation());
-
-               sourceColorImage = new Mat(realsense.getColorHeight(),
-                       realsense.getColorWidth(),
-                       opencv_core.CV_8UC3,
-                       realsense.getColorFrameData()); // deallocate later
-               color8UC3Image = sourceColorImage.clone();
-
-               // YUV I420 has 1.5 times the height of the image
-               yuvColorImage = new Mat(realsense.getColorHeight() * 1.5, realsense.getColorWidth(), opencv_core.CV_8UC1); // deallocate later
+            colorPoseInDepthFrame.set(realsense.getDepthToColorTranslation(), realsense.getDepthToColorRotation());
+
+            sourceColorImage = new Mat(realsense.getColorHeight(),
+                    realsense.getColorWidth(),
+                    opencv_core.CV_8UC3,
+                    realsense.getColorFrameData()); // deallocate later
+            color8UC3Image = sourceColorImage.clone();
+
+            // YUV I420 has 1.5 times the height of the image
+            yuvColorImage = new Mat(realsense.getColorHeight() * 1.5, realsense.getColorWidth(), opencv_core.CV_8UC1); // deallocate later
 
             executorService.submit(() -> {
 
