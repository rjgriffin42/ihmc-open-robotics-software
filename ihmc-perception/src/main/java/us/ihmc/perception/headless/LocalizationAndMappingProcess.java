--- conflicted
+++ resolved
@@ -42,18 +42,13 @@
  */
 public class LocalizationAndMappingProcess
 {
-<<<<<<< HEAD
    private final static long STATISTICS_COLLECTION_PERIOD_MS = 100;
-=======
-   private final static long PUBLISH_PERIOD_MILLISECONDS = 100;
-   private final IHMCROS2Publisher<PlanarRegionsListMessage> slamOutputRegionsPublisher;
->>>>>>> e8c2cb6a
 
    private ROS2Node ros2Node;
    private ROS2Helper ros2Helper;
    private PlanarRegionMap planarRegionMap;
    private IHMCROS2Publisher<PlanarRegionsListMessage> controllerRegionsPublisher;
-   private IHMCROS2Publisher<PlanarRegionsListMessage> slamOutputRegionsPublisher;
+   private final IHMCROS2Publisher<PlanarRegionsListMessage> slamOutputRegionsPublisher;
 
    private final AtomicReference<FramePlanarRegionsListMessage> latestIncomingRegions = new AtomicReference<>(null);
    private final AtomicReference<PlanarRegionsList> latestPlanarRegionsForPublishing = new AtomicReference<>(null);
@@ -82,13 +77,8 @@
       this.ros2Helper = new ROS2Helper(ros2Node);
 
       controllerRegionsPublisher = ROS2Tools.createPublisher(ros2Node, StepGeneratorAPIDefinition.getTopic(PlanarRegionsListMessage.class, simpleRobotName));
-<<<<<<< HEAD
       slamOutputRegionsPublisher = ROS2Tools.createPublisher(ros2Node, PerceptionAPI.SLAM_OUTPUT_RAPID_REGIONS);
       ros2Helper.subscribeViaCallback(terrainRegionsTopic, this::onPlanarRegionsReceived);
-=======
-
-      slamOutputRegionsPublisher = ROS2Tools.createPublisher(ros2Node, PerceptionAPI.SLAM_OUTPUT_RAPID_REGIONS);
->>>>>>> e8c2cb6a
 
       ros2Helper.subscribeViaCallback(ControllerAPIDefinition.getTopic(WalkingControllerFailureStatusMessage.class, simpleRobotName), message ->
       {
