--- conflicted
+++ resolved
@@ -41,7 +41,7 @@
    private final BytePointer lidarFrameByteBufferPointerCopy;
 
    private final OpenCLManager openCLManager;
-   private final _cl_program openCLProgram;
+   private final _cl_program depthImageExtractionProgram;
    private final _cl_kernel extractDepthImageKernel;
    private _cl_kernel imageToPointCloudKernel;
    private final _cl_mem lidarFrameBufferObject;
@@ -60,13 +60,6 @@
       this(nettyOuster, openCLManager, Arrays.asList(ImageMessage.class));
    }
 
-<<<<<<< HEAD
-   public OusterDepthExtractionKernel(NettyOuster nettyOuster, OpenCLManager openCLManager, _cl_program openCLProgram)
-   {
-      this.nettyOuster = nettyOuster;
-      this.openCLManager = openCLManager;
-      this.openCLProgram = openCLProgram;
-=======
    public OusterDepthExtractionKernel(NettyOuster nettyOuster,
                                       OpenCLManager openCLManager,
                                       List<Class<?>> outputTopicsTypes)
@@ -74,21 +67,16 @@
       this.nettyOuster = nettyOuster;
       this.openCLManager = openCLManager;
       this.outputTopicsTypes = outputTopicsTypes;
->>>>>>> da57f798
 
       lidarFrameByteBufferCopy = ByteBuffer.allocateDirect(nettyOuster.getLidarFrameByteBuffer().limit());
       lidarFrameByteBufferPointerCopy = new BytePointer(lidarFrameByteBufferCopy);
       lidarFrameByteBufferPointer = new BytePointer(nettyOuster.getLidarFrameByteBuffer());
 
       extractedDepthImage = new BytedecoImage(nettyOuster.getImageWidth(), nettyOuster.getImageHeight(), opencv_core.CV_16UC1);
-<<<<<<< HEAD
-      extractDepthImageKernel = openCLManager.createKernel(this.openCLProgram, "extractDepthImage");
-=======
       depthImageExtractionProgram = openCLManager.loadProgram("OusterDepthImageExtraction");
       extractDepthImageKernel = openCLManager.createKernel(depthImageExtractionProgram, "extractDepthImage");
       imageToPointCloudKernel = openCLManager.createKernel(depthImageExtractionProgram, "imageToPointCloud");
 
->>>>>>> da57f798
       lidarFrameBufferObject = openCLManager.createBufferObject(lidarFrameByteBufferCopy.capacity(), lidarFrameByteBufferPointerCopy);
       extractedDepthImage.createOpenCLImage(openCLManager, OpenCL.CL_MEM_READ_WRITE);
       pixelShiftOpenCLBuffer = new OpenCLIntBuffer(nettyOuster.getPixelShiftBuffer());
