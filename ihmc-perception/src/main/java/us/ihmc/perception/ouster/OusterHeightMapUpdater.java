--- conflicted
+++ resolved
@@ -42,11 +42,7 @@
 
    private final ROS2StoredPropertySetGroup ros2PropertySetGroup;
 
-<<<<<<< HEAD
-   private ScheduledExecutorService executorService;
-=======
    private final PausablePeriodicThread updateThread = new PausablePeriodicThread("OusterHeightMapUpdater", updateDTSeconds, this::update);
->>>>>>> 77b2d00e
 
    public OusterHeightMapUpdater(ROS2ControllerPublishSubscribeAPI ros2)
    {
@@ -71,13 +67,7 @@
 
    public void start()
    {
-<<<<<<< HEAD
-      executorService = ExecutorServiceTools.newSingleThreadScheduledExecutor(ThreadTools.createNamedThreadFactory(getClass().getSimpleName()),
-                                                                              ExecutorServiceTools.ExceptionHandling.CATCH_AND_REPORT);
-      executorService.scheduleAtFixedRate(this::update, 0, updateDTMillis, TimeUnit.MILLISECONDS);
-=======
       updateThread.start();
->>>>>>> 77b2d00e
    }
 
    public void attachHeightMapConsumer(Consumer<HeightMapMessage> heightMapConsumer)
