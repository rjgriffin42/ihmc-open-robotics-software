package us.ihmc.perception.rapidRegions;

import controller_msgs.msg.dds.RobotConfigurationData;
import org.bytedeco.opencl._cl_kernel;
import org.bytedeco.opencl._cl_mem;
import org.bytedeco.opencl._cl_program;
import org.bytedeco.opencl.global.OpenCL;
import org.bytedeco.opencv.global.opencv_core;
import org.ejml.data.BMatrixRMaj;
import org.ejml.data.DMatrixRMaj;
import us.ihmc.commons.lists.RecyclingArrayList;
import us.ihmc.commons.time.Stopwatch;
import us.ihmc.euclid.referenceFrame.ReferenceFrame;
import us.ihmc.euclid.tuple2D.Point2D;
import us.ihmc.euclid.tuple2D.Vector2D;
import us.ihmc.euclid.tuple3D.Point3D;
import us.ihmc.log.LogTools;
import us.ihmc.perception.BytedecoImage;
import us.ihmc.perception.camera.CameraIntrinsics;
import us.ihmc.perception.depthData.CollisionBoxProvider;
import us.ihmc.perception.filters.CollidingScanRegionFilter;
import us.ihmc.perception.opencl.OpenCLFloatBuffer;
import us.ihmc.perception.opencl.OpenCLManager;
import us.ihmc.perception.tools.PerceptionFilterTools;
import us.ihmc.robotModels.FullHumanoidRobotModel;
import us.ihmc.robotics.geometry.PlanarRegionsList;
import us.ihmc.robotics.geometry.FramePlanarRegionsList;
import us.ihmc.sensorProcessing.communication.producers.RobotConfigurationDataBuffer;

import java.util.Comparator;
import java.util.Stack;

public class RapidPlanarRegionsExtractor
{
   private final int TOTAL_NUM_PARAMS = 21;
   private CollidingScanRegionFilter collidingScanRegionFilter;

   public enum SensorModel
   {
      SPHERICAL, PERSPECTIVE
   }

   private RapidPlanarRegionsCustomizer rapidPlanarRegionsCustomizer;
   private RapidRegionsExtractorParameters parameters;

   private final Stopwatch wholeAlgorithmDurationStopwatch = new Stopwatch();
   private final Stopwatch gpuDurationStopwatch = new Stopwatch();
   private final Stopwatch depthFirstSearchDurationStopwatch = new Stopwatch();

   private SensorModel sensorModel;

   private PatchFeatureGrid currentFeatureGrid;
   private PatchFeatureGrid previousFeatureGrid;

   private BytedecoImage patchGraph;

   private BMatrixRMaj regionVisitedMatrix;
   private BMatrixRMaj boundaryVisitedMatrix;
   private BMatrixRMaj boundaryMatrix;
   private DMatrixRMaj regionMatrix;

   private boolean enabled = true;
   private boolean patchSizeChanged = true;
   private boolean modified = true;
   private boolean processing = false;

   private int numberOfRegionPatches = 0;
   private int regionMaxSearchDepth = 0;
   private int boundaryMaxSearchDepth = 0;
   private int numberOfBoundaryPatchesInWholeImage = 0;
   private double maxSVDSolveTime = Double.NaN;

   private final int[] adjacentY = {-1, -1, -1, 0, 0, 1, 1, 1};
   private final int[] adjacentX = {-1, 0, 1, -1, 1, -1, 0, 1};

   private int imageHeight;
   private int imageWidth;
   private int patchImageHeight;
   private int patchImageWidth;
   private int patchHeight;
   private int patchWidth;
   private int filterPatchImageHeight;
   private int filterPatchImageWidth;

   private final RapidPatchesDebugOutputGenerator debugger = new RapidPatchesDebugOutputGenerator();
   private final Stack<PatchGraphRecursionBlock> depthFirstSearchStack = new Stack<>();
   private final RecyclingArrayList<RapidPlanarRegion> rapidPlanarRegions = new RecyclingArrayList<>(RapidPlanarRegion::new);
   private final Comparator<RapidRegionRing> boundaryLengthComparator = Comparator.comparingInt(regionRing -> regionRing.getBoundaryIndices().size());

   private OpenCLManager openCLManager;
   private OpenCLFloatBuffer parametersBuffer;
   private _cl_program planarRegionExtractionProgram;
   private _cl_kernel packKernel;
   private _cl_kernel mergeKernel;
   private _cl_kernel copyKernel;

   // TODO: Remove
   private _cl_kernel sphericalBackProjectionKernel;
   private _cl_kernel perspectiveBackProjectionKernel;
   private OpenCLFloatBuffer cloudBuffer;

   private final PlanarRegionsList planarRegionsList = new PlanarRegionsList();
   private final FramePlanarRegionsList framePlanarRegionsList = new FramePlanarRegionsList();
   private final RapidPlanarRegionIsland tempIsland = new RapidPlanarRegionIsland();

   private FullHumanoidRobotModel fullRobotModel;
   private CollisionBoxProvider collisionBoxProvider;
   private RobotConfigurationDataBuffer robotConfigurationDataBuffer = new RobotConfigurationDataBuffer();

   private boolean firstRun = true;
   boolean waitIfNecessary = false; // dangerous if true! need a timeout

   public RapidPlanarRegionsExtractor(OpenCLManager openCLManager, CameraIntrinsics cameraIntrinsics)
   {
      this(openCLManager,
           openCLManager.loadProgram("RapidRegionsExtractor"),
           cameraIntrinsics.getHeight(),
           cameraIntrinsics.getWidth(),
           cameraIntrinsics.getFx(),
           cameraIntrinsics.getFy(),
           cameraIntrinsics.getCx(),
           cameraIntrinsics.getCy());
   }

   public RapidPlanarRegionsExtractor(OpenCLManager openCLManager, int imageHeight, int imageWidth, double fx, double fy, double cx, double cy)
   {
      this(openCLManager, openCLManager.loadProgram("RapidRegionsExtractor"), imageHeight, imageWidth, fx, fy, cx, cy);
   }

   public RapidPlanarRegionsExtractor(OpenCLManager openCLManager,
                                      _cl_program program,
                                      int imageHeight,
                                      int imageWidth,
                                      double fx,
                                      double fy,
                                      double cx,
                                      double cy)
   {
      this(openCLManager, program, imageHeight, imageWidth, fx, fy, cx, cy, "");
   }

   /**
    * Creates buffers and kernels for the OpenCL program.
    *
    * @param imageWidth  width of the input depth image
    * @param imageHeight height of the input depth image
    */
   public RapidPlanarRegionsExtractor(OpenCLManager openCLManager,
                                      _cl_program program,
                                      int imageHeight,
                                      int imageWidth,
                                      double fx,
                                      double fy,
                                      double cx,
                                      double cy,
                                      String version)
   {
      this.sensorModel = SensorModel.PERSPECTIVE;
      this.openCLManager = openCLManager;
      this.planarRegionExtractionProgram = program;
      this.imageWidth = imageWidth;
      this.imageHeight = imageHeight;

      this.parameters = new RapidRegionsExtractorParameters(version);
      this.parameters.set(RapidRegionsExtractorParameters.focalLengthXPixels, fx);
      this.parameters.set(RapidRegionsExtractorParameters.focalLengthYPixels, fy);
      this.parameters.set(RapidRegionsExtractorParameters.principalOffsetXPixels, cx);
      this.parameters.set(RapidRegionsExtractorParameters.principalOffsetYPixels, cy);

      rapidPlanarRegionsCustomizer = new RapidPlanarRegionsCustomizer();
      perspectiveBackProjectionKernel = openCLManager.createKernel(planarRegionExtractionProgram, "perspectiveBackProjectionKernel");
      this.create();
   }

   public RapidPlanarRegionsExtractor(OpenCLManager openCLManager, _cl_program program, int imageHeight, int imageWidth)
   {
      this.sensorModel = SensorModel.SPHERICAL;
      this.openCLManager = openCLManager;
      this.planarRegionExtractionProgram = program;
      this.imageWidth = imageWidth;
      this.imageHeight = imageHeight;

      this.parameters = new RapidRegionsExtractorParameters("Spherical");

      rapidPlanarRegionsCustomizer = new RapidPlanarRegionsCustomizer("ForSphericalRapidRegions");
      sphericalBackProjectionKernel = openCLManager.createKernel(planarRegionExtractionProgram, "sphericalBackProjectionKernel");

      create();
   }

   private void create()
   {
      calculateDerivativeParameters();

      LogTools.info("Creating buffers and kernels for OpenCL program.");

      debugger.create(imageHeight, imageWidth);
      parametersBuffer = new OpenCLFloatBuffer(TOTAL_NUM_PARAMS);
      cloudBuffer = new OpenCLFloatBuffer(imageHeight * imageWidth * 3);

      currentFeatureGrid = new PatchFeatureGrid(openCLManager, patchImageWidth, patchImageHeight);
      previousFeatureGrid = new PatchFeatureGrid(openCLManager, patchImageWidth, patchImageHeight);
      patchGraph = new BytedecoImage(patchImageWidth, patchImageHeight, opencv_core.CV_8UC1);

      packKernel = openCLManager.createKernel(planarRegionExtractionProgram, "packKernel");
      mergeKernel = openCLManager.createKernel(planarRegionExtractionProgram, "mergeKernel");
      copyKernel = openCLManager.createKernel(planarRegionExtractionProgram, "copyKernel");

      regionVisitedMatrix = new BMatrixRMaj(patchImageHeight, patchImageWidth);
      boundaryVisitedMatrix = new BMatrixRMaj(patchImageHeight, patchImageWidth);
      boundaryMatrix = new BMatrixRMaj(patchImageHeight, patchImageWidth);
      regionMatrix = new DMatrixRMaj(patchImageHeight, patchImageWidth);

      LogTools.info("Finished creating buffers and kernels for OpenCL program.");
   }

   public void initializeBodyCollisionFilter(FullHumanoidRobotModel robotModel, CollisionBoxProvider collisionBoxProvider)
   {
<<<<<<< HEAD
      this.fullRobotModel = robotModel;
      this.collisionBoxProvider = collisionBoxProvider;

      if (fullRobotModel == null || collisionBoxProvider == null)
      {
         LogTools.warn("Cannot initialize body collision filter. Robot model or collision box provider is null.");
         return;
      }

      this.collidingScanRegionFilter = PerceptionFilterTools.createHumanoidShinCollisionFilter(fullRobotModel, collisionBoxProvider);
=======
      if (robotModel == null)
      {
         LogTools.warn("Cannot initialize body collision filter. Robot model is null.");
         return;
      }

      if (collisionBoxProvider == null)
      {
         LogTools.warn("Cannot initialize body collision filter. Robot collision box provider is null.");
         return;
      }

      this.fullRobotModel = robotModel;
      this.collisionBoxProvider = collisionBoxProvider;


      this.collidingScanRegionFilter = PerceptionFilterTools.createHumanoidShinCollisionFilter(fullRobotModel, this.collisionBoxProvider);
>>>>>>> 129ecd4c
   }

   public void filterFramePlanarRegionsList(FramePlanarRegionsList frameRegionsToFilter)
   {
      if (fullRobotModel == null || collidingScanRegionFilter == null)
         return;

      this.fullRobotModel.updateFrames();
      this.collidingScanRegionFilter.update();

      synchronized (frameRegionsToFilter)
      {
         PerceptionFilterTools.filterCollidingPlanarRegions(frameRegionsToFilter, this.collidingScanRegionFilter);
      }
   }

   public void updateRobotConfigurationData(RobotConfigurationData robotConfigurationData)
   {
      if (robotConfigurationData != null && robotConfigurationData.getJointNameHash() != 0)
      {
         robotConfigurationDataBuffer.update(robotConfigurationData);
         long newestTimestamp = robotConfigurationDataBuffer.getNewestTimestamp();
         long selectedTimestamp = robotConfigurationDataBuffer.updateFullRobotModel(waitIfNecessary, newestTimestamp, this.fullRobotModel, null);
      }
   }

   public void update(BytedecoImage input16UC1DepthImage, ReferenceFrame cameraFrame, FramePlanarRegionsList frameRegions)
   {
      if (!processing && enabled)
      {
         processing = true;
         debugger.clearDebugImage();
         wholeAlgorithmDurationStopwatch.start();

         gpuDurationStopwatch.start();
         computePatchFeatureGrid(input16UC1DepthImage);
         gpuDurationStopwatch.suspend();

         depthFirstSearchDurationStopwatch.start();
         findRegions();
         findBoundariesAndHoles();
         growRegionBoundaries();
         depthFirstSearchDurationStopwatch.suspend();

         rapidPlanarRegionsCustomizer.createCustomPlanarRegionsList(rapidPlanarRegions, cameraFrame, frameRegions);

         filterFramePlanarRegionsList(frameRegions);

         wholeAlgorithmDurationStopwatch.suspend();

         debugger.update(input16UC1DepthImage.getBytedecoOpenCVMat(),
                         currentFeatureGrid,
                         patchGraph,
                         cloudBuffer.getBackingDirectFloatBuffer(),
                         cameraFrame.getTransformToWorldFrame());

         modified = true;
      }
   }

   /**
    * Extracts features and generates patch graph from the input depth image on the GPU.
    */
   public void computePatchFeatureGrid(BytedecoImage input16UC1DepthImage)
   {
      calculateDerivativeParameters();

      parametersBuffer.getBytedecoFloatBufferPointer().put(0, (float) 0);
      parametersBuffer.getBytedecoFloatBufferPointer().put(1, (float) parameters.getMergeAngularThreshold());
      parametersBuffer.getBytedecoFloatBufferPointer().put(2, (float) parameters.getMergeOrthogonalThreshold());
      parametersBuffer.getBytedecoFloatBufferPointer().put(3, patchHeight);
      parametersBuffer.getBytedecoFloatBufferPointer().put(4, patchWidth);
      parametersBuffer.getBytedecoFloatBufferPointer().put(5, patchImageHeight);
      parametersBuffer.getBytedecoFloatBufferPointer().put(6, patchImageWidth);
      parametersBuffer.getBytedecoFloatBufferPointer().put(7, (float) parameters.getFocalLengthXPixels());
      parametersBuffer.getBytedecoFloatBufferPointer().put(8, (float) parameters.getFocalLengthYPixels());
      parametersBuffer.getBytedecoFloatBufferPointer().put(9, (float) parameters.getPrincipalOffsetXPixels());
      parametersBuffer.getBytedecoFloatBufferPointer().put(10, (float) parameters.getPrincipalOffsetYPixels());
      parametersBuffer.getBytedecoFloatBufferPointer().put(11, parameters.getDeadPixelFilterPatchSize());
      parametersBuffer.getBytedecoFloatBufferPointer().put(12, filterPatchImageHeight);
      parametersBuffer.getBytedecoFloatBufferPointer().put(13, filterPatchImageWidth);
      parametersBuffer.getBytedecoFloatBufferPointer().put(14, imageHeight);
      parametersBuffer.getBytedecoFloatBufferPointer().put(15, imageWidth);
      parametersBuffer.getBytedecoFloatBufferPointer().put(16, (float) parameters.getNormalPackRange());
      parametersBuffer.getBytedecoFloatBufferPointer().put(17, (float) parameters.getCentroidPackRange());
      parametersBuffer.getBytedecoFloatBufferPointer().put(18, (float) parameters.getMergeRange());
      parametersBuffer.getBytedecoFloatBufferPointer().put(19, (float) parameters.getMergeDistanceThreshold());
      parametersBuffer.getBytedecoFloatBufferPointer().put(20, (sensorModel == SensorModel.SPHERICAL ? 1.0f : 0.0f));

      if (patchSizeChanged)
      {
         patchSizeChanged = false;
         LogTools.info("Resizing patch image to {}x{}", patchImageWidth, patchImageHeight);

         currentFeatureGrid.resize(patchImageWidth, patchImageHeight);
         previousFeatureGrid.resize(patchImageWidth, patchImageHeight);
         patchGraph.resize(patchImageWidth, patchImageHeight, openCLManager, null);

         regionVisitedMatrix.reshape(patchImageHeight, patchImageWidth);
         boundaryVisitedMatrix.reshape(patchImageHeight, patchImageWidth);
         boundaryMatrix.reshape(patchImageHeight, patchImageWidth);
         regionMatrix.reshape(patchImageHeight, patchImageWidth);
      }
      if (firstRun)
      {
         LogTools.info("First Run.");
         firstRun = false;
         input16UC1DepthImage.createOpenCLImage(openCLManager, OpenCL.CL_MEM_READ_WRITE);

         currentFeatureGrid.createOpenCLImages();
         previousFeatureGrid.createOpenCLImages();

         patchGraph.createOpenCLImage(openCLManager, OpenCL.CL_MEM_READ_WRITE);
         parametersBuffer.createOpenCLBufferObject(openCLManager);
         cloudBuffer.createOpenCLBufferObject(openCLManager);
      }
      else
      {
         //         LogTools.info("Writing to OpenCL Image");
         input16UC1DepthImage.writeOpenCLImage(openCLManager);
         parametersBuffer.writeOpenCLBufferObject(openCLManager);
      }

      //      LogTools.info("Done Writing Input Image");

      _cl_mem inputImage = input16UC1DepthImage.getOpenCLImageObject();

      openCLManager.setKernelArgument(packKernel, 0, inputImage);
      openCLManager.setKernelArgument(packKernel, 1, currentFeatureGrid.getNxImage().getOpenCLImageObject());
      openCLManager.setKernelArgument(packKernel, 2, currentFeatureGrid.getNyImage().getOpenCLImageObject());
      openCLManager.setKernelArgument(packKernel, 3, currentFeatureGrid.getNzImage().getOpenCLImageObject());
      openCLManager.setKernelArgument(packKernel, 4, currentFeatureGrid.getCxImage().getOpenCLImageObject());
      openCLManager.setKernelArgument(packKernel, 5, currentFeatureGrid.getCyImage().getOpenCLImageObject());
      openCLManager.setKernelArgument(packKernel, 6, currentFeatureGrid.getCzImage().getOpenCLImageObject());
      openCLManager.setKernelArgument(packKernel, 7, parametersBuffer.getOpenCLBufferObject());
      openCLManager.execute2D(packKernel, patchImageWidth, patchImageHeight);

      openCLManager.setKernelArgument(mergeKernel, 0, inputImage);
      openCLManager.setKernelArgument(mergeKernel, 1, currentFeatureGrid.getNxImage().getOpenCLImageObject());
      openCLManager.setKernelArgument(mergeKernel, 2, currentFeatureGrid.getNyImage().getOpenCLImageObject());
      openCLManager.setKernelArgument(mergeKernel, 3, currentFeatureGrid.getNzImage().getOpenCLImageObject());
      openCLManager.setKernelArgument(mergeKernel, 4, currentFeatureGrid.getCxImage().getOpenCLImageObject());
      openCLManager.setKernelArgument(mergeKernel, 5, currentFeatureGrid.getCyImage().getOpenCLImageObject());
      openCLManager.setKernelArgument(mergeKernel, 6, currentFeatureGrid.getCzImage().getOpenCLImageObject());
      openCLManager.setKernelArgument(mergeKernel, 7, patchGraph.getOpenCLImageObject());
      openCLManager.setKernelArgument(mergeKernel, 8, parametersBuffer.getOpenCLBufferObject());
      openCLManager.execute2D(mergeKernel, patchImageWidth, patchImageHeight);

      currentFeatureGrid.readOpenCLImages();
      patchGraph.readOpenCLImage(openCLManager);

      // TODO: Remove
      if (sensorModel == SensorModel.SPHERICAL)
      {
         openCLManager.setKernelArgument(sphericalBackProjectionKernel, 0, inputImage);
         openCLManager.setKernelArgument(sphericalBackProjectionKernel, 1, cloudBuffer.getOpenCLBufferObject());
         openCLManager.setKernelArgument(sphericalBackProjectionKernel, 2, parametersBuffer.getOpenCLBufferObject());
         openCLManager.execute2D(sphericalBackProjectionKernel, imageWidth, imageHeight);
         cloudBuffer.readOpenCLBufferObject(openCLManager);
      }

      if (sensorModel == SensorModel.PERSPECTIVE)
      {
         openCLManager.setKernelArgument(perspectiveBackProjectionKernel, 0, inputImage);
         openCLManager.setKernelArgument(perspectiveBackProjectionKernel, 1, cloudBuffer.getOpenCLBufferObject());
         openCLManager.setKernelArgument(perspectiveBackProjectionKernel, 2, parametersBuffer.getOpenCLBufferObject());
         openCLManager.execute2D(perspectiveBackProjectionKernel, imageWidth, imageHeight);
         cloudBuffer.readOpenCLBufferObject(openCLManager);
      }
   }

   public void copyFeatureGridMapUsingOpenCL()
   {
      openCLManager.setKernelArgument(copyKernel, 0, currentFeatureGrid.getNxImage().getOpenCLImageObject());
      openCLManager.setKernelArgument(copyKernel, 1, currentFeatureGrid.getNyImage().getOpenCLImageObject());
      openCLManager.setKernelArgument(copyKernel, 2, currentFeatureGrid.getNzImage().getOpenCLImageObject());
      openCLManager.setKernelArgument(copyKernel, 3, currentFeatureGrid.getCxImage().getOpenCLImageObject());
      openCLManager.setKernelArgument(copyKernel, 4, currentFeatureGrid.getCyImage().getOpenCLImageObject());
      openCLManager.setKernelArgument(copyKernel, 5, currentFeatureGrid.getCzImage().getOpenCLImageObject());
      openCLManager.setKernelArgument(copyKernel, 6, previousFeatureGrid.getNxImage().getOpenCLImageObject());
      openCLManager.setKernelArgument(copyKernel, 7, previousFeatureGrid.getNyImage().getOpenCLImageObject());
      openCLManager.setKernelArgument(copyKernel, 8, previousFeatureGrid.getNzImage().getOpenCLImageObject());
      openCLManager.setKernelArgument(copyKernel, 9, previousFeatureGrid.getCxImage().getOpenCLImageObject());
      openCLManager.setKernelArgument(copyKernel, 10, previousFeatureGrid.getCyImage().getOpenCLImageObject());
      openCLManager.setKernelArgument(copyKernel, 11, previousFeatureGrid.getCzImage().getOpenCLImageObject());
      openCLManager.setKernelArgument(copyKernel, 12, parametersBuffer.getOpenCLBufferObject());
      openCLManager.execute2D(copyKernel, patchImageWidth, patchImageHeight);
   }

   /**
    * Finds the connected regions in the patch graph using Depth First Search. It uses a heap-allocated stack object instead of process recursion stack.
    */
   public void findRegions()
   {
      int planarRegionIslandIndex = 0;
      regionMaxSearchDepth = 0;
      rapidPlanarRegions.clear();
      regionVisitedMatrix.zero();
      boundaryMatrix.zero();
      regionMatrix.zero();
      maxSVDSolveTime = 0.0;

      for (int row = 0; row < patchImageHeight; row++)
      {
         for (int column = 0; column < patchImageWidth; column++)
         {
            int boundaryConnectionsEncodedAsOnes = patchGraph.getByteAsInteger(row, column);

            if (!regionVisitedMatrix.get(row, column) && checkConnectionThreshold(boundaryConnectionsEncodedAsOnes,
                                                                                  parameters.getConnectionThreshold())) // all ones; fully connected
            {
               numberOfRegionPatches = 0; // also number of patches traversed
               RapidPlanarRegion planarRegion = rapidPlanarRegions.add();
               planarRegion.reset(planarRegionIslandIndex);

               // Push the first call on stack
               depthFirstSearchStack.push(new PatchGraphRecursionBlock(row, column, planarRegionIslandIndex, planarRegion, 1));

               // Loop until a new connected region has been found
               while (!depthFirstSearchStack.empty())
               {
                  depthFirstSearchStack.pop().expandBlock();
               }

               // Create final rapid region if the connected island has enough patches
               //LogTools.info("Min Patch Count: {} | Number of Patches: {} | Island: {}", 20, numberOfRegionPatches, planarRegionIslandIndex);
               if (numberOfRegionPatches >= parameters.getRegionMinPatches())
               {
                  //LogTools.info("Region Found: {}", planarRegionIslandIndex);
                  planarRegionIslandIndex++;
                  planarRegion.update(parameters.getUseSVDNormals(), parameters.getSVDReductionFactor());
                  if (planarRegion.getSVDDuration() > maxSVDSolveTime)
                     maxSVDSolveTime = planarRegion.getSVDDuration();
               }
               else
               {
                  int totalGPURegions = rapidPlanarRegions.size();
                  if (totalGPURegions > 0)
                  {
                     rapidPlanarRegions.remove(rapidPlanarRegions.size() - 1);
                  }
               }
               if (numberOfRegionPatches > regionMaxSearchDepth)
                  regionMaxSearchDepth = numberOfRegionPatches;
            }
         }
      }
   }

   public void findBoundariesAndHoles()
   {
      boundaryVisitedMatrix.zero();
      boundaryMaxSearchDepth = 0;
      rapidPlanarRegions.parallelStream().forEach(planarRegion ->
      {
         int leafPatchIndex = 0;
         int regionRingIndex = 0;
         planarRegion.getRegionsRingsBySize().clear();
         for (Point2D leafPatch : planarRegion.getBorderIndices())
         {
            RapidRegionRing regionRing = planarRegion.getRegionRings().add();
            regionRing.reset();
            regionRing.setIndex(regionRingIndex);
            int numberOfBoundaryPatches = boundaryDepthFirstSearch((int) leafPatch.getY(),
                                                                   (int) leafPatch.getX(),
                                                                   planarRegion.getId(),
                                                                   regionRing,
                                                                   leafPatchIndex,
                                                                   1);
            if (numberOfBoundaryPatches >= parameters.getBoundaryMinPatches())
            {
               //debugger.drawRegionRing(regionRing, patchHeight, patchWidth);

               ++regionRingIndex;
               regionRing.updateConvexPolygon();
               planarRegion.getRegionsRingsBySize().add(regionRing);
            }
            else
            {
               planarRegion.getRegionRings().remove(planarRegion.getRegionRings().size() - 1);
            }
            ++leafPatchIndex;
         }

         // remove holes
         for (RapidRegionRing regionRing : planarRegion.getRegionsRingsBySize())
         {
            planarRegion.getHoleRingsToRemove().clear();
            for (RapidRegionRing otherRegionRing : planarRegion.getRegionRings())
            {
               if (otherRegionRing != regionRing)
               {
                  // We probably only need to check one
                  Vector2D boundaryIndex = otherRegionRing.getBoundaryIndices().get(0);
                  if (regionRing.getConvexPolygon().isPointInside(boundaryIndex.getX(), boundaryIndex.getY()))
                  {
                     planarRegion.getHoleRingsToRemove().add(otherRegionRing);
                  }
               }
            }
            for (RapidRegionRing regionRingToRemove : planarRegion.getHoleRingsToRemove())
            {
               planarRegion.getRegionRings().remove(regionRingToRemove);
            }
         }

         planarRegion.getRegionRings().sort(boundaryLengthComparator);
      });
   }

   public void growRegionBoundaries()
   {
      rapidPlanarRegions.forEach(planarRegion ->
      {
         if (!planarRegion.getRegionRings().isEmpty())
         {
            RapidRegionRing firstRing = planarRegion.getRegionRings().get(0);
            for (Vector2D boundaryIndex : firstRing.getBoundaryIndices())
            {
               // kernel coordinates is in left-handed frame, so lets flip it to IHMC Z up

               //float vertexX = czImage.getFloat((int) boundaryIndex.getY(), (int) boundaryIndex.getX());
               //float vertexY = -cxImage.getFloat((int) boundaryIndex.getY(), (int) boundaryIndex.getX());
               //float vertexZ = cyImage.getFloat((int) boundaryIndex.getY(), (int) boundaryIndex.getX());

               float vertexX = currentFeatureGrid.getCxImage().getFloat((int) boundaryIndex.getY(), (int) boundaryIndex.getX());
               float vertexY = currentFeatureGrid.getCyImage().getFloat((int) boundaryIndex.getY(), (int) boundaryIndex.getX());
               float vertexZ = currentFeatureGrid.getCzImage().getFloat((int) boundaryIndex.getY(), (int) boundaryIndex.getX());

               Point3D boundaryVertex = planarRegion.getBoundaryVertices().add();
               boundaryVertex.set(vertexX, vertexY, vertexZ);
               boundaryVertex.sub(planarRegion.getCenter());
               boundaryVertex.normalize();
               boundaryVertex.scale(parameters.getRegionGrowthFactor());
               boundaryVertex.add(vertexX, vertexY, vertexZ);
            }
         }
      });
   }

   private int boundaryDepthFirstSearch(int row, int column, int planarRegionId, RapidRegionRing regionRing, int leafPatchIndex, int searchDepth)
   {
      if (boundaryVisitedMatrix.get(row, column) || searchDepth > parameters.getBoundarySearchDepthLimit())
         return 0;

      if (searchDepth > boundaryMaxSearchDepth)
         boundaryMaxSearchDepth = searchDepth;

      ++numberOfBoundaryPatchesInWholeImage;
      boundaryVisitedMatrix.set(row, column, true);
      regionRing.getBoundaryIndices().add().set(column, row);

      int numberOfBoundaryPatches = 1;
      for (int i = 0; i < 8; i++)
      {
         if (row + adjacentY[i] < patchImageHeight - 1 && row + adjacentY[i] > 1 && column + adjacentX[i] < patchImageWidth - 1 && column + adjacentX[i] > 1
             && boundaryMatrix.get(row + adjacentY[i], column + adjacentX[i]) && planarRegionId == regionMatrix.get(row + adjacentY[i], column + adjacentX[i]))
         {
            numberOfBoundaryPatches += boundaryDepthFirstSearch(row + adjacentY[i],
                                                                column + adjacentX[i],
                                                                planarRegionId,
                                                                regionRing,
                                                                leafPatchIndex,
                                                                searchDepth + 1);
         }
      }
      return numberOfBoundaryPatches;
   }

   private void calculateDerivativeParameters()
   {
      int previousPatchHeight = patchHeight;
      int previousPatchWidth = patchWidth;
      int previousPatchImageHeight = patchImageHeight;
      int previousPatchImageWidth = patchImageWidth;
      int previousFilterPatchImageHeight = filterPatchImageHeight;
      int previousFilterPatchImageWidth = filterPatchImageWidth;

      patchHeight = parameters.getPatchSize();
      patchWidth = parameters.getPatchSize();
      patchImageHeight = imageHeight / patchHeight;
      patchImageWidth = imageWidth / patchWidth;
      filterPatchImageHeight = imageHeight / parameters.getDeadPixelFilterPatchSize();
      filterPatchImageWidth = imageWidth / parameters.getDeadPixelFilterPatchSize();

      int newPatchHeight = patchHeight;
      int newPatchWidth = patchWidth;
      int newPatchImageHeight = patchImageHeight;
      int newPatchImageWidth = patchImageWidth;
      int newFilterPatchImageHeight = filterPatchImageHeight;
      int newFilterPatchImageWidth = filterPatchImageWidth;

      boolean changed = previousPatchHeight != newPatchHeight;
      changed |= previousPatchWidth != newPatchWidth;
      changed |= previousPatchImageHeight != newPatchImageHeight;
      changed |= previousPatchImageWidth != newPatchImageWidth;
      changed |= previousFilterPatchImageHeight != newFilterPatchImageHeight;
      changed |= previousFilterPatchImageWidth != newFilterPatchImageWidth;

      if (changed)
      {
         LogTools.info("Updated patch sizes:");
         LogTools.info("newPatchHeight: {} -> {}", previousPatchHeight, newPatchHeight);
         LogTools.info("newPatchWidth: {} -> {}", previousPatchWidth, newPatchWidth);
         LogTools.info("newPatchImageHeight: {} -> {}", previousPatchImageHeight, newPatchImageHeight);
         LogTools.info("newPatchImageWidth: {} -> {}", previousPatchImageWidth, newPatchImageWidth);
         LogTools.info("newFilterPatchImageHeight: {} -> {}", previousFilterPatchImageHeight, newFilterPatchImageHeight);
         LogTools.info("newFilterPatchImageWidth: {} -> {}", previousFilterPatchImageWidth, newFilterPatchImageWidth);
      }
   }

   public boolean checkConnectionNonZero(int nodeConnection)
   {
      return Integer.bitCount(nodeConnection) > 0;
   }

   public boolean checkConnectionFull(int nodeConnection)
   {
      return nodeConnection == 255;
   }

   public boolean checkConnectionThreshold(int nodeConnection, int threshold)
   {
      return Integer.bitCount(nodeConnection) > threshold;
   }

   public boolean checkConnectionDirectional(int nodeConnection, int neighbor)
   {
      int mask = 1 << neighbor;
      return (nodeConnection & mask) != 0;
   }

   public class PatchGraphRecursionBlock
   {
      private final int row;
      private final int column;
      private final int planarRegionIslandIndex;
      private final RapidPlanarRegion planarRegion;
      private final int searchDepth;

      public PatchGraphRecursionBlock(int row, int column, int planarRegionIslandIndex, RapidPlanarRegion planarRegion, int searchDepth)
      {
         this.row = row;
         this.column = column;
         this.planarRegionIslandIndex = planarRegionIslandIndex;
         this.planarRegion = planarRegion;
         this.searchDepth = searchDepth;
      }

      public void expandBlock()
      {
         if (regionVisitedMatrix.get(row, column) || searchDepth > parameters.getInternalSearchDepthLimit())
            return;

         LogTools.debug("Expanding block at row: {}, column: {}, searchDepth: {}", row, column, searchDepth);

         if (searchDepth > regionMaxSearchDepth)
            regionMaxSearchDepth = searchDepth;

         ++numberOfRegionPatches;
         regionVisitedMatrix.set(row, column, true);
         regionMatrix.set(row, column, planarRegionIslandIndex);

         float nx = currentFeatureGrid.getNxImage().getFloat(row, column);
         float ny = currentFeatureGrid.getNyImage().getFloat(row, column);
         float nz = currentFeatureGrid.getNzImage().getFloat(row, column);
         float cx = currentFeatureGrid.getCxImage().getFloat(row, column);
         float cy = currentFeatureGrid.getCyImage().getFloat(row, column);
         float cz = currentFeatureGrid.getCzImage().getFloat(row, column);

         planarRegion.addRegionPatch(row, column, nx, ny, nz, cx, cy, cz);

         debugger.drawInternalNode(planarRegionIslandIndex, column, row, patchHeight, patchWidth);

         int count = 0;
         for (int i = 0; i < 8; i++)
         {
            if (row + adjacentY[i] < patchImageHeight - 1 && row + adjacentY[i] > 1 && column + adjacentX[i] < patchImageWidth - 1 && column + adjacentX[i] > 1)
            {
               int boundaryConnectionsEncodedAsOnes = patchGraph.getByteAsInteger((row + adjacentY[i]), (column + adjacentX[i]));
               if (checkConnectionThreshold(boundaryConnectionsEncodedAsOnes, parameters.getConnectionThreshold())) // all ones; fully connected
               {
                  ++count;
                  depthFirstSearchStack.push(new PatchGraphRecursionBlock(row + adjacentY[i],
                                                                          column + adjacentX[i],
                                                                          planarRegionIslandIndex,
                                                                          planarRegion,
                                                                          searchDepth + 1));
               }
            }
         }
         if (count != 8)
         {
            boundaryMatrix.set(row, column, true);
            Point2D boundaryPoint = planarRegion.getBorderIndices().add();

            if (boundaryPoint != null)
               boundaryPoint.set(column, row);
            //debugger.drawBoundaryNode(planarRegionIslandIndex, column, row, patchHeight, patchWidth);
         }
      }
   }

   public void destroy()
   {
      currentFeatureGrid.destroy();
      patchGraph.destroy(openCLManager);
      openCLManager.destroy();
      // TODO: Destroy the rest
   }

   public RapidPlanarRegionsCustomizer getRapidPlanarRegionsCustomizer()
   {
      return rapidPlanarRegionsCustomizer;
   }

   public PlanarRegionsList getPlanarRegionsList()
   {
      return planarRegionsList;
   }

   public RapidPatchesDebugOutputGenerator getDebugger()
   {
      return debugger;
   }

   public void setPatchSizeChanged(boolean patchSizeChanged)
   {
      this.patchSizeChanged = patchSizeChanged;
   }

   public int getPatchImageWidth()
   {
      return patchImageWidth;
   }

   public int getPatchImageHeight()
   {
      return patchImageHeight;
   }

   public int getNumberOfBoundaryPatchesInWholeImage()
   {
      return numberOfBoundaryPatchesInWholeImage;
   }

   public RecyclingArrayList<RapidPlanarRegion> getRapidPlanarRegions()
   {
      return rapidPlanarRegions;
   }

   public int getPatchWidth()
   {
      return patchWidth;
   }

   public int getPatchHeight()
   {
      return patchHeight;
   }

   public int getImageWidth()
   {
      return imageWidth;
   }

   public int getImageHeight()
   {
      return imageHeight;
   }

   public RapidRegionsExtractorParameters getParameters()
   {
      return parameters;
   }

   public int getRegionMaxSearchDepth()
   {
      return regionMaxSearchDepth;
   }

   public int getBoundaryMaxSearchDepth()
   {
      return boundaryMaxSearchDepth;
   }

   public double getMaxSVDSolveTime()
   {
      return maxSVDSolveTime;
   }

   public BytedecoImage getPatchGraph()
   {
      return patchGraph;
   }

   public Stopwatch getWholeAlgorithmDurationStopwatch()
   {
      return wholeAlgorithmDurationStopwatch;
   }

   public Stopwatch getGpuDurationStopwatch()
   {
      return gpuDurationStopwatch;
   }

   public Stopwatch getDepthFirstSearchDurationStopwatch()
   {
      return depthFirstSearchDurationStopwatch;
   }

   public PatchFeatureGrid getCurrentFeatureGrid()
   {
      return currentFeatureGrid;
   }

   public PatchFeatureGrid getPreviousFeatureGrid()
   {
      return previousFeatureGrid;
   }

   public boolean isModified()
   {
      return modified;
   }

   public void setModified(boolean modified)
   {
      this.modified = modified;
   }

   public boolean isProcessing()
   {
      return processing;
   }

   public void setProcessing(boolean processing)
   {
      this.processing = processing;
   }

   public boolean getEnabled()
   {
      return enabled;
   }

    public void setEnabled(boolean enabled)
    {
        this.enabled = enabled;
    }
}
<|MERGE_RESOLUTION|>--- conflicted
+++ resolved
@@ -216,36 +216,23 @@
 
    public void initializeBodyCollisionFilter(FullHumanoidRobotModel robotModel, CollisionBoxProvider collisionBoxProvider)
    {
-<<<<<<< HEAD
+      if (robotModel == null)
+      {
+         LogTools.warn("Cannot initialize body collision filter. Robot model is null.");
+         return;
+      }
+
+      if (collisionBoxProvider == null)
+      {
+         LogTools.warn("Cannot initialize body collision filter. Robot collision box provider is null.");
+         return;
+      }
+
       this.fullRobotModel = robotModel;
       this.collisionBoxProvider = collisionBoxProvider;
 
-      if (fullRobotModel == null || collisionBoxProvider == null)
-      {
-         LogTools.warn("Cannot initialize body collision filter. Robot model or collision box provider is null.");
-         return;
-      }
-
-      this.collidingScanRegionFilter = PerceptionFilterTools.createHumanoidShinCollisionFilter(fullRobotModel, collisionBoxProvider);
-=======
-      if (robotModel == null)
-      {
-         LogTools.warn("Cannot initialize body collision filter. Robot model is null.");
-         return;
-      }
-
-      if (collisionBoxProvider == null)
-      {
-         LogTools.warn("Cannot initialize body collision filter. Robot collision box provider is null.");
-         return;
-      }
-
-      this.fullRobotModel = robotModel;
-      this.collisionBoxProvider = collisionBoxProvider;
-
 
       this.collidingScanRegionFilter = PerceptionFilterTools.createHumanoidShinCollisionFilter(fullRobotModel, this.collisionBoxProvider);
->>>>>>> 129ecd4c
    }
 
    public void filterFramePlanarRegionsList(FramePlanarRegionsList frameRegionsToFilter)
