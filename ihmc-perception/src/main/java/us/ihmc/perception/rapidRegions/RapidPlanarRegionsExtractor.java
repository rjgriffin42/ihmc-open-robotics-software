--- conflicted
+++ resolved
@@ -16,12 +16,8 @@
 import us.ihmc.euclid.tuple3D.Point3D;
 import us.ihmc.log.LogTools;
 import us.ihmc.perception.BytedecoImage;
-<<<<<<< HEAD
 import us.ihmc.perception.depthData.CollisionBoxProvider;
 import us.ihmc.perception.filters.CollidingScanRegionFilter;
-=======
-import us.ihmc.perception.camera.CameraIntrinsics;
->>>>>>> 2359181a
 import us.ihmc.perception.opencl.OpenCLFloatBuffer;
 import us.ihmc.perception.opencl.OpenCLManager;
 import us.ihmc.perception.tools.PerceptionFilterTools;
@@ -148,17 +144,6 @@
     * @param imageWidth  width of the input depth image
     * @param imageHeight height of the input depth image
     */
-<<<<<<< HEAD
-   public void create(OpenCLManager openCLManager,
-                      _cl_program program,
-                      int imageHeight,
-                      int imageWidth,
-                      double fx,
-                      double fy,
-                      double cx,
-                      double cy,
-                      String version)
-=======
    public RapidPlanarRegionsExtractor(OpenCLManager openCLManager,
                                       _cl_program program,
                                       int imageHeight,
@@ -168,7 +153,6 @@
                                       double cx,
                                       double cy,
                                       String version)
->>>>>>> 2359181a
    {
       this.sensorModel = SensorModel.PERSPECTIVE;
       this.openCLManager = openCLManager;
@@ -189,12 +173,11 @@
 
    public RapidPlanarRegionsExtractor(OpenCLManager openCLManager, _cl_program program, int imageHeight, int imageWidth)
    {
+      this.sensorModel = SensorModel.SPHERICAL;
       this.openCLManager = openCLManager;
       this.planarRegionExtractionProgram = program;
       this.imageWidth = imageWidth;
       this.imageHeight = imageHeight;
-
-      sensorModel = SensorModel.SPHERICAL;
 
       this.parameters = new RapidRegionsExtractorParameters("Spherical");
 
@@ -496,90 +479,90 @@
       boundaryVisitedMatrix.zero();
       boundaryMaxSearchDepth = 0;
       rapidPlanarRegions.parallelStream().forEach(planarRegion ->
-                                                  {
-                                                     int leafPatchIndex = 0;
-                                                     int regionRingIndex = 0;
-                                                     planarRegion.getRegionsRingsBySize().clear();
-                                                     for (Point2D leafPatch : planarRegion.getBorderIndices())
-                                                     {
-                                                        RapidRegionRing regionRing = planarRegion.getRegionRings().add();
-                                                        regionRing.reset();
-                                                        regionRing.setIndex(regionRingIndex);
-                                                        int numberOfBoundaryPatches = boundaryDepthFirstSearch((int) leafPatch.getY(),
-                                                                                                               (int) leafPatch.getX(),
-                                                                                                               planarRegion.getId(),
-                                                                                                               regionRing,
-                                                                                                               leafPatchIndex,
-                                                                                                               1);
-                                                        if (numberOfBoundaryPatches >= parameters.getBoundaryMinPatches())
-                                                        {
-                                                           //debugger.drawRegionRing(regionRing, patchHeight, patchWidth);
-
-                                                           ++regionRingIndex;
-                                                           regionRing.updateConvexPolygon();
-                                                           planarRegion.getRegionsRingsBySize().add(regionRing);
-                                                        }
-                                                        else
-                                                        {
-                                                           planarRegion.getRegionRings().remove(planarRegion.getRegionRings().size() - 1);
-                                                        }
-                                                        ++leafPatchIndex;
-                                                     }
-
-                                                     // remove holes
-                                                     for (RapidRegionRing regionRing : planarRegion.getRegionsRingsBySize())
-                                                     {
-                                                        planarRegion.getHoleRingsToRemove().clear();
-                                                        for (RapidRegionRing otherRegionRing : planarRegion.getRegionRings())
-                                                        {
-                                                           if (otherRegionRing != regionRing)
-                                                           {
-                                                              // We probably only need to check one
-                                                              Vector2D boundaryIndex = otherRegionRing.getBoundaryIndices().get(0);
-                                                              if (regionRing.getConvexPolygon().isPointInside(boundaryIndex.getX(), boundaryIndex.getY()))
-                                                              {
-                                                                 planarRegion.getHoleRingsToRemove().add(otherRegionRing);
-                                                              }
-                                                           }
-                                                        }
-                                                        for (RapidRegionRing regionRingToRemove : planarRegion.getHoleRingsToRemove())
-                                                        {
-                                                           planarRegion.getRegionRings().remove(regionRingToRemove);
-                                                        }
-                                                     }
-
-                                                     planarRegion.getRegionRings().sort(boundaryLengthComparator);
-                                                  });
+      {
+         int leafPatchIndex = 0;
+         int regionRingIndex = 0;
+         planarRegion.getRegionsRingsBySize().clear();
+         for (Point2D leafPatch : planarRegion.getBorderIndices())
+         {
+            RapidRegionRing regionRing = planarRegion.getRegionRings().add();
+            regionRing.reset();
+            regionRing.setIndex(regionRingIndex);
+            int numberOfBoundaryPatches = boundaryDepthFirstSearch((int) leafPatch.getY(),
+                                                                   (int) leafPatch.getX(),
+                                                                   planarRegion.getId(),
+                                                                   regionRing,
+                                                                   leafPatchIndex,
+                                                                   1);
+            if (numberOfBoundaryPatches >= parameters.getBoundaryMinPatches())
+            {
+               //debugger.drawRegionRing(regionRing, patchHeight, patchWidth);
+
+               ++regionRingIndex;
+               regionRing.updateConvexPolygon();
+               planarRegion.getRegionsRingsBySize().add(regionRing);
+            }
+            else
+            {
+               planarRegion.getRegionRings().remove(planarRegion.getRegionRings().size() - 1);
+            }
+            ++leafPatchIndex;
+         }
+
+         // remove holes
+         for (RapidRegionRing regionRing : planarRegion.getRegionsRingsBySize())
+         {
+            planarRegion.getHoleRingsToRemove().clear();
+            for (RapidRegionRing otherRegionRing : planarRegion.getRegionRings())
+            {
+               if (otherRegionRing != regionRing)
+               {
+                  // We probably only need to check one
+                  Vector2D boundaryIndex = otherRegionRing.getBoundaryIndices().get(0);
+                  if (regionRing.getConvexPolygon().isPointInside(boundaryIndex.getX(), boundaryIndex.getY()))
+                  {
+                     planarRegion.getHoleRingsToRemove().add(otherRegionRing);
+                  }
+               }
+            }
+            for (RapidRegionRing regionRingToRemove : planarRegion.getHoleRingsToRemove())
+            {
+               planarRegion.getRegionRings().remove(regionRingToRemove);
+            }
+         }
+
+         planarRegion.getRegionRings().sort(boundaryLengthComparator);
+      });
    }
 
    public void growRegionBoundaries()
    {
       rapidPlanarRegions.forEach(planarRegion ->
-                                 {
-                                    if (!planarRegion.getRegionRings().isEmpty())
-                                    {
-                                       RapidRegionRing firstRing = planarRegion.getRegionRings().get(0);
-                                       for (Vector2D boundaryIndex : firstRing.getBoundaryIndices())
-                                       {
-                                          // kernel coordinates is in left-handed frame, so lets flip it to IHMC Z up
-
-                                          //float vertexX = czImage.getFloat((int) boundaryIndex.getY(), (int) boundaryIndex.getX());
-                                          //float vertexY = -cxImage.getFloat((int) boundaryIndex.getY(), (int) boundaryIndex.getX());
-                                          //float vertexZ = cyImage.getFloat((int) boundaryIndex.getY(), (int) boundaryIndex.getX());
-
-                                          float vertexX = currentFeatureGrid.getCxImage().getFloat((int) boundaryIndex.getY(), (int) boundaryIndex.getX());
-                                          float vertexY = currentFeatureGrid.getCyImage().getFloat((int) boundaryIndex.getY(), (int) boundaryIndex.getX());
-                                          float vertexZ = currentFeatureGrid.getCzImage().getFloat((int) boundaryIndex.getY(), (int) boundaryIndex.getX());
-
-                                          Point3D boundaryVertex = planarRegion.getBoundaryVertices().add();
-                                          boundaryVertex.set(vertexX, vertexY, vertexZ);
-                                          boundaryVertex.sub(planarRegion.getCenter());
-                                          boundaryVertex.normalize();
-                                          boundaryVertex.scale(parameters.getRegionGrowthFactor());
-                                          boundaryVertex.add(vertexX, vertexY, vertexZ);
-                                       }
-                                    }
-                                 });
+      {
+         if (!planarRegion.getRegionRings().isEmpty())
+         {
+            RapidRegionRing firstRing = planarRegion.getRegionRings().get(0);
+            for (Vector2D boundaryIndex : firstRing.getBoundaryIndices())
+            {
+               // kernel coordinates is in left-handed frame, so lets flip it to IHMC Z up
+
+               //float vertexX = czImage.getFloat((int) boundaryIndex.getY(), (int) boundaryIndex.getX());
+               //float vertexY = -cxImage.getFloat((int) boundaryIndex.getY(), (int) boundaryIndex.getX());
+               //float vertexZ = cyImage.getFloat((int) boundaryIndex.getY(), (int) boundaryIndex.getX());
+
+               float vertexX = currentFeatureGrid.getCxImage().getFloat((int) boundaryIndex.getY(), (int) boundaryIndex.getX());
+               float vertexY = currentFeatureGrid.getCyImage().getFloat((int) boundaryIndex.getY(), (int) boundaryIndex.getX());
+               float vertexZ = currentFeatureGrid.getCzImage().getFloat((int) boundaryIndex.getY(), (int) boundaryIndex.getX());
+
+               Point3D boundaryVertex = planarRegion.getBoundaryVertices().add();
+               boundaryVertex.set(vertexX, vertexY, vertexZ);
+               boundaryVertex.sub(planarRegion.getCenter());
+               boundaryVertex.normalize();
+               boundaryVertex.scale(parameters.getRegionGrowthFactor());
+               boundaryVertex.add(vertexX, vertexY, vertexZ);
+            }
+         }
+      });
    }
 
    private int boundaryDepthFirstSearch(int row, int column, int planarRegionId, RapidRegionRing regionRing, int leafPatchIndex, int searchDepth)
