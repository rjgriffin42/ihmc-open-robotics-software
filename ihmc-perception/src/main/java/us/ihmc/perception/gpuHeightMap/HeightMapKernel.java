--- conflicted
+++ resolved
@@ -51,10 +51,7 @@
 
       if (decompressionOutputImage != null)
          decompressionOutputImage.destroy(openCLManager);
-<<<<<<< HEAD
-=======
 
->>>>>>> c05fa82a
       if (pointCloudVertexBuffer != null)
          pointCloudVertexBuffer.destroy(openCLManager);
 
