--- conflicted
+++ resolved
@@ -1,6 +1,5 @@
 package us.ihmc.perception.gpuHeightMap;
 
-import org.apache.batik.ext.awt.image.renderable.PadRable;
 import org.bytedeco.opencl._cl_kernel;
 import org.bytedeco.opencl._cl_program;
 import org.bytedeco.opencl.global.OpenCL;
@@ -12,24 +11,15 @@
 import us.ihmc.euclid.tuple3D.Point3D;
 import us.ihmc.euclid.tuple3D.interfaces.Point3DReadOnly;
 import us.ihmc.euclid.tuple3D.interfaces.Tuple3DReadOnly;
-<<<<<<< HEAD
 import us.ihmc.humanoidRobotics.frames.HumanoidReferenceFrames;
-=======
-import us.ihmc.log.LogTools;
->>>>>>> 2d5bca72
 import us.ihmc.perception.BytedecoImage;
 import us.ihmc.perception.camera.CameraIntrinsics;
 import us.ihmc.perception.heightMap.TerrainMapData;
 import us.ihmc.perception.opencl.OpenCLFloatBuffer;
 import us.ihmc.perception.opencl.OpenCLFloatParameters;
 import us.ihmc.perception.opencl.OpenCLManager;
-import us.ihmc.perception.tools.PerceptionDebugTools;
-import us.ihmc.sensorProcessing.heightMap.HeightMapData;
 import us.ihmc.sensorProcessing.heightMap.HeightMapParameters;
 import us.ihmc.sensorProcessing.heightMap.HeightMapTools;
-
-import java.util.ArrayList;
-import java.util.List;
 
 /**
  * Extracts height map and some other cost metric maps on the GPU using OpenCL kernels
@@ -87,17 +77,14 @@
    private BytedecoImage terrainCostImage;
    private BytedecoImage contactMapImage;
 
-<<<<<<< HEAD
    private BytedecoImage sensorCroppedHeightMapImage;
    private BytedecoImage sensorCroppedTerrainCostImage;
    private BytedecoImage sensorCroppedContactMapImage;
-=======
    private BytedecoImage steppabilityImage;
    private BytedecoImage snapHeightImage;
    private BytedecoImage snapNormalXImage;
    private BytedecoImage snapNormalYImage;
    private BytedecoImage snapNormalZImage;
->>>>>>> 2d5bca72
 
    private _cl_program rapidHeightMapUpdaterProgram;
    private _cl_program snappingHeightProgram;
@@ -163,12 +150,13 @@
       denoisedHeightMapImage = new Mat(heightMapParameters.getCropWindowSize(), heightMapParameters.getCropWindowSize(), opencv_core.CV_16UC1);
 
       createLocalHeightMapImage(localCellsPerAxis, localCellsPerAxis, opencv_core.CV_16UC1);
+
       createGlobalHeightMapImage(globalCellsPerAxis, globalCellsPerAxis, opencv_core.CV_16UC1);
       createGlobalHeightVarianceImage(globalCellsPerAxis, globalCellsPerAxis, opencv_core.CV_8UC1);
       createTerrainCostImage(globalCellsPerAxis, globalCellsPerAxis, opencv_core.CV_8UC1);
       createContactMapImage(globalCellsPerAxis, globalCellsPerAxis, opencv_core.CV_8UC1);
+
       createSteppabilityMapImages(heightMapParameters.getCropWindowSize(), heightMapParameters.getCropWindowSize(), opencv_core.CV_16UC1);
-
       createSensorCroppedHeightMapImage(heightMapParameters.getCropWindowSize(), heightMapParameters.getCropWindowSize(), opencv_core.CV_16UC1);
       createSensorCroppedTerrainCostImage(heightMapParameters.getCropWindowSize(), heightMapParameters.getCropWindowSize(), opencv_core.CV_8UC1);
       createSensorCroppedContactMapImage(heightMapParameters.getCropWindowSize(), heightMapParameters.getCropWindowSize(), opencv_core.CV_8UC1);
@@ -177,11 +165,8 @@
       heightMapRegistrationKernel = openCLManager.createKernel(rapidHeightMapUpdaterProgram, "heightMapRegistrationKernel");
       terrainCostKernel = openCLManager.createKernel(rapidHeightMapUpdaterProgram, "terrainCostKernel");
       contactMapKernel = openCLManager.createKernel(rapidHeightMapUpdaterProgram, "contactMapKernel");
-<<<<<<< HEAD
       croppingKernel = openCLManager.createKernel(rapidHeightMapUpdaterProgram, "croppingKernel");
-=======
       computeSnappedValuesKernel = openCLManager.createKernel(snappingHeightProgram, "computeSnappedValuesKernel");
->>>>>>> 2d5bca72
    }
 
    public void create(BytedecoImage depthImage, int mode)
@@ -231,7 +216,7 @@
 
          sensorOrigin.set(sensorToWorldTransform.getTranslation());
 
-         populateParameterBuffer(heightMapParameters, cameraIntrinsics, sensorOrigin);
+         populateParameterBuffers(heightMapParameters, cameraIntrinsics, sensorOrigin);
 
          // Fill world-to-sensor transform buffer
          groundToSensorTransform.get(groundToSensorTransformArray);
@@ -278,7 +263,9 @@
          // compute and read terrain cost and contact map images
          computeContactMap();
 
-<<<<<<< HEAD
+         // compute the steppable height image
+         computeSteppabilityImage();
+
          terrainMapStatistics.startTerrainMapDownloadTime();
 
          terrainMapData.setSensorOrigin(groundToWorldTransform.getTranslationX(),
@@ -300,28 +287,22 @@
          terrainMapStatistics.endGPUProcessingTime();
 
          terrainMapStatistics.endTotalTime();
-=======
-         // compute the steppable height image
-         computeSteppabilityImage();
-
-//         PerceptionDebugTools.printMat("Internal Original Height Map", globalHeightMapImage.getBytedecoOpenCVMat(), 600, 600, 900, 900, 10);
-//         PerceptionDebugTools.printMat("Internal Snap Height Map", snapHeightImage.getBytedecoOpenCVMat(), 600, 600, 900, 900, 10);
-
-         croppedHeightMapImage = getCroppedImage(sensorOrigin, globalCenterIndex, globalHeightMapImage.getBytedecoOpenCVMat());
-         //denoisedHeightMap = denoiser.denoiseHeightMap(croppedHeightMapImage, 3.2768f);
->>>>>>> 2d5bca72
-
+
+
+         // Use for debugging by printing to console the height map and contact map values
+         //PerceptionDebugTools.printMat("Internal Original Height Map", globalHeightMapImage.getBytedecoOpenCVMat(), 600, 600, 900, 900, 10);
+         //PerceptionDebugTools.printMat("Internal Snap Height Map", snapHeightImage.getBytedecoOpenCVMat(), 600, 600, 900, 900, 10);
          //PerceptionDebugTools.printMat("Cropped Height Map", croppedHeightMapImage, 4);
          //PerceptionDebugTools.printMat("Cropped Snap Height Map", croppedSnappedMapImage, 4);
 
-
          sequenceNumber++;
 
-         terrainMapStatistics.logToFile(heightMapParameters.getStatisticsLoggingEnabled(), false);
+         //terrainMapStatistics.setPrintToConsole(true); // uncommint this to print time statistics to the console
+         terrainMapStatistics.logToFile(heightMapParameters.getStatisticsLoggingEnabled());
       }
    }
 
-   public void populateParameterBuffer(HeightMapParameters parameters, CameraIntrinsics cameraIntrinsics, Tuple3DReadOnly gridCenter)
+   public void populateParameterBuffers(HeightMapParameters parameters, CameraIntrinsics cameraIntrinsics, Tuple3DReadOnly gridCenter)
    {
       //// Fill parameters buffer
       parametersBuffer.setParameter((float) parameters.getLocalCellSizeInMeters());
@@ -360,10 +341,6 @@
       parametersBuffer.setParameter((float) parameters.getSearchSkipSize());
 
       parametersBuffer.writeOpenCLBufferObject(openCLManager);
-<<<<<<< HEAD
-      initialized = true;
-=======
-
 
       snappingParametersBuffer.setParameter((float) gridCenter.getX());
       snappingParametersBuffer.setParameter((float) gridCenter.getY());
@@ -384,7 +361,8 @@
       snappingParametersBuffer.setParameter((float) inequalityAcvitationSlope);
 
       snappingParametersBuffer.writeOpenCLBufferObject(openCLManager);
->>>>>>> 2d5bca72
+
+      initialized = true;
    }
 
    public void computeContactMap()
@@ -551,10 +529,24 @@
       return globalHeightMapImage;
    }
 
-<<<<<<< HEAD
    public TerrainMapData getTerrainMapData()
    {
       return terrainMapData;
+   }
+
+   public BytedecoImage getSteppableHeightMapImage()
+   {
+      return snapHeightImage;
+   }
+
+   public BytedecoImage getSteppabilityImage()
+   {
+      return steppabilityImage;
+   }
+
+   public BytedecoImage getSnapNormalZImage()
+   {
+      return snapNormalZImage;
    }
 
    //public Mat getCroppedGlobalHeightMapImage()
@@ -581,32 +573,6 @@
    //{
    //   return terrainMapData.getContactMap();
    //}
-=======
-   public BytedecoImage getSteppableHeightMapImage()
-   {
-      return snapHeightImage;
-   }
-
-   public BytedecoImage getSteppabilityImage()
-   {
-      return steppabilityImage;
-   }
-
-   public BytedecoImage getSnapNormalZImage()
-   {
-      return snapNormalZImage;
-   }
-
-   public Mat getCroppedGlobalHeightMapImage()
-   {
-      return croppedHeightMapImage;
-   }
-
-//   public Mat getDenoisedHeightMap()
-//   {
-//      return denoisedHeightMap;
-//   }
->>>>>>> 2d5bca72
 
    public Mat getGlobalContactImage()
    {
@@ -694,4 +660,9 @@
    {
       return initialized;
    }
+
+   public TerrainMapStatistics getTerrainMapStatistics()
+   {
+      return terrainMapStatistics;
+   }
 }