--- conflicted
+++ resolved
@@ -7,7 +7,6 @@
 import org.bytedeco.opencv.opencv_core.Mat;
 import org.bytedeco.opencv.opencv_core.Rect;
 import org.bytedeco.opencv.opencv_core.Scalar;
-import us.ihmc.commons.Conversions;
 import us.ihmc.euclid.transform.RigidBodyTransform;
 import us.ihmc.euclid.tuple3D.Point3D;
 import us.ihmc.euclid.tuple3D.interfaces.Point3DReadOnly;
@@ -19,14 +18,11 @@
 import us.ihmc.perception.opencl.OpenCLFloatBuffer;
 import us.ihmc.perception.opencl.OpenCLFloatParameters;
 import us.ihmc.perception.opencl.OpenCLManager;
-<<<<<<< HEAD
-=======
 import us.ihmc.perception.steppableRegions.SteppableRegionCalculatorParameters;
 import us.ihmc.perception.steppableRegions.SteppableRegionCalculatorParametersBasics;
 import us.ihmc.perception.steppableRegions.SteppableRegionsCalculator;
 import us.ihmc.perception.steppableRegions.data.SteppableCell;
 import us.ihmc.perception.steppableRegions.data.SteppableRegionsEnvironmentModel;
->>>>>>> 0c5a751a
 import us.ihmc.sensorProcessing.heightMap.HeightMapParameters;
 import us.ihmc.sensorProcessing.heightMap.HeightMapTools;
 
@@ -50,7 +46,12 @@
    private int globalCellsPerAxis;
    public int sequenceNumber = 0;
 
-   private static final boolean computeSteppability = true;
+   private static final boolean computeSteppability = false;
+
+   private boolean initialized = false;
+   private boolean modified = true;
+   private boolean processing = false;
+   private boolean heightMapDataAvailable = false;
 
    private final SteppableRegionCalculatorParameters steppableRegionParameters = new SteppableRegionCalculatorParameters();
 
@@ -81,15 +82,12 @@
    private BytedecoImage terrainCostImage;
    private BytedecoImage contactMapImage;
 
-<<<<<<< HEAD
    private BytedecoImage sensorCroppedHeightMapImage;
    private BytedecoImage sensorCroppedTerrainCostImage;
    private BytedecoImage sensorCroppedContactMapImage;
-=======
    private Mat steppableRegionAssignmentMat;
    private Mat steppableRegionRingMat;
 
->>>>>>> 0c5a751a
    private BytedecoImage steppabilityImage;
    private BytedecoImage snapHeightImage;
    private BytedecoImage snapNormalXImage;
@@ -116,29 +114,17 @@
    private Mat denoisedHeightMapImage;
    private Rect cropWindowRectangle;
 
-   private boolean initialized = false;
-   private boolean modified = true;
-   private boolean processing = false;
-   private boolean heightMapDataAvailable = false;
-   private boolean computeSnap = false;
-
    public RapidHeightMapExtractor(OpenCLManager openCLManager)
    {
       this.openCLManager = openCLManager;
       //      denoiser = new HeightMapAutoencoder();
       rapidHeightMapUpdaterProgram = openCLManager.loadProgram("RapidHeightMapExtractor", "HeightMapUtils.cl");
-<<<<<<< HEAD
-
-      if (computeSnap)
-         snappingHeightProgram = openCLManager.loadProgram("SnappingHeightMap", "HeightMapUtils.cl");
    }
 
    public RapidHeightMapExtractor(OpenCLManager openCLManager, HumanoidReferenceFrames referenceFrames)
    {
       this(openCLManager);
       this.referenceFrames = referenceFrames;
-=======
->>>>>>> 0c5a751a
    }
 
    public void initialize()
@@ -151,7 +137,7 @@
 
       parametersBuffer = new OpenCLFloatParameters();
 
-      if (computeSnap)
+      if (computeSteppability)
          snappingParametersBuffer = new OpenCLFloatParameters();
 
       groundToSensorTransformBuffer = new OpenCLFloatBuffer(16);
@@ -166,47 +152,34 @@
       groundToWorldTransformBuffer.createOpenCLBufferObject(openCLManager);
       groundPlaneBuffer.createOpenCLBufferObject(openCLManager);
 
-<<<<<<< HEAD
       terrainMapData = new TerrainMapData(heightMapParameters.getCropWindowSize(), heightMapParameters.getCropWindowSize());
       denoisedHeightMapImage = new Mat(heightMapParameters.getCropWindowSize(), heightMapParameters.getCropWindowSize(), opencv_core.CV_16UC1);
-=======
-      croppedHeightMapImage = new Mat(heightMapParameters.getCropWindowSize(), heightMapParameters.getCropWindowSize(), opencv_core.CV_16UC1);
-      denoisedHeightMap = new Mat(heightMapParameters.getCropWindowSize(), heightMapParameters.getCropWindowSize(), opencv_core.CV_16UC1);
       steppableRegionAssignmentMat = new Mat(heightMapParameters.getCropWindowSize(), heightMapParameters.getCropWindowSize(), opencv_core.CV_16UC1);
       steppableRegionRingMat = new Mat(heightMapParameters.getCropWindowSize(), heightMapParameters.getCropWindowSize(), opencv_core.CV_8UC1);
->>>>>>> 0c5a751a
 
       createLocalHeightMapImage(localCellsPerAxis, localCellsPerAxis, opencv_core.CV_16UC1);
-
       createGlobalHeightMapImage(globalCellsPerAxis, globalCellsPerAxis, opencv_core.CV_16UC1);
       createGlobalHeightVarianceImage(globalCellsPerAxis, globalCellsPerAxis, opencv_core.CV_8UC1);
       createTerrainCostImage(globalCellsPerAxis, globalCellsPerAxis, opencv_core.CV_8UC1);
       createContactMapImage(globalCellsPerAxis, globalCellsPerAxis, opencv_core.CV_8UC1);
-<<<<<<< HEAD
-
-      if (computeSnap)
-         createSteppabilityMapImages(heightMapParameters.getCropWindowSize(), heightMapParameters.getCropWindowSize(), opencv_core.CV_16UC1);
-
+      createSteppabilityMapImages(heightMapParameters.getCropWindowSize(), heightMapParameters.getCropWindowSize());
+      createSteppabilityMapImages(heightMapParameters.getCropWindowSize(), heightMapParameters.getCropWindowSize());
       createSensorCroppedHeightMapImage(heightMapParameters.getCropWindowSize(), heightMapParameters.getCropWindowSize(), opencv_core.CV_16UC1);
       createSensorCroppedTerrainCostImage(heightMapParameters.getCropWindowSize(), heightMapParameters.getCropWindowSize(), opencv_core.CV_8UC1);
       createSensorCroppedContactMapImage(heightMapParameters.getCropWindowSize(), heightMapParameters.getCropWindowSize(), opencv_core.CV_8UC1);
-=======
-      createSteppabilityMapImages(heightMapParameters.getCropWindowSize(), heightMapParameters.getCropWindowSize());
->>>>>>> 0c5a751a
 
       heightMapUpdateKernel = openCLManager.createKernel(rapidHeightMapUpdaterProgram, "heightMapUpdateKernel");
       heightMapRegistrationKernel = openCLManager.createKernel(rapidHeightMapUpdaterProgram, "heightMapRegistrationKernel");
       terrainCostKernel = openCLManager.createKernel(rapidHeightMapUpdaterProgram, "terrainCostKernel");
       contactMapKernel = openCLManager.createKernel(rapidHeightMapUpdaterProgram, "contactMapKernel");
-<<<<<<< HEAD
       croppingKernel = openCLManager.createKernel(rapidHeightMapUpdaterProgram, "croppingKernel");
 
-      if (computeSnap)
-         computeSnappedValuesKernel = openCLManager.createKernel(snappingHeightProgram, "computeSnappedValuesKernel");
-=======
-      computeSnappedValuesKernel = openCLManager.createKernel(rapidHeightMapUpdaterProgram, "computeSnappedValuesKernel");
-      computeSteppabilityConnectionsKernel = openCLManager.createKernel(rapidHeightMapUpdaterProgram, "computeSteppabilityConnectionsKernel");
->>>>>>> 0c5a751a
+      if (computeSteppability)
+      {
+         computeSnappedValuesKernel = openCLManager.createKernel(rapidHeightMapUpdaterProgram, "computeSnappedValuesKernel");
+         computeSnappedValuesKernel = openCLManager.createKernel(rapidHeightMapUpdaterProgram, "computeSnappedValuesKernel");
+         computeSteppabilityConnectionsKernel = openCLManager.createKernel(rapidHeightMapUpdaterProgram, "computeSteppabilityConnectionsKernel");
+      }
    }
 
    public void create(BytedecoImage depthImage, int mode)
@@ -301,15 +274,14 @@
          openCLManager.execute2D(heightMapUpdateKernel, localCellsPerAxis, localCellsPerAxis);
          openCLManager.execute2D(heightMapRegistrationKernel, globalCellsPerAxis, globalCellsPerAxis);
 
-         openCLManager.join();
-
          // compute and read terrain cost and contact map images
          computeContactMap();
 
          // compute the steppable height image
-<<<<<<< HEAD
-         if (computeSnap)
+         if (computeSteppability)
+         {
             computeSteppabilityImage();
+         }
 
          terrainMapStatistics.startTerrainMapDownloadTime();
 
@@ -318,15 +290,7 @@
          terrainMapData.setContactMap(getCroppedImage_OpenCL(contactMapImage, sensorCroppedContactMapImage, parametersBuffer));
          //terrainMapData.setTerrainCostMap(getCroppedImageOnKernel(terrainCostImage, sensorCroppedTerrainCostImage, parametersBuffer));
 
-         //croppedHeightMapImage = getCroppedImage(sensorOrigin, globalCenterIndex, globalHeightMapImage.getBytedecoOpenCVMat());
-         //croppedTerrainCostImage = getCroppedImage(sensorOrigin, globalCenterIndex, terrainCostImage.getBytedecoOpenCVMat());
-         //croppedContactMapImage = getCroppedImage(sensorOrigin, globalCenterIndex, contactMapImage.getBytedecoOpenCVMat());
-
          terrainMapStatistics.endTerrainMapDownloadTime();
-=======
-         if (computeSteppability)
-            computeSteppabilityImage();
->>>>>>> 0c5a751a
 
          if (heightMapParameters.getDenoiserEnabled())
          {
@@ -336,14 +300,13 @@
 
          terrainMapStatistics.endTotalTime();
 
-<<<<<<< HEAD
 
          // Use for debugging by printing to console the height map and contact map values
          //PerceptionDebugTools.printMat("Internal Original Height Map", globalHeightMapImage.getBytedecoOpenCVMat(), 600, 600, 900, 900, 10);
          //PerceptionDebugTools.printMat("Internal Snap Height Map", snapHeightImage.getBytedecoOpenCVMat(), 600, 600, 900, 900, 10);
          //PerceptionDebugTools.printMat("Cropped Height Map", croppedHeightMapImage, 4);
          //PerceptionDebugTools.printMat("Cropped Snap Height Map", croppedSnappedMapImage, 4);
-=======
+
          if (computeSteppability)
          {
             SteppableRegionsEnvironmentModel environment = SteppableRegionsCalculator.createEnvironmentByMergingCellsIntoRegions(steppabilityImage,
@@ -360,7 +323,7 @@
             generateSteppableRegionDebugImage(environment);
          }
 
-         double cropWindowSize = cropCenterIndex * getHeightMapParameters().getGridResolutionXY() * 2.0;
+         //double cropWindowSize = cropCenterIndex * getHeightMapParameters().getGridResolutionXY() * 2.0;
          /*
          SteppableRegionsList regions = SteppableRegionsCalculator.createSteppableRegions(concaveHullParameters,
                                                                                           polygonizerParameters,
@@ -373,11 +336,10 @@
                                                                                           cropCenterIndex,
                                                                                           0.0);
           */
->>>>>>> 0c5a751a
 
          sequenceNumber++;
 
-         //terrainMapStatistics.setPrintToConsole(true); // uncommint this to print time statistics to the console
+         terrainMapStatistics.setPrintToConsole(true); // uncommint this to print time statistics to the console
          terrainMapStatistics.logToFile(heightMapParameters.getStatisticsLoggingEnabled());
       }
    }
@@ -425,11 +387,7 @@
 
       parametersBuffer.writeOpenCLBufferObject(openCLManager);
 
-<<<<<<< HEAD
-      if (computeSnap)
-=======
       if (computeSteppability)
->>>>>>> 0c5a751a
       {
          snappingParametersBuffer.setParameter((float) gridCenter.getX());
          snappingParametersBuffer.setParameter((float) gridCenter.getY());
@@ -438,23 +396,6 @@
          snappingParametersBuffer.setParameter((float) cropCenterIndex);
          snappingParametersBuffer.setParameter((float) parameters.getHeightScaleFactor());
          snappingParametersBuffer.setParameter((float) parameters.getHeightOffset());
-<<<<<<< HEAD
-         snappingParametersBuffer.setParameter((float) footSize);
-         snappingParametersBuffer.setParameter((float) footSize);
-         snappingParametersBuffer.setParameter((float) distanceFromCliffTops);
-         snappingParametersBuffer.setParameter((float) distanceFromCliffBottoms);
-         snappingParametersBuffer.setParameter((float) cliffStartHeightToAvoid);
-         snappingParametersBuffer.setParameter((float) cliffEndHeightToAvoid);
-         snappingParametersBuffer.setParameter((float) minSupportAreaFraction);
-         snappingParametersBuffer.setParameter((float) minSnapHeightThreshold);
-         snappingParametersBuffer.setParameter((float) snapHeightThresholdAtSearchEdge);
-         snappingParametersBuffer.setParameter((float) inequalityAcvitationSlope);
-
-         snappingParametersBuffer.writeOpenCLBufferObject(openCLManager);
-      }
-
-      initialized = true;
-=======
          snappingParametersBuffer.setParameter((float) this.steppableRegionParameters.getFootLength());
          snappingParametersBuffer.setParameter((float) this.steppableRegionParameters.getFootWidth());
          snappingParametersBuffer.setParameter((float) this.steppableRegionParameters.getDistanceFromCliffTops());
@@ -468,7 +409,8 @@
 
          snappingParametersBuffer.writeOpenCLBufferObject(openCLManager);
       }
->>>>>>> 0c5a751a
+
+      initialized = true;
    }
 
    public void computeContactMap()
@@ -501,8 +443,6 @@
    {
       yaw.setParameter(0.0f); // we're only doing a single discretization, and then assuming the foot is a big rectangle
       yaw.writeOpenCLBufferObject(openCLManager);
-
-      long startTime = System.nanoTime();
 
       openCLManager.setKernelArgument(computeSnappedValuesKernel, 0, snappingParametersBuffer.getOpenCLBufferObject());
       openCLManager.setKernelArgument(computeSnappedValuesKernel, 1, globalHeightMapImage.getOpenCLImageObject());
@@ -519,17 +459,6 @@
       snapNormalXImage.readOpenCLImage(openCLManager);
       snapNormalYImage.readOpenCLImage(openCLManager);
       snapNormalZImage.readOpenCLImage(openCLManager);
-<<<<<<< HEAD
-
-      openCLManager.join();
-   }
-
-   public void readContactMapImage()
-   {
-      contactMapImage.readOpenCLImage(openCLManager);
-=======
-
-      startTime = System.nanoTime();
 
       openCLManager.setKernelArgument(computeSteppabilityConnectionsKernel, 0, snappingParametersBuffer.getOpenCLBufferObject());
       openCLManager.setKernelArgument(computeSteppabilityConnectionsKernel, 1, steppabilityImage.getOpenCLImageObject());
@@ -539,7 +468,8 @@
 
       steppabilityImage.readOpenCLImage(openCLManager);
       steppabilityConnectionsImage.readOpenCLImage(openCLManager);
->>>>>>> 0c5a751a
+
+      openCLManager.join();
    }
 
    public void readTerrainCostImage()
@@ -564,7 +494,7 @@
       localHeightMapImage.writeOpenCLImage(openCLManager);
       globalHeightMapImage.writeOpenCLImage(openCLManager);
 
-      if (computeSnap)
+      if (computeSteppability)
       {
          snapHeightImage.getBytedecoOpenCVMat().put(new Scalar(32768));
          snapHeightImage.writeOpenCLImage(openCLManager);
@@ -688,7 +618,6 @@
       return snapNormalZImage;
    }
 
-<<<<<<< HEAD
    //public Mat getCroppedGlobalHeightMapImage()
    //{
    //   return heightMapParameters.getDenoiserEnabled() ? denoisedHeightMapImage : terrainMapData.getHeightMap();
@@ -713,11 +642,6 @@
    //{
    //   return terrainMapData.getContactMap();
    //}
-=======
-   public Mat getCroppedGlobalHeightMapImage()
-   {
-      return croppedHeightMapImage;
-   }
 
    public Mat getSteppableRegionAssignmentMat()
    {
@@ -738,7 +662,6 @@
 //   {
 //      return denoisedHeightMap;
 //   }
->>>>>>> 0c5a751a
 
    public Mat getGlobalContactImage()
    {
@@ -862,7 +785,6 @@
       return heightMapParameters;
    }
 
-<<<<<<< HEAD
    public boolean isInitialized()
    {
       return initialized;
@@ -880,7 +802,7 @@
 
    public boolean getComputeSnap()
    {
-      return computeSnap;
+      return computeSteppability;
    }
 
    public void setModeSpherical()
@@ -891,10 +813,10 @@
    public void setModePerspective()
    {
       mode = 1;
-=======
+   }
+
    public SteppableRegionCalculatorParametersBasics getSteppableRegionParameters()
    {
       return steppableRegionParameters;
->>>>>>> 0c5a751a
    }
 }