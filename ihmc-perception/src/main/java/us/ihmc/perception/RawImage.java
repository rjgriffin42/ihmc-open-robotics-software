--- conflicted
+++ resolved
@@ -135,7 +135,7 @@
       {
          throw new NullPointerException("Neither CPU nor GPU matrices were initialized");
       }
-      else if (cpuImageMat == null && gpuImageMat != null && !gpuImageMat.isNull())
+      else if (cpuImageMat == null && !gpuImageMat.isNull())
       {
          cpuImageMat = new Mat(imageHeight, imageWidth, openCVType);
          gpuImageMat.download(cpuImageMat);
@@ -150,30 +150,22 @@
       {
          throw new NullPointerException("Neither CPU nor GPU matrices were initialized");
       }
-<<<<<<< HEAD
-      else if (gpuImageMatrix == null && !cpuImageMatrix.isNull())
-=======
-      else if (gpuImageMat == null && cpuImageMat != null && !cpuImageMat.isNull())
->>>>>>> a15a786e
+      else if (gpuImageMat == null && !cpuImageMat.isNull())
       {
          gpuImageMat = new GpuMat(imageHeight, imageWidth, openCVType);
          gpuImageMat.upload(cpuImageMat);
       }
 
-<<<<<<< HEAD
-      if (gpuImageMatrix == null || gpuImageMatrix.isNull())
+      if (gpuImageMat == null || gpuImageMat.isNull())
       {
          throw new NullPointerException("Failed to initialize GPU image");
       }
-      if (gpuImageMatrix.isNull())
+      if (gpuImageMat.isNull())
       {
          throw new NullPointerException("Failed to upload CPU image to GPU");
       }
 
-      return gpuImageMatrix;
-=======
       return gpuImageMat;
->>>>>>> a15a786e
    }
 
    public int getOpenCVType()
