package us.ihmc.perception;

import org.bytedeco.javacpp.BytePointer;
import org.bytedeco.opencv.global.opencv_core;
import org.bytedeco.opencv.global.opencv_imgcodecs;
import org.bytedeco.opencv.opencv_core.GpuMat;
import org.bytedeco.opencv.opencv_core.Mat;
import perception_msgs.msg.dds.ImageMessage;
import us.ihmc.communication.packets.MessageTools;
import us.ihmc.euclid.referenceFrame.FramePoint3D;
import us.ihmc.euclid.referenceFrame.FrameQuaternion;
import us.ihmc.euclid.referenceFrame.ReferenceFrame;
import us.ihmc.euclid.referenceFrame.interfaces.FixedFramePoint3DBasics;
import us.ihmc.euclid.referenceFrame.interfaces.FixedFrameQuaternionBasics;
import us.ihmc.perception.camera.CameraIntrinsics;

import javax.annotation.Nullable;
import java.time.Instant;
import java.util.concurrent.atomic.AtomicInteger;

/**
 * This class represents a raw image, as taken from a sensor with no compression.
 * It should contain all information needed to create and publish an ImageMessage,
 * once the raw image is compressed.
 * <p>
 * When initialized, this class only needs either a Mat or a GpuMat. For convenience,
 * when the missing version of the image matrix is requested this class will create
 * the missing Mat or GpuMat objects by copying the existing image matrix to the CPU or GPU.
 * </p>
 * <p>
 * To ensure all Mat and GpuMat objects get deallocated properly, this class uses
 * a reference count. The counter is incremented upon construction and each call to
 * {@link RawImage#get()}, and decremented for each call to {@link RawImage#release()}.
 * Once the reference count hits zero, the image data is deallocated.
 * </p>
 * <p>
 * Each method should call {@link RawImage#get()} before accessing the image data
 * to ensure it is not deallocated during access. After the data has been accessed,
 * {@link RawImage#release()} should be called.
 * </p>
 */
public class RawImage
{
   private final long sequenceNumber;
   private final Instant acquisitionTime;
   private final float depthDiscretization;
   /*
    * Although both cpu & gpu image matrices are nullable,
    * at least one should be not null.
    */
   @Nullable
   private Mat cpuImageMat = null;
   @Nullable
<<<<<<< HEAD
   private GpuMat gpuImageMat;
=======
   private GpuMat gpuImageMat = null;
>>>>>>> 194cc60a
   private final float focalLengthX;
   private final float focalLengthY;
   private final float principalPointX;
   private final float principalPointY;
   private final FixedFramePoint3DBasics position;
   private final FixedFrameQuaternionBasics orientation;

   private final AtomicInteger numberOfReferences = new AtomicInteger(1);

   public RawImage(long sequenceNumber,
                   Instant acquisitionTime,
                   float depthDiscretization,
                   @Nullable Mat cpuImageMat,
                   @Nullable GpuMat gpuImageMat,
                   float focalLengthX,
                   float focalLengthY,
                   float principalPointX,
                   float principalPointY,
                   FixedFramePoint3DBasics position,
                   FixedFrameQuaternionBasics orientation)
   {
      this.sequenceNumber = sequenceNumber;
      this.acquisitionTime = acquisitionTime;
      this.depthDiscretization = depthDiscretization;
      this.cpuImageMat = cpuImageMat;
      this.gpuImageMat = gpuImageMat;
      this.focalLengthX = focalLengthX;
      this.focalLengthY = focalLengthY;
      this.principalPointX = principalPointX;
      this.principalPointY = principalPointY;
      this.position = position;
      this.orientation = orientation;
   }

   public RawImage(RawImage other)
   {
      this.sequenceNumber = other.sequenceNumber;
      this.acquisitionTime = other.acquisitionTime;
      this.depthDiscretization = other.depthDiscretization;
      if (!other.isEmpty())
      {
         if (other.cpuImageMat != null && !other.cpuImageMat.isNull())
            this.cpuImageMat = other.cpuImageMat.clone();
         if (other.gpuImageMat != null && !other.gpuImageMat.isNull())
            this.gpuImageMat = other.gpuImageMat.clone();
      }
      this.focalLengthX = other.focalLengthX;
      this.focalLengthY = other.focalLengthY;
      this.principalPointX = other.principalPointX;
      this.principalPointY = other.principalPointY;
      this.position = other.position;
      this.orientation = other.orientation;
   }

   public static RawImage fromMessage(ImageMessage imageMessage)
   {
      try (BytePointer compressedImageData = new BytePointer(imageMessage.getData().size());
           Mat compressedImageMat = new Mat(1, imageMessage.getData().size(), opencv_core.CV_8UC1))
      {
         compressedImageData.put(imageMessage.getData().toArray());
         compressedImageMat.data(compressedImageData);
         Mat imageMat = new Mat();
         opencv_imgcodecs.imdecode(compressedImageMat, opencv_imgcodecs.IMREAD_UNCHANGED, imageMat);

         return new RawImage(imageMessage.getSequenceNumber(),
                             MessageTools.toInstant(imageMessage.getAcquisitionTime()),
                             imageMessage.getDepthDiscretization(),
                             imageMat,
                             null,
                             imageMessage.getFocalLengthXPixels(),
                             imageMessage.getFocalLengthYPixels(),
                             imageMessage.getPrincipalPointXPixels(),
                             imageMessage.getPrincipalPointYPixels(),
                             new FramePoint3D(ReferenceFrame.getWorldFrame(), imageMessage.getPosition()),
                             new FrameQuaternion(ReferenceFrame.getWorldFrame(), imageMessage.getOrientation()));
      }
   }

<<<<<<< HEAD
=======
   /**
    * Provides a new {@link RawImage} with the same intrinsics and metadata as this one, but with a different image.
    * Useful when applying changes to Mats and wishing to keep the same intrinsics & metadata in the {@link RawImage}.
    * @param newCpuImageMat new CPU image mat to replace the current image. Must have the same dimensions & type.
    * @return A new {@link RawImage} with the same intrinsics & metadata, but with a different image.
    */
   public RawImage replaceImage(Mat newCpuImageMat)
   {
      if (getImageWidth() != newCpuImageMat.cols() || getImageHeight() != newCpuImageMat.rows())
         throw new IllegalArgumentException("New image must have the same dimensions as the current image");

      RawImage newRawImage = new RawImage(this);
      newCpuImageMat.copyTo(newRawImage.getCpuImageMat());
      newRawImage.getGpuImageMat().upload(newCpuImageMat);
      return newRawImage;
   }

   /**
    * Provides a new {@link RawImage} with the same intrinsics and metadata as this one, but with a different image.
    * Useful when applying changes to Mats and wishing to keep the same intrinsics & metadata in the {@link RawImage}.
    * @param newGpuImageMat new GPU image mat to replace the current image. Must have the same dimensions & type.
    * @return A new {@link RawImage} with the same intrinsics & metadata, but with a different image.
    */
   public RawImage replaceImage(GpuMat newGpuImageMat)
   {
      if (getImageWidth() != newGpuImageMat.cols() || getImageHeight() != newGpuImageMat.rows())
         throw new IllegalArgumentException("New image must have the same dimensions as the current image");
      if (getOpenCVType() != newGpuImageMat.type())
         throw new IllegalArgumentException("New image must be the same OpenCV type as the current image");

      RawImage newRawImage = new RawImage(this);
      newGpuImageMat.copyTo(newRawImage.getGpuImageMat());
      newGpuImageMat.download(newRawImage.getCpuImageMat());
      return newRawImage;
   }

>>>>>>> 194cc60a
   public long getSequenceNumber()
   {
      return sequenceNumber;
   }

   public Instant getAcquisitionTime()
   {
      return acquisitionTime;
   }

   public int getImageWidth()
   {
      if (cpuImageMat != null && !cpuImageMat.isNull())
         return cpuImageMat.cols();
      else if (gpuImageMat != null && !gpuImageMat.isNull())
         return gpuImageMat.cols();

      throw new NullPointerException("Neither CPU nor GPU Mats were initialized");
   }

   public int getImageHeight()
   {
      if (cpuImageMat != null && !cpuImageMat.isNull())
         return cpuImageMat.rows();
      else if (gpuImageMat != null && !gpuImageMat.isNull())
         return gpuImageMat.rows();

      throw new NullPointerException("Neither CPU nor GPU Mats were initialized");
   }

   public float getDepthDiscretization()
   {
      return depthDiscretization;
   }

   public Mat getCpuImageMat()
   {
      if (cpuImageMat == null && gpuImageMat == null)
      {
         throw new NullPointerException("Neither CPU nor GPU Mats were initialized");
      }
      else if (cpuImageMat == null && !gpuImageMat.isNull())
      {
         cpuImageMat = new Mat(gpuImageMat.size(), gpuImageMat.type());
         gpuImageMat.download(cpuImageMat);
      }

      if (cpuImageMat == null)
      {
         throw new NullPointerException("Failed to initialize CPU image");
      }
      if (cpuImageMat.isNull())
      {
         throw new NullPointerException("Failed to download GPU image to CPU");
      }

      return cpuImageMat;
   }

   public GpuMat getGpuImageMat()
   {
      if (gpuImageMat == null && cpuImageMat == null)
      {
         throw new NullPointerException("Neither CPU nor GPU Mats were initialized");
      }
      else if (gpuImageMat == null && !cpuImageMat.isNull())
      {
         gpuImageMat = new GpuMat(cpuImageMat.size(), cpuImageMat.type());
         gpuImageMat.upload(cpuImageMat);
      }

      if (gpuImageMat == null)
      {
         throw new NullPointerException("Failed to initialize GPU image");
      }
      if (gpuImageMat.isNull())
      {
         throw new NullPointerException("Failed to upload CPU image to GPU");
      }

      return gpuImageMat;
   }

   public CameraIntrinsics getIntrinsicsCopy()
   {
      return new CameraIntrinsics(getImageHeight(), getImageWidth(), focalLengthX, focalLengthY, principalPointX, principalPointY);
   }

   public int getOpenCVType()
   {
      if (cpuImageMat != null && !cpuImageMat.isNull())
         return cpuImageMat.type();
      else if (gpuImageMat != null && !gpuImageMat.isNull())
         return gpuImageMat.type();

      throw new NullPointerException("Neither CPU nor GPU Mats were initialized");
   }

   public float getFocalLengthX()
   {
      return focalLengthX;
   }

   public float getFocalLengthY()
   {
      return focalLengthY;
   }

   public float getPrincipalPointX()
   {
      return principalPointX;
   }

   public float getPrincipalPointY()
   {
      return principalPointY;
   }

   public FixedFramePoint3DBasics getPosition()
   {
      return position;
   }

   public FixedFrameQuaternionBasics getOrientation()
   {
      return orientation;
   }

   public boolean isEmpty()
   {
      return cpuImageMat == null && gpuImageMat == null;
   }

   public boolean isAvailable()
   {
      return numberOfReferences.get() > 0;
   }

   public RawImage get()
   {
      if (numberOfReferences.incrementAndGet() > 1)
         return this;
      else
         return null;
   }

   public void release()
   {
      if (numberOfReferences.decrementAndGet() <= 0)
         destroy();
   }

   private void destroy()
   {
      if (cpuImageMat != null)
         cpuImageMat.close();
      if (gpuImageMat != null)
         gpuImageMat.close();
   }
}<|MERGE_RESOLUTION|>--- conflicted
+++ resolved
@@ -51,11 +51,7 @@
    @Nullable
    private Mat cpuImageMat = null;
    @Nullable
-<<<<<<< HEAD
-   private GpuMat gpuImageMat;
-=======
    private GpuMat gpuImageMat = null;
->>>>>>> 194cc60a
    private final float focalLengthX;
    private final float focalLengthY;
    private final float principalPointX;
@@ -134,8 +130,6 @@
       }
    }
 
-<<<<<<< HEAD
-=======
    /**
     * Provides a new {@link RawImage} with the same intrinsics and metadata as this one, but with a different image.
     * Useful when applying changes to Mats and wishing to keep the same intrinsics & metadata in the {@link RawImage}.
@@ -172,7 +166,6 @@
       return newRawImage;
    }
 
->>>>>>> 194cc60a
    public long getSequenceNumber()
    {
       return sequenceNumber;
