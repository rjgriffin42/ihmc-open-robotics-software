package us.ihmc.perception;

import boofcv.struct.calib.CameraPinholeBrown;
import gnu.trove.list.array.TIntArrayList;
import org.bytedeco.javacpp.BytePointer;
import org.bytedeco.opencv.global.opencv_calib3d;
import org.bytedeco.opencv.global.opencv_core;
import org.bytedeco.opencv.global.opencv_imgproc;
import org.bytedeco.opencv.global.opencv_objdetect;
import org.bytedeco.opencv.opencv_core.MatVector;
import org.bytedeco.opencv.opencv_objdetect.ArucoDetector;
import org.bytedeco.opencv.opencv_objdetect.DetectorParameters;
import org.bytedeco.opencv.opencv_objdetect.Dictionary;
import org.bytedeco.opencv.opencv_core.Mat;
import org.bytedeco.opencv.opencv_core.Scalar;
import org.bytedeco.opencv.opencv_objdetect.RefineParameters;
import us.ihmc.commons.thread.ThreadTools;
import us.ihmc.euclid.geometry.interfaces.Pose3DBasics;
import us.ihmc.euclid.matrix.LinearTransform3D;
import us.ihmc.euclid.referenceFrame.FramePose3D;
import us.ihmc.euclid.referenceFrame.ReferenceFrame;
import us.ihmc.euclid.referenceFrame.interfaces.FramePose3DBasics;
import us.ihmc.euclid.transform.RigidBodyTransform;
import us.ihmc.euclid.tuple3D.Point3D;
import us.ihmc.tools.Timer;
import us.ihmc.tools.thread.SwapReference;
import us.ihmc.tools.thread.Throttler;

import java.util.function.Consumer;

public class OpenCVArUcoMarkerDetection
{
   public static final int DEFAULT_DICTIONARY = opencv_objdetect.DICT_4X4_100;

   private ArucoDetector arucoDetector;
   private Dictionary dictionary;
   private ReferenceFrame sensorFrame;
   private final FramePose3D markerPose = new FramePose3D();
   private SwapReference<OpenCVArUcoMakerDetectionSwapData> detectionSwapReference;
   private DetectorParameters detectorParametersForTuners;
   private Mat cameraMatrix;
   private Mat distortionCoefficients;
   private final TIntArrayList detectedIDs = new TIntArrayList();
   private Mat rotationVector;
   private Mat rotationMatrix;
   private final LinearTransform3D euclidLinearTransform = new LinearTransform3D();
   private Mat translationVector;
   private final Point3D euclidPosition = new Point3D();
   private Mat objectPoints;
   private boolean enabled = true;
   private Scalar defaultBorderColor;
   private BytedecoImage optionalSourceColorImage;
   private BytePointer objectPointsDataPointer;
<<<<<<< HEAD
   private boolean running = true;
   private final Timer timer = new Timer();
   private final Throttler throttler = new Throttler();
=======
   private volatile boolean running = true;
   private final Timer timer = new Timer();
   private final Throttler throttler = new Throttler().setFrequency(20.0);
>>>>>>> ae0500f9

   public void create(ReferenceFrame sensorFrame)
   {
      this.sensorFrame = sensorFrame;

      dictionary = opencv_objdetect.getPredefinedDictionary(DEFAULT_DICTIONARY);
      detectionSwapReference = new SwapReference<>(OpenCVArUcoMakerDetectionSwapData::new);
      detectorParametersForTuners = new DetectorParameters();
      // We don't need refine parameters
      arucoDetector = new ArucoDetector(dictionary, detectionSwapReference.getForThreadOne().getDetectorParameters(), (RefineParameters) null);
      cameraMatrix = new Mat(3, 3, opencv_core.CV_64F);
      distortionCoefficients = new Mat(1, 4, opencv_core.CV_32FC1);
      distortionCoefficients.ptr(0, 0).putFloat(0.0f);
      distortionCoefficients.ptr(0, 1).putFloat(0.0f);
      distortionCoefficients.ptr(0, 2).putFloat(0.0f);
      distortionCoefficients.ptr(0, 3).putFloat(0.0f);
      distortionCoefficients.ptr(0, 4).putFloat(0.0f);
      rotationVector = new Mat(3, 1, opencv_core.CV_64FC1);
      rotationMatrix = new Mat(3, 3, opencv_core.CV_64FC1);
      translationVector = new Mat(3, 1, opencv_core.CV_64FC1);
      objectPoints = new Mat(4, 1, opencv_core.CV_32FC3);
      objectPointsDataPointer = objectPoints.ptr();
      defaultBorderColor = new Scalar(0, 0, 255, 0);

      ThreadTools.startAsDaemon(this::detectMarkersOnAsynchronousThread, "ArUcoMarkerDetection");
   }

   public void setSourceImageForDetection(BytedecoImage optionalSourceColorImage)
   {
      this.optionalSourceColorImage = optionalSourceColorImage;
   }

   public void setCameraInstrinsics(CameraPinholeBrown depthCameraIntrinsics)
   {
      opencv_core.setIdentity(cameraMatrix);
      cameraMatrix.ptr(0, 0).putDouble(depthCameraIntrinsics.getFx());
      cameraMatrix.ptr(1, 1).putDouble(depthCameraIntrinsics.getFy());
      cameraMatrix.ptr(0, 2).putDouble(depthCameraIntrinsics.getCx());
      cameraMatrix.ptr(1, 2).putDouble(depthCameraIntrinsics.getCy());
   }

   public void update()
   {
      update(optionalSourceColorImage);
   }

   public void update(BytedecoImage sourceColorImage)
   {
      if (enabled)
      {
         timer.reset();

         synchronized (detectionSwapReference)
         {
            OpenCVArUcoMakerDetectionSwapData data = detectionSwapReference.getForThreadTwo();

            data.ensureImageInitialized(sourceColorImage.getImageWidth(), sourceColorImage.getImageHeight());
            data.getRgb8ImageForDetection().ensureDimensionsMatch(sourceColorImage);

            if (sourceColorImage.getBytedecoOpenCVMat().type() == opencv_core.CV_8UC4)
            {
               // ArUco library doesn't support alpha channel being in there
               opencv_imgproc.cvtColor(sourceColorImage.getBytedecoOpenCVMat(),
                                       data.getRgb8ImageForDetection().getBytedecoOpenCVMat(),
                                       opencv_imgproc.COLOR_RGBA2RGB);
            }
            else
            {
               sourceColorImage.getBytedecoOpenCVMat().copyTo(data.getRgb8ImageForDetection().getBytedecoOpenCVMat());
            }

            OpenCVArUcoMarkerDetectionParametersTools.copy(detectorParametersForTuners, data.getDetectorParameters());

            detectedIDs.clear();
            data.getMarkerIDToCornersIndexMap().clear();
            for (int i = 0; i < data.getIds().rows(); i++)
            {
               int markerID = data.getIds().ptr(i, 0).getInt();
               detectedIDs.add(markerID);
               data.getMarkerIDToCornersIndexMap().put(markerID, i);
            }
         }
      }
   }
<<<<<<< HEAD

   private void detectMarkersOnAsynchronousThread()
   {
      while (running)
      {
         if (throttler.run(0.05) && timer.isRunning(0.5))
         {
            OpenCVArUcoMakerDetectionSwapData data = detectionSwapReference.getForThreadOne();

=======

   private void detectMarkersOnAsynchronousThread()
   {
      while (running)
      {
         throttler.waitAndRun();
         if (timer.isRunning(0.5))
         {
            OpenCVArUcoMakerDetectionSwapData data = detectionSwapReference.getForThreadOne();

>>>>>>> ae0500f9
            if (data.getRgb8ImageForDetection() != null)
            {
               data.getStopwatch().lap();
               arucoDetector.setDetectorParameters(data.getDetectorParameters());
<<<<<<< HEAD
=======
               // detectMarkers is the big slow thing, so we put it on an async thread.
>>>>>>> ae0500f9
               arucoDetector.detectMarkers(data.getRgb8ImageForDetection().getBytedecoOpenCVMat(),
                                           data.getCorners(),
                                           data.getIds(),
                                           data.getRejectedImagePoints());
               data.getStopwatch().suspend();
               data.setHasDetected(true);
            }

            detectionSwapReference.swap();
         }
      }
   }

   public void getCopyOfSourceRGBImage(BytedecoImage imageToPack)
   {
      BytedecoImage rgb8ImageForDetection = detectionSwapReference.getForThreadTwo().getRgb8ImageForDetection();
      imageToPack.ensureDimensionsMatch(rgb8ImageForDetection);
      rgb8ImageForDetection.getBytedecoOpenCVMat().copyTo(imageToPack.getBytedecoOpenCVMat());
   }

   public boolean isDetected(OpenCVArUcoMarker marker)
   {
      return detectionSwapReference.getForThreadTwo().getMarkerIDToCornersIndexMap().containsKey(marker.getId());
   }

   public FramePose3DBasics getPose(OpenCVArUcoMarker marker)
   {
      updateMarkerPose(marker);
      markerPose.setIncludingFrame(sensorFrame, euclidPosition, euclidLinearTransform.getAsQuaternion());
      return markerPose;
   }

   public void getPose(OpenCVArUcoMarker marker, Pose3DBasics poseToPack)
   {
      updateMarkerPose(marker);
      poseToPack.set(euclidPosition, euclidLinearTransform.getAsQuaternion());
   }

   public void getPose(OpenCVArUcoMarker marker, RigidBodyTransform transformToSensor)
   {
      updateMarkerPose(marker);
      transformToSensor.set(euclidLinearTransform.getAsQuaternion(), euclidPosition);
   }

   /**
    * Estimates the pose of the single marker ID.
    * Multiple markers of the same ID is not supported.
    */
   private void updateMarkerPose(OpenCVArUcoMarker marker)
   {
      if (enabled)
      {
         /**
          * ArUco corner layout:
          * First corner is top left of marker.
          * Secord corner is top right of marker.
          * Third corner is bottom right of marker.
          * Fourth corner is bottom left of marker.
          */
         BytedecoOpenCVTools.putFloat3(objectPointsDataPointer, 0, 0.0f, (float) -marker.getSideLength(), (float) marker.getSideLength());
         BytedecoOpenCVTools.putFloat3(objectPointsDataPointer, 1, 0.0f, 0.0f, (float) marker.getSideLength());
         BytedecoOpenCVTools.putFloat3(objectPointsDataPointer, 2, 0.0f, 0.0f, 0.0f);
         BytedecoOpenCVTools.putFloat3(objectPointsDataPointer, 3, 0.0f, (float) -marker.getSideLength(), 0.0f);

         synchronized (detectionSwapReference)
         {
            OpenCVArUcoMakerDetectionSwapData data = detectionSwapReference.getForThreadTwo();
            Mat markerCorners = data.getCorners().get(data.getMarkerIDToCornersIndexMap().get(marker.getId()));
            opencv_calib3d.solvePnP(objectPoints, markerCorners, cameraMatrix, distortionCoefficients, rotationVector, translationVector);
         }

<<<<<<< HEAD
         // ???
=======
         // Couldn't figure out why we had to apply these transforms here and below, but it works.
>>>>>>> ae0500f9
         double rx = rotationVector.ptr(0).getDouble();
         double ry = rotationVector.ptr(0).getDouble(Double.BYTES);
         double rz = rotationVector.ptr(0).getDouble(2 * Double.BYTES);
         rotationVector.ptr(0).putDouble(rz);
         rotationVector.ptr(0).putDouble(Double.BYTES, -rx);
         rotationVector.ptr(0).putDouble(2 * Double.BYTES, -ry);

         opencv_calib3d.Rodrigues(rotationVector, rotationMatrix);

         BytePointer basePtr = rotationMatrix.ptr(0);
         euclidLinearTransform.set(basePtr.getDouble(),
                                   basePtr.getDouble(Double.BYTES),
                                   basePtr.getDouble(2 * Double.BYTES),
                                   basePtr.getDouble(3 * Double.BYTES),
                                   basePtr.getDouble(4 * Double.BYTES),
                                   basePtr.getDouble(5 * Double.BYTES),
                                   basePtr.getDouble(6 * Double.BYTES),
                                   basePtr.getDouble(7 * Double.BYTES),
                                   basePtr.getDouble(8 * Double.BYTES));
<<<<<<< HEAD
         // ???
=======
         // These are probably because the coordinate system we define ourselves now for the solvePnP method,
         // probably why they did it,so the way we define it must be different to the way it was internally
         // in estimatePoseSingleMarkers.
>>>>>>> ae0500f9
         euclidLinearTransform.appendRollRotation(-Math.PI / 2.0);
         euclidLinearTransform.appendPitchRotation(Math.PI / 2.0);

         double x = translationVector.ptr(0).getDouble();
         double y = translationVector.ptr(0).getDouble(Double.BYTES);
         double z = translationVector.ptr(0).getDouble(2 * Double.BYTES);
         euclidPosition.set(z, -x, -y);
      }
   }

   public void drawDetectedMarkers(Mat imageForDrawing)
   {
      drawDetectedMarkers(imageForDrawing, defaultBorderColor);
   }

   public void drawDetectedMarkers(Mat imageForDrawing, Scalar borderColor)
   {
      OpenCVArUcoMakerDetectionSwapData data = detectionSwapReference.getForThreadTwo();
      opencv_objdetect.drawDetectedMarkers(imageForDrawing, data.getCorners(), data.getIds(), borderColor);
   }

   public void drawRejectedPoints(Mat imageForDrawing)
   {
      MatVector rejectedImagePoints = detectionSwapReference.getForThreadTwo().getRejectedImagePoints();
      opencv_objdetect.drawDetectedMarkers(imageForDrawing, rejectedImagePoints);
   }

   public void forEachDetectedID(Consumer<Integer> idConsumer)
   {
      for (int i = 0; i < detectedIDs.size(); i++)
      {
         idConsumer.accept(detectedIDs.get(i));
      }
   }

   public void destroy()
   {
      running = false;
   }

   public Mat getCameraMatrix()
   {
      return cameraMatrix;
   }

   public long getNumberOfRejectedPoints()
   {
      synchronized (detectionSwapReference)
      {
         MatVector rejectedImagePoints = detectionSwapReference.getForThreadTwo().getRejectedImagePoints();
         return rejectedImagePoints.size();
      }
   }

   public DetectorParameters getDetectorParameters()
   {
      return detectorParametersForTuners;
   }

   public double getTimeTakenToDetect()
   {
      return detectionSwapReference.getForThreadTwo().getStopwatch().lapElapsed();
   }

   public void setEnabled(boolean enabled)
   {
      this.enabled = enabled;
   }

<<<<<<< HEAD
=======
   /**
    * Providing this because the classes that use this need different data at different times, which is not thread safe anymore, so you can use this to make sure all the stuff you get from the getters is from the same detection result. To use, do
    * <pre>
    *    synchronized (arUcoMarkerDetection.getSyncObject())
    *    {
    *       arUcoMarkerDetection.getIds()
    *       arUcoMarkerDetection.updateMarkerPose(...)
    *       ...
    *    }
    * </pre>
    */
>>>>>>> ae0500f9
   public Object getSyncObject()
   {
      return detectionSwapReference;
   }

   public Mat getIds()
   {
      return detectionSwapReference.getForThreadTwo().getIds();
   }

   public boolean getHasDetected()
   {
      return detectionSwapReference.getForThreadTwo().getHasDetected();
   }
}<|MERGE_RESOLUTION|>--- conflicted
+++ resolved
@@ -51,15 +51,9 @@
    private Scalar defaultBorderColor;
    private BytedecoImage optionalSourceColorImage;
    private BytePointer objectPointsDataPointer;
-<<<<<<< HEAD
-   private boolean running = true;
-   private final Timer timer = new Timer();
-   private final Throttler throttler = new Throttler();
-=======
    private volatile boolean running = true;
    private final Timer timer = new Timer();
    private final Throttler throttler = new Throttler().setFrequency(20.0);
->>>>>>> ae0500f9
 
    public void create(ReferenceFrame sensorFrame)
    {
@@ -144,17 +138,6 @@
          }
       }
    }
-<<<<<<< HEAD
-
-   private void detectMarkersOnAsynchronousThread()
-   {
-      while (running)
-      {
-         if (throttler.run(0.05) && timer.isRunning(0.5))
-         {
-            OpenCVArUcoMakerDetectionSwapData data = detectionSwapReference.getForThreadOne();
-
-=======
 
    private void detectMarkersOnAsynchronousThread()
    {
@@ -165,15 +148,11 @@
          {
             OpenCVArUcoMakerDetectionSwapData data = detectionSwapReference.getForThreadOne();
 
->>>>>>> ae0500f9
             if (data.getRgb8ImageForDetection() != null)
             {
                data.getStopwatch().lap();
                arucoDetector.setDetectorParameters(data.getDetectorParameters());
-<<<<<<< HEAD
-=======
                // detectMarkers is the big slow thing, so we put it on an async thread.
->>>>>>> ae0500f9
                arucoDetector.detectMarkers(data.getRgb8ImageForDetection().getBytedecoOpenCVMat(),
                                            data.getCorners(),
                                            data.getIds(),
@@ -245,11 +224,7 @@
             opencv_calib3d.solvePnP(objectPoints, markerCorners, cameraMatrix, distortionCoefficients, rotationVector, translationVector);
          }
 
-<<<<<<< HEAD
-         // ???
-=======
          // Couldn't figure out why we had to apply these transforms here and below, but it works.
->>>>>>> ae0500f9
          double rx = rotationVector.ptr(0).getDouble();
          double ry = rotationVector.ptr(0).getDouble(Double.BYTES);
          double rz = rotationVector.ptr(0).getDouble(2 * Double.BYTES);
@@ -269,13 +244,9 @@
                                    basePtr.getDouble(6 * Double.BYTES),
                                    basePtr.getDouble(7 * Double.BYTES),
                                    basePtr.getDouble(8 * Double.BYTES));
-<<<<<<< HEAD
-         // ???
-=======
          // These are probably because the coordinate system we define ourselves now for the solvePnP method,
          // probably why they did it,so the way we define it must be different to the way it was internally
          // in estimatePoseSingleMarkers.
->>>>>>> ae0500f9
          euclidLinearTransform.appendRollRotation(-Math.PI / 2.0);
          euclidLinearTransform.appendPitchRotation(Math.PI / 2.0);
 
@@ -345,8 +316,6 @@
       this.enabled = enabled;
    }
 
-<<<<<<< HEAD
-=======
    /**
     * Providing this because the classes that use this need different data at different times, which is not thread safe anymore, so you can use this to make sure all the stuff you get from the getters is from the same detection result. To use, do
     * <pre>
@@ -358,7 +327,6 @@
     *    }
     * </pre>
     */
->>>>>>> ae0500f9
    public Object getSyncObject()
    {
       return detectionSwapReference;
