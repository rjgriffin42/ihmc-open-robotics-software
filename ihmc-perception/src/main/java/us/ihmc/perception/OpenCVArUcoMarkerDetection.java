package us.ihmc.perception;

import boofcv.struct.calib.CameraPinholeBrown;
import gnu.trove.list.array.TIntArrayList;
import org.bytedeco.javacpp.BytePointer;
import org.bytedeco.opencv.global.opencv_calib3d;
import org.bytedeco.opencv.global.opencv_core;
import org.bytedeco.opencv.global.opencv_imgproc;
import org.bytedeco.opencv.global.opencv_objdetect;
import org.bytedeco.opencv.opencv_core.MatVector;
import org.bytedeco.opencv.opencv_objdetect.ArucoDetector;
import org.bytedeco.opencv.opencv_objdetect.DetectorParameters;
import org.bytedeco.opencv.opencv_objdetect.Dictionary;
import org.bytedeco.opencv.opencv_core.Mat;
import org.bytedeco.opencv.opencv_core.Scalar;
import org.bytedeco.opencv.opencv_objdetect.RefineParameters;
import us.ihmc.commons.thread.ThreadTools;
import us.ihmc.euclid.geometry.interfaces.Pose3DBasics;
import us.ihmc.euclid.matrix.LinearTransform3D;
import us.ihmc.euclid.referenceFrame.FramePose3D;
import us.ihmc.euclid.referenceFrame.ReferenceFrame;
import us.ihmc.euclid.referenceFrame.interfaces.FramePose3DBasics;
import us.ihmc.euclid.transform.RigidBodyTransform;
import us.ihmc.euclid.tuple3D.Point3D;
import us.ihmc.tools.Timer;
import us.ihmc.tools.thread.SwapReference;
import us.ihmc.tools.thread.Throttler;

import java.util.function.Consumer;

public class OpenCVArUcoMarkerDetection
{
   public static final int DEFAULT_DICTIONARY = opencv_objdetect.DICT_4X4_100;

   private ArucoDetector arucoDetector;
   private Dictionary dictionary;
   private ReferenceFrame sensorFrame;
   private final FramePose3D markerPose = new FramePose3D();
   private SwapReference<OpenCVArUcoMakerDetectionSwapData> detectionSwapReference;
   private DetectorParameters detectorParametersForTuners;
   private Mat cameraMatrix;
   private Mat distortionCoefficients;
   private final TIntArrayList detectedIDs = new TIntArrayList();
   private Mat rotationVector;
   private Mat rotationMatrix;
   private final LinearTransform3D euclidLinearTransform = new LinearTransform3D();
   private Mat translationVector;
   private final Point3D euclidPosition = new Point3D();
   private Mat objectPoints;
   private boolean enabled = true;
   private Scalar defaultBorderColor;
   private BytedecoImage optionalSourceColorImage;
   private BytePointer objectPointsDataPointer;
   private volatile boolean running = true;
   private final Timer timer = new Timer();
   private final Throttler throttler = new Throttler().setFrequency(20.0);

   public void create(ReferenceFrame sensorFrame)
   {
      this.sensorFrame = sensorFrame;

      dictionary = opencv_objdetect.getPredefinedDictionary(DEFAULT_DICTIONARY);
      detectionSwapReference = new SwapReference<>(OpenCVArUcoMakerDetectionSwapData::new);
      detectorParametersForTuners = new DetectorParameters();
      // We don't need refine parameters
      arucoDetector = new ArucoDetector(dictionary, detectionSwapReference.getForThreadOne().getDetectorParameters(), (RefineParameters) null);
      cameraMatrix = new Mat(3, 3, opencv_core.CV_64F);
      distortionCoefficients = new Mat(1, 4, opencv_core.CV_32FC1);
      distortionCoefficients.ptr(0, 0).putFloat(0.0f);
      distortionCoefficients.ptr(0, 1).putFloat(0.0f);
      distortionCoefficients.ptr(0, 2).putFloat(0.0f);
      distortionCoefficients.ptr(0, 3).putFloat(0.0f);
      distortionCoefficients.ptr(0, 4).putFloat(0.0f);
      rotationVector = new Mat(3, 1, opencv_core.CV_64FC1);
      rotationMatrix = new Mat(3, 3, opencv_core.CV_64FC1);
      translationVector = new Mat(3, 1, opencv_core.CV_64FC1);
      objectPoints = new Mat(4, 1, opencv_core.CV_32FC3);
      objectPointsDataPointer = objectPoints.ptr();
      defaultBorderColor = new Scalar(0, 0, 255, 0);

      ThreadTools.startAsDaemon(this::detectMarkersOnAsynchronousThread, "ArUcoMarkerDetection");
   }

   public void setSourceImageForDetection(BytedecoImage optionalSourceColorImage)
   {
      this.optionalSourceColorImage = optionalSourceColorImage;
   }

   public void setCameraInstrinsics(CameraPinholeBrown depthCameraIntrinsics)
   {
      opencv_core.setIdentity(cameraMatrix);
      cameraMatrix.ptr(0, 0).putDouble(depthCameraIntrinsics.getFx());
      cameraMatrix.ptr(1, 1).putDouble(depthCameraIntrinsics.getFy());
      cameraMatrix.ptr(0, 2).putDouble(depthCameraIntrinsics.getCx());
      cameraMatrix.ptr(1, 2).putDouble(depthCameraIntrinsics.getCy());
   }

   public void update()
   {
      update(optionalSourceColorImage);
   }

   public void update(BytedecoImage sourceColorImage)
   {
      if (enabled)
      {
         timer.reset();

         synchronized (detectionSwapReference)
         {
            OpenCVArUcoMakerDetectionSwapData data = detectionSwapReference.getForThreadTwo();

            data.ensureImageInitialized(sourceColorImage.getImageWidth(), sourceColorImage.getImageHeight());
            data.getRgb8ImageForDetection().ensureDimensionsMatch(sourceColorImage);

            if (sourceColorImage.getBytedecoOpenCVMat().type() == opencv_core.CV_8UC4)
            {
               // ArUco library doesn't support alpha channel being in there
               opencv_imgproc.cvtColor(sourceColorImage.getBytedecoOpenCVMat(),
                                       data.getRgb8ImageForDetection().getBytedecoOpenCVMat(),
                                       opencv_imgproc.COLOR_RGBA2RGB);
            }
            else
            {
               sourceColorImage.getBytedecoOpenCVMat().copyTo(data.getRgb8ImageForDetection().getBytedecoOpenCVMat());
            }

            OpenCVArUcoMarkerDetectionParametersTools.copy(detectorParametersForTuners, data.getDetectorParameters());

            detectedIDs.clear();
            data.getMarkerIDToCornersIndexMap().clear();
            for (int i = 0; i < data.getIds().rows(); i++)
            {
<<<<<<< HEAD
               stopwatch.getForThreadOne().lap(); // TODO: Stopwatch swap reference is done incorrectly
               opencv_aruco.detectMarkers(rgb8ImageForDetection.getForThreadTwo().getBytedecoOpenCVMat(),
                                     dictionary,
                                     corners.getForThreadOne(),
                                     ids.getForThreadOne(),
                                     detectorParameters,
                                     rejectedImagePoints.getForThreadOne());
               rgb8ImageForDetection.swap();
               stopwatch.getForThreadOne().suspend();
=======
               int markerID = data.getIds().ptr(i, 0).getInt();
               detectedIDs.add(markerID);
               data.getMarkerIDToCornersIndexMap().put(markerID, i);
>>>>>>> 08c5a831
            }
         }
      }
   }

   private void detectMarkersOnAsynchronousThread()
   {
      while (running)
      {
         throttler.waitAndRun();
         if (timer.isRunning(0.5))
         {
            OpenCVArUcoMakerDetectionSwapData data = detectionSwapReference.getForThreadOne();

            if (data.getRgb8ImageForDetection() != null)
            {
               data.getStopwatch().lap();
               arucoDetector.setDetectorParameters(data.getDetectorParameters());
               // detectMarkers is the big slow thing, so we put it on an async thread.
               arucoDetector.detectMarkers(data.getRgb8ImageForDetection().getBytedecoOpenCVMat(),
                                           data.getCorners(),
                                           data.getIds(),
                                           data.getRejectedImagePoints());
               data.getStopwatch().suspend();
               data.setHasDetected(true);
            }

            detectionSwapReference.swap();
         }
      }
   }

   public void getCopyOfSourceRGBImage(BytedecoImage imageToPack)
   {
      BytedecoImage rgb8ImageForDetection = detectionSwapReference.getForThreadTwo().getRgb8ImageForDetection();
      imageToPack.ensureDimensionsMatch(rgb8ImageForDetection);
      rgb8ImageForDetection.getBytedecoOpenCVMat().copyTo(imageToPack.getBytedecoOpenCVMat());
   }

   public boolean isDetected(OpenCVArUcoMarker marker)
   {
      return detectionSwapReference.getForThreadTwo().getMarkerIDToCornersIndexMap().containsKey(marker.getId());
   }

   public FramePose3DBasics getPose(OpenCVArUcoMarker marker)
   {
      updateMarkerPose(marker);
      markerPose.setIncludingFrame(sensorFrame, euclidPosition, euclidLinearTransform.getAsQuaternion());
      return markerPose;
   }

   public void getPose(OpenCVArUcoMarker marker, Pose3DBasics poseToPack)
   {
      updateMarkerPose(marker);
      poseToPack.set(euclidPosition, euclidLinearTransform.getAsQuaternion());
   }

   public void getPose(OpenCVArUcoMarker marker, RigidBodyTransform transformToSensor)
   {
      updateMarkerPose(marker);
      transformToSensor.set(euclidLinearTransform.getAsQuaternion(), euclidPosition);
   }

   /**
    * Estimates the pose of the single marker ID.
    * Multiple markers of the same ID is not supported.
    */
   private void updateMarkerPose(OpenCVArUcoMarker marker)
   {
      if (enabled)
      {
         /**
          * ArUco corner layout:
          * First corner is top left of marker.
          * Secord corner is top right of marker.
          * Third corner is bottom right of marker.
          * Fourth corner is bottom left of marker.
          */
         BytedecoOpenCVTools.putFloat3(objectPointsDataPointer, 0, 0.0f, (float) -marker.getSideLength(), (float) marker.getSideLength());
         BytedecoOpenCVTools.putFloat3(objectPointsDataPointer, 1, 0.0f, 0.0f, (float) marker.getSideLength());
         BytedecoOpenCVTools.putFloat3(objectPointsDataPointer, 2, 0.0f, 0.0f, 0.0f);
         BytedecoOpenCVTools.putFloat3(objectPointsDataPointer, 3, 0.0f, (float) -marker.getSideLength(), 0.0f);

         synchronized (detectionSwapReference)
         {
            OpenCVArUcoMakerDetectionSwapData data = detectionSwapReference.getForThreadTwo();
            Mat markerCorners = data.getCorners().get(data.getMarkerIDToCornersIndexMap().get(marker.getId()));
            opencv_calib3d.solvePnP(objectPoints, markerCorners, cameraMatrix, distortionCoefficients, rotationVector, translationVector);
         }

         // Couldn't figure out why we had to apply these transforms here and below, but it works.
         double rx = rotationVector.ptr(0).getDouble();
         double ry = rotationVector.ptr(0).getDouble(Double.BYTES);
         double rz = rotationVector.ptr(0).getDouble(2 * Double.BYTES);
         rotationVector.ptr(0).putDouble(rz);
         rotationVector.ptr(0).putDouble(Double.BYTES, -rx);
         rotationVector.ptr(0).putDouble(2 * Double.BYTES, -ry);

         opencv_calib3d.Rodrigues(rotationVector, rotationMatrix);

         BytePointer basePtr = rotationMatrix.ptr(0);
         euclidLinearTransform.set(basePtr.getDouble(),
                                   basePtr.getDouble(Double.BYTES),
                                   basePtr.getDouble(2 * Double.BYTES),
                                   basePtr.getDouble(3 * Double.BYTES),
                                   basePtr.getDouble(4 * Double.BYTES),
                                   basePtr.getDouble(5 * Double.BYTES),
                                   basePtr.getDouble(6 * Double.BYTES),
                                   basePtr.getDouble(7 * Double.BYTES),
                                   basePtr.getDouble(8 * Double.BYTES));
         // These are probably because the coordinate system we define ourselves now for the solvePnP method,
         // probably why they did it,so the way we define it must be different to the way it was internally
         // in estimatePoseSingleMarkers.
         euclidLinearTransform.appendRollRotation(-Math.PI / 2.0);
         euclidLinearTransform.appendPitchRotation(Math.PI / 2.0);

         double x = translationVector.ptr(0).getDouble();
         double y = translationVector.ptr(0).getDouble(Double.BYTES);
         double z = translationVector.ptr(0).getDouble(2 * Double.BYTES);
         euclidPosition.set(z, -x, -y);
      }
   }

   public void drawDetectedMarkers(Mat imageForDrawing)
   {
      drawDetectedMarkers(imageForDrawing, defaultBorderColor);
   }

   public void drawDetectedMarkers(Mat imageForDrawing, Scalar borderColor)
   {
      OpenCVArUcoMakerDetectionSwapData data = detectionSwapReference.getForThreadTwo();
      opencv_objdetect.drawDetectedMarkers(imageForDrawing, data.getCorners(), data.getIds(), borderColor);
   }

   public void drawRejectedPoints(Mat imageForDrawing)
   {
      MatVector rejectedImagePoints = detectionSwapReference.getForThreadTwo().getRejectedImagePoints();
      opencv_objdetect.drawDetectedMarkers(imageForDrawing, rejectedImagePoints);
   }

   public void forEachDetectedID(Consumer<Integer> idConsumer)
   {
      for (int i = 0; i < detectedIDs.size(); i++)
      {
         idConsumer.accept(detectedIDs.get(i));
      }
   }

   public void destroy()
   {
      running = false;
   }

   public Mat getCameraMatrix()
   {
      return cameraMatrix;
   }

   public long getNumberOfRejectedPoints()
   {
      synchronized (detectionSwapReference)
      {
         MatVector rejectedImagePoints = detectionSwapReference.getForThreadTwo().getRejectedImagePoints();
         return rejectedImagePoints.size();
      }
   }

   public DetectorParameters getDetectorParameters()
   {
      return detectorParametersForTuners;
   }

   public double getTimeTakenToDetect()
   {
      return detectionSwapReference.getForThreadTwo().getStopwatch().lapElapsed();
   }

   public void setEnabled(boolean enabled)
   {
      this.enabled = enabled;
   }

<<<<<<< HEAD
   public boolean isEnabled()
   {
      return enabled;
   }

   public SwapReference<Mat> getIds()
=======
   /**
    * Providing this because the classes that use this need different data at different times, which is not thread safe anymore, so you can use this to make sure all the stuff you get from the getters is from the same detection result. To use, do
    * <pre>
    *    synchronized (arUcoMarkerDetection.getSyncObject())
    *    {
    *       arUcoMarkerDetection.getIds()
    *       arUcoMarkerDetection.updateMarkerPose(...)
    *       ...
    *    }
    * </pre>
    */
   public Object getSyncObject()
   {
      return detectionSwapReference;
   }

   public Mat getIds()
   {
      return detectionSwapReference.getForThreadTwo().getIds();
   }

   public boolean getHasDetected()
>>>>>>> 08c5a831
   {
      return detectionSwapReference.getForThreadTwo().getHasDetected();
   }
}<|MERGE_RESOLUTION|>--- conflicted
+++ resolved
@@ -131,21 +131,9 @@
             data.getMarkerIDToCornersIndexMap().clear();
             for (int i = 0; i < data.getIds().rows(); i++)
             {
-<<<<<<< HEAD
-               stopwatch.getForThreadOne().lap(); // TODO: Stopwatch swap reference is done incorrectly
-               opencv_aruco.detectMarkers(rgb8ImageForDetection.getForThreadTwo().getBytedecoOpenCVMat(),
-                                     dictionary,
-                                     corners.getForThreadOne(),
-                                     ids.getForThreadOne(),
-                                     detectorParameters,
-                                     rejectedImagePoints.getForThreadOne());
-               rgb8ImageForDetection.swap();
-               stopwatch.getForThreadOne().suspend();
-=======
                int markerID = data.getIds().ptr(i, 0).getInt();
                detectedIDs.add(markerID);
                data.getMarkerIDToCornersIndexMap().put(markerID, i);
->>>>>>> 08c5a831
             }
          }
       }
@@ -328,14 +316,11 @@
       this.enabled = enabled;
    }
 
-<<<<<<< HEAD
    public boolean isEnabled()
    {
       return enabled;
    }
 
-   public SwapReference<Mat> getIds()
-=======
    /**
     * Providing this because the classes that use this need different data at different times, which is not thread safe anymore, so you can use this to make sure all the stuff you get from the getters is from the same detection result. To use, do
     * <pre>
@@ -358,7 +343,6 @@
    }
 
    public boolean getHasDetected()
->>>>>>> 08c5a831
    {
       return detectionSwapReference.getForThreadTwo().getHasDetected();
    }
