--- conflicted
+++ resolved
@@ -71,14 +71,8 @@
       corners = new SwapReference<>(MatVector::new);
       ids = new SwapReference<>(Mat::new);
       rejectedImagePoints = new SwapReference<>(MatVector::new);
-<<<<<<< HEAD
-      detectorParameters = DetectorParameters.create();
-      estimateParameters = EstimateParameters.create();
-=======
       detectorParameters = new DetectorParameters();
-      detectorParameters.markerBorderBits(2);
       estimateParameters = new EstimateParameters();
->>>>>>> 5c5eccba
       cameraMatrix = new Mat(3, 3, opencv_core.CV_64F);
       distortionCoefficients = new Mat(1, 4, opencv_core.CV_32FC1);
       distortionCoefficients.ptr(0, 0).putFloat(0.0f);
