package us.ihmc.ihmcPerception.fiducialDetector;

import java.awt.FlowLayout;
import java.awt.image.BufferedImage;
import java.awt.image.RescaleOp;

import javax.swing.ImageIcon;
import javax.swing.JFrame;
import javax.swing.JLabel;

import boofcv.abst.fiducial.FiducialDetector;
import boofcv.alg.distort.pinhole.LensDistortionPinhole;
import boofcv.factory.fiducial.ConfigFiducialBinary;
import boofcv.factory.fiducial.FactoryFiducial;
import boofcv.factory.filter.binary.ConfigThreshold;
import boofcv.factory.filter.binary.ThresholdType;
import boofcv.io.image.ConvertBufferedImage;
import boofcv.struct.calib.CameraPinhole;
import boofcv.struct.image.GrayF32;
import boofcv.struct.image.ImageType;
import controller_msgs.msg.dds.VideoPacket;
import georegression.geometry.ConvertRotation3D_F64;
import georegression.struct.EulerType;
import georegression.struct.se.Se3_F64;
import us.ihmc.communication.producers.JPEGDecompressor;
import us.ihmc.euclid.matrix.RotationMatrix;
import us.ihmc.euclid.referenceFrame.FramePose3D;
import us.ihmc.euclid.referenceFrame.ReferenceFrame;
import us.ihmc.euclid.transform.RigidBodyTransform;
import us.ihmc.euclid.tuple3D.Vector3D;
import us.ihmc.euclid.tuple3D.interfaces.Point3DReadOnly;
import us.ihmc.euclid.tuple4D.Quaternion;
import us.ihmc.euclid.tuple4D.interfaces.QuaternionReadOnly;
import us.ihmc.graphicsDescription.yoGraphics.YoGraphicReferenceFrame;
import us.ihmc.graphicsDescription.yoGraphics.YoGraphicsListRegistry;
import us.ihmc.humanoidRobotics.communication.packets.HumanoidMessageTools;
import us.ihmc.robotics.math.filters.GlitchFilteredYoBoolean;
import us.ihmc.robotics.referenceFrames.TransformReferenceFrame;
import us.ihmc.yoVariables.listener.VariableChangedListener;
import us.ihmc.yoVariables.registry.YoVariableRegistry;
import us.ihmc.yoVariables.variable.YoBoolean;
import us.ihmc.yoVariables.variable.YoDouble;
import us.ihmc.yoVariables.variable.YoFramePose3D;
import us.ihmc.yoVariables.variable.YoLong;
import us.ihmc.yoVariables.variable.YoVariable;

@Deprecated //should be using the new FiducialDetectorToolbox and listening for FiducialDetectedpackets
public class FiducialDetectorFromCameraImages
{
   private boolean visualize = true;

   private boolean DEBUG = false;

   private final Se3_F64 fiducialToCamera = new Se3_F64();
   private final RotationMatrix fiducialRotationMatrix = new RotationMatrix();
   private final Quaternion tempFiducialRotationQuat = new Quaternion();
   private final FramePose3D tempFiducialDetectorFrame = new FramePose3D();
   private final Vector3D cameraRigidPosition = new Vector3D();
   private final double[] eulerAngles = new double[3];
   private final RigidBodyTransform cameraRigidTransform = new RigidBodyTransform();

   private final ReferenceFrame cameraReferenceFrame, detectorReferenceFrame, locatedFiducialReferenceFrame, reportedFiducialReferenceFrame;

   private final YoVariableRegistry registry = new YoVariableRegistry(getClass().getSimpleName());
   private FiducialDetector<GrayF32> detector;
   private Object expectedFiducialSizeChangedConch = new Object();

   private final JPEGDecompressor jpegDecompressor = new JPEGDecompressor();

   private final YoGraphicReferenceFrame cameraGraphic, detectorGraphic, locatedFiducialGraphic, reportedFiducialGraphic;

   private String prefix = "fiducial";

   private final YoDouble expectedFiducialSize = new YoDouble("expectedFiducialSize", registry);
   private final YoDouble fieldOfViewXinRadians = new YoDouble("fovXRadians", registry);
   private final YoDouble fieldOfViewYinRadians = new YoDouble("fovYRadians", registry);

   private final YoDouble detectorPositionX = new YoDouble(prefix + "DetectorPositionX", registry);
   private final YoDouble detectorPositionY = new YoDouble(prefix + "DetectorPositionY", registry);
   private final YoDouble detectorPositionZ = new YoDouble(prefix + "DetectorPositionZ", registry);
   private final YoDouble detectorEulerRotX = new YoDouble(prefix + "DetectorEulerRotX", registry);
   private final YoDouble detectorEulerRotY = new YoDouble(prefix + "DetectorEulerRotY", registry);
   private final YoDouble detectorEulerRotZ = new YoDouble(prefix + "DetectorEulerRotZ", registry);

   private final YoBoolean targetIDHasBeenLocated = new YoBoolean(prefix + "TargetIDHasBeenLocated", registry);
   private final GlitchFilteredYoBoolean targetIDHasBeenLocatedFiltered = new GlitchFilteredYoBoolean(prefix + "TargetIDHasBeenLocatedFiltered", registry,
                                                                                                      targetIDHasBeenLocated, 4);
   private final YoLong targetIDToLocate = new YoLong(prefix + "TargetIDToLocate", registry);

   private final YoFramePose3D cameraPose = new YoFramePose3D(prefix + "CameraPoseWorld", ReferenceFrame.getWorldFrame(), registry);
   private final YoFramePose3D locatedFiducialPoseInWorldFrame = new YoFramePose3D(prefix + "LocatedPoseWorldFrame", ReferenceFrame.getWorldFrame(), registry);
   private final YoFramePose3D reportedFiducialPoseInWorldFrame = new YoFramePose3D(prefix + "ReportedPoseWorldFrame", ReferenceFrame.getWorldFrame(),
                                                                                    registry);

   public FiducialDetectorFromCameraImages(RigidBodyTransform transformFromReportedToFiducialFrame, YoVariableRegistry parentRegistry,
                                           YoGraphicsListRegistry yoGraphicsListRegistry, String prefix)
   {
      this.expectedFiducialSize.set(1.0);
      this.prefix = prefix;
      detector = FactoryFiducial.squareBinary(new ConfigFiducialBinary(expectedFiducialSize.getDoubleValue()),
                                              ConfigThreshold.local(ThresholdType.LOCAL_GAUSSIAN, 10), GrayF32.class);

      expectedFiducialSize.addVariableChangedListener(new VariableChangedListener()
      {
         @Override
         public void notifyOfVariableChange(YoVariable<?> v)
         {
            synchronized (expectedFiducialSizeChangedConch)
            {
               detector = FactoryFiducial.squareBinary(new ConfigFiducialBinary(expectedFiducialSize.getDoubleValue()),
                                                       ConfigThreshold.local(ThresholdType.LOCAL_GAUSSIAN, 10), GrayF32.class);
            }
         }
      });

      cameraReferenceFrame = new ReferenceFrame(prefix + "CameraReferenceFrame", ReferenceFrame.getWorldFrame())
      {
         @Override
         protected void updateTransformToParent(RigidBodyTransform transformToParent)
         {
            transformToParent.set(cameraRigidTransform);
         }
      };

      detectorReferenceFrame = new ReferenceFrame(prefix + "DetectorReferenceFrame", cameraReferenceFrame)
      {
         @Override
         protected void updateTransformToParent(RigidBodyTransform transformToParent)
         {
            transformToParent.set(0.0, 0.0, 1.0, 0.0, -1.0, 0.0, 0.0, 0.0, 0.0, -1.0, 0.0, 0.0);
         }
      };

      locatedFiducialReferenceFrame = new ReferenceFrame(prefix + "LocatedReferenceFrame", ReferenceFrame.getWorldFrame())
      {
         @Override
         protected void updateTransformToParent(RigidBodyTransform transformToParent)
         {
            locatedFiducialPoseInWorldFrame.get(transformToParent);
         }
      };

      reportedFiducialReferenceFrame = new TransformReferenceFrame(prefix + "ReportedReferenceFrame", locatedFiducialReferenceFrame,
                                                                   transformFromReportedToFiducialFrame);

      if (yoGraphicsListRegistry == null)
      {
         visualize = false;
      }

      if (visualize)
      {
         cameraGraphic = new YoGraphicReferenceFrame(cameraReferenceFrame, registry, true, 0.5);
         detectorGraphic = new YoGraphicReferenceFrame(detectorReferenceFrame, registry, true, 1.0);
         locatedFiducialGraphic = new YoGraphicReferenceFrame(locatedFiducialReferenceFrame, registry, true, 0.1);
         reportedFiducialGraphic = new YoGraphicReferenceFrame(reportedFiducialReferenceFrame, registry, true, 0.2);

         //         yoGraphicsListRegistry.registerYoGraphic("Fiducials", cameraGraphic);
         //         yoGraphicsListRegistry.registerYoGraphic("Fiducials", detectorGraphic);
         //         yoGraphicsListRegistry.registerYoGraphic("Fiducials", locatedFiducialGraphic);
         yoGraphicsListRegistry.registerYoGraphic("Fiducials", reportedFiducialGraphic);
      }
      else
      {
         cameraGraphic = detectorGraphic = locatedFiducialGraphic = reportedFiducialGraphic = null;
      }

      parentRegistry.addChild(registry);
   }

   public void reset()
   {
      this.targetIDHasBeenLocated.set(false);
   }

   public FiducialDetector<GrayF32> getFiducialDetector()
   {
      return detector;
   }

   public void detectFromVideoPacket(VideoPacket videoPacket)
   {
      detect(videoPacket);
   }

   private JFrame frame;
   private ImageIcon image;

   public void detect(VideoPacket videoPacket)
   {
      BufferedImage bufferedImage = jpegDecompressor.decompressJPEGDataToBufferedImage(videoPacket.getData().toArray());
      detect(bufferedImage, videoPacket.getPosition(), videoPacket.getOrientation(),
             HumanoidMessageTools.toIntrinsicParameters(videoPacket.getIntrinsicParameters()));

   }

   public void detect(BufferedImage bufferedImage, Point3DReadOnly cameraPositionInWorld, QuaternionReadOnly cameraOrientationInWorldXForward,
                      CameraPinhole intrinsicParameters)
   {
      detector.setLensDistortion(new LensDistortionPinhole(intrinsicParameters), intrinsicParameters.getWidth(), intrinsicParameters.getHeight());
      //increase brightness for sim
      RescaleOp rescaleOp = new RescaleOp(2.5f, 35, null);
      rescaleOp.filter(bufferedImage, bufferedImage);  // Source and destination are the same.
      if (DEBUG)
      {
         if (frame == null)
         {
            frame = new JFrame();

            frame.getContentPane().setLayout(new FlowLayout());

            image = new ImageIcon(bufferedImage);
            frame.getContentPane().add(new JLabel(image));

            frame.pack();
            frame.setVisible(true);
         }
      }
      synchronized (expectedFiducialSizeChangedConch)
      {

         cameraRigidTransform.getRotation().set(cameraOrientationInWorldXForward);
         cameraRigidPosition.set(cameraPositionInWorld);
         cameraRigidTransform.getTranslation().set(cameraRigidPosition);

         cameraReferenceFrame.update();
         detectorReferenceFrame.update();

         cameraPose.getOrientation().set(cameraOrientationInWorldXForward);
         cameraPose.getPosition().set(cameraPositionInWorld);

         GrayF32 grayImage = ConvertBufferedImage.convertFrom(bufferedImage, true, ImageType.single(GrayF32.class));

         if (DEBUG)
         {
            image.setImage(ConvertBufferedImage.convertTo(grayImage, null));
            frame.setVisible(true);
         }

         detector.detect(grayImage);
         int matchingFiducial = -1;
         for (int i = 0; i < detector.totalFound(); i++)
         {
            if (detector.getId(i) == targetIDToLocate.getLongValue())
            {
               matchingFiducial = i;
               //            System.out.println("matchingFiducial = " + matchingFiducial);
            }
         }

         if (matchingFiducial > -1)
         {
            detector.getFiducialToCamera(matchingFiducial, fiducialToCamera);

            //         System.out.println("fiducialToCamera = \n" + fiducialToCamera);

            detectorPositionX.set(fiducialToCamera.getX());
            detectorPositionY.set(fiducialToCamera.getY());
            detectorPositionZ.set(fiducialToCamera.getZ());
            ConvertRotation3D_F64.matrixToEuler(fiducialToCamera.R, EulerType.XYZ, eulerAngles);
            detectorEulerRotX.set(eulerAngles[0]);
            detectorEulerRotY.set(eulerAngles[1]);
            detectorEulerRotZ.set(eulerAngles[2]);

            fiducialRotationMatrix.set(fiducialToCamera.getR().data);
            tempFiducialRotationQuat.set(fiducialRotationMatrix);

            tempFiducialDetectorFrame.setToZero(detectorReferenceFrame);
            tempFiducialDetectorFrame.getOrientation().set(tempFiducialRotationQuat);
            tempFiducialDetectorFrame.getPosition().set(fiducialToCamera.getX(), fiducialToCamera.getY(), fiducialToCamera.getZ());
            tempFiducialDetectorFrame.changeFrame(ReferenceFrame.getWorldFrame());

            locatedFiducialPoseInWorldFrame.set(tempFiducialDetectorFrame);

            locatedFiducialReferenceFrame.update();

            tempFiducialDetectorFrame.setToZero(reportedFiducialReferenceFrame);
            tempFiducialDetectorFrame.changeFrame(ReferenceFrame.getWorldFrame());

            reportedFiducialPoseInWorldFrame.set(tempFiducialDetectorFrame);

            targetIDHasBeenLocated.set(true);

            if (visualize)
            {
               cameraGraphic.update();
               detectorGraphic.update();
               locatedFiducialGraphic.update();
               reportedFiducialGraphic.update();
            }
         }
         else
         {
            targetIDHasBeenLocated.set(false);
         }
      }

      targetIDHasBeenLocatedFiltered.update();
   }

<<<<<<< HEAD
=======
  // private final CameraPinholeBrown intrinsicParameters = new CameraPinholeBrown();

   /*
    * private CameraPinholeBrown setIntrinsicParameters(BufferedImage image) {
    * int height = image.getHeight(); int width = image.getWidth(); double fx =
    * (width / 2.0) / Math.tan(fieldOfViewXinRadians.getDoubleValue() / 2.0);
    * double fy = (height / 2.0) /
    * Math.tan(fieldOfViewYinRadians.getDoubleValue() / 2.0);
    * intrinsicParameters.width = width; intrinsicParameters.height = height;
    * intrinsicParameters.cx = width / 2.0; intrinsicParameters.cy = height /
    * 2.0; intrinsicParameters.fx = fx; intrinsicParameters.fy = fy;
    * detector.setIntrinsic(intrinsicParameters);
    * this.targetIDHasBeenLocated.set(false); return intrinsicParameters; }
    */

>>>>>>> e5f92c4e
   public void setExpectedFiducialSize(double expectedFiducialSize)
   {
      this.expectedFiducialSize.set(expectedFiducialSize);
      this.targetIDHasBeenLocated.set(false);
   }

   public void setTargetIDToLocate(long targetIDToLocate)
   {
      this.targetIDToLocate.set(targetIDToLocate);
      this.targetIDHasBeenLocated.set(false);
   }

   public boolean getTargetIDHasBeenLocated()
   {
      return targetIDHasBeenLocated.getBooleanValue();
   }

   public void getReportedFiducialPoseWorldFrame(FramePose3D framePoseToPack)
   {
      framePoseToPack.setIncludingFrame(reportedFiducialPoseInWorldFrame);
   }

   public void setFieldOfView(double fieldOfViewXinRadians, double fieldOfViewYinRadians)
   {
      this.fieldOfViewXinRadians.set(fieldOfViewXinRadians);
      this.fieldOfViewYinRadians.set(fieldOfViewYinRadians);
      this.targetIDHasBeenLocated.set(false);
   }

}<|MERGE_RESOLUTION|>--- conflicted
+++ resolved
@@ -44,7 +44,6 @@
 import us.ihmc.yoVariables.variable.YoLong;
 import us.ihmc.yoVariables.variable.YoVariable;
 
-@Deprecated //should be using the new FiducialDetectorToolbox and listening for FiducialDetectedpackets
 public class FiducialDetectorFromCameraImages
 {
    private boolean visualize = true;
@@ -298,8 +297,6 @@
       targetIDHasBeenLocatedFiltered.update();
    }
 
-<<<<<<< HEAD
-=======
   // private final CameraPinholeBrown intrinsicParameters = new CameraPinholeBrown();
 
    /*
@@ -315,7 +312,6 @@
     * this.targetIDHasBeenLocated.set(false); return intrinsicParameters; }
     */
 
->>>>>>> e5f92c4e
    public void setExpectedFiducialSize(double expectedFiducialSize)
    {
       this.expectedFiducialSize.set(expectedFiducialSize);
