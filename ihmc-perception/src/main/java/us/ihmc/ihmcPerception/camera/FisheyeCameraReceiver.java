package us.ihmc.ihmcPerception.camera;

import java.awt.image.BufferedImage;
import java.util.function.LongUnaryOperator;

import boofcv.struct.calib.CameraPinholeBrown;
import controller_msgs.msg.dds.FisheyePacket;
import us.ihmc.commons.PrintTools;
import us.ihmc.communication.IHMCRealtimeROS2Publisher;
import us.ihmc.communication.ROS2Tools;
import us.ihmc.communication.net.ConnectionStateListener;
import us.ihmc.communication.producers.CompressedVideoHandler;
import us.ihmc.communication.producers.VideoSource;
import us.ihmc.euclid.tuple3D.interfaces.Point3DReadOnly;
import us.ihmc.euclid.tuple4D.interfaces.QuaternionReadOnly;
import us.ihmc.humanoidRobotics.communication.packets.HumanoidMessageTools;
import us.ihmc.robotModels.FullHumanoidRobotModelFactory;
import us.ihmc.robotics.robotSide.RobotSide;
<<<<<<< HEAD
import us.ihmc.ros2.RealtimeROS2Node;
=======
import us.ihmc.ros2.ROS2NodeInterface;
>>>>>>> ae517f16
import us.ihmc.sensorProcessing.communication.producers.RobotConfigurationDataBuffer;
import us.ihmc.sensorProcessing.parameters.AvatarRobotCameraParameters;
import us.ihmc.utilities.ros.RosMainNode;
import us.ihmc.utilities.ros.subscriber.RosCompressedImageSubscriber;

public class FisheyeCameraReceiver extends CameraDataReceiver
{
   private static final boolean DEBUG = false;

   public FisheyeCameraReceiver(FullHumanoidRobotModelFactory fullRobotModelFactory, final AvatarRobotCameraParameters cameraParameters,
<<<<<<< HEAD
                                RobotConfigurationDataBuffer robotConfigurationDataBuffer, RealtimeROS2Node ros2Node,
=======
                                RobotConfigurationDataBuffer robotConfigurationDataBuffer, ROS2NodeInterface ros2Node,
>>>>>>> ae517f16
                                LongUnaryOperator robotMonotonicTimeCalculator, final RosMainNode rosMainNode)
   {
      super(fullRobotModelFactory, cameraParameters.getSensorNameInSdf(), robotConfigurationDataBuffer, new CompressedFisheyeHandler(ros2Node),
            robotMonotonicTimeCalculator);

      if (!cameraParameters.useIntrinsicParametersFromRos())
      {
         throw new RuntimeException("You really want to use intrinisic parameters from ROS");
      }

      final RosCameraInfoSubscriber imageInfoSubscriber = new RosCameraInfoSubscriber(cameraParameters.getRosCameraInfoTopicName());
      rosMainNode.attachSubscriber(cameraParameters.getRosCameraInfoTopicName(), imageInfoSubscriber);

      final RobotSide robotSide = cameraParameters.getRobotSide();
      RosCompressedImageSubscriber imageSubscriberSubscriber = new RosCompressedImageSubscriber()
      {
         @Override
         protected void imageReceived(long timeStamp, BufferedImage image)
         {
            CameraPinholeBrown intrinsicParameters = imageInfoSubscriber.getIntrinisicParameters();
            if (DEBUG)
            {
               PrintTools.debug(this, "Received new fisheye image on " + cameraParameters.getRosTopic() + " " + image);
            }
            updateImage(VideoSource.getFisheyeSourceFromRobotSide(robotSide), image, timeStamp, intrinsicParameters);

         }
      };
      rosMainNode.attachSubscriber(cameraParameters.getRosTopic(), imageSubscriberSubscriber);

   }

   private static class CompressedFisheyeHandler implements CompressedVideoHandler
   {
      private final IHMCRealtimeROS2Publisher<FisheyePacket> publisher;

<<<<<<< HEAD
      public CompressedFisheyeHandler(RealtimeROS2Node ros2Node)
=======
      public CompressedFisheyeHandler(ROS2NodeInterface ros2Node)
>>>>>>> ae517f16
      {
         publisher = ROS2Tools.createPublisherTypeNamed(ros2Node, FisheyePacket.class, ROS2Tools.IHMC_ROOT);
      }

      @Override
      public void onFrame(VideoSource videoSource, byte[] data, long timeStamp, Point3DReadOnly position, QuaternionReadOnly orientation,
                          CameraPinholeBrown intrinsicParameters)
      {
         if (DEBUG)
         {
            PrintTools.debug(this, videoSource.name() + " fisheye data size size is " + data.length);
         }
         publisher.publish(HumanoidMessageTools.createFisheyePacket(videoSource, timeStamp, data, position, orientation, intrinsicParameters));
      }

      @Override
      public void addNetStateListener(ConnectionStateListener compressedVideoDataServer)
      {
         // FIXME
      }

      @Override
      public boolean isConnected()
      {
         return true; // FIXME
      }

   }

}<|MERGE_RESOLUTION|>--- conflicted
+++ resolved
@@ -6,7 +6,7 @@
 import boofcv.struct.calib.CameraPinholeBrown;
 import controller_msgs.msg.dds.FisheyePacket;
 import us.ihmc.commons.PrintTools;
-import us.ihmc.communication.IHMCRealtimeROS2Publisher;
+import us.ihmc.communication.IHMCROS2Publisher;
 import us.ihmc.communication.ROS2Tools;
 import us.ihmc.communication.net.ConnectionStateListener;
 import us.ihmc.communication.producers.CompressedVideoHandler;
@@ -16,11 +16,7 @@
 import us.ihmc.humanoidRobotics.communication.packets.HumanoidMessageTools;
 import us.ihmc.robotModels.FullHumanoidRobotModelFactory;
 import us.ihmc.robotics.robotSide.RobotSide;
-<<<<<<< HEAD
-import us.ihmc.ros2.RealtimeROS2Node;
-=======
 import us.ihmc.ros2.ROS2NodeInterface;
->>>>>>> ae517f16
 import us.ihmc.sensorProcessing.communication.producers.RobotConfigurationDataBuffer;
 import us.ihmc.sensorProcessing.parameters.AvatarRobotCameraParameters;
 import us.ihmc.utilities.ros.RosMainNode;
@@ -31,11 +27,7 @@
    private static final boolean DEBUG = false;
 
    public FisheyeCameraReceiver(FullHumanoidRobotModelFactory fullRobotModelFactory, final AvatarRobotCameraParameters cameraParameters,
-<<<<<<< HEAD
-                                RobotConfigurationDataBuffer robotConfigurationDataBuffer, RealtimeROS2Node ros2Node,
-=======
                                 RobotConfigurationDataBuffer robotConfigurationDataBuffer, ROS2NodeInterface ros2Node,
->>>>>>> ae517f16
                                 LongUnaryOperator robotMonotonicTimeCalculator, final RosMainNode rosMainNode)
    {
       super(fullRobotModelFactory, cameraParameters.getSensorNameInSdf(), robotConfigurationDataBuffer, new CompressedFisheyeHandler(ros2Node),
@@ -70,13 +62,9 @@
 
    private static class CompressedFisheyeHandler implements CompressedVideoHandler
    {
-      private final IHMCRealtimeROS2Publisher<FisheyePacket> publisher;
+      private final IHMCROS2Publisher<FisheyePacket> publisher;
 
-<<<<<<< HEAD
-      public CompressedFisheyeHandler(RealtimeROS2Node ros2Node)
-=======
       public CompressedFisheyeHandler(ROS2NodeInterface ros2Node)
->>>>>>> ae517f16
       {
          publisher = ROS2Tools.createPublisherTypeNamed(ros2Node, FisheyePacket.class, ROS2Tools.IHMC_ROOT);
       }
