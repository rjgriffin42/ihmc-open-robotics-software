package us.ihmc.ihmcPerception.camera;

import java.util.function.LongUnaryOperator;

import us.ihmc.communication.net.ObjectCommunicator;
import us.ihmc.communication.net.ObjectConsumer;
import us.ihmc.communication.producers.VideoSource;
import us.ihmc.humanoidRobotics.communication.packets.HumanoidMessageTools;
import us.ihmc.humanoidRobotics.communication.packets.LocalVideoPacket;
import us.ihmc.robotModels.FullRobotModelFactory;
import us.ihmc.robotics.robotSide.RobotSide;
<<<<<<< HEAD
import us.ihmc.ros2.RealtimeROS2Node;
=======
import us.ihmc.ros2.ROS2NodeInterface;
>>>>>>> 6e66fdf8
import us.ihmc.sensorProcessing.communication.producers.RobotConfigurationDataBuffer;

/**
 *  Generate simulated camera data and camera info packet from SCS, we use only left eye.
 */
public class SCSCameraDataReceiver extends CameraDataReceiver implements ObjectConsumer<LocalVideoPacket>
{
   private static final boolean DEBUG = false;
   private final RobotSide robotSide;

   public SCSCameraDataReceiver(RobotSide robotSide, FullRobotModelFactory fullRobotModelFactory, String sensorNameInSdf,
                                RobotConfigurationDataBuffer robotConfigurationDataBuffer, ObjectCommunicator scsSensorsCommunicator,
<<<<<<< HEAD
                                RealtimeROS2Node ros2Node, LongUnaryOperator robotMonotonicTimeCalculator)
=======
                                ROS2NodeInterface ros2Node, LongUnaryOperator robotMonotonicTimeCalculator)
>>>>>>> 6e66fdf8
   {
      super(fullRobotModelFactory, sensorNameInSdf, robotConfigurationDataBuffer, new VideoPacketHandler(ros2Node), robotMonotonicTimeCalculator);
      
      this.robotSide = robotSide;

      scsSensorsCommunicator.attachListener(LocalVideoPacket.class, this);

//      CameraLogger logger = DRCConfigParameters.LOG_PRIMARY_CAMERA_IMAGES ? new CameraLogger("left") : null;
   }

   @Override
   public void consumeObject(LocalVideoPacket object)
   {
      if (DEBUG)
      {
         System.out.println(getClass().getName() + ": received local video packet!");
      }
      updateImage(VideoSource.getMultisenseSourceFromRobotSide(robotSide), object.getImage(), object.getTimeStamp(), HumanoidMessageTools.toIntrinsicParameters(object.getIntrinsicParameters()));
   }
}<|MERGE_RESOLUTION|>--- conflicted
+++ resolved
@@ -9,11 +9,7 @@
 import us.ihmc.humanoidRobotics.communication.packets.LocalVideoPacket;
 import us.ihmc.robotModels.FullRobotModelFactory;
 import us.ihmc.robotics.robotSide.RobotSide;
-<<<<<<< HEAD
-import us.ihmc.ros2.RealtimeROS2Node;
-=======
 import us.ihmc.ros2.ROS2NodeInterface;
->>>>>>> 6e66fdf8
 import us.ihmc.sensorProcessing.communication.producers.RobotConfigurationDataBuffer;
 
 /**
@@ -26,11 +22,7 @@
 
    public SCSCameraDataReceiver(RobotSide robotSide, FullRobotModelFactory fullRobotModelFactory, String sensorNameInSdf,
                                 RobotConfigurationDataBuffer robotConfigurationDataBuffer, ObjectCommunicator scsSensorsCommunicator,
-<<<<<<< HEAD
-                                RealtimeROS2Node ros2Node, LongUnaryOperator robotMonotonicTimeCalculator)
-=======
                                 ROS2NodeInterface ros2Node, LongUnaryOperator robotMonotonicTimeCalculator)
->>>>>>> 6e66fdf8
    {
       super(fullRobotModelFactory, sensorNameInSdf, robotConfigurationDataBuffer, new VideoPacketHandler(ros2Node), robotMonotonicTimeCalculator);
       
