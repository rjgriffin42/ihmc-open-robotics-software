package us.ihmc.ihmcPerception.camera;

import boofcv.struct.calib.CameraPinholeBrown;
import controller_msgs.msg.dds.VideoPacket;
import us.ihmc.commons.time.Stopwatch;
import us.ihmc.communication.IHMCRealtimeROS2Publisher;
import us.ihmc.communication.ROS2Tools;
import us.ihmc.communication.net.ConnectionStateListener;
import us.ihmc.communication.producers.CompressedVideoHandler;
import us.ihmc.communication.producers.VideoSource;
import us.ihmc.euclid.tuple3D.interfaces.Point3DReadOnly;
import us.ihmc.euclid.tuple4D.interfaces.QuaternionReadOnly;
import us.ihmc.humanoidRobotics.communication.packets.HumanoidMessageTools;
import us.ihmc.log.LogTools;
import us.ihmc.ros2.ROS2NodeInterface;
import us.ihmc.ros2.ROS2Topic;
<<<<<<< HEAD
import us.ihmc.ros2.RealtimeROS2Node;

public class VideoPacketHandler implements CompressedVideoHandler
{
   private static final boolean DEBUG = false;
   private final IHMCRealtimeROS2Publisher<VideoPacket> publisher;

   private volatile boolean enable = true;

   public VideoPacketHandler(RealtimeROS2Node ros2Node)
=======

public class VideoPacketHandler implements CompressedVideoHandler
{
   private final IHMCROS2Publisher<VideoPacket> publisher;

   private volatile boolean enable = true;

   public VideoPacketHandler(ROS2NodeInterface ros2Node)
>>>>>>> ae517f16
   {
      this(ros2Node, ROS2Tools.VIDEO);
   }
   
<<<<<<< HEAD
   public VideoPacketHandler(RealtimeROS2Node ros2Node, ROS2Topic<VideoPacket> topic)
=======
   public VideoPacketHandler(ROS2NodeInterface ros2Node, ROS2Topic<VideoPacket> topic)
>>>>>>> ae517f16
   {
      LogTools.info("Creating video publisher on topic: {}", topic.getName());
      publisher = ROS2Tools.createPublisher(ros2Node, topic);
   }

   private Stopwatch timer;
   {
      timer = new Stopwatch().start();
   }

   @Override
   public void onFrame(VideoSource videoSource,
                       byte[] data,
                       long timeStamp,
                       Point3DReadOnly position,
                       QuaternionReadOnly orientation,
                       CameraPinholeBrown intrinsicParameters)
   {
      LogTools.debug(() ->
      {
         double fps = 1.0 / timer.averageLap();
         timer.lap();
         return "Sending new VideoPacket FPS: " + fps;
      });

      if (!enable)
         return;

      VideoPacket message = HumanoidMessageTools.createVideoPacket(videoSource, timeStamp, data, position, orientation, intrinsicParameters);

      if (!enable)
         return;

      publisher.publish(message);
   }

   @Override
   public void addNetStateListener(ConnectionStateListener compressedVideoDataServer)
   {
   }

   @Override
   public boolean isConnected()
   {
      return true;
   }

   public void closeAndDispose()
   {
      enable = false;
   }
}<|MERGE_RESOLUTION|>--- conflicted
+++ resolved
@@ -3,7 +3,7 @@
 import boofcv.struct.calib.CameraPinholeBrown;
 import controller_msgs.msg.dds.VideoPacket;
 import us.ihmc.commons.time.Stopwatch;
-import us.ihmc.communication.IHMCRealtimeROS2Publisher;
+import us.ihmc.communication.IHMCROS2Publisher;
 import us.ihmc.communication.ROS2Tools;
 import us.ihmc.communication.net.ConnectionStateListener;
 import us.ihmc.communication.producers.CompressedVideoHandler;
@@ -14,18 +14,6 @@
 import us.ihmc.log.LogTools;
 import us.ihmc.ros2.ROS2NodeInterface;
 import us.ihmc.ros2.ROS2Topic;
-<<<<<<< HEAD
-import us.ihmc.ros2.RealtimeROS2Node;
-
-public class VideoPacketHandler implements CompressedVideoHandler
-{
-   private static final boolean DEBUG = false;
-   private final IHMCRealtimeROS2Publisher<VideoPacket> publisher;
-
-   private volatile boolean enable = true;
-
-   public VideoPacketHandler(RealtimeROS2Node ros2Node)
-=======
 
 public class VideoPacketHandler implements CompressedVideoHandler
 {
@@ -34,16 +22,11 @@
    private volatile boolean enable = true;
 
    public VideoPacketHandler(ROS2NodeInterface ros2Node)
->>>>>>> ae517f16
    {
       this(ros2Node, ROS2Tools.VIDEO);
    }
    
-<<<<<<< HEAD
-   public VideoPacketHandler(RealtimeROS2Node ros2Node, ROS2Topic<VideoPacket> topic)
-=======
    public VideoPacketHandler(ROS2NodeInterface ros2Node, ROS2Topic<VideoPacket> topic)
->>>>>>> ae517f16
    {
       LogTools.info("Creating video publisher on topic: {}", topic.getName());
       publisher = ROS2Tools.createPublisher(ros2Node, topic);
