package us.ihmc.perception.parameters;

import us.ihmc.tools.property.*;

/**
 * The JSON file for this property set is located here:
 * ihmc-perception/src/main/resources/us/ihmc/perception/parameters/PerceptionConfigurationParameters.json
 *
 * This class was auto generated. Property attributes must be edited in the JSON file,
 * after which this class should be regenerated by running the main. This class uses
 * the generator to assist in the addition, removal, and modification of property keys.
 * It is permissible to forgo these benefits and abandon the generator, in which case
 * you should also move it from the generated-java folder to the java folder.
 *
 * If the constant paths have changed, change them in this file and run the main to regenerate.
 */
public class PerceptionConfigurationParameters extends StoredPropertySet implements PerceptionConfigurationParametersBasics
{
   public static final StoredPropertyKeyList keys = new StoredPropertyKeyList();

   public static final IntegerStoredPropertyKey l515ThrottlerFrequency = keys.addIntegerKey("L515 throttler frequency");
   public static final IntegerStoredPropertyKey ousterThrottlerFrequency = keys.addIntegerKey("Ouster throttler frequency");
<<<<<<< HEAD
   public static final IntegerStoredPropertyKey occupancyGridResolution = keys.addIntegerKey("Occupancy Grid Resolution");
=======
   public static final IntegerStoredPropertyKey occupancyGridResolution = keys.addIntegerKey("Occupancy grid resolution");
>>>>>>> 9d1a5c65
   public static final BooleanStoredPropertyKey rapidRegionsEnabled = keys.addBooleanKey("Rapid regions enabled");
   public static final BooleanStoredPropertyKey loggingEnabled = keys.addBooleanKey("Logging enabled");
   public static final BooleanStoredPropertyKey publishColor = keys.addBooleanKey("Publish color");
   public static final BooleanStoredPropertyKey publishDepth = keys.addBooleanKey("Publish depth");
   public static final BooleanStoredPropertyKey logColor = keys.addBooleanKey("Log color");
   public static final BooleanStoredPropertyKey logDepth = keys.addBooleanKey("Log depth");
   public static final BooleanStoredPropertyKey slamEnabled = keys.addBooleanKey("SLAM enabled");
   public static final BooleanStoredPropertyKey slamReset = keys.addBooleanKey("SLAM reset");
   public static final BooleanStoredPropertyKey supportSquareEnabled = keys.addBooleanKey("Support square enabled");
   public static final BooleanStoredPropertyKey boundingBoxFilter = keys.addBooleanKey("Bounding box filter");
   public static final BooleanStoredPropertyKey concaveHullFilters = keys.addBooleanKey("Concave hull filters");
   public static final BooleanStoredPropertyKey shadowFilter = keys.addBooleanKey("Shadow filter");
   public static final BooleanStoredPropertyKey activeMapping = keys.addBooleanKey("Active mapping");

   /**
    * Loads this property set.
    */
   public PerceptionConfigurationParameters()
   {
      this("");
   }

   /**
    * Loads an alternate version of this property set in the same folder.
    */
   public PerceptionConfigurationParameters(String versionSuffix)
   {
      this(PerceptionConfigurationParameters.class, versionSuffix);
   }

   /**
    * Loads an alternate version of this property set in other folders.
    */
   public PerceptionConfigurationParameters(Class<?> classForLoading, String versionSuffix)
   {
      super(keys, classForLoading, PerceptionConfigurationParameters.class, versionSuffix);
      load();
   }

   public PerceptionConfigurationParameters(StoredPropertySetReadOnly other)
   {
      super(keys, PerceptionConfigurationParameters.class, other.getCurrentVersionSuffix());
      set(other);
   }

   public static void main(String[] args)
   {
      StoredPropertySet parameters = new StoredPropertySet(keys, PerceptionConfigurationParameters.class);
      parameters.generateJavaFiles();
   }
}<|MERGE_RESOLUTION|>--- conflicted
+++ resolved
@@ -20,11 +20,7 @@
 
    public static final IntegerStoredPropertyKey l515ThrottlerFrequency = keys.addIntegerKey("L515 throttler frequency");
    public static final IntegerStoredPropertyKey ousterThrottlerFrequency = keys.addIntegerKey("Ouster throttler frequency");
-<<<<<<< HEAD
-   public static final IntegerStoredPropertyKey occupancyGridResolution = keys.addIntegerKey("Occupancy Grid Resolution");
-=======
    public static final IntegerStoredPropertyKey occupancyGridResolution = keys.addIntegerKey("Occupancy grid resolution");
->>>>>>> 9d1a5c65
    public static final BooleanStoredPropertyKey rapidRegionsEnabled = keys.addBooleanKey("Rapid regions enabled");
    public static final BooleanStoredPropertyKey loggingEnabled = keys.addBooleanKey("Logging enabled");
    public static final BooleanStoredPropertyKey publishColor = keys.addBooleanKey("Publish color");
