--- conflicted
+++ resolved
@@ -61,19 +61,6 @@
    return ret;
 }
 
-<<<<<<< HEAD
-float4 transform2(float3 point, global float* transformToApply)
-{
-   return transform(point.x, point.y, point.z, transformToApply[3], transformToApply[7], transformToApply[11],
-            transformToApply[0], transformToApply[1], transformToApply[2],
-            transformToApply[4], transformToApply[5], transformToApply[6],
-            transformToApply[8], transformToApply[9], transformToApply[10]);
-}
-
-float3 transform3(float3 point, float3 r1, float3 r2, float3 r3, float3 t)
-{
-   return (float3)(dot(r1, point) + t.x, dot(r2, point) + t.y, dot(r3, point) + t.z);
-=======
 float3 transformPoint3D32(float3 point, float* transform)
 {
    return (float3)
@@ -87,7 +74,6 @@
    return (float3) (dot(rotationMatrixRow0, point) + translation.x,
                     dot(rotationMatrixRow1, point) + translation.y,
                     dot(rotationMatrixRow2, point) + translation.z);
->>>>>>> 7834919f
 }
 
 float16 prependYawRotation(float yaw, float16 matrixOriginal)
@@ -214,11 +200,6 @@
    return normSquared(deltaX, deltaY, deltaZ);
 }
 
-float distance(float x1, float y1, float z1, float x2, float y2, float z2)
-{
-   return sqrt(distanceSquaredBetweenPoint3Ds(x1, y1, z1, x2, y2, z2));
-}
-
 bool intervalContains(float value, float lowerEndpoint, float upperEndpoint)
 {
    return value >= lowerEndpoint && value <= upperEndpoint;
