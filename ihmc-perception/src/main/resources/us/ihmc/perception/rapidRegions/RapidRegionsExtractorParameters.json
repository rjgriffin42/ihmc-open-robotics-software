{
  "title" : "Rapid region extractor parameters",
  "Normal pack range" : {
    "value" : 8,
    "lowerBound" : 1,
    "upperBound" : 10
  },
  "Centroid pack range" : {
    "value" : 1,
    "lowerBound" : 1,
    "upperBound" : 10
  },
  "Merge range" : {
    "value" : 2,
    "lowerBound" : 1,
    "upperBound" : 10
  },
  "Merge orthogonal threshold" : {
    "value" : 0.010309,
    "lowerBound" : 0.0,
    "upperBound" : 1.5
  },
  "Merge distance threshold" : {
    "value" : 2.0,
    "lowerBound" : 0.0,
    "upperBound" : 1.0
  },
  "Merge angular threshold" : {
<<<<<<< HEAD
    "value" : 0.889163,
=======
    "value" : 0.935275,
>>>>>>> faf0d10a
    "lowerBound" : 0.0,
    "upperBound" : 1.0
  },
  "Connection threshold" : {
    "value" : 5,
    "lowerBound" : 0,
    "upperBound" : 8
  },
  "Patch size" : {
    "value" : 4,
    "lowerBound" : 2,
    "upperBound" : 20
  },
  "Dead pixel filter patch size" : {
    "value" : 1,
    "lowerBound" : 1,
    "upperBound" : 20
  },
  "Focal length X pixels" : {
    "value" : 654.29,
    "lowerBound" : -1000.0,
    "upperBound" : 1000.0
  },
  "Focal length Y pixels" : {
    "value" : 654.29,
    "lowerBound" : -1000.0,
    "upperBound" : 1000.0
  },
  "Principal offset X pixels" : 651.14,
  "Principal offset Y pixels" : 361.89,
  "Use filtered image" : true,
  "Use SVD normals" : true,
  "SVD reduction factor" : {
    "value" : 20,
    "lowerBound" : 1,
    "upperBound" : 100
  },
  "Internal search depth limit" : {
    "value" : 35000,
    "lowerBound" : 1,
    "upperBound" : 50000
  },
  "Boundary search depth limit" : {
    "value" : 8000,
    "lowerBound" : 1,
    "upperBound" : 15000
  },
  "Region min patches" : {
    "value" : 81,
    "lowerBound" : 1,
    "upperBound" : 3000
  },
  "Boundary min patches" : {
    "value" : 48,
    "lowerBound" : 1,
    "upperBound" : 1000
  },
  "Region growth factor" : {
    "value" : 0.0,
    "lowerBound" : 0.0,
    "upperBound" : 0.1
  }
}<|MERGE_RESOLUTION|>--- conflicted
+++ resolved
@@ -26,11 +26,7 @@
     "upperBound" : 1.0
   },
   "Merge angular threshold" : {
-<<<<<<< HEAD
-    "value" : 0.889163,
-=======
     "value" : 0.935275,
->>>>>>> faf0d10a
     "lowerBound" : 0.0,
     "upperBound" : 1.0
   },
