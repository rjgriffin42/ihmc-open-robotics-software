--- conflicted
+++ resolved
@@ -10,11 +10,7 @@
     "lowerBound" : 1,
     "upperBound" : 10
   },
-<<<<<<< HEAD
-  "Occupancy Grid Resolution" : {
-=======
   "Occupancy grid resolution" : {
->>>>>>> 2e6b4c7a
     "value" : 10,
     "lowerBound" : 1,
     "upperBound" : 100
