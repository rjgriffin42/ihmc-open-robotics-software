buildscript {
   dependencies {
      classpath("org.apache.commons:commons-lang3:3.12.0")
   }
}

plugins {
   id("us.ihmc.ihmc-build")
   id("us.ihmc.ihmc-ci") version "7.6"
   id("us.ihmc.ihmc-cd") version "1.23"
   id("us.ihmc.log-tools-plugin") version "0.6.3"
}

ihmc {
   loadProductProperties("../product.properties")
   configureDependencyResolution()
   javaDirectory("main", "generated-java")
   javaDirectory("slam-wrapper", "generated-java")
   javaDirectory("mapsense-wrapper", "generated-java")
   configurePublications()
}

mainDependencies {
   api(ihmc.sourceSetProject("javacv"))
   api(ihmc.sourceSetProject("slam-wrapper"))
   // For experimenting with local OpenCV:
   // api(files("/usr/local/share/OpenCV/java/opencv-310.jar"))

   api("org.georegression:georegression:0.22")
   api("org.ejml:ejml-core:0.39")
   api("org.ejml:ejml-ddense:0.39")
   api("net.java.dev.jna:jna:4.1.0")
   api("org.boofcv:boofcv-geo:0.36")
   api("org.boofcv:boofcv-ip:0.36")
   api("org.boofcv:boofcv-swing:0.36")
   api("org.boofcv:boofcv-io:0.36")
   api("org.boofcv:boofcv-recognition:0.36")
   api("org.boofcv:boofcv-calibration:0.36")
   api("org.ddogleg:ddogleg:0.18")

   api("us.ihmc:euclid:0.19.1")
   api("us.ihmc:simulation-construction-set:0.22.10")
   api("us.ihmc:ihmc-native-library-loader:2.0.2")
   api("us.ihmc:ihmc-humanoid-robotics:source")
   api("us.ihmc:ihmc-communication:source")
   api("us.ihmc:ihmc-ros-tools:source")
   api("us.ihmc:ihmc-whole-body-controller:source")
   api("us.ihmc:ihmc-sensor-processing:source")
   api("us.ihmc:ihmc-robot-models:source")
   api("us.ihmc:ihmc-java-toolkit:source")
   api("us.ihmc:ihmc-robotics-toolkit:source")
<<<<<<< HEAD

   api("us.ihmc:ihmc-perception-mapsense-wrapper:source")
   api("us.ihmc:ihmc-perception-slam-wrapper:source")
=======
   api("us.ihmc:robot-environment-awareness:source")
   api("us.ihmc:ihmc-perception-slam-wrapper:source")
   apiBytedecoNatives("hdf5", "1.12.2-")
>>>>>>> 8deff530
}

openpnpDependencies {
   api("org.openpnp:opencv:4.3.0-2")
}

val javaCPPVersion = "1.5.8"

bytedecoDependencies {
   api("us.ihmc:euclid:0.19.1")
   api("us.ihmc:ihmc-commons:0.31.0")
   apiCommonBytedecoNatives()
}

javacvDependencies {
   apiBytedecoSelective("org.bytedeco:javacv:$javaCPPVersion")
   apiCommonBytedecoNatives()
}

slamWrapperDependencies {
   apiBytedecoNatives("javacpp")
   api("us.ihmc:ihmc-java-toolkit:source")
}

fun us.ihmc.build.IHMCDependenciesExtension.apiCommonBytedecoNatives()
{
   apiBytedecoNatives("javacpp")
   apiBytedecoNatives("openblas", "0.3.21-")
   apiBytedecoNatives("opencv", "4.6.0-")
   apiBytedecoNatives("opencl", "3.0-")
   apiBytedecoNatives("librealsense2", "2.50.0-")
   apiBytedecoNatives("spinnaker", "2.4.0.143-")
   apiBytedecoNatives("ffmpeg", "5.0-")
   apiBytedecoNatives("hdf5", "1.12.2-")
   apiBytedecoNatives("ffmpeg", "5.1.2-")
}

<<<<<<< HEAD
slamWrapperDependencies {
   apiBytedecoNatives("javacpp")
   api("us.ihmc:ihmc-java-toolkit:source")
}

mapsenseWrapperDependencies {
   apiBytedecoNatives("javacpp")
   api("us.ihmc:ihmc-java-toolkit:source")
   api("us.ihmc:ihmc-perception:source")
}

=======
// We are trying to avoid downloading binaries that aren't used by anyone
>>>>>>> 8deff530
fun us.ihmc.build.IHMCDependenciesExtension.apiBytedecoNatives(name: String, versionPrefix: String = "")
{
   apiBytedecoSelective("org.bytedeco:$name:$versionPrefix$javaCPPVersion")
   apiBytedecoSelective("org.bytedeco:$name:$versionPrefix$javaCPPVersion:linux-x86_64")
   if (name != "spinnaker")
      apiBytedecoSelective("org.bytedeco:$name:$versionPrefix$javaCPPVersion:linux-arm64")
   apiBytedecoSelective("org.bytedeco:$name:$versionPrefix$javaCPPVersion:windows-x86_64")
   if (name != "spinnaker")
      apiBytedecoSelective("org.bytedeco:$name:$versionPrefix$javaCPPVersion:macosx-x86_64")
}

fun us.ihmc.build.IHMCDependenciesExtension.apiBytedecoSelective(dependencyNotation: String)
{
   api(dependencyNotation) {
      exclude(group = "org.bytedeco") // This is required in order for the above to work
   }
}

testDependencies {
   api("us.ihmc:ihmc-commons-testing:0.32.0")
   api("us.ihmc:ihmc-robotics-toolkit:source")
   api("us.ihmc:simulation-construction-set-tools:source")
   api("us.ihmc:simulation-construction-set-tools-test:source")
}

visualizersDependencies {
   api(ihmc.sourceSetProject("main"))

   api("us.ihmc:simulation-construction-set:0.22.10")

   api("us.ihmc:simulation-construction-set-tools:source")
   api("us.ihmc:simulation-construction-set-tools-test:source")
}

tasks.create("generateMappings", Exec::class)
{
   workingDir = file("src/slam-wrapper/cpp")
   commandLine = listOf("./generate-java-mappings-docker.sh")
}

<|MERGE_RESOLUTION|>--- conflicted
+++ resolved
@@ -49,15 +49,11 @@
    api("us.ihmc:ihmc-robot-models:source")
    api("us.ihmc:ihmc-java-toolkit:source")
    api("us.ihmc:ihmc-robotics-toolkit:source")
-<<<<<<< HEAD
-
    api("us.ihmc:ihmc-perception-mapsense-wrapper:source")
    api("us.ihmc:ihmc-perception-slam-wrapper:source")
-=======
    api("us.ihmc:robot-environment-awareness:source")
    api("us.ihmc:ihmc-perception-slam-wrapper:source")
    apiBytedecoNatives("hdf5", "1.12.2-")
->>>>>>> 8deff530
 }
 
 openpnpDependencies {
@@ -82,6 +78,12 @@
    api("us.ihmc:ihmc-java-toolkit:source")
 }
 
+mapsenseWrapperDependencies {
+   apiBytedecoNatives("javacpp")
+   api("us.ihmc:ihmc-java-toolkit:source")
+   api("us.ihmc:ihmc-perception:source")
+}
+
 fun us.ihmc.build.IHMCDependenciesExtension.apiCommonBytedecoNatives()
 {
    apiBytedecoNatives("javacpp")
@@ -95,21 +97,7 @@
    apiBytedecoNatives("ffmpeg", "5.1.2-")
 }
 
-<<<<<<< HEAD
-slamWrapperDependencies {
-   apiBytedecoNatives("javacpp")
-   api("us.ihmc:ihmc-java-toolkit:source")
-}
-
-mapsenseWrapperDependencies {
-   apiBytedecoNatives("javacpp")
-   api("us.ihmc:ihmc-java-toolkit:source")
-   api("us.ihmc:ihmc-perception:source")
-}
-
-=======
 // We are trying to avoid downloading binaries that aren't used by anyone
->>>>>>> 8deff530
 fun us.ihmc.build.IHMCDependenciesExtension.apiBytedecoNatives(name: String, versionPrefix: String = "")
 {
    apiBytedecoSelective("org.bytedeco:$name:$versionPrefix$javaCPPVersion")
