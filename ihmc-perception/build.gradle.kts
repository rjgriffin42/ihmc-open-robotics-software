buildscript {
   dependencies {
      classpath("org.apache.commons:commons-lang3:3.12.0")
   }
}

plugins {
   id("us.ihmc.ihmc-build")
   id("us.ihmc.ihmc-ci") version "7.6"
   id("us.ihmc.ihmc-cd") version "1.23"
   id("us.ihmc.log-tools-plugin") version "0.6.3"
}

ihmc {
   loadProductProperties("../product.properties")
   configureDependencyResolution()
   javaDirectory("main", "generated-java")
   javaDirectory("slam-wrapper", "generated-java")
   configurePublications()
}

mainDependencies {
   api(ihmc.sourceSetProject("javacv"))
   api(ihmc.sourceSetProject("slam-wrapper"))
   // For experimenting with local OpenCV:
   // api(files("/usr/local/share/OpenCV/java/opencv-310.jar"))

<<<<<<< HEAD
=======
   api("us.ihmc:ihmc-native-library-loader:2.0.2")
>>>>>>> dd04254d
   api("org.georegression:georegression:0.22")
   api("org.ejml:ejml-core:0.39")
   api("org.ejml:ejml-ddense:0.39")
   api("net.java.dev.jna:jna:4.1.0")
   api("org.boofcv:boofcv-geo:0.36")
   api("org.boofcv:boofcv-ip:0.36")
   api("org.boofcv:boofcv-swing:0.36")
   api("org.boofcv:boofcv-io:0.36")
   api("org.boofcv:boofcv-recognition:0.36")
   api("org.boofcv:boofcv-calibration:0.36")
   api("org.ddogleg:ddogleg:0.18")

   api("us.ihmc:euclid:0.19.1")
   api("us.ihmc:simulation-construction-set:0.22.10")
   api("us.ihmc:ihmc-native-library-loader:2.0.1")
   api("us.ihmc:ihmc-humanoid-robotics:source")
   api("us.ihmc:ihmc-communication:source")
   api("us.ihmc:ihmc-ros-tools:source")
   api("us.ihmc:ihmc-whole-body-controller:source")
   api("us.ihmc:ihmc-sensor-processing:source")
   api("us.ihmc:ihmc-robot-models:source")
   api("us.ihmc:ihmc-java-toolkit:source")
   api("us.ihmc:ihmc-robotics-toolkit:source")
   api("us.ihmc:robot-environment-awareness:source")
   apiBytedecoNatives("hdf5", "1.12.2-")
}

openpnpDependencies {
   api("org.openpnp:opencv:4.3.0-2")
}

val javaCPPVersion = "1.5.8"

bytedecoDependencies {
   api("us.ihmc:euclid:0.19.1")
   api("us.ihmc:ihmc-commons:0.31.0")
   apiBytedecoNatives("javacpp")
   apiBytedecoNatives("openblas", "0.3.21-")
   apiBytedecoNatives("opencv", "4.6.0-")
   apiBytedecoNatives("opencl", "3.0-")
   apiBytedecoNatives("librealsense2", "2.50.0-")
   apiBytedecoNatives("spinnaker", "2.4.0.143-")
   apiBytedecoNatives("ffmpeg", "5.0-")
   apiBytedecoNatives("hdf5", "1.12.2-")
   apiBytedecoNatives("ffmpeg", "5.1.2-")
}

javacvDependencies {
   apiBytedecoSelective("org.bytedeco:javacv:$javaCPPVersion")
   apiBytedecoNatives("javacpp")
   apiBytedecoNatives("openblas", "0.3.21-")
   apiBytedecoNatives("opencv", "4.6.0-")
   apiBytedecoNatives("opencl", "3.0-")
   apiBytedecoNatives("librealsense2", "2.50.0-")
   apiBytedecoNatives("spinnaker", "2.4.0.143-")
   apiBytedecoNatives("ffmpeg", "5.0-")
   apiBytedecoNatives("hdf5", "1.12.2-")
   apiBytedecoNatives("ffmpeg", "5.1.2-")
}

slamWrapperDependencies {
   apiBytedecoNatives("javacpp")
   api("us.ihmc:ihmc-java-toolkit:source")
}

fun us.ihmc.build.IHMCDependenciesExtension.apiBytedecoNatives(name: String, versionPrefix: String = "")
{
   apiBytedecoSelective("org.bytedeco:$name:$versionPrefix$javaCPPVersion")
   apiBytedecoSelective("org.bytedeco:$name:$versionPrefix$javaCPPVersion:linux-x86_64")
   if (name != "spinnaker")
      apiBytedecoSelective("org.bytedeco:$name:$versionPrefix$javaCPPVersion:linux-arm64")
   apiBytedecoSelective("org.bytedeco:$name:$versionPrefix$javaCPPVersion:windows-x86_64")
   if (name != "spinnaker")
      apiBytedecoSelective("org.bytedeco:$name:$versionPrefix$javaCPPVersion:macosx-x86_64")
}

fun us.ihmc.build.IHMCDependenciesExtension.apiBytedecoSelective(dependencyNotation: String)
{
   api(dependencyNotation) {
      exclude(group = "org.bytedeco")
   }
}

testDependencies {
   api("us.ihmc:ihmc-commons-testing:0.32.0")
   api("us.ihmc:ihmc-robotics-toolkit:source")
   api("us.ihmc:simulation-construction-set-tools:source")
   api("us.ihmc:simulation-construction-set-tools-test:source")
}

visualizersDependencies {
   api(ihmc.sourceSetProject("main"))

   api("us.ihmc:simulation-construction-set:0.22.10")

   api("us.ihmc:simulation-construction-set-tools:source")
   api("us.ihmc:simulation-construction-set-tools-test:source")
}

tasks.create("generateMappings", Exec::class)
{
   workingDir = file("src/slam-wrapper/cpp")
   commandLine = listOf("./generate-java-mappings-docker.sh")
}

<|MERGE_RESOLUTION|>--- conflicted
+++ resolved
@@ -25,10 +25,6 @@
    // For experimenting with local OpenCV:
    // api(files("/usr/local/share/OpenCV/java/opencv-310.jar"))
 
-<<<<<<< HEAD
-=======
-   api("us.ihmc:ihmc-native-library-loader:2.0.2")
->>>>>>> dd04254d
    api("org.georegression:georegression:0.22")
    api("org.ejml:ejml-core:0.39")
    api("org.ejml:ejml-ddense:0.39")
@@ -43,7 +39,7 @@
 
    api("us.ihmc:euclid:0.19.1")
    api("us.ihmc:simulation-construction-set:0.22.10")
-   api("us.ihmc:ihmc-native-library-loader:2.0.1")
+   api("us.ihmc:ihmc-native-library-loader:2.0.2")
    api("us.ihmc:ihmc-humanoid-robotics:source")
    api("us.ihmc:ihmc-communication:source")
    api("us.ihmc:ihmc-ros-tools:source")
