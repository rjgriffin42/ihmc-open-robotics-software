--- conflicted
+++ resolved
@@ -47,12 +47,8 @@
    api("us.ihmc:ihmc-robot-models:source")
    api("us.ihmc:ihmc-java-toolkit:source")
    api("us.ihmc:ihmc-robotics-toolkit:source")
-
-<<<<<<< HEAD
    api("us.ihmc:robot-environment-awareness:source")
-=======
    apiBytedecoNatives("hdf5", "1.12.2-")
->>>>>>> 2fa6da91
 }
 
 openpnpDependencies {
