--- conflicted
+++ resolved
@@ -110,64 +110,9 @@
    api("us.ihmc:ihmc-java-toolkit:source")
    api("us.ihmc:ihmc-robotics-toolkit:source")
    api("us.ihmc:robot-environment-awareness:source")
-<<<<<<< HEAD
 
 //   api("com.microsoft.onnxruntime:onnxruntime:1.14.0")
    api("com.microsoft.onnxruntime:onnxruntime_gpu:1.14.0")
-}
-
-openpnpDependencies {
-   api("org.openpnp:opencv:4.3.0-2")
-}
-
-val javaCPPVersion = "1.5.9-SNAPSHOT"
-
-bytedecoDependencies {
-   api("us.ihmc:euclid:0.20.0")
-   api("us.ihmc:ihmc-commons:0.31.0")
-   apiCommonBytedecoNatives()
-}
-
-javacvDependencies {
-   apiBytedecoSelective("org.bytedeco:javacv:$javaCPPVersion")
-   apiCommonBytedecoNatives()
-}
-
-slamWrapperDependencies {
-   apiBytedecoNatives("javacpp", "")
-   api("us.ihmc:ihmc-java-toolkit:source")
-}
-
-mapsenseWrapperDependencies {
-   apiBytedecoNatives("javacpp", "")
-   api("us.ihmc:ihmc-java-toolkit:source")
-}
-
-fun us.ihmc.build.IHMCDependenciesExtension.apiCommonBytedecoNatives()
-{
-   apiBytedecoNatives("javacpp", "")
-   apiBytedecoNatives("openblas", "0.3.23-")
-   apiBytedecoNatives("opencv", "4.7.0-")
-   apiBytedecoNatives("opencl", "3.0-")
-   apiBytedecoNatives("librealsense2", "2.53.1-")
-   apiBytedecoNatives("spinnaker", "3.0.0.118-")
-   apiBytedecoNatives("ffmpeg", "6.0-")
-   apiBytedecoNatives("hdf5", "1.14.0-")
-}
-
-// We are trying to avoid downloading binaries that aren't used by anyone
-fun us.ihmc.build.IHMCDependenciesExtension.apiBytedecoNatives(name: String, versionPrefix: String = "")
-{
-   apiBytedecoSelective("org.bytedeco:$name:$versionPrefix$javaCPPVersion")
-   apiBytedecoSelective("org.bytedeco:$name:$versionPrefix$javaCPPVersion:linux-x86_64")
-   if (name != "spinnaker" && name != "hdf5")
-      apiBytedecoSelective("org.bytedeco:$name:$versionPrefix$javaCPPVersion:linux-arm64")
-   apiBytedecoSelective("org.bytedeco:$name:$versionPrefix$javaCPPVersion:windows-x86_64")
-   if (name != "spinnaker")
-      apiBytedecoSelective("org.bytedeco:$name:$versionPrefix$javaCPPVersion:macosx-x86_64")
-}
-=======
->>>>>>> 0f7e97e3
 
    api("com.microsoft.onnxruntime:onnxruntime:1.11.0")
    api("com.microsoft.onnxruntime:onnxruntime_gpu:1.11.0")
