--- conflicted
+++ resolved
@@ -47,6 +47,8 @@
    api("us.ihmc:ihmc-robot-models:source")
    api("us.ihmc:ihmc-java-toolkit:source")
    api("us.ihmc:ihmc-robotics-toolkit:source")
+
+   apiBytedecoNatives("hdf5", "1.12.2-")
 }
 
 openpnpDependencies {
@@ -64,12 +66,9 @@
    apiBytedecoNatives("opencl", "3.0-")
    apiBytedecoNatives("librealsense2", "2.50.0-")
    apiBytedecoNatives("spinnaker", "2.4.0.143-")
-<<<<<<< HEAD
    apiBytedecoNatives("ffmpeg", "5.0-")
-   apiBytedecoNatives("hdf5", "1.12.1-")
-=======
+   apiBytedecoNatives("hdf5", "1.12.2-")
    apiBytedecoNatives("ffmpeg", "5.1.2-")
->>>>>>> 23aee11e
 }
 
 javacvDependencies {
@@ -80,12 +79,9 @@
    apiBytedecoNatives("opencl", "3.0-")
    apiBytedecoNatives("librealsense2", "2.50.0-")
    apiBytedecoNatives("spinnaker", "2.4.0.143-")
-<<<<<<< HEAD
    apiBytedecoNatives("ffmpeg", "5.0-")
-   apiBytedecoNatives("hdf5", "1.12.1-")
-=======
+   apiBytedecoNatives("hdf5", "1.12.2-")
    apiBytedecoNatives("ffmpeg", "5.1.2-")
->>>>>>> 23aee11e
 }
 
 slamWrapperDependencies {
