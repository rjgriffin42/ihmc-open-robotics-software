--- conflicted
+++ resolved
@@ -26,7 +26,6 @@
 project.sourceSets.main.java.srcDirs += ["generated-src"]
 
 mainDependencies {
-<<<<<<< HEAD
    compile group: "io.netty", name: "netty", version: "3.5.8.Final"
    compile group: "com.google.guava", name: "guava", version: "18.0"
    compile group: "org.apache.commons", name: "com.springsource.org.apache.commons.io", version: "1.4.0"
@@ -48,43 +47,15 @@
 
    compile group: "us.ihmc", name: "euclid-core", version: "0.6.1"
    compile group: "us.ihmc", name: "ihmc-commons", version: "0.23.0"
-=======
-   compile group: 'io.netty', name: 'netty', version: '3.5.8.Final'
-   compile group: 'us.ihmc', name: 'euclid-core', version: '0.5.1'
-   compile group: 'com.google.guava', name: 'guava', version: '18.0'
-   compile group: 'org.apache.commons', name: 'com.springsource.org.apache.commons.io', version: '1.4.0'
-   compile group: 'org.apache.commons', name: 'commons-lang3', version: '3.7'
-   compile group: 'org.boofcv', name: 'geo', version: '0.24.1'
-   compile group: 'org.reflections', name: 'reflections', version: '0.9.10'
-   compile group: 'org.ros.rosjava_core', name: 'rosjava', version: '0.2.1'
-   compile group: 'org.ros.rosjava_bootstrap', name: 'message_generation', version: '0.2.1'
-   compile group: 'org.ros.rosjava_messages', name: 'std_msgs', version: '0.5.9'
-   compile group: 'org.ros.rosjava_messages', name: 'test_rosmaster', version: '1.11.10'
-   compile group: 'org.ros.rosjava_messages', name: 'sensor_msgs', version: '1.11.7'
-   compile group: 'org.ros.rosjava_messages', name: 'dynamic_reconfigure', version: '1.5.38'
-   compile group: 'org.ros.rosjava_messages', name: 'multisense_ros', version: '3.4.2'
-   compile group: 'org.ros.rosjava_messages', name: 'rosgraph_msgs', version: '1.11.1'
-   compile group: 'org.ros.rosjava_messages', name: 'geometry_msgs', version: '1.11.7'
-   compile group: 'org.ros.rosjava_messages', name: 'nav_msgs', version: '1.11.7'
-   compile group: 'org.ros.rosjava_messages', name: 'tf2_msgs', version: '0.5.9'
-   compile group: 'org.ros.rosjava_messages', name: 'tf', version: '1.10.8'
-   compile group: "us.ihmc", name: "ihmc-commons", version: "0.20.1"
->>>>>>> f3b61d37
    compile group: "us.ihmc", name: "ihmc-communication", version: "source"
    compile group: "us.ihmc", name: "ihmc-robotics-toolkit", version: "source"
    compile group: "us.ihmc", name: "ihmc-java-toolkit", version: "source"
 }
 
 testDependencies {
-<<<<<<< HEAD
    compile group: "junit", name: "junit", version: "4.12"
 
-   compile group: "us.ihmc", name: "ihmc-ci-core-api", version: "0.17.14"
+   compile group: "us.ihmc", name: "ihmc-ci-core-api", version: "0.18.0"
    compile group: "us.ihmc", name: "ihmc-commons-testing", version: "0.23.0"
-=======
-   compile group: "us.ihmc", name: "ihmc-ci-core-api", version: "0.18.0"
-   compile group: "junit", name: "junit", version: "4.12"
-   compile group: "us.ihmc", name: "ihmc-commons-testing", version: "0.20.1"
->>>>>>> f3b61d37
    compile group: "us.ihmc", name: "ihmc-robotics-toolkit-test", version: "source"
 }