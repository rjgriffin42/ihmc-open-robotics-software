--- conflicted
+++ resolved
@@ -1,10 +1,6 @@
 pluginManagement {
    plugins {
-<<<<<<< HEAD
-      id("us.ihmc.ihmc-build") version "0.27.3"
-=======
       id("us.ihmc.ihmc-build") version "0.28.0"
->>>>>>> 39350081
    }
 }
 
@@ -14,11 +10,7 @@
       mavenLocal()
    }
    dependencies {
-<<<<<<< HEAD
-      classpath("us.ihmc:ihmc-build:0.27.3")
-=======
       classpath("us.ihmc:ihmc-build:0.28.0")
->>>>>>> 39350081
    }
 }
 
