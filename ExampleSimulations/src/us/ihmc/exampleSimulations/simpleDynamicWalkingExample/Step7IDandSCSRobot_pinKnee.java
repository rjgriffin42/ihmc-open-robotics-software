--- conflicted
+++ resolved
@@ -1,4 +1,3 @@
-<<<<<<< HEAD
 package us.ihmc.exampleSimulations.simpleDynamicWalkingExample;
 
 import java.util.EnumMap;
@@ -111,806 +110,6 @@
    Vector3d comOffsetFoot = new Vector3d(footX / 2.0 - 0.075, 0.0, -footZ / 2.0);
 
    private double bodyZ, bodyX; //global so that it is created only once (avoid generating garbage)
-   private double initialBodyHeight = RobotParameters2.LENGTHS.get(LinkNames.UPPER_LINK) + RobotParameters2.LENGTHS.get(LinkNames.LOWER_LINK) + footZ - 0.045;
-
-   // Frames
-   private final SideDependentList<ReferenceFrame> soleFrames = new SideDependentList<>();
-   private final SideDependentList<ZUpFrame> soleZUpFrames = new SideDependentList<>();
-   private final SideDependentList<YoGraphicReferenceFrame> soleFramesViz = new SideDependentList<>();
-   private final MidFrameZUpFrame midSoleZUpFrame;
-   private YoGraphicReferenceFrame bodyFrameViz;
-
-   // Jacobians
-   private final SideDependentList<GeometricJacobian> legJacobians = new SideDependentList<>();
-   private RigidBody bodyRigidBody, footRigidBody;
-
-   // CoM, CoP and ICP calculations and plots
-   private final CenterOfMassReferenceFrame centerOfMassFrame;
-   private final CenterOfMassJacobian centerOfMassJacobian;
-   private final TwistCalculator twistCalculator;
-
-   private double gravity;
-   private final double totalRobotMass;
-   private final DoubleYoVariable omega0 = new DoubleYoVariable("omega0", yoVariableRegistry);
-
-   private final YoFramePoint yoCoM = new YoFramePoint("centerOfMass", worldFrame, yoVariableRegistry);
-   private final YoFrameVector yoCoMVelocity = new YoFrameVector("centerOfMassVelocity", worldFrame, yoVariableRegistry);
-   private final YoFramePoint2d yoICP = new YoFramePoint2d("capturePoint", worldFrame, yoVariableRegistry);
-   private final YoFramePoint yoCoP = new YoFramePoint("centerOfPressure", worldFrame, yoVariableRegistry);
-   private final SideDependentList<YoFramePoint> yoFootPositions = new SideDependentList<>();
-   private final YoFrameVector measuredGroundReactionForce = new YoFrameVector("measuredGroundReactionForce", worldFrame, yoVariableRegistry);
-
-   private final Twist bodyJointTwist = new Twist();
-   private final double qd_x, qd_z, qd_wy;
-   private final FrameVector bodyJointLinearVelocity = new FrameVector();
-   private final FrameVector bodyJointAngularVelocity = new FrameVector();
-
-   private final FramePoint centerOfMass = new FramePoint();
-   private final FrameVector centerOfMassVelocity = new FrameVector();
-   private final FramePoint2d centerOfMass2d = new FramePoint2d();
-   private final FrameVector2d centerOfMassVelocity2d = new FrameVector2d();
-   private final FramePoint2d capturePoint = new FramePoint2d();
-   private double totalFz;
-
-   /**
-    * Constructor - ID robot + SCS robot + visualizers
-    */
-
-   public Step7IDandSCSRobot_pinKnee()
-   {
-      super("Robot");
-
-      /****************** ID ROBOT ***********************/
-      elevator = new RigidBody("elevator", elevatorFrame);
-
-      bodyJointID = new SixDoFJoint(JointNames.BODY.getName(), elevator, elevatorFrame);
-      bodyRigidBody = createBodyRB(LinkNames.BODY_LINK, bodyJointID);
-
-      for (RobotSide robotSide : RobotSide.values)
-      {
-         String sidePrefix = robotSide.getCamelCaseNameForStartOfExpression();
-
-         // HIP ID (location, joint, and rigidBody) 
-         Vector3d hipOffset = new Vector3d(0.0, robotSide.negateIfRightSide(hipOffsetY), 0.0);
-         RevoluteJoint hipJointID = ScrewTools.addRevoluteJoint(JointNames.HIP.getName(), bodyJointID.getSuccessor(), hipOffset, jointAxesPinJoints); //The parent rigid body of the hip joint is: bodyJointID.getSuccessor()
-         allLegJoints.get(robotSide).put(JointNames.HIP, hipJointID);
-         createAndAttachCylinderRB(LinkNames.UPPER_LINK, JointNames.HIP, robotSide);
-
-         // KNEE ID
-         Vector3d kneeOffset = new Vector3d(0.0, 0.0, kneeOffsetZ);
-         RevoluteJoint kneeJointID = ScrewTools.addRevoluteJoint(JointNames.KNEE.getName(), hipJointID.getSuccessor(), kneeOffset, jointAxesPinJoints);
-         allLegJoints.get(robotSide).put(JointNames.KNEE, kneeJointID);
-         createAndAttachCylinderRB(LinkNames.LOWER_LINK, JointNames.KNEE, robotSide);
-
-         // ANKLE ID (location, joint, and rigidBody) 
-         Vector3d ankleOffset = new Vector3d(0.0, 0.0, ankleOffsetZ);
-         RevoluteJoint ankleJointID = ScrewTools.addRevoluteJoint(JointNames.ANKLE.getName(), kneeJointID.getSuccessor(), ankleOffset, jointAxesPinJoints);
-         allLegJoints.get(robotSide).put(JointNames.ANKLE, ankleJointID);
-         footRigidBody = createFootRB(LinkNames.FOOT_LINK, JointNames.ANKLE, robotSide);
-
-         // Jacobian
-         RigidBodyTransform transformToParent = new RigidBodyTransform();
-         transformToParent.setTranslation(0.0, 0.0, -footZ);
-         ReferenceFrame soleFrame = ReferenceFrame.constructFrameWithUnchangingTransformToParent(sidePrefix + "SoleFrame", ankleJointID.getFrameAfterJoint(), transformToParent);
-         soleFrames.put(robotSide, soleFrame);
-
-         ZUpFrame soleZUpFrame = new ZUpFrame(worldFrame, soleFrame, sidePrefix + "SoleZUpFrame");
-         soleZUpFrames.put(robotSide, soleZUpFrame);
-
-         GeometricJacobian jacobian = new GeometricJacobian(bodyRigidBody, allLegRigidBodies.get(robotSide).get(LinkNames.LOWER_LINK), soleFrame);
-         legJacobians.put(robotSide, jacobian);
-      }
-
-      /****************** SCS ROBOT ***********************/
-      // BODY SCS
-      bodyJointSCS = new FloatingPlanarJoint(JointNames.BODY.getName(), this);
-      this.addRootJoint(bodyJointSCS);
-      createAndAttachBodyLink(LinkNames.BODY_LINK);
-      bodyJointSCS.setCartesianPosition(0.0, initialBodyHeight);
-
-      for (RobotSide robotSide : RobotSide.values)
-      {
-         // HIP SCS
-         PinJoint hipJointSCS = new PinJoint(robotSide.getSideNameFirstLetter() + JointNames.HIP.getName(), new Vector3d(0.0, robotSide.negateIfRightSide(hipOffsetY), 0.0), this, jointAxesPinJoints);
-         hipJointSCS.setLimitStops(-0.75, 0.75, 1e3, 1e1);
-
-         if (robotSide == RobotSide.LEFT)
-         {
-            hipJointSCS.setQ(-0.2);
-         }
-
-         else
-         {
-            hipJointSCS.setQ(0.37);
-         }
-
-         bodyJointSCS.addJoint(hipJointSCS);
-         idToSCSLegJointMap.put(allLegJoints.get(robotSide).get(JointNames.HIP), hipJointSCS);
-         createAndAttachCylinderLink(LinkNames.UPPER_LINK, JointNames.HIP, robotSide);
-
-         // KNEE SCS
-         PinJoint kneeJointSCS = new PinJoint(robotSide.getSideNameFirstLetter() + JointNames.KNEE.getName(), new Vector3d(0.0, 0.0, kneeOffsetZ), this, jointAxesPinJoints);
-         kneeJointSCS.setLimitStops(-0.01, 1.8, 1e5, 1e3);
-         hipJointSCS.addJoint(kneeJointSCS);
-         idToSCSLegJointMap.put(allLegJoints.get(robotSide).get(JointNames.KNEE), kneeJointSCS);
-         createAndAttachCylinderLink(LinkNames.LOWER_LINK, JointNames.KNEE, robotSide);
-
-         // ANKLE SCS
-         PinJoint ankleJointSCS = new PinJoint(robotSide.getSideNameFirstLetter() + JointNames.ANKLE.getName(), new Vector3d(0.0, 0.0, ankleOffsetZ), this, jointAxesPinJoints);
-         ankleJointSCS.setLimitStops(-0.7, 0.7, 1e3, 1e2);
-
-         if (robotSide == RobotSide.LEFT)
-         {
-            ankleJointSCS.setQ(0.21);
-         }
-
-         kneeJointSCS.addJoint(ankleJointSCS);
-         idToSCSLegJointMap.put(allLegJoints.get(robotSide).get(JointNames.ANKLE), ankleJointSCS);
-
-         // FEET SCS
-         createAndAttachFootLink(LinkNames.FOOT_LINK, JointNames.ANKLE, robotSide);
-         GroundContactPoint gcHeel = new GroundContactPoint(robotSide.getSideNameFirstLetter() + "gcHeel", new Vector3d(-0.04, 0.0, gcOffset), this);
-         GCpointsHeel.set(robotSide, gcHeel);
-         ankleJointSCS.addGroundContactPoint(gcHeel);
-         Graphics3DObject graphicsGCheel = ankleJointSCS.getLink().getLinkGraphics();
-         graphicsGCheel.identity();
-         graphicsGCheel.translate(-0.04, 0.0, gcOffset);
-         graphicsGCheel.addSphere(gcRadius, YoAppearance.Orange());
-
-         if (robotSide == RobotSide.RIGHT)
-         {
-            setFStoTrue(robotSide);
-         }
-
-         GroundContactPoint gcToe = new GroundContactPoint(robotSide.getSideNameFirstLetter() + "gcToe", new Vector3d(0.1, 0.0, gcOffset), this);
-         GCpointsToe.set(robotSide, gcToe);
-         ankleJointSCS.addGroundContactPoint(gcToe);
-         Graphics3DObject graphics = ankleJointSCS.getLink().getLinkGraphics();
-         graphics.identity();
-         graphics.translate(0.1, 0.0, gcOffset);
-         graphics.addSphere(gcRadius, YoAppearance.Orange());
-      }
-
-      /**************** SCS Ground Model *************************/
-      GroundContactModel groundModel = new LinearGroundContactModel(this, 1e3, 1e3, 5e3, 1e3, this.getRobotsYoVariableRegistry());
-      GroundProfile3D profile = new FlatGroundProfile();
-      groundModel.setGroundProfile3D(profile);
-      this.setGroundContactModel(groundModel);
-
-      // Some useful parameters 
-      qd_x = bodyJointSCS.getQd_t1().getDoubleValue();
-      qd_z = bodyJointSCS.getQd_t2().getDoubleValue();
-      qd_wy = bodyJointSCS.getQd_rot().getDoubleValue();
-
-      /****************** Visualizers ***********************/
-      for (RobotSide robotSide : RobotSide.values)
-      {
-         String sidePrefix = robotSide.getCamelCaseNameForStartOfExpression();
-
-         YoFramePoint yoFootPosition = new YoFramePoint(sidePrefix + "FootPosition", worldFrame, yoVariableRegistry);
-         yoFootPositions.put(robotSide, yoFootPosition);
-
-         // Visualize feet location on plotter panel
-         YoArtifactPosition footPositionArtifact = new YoArtifactPosition(sidePrefix + " Foot", yoFootPosition.getYoX(), yoFootPosition.getYoY(), GraphicType.SOLID_BALL, YoAppearance.Green().getColor().get(), 0.009);
-         artifactList.add(footPositionArtifact);
-
-         // Visualize feel location on SCS
-         //         YoGraphicPosition footPositionGraphic = new YoGraphicPosition(sidePrefix + "Foot", yoFootPosition, 0.025, YoAppearance.Yellow());
-         //         yoGraphicsList.add(footPositionGraphic); 
-
-         // Visualize sole frames on SCS
-         //         soleFramesViz.put(robotSide, new YoGraphicReferenceFrame(soleFrames.get(robotSide), registry, 0.1));
-         //         yoGraphicsList.add(soleFramesViz.get(robotSide));
-      }
-
-      // Visualize body frame in SCS
-      //      bodyFrameViz = new YoGraphicReferenceFrame(bodyJointID.getFrameAfterJoint(), registry, 0.3);
-      //      yoGraphicsList.add(bodyFrameViz);
-
-      // Visualize CoM, CP and CoP on plotter panel
-      YoArtifactPosition centerOfMassArtifact = new YoArtifactPosition("Center of Mass", yoCoM.getYoX(), yoCoM.getYoY(), GraphicType.SOLID_BALL, YoAppearance.Black().getColor().get(), 0.009);
-      YoArtifactPosition capturePointArtifact = new YoArtifactPosition("Capture Point", yoICP.getYoX(), yoICP.getYoY(), GraphicType.SOLID_BALL, YoAppearance.Blue().getColor().get(), 0.009);
-      YoArtifactPosition centerOfPressureArtifact = new YoArtifactPosition("Center of Pressure", yoCoP.getYoX(), yoCoP.getYoY(), GraphicType.SOLID_BALL, YoAppearance.Red().getColor().get(), 0.009);
-      artifactList.add(centerOfMassArtifact);
-      artifactList.add(capturePointArtifact);
-      artifactList.add(centerOfPressureArtifact);
-
-      // Initialize parameters for CoM, CoP and ICP calculations
-      midSoleZUpFrame = new MidFrameZUpFrame("midSoleZUpFrame", worldFrame, soleZUpFrames.get(RobotSide.LEFT), soleZUpFrames.get(RobotSide.RIGHT));
-      twistCalculator = new TwistCalculator(worldFrame, elevator);
-      centerOfMassFrame = new CenterOfMassReferenceFrame("centerOfMassFrame", worldFrame, elevator);
-      centerOfMassJacobian = new CenterOfMassJacobian(elevator);
-      totalRobotMass = TotalMassCalculator.computeSubTreeMass(elevator);
-
-      gravity = 9.81;
-      omega0.set(Math.sqrt(gravity / bodyPosition.getZ()));
-
-      updatePositionsIDrobot();
-   }
-
-   /**
-    * Inertias
-    */
-
-   private Matrix3d createInertiaMatrixBox(LinkNames linkName)
-   {
-      Matrix3d inertiaBox = new Matrix3d();
-
-      if (linkName == LinkNames.BODY_LINK)
-      {
-         inertiaBox = RotationalInertiaCalculator.getRotationalInertiaMatrixOfSolidBox(cubeX, cubeY, cubeZ, bodyMass);
-      }
-
-      else
-      {
-         inertiaBox = RotationalInertiaCalculator.getRotationalInertiaMatrixOfSolidBox(footX, footY, footZ, footMass);
-      }
-      return inertiaBox;
-   }
-
-   private Matrix3d createInertiaMatrixCylinder(LinkNames linkName)
-   {
-      Matrix3d inertiaCylinder = new Matrix3d();
-      inertiaCylinder = RotationalInertiaCalculator.getRotationalInertiaMatrixOfSolidCylinder(RobotParameters2.MASSES.get(linkName), RobotParameters2.RADII.get(linkName), RobotParameters2.LENGTHS.get(linkName), Axis.Z);
-      return inertiaCylinder;
-   }
-
-   /**
-    * Rigid Bodies and Links
-    */
-
-   /************************* ID ROBOT - Rigid bodies ********************************/
-   private RigidBody createBodyRB(LinkNames linkName, SixDoFJoint bodyJointID)
-   {
-      Matrix3d inertiaBody = createInertiaMatrixBox(linkName);
-      return ScrewTools.addRigidBody(linkName.getName(), bodyJointID, inertiaBody, bodyMass, comOffsetBody);
-   }
-
-   private void createAndAttachCylinderRB(LinkNames linkName, JointNames jointName, RobotSide robotSide)
-   {
-      Matrix3d inertiaCylinder = createInertiaMatrixCylinder(linkName);
-      Vector3d comOffsetCylinder = new Vector3d(0.0, 0.0, -RobotParameters2.LENGTHS.get(linkName) / 2.0);
-      RigidBody cyl = ScrewTools.addRigidBody(linkName.getName(), allLegJoints.get(robotSide).get(jointName), inertiaCylinder, bodyMass, comOffsetCylinder);
-      allLegRigidBodies.get(robotSide).put(linkName, cyl);
-   }
-
-   private RigidBody createFootRB(LinkNames linkName, JointNames jointName, RobotSide robotSide)
-   {
-      Matrix3d inertiaBody = createInertiaMatrixBox(linkName);
-      return ScrewTools.addRigidBody(linkName.getName(), allLegJoints.get(robotSide).get(JointNames.KNEE), inertiaBody, footMass, comOffsetFoot);
-   }
-
-   /************************* SCS ROBOT - Links ********************************/
-   private void createAndAttachBodyLink(LinkNames linkName)
-   {
-      Link link = new Link(LinkNames.BODY_LINK.getName());
-      Matrix3d inertiaBody = createInertiaMatrixBox(linkName);
-      link.setMomentOfInertia(inertiaBody);
-      link.setMass(RobotParameters2.MASSES.get(LinkNames.BODY_LINK));
-      link.setComOffset(comOffsetBody);
-
-      Graphics3DObject linkGraphics = new Graphics3DObject();
-      linkGraphics.addCube(cubeX, cubeY, cubeZ, RobotParameters2.APPEARANCE.get(LinkNames.BODY_LINK));
-      link.setLinkGraphics(linkGraphics);
-      link.addCoordinateSystemToCOM(0.3);
-      bodyJointSCS.setLink(link);
-   }
-
-   private void createAndAttachCylinderLink(LinkNames linkName, JointNames jointName, RobotSide robotSide)
-   {
-      Link link = new Link(linkName.getName());
-      Matrix3d inertiaCylinder = createInertiaMatrixCylinder(linkName);
-      link.setMomentOfInertia(inertiaCylinder);
-      link.setMass(RobotParameters2.MASSES.get(linkName));
-      link.setComOffset(new Vector3d(0.0, 0.0, -RobotParameters2.LENGTHS.get(linkName) / 2.0));
-
-      Graphics3DObject linkGraphics = new Graphics3DObject();
-      linkGraphics.addCylinder(-RobotParameters2.LENGTHS.get(linkName), RobotParameters2.RADII.get(linkName), RobotParameters2.APPEARANCE.get(linkName));
-      link.setLinkGraphics(linkGraphics);
-      link.addCoordinateSystemToCOM(0.15);
-      idToSCSLegJointMap.get(allLegJoints.get(robotSide).get(jointName)).setLink(link);
-   }
-
-   private void createAndAttachFootLink(LinkNames linkName, JointNames jointName, RobotSide robotSide)
-   {
-      Link link = new Link(LinkNames.FOOT_LINK.getName());
-      Matrix3d inertiaFoot = createInertiaMatrixBox(linkName);
-      link.setMomentOfInertia(inertiaFoot);
-      link.setMass(RobotParameters2.MASSES.get(LinkNames.FOOT_LINK));
-      link.setComOffset(comOffsetFoot);
-
-      Graphics3DObject linkGraphics = new Graphics3DObject();
-      linkGraphics.translate(footOffsetX, 0.0, 0.0);
-      linkGraphics.addCube(footX, footY, -footZ, RobotParameters2.APPEARANCE.get(LinkNames.FOOT_LINK));
-      link.setLinkGraphics(linkGraphics);
-      link.addCoordinateSystemToCOM(0.10);
-      idToSCSLegJointMap.get(allLegJoints.get(robotSide).get(jointName)).setLink(link);
-   }
-
-   /**
-    * SCS Robot --> ID Robot 
-    * Send positions and velocities + CoM, CoP and ICP + Frames
-    */
-   public void updatePositionsIDrobot()
-   {
-      // Body positions
-      bodyJointID.setPosition(bodyJointSCS.getQ_t1().getDoubleValue(), 0.0, bodyJointSCS.getQ_t2().getDoubleValue());
-      bodyJointID.setRotation(0.0, bodyJointSCS.getQ_rot().getDoubleValue(), 0.0);
-
-      // Body twist   
-      ReferenceFrame bodyFrame = bodyJointID.getFrameAfterJoint();
-      bodyJointLinearVelocity.setIncludingFrame(worldFrame, qd_x, 0.0, qd_z);
-      bodyJointLinearVelocity.changeFrame(bodyFrame);
-      bodyJointAngularVelocity.setIncludingFrame(bodyFrame, 0.0, qd_wy, 0.0);
-      bodyJointTwist.set(bodyFrame, elevatorFrame, bodyFrame, bodyJointLinearVelocity, bodyJointAngularVelocity);
-      bodyJointID.setJointTwist(bodyJointTwist);
-
-      // Body velocities
-      double[] velocityArray = new double[6];
-      velocityArray[0] = 0.0; // yaw
-      velocityArray[1] = bodyJointSCS.getQd_rot().getDoubleValue(); // pitch
-      velocityArray[2] = 0.0; // roll
-      velocityArray[3] = bodyJointSCS.getQd_t1().getDoubleValue(); // x
-      velocityArray[4] = 0.0; // y
-      velocityArray[5] = bodyJointSCS.getQd_t2().getDoubleValue(); // z
-      DenseMatrix64F velocities = new DenseMatrix64F(6, 1, true, velocityArray);
-      bodyJointID.setVelocity(velocities, 0);
-
-      // Leg  and foot info (hip, knee and ankle)
-      for (OneDoFJoint idJoint : idToSCSLegJointMap.keySet())
-      {
-         OneDegreeOfFreedomJoint scsJoint = idToSCSLegJointMap.get(idJoint);
-         idJoint.setQ(scsJoint.getQ().getDoubleValue());
-         idJoint.setQd(scsJoint.getQD().getDoubleValue());
-      }
-
-      // Update frames
-      elevator.updateFramesRecursively(); //REALLY important line!!
-
-      for (RobotSide robotSide : RobotSide.values)
-      {
-         soleFrames.get(robotSide).update();
-         soleZUpFrames.get(robotSide).update();
-         legJacobians.get(robotSide).compute();
-      }
-
-      midSoleZUpFrame.update();
-      twistCalculator.compute();
-
-      // CoM
-      centerOfMassFrame.update();
-      centerOfMassJacobian.compute();
-      centerOfMass.setToZero(centerOfMassFrame);
-      centerOfMass.changeFrame(worldFrame);
-      centerOfMassJacobian.getCenterOfMassVelocity(centerOfMassVelocity);
-      centerOfMassVelocity.changeFrame(worldFrame); //to make sure that we are actually in world frame
-      centerOfMass2d.setByProjectionOntoXYPlaneIncludingFrame(centerOfMass);
-      centerOfMassVelocity2d.setByProjectionOntoXYPlaneIncludingFrame(centerOfMassVelocity);
-
-      yoCoM.set(centerOfMass);
-      yoCoMVelocity.set(centerOfMassVelocity);
-
-      // ICP
-      CapturePointCalculator.computeCapturePoint(capturePoint, centerOfMass2d, centerOfMassVelocity2d, omega0.getDoubleValue());
-      yoICP.set(capturePoint);
-
-      // CoP  (+ updating  body and sole Frames)  //TODO important update!
-      measuredGroundReactionForce.setToZero();
-      //      bodyFrameViz.update();
-
-      for (RobotSide robotside : RobotSide.values)
-      {
-         footPosition.setToZero(soleFrames.get(robotside));
-         footPosition.changeFrame(worldFrame);
-         yoFootPositions.get(robotside).setAndMatchFrame(footPosition);
-         //         soleFramesViz.get(robotside).update();
-         measuredGroundReactionForce.add(GCpointsHeel.get(robotside).getYoForce());
-         measuredGroundReactionForce.add(GCpointsToe.get(robotside).getYoForce());
-      }
-
-      totalFz = measuredGroundReactionForce.getZ();
-
-      if (totalFz < 1.0e-3)
-      {
-         yoCoP.setToNaN();
-      }
-      else
-      {
-         double alpha = (GCpointsHeel.get(RobotSide.RIGHT).getYoForce().getZ() + GCpointsToe.get(RobotSide.RIGHT).getYoForce().getZ()) / totalFz; //fraction of the total Fz represented by the FzRightFoot
-         yoCoP.interpolate(yoFootPositions.get(RobotSide.LEFT), yoFootPositions.get(RobotSide.RIGHT), alpha);
-      }
-
-      // Get the body coordinates
-      bodyPosition.setToZero(bodyJointID.getFrameAfterJoint());
-      bodyPosition.changeFrame(worldFrame);
-
-   }
-
-   /**
-    * ID Robot --> SCS Robot 
-    * Copy the torques from the IDRobot to the SCSRobot.
-    */
-   public void updateTorquesSCSrobot() //Remember! the body joint is NOT actuated
-   {
-      for (OneDoFJoint idJoint : idToSCSLegJointMap.keySet())
-      {
-         OneDegreeOfFreedomJoint scsJoint = idToSCSLegJointMap.get(idJoint);
-         scsJoint.setTau(idJoint.getTau());
-      }
-   }
-
-   /**
-    * Getters and Setters for the controller
-    */
-
-   // ID joints and rigid bodies
-   public RigidBody getElevator()
-   {
-      return elevator;
-   }
-
-   public OneDoFJoint getLegJoint(JointNames jointName, RobotSide robotSide)
-   {
-      return allLegJoints.get(robotSide).get(jointName);
-   }
-
-   public SixDoFJoint getBodyJoint()
-   {
-      return bodyJointID;
-   }
-
-   public RigidBody getLegRigidBody(LinkNames linkName, RobotSide robotSide)
-   {
-      return allLegRigidBodies.get(robotSide).get(linkName);
-   }
-
-   // Body
-   public double getBodyPositionZ()
-   {
-      bodyZ = bodyPosition.getZ();
-      return bodyZ;
-   }
-
-   public double getBodyPositionX()
-   {
-      bodyX = bodyPosition.getX();
-      return bodyX;
-   }
-
-   public void getBodyPitch(Quat4d rotationToPack)
-   {
-      bodyJointID.getFrameAfterJoint().getRotation(rotationToPack);
-   }
-
-   public void getBodyLinearVel(Vector3d linearVelocityToPack)
-   {
-      bodyJointID.getLinearVelocity(linearVelocityToPack);
-   }
-
-   public void getBodyAngularVel(Vector3d angularVelocityToPack)
-   {
-      bodyJointID.getAngularVelocity(angularVelocityToPack);
-   }
-
-   public double getBodyVelX(Vector3d linearVelocityToPack)
-   {
-      bodyJointID.getLinearVelocity(linearVelocityToPack);
-      double velX = linearVelocityToPack.getX();
-      return velX;
-   }
-
-   // Hip
-   public void setHipTau(RobotSide robotSide, double desiredHipTau)
-   {
-      allLegJoints.get(robotSide).get(JointNames.HIP).setTau(desiredHipTau);
-   }
-
-   public double getHipVelocity(RobotSide robotSide)
-   {
-      double hipVelocity = allLegJoints.get(robotSide).get(JointNames.HIP).getQd();
-      return hipVelocity;
-   }
-
-   public double getHipPitch(RobotSide robotSide)
-   {
-      double hipPitch = allLegJoints.get(robotSide).get(JointNames.HIP).getQ();
-      return hipPitch;
-   }
-
-   public double getHipTau(RobotSide robotSide)
-   {
-      double hipTau = allLegJoints.get(robotSide).get(JointNames.HIP).getTau();
-      return hipTau;
-   }
-
-   public OneDoFJoint getHipJointID(RobotSide robotSide)
-   {
-      return allLegJoints.get(robotSide).get(JointNames.HIP);
-   }
-
-   // Knee
-   public double getKneeVelocity(RobotSide robotSide)
-   {
-      double kneeVelocity = allLegJoints.get(robotSide).get(JointNames.KNEE).getQd();
-      return kneeVelocity;
-   }
-
-   public void setKneeTau(RobotSide robotSide, double desiredKneeTau)
-   {
-      allLegJoints.get(robotSide).get(JointNames.KNEE).setTau(desiredKneeTau);
-   }
-
-   public double getKneePitch(RobotSide robotSide)
-   {
-      double kneePitch = allLegJoints.get(robotSide).get(JointNames.KNEE).getQ();
-      return kneePitch;
-   }
-
-   public double getKneeTau(RobotSide robotSide)
-   {
-      double kneeTau = allLegJoints.get(robotSide).get(JointNames.KNEE).getTau();
-      return kneeTau;
-   }
-
-   public OneDoFJoint getKneeJointID(RobotSide robotSide)
-   {
-      return allLegJoints.get(robotSide).get(JointNames.KNEE);
-   }
-
-   //Ankle
-   public void setAnkleTau(RobotSide robotSide, double desiredAnkleTau)
-   {
-      allLegJoints.get(robotSide).get(JointNames.ANKLE).setTau(desiredAnkleTau);
-   }
-
-   public double getAnkleVelocity(RobotSide robotSide)
-   {
-      double ankleVelocity = allLegJoints.get(robotSide).get(JointNames.ANKLE).getQd();
-      return ankleVelocity;
-   }
-
-   public double getAnklePitch(RobotSide robotSide)
-   {
-      double anklePitch = allLegJoints.get(robotSide).get(JointNames.ANKLE).getQ();
-      return anklePitch;
-   }
-
-   public double getAnkleHeight(RobotSide robotSide)
-   {
-      footPosition.setToZero(allLegJoints.get(robotSide).get(JointNames.ANKLE).getFrameAfterJoint());
-      footPosition.changeFrame(worldFrame);
-      double ankleZ = footPosition.getZ();
-      return ankleZ;
-   }
-
-   // Feet
-   public boolean heelOnTheFloor(RobotSide robotSide)
-   {
-      return GCpointsHeel.get(robotSide).isInContact();
-   }
-
-   public boolean heelToeOffAhead(RobotSide robotSide)
-   {
-      return GCpointsHeel.get(robotSide).getX() > GCpointsHeel.get(robotSide.getOppositeSide()).getX();
-   }
-
-   public boolean toeOnTheFloor(RobotSide robotSide)
-   {
-      return GCpointsToe.get(robotSide).isInContact();
-   }
-
-   public void setFStoTrue(RobotSide robotSide)
-   {
-      GCpointsHeel.get(robotSide).getYoFootSwitch().set(1.0);
-   }
-
-   public double getToeX(RobotSide robotSide)
-   {
-      return GCpointsToe.get(robotSide).getX();
-   }
-
-   public double getHeelX(RobotSide robotSide)
-   {
-      return GCpointsHeel.get(robotSide).getX();
-   }
-
-   public double getHeelZ(RobotSide robotSide)
-   {
-      return GCpointsHeel.get(robotSide).getZ();
-   }
-
-   public void getFootLinearVelocity(RobotSide robotSide, FrameVector linearVelocityToPack)
-   {
-      GCpointsHeel.get(robotSide).getYoVelocity().getFrameTupleIncludingFrame(linearVelocityToPack);
-   }
-
-   // Others
-   public double getTotalRobotMass()
-   {
-      return totalRobotMass;
-   }
-
-   public SideDependentList<YoFramePoint> getYoFootPositions()
-   {
-      return yoFootPositions;
-   }
-
-   public ReferenceFrame getSoleFrame(RobotSide robotSide)
-   {
-      return soleFrames.get(robotSide);
-   }
-
-   public ArtifactList getArtifactList()
-   {
-      return artifactList;
-   }
-
-   public YoGraphicsList getYoGraphicsList()
-   {
-      return yoGraphicsList;
-   }
-
-   public MidFrameZUpFrame getMidSoleZUpFrame()
-   {
-      return midSoleZUpFrame;
-   }
-
-   public GeometricJacobian getLegJacobian(RobotSide robotSide)
-   {
-      return legJacobians.get(robotSide);
-   }
-
-   public double getOmega0()
-   {
-      return omega0.getDoubleValue();
-   }
-
-   public double getGravity()
-   {
-      return gravity;
-   }
-
-   //CoM and ICP
-   public void getCoM(FramePoint2d comToPack)
-   {
-      yoCoM.getFrameTuple2dIncludingFrame(comToPack);
-   }
-
-   public void getCoM(FramePoint centerOfMassToPack)
-   {
-      yoCoM.getFrameTupleIncludingFrame(centerOfMassToPack);
-   }
-
-   public void getCapturePoint(FramePoint2d capturePoinToPack)
-   {
-      yoICP.getFrameTuple2dIncludingFrame(capturePoinToPack);
-   }
-
-   // Set initial velocity
-   public void setInitialVelocity(double desInitialVelocity)
-   {
-      bodyJointSCS.getQd_t1().set(desInitialVelocity);
-   }
-
-   // Other  
-   public double getHipOffsetY()
-   {
-      return hipOffsetY;
-   }
-}
-=======
-package us.ihmc.exampleSimulations.simpleDynamicWalkingExample;
-
-import java.util.EnumMap;
-import java.util.LinkedHashMap;
-
-import javax.vecmath.Matrix3d;
-import javax.vecmath.Quat4d;
-import javax.vecmath.Vector3d;
-
-import org.ejml.data.DenseMatrix64F;
-
-import us.ihmc.commonWalkingControlModules.momentumBasedController.CapturePointCalculator;
-import us.ihmc.exampleSimulations.simpleDynamicWalkingExample.RobotParameters2.JointNames;
-import us.ihmc.exampleSimulations.simpleDynamicWalkingExample.RobotParameters2.LinkNames;
-import us.ihmc.graphics3DAdapter.GroundProfile3D;
-import us.ihmc.graphics3DAdapter.graphics.Graphics3DObject;
-import us.ihmc.graphics3DAdapter.graphics.appearances.YoAppearance;
-import us.ihmc.robotics.Axis;
-import us.ihmc.robotics.dataStructures.variable.DoubleYoVariable;
-import us.ihmc.robotics.geometry.FramePoint;
-import us.ihmc.robotics.geometry.FramePoint2d;
-import us.ihmc.robotics.geometry.FrameVector;
-import us.ihmc.robotics.geometry.FrameVector2d;
-import us.ihmc.robotics.geometry.RigidBodyTransform;
-import us.ihmc.robotics.geometry.RotationalInertiaCalculator;
-import us.ihmc.robotics.math.frames.YoFramePoint;
-import us.ihmc.robotics.math.frames.YoFramePoint2d;
-import us.ihmc.robotics.math.frames.YoFrameVector;
-import us.ihmc.robotics.referenceFrames.CenterOfMassReferenceFrame;
-import us.ihmc.robotics.referenceFrames.MidFrameZUpFrame;
-import us.ihmc.robotics.referenceFrames.ReferenceFrame;
-import us.ihmc.robotics.referenceFrames.ZUpFrame;
-import us.ihmc.robotics.robotSide.RobotSide;
-import us.ihmc.robotics.robotSide.SideDependentList;
-import us.ihmc.robotics.screwTheory.CenterOfMassJacobian;
-import us.ihmc.robotics.screwTheory.GeometricJacobian;
-import us.ihmc.robotics.screwTheory.OneDoFJoint;
-import us.ihmc.robotics.screwTheory.RevoluteJoint;
-import us.ihmc.robotics.screwTheory.RigidBody;
-import us.ihmc.robotics.screwTheory.ScrewTools;
-import us.ihmc.robotics.screwTheory.SixDoFJoint;
-import us.ihmc.robotics.screwTheory.TotalMassCalculator;
-import us.ihmc.robotics.screwTheory.Twist;
-import us.ihmc.robotics.screwTheory.TwistCalculator;
-import us.ihmc.simulationconstructionset.FloatingPlanarJoint;
-import us.ihmc.simulationconstructionset.GroundContactModel;
-import us.ihmc.simulationconstructionset.GroundContactPoint;
-import us.ihmc.simulationconstructionset.Link;
-import us.ihmc.simulationconstructionset.OneDegreeOfFreedomJoint;
-import us.ihmc.simulationconstructionset.PinJoint;
-import us.ihmc.simulationconstructionset.Robot;
-import us.ihmc.simulationconstructionset.util.LinearGroundContactModel;
-import us.ihmc.simulationconstructionset.util.ground.FlatGroundProfile;
-import us.ihmc.simulationconstructionset.yoUtilities.graphics.YoGraphicPosition.GraphicType;
-import us.ihmc.simulationconstructionset.yoUtilities.graphics.YoGraphicReferenceFrame;
-import us.ihmc.simulationconstructionset.yoUtilities.graphics.YoGraphicsList;
-import us.ihmc.simulationconstructionset.yoUtilities.graphics.plotting.ArtifactList;
-import us.ihmc.simulationconstructionset.yoUtilities.graphics.plotting.YoArtifactPosition;
-
-public class Step7IDandSCSRobot_pinKnee extends Robot
-{
-
-   /**
-    * Variables
-    */
-
-   // Registry
-   private final YoGraphicsList yoGraphicsList = new YoGraphicsList(getClass().getSimpleName());
-   private final ArtifactList artifactList = new ArtifactList(getClass().getSimpleName());
-
-   // ID
-   private final ReferenceFrame worldFrame = ReferenceFrame.getWorldFrame();
-   private final ReferenceFrame elevatorFrame = ReferenceFrame.constructFrameWithUnchangingTransformToParent("elevator", worldFrame, new RigidBodyTransform());
-   private FramePoint bodyPosition = new FramePoint();
-   private FramePoint footPosition = new FramePoint();
-
-   private final Vector3d jointAxesPinJoints = new Vector3d(0.0, 1.0, 0.0); // rotate around Y-axis (for revolute joints)
-   private final RigidBody elevator;
-
-   private final SideDependentList<EnumMap<JointNames, OneDoFJoint>> allLegJoints = SideDependentList.createListOfEnumMaps(JointNames.class); // Includes the ankle!
-   private final LinkedHashMap<OneDoFJoint, OneDegreeOfFreedomJoint> idToSCSLegJointMap = new LinkedHashMap<OneDoFJoint, OneDegreeOfFreedomJoint>(); // makes the SCS joints available without another side dependent enum
-   private final SideDependentList<EnumMap<LinkNames, RigidBody>> allLegRigidBodies = SideDependentList.createListOfEnumMaps(LinkNames.class);
-   private final SixDoFJoint bodyJointID;
-
-   // SCS
-   private final FloatingPlanarJoint bodyJointSCS;
-   SideDependentList<GroundContactPoint> GCpointsHeel = new SideDependentList<GroundContactPoint>();
-   SideDependentList<GroundContactPoint> GCpointsToe = new SideDependentList<GroundContactPoint>();
-
-   private double cubeX = RobotParameters2.BODY_DIMENSIONS.get(Axis.X);
-   private double cubeY = RobotParameters2.BODY_DIMENSIONS.get(Axis.Y);
-   private double cubeZ = RobotParameters2.BODY_DIMENSIONS.get(Axis.Z);
-
-   private double footX = RobotParameters2.FOOT_DIMENSIONS.get(Axis.X);
-   private double footY = RobotParameters2.FOOT_DIMENSIONS.get(Axis.Y);
-   private double footZ = RobotParameters2.FOOT_DIMENSIONS.get(Axis.Z);
-
-   // General
-   private double bodyMass = RobotParameters2.MASSES.get(LinkNames.BODY_LINK);
-   private double footMass = RobotParameters2.MASSES.get(LinkNames.FOOT_LINK);
-
-   private double hipOffsetY = RobotParameters2.BODY_DIMENSIONS.get(Axis.X) / 2.0;
-   private double kneeOffsetZ = -RobotParameters2.LENGTHS.get(LinkNames.UPPER_LINK) + 0.03;
-   private double ankleOffsetZ = -RobotParameters2.LENGTHS.get(LinkNames.LOWER_LINK);
-   private double footOffsetX = 0.03;
-   private double gcOffset = -footZ;
-   private double gcRadius = 0.015;
-
-   Vector3d comOffsetBody = new Vector3d(0.0, 0.0, cubeZ / 2.0);
-   Vector3d comOffsetFoot = new Vector3d(footX / 2.0 - 0.075, 0.0, -footZ / 2.0);
-
-   private double bodyZ, bodyX; //global so that it is created only once (avoid generating garbage)
    private double initialBodyHeight = RobotParameters2.LENGTHS.get(LinkNames.UPPER_LINK) + RobotParameters2.LENGTHS.get(LinkNames.LOWER_LINK) + footZ - 0.045;  
 
    // Frames
@@ -1601,5 +800,4 @@
    {
 	   return hipOffsetY;
    }
-}
->>>>>>> 155ad066
+}