package us.ihmc.exampleSimulations.controllerCore.robotArmWithFixedBase;

import java.util.ArrayList;

import org.ejml.data.DenseMatrix64F;
import org.ejml.ops.CommonOps;

import us.ihmc.commonWalkingControlModules.controllerCore.WholeBodyControlCoreToolbox;
import us.ihmc.commonWalkingControlModules.controllerCore.WholeBodyControllerCore;
import us.ihmc.commonWalkingControlModules.controllerCore.WholeBodyControllerCoreMode;
import us.ihmc.commonWalkingControlModules.controllerCore.command.ControllerCoreCommand;
import us.ihmc.commonWalkingControlModules.controllerCore.command.feedbackController.FeedbackControlCommandList;
import us.ihmc.commonWalkingControlModules.controllerCore.command.feedbackController.SpatialFeedbackControlCommand;
<<<<<<< HEAD
import us.ihmc.commonWalkingControlModules.momentumBasedController.GeometricJacobianHolder;
=======
import us.ihmc.commonWalkingControlModules.controllerCore.command.inverseKinematics.PrivilegedConfigurationCommand;
import us.ihmc.commonWalkingControlModules.controllerCore.command.inverseKinematics.PrivilegedConfigurationCommand.PrivilegedConfigurationOption;
import us.ihmc.commonWalkingControlModules.controllerCore.command.lowLevel.LowLevelOneDoFJointDesiredDataHolderReadOnly;
>>>>>>> 795710d2
import us.ihmc.commonWalkingControlModules.momentumBasedController.optimization.ControllerCoreOptimizationSettings;
import us.ihmc.commonWalkingControlModules.trajectories.StraightLinePoseTrajectoryGenerator;
import us.ihmc.graphicsDescription.yoGraphics.YoGraphicsListRegistry;
import us.ihmc.robotics.controllers.SE3PIDGainsInterface;
import us.ihmc.robotics.controllers.YoSymmetricSE3PIDGains;
import us.ihmc.robotics.dataStructures.registry.YoVariableRegistry;
import us.ihmc.robotics.dataStructures.variable.BooleanYoVariable;
import us.ihmc.robotics.dataStructures.variable.DoubleYoVariable;
import us.ihmc.robotics.geometry.FrameOrientation;
import us.ihmc.robotics.geometry.FramePoint;
import us.ihmc.robotics.geometry.FramePose;
import us.ihmc.robotics.geometry.FrameVector;
import us.ihmc.robotics.linearAlgebra.MatrixTools;
import us.ihmc.robotics.math.frames.YoFrameOrientation;
import us.ihmc.robotics.math.frames.YoFramePoint;
import us.ihmc.robotics.referenceFrames.CenterOfMassReferenceFrame;
import us.ihmc.robotics.referenceFrames.ReferenceFrame;
import us.ihmc.robotics.robotController.RobotController;
import us.ihmc.robotics.screwTheory.InverseDynamicsJoint;
import us.ihmc.robotics.screwTheory.RigidBody;
import us.ihmc.robotics.screwTheory.ScrewTools;
import us.ihmc.robotics.screwTheory.TwistCalculator;

public class RobotArmController implements RobotController
{
   private static final ReferenceFrame worldFrame = ReferenceFrame.getWorldFrame();

   private final String name = getClass().getSimpleName();
   private final YoVariableRegistry registry = new YoVariableRegistry(name);

   private final RobotArm robotArm;
   private final DoubleYoVariable yoTime;
   private final CenterOfMassReferenceFrame centerOfMassFrame;
   private final TwistCalculator twistCalculator;

   private final SpatialFeedbackControlCommand handFeedbackControlCommand = new SpatialFeedbackControlCommand();
   private final ControllerCoreCommand controllerCoreCommand = new ControllerCoreCommand(WholeBodyControllerCoreMode.INVERSE_DYNAMICS);

   private final WholeBodyControllerCore controllerCore;

   private final DoubleYoVariable handWeight = new DoubleYoVariable("handWeight", registry);
   private final YoSymmetricSE3PIDGains handGains = new YoSymmetricSE3PIDGains("hand", registry);
   private final YoFramePoint handTargetPosition = new YoFramePoint("handTarget", worldFrame, registry);
   private final YoFrameOrientation handTargetOrientation = new YoFrameOrientation("handTarget", worldFrame, registry);
   private final BooleanYoVariable goToTarget = new BooleanYoVariable("goToTarget", registry);
   private final DoubleYoVariable trajectoryDuration = new DoubleYoVariable("handTrajectoryDuration", registry);
   private final DoubleYoVariable trajectoryStartTime = new DoubleYoVariable("handTrajectoryStartTime", registry);

   private final StraightLinePoseTrajectoryGenerator trajectory = new StraightLinePoseTrajectoryGenerator("handTrajectory", worldFrame, registry);

   private final BooleanYoVariable controlLinearX = new BooleanYoVariable("controlLinearX", registry);
   private final BooleanYoVariable controlLinearY = new BooleanYoVariable("controlLinearY", registry);
   private final BooleanYoVariable controlLinearZ = new BooleanYoVariable("controlLinearZ", registry);
   private final BooleanYoVariable controlAngularX = new BooleanYoVariable("controlAngularX", registry);
   private final BooleanYoVariable controlAngularY = new BooleanYoVariable("controlAngularY", registry);
   private final BooleanYoVariable controlAngularZ = new BooleanYoVariable("controlAngularZ", registry);

<<<<<<< HEAD
   public RobotArmController(RobotArm robotArm, double controlDT, YoGraphicsListRegistry yoGraphicsListRegistry)
=======
   private final PrivilegedConfigurationCommand privilegedConfigurationCommand = new PrivilegedConfigurationCommand();
   private final RobotJointLimitWatcher robotJointLimitWatcher;

   public RobotArmController(RobotArm robotArm, double controlDT, WholeBodyControllerCoreMode controlMode, YoGraphicsListRegistry yoGraphicsListRegistry)
>>>>>>> 795710d2
   {
      this.robotArm = robotArm;
      controllerCoreCommand.setControllerCoreMode(controlMode);

      yoTime = robotArm.getYoTime();
      double gravityZ = robotArm.getGravity();
      RigidBody hand = robotArm.getHand();
      RigidBody elevator = robotArm.getElevator();
      InverseDynamicsJoint[] controlledJoints = ScrewTools.computeSupportAndSubtreeJoints(elevator);
      centerOfMassFrame = new CenterOfMassReferenceFrame("centerOfMassFrame", worldFrame, elevator);
      twistCalculator = new TwistCalculator(worldFrame, elevator);

      ControllerCoreOptimizationSettings optimizationSettings = new RobotArmControllerCoreOptimizationSettings();

      WholeBodyControlCoreToolbox controlCoreToolbox = new WholeBodyControlCoreToolbox(controlDT, gravityZ, null, controlledJoints, centerOfMassFrame,
<<<<<<< HEAD
                                                                                       twistCalculator, geometricJacobianHolder, optimizationSettings,
                                                                                       yoGraphicsListRegistry, registry);
=======
                                                                                       twistCalculator, optimizationSettings, yoGraphicsListRegistry,
                                                                                       registry);

      controlCoreToolbox.setJointPrivilegedConfigurationParameters(new JointPrivilegedConfigurationParameters());

>>>>>>> 795710d2
      controlCoreToolbox.setupForInverseDynamicsSolver(new ArrayList<>());
      controlCoreToolbox.setupForInverseKinematicsSolver();

      FeedbackControlCommandList allPossibleCommands = new FeedbackControlCommandList();

      handFeedbackControlCommand.set(elevator, hand);
      allPossibleCommands.addCommand(handFeedbackControlCommand);

      controllerCore = new WholeBodyControllerCore(controlCoreToolbox, allPossibleCommands, registry);

      initialize();
   }

   @Override
   public void initialize()
   {
      robotArm.updateIDRobot();

      handWeight.set(1.0);
      handGains.setProportionalGain(100.0);
      handGains.setDampingRatio(1.0);
      handGains.createDerivativeGainUpdater(true);

      FramePoint initialPosition = new FramePoint(robotArm.getHandControlFrame());
      initialPosition.changeFrame(worldFrame);
      FrameOrientation initialOrientation = new FrameOrientation(robotArm.getHandControlFrame());
      initialOrientation.changeFrame(worldFrame);

      handTargetPosition.setAndMatchFrame(initialPosition);
      handTargetOrientation.setAndMatchFrame(initialOrientation);

      trajectoryDuration.set(0.5);
      trajectory.setInitialPose(initialPosition, initialOrientation);
      trajectory.setFinalPose(initialPosition, initialOrientation);
      trajectory.setTrajectoryTime(trajectoryDuration.getDoubleValue());

      controlLinearX.set(true);
      controlLinearY.set(true);
      controlLinearZ.set(true);
      controlAngularX.set(true);
      controlAngularY.set(true);
      controlAngularZ.set(true);
   }

   private final FramePoint position = new FramePoint();
   private final FrameVector linearVelocity = new FrameVector();
   private final FrameVector linearAcceleration = new FrameVector();
   private final FrameOrientation orientation = new FrameOrientation();
   private final FrameVector angularVelocity = new FrameVector();
   private final FrameVector angularAcceleration = new FrameVector();

   @Override
   public void doControl()
   {
      robotArm.updateIDRobot();
      centerOfMassFrame.update();
      twistCalculator.compute();

      FramePose controlFramePose = new FramePose(robotArm.getHandControlFrame());
      controlFramePose.changeFrame(robotArm.getHand().getBodyFixedFrame());

      updateTrajectory();
      trajectory.getAngularData(orientation, angularVelocity, angularAcceleration);
      trajectory.getLinearData(position, linearVelocity, linearAcceleration);

      handFeedbackControlCommand.setControlFrameFixedInEndEffector(controlFramePose);
      handFeedbackControlCommand.setWeightForSolver(handWeight.getDoubleValue());
      handFeedbackControlCommand.setGains((SE3PIDGainsInterface) handGains);
      handFeedbackControlCommand.setSelectionMatrix(computeSelectionMatrix());
      handFeedbackControlCommand.set(position, linearVelocity, linearAcceleration);
      handFeedbackControlCommand.set(orientation, angularVelocity, angularAcceleration);

      controllerCoreCommand.clear();
      controllerCoreCommand.addFeedbackControlCommand(handFeedbackControlCommand);
      controllerCore.submitControllerCoreCommand(controllerCoreCommand);
      controllerCore.compute();

<<<<<<< HEAD
      robotArm.updateSCSRobot();
=======
      LowLevelOneDoFJointDesiredDataHolderReadOnly lowLevelOneDoFJointDesiredDataHolder = controllerCore.getControllerCoreOutput().getLowLevelOneDoFJointDesiredDataHolder();

      if (controllerCoreCommand.getControllerCoreMode() == WholeBodyControllerCoreMode.INVERSE_KINEMATICS)
         robotArm.updateSCSRobotJointConfiguration(lowLevelOneDoFJointDesiredDataHolder);
      else
         robotArm.updateSCSRobotJointTaus(lowLevelOneDoFJointDesiredDataHolder);

      robotJointLimitWatcher.doControl();
   }

   public void updateFeedbackCommands()
   {
      FramePose controlFramePose = new FramePose(robotArm.getHandControlFrame());
      controlFramePose.changeFrame(robotArm.getHand().getBodyFixedFrame());

      trajectory.getAngularData(orientation, angularVelocity, angularAcceleration);
      trajectory.getLinearData(position, linearVelocity, linearAcceleration);

      handPointCommand.setBodyFixedPointToControl(controlFramePose.getFramePointCopy());
      handPointCommand.setWeightForSolver(handWeight.getDoubleValue());
      handPointCommand.setGains(handGains);
      handPointCommand.setSelectionMatrix(computeLinearSelectionMatrix());
      handPointCommand.set(position, linearVelocity, linearAcceleration);

      handOrientationCommand.setWeightForSolver(handWeight.getDoubleValue());
      handOrientationCommand.setGains(handGains);
      handOrientationCommand.setSelectionMatrix(computeAngularSelectionMatrix());
      handOrientationCommand.set(orientation, angularVelocity, angularAcceleration);

      handSpatialCommand.setControlFrameFixedInEndEffector(controlFramePose);
      handSpatialCommand.setWeightForSolver(handWeight.getDoubleValue());
      handSpatialCommand.setGains((SE3PIDGainsInterface) handGains);
      handSpatialCommand.setSelectionMatrix(computeSpatialSelectionMatrix());
      handSpatialCommand.set(position, linearVelocity, linearAcceleration);
      handSpatialCommand.set(orientation, angularVelocity, angularAcceleration);
>>>>>>> 795710d2
   }

   public void updateTrajectory()
   {
      if (goToTarget.getBooleanValue())
      {
         FramePoint initialPosition = new FramePoint(robotArm.getHandControlFrame());
         initialPosition.changeFrame(worldFrame);
         FrameOrientation initialOrientation = new FrameOrientation(robotArm.getHandControlFrame());
         initialOrientation.changeFrame(worldFrame);
         trajectory.setInitialPose(initialPosition, initialOrientation);
         FramePoint finalPosition = new FramePoint();
         FrameOrientation finalOrientation = new FrameOrientation();
         handTargetPosition.getFrameTupleIncludingFrame(finalPosition);
         handTargetOrientation.getFrameOrientationIncludingFrame(finalOrientation);
         trajectory.setFinalPose(finalPosition, finalOrientation);
         trajectory.setTrajectoryTime(trajectoryDuration.getDoubleValue());
         trajectory.initialize();
         trajectoryStartTime.set(yoTime.getDoubleValue());
         goToTarget.set(false);
      }

      trajectory.compute(yoTime.getDoubleValue() - trajectoryStartTime.getDoubleValue());
   }

   private DenseMatrix64F computeSelectionMatrix()
   {
      DenseMatrix64F selectionMatrix = CommonOps.identity(6);
      if (!controlLinearZ.getBooleanValue())
         MatrixTools.removeRow(selectionMatrix, 5);
      if (!controlLinearY.getBooleanValue())
         MatrixTools.removeRow(selectionMatrix, 4);
      if (!controlLinearX.getBooleanValue())
         MatrixTools.removeRow(selectionMatrix, 3);

      if (!controlAngularZ.getBooleanValue())
         MatrixTools.removeRow(selectionMatrix, 2);
      if (!controlAngularY.getBooleanValue())
         MatrixTools.removeRow(selectionMatrix, 1);
      if (!controlAngularX.getBooleanValue())
         MatrixTools.removeRow(selectionMatrix, 0);

      return selectionMatrix;
   }

   @Override
   public YoVariableRegistry getYoVariableRegistry()
   {
      return registry;
   }

   @Override
   public String getName()
   {
      return name;
   }

   @Override
   public String getDescription()
   {
      return name;
   }
}<|MERGE_RESOLUTION|>--- conflicted
+++ resolved
@@ -5,27 +5,29 @@
 import org.ejml.data.DenseMatrix64F;
 import org.ejml.ops.CommonOps;
 
+import us.ihmc.commonWalkingControlModules.configurations.JointPrivilegedConfigurationParameters;
 import us.ihmc.commonWalkingControlModules.controllerCore.WholeBodyControlCoreToolbox;
 import us.ihmc.commonWalkingControlModules.controllerCore.WholeBodyControllerCore;
 import us.ihmc.commonWalkingControlModules.controllerCore.WholeBodyControllerCoreMode;
 import us.ihmc.commonWalkingControlModules.controllerCore.command.ControllerCoreCommand;
 import us.ihmc.commonWalkingControlModules.controllerCore.command.feedbackController.FeedbackControlCommandList;
+import us.ihmc.commonWalkingControlModules.controllerCore.command.feedbackController.OrientationFeedbackControlCommand;
+import us.ihmc.commonWalkingControlModules.controllerCore.command.feedbackController.PointFeedbackControlCommand;
 import us.ihmc.commonWalkingControlModules.controllerCore.command.feedbackController.SpatialFeedbackControlCommand;
-<<<<<<< HEAD
-import us.ihmc.commonWalkingControlModules.momentumBasedController.GeometricJacobianHolder;
-=======
 import us.ihmc.commonWalkingControlModules.controllerCore.command.inverseKinematics.PrivilegedConfigurationCommand;
 import us.ihmc.commonWalkingControlModules.controllerCore.command.inverseKinematics.PrivilegedConfigurationCommand.PrivilegedConfigurationOption;
 import us.ihmc.commonWalkingControlModules.controllerCore.command.lowLevel.LowLevelOneDoFJointDesiredDataHolderReadOnly;
->>>>>>> 795710d2
 import us.ihmc.commonWalkingControlModules.momentumBasedController.optimization.ControllerCoreOptimizationSettings;
 import us.ihmc.commonWalkingControlModules.trajectories.StraightLinePoseTrajectoryGenerator;
+import us.ihmc.graphicsDescription.appearance.YoAppearance;
+import us.ihmc.graphicsDescription.yoGraphics.YoGraphicCoordinateSystem;
 import us.ihmc.graphicsDescription.yoGraphics.YoGraphicsListRegistry;
 import us.ihmc.robotics.controllers.SE3PIDGainsInterface;
 import us.ihmc.robotics.controllers.YoSymmetricSE3PIDGains;
 import us.ihmc.robotics.dataStructures.registry.YoVariableRegistry;
 import us.ihmc.robotics.dataStructures.variable.BooleanYoVariable;
 import us.ihmc.robotics.dataStructures.variable.DoubleYoVariable;
+import us.ihmc.robotics.dataStructures.variable.EnumYoVariable;
 import us.ihmc.robotics.geometry.FrameOrientation;
 import us.ihmc.robotics.geometry.FramePoint;
 import us.ihmc.robotics.geometry.FramePose;
@@ -37,9 +39,11 @@
 import us.ihmc.robotics.referenceFrames.ReferenceFrame;
 import us.ihmc.robotics.robotController.RobotController;
 import us.ihmc.robotics.screwTheory.InverseDynamicsJoint;
+import us.ihmc.robotics.screwTheory.OneDoFJoint;
 import us.ihmc.robotics.screwTheory.RigidBody;
 import us.ihmc.robotics.screwTheory.ScrewTools;
 import us.ihmc.robotics.screwTheory.TwistCalculator;
+import us.ihmc.sensorProcessing.sensorProcessors.RobotJointLimitWatcher;
 
 public class RobotArmController implements RobotController
 {
@@ -53,7 +57,17 @@
    private final CenterOfMassReferenceFrame centerOfMassFrame;
    private final TwistCalculator twistCalculator;
 
-   private final SpatialFeedbackControlCommand handFeedbackControlCommand = new SpatialFeedbackControlCommand();
+   public enum FeedbackControlType
+   {
+      SPATIAL, LINEAR_ANGULAR_SEPARATE
+   };
+
+   private final EnumYoVariable<FeedbackControlType> feedbackControlToUse = new EnumYoVariable<>("feedbackControlToUse", registry, FeedbackControlType.class,
+                                                                                                 false);
+
+   private final PointFeedbackControlCommand handPointCommand = new PointFeedbackControlCommand();
+   private final OrientationFeedbackControlCommand handOrientationCommand = new OrientationFeedbackControlCommand();
+   private final SpatialFeedbackControlCommand handSpatialCommand = new SpatialFeedbackControlCommand();
    private final ControllerCoreCommand controllerCoreCommand = new ControllerCoreCommand(WholeBodyControllerCoreMode.INVERSE_DYNAMICS);
 
    private final WholeBodyControllerCore controllerCore;
@@ -61,12 +75,13 @@
    private final DoubleYoVariable handWeight = new DoubleYoVariable("handWeight", registry);
    private final YoSymmetricSE3PIDGains handGains = new YoSymmetricSE3PIDGains("hand", registry);
    private final YoFramePoint handTargetPosition = new YoFramePoint("handTarget", worldFrame, registry);
+
    private final YoFrameOrientation handTargetOrientation = new YoFrameOrientation("handTarget", worldFrame, registry);
    private final BooleanYoVariable goToTarget = new BooleanYoVariable("goToTarget", registry);
    private final DoubleYoVariable trajectoryDuration = new DoubleYoVariable("handTrajectoryDuration", registry);
    private final DoubleYoVariable trajectoryStartTime = new DoubleYoVariable("handTrajectoryStartTime", registry);
 
-   private final StraightLinePoseTrajectoryGenerator trajectory = new StraightLinePoseTrajectoryGenerator("handTrajectory", worldFrame, registry);
+   private final StraightLinePoseTrajectoryGenerator trajectory;
 
    private final BooleanYoVariable controlLinearX = new BooleanYoVariable("controlLinearX", registry);
    private final BooleanYoVariable controlLinearY = new BooleanYoVariable("controlLinearY", registry);
@@ -75,14 +90,10 @@
    private final BooleanYoVariable controlAngularY = new BooleanYoVariable("controlAngularY", registry);
    private final BooleanYoVariable controlAngularZ = new BooleanYoVariable("controlAngularZ", registry);
 
-<<<<<<< HEAD
-   public RobotArmController(RobotArm robotArm, double controlDT, YoGraphicsListRegistry yoGraphicsListRegistry)
-=======
    private final PrivilegedConfigurationCommand privilegedConfigurationCommand = new PrivilegedConfigurationCommand();
    private final RobotJointLimitWatcher robotJointLimitWatcher;
 
    public RobotArmController(RobotArm robotArm, double controlDT, WholeBodyControllerCoreMode controlMode, YoGraphicsListRegistry yoGraphicsListRegistry)
->>>>>>> 795710d2
    {
       this.robotArm = robotArm;
       controllerCoreCommand.setControllerCoreMode(controlMode);
@@ -98,25 +109,35 @@
       ControllerCoreOptimizationSettings optimizationSettings = new RobotArmControllerCoreOptimizationSettings();
 
       WholeBodyControlCoreToolbox controlCoreToolbox = new WholeBodyControlCoreToolbox(controlDT, gravityZ, null, controlledJoints, centerOfMassFrame,
-<<<<<<< HEAD
-                                                                                       twistCalculator, geometricJacobianHolder, optimizationSettings,
-                                                                                       yoGraphicsListRegistry, registry);
-=======
                                                                                        twistCalculator, optimizationSettings, yoGraphicsListRegistry,
                                                                                        registry);
 
       controlCoreToolbox.setJointPrivilegedConfigurationParameters(new JointPrivilegedConfigurationParameters());
 
->>>>>>> 795710d2
       controlCoreToolbox.setupForInverseDynamicsSolver(new ArrayList<>());
       controlCoreToolbox.setupForInverseKinematicsSolver();
 
       FeedbackControlCommandList allPossibleCommands = new FeedbackControlCommandList();
 
-      handFeedbackControlCommand.set(elevator, hand);
-      allPossibleCommands.addCommand(handFeedbackControlCommand);
+      handPointCommand.set(elevator, hand);
+      handOrientationCommand.set(elevator, hand);
+      handSpatialCommand.set(elevator, hand);
+      allPossibleCommands.addCommand(handPointCommand);
+      allPossibleCommands.addCommand(handOrientationCommand);
+      allPossibleCommands.addCommand(handSpatialCommand);
 
       controllerCore = new WholeBodyControllerCore(controlCoreToolbox, allPossibleCommands, registry);
+
+      yoGraphicsListRegistry.registerYoGraphic("desireds", new YoGraphicCoordinateSystem("targetFrame", handTargetPosition, handTargetOrientation, 0.15,
+                                                                                         YoAppearance.Red()));
+
+      privilegedConfigurationCommand.setPrivilegedConfigurationOption(PrivilegedConfigurationOption.AT_ZERO);
+      privilegedConfigurationCommand.addJoint(robotArm.getElbowPitch(), Math.PI / 3.0);
+
+      trajectory = new StraightLinePoseTrajectoryGenerator("handTrajectory", false, worldFrame, registry, true, yoGraphicsListRegistry);
+
+      robotJointLimitWatcher = new RobotJointLimitWatcher(ScrewTools.filterJoints(controlledJoints, OneDoFJoint.class));
+      registry.addChild(robotJointLimitWatcher.getYoVariableRegistry());
 
       initialize();
    }
@@ -150,6 +171,7 @@
       controlAngularX.set(true);
       controlAngularY.set(true);
       controlAngularZ.set(true);
+      trajectory.showVisualization();
    }
 
    private final FramePoint position = new FramePoint();
@@ -166,28 +188,21 @@
       centerOfMassFrame.update();
       twistCalculator.compute();
 
-      FramePose controlFramePose = new FramePose(robotArm.getHandControlFrame());
-      controlFramePose.changeFrame(robotArm.getHand().getBodyFixedFrame());
-
       updateTrajectory();
-      trajectory.getAngularData(orientation, angularVelocity, angularAcceleration);
-      trajectory.getLinearData(position, linearVelocity, linearAcceleration);
-
-      handFeedbackControlCommand.setControlFrameFixedInEndEffector(controlFramePose);
-      handFeedbackControlCommand.setWeightForSolver(handWeight.getDoubleValue());
-      handFeedbackControlCommand.setGains((SE3PIDGainsInterface) handGains);
-      handFeedbackControlCommand.setSelectionMatrix(computeSelectionMatrix());
-      handFeedbackControlCommand.set(position, linearVelocity, linearAcceleration);
-      handFeedbackControlCommand.set(orientation, angularVelocity, angularAcceleration);
+      updateFeedbackCommands();
 
       controllerCoreCommand.clear();
-      controllerCoreCommand.addFeedbackControlCommand(handFeedbackControlCommand);
+      if (feedbackControlToUse.getEnumValue() == FeedbackControlType.SPATIAL)
+         controllerCoreCommand.addFeedbackControlCommand(handSpatialCommand);
+      else
+      {
+         controllerCoreCommand.addFeedbackControlCommand(handPointCommand);
+         controllerCoreCommand.addFeedbackControlCommand(handOrientationCommand);
+      }
+      controllerCoreCommand.addInverseDynamicsCommand(privilegedConfigurationCommand);
       controllerCore.submitControllerCoreCommand(controllerCoreCommand);
       controllerCore.compute();
 
-<<<<<<< HEAD
-      robotArm.updateSCSRobot();
-=======
       LowLevelOneDoFJointDesiredDataHolderReadOnly lowLevelOneDoFJointDesiredDataHolder = controllerCore.getControllerCoreOutput().getLowLevelOneDoFJointDesiredDataHolder();
 
       if (controllerCoreCommand.getControllerCoreMode() == WholeBodyControllerCoreMode.INVERSE_KINEMATICS)
@@ -223,7 +238,6 @@
       handSpatialCommand.setSelectionMatrix(computeSpatialSelectionMatrix());
       handSpatialCommand.set(position, linearVelocity, linearAcceleration);
       handSpatialCommand.set(orientation, angularVelocity, angularAcceleration);
->>>>>>> 795710d2
    }
 
    public void updateTrajectory()
@@ -249,7 +263,7 @@
       trajectory.compute(yoTime.getDoubleValue() - trajectoryStartTime.getDoubleValue());
    }
 
-   private DenseMatrix64F computeSelectionMatrix()
+   private DenseMatrix64F computeLinearSelectionMatrix()
    {
       DenseMatrix64F selectionMatrix = CommonOps.identity(6);
       if (!controlLinearZ.getBooleanValue())
@@ -259,6 +273,20 @@
       if (!controlLinearX.getBooleanValue())
          MatrixTools.removeRow(selectionMatrix, 3);
 
+      MatrixTools.removeRow(selectionMatrix, 2);
+      MatrixTools.removeRow(selectionMatrix, 1);
+      MatrixTools.removeRow(selectionMatrix, 0);
+
+      return selectionMatrix;
+   }
+
+   private DenseMatrix64F computeAngularSelectionMatrix()
+   {
+      DenseMatrix64F selectionMatrix = CommonOps.identity(6);
+      MatrixTools.removeRow(selectionMatrix, 5);
+      MatrixTools.removeRow(selectionMatrix, 4);
+      MatrixTools.removeRow(selectionMatrix, 3);
+
       if (!controlAngularZ.getBooleanValue())
          MatrixTools.removeRow(selectionMatrix, 2);
       if (!controlAngularY.getBooleanValue())
@@ -269,6 +297,26 @@
       return selectionMatrix;
    }
 
+   private DenseMatrix64F computeSpatialSelectionMatrix()
+   {
+      DenseMatrix64F selectionMatrix = CommonOps.identity(6);
+      if (!controlLinearZ.getBooleanValue())
+         MatrixTools.removeRow(selectionMatrix, 5);
+      if (!controlLinearY.getBooleanValue())
+         MatrixTools.removeRow(selectionMatrix, 4);
+      if (!controlLinearX.getBooleanValue())
+         MatrixTools.removeRow(selectionMatrix, 3);
+
+      if (!controlAngularZ.getBooleanValue())
+         MatrixTools.removeRow(selectionMatrix, 2);
+      if (!controlAngularY.getBooleanValue())
+         MatrixTools.removeRow(selectionMatrix, 1);
+      if (!controlAngularX.getBooleanValue())
+         MatrixTools.removeRow(selectionMatrix, 0);
+
+      return selectionMatrix;
+   }
+
    @Override
    public YoVariableRegistry getYoVariableRegistry()
    {
@@ -286,4 +334,19 @@
    {
       return name;
    }
+
+   public YoFramePoint getHandTargetPosition()
+   {
+      return handTargetPosition;
+   }
+
+   public YoFrameOrientation getHandTargetOrientation()
+   {
+      return handTargetOrientation;
+   }
+
+   public BooleanYoVariable getGoToTarget()
+   {
+      return goToTarget;
+   }
 }