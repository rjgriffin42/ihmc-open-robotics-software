package us.ihmc.exampleSimulations.skippy;

import us.ihmc.graphics3DAdapter.GroundProfile3D;
import us.ihmc.graphics3DAdapter.graphics.Graphics3DObject;
import us.ihmc.graphics3DAdapter.graphics.appearances.YoAppearance;
import us.ihmc.robotics.Axis;
import us.ihmc.simulationconstructionset.*;
import us.ihmc.simulationconstructionset.util.LinearGroundContactModel;
import us.ihmc.simulationconstructionset.util.ground.FlatGroundProfile;

import javax.vecmath.Vector3d;
import java.util.ArrayList;

/**
 * This class SkippyRobot is a public class that extends Robot. The class Robot is
 * included in the Simulation Construction Set and has built in graphics, dynamics, etc.
 * Extending the class is an easy way to make a new type of robot, in this case a SkippyRobot.
 */
public class SkippyRobot extends Robot
{
   private static final long serialVersionUID = -7671864179791904256L;
//   public static FloatingJoint mainJoint;
   public static UniversalJoint foot;
   private PinJoint hip;
   private PinJoint shoulder;
   private ArrayList<GroundContactPoint> groundContactPoints = new ArrayList();

   /* L* are the link lengths, M* are the link masses, and R* are the radii of the links.
    * Iyy* are the moments of inertia of the links, which are defined about the COM for each link.
    */
   public static final double
           LEG_LENGTH = 1.0, LEG_MASS = 1.0, LEG_CUBE_LENGTH = 0.1, LEG_MOI = (1.0/3.0)* LEG_MASS *Math.pow(LEG_LENGTH,2), // Leg
           TORSO_LENGTH = 2.0, TORSO_MASS = 1.0, TORSO_RADIUS = 0.05, TORSO_MOI = (1.0/3.0)* TORSO_MASS *Math.pow(TORSO_LENGTH,2), // Torso
           SHOULDER_LENGTH = 3.0, SHOULDER_MASS = 0.5, SHOULDER_RADIUS = 0.05, SHOULDER_MOI = (1.0/12.0)* SHOULDER_MASS *Math.pow(SHOULDER_LENGTH,2); // Crossbar

   public static final double FOOT_MASS = 0.01, FOOT_IXX = 0.0001, FOOT_IYY = 0.0001, FOOT_IZZ = 0.0001;

   private ExternalForcePoint balanceForce;

   public SkippyRobot()
   {
      super("Skippy");

      this.setGravity(0.0,0.0,-9.81); // m/s^2

      // Create GroundContactPoints to distinguish when robot touches the ground
      GroundContactPoint footContact = new GroundContactPoint("rootContactPoint", new Vector3d(0.0, 0.0, 0.0), this);
//      GroundContactPoint footContact1 = new GroundContactPoint("rootContactPoint1", new Vector3d(-LEG_CUBE_LENGTH, 0.0, 0.0), this);
//      GroundContactPoint footContact2 = new GroundContactPoint("rootContactPoint2", new Vector3d(LEG_CUBE_LENGTH, 0.0, 0.0), this);
//      GroundContactPoint footContact3 = new GroundContactPoint("rootContactPoint3", new Vector3d(0.0, LEG_CUBE_LENGTH, 0.0), this);
//      GroundContactPoint footContact4 = new GroundContactPoint("rootContactPoint4", new Vector3d(0.0, -LEG_CUBE_LENGTH, 0.0), this);
//      GroundContactPoint footContact5 = new GroundContactPoint("rootContactPoint5", new Vector3d(-0.25, -LEG_CUBE_LENGTH, 0.0), this);
//      GroundContactPoint footContact6 = new GroundContactPoint("rootContactPoint6", new Vector3d(LEG_CUBE_LENGTH, LEG_CUBE_LENGTH, 0.0), this);
//      GroundContactPoint footContact7 = new GroundContactPoint("rootContactPoint7", new Vector3d(LEG_CUBE_LENGTH, -LEG_CUBE_LENGTH, 0.0), this);
//      GroundContactPoint footContact8 = new GroundContactPoint("rootContactPoint8", new Vector3d(-LEG_CUBE_LENGTH, LEG_CUBE_LENGTH, 0.0), this);

      GroundContactPoint hipContact = new GroundContactPoint("hipContactPoint", new Vector3d(0.0, 0.0, 0.0), this);
      GroundContactPoint shoulderContact = new GroundContactPoint("shoulderContactPoint", new Vector3d(0.0, 0.0, 0.0), this);
      GroundContactPoint leftContact = new GroundContactPoint("leftContactPoint", new Vector3d(-SHOULDER_LENGTH / 2.0, 0.0, 0.0), this);
      GroundContactPoint rightContact = new GroundContactPoint("rightContactPoint", new Vector3d(SHOULDER_LENGTH / 2.0, 0.0, 0.0), this);

      groundContactPoints.add(footContact);
<<<<<<< HEAD
=======
      groundContactPoints.add(footContact1);
>>>>>>> 9395c2af
      groundContactPoints.add(hipContact);
      groundContactPoints.add(shoulderContact);
      groundContactPoints.add(leftContact);
      groundContactPoints.add(rightContact);


//      mainJoint = new FloatingJoint("mainJoint", new Vector3d(0.0,0.0,0.0), this);
//      Link mainJointLink = new Link("mainJointLink");
<<<<<<< HEAD
//      mainJointLink.setMass(FOOT_MASS);
//      mainJointLink.setMomentOfInertia(FOOT_IXX, FOOT_IYY, FOOT_IZZ);
//      mainJoint.setLink(mainJointLink);
//
//      Graphics3DObject mainJointLinkGraphics = new Graphics3DObject();
//      mainJointLinkGraphics.addCube(LEG_CUBE_LENGTH, LEG_CUBE_LENGTH, 0.002);
//      mainJointLink.setLinkGraphics(mainJointLinkGraphics );

=======
//      mainJointLink.setMass(1.5);
//      mainJointLink.setMomentOfInertia(90,90,9990);
//      mainJoint.setLink(mainJointLink);
>>>>>>> 9395c2af
//      mainJoint.addGroundContactPoint(footContact);
//      this.addRootJoint(mainJoint);
//      Graphics3DObject mainJointLinkGraphics = new Graphics3DObject();
//      mainJointLinkGraphics.addCube(0.25,0.25,0.25,YoAppearance.White());
//      mainJointLink.setLinkGraphics(mainJointLinkGraphics);
//      mainJoint.addGroundContactPoint(footContact1);
//      mainJoint.addGroundContactPoint(footContact2);
//      mainJoint.addGroundContactPoint(footContact3);
//      mainJoint.addGroundContactPoint(footContact4);
//      mainJoint.addGroundContactPoint(footContact5);
//      mainJoint.addGroundContactPoint(footContact6);
//      mainJoint.addGroundContactPoint(footContact7);
//      mainJoint.addGroundContactPoint(footContact8);



       // Create joints and assign links. Each joint should be placed L* distance away from its previous joint.
      foot = new UniversalJoint("foot_X", "foot_Y", new Vector3d(0.0, 0.0, 0.0), this, Axis.X, Axis.Y);
      foot.setInitialState(Math.PI/4, 0.0, 0.0, 0.0); // initial position "q" of foot
      Link leg = createLeg();
      foot.setLink(leg);
<<<<<<< HEAD
      //this.addRootJoint(foot);
      //foot.addGroundContactPoint(footContact);
//      mainJoint.addJoint(foot);
      addRootJoint(foot);
      foot.addGroundContactPoint(footContact);

=======
      this.addRootJoint(foot);
      foot.addGroundContactPoint(footContact);
>>>>>>> 9395c2af

      hip = new PinJoint("hip", new Vector3d(0.0, 0.0, LEG_LENGTH), this, Axis.X);
      Link torso = createTorso();
      hip.setLink(torso);
      hip.setInitialState(-2*Math.PI/4,0.0);
      this.foot.addJoint(hip);
      hip.addGroundContactPoint(hipContact);

      shoulder = new PinJoint("shoulder", new Vector3d(0.0, 0.0, TORSO_LENGTH), this, Axis.Y);
      Link arms = createArms();
      shoulder.setLink(arms);
      shoulder.setInitialState(0.0,0.0);

      balanceForce = new ExternalForcePoint("BalanceForce", this);
      //balanceForce.setForce(0.0,0.0,0.0);
      shoulder.addExternalForcePoint(balanceForce);

      //shoulder.setDamping(0.3);
      //this.hip.addJoint(shoulder);
      shoulder.addGroundContactPoint(shoulderContact);
      shoulder.addGroundContactPoint(leftContact);
      shoulder.addGroundContactPoint(rightContact);

      GroundContactModel ground = new LinearGroundContactModel(this, 1422, 150.6, 50.0, 1000.0, this.getRobotsYoVariableRegistry());
      GroundProfile3D profile = new FlatGroundProfile();
      ground.setGroundProfile3D(profile);
      this.setGroundContactModel(ground);
   }

   private Link createLeg()
   {
      Link leg = new Link("leg");
      leg.setMass(LEG_MASS);
      leg.setComOffset(0.0, 0.0, LEG_LENGTH / 2.0);
      leg.setMomentOfInertia(LEG_MOI, LEG_MOI, 0.00001);

      // create a LinkGraphics object to manipulate the visual representation of the link
      Graphics3DObject linkGraphics = new Graphics3DObject();
      linkGraphics.addCube(LEG_CUBE_LENGTH, LEG_CUBE_LENGTH, LEG_LENGTH, YoAppearance.Crimson());

      // associate the linkGraphics object with the link object
      leg.setLinkGraphics(linkGraphics);

      return leg;
   }

   private Link createTorso()
   {
      Link torso = new Link("torso");
      torso.setMass(TORSO_MASS);
      torso.setComOffset(0.0, 0.0, TORSO_LENGTH / 2.0);
      torso.setMomentOfInertia(TORSO_MOI, 0.0001, 0.0001);

      Graphics3DObject linkGraphics = new Graphics3DObject();
      linkGraphics.addCylinder(TORSO_LENGTH, TORSO_RADIUS, YoAppearance.LightSkyBlue());
      linkGraphics.addSphere(0.10,YoAppearance.White());

      torso.setLinkGraphics(linkGraphics);

      return torso;
   }

   private Link createArms()
   {
      Link arms = new Link("arms");
      arms.setMass(SHOULDER_MASS);
      arms.setComOffset(0.0, 0.0, SHOULDER_LENGTH / 2.0);
      arms.setMomentOfInertia(0.0001, SHOULDER_MOI, 0.0001);

      Graphics3DObject linkGraphics = new Graphics3DObject();
      linkGraphics.rotate(Math.toRadians(90), Axis.Y);
      linkGraphics.translate(0.0, 0.0, -SHOULDER_LENGTH / 2.0);
      linkGraphics.addCylinder(SHOULDER_LENGTH, SHOULDER_RADIUS, YoAppearance.DarkBlue());

      arms.setLinkGraphics(linkGraphics);

      return arms;
   }
   public UniversalJoint getLegJoint()
   {
      return foot;
   }
   public double getLegMass()
   {
      return LEG_MASS;
   }
   public double getLegLength()
   {
      return LEG_LENGTH;
   }
   public PinJoint getHipJoint()
   {
      return hip;
   }
   public double getHipMass()
   {
      return TORSO_MASS;
   }
   public double getHipLength()
   {
      return TORSO_LENGTH;
   }
   public PinJoint getShoulderJoint()
   {
      return shoulder;
   }
   public double getShoulderMass()
   {
      return SHOULDER_MASS;
   }
   public double getShoulderLength() {
      return SHOULDER_LENGTH;
   }
   public void setBalanceForce(double x, double y, double z)
   {
      balanceForce.setForce(x, y, z);
   }
   public ArrayList<GroundContactPoint> getGroundContactPoints()
   {
      return groundContactPoints;
   }
}<|MERGE_RESOLUTION|>--- conflicted
+++ resolved
@@ -19,7 +19,7 @@
 public class SkippyRobot extends Robot
 {
    private static final long serialVersionUID = -7671864179791904256L;
-//   public static FloatingJoint mainJoint;
+   public static FloatingJoint mainJoint;
    public static UniversalJoint foot;
    private PinJoint hip;
    private PinJoint shoulder;
@@ -33,8 +33,6 @@
            TORSO_LENGTH = 2.0, TORSO_MASS = 1.0, TORSO_RADIUS = 0.05, TORSO_MOI = (1.0/3.0)* TORSO_MASS *Math.pow(TORSO_LENGTH,2), // Torso
            SHOULDER_LENGTH = 3.0, SHOULDER_MASS = 0.5, SHOULDER_RADIUS = 0.05, SHOULDER_MOI = (1.0/12.0)* SHOULDER_MASS *Math.pow(SHOULDER_LENGTH,2); // Crossbar
 
-   public static final double FOOT_MASS = 0.01, FOOT_IXX = 0.0001, FOOT_IYY = 0.0001, FOOT_IZZ = 0.0001;
-
    private ExternalForcePoint balanceForce;
 
    public SkippyRobot()
@@ -45,14 +43,14 @@
 
       // Create GroundContactPoints to distinguish when robot touches the ground
       GroundContactPoint footContact = new GroundContactPoint("rootContactPoint", new Vector3d(0.0, 0.0, 0.0), this);
-//      GroundContactPoint footContact1 = new GroundContactPoint("rootContactPoint1", new Vector3d(-LEG_CUBE_LENGTH, 0.0, 0.0), this);
-//      GroundContactPoint footContact2 = new GroundContactPoint("rootContactPoint2", new Vector3d(LEG_CUBE_LENGTH, 0.0, 0.0), this);
-//      GroundContactPoint footContact3 = new GroundContactPoint("rootContactPoint3", new Vector3d(0.0, LEG_CUBE_LENGTH, 0.0), this);
-//      GroundContactPoint footContact4 = new GroundContactPoint("rootContactPoint4", new Vector3d(0.0, -LEG_CUBE_LENGTH, 0.0), this);
-//      GroundContactPoint footContact5 = new GroundContactPoint("rootContactPoint5", new Vector3d(-0.25, -LEG_CUBE_LENGTH, 0.0), this);
-//      GroundContactPoint footContact6 = new GroundContactPoint("rootContactPoint6", new Vector3d(LEG_CUBE_LENGTH, LEG_CUBE_LENGTH, 0.0), this);
-//      GroundContactPoint footContact7 = new GroundContactPoint("rootContactPoint7", new Vector3d(LEG_CUBE_LENGTH, -LEG_CUBE_LENGTH, 0.0), this);
-//      GroundContactPoint footContact8 = new GroundContactPoint("rootContactPoint8", new Vector3d(-LEG_CUBE_LENGTH, LEG_CUBE_LENGTH, 0.0), this);
+      GroundContactPoint footContact1 = new GroundContactPoint("rootContactPoint1", new Vector3d(-LEG_CUBE_LENGTH, 0.0, 0.0), this);
+      GroundContactPoint footContact2 = new GroundContactPoint("rootContactPoint2", new Vector3d(LEG_CUBE_LENGTH, 0.0, 0.0), this);
+      GroundContactPoint footContact3 = new GroundContactPoint("rootContactPoint3", new Vector3d(0.0, LEG_CUBE_LENGTH, 0.0), this);
+      GroundContactPoint footContact4 = new GroundContactPoint("rootContactPoint4", new Vector3d(0.0, -LEG_CUBE_LENGTH, 0.0), this);
+      GroundContactPoint footContact5 = new GroundContactPoint("rootContactPoint5", new Vector3d(-0.25, -LEG_CUBE_LENGTH, 0.0), this);
+      GroundContactPoint footContact6 = new GroundContactPoint("rootContactPoint6", new Vector3d(LEG_CUBE_LENGTH, LEG_CUBE_LENGTH, 0.0), this);
+      GroundContactPoint footContact7 = new GroundContactPoint("rootContactPoint7", new Vector3d(LEG_CUBE_LENGTH, -LEG_CUBE_LENGTH, 0.0), this);
+      GroundContactPoint footContact8 = new GroundContactPoint("rootContactPoint8", new Vector3d(-LEG_CUBE_LENGTH, LEG_CUBE_LENGTH, 0.0), this);
 
       GroundContactPoint hipContact = new GroundContactPoint("hipContactPoint", new Vector3d(0.0, 0.0, 0.0), this);
       GroundContactPoint shoulderContact = new GroundContactPoint("shoulderContactPoint", new Vector3d(0.0, 0.0, 0.0), this);
@@ -60,10 +58,7 @@
       GroundContactPoint rightContact = new GroundContactPoint("rightContactPoint", new Vector3d(SHOULDER_LENGTH / 2.0, 0.0, 0.0), this);
 
       groundContactPoints.add(footContact);
-<<<<<<< HEAD
-=======
       groundContactPoints.add(footContact1);
->>>>>>> 9395c2af
       groundContactPoints.add(hipContact);
       groundContactPoints.add(shoulderContact);
       groundContactPoints.add(leftContact);
@@ -72,20 +67,9 @@
 
 //      mainJoint = new FloatingJoint("mainJoint", new Vector3d(0.0,0.0,0.0), this);
 //      Link mainJointLink = new Link("mainJointLink");
-<<<<<<< HEAD
-//      mainJointLink.setMass(FOOT_MASS);
-//      mainJointLink.setMomentOfInertia(FOOT_IXX, FOOT_IYY, FOOT_IZZ);
-//      mainJoint.setLink(mainJointLink);
-//
-//      Graphics3DObject mainJointLinkGraphics = new Graphics3DObject();
-//      mainJointLinkGraphics.addCube(LEG_CUBE_LENGTH, LEG_CUBE_LENGTH, 0.002);
-//      mainJointLink.setLinkGraphics(mainJointLinkGraphics );
-
-=======
 //      mainJointLink.setMass(1.5);
 //      mainJointLink.setMomentOfInertia(90,90,9990);
 //      mainJoint.setLink(mainJointLink);
->>>>>>> 9395c2af
 //      mainJoint.addGroundContactPoint(footContact);
 //      this.addRootJoint(mainJoint);
 //      Graphics3DObject mainJointLinkGraphics = new Graphics3DObject();
@@ -107,17 +91,8 @@
       foot.setInitialState(Math.PI/4, 0.0, 0.0, 0.0); // initial position "q" of foot
       Link leg = createLeg();
       foot.setLink(leg);
-<<<<<<< HEAD
-      //this.addRootJoint(foot);
-      //foot.addGroundContactPoint(footContact);
-//      mainJoint.addJoint(foot);
-      addRootJoint(foot);
-      foot.addGroundContactPoint(footContact);
-
-=======
       this.addRootJoint(foot);
       foot.addGroundContactPoint(footContact);
->>>>>>> 9395c2af
 
       hip = new PinJoint("hip", new Vector3d(0.0, 0.0, LEG_LENGTH), this, Axis.X);
       Link torso = createTorso();
