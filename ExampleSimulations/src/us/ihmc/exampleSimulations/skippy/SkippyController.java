--- conflicted
+++ resolved
@@ -90,23 +90,13 @@
       //start pid control
       //System.out.println(this.robot.mainJoint.getQdy());
       //positionControl();
-<<<<<<< HEAD
       balanceControl(Math.PI/6, Math.PI/6);
-
-=======
-      balanceControl(0.0, 0.0);
->>>>>>> 498c9042
    }
 
    private void balanceControl(double hipDesired, double shoulderDesired)
    {
       applyTorqueToHip(hipDesired);
-<<<<<<< HEAD
       applyTorqueToShoulder(shoulderDesired);
-
-=======
-      //applyTorqueToShoulder(shoulderDesired);
->>>>>>> 498c9042
    }
 
    private void applyTorqueToHip(double hipDesired)
