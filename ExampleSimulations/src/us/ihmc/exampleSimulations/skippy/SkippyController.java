--- conflicted
+++ resolved
@@ -89,13 +89,10 @@
    private final YoFramePoint bodyLocation = new YoFramePoint("body", ReferenceFrame.getWorldFrame(), registry);
 
    private final YoFramePoint centerOfMass = new YoFramePoint("centerOfMass", ReferenceFrame.getWorldFrame(), registry);
-<<<<<<< HEAD
    private final YoFrameVector centerOfMassVelocity = new YoFrameVector("centerOfMassVelocity", ReferenceFrame.getWorldFrame(), registry);
    private final YoFrameVector angularMomentum = new YoFrameVector("angularMomentum", ReferenceFrame.getWorldFrame(), registry);
 
    private final YoFramePoint instantaneousCapturePoint = new YoFramePoint("instantaneousCapturePoint", ReferenceFrame.getWorldFrame(), registry);
-=======
->>>>>>> bef013d8
    private final YoFramePoint footLocation = new YoFramePoint("foot", ReferenceFrame.getWorldFrame(), registry);
    private final YoFrameVector footToCoMInBodyFrame;
    private final ExternalForcePoint forceToCOM;
@@ -174,7 +171,6 @@
          createStateMachineWindow();
       }
 
-<<<<<<< HEAD
       YoGraphicPosition comPositionYoGraphic = new YoGraphicPosition("CenterOfMass", centerOfMass, 0.006, YoAppearance.Black(), GraphicType.CROSS);
 
       yoGraphicsListRegistries.registerYoGraphic("instantaneousCapturePoint", comPositionYoGraphic);
@@ -191,11 +187,6 @@
       YoGraphicPosition footPositionYoGraphic = new YoGraphicPosition("Foot", footLocation, 0.006, YoAppearance.Purple(), GraphicType.BALL);
       yoGraphicsListRegistries.registerYoGraphic("instantaneousCapturePoint", footPositionYoGraphic);
       yoGraphicsListRegistries.registerArtifact("instantaneousCapturePoint", footPositionYoGraphic.createArtifact());
-=======
-      YoGraphicPosition comPositionYoGraphic = new YoGraphicPosition("CenterOfMass", centerOfMass, 0.02, YoAppearance.Black(), GraphicType.BALL_WITH_CROSS);
-      yoGraphicsListRegistries.registerYoGraphic("ICP", comPositionYoGraphic);
-      yoGraphicsListRegistries.registerArtifact("ICP", comPositionYoGraphic.createArtifact());
->>>>>>> bef013d8
    }
 
    public void doControl()
@@ -203,7 +194,13 @@
       computeCenterOfMass();
       computeFootToCenterOfMassLocation();
       setParametersForControlModes();
-
+      /*
+       * New method for ICP computing
+       */
+      computeInstantaneousCapturePoint();
+
+      computeCenterOfMass();
+      computeFootToCenterOfMassLocation();
       if(skippyToDo.getEnumValue() == SkippyToDo.BALANCE)
          balanceControl();
       else if(skippyToDo.getEnumValue() == SkippyToDo.POSITION)
@@ -251,6 +248,10 @@
    private final FramePoint tempCoMLocation = new FramePoint(ReferenceFrame.getWorldFrame());
    private final FrameVector tempFootToCoM = new FrameVector(ReferenceFrame.getWorldFrame());
 
+   private final FramePoint lastCoMLocation = new FramePoint(ReferenceFrame.getWorldFrame());
+   private final FrameVector footToLastCoMLocation = new FrameVector(ReferenceFrame.getWorldFrame());
+   DoubleYoVariable z0 = new DoubleYoVariable("z0",registry);
+
    private void computeCenterOfMass()
    {
       Point3d tempCenterOfMass = new Point3d();
@@ -264,7 +265,6 @@
       angularMomentum.set(tempAngularMomentum);
    }
 
-<<<<<<< HEAD
    private void computeInstantaneousCapturePoint()
    {
       z0.set(1.0);
@@ -274,8 +274,6 @@
       instantaneousCapturePoint.scaleAdd(w0, centerOfMass);
       instantaneousCapturePoint.setZ(0.0);
    }
-=======
->>>>>>> bef013d8
    private void computeFootToCenterOfMassLocation()
    {
       ReferenceFrame bodyFrame = robot.updateAndGetBodyFrame();
@@ -289,15 +287,9 @@
 
       footLocation.getFrameTupleIncludingFrame(tempFootLocation);
       centerOfMass.getFrameTupleIncludingFrame(tempCoMLocation);
-<<<<<<< HEAD
-      /*
-       * *****NEW*****
-       * Variable to compute CoM speed
-       */
+
       footToLastCoMLocation.set(tempFootToCoM.getVectorCopy());
       lastCoMLocation.set(tempCoMLocation);
-=======
->>>>>>> bef013d8
 
       tempFootLocation.changeFrame(bodyFrame);
       tempCoMLocation.changeFrame(bodyFrame);
@@ -795,11 +787,7 @@
          if(direction == SkippyToDo.JUMP_FORWARD)
          {
             double time = stateMachine.timeInCurrentState();
-<<<<<<< HEAD
             return true; //time > 0.2;
-=======
-            return time < 0.1 && time > 0.09;
->>>>>>> bef013d8
          }
          else
             return false;
