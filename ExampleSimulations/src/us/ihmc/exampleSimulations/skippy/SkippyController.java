--- conflicted
+++ resolved
@@ -98,14 +98,11 @@
    private final YoFrameVector lastLinearMomentum = new YoFrameVector("lastLinearMomentum", ReferenceFrame.getWorldFrame(), registry);
    private final YoFrameVector rateOfChangeOfAngularMomentum = new YoFrameVector("rateOfChangeOfAngularMomentum", ReferenceFrame.getWorldFrame(), registry);
    private final YoFrameVector rateOfChangeOfLinearMomentum = new YoFrameVector("rateOfChangeOfLinearMomentum", ReferenceFrame.getWorldFrame(), registry);
-<<<<<<< HEAD
-=======
    private final YoFrameVector cmpTauHipJoint = new YoFrameVector("cmpTauHipJoint", ReferenceFrame.getWorldFrame(), registry);
    private final YoFrameVector cmpTauShoulderJoint = new YoFrameVector("cmpTauShoulderJoint", ReferenceFrame.getWorldFrame(), registry);
    private final YoFrameVector cmpFromIcpTauHipJoint = new YoFrameVector("cmpFromIcpTauHipJoint", ReferenceFrame.getWorldFrame(), registry);
    private final YoFrameVector cmpFromIcpTauShoulderJoint = new YoFrameVector("cmpFromIcpTauShoulderJoint", ReferenceFrame.getWorldFrame(), registry);
    private final YoFrameVector tempForTorqueProjections = new YoFrameVector("tempForTorqueProjections", ReferenceFrame.getWorldFrame(), registry);
->>>>>>> 16ddbf03
    
 
    private final YoFramePoint instantaneousCapturePoint = new YoFramePoint("instantaneousCapturePoint", ReferenceFrame.getWorldFrame(), registry);
@@ -131,10 +128,7 @@
    private final FrameVector footToLastCoMLocation = new FrameVector(ReferenceFrame.getWorldFrame());
    DoubleYoVariable z0 = new DoubleYoVariable("z0",registry);
    private BooleanYoVariable useICPController = new BooleanYoVariable("useICPController",registry);
-<<<<<<< HEAD
-=======
    DoubleYoVariable kCapture = new DoubleYoVariable("kCapture",registry);
->>>>>>> 16ddbf03
      
    private final EnumYoVariable<SkippyToDo> skippyToDo = new EnumYoVariable<SkippyToDo>("SkippyToDo", registry, SkippyToDo.class);
    private final EnumYoVariable<SkippyPlaneControlMode> hipPlaneControlMode = new EnumYoVariable<SkippyPlaneControlMode>("hipPlaneControlMode", registry, SkippyPlaneControlMode.class);
@@ -239,11 +233,7 @@
       computeFootToCenterOfMassLocation();
       setParametersForControlModes();
       computeInstantaneousCapturePoint();
-<<<<<<< HEAD
-      computeCenterOfMass();
-=======
 //      computeCenterOfMass();
->>>>>>> 16ddbf03
       computeFootToCenterOfMassLocation();
       /*
        * useICPController default value false
@@ -259,16 +249,7 @@
       else{
          newIcpCmpBalanceController();
       }
-<<<<<<< HEAD
-=======
-
-   }
->>>>>>> 16ddbf03
-
-   private void newIcpCmpBalanceController()
-   {
-      // TODO Auto-generated method stub
-      
+
    }
 
    private void newIcpCmpBalanceController()
@@ -320,23 +301,6 @@
       centerOfMass.set(tempCenterOfMass);
       linearMomentum.set(tempComVelocity);
       angularMomentum.set(tempAngularMomentum);
-<<<<<<< HEAD
-      /*
-       * Compute rate of change of linear and angular momentum
-       */
-      double deltaT = (double)SkippySimulation.DT;
-      rateOfChangeOfLinearMomentum.set(linearMomentum);
-      rateOfChangeOfLinearMomentum.sub(lastLinearMomentum);
-      rateOfChangeOfLinearMomentum.scale(1/deltaT);
-      rateOfChangeOfAngularMomentum.set(angularMomentum);
-      rateOfChangeOfAngularMomentum.sub(lastAngularMomentum);
-      rateOfChangeOfAngularMomentum.scale(1/deltaT);
-      System.out.println(lastLinearMomentum+" "+linearMomentum+" "+rateOfChangeOfLinearMomentum);
-      lastLinearMomentum.set(tempComVelocity);
-      lastAngularMomentum.set(tempAngularMomentum);
-      tempComVelocity.scale(1.0 / totalMass);
-      centerOfMassVelocity.set(tempComVelocity);
-=======
       tempComVelocity.scale(1.0 / totalMass);
       centerOfMassVelocity.set(tempComVelocity);
       /*
@@ -400,7 +364,6 @@
       cmpFromIcpTauHipJoint.set(torqueFromReactionToCoM);
       torqueProjectionsFromCoMToHipAndShoulderJoints(cmpFromIcpTauShoulderJoint,cmpFromIcpTauHipJoint);
 
->>>>>>> 16ddbf03
    }
 
 /**
