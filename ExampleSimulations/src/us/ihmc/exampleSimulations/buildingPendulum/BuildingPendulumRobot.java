--- conflicted
+++ resolved
@@ -18,11 +18,7 @@
    public static final double mass = 181.0;
 
    public static final double length = 7.6;
-<<<<<<< HEAD
-   public static final double distance = 3.0;
-=======
    public static final double distance = 1.0*3.0;
->>>>>>> 6e13aabb
 
    private static final double midAngle = Math.asin(distance/(2.0*length));
 
@@ -107,13 +103,6 @@
    }
    public double getSwitchAngle(RobotSide activeSide)
    {
-<<<<<<< HEAD
-      if (activeSide == RobotSide.LEFT)
-         return - midAngle + (Math.PI);
-      else
-         return midAngle + (Math.PI);
-=======
       return activeSide.negateIfLeftSide(midAngle) + Math.PI;
->>>>>>> 6e13aabb
    }
 }