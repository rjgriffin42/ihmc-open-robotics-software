package us.ihmc.exampleSimulations.beetle.footContact;

import java.util.ArrayList;
import java.util.List;

import us.ihmc.commonWalkingControlModules.bipedSupportPolygons.ContactPointInterface;
import us.ihmc.commonWalkingControlModules.bipedSupportPolygons.PlaneContactState;
import us.ihmc.commonWalkingControlModules.controllerCore.command.inverseDynamics.PlaneContactStateCommand;
import us.ihmc.euclid.referenceFrame.FramePoint2D;
import us.ihmc.euclid.referenceFrame.FramePoint3D;
import us.ihmc.euclid.referenceFrame.FrameVector3D;
import us.ihmc.euclid.referenceFrame.ReferenceFrame;
import us.ihmc.euclid.tuple2D.Point2D;
import us.ihmc.euclid.utils.NameBasedHashCodeTools;
import us.ihmc.robotics.math.frames.YoFramePoint;
import us.ihmc.robotics.math.frames.YoFrameVector;
import us.ihmc.robotics.screwTheory.RigidBody;
import us.ihmc.simulationconstructionset.GroundContactPoint;

public class SimulatedPlaneContactStateUpdater implements PlaneContactState
{
   private final PlaneContactStateCommand planeContactStateCommand = new PlaneContactStateCommand();
   private final RigidBody rigidBody;
   private final ArrayList<ContactPointWrapper> contactPoints = new ArrayList<>();
   private final GroundContactPoint contactPoint;
   private FrameVector3D contactNormal = new FrameVector3D(ReferenceFrame.getWorldFrame(), 0.0, 0.0, 1.0);
   private final double coefficientOfFriction = 0.8;
   private final int numberOfPointsInContact = 1;
   private final double contactForceThreshold = 0.3;
   private final FramePoint3D touchdownPoint = new FramePoint3D(ReferenceFrame.getWorldFrame());
   private final ReferenceFrame soleFrame;

   public SimulatedPlaneContactStateUpdater(GroundContactPoint contactPoint, RigidBody footRigiBody, ReferenceFrame soleFrame)
   {
      this.rigidBody = footRigiBody;
      this.contactPoint = contactPoint;
      this.soleFrame = soleFrame;
      ContactPointWrapper wrapper = new ContactPointWrapper(contactPoint);
      contactPoints.add(wrapper);
   }

   public PlaneContactStateCommand getContactStateBasedOnContactForceThreshold()
   {
      planeContactStateCommand.setId(NameBasedHashCodeTools.combineHashCodes(numberOfPointsInContact, rigidBody));

      planeContactStateCommand.clearContactPoints();
      planeContactStateCommand.setContactingRigidBody(rigidBody);
      planeContactStateCommand.setCoefficientOfFriction(coefficientOfFriction);
      planeContactStateCommand.setContactNormal(contactNormal);

      if (isFootInContact())
      {
         YoFramePoint yoPosition = contactPoint.getYoPosition();
         yoPosition.getFrameTupleIncludingFrame(touchdownPoint);
         touchdownPoint.changeFrame(soleFrame);
         planeContactStateCommand.addPointInContact(touchdownPoint);
      }

      return planeContactStateCommand;
   }

   public PlaneContactStateCommand getInContactState()
   {
      planeContactStateCommand.setId(NameBasedHashCodeTools.combineHashCodes(numberOfPointsInContact, rigidBody));

      planeContactStateCommand.clearContactPoints();
      planeContactStateCommand.setContactingRigidBody(rigidBody);
      planeContactStateCommand.setCoefficientOfFriction(coefficientOfFriction);
      planeContactStateCommand.setContactNormal(contactNormal);

      YoFramePoint yoPosition = contactPoint.getYoPosition();
      yoPosition.getFrameTupleIncludingFrame(touchdownPoint);
      touchdownPoint.changeFrame(soleFrame);
      planeContactStateCommand.addPointInContact(touchdownPoint);

      return planeContactStateCommand;
   }

   public PlaneContactStateCommand getNotInContactState()
   {
      planeContactStateCommand.setId(NameBasedHashCodeTools.combineHashCodes(numberOfPointsInContact, rigidBody));

      planeContactStateCommand.clearContactPoints();
      planeContactStateCommand.setContactingRigidBody(rigidBody);
      planeContactStateCommand.setCoefficientOfFriction(coefficientOfFriction);
      planeContactStateCommand.setContactNormal(contactNormal);

      return planeContactStateCommand;
   }

   public boolean isFootInContact()
   {
      return contactPoint.getYoForce().length() >= contactForceThreshold;
   }

   @Override
   public RigidBody getRigidBody()
   {
      return rigidBody;
   }

   @Override
   public ReferenceFrame getFrameAfterParentJoint()
   {
      return null;
   }

   @Override
   public ReferenceFrame getPlaneFrame()
   {
      return null;
   }

   @Override
   public boolean inContact()
   {
      return isFootInContact();
   }

   @Override
   public FrameVector3D getContactNormalFrameVectorCopy()
   {
      return null;
   }

   @Override
   public void getContactNormalFrameVector(FrameVector3D frameVectorToPack)
   {
      YoFrameVector yoSurfaceNormal = contactPoint.getYoSurfaceNormal();
      yoSurfaceNormal.getFrameTuple(frameVectorToPack);
   }

   @Override
   public List<FramePoint3D> getContactFramePointsInContactCopy()
   {
      return null;
   }

   @Override
   public void getContactFramePointsInContact(List<FramePoint3D> contactPointListToPack)
   {

   }

   @Override
   public List<FramePoint2D> getContactFramePoints2dInContactCopy()
   {
      return null;
   }

   @Override
   public double getCoefficientOfFriction()
   {
      return 0;
   }

   @Override
   public int getNumberOfContactPointsInContact()
   {
      return 0;
   }

   @Override
   public int getTotalNumberOfContactPoints()
   {
      return 1;
   }

   @Override
   public List<? extends ContactPointInterface> getContactPoints()
   {
      return contactPoints;
   }

   @Override
   public void updateFromPlaneContactStateCommand(PlaneContactStateCommand planeContactStateCommand)
   {

   }

   @Override
   public void getPlaneContactStateCommand(PlaneContactStateCommand planeContactStateCommandToPack)
   {

   }

   private class ContactPointWrapper implements ContactPointInterface
   {
      private GroundContactPoint groundContactPoint;
      public ContactPointWrapper(GroundContactPoint groundContactPoint)
      {
         this.groundContactPoint = groundContactPoint;
      }

      @Override
      public boolean isInContact()
      {
         return isFootInContact();
      }

      @Override
      public void setInContact(boolean inContact)
      {

      }

      @Override
<<<<<<< HEAD
      public void getPosition(FramePoint3D framePointToPack)
=======
      public FramePoint getPosition()
      {
         return groundContactPoint.getYoPosition().getFrameTuple();
      }

      @Override
      public void getPosition(FramePoint framePointToPack)
>>>>>>> 16c54ea7
      {
         framePointToPack.set(groundContactPoint.getPositionPoint());
      }

      @Override
      public void getPosition2d(FramePoint2D framePoint2dToPack)
      {

      }

      @Override
      public void getPosition2d(Point2D position2d)
      {

      }

      @Override
      public void setPosition(FramePoint3D position)
      {

      }

      @Override
      public void setPosition2d(FramePoint2D position2d)
      {

      }

      @Override
      public ReferenceFrame getReferenceFrame()
      {
         return null;
      }

      @Override
      public PlaneContactState getParentContactState()
      {
         return null;
      }

   }

}<|MERGE_RESOLUTION|>--- conflicted
+++ resolved
@@ -205,17 +205,13 @@
       }
 
       @Override
-<<<<<<< HEAD
+      public FramePoint3D getPosition()
+      {
+         return groundContactPoint.getYoPosition().getFrameTuple();
+      }
+
+      @Override
       public void getPosition(FramePoint3D framePointToPack)
-=======
-      public FramePoint getPosition()
-      {
-         return groundContactPoint.getYoPosition().getFrameTuple();
-      }
-
-      @Override
-      public void getPosition(FramePoint framePointToPack)
->>>>>>> 16c54ea7
       {
          framePointToPack.set(groundContactPoint.getPositionPoint());
       }
