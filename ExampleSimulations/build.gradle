buildscript {
  repositories {
    maven {
      url "https://plugins.gradle.org/m2/"
    }
  }
  dependencies {
    classpath "gradle.plugin.us.ihmc.gradle:ihmc-build:0.0.19"
  }
}

apply plugin: "us.ihmc.gradle.ihmc-build"

if (!rootProject.name.equals('IHMCOpenRoboticsSoftware')) {
    evaluationDependsOn(':IHMCOpenRoboticsSoftware')
}

sourceCompatibility = 1.8
version = "${getOpenRoboticsSoftwareProject().version}"
project.ext.fullVersion = "${getOpenRoboticsSoftwareProject().ext.fullVersion}"
project.ext.vcsUrl = "${getOpenRoboticsSoftwareProject().ext.vcsUrl}"
project.ext.licenseURL = "http://www.apache.org/licenses/LICENSE-2.0.txt"
project.ext.licenseName = "Apache License, Version 2.0"
project.ext.bintrayLicenseName = "Apache-2.0"

repositories ihmc.ihmcDefaultArtifactProxies()

repositories {
    mavenLocal()
    jcenter()
    mavenCentral()
    maven {
        url "http://artifactory.ihmc.us/artifactory/thirdparty/"
    }
}

def strings = ['ihmc', 'robotics']
ihmc.configureForIHMCOpenSourceBintrayPublish(false, "mavenJava", "maven-release", strings)

dependencies {
    testCompile group: 'junit', name: 'junit', version: '4.11'

<<<<<<< HEAD
    compile group: 'us.ihmc', name: 'euclid-core', version: '0.4.4'
    compile group: 'us.ihmc', name: 'euclid', version: '0.4.1'
=======
    compile group: 'us.ihmc', name: 'euclid-core', version: '0.4.3'
    compile group: 'us.ihmc', name: 'euclid', version: '0.4.0'
    compile group: 'us.ihmc', name: 'ihmc-yovariables', version: '0.1.0'
>>>>>>> 5bbabc38
    compile group: 'org.ejml', name: 'dense64', version: '0.30'
    compile group: 'org.ejml', name: 'core', version: '0.30'
    compile "org.apache.commons:commons-lang3:3.4"
    compile "us.ihmc.thirdparty.jinput:jinput:160414"
    
    testCompile group: 'us.ihmc', name: 'ihmc-continuous-integration-framework', version: '0.9.4'

	compile ihmc.getProjectDependency(":ModelFileLoader")
    compile ihmc.getProjectDependency(":IHMCJavaToolkit")
    compile ihmc.getProjectDependency(":IHMCJavaExtensions")
    compile group: 'us.ihmc', name: 'ihmc-commons', version: '0.11.0-alpha'
    compile ihmc.getProjectDependency(":IHMCQuadrupedRobotics")
    compile ihmc.getProjectDependency(":SimulationConstructionSet")
    compile ihmc.getProjectDependency(":SimulationConstructionSetTools")
    compile ihmc.getProjectDependency(":CommonWalkingControlModules")
    compile ihmc.getProjectDependency(":IHMCJMonkeyEngineToolkit")
    compile ihmc.getProjectDependency(":IHMCRoboticsToolkit")
    compile ihmc.getProjectDependency(":IHMCRobotDescription")
    compile ihmc.getProjectDependency(":IHMCGraphicsDescription")
    compile ihmc.getProjectDependency(":ModelFileLoader")
    
    compile ihmc.getProjectDependency(":IHMCRobotDataLogger")
    compile ihmc.getProjectDependency(":IHMCHumanoidRobotics")
    compile ihmc.getProjectDependency(":SensorProcessing")
    compile ihmc.getProjectDependency(":IHMCRobotModels")
    compile ihmc.getProjectDependency(":IHMCSimulationToolkit")

	testCompile ihmc.getProjectTestDependency(":IHMCRoboticsToolkit")
	testCompile ihmc.getProjectTestDependency(":IHMCJavaExtensions")
    testCompile group: 'us.ihmc', name: 'ihmc-commons-testing', version: '0.11.0-alpha'
}

jar {
    manifest {
        attributes(
                "Created-By": "IHMC Gradle Build Script",
                "Implementation-Title": project.name,
                "Implementation-Version": project.version,
                "Implementation-Vendor": "IHMC",

                "Bundle-Name": project.name,
                "Bundle-Version": project.version,
                "Bundle-License": "${project.ext.licenseURL}",
                "Bundle-Vendor": "IHMC")
    }
}<|MERGE_RESOLUTION|>--- conflicted
+++ resolved
@@ -40,14 +40,9 @@
 dependencies {
     testCompile group: 'junit', name: 'junit', version: '4.11'
 
-<<<<<<< HEAD
     compile group: 'us.ihmc', name: 'euclid-core', version: '0.4.4'
     compile group: 'us.ihmc', name: 'euclid', version: '0.4.1'
-=======
-    compile group: 'us.ihmc', name: 'euclid-core', version: '0.4.3'
-    compile group: 'us.ihmc', name: 'euclid', version: '0.4.0'
     compile group: 'us.ihmc', name: 'ihmc-yovariables', version: '0.1.0'
->>>>>>> 5bbabc38
     compile group: 'org.ejml', name: 'dense64', version: '0.30'
     compile group: 'org.ejml', name: 'core', version: '0.30'
     compile "org.apache.commons:commons-lang3:3.4"
