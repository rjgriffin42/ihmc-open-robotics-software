buildscript {
    repositories {
        maven {
            url "https://plugins.gradle.org/m2/"
        }
    }
    dependencies {
        classpath "gradle.plugin.us.ihmc.gradle:ihmc-build:0.0.19"
    }
}

apply plugin: "us.ihmc.gradle.ihmc-build"

apply plugin: 'java-library-distribution'

if(!rootProject.name.equals('IHMCOpenRoboticsSoftware')) { evaluationDependsOn(':IHMCOpenRoboticsSoftware') }

sourceCompatibility = 1.8
version = "${getOpenRoboticsSoftwareProject().version}"
project.ext.fullVersion = "${getOpenRoboticsSoftwareProject().ext.fullVersion}"
project.ext.vcsUrl = "${getOpenRoboticsSoftwareProject().ext.vcsUrl}"
project.ext.licenseURL = "http://www.apache.org/licenses/LICENSE-2.0.txt"
project.ext.licenseName = "Apache License, Version 2.0"
project.ext.bintrayLicenseName = "Apache-2.0"

repositories ihmc.ihmcDefaultArtifactProxies()

repositories {
    mavenLocal()
    jcenter()
    mavenCentral()
    maven {
        url "http://artifactory.ihmc.us/artifactory/thirdparty/"
    }
}

def strings = ['ihmc', 'robotics']
ihmc.configureForIHMCOpenSourceBintrayPublish(false, "mavenJava", "maven-release", strings)

dependencies {
    testCompile group: 'junit', name: 'junit', version: '4.11'
    testCompile group: 'us.ihmc', name: 'ihmc-continuous-integration-framework', version: '0.9.4'
<<<<<<< HEAD
    compile group: 'us.ihmc', name: 'euclid-core', version: '0.4.4'
=======
    compile group: 'us.ihmc', name: 'euclid-core', version: '0.4.3'
    compile group: 'us.ihmc', name: 'ihmc-yovariables', version: '0.1.0'
>>>>>>> 69ef7fc5

    compile ihmc.getProjectDependency(":SimulationConstructionSet")
    compile group: 'us.ihmc', name: 'ihmc-commons', version: '0.11.0-alpha'

    testCompile group: 'us.ihmc', name: 'ihmc-commons-testing', version: '0.11.0-alpha'
}

jar {
    manifest {
        attributes(
                "Created-By": "IHMC Gradle Build Script",
                "Implementation-Title": project.name,
                "Implementation-Version": project.version,
                "Implementation-Vendor": "IHMC",

                "Bundle-Name": project.name,
                "Bundle-Version": project.version,
                "Bundle-License": "${project.ext.licenseURL}",
                "Bundle-Vendor": "IHMC")
    }
}<|MERGE_RESOLUTION|>--- conflicted
+++ resolved
@@ -40,12 +40,8 @@
 dependencies {
     testCompile group: 'junit', name: 'junit', version: '4.11'
     testCompile group: 'us.ihmc', name: 'ihmc-continuous-integration-framework', version: '0.9.4'
-<<<<<<< HEAD
     compile group: 'us.ihmc', name: 'euclid-core', version: '0.4.4'
-=======
-    compile group: 'us.ihmc', name: 'euclid-core', version: '0.4.3'
     compile group: 'us.ihmc', name: 'ihmc-yovariables', version: '0.1.0'
->>>>>>> 69ef7fc5
 
     compile ihmc.getProjectDependency(":SimulationConstructionSet")
     compile group: 'us.ihmc', name: 'ihmc-commons', version: '0.11.0-alpha'
