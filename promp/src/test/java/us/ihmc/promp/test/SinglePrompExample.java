package us.ihmc.promp.test;

<<<<<<< HEAD
import org.bytedeco.javacpp.DoublePointer;
import us.ihmc.promp.*;
import us.ihmc.tools.io.WorkspaceDirectory;
import us.ihmc.tools.io.WorkspaceFile;

import static us.ihmc.promp.global.promp.*;

import java.io.File;
=======
import us.ihmc.promp.ProMP;
import us.ihmc.promp.SizeTVector;
import us.ihmc.promp.StringVector;
import us.ihmc.promp.TrajectoryGroup;
import us.ihmc.tools.io.WorkspaceDirectory;
import us.ihmc.tools.io.WorkspaceFile;

>>>>>>> 1c0825e0
import java.io.IOException;
import java.io.PrintWriter;
import java.util.ArrayList;
import java.util.Arrays;
import java.util.List;
import java.util.stream.Collectors;
import java.util.stream.Stream;

import static us.ihmc.promp.global.promp.EigenMatrixXd;

// This demo corresponds to promp/examples/single_promp.cpp
public class SinglePrompExample
{
   private static void loadLibraries() throws IOException
   {
      // We need to disable javacpp from trying to automatically load libraries.
      // Otherwise, it will try to load them by name when they aren't in the library path
      // (LD_LIBRARY_PATH on Linux).
      //
      // The approach taken here is to use System.load to load each library by explicit
      // absolute path on disk.
      System.setProperty("org.bytedeco.javacpp.loadlibraries", "false");

      List<String> libraryFiles = new ArrayList<>();
      libraryFiles.add("libpromp.so");
      libraryFiles.add("libjnipromp.so");

      WorkspaceDirectory resourcesDirectory = new WorkspaceDirectory("ihmc-open-robotics-software", "promp/src/main/resources");
      for (String libraryFile : libraryFiles)
      {
         System.load(new WorkspaceFile(resourcesDirectory, libraryFile).getFilePath().toAbsolutePath().normalize().toString());
      }
   }

//   private static void saveAsCSV(DoublePointer dataMatrix, String fileName)
//   {
//      List<String[]> dataLines = new ArrayList<>();
//      for (int i=0; i<dataMatrix.get(0).size(); i++)
//      {
//         String[] stringLine = new String[dataMatrix.get(0).size()];
//         Arrays.setAll(stringLine, j -> "" + (dataMatrix.get(0)).get(i);
//         dataLines.add(stringLine);
//      }
//      File csvFile = new File(fileName);
//      try (PrintWriter writer = new PrintWriter(csvFile))
//      {
//         dataLines.stream().map(this::convertToCSV).forEach(writer::println);
//      }
//      catch (IOException e)
//      {
//         e.printStackTrace();
//      }
//   }
//
//   private String convertToCSV(String[] data)
//   {
//      return Stream.of(data).collect(Collectors.joining(","));
//   }

   public static void main(String[] args)
   {
      try
      {
         loadLibraries();
      }
      catch (IOException e)
      {
         throw new RuntimeException(e);
      }

      WorkspaceDirectory demoDir = new WorkspaceDirectory("ihmc-open-robotics-software", "promp/etc/demos/Reaching1");
      String demoDirAbs = demoDir.getDirectoryPath().toAbsolutePath().toString();

      List<String> fileList = new ArrayList<>();
      // The trajectories contained in the Reaching1 folder represent different demonstration of a given task
      // Several trajectories of different body parts have been recorded
      // 0: waist Z; 1,2,3: right hand X,Y,Z; 5,6,7: left hand X,Y,Z
      fileList.add(demoDirAbs + "/pr1.csv");
      fileList.add(demoDirAbs + "/pr2.csv");
      fileList.add(demoDirAbs + "/pr3.csv");
      fileList.add(demoDirAbs + "/pr4.csv");
      fileList.add(demoDirAbs + "/pr5.csv");
      fileList.add(demoDirAbs + "/pr6.csv");
      fileList.add(demoDirAbs + "/pr7.csv");
      fileList.add(demoDirAbs + "/pr8.csv");
      fileList.add(demoDirAbs + "/pr9.csv");
      fileList.add(demoDirAbs + "/pr10.csv");
      // consider only right hand trajectories
      List<Long> dofs = List.of(1L, 2L, 3L);

      TrajectoryGroup trajectoryGroup = new TrajectoryGroup();

      StringVector fileListStringVector = new StringVector();
      fileList.forEach(fileListStringVector::push_back);

      SizeTVector doFsSizeTVector = new SizeTVector();
      dofs.forEach(doFsSizeTVector::push_back);

      trajectoryGroup.load_csv_trajectories(fileListStringVector, doFsSizeTVector);
      long t_len = trajectoryGroup.normalize_length();

      int n_rbf = 20;

      ProMP m_promp = new ProMP(trajectoryGroup, n_rbf);
      EigenMatrixXd meanTrajectory = m_promp.generate_trajectory();
      EigenMatrixXd stdTrajectory = m_promp.gen_traj_std_dev();
      EigenMatrixXd covarianceTrajectory = m_promp.generate_trajectory_covariance();

<<<<<<< HEAD
      DoublePointer meanTrajectoryData = meanTrajectory.data();
      DoublePointer stdTrajectoryData = stdTrajectory.data();
      DoublePointer covarianceTrajectoryData = covarianceTrajectory.data();

      TrajectoryVector demoTrajectories = trajectoryGroup.trajectories();
      List<EigenMatrixXd> hand_demo_trajectory = new ArrayList<>();
      for (int i=0; i<demoTrajectories.size(); i++)
      {
         hand_demo_trajectory.add((demoTrajectories.get(i)).matrix());
      }

      //TODO add .csv saving for debug and ProMP analysis

//      saveAsCSV(meanTrajectoryData,"mean.csv");
//      saveAsCSV(stdTrajectoryData,"variance.csv");
//      saveAsCSV(covarianceTrajectoryData,"covariance.csv");

      System.out.println("meanTrajectory");
//      System.out.println(meanTrajectoryData.length());
//      for (int i = 0; i < t_len; i++)
      {
         System.out.println((meanTrajectoryData.get(0)));
          System.out.println(meanTrajectoryData.get(604));
=======
      printMatrix(vect, "vect");
      printMatrix(stdTraj, "stdTraj");
      printMatrix(traj_covariance, "traj_covariance");
   }

   private static void printMatrix(EigenMatrixXd matrix, String name) {
      System.out.println(name);
      for (int row = 0; row < matrix.rows(); row++) {
         for (int col = 0; col < matrix.cols(); col++) {
            System.out.println(matrix.coeff(row, col));
         }
>>>>>>> 1c0825e0
      }
      System.out.println();

//      for (int i = 0; i < t_len; i++)
//      {
//         System.out.println(meanTrajectoryData.get(0));
//      }
//      System.out.println();
//
//      System.out.println("stdTrajectory");
//      for (int i = 0; i < t_len; i++)
//      {
//         System.out.println(stdTrajectoryData.get(i));
//      }
//      System.out.println();
//
//      System.out.println("covarianceTrajectory");
//      for (int i = 0; i < t_len; i++)
//      {
//         System.out.println(covarianceTrajectoryData.get(i));
//      }
//      System.out.println();
   }

}<|MERGE_RESOLUTION|>--- conflicted
+++ resolved
@@ -1,25 +1,18 @@
 package us.ihmc.promp.test;
 
-<<<<<<< HEAD
 import org.bytedeco.javacpp.DoublePointer;
 import us.ihmc.promp.*;
 import us.ihmc.tools.io.WorkspaceDirectory;
 import us.ihmc.tools.io.WorkspaceFile;
 
-import static us.ihmc.promp.global.promp.*;
-
 import java.io.File;
-=======
 import us.ihmc.promp.ProMP;
 import us.ihmc.promp.SizeTVector;
 import us.ihmc.promp.StringVector;
 import us.ihmc.promp.TrajectoryGroup;
-import us.ihmc.tools.io.WorkspaceDirectory;
-import us.ihmc.tools.io.WorkspaceFile;
-
->>>>>>> 1c0825e0
 import java.io.IOException;
 import java.io.PrintWriter;
+import java.nio.file.Paths;
 import java.util.ArrayList;
 import java.util.Arrays;
 import java.util.List;
@@ -52,30 +45,32 @@
       }
    }
 
-//   private static void saveAsCSV(DoublePointer dataMatrix, String fileName)
-//   {
-//      List<String[]> dataLines = new ArrayList<>();
-//      for (int i=0; i<dataMatrix.get(0).size(); i++)
-//      {
-//         String[] stringLine = new String[dataMatrix.get(0).size()];
-//         Arrays.setAll(stringLine, j -> "" + (dataMatrix.get(0)).get(i);
-//         dataLines.add(stringLine);
-//      }
-//      File csvFile = new File(fileName);
-//      try (PrintWriter writer = new PrintWriter(csvFile))
-//      {
-//         dataLines.stream().map(this::convertToCSV).forEach(writer::println);
-//      }
-//      catch (IOException e)
-//      {
-//         e.printStackTrace();
-//      }
-//   }
-//
-//   private String convertToCSV(String[] data)
-//   {
-//      return Stream.of(data).collect(Collectors.joining(","));
-//   }
+   private static void saveAsCSV(EigenMatrixXd dataMatrix, String fileName)
+   {
+      List<String[]> dataLines = new ArrayList<>();
+      for (int i=0; i<dataMatrix.rows(); i++)
+      {
+         String[] stringLine = new String[(int) dataMatrix.cols()];
+         for (int j=0; j<dataMatrix.cols(); j++)
+            stringLine[j] = "" + dataMatrix.coeff(i, j);
+         dataLines.add(stringLine);
+      }
+      String filePath = String.valueOf(Paths.get(System.getProperty("user.home"), "repository-group/ihmc-open-robotics-software/promp/etc")) + fileName;
+      File csvFile = new File(filePath);
+      try (PrintWriter writer = new PrintWriter(csvFile))
+      {
+         dataLines.stream().map(s -> convertToCSV(s)).forEach(writer::println);
+      }
+      catch (IOException e)
+      {
+         e.printStackTrace();
+      }
+   }
+
+   private static String convertToCSV(String[] data)
+   {
+      return Stream.of(data).collect(Collectors.joining(","));
+   }
 
    public static void main(String[] args)
    {
@@ -126,65 +121,32 @@
       EigenMatrixXd stdTrajectory = m_promp.gen_traj_std_dev();
       EigenMatrixXd covarianceTrajectory = m_promp.generate_trajectory_covariance();
 
-<<<<<<< HEAD
-      DoublePointer meanTrajectoryData = meanTrajectory.data();
-      DoublePointer stdTrajectoryData = stdTrajectory.data();
-      DoublePointer covarianceTrajectoryData = covarianceTrajectory.data();
-
       TrajectoryVector demoTrajectories = trajectoryGroup.trajectories();
       List<EigenMatrixXd> hand_demo_trajectory = new ArrayList<>();
       for (int i=0; i<demoTrajectories.size(); i++)
       {
          hand_demo_trajectory.add((demoTrajectories.get(i)).matrix());
+         saveAsCSV(hand_demo_trajectory.get(i),("/demo"+(i+1)+".csv"));
       }
 
-      //TODO add .csv saving for debug and ProMP analysis
+      saveAsCSV(meanTrajectory,"/mean.csv");
+      saveAsCSV(stdTrajectory,"/variance.csv");
+      saveAsCSV(covarianceTrajectory,"/covariance.csv");
 
-//      saveAsCSV(meanTrajectoryData,"mean.csv");
-//      saveAsCSV(stdTrajectoryData,"variance.csv");
-//      saveAsCSV(covarianceTrajectoryData,"covariance.csv");
-
-      System.out.println("meanTrajectory");
-//      System.out.println(meanTrajectoryData.length());
-//      for (int i = 0; i < t_len; i++)
-      {
-         System.out.println((meanTrajectoryData.get(0)));
-          System.out.println(meanTrajectoryData.get(604));
-=======
-      printMatrix(vect, "vect");
-      printMatrix(stdTraj, "stdTraj");
-      printMatrix(traj_covariance, "traj_covariance");
+      printMatrix(meanTrajectory, "Mean");
+      printMatrix(stdTrajectory, "Std Deviation");
+      printMatrix(covarianceTrajectory, "Covariance");
    }
 
    private static void printMatrix(EigenMatrixXd matrix, String name) {
       System.out.println(name);
       for (int row = 0; row < matrix.rows(); row++) {
          for (int col = 0; col < matrix.cols(); col++) {
-            System.out.println(matrix.coeff(row, col));
+            System.out.print(matrix.coeff(row, col) + " ");
          }
->>>>>>> 1c0825e0
+         System.out.println();
       }
       System.out.println();
-
-//      for (int i = 0; i < t_len; i++)
-//      {
-//         System.out.println(meanTrajectoryData.get(0));
-//      }
-//      System.out.println();
-//
-//      System.out.println("stdTrajectory");
-//      for (int i = 0; i < t_len; i++)
-//      {
-//         System.out.println(stdTrajectoryData.get(i));
-//      }
-//      System.out.println();
-//
-//      System.out.println("covarianceTrajectory");
-//      for (int i = 0; i < t_len; i++)
-//      {
-//         System.out.println(covarianceTrajectoryData.get(i));
-//      }
-//      System.out.println();
    }
 
 }