buildscript {
   repositories {
      maven { url "https://plugins.gradle.org/m2/" }
      mavenLocal()
   }
   dependencies {
      classpath "us.ihmc:ihmc-build:0.15.1"
      classpath "us.ihmc:ihmc-ci-plugin:0.18.0"
   }
}
apply plugin: "us.ihmc.ihmc-build"
apply plugin: "us.ihmc.ihmc-ci-plugin"

ihmc {
   loadProductProperties("../product.properties")
   
   configureDependencyResolution()
   configurePublications()
}

testSuites {
   def prefix = "LIBS-IHMCOPENROBOTICSSOFTWARE"
   bambooPlanKeys = [prefix + "FAST", prefix + "INDEVELOPMENT", prefix + "UI", prefix + "VIDEO"]
}

mainDependencies {
   compile group: 'net.sf.trove4j', name: 'trove4j', version: '3.0.3'
   compile group: 'org.apache.commons', name: 'commons-lang3', version: '3.7'
   compile group: 'org.apache.commons', name: 'commons-math3', version: '3.3'
<<<<<<< HEAD
   compile group: "us.ihmc", name: "ihmc-commons", version: "0.23.0"
   compile group: "us.ihmc", name: "ihmc-yovariables", version: "0.3.5"
=======
   compile group: "us.ihmc", name: "ihmc-commons", version: "0.20.1"
   compile group: 'us.ihmc', name: 'ihmc-yovariables', version: '0.3.4'
>>>>>>> f3b61d37
   compile group: "us.ihmc", name: "ihmc-robot-data-logger", version: "source"
}

testDependencies {
   compile group: "us.ihmc", name: "ihmc-ci-core-api", version: "0.18.0"
   compile group: 'junit', name: 'junit', version: '4.12'
}<|MERGE_RESOLUTION|>--- conflicted
+++ resolved
@@ -27,17 +27,13 @@
    compile group: 'net.sf.trove4j', name: 'trove4j', version: '3.0.3'
    compile group: 'org.apache.commons', name: 'commons-lang3', version: '3.7'
    compile group: 'org.apache.commons', name: 'commons-math3', version: '3.3'
-<<<<<<< HEAD
    compile group: "us.ihmc", name: "ihmc-commons", version: "0.23.0"
    compile group: "us.ihmc", name: "ihmc-yovariables", version: "0.3.5"
-=======
-   compile group: "us.ihmc", name: "ihmc-commons", version: "0.20.1"
-   compile group: 'us.ihmc', name: 'ihmc-yovariables', version: '0.3.4'
->>>>>>> f3b61d37
    compile group: "us.ihmc", name: "ihmc-robot-data-logger", version: "source"
 }
 
 testDependencies {
+   compile group: 'junit', name: 'junit', version: '4.12'
+
    compile group: "us.ihmc", name: "ihmc-ci-core-api", version: "0.18.0"
-   compile group: 'junit', name: 'junit', version: '4.12'
 }