buildscript {
    repositories {
        maven {
            url "https://plugins.gradle.org/m2/"
        }
        maven {
            url "http://dl.bintray.com/ihmcrobotics/maven-release"
        }
    }
    dependencies {
        classpath "gradle.plugin.us.ihmc.gradle:ihmc-build:0.0.19"
        classpath "gradle.plugin.us.ihmc.continuousIntegration:IHMCContinuousIntegrationGradlePlugin:0.10.8"
    }
}

apply plugin: "us.ihmc.gradle.ihmc-build"
apply plugin: "us.ihmc.continuousIntegration.ihmc-continuous-integration-plugin"

if (!rootProject.name.equals('IHMCOpenRoboticsSoftware'))
{
    evaluationDependsOn(':IHMCOpenRoboticsSoftware')
}

sourceCompatibility = 1.8
version = "${getOpenRoboticsSoftwareProject().version}"
project.ext.fullVersion = "${getOpenRoboticsSoftwareProject().ext.fullVersion}"
project.ext.vcsUrl = "${getOpenRoboticsSoftwareProject().ext.vcsUrl}"
project.ext.licenseURL = "http://www.apache.org/licenses/LICENSE-2.0.txt"
project.ext.licenseName = "Apache License, Version 2.0"
project.ext.bintrayLicenseName = "Apache-2.0"

repositories ihmc.ihmcDefaultArtifactProxies()

repositories {
    mavenLocal()
    jcenter()
    mavenCentral()
    maven {
        url "http://artifactory.ihmc.us/artifactory/thirdparty/"
    }
    maven {
        url "http://artifactory.ihmc.us/artifactory/releases/"
    }
}

def strings = ['ihmc', 'robotics']
ihmc.configureForIHMCOpenSourceBintrayPublish(false, "mavenJava", "maven-release", strings)

dependencies {
    testCompile group: 'junit', name: 'junit', version: '4.11'
    testCompile group: 'com.thoughtworks.xstream', name: 'xstream', version: '1.4.7'

<<<<<<< HEAD
    compile group: 'us.ihmc', name: 'euclid-core', version: '0.4.4'
=======
    compile group: 'us.ihmc', name: 'euclid-core', version: '0.4.3'
    compile group: 'us.ihmc', name: 'ihmc-yovariables', version: '0.1.0'
>>>>>>> 69ef7fc5
    compile group: 'org.georegression', name: 'georegression', version: '0.11'
    compile group: 'org.ddogleg', name: 'ddogleg', version: '0.7'
    compile group: 'org.apache.xmlgraphics', name: 'batik-dom', version: '1.7'
    compile group: 'org.apache.ant', name: 'ant', version: '1.9.0'
    compile group: 'org.apache.commons', name: 'commons-lang3', version: '3.4'
    compile group: 'com.martiansoftware', name: 'jsap', version: '2.1'
    compile group: 'org.ros.rosjava_core', name: 'rosjava', version: '0.2.1'
    compile group: 'org.ejml', name: 'core', version: '0.30'
    compile group: 'org.ejml', name: 'dense64', version: '0.30'
    compile group: 'org.boofcv', name: 'io', version: '0.24.1'
    compile group: 'org.boofcv', name: 'ip', version: '0.24.1'
    compile group: 'org.boofcv', name: 'geo', version: '0.24.1'
    compile group: 'org.boofcv', name: 'calibration', version: '0.24.1'
    compile group: 'org.boofcv', name: 'visualize', version: '0.24.1'
    compile group: 'org.ros.rosjava_bootstrap', name: 'message_generation', version: '0.2.1'
    compile group: 'com.esotericsoftware.kryo', name: 'kryo', version: '2.20'
    compile group: 'us.ihmc.thirdparty.jme', name: 'jme3-core', version: '3.1.0-internal4'
    compile group: 'com.github.wendykierp', name: 'JTransforms', version: '3.1'
    compile group: 'org.ros.rosjava_messages', name: 'sensor_msgs', version: '1.11.7'
    compile group: 'org.ros.rosjava_messages', name: 'multisense_ros', version: '3.4.2'
    compile group: 'us.ihmc.thirdparty.org.opencv', name: 'opencv', version: '3.2.0-170503'
    compile 'org.ros.rosjava_messages:geometry_msgs:1.11.9'
    compile "org.boofcv:recognition:0.24.1"

    testCompile group: 'us.ihmc', name: 'ihmc-continuous-integration-framework', version: '0.9.4'

    compile ihmc.getProjectDependency(":IHMCHumanoidBehaviors")
    compile ihmc.getProjectDependency(":Vicon")
    compile ihmc.getProjectDependency(":CommonWalkingControlModules")
    compile ihmc.getProjectDependency(":IHMCAvatarInterfaces")
    compile ihmc.getProjectDependency(":IHMCJMonkeyEngineToolkit")
    compile ihmc.getProjectDependency(":IHMCHumanoidRobotics")
    compile ihmc.getProjectDependency(":IHMCCommunication")
    compile ihmc.getProjectDependency(":IHMCJavaToolkit")
    compile ihmc.getProjectDependency(":IHMCJavaExtensions")
    compile group: 'us.ihmc', name: 'ihmc-commons', version: '0.11.0-alpha'
    compile ihmc.getProjectDependency(":IHMCPerception")
    compile ihmc.getProjectDependency(":IHMCRoboticsToolkit")
    compile ihmc.getProjectDependency(":IHMCROSTools")
    compile ihmc.getProjectDependency(":IHMCWholeBodyController")
    compile ihmc.getProjectDependency(":IHMCRobotDataLogger")
    compile ihmc.getProjectDependency(":RobotiqHandDrivers")
    compile ihmc.getProjectDependency(":ModelFileLoader")
    compile ihmc.getProjectDependency(":SensorProcessing")
    compile ihmc.getProjectDependency(":SimulationConstructionSet")
    compile ihmc.getProjectDependency(":SimulationConstructionSetTools")
    compile ihmc.getProjectDependency(":IHMCGraphicsDescription")
    compile ihmc.getProjectDependency(":IHMCRobotDescription")
    compile ihmc.getProjectDependency(":IHMCRobotModels")
    compile ihmc.getProjectDependency(":IHMCSimulationToolkit")
    compile ihmc.getProjectDependency(":IHMCRobotDataVisualizer")
    compile ihmc.getProjectDependency(":IHMCManipulationPlanning")

    testCompile ihmc.getProjectTestDependency(":IHMCRoboticsToolkit")
    testCompile ihmc.getProjectTestDependency(":IHMCJavaExtensions")
    testCompile group: 'us.ihmc', name: 'ihmc-commons-testing', version: '0.11.0-alpha'
    testCompile ihmc.getProjectTestDependency(":CommonWalkingControlModules")
    testCompile ihmc.getProjectTestDependency(":IHMCAvatarInterfaces")
    testCompile ihmc.getProjectTestDependency(":IHMCHumanoidRobotics")
    testCompile ihmc.getProjectTestDependency(":SensorProcessing")
    testCompile ihmc.getProjectTestDependency(":IHMCSimulationToolkit")
}

apply plugin: 'application'

applicationName = "IHMCAtlasAPI"
mainClassName = "us.ihmc.atlas.AtlasROSAPINetworkProcessor"
applicationDefaultJvmArgs = ["-Xmx4g"]

jar {
    manifest {
        attributes(
                "Created-By": "IHMC Gradle Build Script",
                "Implementation-Title": project.name,
                "Implementation-Version": project.version,
                "Implementation-Vendor": "IHMC",

                "Bundle-Name": project.name,
                "Bundle-Version": project.version,
                "Bundle-License": "${project.ext.licenseURL}",
                "Bundle-Vendor": "IHMC")
    }
}

startScripts {
    outputs.upToDateWhen { false }

    doLast {
        def simUnixScriptDemo01 = file(outputDir.canonicalPath + "/${applicationName}SimulatorDemo01")
        simUnixScriptDemo01.text = unixScript.text.replace("IHMCAtlasAPI", "IHMCAtlasAPISimulator").replace("AtlasROSAPINetworkProcessor", "AtlasDemo01ROSAPISimulator")
        simUnixScriptDemo01.setExecutable(true)

        def simWindowsScriptDemo01 = file(outputDir.canonicalPath + "/${applicationName}SimulatorDemo01.bat")
        simWindowsScriptDemo01.text = windowsScript.text.replace("IHMCAtlasAPI", "IHMCAtlasAPISimulator").replace("AtlasROSAPINetworkProcessor", "AtlasDemo01ROSAPISimulator")

        def simUnixScriptFinals = file(outputDir.canonicalPath + "/${applicationName}SimulatorFinals")
        simUnixScriptFinals.text = unixScript.text.replace("IHMCAtlasAPI", "IHMCAtlasAPISimulator").replace("AtlasROSAPINetworkProcessor", "AtlasFinalsROSAPISimulator")
        simUnixScriptFinals.setExecutable(true)

        def simWindowsScriptFinals = file(outputDir.canonicalPath + "/${applicationName}SimulatorFinals.bat")
        simWindowsScriptFinals.text = windowsScript.text.replace("IHMCAtlasAPI", "IHMCAtlasAPISimulator").replace("AtlasROSAPINetworkProcessor", "AtlasFinalsROSAPISimulator")

        def simUnixScriptVisualizer = file(outputDir.canonicalPath + "/IHMCRemoteAtlasVisualizer")
        simUnixScriptVisualizer.text = unixScript.text.replace("IHMCAtlasAPI", "IHMCRemoteAtlasVisualizer").replace("AtlasROSAPINetworkProcessor", "RemoteAtlasVisualizer")
        simUnixScriptVisualizer.setExecutable(true)

        def simWindowsScriptVisualizer = file(outputDir.canonicalPath + "/IHMCRemoteAtlasVisualizer.bat")
        simWindowsScriptVisualizer.text = windowsScript.text.replace("IHMCAtlasAPI", "IHMCRemoteAtlasVisualizer").replace("AtlasROSAPINetworkProcessor", "RemoteAtlasVisualizer")

        def simUnixScriptLogger = file(outputDir.canonicalPath + "/IHMCLogger")
        simUnixScriptLogger.text = unixScript.text.replace("IHMCAtlasAPI", "IHMCLogger").replace("us.ihmc.atlas.AtlasROSAPINetworkProcessor", "us.ihmc.robotDataLogger.logger.YoVariableLoggerDispatcher")
        simUnixScriptLogger.setExecutable(true)

        def simWindowsScriptLogger = file(outputDir.canonicalPath + "/IHMCLogger.bat")
        simWindowsScriptLogger.text = windowsScript.text.replace("IHMCAtlasAPI", "IHMCLogger").replace("us.ihmc.atlas.AtlasROSAPINetworkProcessor", "us.ihmc.robotDataLogger.logger.YoVariableLoggerDispatcher")

        def simUnixScriptGazebo = file(outputDir.canonicalPath + "/IHMCAtlasGazeboController")
        simUnixScriptGazebo.text = unixScript.text.replace("IHMCAtlasAPI", "IHMCAtlasGazeboController").replace("us.ihmc.atlas.AtlasROSAPINetworkProcessor", "us.ihmc.atlas.gazebo.AtlasGazeboControllerFactory")
        simUnixScriptGazebo.setExecutable(true)

    }
}

applicationDistribution.from(startScripts.outputDir) {
    into "bin"
}<|MERGE_RESOLUTION|>--- conflicted
+++ resolved
@@ -50,12 +50,8 @@
     testCompile group: 'junit', name: 'junit', version: '4.11'
     testCompile group: 'com.thoughtworks.xstream', name: 'xstream', version: '1.4.7'
 
-<<<<<<< HEAD
     compile group: 'us.ihmc', name: 'euclid-core', version: '0.4.4'
-=======
-    compile group: 'us.ihmc', name: 'euclid-core', version: '0.4.3'
     compile group: 'us.ihmc', name: 'ihmc-yovariables', version: '0.1.0'
->>>>>>> 69ef7fc5
     compile group: 'org.georegression', name: 'georegression', version: '0.11'
     compile group: 'org.ddogleg', name: 'ddogleg', version: '0.7'
     compile group: 'org.apache.xmlgraphics', name: 'batik-dom', version: '1.7'
