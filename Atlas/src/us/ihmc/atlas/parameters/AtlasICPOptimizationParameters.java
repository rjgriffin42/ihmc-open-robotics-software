package us.ihmc.atlas.parameters;

import us.ihmc.commonWalkingControlModules.instantaneousCapturePoint.icpOptimization.ICPOptimizationParameters;

/** {@inheritDoc} */
public class AtlasICPOptimizationParameters extends ICPOptimizationParameters
{
   private final boolean runningOnRealRobot;

   public AtlasICPOptimizationParameters(boolean runningOnRealRobot)
   {
      this.runningOnRealRobot = runningOnRealRobot;
   }

   /** {@inheritDoc} */
   @Override
   public int numberOfFootstepsToConsider()
   {
      return 1;
   }

   /** {@inheritDoc} */
   @Override
   public double getForwardFootstepWeight()
   {
      return runningOnRealRobot ? 20.0 : 15.0;
   }

   /** {@inheritDoc} */
   @Override
   public double getLateralFootstepWeight()
   {
      return runningOnRealRobot ? 20.0 : 15.0;
   }

   /** {@inheritDoc} */
   @Override
   public double getFootstepRegularizationWeight()
   {
      return runningOnRealRobot ? 0.001 : 0.005;
   }

   /** {@inheritDoc} */
   @Override
   public double getSingleSupportFeedbackForwardWeight()
   {
      return runningOnRealRobot ? 0.5 : 0.5;
   }

   /** {@inheritDoc} */
   @Override
   public double getDoubleSupportFeedbackForwardWeight()
   {
      return runningOnRealRobot ? 0.5 : 0.1;
   }

   /** {@inheritDoc} */
   @Override
   public double getSingleSupportFeedbackLateralWeight()
   {
      return 0.5;
   }

   /** {@inheritDoc} */
   @Override
   public double getDoubleSupportFeedbackLateralWeight()
   {
      return runningOnRealRobot ? 0.5 : 0.1;
   }

   /** {@inheritDoc} */
   @Override
   public double getFeedbackRegularizationWeight()
   {
      return runningOnRealRobot ? 0.0001 : 0.00005;
   }

   /** {@inheritDoc} */
   @Override
   public double getFeedbackParallelGain()
   {
<<<<<<< HEAD
      return runningOnRealRobot ? 3.0 : 3.0;
=======
      return runningOnRealRobot ? 3.0 : 2.5;
>>>>>>> 23361f0b
   }

   /** {@inheritDoc} */
   @Override
   public double getFeedbackOrthogonalGain()
   {
<<<<<<< HEAD
      return runningOnRealRobot ? 2.5 : 2.5;
=======
      return runningOnRealRobot ? 2.5 : 1.5;
>>>>>>> 23361f0b
   }

   /** {@inheritDoc} */
   @Override
   public double getDynamicRelaxationWeight()
   {
      return runningOnRealRobot ? 500.0 : 1000.0;
   }

   /** {@inheritDoc} */
   @Override
   public double getDynamicRelaxationDoubleSupportWeightModifier()
   {
      return runningOnRealRobot ? 1.0 : 1.0;
   }



   /** {@inheritDoc} */
   @Override
   public boolean scaleStepRegularizationWeightWithTime()
   {
      return false;
   }

   /** {@inheritDoc} */
   @Override
   public boolean scaleFeedbackWeightWithGain()
   {
      return true;
   }

   /** {@inheritDoc} */
   @Override
   public boolean scaleUpcomingStepWeights()
   {
      return true;
   }

   /** {@inheritDoc} */
   @Override
   public boolean useFeedbackRegularization()
   {
      return true;
   }

   /** {@inheritDoc} */
   @Override
   public boolean useStepAdjustment()
   {
      return true;
   }

   /** {@inheritDoc} */
   @Override
   public boolean useFootstepRegularization()
   {
      return true;
   }

   /** {@inheritDoc} */
   @Override
   public boolean useICPFromBeginningOfState()
   {
      return true;
   }

   /** {@inheritDoc} */
   @Override
   public double getMinimumFootstepWeight()
   {
      return 0.0001;
   }

   /** {@inheritDoc} */
   @Override
   public double getMinimumFeedbackWeight()
   {
      return 0.0001;
   }

   /** {@inheritDoc} */
   @Override
   public double getMinimumTimeRemaining()
   {
      return 0.0001;
   }

   /** {@inheritDoc} */
   @Override
   public double getDoubleSupportMaxCMPForwardExit()
   {
      return 0.001;
   }

   /** {@inheritDoc} */
   @Override
   public double getDoubleSupportMaxCMPLateralExit()
   {
      return 0.001;
   }

   /** {@inheritDoc} */
   @Override
   public double getSingleSupportMaxCMPForwardExit()
   {
      return 0.001;
   }

   /** {@inheritDoc} */
   @Override
   public double getSingleSupportMaxCMPLateralExit()
   {
      return 0.001;
   }

   /** {@inheritDoc} */
   @Override
   public double getAdjustmentDeadband()
   {
      return 0.03;
   }

   /** {@inheritDoc} */
   @Override
   public double getRemainingTimeToStopAdjusting()
   {
      return -2.0;
   }
   
   /** {@inheritDoc} */
   @Override
   public double getLateralReachabilityOuterLimit()
   {
      return 0.85;
   }

   /** {@inheritDoc} */
   @Override
   public double getLateralReachabilityInnerLimit()
   {
      return 0.18;
   }

   /** {@inheritDoc} */
   @Override
   public double getForwardReachabilityLimit()
   {
      return 0.9;
   }

   /** {@inheritDoc} */
   @Override
   public double getBackwardReachabilityLimit()
   {
      return -0.5;
   }
}<|MERGE_RESOLUTION|>--- conflicted
+++ resolved
@@ -79,22 +79,14 @@
    @Override
    public double getFeedbackParallelGain()
    {
-<<<<<<< HEAD
       return runningOnRealRobot ? 3.0 : 3.0;
-=======
-      return runningOnRealRobot ? 3.0 : 2.5;
->>>>>>> 23361f0b
    }
 
    /** {@inheritDoc} */
    @Override
    public double getFeedbackOrthogonalGain()
    {
-<<<<<<< HEAD
       return runningOnRealRobot ? 2.5 : 2.5;
-=======
-      return runningOnRealRobot ? 2.5 : 1.5;
->>>>>>> 23361f0b
    }
 
    /** {@inheritDoc} */
