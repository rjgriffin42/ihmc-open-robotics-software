--- conflicted
+++ resolved
@@ -204,11 +204,7 @@
    @Override
    public double getIMUBiasVelocityThreshold()
    {
-<<<<<<< HEAD
-      return 0.3; // 0.4261; // alpha = 0.992 with dt = 0.003
-=======
       return 0.015;
->>>>>>> 89d91b65
    }
 
    @Override
