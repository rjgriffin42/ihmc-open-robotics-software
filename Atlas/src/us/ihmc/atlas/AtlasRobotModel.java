--- conflicted
+++ resolved
@@ -157,12 +157,9 @@
          capturePointPlannerParameters = new AtlasSmoothCMPPlannerParameters(atlasPhysicalProperties);
       else
          capturePointPlannerParameters = new AtlasContinuousCMPPlannerParameters(atlasPhysicalProperties);
-<<<<<<< HEAD
 
       planarRegionFootstepPlannerParameters = new AtlasFootstepPlannerParameters();
-=======
-      
->>>>>>> 7f07af6d
+
       walkingControllerParameters = new AtlasWalkingControllerParameters(target, jointMap, contactPointParameters);
       stateEstimatorParameters = new AtlasStateEstimatorParameters(jointMap, sensorInformation, runningOnRealRobot, getEstimatorDT());
 
