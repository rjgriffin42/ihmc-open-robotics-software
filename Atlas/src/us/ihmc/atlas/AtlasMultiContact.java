--- conflicted
+++ resolved
@@ -170,15 +170,9 @@
             HandPoseProvider desiredHandPoseProvider = new DesiredHandPoseProvider(referenceFrames, fullRobotModel,
                   walkingControllerParameters.getDesiredHandPosesWithRespectToChestFrame(), null);
             HandLoadBearingProvider desiredHandLoadBearingProvider = new DesiredHandLoadBearingProvider();
-<<<<<<< HEAD
-            return new VariousWalkingProviders(null, null, null, null, null, null, null, null, null, null, null, null, null, null, desiredPelvisPoseProvider,
-                  desiredHandPoseProvider, null, null, desiredHandLoadBearingProvider, null, null, null, null, null, null, null, null, null, null, null, null,
-                  null, null, null);
-=======
             return new VariousWalkingProviders(null, null, null, null, null, null, null, null, null, null, null, null, null, null, null,
                   desiredPelvisPoseProvider, desiredHandPoseProvider, null, null, desiredHandLoadBearingProvider, null, null, null, null, null, null, null,
                   null, null, null, null, null, null, null, null);
->>>>>>> 93a7f6b2
          }
       };
    }
