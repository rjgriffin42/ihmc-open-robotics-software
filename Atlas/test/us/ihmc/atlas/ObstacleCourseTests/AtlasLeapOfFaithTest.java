--- conflicted
+++ resolved
@@ -161,14 +161,6 @@
          return true;
       }
 
-<<<<<<< HEAD
-      @Override
-      public double getPelvisReachingFractionOfSwing()
-      {
-         return 0.90;
-      }
-=======
->>>>>>> 8e9c16f6
    }
 
    public static void main(String[] args) throws Exception
