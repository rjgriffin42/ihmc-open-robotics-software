package us.ihmc.atlas.ObstacleCourseTests;

import org.junit.Test;

import us.ihmc.atlas.AtlasJointMap;
import us.ihmc.atlas.AtlasRobotModel;
import us.ihmc.atlas.AtlasRobotVersion;
import us.ihmc.atlas.parameters.AtlasContactPointParameters;
import us.ihmc.atlas.parameters.AtlasWalkingControllerParameters;
import us.ihmc.avatar.drcRobot.DRCRobotModel;
import us.ihmc.avatar.drcRobot.RobotTarget;
import us.ihmc.avatar.obstacleCourseTests.AvatarLeapOfFaithTest;
import us.ihmc.commonWalkingControlModules.configurations.LeapOfFaithParameters;
import us.ihmc.commonWalkingControlModules.configurations.WalkingControllerParameters;
import us.ihmc.continuousIntegration.ContinuousIntegrationAnnotations.ContinuousIntegrationTest;
import us.ihmc.continuousIntegration.IntegrationCategory;
import us.ihmc.simulationConstructionSetTools.bambooTools.BambooTools;
import us.ihmc.simulationconstructionset.util.simulationRunner.BlockingSimulationRunner.SimulationExceededMaximumTimeException;

public class AtlasLeapOfFaithTest extends AvatarLeapOfFaithTest
{
   private final DRCRobotModel robotModel = new TestModel(AtlasRobotVersion.ATLAS_UNPLUGGED_V5_NO_HANDS, RobotTarget.SCS, false);

   @ContinuousIntegrationTest(estimatedDuration = 90.0, categoriesOverride = {IntegrationCategory.SLOW})
   @Test(timeout = 230000)
   /** {@inheritDoc} */
   public void testUnknownStepDownTwoFeetOnEachStep() throws SimulationExceededMaximumTimeException
   {
      double stepDownHeight = 0.10;
      super.testUnknownStepDownTwoFeetOnEachStep(stepDownHeight);
   }

   @ContinuousIntegrationTest(estimatedDuration = 90.0, categoriesOverride = {IntegrationCategory.SLOW})
   @Test(timeout = 230000)
   /** {@inheritDoc} */
   public void testUnknownStepDownOneFootOnEachStep() throws SimulationExceededMaximumTimeException
   {
      double stepDownHeight = 0.10;
      super.testUnknownStepDownOneFootOnEachStep(stepDownHeight);
   }

   @ContinuousIntegrationTest(estimatedDuration = 90.0, categoriesOverride = {IntegrationCategory.SLOW})
   @Test(timeout = 230000)
   /** {@inheritDoc} */
   public void testUnknownStepDownOneFootOnEachStepLong() throws SimulationExceededMaximumTimeException
   {
      double stepDownHeight = 0.10;
      super.testUnknownStepDownOneFootOnEachStepLong(stepDownHeight);
   }

   @ContinuousIntegrationTest(estimatedDuration = 90.0, categoriesOverride = {IntegrationCategory.SLOW})
   @Test(timeout = 230000)
   /** {@inheritDoc} */
   public void testUnknownStepDownOneFootOnEachStepWithUncertainty() throws SimulationExceededMaximumTimeException
   {
      double stepDownHeight = 0.09;
      super.testUnknownStepDownOneFootOnEachStepWithUncertainty(stepDownHeight);
   }

   @ContinuousIntegrationTest(estimatedDuration = 110.0, categoriesOverride = {IntegrationCategory.FAST})
   @Test(timeout = 230000)
   /** {@inheritDoc} */
   public void testRandomHeightField() throws SimulationExceededMaximumTimeException
   {
      double maxStepIncrease = 0.07;
      double maxStepHeight = 0.04;
      double minStepHeight = -0.10;
      super.testRandomHeightField(maxStepHeight, minStepHeight, maxStepIncrease);
   }

   @ContinuousIntegrationTest(estimatedDuration = 90.0, categoriesOverride = {IntegrationCategory.FAST})
   @Test(timeout = 230000)
   /** {@inheritDoc} */
   public void testDropOffsWhileWalking() throws SimulationExceededMaximumTimeException
   {
      double stepDownHeight = 0.10;
      super.testDropOffsWhileWalking(stepDownHeight);
   }

   @Override
   public DRCRobotModel getRobotModel()
   {
      return robotModel;
   }

   @Override
   public String getSimpleRobotName()
   {
      return BambooTools.getSimpleRobotNameFor(BambooTools.SimpleRobotNameKeys.ATLAS);
   }

   private class TestModel extends AtlasRobotModel
   {
      private final TestWalkingParameters walkingParameters;

      public TestModel(AtlasRobotVersion atlasVersion, RobotTarget target, boolean headless)
      {
         super(atlasVersion, target, headless);
         walkingParameters = new TestWalkingParameters(target, getJointMap(), getContactPointParameters());
      }

      @Override
      public WalkingControllerParameters getWalkingControllerParameters()
      {
         return walkingParameters;
      }

   }

   private class TestWalkingParameters extends AtlasWalkingControllerParameters
   {
      private final TestLeapOfFaithParameters leapOfFaithParameters;
      public TestWalkingParameters(RobotTarget target, AtlasJointMap jointMap, AtlasContactPointParameters contactPointParameters)
      {
         super(target, jointMap, contactPointParameters);

         leapOfFaithParameters = new TestLeapOfFaithParameters();
      }

      @Override
      public double nominalHeightAboveAnkle()
      {
         return 0.77;
      }

      @Override
      public double maximumHeightAboveAnkle()
      {
         return 0.88;
      }

      @Override
      public LeapOfFaithParameters getLeapOfFaithParameters()
      {
         return leapOfFaithParameters;
      }
   }

   private class TestLeapOfFaithParameters extends LeapOfFaithParameters
   {
      public TestLeapOfFaithParameters()
      {
         super();
      }

      @Override
      public boolean scaleFootWeight()
      {
         return true;
      }

      @Override
      public boolean usePelvisRotation()
      {
         return true;
      }

      @Override
      public boolean relaxPelvisControl()
      {
         return true;
      }

<<<<<<< HEAD
      @Override
      public double getPelvisReachingFractionOfSwing()
      {
         return 0.90;
      }
=======
>>>>>>> ce6f01b1
   }

   public static void main(String[] args) throws Exception
   {
      AtlasLeapOfFaithTest test = new AtlasLeapOfFaithTest();
      test.testDropOffsWhileWalking();
   }
}<|MERGE_RESOLUTION|>--- conflicted
+++ resolved
@@ -161,14 +161,6 @@
          return true;
       }
 
-<<<<<<< HEAD
-      @Override
-      public double getPelvisReachingFractionOfSwing()
-      {
-         return 0.90;
-      }
-=======
->>>>>>> ce6f01b1
    }
 
    public static void main(String[] args) throws Exception
