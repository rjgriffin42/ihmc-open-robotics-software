package us.ihmc.atlas.ObstacleCourseTests;

import org.junit.Test;

import us.ihmc.atlas.AtlasJointMap;
import us.ihmc.atlas.AtlasRobotModel;
import us.ihmc.atlas.AtlasRobotVersion;
import us.ihmc.atlas.parameters.AtlasContactPointParameters;
import us.ihmc.atlas.parameters.AtlasWalkingControllerParameters;
import us.ihmc.avatar.drcRobot.DRCRobotModel;
import us.ihmc.avatar.drcRobot.RobotTarget;
import us.ihmc.avatar.obstacleCourseTests.AvatarLeapOfFaithTest;
import us.ihmc.commonWalkingControlModules.configurations.LeapOfFaithParameters;
import us.ihmc.commonWalkingControlModules.configurations.WalkingControllerParameters;
import us.ihmc.continuousIntegration.ContinuousIntegrationAnnotations.ContinuousIntegrationTest;
import us.ihmc.continuousIntegration.IntegrationCategory;
import us.ihmc.simulationConstructionSetTools.bambooTools.BambooTools;
import us.ihmc.simulationconstructionset.util.simulationRunner.BlockingSimulationRunner.SimulationExceededMaximumTimeException;

public class AtlasLeapOfFaithTest extends AvatarLeapOfFaithTest
{
   private final DRCRobotModel robotModel = new TestModel(AtlasRobotVersion.ATLAS_UNPLUGGED_V5_NO_HANDS, RobotTarget.SCS, false);

   @ContinuousIntegrationTest(estimatedDuration = 90.0, categoriesOverride = {IntegrationCategory.SLOW})
   @Test(timeout = 230000)
   /** {@inheritDoc} */
   public void testUnknownStepDownTwoFeetOnEachStep() throws SimulationExceededMaximumTimeException
   {
      double stepDownHeight = 0.10;
      super.testUnknownStepDownTwoFeetOnEachStep(stepDownHeight);
   }

   @ContinuousIntegrationTest(estimatedDuration = 90.0, categoriesOverride = {IntegrationCategory.SLOW})
   @Test(timeout = 230000)
   /** {@inheritDoc} */
   public void testUnknownStepDownOneFootOnEachStep() throws SimulationExceededMaximumTimeException
   {
      double stepDownHeight = 0.10;
      super.testUnknownStepDownOneFootOnEachStep(stepDownHeight);
   }

   @ContinuousIntegrationTest(estimatedDuration = 90.0, categoriesOverride = {IntegrationCategory.SLOW})
   @Test(timeout = 230000)
   /** {@inheritDoc} */
   public void testUnknownStepDownOneFootOnEachStepLong() throws SimulationExceededMaximumTimeException
   {
      double stepDownHeight = 0.10;
      super.testUnknownStepDownOneFootOnEachStepLong(stepDownHeight);
   }

   @ContinuousIntegrationTest(estimatedDuration = 90.0, categoriesOverride = {IntegrationCategory.SLOW})
   @Test(timeout = 230000)
   /** {@inheritDoc} */
   public void testUnknownStepDownOneFootOnEachStepWithUncertainty() throws SimulationExceededMaximumTimeException
   {
      double stepDownHeight = 0.09;
      super.testUnknownStepDownOneFootOnEachStepWithUncertainty(stepDownHeight);
   }

   @ContinuousIntegrationTest(estimatedDuration = 110.0, categoriesOverride = {IntegrationCategory.FAST})
   @Test(timeout = 230000)
   /** {@inheritDoc} */
   public void testRandomHeightField() throws SimulationExceededMaximumTimeException
   {
      double maxStepIncrease = 0.07;
      double maxStepHeight = 0.04;
      double minStepHeight = -0.10;
      super.testRandomHeightField(maxStepHeight, minStepHeight, maxStepIncrease);
   }

   @ContinuousIntegrationTest(estimatedDuration = 90.0, categoriesOverride = {IntegrationCategory.FAST})
   @Test(timeout = 230000)
   /** {@inheritDoc} */
   public void testDropOffsWhileWalking() throws SimulationExceededMaximumTimeException
   {
      double stepDownHeight = 0.10;
      super.testDropOffsWhileWalking(stepDownHeight);
   }

   @Override
   public DRCRobotModel getRobotModel()
   {
      return robotModel;
   }

   @Override
   public String getSimpleRobotName()
   {
      return BambooTools.getSimpleRobotNameFor(BambooTools.SimpleRobotNameKeys.ATLAS);
   }

   private class TestModel extends AtlasRobotModel
   {
      private final TestWalkingParameters walkingParameters;

      public TestModel(AtlasRobotVersion atlasVersion, RobotTarget target, boolean headless)
      {
         super(atlasVersion, target, headless);
         walkingParameters = new TestWalkingParameters(target, getJointMap(), getContactPointParameters());
      }

      @Override
      public WalkingControllerParameters getWalkingControllerParameters()
      {
         return walkingParameters;
      }

   }

   private class TestWalkingParameters extends AtlasWalkingControllerParameters
   {
      private final TestLeapOfFaithParameters leapOfFaithParameters;
      public TestWalkingParameters(RobotTarget target, AtlasJointMap jointMap, AtlasContactPointParameters contactPointParameters)
      {
         super(target, jointMap, contactPointParameters);

         leapOfFaithParameters = new TestLeapOfFaithParameters();
      }

      @Override
      public double nominalHeightAboveAnkle()
      {
         return 0.77;
      }

      @Override
      public double maximumHeightAboveAnkle()
      {
         return 0.88;
      }

      @Override
      public LeapOfFaithParameters getLeapOfFaithParameters()
      {
         return leapOfFaithParameters;
      }
   }

   private class TestLeapOfFaithParameters extends LeapOfFaithParameters
   {
      public TestLeapOfFaithParameters()
      {
         super();
      }

      @Override
      public boolean scaleFootWeight()
      {
         return true;
      }

      @Override
      public boolean usePelvisRotation()
      {
         return true;
      }

      @Override
      public boolean relaxPelvisControl()
      {
         return true;
      }

<<<<<<< HEAD
      @Override
      public double getPelvisReachingFractionOfSwing()
      {
         return 0.90;
      }
=======
>>>>>>> cee4524f
   }

   public static void main(String[] args) throws Exception
   {
      AtlasLeapOfFaithTest test = new AtlasLeapOfFaithTest();
      test.testDropOffsWhileWalking();
   }
}<|MERGE_RESOLUTION|>--- conflicted
+++ resolved
@@ -161,14 +161,6 @@
          return true;
       }
 
-<<<<<<< HEAD
-      @Override
-      public double getPelvisReachingFractionOfSwing()
-      {
-         return 0.90;
-      }
-=======
->>>>>>> cee4524f
    }
 
    public static void main(String[] args) throws Exception
