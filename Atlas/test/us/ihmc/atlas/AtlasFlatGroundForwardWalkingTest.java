package us.ihmc.atlas;

import org.junit.Test;

<<<<<<< HEAD
import us.ihmc.atlas.parameters.AtlasPhysicalProperties;
import us.ihmc.atlas.parameters.AtlasSmoothCMPPlannerParameters;
=======
import us.ihmc.atlas.parameters.AtlasContactPointParameters;
import us.ihmc.atlas.parameters.AtlasPhysicalProperties;
import us.ihmc.atlas.parameters.AtlasSmoothCMPPlannerParameters;
import us.ihmc.atlas.parameters.AtlasWalkingControllerParameters;
>>>>>>> ff495ffb
import us.ihmc.avatar.AvatarFlatGroundForwardWalkingTest;
import us.ihmc.avatar.drcRobot.DRCRobotModel;
import us.ihmc.avatar.drcRobot.RobotTarget;
import us.ihmc.commonWalkingControlModules.configurations.ICPWithTimeFreezingPlannerParameters;
<<<<<<< HEAD
=======
import us.ihmc.commonWalkingControlModules.configurations.WalkingControllerParameters;
>>>>>>> ff495ffb
import us.ihmc.euclid.tuple3D.Vector3D;
import us.ihmc.humanoidRobotics.communication.packets.walking.FootstepDataListMessage;
import us.ihmc.simulationconstructionset.util.simulationRunner.BlockingSimulationRunner.SimulationExceededMaximumTimeException;

public class AtlasFlatGroundForwardWalkingTest extends AvatarFlatGroundForwardWalkingTest
{
<<<<<<< HEAD
   private final AtlasRobotVersion version = AtlasRobotVersion.ATLAS_UNPLUGGED_V5_DUAL_ROBOTIQ;
   private final AtlasRobotModel robotModel = new AtlasRobotModel(version, RobotTarget.SCS, false)
   {

=======
   private final AtlasRobotVersion version = AtlasRobotVersion.ATLAS_UNPLUGGED_V5_NO_HANDS;
   private final AtlasJointMap jointMap = new AtlasJointMap(version, new AtlasPhysicalProperties());
   private final RobotTarget target = RobotTarget.SCS;
   private final AtlasRobotModel robotModel = new AtlasRobotModel(version, target, false)
   {
>>>>>>> ff495ffb
      @Override
      public ICPWithTimeFreezingPlannerParameters getCapturePointPlannerParameters()
      {
         return new AtlasSmoothCMPPlannerParameters(new AtlasPhysicalProperties());
      }
<<<<<<< HEAD
   };

   private final AtlasJointMap jointMap = new AtlasJointMap(version, robotModel.getPhysicalProperties());
=======

      @Override
      public WalkingControllerParameters getWalkingControllerParameters()
      {
         return new AtlasWalkingControllerParameters(target, jointMap, getContactPointParameters())
         {
            public boolean alwaysAllowMomentum()
            {
               return true;
            }
         };
      }
   };

>>>>>>> ff495ffb

   private final int numberOfSteps = 8;
   private final double stepWidth = 0.25;
   private final double stepLength = 0.5;
   
   private final double swingTime = 0.6;
   private final double transferTime = 0.2;
   private final double finalTransferTime = 1.0;
   
   private final double forcePercentageOfWeight1 = 0.025;
   private final double forceDuration1 = 1;
   private final double forceDelay1 = 0.1 * swingTime;
   private final Vector3D forceDirection1 = new Vector3D(0.0, -1.0, 0.0);
   
   private final double forcePercentageOfWeight2 = 0.025;
   private final double forceDuration2 = 1;
   private final double forceDelay2 = 0.5 * swingTime;
   private final Vector3D forceDirection2 = new Vector3D(1.0, 0.0, 0.0);
   
   @Test
   public void testForwardWalk() throws SimulationExceededMaximumTimeException
   {
      super.testForwardWalk();
   }
   
   @Test
   public void testForwardWalkWithForceDisturbances() throws SimulationExceededMaximumTimeException
   {
      super.testForwardWalkWithForceDisturbances();
   }
   
   @Override
   public DRCRobotModel getRobotModel()
   {
      return robotModel;
   }

   @Override
   public String getSimpleRobotName()
   {
      return robotModel.getSimpleRobotName();
   }

   @Override
   public int getNumberOfSteps()
<<<<<<< HEAD
   {
=======
   { 
>>>>>>> ff495ffb
      return numberOfSteps;
   }

   @Override
   public double getStepWidth()
   {
      return stepWidth;
   }

   @Override
   public double getStepLength()
   {
      return stepLength;
   }
   
   @Override
   public double getForceDelay1()
   {
      return forceDelay1;
   }
   
   @Override
   public double getForcePercentageOfWeight1()
   {
      return forcePercentageOfWeight1;
   }
   
   @Override
   public double getForceDuration1()
   {
      return forceDuration1;
   }
   
   @Override
   public Vector3D getForceDirection1()
   {
      return forceDirection1;
   }
   
   @Override
   public double getForceDelay2()
   {
      return forceDelay2;
   }
   
   @Override
   public double getForcePercentageOfWeight2()
   {
      return forcePercentageOfWeight2;
   }
   
   @Override
   public double getForceDuration2()
   {
      return forceDuration2;
   }
   
   @Override
   public Vector3D getForceDirection2()
   {
      return forceDirection2;
   }
   
   @Override
   protected FootstepDataListMessage getFootstepDataListMessage()
   {
      return new FootstepDataListMessage(swingTime, transferTime, finalTransferTime);
   }
   
   @Override
   protected boolean keepSCSUp()
   {
      return true;
   }
}<|MERGE_RESOLUTION|>--- conflicted
+++ resolved
@@ -2,51 +2,31 @@
 
 import org.junit.Test;
 
-<<<<<<< HEAD
-import us.ihmc.atlas.parameters.AtlasPhysicalProperties;
-import us.ihmc.atlas.parameters.AtlasSmoothCMPPlannerParameters;
-=======
 import us.ihmc.atlas.parameters.AtlasContactPointParameters;
 import us.ihmc.atlas.parameters.AtlasPhysicalProperties;
 import us.ihmc.atlas.parameters.AtlasSmoothCMPPlannerParameters;
 import us.ihmc.atlas.parameters.AtlasWalkingControllerParameters;
->>>>>>> ff495ffb
 import us.ihmc.avatar.AvatarFlatGroundForwardWalkingTest;
 import us.ihmc.avatar.drcRobot.DRCRobotModel;
 import us.ihmc.avatar.drcRobot.RobotTarget;
 import us.ihmc.commonWalkingControlModules.configurations.ICPWithTimeFreezingPlannerParameters;
-<<<<<<< HEAD
-=======
 import us.ihmc.commonWalkingControlModules.configurations.WalkingControllerParameters;
->>>>>>> ff495ffb
 import us.ihmc.euclid.tuple3D.Vector3D;
 import us.ihmc.humanoidRobotics.communication.packets.walking.FootstepDataListMessage;
 import us.ihmc.simulationconstructionset.util.simulationRunner.BlockingSimulationRunner.SimulationExceededMaximumTimeException;
 
 public class AtlasFlatGroundForwardWalkingTest extends AvatarFlatGroundForwardWalkingTest
 {
-<<<<<<< HEAD
-   private final AtlasRobotVersion version = AtlasRobotVersion.ATLAS_UNPLUGGED_V5_DUAL_ROBOTIQ;
-   private final AtlasRobotModel robotModel = new AtlasRobotModel(version, RobotTarget.SCS, false)
-   {
-
-=======
    private final AtlasRobotVersion version = AtlasRobotVersion.ATLAS_UNPLUGGED_V5_NO_HANDS;
    private final AtlasJointMap jointMap = new AtlasJointMap(version, new AtlasPhysicalProperties());
    private final RobotTarget target = RobotTarget.SCS;
    private final AtlasRobotModel robotModel = new AtlasRobotModel(version, target, false)
    {
->>>>>>> ff495ffb
       @Override
       public ICPWithTimeFreezingPlannerParameters getCapturePointPlannerParameters()
       {
          return new AtlasSmoothCMPPlannerParameters(new AtlasPhysicalProperties());
       }
-<<<<<<< HEAD
-   };
-
-   private final AtlasJointMap jointMap = new AtlasJointMap(version, robotModel.getPhysicalProperties());
-=======
 
       @Override
       public WalkingControllerParameters getWalkingControllerParameters()
@@ -61,7 +41,6 @@
       }
    };
 
->>>>>>> ff495ffb
 
    private final int numberOfSteps = 8;
    private final double stepWidth = 0.25;
@@ -107,11 +86,7 @@
 
    @Override
    public int getNumberOfSteps()
-<<<<<<< HEAD
    {
-=======
-   { 
->>>>>>> ff495ffb
       return numberOfSteps;
    }
 
