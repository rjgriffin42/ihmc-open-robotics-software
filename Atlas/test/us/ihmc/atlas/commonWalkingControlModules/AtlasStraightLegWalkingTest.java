--- conflicted
+++ resolved
@@ -212,148 +212,6 @@
                   @Override
                   public double getSpeedForSupportKneeStraightening()
                   {
-<<<<<<< HEAD
-                     @Override
-                     public boolean useFootForce()
-                     {
-                        return false;
-                     }
-
-                     @Override
-                     public boolean usePelvisRotation()
-                     {
-                        return true;
-                     }
-
-                     @Override
-                     public boolean relaxPelvisControl()
-                     {
-                        return false;
-                     }
-                  };
-               }
-
-               @Override
-               public AtlasStraightLegWalkingParameters getStraightLegWalkingParameters()
-               {
-                  return new AtlasStraightLegWalkingParameters(false)
-                  {
-                     @Override
-                     public double getSpeedForSupportKneeStraightening()
-                     {
-                        return 2.0;
-                     }
-
-                     @Override
-                     public double getPrivilegedMaxVelocity()
-                     {
-                        return super.getPrivilegedMaxVelocity();
-                     }
-
-                     @Override
-                     public double getFractionOfSwingToStraightenLeg()
-                     {
-                        return 0.2;
-                     }
-
-                     @Override
-                     public double getFractionOfTransferToCollapseLeg()
-                     {
-                        return 0.7;
-                     }
-
-                     @Override
-                     public double getFractionOfSwingToCollapseStanceLeg()
-                     {
-                        return 0.92;
-                     }
-
-                     @Override
-                     public double getSupportKneeCollapsingDuration()
-                     {
-                        return 0.15;
-                     }
-
-                     @Override
-                     public boolean attemptToStraightenLegs()
-                     {
-                        return true;
-                     }
-
-                     @Override
-                     public double getStraightKneeAngle()
-                     {
-                        return 0.2;
-                     }
-
-                     @Override
-                     public double getLegPitchPrivilegedWeight()
-                     {
-                        return 10.0;
-                     }
-
-                     @Override
-                     public LegConfigurationGains getStraightLegGains()
-                     {
-                        LegConfigurationGains gains = new LegConfigurationGains();
-                        gains.setJointSpaceKp(20.0);
-                        gains.setJointSpaceKd(4.0);
-                        gains.setActuatorSpaceKp(75.0);
-                        gains.setActuatorSpaceKd(6.0);
-
-                        gains.setMaxBlendingFactor(0.75);
-
-                        gains.setBlendPositionError(true);
-                        gains.setBlendVelocityError(false);
-
-                        return gains;
-                     }
-
-                     @Override
-                     public double getKneeStraightLegPrivilegedWeight()
-                     {
-                        return 200.0;
-                     }
-
-                     @Override
-                     public LegConfigurationGains getBentLegGains()
-                     {
-                        LegConfigurationGains gains = new LegConfigurationGains();
-                        gains.setJointSpaceKp(50.0);
-                        gains.setJointSpaceKd(4.0);
-                        gains.setActuatorSpaceKp(200.0);
-                        gains.setActuatorSpaceKd(6.0);
-
-                        gains.setMaxBlendingFactor(0.5);
-
-                        gains.setBlendPositionError(false);
-                        gains.setBlendVelocityError(false);
-
-                        return gains;
-                     }
-
-                     @Override
-                     public double getKneeBentLegPrivilegedWeight()
-                     {
-                        return 10.0;
-                     }
-
-                     @Override
-                     public double getPrivilegedMaxAcceleration()
-                     {
-                        return 200.0;
-                     }
-                  };
-               }
-
-
-
-
-               @Override
-               public MomentumOptimizationSettings getMomentumOptimizationSettings()
-               {
-                  return new AtlasMomentumOptimizationSettings(getJointMap(), getContactPointParameters().getNumberOfContactableBodies())
-=======
                      return 1.0;
                   }
 
@@ -365,7 +223,6 @@
 
                   @Override
                   public double getFractionOfSwingToStraightenLeg()
->>>>>>> 183030d3
                   {
                      return 0.7;
                   }
