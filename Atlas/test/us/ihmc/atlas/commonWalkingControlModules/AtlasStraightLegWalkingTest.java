package us.ihmc.atlas.commonWalkingControlModules;

import org.junit.Test;
import us.ihmc.atlas.AtlasRobotModel;
import us.ihmc.atlas.AtlasRobotVersion;
import us.ihmc.atlas.parameters.*;
import us.ihmc.avatar.drcRobot.DRCRobotModel;
import us.ihmc.commonWalkingControlModules.AvatarStraightLegWalkingTest;
import us.ihmc.commonWalkingControlModules.configurations.CapturePointPlannerParameters;
import us.ihmc.commonWalkingControlModules.configurations.LeapOfFaithParameters;
import us.ihmc.commonWalkingControlModules.configurations.PelvisOffsetWhileWalkingParameters;
import us.ihmc.commonWalkingControlModules.configurations.WalkingControllerParameters;
import us.ihmc.commonWalkingControlModules.controlModules.foot.YoFootOrientationGains;
import us.ihmc.commonWalkingControlModules.controlModules.legConfiguration.LegConfigurationGains;
import us.ihmc.commonWalkingControlModules.momentumBasedController.optimization.MomentumOptimizationSettings;
import us.ihmc.continuousIntegration.ContinuousIntegrationAnnotations;
import us.ihmc.continuousIntegration.ContinuousIntegrationAnnotations.ContinuousIntegrationPlan;
import us.ihmc.continuousIntegration.IntegrationCategory;
import us.ihmc.robotics.controllers.YoOrientationPIDGainsInterface;
import us.ihmc.yoVariables.registry.YoVariableRegistry;
import us.ihmc.simulationconstructionset.util.simulationRunner.BlockingSimulationRunner.SimulationExceededMaximumTimeException;

@ContinuousIntegrationPlan(categories = {IntegrationCategory.FAST})
public class AtlasStraightLegWalkingTest extends AvatarStraightLegWalkingTest
{
   private final AtlasRobotModel atlasRobotModel = new MyAtlasRobotModel();

   @ContinuousIntegrationAnnotations.ContinuousIntegrationTest(estimatedDuration =  20.0)
   @Test(timeout = 120000)
   public void testForwardWalking() throws SimulationExceededMaximumTimeException
   {
      try
      {
         super.testForwardWalking();
      }
      catch(SimulationExceededMaximumTimeException e)
      {

      }
   }

   @Override
   public DRCRobotModel getRobotModel()
   {
      return atlasRobotModel;
   }

   @Override
   public String getSimpleRobotName()
   {
      return "Atlas";
   }

   private class MyAtlasRobotModel extends AtlasRobotModel
   {
      public MyAtlasRobotModel()
      {
         super(AtlasRobotVersion.ATLAS_UNPLUGGED_V5_NO_HANDS, RobotTarget.SCS, false);
      }

      @Override
      public WalkingControllerParameters getWalkingControllerParameters()
      {
         return new AtlasWalkingControllerParameters(RobotTarget.SCS, getJointMap(), getContactPointParameters())
         {
            @Override
            public YoOrientationPIDGainsInterface createPelvisOrientationControlGains(YoVariableRegistry registry)
            {
               YoFootOrientationGains gains = new YoFootOrientationGains("PelvisOrientation", registry);

               double kpXY = 80.0;
               double kpZ = 80.0;
               double zeta = 0.8;
               double maxAccel = 36.0;
               double maxJerk = 540.0;

               gains.setProportionalGains(kpXY, kpZ);
               gains.setDampingRatio(zeta);
               gains.setMaximumFeedback(maxAccel);
               gains.setMaximumFeedbackRate(maxJerk);
               gains.createDerivativeGainUpdater(true);

               return gains;
            }

            @Override
            public double getDefaultTransferTime()
            {
               return 0.15;
            }

            @Override
            public double getDefaultSwingTime()
            {
               return 0.9 - getDefaultTransferTime();
            }

            @Override
            public boolean checkCoPLocationToTriggerToeOff()
            {
               return true;
            }

            @Override
            public double getCoPProximityForToeOff()
            {
               return 0.05;
            }

            @Override
            public boolean doHeelTouchdownIfPossible()
            {
               return true;
            }

            @Override
            public double getHeelTouchdownLengthRatio()
            {
               return 0.5;
            }

            @Override
            public boolean doToeOffIfPossibleInSingleSupport()
            {
               return true;
            }

            @Override
            public double getAnkleLowerLimitToTriggerToeOff()
            {
               return -0.60;
            }

            @Override
            public boolean controlHeightWithMomentum()
            {
               return false;
            }

            @Override
            public double getICPPercentOfStanceForDSToeOff()
            {
               return 0.3;
            }

            @Override
            public double getICPPercentOfStanceForSSToeOff()
            {
               return 0.08;
            }

            @Override
            public boolean checkECMPLocationToTriggerToeOff()
            {
               return true;
            }

            @Override
            public double getECMPProximityForToeOff()
            {
               return 0.02;
            }

            @Override
            public boolean useOptimizationBasedICPController()
            {
               return true;
            }

            @Override
            public boolean editStepTimingForReachability()
            {
               return false; // // TODO: 4/27/17
            }

            @Override
            public boolean applySecondaryJointScaleDuringSwing()
            {
               return true;
            }

<<<<<<< HEAD
               @Override
               public double[] getSwingWaypointProportions()
               {
                  return new double[] {0.15, 0.95};
               }




               @Override
               public LeapOfFaithParameters getLeapOfFaithParameters()
               {
                  return new LeapOfFaithParameters()
                  {
                     @Override
                     public boolean useFootForce()
                     {
                        return false;
                     }

                     @Override
                     public boolean usePelvisRotation()
                     {
                        return false;
                     }

                     @Override
                     public boolean relaxPelvisControl()
                     {
                        return false;
                     }
                  };
               }

               @Override
               public AtlasStraightLegWalkingParameters getStraightLegWalkingParameters()
               {
                  return new AtlasStraightLegWalkingParameters(false)
                  {
                     @Override
                     public double getSpeedForSupportKneeStraightening()
                     {
                        return 1.0;
                     }

                     @Override
                     public double getPrivilegedMaxVelocity()
                     {
                        return super.getPrivilegedMaxVelocity();
                     }

                     @Override
                     public double getFractionOfSwingToStraightenLeg()
                     {
                        return 0.4;
                     }

                     @Override
                     public double getFractionOfTransferToCollapseLeg()
                     {
                        return 0.7;
                     }

                     @Override
                     public double getFractionOfSwingToCollapseStanceLeg()
                     {
                        return 0.92;
                     }

                     @Override
                     public double getSupportKneeCollapsingDuration()
                     {
                        return 0.15;
                     }

                     @Override
                     public boolean attemptToStraightenLegs()
                     {
                        return true;
                     }

                     @Override
                     public double getStraightKneeAngle()
                     {
                        return 0.1;
                     }

                     @Override
                     public double getLegPitchPrivilegedWeight()
                     {
                        return 10.0;
                     }

                     @Override
                     public LegConfigurationGains getStraightLegGains()
                     {
                        LegConfigurationGains gains = new LegConfigurationGains();
                        gains.setJointSpaceKp(40.0);
                        gains.setJointSpaceKd(4.0);
                        gains.setActuatorSpaceKp(60.0);
                        gains.setActuatorSpaceKd(6.0);

                        gains.setMaxBlendingFactor(0.6);

                        gains.setBlendPositionError(false);
                        gains.setBlendVelocityError(false);

                        return gains;
                     }

                     @Override
                     public double getKneeStraightLegPrivilegedWeight()
                     {
                        return 200.0;
                     }

                     @Override
                     public LegConfigurationGains getBentLegGains()
                     {
                        LegConfigurationGains gains = new LegConfigurationGains();
                        gains.setJointSpaceKp(150.0);
                        gains.setJointSpaceKd(4.0);
                        gains.setActuatorSpaceKp(200.0);
                        gains.setActuatorSpaceKd(6.0);

                        gains.setMaxBlendingFactor(0.5);

                        gains.setBlendPositionError(false);
                        gains.setBlendVelocityError(false);

                        return gains;
                     }

                     @Override
                     public double getKneeBentLegPrivilegedWeight()
                     {
                        return 10.0;
                     }

                     @Override
                     public double getPrivilegedMaxAcceleration()
                     {
                        return 200.0;
                     }
                  };
               }




               @Override
               public MomentumOptimizationSettings getMomentumOptimizationSettings()
               {
                  return new AtlasMomentumOptimizationSettings(getJointMap(), getContactPointParameters().getNumberOfContactableBodies())
                  {
                     @Override
                     public double getJointAccelerationWeight()
                     {
                        //return 0.005;
                        return 0.05;
                     }
                  };
               }




               @Override
               public PelvisOffsetWhileWalkingParameters getPelvisOffsetWhileWalkingParameters()
               {
                  return new PelvisOffsetWhileWalkingParameters()
                  {
                     @Override
                     public boolean addPelvisOrientationOffsetsFromWalkingMotion()
                     {
                        return true;
                     }

                     public double getPelvisPitchRatioOfLegAngle()
                     {
                        return 0.3;
                     }

                     public double getPelvisYawRatioOfStepAngle()
                     {
                        return 0.25;
                     }

                  };
               }

            };
         }

         @Override
         public CapturePointPlannerParameters getCapturePointPlannerParameters()
         {
            return new AtlasCapturePointPlannerParameters(getPhysicalProperties())
            {
               @Override
               public double getMinEntryCMPForwardOffset()
               {
                  return -0.06;
               }

               @Override
               public double getMinTimeToSpendOnExitCMPInSingleSupport()
               {
                  return 0.1;
               }
=======
            @Override
            public double[] getSwingWaypointProportions()
            {
               return new double[] {0.15, 0.80};
            }

            @Override
            public AtlasStraightLegWalkingParameters getStraightLegWalkingParameters()
            {
               return new AtlasStraightLegWalkingParameters(false)
               {
                  @Override
                  public double getSpeedForSupportKneeStraightening()
                  {
                     return 1.0;
                  }

                  public boolean blendPrivilegedConfigurationPositionError()
                  {
                     return true;
                  }

                  public boolean blendPrivilegedConfigurationVelocityError()
                  {
                     return false;
                  }
>>>>>>> c38cf166


                  @Override
                  public double getPrivilegedMaxVelocity()
                  {
                     return super.getPrivilegedMaxVelocity();
                  }

                  @Override
                  public double getFractionOfSwingToStraightenLeg()
                  {
                     return 0.7;
                  }

                  @Override
                  public double getFractionOfTransferToCollapseLeg()
                  {
                     return 0.7;
                  }

                  @Override
                  public double getFractionOfSwingToCollapseStanceLeg()
                  {
                     return 0.92;
                  }

                  @Override
                  public double getSupportKneeCollapsingDuration()
                  {
                     return 0.15;
                  }

                  @Override
                  public boolean attemptToStraightenLegs()
                  {
                     return true;
                  }

                  @Override
                  public double getStraightKneeAngle()
                  {
                     return 0.1;
                  }

                  @Override
                  public double getLegPitchPrivilegedWeight()
                  {
                     return 10.0;
                  }

                  @Override
                  public double getStraightLegJointSpacePrivilegedConfigurationGain()
                  {
                     return 40.0;
                  }

                  @Override
                  public double getStraightLegActuatorSpacePrivilegedConfigurationGain()
                  {
                     return 60.0;
                  }

                  @Override
                  public double getStraightLegJointSpacePrivilegedVelocityGain()
                  {
                     return 4.0; // 6.0;
                  }

                  @Override
                  public double getStraightLegActuatorSpacePrivilegedVelocityGain()
                  {
                     return 6.0;
                  }

                  @Override
                  public double getKneeStraightLegPrivilegedWeight()
                  {
                     return 200.0;
                  }

                  @Override
                  public double getBentLegJointSpacePrivilegedConfigurationGain()
                  {
                     return 150.0;
                  }

                  @Override
                  public double getBentLegActuatorSpacePrivilegedConfigurationGain()
                  {
                     return 200.0;
                  }

                  @Override
                  public double getBentLegJointSpacePrivilegedVelocityGain()
                  {
                     return 4.0;
                  }

                  @Override
                  public double getBentLegActuatorSpacePrivilegedVelocityGain()
                  {
                     return 6.0;
                  }

                  @Override
                  public double getKneeBentLegPrivilegedWeight()
                  {
                     return 10.0;
                  }

                  @Override
                  public double getPrivilegedMaxAcceleration()
                  {
                     return 200.0;
                  }
               };
            }

            @Override
            public MomentumOptimizationSettings getMomentumOptimizationSettings()
            {
               return new AtlasMomentumOptimizationSettings(getJointMap(), getContactPointParameters().getNumberOfContactableBodies())
               {
                  @Override
                  public double getJointAccelerationWeight()
                  {
                     //return 0.005;
                     return 0.05;
                  }
               };
            }

            @Override
            public PelvisOffsetWhileWalkingParameters getPelvisOffsetWhileWalkingParameters()
            {
               return new PelvisOffsetWhileWalkingParameters()
               {
                  @Override
                  public boolean addPelvisOrientationOffsetsFromWalkingMotion()
                  {
                     return true;
                  }
               };
            }

         };
      }

      @Override
      public CapturePointPlannerParameters getCapturePointPlannerParameters()
      {
         return new AtlasCapturePointPlannerParameters(getPhysicalProperties())
         {
            @Override
            public double getMinTimeToSpendOnExitCMPInSingleSupport()
            {
               return 0.15;
            }

            @Override
            public double getExitCMPForwardSafetyMarginOnToes()
            {
               return 0.002;
            }

            @Override
            public boolean putExitCMPOnToes()
            {
               return true;
            }

            @Override
            public double getExitCMPInsideOffset()
            {
               return 0.015;
            }
         };
      }
   }
}<|MERGE_RESOLUTION|>--- conflicted
+++ resolved
@@ -179,218 +179,35 @@
                return true;
             }
 
-<<<<<<< HEAD
-               @Override
-               public double[] getSwingWaypointProportions()
+
+
+
+
+            @Override
+            public LeapOfFaithParameters getLeapOfFaithParameters()
+            {
+               return new LeapOfFaithParameters()
                {
-                  return new double[] {0.15, 0.95};
-               }
-
-
-
-
-               @Override
-               public LeapOfFaithParameters getLeapOfFaithParameters()
-               {
-                  return new LeapOfFaithParameters()
-                  {
-                     @Override
-                     public boolean useFootForce()
-                     {
-                        return false;
-                     }
-
-                     @Override
-                     public boolean usePelvisRotation()
-                     {
-                        return false;
-                     }
-
-                     @Override
-                     public boolean relaxPelvisControl()
-                     {
-                        return false;
-                     }
-                  };
-               }
-
-               @Override
-               public AtlasStraightLegWalkingParameters getStraightLegWalkingParameters()
-               {
-                  return new AtlasStraightLegWalkingParameters(false)
-                  {
-                     @Override
-                     public double getSpeedForSupportKneeStraightening()
-                     {
-                        return 1.0;
-                     }
-
-                     @Override
-                     public double getPrivilegedMaxVelocity()
-                     {
-                        return super.getPrivilegedMaxVelocity();
-                     }
-
-                     @Override
-                     public double getFractionOfSwingToStraightenLeg()
-                     {
-                        return 0.4;
-                     }
-
-                     @Override
-                     public double getFractionOfTransferToCollapseLeg()
-                     {
-                        return 0.7;
-                     }
-
-                     @Override
-                     public double getFractionOfSwingToCollapseStanceLeg()
-                     {
-                        return 0.92;
-                     }
-
-                     @Override
-                     public double getSupportKneeCollapsingDuration()
-                     {
-                        return 0.15;
-                     }
-
-                     @Override
-                     public boolean attemptToStraightenLegs()
-                     {
-                        return true;
-                     }
-
-                     @Override
-                     public double getStraightKneeAngle()
-                     {
-                        return 0.1;
-                     }
-
-                     @Override
-                     public double getLegPitchPrivilegedWeight()
-                     {
-                        return 10.0;
-                     }
-
-                     @Override
-                     public LegConfigurationGains getStraightLegGains()
-                     {
-                        LegConfigurationGains gains = new LegConfigurationGains();
-                        gains.setJointSpaceKp(40.0);
-                        gains.setJointSpaceKd(4.0);
-                        gains.setActuatorSpaceKp(60.0);
-                        gains.setActuatorSpaceKd(6.0);
-
-                        gains.setMaxBlendingFactor(0.6);
-
-                        gains.setBlendPositionError(false);
-                        gains.setBlendVelocityError(false);
-
-                        return gains;
-                     }
-
-                     @Override
-                     public double getKneeStraightLegPrivilegedWeight()
-                     {
-                        return 200.0;
-                     }
-
-                     @Override
-                     public LegConfigurationGains getBentLegGains()
-                     {
-                        LegConfigurationGains gains = new LegConfigurationGains();
-                        gains.setJointSpaceKp(150.0);
-                        gains.setJointSpaceKd(4.0);
-                        gains.setActuatorSpaceKp(200.0);
-                        gains.setActuatorSpaceKd(6.0);
-
-                        gains.setMaxBlendingFactor(0.5);
-
-                        gains.setBlendPositionError(false);
-                        gains.setBlendVelocityError(false);
-
-                        return gains;
-                     }
-
-                     @Override
-                     public double getKneeBentLegPrivilegedWeight()
-                     {
-                        return 10.0;
-                     }
-
-                     @Override
-                     public double getPrivilegedMaxAcceleration()
-                     {
-                        return 200.0;
-                     }
-                  };
-               }
-
-
-
-
-               @Override
-               public MomentumOptimizationSettings getMomentumOptimizationSettings()
-               {
-                  return new AtlasMomentumOptimizationSettings(getJointMap(), getContactPointParameters().getNumberOfContactableBodies())
-                  {
-                     @Override
-                     public double getJointAccelerationWeight()
-                     {
-                        //return 0.005;
-                        return 0.05;
-                     }
-                  };
-               }
-
-
-
-
-               @Override
-               public PelvisOffsetWhileWalkingParameters getPelvisOffsetWhileWalkingParameters()
-               {
-                  return new PelvisOffsetWhileWalkingParameters()
-                  {
-                     @Override
-                     public boolean addPelvisOrientationOffsetsFromWalkingMotion()
-                     {
-                        return true;
-                     }
-
-                     public double getPelvisPitchRatioOfLegAngle()
-                     {
-                        return 0.3;
-                     }
-
-                     public double getPelvisYawRatioOfStepAngle()
-                     {
-                        return 0.25;
-                     }
-
-                  };
-               }
-
-            };
-         }
-
-         @Override
-         public CapturePointPlannerParameters getCapturePointPlannerParameters()
-         {
-            return new AtlasCapturePointPlannerParameters(getPhysicalProperties())
-            {
-               @Override
-               public double getMinEntryCMPForwardOffset()
-               {
-                  return -0.06;
-               }
-
-               @Override
-               public double getMinTimeToSpendOnExitCMPInSingleSupport()
-               {
-                  return 0.1;
-               }
-=======
+                  @Override
+                  public boolean useFootForce()
+                  {
+                     return false;
+                  }
+
+                  @Override
+                  public boolean usePelvisRotation()
+                  {
+                     return false;
+                  }
+
+                  @Override
+                  public boolean relaxPelvisControl()
+                  {
+                     return false;
+                  }
+               };
+            }
+
             @Override
             public double[] getSwingWaypointProportions()
             {
@@ -417,8 +234,6 @@
                   {
                      return false;
                   }
->>>>>>> c38cf166
-
 
                   @Override
                   public double getPrivilegedMaxVelocity()
@@ -469,57 +284,9 @@
                   }
 
                   @Override
-                  public double getStraightLegJointSpacePrivilegedConfigurationGain()
-                  {
-                     return 40.0;
-                  }
-
-                  @Override
-                  public double getStraightLegActuatorSpacePrivilegedConfigurationGain()
-                  {
-                     return 60.0;
-                  }
-
-                  @Override
-                  public double getStraightLegJointSpacePrivilegedVelocityGain()
-                  {
-                     return 4.0; // 6.0;
-                  }
-
-                  @Override
-                  public double getStraightLegActuatorSpacePrivilegedVelocityGain()
-                  {
-                     return 6.0;
-                  }
-
-                  @Override
                   public double getKneeStraightLegPrivilegedWeight()
                   {
                      return 200.0;
-                  }
-
-                  @Override
-                  public double getBentLegJointSpacePrivilegedConfigurationGain()
-                  {
-                     return 150.0;
-                  }
-
-                  @Override
-                  public double getBentLegActuatorSpacePrivilegedConfigurationGain()
-                  {
-                     return 200.0;
-                  }
-
-                  @Override
-                  public double getBentLegJointSpacePrivilegedVelocityGain()
-                  {
-                     return 4.0;
-                  }
-
-                  @Override
-                  public double getBentLegActuatorSpacePrivilegedVelocityGain()
-                  {
-                     return 6.0;
                   }
 
                   @Override
