package us.ihmc.atlas.roughTerrainWalking;

import java.io.IOException;
import java.io.InputStream;
import java.util.ArrayList;

import org.junit.Test;

import us.ihmc.atlas.AtlasRobotModel;
import us.ihmc.atlas.AtlasRobotVersion;
import us.ihmc.avatar.drcRobot.RobotTarget;
import us.ihmc.commonWalkingControlModules.configurations.FootstepParameters;
import us.ihmc.continuousIntegration.ContinuousIntegrationAnnotations.ContinuousIntegrationTest;
import us.ihmc.euclid.geometry.BoundingBox2D;
import us.ihmc.euclid.tuple3D.Point3D;
import us.ihmc.graphicsDescription.Graphics3DObject;
import us.ihmc.graphicsDescription.appearance.YoAppearance;
import us.ihmc.humanoidRobotics.footstep.FootSpoof;
import us.ihmc.humanoidRobotics.footstep.footstepSnapper.AtlasFootstepSnappingParameters;
import us.ihmc.humanoidRobotics.footstep.footstepSnapper.ConvexHullFootstepSnapper;
import us.ihmc.humanoidRobotics.footstep.footstepSnapper.FootstepSnapperSimulationTest;
import us.ihmc.humanoidRobotics.footstep.footstepSnapper.QuadTreeFootstepSnappingParameters;
import us.ihmc.humanoidRobotics.footstep.footstepSnapper.SimpleFootstepValueFunction;
import us.ihmc.robotics.geometry.InsufficientDataException;
import us.ihmc.robotics.quadTree.Box;
import us.ihmc.sensorProcessing.pointClouds.combinationQuadTreeOctTree.QuadTreeForGroundReaderAndWriter;
import us.ihmc.tools.thread.ThreadTools;

/**
 * Created by agrabertilton on 3/4/15.
 */
public class AtlasFootstepSnapperTest extends FootstepSnapperSimulationTest
{
	@Override
   @ContinuousIntegrationTest(estimatedDuration = 0.5)
   @Test(timeout = 30000)
   public void testPointsFromAtlasDataFile() throws NumberFormatException, InsufficientDataException, IOException
   {
      boolean assertPositionConditions = true;
      boolean assertPointConditions = false;
      boolean visualizeAndKeepUp = false;
      AtlasRobotModel robotModel = new AtlasRobotModel(AtlasRobotVersion.ATLAS_UNPLUGGED_V5_DUAL_ROBOTIQ, RobotTarget.SCS, false);
<<<<<<< HEAD
      FootstepParameters atlasFootstepParameters = robotModel.getWalkingControllerParameters().getSteppingParameters();
      FootstepSnappingParameters snappingParameters = new AtlasFootstepSnappingParameters();
=======
      FootstepParameters atlasFootstepParameters = robotModel.getWalkingControllerParameters();
      QuadTreeFootstepSnappingParameters snappingParameters = new AtlasFootstepSnappingParameters();
>>>>>>> a81e2ac2
      FootSpoof footSpoof = new FootSpoof("footSpoof", 0.0, 0.0, 0.0, atlasFootstepParameters.getFootForwardOffset(), atlasFootstepParameters.getFootBackwardOffset(), atlasFootstepParameters.getToeWidth()/2.0, 0.0);

      int maxSameHeightPointsPerNode = 20;
      double maxAllowableXYDistanceForAPointToBeConsideredClose = 0.2;

      double minX = -5.0;    // 5.0f;
      double minY = -2.0;    // 5.0f;
      double maxX = 0.0;    // 5.0f;
      double maxY = 1.0;    // 5.0f;
      Box bounds = new Box(minX, minY, maxX, maxY);

      float resolution = 0.025f;
      float heightThreshold = 0.005f;
      double quadTreeMaxMultiLevelZChangeToFilterNoise = 0.02;
      int maxNodes = 1000000;

      String resourceName = "lidarCaptures/LidarDefault_201503020358.txt";
      InputStream resourceAsStream = getClass().getClassLoader().getResourceAsStream(resourceName);

      double maxZ = 0.6;
      int skipPoints = 0;
      int maxNumberOfPoints = 2000000;

      QuadTreeForGroundReaderAndWriter quadTreeForGroundReaderAndWriter = new QuadTreeForGroundReaderAndWriter();
      ArrayList<Point3D> points = quadTreeForGroundReaderAndWriter.readPointsFromInputStream(resourceAsStream, skipPoints, maxNumberOfPoints, bounds, maxZ);

      ConvexHullFootstepSnapper footstepSnapper = new ConvexHullFootstepSnapper(new SimpleFootstepValueFunction(snappingParameters), snappingParameters);
      double maskSafetyBuffer = 0.01;
      double boundingBoxDimension = 0.3;
      footstepSnapper.setUseMask(true, maskSafetyBuffer, boundingBoxDimension);

      BoundingBox2D rangeOfPointsToTest = new BoundingBox2D(minX, minY, maxX, maxY);
      FootstepSnapperTestHelper helper = new FootstepSnapperTestHelper("RealCinderblocks", footstepSnapper, new Graphics3DObject(), visualizeAndKeepUp);


      helper.createHeightMap(points, rangeOfPointsToTest, resolution, heightThreshold, quadTreeMaxMultiLevelZChangeToFilterNoise, maxSameHeightPointsPerNode,
            maxAllowableXYDistanceForAPointToBeConsideredClose, maxNodes);

      if (visualizeAndKeepUp)
      {
         helper.drawPoints(points, resolution / 2.0, YoAppearance.Grey());
      }

      double soleYaw = 0.2;
      double soleX = -0.0;
      double soleY = 0;
      double horzontalOffset = 0.2;
      double originalDistance = 0.9;
      double stepLength = 0.4;
      //y = .2x

      for (int i = 0; i < 6; i++)
      {
         double xStart = -1 * (originalDistance + i * stepLength) * Math.cos(soleYaw);
         double yStart = 0.2 * xStart;
         //left foot
         helper.testAPoint(xStart + Math.sin(soleYaw)*horzontalOffset, yStart - Math.cos(soleYaw) * horzontalOffset, soleYaw, assertPositionConditions, assertPointConditions, footSpoof);

         //right foot
         helper.testAPoint(xStart - Math.sin(soleYaw)*horzontalOffset, yStart + Math.cos(soleYaw) * horzontalOffset, soleYaw, assertPositionConditions, assertPointConditions, footSpoof);
      }

      if (visualizeAndKeepUp)
      {
         ThreadTools.sleepForever();
      }
   }

}<|MERGE_RESOLUTION|>--- conflicted
+++ resolved
@@ -40,13 +40,8 @@
       boolean assertPointConditions = false;
       boolean visualizeAndKeepUp = false;
       AtlasRobotModel robotModel = new AtlasRobotModel(AtlasRobotVersion.ATLAS_UNPLUGGED_V5_DUAL_ROBOTIQ, RobotTarget.SCS, false);
-<<<<<<< HEAD
       FootstepParameters atlasFootstepParameters = robotModel.getWalkingControllerParameters().getSteppingParameters();
-      FootstepSnappingParameters snappingParameters = new AtlasFootstepSnappingParameters();
-=======
-      FootstepParameters atlasFootstepParameters = robotModel.getWalkingControllerParameters();
       QuadTreeFootstepSnappingParameters snappingParameters = new AtlasFootstepSnappingParameters();
->>>>>>> a81e2ac2
       FootSpoof footSpoof = new FootSpoof("footSpoof", 0.0, 0.0, 0.0, atlasFootstepParameters.getFootForwardOffset(), atlasFootstepParameters.getFootBackwardOffset(), atlasFootstepParameters.getToeWidth()/2.0, 0.0);
 
       int maxSameHeightPointsPerNode = 20;
