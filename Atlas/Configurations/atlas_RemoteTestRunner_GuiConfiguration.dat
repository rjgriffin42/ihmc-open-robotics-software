<GraphGroup>
	<Cols>1</Cols>
	<Graph>
		<Variables>root.atlas.t</Variables>
		<GraphConfiguration>
			<Name>config1</Name>
			<ScalingMethod>1</ScalingMethod>
			<PlotType>100</PlotType>
			<ShowBaseLines>true</ShowBaseLines>
			<BaseLines>0.0,</BaseLines>
			<MaxScaling>1.0</MaxScaling>
			<MinScaling>0.0</MinScaling>
		</GraphConfig>
	</Graph>
	<Graph>
		<Variables></Variables>
		<GraphConfiguration>
			<Name>config2</Name>
			<ScalingMethod>1</ScalingMethod>
			<PlotType>100</PlotType>
			<ShowBaseLines>true</ShowBaseLines>
			<BaseLines>0.0,</BaseLines>
			<MaxScaling>1.0</MaxScaling>
			<MinScaling>0.0</MinScaling>
		</GraphConfig>
	</Graph>
	<Graph>
		<Variables></Variables>
		<GraphConfiguration>
			<Name>config3</Name>
			<ScalingMethod>1</ScalingMethod>
			<PlotType>100</PlotType>
			<ShowBaseLines>true</ShowBaseLines>
			<BaseLines>0.0,</BaseLines>
			<MaxScaling>1.0</MaxScaling>
			<MinScaling>0.0</MinScaling>
		</GraphConfig>
	</Graph>
</GraphGroup>
<Entry Boxes Tab Pane>
</Entry Boxes Tab Pane>

<Number of ViewPorts>1</Number of ViewPorts>
 <Main Viewport> 
<Visible> true</Visible>
</Main Viewport>

<Graph Array Window Size>0</Graph Array Window Size>


<Extra Panels>
<Main Viewport>
null,
</Main Viewport></Extra Panels>

<Current View>Normal View</Current View>
 <Canvas 1> 
<<<<<<< HEAD
 <Camera X>6.5</Camera X>
 <Camera Y>2.5</Camera Y>
 <Camera Z>2.0</Camera Z>
=======
 <Camera X>10.0</Camera X>
 <Camera Y>10.0</Camera Y>
 <Camera Z>3.0</Camera Z>
>>>>>>> refs/heads/develop
 <Dolly data> 
 <Position X>2.0</Position X>
 <Position Y>12.0</Position Y>
 <Position Z>0.0</Position Z>
<Dolly Booleans>
<Dolly>false</Dolly>
<Dolly X>true</Dolly X>
<Dolly Y>true</Dolly Y>
<Dolly Z>true</Dolly Z>
</Dolly Booleans>
</Dolly data>
 <Track data> 
 <Position X>0.0</Position X>
 <Position Y>0.0</Position Y>
 <Position Z>0.0</Position Z>
 <Track Booleans>
<Track>false</Track>
<Track X>true</Track X>
<Track Y>true</Track Y>
<Track Z>false</Track Z>
</Track Booleans>
</Track data>
<Fix Position>
<<<<<<< HEAD
<<<<<<< HEAD
<Fix X>3.989771532725838</Fix X>
<Fix Y>0.04858789725506844</Fix Y>
<Fix Z>1.005881725729096</Fix Z>
=======
<Fix X>0.023134822447533343</Fix X>
<Fix Y>-0.016644704684904733</Fix Y>
<Fix Z>0.958917962608052</Fix Z>
>>>>>>> refs/heads/develop
=======
<Fix X>-0.01079976483883113</Fix X>
<Fix Y>0.014655499235194179</Fix Y>
<Fix Z>0.9534319699622888</Fix Z>
>>>>>>> 4aff84b3
</Fix Position>
</Canvas 1><|MERGE_RESOLUTION|>--- conflicted
+++ resolved
@@ -55,15 +55,9 @@
 
 <Current View>Normal View</Current View>
  <Canvas 1> 
-<<<<<<< HEAD
- <Camera X>6.5</Camera X>
- <Camera Y>2.5</Camera Y>
- <Camera Z>2.0</Camera Z>
-=======
  <Camera X>10.0</Camera X>
  <Camera Y>10.0</Camera Y>
  <Camera Z>3.0</Camera Z>
->>>>>>> refs/heads/develop
  <Dolly data> 
  <Position X>2.0</Position X>
  <Position Y>12.0</Position Y>
@@ -87,20 +81,8 @@
 </Track Booleans>
 </Track data>
 <Fix Position>
-<<<<<<< HEAD
-<<<<<<< HEAD
-<Fix X>3.989771532725838</Fix X>
-<Fix Y>0.04858789725506844</Fix Y>
-<Fix Z>1.005881725729096</Fix Z>
-=======
-<Fix X>0.023134822447533343</Fix X>
-<Fix Y>-0.016644704684904733</Fix Y>
-<Fix Z>0.958917962608052</Fix Z>
->>>>>>> refs/heads/develop
-=======
 <Fix X>-0.01079976483883113</Fix X>
 <Fix Y>0.014655499235194179</Fix Y>
 <Fix Z>0.9534319699622888</Fix Z>
->>>>>>> 4aff84b3
 </Fix Position>
 </Canvas 1>