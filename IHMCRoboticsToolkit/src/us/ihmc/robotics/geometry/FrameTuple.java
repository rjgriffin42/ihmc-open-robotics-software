--- conflicted
+++ resolved
@@ -1,4 +1,3 @@
-<<<<<<< HEAD
 package us.ihmc.robotics.geometry;
 
 import java.io.Serializable;
@@ -12,7 +11,7 @@
 import org.ejml.data.DenseMatrix64F;
 
 import us.ihmc.robotics.MathTools;
-import us.ihmc.robotics.geometry.transformables.TransformableDataObject;
+import us.ihmc.robotics.geometry.transformables.Transformable;
 import us.ihmc.robotics.linearAlgebra.MatrixTools;
 import us.ihmc.robotics.referenceFrames.ReferenceFrame;
 
@@ -23,7 +22,7 @@
  * @author Learning Locomotion Team
  * @version 2.0
  */
-public abstract class FrameTuple<T extends Tuple3d & TransformableDataObject> extends AbstractFrameObject<T> implements Serializable
+public abstract class FrameTuple<T extends Tuple3d & Transformable<T>> extends AbstractFrameObject<T> implements Serializable
 {
    private static final long serialVersionUID = 3894861900288076730L;
 
@@ -72,6 +71,7 @@
       set(x, y, z);
    }
 
+   @Override
    public final void set(Tuple3d tuple)
    {
       this.tuple.set(tuple);
@@ -223,6 +223,7 @@
       tuple3fToPack.set(tuple);
    }
 
+   @Override
    public final void setToZero()
    {
       tuple.set(0.0, 0.0, 0.0);
@@ -234,6 +235,7 @@
       this.referenceFrame = referenceFrame;
    }
 
+   @Override
    public final void setToNaN()
    {
       this.tuple.set(Double.NaN, Double.NaN, Double.NaN);
@@ -251,6 +253,7 @@
          throw new RuntimeException(getClass().getSimpleName() + " " + this + " has a NaN!");
    }
 
+   @Override
    public final boolean containsNaN()
    {
       return Double.isNaN(tuple.x) || Double.isNaN(tuple.y) || Double.isNaN(tuple.z);
@@ -657,14 +660,6 @@
       return referenceFrame;
    }
 
-//   public abstract void changeFrameUsingTransform(ReferenceFrame desiredFrame, RigidBodyTransform transformToNewFrame);
-//
-//   public abstract FrameTuple<T> changeFrameUsingTransformCopy(ReferenceFrame desiredFrame, RigidBodyTransform transformToNewFrame);
-//
-//   public abstract void applyTransform(RigidBodyTransform transform);
-//
-//   public abstract void changeFrame(ReferenceFrame desiredFrame);
-
    public final double[] toArray()
    {
       return new double[] { tuple.x, tuple.y, tuple.z };
@@ -682,677 +677,4 @@
    {
       return "" + tuple + "-" + referenceFrame.getName();
    }
-}
-=======
-package us.ihmc.robotics.geometry;
-
-import java.io.Serializable;
-
-import javax.vecmath.Point3d;
-import javax.vecmath.Tuple2d;
-import javax.vecmath.Tuple3d;
-import javax.vecmath.Tuple3f;
-import javax.vecmath.Vector3d;
-
-import org.ejml.data.DenseMatrix64F;
-
-import us.ihmc.robotics.MathTools;
-import us.ihmc.robotics.geometry.transformables.Transformable;
-import us.ihmc.robotics.linearAlgebra.MatrixTools;
-import us.ihmc.robotics.referenceFrames.ReferenceFrame;
-
-/**
- * One of the main goals of this class is to check, at runtime, that operations on tuples occur within the same Frame.
- * This method checks for one Vector argument.
- *
- * @author Learning Locomotion Team
- * @version 2.0
- */
-public abstract class FrameTuple<T extends Tuple3d & Transformable<T>> extends AbstractFrameObject<T> implements Serializable
-{
-   private static final long serialVersionUID = 3894861900288076730L;
-
-   private static final boolean DEBUG = false;
-
-   protected final T tuple;
-   protected String name;
-
-   public FrameTuple(ReferenceFrame referenceFrame, T tuple, String name)
-   {
-      super(referenceFrame, tuple);
-      
-      if (DEBUG)
-      {
-         if (referenceFrame == null)
-         {
-            String errorMsg = "FrameTuple: created a " + "className" + " with a null reference frame.";
-            System.err.println(errorMsg);
-         }
-      }
-
-      this.tuple = transformableDataObject;
-      this.name = name;
-   }
-
-   public final void setName(String name)
-   {
-      this.name = name;
-   }
-
-   public final String getName()
-   {
-      return name;
-   }
-
-   public final void set(double x, double y, double z)
-   {
-      tuple.x = x;
-      tuple.y = y;
-      tuple.z = z;
-   }
-
-   public final void setIncludingFrame(ReferenceFrame referenceFrame, double x, double y, double z)
-   {
-      this.referenceFrame = referenceFrame;
-      set(x, y, z);
-   }
-
-   @Override
-   public final void set(Tuple3d tuple)
-   {
-      this.tuple.set(tuple);
-   }
-
-   public final void setIncludingFrame(ReferenceFrame referenceFrame, Tuple3d tuple)
-   {
-      this.referenceFrame = referenceFrame;
-      set(tuple);
-   }
-
-   /**
-    * Set the x and y components of this frameTuple to frameTuple2d.x and frameTuple2d.y respectively, and sets the z component to zero.
-    * Changes the referenceFrame of this frameTuple to frameTuple2d.getReferenceFrame().
-    * @param frameTuple2d
-    * @throws ReferenceFrameMismatchException
-    */
-   public void setXYIncludingFrame(FrameTuple2d<?> frameTuple2d)
-   {
-      this.referenceFrame = frameTuple2d.getReferenceFrame();
-      setXY(frameTuple2d);
-   }
-
-   /**
-    * 
-    * @throws ReferenceFrameMismatchException
-    */
-   public final void set(FrameTuple<?> frameTuple)
-   {
-      checkReferenceFrameMatch(frameTuple);
-      set(frameTuple.tuple);
-   }
-
-   public final void setIncludingFrame(FrameTuple<?> frameTuple)
-   {
-      setIncludingFrame(frameTuple.referenceFrame, frameTuple.tuple);
-   }
-
-   public final void setX(double x)
-   {
-      tuple.x = x;
-   }
-
-   public final void setY(double y)
-   {
-      tuple.y = y;
-   }
-
-   public final void setZ(double z)
-   {
-      tuple.z = z;
-   }
-
-   public final void set(Direction direction, double value)
-   {
-      MathTools.set(tuple, direction, value);
-   }
-
-   /**
-    * Set the x and y components of this frameTuple to tuple2d.x and tuple2d.y respectively, and sets the z component to zero.
-    * @param tuple2d
-    */
-   public void setXY(Tuple2d tuple2d)
-   {
-      this.tuple.setX(tuple2d.getX());
-      this.tuple.setY(tuple2d.getY());
-      this.tuple.setZ(0.0);
-   }
-
-   /**
-    * Set the x and y components of this frameTuple to frameTuple2d.x and frameTuple2d.y respectively, and sets the z component to zero.
-    * @param frameTuple2d
-    * @throws ReferenceFrameMismatchException
-    */
-   public void setXY(FrameTuple2d<?> frameTuple2d)
-   {
-      checkReferenceFrameMatch(frameTuple2d);
-      setXY(frameTuple2d.tuple);
-   }
-
-   public final double get(Direction direction)
-   {
-      return MathTools.get(tuple, direction);
-   }
-
-   public final void scale(double scaleFactor)
-   {
-      tuple.scale(scaleFactor);
-   }
-
-   public final void scale(double scaleXFactor, double scaleYFactor, double scaleZFactor)
-   {
-      tuple.x *= scaleXFactor;
-      tuple.y *= scaleYFactor;
-      tuple.z *= scaleZFactor;
-   }
-
-   public final double getX()
-   {
-      return tuple.x;
-   }
-
-   public final double getY()
-   {
-      return tuple.y;
-   }
-
-   public final double getZ()
-   {
-      return tuple.z;
-   }
-
-   /**
-    * Returns a Point3d copy of the tuple in this FrameTuple.
-    *
-    * @return Point3d
-    */
-   public final Point3d getPointCopy()
-   {
-      return new Point3d(tuple);
-   }
-
-   /**
-    * Returns a Vector3d copy of the tuple in this FrameTuple.
-    *
-    * @return Vector3d
-    */
-   public final Vector3d getVectorCopy()
-   {
-      return new Vector3d(this.tuple);
-   }
-
-   public final void get(Tuple3d tuple3dToPack)
-   {
-      tuple3dToPack.set(tuple);
-   }
-
-   public final void get(Tuple3f tuple3fToPack)
-   {
-      tuple3fToPack.set(tuple);
-   }
-
-   @Override
-   public final void setToZero()
-   {
-      tuple.set(0.0, 0.0, 0.0);
-   }
-
-   public final void setToZero(ReferenceFrame referenceFrame)
-   {
-      setToZero();
-      this.referenceFrame = referenceFrame;
-   }
-
-   @Override
-   public final void setToNaN()
-   {
-      this.tuple.set(Double.NaN, Double.NaN, Double.NaN);
-   }
-
-   public final void setToNaN(ReferenceFrame referenceFrame)
-   {
-      this.tuple.set(Double.NaN, Double.NaN, Double.NaN);
-      this.referenceFrame = referenceFrame;
-   }
-
-   public final void checkForNaN()
-   {
-      if (containsNaN())
-         throw new RuntimeException(getClass().getSimpleName() + " " + this + " has a NaN!");
-   }
-
-   @Override
-   public final boolean containsNaN()
-   {
-      return Double.isNaN(tuple.x) || Double.isNaN(tuple.y) || Double.isNaN(tuple.z);
-   }
-   
-   public final boolean containsInfinity()
-   {
-      return Double.isInfinite(tuple.x) || Double.isInfinite(tuple.y) || Double.isInfinite(tuple.z);
-   }
-
-   /**
-    * Sets the value of this tuple to the scalar multiplication of tuple1 (this = scaleFactor * tuple1).
-    *
-    * @param scaleFactor double
-    * @param tuple1 Tuple3d
-    */
-   public final void scale(double scaleFactor, Tuple3d tuple1)
-   {
-      tuple.scale(scaleFactor, tuple1);
-   }
-
-   /**
-    * Sets the value of this tuple to the scalar multiplication of tuple1 and then adds tuple2 (this = scaleFactor * tuple1 + tuple2).
-    *
-    * @param scaleFactor double
-    * @param tuple1 Tuple3d
-    * @param tuple2 Tuple3d
-    */
-   public final void scaleAdd(double scaleFactor, Tuple3d tuple1, Tuple3d tuple2)
-   {
-      tuple.scaleAdd(scaleFactor, tuple1, tuple2);
-   }
-
-   /**
-    * Sets the value of this tuple to the scalar multiplication of tuple1 and then adds the scalar multiplication of tuple2 (this = scaleFactor1 * tuple1 + scaleFactor2 * tuple2).
-    *
-    * @param scaleFactor1 double
-    * @param frameTuple1 Tuple3d
-    * @param scaleFactor2 double
-    * @param frameTuple2 Tuple3d
-    */
-   public final void scaleAdd(double scaleFactor1, Tuple3d tuple1, double scaleFactor2, Tuple3d tuple2)
-   {
-      tuple.x = scaleFactor1 * tuple1.x + scaleFactor2 * tuple2.x;
-      tuple.y = scaleFactor1 * tuple1.y + scaleFactor2 * tuple2.y;
-      tuple.z = scaleFactor1 * tuple1.z + scaleFactor2 * tuple2.z;
-   }
-
-   /**
-    * Sets the value of this tuple to the scalar multiplication of itself and then adds tuple1 (this = scaleFactor * this + tuple1).
-    * Checks if reference frames match.
-    *
-    * @param scaleFactor double
-    * @param tuple1 Tuple3d
-    */
-   public final void scaleAdd(double scaleFactor, Tuple3d tuple1)
-   {
-      tuple.scaleAdd(scaleFactor, tuple1);
-   }
-
-   /**
-    * Sets the value of this frameTuple to the scalar multiplication of frameTuple1 (this = scaleFactor * frameTuple1).
-    * Checks if reference frames match.
-    *
-    * @param scaleFactor double
-    * @param frameTuple1 FrameTuple<?>
-    * @throws ReferenceFrameMismatchException
-    */
-   public final void scale(double scaleFactor, FrameTuple<?> frameTuple1)
-   {
-      checkReferenceFrameMatch(frameTuple1);
-      scale(scaleFactor, frameTuple1.tuple);
-   }
-
-   /**
-    * Sets the value of this tuple to the scalar multiplication of itself and then adds frameTuple1 (this = scaleFactor * this + frameTuple1).
-    * Checks if reference frames match.
-    *
-    * @param scaleFactor double
-    * @param frameTuple1 FrameTuple<?>
-    * @throws ReferenceFrameMismatchException
-    */
-   public final void scaleAdd(double scaleFactor, FrameTuple<?> frameTuple1)
-   {
-      checkReferenceFrameMatch(frameTuple1);
-      scaleAdd(scaleFactor, frameTuple1.tuple);
-   }
-
-   /**
-    * Sets the value of this frameTuple to the scalar multiplication of frameTuple1 and then adds frameTuple2 (this = scaleFactor * frameTuple1 + frameTuple2).
-    * Checks if reference frames match.
-    *
-    * @param scaleFactor double
-    * @param frameTuple1 FrameTuple<?>
-    * @param frameTuple2 FrameTuple<?>
-    * @throws ReferenceFrameMismatchException
-    */
-   public final void scaleAdd(double scaleFactor, FrameTuple<?> frameTuple1, FrameTuple<?> frameTuple2)
-   {
-      checkReferenceFrameMatch(frameTuple1);
-      checkReferenceFrameMatch(frameTuple2);
-      scaleAdd(scaleFactor, frameTuple1.tuple, frameTuple2.tuple);
-   }
-
-   /**
-    * Sets the value of this frameTuple to the scalar multiplication of frameTuple1 and then subs frameTuple2 (this = scaleFactor * frameTuple1 - frameTuple2).
-    * Checks if reference frames match.
-    *
-    * @param scaleFactor double
-    * @param frameTuple1 FrameTuple<?>
-    * @param frameTuple2 FrameTuple<?>
-    * @throws ReferenceFrameMismatchException
-    */
-   public final void scaleSub(double scaleFactor, FrameTuple<?> frameTuple1, FrameTuple<?> frameTuple2)
-   {
-      checkReferenceFrameMatch(frameTuple1);
-      checkReferenceFrameMatch(frameTuple2);
-
-      set(frameTuple1);
-      scale(scaleFactor);
-      sub(frameTuple2);
-   }
-
-   /**  
-    * Sets the value of this tuple to the sum of itself and tuple1.
-    * @param tuple1 the other Tuple3d
-    */
-   public final void add(Tuple3d tuple1)
-   {
-      tuple.add(tuple1);
-   }
-
-   /**  
-    * Sets the value of this tuple to the sum of itself and tuple1.
-    * @param tuple1 the other Tuple3d
-    */
-   public final void add(double x, double y, double z)
-   {
-      tuple.x += x;
-      tuple.y += y;
-      tuple.z += z;
-   }
-
-   /**
-    * Sets the value of this tuple to the sum of tuple1 and tuple2 (this = tuple1 + tuple2).
-    * @param tuple1 the first Tuple3d
-    * @param tuple2 the second Tuple3d
-    */
-   public final void add(Tuple3d tuple1, Tuple3d tuple2)
-   {
-      tuple.add(tuple1, tuple2);
-   }
-
-   /**  
-    * Sets the value of this frameTuple to the sum of itself and frameTuple1 (this += frameTuple1).
-    * Checks if reference frames match.
-    * @param frameTuple1 the other Tuple3d
-    * @throws ReferenceFrameMismatchException
-    */
-   public final void add(FrameTuple<?> frameTuple1)
-   {
-      checkReferenceFrameMatch(frameTuple1);
-      add(frameTuple1.tuple);
-   }
-
-   /**
-    * Sets the value of this frameTuple to the sum of frameTuple1 and frameTuple2 (this = frameTuple1 + frameTuple2).
-    * @param frameTuple1 the first FrameTuple<?>
-    * @param frameTuple2 the second FrameTuple<?>
-    * @throws ReferenceFrameMismatchException
-    */
-   public final void add(FrameTuple<?> frameTuple1, FrameTuple<?> frameTuple2)
-   {
-      checkReferenceFrameMatch(frameTuple1);
-      checkReferenceFrameMatch(frameTuple2);
-      add(frameTuple1.tuple, frameTuple2.tuple);
-   }
-
-   /**  
-    * Sets the value of this tuple to the difference of itself and tuple1 (this -= tuple1).
-    * @param tuple1 the other Tuple3d
-    */
-   public final void sub(double x, double y, double z)
-   {
-      tuple.x -= x;
-      tuple.y -= y;
-      tuple.z -= z;
-   }
-
-   /**  
-    * Sets the value of this tuple to the difference of itself and tuple1 (this -= tuple1).
-    * @param tuple1 the other Tuple3d
-    */
-   public final void sub(Tuple3d tuple1)
-   {
-      tuple.sub(tuple1);
-   }
-
-   /**  
-    * Sets the value of this tuple to the difference of tuple1 and tuple2 (this = tuple1 - tuple2).
-    * @param tuple1 the first Tuple3d
-    * @param tuple2 the second Tuple3d
-    */
-   public final void sub(Tuple3d tuple1, Tuple3d tuple2)
-   {
-      tuple.sub(tuple1, tuple2);
-   }
-
-   /**  
-    * Sets the value of this frameTuple to the difference of itself and frameTuple1 (this -= frameTuple1).
-    * @param frameTuple1 the first FrameTuple<?>
-    * @throws ReferenceFrameMismatchException
-    */
-   public final void sub(FrameTuple<?> frameTuple1)
-   {
-      checkReferenceFrameMatch(frameTuple1);
-      sub(frameTuple1.tuple);
-   }
-
-   /**  
-    * Sets the value of this frameTuple to the difference of frameTuple1 and frameTuple2 (this = frameTuple1 - frameTuple2).
-    * @param frameTuple1 the first FrameTuple<?>
-    * @param frameTuple2 the second FrameTuple<?>
-    * @throws ReferenceFrameMismatchException
-    */
-   public final void sub(FrameTuple<?> frameTuple1, FrameTuple<?> frameTuple2)
-   {
-      checkReferenceFrameMatch(frameTuple1);
-      checkReferenceFrameMatch(frameTuple2);
-      sub(frameTuple1.tuple, frameTuple2.tuple);
-   }
-
-   /**
-    * Sets the value of this tuple to the scalar multiplication of tuple1 minus tuple2 (this = scaleFactor * ( tuple1 - tuple2 ) ).
-    *
-    * @param scaleFactor double
-    * @param tuple1 Tuple3d
-    * @param tuple2 Tuple3d
-    */
-   public final void subAndScale(double scaleFactor, Tuple3d tuple1, Tuple3d tuple2)
-   {
-      sub(tuple1, tuple2);
-      scale(scaleFactor);
-   }
-
-   /**
-    * Sets the value of this tuple to the scalar multiplication of frameTuple1 minus frameTuple2 (this = scaleFactor * ( frameTuple1 - frameTuple2 ) ).
-    *
-    * @param scaleFactor double
-    * @param frameTuple1 the first FrameTuple<?>
-    * @param frameTuple2 the second FrameTuple<?>
-    * @throws ReferenceFrameMismatchException
-    */
-   public final void subAndScale(double scaleFactor, FrameTuple<?> frameTuple1, FrameTuple<?> frameTuple2)
-   {
-      checkReferenceFrameMatch(frameTuple1);
-      checkReferenceFrameMatch(frameTuple2);
-      subAndScale(scaleFactor, frameTuple1.tuple, frameTuple2.tuple);
-   }
-
-   /**
-     *  Linearly interpolates between tuples tuple1 and tuple2 and places the result into this tuple:  this = (1-alpha) * tuple1 + alpha * tuple2.
-     *  @param t1  the first tuple
-     *  @param t2  the second tuple  
-     *  @param alpha  the alpha interpolation parameter  
-    */
-   public final void interpolate(Tuple3d tuple1, Tuple3d tuple2, double alpha)
-   {
-      tuple.interpolate(tuple1, tuple2, alpha);
-   }
-
-   /**
-     *  Linearly interpolates between tuples tuple1 and tuple2 and places the result into this tuple:  this = (1-alpha) * tuple1 + alpha * tuple2.
-     *  @param t1  the first tuple
-     *  @param t2  the second tuple  
-     *  @param alpha  the alpha interpolation parameter
-    * @throws ReferenceFrameMismatchException
-    */
-   public final void interpolate(FrameTuple<?> frameTuple1, FrameTuple<?> frameTuple2, double alpha)
-   {
-      frameTuple1.checkReferenceFrameMatch(frameTuple2);
-
-      interpolate(frameTuple1.tuple, frameTuple2.tuple, alpha);
-      referenceFrame = frameTuple1.getReferenceFrame();
-   }
-
-   public final void getInMatrixColumn(DenseMatrix64F matrix, int startRow)
-   {
-      MatrixTools.setDenseMatrixFromTuple3d(matrix, tuple, startRow, 0);
-   }
-
-   public final void clipToMinMax(double minValue, double maxValue)
-   {
-      this.tuple.clamp(minValue, maxValue);
-   }
-
-   public final void negate()
-   {
-      tuple.negate();
-   }
-
-   public final void absolute()
-   {
-      tuple.absolute();
-   }
-
-   /**
-     * Returns true if the L-infinite distance between this tuple and tuple1 is less than or equal to the epsilon parameter, otherwise returns false.
-     * The L-infinite distance is equal to MAX[abs(x1-x2), abs(y1-y2), abs(z1-z2)].
-    * @param tuple1 Tuple3d
-    * @param threshold double
-    */
-   public final boolean epsilonEquals(Tuple3d tuple1, double threshold)
-   {
-      if(tuple1 == null)
-      {
-         return false;
-      }
-      
-      return tuple.epsilonEquals(tuple1, threshold);
-   }
-
-   /**
-     * Returns true if the L-infinite distance between this frameTuple and frameTuple1 is less than or equal to the epsilon parameter, otherwise returns false.
-     * The L-infinite distance is equal to MAX[abs(x1-x2), abs(y1-y2), abs(z1-z2)].
-    * @param frameTuple1 FrameTuple<?>
-    * @param threshold double
-    * @throws ReferenceFrameMismatchException
-    */
-   public final boolean epsilonEquals(FrameTuple<?> frameTuple1, double threshold)
-   {
-      if(frameTuple1 == null)
-      {
-         return false;
-      }
-      
-      checkReferenceFrameMatch(frameTuple1);
-
-      return epsilonEquals(frameTuple1.tuple, threshold);
-   }
-
-   /**
-     * Returns true if the L-infinite distance between this tuple and tuple1 is less than or equal to the epsilon parameter, otherwise returns false.
-     * The L-infinite distance is equal to MAX[abs(x1-x2), abs(y1-y2), abs(z1-0)].
-    * @param tuple1 Tuple3d
-    * @param threshold double
-    */
-   public final boolean epsilonEquals(Tuple2d tuple1, double threshold)
-   {
-      if(tuple1 == null)
-      {
-         return false;
-      }
-      
-      double diff;
-
-      diff = tuple.x - tuple1.x;
-      if (Double.isNaN(diff))
-         return false;
-      if ((diff < 0 ? -diff : diff) > threshold)
-         return false;
-
-      diff = tuple.y - tuple1.y;
-      if (Double.isNaN(diff))
-         return false;
-      if ((diff < 0 ? -diff : diff) > threshold)
-         return false;
-
-      diff = tuple.z;
-      if (Double.isNaN(diff))
-         return false;
-      if ((diff < 0 ? -diff : diff) > threshold)
-         return false;
-
-      return true;
-   }
-
-   /**
-     * Returns true if the L-infinite distance between this frameTuple and frameTuple1 is less than or equal to the epsilon parameter, otherwise returns false.
-     * The L-infinite distance is equal to MAX[abs(x1-x2), abs(y1-y2), abs(z1-0)].
-    * @param frameTuple1 FrameTuple<?>
-    * @param threshold double
-    * @throws ReferenceFrameMismatchException
-    */
-   public final boolean epsilonEquals(FrameTuple2d<?> frameTuple2d, double threshold)
-   {
-      if(frameTuple2d == null)
-      {
-         return false;
-      }
-      
-      checkReferenceFrameMatch(frameTuple2d);
-
-      return epsilonEquals(frameTuple2d.tuple, threshold);
-   }
-
-   /**
-    * Returns this FrameTuple's ReferenceFrame.
-    * @return ReferenceFrame
-    */
-   @Override
-   public final ReferenceFrame getReferenceFrame()
-   {
-      return referenceFrame;
-   }
-
-   public final double[] toArray()
-   {
-      return new double[] { tuple.x, tuple.y, tuple.z };
-   }
-
-   /**
-    * toString
-    * <p/>
-    * String representation of a FrameVector (x,y,z):reference frame name
-    *
-    * @return String
-    */
-   @Override
-   public final String toString()
-   {
-      return "" + tuple + "-" + referenceFrame.getName();
-   }
-}
->>>>>>> 4492362b
+}