--- conflicted
+++ resolved
@@ -1,6 +1,2392 @@
-<<<<<<< HEAD
-package us.ihmc.robotics.geometry;
-
+package us.ihmc.robotics.geometry;
+
+//import java.util.ArrayList;
+//import java.util.Arrays;
+//import java.util.List;
+//
+//import javax.vecmath.AxisAngle4d;
+//import javax.vecmath.Point2d;
+//import javax.vecmath.Point3d;
+//import javax.vecmath.Vector2d;
+//import javax.vecmath.Vector3d;
+//
+//import Jama.Matrix;
+//import us.ihmc.robotics.MathTools;
+//import us.ihmc.robotics.linearAlgebra.MatrixTools;
+//import us.ihmc.robotics.math.exceptions.UndefinedOperationException;
+//import us.ihmc.robotics.referenceFrames.ReferenceFrame;
+//
+//public class GeometryTools
+//{
+//   public static final boolean DEBUG = false;
+//   
+//   private static double EPSILON = 1e-6;
+//
+//   /**
+//    * Compute the distance from a point to a line (defined by two 3D points).
+//    * From http://mathworld.wolfram.com/Point-LineDistance3-Dimensional.html
+//    * ^^Modified to return distance if line is defined by same point^^
+//    *          returns distance between given 3D point and line(point)
+//    * @param point Point3d
+//    * @param lineStart Point3d
+//    * @param lineEnd Point3d
+//    * @return double
+//    */
+//
+//   // TODO consider making line3d and moving into it
+//   public static double distanceFromPointToLine(Point3d point, Point3d lineStart, Point3d lineEnd)
+//   {
+//      if (lineStart.x - lineEnd.x == 0 & lineStart.y - lineEnd.y == 0 & lineStart.z - lineEnd.z == 0)
+//      {
+//         double distance = Math.sqrt((lineStart.x - point.x) * (lineStart.x - point.x) + (lineStart.y - point.y) * (lineStart.y - point.y)
+//                                     + (lineStart.z - point.z) * (lineStart.z - point.z));
+//
+//         return distance;
+//      }
+//      else
+//      {
+//         Vector3d startToEnd = new Vector3d(lineEnd);
+//         startToEnd.sub(lineStart);
+//
+//         Vector3d pointToStart = new Vector3d(lineStart);
+//         pointToStart.sub(point);
+//
+//         Vector3d crossProduct = new Vector3d();
+//         crossProduct.cross(startToEnd, pointToStart);
+//
+//         return crossProduct.length() / startToEnd.length();
+//      }
+//   }
+//   
+//   /**
+//    * 2d point to line distance.
+//    * 
+//    * @param point FramePoint
+//    * @param lineStart FramePoint
+//    * @param lineEnd FramePoint
+//    * @return double
+//    */
+//   public static double distanceFromPointToLine2d(FramePoint point, FramePoint lineStart, FramePoint lineEnd)
+//   {
+//
+//      return distanceFromPointToLine(point.getX(), point.getY(), lineStart.getX(), lineStart.getY(), lineEnd.getX(), lineEnd.getY());
+//   }
+//
+//   /**
+//    * Returns the minimum distance between a 2D point and an infinitely long 2D
+//    * line defined by a given line segment.
+//    * If line is defined by the same point, returns distance between that point
+//    * and the given 2D point
+//    *
+//    * @param point Point2d
+//    * @param lineStart Point2d
+//    * @param lineEnd Point2d
+//    * @return double
+//    */
+//   public static double distanceFromPointToLine(Point2d point, Point2d lineStart, Point2d lineEnd)
+//   {
+//      return distanceFromPointToLine(point.x, point.y, lineStart.x, lineStart.y, lineEnd.x, lineEnd.y);
+//   }
+//   
+//   /**
+//    * Returns the minimum distance between a 2D point and an infinitely long 2D
+//    * line defined by a given line segment.
+//    * If line is defined by the same point, returns distance between that point
+//    * and the given 2D point
+//    *
+//    * @param point Point2d
+//    * @param lineStart Point2d
+//    * @param lineEnd Point2d
+//    * @return double
+//    */
+//   public static double distanceFromPointToLine(double pointX, double pointY, double lineStartX, double lineStartY, double lineEndX, double lineEndY)
+//   {
+//      if (lineStartX - lineEndX == 0 & lineStartY - lineEndY == 0)
+//      {
+//         double distance = Math.sqrt(((lineStartX - pointX) * (lineStartX - pointX)) + ((lineStartY - pointY) * (lineStartY - pointY)));
+//
+//         return distance;
+//      }
+//      else
+//      {
+//         double numerator = Math.abs(((lineEndX - lineStartX) * (lineStartY - pointY)) - ((lineStartX - pointX) * (lineEndY - lineStartY)));
+//         double denominator = Math.sqrt(((lineEndX - lineStartX) * (lineEndX - lineStartX)) + ((lineEndY - lineStartY) * (lineEndY - lineStartY)));
+//
+//         return numerator / denominator;
+//      }
+//   }
+//
+//   /**
+//    * Returns the minimum distance between a point and a given line segment.
+//    * holds true if line segment shrinks to a single point
+//    *
+//    * @param point Point2d
+//    * @param lineStart Point2d
+//    * @param lineEnd Point2d
+//    * @return double
+//    */
+//   public static double distanceFromPointToLineSegment(Point2d point, Point2d lineStart, Point2d lineEnd)
+//   {
+//      // first we need to find the angle between the line segment and the point to end vector for each end point.
+//      Vector2d startToEnd = new Vector2d(lineEnd);
+//      startToEnd.sub(lineStart);
+//      Vector2d startToPoint = new Vector2d(point);
+//      startToPoint.sub(lineStart);
+//
+//      Vector2d endToStart = new Vector2d(lineStart);
+//      endToStart.sub(lineEnd);
+//      Vector2d endToPoint = new Vector2d(point);
+//      endToPoint.sub(lineEnd);
+//
+//      double startAngleDot = startToEnd.dot(startToPoint);
+//      double endAngleDot = endToStart.dot(endToPoint);
+//
+//      if ((startAngleDot >= 0.0) && (endAngleDot >= 0.0))
+//      {
+//         return distanceFromPointToLine(point, lineStart, lineEnd);
+//      }
+//
+//      if (startAngleDot < 0.0)
+//      {
+//         return lineStart.distance(point);
+//      }
+//      else
+//      {
+//         if (endAngleDot >= 0.0)
+//         {
+//            throw new RuntimeException("totally not a physical situation here");
+//         }
+//
+//         return lineEnd.distance(point);
+//      }
+//   }
+//
+//   /**
+//    * Returns a boolean value, stating whether a 2D point is on the left side of a given line
+//    * "Left side" is determined based on order of lineStart and lineEnd
+//    *
+//    * returns false if point is on line
+//    *
+//    * @param point Point2d
+//    * @param lineStart Point2d
+//    * @param lineEnd Point2d
+//    * @return boolean
+//    */
+//   public static boolean isPointOnLeftSideOfLine(Point2d point, Point2d lineStart, Point2d lineEnd)
+//   {
+//      return (((point.y - lineStart.y) * (lineEnd.x - lineStart.x)) - ((point.x - lineStart.x) * (lineEnd.y - lineStart.y))) > 0.0;
+//   }
+//
+//   /**
+//    * Returns a Boolean value stating whether a point is on the left side of a given line
+//    *
+//    * @param point FramePoint
+//    * @param lineStart FramePoint
+//    * @param lineEnd FramePoint
+//    * @return boolean
+//    */
+//
+//   public static boolean isPointOnLeftSideOfLine(FramePoint point, FramePoint lineStart, FramePoint lineEnd)
+//   {
+//      point.checkReferenceFrameMatch(lineStart);
+//      point.checkReferenceFrameMatch(lineEnd);
+//      Point2d lineStartPoint2d = new Point2d(lineStart.getX(), lineStart.getY());
+//      Point2d lineEndPoint2d = new Point2d(lineEnd.getX(), lineEnd.getY());
+//      Point2d checkPointPoint2d = new Point2d(point.getX(), point.getY());
+//
+//      return isPointOnLeftSideOfLine(checkPointPoint2d, lineStartPoint2d, lineEndPoint2d);
+//   }
+//
+//   /**
+//    * Averages the 2D points in a given Array
+//    *
+//    * @param points ArrayList
+//    * @return Point2d
+//    */
+//   public static Point2d averagePoint2ds(ArrayList<Point2d> points)
+//   {
+//      Point2d totalPoint = new Point2d(0.0, 0.0);
+//      for (Point2d point : points)
+//      {
+//         totalPoint.x += point.x;
+//         totalPoint.y += point.y;
+//      }
+//
+//      totalPoint.x /= points.size();
+//      totalPoint.y /= points.size();
+//
+//      return totalPoint;
+//   }
+//
+//   /**
+//    * Averages the 3D points in an Array
+//    *
+//    * @param points ArrayList
+//    * @return Point3d
+//    */
+//   public static Point3d averagePoint3ds(ArrayList<Point3d> points)
+//   {
+//      Point3d totalPoint = new Point3d(0.0, 0.0, 0.0);
+//      for (Point3d point : points)
+//      {
+//         totalPoint.x += point.x;
+//         totalPoint.y += point.y;
+//         totalPoint.z += point.z;
+//      }
+//
+//      totalPoint.x /= points.size();
+//      totalPoint.y /= points.size();
+//      totalPoint.z /= points.size();
+//
+//      return totalPoint;
+//   }
+//
+//   /**
+//    * Returns the average of two 3D points
+//    *
+//    * @param a Point3d
+//    * @param b Point3d
+//    * @return Point3d
+//    */
+//   public static Point3d averagePoints(Point3d a, Point3d b)
+//   {
+//      Point3d average = new Point3d(a);
+//      average.add(b);
+//      average.scale(0.5);
+//
+//      return average;
+//   }
+//   
+//   /**
+//    * Returns the average of two 3D points
+//    *
+//    * @param a FramePoint
+//    * @param b FramePoint
+//    * @param avgToPack FramePoint
+//    */
+//   public static void averagePoints(FramePoint a, FramePoint b, FramePoint avgToPack)
+//   {
+//      avgToPack.setIncludingFrame(a);
+//      avgToPack.add(b);
+//      avgToPack.scale(0.5);
+//   }
+//
+//   // TODO ensure consistant with line 2D
+//   public static Point2d getOrthogonalProjectionOnLine(Point2d testPoint, Point2d lineStart, Point2d lineEnd)
+//   {
+//      Line2d line = new Line2d(lineStart, lineEnd);
+//      Point2d projected = line.orthogonalProjectionCopy(testPoint);
+//
+//      return projected;
+//   }
+//
+//   /**
+//    *
+//    * @param point1 FramePoint
+//    * @param vector1 FrameVector
+//    * @param point2 FramePoint
+//    * @param vector2 FrameVector
+//    * @param pointOnLine1 FramePoint
+//    * @param pointOnLine2 FramePoint
+//    */
+//   public static void getClosestPointsForTwoLines(FramePoint point1, FrameVector vector1, FramePoint point2, FrameVector vector2, FramePoint pointOnLine1,
+//           FramePoint pointOnLine2)
+//   {
+//      FrameVector fromOneToTwo = new FrameVector(point1.getReferenceFrame());
+//      fromOneToTwo.sub(point2, point1);
+//
+//      vector1.normalize();
+//      vector2.normalize();
+//
+//      double vector1DotVector2 = vector1.dot(vector2);
+//
+//      // check to see if the lines are parallel
+//      if (Math.abs(vector1DotVector2) > (1.0 - EPSILON))
+//      {
+//         // just return the original points
+//         System.err.println("Lines are parallel");
+//         pointOnLine1.set(point1);
+//         pointOnLine2.set(point2);
+//
+//         return;
+//      }
+//
+//      double lambda1 = (fromOneToTwo.dot(vector1) - fromOneToTwo.dot(vector2) * vector1DotVector2) / (1.0 - vector1DotVector2 * vector1DotVector2);
+//      double lambda2 = -(fromOneToTwo.dot(vector2) - fromOneToTwo.dot(vector1) * vector1DotVector2) / (1.0 - vector1DotVector2 * vector1DotVector2);
+//
+//      pointOnLine1.set(vector1);
+//      pointOnLine1.scale(lambda1);
+//      pointOnLine1.add(point1);
+//
+//      pointOnLine2.set(vector2);
+//      pointOnLine2.scale(lambda2);
+//      pointOnLine2.add(point2);
+//   }
+//
+//   /**
+//    * Locates and returns the intersection between
+//    * the given line and plane
+//    *
+//    * @param pointOnPlane FramePoint
+//    * @param planeNormal FrameVector
+//    * @param lineStart FramePoint
+//    * @param lineEnd FramePoint
+//    * @return FramePoint
+//    */
+//   public static FramePoint getIntersectionBetweenLineAndPlane(FramePoint pointOnPlane, FrameVector planeNormal, FramePoint lineStart, FramePoint lineEnd)
+//   {
+//      // po = line start, p1 = line end
+//      // v0 = point on plane
+//      // n = plane normal
+//      // intersection point is p(s) = p0 + s*(p1 - p0)
+//      // scalar s = (n dot (v0 - p0))/(n dot (p1 - p0)
+//	   
+//	   if(isLineIntersectingPlane(pointOnPlane, planeNormal, lineStart, lineEnd))
+//	   {
+//		      planeNormal.normalize();
+//
+//		      FrameVector line = new FrameVector(lineStart.getReferenceFrame());
+//		      line.sub(lineEnd, lineStart);
+//
+//		      FrameVector fromP0toV0 = new FrameVector(pointOnPlane.getReferenceFrame());
+//		      fromP0toV0.sub(pointOnPlane, lineStart);
+//
+//		      double numerator = planeNormal.dot(fromP0toV0);
+//		      double denominator = planeNormal.dot(line);
+//		      double scaleFactor = numerator / denominator;
+//
+//		      FramePoint ret = new FramePoint(lineStart.getReferenceFrame());
+//		      ret.scaleAdd(scaleFactor, line, lineStart);
+//
+//		      if (ret.containsNaN() || ret.containsInfinity())
+//		      {
+//		         ret = null;
+//		      }
+//
+//		      return ret;
+//	   }
+//	   else
+//	   {
+//		   return null;
+//	   }
+//
+//   }
+//
+//   public static boolean isLineIntersectingPlane(FramePoint pointOnPlane, FrameVector planeNormal, FramePoint lineStart, FramePoint lineEnd)
+//   {
+//      double d = -planeNormal.getX() * pointOnPlane.getX() - planeNormal.getY() * pointOnPlane.getY() - planeNormal.getZ() * pointOnPlane.getZ();
+//
+//      double ansStart = planeNormal.getX() * lineStart.getX() + planeNormal.getY() * lineStart.getY()
+//                        + planeNormal.getZ() * lineStart.getZ() + d;
+//
+//      double ansEnd = planeNormal.getX() * lineEnd.getX() + planeNormal.getY() * lineEnd.getY() + planeNormal.getZ() * lineEnd.getZ() + d;
+//
+////      System.out.println("Start: " + ansStart + ", End: " + ansEnd);
+//
+//      if (((ansStart > 0) && (ansEnd < 0)) || ((ansStart< 0) && (ansEnd > 0)))
+//      {
+////         System.out.println("Line is intersecting plane");
+//
+//         return true;
+//      }
+//      else
+//      {
+////          System.out.println("Line is not intersecting plane");
+//
+//         return false;
+//      }
+//   }
+//
+//
+//   public static double distanceFromPointToPlane(FramePoint pointOnPlane, FrameVector planeNormal, FramePoint point)
+//   {
+//      double d = -planeNormal.getX() * pointOnPlane.getX() - planeNormal.getY() * pointOnPlane.getY() - planeNormal.getZ() * pointOnPlane.getZ();
+//
+//      double dist = Math.abs(planeNormal.getX() * point.getX() + planeNormal.getY() * point.getY() + planeNormal.getZ() * point.getZ() + d)
+//                    / Math.sqrt(planeNormal.getX() * planeNormal.getX() + planeNormal.getY() * planeNormal.getY() + planeNormal.getZ() * planeNormal.getZ());
+//
+//      return dist;
+//   }
+//
+//   // TODO ensure consistant with lineSegment2D
+//   public static boolean doLineSegmentsIntersect(Point2d lineStart1, Point2d lineEnd1, Point2d lineStart2, Point2d lineEnd2)
+//   {
+//      double r1numerator = (lineEnd2.x - lineStart2.x) * (lineStart1.y - lineStart2.y) - (lineEnd2.y - lineStart2.y) * (lineStart1.x - lineStart2.x);
+//
+//      double r1denominator = (lineEnd2.y - lineStart2.y) * (lineEnd1.x - lineStart1.x) - (lineEnd2.x - lineStart2.x) * (lineEnd1.y - lineStart1.y);
+//
+//      double r2numerator = (lineEnd1.x - lineStart1.x) * (lineStart1.y - lineStart2.y) - (lineEnd1.y - lineStart1.y) * (lineStart1.x - lineStart2.x);
+//
+//      double r2denominator = r1denominator;
+//
+//      // If both numerators and the denominator are zero, the lines are collinear.
+//      // We must project the lines onto the X- or Y-axis check if the segments overlap.
+//      if ((r1numerator == 0.0) && (r2numerator == 0.0) && (r1denominator == 0.0))
+//      {
+//         double ls1, le1, ls2, le2;
+//         if (lineStart1.x != lineEnd1.x)
+//         {
+//            ls1 = lineStart1.x;
+//            le1 = lineEnd1.x;
+//            ls2 = lineStart2.x;
+//            le2 = lineEnd2.x;
+//         }
+//         else
+//         {
+//            ls1 = lineStart1.y;
+//            le1 = lineEnd1.y;
+//            ls2 = lineStart2.y;
+//            le2 = lineEnd2.y;
+//         }
+//
+//         // If both first points are less than both second points, the line
+//         // segments do not intersect.
+//         if (((ls1 < ls2) && (le1 < ls2)) && ((ls1 < le2) && (le1 < le2)))
+//            return false;
+//
+//         // If both first points are greater than both second points, the line
+//         // segments do not intersect.
+//         if (((ls1 > ls2) && (le1 > ls2)) && ((ls1 > le2) && (le1 > le2)))
+//            return false;
+//
+//         // Otherwise, the line segments must overlap. So we return true.
+//         return true;
+//      }
+//
+//      // If the denominator is zero, but the numerators are not, then the lines are parallel.
+//      if (r1denominator == 0.0)
+//         return false;
+//
+//      double r1 = r1numerator / r1denominator;
+//      double r2 = r2numerator / r2denominator;
+//
+//      // If both r1 and r2 are between zero and one, the line segments intersect.
+//      if ((0.0 <= r1) && (r1 <= 1.0) && (0.0 <= r2) && (r2 <= 1.0))
+//         return true;
+//
+//      return false;
+//   }
+//   
+//   /**
+//    * @deprecated Creates garbage. Use {@link GeometryTools.intersection}.
+//    * @param lineStart1
+//    * @param lineEnd1
+//    * @param lineStart2
+//    * @param lineEnd2
+//    * @return
+//    */
+//   public static Point2d getIntersectionBetweenTwoLines(Point2d lineStart1, Point2d lineEnd1, Point2d lineStart2, Point2d lineEnd2)
+//   {
+//      Line2d line1 = new Line2d(lineStart1, lineEnd1);
+//      Line2d line2 = new Line2d(lineStart2, lineEnd2);
+//
+//      return line1.intersectionWith(line2);
+//   }
+//   
+//   private static final ThreadLocal<double[]> tempAlphaBeta = new ThreadLocal<double[]>()
+//   {
+//      @Override
+//      public double[] initialValue()
+//      {
+//         return new double[2];
+//      }
+//   };
+//   
+//   private static final ThreadLocal<FrameVector[]> tempDirectionsForIntersection = new ThreadLocal<FrameVector[]>()
+//   {
+//      @Override
+//      public FrameVector[] initialValue()
+//      {
+//         return new FrameVector[] {new FrameVector(), new FrameVector()};
+//      }
+//   };
+//   
+//   public static void getIntersectionBetweenTwoLines2d(FramePoint intersectionToPack, FramePoint lineStart1, FramePoint lineEnd1, FramePoint lineStart2, FramePoint lineEnd2)
+//   {
+//      tempDirectionsForIntersection.get()[0].sub(lineEnd1, lineStart1);
+//      tempDirectionsForIntersection.get()[1].sub(lineEnd2, lineStart2);
+//      
+//      GeometryTools.getIntersectionBetweenTwoLines2d(intersectionToPack, lineStart1, tempDirectionsForIntersection.get()[0], lineStart2, tempDirectionsForIntersection.get()[1]);
+//   }
+//   
+//   public static void getIntersectionBetweenTwoLines2d(FramePoint intersectionToPack, FramePoint point1, FrameVector direction1, FramePoint point2, FrameVector direction2)
+//   {
+//      GeometryTools.intersection(point1.getX(), point1.getY(), direction1.getX(), direction1.getY(), point2.getX(), point2.getY(), direction2.getX(), direction2.getY(), tempAlphaBeta.get());
+//      
+//      if (Double.isNaN(tempAlphaBeta.get()[0]) || Double.isNaN(tempAlphaBeta.get()[1]))
+//         throw new UndefinedOperationException("Lines are parallel.");
+//      
+//      intersectionToPack.set(point1.getX() + direction1.getX() * tempAlphaBeta.get()[0], point1.getY() + direction1.getY() * tempAlphaBeta.get()[0], intersectionToPack.getZ());
+//   }
+//
+//   /**
+//    * Finds the intersection between two 2D lines.
+//    * Each line is represented as a Point2d and a Vector2d.
+//    * This should work as long as the two lines are not parallel.
+//    * If they are parallel, it tries to return something without crashing.
+//    *
+//    * @param point1 Start Point of first line.
+//    * @param vector1 Direction Vector of first line.
+//    * @param point2 Start Point of second line.
+//    * @param vector2 Direction Vector of second line.
+//    * @return Point of Intersection.
+//    * @deprecated Creates garbage. Use {@link GeometryTools.intersection}.
+//    * TODO ensure consistant with line2D
+//    */
+//   public static Point2d getIntersectionBetweenTwoLines(Point2d point1, Vector2d vector1, Point2d point2, Vector2d vector2)
+//   {
+//      Line2d line1 = new Line2d(point1, vector1);
+//      Line2d line2 = new Line2d(point2, vector2);
+//
+//      return line1.intersectionWith(line2);
+//   }
+//
+//   /**
+//       *       Finds the intersection parameters between two lines. First line starts at (firstPointX, firstPointY) and has direction vector (firstVectorX, firstVectorY).
+//       *       The second line starts at (secondPointX, secondPointY) and has direction vector (secondVectorX, secondVectorY). Returns null if the lines are parallel.
+//       *       Returns {alpha, beta} such that the intersection between the lines occurs at P1 + alpha * V1 = P2 + beta * V2;
+//       *
+//       *       @param x0 double First line starting x.
+//       *       @param y0 double First line starting y.
+//       *       @param vx0 double First line direction x.
+//       *       @param vy0 double First line direction y.
+//       *       @param x1 double Second line starting x.
+//       *       @param y1 double Second line starting y.
+//       *       @param vx1 double Second line direction x.
+//       *       @param vy1 double Second line direction y.
+//       *
+//       *       @return double[] {alpha, beta} such that the intersection between the lines occurs at P1 + alpha * V1 = P2 + beta * V2;
+//       */
+//   
+//      // TODO only used by the intersection methods in this class
+//      public static void intersection(double x0, double y0, double vx0, double vy0, double x1, double y1, double vx1, double vy1, double[] alphaBetaToPack)
+//      {
+//   //      We solve for x the problem of the form: A * x = b
+//   //            A      *     x     =      b
+//   //      / vx0 -vx1 \   / alpha \   / x1 - x0 \
+//   //      |          | * |       | = |         |
+//   //      \ vy0 -vy1 /   \ beta  /   \ y1 - y0 /
+//   //      
+//   //      
+//   //      double[][] A = new double[2][2];
+//   //      A[0][0] = vx0;
+//   //      A[0][1] = -vx1;
+//   //      A[1][0] = vy0;
+//   //      A[1][1] = -vy1;
+//   //
+//   //      double[] b = new double[2];
+//   //      b[0] = x1 - x0;
+//   //      b[1] = y1 - y0;
+//   
+//         double determinant = -vx0 * vy1 + vy0 * vx1; //(A[0][0] * A[1][1]) - (A[1][0] * A[0][1]);
+//   
+//         double epsilon = 1.0E-12;
+//         if (Math.abs(determinant) < epsilon)
+//         {
+//            alphaBetaToPack[0] = Double.NaN;
+//            alphaBetaToPack[1] = Double.NaN;
+//         }
+//         else
+//         {
+//            double oneOverDeterminant = 1.0 / determinant;
+//            double AInverse00 = oneOverDeterminant * -vy1; // A[1][1];
+//            double AInverse01 = oneOverDeterminant *  vx1; //-A[0][1];
+//            double AInverse10 = oneOverDeterminant * -vy0; //-A[1][0];
+//            double AInverse11 = oneOverDeterminant *  vx0; // A[0][0];
+//   
+//            double dx = x1 - x0;
+//            double dy = y1 - y0;
+//            double alpha = AInverse00 * dx + AInverse01 * dy;// AInverse00 * b[0] + AInverse01 * b[1];
+//            double beta  = AInverse10 * dx + AInverse11 * dy;// AInverse10 * b[0] + AInverse11 * b[1];
+//   
+//            alphaBetaToPack[0] = alpha;
+//            alphaBetaToPack[1] = beta;
+//         }
+//      }
+//
+//   /**
+//    * Returns the line segment percentages of the intersection point between two lines if the lines are intersecting and not colinear.
+//    * If colinear, or parallel, then returns null.
+//    * This is epsilon conservative in determining parallelness or colinearity. If just slightly not parallel, will still return null.
+//    * 
+//    * TODO ensure consistant with lineSegment2D
+//    *
+//    * @param lineStart1 Point2d
+//    * @param lineEnd1 Point2d
+//    * @param lineStart2 Point2d
+//    * @param lineEnd2 Point2d
+//    *
+//    * @deprecated Creates garbage
+//    * @return Intersecting percentages of the two line segments if intersecting and not colinear. Null if not intersecting, or colinear.
+//    */
+//   public static double[] getLineSegmentPercentagesIfIntersecting(Point2d lineStart1, Point2d lineEnd1, Point2d lineStart2, Point2d lineEnd2)
+//   {
+//      double[] garbage = new double[2];
+//      getLineSegmentPercentagesIfIntersecting(lineStart1.x, lineStart1.y, lineEnd1.x, lineEnd1.y, lineStart2.x, lineStart2.y, lineEnd2.x, lineEnd2.y, garbage);
+//      return garbage;
+//   }
+//   
+//   /**
+//    * Returns the line segment percentages of the intersection point between two lines if the lines are intersecting and not colinear.
+//    * If colinear, or parallel, then returns null.
+//    * This is epsilon conservative in determining parallelness or colinearity. If just slightly not parallel, will still return null.
+//    * 
+//    * TODO ensure consistant with lineSegment2D
+//    *
+//    * @param lineStart1 Point2d
+//    * @param lineEnd1 Point2d
+//    * @param lineStart2 Point2d
+//    * @param lineEnd2 Point2d
+//    * @param Intersecting percentages of the two line segments if intersecting and not colinear. Null if not intersecting, or colinear.
+//    */
+//   public static void getLineSegmentPercentagesIfIntersecting(FramePoint lineStart1, FramePoint lineEnd1, FramePoint lineStart2, FramePoint lineEnd2, double[] percentages)
+//   {
+//      getLineSegmentPercentagesIfIntersecting(lineStart1.getX(), lineStart1.getY(), lineEnd1.getX(), lineEnd1.getY(), lineStart2.getX(), lineStart2.getY(), lineEnd2.getX(), lineEnd2.getY(), percentages);
+//   }
+//
+//   private static void getLineSegmentPercentagesIfIntersecting(double l1ax, double l1ay, double l1bx, double l1by, double l2ax, double l2ay, double l2bx, double l2by, double[] percentages)
+//   {
+//      double r1numerator = (l2bx - l2ax) * (l1ay - l2ay) - (l2by - l2ay) * (l1ax - l2ax);
+//
+//      double r1denominator = (l2by - l2ay) * (l1bx - l1ax) - (l2bx - l2ax) * (l1by - l1ay);
+//
+//      double r2numerator = (l1bx - l1ax) * (l1ay - l2ay) - (l1by - l1ay) * (l1ax - l2ax);
+//
+//      double r2denominator = r1denominator;
+//
+//      // If the denominator is zero, the lines are either colinear or parallel.
+//      if (Math.abs(r1denominator) < EPSILON)
+//      {
+//         throw new UndefinedOperationException("Lines are colinear or parallel.");
+//      }
+//
+//      double r1 = r1numerator / r1denominator;
+//      double r2 = r2numerator / r2denominator;
+//
+//      percentages[0] = r1;
+//      percentages[1] = r2;
+//   }
+//
+//   /**
+//    * Returns the Normal of a plane that is defined by three points
+//    * Returns a null if three points are linear, colinear, or equal
+//    * Returns a null if two points are the same
+//    *
+//    * @param point1 FramePoint
+//    * @param point2 FramePoint
+//    * @param point3 FramePoint
+//    * @return FrameVector
+//    */
+//   public static FrameVector getPlaneNormalGivenThreePoints(FramePoint point1, FramePoint point2, FramePoint point3)
+//   {
+//      FrameVector oneToTwo = new FrameVector(point2);
+//      oneToTwo.sub(point1);
+//
+//      FrameVector oneToThree = new FrameVector(point3);
+//      oneToThree.sub(point1);
+//
+//      FrameVector normal = new FrameVector(oneToThree.getReferenceFrame());
+//      normal.cross(oneToTwo, oneToThree);
+//
+//      if (normal.length() > 1.0e-7)
+//         normal.normalize();
+//      else
+//         return null;
+//
+//      return normal;
+//   }
+//
+//   /**
+//    * Returns the Perpendicular Vector that is formed
+//    * between a given Line (defined by two points) and a given point
+//    *
+//    * Returns zeros if point is located on the line
+//    *
+//    * @param point FramePoint
+//    * @param lineStart FramePoint
+//    * @param lineEnd FramePoint
+//    * @param intersectionPoint FramePoint
+//    * @return FrameVector
+//    */
+//
+//   // TODO ensure consistant with lineSegment2D
+//   public static FrameVector getPerpendicularVectorFromLineToPoint(FramePoint point, FramePoint lineStart, FramePoint lineEnd, FramePoint intersectionPoint)
+//   {
+//      FrameVector lineDirection = new FrameVector(lineEnd);
+//      lineDirection.sub(lineStart);
+//      lineDirection.normalize();
+//
+//      FrameVector startToPoint = new FrameVector(point);
+//      startToPoint.sub(lineStart);
+//
+//      double distanceOnLine = lineDirection.dot(startToPoint);
+//
+////    FramePoint intersectionPoint = new FramePoint(lineStart.getReferenceFrame());
+//      intersectionPoint.scaleAdd(distanceOnLine, lineDirection, lineStart);
+//
+////    System.out.println("intersectionPoint=" + intersectionPoint);
+//
+//      FrameVector lineToReturn = new FrameVector(point);
+//      lineToReturn.sub(intersectionPoint);
+//
+//      return lineToReturn;
+//   }
+//
+//   /**
+//    * Not garbage free.
+//    * 
+//    * @deprecated Use {@link #getPerpendicularVector(Vector2d, Vector2d)}
+//    */
+//   public static Vector2d getPerpendicularVector(Vector2d vector)
+//   {
+//      Vector2d perpendicularVector = new Vector2d();
+//      getPerpendicularVector(perpendicularVector, vector);
+//
+//      return perpendicularVector;
+//   }
+//   
+//   public static void getPerpendicularVector(Vector2d perpendicularVectorToPack, Vector2d vector)
+//   {
+//      perpendicularVectorToPack.set(-vector.y, vector.x);
+//   }
+//   
+//   public static void getPerpendicularVector2d(FrameVector perpendicularVectorToPack, FrameVector vector)
+//   {
+//      perpendicularVectorToPack.set(-vector.getY(), vector.getX(), perpendicularVectorToPack.getZ());
+//   }
+//
+//   /**
+//    * Converts three 3D points into 3 framePoints (defines a plane)
+//    * Calls getPlaneNormalGivenThreePoints
+//    *
+//    * Returns normal to plane
+//    * Returns null if three points are:
+//    *      linear
+//    *      colinear
+//    *      equal
+//    *      if 2 points are equal
+//    *
+//    * @param point1 Point3d
+//    * @param point2 Point3d
+//    * @param point3 Point3d
+//    * @return Vector3d
+//    */
+//   public static Vector3d getPlaneNormalGivenThreePoints(Point3d point1, Point3d point2, Point3d point3)
+//   {
+//      FramePoint framePoint1 = new FramePoint(ReferenceFrame.getWorldFrame(), point1);
+//      FramePoint framePoint2 = new FramePoint(ReferenceFrame.getWorldFrame(), point2);
+//      FramePoint framePoint3 = new FramePoint(ReferenceFrame.getWorldFrame(), point3);
+//
+//      FrameVector normal = getPlaneNormalGivenThreePoints(framePoint1, framePoint2, framePoint3);
+//
+//      if (normal == null)
+//         return null;
+//
+//      return normal.getVectorCopy();
+//   }
+//   
+//   /**
+//    * Computes vertex B of an isosceles triangle ABC with equal legs AB and BC.
+//    *   
+//    * Returns the solution that corresponds with the triangle in which rotation of leg AB to leg BC is counterclockwise about vertex B. 
+//    * 
+//    * @param baseVertexA
+//    * @param baseVertexC
+//    * @param trianglePlaneNormal
+//    * @param ccwAngleAboutNormalAtTopVertex
+//    * @param topVertexBToPack
+//    */
+//   public static void getTopVertexOfIsoscelesTriangle(FramePoint baseVertexA, FramePoint baseVertexC, FrameVector trianglePlaneNormal,
+//         double ccwAngleAboutNormalAtTopVertex, FramePoint topVertexBToPack)
+//   {
+//      ReferenceFrame commonFrame = baseVertexA.referenceFrame;
+//      baseVertexC.checkReferenceFrameMatch(commonFrame);
+//      trianglePlaneNormal.checkReferenceFrameMatch(commonFrame);
+//
+//      FrameVector baseEdgeAC = new FrameVector(commonFrame);
+//      baseEdgeAC.sub(baseVertexC, baseVertexA);
+//
+//      double legLengthABorCB = getRadiusOfArc(baseEdgeAC.length(), ccwAngleAboutNormalAtTopVertex);
+//      double lengthOfBisectorOfBase = pythagorasGetCathetus(legLengthABorCB, 0.5 * baseEdgeAC.length());
+//
+//      FrameVector perpendicularBisector = new FrameVector(commonFrame);
+//      getPerpendicularToLine(baseEdgeAC, trianglePlaneNormal, lengthOfBisectorOfBase, perpendicularBisector);
+//
+//      topVertexBToPack.interpolate(baseVertexA, baseVertexC, 0.5);
+//      topVertexBToPack.add(perpendicularBisector);
+//   }
+//   
+//   /**
+//    * Returns the radius of an arc with the specified chord length and angle
+//    * 
+//    * @param chordLength
+//    * @param chordAngle
+//    * @return
+//    */
+//   public static double getRadiusOfArc(double chordLength, double chordAngle)
+//   {
+//      return chordLength / (2.0 * Math.sin(chordAngle / 2.0));
+//   }
+//   
+//   /**
+//    * Computes a vector of desired length that is perpendicular to a line.  Computed vector is in the plane defined by the specified normal vector.
+//    * Vector points to the left of the line, when the line points upwards.
+//    * 
+//    * @param lineToBisect
+//    * @param planeNormal
+//    * @param bisectorLengthDesired
+//    * @param perpendicularVec
+//    */
+//   public static void getPerpendicularToLine(FrameVector line, FrameVector planeNormal, double bisectorLengthDesired, FrameVector perpendicularVec)
+//   {
+//      ReferenceFrame commonFrame = line.referenceFrame;
+//      planeNormal.checkReferenceFrameMatch(commonFrame);
+//
+//      perpendicularVec.setToZero(commonFrame);
+//      perpendicularVec.cross(planeNormal, line);
+//      perpendicularVec.scale(1.0 / perpendicularVec.length());
+//      perpendicularVec.scale(bisectorLengthDesired);
+//   }
+//   
+//   // TODO ensure consistant with lineSegment2D
+//   public static void getZPlanePerpendicularBisector(FramePoint lineStart, FramePoint lineEnd, FramePoint bisectorStart, FrameVector bisectorDirection)
+//   {
+//      Point2d lineStart2d = new Point2d(lineStart.getX(), lineStart.getY());
+//      Point2d lineEnd2d = new Point2d(lineEnd.getX(), lineEnd.getY());
+//      Point2d bisectorStart2d = new Point2d();
+//      Vector2d bisectorDirection2d = new Vector2d();
+//
+//      getPerpendicularBisector(lineStart2d, lineEnd2d, bisectorStart2d, bisectorDirection2d);
+//      bisectorDirection.set(bisectorDirection2d.x, bisectorDirection2d.y, 0.0);
+//      bisectorStart.set(bisectorStart2d.x, bisectorStart2d.y, 0.0);
+//   }
+//
+//   /**
+//    *
+//    * @param lineStart Point2d
+//    * @param lineEnd Point2d
+//    * @param bisectorStart Point2d
+//    * @param bisectorDirection Vector2d
+//    */
+//
+//   // TODO ensure consistant with lineSegment2D
+//   public static void getPerpendicularBisector(Point2d lineStart, Point2d lineEnd, Point2d bisectorStart, Vector2d bisectorDirection)
+//   {
+//      // direction will be on left side of line
+//      Vector2d lineDirection = new Vector2d();
+//      lineDirection.sub(lineEnd, lineStart);
+//
+//      bisectorStart.scaleAdd(0.5, lineDirection, lineStart);
+//
+//      bisectorDirection.set(-lineDirection.y, lineDirection.x);
+//      bisectorDirection.normalize();
+//   }
+//
+//   private static final ThreadLocal<Vector3d> tempCrossProduct = new ThreadLocal<Vector3d>()
+//   {
+//      @Override
+//      public Vector3d initialValue()
+//      {
+//         return new Vector3d();
+//      }
+//   };
+//
+//   private static final ThreadLocal<Vector3d> tempWorldNormal = new ThreadLocal<Vector3d>()
+//   {
+//      @Override
+//      public Vector3d initialValue()
+//      {
+//         return new Vector3d();
+//      }
+//   };
+//
+//   public static AxisAngle4d getRotationBasedOnNormal(Vector3d normalVector3d)
+//   {
+//      AxisAngle4d newAxisAngle4d = new AxisAngle4d();
+//      getRotationBasedOnNormal(newAxisAngle4d, normalVector3d);
+//      return newAxisAngle4d;
+//   }
+//
+//   public static void getRotationBasedOnNormal(AxisAngle4d rotationToPack, Vector3d normalVector3d)
+//   {
+//      Vector3d worldNormal = tempWorldNormal.get();
+//      worldNormal.set(0.0, 0.0, 1.0);
+//      getRotationBasedOnNormal(rotationToPack, normalVector3d, worldNormal);
+//   }
+//
+//   public static void getRotationBasedOnNormal(AxisAngle4d rotationToPack, Vector3d rotatedNormal, Vector3d referenceNormal)
+//   {
+//      Vector3d rotationAxis = tempCrossProduct.get();
+//      rotationAxis.set(0.0, 0.0, 0.0);
+//
+//      rotationAxis.cross(referenceNormal, rotatedNormal);
+//      double rotationAngle = referenceNormal.angle(rotatedNormal);
+//      
+//      boolean normalsAreParallel = rotationAxis.lengthSquared() < 1e-7;
+//      if (normalsAreParallel)
+//      {
+//         rotationAngle = rotatedNormal.getZ() > 0.0 ? 0.0 : Math.PI;
+//         rotationAxis.set(1.0, 0.0, 0.0);
+//      }
+//      
+//      rotationToPack.set(rotationAxis, rotationAngle);
+//   }
+//
+//   public static ArrayList<Point2d> getNormalPointsFromLine(Point2d firstLinePoint, Point2d secondLinePoint, double lengthOffset)
+//   {
+//      boolean DEBUG = false;
+//      ArrayList<Point2d> listPoints = new ArrayList<Point2d>();
+//
+//      // Filled-in by static calls
+//      Vector2d originalDirection = null;
+//      Point2d bisectorStart = new Point2d(0, 0);
+//      Vector2d bisectorDirection = new Vector2d(0, 0);
+//      Point2d finalCalculatedPoint1 = new Point2d(0.0, 0.0);
+//      Point2d finalCalculatedPoint2 = new Point2d(0.0, 0.0);
+//
+//      double offsetLength = lengthOffset;
+//
+//      GeometryTools.getPerpendicularBisector(firstLinePoint, secondLinePoint, bisectorStart, bisectorDirection);
+//
+//      originalDirection = new Vector2d(secondLinePoint.getX() - firstLinePoint.getX(), secondLinePoint.getY() - firstLinePoint.getY());
+//
+//
+//      double oldAngle = GeometryTools.getAngleFromFirstToSecondVector(new Vector2d(1.0, 0.0), originalDirection);
+//
+//      double additionalAngle = GeometryTools.getAngleFromFirstToSecondVector(originalDirection, bisectorDirection);
+//
+//      double angleOffset = oldAngle + additionalAngle;
+//
+//      finalCalculatedPoint1.set(bisectorStart.getX() + offsetLength * Math.cos(angleOffset), bisectorStart.getY() + offsetLength * Math.sin(angleOffset));
+//
+//      finalCalculatedPoint2.set(bisectorStart.getX() + offsetLength * Math.cos(angleOffset + Math.PI),
+//                                bisectorStart.getY() + offsetLength * Math.sin(angleOffset + Math.PI));
+//      listPoints.add(finalCalculatedPoint1);
+//      listPoints.add(finalCalculatedPoint2);
+//
+//      if (DEBUG)
+//      {
+//         System.out.println("\n\nBisector Start: " + bisectorStart);
+//         System.out.println("Direction Vector: " + bisectorDirection);
+//         System.out.println("angle between original and x-axis: " + Math.toDegrees(oldAngle));
+//         System.out.println("Angle between original and bisector: " + Math.toDegrees(additionalAngle));
+//         System.out.println("Angle Total: " + Math.toDegrees(angleOffset));
+//         System.out.println("1. Calculated Final Point: " + finalCalculatedPoint1.getX() + ", " + finalCalculatedPoint1.getY());
+//         System.out.println("2. Calculated Final Point: " + finalCalculatedPoint2.getX() + ", " + finalCalculatedPoint2.getY());
+//      }
+//
+//      return listPoints;
+//
+//   }
+//
+//   public static Point2d getMatchingPairOfPoints(ArrayList<Point2d> listOfPoints)
+//   {
+//      Point2d matchedPoint = null;
+//      for (Point2d pointToMatch : listOfPoints)
+//      {
+//         for (Point2d point : listOfPoints)
+//         {
+//            if (Math.abs(pointToMatch.getX() - point.getX()) < 0.00001)
+//            {
+//               if (Math.abs(pointToMatch.getY() - point.getY()) < 0.00001)
+//               {
+//                  matchedPoint = pointToMatch;
+//               }
+//            }
+//         }
+//      }
+//
+//      return matchedPoint;
+//   }
+//
+//   public static FrameOrientation getTransform(FramePoint point, FrameVector normal)
+//   {
+//      RigidBodyTransform transform = new RigidBodyTransform();
+//
+//      transform.setRotation(getRotationBasedOnNormal(normal.getVectorCopy()));
+//
+//      Vector3d translation = new Vector3d();
+//      point.get(translation);
+//      transform.setTranslation(translation);
+//
+//      return new FrameOrientation(ReferenceFrame.getWorldFrame(), transform);
+//   }
+//
+//   /**
+//    *  This method returns the point representing where the bisector of an
+//    *  angle of a triangle intersects the opposite side.
+//    *  Given a triangle defined by three points (A,B,C),
+//    *  To find the Bisector that divides the angle at B in half
+//    *  and intersects AC at X.
+//    *
+//    *    BA    AX
+//    *    --  = --
+//    *    BC    CX
+//    *
+//    *
+//    * @param A Point2d
+//    * @param B Point2d
+//    * @param C Point2d
+//    * @return Point2d the intersection point of the bisector with the opposite side
+//    */
+//   public static Point2d getTriangleBisector(Point2d A, Point2d B, Point2d C)
+//   {
+//      // find all proportional values
+//      double BA = B.distance(A);
+//      double BC = B.distance(C);
+//      double AC = A.distance(C);
+//      double AX = AC / ((BC / BA) + 1.0);
+//
+//      // use AX distance to find X along AC
+//      Vector2d AtoC = new Vector2d(C);
+//      AtoC.sub(A);
+//      AtoC.normalize();
+//      AtoC.scale(AX);
+//      Point2d X = new Point2d(A);
+//      X.add(AtoC);
+//
+//      return X;
+//   }
+//
+//   public static double getAngleFromFirstToSecondVector(Vector2d firstVector, Vector2d secondVector)
+//   {
+//      Vector3d firstVector3d = new Vector3d(firstVector.x, firstVector.y, 0.0);
+//      if (firstVector3d.length() < 1e-7)
+//         return 0.0;
+//      else
+//         firstVector3d.normalize();
+//
+//      Vector3d secondVector3d = new Vector3d(secondVector.x, secondVector.y, 0.0);
+//      if (secondVector3d.length() < 1e-7)
+//         return 0.0;
+//      else
+//         secondVector3d.normalize();
+//
+//      // The sign of the angle comes from the cross product
+//      Vector3d crossProduct = new Vector3d();
+//      crossProduct.cross(firstVector3d, secondVector3d);
+//
+//      // the magnitude of the angle comes from the dot product
+//      double dotProduct = firstVector3d.dot(secondVector3d);
+//      dotProduct = MathTools.clipToMinMax(dotProduct, -1.0 + EPSILON, 1.0 - EPSILON);
+//      double angleMagnitude = Math.acos(dotProduct);
+//
+//      double ret;
+//      if (crossProduct.z > 0.0)
+//         ret = angleMagnitude;
+//      else
+//         ret = -angleMagnitude;
+//
+//      if (Double.isNaN(ret))
+//      {
+//         throw new RuntimeException("NaN. dotProduct = " + dotProduct + ", crossProduct.z = " + crossProduct.z + ", firstVector = " + firstVector
+//                                    + ", secondVector = " + secondVector);
+//      }
+//      else
+//         return ret;
+//   }
+//
+//   /**
+//    * Creates a Cube given size, color, and postion
+//    *
+//    * @param thisColor Vector3f
+//    * @param position Point3d
+//    * @param size double
+//    * @return BranchGroup
+//    */
+//
+//
+//
+//   /**
+//    * Calculates distance between two Double points, a and b.
+//    *
+//    * @param a double[]
+//    * @param b double[]
+//    * @return double
+//    */
+//   public static double distanceBetweenPoints(double[] a, double[] b)
+//   {
+//      if (a.length != b.length)
+//      {
+//         throw new IllegalArgumentException("cannot find distance between points of different dimensions");
+//      }
+//
+//      double dist = 0.0;
+//      for (int i = 0; i < a.length; i++)
+//      {
+//         dist += (a[i] - b[i]) * (a[i] - b[i]);
+//      }
+//
+//      dist = Math.sqrt(dist);
+//
+//      return dist;
+//   }
+//   
+//   /**
+//    * Calculates distance between two Point2ds, a and b.
+//    *
+//    * @param a Point2d
+//    * @param b Point2d
+//    * @return double
+//    */
+//   public static double distanceBetweenPoints(Point2d a, Point2d b)
+//   {
+//      double deltaX = b.x - a.x;
+//      double deltaY = b.y - a.y;
+//      return Math.sqrt(deltaX * deltaX + deltaY * deltaY);
+//   }
+//
+//   /**
+//    * Let the test point be C (Cx,Cy) and the line be AB (Ax,Ay) to (Bx,By).
+//    * Let P be the point of perpendicular projection of C on AB.  The parameter
+//    * r, which indicates P's position along AB, is computed by the dot product
+//    * of AC and AB divided by the square of the length of AB:
+//    *
+//    *        AC dot AB
+//    *    r = ---------
+//    *        ||AB||^2
+//    *
+//    * Let the scalar r represent the proportional distance of the projected point along the line.  If
+//    * r < 0, then lineStart is the closest point.  If r > 1, then lineEnd is the closest point.  If
+//    * 0 < r < 1, then the closest point is between lineStart and lineEnd.
+//    */
+//
+//
+//   public static Point2d getClosestPointToLineSegment(Point2d testPoint, Point2d lineStart, Point2d lineEnd)
+//   {
+//      LineSegment2d tempLineSegment = new LineSegment2d(lineStart, lineEnd);
+//
+//      return tempLineSegment.getClosestPointOnLineSegmentCopy(testPoint);
+//
+//   }
+//
+//   public static double getXYDistance(FramePoint point1, FramePoint point2)
+//   {
+//      point1 = new FramePoint(point1.getReferenceFrame(), point1.getX(), point1.getY(), 0.0);
+//      point2 = new FramePoint(point2.getReferenceFrame(), point2.getX(), point2.getY(), 0.0);
+//
+//      return point1.distance(point2);
+//   }
+//
+//   public static double getXYDistance(Point3d point1, Point3d point2)
+//   {
+//      point1 = new Point3d(point1.getX(), point1.getY(), 0.0);
+//      point2 = new Point3d(point2.getX(), point2.getY(), 0.0);
+//
+//      return point1.distance(point2);
+//   }
+//
+//   /**
+//    *
+//    *
+//    * @param xMin double
+//    * @param yMin double
+//    * @param zMin double
+//    * @param xMax double
+//    * @param yMax double
+//    * @param zMax double
+//    * @param xResolution double
+//    * @param yResolution double
+//    * @param zResolution double
+//    * @return ArrayList
+//    */
+//
+//   public static ArrayList<Point3d> getVerticalSpansOfPoints(double xMin, double yMin, double zMin, double xMax, double yMax, double zMax, double xResolution,
+//           double yResolution, double zResolution)
+//   {
+//      if ((xMin >= xMax) || (yMin >= yMax) || (zMin >= zMax))
+//      {
+//         throw new IllegalArgumentException("illegal bounds: (xMin, xMax), (yMin, yMax), (zMin, zMax): (" + xMin + ", " + xMax + "), (" + yMin + ", " + yMax
+//                                            + "), (" + zMin + ", " + zMax + ")");
+//      }
+//
+//      ArrayList<Point3d> points = new ArrayList<Point3d>();
+//
+//      ArrayList<Double> xSpan = new ArrayList<Double>();
+//      ArrayList<Double> ySpan = new ArrayList<Double>();
+//
+//      for (double x = xMin + xResolution; x <= xMax; x += xResolution)
+//      {
+//         xSpan.add(new Double(x));
+//      }
+//
+//      for (double y = yMin; y <= yMax; y += yResolution)
+//      {
+//         ySpan.add(new Double(y));
+//      }
+//
+////    for (double x = xMin; x < xMax; x += xResolution)
+////    {
+////       xSpan.add(new java.lang.Double(x));
+////    }
+////    for (double y = yMin; y < yMax; y += yResolution)
+////    {
+////       ySpan.add(new java.lang.Double(y));
+////    }
+//
+//      Double[] xSpanArray = new Double[xSpan.size()];
+//      Double[] ySpanArray = new Double[ySpan.size()];
+//      for (int i = 0; i < xSpan.size(); i++)
+//      {
+//         xSpanArray[i] = xSpan.get(i);
+//      }
+//
+//      for (int i = 0; i < ySpan.size(); i++)
+//      {
+//         ySpanArray[i] = ySpan.get(i);
+//      }
+//
+//      ArrayList<Point3d> sides = getVerticalPlanePointsAtXYSpans(new Double[] {new Double(xMin), new Double(xMax)}, ySpanArray,
+//                                    zMin, zMax, zResolution);
+//      ArrayList<Point3d> topAndBottom = getVerticalPlanePointsAtXYSpans(xSpanArray, new Double[] {new Double(yMin),
+//              new Double(yMax)}, zMin, zMax, zResolution);
+//
+//      points.addAll(sides);
+//      points.addAll(topAndBottom);
+//
+//      return points;
+//   }
+//
+//   /**
+//    *
+//    * @param xs Double[]
+//    * @param ys Double[]
+//    * @param zMin double
+//    * @param zMax double
+//    * @param zResolution double
+//    * @return ArrayList
+//    */
+//   private static ArrayList<Point3d> getVerticalPlanePointsAtXYSpans(Double[] xs, Double[] ys, double zMin, double zMax, double zResolution)
+//   {
+//      ArrayList<Point3d> points = new ArrayList<Point3d>();
+//      for (Double x : xs)
+//      {
+//         for (Double y : ys)
+//         {
+//            for (double z = zMin; z < zMax; z += zResolution)
+//            {
+//               points.add(new Point3d(x, y, z));
+//            }
+//         }
+//      }
+//
+//      return points;
+//   }
+//
+//   /**
+//    * Returns the normal of a Plane specified by three points
+//    * If 2 or more points are the same, returns NaN
+//    *
+//    * @param a Point3d
+//    * @param b Point3d
+//    * @param c Point3d
+//    * @return Vector3d
+//    */
+//   public static Vector3d getNormalToPlane(Point3d a, Point3d b, Point3d c)
+//   {
+//      Vector3d x = new Vector3d(b);
+//      x.sub(a);
+//      Vector3d y = new Vector3d(c);
+//      y.sub(a);
+//      x.cross(x, y);
+//      x.normalize();
+//
+//      return x;
+//   }
+//
+//// TODO move to polygon?
+//   @Deprecated
+//   public static void movePointInsidePolygonAlongLine(FramePoint2d point, FrameConvexPolygon2d polygon, FrameLine2d line)
+//   {
+//      // Defaults to 2mm for desired capture to prevent some jerky behavior with VirtualToePoints.. // TODO: remove
+//      double amountToBeInside = 0.002;
+//      movePointInsidePolygonAlongLine(point, polygon, line, amountToBeInside);
+//   }
+//
+//// TODO move to polygon?
+//   @Deprecated
+//   public static void movePointInsidePolygonAlongLine(FramePoint2d point, FrameConvexPolygon2d polygon, FrameLine2d line, double amountToBeInside)
+//   {
+//      if (!polygon.isPointInside(point))
+//      {
+//         FramePoint2d[] intersections = polygon.intersectionWith(line);
+//         if (intersections != null)
+//         {
+//            FramePoint2d intersectionToUse;
+//
+//            if (intersections.length == 2)
+//            {
+//               double distanceSquaredToIntersection0 = point.distanceSquared(intersections[0]);
+//               double distanceSquaredToIntersection1 = point.distanceSquared(intersections[1]);
+//
+//               if (distanceSquaredToIntersection0 <= distanceSquaredToIntersection1)
+//                  intersectionToUse = intersections[0];
+//               else
+//                  intersectionToUse = intersections[1];
+//
+//
+//               point.setX(intersectionToUse.getX());
+//               point.setY(intersectionToUse.getY());
+//
+//               // Move in a little along the line:
+//               FrameLineSegment2d guideLineSegment = new FrameLineSegment2d(intersections);
+//               FrameVector2d frameVector2d = new FrameVector2d();
+//               guideLineSegment.getFrameVector(frameVector2d);
+//               if (intersectionToUse == intersections[1])
+//                  frameVector2d.scale(-1.0);
+//               frameVector2d.normalize();
+//               frameVector2d.scale(amountToBeInside);
+//
+//               point.setX(point.getX() + frameVector2d.getX());
+//               point.setY(point.getY() + frameVector2d.getY());
+//            }
+//            else
+//            {
+//               throw new RuntimeException("This is interesting, shouldn't get here.");
+//            }
+//         }
+//         else
+//         {
+//            point.set(polygon.getClosestVertexCopy(line));
+//         }
+//      }
+//   }
+//
+//   public static void movePointInsidePolygonAlongVector(FramePoint2d pointToMove, FrameVector2d vector, FrameConvexPolygon2d polygon, double distanceToBeInside)
+//   {
+//      if (polygon.getNumberOfVertices() < 2)
+//      {
+//         return;
+//      }
+//
+//      if (distanceToBeInside < 0.0)
+//         throw new RuntimeException("distanceToBeInside = " + distanceToBeInside);
+//
+//      FrameLine2d line = new FrameLine2d(pointToMove, vector);
+//      FramePoint2d[] intersections = polygon.intersectionWith(line);
+//
+//      if (intersections != null)
+//      {
+//         if ((intersections.length != 2) && (intersections.length != 1))
+//            throw new RuntimeException("intersections.length != 2 && intersections.length != 1. intersections.length = " + intersections.length);
+//
+//         if (intersections.length == 1)
+//         {
+//            pointToMove.set(intersections[0]);
+//
+//            return;
+//         }
+//
+//         // make sure it's inside or on the edge of the polygon
+//         boolean insidePolygon = polygon.isPointInside(pointToMove);
+//         if (!insidePolygon)
+//         {
+//            double minDistance = Double.POSITIVE_INFINITY;
+//            FramePoint2d closestIntersection = null;
+//            for (int i = 0; i < intersections.length; i++)
+//            {
+//               FramePoint2d intersection = intersections[i];
+//               double distance = pointToMove.distance(intersection);
+//               if (distance < minDistance)
+//               {
+//                  minDistance = distance;
+//                  closestIntersection = intersection;
+//               }
+//            }
+//
+//            pointToMove.set(closestIntersection);
+//         }
+//
+//         // make sure distance constraint is met; if infeasible, use midpoint of intersections
+//         double distanceBetweenIntersections = intersections[0].distance(intersections[1]);
+//         boolean constraintFeasible = distanceBetweenIntersections > 2.0 * distanceToBeInside;
+//
+//         if (constraintFeasible)
+//         {
+//            for (int i = 0; i < intersections.length; i++)
+//            {
+//               double distance = intersections[i].distance(pointToMove);
+//               if (distance < distanceToBeInside)
+//               {
+//                  int j = 1 - i;
+//                  vector.sub(intersections[j], intersections[i]);
+//                  vector.normalize();
+//                  vector.scale(distanceToBeInside);
+//                  pointToMove.set(intersections[i]);
+//                  pointToMove.add(vector);
+//               }
+//            }
+//         }
+//         else
+//         {
+//            pointToMove.interpolate(intersections[0], intersections[1], 0.5);
+//         }
+//      }
+//      else
+//      {
+//         pointToMove.set(polygon.getClosestVertexCopy(line));
+//
+//      }
+//
+////    else
+////    {
+////       StringBuilder stringBuilder = new StringBuilder();
+////       stringBuilder.append("intersections == null\n");
+////       stringBuilder.append("pointToMove = " + pointToMove + "\n");
+////       stringBuilder.append("vector = " + vector + "\n");
+////       stringBuilder.append("polygon = " + polygon + "\n");
+////       stringBuilder.append("distanceToBeInside = " + distanceToBeInside);
+////
+////       throw new RuntimeException(stringBuilder.toString());
+////    }
+//   }
+//
+//   public static void projectOntoPolygonAndCheckDistance(FramePoint2d point, FrameConvexPolygon2d polygon, double epsilon)
+//   {
+//      ReferenceFrame originalReferenceFrame = point.getReferenceFrame();
+//      point.changeFrame(polygon.getReferenceFrame());
+//      FramePoint2d originalPoint = new FramePoint2d(point);
+//      polygon.orthogonalProjection(point);
+//      double distance = originalPoint.distance(point);
+//      if (distance > epsilon)
+//         throw new RuntimeException("point outside polygon by " + distance);
+//      point.changeFrame(originalReferenceFrame);
+//   }
+//
+//
+//   /**
+//    * arePointsInOrderColinear: This returns true if:
+//    * middle point is epsilon close to start or end
+//    *
+//    * Otherwise:
+//    * if the start is epsilon close to the end, return false
+//    *
+//    * if |(start to middle unit vector) dot with (start to end unit vector) - 1| > epsilon
+//    * return false
+//    * else return true
+//    *
+//    * @param startPoint Point2d
+//    * @param middlePoint Point2d
+//    * @param endPoint Point2d
+//    * @return boolean
+//    */
+//   public static boolean arePointsInOrderAndColinear(Point2d startPoint, Point2d middlePoint, Point2d endPoint, double epsilon)
+//   {
+//      double startToEndDistance = startPoint.distance(endPoint);
+//      double startToMiddleDistance = startPoint.distance(middlePoint);
+//      double middleToEndDistance = middlePoint.distance(endPoint);
+//
+//      if (startToMiddleDistance < epsilon)
+//      {
+//         // middle very close to the start
+//         return true;
+//      }
+//      else if (middleToEndDistance < epsilon)
+//      {
+//         // middle very close to end
+//         return true;
+//      }
+//      else if (startToEndDistance < epsilon)
+//      {
+//         // start too close to end to fit middle in between
+//         return false;
+//      }
+//      else if ((startToMiddleDistance - startToEndDistance) > epsilon)
+//      {
+//         // middle farther from start than end point
+//         return false;
+//      }
+//      else if ((middleToEndDistance - startToEndDistance) > epsilon)
+//      {
+//         // middle farther from end than start point
+//         return false;
+//      }
+//      else
+//      {
+//         Vector2d startToEnd = new Vector2d(endPoint);
+//         startToEnd.sub(startPoint);
+//         startToEnd.normalize();
+//
+//         Vector2d startToMiddle = new Vector2d(middlePoint);
+//         startToMiddle.sub(startPoint);
+//         startToMiddle.normalize();
+//
+//         if (Math.abs(1.0 - startToMiddle.dot(startToEnd)) > epsilon)
+//            return false;
+//         else
+//            return true;
+//      }
+//   }
+//
+//   /**
+//    * arePointsInOrderColinear: This returns true if:
+//    * middle point is epsilon close to start or end
+//    *
+//    * Otherwise:
+//    * if the start is epsilon close to the end, return false
+//    *
+//    * if |(start to middle unit vector) dot with (start to end unit vector) - 1| > epsilon
+//    * return false
+//    * else return true
+//    *
+//    * @param startPoint Point3d
+//    * @param middlePoint Point3d
+//    * @param endPoint Point3d
+//    * @return boolean
+//    */
+//   public static boolean arePointsInOrderAndColinear(Point3d startPoint, Point3d middlePoint, Point3d endPoint, double epsilon)
+//   {
+//      double startToEndDistance = startPoint.distance(endPoint);
+//      double startToMiddleDistance = startPoint.distance(middlePoint);
+//      double middleToEndDistance = middlePoint.distance(endPoint);
+//
+//      if (startToMiddleDistance < epsilon)
+//      {
+//         // middle very close to the start
+//         return true;
+//      }
+//      else if (middleToEndDistance < epsilon)
+//      {
+//         // middle very close to end
+//         return true;
+//      }
+//      else if (startToEndDistance < epsilon)
+//      {
+//         // start too close to end to fit middle in between
+//         return false;
+//      }
+//      else if ((startToMiddleDistance - startToEndDistance) > epsilon)
+//      {
+//         // middle farther from start than end point
+//         return false;
+//      }
+//      else if ((middleToEndDistance - startToEndDistance) > epsilon)
+//      {
+//         // middle farther from end than start point
+//         return false;
+//      }
+//      else
+//      {
+//         Vector3d startToEnd = new Vector3d(endPoint);
+//         startToEnd.sub(startPoint);
+//         startToEnd.normalize();
+//
+//         Vector3d startToMiddle = new Vector3d(middlePoint);
+//         startToMiddle.sub(startPoint);
+//         startToMiddle.normalize();
+//
+//         if (Math.abs(1.0 - startToMiddle.dot(startToEnd)) > epsilon)
+//            return false;
+//         else
+//            return true;
+//      }
+//   }
+//
+//   /**
+//    * Calculate an unknown side length of a fully defined 2D Triangle by the law of Cosine
+//    *
+//    * @param lengthSideA
+//    * @param lengthSideB
+//    * @param angleBetweenAAndB
+//    */
+//   public static double getUnknownTriangleSideLengthByLawOfCosine(double lengthSideA, double lengthSideB, double angleBetweenAAndB)
+//   {
+//      MathTools.checkIfInRange(lengthSideA, 0.0, Double.POSITIVE_INFINITY);
+//      MathTools.checkIfInRange(lengthSideB, 0.0, Double.POSITIVE_INFINITY);
+//
+//      if (Math.abs(angleBetweenAAndB) > Math.PI)
+//      {
+//         throw new RuntimeException("angleBetweenAAndB " + angleBetweenAAndB + " does not define a triangle.");
+//      }
+//
+//      return Math.sqrt(MathTools.square(lengthSideA) + MathTools.square(lengthSideB) - 2.0 * lengthSideA * lengthSideB * Math.cos(angleBetweenAAndB));
+//   }
+//
+//   /**
+//    * Calculate an unknown angle of a fully defined 2D Triangle by the law of Cosine
+//    *
+//    * @param lengthNeighbourSideA
+//    * @param lengthNeighbourSideB
+//    * @param lengthOppositeSideC
+//    */
+//   public static double getUnknownTriangleAngleByLawOfCosine(double lengthNeighbourSideA, double lengthNeighbourSideB, double lengthOppositeSideC)
+//   {
+//      MathTools.checkIfInRange(lengthNeighbourSideA, 0.0, Double.POSITIVE_INFINITY);
+//      MathTools.checkIfInRange(lengthNeighbourSideB, 0.0, Double.POSITIVE_INFINITY);
+//      MathTools.checkIfInRange(lengthOppositeSideC, 0.0, Double.POSITIVE_INFINITY);
+//
+//      if (GeometryTools.isFormingTriangle(lengthNeighbourSideA, lengthNeighbourSideB, lengthOppositeSideC))
+//      {
+//         return Math.acos((MathTools.square(lengthNeighbourSideA) + MathTools.square(lengthNeighbourSideB) - MathTools.square(lengthOppositeSideC))
+//                          / (2.0 * lengthNeighbourSideA * lengthNeighbourSideB));
+//      }
+//      else
+//      {
+//         throw new RuntimeException("Unable to build a Triangle of the given triangle sides");
+//      }
+//   }
+//
+//   /**
+//    * Get a unknown cathetus (90-deg triangle one of the two shorter triangle sides, neighbouring the 90-degree angle) by Pythagoras law, a^2+b^2=c^2
+//    *
+//    * @param hypothenuseC the longest side
+//    * @param cathetusA one short side
+//    * @param cathetusB the other short side
+//    */
+//   public static double pythagorasGetCathetus(double hypothenuseC, double cathetusA)
+//   {
+//      MathTools.checkIfInRange(cathetusA, 0.0, hypothenuseC);
+//
+//      return Math.sqrt(MathTools.square(hypothenuseC) - MathTools.square(cathetusA));
+//   }
+//
+//   public static boolean isFormingTriangle(double lengthNeighbourSideA, double lengthNeighbourSideB, double lengthOppositeSideC)
+//   {
+//      double[] length_checker = new double[3];
+//      length_checker[0] = lengthNeighbourSideA;
+//      length_checker[1] = lengthNeighbourSideB;
+//      length_checker[2] = lengthOppositeSideC;
+//      Arrays.sort(length_checker);
+//      if (length_checker[0] + length_checker[1] <= length_checker[2])
+//         return false;
+//      else
+//         return true;
+//   }
+//
+//   /**
+//    * Get the hypothenuse c (90-degree triangle longest triangle length, opposite to the 90-degree angle) by Pythagoras law, a^2+b^2=c^2
+//    *
+//    * @param cathetusA one short side
+//    * @param cathetusB the other short side
+//    * @param hypothenuseC the longest side
+//    */
+//   public static double pythagorasGetHypothenuse(double cathetusA, double cathetusB)
+//   {
+//      return Math.hypot(cathetusA, cathetusB);
+//   }
+//
+//   /*
+//    * Projects point p onto the plane defined by p1, p2, and p3
+//    */
+//   public static Vector3d getProjectionOntoPlane(Vector3d p1, Vector3d p2, Vector3d p3, Vector3d p)
+//   {
+//      Vector3d p2_minus_p1 = new Vector3d(p2);
+//      p2_minus_p1.sub(p1);
+//
+//      Vector3d p3_minus_p1 = new Vector3d(p3);
+//      p3_minus_p1.sub(p1);
+//
+//      Vector3d n = new Vector3d(p2_minus_p1);
+//      n.cross(n, p3_minus_p1);
+//      n.normalize();
+//
+//      // convert to matrix so the following calculation is cleaner
+//      Matrix P = MatrixTools.vector3dToMatrix(p);
+//      Matrix P1 = MatrixTools.vector3dToMatrix(p1);
+//      Matrix N = MatrixTools.vector3dToMatrix(n);
+//
+//      double scale = (((P1.minus(P)).transpose()).times(N)).get(0, 0);
+//      Matrix Perp = N.times(scale);
+//
+//      Matrix Proj = P.plus(Perp);
+//
+//      return new Vector3d(Proj.get(0, 0), Proj.get(1, 0), Proj.get(2, 0));
+//   }
+//
+//   public static double minimumDistance(FramePoint testPoint, List<FramePoint> points)
+//   {
+//      double ret = Double.POSITIVE_INFINITY;
+//      for (FramePoint point : points)
+//      {
+//         double distanceSquared = testPoint.distanceSquared(point);
+//         if (distanceSquared < ret)
+//            ret = distanceSquared;
+//      }
+//
+//      return Math.sqrt(ret);
+//   }
+//
+//   public static ArrayList<FramePoint2d> changeFrameToZUpAndProjectToXYPlane(ReferenceFrame zUpFrame, List<FramePoint> points)
+//   {
+//      ArrayList<FramePoint2d> ret = new ArrayList<FramePoint2d>(points.size());
+//
+//      for (int i = 0; i < points.size(); i++)
+//      {
+//         FramePoint framePoint = new FramePoint(points.get(i));
+//         framePoint.changeFrame(zUpFrame);
+//
+//         ret.add(framePoint.toFramePoint2d());
+//      }
+//
+//      return ret;
+//   }
+//
+//   public static ArrayList<FramePoint2d> projectToXYPlane(List<FramePoint> points)
+//   {
+//      ArrayList<FramePoint2d> ret = new ArrayList<FramePoint2d>(points.size());
+//      for (int i = 0; i < points.size(); i++)
+//      {
+//         FramePoint point3d = points.get(i);
+//         ret.add(new FramePoint2d(point3d.getReferenceFrame(), point3d.getX(), point3d.getY()));
+//      }
+//
+//      return ret;
+//   }
+//
+//   /**
+//    * Finds the minimum distance between two convex polygons
+//    * Taken from http://cygnus-x1.cs.duke.edu/~edels/Papers/1985-J-02-ComputingExtremeDistances.pdf
+//    * @return Two points, one from each polygon, between which is the minimum distance between the two polygons
+//    */
+//   public static Point2d[] computeMinimumDistancePoints(ConvexPolygon2d polygon1, ConvexPolygon2d polygon2, double epsilon)
+//   {
+//      // TODO Do something more clever than actually computing the intersection there!
+//      if (ConvexPolygonTools.computeIntersectionOfPolygons(polygon1, polygon2, new ConvexPolygon2d()))
+//      {
+//         throw new RuntimeException("Cannot compute minimum distance between intersecting polygons.");
+//      }
+//
+//      if ((polygon1.getNumberOfVertices() < 3) || (polygon2.getNumberOfVertices() < 3))
+//      {
+//         throw new RuntimeException("Polygon inputs are degenerate.");
+//      }
+//
+//      int[] v1Tangents = findStartAndEndTangents(polygon2.getVertex(0), polygon1, epsilon);
+//      int[] v2Tangents = findStartAndEndTangents(polygon1.getVertex(0), polygon2, epsilon);
+//
+//      int v1Start = v1Tangents[0];
+//      int v1End = v1Tangents[1];
+//      int v2Start = v2Tangents[0];
+//      int v2End = v2Tangents[1];
+//
+//      int[] updatedIndices = binaryElimination(polygon1, polygon2, v1Start, v1End, v2Start, v2End, epsilon);
+//      v1Start = updatedIndices[0];
+//      v1End = updatedIndices[1];
+//      v2Start = updatedIndices[2];
+//      v2End = updatedIndices[3];
+//
+//      return getClosestPointsFromRemainingEdgesAndVertices(polygon1, polygon2, v1Start, v1End, v2Start, v2End);
+//   }
+//
+//   public static Point2d[] computeMinimumDistancePoints(ConvexPolygon2d polygon1, ConvexPolygon2d polygon2)
+//   {
+//      return computeMinimumDistancePoints(polygon1, polygon2, .01);
+//   }
+//
+//
+//   // TODO potentially implement [Chazelle and Dobkin] to get logarithmic running time for computeMinimumDistancePoints (though it would actually be log^2 in current
+//   // implementation, since binaryElimination, which has is O(log(n)) uses this method in each loop)
+//
+//   /**
+//    * Finds the indices of the vertices of the polygon that form tangent lines to the polygon with the parameter point
+//    * @return The desired indices, ordered such that they form a range that includes all vertices visible from the parameter point; if there are more than two
+//    *          only returns the two necessary to specify this range
+//    */
+//   private static int[] findStartAndEndTangents(Point2d point, ConvexPolygon2d polygon, double epsilon)
+//   {
+//      int tangentIndex1;
+//      int tangentIndex2;
+//
+//      int vIndex = 0;
+//
+//      while (!pointMakesTangentToPolygon(polygon, point, vIndex, epsilon))
+//      {
+//         vIndex++;
+//         vIndex %= polygon.getNumberOfVertices();
+//      }
+//
+//      tangentIndex1 = vIndex;
+//      Vector2d tangent1 = new Vector2d(polygon.getVertex(tangentIndex1).x - point.x,polygon.getVertex(tangentIndex1).y - point.y);
+//
+//      vIndex++;
+//      vIndex %= polygon.getNumberOfVertices();
+//
+//      while (!pointMakesTangentToPolygon(polygon, point, vIndex, epsilon))
+//      {
+//         vIndex++;
+//         vIndex %= polygon.getNumberOfVertices();
+//      }
+//
+//      tangentIndex2 = vIndex;
+//      Vector2d tangent2 = new Vector2d(polygon.getVertex(tangentIndex2).x - point.x, polygon.getVertex(tangentIndex2).y - point.y);
+//
+//      if (getAngleFromFirstToSecondVector(tangent1, tangent2) > 0)
+//      {
+//         return new int[] {tangentIndex1, tangentIndex2};
+//      }
+//
+//      return new int[] {tangentIndex2, tangentIndex1};
+//   }
+//
+//   /**
+//    * Uses the fact that if a line passes through a vertex of a convex polygon, the angles to the adjacent edges are going to be in opposite directions
+//    * @return Whether or not the line including the point and vertex is tangent to the polygon
+//    */
+//   private static boolean pointMakesTangentToPolygon(ConvexPolygon2d polygon, Point2d point, int vertexIndex, double epsilon)
+//   {
+//      Point2d vertex = polygon.getVertex(vertexIndex);
+//      int previousIndex = (vertexIndex - 1 + polygon.getNumberOfVertices()) % polygon.getNumberOfVertices();
+//      int nextIndex = (vertexIndex + 1) % polygon.getNumberOfVertices();
+//      Point2d previous = polygon.getVertex(previousIndex);
+//      Point2d next = polygon.getVertex(nextIndex);
+//      Vector2d base = new Vector2d(point.x - vertex.x, point.y - vertex.y);
+//      Vector2d first = new Vector2d(previous.x - vertex.x, previous.y - vertex.y);
+//      Vector2d second = new Vector2d(next.x - vertex.x, next.y - vertex.y);
+//      double firstAngle = getAngleFromFirstToSecondVector(base, first);
+//      double secondAngle = getAngleFromFirstToSecondVector(base, second);
+//
+//      if (firstAngle * secondAngle >= 0)
+//      {    // if both angles have the same sign, the line does not pass through the polygon
+//         return true;
+//      }
+//
+//      if (MathTools.epsilonEquals(firstAngle, 0, epsilon) || MathTools.epsilonEquals(secondAngle, 0, epsilon))
+//      {    // if either angle is close to 0, assume floating point arithmetic error
+//         return true;
+//      }
+//
+//      return false;
+//   }
+//
+//   /**
+//    * Checks if index is within range; if low is greater than high, this implies a modularly cyclical range
+//    * @return True if the index is between low and high
+//    */
+//   private static boolean isInRange(int index, int low, int high)
+//   {
+//      if ((low <= index) && (index <= high))
+//      {
+//         return true;
+//      }
+//
+//      if ((high < low) && ((index >= low) || (index <= high)))
+//      {
+//         return true;
+//      }
+//
+//      return false;
+//   }
+//
+//   /**
+//    * Eliminates vertices and return a range for each polygon, each of which comprises of at most two vertices
+//    * @return Array with the low and high end of each range, respectively
+//    */
+//   private static int[] binaryElimination(ConvexPolygon2d polygon1, ConvexPolygon2d polygon2, int v1Start, int v1End, int v2Start, int v2End, double epsilon)
+//   {
+//      Point2d v1Median;
+//      Point2d v2Median;
+//
+//      int numberOfVertices1 = polygon1.getNumberOfVertices();
+//      int numberOfVertices2 = polygon2.getNumberOfVertices();
+//
+//      while (((numberOfVertices1 + v1End - v1Start) % numberOfVertices1 + 1 > 2) || ((numberOfVertices2 + v2End - v2Start) % numberOfVertices2 + 1 > 2))
+//      {
+//         int v1MedianIndex = (v1Start <= v1End) ? (v1End + v1Start + 1) / 2 : ((v1End + v1Start + 1 + numberOfVertices1) / 2) % numberOfVertices1;
+//         int v2MedianIndex = (v2Start <= v2End) ? (v2End + v2Start) / 2 : ((v2End + v2Start + numberOfVertices2) / 2) % numberOfVertices2;
+//         v1Median = polygon1.getVertex(v1MedianIndex);
+//         v2Median = polygon2.getVertex(v2MedianIndex);
+//
+//         Vector2d m = new Vector2d(v2Median.x - v1Median.x, v2Median.y - v1Median.y);
+//         Vector2d mReversed = new Vector2d(v1Median.x - v2Median.x, v1Median.y - v2Median.y);
+//
+//         int edge1AStart = ((v1MedianIndex + numberOfVertices1 - 1) % numberOfVertices1);
+//         int edge1BEnd = (v1MedianIndex + 1) % numberOfVertices1;
+//         int edge2BStart = ((v2MedianIndex + numberOfVertices2 - 1) % numberOfVertices2);
+//         int edge2AEnd = (v2MedianIndex + 1) % numberOfVertices2;
+//         Vector2d edge1A = new Vector2d(polygon1.getVertex(edge1AStart).x - v1Median.x, polygon1.getVertex(edge1AStart).y - v1Median.y);
+//         Vector2d edge1B = new Vector2d(polygon1.getVertex(edge1BEnd).x - v1Median.x, polygon1.getVertex(edge1BEnd).y - v1Median.y);
+//         Vector2d edge2A = new Vector2d(polygon2.getVertex(edge2AEnd).x - v2Median.x, polygon2.getVertex(edge2AEnd).y - v2Median.y);
+//         Vector2d edge2B = new Vector2d(polygon2.getVertex(edge2BStart).x - v2Median.x, polygon2.getVertex(edge2BStart).y - v2Median.y);
+//
+//         // see diagram 3.2 in [Edelsbrunner]
+//         double angle1A = getAngleFromFirstToSecondVector(m, edge1A); // A' in diagram
+//         double angle1B = getAngleFromFirstToSecondVector(edge1B, m); // A'' in diagram
+//         double angle2A = getAngleFromFirstToSecondVector(edge2A, mReversed); // B' in diagram
+//         double angle2B = getAngleFromFirstToSecondVector(mReversed, edge2B); // B'' in diagram
+//
+//         int[] range1 = findStartAndEndTangents(v2Median, polygon1, epsilon);
+//         int[] range2 = findStartAndEndTangents(v1Median, polygon2, epsilon);
+//
+//         angle1A = MathTools.epsilonEquals(angle1A, 0, .01) ? 0 : angle1A;
+//         angle1B = MathTools.epsilonEquals(angle1B, 0, .01) ? 0 : angle1B;
+//         angle2A = MathTools.epsilonEquals(angle2A, 0, .01) ? 0 : angle2A;
+//         angle2B = MathTools.epsilonEquals(angle2B, 0, .01) ? 0 : angle2B;
+//
+//         angle1A += ((angle1A < 0) && isInRange(v1MedianIndex, range1[0], range1[1])) ? 2 * Math.PI : 0;
+//         angle1B += ((angle1B < 0) && isInRange(v1MedianIndex, range1[0], range1[1])) ? 2 * Math.PI : 0;
+//         angle2A += ((angle2A < 0) && isInRange(v2MedianIndex, range2[0], range2[1])) ? 2 * Math.PI : 0;
+//         angle2B += ((angle2B < 0) && isInRange(v2MedianIndex, range2[0], range2[1])) ? 2 * Math.PI : 0;
+//
+//         angle1A += ((angle1A < 0) && (angle1B < 0) && (angle1A < angle1B)) ? 2 * Math.PI : 0;
+//         angle1B += ((angle1A < 0) && (angle1B < 0) && (angle1B < angle1A)) ? 2 * Math.PI : 0;
+//         angle2A += ((angle2A < 0) && (angle2B < 0) && (angle2A < angle2B)) ? 2 * Math.PI : 0;
+//         angle2B += ((angle2A < 0) && (angle2B < 0) && (angle2B < angle2A)) ? 2 * Math.PI : 0;
+//
+//         int[] updatedIndices;
+//
+//         if ((v1Start == v1End) || (v2Start == v2End))
+//         {
+//            updatedIndices = binaryEliminationCase1(angle1A, angle1B, angle2A, angle2B, v1Start, v1MedianIndex, v1End, v2Start, v2MedianIndex, v2End, polygon1, polygon2);
+//            v1Start = updatedIndices[0];
+//            v1End = updatedIndices[1];
+//            v2Start = updatedIndices[2];
+//            v2End = updatedIndices[3];
+//         }
+//         else if ((v1End - v1Start + numberOfVertices1) % numberOfVertices1 == 1)
+//         {
+//            updatedIndices = binaryEliminationCase2(angle1A, angle1B, angle2A, angle2B, v1Start, v1MedianIndex, v1End, v2Start, v2MedianIndex, v2End, polygon1, polygon2);
+//            v1Start = updatedIndices[0];
+//            v1End = updatedIndices[1];
+//            v2Start = updatedIndices[2];
+//            v2End = updatedIndices[3];
+//         }
+//         else if ((v2End - v2Start + numberOfVertices2) % numberOfVertices2 == 1)
+//         {
+//            updatedIndices = binaryEliminationCase2(angle2A, angle2B, angle1A, angle1B, v2End, v2MedianIndex, v2Start, v1End, v1MedianIndex, v1Start, polygon1, polygon2);
+//            v2End = updatedIndices[0];
+//            v2Start = updatedIndices[1];
+//            v1End = updatedIndices[2];
+//            v1Start = updatedIndices[3];
+//         }
+//         else
+//         {
+//            updatedIndices = binaryEliminationCase3(angle1A, angle1B, angle2A, angle2B, v1Start, v1MedianIndex, v1End, v2Start, v2MedianIndex, v2End);
+//            v1Start = updatedIndices[0];
+//            v1End = updatedIndices[1];
+//            v2Start = updatedIndices[2];
+//            v2End = updatedIndices[3];
+//         }
+//      }
+//
+//      return new int[] { v1Start, v1End, v2Start, v2End };
+//   }
+//
+//   /**
+//    * Binary elimination helper method called if one range has a size of exactly one
+//    * @return Array with the low and high end of each range, respectively
+//    */
+//   private static int[] binaryEliminationCase1(double angle1A, double angle1B, double angle2A, double angle2B, int v1Start, int v1MedianIndex, int v1End,
+//           int v2Start, int v2MedianIndex, int v2End, ConvexPolygon2d polygon1, ConvexPolygon2d polygon2)
+//   {
+//      if (v1Start == v1End)
+//      {    // v1 contains only 1 viable vertex
+//         if (angle2A >= Math.PI / 2)
+//         {
+//            v2End = v2MedianIndex;
+//         }
+//
+//         if (angle2B >= Math.PI / 2)
+//         {
+//            v2Start = v2MedianIndex;
+//         }
+//      }
+//      else if (v2Start == v2End)
+//      {
+//         if (angle1A >= Math.PI / 2)
+//         {
+//            v1Start = v1MedianIndex;
+//         }
+//
+//         if (angle1B >= Math.PI / 2)
+//         {
+//            v1End = v1MedianIndex;
+//         }
+//      }
+//
+//      return new int[] {v1Start, v1End, v2Start, v2End};
+//   }
+//
+//   /**
+//    * Binary elimination helper method called if one range has a size of exactly two
+//    * @return Array with the low and high end of each range, respectively
+//    */
+//   private static int[] binaryEliminationCase2(double angle1A, double angle1B, double angle2A, double angle2B, int v1Start, int v1MedianIndex, int v1End,
+//           int v2Start, int v2MedianIndex, int v2End, ConvexPolygon2d polygon1, ConvexPolygon2d polygon2)
+//   {
+//      if (angle1A > 0)
+//      {
+//         if (angle1A + angle2A >= Math.PI)
+//         {
+//            if (angle1A >= Math.PI / 2)
+//            {
+//               v1Start = v1End;
+//            }
+//
+//            if (angle2A >= Math.PI / 2)
+//            {
+//               v2End = v2MedianIndex;
+//            }
+//         }
+//
+//         if (angle2B >= Math.PI / 2)
+//         {
+//            v2Start = v2MedianIndex;
+//         }
+//
+//         if ((angle1A < angle2B) && (angle2B < Math.PI / 2))
+//         {
+//            Point2d proj = getOrthogonalProjectionOnLine(polygon2.getVertex(v2MedianIndex), polygon1.getVertex(v1Start), polygon1.getVertex(v1End));
+//            LineSegment2d p = new LineSegment2d(polygon1.getVertex(v1Start), polygon1.getVertex(v1End));
+//            if (p.isBetweenEndpoints(proj, 0))
+//            {
+//               v2Start = v2MedianIndex;
+//            }
+//            else
+//            {
+//               v1End = v1Start;
+//            }
+//         }
+//      }
+//      else
+//      {
+//         v1End = v1Start;
+//
+//         if (angle2A >= Math.PI)
+//         {
+//            v2End = v2MedianIndex;
+//         }
+//
+//         if (angle2B >= Math.PI)
+//         {
+//            v2Start = v2MedianIndex;
+//         }
+//      }
+//
+//      return new int[] {v1Start, v1End, v2Start, v2End};
+//   }
+//
+//
+//   /**
+//    * Binary Elimination helper method called if both ranges have size greater than two
+//    * @return Array with the low and high end of each range, respectively
+//    */
+//   private static int[] binaryEliminationCase3(double angle1A, double angle1B, double angle2A, double angle2B, int v1Start, int v1MedianIndex, int v1End,
+//           int v2Start, int v2MedianIndex, int v2End)
+//   {
+//      if ((angle1A > 0) && (angle1B > 0) && (angle2A > 0) && (angle2B > 0))
+//      {
+//         if (angle1A + angle2A > Math.PI)
+//         {
+//            if (angle1A >= Math.PI / 2)
+//            {
+//               v1Start = v1MedianIndex;
+//            }
+//
+//            if (angle2A >= Math.PI / 2)
+//            {
+//               v2End = v2MedianIndex;
+//            }
+//         }
+//
+//         if (angle1B + angle2B > Math.PI)
+//         {
+//            if (angle1B >= Math.PI / 2)
+//            {
+//               v1End = v1MedianIndex;
+//            }
+//
+//            if (angle2B >= Math.PI / 2)
+//            {
+//               v2Start = v2MedianIndex;
+//            }
+//         }
+//      }
+//
+//      if (angle1A <= 0)
+//      {
+//         v1End = v1MedianIndex;
+//      }
+//
+//      if (angle1B <= 0)
+//      {
+//         v1Start = v1MedianIndex;
+//      }
+//
+//      if (angle2A <= 0)
+//      {
+//         v2Start = v2MedianIndex;
+//      }
+//
+//      if (angle2B <= 0)
+//      {
+//         v2End = v2MedianIndex;
+//      }
+//
+//      return new int[] {v1Start, v1End, v2Start, v2End};
+//   }
+//
+//
+//   /**
+//    * Takes in two ranges each of which are of size at most two and returns the two points on each respective polygon which are closest to one another
+//    */
+//   private static Point2d[] getClosestPointsFromRemainingEdgesAndVertices(ConvexPolygon2d polygon1, ConvexPolygon2d polygon2, int v1Start, int v1End, int v2Start, int v2End)
+//   {
+//      if ((v1Start == v1End) && (v2Start == v2End))
+//      {
+//         return new Point2d[] {polygon1.getVertex(v1Start), polygon2.getVertex(v2Start)};
+//      }
+//
+//      else if (v1Start == v1End)
+//      {
+//         return finalPhasePointAndEdge(polygon2.getVertex(v2Start), polygon2.getVertex(v2End), polygon1.getVertex(v1Start));
+//      }
+//
+//      else if (v2Start == v2End)
+//      {
+//         Point2d[] reverseOutput = finalPhasePointAndEdge(polygon1.getVertex(v1Start), polygon1.getVertex(v1End), polygon2.getVertex(v2Start));
+//
+//         return new Point2d[] {reverseOutput[1], reverseOutput[0]};    // switch order of output so that points are returned in the order that their polygons were inputed
+//      }
+//
+//      return finalPhaseTwoEdges(polygon1.getVertex(v1Start), polygon1.getVertex(v1End), polygon2.getVertex(v2Start), polygon2.getVertex(v2End));
+//   }
+//
+//   /**
+//    * Final phase helper method called if each range has size of exactly two
+//    * @return The two points on each respective polygon which are closest to one another
+//    */
+//   private static Point2d[] finalPhaseTwoEdges(Point2d edgePoint1A, Point2d edgePoint1B, Point2d edgePoint2A, Point2d edgePoint2B)
+//   {
+//      LineSegment2d edge1 = new LineSegment2d(edgePoint1A, edgePoint1B);
+//      LineSegment2d edge2 = new LineSegment2d(edgePoint2A, edgePoint2B);
+//      Point2d proj1AOnto2 = getOrthogonalProjectionOnLine(edgePoint1A, edgePoint2A, edgePoint2B);
+//      Point2d proj1BOnto2 = getOrthogonalProjectionOnLine(edgePoint1B, edgePoint2A, edgePoint2B);
+//      Point2d proj2AOnto1 = getOrthogonalProjectionOnLine(edgePoint2A, edgePoint1A, edgePoint1B);
+//      Point2d proj2BOnto1 = getOrthogonalProjectionOnLine(edgePoint2B, edgePoint1A, edgePoint1B);
+//
+//      Point2d[][] possiblePointPairsWithProj = new Point2d[4][2];
+//      Point2d[][] possiblePointPairsWithoutProj = new Point2d[4][2];
+//      double[] possibleDistancesWithProj = new double[4];
+//      double[] possibleDistancesWithoutProj = new double[4];
+//
+//      possiblePointPairsWithProj[0] = edge2.isBetweenEndpoints(proj1AOnto2, 0) ? new Point2d[] {edgePoint1A, proj1AOnto2} : null;
+//      possiblePointPairsWithProj[1] = edge2.isBetweenEndpoints(proj1BOnto2, 0) ? new Point2d[] {edgePoint1B, proj1BOnto2} : null;
+//      possiblePointPairsWithProj[2] = edge1.isBetweenEndpoints(proj2AOnto1, 0) ? new Point2d[] {proj2AOnto1, edgePoint2A} : null;
+//      possiblePointPairsWithProj[3] = edge1.isBetweenEndpoints(proj2BOnto1, 0) ? new Point2d[] {proj2BOnto1, edgePoint2B} : null;
+//
+//      possiblePointPairsWithoutProj[0] = new Point2d[] {edgePoint1A, edgePoint2A};
+//      possiblePointPairsWithoutProj[1] = new Point2d[] {edgePoint1A, edgePoint2B};
+//      possiblePointPairsWithoutProj[2] = new Point2d[] {edgePoint1B, edgePoint2A};
+//      possiblePointPairsWithoutProj[3] = new Point2d[] {edgePoint1B, edgePoint2B};
+//
+//      for (int i = 0; i < 4; i++)
+//      {
+//         possibleDistancesWithProj[i] = (possiblePointPairsWithProj[i] == null)
+//                                        ? Double.MAX_VALUE : possiblePointPairsWithProj[i][0].distance(possiblePointPairsWithProj[i][1]);
+//         possibleDistancesWithoutProj[i] = possiblePointPairsWithoutProj[i][0].distance(possiblePointPairsWithoutProj[i][1]);
+//      }
+//
+//      if (possibleDistancesWithProj[indexOfMin(possibleDistancesWithProj)] != Double.MAX_VALUE)
+//      {
+//         return possiblePointPairsWithProj[indexOfMin(possibleDistancesWithProj)];
+//      }
+//
+//      return possiblePointPairsWithoutProj[indexOfMin(possibleDistancesWithoutProj)];
+//   }
+//
+//   /**
+//    * @return Index of the minimum element in an array of doubles
+//    */
+//   private static int indexOfMin(double[] d)
+//   {
+//      if ((d == null) || (d.length == 0))
+//      {
+//         throw new RuntimeException("Cannot find minimum of empty or null array.");
+//      }
+//
+//      int minIndex = 0;
+//      double minValue = d[minIndex];
+//      int searchIndex = 1;
+//      while (searchIndex < d.length)
+//      {
+//         if (d[searchIndex] < minValue)
+//         {
+//            minIndex = searchIndex;
+//            minValue = d[searchIndex];
+//         }
+//
+//         searchIndex++;
+//      }
+//
+//      return minIndex;
+//   }
+//
+//   /**
+//    * Final phase helper method called if one range has a size of exactly one
+//    * @return The two points on each respective polygon which are closest to one another
+//    */
+//   private static Point2d[] finalPhasePointAndEdge(Point2d edgePoint1, Point2d edgePoint2, Point2d lonePoint)
+//   {
+//      Point2d proj = getOrthogonalProjectionOnLine(lonePoint, edgePoint1, edgePoint2);
+//      LineSegment2d p = new LineSegment2d(edgePoint1, edgePoint2);
+//      if (p.isBetweenEndpoints(proj, 0))
+//      {
+//         return new Point2d[] {lonePoint, proj};
+//      }
+//      else
+//      {
+//         return new Point2d[] {lonePoint, (lonePoint.distance(edgePoint1) < lonePoint.distance(edgePoint2)) ? edgePoint1 : edgePoint2};
+//      }
+//   }
+//   
+//   /**
+//    * from http://softsurfer.com/Archive/algorithm_0111/algorithm_0111.htm#Pseudo-Code:%20Clip%20Segment-Polygon
+//    * Input: a 2D segment S from point P0 to point P1
+//    * a 2D convex polygon W with n vertices V0,...,Vn-1,Vn=V0
+//    */
+//   public static boolean doesSegmentIntersectConvexPolygon2D(Point2d P0, Point2d P1, ConvexPolygon2d convexPolygon2d)
+//   {
+//      // if segment is a single point
+//      if (P0.equals(P1))
+//      {
+//         return convexPolygon2d.isPointInside(P0);
+//      }
+//
+//      // if either point is inside polygon
+//      if (convexPolygon2d.isPointInside(P0, .0001) || convexPolygon2d.isPointInside(P1, .0001))
+//         return true;
+//
+//      // if either point touches the polygon
+//      if (convexPolygon2d.pointIsOnPerimeter(P0) || convexPolygon2d.pointIsOnPerimeter(P1))
+//         return true;
+//
+//      return doesSegmentPassCompletelyThroughPolygon(P0, P1, convexPolygon2d);
+//   }
+//
+//   private static boolean doesSegmentPassCompletelyThroughPolygon(Point2d P0, Point2d P1, ConvexPolygon2d convexPolygon2d)
+//   {
+//      // Initialize:
+//      double tE = 0.0;    // for the maximum entering segment parameter;
+//      double tL = 1.0;    // for the minimum leaving segment parameter;
+//
+//      // segment direction vector
+//      Vector2d dS = new Vector2d(P1);
+//      dS.sub(P0);
+//
+//      if (DEBUG)
+//      {
+//         System.out.println("dS = " + dS);
+//      }
+//
+//      int numberOfVertices = convexPolygon2d.getNumberOfVertices();
+//      if (DEBUG)
+//      {
+//         System.out.println("ccwPoints = ");
+//
+//         for (int i = 0; i < numberOfVertices; i++)
+//         {
+//            System.out.println(convexPolygon2d.getVertexCCW(i));
+//         }
+//      }
+//
+//      for (int i = 0; i < numberOfVertices; i++)
+//      {
+//         // edge vertices
+//         Point2d V0 = new Point2d(convexPolygon2d.getVertexCCW(i));
+//         if (DEBUG)
+//         {
+//            System.out.println("V0 = " + V0);
+//         }
+//
+//         Point2d V1 = new Point2d(convexPolygon2d.getNextVertexCCW(i));
+//         if (DEBUG)
+//         {
+//            System.out.println("V1 = " + V1);
+//         }
+//
+//         // edge vector
+//         Vector2d V0toV1 = new Vector2d(V1);
+//         V0toV1.sub(V0);
+//
+//         if (DEBUG)
+//         {
+//            System.out.println("V0toV1 = " + V0toV1);
+//         }
+//
+//         // outward normal of the edge
+//         Vector2d ni = new Vector2d(V0toV1.y, -V0toV1.x);
+//         if (DEBUG)
+//         {
+//            System.out.println("ni = " + ni);
+//         }
+//
+//         Vector2d P0toVi = new Vector2d(P0);
+//         P0toVi.sub(V0);
+//
+//         if (DEBUG)
+//         {
+//            System.out.println("P0toVi = " + P0toVi);
+//         }
+//
+//         double N = -P0toVi.dot(ni);
+//         if (DEBUG)
+//         {
+//            System.out.println("N = " + N);
+//         }
+//
+//         double D = dS.dot(ni);
+//         if (DEBUG)
+//         {
+//            System.out.println("D = " + D);
+//         }
+//
+//         if (D == 0)
+//         {
+//            // S is parallel to the edge ei
+//
+//            if (N < 0)
+//            {
+//               // then P0 is outside the edge ei
+//               return false;    // since S cannot intersect W;
+//            }
+//            else
+//            {
+//               // S cannot enter or leave W across edge ei
+//               // ignore edge ei and process the next edge
+//               continue;
+//            }
+//         }
+//
+//         double t = N / D;
+//         if (DEBUG)
+//         {
+//            System.out.println("t = " + t);
+//         }
+//
+//         if (D < 0)
+//         {
+//            // then segment S is entering W across edge ei
+//            tE = Math.max(tE, t);
+//
+//            if (tE > tL)
+//            {
+//               // then segment S enters W after leaving
+//               return false;    // since S cannot intersect W
+//            }
+//         }
+//         else if (D > 0)
+//         {
+//            // then segment S is leaving W across edge ei
+//            tL = Math.min(tL, t);
+//
+//            if (tL < tE)
+//            {
+//               // then segment S leaves W before entering
+//               return false;    // since S cannot intersect W
+//            }
+//         }
+//      }
+//
+//      // Output: [Note: to get here, one must have tE <= tL]
+//      // there is a valid intersection of S with W
+//      // from the entering point: P(tE) = P0 + tE * dS
+//      // to the leaving point:    P(tL) = P0 + tL * dS
+//      return true;
+//   }
+//}
+//=======
+//package us.ihmc.robotics.geometry;
+//
 import java.util.ArrayList;
 import java.util.Arrays;
 import java.util.List;
@@ -11,9 +2397,7 @@
 import javax.vecmath.Vector2d;
 import javax.vecmath.Vector3d;
 
-import Jama.Matrix;
 import us.ihmc.robotics.MathTools;
-import us.ihmc.robotics.linearAlgebra.MatrixTools;
 import us.ihmc.robotics.math.exceptions.UndefinedOperationException;
 import us.ihmc.robotics.referenceFrames.ReferenceFrame;
 
@@ -256,20 +2640,20 @@
       average.scale(0.5);
 
       return average;
-   }
-   
-   /**
-    * Returns the average of two 3D points
-    *
-    * @param a FramePoint
-    * @param b FramePoint
-    * @param avgToPack FramePoint
-    */
-   public static void averagePoints(FramePoint a, FramePoint b, FramePoint avgToPack)
-   {
-      avgToPack.setIncludingFrame(a);
-      avgToPack.add(b);
-      avgToPack.scale(0.5);
+   }
+
+   /**
+    * Returns the average of two 3D points
+    *
+    * @param a FramePoint
+    * @param b FramePoint
+    * @param avgToPack FramePoint
+    */
+   public static void averagePoints(FramePoint a, FramePoint b, FramePoint avgToPack)
+   {
+      avgToPack.setIncludingFrame(a);
+      avgToPack.add(b);
+      avgToPack.scale(0.5);
    }
 
    // TODO ensure consistant with line 2D
@@ -1666,33 +4050,34 @@
       return Math.hypot(cathetusA, cathetusB);
    }
 
+   // Needs to be reimplemented with EJML and without generating garbage. 
    /*
     * Projects point p onto the plane defined by p1, p2, and p3
     */
-   public static Vector3d getProjectionOntoPlane(Vector3d p1, Vector3d p2, Vector3d p3, Vector3d p)
-   {
-      Vector3d p2_minus_p1 = new Vector3d(p2);
-      p2_minus_p1.sub(p1);
-
-      Vector3d p3_minus_p1 = new Vector3d(p3);
-      p3_minus_p1.sub(p1);
-
-      Vector3d n = new Vector3d(p2_minus_p1);
-      n.cross(n, p3_minus_p1);
-      n.normalize();
-
-      // convert to matrix so the following calculation is cleaner
-      Matrix P = MatrixTools.vector3dToMatrix(p);
-      Matrix P1 = MatrixTools.vector3dToMatrix(p1);
-      Matrix N = MatrixTools.vector3dToMatrix(n);
-
-      double scale = (((P1.minus(P)).transpose()).times(N)).get(0, 0);
-      Matrix Perp = N.times(scale);
-
-      Matrix Proj = P.plus(Perp);
-
-      return new Vector3d(Proj.get(0, 0), Proj.get(1, 0), Proj.get(2, 0));
-   }
+//   public static Vector3d getProjectionOntoPlane(Vector3d p1, Vector3d p2, Vector3d p3, Vector3d p)
+//   {
+//      Vector3d p2_minus_p1 = new Vector3d(p2);
+//      p2_minus_p1.sub(p1);
+//
+//      Vector3d p3_minus_p1 = new Vector3d(p3);
+//      p3_minus_p1.sub(p1);
+//
+//      Vector3d n = new Vector3d(p2_minus_p1);
+//      n.cross(n, p3_minus_p1);
+//      n.normalize();
+//
+//      // convert to matrix so the following calculation is cleaner
+//      Matrix P = MatrixTools.vector3dToMatrix(p);
+//      Matrix P1 = MatrixTools.vector3dToMatrix(p1);
+//      Matrix N = MatrixTools.vector3dToMatrix(n);
+//
+//      double scale = (((P1.minus(P)).transpose()).times(N)).get(0, 0);
+//      Matrix Perp = N.times(scale);
+//
+//      Matrix Proj = P.plus(Perp);
+//
+//      return new Vector3d(Proj.get(0, 0), Proj.get(1, 0), Proj.get(2, 0));
+//   }
 
    public static double minimumDistance(FramePoint testPoint, List<FramePoint> points)
    {
@@ -2384,2377 +4769,4 @@
       // to the leaving point:    P(tL) = P0 + tL * dS
       return true;
    }
-}
-=======
-package us.ihmc.robotics.geometry;
-
-import java.util.ArrayList;
-import java.util.Arrays;
-import java.util.List;
-
-import javax.vecmath.AxisAngle4d;
-import javax.vecmath.Point2d;
-import javax.vecmath.Point3d;
-import javax.vecmath.Vector2d;
-import javax.vecmath.Vector3d;
-
-import us.ihmc.robotics.MathTools;
-import us.ihmc.robotics.math.exceptions.UndefinedOperationException;
-import us.ihmc.robotics.referenceFrames.ReferenceFrame;
-
-public class GeometryTools
-{
-   public static final boolean DEBUG = false;
-   
-   private static double EPSILON = 1e-6;
-
-   /**
-    * Compute the distance from a point to a line (defined by two 3D points).
-    * From http://mathworld.wolfram.com/Point-LineDistance3-Dimensional.html
-    * ^^Modified to return distance if line is defined by same point^^
-    *          returns distance between given 3D point and line(point)
-    * @param point Point3d
-    * @param lineStart Point3d
-    * @param lineEnd Point3d
-    * @return double
-    */
-
-   // TODO consider making line3d and moving into it
-   public static double distanceFromPointToLine(Point3d point, Point3d lineStart, Point3d lineEnd)
-   {
-      if (lineStart.x - lineEnd.x == 0 & lineStart.y - lineEnd.y == 0 & lineStart.z - lineEnd.z == 0)
-      {
-         double distance = Math.sqrt((lineStart.x - point.x) * (lineStart.x - point.x) + (lineStart.y - point.y) * (lineStart.y - point.y)
-                                     + (lineStart.z - point.z) * (lineStart.z - point.z));
-
-         return distance;
-      }
-      else
-      {
-         Vector3d startToEnd = new Vector3d(lineEnd);
-         startToEnd.sub(lineStart);
-
-         Vector3d pointToStart = new Vector3d(lineStart);
-         pointToStart.sub(point);
-
-         Vector3d crossProduct = new Vector3d();
-         crossProduct.cross(startToEnd, pointToStart);
-
-         return crossProduct.length() / startToEnd.length();
-      }
-   }
-   
-   /**
-    * 2d point to line distance.
-    * 
-    * @param point FramePoint
-    * @param lineStart FramePoint
-    * @param lineEnd FramePoint
-    * @return double
-    */
-   public static double distanceFromPointToLine2d(FramePoint point, FramePoint lineStart, FramePoint lineEnd)
-   {
-
-      return distanceFromPointToLine(point.getX(), point.getY(), lineStart.getX(), lineStart.getY(), lineEnd.getX(), lineEnd.getY());
-   }
-
-   /**
-    * Returns the minimum distance between a 2D point and an infinitely long 2D
-    * line defined by a given line segment.
-    * If line is defined by the same point, returns distance between that point
-    * and the given 2D point
-    *
-    * @param point Point2d
-    * @param lineStart Point2d
-    * @param lineEnd Point2d
-    * @return double
-    */
-   public static double distanceFromPointToLine(Point2d point, Point2d lineStart, Point2d lineEnd)
-   {
-      return distanceFromPointToLine(point.x, point.y, lineStart.x, lineStart.y, lineEnd.x, lineEnd.y);
-   }
-   
-   /**
-    * Returns the minimum distance between a 2D point and an infinitely long 2D
-    * line defined by a given line segment.
-    * If line is defined by the same point, returns distance between that point
-    * and the given 2D point
-    *
-    * @param point Point2d
-    * @param lineStart Point2d
-    * @param lineEnd Point2d
-    * @return double
-    */
-   public static double distanceFromPointToLine(double pointX, double pointY, double lineStartX, double lineStartY, double lineEndX, double lineEndY)
-   {
-      if (lineStartX - lineEndX == 0 & lineStartY - lineEndY == 0)
-      {
-         double distance = Math.sqrt(((lineStartX - pointX) * (lineStartX - pointX)) + ((lineStartY - pointY) * (lineStartY - pointY)));
-
-         return distance;
-      }
-      else
-      {
-         double numerator = Math.abs(((lineEndX - lineStartX) * (lineStartY - pointY)) - ((lineStartX - pointX) * (lineEndY - lineStartY)));
-         double denominator = Math.sqrt(((lineEndX - lineStartX) * (lineEndX - lineStartX)) + ((lineEndY - lineStartY) * (lineEndY - lineStartY)));
-
-         return numerator / denominator;
-      }
-   }
-
-   /**
-    * Returns the minimum distance between a point and a given line segment.
-    * holds true if line segment shrinks to a single point
-    *
-    * @param point Point2d
-    * @param lineStart Point2d
-    * @param lineEnd Point2d
-    * @return double
-    */
-   public static double distanceFromPointToLineSegment(Point2d point, Point2d lineStart, Point2d lineEnd)
-   {
-      // first we need to find the angle between the line segment and the point to end vector for each end point.
-      Vector2d startToEnd = new Vector2d(lineEnd);
-      startToEnd.sub(lineStart);
-      Vector2d startToPoint = new Vector2d(point);
-      startToPoint.sub(lineStart);
-
-      Vector2d endToStart = new Vector2d(lineStart);
-      endToStart.sub(lineEnd);
-      Vector2d endToPoint = new Vector2d(point);
-      endToPoint.sub(lineEnd);
-
-      double startAngleDot = startToEnd.dot(startToPoint);
-      double endAngleDot = endToStart.dot(endToPoint);
-
-      if ((startAngleDot >= 0.0) && (endAngleDot >= 0.0))
-      {
-         return distanceFromPointToLine(point, lineStart, lineEnd);
-      }
-
-      if (startAngleDot < 0.0)
-      {
-         return lineStart.distance(point);
-      }
-      else
-      {
-         if (endAngleDot >= 0.0)
-         {
-            throw new RuntimeException("totally not a physical situation here");
-         }
-
-         return lineEnd.distance(point);
-      }
-   }
-
-   /**
-    * Returns a boolean value, stating whether a 2D point is on the left side of a given line
-    * "Left side" is determined based on order of lineStart and lineEnd
-    *
-    * returns false if point is on line
-    *
-    * @param point Point2d
-    * @param lineStart Point2d
-    * @param lineEnd Point2d
-    * @return boolean
-    */
-   public static boolean isPointOnLeftSideOfLine(Point2d point, Point2d lineStart, Point2d lineEnd)
-   {
-      return (((point.y - lineStart.y) * (lineEnd.x - lineStart.x)) - ((point.x - lineStart.x) * (lineEnd.y - lineStart.y))) > 0.0;
-   }
-
-   /**
-    * Returns a Boolean value stating whether a point is on the left side of a given line
-    *
-    * @param point FramePoint
-    * @param lineStart FramePoint
-    * @param lineEnd FramePoint
-    * @return boolean
-    */
-
-   public static boolean isPointOnLeftSideOfLine(FramePoint point, FramePoint lineStart, FramePoint lineEnd)
-   {
-      point.checkReferenceFrameMatch(lineStart);
-      point.checkReferenceFrameMatch(lineEnd);
-      Point2d lineStartPoint2d = new Point2d(lineStart.getX(), lineStart.getY());
-      Point2d lineEndPoint2d = new Point2d(lineEnd.getX(), lineEnd.getY());
-      Point2d checkPointPoint2d = new Point2d(point.getX(), point.getY());
-
-      return isPointOnLeftSideOfLine(checkPointPoint2d, lineStartPoint2d, lineEndPoint2d);
-   }
-
-   /**
-    * Averages the 2D points in a given Array
-    *
-    * @param points ArrayList
-    * @return Point2d
-    */
-   public static Point2d averagePoint2ds(ArrayList<Point2d> points)
-   {
-      Point2d totalPoint = new Point2d(0.0, 0.0);
-      for (Point2d point : points)
-      {
-         totalPoint.x += point.x;
-         totalPoint.y += point.y;
-      }
-
-      totalPoint.x /= points.size();
-      totalPoint.y /= points.size();
-
-      return totalPoint;
-   }
-
-   /**
-    * Averages the 3D points in an Array
-    *
-    * @param points ArrayList
-    * @return Point3d
-    */
-   public static Point3d averagePoint3ds(ArrayList<Point3d> points)
-   {
-      Point3d totalPoint = new Point3d(0.0, 0.0, 0.0);
-      for (Point3d point : points)
-      {
-         totalPoint.x += point.x;
-         totalPoint.y += point.y;
-         totalPoint.z += point.z;
-      }
-
-      totalPoint.x /= points.size();
-      totalPoint.y /= points.size();
-      totalPoint.z /= points.size();
-
-      return totalPoint;
-   }
-
-   /**
-    * Returns the average of two 3D points
-    *
-    * @param a Point3d
-    * @param b Point3d
-    * @return Point3d
-    */
-   public static Point3d averagePoints(Point3d a, Point3d b)
-   {
-      Point3d average = new Point3d(a);
-      average.add(b);
-      average.scale(0.5);
-
-      return average;
-   }
-
-   // TODO ensure consistant with line 2D
-   public static Point2d getOrthogonalProjectionOnLine(Point2d testPoint, Point2d lineStart, Point2d lineEnd)
-   {
-      Line2d line = new Line2d(lineStart, lineEnd);
-      Point2d projected = line.orthogonalProjectionCopy(testPoint);
-
-      return projected;
-   }
-
-   /**
-    *
-    * @param point1 FramePoint
-    * @param vector1 FrameVector
-    * @param point2 FramePoint
-    * @param vector2 FrameVector
-    * @param pointOnLine1 FramePoint
-    * @param pointOnLine2 FramePoint
-    */
-   public static void getClosestPointsForTwoLines(FramePoint point1, FrameVector vector1, FramePoint point2, FrameVector vector2, FramePoint pointOnLine1,
-           FramePoint pointOnLine2)
-   {
-      FrameVector fromOneToTwo = new FrameVector(point1.getReferenceFrame());
-      fromOneToTwo.sub(point2, point1);
-
-      vector1.normalize();
-      vector2.normalize();
-
-      double vector1DotVector2 = vector1.dot(vector2);
-
-      // check to see if the lines are parallel
-      if (Math.abs(vector1DotVector2) > (1.0 - EPSILON))
-      {
-         // just return the original points
-         System.err.println("Lines are parallel");
-         pointOnLine1.set(point1);
-         pointOnLine2.set(point2);
-
-         return;
-      }
-
-      double lambda1 = (fromOneToTwo.dot(vector1) - fromOneToTwo.dot(vector2) * vector1DotVector2) / (1.0 - vector1DotVector2 * vector1DotVector2);
-      double lambda2 = -(fromOneToTwo.dot(vector2) - fromOneToTwo.dot(vector1) * vector1DotVector2) / (1.0 - vector1DotVector2 * vector1DotVector2);
-
-      pointOnLine1.set(vector1);
-      pointOnLine1.scale(lambda1);
-      pointOnLine1.add(point1);
-
-      pointOnLine2.set(vector2);
-      pointOnLine2.scale(lambda2);
-      pointOnLine2.add(point2);
-   }
-
-   /**
-    * Locates and returns the intersection between
-    * the given line and plane
-    *
-    * @param pointOnPlane FramePoint
-    * @param planeNormal FrameVector
-    * @param lineStart FramePoint
-    * @param lineEnd FramePoint
-    * @return FramePoint
-    */
-   public static FramePoint getIntersectionBetweenLineAndPlane(FramePoint pointOnPlane, FrameVector planeNormal, FramePoint lineStart, FramePoint lineEnd)
-   {
-      // po = line start, p1 = line end
-      // v0 = point on plane
-      // n = plane normal
-      // intersection point is p(s) = p0 + s*(p1 - p0)
-      // scalar s = (n dot (v0 - p0))/(n dot (p1 - p0)
-	   
-	   if(isLineIntersectingPlane(pointOnPlane, planeNormal, lineStart, lineEnd))
-	   {
-		      planeNormal.normalize();
-
-		      FrameVector line = new FrameVector(lineStart.getReferenceFrame());
-		      line.sub(lineEnd, lineStart);
-
-		      FrameVector fromP0toV0 = new FrameVector(pointOnPlane.getReferenceFrame());
-		      fromP0toV0.sub(pointOnPlane, lineStart);
-
-		      double numerator = planeNormal.dot(fromP0toV0);
-		      double denominator = planeNormal.dot(line);
-		      double scaleFactor = numerator / denominator;
-
-		      FramePoint ret = new FramePoint(lineStart.getReferenceFrame());
-		      ret.scaleAdd(scaleFactor, line, lineStart);
-
-		      if (ret.containsNaN() || ret.containsInfinity())
-		      {
-		         ret = null;
-		      }
-
-		      return ret;
-	   }
-	   else
-	   {
-		   return null;
-	   }
-
-   }
-
-   public static boolean isLineIntersectingPlane(FramePoint pointOnPlane, FrameVector planeNormal, FramePoint lineStart, FramePoint lineEnd)
-   {
-      double d = -planeNormal.getX() * pointOnPlane.getX() - planeNormal.getY() * pointOnPlane.getY() - planeNormal.getZ() * pointOnPlane.getZ();
-
-      double ansStart = planeNormal.getX() * lineStart.getX() + planeNormal.getY() * lineStart.getY()
-                        + planeNormal.getZ() * lineStart.getZ() + d;
-
-      double ansEnd = planeNormal.getX() * lineEnd.getX() + planeNormal.getY() * lineEnd.getY() + planeNormal.getZ() * lineEnd.getZ() + d;
-
-//      System.out.println("Start: " + ansStart + ", End: " + ansEnd);
-
-      if (((ansStart > 0) && (ansEnd < 0)) || ((ansStart< 0) && (ansEnd > 0)))
-      {
-//         System.out.println("Line is intersecting plane");
-
-         return true;
-      }
-      else
-      {
-//          System.out.println("Line is not intersecting plane");
-
-         return false;
-      }
-   }
-
-
-   public static double distanceFromPointToPlane(FramePoint pointOnPlane, FrameVector planeNormal, FramePoint point)
-   {
-      double d = -planeNormal.getX() * pointOnPlane.getX() - planeNormal.getY() * pointOnPlane.getY() - planeNormal.getZ() * pointOnPlane.getZ();
-
-      double dist = Math.abs(planeNormal.getX() * point.getX() + planeNormal.getY() * point.getY() + planeNormal.getZ() * point.getZ() + d)
-                    / Math.sqrt(planeNormal.getX() * planeNormal.getX() + planeNormal.getY() * planeNormal.getY() + planeNormal.getZ() * planeNormal.getZ());
-
-      return dist;
-   }
-
-   // TODO ensure consistant with lineSegment2D
-   public static boolean doLineSegmentsIntersect(Point2d lineStart1, Point2d lineEnd1, Point2d lineStart2, Point2d lineEnd2)
-   {
-      double r1numerator = (lineEnd2.x - lineStart2.x) * (lineStart1.y - lineStart2.y) - (lineEnd2.y - lineStart2.y) * (lineStart1.x - lineStart2.x);
-
-      double r1denominator = (lineEnd2.y - lineStart2.y) * (lineEnd1.x - lineStart1.x) - (lineEnd2.x - lineStart2.x) * (lineEnd1.y - lineStart1.y);
-
-      double r2numerator = (lineEnd1.x - lineStart1.x) * (lineStart1.y - lineStart2.y) - (lineEnd1.y - lineStart1.y) * (lineStart1.x - lineStart2.x);
-
-      double r2denominator = r1denominator;
-
-      // If both numerators and the denominator are zero, the lines are collinear.
-      // We must project the lines onto the X- or Y-axis check if the segments overlap.
-      if ((r1numerator == 0.0) && (r2numerator == 0.0) && (r1denominator == 0.0))
-      {
-         double ls1, le1, ls2, le2;
-         if (lineStart1.x != lineEnd1.x)
-         {
-            ls1 = lineStart1.x;
-            le1 = lineEnd1.x;
-            ls2 = lineStart2.x;
-            le2 = lineEnd2.x;
-         }
-         else
-         {
-            ls1 = lineStart1.y;
-            le1 = lineEnd1.y;
-            ls2 = lineStart2.y;
-            le2 = lineEnd2.y;
-         }
-
-         // If both first points are less than both second points, the line
-         // segments do not intersect.
-         if (((ls1 < ls2) && (le1 < ls2)) && ((ls1 < le2) && (le1 < le2)))
-            return false;
-
-         // If both first points are greater than both second points, the line
-         // segments do not intersect.
-         if (((ls1 > ls2) && (le1 > ls2)) && ((ls1 > le2) && (le1 > le2)))
-            return false;
-
-         // Otherwise, the line segments must overlap. So we return true.
-         return true;
-      }
-
-      // If the denominator is zero, but the numerators are not, then the lines are parallel.
-      if (r1denominator == 0.0)
-         return false;
-
-      double r1 = r1numerator / r1denominator;
-      double r2 = r2numerator / r2denominator;
-
-      // If both r1 and r2 are between zero and one, the line segments intersect.
-      if ((0.0 <= r1) && (r1 <= 1.0) && (0.0 <= r2) && (r2 <= 1.0))
-         return true;
-
-      return false;
-   }
-   
-   /**
-    * @deprecated Creates garbage. Use {@link GeometryTools.intersection}.
-    * @param lineStart1
-    * @param lineEnd1
-    * @param lineStart2
-    * @param lineEnd2
-    * @return
-    */
-   public static Point2d getIntersectionBetweenTwoLines(Point2d lineStart1, Point2d lineEnd1, Point2d lineStart2, Point2d lineEnd2)
-   {
-      Line2d line1 = new Line2d(lineStart1, lineEnd1);
-      Line2d line2 = new Line2d(lineStart2, lineEnd2);
-
-      return line1.intersectionWith(line2);
-   }
-   
-   private static final ThreadLocal<double[]> tempAlphaBeta = new ThreadLocal<double[]>()
-   {
-      @Override
-      public double[] initialValue()
-      {
-         return new double[2];
-      }
-   };
-   
-   private static final ThreadLocal<FrameVector[]> tempDirectionsForIntersection = new ThreadLocal<FrameVector[]>()
-   {
-      @Override
-      public FrameVector[] initialValue()
-      {
-         return new FrameVector[] {new FrameVector(), new FrameVector()};
-      }
-   };
-   
-   public static void getIntersectionBetweenTwoLines2d(FramePoint intersectionToPack, FramePoint lineStart1, FramePoint lineEnd1, FramePoint lineStart2, FramePoint lineEnd2)
-   {
-      tempDirectionsForIntersection.get()[0].sub(lineEnd1, lineStart1);
-      tempDirectionsForIntersection.get()[1].sub(lineEnd2, lineStart2);
-      
-      GeometryTools.getIntersectionBetweenTwoLines2d(intersectionToPack, lineStart1, tempDirectionsForIntersection.get()[0], lineStart2, tempDirectionsForIntersection.get()[1]);
-   }
-   
-   public static void getIntersectionBetweenTwoLines2d(FramePoint intersectionToPack, FramePoint point1, FrameVector direction1, FramePoint point2, FrameVector direction2)
-   {
-      GeometryTools.intersection(point1.getX(), point1.getY(), direction1.getX(), direction1.getY(), point2.getX(), point2.getY(), direction2.getX(), direction2.getY(), tempAlphaBeta.get());
-      
-      if (Double.isNaN(tempAlphaBeta.get()[0]) || Double.isNaN(tempAlphaBeta.get()[1]))
-         throw new UndefinedOperationException("Lines are parallel.");
-      
-      intersectionToPack.set(point1.getX() + direction1.getX() * tempAlphaBeta.get()[0], point1.getY() + direction1.getY() * tempAlphaBeta.get()[0], intersectionToPack.getZ());
-   }
-
-   /**
-    * Finds the intersection between two 2D lines.
-    * Each line is represented as a Point2d and a Vector2d.
-    * This should work as long as the two lines are not parallel.
-    * If they are parallel, it tries to return something without crashing.
-    *
-    * @param point1 Start Point of first line.
-    * @param vector1 Direction Vector of first line.
-    * @param point2 Start Point of second line.
-    * @param vector2 Direction Vector of second line.
-    * @return Point of Intersection.
-    * @deprecated Creates garbage. Use {@link GeometryTools.intersection}.
-    * TODO ensure consistant with line2D
-    */
-   public static Point2d getIntersectionBetweenTwoLines(Point2d point1, Vector2d vector1, Point2d point2, Vector2d vector2)
-   {
-      Line2d line1 = new Line2d(point1, vector1);
-      Line2d line2 = new Line2d(point2, vector2);
-
-      return line1.intersectionWith(line2);
-   }
-
-   /**
-       *       Finds the intersection parameters between two lines. First line starts at (firstPointX, firstPointY) and has direction vector (firstVectorX, firstVectorY).
-       *       The second line starts at (secondPointX, secondPointY) and has direction vector (secondVectorX, secondVectorY). Returns null if the lines are parallel.
-       *       Returns {alpha, beta} such that the intersection between the lines occurs at P1 + alpha * V1 = P2 + beta * V2;
-       *
-       *       @param x0 double First line starting x.
-       *       @param y0 double First line starting y.
-       *       @param vx0 double First line direction x.
-       *       @param vy0 double First line direction y.
-       *       @param x1 double Second line starting x.
-       *       @param y1 double Second line starting y.
-       *       @param vx1 double Second line direction x.
-       *       @param vy1 double Second line direction y.
-       *
-       *       @return double[] {alpha, beta} such that the intersection between the lines occurs at P1 + alpha * V1 = P2 + beta * V2;
-       */
-   
-      // TODO only used by the intersection methods in this class
-      public static void intersection(double x0, double y0, double vx0, double vy0, double x1, double y1, double vx1, double vy1, double[] alphaBetaToPack)
-      {
-   //      We solve for x the problem of the form: A * x = b
-   //            A      *     x     =      b
-   //      / vx0 -vx1 \   / alpha \   / x1 - x0 \
-   //      |          | * |       | = |         |
-   //      \ vy0 -vy1 /   \ beta  /   \ y1 - y0 /
-   //      
-   //      
-   //      double[][] A = new double[2][2];
-   //      A[0][0] = vx0;
-   //      A[0][1] = -vx1;
-   //      A[1][0] = vy0;
-   //      A[1][1] = -vy1;
-   //
-   //      double[] b = new double[2];
-   //      b[0] = x1 - x0;
-   //      b[1] = y1 - y0;
-   
-         double determinant = -vx0 * vy1 + vy0 * vx1; //(A[0][0] * A[1][1]) - (A[1][0] * A[0][1]);
-   
-         double epsilon = 1.0E-12;
-         if (Math.abs(determinant) < epsilon)
-         {
-            alphaBetaToPack[0] = Double.NaN;
-            alphaBetaToPack[1] = Double.NaN;
-         }
-         else
-         {
-            double oneOverDeterminant = 1.0 / determinant;
-            double AInverse00 = oneOverDeterminant * -vy1; // A[1][1];
-            double AInverse01 = oneOverDeterminant *  vx1; //-A[0][1];
-            double AInverse10 = oneOverDeterminant * -vy0; //-A[1][0];
-            double AInverse11 = oneOverDeterminant *  vx0; // A[0][0];
-   
-            double dx = x1 - x0;
-            double dy = y1 - y0;
-            double alpha = AInverse00 * dx + AInverse01 * dy;// AInverse00 * b[0] + AInverse01 * b[1];
-            double beta  = AInverse10 * dx + AInverse11 * dy;// AInverse10 * b[0] + AInverse11 * b[1];
-   
-            alphaBetaToPack[0] = alpha;
-            alphaBetaToPack[1] = beta;
-         }
-      }
-
-   /**
-    * Returns the line segment percentages of the intersection point between two lines if the lines are intersecting and not colinear.
-    * If colinear, or parallel, then returns null.
-    * This is epsilon conservative in determining parallelness or colinearity. If just slightly not parallel, will still return null.
-    * 
-    * TODO ensure consistant with lineSegment2D
-    *
-    * @param lineStart1 Point2d
-    * @param lineEnd1 Point2d
-    * @param lineStart2 Point2d
-    * @param lineEnd2 Point2d
-    *
-    * @deprecated Creates garbage
-    * @return Intersecting percentages of the two line segments if intersecting and not colinear. Null if not intersecting, or colinear.
-    */
-   public static double[] getLineSegmentPercentagesIfIntersecting(Point2d lineStart1, Point2d lineEnd1, Point2d lineStart2, Point2d lineEnd2)
-   {
-      double[] garbage = new double[2];
-      getLineSegmentPercentagesIfIntersecting(lineStart1.x, lineStart1.y, lineEnd1.x, lineEnd1.y, lineStart2.x, lineStart2.y, lineEnd2.x, lineEnd2.y, garbage);
-      return garbage;
-   }
-   
-   /**
-    * Returns the line segment percentages of the intersection point between two lines if the lines are intersecting and not colinear.
-    * If colinear, or parallel, then returns null.
-    * This is epsilon conservative in determining parallelness or colinearity. If just slightly not parallel, will still return null.
-    * 
-    * TODO ensure consistant with lineSegment2D
-    *
-    * @param lineStart1 Point2d
-    * @param lineEnd1 Point2d
-    * @param lineStart2 Point2d
-    * @param lineEnd2 Point2d
-    * @param Intersecting percentages of the two line segments if intersecting and not colinear. Null if not intersecting, or colinear.
-    */
-   public static void getLineSegmentPercentagesIfIntersecting(FramePoint lineStart1, FramePoint lineEnd1, FramePoint lineStart2, FramePoint lineEnd2, double[] percentages)
-   {
-      getLineSegmentPercentagesIfIntersecting(lineStart1.getX(), lineStart1.getY(), lineEnd1.getX(), lineEnd1.getY(), lineStart2.getX(), lineStart2.getY(), lineEnd2.getX(), lineEnd2.getY(), percentages);
-   }
-
-   private static void getLineSegmentPercentagesIfIntersecting(double l1ax, double l1ay, double l1bx, double l1by, double l2ax, double l2ay, double l2bx, double l2by, double[] percentages)
-   {
-      double r1numerator = (l2bx - l2ax) * (l1ay - l2ay) - (l2by - l2ay) * (l1ax - l2ax);
-
-      double r1denominator = (l2by - l2ay) * (l1bx - l1ax) - (l2bx - l2ax) * (l1by - l1ay);
-
-      double r2numerator = (l1bx - l1ax) * (l1ay - l2ay) - (l1by - l1ay) * (l1ax - l2ax);
-
-      double r2denominator = r1denominator;
-
-      // If the denominator is zero, the lines are either colinear or parallel.
-      if (Math.abs(r1denominator) < EPSILON)
-      {
-         throw new UndefinedOperationException("Lines are colinear or parallel.");
-      }
-
-      double r1 = r1numerator / r1denominator;
-      double r2 = r2numerator / r2denominator;
-
-      percentages[0] = r1;
-      percentages[1] = r2;
-   }
-
-   /**
-    * Returns the Normal of a plane that is defined by three points
-    * Returns a null if three points are linear, colinear, or equal
-    * Returns a null if two points are the same
-    *
-    * @param point1 FramePoint
-    * @param point2 FramePoint
-    * @param point3 FramePoint
-    * @return FrameVector
-    */
-   public static FrameVector getPlaneNormalGivenThreePoints(FramePoint point1, FramePoint point2, FramePoint point3)
-   {
-      FrameVector oneToTwo = new FrameVector(point2);
-      oneToTwo.sub(point1);
-
-      FrameVector oneToThree = new FrameVector(point3);
-      oneToThree.sub(point1);
-
-      FrameVector normal = new FrameVector(oneToThree.getReferenceFrame());
-      normal.cross(oneToTwo, oneToThree);
-
-      if (normal.length() > 1.0e-7)
-         normal.normalize();
-      else
-         return null;
-
-      return normal;
-   }
-
-   /**
-    * Returns the Perpendicular Vector that is formed
-    * between a given Line (defined by two points) and a given point
-    *
-    * Returns zeros if point is located on the line
-    *
-    * @param point FramePoint
-    * @param lineStart FramePoint
-    * @param lineEnd FramePoint
-    * @param intersectionPoint FramePoint
-    * @return FrameVector
-    */
-
-   // TODO ensure consistant with lineSegment2D
-   public static FrameVector getPerpendicularVectorFromLineToPoint(FramePoint point, FramePoint lineStart, FramePoint lineEnd, FramePoint intersectionPoint)
-   {
-      FrameVector lineDirection = new FrameVector(lineEnd);
-      lineDirection.sub(lineStart);
-      lineDirection.normalize();
-
-      FrameVector startToPoint = new FrameVector(point);
-      startToPoint.sub(lineStart);
-
-      double distanceOnLine = lineDirection.dot(startToPoint);
-
-//    FramePoint intersectionPoint = new FramePoint(lineStart.getReferenceFrame());
-      intersectionPoint.scaleAdd(distanceOnLine, lineDirection, lineStart);
-
-//    System.out.println("intersectionPoint=" + intersectionPoint);
-
-      FrameVector lineToReturn = new FrameVector(point);
-      lineToReturn.sub(intersectionPoint);
-
-      return lineToReturn;
-   }
-
-   /**
-    * Not garbage free.
-    * 
-    * @deprecated Use {@link #getPerpendicularVector(Vector2d, Vector2d)}
-    */
-   public static Vector2d getPerpendicularVector(Vector2d vector)
-   {
-      Vector2d perpendicularVector = new Vector2d();
-      getPerpendicularVector(perpendicularVector, vector);
-
-      return perpendicularVector;
-   }
-   
-   public static void getPerpendicularVector(Vector2d perpendicularVectorToPack, Vector2d vector)
-   {
-      perpendicularVectorToPack.set(-vector.y, vector.x);
-   }
-   
-   public static void getPerpendicularVector2d(FrameVector perpendicularVectorToPack, FrameVector vector)
-   {
-      perpendicularVectorToPack.set(-vector.getY(), vector.getX(), perpendicularVectorToPack.getZ());
-   }
-
-   /**
-    * Converts three 3D points into 3 framePoints (defines a plane)
-    * Calls getPlaneNormalGivenThreePoints
-    *
-    * Returns normal to plane
-    * Returns null if three points are:
-    *      linear
-    *      colinear
-    *      equal
-    *      if 2 points are equal
-    *
-    * @param point1 Point3d
-    * @param point2 Point3d
-    * @param point3 Point3d
-    * @return Vector3d
-    */
-   public static Vector3d getPlaneNormalGivenThreePoints(Point3d point1, Point3d point2, Point3d point3)
-   {
-      FramePoint framePoint1 = new FramePoint(ReferenceFrame.getWorldFrame(), point1);
-      FramePoint framePoint2 = new FramePoint(ReferenceFrame.getWorldFrame(), point2);
-      FramePoint framePoint3 = new FramePoint(ReferenceFrame.getWorldFrame(), point3);
-
-      FrameVector normal = getPlaneNormalGivenThreePoints(framePoint1, framePoint2, framePoint3);
-
-      if (normal == null)
-         return null;
-
-      return normal.getVectorCopy();
-   }
-   
-   /**
-    * Computes vertex B of an isosceles triangle ABC with equal legs AB and BC.
-    *   
-    * Returns the solution that corresponds with the triangle in which rotation of leg AB to leg BC is counterclockwise about vertex B. 
-    * 
-    * @param baseVertexA
-    * @param baseVertexC
-    * @param trianglePlaneNormal
-    * @param ccwAngleAboutNormalAtTopVertex
-    * @param topVertexBToPack
-    */
-   public static void getTopVertexOfIsoscelesTriangle(FramePoint baseVertexA, FramePoint baseVertexC, FrameVector trianglePlaneNormal,
-         double ccwAngleAboutNormalAtTopVertex, FramePoint topVertexBToPack)
-   {
-      ReferenceFrame commonFrame = baseVertexA.referenceFrame;
-      baseVertexC.checkReferenceFrameMatch(commonFrame);
-      trianglePlaneNormal.checkReferenceFrameMatch(commonFrame);
-
-      FrameVector baseEdgeAC = new FrameVector(commonFrame);
-      baseEdgeAC.sub(baseVertexC, baseVertexA);
-
-      double legLengthABorCB = getRadiusOfArc(baseEdgeAC.length(), ccwAngleAboutNormalAtTopVertex);
-      double lengthOfBisectorOfBase = pythagorasGetCathetus(legLengthABorCB, 0.5 * baseEdgeAC.length());
-
-      FrameVector perpendicularBisector = new FrameVector(commonFrame);
-      getPerpendicularToLine(baseEdgeAC, trianglePlaneNormal, lengthOfBisectorOfBase, perpendicularBisector);
-
-      topVertexBToPack.interpolate(baseVertexA, baseVertexC, 0.5);
-      topVertexBToPack.add(perpendicularBisector);
-   }
-   
-   /**
-    * Returns the radius of an arc with the specified chord length and angle
-    * 
-    * @param chordLength
-    * @param chordAngle
-    * @return
-    */
-   public static double getRadiusOfArc(double chordLength, double chordAngle)
-   {
-      return chordLength / (2.0 * Math.sin(chordAngle / 2.0));
-   }
-   
-   /**
-    * Computes a vector of desired length that is perpendicular to a line.  Computed vector is in the plane defined by the specified normal vector.
-    * Vector points to the left of the line, when the line points upwards.
-    * 
-    * @param lineToBisect
-    * @param planeNormal
-    * @param bisectorLengthDesired
-    * @param perpendicularVec
-    */
-   public static void getPerpendicularToLine(FrameVector line, FrameVector planeNormal, double bisectorLengthDesired, FrameVector perpendicularVec)
-   {
-      ReferenceFrame commonFrame = line.referenceFrame;
-      planeNormal.checkReferenceFrameMatch(commonFrame);
-
-      perpendicularVec.setToZero(commonFrame);
-      perpendicularVec.cross(planeNormal, line);
-      perpendicularVec.scale(1.0 / perpendicularVec.length());
-      perpendicularVec.scale(bisectorLengthDesired);
-   }
-   
-   // TODO ensure consistant with lineSegment2D
-   public static void getZPlanePerpendicularBisector(FramePoint lineStart, FramePoint lineEnd, FramePoint bisectorStart, FrameVector bisectorDirection)
-   {
-      Point2d lineStart2d = new Point2d(lineStart.getX(), lineStart.getY());
-      Point2d lineEnd2d = new Point2d(lineEnd.getX(), lineEnd.getY());
-      Point2d bisectorStart2d = new Point2d();
-      Vector2d bisectorDirection2d = new Vector2d();
-
-      getPerpendicularBisector(lineStart2d, lineEnd2d, bisectorStart2d, bisectorDirection2d);
-      bisectorDirection.set(bisectorDirection2d.x, bisectorDirection2d.y, 0.0);
-      bisectorStart.set(bisectorStart2d.x, bisectorStart2d.y, 0.0);
-   }
-
-   /**
-    *
-    * @param lineStart Point2d
-    * @param lineEnd Point2d
-    * @param bisectorStart Point2d
-    * @param bisectorDirection Vector2d
-    */
-
-   // TODO ensure consistant with lineSegment2D
-   public static void getPerpendicularBisector(Point2d lineStart, Point2d lineEnd, Point2d bisectorStart, Vector2d bisectorDirection)
-   {
-      // direction will be on left side of line
-      Vector2d lineDirection = new Vector2d();
-      lineDirection.sub(lineEnd, lineStart);
-
-      bisectorStart.scaleAdd(0.5, lineDirection, lineStart);
-
-      bisectorDirection.set(-lineDirection.y, lineDirection.x);
-      bisectorDirection.normalize();
-   }
-
-   private static final ThreadLocal<Vector3d> tempCrossProduct = new ThreadLocal<Vector3d>()
-   {
-      @Override
-      public Vector3d initialValue()
-      {
-         return new Vector3d();
-      }
-   };
-
-   private static final ThreadLocal<Vector3d> tempWorldNormal = new ThreadLocal<Vector3d>()
-   {
-      @Override
-      public Vector3d initialValue()
-      {
-         return new Vector3d();
-      }
-   };
-
-   public static AxisAngle4d getRotationBasedOnNormal(Vector3d normalVector3d)
-   {
-      AxisAngle4d newAxisAngle4d = new AxisAngle4d();
-      getRotationBasedOnNormal(newAxisAngle4d, normalVector3d);
-      return newAxisAngle4d;
-   }
-
-   public static void getRotationBasedOnNormal(AxisAngle4d rotationToPack, Vector3d normalVector3d)
-   {
-      Vector3d worldNormal = tempWorldNormal.get();
-      worldNormal.set(0.0, 0.0, 1.0);
-      getRotationBasedOnNormal(rotationToPack, normalVector3d, worldNormal);
-   }
-
-   public static void getRotationBasedOnNormal(AxisAngle4d rotationToPack, Vector3d rotatedNormal, Vector3d referenceNormal)
-   {
-      Vector3d rotationAxis = tempCrossProduct.get();
-      rotationAxis.set(0.0, 0.0, 0.0);
-
-      rotationAxis.cross(referenceNormal, rotatedNormal);
-      double rotationAngle = referenceNormal.angle(rotatedNormal);
-      
-      boolean normalsAreParallel = rotationAxis.lengthSquared() < 1e-7;
-      if (normalsAreParallel)
-      {
-         rotationAngle = rotatedNormal.getZ() > 0.0 ? 0.0 : Math.PI;
-         rotationAxis.set(1.0, 0.0, 0.0);
-      }
-      
-      rotationToPack.set(rotationAxis, rotationAngle);
-   }
-
-   public static ArrayList<Point2d> getNormalPointsFromLine(Point2d firstLinePoint, Point2d secondLinePoint, double lengthOffset)
-   {
-      boolean DEBUG = false;
-      ArrayList<Point2d> listPoints = new ArrayList<Point2d>();
-
-      // Filled-in by static calls
-      Vector2d originalDirection = null;
-      Point2d bisectorStart = new Point2d(0, 0);
-      Vector2d bisectorDirection = new Vector2d(0, 0);
-      Point2d finalCalculatedPoint1 = new Point2d(0.0, 0.0);
-      Point2d finalCalculatedPoint2 = new Point2d(0.0, 0.0);
-
-      double offsetLength = lengthOffset;
-
-      GeometryTools.getPerpendicularBisector(firstLinePoint, secondLinePoint, bisectorStart, bisectorDirection);
-
-      originalDirection = new Vector2d(secondLinePoint.getX() - firstLinePoint.getX(), secondLinePoint.getY() - firstLinePoint.getY());
-
-
-      double oldAngle = GeometryTools.getAngleFromFirstToSecondVector(new Vector2d(1.0, 0.0), originalDirection);
-
-      double additionalAngle = GeometryTools.getAngleFromFirstToSecondVector(originalDirection, bisectorDirection);
-
-      double angleOffset = oldAngle + additionalAngle;
-
-      finalCalculatedPoint1.set(bisectorStart.getX() + offsetLength * Math.cos(angleOffset), bisectorStart.getY() + offsetLength * Math.sin(angleOffset));
-
-      finalCalculatedPoint2.set(bisectorStart.getX() + offsetLength * Math.cos(angleOffset + Math.PI),
-                                bisectorStart.getY() + offsetLength * Math.sin(angleOffset + Math.PI));
-      listPoints.add(finalCalculatedPoint1);
-      listPoints.add(finalCalculatedPoint2);
-
-      if (DEBUG)
-      {
-         System.out.println("\n\nBisector Start: " + bisectorStart);
-         System.out.println("Direction Vector: " + bisectorDirection);
-         System.out.println("angle between original and x-axis: " + Math.toDegrees(oldAngle));
-         System.out.println("Angle between original and bisector: " + Math.toDegrees(additionalAngle));
-         System.out.println("Angle Total: " + Math.toDegrees(angleOffset));
-         System.out.println("1. Calculated Final Point: " + finalCalculatedPoint1.getX() + ", " + finalCalculatedPoint1.getY());
-         System.out.println("2. Calculated Final Point: " + finalCalculatedPoint2.getX() + ", " + finalCalculatedPoint2.getY());
-      }
-
-      return listPoints;
-
-   }
-
-   public static Point2d getMatchingPairOfPoints(ArrayList<Point2d> listOfPoints)
-   {
-      Point2d matchedPoint = null;
-      for (Point2d pointToMatch : listOfPoints)
-      {
-         for (Point2d point : listOfPoints)
-         {
-            if (Math.abs(pointToMatch.getX() - point.getX()) < 0.00001)
-            {
-               if (Math.abs(pointToMatch.getY() - point.getY()) < 0.00001)
-               {
-                  matchedPoint = pointToMatch;
-               }
-            }
-         }
-      }
-
-      return matchedPoint;
-   }
-
-   public static FrameOrientation getTransform(FramePoint point, FrameVector normal)
-   {
-      RigidBodyTransform transform = new RigidBodyTransform();
-
-      transform.setRotation(getRotationBasedOnNormal(normal.getVectorCopy()));
-
-      Vector3d translation = new Vector3d();
-      point.get(translation);
-      transform.setTranslation(translation);
-
-      return new FrameOrientation(ReferenceFrame.getWorldFrame(), transform);
-   }
-
-   /**
-    *  This method returns the point representing where the bisector of an
-    *  angle of a triangle intersects the opposite side.
-    *  Given a triangle defined by three points (A,B,C),
-    *  To find the Bisector that divides the angle at B in half
-    *  and intersects AC at X.
-    *
-    *    BA    AX
-    *    --  = --
-    *    BC    CX
-    *
-    *
-    * @param A Point2d
-    * @param B Point2d
-    * @param C Point2d
-    * @return Point2d the intersection point of the bisector with the opposite side
-    */
-   public static Point2d getTriangleBisector(Point2d A, Point2d B, Point2d C)
-   {
-      // find all proportional values
-      double BA = B.distance(A);
-      double BC = B.distance(C);
-      double AC = A.distance(C);
-      double AX = AC / ((BC / BA) + 1.0);
-
-      // use AX distance to find X along AC
-      Vector2d AtoC = new Vector2d(C);
-      AtoC.sub(A);
-      AtoC.normalize();
-      AtoC.scale(AX);
-      Point2d X = new Point2d(A);
-      X.add(AtoC);
-
-      return X;
-   }
-
-   public static double getAngleFromFirstToSecondVector(Vector2d firstVector, Vector2d secondVector)
-   {
-      Vector3d firstVector3d = new Vector3d(firstVector.x, firstVector.y, 0.0);
-      if (firstVector3d.length() < 1e-7)
-         return 0.0;
-      else
-         firstVector3d.normalize();
-
-      Vector3d secondVector3d = new Vector3d(secondVector.x, secondVector.y, 0.0);
-      if (secondVector3d.length() < 1e-7)
-         return 0.0;
-      else
-         secondVector3d.normalize();
-
-      // The sign of the angle comes from the cross product
-      Vector3d crossProduct = new Vector3d();
-      crossProduct.cross(firstVector3d, secondVector3d);
-
-      // the magnitude of the angle comes from the dot product
-      double dotProduct = firstVector3d.dot(secondVector3d);
-      dotProduct = MathTools.clipToMinMax(dotProduct, -1.0 + EPSILON, 1.0 - EPSILON);
-      double angleMagnitude = Math.acos(dotProduct);
-
-      double ret;
-      if (crossProduct.z > 0.0)
-         ret = angleMagnitude;
-      else
-         ret = -angleMagnitude;
-
-      if (Double.isNaN(ret))
-      {
-         throw new RuntimeException("NaN. dotProduct = " + dotProduct + ", crossProduct.z = " + crossProduct.z + ", firstVector = " + firstVector
-                                    + ", secondVector = " + secondVector);
-      }
-      else
-         return ret;
-   }
-
-   /**
-    * Creates a Cube given size, color, and postion
-    *
-    * @param thisColor Vector3f
-    * @param position Point3d
-    * @param size double
-    * @return BranchGroup
-    */
-
-
-
-   /**
-    * Calculates distance between two Double points, a and b.
-    *
-    * @param a double[]
-    * @param b double[]
-    * @return double
-    */
-   public static double distanceBetweenPoints(double[] a, double[] b)
-   {
-      if (a.length != b.length)
-      {
-         throw new IllegalArgumentException("cannot find distance between points of different dimensions");
-      }
-
-      double dist = 0.0;
-      for (int i = 0; i < a.length; i++)
-      {
-         dist += (a[i] - b[i]) * (a[i] - b[i]);
-      }
-
-      dist = Math.sqrt(dist);
-
-      return dist;
-   }
-   
-   /**
-    * Calculates distance between two Point2ds, a and b.
-    *
-    * @param a Point2d
-    * @param b Point2d
-    * @return double
-    */
-   public static double distanceBetweenPoints(Point2d a, Point2d b)
-   {
-      double deltaX = b.x - a.x;
-      double deltaY = b.y - a.y;
-      return Math.sqrt(deltaX * deltaX + deltaY * deltaY);
-   }
-
-   /**
-    * Let the test point be C (Cx,Cy) and the line be AB (Ax,Ay) to (Bx,By).
-    * Let P be the point of perpendicular projection of C on AB.  The parameter
-    * r, which indicates P's position along AB, is computed by the dot product
-    * of AC and AB divided by the square of the length of AB:
-    *
-    *        AC dot AB
-    *    r = ---------
-    *        ||AB||^2
-    *
-    * Let the scalar r represent the proportional distance of the projected point along the line.  If
-    * r < 0, then lineStart is the closest point.  If r > 1, then lineEnd is the closest point.  If
-    * 0 < r < 1, then the closest point is between lineStart and lineEnd.
-    */
-
-
-   public static Point2d getClosestPointToLineSegment(Point2d testPoint, Point2d lineStart, Point2d lineEnd)
-   {
-      LineSegment2d tempLineSegment = new LineSegment2d(lineStart, lineEnd);
-
-      return tempLineSegment.getClosestPointOnLineSegmentCopy(testPoint);
-
-   }
-
-   public static double getXYDistance(FramePoint point1, FramePoint point2)
-   {
-      point1 = new FramePoint(point1.getReferenceFrame(), point1.getX(), point1.getY(), 0.0);
-      point2 = new FramePoint(point2.getReferenceFrame(), point2.getX(), point2.getY(), 0.0);
-
-      return point1.distance(point2);
-   }
-
-   public static double getXYDistance(Point3d point1, Point3d point2)
-   {
-      point1 = new Point3d(point1.getX(), point1.getY(), 0.0);
-      point2 = new Point3d(point2.getX(), point2.getY(), 0.0);
-
-      return point1.distance(point2);
-   }
-
-   /**
-    *
-    *
-    * @param xMin double
-    * @param yMin double
-    * @param zMin double
-    * @param xMax double
-    * @param yMax double
-    * @param zMax double
-    * @param xResolution double
-    * @param yResolution double
-    * @param zResolution double
-    * @return ArrayList
-    */
-
-   public static ArrayList<Point3d> getVerticalSpansOfPoints(double xMin, double yMin, double zMin, double xMax, double yMax, double zMax, double xResolution,
-           double yResolution, double zResolution)
-   {
-      if ((xMin >= xMax) || (yMin >= yMax) || (zMin >= zMax))
-      {
-         throw new IllegalArgumentException("illegal bounds: (xMin, xMax), (yMin, yMax), (zMin, zMax): (" + xMin + ", " + xMax + "), (" + yMin + ", " + yMax
-                                            + "), (" + zMin + ", " + zMax + ")");
-      }
-
-      ArrayList<Point3d> points = new ArrayList<Point3d>();
-
-      ArrayList<Double> xSpan = new ArrayList<Double>();
-      ArrayList<Double> ySpan = new ArrayList<Double>();
-
-      for (double x = xMin + xResolution; x <= xMax; x += xResolution)
-      {
-         xSpan.add(new Double(x));
-      }
-
-      for (double y = yMin; y <= yMax; y += yResolution)
-      {
-         ySpan.add(new Double(y));
-      }
-
-//    for (double x = xMin; x < xMax; x += xResolution)
-//    {
-//       xSpan.add(new java.lang.Double(x));
-//    }
-//    for (double y = yMin; y < yMax; y += yResolution)
-//    {
-//       ySpan.add(new java.lang.Double(y));
-//    }
-
-      Double[] xSpanArray = new Double[xSpan.size()];
-      Double[] ySpanArray = new Double[ySpan.size()];
-      for (int i = 0; i < xSpan.size(); i++)
-      {
-         xSpanArray[i] = xSpan.get(i);
-      }
-
-      for (int i = 0; i < ySpan.size(); i++)
-      {
-         ySpanArray[i] = ySpan.get(i);
-      }
-
-      ArrayList<Point3d> sides = getVerticalPlanePointsAtXYSpans(new Double[] {new Double(xMin), new Double(xMax)}, ySpanArray,
-                                    zMin, zMax, zResolution);
-      ArrayList<Point3d> topAndBottom = getVerticalPlanePointsAtXYSpans(xSpanArray, new Double[] {new Double(yMin),
-              new Double(yMax)}, zMin, zMax, zResolution);
-
-      points.addAll(sides);
-      points.addAll(topAndBottom);
-
-      return points;
-   }
-
-   /**
-    *
-    * @param xs Double[]
-    * @param ys Double[]
-    * @param zMin double
-    * @param zMax double
-    * @param zResolution double
-    * @return ArrayList
-    */
-   private static ArrayList<Point3d> getVerticalPlanePointsAtXYSpans(Double[] xs, Double[] ys, double zMin, double zMax, double zResolution)
-   {
-      ArrayList<Point3d> points = new ArrayList<Point3d>();
-      for (Double x : xs)
-      {
-         for (Double y : ys)
-         {
-            for (double z = zMin; z < zMax; z += zResolution)
-            {
-               points.add(new Point3d(x, y, z));
-            }
-         }
-      }
-
-      return points;
-   }
-
-   /**
-    * Returns the normal of a Plane specified by three points
-    * If 2 or more points are the same, returns NaN
-    *
-    * @param a Point3d
-    * @param b Point3d
-    * @param c Point3d
-    * @return Vector3d
-    */
-   public static Vector3d getNormalToPlane(Point3d a, Point3d b, Point3d c)
-   {
-      Vector3d x = new Vector3d(b);
-      x.sub(a);
-      Vector3d y = new Vector3d(c);
-      y.sub(a);
-      x.cross(x, y);
-      x.normalize();
-
-      return x;
-   }
-
-// TODO move to polygon?
-   @Deprecated
-   public static void movePointInsidePolygonAlongLine(FramePoint2d point, FrameConvexPolygon2d polygon, FrameLine2d line)
-   {
-      // Defaults to 2mm for desired capture to prevent some jerky behavior with VirtualToePoints.. // TODO: remove
-      double amountToBeInside = 0.002;
-      movePointInsidePolygonAlongLine(point, polygon, line, amountToBeInside);
-   }
-
-// TODO move to polygon?
-   @Deprecated
-   public static void movePointInsidePolygonAlongLine(FramePoint2d point, FrameConvexPolygon2d polygon, FrameLine2d line, double amountToBeInside)
-   {
-      if (!polygon.isPointInside(point))
-      {
-         FramePoint2d[] intersections = polygon.intersectionWith(line);
-         if (intersections != null)
-         {
-            FramePoint2d intersectionToUse;
-
-            if (intersections.length == 2)
-            {
-               double distanceSquaredToIntersection0 = point.distanceSquared(intersections[0]);
-               double distanceSquaredToIntersection1 = point.distanceSquared(intersections[1]);
-
-               if (distanceSquaredToIntersection0 <= distanceSquaredToIntersection1)
-                  intersectionToUse = intersections[0];
-               else
-                  intersectionToUse = intersections[1];
-
-
-               point.setX(intersectionToUse.getX());
-               point.setY(intersectionToUse.getY());
-
-               // Move in a little along the line:
-               FrameLineSegment2d guideLineSegment = new FrameLineSegment2d(intersections);
-               FrameVector2d frameVector2d = new FrameVector2d();
-               guideLineSegment.getFrameVector(frameVector2d);
-               if (intersectionToUse == intersections[1])
-                  frameVector2d.scale(-1.0);
-               frameVector2d.normalize();
-               frameVector2d.scale(amountToBeInside);
-
-               point.setX(point.getX() + frameVector2d.getX());
-               point.setY(point.getY() + frameVector2d.getY());
-            }
-            else
-            {
-               throw new RuntimeException("This is interesting, shouldn't get here.");
-            }
-         }
-         else
-         {
-            point.set(polygon.getClosestVertexCopy(line));
-         }
-      }
-   }
-
-   public static void movePointInsidePolygonAlongVector(FramePoint2d pointToMove, FrameVector2d vector, FrameConvexPolygon2d polygon, double distanceToBeInside)
-   {
-      if (polygon.getNumberOfVertices() < 2)
-      {
-         return;
-      }
-
-      if (distanceToBeInside < 0.0)
-         throw new RuntimeException("distanceToBeInside = " + distanceToBeInside);
-
-      FrameLine2d line = new FrameLine2d(pointToMove, vector);
-      FramePoint2d[] intersections = polygon.intersectionWith(line);
-
-      if (intersections != null)
-      {
-         if ((intersections.length != 2) && (intersections.length != 1))
-            throw new RuntimeException("intersections.length != 2 && intersections.length != 1. intersections.length = " + intersections.length);
-
-         if (intersections.length == 1)
-         {
-            pointToMove.set(intersections[0]);
-
-            return;
-         }
-
-         // make sure it's inside or on the edge of the polygon
-         boolean insidePolygon = polygon.isPointInside(pointToMove);
-         if (!insidePolygon)
-         {
-            double minDistance = Double.POSITIVE_INFINITY;
-            FramePoint2d closestIntersection = null;
-            for (int i = 0; i < intersections.length; i++)
-            {
-               FramePoint2d intersection = intersections[i];
-               double distance = pointToMove.distance(intersection);
-               if (distance < minDistance)
-               {
-                  minDistance = distance;
-                  closestIntersection = intersection;
-               }
-            }
-
-            pointToMove.set(closestIntersection);
-         }
-
-         // make sure distance constraint is met; if infeasible, use midpoint of intersections
-         double distanceBetweenIntersections = intersections[0].distance(intersections[1]);
-         boolean constraintFeasible = distanceBetweenIntersections > 2.0 * distanceToBeInside;
-
-         if (constraintFeasible)
-         {
-            for (int i = 0; i < intersections.length; i++)
-            {
-               double distance = intersections[i].distance(pointToMove);
-               if (distance < distanceToBeInside)
-               {
-                  int j = 1 - i;
-                  vector.sub(intersections[j], intersections[i]);
-                  vector.normalize();
-                  vector.scale(distanceToBeInside);
-                  pointToMove.set(intersections[i]);
-                  pointToMove.add(vector);
-               }
-            }
-         }
-         else
-         {
-            pointToMove.interpolate(intersections[0], intersections[1], 0.5);
-         }
-      }
-      else
-      {
-         pointToMove.set(polygon.getClosestVertexCopy(line));
-
-      }
-
-//    else
-//    {
-//       StringBuilder stringBuilder = new StringBuilder();
-//       stringBuilder.append("intersections == null\n");
-//       stringBuilder.append("pointToMove = " + pointToMove + "\n");
-//       stringBuilder.append("vector = " + vector + "\n");
-//       stringBuilder.append("polygon = " + polygon + "\n");
-//       stringBuilder.append("distanceToBeInside = " + distanceToBeInside);
-//
-//       throw new RuntimeException(stringBuilder.toString());
-//    }
-   }
-
-   public static void projectOntoPolygonAndCheckDistance(FramePoint2d point, FrameConvexPolygon2d polygon, double epsilon)
-   {
-      ReferenceFrame originalReferenceFrame = point.getReferenceFrame();
-      point.changeFrame(polygon.getReferenceFrame());
-      FramePoint2d originalPoint = new FramePoint2d(point);
-      polygon.orthogonalProjection(point);
-      double distance = originalPoint.distance(point);
-      if (distance > epsilon)
-         throw new RuntimeException("point outside polygon by " + distance);
-      point.changeFrame(originalReferenceFrame);
-   }
-
-
-   /**
-    * arePointsInOrderColinear: This returns true if:
-    * middle point is epsilon close to start or end
-    *
-    * Otherwise:
-    * if the start is epsilon close to the end, return false
-    *
-    * if |(start to middle unit vector) dot with (start to end unit vector) - 1| > epsilon
-    * return false
-    * else return true
-    *
-    * @param startPoint Point2d
-    * @param middlePoint Point2d
-    * @param endPoint Point2d
-    * @return boolean
-    */
-   public static boolean arePointsInOrderAndColinear(Point2d startPoint, Point2d middlePoint, Point2d endPoint, double epsilon)
-   {
-      double startToEndDistance = startPoint.distance(endPoint);
-      double startToMiddleDistance = startPoint.distance(middlePoint);
-      double middleToEndDistance = middlePoint.distance(endPoint);
-
-      if (startToMiddleDistance < epsilon)
-      {
-         // middle very close to the start
-         return true;
-      }
-      else if (middleToEndDistance < epsilon)
-      {
-         // middle very close to end
-         return true;
-      }
-      else if (startToEndDistance < epsilon)
-      {
-         // start too close to end to fit middle in between
-         return false;
-      }
-      else if ((startToMiddleDistance - startToEndDistance) > epsilon)
-      {
-         // middle farther from start than end point
-         return false;
-      }
-      else if ((middleToEndDistance - startToEndDistance) > epsilon)
-      {
-         // middle farther from end than start point
-         return false;
-      }
-      else
-      {
-         Vector2d startToEnd = new Vector2d(endPoint);
-         startToEnd.sub(startPoint);
-         startToEnd.normalize();
-
-         Vector2d startToMiddle = new Vector2d(middlePoint);
-         startToMiddle.sub(startPoint);
-         startToMiddle.normalize();
-
-         if (Math.abs(1.0 - startToMiddle.dot(startToEnd)) > epsilon)
-            return false;
-         else
-            return true;
-      }
-   }
-
-   /**
-    * arePointsInOrderColinear: This returns true if:
-    * middle point is epsilon close to start or end
-    *
-    * Otherwise:
-    * if the start is epsilon close to the end, return false
-    *
-    * if |(start to middle unit vector) dot with (start to end unit vector) - 1| > epsilon
-    * return false
-    * else return true
-    *
-    * @param startPoint Point3d
-    * @param middlePoint Point3d
-    * @param endPoint Point3d
-    * @return boolean
-    */
-   public static boolean arePointsInOrderAndColinear(Point3d startPoint, Point3d middlePoint, Point3d endPoint, double epsilon)
-   {
-      double startToEndDistance = startPoint.distance(endPoint);
-      double startToMiddleDistance = startPoint.distance(middlePoint);
-      double middleToEndDistance = middlePoint.distance(endPoint);
-
-      if (startToMiddleDistance < epsilon)
-      {
-         // middle very close to the start
-         return true;
-      }
-      else if (middleToEndDistance < epsilon)
-      {
-         // middle very close to end
-         return true;
-      }
-      else if (startToEndDistance < epsilon)
-      {
-         // start too close to end to fit middle in between
-         return false;
-      }
-      else if ((startToMiddleDistance - startToEndDistance) > epsilon)
-      {
-         // middle farther from start than end point
-         return false;
-      }
-      else if ((middleToEndDistance - startToEndDistance) > epsilon)
-      {
-         // middle farther from end than start point
-         return false;
-      }
-      else
-      {
-         Vector3d startToEnd = new Vector3d(endPoint);
-         startToEnd.sub(startPoint);
-         startToEnd.normalize();
-
-         Vector3d startToMiddle = new Vector3d(middlePoint);
-         startToMiddle.sub(startPoint);
-         startToMiddle.normalize();
-
-         if (Math.abs(1.0 - startToMiddle.dot(startToEnd)) > epsilon)
-            return false;
-         else
-            return true;
-      }
-   }
-
-   /**
-    * Calculate an unknown side length of a fully defined 2D Triangle by the law of Cosine
-    *
-    * @param lengthSideA
-    * @param lengthSideB
-    * @param angleBetweenAAndB
-    */
-   public static double getUnknownTriangleSideLengthByLawOfCosine(double lengthSideA, double lengthSideB, double angleBetweenAAndB)
-   {
-      MathTools.checkIfInRange(lengthSideA, 0.0, Double.POSITIVE_INFINITY);
-      MathTools.checkIfInRange(lengthSideB, 0.0, Double.POSITIVE_INFINITY);
-
-      if (Math.abs(angleBetweenAAndB) > Math.PI)
-      {
-         throw new RuntimeException("angleBetweenAAndB " + angleBetweenAAndB + " does not define a triangle.");
-      }
-
-      return Math.sqrt(MathTools.square(lengthSideA) + MathTools.square(lengthSideB) - 2.0 * lengthSideA * lengthSideB * Math.cos(angleBetweenAAndB));
-   }
-
-   /**
-    * Calculate an unknown angle of a fully defined 2D Triangle by the law of Cosine
-    *
-    * @param lengthNeighbourSideA
-    * @param lengthNeighbourSideB
-    * @param lengthOppositeSideC
-    */
-   public static double getUnknownTriangleAngleByLawOfCosine(double lengthNeighbourSideA, double lengthNeighbourSideB, double lengthOppositeSideC)
-   {
-      MathTools.checkIfInRange(lengthNeighbourSideA, 0.0, Double.POSITIVE_INFINITY);
-      MathTools.checkIfInRange(lengthNeighbourSideB, 0.0, Double.POSITIVE_INFINITY);
-      MathTools.checkIfInRange(lengthOppositeSideC, 0.0, Double.POSITIVE_INFINITY);
-
-      if (GeometryTools.isFormingTriangle(lengthNeighbourSideA, lengthNeighbourSideB, lengthOppositeSideC))
-      {
-         return Math.acos((MathTools.square(lengthNeighbourSideA) + MathTools.square(lengthNeighbourSideB) - MathTools.square(lengthOppositeSideC))
-                          / (2.0 * lengthNeighbourSideA * lengthNeighbourSideB));
-      }
-      else
-      {
-         throw new RuntimeException("Unable to build a Triangle of the given triangle sides");
-      }
-   }
-
-   /**
-    * Get a unknown cathetus (90-deg triangle one of the two shorter triangle sides, neighbouring the 90-degree angle) by Pythagoras law, a^2+b^2=c^2
-    *
-    * @param hypothenuseC the longest side
-    * @param cathetusA one short side
-    * @param cathetusB the other short side
-    */
-   public static double pythagorasGetCathetus(double hypothenuseC, double cathetusA)
-   {
-      MathTools.checkIfInRange(cathetusA, 0.0, hypothenuseC);
-
-      return Math.sqrt(MathTools.square(hypothenuseC) - MathTools.square(cathetusA));
-   }
-
-   public static boolean isFormingTriangle(double lengthNeighbourSideA, double lengthNeighbourSideB, double lengthOppositeSideC)
-   {
-      double[] length_checker = new double[3];
-      length_checker[0] = lengthNeighbourSideA;
-      length_checker[1] = lengthNeighbourSideB;
-      length_checker[2] = lengthOppositeSideC;
-      Arrays.sort(length_checker);
-      if (length_checker[0] + length_checker[1] <= length_checker[2])
-         return false;
-      else
-         return true;
-   }
-
-   /**
-    * Get the hypothenuse c (90-degree triangle longest triangle length, opposite to the 90-degree angle) by Pythagoras law, a^2+b^2=c^2
-    *
-    * @param cathetusA one short side
-    * @param cathetusB the other short side
-    * @param hypothenuseC the longest side
-    */
-   public static double pythagorasGetHypothenuse(double cathetusA, double cathetusB)
-   {
-      return Math.hypot(cathetusA, cathetusB);
-   }
-
-   // Needs to be reimplemented with EJML and without generating garbage. 
-   /*
-    * Projects point p onto the plane defined by p1, p2, and p3
-    */
-//   public static Vector3d getProjectionOntoPlane(Vector3d p1, Vector3d p2, Vector3d p3, Vector3d p)
-//   {
-//      Vector3d p2_minus_p1 = new Vector3d(p2);
-//      p2_minus_p1.sub(p1);
-//
-//      Vector3d p3_minus_p1 = new Vector3d(p3);
-//      p3_minus_p1.sub(p1);
-//
-//      Vector3d n = new Vector3d(p2_minus_p1);
-//      n.cross(n, p3_minus_p1);
-//      n.normalize();
-//
-//      // convert to matrix so the following calculation is cleaner
-//      Matrix P = MatrixTools.vector3dToMatrix(p);
-//      Matrix P1 = MatrixTools.vector3dToMatrix(p1);
-//      Matrix N = MatrixTools.vector3dToMatrix(n);
-//
-//      double scale = (((P1.minus(P)).transpose()).times(N)).get(0, 0);
-//      Matrix Perp = N.times(scale);
-//
-//      Matrix Proj = P.plus(Perp);
-//
-//      return new Vector3d(Proj.get(0, 0), Proj.get(1, 0), Proj.get(2, 0));
-//   }
-
-   public static double minimumDistance(FramePoint testPoint, List<FramePoint> points)
-   {
-      double ret = Double.POSITIVE_INFINITY;
-      for (FramePoint point : points)
-      {
-         double distanceSquared = testPoint.distanceSquared(point);
-         if (distanceSquared < ret)
-            ret = distanceSquared;
-      }
-
-      return Math.sqrt(ret);
-   }
-
-   public static ArrayList<FramePoint2d> changeFrameToZUpAndProjectToXYPlane(ReferenceFrame zUpFrame, List<FramePoint> points)
-   {
-      ArrayList<FramePoint2d> ret = new ArrayList<FramePoint2d>(points.size());
-
-      for (int i = 0; i < points.size(); i++)
-      {
-         FramePoint framePoint = new FramePoint(points.get(i));
-         framePoint.changeFrame(zUpFrame);
-
-         ret.add(framePoint.toFramePoint2d());
-      }
-
-      return ret;
-   }
-
-   public static ArrayList<FramePoint2d> projectToXYPlane(List<FramePoint> points)
-   {
-      ArrayList<FramePoint2d> ret = new ArrayList<FramePoint2d>(points.size());
-      for (int i = 0; i < points.size(); i++)
-      {
-         FramePoint point3d = points.get(i);
-         ret.add(new FramePoint2d(point3d.getReferenceFrame(), point3d.getX(), point3d.getY()));
-      }
-
-      return ret;
-   }
-
-   /**
-    * Finds the minimum distance between two convex polygons
-    * Taken from http://cygnus-x1.cs.duke.edu/~edels/Papers/1985-J-02-ComputingExtremeDistances.pdf
-    * @return Two points, one from each polygon, between which is the minimum distance between the two polygons
-    */
-   public static Point2d[] computeMinimumDistancePoints(ConvexPolygon2d polygon1, ConvexPolygon2d polygon2, double epsilon)
-   {
-      // TODO Do something more clever than actually computing the intersection there!
-      if (ConvexPolygonTools.computeIntersectionOfPolygons(polygon1, polygon2, new ConvexPolygon2d()))
-      {
-         throw new RuntimeException("Cannot compute minimum distance between intersecting polygons.");
-      }
-
-      if ((polygon1.getNumberOfVertices() < 3) || (polygon2.getNumberOfVertices() < 3))
-      {
-         throw new RuntimeException("Polygon inputs are degenerate.");
-      }
-
-      int[] v1Tangents = findStartAndEndTangents(polygon2.getVertex(0), polygon1, epsilon);
-      int[] v2Tangents = findStartAndEndTangents(polygon1.getVertex(0), polygon2, epsilon);
-
-      int v1Start = v1Tangents[0];
-      int v1End = v1Tangents[1];
-      int v2Start = v2Tangents[0];
-      int v2End = v2Tangents[1];
-
-      int[] updatedIndices = binaryElimination(polygon1, polygon2, v1Start, v1End, v2Start, v2End, epsilon);
-      v1Start = updatedIndices[0];
-      v1End = updatedIndices[1];
-      v2Start = updatedIndices[2];
-      v2End = updatedIndices[3];
-
-      return getClosestPointsFromRemainingEdgesAndVertices(polygon1, polygon2, v1Start, v1End, v2Start, v2End);
-   }
-
-   public static Point2d[] computeMinimumDistancePoints(ConvexPolygon2d polygon1, ConvexPolygon2d polygon2)
-   {
-      return computeMinimumDistancePoints(polygon1, polygon2, .01);
-   }
-
-
-   // TODO potentially implement [Chazelle and Dobkin] to get logarithmic running time for computeMinimumDistancePoints (though it would actually be log^2 in current
-   // implementation, since binaryElimination, which has is O(log(n)) uses this method in each loop)
-
-   /**
-    * Finds the indices of the vertices of the polygon that form tangent lines to the polygon with the parameter point
-    * @return The desired indices, ordered such that they form a range that includes all vertices visible from the parameter point; if there are more than two
-    *          only returns the two necessary to specify this range
-    */
-   private static int[] findStartAndEndTangents(Point2d point, ConvexPolygon2d polygon, double epsilon)
-   {
-      int tangentIndex1;
-      int tangentIndex2;
-
-      int vIndex = 0;
-
-      while (!pointMakesTangentToPolygon(polygon, point, vIndex, epsilon))
-      {
-         vIndex++;
-         vIndex %= polygon.getNumberOfVertices();
-      }
-
-      tangentIndex1 = vIndex;
-      Vector2d tangent1 = new Vector2d(polygon.getVertex(tangentIndex1).x - point.x,polygon.getVertex(tangentIndex1).y - point.y);
-
-      vIndex++;
-      vIndex %= polygon.getNumberOfVertices();
-
-      while (!pointMakesTangentToPolygon(polygon, point, vIndex, epsilon))
-      {
-         vIndex++;
-         vIndex %= polygon.getNumberOfVertices();
-      }
-
-      tangentIndex2 = vIndex;
-      Vector2d tangent2 = new Vector2d(polygon.getVertex(tangentIndex2).x - point.x, polygon.getVertex(tangentIndex2).y - point.y);
-
-      if (getAngleFromFirstToSecondVector(tangent1, tangent2) > 0)
-      {
-         return new int[] {tangentIndex1, tangentIndex2};
-      }
-
-      return new int[] {tangentIndex2, tangentIndex1};
-   }
-
-   /**
-    * Uses the fact that if a line passes through a vertex of a convex polygon, the angles to the adjacent edges are going to be in opposite directions
-    * @return Whether or not the line including the point and vertex is tangent to the polygon
-    */
-   private static boolean pointMakesTangentToPolygon(ConvexPolygon2d polygon, Point2d point, int vertexIndex, double epsilon)
-   {
-      Point2d vertex = polygon.getVertex(vertexIndex);
-      int previousIndex = (vertexIndex - 1 + polygon.getNumberOfVertices()) % polygon.getNumberOfVertices();
-      int nextIndex = (vertexIndex + 1) % polygon.getNumberOfVertices();
-      Point2d previous = polygon.getVertex(previousIndex);
-      Point2d next = polygon.getVertex(nextIndex);
-      Vector2d base = new Vector2d(point.x - vertex.x, point.y - vertex.y);
-      Vector2d first = new Vector2d(previous.x - vertex.x, previous.y - vertex.y);
-      Vector2d second = new Vector2d(next.x - vertex.x, next.y - vertex.y);
-      double firstAngle = getAngleFromFirstToSecondVector(base, first);
-      double secondAngle = getAngleFromFirstToSecondVector(base, second);
-
-      if (firstAngle * secondAngle >= 0)
-      {    // if both angles have the same sign, the line does not pass through the polygon
-         return true;
-      }
-
-      if (MathTools.epsilonEquals(firstAngle, 0, epsilon) || MathTools.epsilonEquals(secondAngle, 0, epsilon))
-      {    // if either angle is close to 0, assume floating point arithmetic error
-         return true;
-      }
-
-      return false;
-   }
-
-   /**
-    * Checks if index is within range; if low is greater than high, this implies a modularly cyclical range
-    * @return True if the index is between low and high
-    */
-   private static boolean isInRange(int index, int low, int high)
-   {
-      if ((low <= index) && (index <= high))
-      {
-         return true;
-      }
-
-      if ((high < low) && ((index >= low) || (index <= high)))
-      {
-         return true;
-      }
-
-      return false;
-   }
-
-   /**
-    * Eliminates vertices and return a range for each polygon, each of which comprises of at most two vertices
-    * @return Array with the low and high end of each range, respectively
-    */
-   private static int[] binaryElimination(ConvexPolygon2d polygon1, ConvexPolygon2d polygon2, int v1Start, int v1End, int v2Start, int v2End, double epsilon)
-   {
-      Point2d v1Median;
-      Point2d v2Median;
-
-      int numberOfVertices1 = polygon1.getNumberOfVertices();
-      int numberOfVertices2 = polygon2.getNumberOfVertices();
-
-      while (((numberOfVertices1 + v1End - v1Start) % numberOfVertices1 + 1 > 2) || ((numberOfVertices2 + v2End - v2Start) % numberOfVertices2 + 1 > 2))
-      {
-         int v1MedianIndex = (v1Start <= v1End) ? (v1End + v1Start + 1) / 2 : ((v1End + v1Start + 1 + numberOfVertices1) / 2) % numberOfVertices1;
-         int v2MedianIndex = (v2Start <= v2End) ? (v2End + v2Start) / 2 : ((v2End + v2Start + numberOfVertices2) / 2) % numberOfVertices2;
-         v1Median = polygon1.getVertex(v1MedianIndex);
-         v2Median = polygon2.getVertex(v2MedianIndex);
-
-         Vector2d m = new Vector2d(v2Median.x - v1Median.x, v2Median.y - v1Median.y);
-         Vector2d mReversed = new Vector2d(v1Median.x - v2Median.x, v1Median.y - v2Median.y);
-
-         int edge1AStart = ((v1MedianIndex + numberOfVertices1 - 1) % numberOfVertices1);
-         int edge1BEnd = (v1MedianIndex + 1) % numberOfVertices1;
-         int edge2BStart = ((v2MedianIndex + numberOfVertices2 - 1) % numberOfVertices2);
-         int edge2AEnd = (v2MedianIndex + 1) % numberOfVertices2;
-         Vector2d edge1A = new Vector2d(polygon1.getVertex(edge1AStart).x - v1Median.x, polygon1.getVertex(edge1AStart).y - v1Median.y);
-         Vector2d edge1B = new Vector2d(polygon1.getVertex(edge1BEnd).x - v1Median.x, polygon1.getVertex(edge1BEnd).y - v1Median.y);
-         Vector2d edge2A = new Vector2d(polygon2.getVertex(edge2AEnd).x - v2Median.x, polygon2.getVertex(edge2AEnd).y - v2Median.y);
-         Vector2d edge2B = new Vector2d(polygon2.getVertex(edge2BStart).x - v2Median.x, polygon2.getVertex(edge2BStart).y - v2Median.y);
-
-         // see diagram 3.2 in [Edelsbrunner]
-         double angle1A = getAngleFromFirstToSecondVector(m, edge1A); // A' in diagram
-         double angle1B = getAngleFromFirstToSecondVector(edge1B, m); // A'' in diagram
-         double angle2A = getAngleFromFirstToSecondVector(edge2A, mReversed); // B' in diagram
-         double angle2B = getAngleFromFirstToSecondVector(mReversed, edge2B); // B'' in diagram
-
-         int[] range1 = findStartAndEndTangents(v2Median, polygon1, epsilon);
-         int[] range2 = findStartAndEndTangents(v1Median, polygon2, epsilon);
-
-         angle1A = MathTools.epsilonEquals(angle1A, 0, .01) ? 0 : angle1A;
-         angle1B = MathTools.epsilonEquals(angle1B, 0, .01) ? 0 : angle1B;
-         angle2A = MathTools.epsilonEquals(angle2A, 0, .01) ? 0 : angle2A;
-         angle2B = MathTools.epsilonEquals(angle2B, 0, .01) ? 0 : angle2B;
-
-         angle1A += ((angle1A < 0) && isInRange(v1MedianIndex, range1[0], range1[1])) ? 2 * Math.PI : 0;
-         angle1B += ((angle1B < 0) && isInRange(v1MedianIndex, range1[0], range1[1])) ? 2 * Math.PI : 0;
-         angle2A += ((angle2A < 0) && isInRange(v2MedianIndex, range2[0], range2[1])) ? 2 * Math.PI : 0;
-         angle2B += ((angle2B < 0) && isInRange(v2MedianIndex, range2[0], range2[1])) ? 2 * Math.PI : 0;
-
-         angle1A += ((angle1A < 0) && (angle1B < 0) && (angle1A < angle1B)) ? 2 * Math.PI : 0;
-         angle1B += ((angle1A < 0) && (angle1B < 0) && (angle1B < angle1A)) ? 2 * Math.PI : 0;
-         angle2A += ((angle2A < 0) && (angle2B < 0) && (angle2A < angle2B)) ? 2 * Math.PI : 0;
-         angle2B += ((angle2A < 0) && (angle2B < 0) && (angle2B < angle2A)) ? 2 * Math.PI : 0;
-
-         int[] updatedIndices;
-
-         if ((v1Start == v1End) || (v2Start == v2End))
-         {
-            updatedIndices = binaryEliminationCase1(angle1A, angle1B, angle2A, angle2B, v1Start, v1MedianIndex, v1End, v2Start, v2MedianIndex, v2End, polygon1, polygon2);
-            v1Start = updatedIndices[0];
-            v1End = updatedIndices[1];
-            v2Start = updatedIndices[2];
-            v2End = updatedIndices[3];
-         }
-         else if ((v1End - v1Start + numberOfVertices1) % numberOfVertices1 == 1)
-         {
-            updatedIndices = binaryEliminationCase2(angle1A, angle1B, angle2A, angle2B, v1Start, v1MedianIndex, v1End, v2Start, v2MedianIndex, v2End, polygon1, polygon2);
-            v1Start = updatedIndices[0];
-            v1End = updatedIndices[1];
-            v2Start = updatedIndices[2];
-            v2End = updatedIndices[3];
-         }
-         else if ((v2End - v2Start + numberOfVertices2) % numberOfVertices2 == 1)
-         {
-            updatedIndices = binaryEliminationCase2(angle2A, angle2B, angle1A, angle1B, v2End, v2MedianIndex, v2Start, v1End, v1MedianIndex, v1Start, polygon1, polygon2);
-            v2End = updatedIndices[0];
-            v2Start = updatedIndices[1];
-            v1End = updatedIndices[2];
-            v1Start = updatedIndices[3];
-         }
-         else
-         {
-            updatedIndices = binaryEliminationCase3(angle1A, angle1B, angle2A, angle2B, v1Start, v1MedianIndex, v1End, v2Start, v2MedianIndex, v2End);
-            v1Start = updatedIndices[0];
-            v1End = updatedIndices[1];
-            v2Start = updatedIndices[2];
-            v2End = updatedIndices[3];
-         }
-      }
-
-      return new int[] { v1Start, v1End, v2Start, v2End };
-   }
-
-   /**
-    * Binary elimination helper method called if one range has a size of exactly one
-    * @return Array with the low and high end of each range, respectively
-    */
-   private static int[] binaryEliminationCase1(double angle1A, double angle1B, double angle2A, double angle2B, int v1Start, int v1MedianIndex, int v1End,
-           int v2Start, int v2MedianIndex, int v2End, ConvexPolygon2d polygon1, ConvexPolygon2d polygon2)
-   {
-      if (v1Start == v1End)
-      {    // v1 contains only 1 viable vertex
-         if (angle2A >= Math.PI / 2)
-         {
-            v2End = v2MedianIndex;
-         }
-
-         if (angle2B >= Math.PI / 2)
-         {
-            v2Start = v2MedianIndex;
-         }
-      }
-      else if (v2Start == v2End)
-      {
-         if (angle1A >= Math.PI / 2)
-         {
-            v1Start = v1MedianIndex;
-         }
-
-         if (angle1B >= Math.PI / 2)
-         {
-            v1End = v1MedianIndex;
-         }
-      }
-
-      return new int[] {v1Start, v1End, v2Start, v2End};
-   }
-
-   /**
-    * Binary elimination helper method called if one range has a size of exactly two
-    * @return Array with the low and high end of each range, respectively
-    */
-   private static int[] binaryEliminationCase2(double angle1A, double angle1B, double angle2A, double angle2B, int v1Start, int v1MedianIndex, int v1End,
-           int v2Start, int v2MedianIndex, int v2End, ConvexPolygon2d polygon1, ConvexPolygon2d polygon2)
-   {
-      if (angle1A > 0)
-      {
-         if (angle1A + angle2A >= Math.PI)
-         {
-            if (angle1A >= Math.PI / 2)
-            {
-               v1Start = v1End;
-            }
-
-            if (angle2A >= Math.PI / 2)
-            {
-               v2End = v2MedianIndex;
-            }
-         }
-
-         if (angle2B >= Math.PI / 2)
-         {
-            v2Start = v2MedianIndex;
-         }
-
-         if ((angle1A < angle2B) && (angle2B < Math.PI / 2))
-         {
-            Point2d proj = getOrthogonalProjectionOnLine(polygon2.getVertex(v2MedianIndex), polygon1.getVertex(v1Start), polygon1.getVertex(v1End));
-            LineSegment2d p = new LineSegment2d(polygon1.getVertex(v1Start), polygon1.getVertex(v1End));
-            if (p.isBetweenEndpoints(proj, 0))
-            {
-               v2Start = v2MedianIndex;
-            }
-            else
-            {
-               v1End = v1Start;
-            }
-         }
-      }
-      else
-      {
-         v1End = v1Start;
-
-         if (angle2A >= Math.PI)
-         {
-            v2End = v2MedianIndex;
-         }
-
-         if (angle2B >= Math.PI)
-         {
-            v2Start = v2MedianIndex;
-         }
-      }
-
-      return new int[] {v1Start, v1End, v2Start, v2End};
-   }
-
-
-   /**
-    * Binary Elimination helper method called if both ranges have size greater than two
-    * @return Array with the low and high end of each range, respectively
-    */
-   private static int[] binaryEliminationCase3(double angle1A, double angle1B, double angle2A, double angle2B, int v1Start, int v1MedianIndex, int v1End,
-           int v2Start, int v2MedianIndex, int v2End)
-   {
-      if ((angle1A > 0) && (angle1B > 0) && (angle2A > 0) && (angle2B > 0))
-      {
-         if (angle1A + angle2A > Math.PI)
-         {
-            if (angle1A >= Math.PI / 2)
-            {
-               v1Start = v1MedianIndex;
-            }
-
-            if (angle2A >= Math.PI / 2)
-            {
-               v2End = v2MedianIndex;
-            }
-         }
-
-         if (angle1B + angle2B > Math.PI)
-         {
-            if (angle1B >= Math.PI / 2)
-            {
-               v1End = v1MedianIndex;
-            }
-
-            if (angle2B >= Math.PI / 2)
-            {
-               v2Start = v2MedianIndex;
-            }
-         }
-      }
-
-      if (angle1A <= 0)
-      {
-         v1End = v1MedianIndex;
-      }
-
-      if (angle1B <= 0)
-      {
-         v1Start = v1MedianIndex;
-      }
-
-      if (angle2A <= 0)
-      {
-         v2Start = v2MedianIndex;
-      }
-
-      if (angle2B <= 0)
-      {
-         v2End = v2MedianIndex;
-      }
-
-      return new int[] {v1Start, v1End, v2Start, v2End};
-   }
-
-
-   /**
-    * Takes in two ranges each of which are of size at most two and returns the two points on each respective polygon which are closest to one another
-    */
-   private static Point2d[] getClosestPointsFromRemainingEdgesAndVertices(ConvexPolygon2d polygon1, ConvexPolygon2d polygon2, int v1Start, int v1End, int v2Start, int v2End)
-   {
-      if ((v1Start == v1End) && (v2Start == v2End))
-      {
-         return new Point2d[] {polygon1.getVertex(v1Start), polygon2.getVertex(v2Start)};
-      }
-
-      else if (v1Start == v1End)
-      {
-         return finalPhasePointAndEdge(polygon2.getVertex(v2Start), polygon2.getVertex(v2End), polygon1.getVertex(v1Start));
-      }
-
-      else if (v2Start == v2End)
-      {
-         Point2d[] reverseOutput = finalPhasePointAndEdge(polygon1.getVertex(v1Start), polygon1.getVertex(v1End), polygon2.getVertex(v2Start));
-
-         return new Point2d[] {reverseOutput[1], reverseOutput[0]};    // switch order of output so that points are returned in the order that their polygons were inputed
-      }
-
-      return finalPhaseTwoEdges(polygon1.getVertex(v1Start), polygon1.getVertex(v1End), polygon2.getVertex(v2Start), polygon2.getVertex(v2End));
-   }
-
-   /**
-    * Final phase helper method called if each range has size of exactly two
-    * @return The two points on each respective polygon which are closest to one another
-    */
-   private static Point2d[] finalPhaseTwoEdges(Point2d edgePoint1A, Point2d edgePoint1B, Point2d edgePoint2A, Point2d edgePoint2B)
-   {
-      LineSegment2d edge1 = new LineSegment2d(edgePoint1A, edgePoint1B);
-      LineSegment2d edge2 = new LineSegment2d(edgePoint2A, edgePoint2B);
-      Point2d proj1AOnto2 = getOrthogonalProjectionOnLine(edgePoint1A, edgePoint2A, edgePoint2B);
-      Point2d proj1BOnto2 = getOrthogonalProjectionOnLine(edgePoint1B, edgePoint2A, edgePoint2B);
-      Point2d proj2AOnto1 = getOrthogonalProjectionOnLine(edgePoint2A, edgePoint1A, edgePoint1B);
-      Point2d proj2BOnto1 = getOrthogonalProjectionOnLine(edgePoint2B, edgePoint1A, edgePoint1B);
-
-      Point2d[][] possiblePointPairsWithProj = new Point2d[4][2];
-      Point2d[][] possiblePointPairsWithoutProj = new Point2d[4][2];
-      double[] possibleDistancesWithProj = new double[4];
-      double[] possibleDistancesWithoutProj = new double[4];
-
-      possiblePointPairsWithProj[0] = edge2.isBetweenEndpoints(proj1AOnto2, 0) ? new Point2d[] {edgePoint1A, proj1AOnto2} : null;
-      possiblePointPairsWithProj[1] = edge2.isBetweenEndpoints(proj1BOnto2, 0) ? new Point2d[] {edgePoint1B, proj1BOnto2} : null;
-      possiblePointPairsWithProj[2] = edge1.isBetweenEndpoints(proj2AOnto1, 0) ? new Point2d[] {proj2AOnto1, edgePoint2A} : null;
-      possiblePointPairsWithProj[3] = edge1.isBetweenEndpoints(proj2BOnto1, 0) ? new Point2d[] {proj2BOnto1, edgePoint2B} : null;
-
-      possiblePointPairsWithoutProj[0] = new Point2d[] {edgePoint1A, edgePoint2A};
-      possiblePointPairsWithoutProj[1] = new Point2d[] {edgePoint1A, edgePoint2B};
-      possiblePointPairsWithoutProj[2] = new Point2d[] {edgePoint1B, edgePoint2A};
-      possiblePointPairsWithoutProj[3] = new Point2d[] {edgePoint1B, edgePoint2B};
-
-      for (int i = 0; i < 4; i++)
-      {
-         possibleDistancesWithProj[i] = (possiblePointPairsWithProj[i] == null)
-                                        ? Double.MAX_VALUE : possiblePointPairsWithProj[i][0].distance(possiblePointPairsWithProj[i][1]);
-         possibleDistancesWithoutProj[i] = possiblePointPairsWithoutProj[i][0].distance(possiblePointPairsWithoutProj[i][1]);
-      }
-
-      if (possibleDistancesWithProj[indexOfMin(possibleDistancesWithProj)] != Double.MAX_VALUE)
-      {
-         return possiblePointPairsWithProj[indexOfMin(possibleDistancesWithProj)];
-      }
-
-      return possiblePointPairsWithoutProj[indexOfMin(possibleDistancesWithoutProj)];
-   }
-
-   /**
-    * @return Index of the minimum element in an array of doubles
-    */
-   private static int indexOfMin(double[] d)
-   {
-      if ((d == null) || (d.length == 0))
-      {
-         throw new RuntimeException("Cannot find minimum of empty or null array.");
-      }
-
-      int minIndex = 0;
-      double minValue = d[minIndex];
-      int searchIndex = 1;
-      while (searchIndex < d.length)
-      {
-         if (d[searchIndex] < minValue)
-         {
-            minIndex = searchIndex;
-            minValue = d[searchIndex];
-         }
-
-         searchIndex++;
-      }
-
-      return minIndex;
-   }
-
-   /**
-    * Final phase helper method called if one range has a size of exactly one
-    * @return The two points on each respective polygon which are closest to one another
-    */
-   private static Point2d[] finalPhasePointAndEdge(Point2d edgePoint1, Point2d edgePoint2, Point2d lonePoint)
-   {
-      Point2d proj = getOrthogonalProjectionOnLine(lonePoint, edgePoint1, edgePoint2);
-      LineSegment2d p = new LineSegment2d(edgePoint1, edgePoint2);
-      if (p.isBetweenEndpoints(proj, 0))
-      {
-         return new Point2d[] {lonePoint, proj};
-      }
-      else
-      {
-         return new Point2d[] {lonePoint, (lonePoint.distance(edgePoint1) < lonePoint.distance(edgePoint2)) ? edgePoint1 : edgePoint2};
-      }
-   }
-   
-   /**
-    * from http://softsurfer.com/Archive/algorithm_0111/algorithm_0111.htm#Pseudo-Code:%20Clip%20Segment-Polygon
-    * Input: a 2D segment S from point P0 to point P1
-    * a 2D convex polygon W with n vertices V0,...,Vn-1,Vn=V0
-    */
-   public static boolean doesSegmentIntersectConvexPolygon2D(Point2d P0, Point2d P1, ConvexPolygon2d convexPolygon2d)
-   {
-      // if segment is a single point
-      if (P0.equals(P1))
-      {
-         return convexPolygon2d.isPointInside(P0);
-      }
-
-      // if either point is inside polygon
-      if (convexPolygon2d.isPointInside(P0, .0001) || convexPolygon2d.isPointInside(P1, .0001))
-         return true;
-
-      // if either point touches the polygon
-      if (convexPolygon2d.pointIsOnPerimeter(P0) || convexPolygon2d.pointIsOnPerimeter(P1))
-         return true;
-
-      return doesSegmentPassCompletelyThroughPolygon(P0, P1, convexPolygon2d);
-   }
-
-   private static boolean doesSegmentPassCompletelyThroughPolygon(Point2d P0, Point2d P1, ConvexPolygon2d convexPolygon2d)
-   {
-      // Initialize:
-      double tE = 0.0;    // for the maximum entering segment parameter;
-      double tL = 1.0;    // for the minimum leaving segment parameter;
-
-      // segment direction vector
-      Vector2d dS = new Vector2d(P1);
-      dS.sub(P0);
-
-      if (DEBUG)
-      {
-         System.out.println("dS = " + dS);
-      }
-
-      int numberOfVertices = convexPolygon2d.getNumberOfVertices();
-      if (DEBUG)
-      {
-         System.out.println("ccwPoints = ");
-
-         for (int i = 0; i < numberOfVertices; i++)
-         {
-            System.out.println(convexPolygon2d.getVertexCCW(i));
-         }
-      }
-
-      for (int i = 0; i < numberOfVertices; i++)
-      {
-         // edge vertices
-         Point2d V0 = new Point2d(convexPolygon2d.getVertexCCW(i));
-         if (DEBUG)
-         {
-            System.out.println("V0 = " + V0);
-         }
-
-         Point2d V1 = new Point2d(convexPolygon2d.getNextVertexCCW(i));
-         if (DEBUG)
-         {
-            System.out.println("V1 = " + V1);
-         }
-
-         // edge vector
-         Vector2d V0toV1 = new Vector2d(V1);
-         V0toV1.sub(V0);
-
-         if (DEBUG)
-         {
-            System.out.println("V0toV1 = " + V0toV1);
-         }
-
-         // outward normal of the edge
-         Vector2d ni = new Vector2d(V0toV1.y, -V0toV1.x);
-         if (DEBUG)
-         {
-            System.out.println("ni = " + ni);
-         }
-
-         Vector2d P0toVi = new Vector2d(P0);
-         P0toVi.sub(V0);
-
-         if (DEBUG)
-         {
-            System.out.println("P0toVi = " + P0toVi);
-         }
-
-         double N = -P0toVi.dot(ni);
-         if (DEBUG)
-         {
-            System.out.println("N = " + N);
-         }
-
-         double D = dS.dot(ni);
-         if (DEBUG)
-         {
-            System.out.println("D = " + D);
-         }
-
-         if (D == 0)
-         {
-            // S is parallel to the edge ei
-
-            if (N < 0)
-            {
-               // then P0 is outside the edge ei
-               return false;    // since S cannot intersect W;
-            }
-            else
-            {
-               // S cannot enter or leave W across edge ei
-               // ignore edge ei and process the next edge
-               continue;
-            }
-         }
-
-         double t = N / D;
-         if (DEBUG)
-         {
-            System.out.println("t = " + t);
-         }
-
-         if (D < 0)
-         {
-            // then segment S is entering W across edge ei
-            tE = Math.max(tE, t);
-
-            if (tE > tL)
-            {
-               // then segment S enters W after leaving
-               return false;    // since S cannot intersect W
-            }
-         }
-         else if (D > 0)
-         {
-            // then segment S is leaving W across edge ei
-            tL = Math.min(tL, t);
-
-            if (tL < tE)
-            {
-               // then segment S leaves W before entering
-               return false;    // since S cannot intersect W
-            }
-         }
-      }
-
-      // Output: [Note: to get here, one must have tE <= tL]
-      // there is a valid intersection of S with W
-      // from the entering point: P(tE) = P0 + tE * dS
-      // to the leaving point:    P(tL) = P0 + tL * dS
-      return true;
-   }
-}
->>>>>>> 66afc43d
+}