package us.ihmc.robotics.geometry;

import java.util.Random;

import javax.vecmath.AxisAngle4d;
import javax.vecmath.Matrix3d;
import javax.vecmath.Matrix3f;
import javax.vecmath.Quat4d;
import javax.vecmath.Quat4f;

import us.ihmc.robotics.MathTools;
import us.ihmc.robotics.geometry.transformables.TransformableQuat4d;
import us.ihmc.robotics.random.RandomTools;
import us.ihmc.robotics.referenceFrames.ReferenceFrame;

public class FrameOrientation extends AbstractFrameObject<TransformableQuat4d>
{
   private final TransformableQuat4d quaternion;
   private final Matrix3d tempMatrixForYawPitchRollConversion = new Matrix3d();

   public FrameOrientation(FrameOrientation orientation)
   {
      super(orientation.getReferenceFrame(), new TransformableQuat4d(orientation.quaternion));
      this.quaternion = this.transformableDataObject;
   }

   public FrameOrientation(ReferenceFrame referenceFrame)
   {
      super(referenceFrame, new TransformableQuat4d());
      this.quaternion = this.transformableDataObject;
      setToZero(referenceFrame);
   }

   public FrameOrientation()
   {
      this(ReferenceFrame.getWorldFrame());
   }

   public FrameOrientation(ReferenceFrame referenceFrame, RigidBodyTransform transform3D)
   {
      this(referenceFrame);
      transform3D.get(quaternion);
      normalize();
   }

   public FrameOrientation(ReferenceFrame referenceFrame, Quat4d quaternion)
   {
      this(referenceFrame);
      this.quaternion.set(quaternion);
      this.normalize();
   }

   public FrameOrientation(ReferenceFrame referenceFrame, Quat4f quaternion)
   {
      this(referenceFrame);
      this.quaternion.set(quaternion);
      this.normalize();
   }

   public FrameOrientation(ReferenceFrame referenceFrame, double qx, double qy, double qz, double qs)
   {
      this(referenceFrame);

      quaternion.set(qx, qy, qz, qs);
      normalize();
   }

   public FrameOrientation(ReferenceFrame referenceFrame, double yaw, double pitch, double roll)
   {
      this(referenceFrame);
      setYawPitchRoll(yaw, pitch, roll);
      normalize();
   }

   public FrameOrientation(ReferenceFrame referenceFrame, double[] yawPitchRoll)
   {
      this(referenceFrame);
      setYawPitchRoll(yawPitchRoll[0], yawPitchRoll[1], yawPitchRoll[2]);
   }

   public FrameOrientation(ReferenceFrame referenceFrame, Matrix3d rotation)
   {
      this(referenceFrame);
      RotationTools.convertMatrixToQuaternion(rotation, quaternion);
      normalize();
   }

   public FrameOrientation(ReferenceFrame referenceFrame, AxisAngle4d orientation)
   {
      this(referenceFrame);
      quaternion.set(orientation);
      normalize();
   }

   public static FrameOrientation generateRandomFrameOrientation(Random random, ReferenceFrame referenceFrame)
   {
      FrameOrientation randomOrientation = new FrameOrientation(referenceFrame, RandomTools.generateRandomQuaternion(random));
      return randomOrientation;
   }

   public static FrameOrientation generateRandomFrameOrientation(Random random, ReferenceFrame referenceFrame, double yawMin, double yawMax, double pitchMin, double pitchMax, double rollMin, double rollMax)
   {
      double yaw = RandomTools.generateRandomDouble(random, yawMin, yawMax);
      double pitch = RandomTools.generateRandomDouble(random, pitchMin, pitchMax);
      double roll = RandomTools.generateRandomDouble(random, rollMin, rollMax);
      FrameOrientation randomOrientation = new FrameOrientation(referenceFrame, yaw, pitch, roll);
      return randomOrientation;
   }

   public void set(AxisAngle4d axisAngle4d)
   {
      quaternion.set(axisAngle4d);
      normalize();
   }

   public void set(Quat4d quaternion)
   {
      this.quaternion.set(quaternion);
      normalize();
   }

   public void set(double qx, double qy, double qz, double qs)
   {
      quaternion.set(qx, qy, qz, qs);
      normalize();
   }

   public void set(Matrix3d rotationMatrix)
   {
      RotationTools.convertMatrixToQuaternion(rotationMatrix, quaternion);
      normalize();
   }

   public void setYawPitchRoll(double yaw, double pitch, double roll)
   {
      if (Double.isNaN(roll))
      {
         throw new RuntimeException("Orientation.setYawPitchRoll(). yaw = " + yaw + ", pitch = " + pitch + ", roll = " + roll);
      }

      RotationTools.convertYawPitchRollToQuaternion(yaw, pitch, roll, quaternion);
      normalize();
   }

   public void setYawPitchRoll(double[] yawPitchRoll)
   {
      setYawPitchRoll(yawPitchRoll[0], yawPitchRoll[1], yawPitchRoll[2]);
   }

   public void set(FrameOrientation orientation)
   {
      referenceFrame.checkReferenceFrameMatch(orientation.referenceFrame);
      quaternion.set(orientation.quaternion);
      normalize();
   }

   public void setIncludingFrame(ReferenceFrame referenceFrame, Quat4d quaternion)
   {
      this.referenceFrame = referenceFrame;
      set(quaternion);
   }

   public void setIncludingFrame(ReferenceFrame referenceFrame, double qx, double qy, double qz, double qs)
   {
      this.referenceFrame = referenceFrame;
      set(qx, qy, qz, qs);
   }

   public void setIncludingFrame(ReferenceFrame referenceFrame, AxisAngle4d axisAngle)
   {
      this.referenceFrame = referenceFrame;
      set(axisAngle);
      normalize();
   }

   public void setIncludingFrame(ReferenceFrame referenceFrame, Matrix3d rotationMatrix)
   {
      this.referenceFrame = referenceFrame;
      RotationTools.convertMatrixToQuaternion(rotationMatrix, quaternion);
      normalize();
   }

   public void setIncludingFrame(ReferenceFrame referenceFrame, RigidBodyTransform transform3D)
   {
      this.referenceFrame = referenceFrame;
      transform3D.get(quaternion);
   }

   public void setIncludingFrame(ReferenceFrame referenceFrame, double[] yawPitchRoll)
   {
      setIncludingFrame(referenceFrame, yawPitchRoll[0], yawPitchRoll[1], yawPitchRoll[2]);
   }

   public void setIncludingFrame(ReferenceFrame referenceFrame, double yaw, double pitch, double roll)
   {
      this.referenceFrame = referenceFrame;
      this.setYawPitchRoll(yaw, pitch, roll);
   }

   public void setIncludingFrame(FrameOrientation orientation)
   {
      referenceFrame = orientation.referenceFrame;
      quaternion.set(orientation.quaternion);
      normalize();
   }

   // TODO Find a better. I chose setToZero() as in FrameTuple.
   public void setToZero(ReferenceFrame referenceFrame)
   {
      this.referenceFrame = referenceFrame;
      setToZero();
   }

   // TODO Find a better. I chose setToZero() as in FrameTuple.
   public void setToZero()
   {
      quaternion.set(0.0, 0.0, 0.0, 1.0);
   }

   public void setToNaN(ReferenceFrame referenceFrame)
   {
      this.referenceFrame = referenceFrame;
      setToNaN();
   }

   public void setToNaN()
   {
      quaternion.set(Double.NaN, Double.NaN, Double.NaN, Double.NaN);
   }

<<<<<<< HEAD
   public boolean containsNaN()
   {
      return Double.isNaN(quaternion.x) || Double.isNaN(quaternion.y) || Double.isNaN(quaternion.z) || Double.isNaN(quaternion.w);
   }

   @Override
   public ReferenceFrame getReferenceFrame()
   {
      return referenceFrame;
   }

=======
>>>>>>> 8d87b0cc
   public void getQuaternion(Quat4d quat4d)
   {
      quat4d.set(quaternion);
   }

   public void getMatrix3d(Matrix3d matrixToPack)
   {
      matrixToPack.set(quaternion);
   }

   public void getMatrix3f(Matrix3f matrixToPack)
   {
      matrixToPack.set(quaternion);
   }

   public void getAxisAngle(AxisAngle4d axisAngleToPack)
   {
      axisAngleToPack.set(quaternion);
   }

   public void getTransform3D(RigidBodyTransform transformToPack)
   {
      transformToPack.setRotation(quaternion);
   }

   public void getYawPitchRoll(double[] yawPitchRollToPack)
   {
      tempMatrixForYawPitchRollConversion.set(quaternion);
      yawPitchRollToPack[0] = Math.atan2(tempMatrixForYawPitchRollConversion.m10, tempMatrixForYawPitchRollConversion.m00);

      if (Math.abs(tempMatrixForYawPitchRollConversion.m20) < 1.0 - 1e-10)
         yawPitchRollToPack[1] = Math.asin(-tempMatrixForYawPitchRollConversion.m20);
      else
         yawPitchRollToPack[1] = -Math.signum(tempMatrixForYawPitchRollConversion.m20) * Math.PI / 2.0;

      yawPitchRollToPack[2] = Math.atan2(tempMatrixForYawPitchRollConversion.m21, tempMatrixForYawPitchRollConversion.m22);

      if (Double.isNaN(yawPitchRollToPack[0]) || Double.isNaN(yawPitchRollToPack[1]) || Double.isNaN(yawPitchRollToPack[2]))
      {
         throw new RuntimeException("yaw, pitch, or roll are NaN! rotationMatrix = " + tempMatrixForYawPitchRollConversion);
      }
   }

   public double[] getYawPitchRoll()
   {
      double[] yawPitchRollToReturn = new double[3];
      getYawPitchRoll(yawPitchRollToReturn);
      return yawPitchRollToReturn;
   }

   public double getYaw()
   {
      tempMatrixForYawPitchRollConversion.set(quaternion);
      return RotationTools.computeYaw(tempMatrixForYawPitchRollConversion);
   }

   public double getPitch()
   {
      tempMatrixForYawPitchRollConversion.set(quaternion);
      return RotationTools.computePitch(tempMatrixForYawPitchRollConversion);
   }

   public double getRoll()
   {
      tempMatrixForYawPitchRollConversion.set(quaternion);
      return RotationTools.computeRoll(tempMatrixForYawPitchRollConversion);
   }

   public Quat4d getQuaternion()
   {
      return quaternion;
   }

   public Quat4d getQuaternionCopy()
   {
      return new Quat4d(quaternion);
   }

   public Matrix3d getMatrix3dCopy()
   {
      Matrix3d ret = new Matrix3d();
      ret.set(quaternion);

      return ret;
   }

   public void getFrameOrientation2dIncludingFrame(FrameOrientation2d frameOrientation2dToPack)
   {
      frameOrientation2dToPack.setIncludingFrame(referenceFrame, getYaw());
   }

   public void interpolate(FrameOrientation orientationOne, FrameOrientation orientationTwo, double alpha)
   {
      orientationOne.checkReferenceFrameMatch(orientationTwo);
      alpha = MathTools.clipToMinMax(alpha, 0.0, 1.0);
      quaternion.interpolate(orientationOne.quaternion, orientationTwo.quaternion, alpha);
      referenceFrame = orientationOne.getReferenceFrame();
   }

   public void interpolate(Quat4d quaternion1, Quat4d quaternion2, double alpha)
   {
      alpha = MathTools.clipToMinMax(alpha, 0.0, 1.0);
      quaternion.interpolate(quaternion1, quaternion2, alpha);
   }

   public void setOrientationFromOneToTwo(FrameOrientation orientationOne, FrameOrientation orientationTwo)
   {
      orientationOne.checkReferenceFrameMatch(orientationTwo);
      this.checkReferenceFrameMatch(orientationOne);

      this.quaternion.conjugate(orientationTwo.quaternion);
      this.quaternion.mul(orientationOne.quaternion);
   }

   public void mul(FrameOrientation frameOrientation)
   {
      checkReferenceFrameMatch(frameOrientation);
      mul(frameOrientation.quaternion);
   }

   public void mul(Quat4d quaternion)
   {
      this.quaternion.mul(quaternion);
   }

   public double dot(FrameOrientation frameOrientation)
   {
      checkReferenceFrameMatch(frameOrientation);
      return dot(frameOrientation.quaternion);
   }

   public double dot(Quat4d quaternion)
   {
      double dot = this.quaternion.x * quaternion.x;
      dot += this.quaternion.y * quaternion.y;
      dot += this.quaternion.z * quaternion.z;
      dot += this.quaternion.w * quaternion.w;
      
      return dot;
   }

   public void negateQuaternion()
   {
      quaternion.negate();
   }

   /**
    * Normalize the quaternion and also limits the described angle magnitude in [-Pi, Pi].
    * The latter prevents some controllers to poop their pants.
    */
   public void normalize()
   {
      quaternion.normalizeAndLimitToPiMinusPi();
   }

   public double getQx()
   {
      return quaternion.x;
   }

   public double getQy()
   {
      return quaternion.y;
   }

   public double getQz()
   {
      return quaternion.z;
   }

   public double getQs()
   {
      return quaternion.w;
   }

   public boolean epsilonEquals(FrameOrientation frameOrientation, double epsilon)
   {
      boolean referenceFramesMatch = referenceFrame == frameOrientation.referenceFrame;
      boolean quaternionsAreEqual = RotationTools.quaternionEpsilonEquals(quaternion, frameOrientation.quaternion, epsilon);

      return referenceFramesMatch && quaternionsAreEqual;
   }

   public boolean epsilonEquals(Quat4d quaternion, double epsilon)
   {
      return RotationTools.quaternionEpsilonEquals(this.quaternion, quaternion, epsilon);
   }

   public void checkQuaternionIsUnitMagnitude()
   {
      double normSquared = normSquared();
      if (Math.abs(normSquared - 1.0) > 1e-12)
      {
         System.err.println("\nQuaternion " + quaternion + " is not unit magnitude! normSquared = " + normSquared);

         throw new RuntimeException("Quaternion " + quaternion + " is not unit magnitude! normSquared = " + normSquared);
      }
   }

   public double normSquared()
   {
      return quaternion.x * quaternion.x + quaternion.y * quaternion.y + quaternion.z * quaternion.z + quaternion.w * quaternion.w;
   }

   @Override
   public String toString()
   {
      String stringToReturn = "";

      stringToReturn = stringToReturn + toStringAsYawPitchRoll() + "\n";
      stringToReturn = stringToReturn + toStringAsQuaternion();

      return stringToReturn;
   }

   public String toStringAsYawPitchRoll()
   {
      double[] yawPitchRoll = getYawPitchRoll();

      return "yaw-pitch-roll: (" + yawPitchRoll[0] + ", " + yawPitchRoll[1] + ", " + yawPitchRoll[2] + ")-" + referenceFrame.getName();
   }

   public String toStringAsQuaternion()
   {
      return "quaternion: " + quaternion + "-" + referenceFrame.getName();
   }
}<|MERGE_RESOLUTION|>--- conflicted
+++ resolved
@@ -228,20 +228,11 @@
       quaternion.set(Double.NaN, Double.NaN, Double.NaN, Double.NaN);
    }
 
-<<<<<<< HEAD
    public boolean containsNaN()
    {
       return Double.isNaN(quaternion.x) || Double.isNaN(quaternion.y) || Double.isNaN(quaternion.z) || Double.isNaN(quaternion.w);
    }
 
-   @Override
-   public ReferenceFrame getReferenceFrame()
-   {
-      return referenceFrame;
-   }
-
-=======
->>>>>>> 8d87b0cc
    public void getQuaternion(Quat4d quat4d)
    {
       quat4d.set(quaternion);
