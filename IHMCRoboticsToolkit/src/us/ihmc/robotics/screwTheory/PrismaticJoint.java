<<<<<<< HEAD
package us.ihmc.robotics.screwTheory;

import us.ihmc.robotics.geometry.FrameVector;
import us.ihmc.robotics.referenceFrames.ReferenceFrame;

import javax.vecmath.Vector3d;

public class PrismaticJoint extends OneDoFJoint
{
   private final FrameVector jointAxis;

   public PrismaticJoint(String name, RigidBody predecessor, ReferenceFrame beforeJointFrame, FrameVector jointAxis)
   {
      super(name, predecessor, beforeJointFrame, new PrismaticJointReferenceFrame(name, beforeJointFrame, jointAxis));
      this.jointAxis = new FrameVector(jointAxis);
      this.unitJointTwist = new Twist(afterJointFrame, beforeJointFrame, afterJointFrame, jointAxis.getVector(), new Vector3d());
   }

   public void setSuccessor(RigidBody successor)
   {
      this.successor = successor;

      ReferenceFrame predecessorFrame = getPredecessor().getBodyFixedFrame();
      ReferenceFrame successorFrame = getSuccessor().getBodyFixedFrame();

      unitJointTwist = new Twist(afterJointFrame, beforeJointFrame, afterJointFrame, jointAxis.getVector(), new Vector3d());

      unitSuccessorTwist = new Twist(unitJointTwist);
      unitSuccessorTwist.changeBaseFrameNoRelativeTwist(predecessorFrame);
      unitSuccessorTwist.changeBodyFrameNoRelativeTwist(successorFrame);
      unitSuccessorTwist.changeFrame(successorFrame);

      unitPredecessorTwist = new Twist(unitSuccessorTwist);
      unitPredecessorTwist.invert();
      unitPredecessorTwist.changeFrame(predecessorFrame);

      unitJointAcceleration = new SpatialAccelerationVector(afterJointFrame, beforeJointFrame, afterJointFrame, jointAxis.getVector(), new Vector3d());

      unitSuccessorAcceleration = new SpatialAccelerationVector(unitJointAcceleration);
      unitSuccessorAcceleration.changeBaseFrameNoRelativeAcceleration(predecessorFrame);
      unitSuccessorAcceleration.changeBodyFrameNoRelativeAcceleration(successorFrame);
      unitSuccessorAcceleration.changeFrameNoRelativeMotion(successorFrame);

      unitPredecessorAcceleration = new SpatialAccelerationVector(unitSuccessorAcceleration);
      unitPredecessorAcceleration.invert();
      unitPredecessorAcceleration.changeFrameNoRelativeMotion(predecessorFrame); // actually, there is relative motion, but not in the directions that matter

      setMotionSubspace(unitSuccessorTwist);
   }
   
   @Override
   public boolean isPassiveJoint()
   {
      return false;
   }

}
=======
package us.ihmc.robotics.screwTheory;

import us.ihmc.robotics.geometry.FrameVector;
import us.ihmc.robotics.referenceFrames.ReferenceFrame;

import javax.vecmath.Vector3d;

public class PrismaticJoint extends OneDoFJoint
{
   private final FrameVector jointAxis;

   public PrismaticJoint(String name, RigidBody predecessor, ReferenceFrame beforeJointFrame, FrameVector jointAxis)
   {
      super(name, predecessor, beforeJointFrame, new PrismaticJointReferenceFrame(name, beforeJointFrame, jointAxis));
      this.jointAxis = new FrameVector(jointAxis);
      this.unitJointTwist = new Twist(afterJointFrame, beforeJointFrame, afterJointFrame, jointAxis.getVector(), new Vector3d());
   }

   public void setSuccessor(RigidBody successor)
   {
      this.successor = successor;

      ReferenceFrame predecessorFrame = getPredecessor().getBodyFixedFrame();
      ReferenceFrame successorFrame = getSuccessor().getBodyFixedFrame();

      unitJointTwist = new Twist(afterJointFrame, beforeJointFrame, afterJointFrame, jointAxis.getVector(), new Vector3d());

      unitSuccessorTwist = new Twist(unitJointTwist);
      unitSuccessorTwist.changeBaseFrameNoRelativeTwist(predecessorFrame);
      unitSuccessorTwist.changeBodyFrameNoRelativeTwist(successorFrame);
      unitSuccessorTwist.changeFrame(successorFrame);

      unitPredecessorTwist = new Twist(unitSuccessorTwist);
      unitPredecessorTwist.invert();
      unitPredecessorTwist.changeFrame(predecessorFrame);

      unitJointAcceleration = new SpatialAccelerationVector(afterJointFrame, beforeJointFrame, afterJointFrame, jointAxis.getVector(), new Vector3d());

      unitSuccessorAcceleration = new SpatialAccelerationVector(unitJointAcceleration);
      unitSuccessorAcceleration.changeBaseFrameNoRelativeAcceleration(predecessorFrame);
      unitSuccessorAcceleration.changeBodyFrameNoRelativeAcceleration(successorFrame);
      unitSuccessorAcceleration.changeFrameNoRelativeMotion(successorFrame);

      unitPredecessorAcceleration = new SpatialAccelerationVector(unitSuccessorAcceleration);
      unitPredecessorAcceleration.invert();
      unitPredecessorAcceleration.changeFrameNoRelativeMotion(predecessorFrame); // actually, there is relative motion, but not in the directions that matter

      setMotionSubspace(unitSuccessorTwist);
   }

}
>>>>>>> 117a7bdc
<|MERGE_RESOLUTION|>--- conflicted
+++ resolved
@@ -1,62 +1,3 @@
-<<<<<<< HEAD
-package us.ihmc.robotics.screwTheory;
-
-import us.ihmc.robotics.geometry.FrameVector;
-import us.ihmc.robotics.referenceFrames.ReferenceFrame;
-
-import javax.vecmath.Vector3d;
-
-public class PrismaticJoint extends OneDoFJoint
-{
-   private final FrameVector jointAxis;
-
-   public PrismaticJoint(String name, RigidBody predecessor, ReferenceFrame beforeJointFrame, FrameVector jointAxis)
-   {
-      super(name, predecessor, beforeJointFrame, new PrismaticJointReferenceFrame(name, beforeJointFrame, jointAxis));
-      this.jointAxis = new FrameVector(jointAxis);
-      this.unitJointTwist = new Twist(afterJointFrame, beforeJointFrame, afterJointFrame, jointAxis.getVector(), new Vector3d());
-   }
-
-   public void setSuccessor(RigidBody successor)
-   {
-      this.successor = successor;
-
-      ReferenceFrame predecessorFrame = getPredecessor().getBodyFixedFrame();
-      ReferenceFrame successorFrame = getSuccessor().getBodyFixedFrame();
-
-      unitJointTwist = new Twist(afterJointFrame, beforeJointFrame, afterJointFrame, jointAxis.getVector(), new Vector3d());
-
-      unitSuccessorTwist = new Twist(unitJointTwist);
-      unitSuccessorTwist.changeBaseFrameNoRelativeTwist(predecessorFrame);
-      unitSuccessorTwist.changeBodyFrameNoRelativeTwist(successorFrame);
-      unitSuccessorTwist.changeFrame(successorFrame);
-
-      unitPredecessorTwist = new Twist(unitSuccessorTwist);
-      unitPredecessorTwist.invert();
-      unitPredecessorTwist.changeFrame(predecessorFrame);
-
-      unitJointAcceleration = new SpatialAccelerationVector(afterJointFrame, beforeJointFrame, afterJointFrame, jointAxis.getVector(), new Vector3d());
-
-      unitSuccessorAcceleration = new SpatialAccelerationVector(unitJointAcceleration);
-      unitSuccessorAcceleration.changeBaseFrameNoRelativeAcceleration(predecessorFrame);
-      unitSuccessorAcceleration.changeBodyFrameNoRelativeAcceleration(successorFrame);
-      unitSuccessorAcceleration.changeFrameNoRelativeMotion(successorFrame);
-
-      unitPredecessorAcceleration = new SpatialAccelerationVector(unitSuccessorAcceleration);
-      unitPredecessorAcceleration.invert();
-      unitPredecessorAcceleration.changeFrameNoRelativeMotion(predecessorFrame); // actually, there is relative motion, but not in the directions that matter
-
-      setMotionSubspace(unitSuccessorTwist);
-   }
-   
-   @Override
-   public boolean isPassiveJoint()
-   {
-      return false;
-   }
-
-}
-=======
 package us.ihmc.robotics.screwTheory;
 
 import us.ihmc.robotics.geometry.FrameVector;
@@ -107,5 +48,9 @@
       setMotionSubspace(unitSuccessorTwist);
    }
 
-}
->>>>>>> 117a7bdc
+   @Override
+   public boolean isPassiveJoint()
+   {
+      return false;
+   }
+}