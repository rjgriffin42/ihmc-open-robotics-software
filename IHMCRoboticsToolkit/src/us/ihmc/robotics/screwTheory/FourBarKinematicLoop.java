package us.ihmc.robotics.screwTheory;

import javax.vecmath.Vector2d;
import javax.vecmath.Vector3d;

import us.ihmc.robotics.Axis;
import us.ihmc.robotics.MathTools;
import us.ihmc.robotics.geometry.AngleTools;
import us.ihmc.robotics.geometry.FramePoint;
import us.ihmc.robotics.geometry.FrameVector;
import us.ihmc.robotics.geometry.FrameVector2d;
import us.ihmc.robotics.kinematics.fourbar.FourBarCalculatorFromFastRunner;
import us.ihmc.robotics.referenceFrames.ReferenceFrame;

public class FourBarKinematicLoop
{
   /*
    * Representation of the four bar with name correspondences.
    * This name convention matches the one used in the FourBarCalculator from fastRunner
    *   
    *              masterL
    *     master=A--------B
    *            |\      /|
    *            | \    / |
    *            |  \  /  |
    *            |   \/   |
    *            |   /\   |
    *            |  /  \  |
    *            | /    \ |
    *            |/      \|
    *            D--------C
    */
   private static final boolean DEBUG = true;

   private final static ReferenceFrame worldFrame = ReferenceFrame.getWorldFrame();
   private final String name;
   private final RevoluteJoint masterJointA;
   private final PassiveRevoluteJoint passiveJointB, passiveJointC, passiveJointD;
   private final Vector3d closurePointFromLastPassiveJointVect;
   private final boolean recomputeJointLimits;
   
   private final FramePoint masterJointAPosition = new FramePoint();
   private final FramePoint jointBPosition = new FramePoint();
   private final FramePoint jointCPosition = new FramePoint();
   private final FramePoint jointDPosition = new FramePoint();
   private double masterLinkAB, BC, CD, DA;
   private final FrameVector vectorAB = new FrameVector();
   private final FrameVector vectorBC = new FrameVector();
   private final FrameVector vectorCD = new FrameVector();
   private final FrameVector vectorDA = new FrameVector();
   private final FrameVector2d vectorBCProjected = new FrameVector2d();
   private final FrameVector2d vectorCDProjected = new FrameVector2d();
   private final FrameVector2d vectorDAProjected = new FrameVector2d();
   private final FrameVector2d vectorABProjected = new FrameVector2d();
   
   private FourBarCalculatorFromFastRunner fourBarCalculator;
   
   private double[] interiorAnglesAtZeroConfiguration = new double[4];
   private double maxValidMasterJointAngle, minValidMasterJointAngle;
   
   private final FrameVector jointAxisInWorld;
   private final FrameVector masterAxis, jointBAxis, jointCAxis, jointDAxis;
   private final ReferenceFrame frameWithZAlongJointAxis;
   
   public FourBarKinematicLoop(String name, RevoluteJoint masterJointA, PassiveRevoluteJoint passiveJointB,
         PassiveRevoluteJoint passiveJointC, PassiveRevoluteJoint passiveJointD, Vector3d closurePointFromLastPassiveJoint, boolean recomputeJointLimits)
   {
      this.name = name;
      this.masterJointA = masterJointA;
      this.passiveJointB = passiveJointB;
      this.passiveJointC = passiveJointC;
      this.passiveJointD = passiveJointD;
      this.closurePointFromLastPassiveJointVect = closurePointFromLastPassiveJoint;
      this.recomputeJointLimits = recomputeJointLimits;
      
      // Rotation axis
      masterAxis = masterJointA.getJointAxis();
      jointBAxis = passiveJointB.getJointAxis();
      jointCAxis = passiveJointC.getJointAxis();
      jointDAxis = passiveJointD.getJointAxis();

      jointAxisInWorld = new FrameVector();
      checkJointAxesAreParallelAndSetJointAxis();
      
      // Joint order
      checkCorrectJointOrder();
      
      // Go to zero configuration
      masterJointA.setQ(0.0);
      passiveJointB.setQ(0.0);
      passiveJointC.setQ(0.0);
      passiveJointD.setQ(0.0);
      
      // Link lengths
      frameWithZAlongJointAxis = ReferenceFrame.constructReferenceFrameFromPointAndAxis(name + "FrameWithZAlongJointAxis", new FramePoint(), Axis.Z, jointAxisInWorld);
      initializeJointPositionsAndLinkVectors();
      masterLinkAB = vectorABProjected.length();
      BC = vectorBCProjected.length();
      CD = vectorCDProjected.length();
      DA = vectorDAProjected.length();
      
      if (DEBUG)
      {
         System.out.println("\nLink length debugging: \n");
         System.out.println("masterLinkAB BC CD DA : " + masterLinkAB + ", " + BC + ", " + CD + ", " + DA);
      }
      
      // Check (and correct, if applicable) joint limits and close the loop
      clipMasterJointLimits(passiveJointB, passiveJointC, passiveJointD);
           
      setInteriorAngleOffsets();

<<<<<<< HEAD
      fourBarCalculator = new FourBarCalculatorFromFastRunner(DA, masterLinkAB, BC, CD, recomputeJointLimits);
//      updateAnglesAndVelocities();
=======
      if(!recomputeJointLimits)
      {
         fourBarCalculator = new FourBarCalculatorFromFastRunner(DA, masterLinkAB, BC, CD, recomputeJointLimits);
      }
>>>>>>> baf9d380

      verifyMasterJointLimits();
      
      if (DEBUG)
      {
         System.out.println("\nInitial joint angles debugging:\n\n" + "MasterQ: " + masterJointA.getQ() + "\njointBQ: " + passiveJointB.getQ() + "\njointCQ: "
               + passiveJointC.getQ() + "\njointDQ: " + passiveJointD.getQ() + "\n");
      }
   }

   private void checkJointAxesAreParallelAndSetJointAxis()
   {
      masterAxis.changeFrame(worldFrame);
      jointBAxis.changeFrame(worldFrame);
      jointCAxis.changeFrame(worldFrame);
      jointDAxis.changeFrame(worldFrame);

      // Both the exact same axis and a flipped axis are valid (eg: y and -y). So as long as the absolute value of the dot product is 1, the axis are parallel.      
      if (MathTools.epsilonEquals(Math.abs(masterAxis.dot(jointBAxis)), 1.0, 1.0e-7)
            && MathTools.epsilonEquals(Math.abs(masterAxis.dot(jointCAxis)), 1.0, 1.0e-7)
            && MathTools.epsilonEquals(Math.abs(masterAxis.dot(jointDAxis)), 1.0, 1.0e-7))
      {
         jointAxisInWorld.set(masterAxis);
      }
      else
      {
         throw new RuntimeException("All joints in the four bar must rotate around the same axis!");
      }
   }

   private void checkCorrectJointOrder()
   {
      if (masterJointA.getSuccessor() != passiveJointB.getPredecessor() || passiveJointB.getSuccessor() != passiveJointC.getPredecessor()
            || passiveJointC.getSuccessor() != passiveJointD.getPredecessor())
      {
         throw new RuntimeException("The joints that form the " + name + " four bar must be passed in clockwise or counterclockwise order");
      }

      if (DEBUG)
      {
         System.out.println("\nDebugging  check joint order:\n\nsuccessor \t predecessor\n" + masterJointA.getSuccessor() + "\t  "
               + passiveJointB.getPredecessor() + "\n" + passiveJointB.getSuccessor() + "\t  " + passiveJointC.getPredecessor() + "\n"
               + passiveJointC.getSuccessor() + "\t  " + passiveJointD.getPredecessor() + "\n");
      }
   }

   private void initializeJointPositionsAndLinkVectors()
   {
      jointBPosition.setToZero(passiveJointB.getFrameAfterJoint());
      jointCPosition.setToZero(passiveJointC.getFrameAfterJoint());
      jointDPosition.setToZero(passiveJointD.getFrameAfterJoint());
      masterJointAPosition.setToZero(masterJointA.getFrameAfterJoint());

      jointBPosition.changeFrame(worldFrame);
      jointCPosition.changeFrame(worldFrame);
      jointDPosition.changeFrame(worldFrame);
      masterJointAPosition.changeFrame(worldFrame);

      vectorAB.sub(jointBPosition, masterJointAPosition);
      vectorBC.sub(jointCPosition, jointBPosition);
      vectorCD.sub(jointDPosition, jointCPosition);
      vectorDA.setIncludingFrame(passiveJointD.getFrameAfterJoint(), closurePointFromLastPassiveJointVect);
      
      vectorAB.changeFrame(frameWithZAlongJointAxis);
      vectorBC.changeFrame(frameWithZAlongJointAxis);
      vectorCD.changeFrame(frameWithZAlongJointAxis);
      vectorDA.changeFrame(frameWithZAlongJointAxis);
      
      vectorBCProjected.set(vectorBC.getX(), vectorBC.getY());
      vectorCDProjected.set(vectorCD.getX(), vectorCD.getY());
      vectorDAProjected.set(vectorDA.getX(), vectorDA.getY());
      vectorABProjected.set(vectorAB.getX(), vectorAB.getY());
      
      if (DEBUG)
      {  
      System.out.println("\nJoint to joint vectors debugging:\n");
      System.out.println("vector ab = " + vectorAB);
      System.out.println("vector bc = " + vectorBC);
      System.out.println("vector cd = " + vectorCD);
      System.out.println("vector da = " + vectorDA);
      }
   }
   
   private void setInteriorAngleOffsets()
   {
      vectorDAProjected.changeFrame(frameWithZAlongJointAxis);
      vectorABProjected.changeFrame(frameWithZAlongJointAxis);
      vectorBCProjected.changeFrame(frameWithZAlongJointAxis);
      vectorCDProjected.changeFrame(frameWithZAlongJointAxis);
      
      jointBAxis.changeFrame(frameWithZAlongJointAxis);
      jointCAxis.changeFrame(frameWithZAlongJointAxis);
      jointDAxis.changeFrame(frameWithZAlongJointAxis); 
      
      double jointBAxisZ = jointBAxis.getZ();
      double jointCAxisZ = jointCAxis.getZ();
      double jointDAxisZ = jointDAxis.getZ();
      
      Vector2d tempVectorAB = new Vector2d();
      Vector2d tempVectorBC = new Vector2d();
      Vector2d tempVectorCD = new Vector2d();
      Vector2d tempVectorDA = new Vector2d();
      
      vectorABProjected.get(tempVectorAB);
      vectorBCProjected.get(tempVectorBC);
      vectorCDProjected.get(tempVectorCD);
      vectorDAProjected.get(tempVectorDA);

      interiorAnglesAtZeroConfiguration[1] = Math.PI - jointBAxisZ * AngleTools.angleMinusPiToPi(tempVectorAB, tempVectorBC);
      interiorAnglesAtZeroConfiguration[2] = Math.PI - jointCAxisZ * AngleTools.angleMinusPiToPi(tempVectorBC, tempVectorCD);
      interiorAnglesAtZeroConfiguration[3] = Math.PI - jointDAxisZ * AngleTools.angleMinusPiToPi(tempVectorCD, tempVectorDA);
      
      if (DEBUG)
      {  
         System.out.println("\nOffset angle debugging:\n");
         System.out.println("offset A = " + interiorAnglesAtZeroConfiguration[0]);
         System.out.println("offset B = " + interiorAnglesAtZeroConfiguration[1]);
         System.out.println("offset C = " + interiorAnglesAtZeroConfiguration[2]);
         System.out.println("offset D = " + interiorAnglesAtZeroConfiguration[3]);
      }
   }

   //TODO avoid repetition
   
   /**
    * Clips the range of motion of the master joint if the limits set for the joint that is passed in are more restrictive
    */
   private void clipMasterJointLimits(PassiveRevoluteJoint jointB, PassiveRevoluteJoint jointC, PassiveRevoluteJoint jointD)
   {

      if (jointB.getJointLimitLower() != Double.NEGATIVE_INFINITY || jointB.getJointLimitUpper() != Double.POSITIVE_INFINITY)
      {
         fourBarCalculator.computeMasterJointAngleGivenAngleABC(jointB.getJointLimitLower());

         if (fourBarCalculator.getAngleDAB() > minValidMasterJointAngle)
            minValidMasterJointAngle = fourBarCalculator.getAngleDAB();

         fourBarCalculator.computeMasterJointAngleGivenAngleABC(jointB.getJointLimitUpper());

         if (fourBarCalculator.getAngleDAB() < maxValidMasterJointAngle)
            maxValidMasterJointAngle = fourBarCalculator.getAngleDAB();
      }
      
      if (jointC.getJointLimitLower() != Double.NEGATIVE_INFINITY || jointC.getJointLimitUpper() != Double.POSITIVE_INFINITY)
      {
         fourBarCalculator.computeMasterJointAngleGivenAngleBCD(jointC.getJointLimitLower());

         if (fourBarCalculator.getAngleDAB() > minValidMasterJointAngle)
            minValidMasterJointAngle = fourBarCalculator.getAngleDAB();

         fourBarCalculator.computeMasterJointAngleGivenAngleBCD(jointC.getJointLimitUpper());

         if (fourBarCalculator.getAngleDAB() < maxValidMasterJointAngle)
            maxValidMasterJointAngle = fourBarCalculator.getAngleDAB();
      }
      
      if (jointD.getJointLimitLower() != Double.NEGATIVE_INFINITY || jointD.getJointLimitUpper() != Double.POSITIVE_INFINITY)
      {
         fourBarCalculator.computeMasterJointAngleGivenAngleCDA(jointD.getJointLimitLower());

         if (fourBarCalculator.getAngleDAB() > minValidMasterJointAngle)
            minValidMasterJointAngle = fourBarCalculator.getAngleDAB();

         fourBarCalculator.computeMasterJointAngleGivenAngleCDA(jointD.getJointLimitUpper());

         if (fourBarCalculator.getAngleDAB() < maxValidMasterJointAngle)
            maxValidMasterJointAngle = fourBarCalculator.getAngleDAB();
      }

   }
     
   
   private void verifyMasterJointLimits() 
   {
      maxValidMasterJointAngle = fourBarCalculator.getMinDAB();
      minValidMasterJointAngle = fourBarCalculator.getMaxDAB();

      if (DEBUG)
      {
         System.out.println("\nMax master joint angle: " + maxValidMasterJointAngle);
         System.out.println("Min master joint angle: " + minValidMasterJointAngle);
      }

      // 1 - Angle limits not set
      if (masterJointA.getJointLimitLower() == Double.NEGATIVE_INFINITY || masterJointA.getJointLimitUpper() == Double.POSITIVE_INFINITY)
      {
         if (recomputeJointLimits)
         {
            masterJointA.setJointLimitLower(minValidMasterJointAngle);
            masterJointA.setJointLimitUpper(maxValidMasterJointAngle);
            System.out.println("NOTE: The master joint limits have been set to " + minValidMasterJointAngle + " and " + maxValidMasterJointAngle);
         }
         else
         {
            throw new RuntimeException("Must set the joint limits for the master joint of the " + name
                  + " four bar.\nNote that for the given link lengths max angle is " + maxValidMasterJointAngle + "and min angle is" + minValidMasterJointAngle);        
         }
      }

      // 2 - Max angle limit is too large
      if (BC + CD > masterLinkAB + DA)
      {
         if (masterJointA.getJointLimitUpper() > maxValidMasterJointAngle && !recomputeJointLimits)
         {
            throw new RuntimeException("The maximum valid joint angle for the master joint of the " + name + " four bar is " + maxValidMasterJointAngle
                  + " to avoid flipping, but was set to " + masterJointA.getJointLimitUpper());
         }
      }
      else if (masterJointA.getJointLimitUpper() > Math.PI && !recomputeJointLimits)
      {
         throw new RuntimeException("The maximum valid joint angle for the master joint of the " + name + " four bar is " + maxValidMasterJointAngle
               + " to avoid flipping, but was set to " + masterJointA.getJointLimitUpper());
      }

      // 3 - Min angle limit is too small
      if (masterLinkAB + BC < DA + CD)
      {
         if (masterJointA.getJointLimitLower() < minValidMasterJointAngle && !recomputeJointLimits)
         {
            throw new RuntimeException("The minimum valid joint angle for the master joint of the " + name + " four bar is " + minValidMasterJointAngle
                  + " to avoid flipping, but was set to " + masterJointA.getJointLimitLower());
         }
      }
      else if (masterJointA.getJointLimitLower() < 0.0 && !recomputeJointLimits)
      {
         throw new RuntimeException("The minimum valid joint angle for the master joint of the " + name + " four bar is " + minValidMasterJointAngle
               + " to avoid flipping, but was set to " + masterJointA.getJointLimitLower());
      }
   }

   public void updateAnglesAndVelocities()
   {      
      fourBarCalculator.updateAnglesAndVelocitiesGivenAngleDAB(masterJointA.getQ(), masterJointA.getQd());
      passiveJointB.setQ(fourBarCalculator.getAngleABC() + interiorAnglesAtZeroConfiguration[1]);
      passiveJointC.setQ(fourBarCalculator.getAngleBCD() + interiorAnglesAtZeroConfiguration[2]);
      passiveJointD.setQ(fourBarCalculator.getAngleCDA() + interiorAnglesAtZeroConfiguration[3]);
      passiveJointB.setQd(fourBarCalculator.getAngleDtABC());
      passiveJointC.setQd(fourBarCalculator.getAngleDtBCD());
      passiveJointD.setQd(fourBarCalculator.getAngleDtCDA());
   }
}<|MERGE_RESOLUTION|>--- conflicted
+++ resolved
@@ -110,15 +110,7 @@
            
       setInteriorAngleOffsets();
 
-<<<<<<< HEAD
       fourBarCalculator = new FourBarCalculatorFromFastRunner(DA, masterLinkAB, BC, CD, recomputeJointLimits);
-//      updateAnglesAndVelocities();
-=======
-      if(!recomputeJointLimits)
-      {
-         fourBarCalculator = new FourBarCalculatorFromFastRunner(DA, masterLinkAB, BC, CD, recomputeJointLimits);
-      }
->>>>>>> baf9d380
 
       verifyMasterJointLimits();
       
