--- conflicted
+++ resolved
@@ -668,7 +668,6 @@
       return ret;
    }
 
-<<<<<<< HEAD
    public static int computeDegreesOfFreedom(List<? extends InverseDynamicsJoint> jointList)
    {
       int ret = 0;
@@ -676,12 +675,9 @@
       {
          ret += jointList.get(i).getDegreesOfFreedom();
       }
-
-      return ret;
-   }
-
-=======
->>>>>>> 340df53b
+      return ret;
+   }
+
    public static SpatialAccelerationVector createGravitationalSpatialAcceleration(RigidBody rootBody, double gravity)
    {
       Vector3d gravitationalAcceleration = new Vector3d(0.0, 0.0, gravity);
