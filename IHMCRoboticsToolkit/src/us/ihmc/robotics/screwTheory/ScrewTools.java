package us.ihmc.robotics.screwTheory;

import java.lang.reflect.Array;
import java.util.ArrayList;
import java.util.Arrays;
import java.util.HashMap;
import java.util.LinkedHashSet;
import java.util.List;
import java.util.Map;
import java.util.Set;

import org.ejml.data.DenseMatrix64F;

import gnu.trove.list.array.TIntArrayList;
import us.ihmc.euclid.matrix.Matrix3D;
import us.ihmc.euclid.transform.RigidBodyTransform;
import us.ihmc.euclid.tuple3D.Vector3D;
import us.ihmc.robotics.geometry.FramePoint;
import us.ihmc.robotics.geometry.FrameVector;
import us.ihmc.robotics.geometry.TransformTools;
import us.ihmc.robotics.linearAlgebra.MatrixTools;
import us.ihmc.robotics.nameBasedHashCode.NameBasedHashCodeTools;
import us.ihmc.robotics.referenceFrames.ReferenceFrame;

public class ScrewTools
{
   public static RevoluteJoint addRevoluteJoint(String jointName, RigidBody parentBody, Vector3D jointOffset, Vector3D jointAxis)
   {
      RigidBodyTransform transformToParent = new RigidBodyTransform();
      transformToParent.setTranslationAndIdentityRotation(jointOffset);

      return addRevoluteJoint(jointName, parentBody, transformToParent, jointAxis);
   }

   public static RevoluteJoint addRevoluteJoint(String jointName, RigidBody parentBody, RigidBodyTransform transformToParent, Vector3D jointAxis)
   {
      String beforeJointName = "before" + jointName;

      ReferenceFrame parentFrame;
      if (parentBody.isRootBody())
         parentFrame = parentBody.getBodyFixedFrame();
      else
         parentFrame = parentBody.getParentJoint().getFrameAfterJoint();

      ReferenceFrame frameBeforeJoint = createOffsetFrame(parentFrame, transformToParent, beforeJointName);

      String afterJointName = jointName;
      RevoluteJoint joint = new RevoluteJoint(afterJointName, parentBody, frameBeforeJoint, new FrameVector(frameBeforeJoint, jointAxis));

      return joint;
   }

   public static PassiveRevoluteJoint addPassiveRevoluteJoint(String jointName, RigidBody parentBody, Vector3D jointOffset, Vector3D jointAxis,
                                                              boolean isPartOfClosedKinematicLoop)
   {
      return addPassiveRevoluteJoint(jointName, parentBody, TransformTools.createTranslationTransform(jointOffset), jointAxis, isPartOfClosedKinematicLoop);
   }

   public static PassiveRevoluteJoint addPassiveRevoluteJoint(String jointName, RigidBody parentBody, RigidBodyTransform transformToParent, Vector3D jointAxis,
                                                              boolean isPartOfClosedKinematicLoop)
   {
      String beforeJointName = "before" + jointName;

      ReferenceFrame parentFrame;
      if (parentBody.isRootBody())
         parentFrame = parentBody.getBodyFixedFrame();
      else
         parentFrame = parentBody.getParentJoint().getFrameAfterJoint();

      ReferenceFrame frameBeforeJoint = createOffsetFrame(parentFrame, transformToParent, beforeJointName);

      String afterJointName = jointName;

      return new PassiveRevoluteJoint(afterJointName, parentBody, frameBeforeJoint, new FrameVector(frameBeforeJoint, jointAxis), isPartOfClosedKinematicLoop);
   }

   public static PrismaticJoint addPrismaticJoint(String jointName, RigidBody parentBody, Vector3D jointOffset, Vector3D jointAxis)
   {
      return addPrismaticJoint(jointName, parentBody, TransformTools.createTranslationTransform(jointOffset), jointAxis);
   }

   public static PrismaticJoint addPrismaticJoint(String jointName, RigidBody parentBody, RigidBodyTransform transformToParent, Vector3D jointAxis)
   {
      String beforeJointName = "before" + jointName;

      ReferenceFrame parentFrame;
      if (parentBody.isRootBody())
         parentFrame = parentBody.getBodyFixedFrame();
      else
         parentFrame = parentBody.getParentJoint().getFrameAfterJoint();

      ReferenceFrame frameBeforeJoint = createOffsetFrame(parentFrame, transformToParent, beforeJointName);

      String afterJointName = jointName;
      PrismaticJoint joint = new PrismaticJoint(afterJointName, parentBody, frameBeforeJoint, new FrameVector(frameBeforeJoint, jointAxis));

      return joint;
   }

   public static RigidBody addRigidBody(String name, InverseDynamicsJoint parentJoint, Matrix3D momentOfInertia, double mass, Vector3D centerOfMassOffset)
   {
      String comFrameName = name + "CoM";
      ReferenceFrame comFrame = createOffsetFrame(parentJoint.getFrameAfterJoint(), centerOfMassOffset, comFrameName);
      RigidBodyInertia inertia = new RigidBodyInertia(comFrame, momentOfInertia, mass);
      RigidBody ret = new RigidBody(name, inertia, parentJoint);

      return ret;
   }

   public static RigidBody addRigidBody(String name, InverseDynamicsJoint parentJoint, Matrix3D momentOfInertia, double mass, RigidBodyTransform inertiaPose)
   {
      String comFrameName = name + "CoM";
      ReferenceFrame comFrame = createOffsetFrame(parentJoint.getFrameAfterJoint(), inertiaPose, comFrameName);
      RigidBodyInertia inertia = new RigidBodyInertia(comFrame, momentOfInertia, mass);
      RigidBody ret = new RigidBody(name, inertia, parentJoint);

      return ret;
   }

   private static ReferenceFrame createOffsetFrame(ReferenceFrame parentFrame, Vector3D offset, String frameName)
   {
      RigidBodyTransform transformToParent = new RigidBodyTransform();
      transformToParent.setTranslationAndIdentityRotation(offset);

      return createOffsetFrame(parentFrame, transformToParent, frameName);
   }

   public static ReferenceFrame createOffsetFrame(ReferenceFrame parentFrame, RigidBodyTransform transformToParent, String frameName)
   {
      ReferenceFrame beforeJointFrame = ReferenceFrame.constructBodyFrameWithUnchangingTransformToParent(frameName, parentFrame, transformToParent);

      return beforeJointFrame;
   }

   public static RigidBody[] computeSuccessors(InverseDynamicsJoint... joints)
   {
      RigidBody[] ret = new RigidBody[joints.length];
      for (int i = 0; i < joints.length; i++)
      {
         InverseDynamicsJoint joint = joints[i];
         ret[i] = joint.getSuccessor();
      }
      return ret;
   }

   public static RigidBody[] computeSubtreeSuccessors(InverseDynamicsJoint... joints)
   {
      ArrayList<RigidBody> rigidBodySuccessors = new ArrayList<RigidBody>();
      ArrayList<RigidBody> rigidBodyStack = new ArrayList<RigidBody>();
      for (InverseDynamicsJoint joint : joints)
      {
         rigidBodyStack.add(joint.getPredecessor());
      }
      while (!rigidBodyStack.isEmpty())
      {
         RigidBody currentBody = rigidBodyStack.remove(0);
         List<InverseDynamicsJoint> childrenJoints = currentBody.getChildrenJoints();
         for (InverseDynamicsJoint joint : childrenJoints)
         {
            rigidBodyStack.add(joint.getSuccessor());
            rigidBodySuccessors.add(joint.getSuccessor());
         }
      }
      RigidBody[] ret = new RigidBody[rigidBodySuccessors.size()];

      return rigidBodySuccessors.toArray(ret);
   }

   public static RigidBody[] computeRigidBodiesAfterThisJoint(InverseDynamicsJoint... joints)
   {
      ArrayList<RigidBody> rigidBodySuccessors = new ArrayList<RigidBody>();
      computeRigidBodiesAfterThisJoint(rigidBodySuccessors, joints);
      RigidBody[] ret = new RigidBody[rigidBodySuccessors.size()];

      return rigidBodySuccessors.toArray(ret);
   }

   public static void computeRigidBodiesAfterThisJoint(ArrayList<RigidBody> rigidBodySuccessorsToPack, InverseDynamicsJoint... joints)
   {
      ArrayList<InverseDynamicsJoint> jointStack = new ArrayList<InverseDynamicsJoint>();
      for (InverseDynamicsJoint joint : joints)
      {
         jointStack.add(joint);
      }
      while (!jointStack.isEmpty())
      {
         InverseDynamicsJoint currentJoint = jointStack.remove(0);
         rigidBodySuccessorsToPack.add(currentJoint.getSuccessor());
         RigidBody currentBody = currentJoint.getSuccessor();
         List<InverseDynamicsJoint> childrenJoints = currentBody.getChildrenJoints();
         for (InverseDynamicsJoint joint : childrenJoints)
         {
            jointStack.add(joint);
         }
      }
   }

   public static void computeRigidBodiesFromRootToThisJoint(ArrayList<RigidBody> rigidBodySuccessorsToPack, InverseDynamicsJoint joint)
   {
      RigidBody predecessorBody = joint.getPredecessor();
      if (predecessorBody == null)
         return;
      if (predecessorBody.isRootBody())
         return;

      rigidBodySuccessorsToPack.add(predecessorBody);
      InverseDynamicsJoint parentJoint = predecessorBody.getParentJoint();
      if (parentJoint == null)
         return;

      computeRigidBodiesFromRootToThisJoint(rigidBodySuccessorsToPack, parentJoint);
   }

   public static RigidBody[] computeSubtreeSuccessors(RigidBody... bodies)
   {
      return computeSuccessors(computeSubtreeJoints(bodies));
   }

   public static RigidBody[] computeSubtreeSuccessors(Set<InverseDynamicsJoint> jointsToExclude, RigidBody... bodies)
   {
      ArrayList<RigidBody> rigidBodySuccessors = new ArrayList<RigidBody>();
      ArrayList<RigidBody> rigidBodyStack = new ArrayList<RigidBody>();
      for (RigidBody body : bodies)
      {
         rigidBodyStack.add(body);
      }
      while (!rigidBodyStack.isEmpty())
      {
         RigidBody currentBody = rigidBodyStack.remove(0);
         List<InverseDynamicsJoint> childrenJoints = currentBody.getChildrenJoints();
         for (InverseDynamicsJoint joint : childrenJoints)
         {
            if (!jointsToExclude.contains(joint))
            {
               rigidBodyStack.add(joint.getSuccessor());
               rigidBodySuccessors.add(joint.getSuccessor());
            }
         }
      }

      RigidBody[] ret = new RigidBody[rigidBodySuccessors.size()];

      return rigidBodySuccessors.toArray(ret);
   }

   public static RigidBody[] computeSupportAndSubtreeSuccessors(RigidBody... bodies)
   {
      return computeSuccessors(computeSupportAndSubtreeJoints(bodies));
   }

   public static InverseDynamicsJoint[] computeSupportAndSubtreeJoints(RigidBody... bodies)
   {
      Set<InverseDynamicsJoint> ret = new LinkedHashSet<InverseDynamicsJoint>();
      for (RigidBody body : bodies)
      {
         ret.addAll(Arrays.asList(computeSupportJoints(body)));
         ret.addAll(Arrays.asList(computeSubtreeJoints(body)));
      }
      return ret.toArray(new InverseDynamicsJoint[ret.size()]);
   }

   public static InverseDynamicsJoint[] computeSupportJoints(RigidBody... bodies)
   {
      Set<InverseDynamicsJoint> supportSet = new LinkedHashSet<InverseDynamicsJoint>();
      for (RigidBody rigidBody : bodies)
      {
         RigidBody rootBody = getRootBody(rigidBody);
         InverseDynamicsJoint[] jointPath = createJointPath(rootBody, rigidBody);
         supportSet.addAll(Arrays.asList(jointPath));
      }

      return supportSet.toArray(new InverseDynamicsJoint[supportSet.size()]);
   }

   public static InverseDynamicsJoint[] computeSubtreeJoints(RigidBody... rootBodies)
   {
      return computeSubtreeJoints(Arrays.asList(rootBodies));
   }

   public static InverseDynamicsJoint[] computeSubtreeJoints(List<RigidBody> rootBodies)
   {
      ArrayList<InverseDynamicsJoint> subtree = new ArrayList<InverseDynamicsJoint>();
      ArrayList<RigidBody> rigidBodyStack = new ArrayList<RigidBody>();
      rigidBodyStack.addAll(rootBodies);

      while (!rigidBodyStack.isEmpty())
      {
         RigidBody currentBody = rigidBodyStack.remove(0);
         List<InverseDynamicsJoint> childrenJoints = currentBody.getChildrenJoints();
         for (InverseDynamicsJoint joint : childrenJoints)
         {
            RigidBody successor = joint.getSuccessor();
            rigidBodyStack.add(successor);
            subtree.add(joint);
         }
      }

      InverseDynamicsJoint[] ret = new InverseDynamicsJoint[subtree.size()];
      return subtree.toArray(ret);
   }

   public static RigidBody getRootBody(RigidBody body)
   {
      RigidBody ret = body;
      while (ret.getParentJoint() != null)
      {
         ret = ret.getParentJoint().getPredecessor();
      }
      return ret;
   }

   public static int[] createParentMap(RigidBody[] allRigidBodiesInOrder)
   {
      int[] parentMap = new int[allRigidBodiesInOrder.length];
      List<RigidBody> rigidBodiesInOrderList = Arrays.asList(allRigidBodiesInOrder); // this doesn't have to be fast
      for (int i = 0; i < allRigidBodiesInOrder.length; i++)
      {
         RigidBody currentBody = allRigidBodiesInOrder[i];
         if (currentBody.isRootBody())
         {
            parentMap[i] = -1;
         }
         else
         {
            RigidBody parentBody = currentBody.getParentJoint().getPredecessor();
            parentMap[i] = rigidBodiesInOrderList.indexOf(parentBody);
         }
      }

      return parentMap;
   }

   public static DenseMatrix64F getTauMatrix(InverseDynamicsJoint[] jointsInOrder)
   {
      int size = 0;
      for (InverseDynamicsJoint joint : jointsInOrder)
      {
         size += joint.getDegreesOfFreedom();
      }

      DenseMatrix64F tempMatrix = new DenseMatrix64F(InverseDynamicsJoint.maxDoF, 1);
      DenseMatrix64F ret = new DenseMatrix64F(size, 1);
      int startIndex = 0;
      for (InverseDynamicsJoint joint : jointsInOrder)
      {
         int endIndex = startIndex + joint.getDegreesOfFreedom() - 1;
         joint.getTauMatrix(tempMatrix);

         MatrixTools.setMatrixBlock(ret, startIndex, 0, tempMatrix, 0, 0, joint.getDegreesOfFreedom(), 1, 1.0);

         startIndex = endIndex + 1;
      }

      return ret;
   }

   public static OneDoFJoint[] createOneDoFJointPath(RigidBody start, RigidBody end)
   {
      return filterJoints(createJointPath(start, end), OneDoFJoint.class);
   }

   public static InverseDynamicsJoint[] createJointPath(RigidBody start, RigidBody end)
   {
      boolean flip = false;
      RigidBody descendant = start;
      RigidBody ancestor = end;
      int pathLength = computeDistanceToAncestor(descendant, ancestor);
      if (pathLength < 0)
      {
         flip = true;
         descendant = end;
         ancestor = start;
         pathLength = computeDistanceToAncestor(end, start);
      }

      InverseDynamicsJoint[] ret = new InverseDynamicsJoint[pathLength];
      RigidBody currentBody = descendant;
      int i = 0;
      while (currentBody != ancestor)
      {
         int j = flip ? pathLength - 1 - i : i;
         InverseDynamicsJoint parentJoint = currentBody.getParentJoint();
         ret[j] = parentJoint;
         currentBody = parentJoint.getPredecessor();
         i++;
      }

      return ret;
   }

   /**
    * Compute and pack the joint path between two RigidBody in the jointPathToPack. Use the method
    * {@link #computeDistanceToAncestor(RigidBody, RigidBody)} to get the size of the Array to
    * provide.
    * 
    * @param jointPathToPack
    * @param start
    * @param end
    * @return the length of the joint path, returns -1 if the the given jointPathToPack is too
    *         small.
    */
   public static int createJointPath(InverseDynamicsJoint[] jointPathToPack, RigidBody start, RigidBody end)
   {
      boolean flip = false;
      RigidBody descendant = start;
      RigidBody ancestor = end;
      int pathLength = computeDistanceToAncestor(descendant, ancestor);
      if (pathLength < 0)
      {
         flip = true;
         descendant = end;
         ancestor = start;
         pathLength = computeDistanceToAncestor(end, start);
      }

      if (jointPathToPack == null || jointPathToPack.length < pathLength)
         return -1;

      RigidBody currentBody = descendant;
      int i = 0;
      while (currentBody != ancestor)
      {
         int j = flip ? pathLength - 1 - i : i;
         InverseDynamicsJoint parentJoint = currentBody.getParentJoint();
         jointPathToPack[j] = parentJoint;
         currentBody = parentJoint.getPredecessor();
         i++;
      }

      for (int k = pathLength; k < jointPathToPack.length; k++)
         jointPathToPack[k] = null;

      return pathLength;
   }

   public static OneDoFJoint[] cloneOneDoFJointPath(RigidBody start, RigidBody end)
   {
      return cloneJointPathAndFilter(createOneDoFJointPath(start, end), OneDoFJoint.class);
   }

   public static OneDoFJoint[] cloneOneDoFJointPath(OneDoFJoint[] oneDoFJoints)
   {
      return cloneJointPathAndFilter(oneDoFJoints, OneDoFJoint.class);
   }

   public static <T extends InverseDynamicsJoint> T[] cloneJointPathAndFilter(T[] joints, Class<T> clazz)
   {
      return filterJoints(cloneJointPath(joints), clazz);
   }

   public static <T extends InverseDynamicsJoint> T[] cloneJointPathAndFilter(T[] joints, Class<T> clazz, String suffix)
   {
      return filterJoints(cloneJointPath(joints, suffix), clazz);
   }

   public static InverseDynamicsJoint[] cloneJointPath(InverseDynamicsJoint[] inverseDynamicsJoints)
   {
      String clonedJointNameSuffix = "Copy";

      return cloneJointPath(inverseDynamicsJoints, clonedJointNameSuffix);
   }

   public static InverseDynamicsJoint[] cloneJointPath(InverseDynamicsJoint[] inverseDynamicsJoints, String suffix)
   {
      InverseDynamicsJoint[] cloned = new InverseDynamicsJoint[inverseDynamicsJoints.length];
      Map<RigidBody, RigidBody> originalToClonedRigidBodies = new HashMap<>();

      for (int i = 0; i < inverseDynamicsJoints.length; i++)
      {
         if (inverseDynamicsJoints[i] instanceof OneDoFJoint)
         {
            OneDoFJoint jointOriginal = (OneDoFJoint) inverseDynamicsJoints[i];

            RigidBody predecessorOriginal = jointOriginal.getPredecessor();
            RigidBody predecessorCopy = originalToClonedRigidBodies.get(predecessorOriginal);

            if (predecessorCopy == null)
            {
               if (predecessorOriginal.isRootBody())
               {
                  predecessorCopy = predecessorOriginal;
                  originalToClonedRigidBodies.put(predecessorOriginal, predecessorCopy);
               }
               else if (originalToClonedRigidBodies.isEmpty())
               {
                  String predecessorNameOriginal = predecessorOriginal.getName();
                  ReferenceFrame predecessorFrameAfterParentJointOriginal = predecessorOriginal.getParentJoint().getFrameAfterJoint();
                  predecessorCopy = new RigidBody(predecessorNameOriginal + suffix, predecessorFrameAfterParentJointOriginal);
                  originalToClonedRigidBodies.put(predecessorOriginal, predecessorCopy);
               }
               else
               {
                  throw new RuntimeException("Unexpected state during cloning operation.");
               }
            }

            cloned[i] = cloneOneDoFJoint(jointOriginal, suffix, predecessorCopy);
         }
         else if (inverseDynamicsJoints[i] instanceof SixDoFJoint)
         {
            SixDoFJoint jointOriginal = (SixDoFJoint) inverseDynamicsJoints[i];
            RigidBody rootBody = jointOriginal.getPredecessor();

            if (rootBody.getParentJoint() != null)
               throw new RuntimeException("The SixDoFJoint predecessor is not the root body. Case not handled.");

            String rootBodyNameOriginal = rootBody.getName();
            ReferenceFrame rootBodyFrame = rootBody.getBodyFixedFrame();
            RigidBody rootBodyCopy = new RigidBody(rootBodyNameOriginal + suffix, rootBodyFrame);
            originalToClonedRigidBodies.put(rootBody, rootBodyCopy);

            String jointNameOriginal = jointOriginal.getName();
            SixDoFJoint jointCopy = new SixDoFJoint(jointNameOriginal + suffix, rootBodyCopy, rootBodyFrame);
            cloned[i] = jointCopy;
         }
         else
         {
            throw new RuntimeException("Not implemented for joints of the type: " + inverseDynamicsJoints[i].getClass().getSimpleName());
         }

         RigidBody successorOriginal = inverseDynamicsJoints[i].getSuccessor();
         RigidBody successorCopy = originalToClonedRigidBodies.get(successorOriginal);
         if (successorCopy == null)
         {
            successorCopy = cloneRigidBody(successorOriginal, suffix, cloned[i]);
            originalToClonedRigidBodies.put(successorOriginal, successorCopy);
         }

         cloned[i].setSuccessor(successorCopy);
      }
      return cloned;
   }

   public static <T extends InverseDynamicsJoint> T[] cloneJointPathDisconnectedFromOriginalRobot(T[] joints, Class<T> clazz, String suffix,
                                                                                                  ReferenceFrame rootBodyFrame)
   {
      return filterJoints(cloneJointPathDisconnectedFromOriginalRobot(joints, suffix, rootBodyFrame), clazz);
   }

   public static InverseDynamicsJoint[] cloneJointPathDisconnectedFromOriginalRobot(InverseDynamicsJoint[] inverseDynamicsJoints, String suffix,
                                                                                    ReferenceFrame rootBodyFrame)
   {
      InverseDynamicsJoint[] cloned = new InverseDynamicsJoint[inverseDynamicsJoints.length];

      for (int i = 0; i < inverseDynamicsJoints.length; i++)
      {
         if (inverseDynamicsJoints[i] instanceof RevoluteJoint)
         {
            RevoluteJoint jointOriginal = (RevoluteJoint) inverseDynamicsJoints[i];

            RigidBody predecessorOriginal = jointOriginal.getPredecessor();
            RigidBody predecessorCopy;

            if (i > 0)
            {
               predecessorCopy = cloned[i - 1].getSuccessor();
            }
            else
            {
               String predecessorNameOriginal = predecessorOriginal.getName();
               predecessorCopy = new RigidBody(predecessorNameOriginal + suffix, rootBodyFrame);
            }

            cloned[i] = cloneOneDoFJoint(jointOriginal, suffix, predecessorCopy);
         }
         else
         {
            throw new RuntimeException("Not implemented for joints of the type: " + inverseDynamicsJoints[i].getClass().getSimpleName());
         }

         cloneRigidBody(inverseDynamicsJoints[i].getSuccessor(), suffix, cloned[i]);
      }
      return cloned;
   }

   private static OneDoFJoint cloneOneDoFJoint(OneDoFJoint original, String cloneSuffix, RigidBody clonePredecessor)
   {
      String jointNameOriginal = original.getName();
      RigidBodyTransform jointTransform = original.getOffsetTransform3D();
      Vector3D jointAxisCopy = original.getJointAxis().getVectorCopy();
      OneDoFJoint clone;

      if (original instanceof RevoluteJoint)
         clone = ScrewTools.addRevoluteJoint(jointNameOriginal + cloneSuffix, clonePredecessor, jointTransform, jointAxisCopy);
      else if (original instanceof PrismaticJoint)
         clone = ScrewTools.addPrismaticJoint(jointNameOriginal + cloneSuffix, clonePredecessor, jointTransform, jointAxisCopy);
      else
         throw new RuntimeException("Unhandled type of " + OneDoFJoint.class.getSimpleName() + ": " + original.getClass().getSimpleName());

      clone.setJointLimitLower(original.getJointLimitLower());
      clone.setJointLimitUpper(original.getJointLimitUpper());
      return clone;
   }

   private static RigidBody cloneRigidBody(RigidBody original, String cloneSuffix, InverseDynamicsJoint parentJointOfClone)
   {
      FramePoint comOffset = new FramePoint();
      original.getCoMOffset(comOffset);
      comOffset.changeFrame(original.getParentJoint().getFrameAfterJoint());
      String nameOriginal = original.getName();
      Matrix3D massMomentOfInertiaPartCopy = original.getInertia().getMassMomentOfInertiaPartCopy();
      double mass = original.getInertia().getMass();
      Vector3D comOffsetCopy = comOffset.getVectorCopy();
      RigidBody clone = ScrewTools.addRigidBody(nameOriginal + cloneSuffix, parentJointOfClone, massMomentOfInertiaPartCopy, mass, comOffsetCopy);
      return clone;
   }

   /**
    * Traverses up the kinematic chain from the candidate descendant towards the root body, checking
    * to see if each parent body is the ancestor in question.
    * 
    * @param candidateDescendant
    * @param ancestor
    * @return
    */
   public static boolean isAncestor(RigidBody candidateDescendant, RigidBody ancestor)
   {
      RigidBody currentBody = candidateDescendant;
      while (!currentBody.isRootBody())
      {
         if (currentBody == ancestor)
         {
            return true;
         }
         currentBody = currentBody.getParentJoint().getPredecessor();
      }

      return currentBody == ancestor;
   }

   public static int computeDistanceToAncestor(RigidBody descendant, RigidBody ancestor)
   {
      int ret = 0;
      RigidBody currentBody = descendant;
      while (!currentBody.isRootBody() && (currentBody != ancestor))
      {
         ret++;
         currentBody = currentBody.getParentJoint().getPredecessor();
      }

      if (currentBody != ancestor)
         ret = -1;

      return ret;
   }

   public static void getJointVelocitiesMatrix(InverseDynamicsJoint[] joints, DenseMatrix64F jointVelocitiesMatrixToPack)
   {
      int rowStart = 0;
      for (InverseDynamicsJoint joint : joints)
      {
         int dof = joint.getDegreesOfFreedom();
         joint.getVelocityMatrix(jointVelocitiesMatrixToPack, rowStart);
         rowStart += dof;
      }
   }

   public static void getJointVelocitiesMatrix(Iterable<? extends InverseDynamicsJoint> joints, DenseMatrix64F jointVelocitiesMatrixToPack)
   {
      int rowStart = 0;
      for (InverseDynamicsJoint joint : joints)
      {
         int dof = joint.getDegreesOfFreedom();
         joint.getVelocityMatrix(jointVelocitiesMatrixToPack, rowStart);
         rowStart += dof;
      }
   }

   public static void getDesiredJointAccelerationsMatrix(Iterable<? extends InverseDynamicsJoint> joints, DenseMatrix64F desiredJointAccelerationsMatrixToPack)
   {
      int rowStart = 0;
      for (InverseDynamicsJoint joint : joints)
      {
         int dof = joint.getDegreesOfFreedom();
         joint.getDesiredAccelerationMatrix(desiredJointAccelerationsMatrixToPack, rowStart);
         rowStart += dof;
      }
   }

   public static void getDesiredJointAccelerationsMatrix(InverseDynamicsJoint[] joints, DenseMatrix64F desiredJointAccelerationsMatrixToPack)
   {
      int rowStart = 0;
      for (InverseDynamicsJoint joint : joints)
      {
         int dof = joint.getDegreesOfFreedom();
         joint.getDesiredAccelerationMatrix(desiredJointAccelerationsMatrixToPack, rowStart);
         rowStart += dof;
      }
   }

   /**
    * Calculates the number of degrees of freedom of the kinematic chain that starts from
    * {@code ancestor} to end to {@code descendant}.
    * 
    * @param ancestor the base of the kinematic chain.
    * @param descendant the end-effector of the kinematic chain.
    * @return the number of degrees of freedom.
    * @throws RuntimeException if the given ancestor and descendant are swapped, or if the do not
    *            belong to the same system.
    * @throws RuntimeException this method does not support in kinematic trees to go through
    *            different branches.
    */
   public static int computeDegreesOfFreedom(RigidBody ancestor, RigidBody descendant)
   {
      int nDoFs = 0;

      RigidBody currentBody = descendant;

      while (currentBody != ancestor)
      {
         InverseDynamicsJoint parentJoint = currentBody.getParentJoint();

         if (parentJoint == null)
            throw new RuntimeException("Could not find the ancestor: " + ancestor.getName() + ", to the descendant: " + descendant.getName());

         nDoFs += parentJoint.getDegreesOfFreedom();
         currentBody = parentJoint.getPredecessor();
      }

      return nDoFs;
   }

   public static int computeDegreesOfFreedom(InverseDynamicsJoint[] jointList)
   {
      int ret = 0;
      for (InverseDynamicsJoint joint : jointList)
      {
         ret += joint.getDegreesOfFreedom();
      }

      return ret;
   }

   public static int computeDegreesOfFreedom(Iterable<? extends InverseDynamicsJoint> jointList)
   {
      int ret = 0;
      for (InverseDynamicsJoint joint : jointList)
      {
         ret += joint.getDegreesOfFreedom();
      }

      return ret;
   }

   public static int computeDegreesOfFreedom(List<? extends InverseDynamicsJoint> jointList)
   {
      int ret = 0;
      for (int i = 0; i < jointList.size(); i++)
      {
         ret += jointList.get(i).getDegreesOfFreedom();
      }
      return ret;
   }

   public static SpatialAccelerationVector createGravitationalSpatialAcceleration(RigidBody rootBody, double gravity)
   {
      Vector3D gravitationalAcceleration = new Vector3D(0.0, 0.0, gravity);
      Vector3D zero = new Vector3D();
      SpatialAccelerationVector rootAcceleration = new SpatialAccelerationVector(rootBody.getBodyFixedFrame(), ReferenceFrame.getWorldFrame(),
                                                                                 rootBody.getBodyFixedFrame(), gravitationalAcceleration, zero);

      return rootAcceleration;
   }

   public static void getJointPositions(InverseDynamicsJoint[] joints, DenseMatrix64F jointPositionsToPack)
   {
      int rowStart = 0;
      for (InverseDynamicsJoint joint : joints)
      {
         joint.getConfigurationMatrix(jointPositionsToPack, rowStart);
         rowStart += joint.getDegreesOfFreedom();
         if (joint instanceof SixDoFJoint || joint instanceof SphericalJoint)
            rowStart++; // Because of stupid quaternions
      }
   }

   public static void getJointDesiredPositions(OneDoFJoint[] joints, DenseMatrix64F jointPositionsToPack)
   {
      int rowStart = 0;
      for (OneDoFJoint joint : joints)
      {
         jointPositionsToPack.set(rowStart, 0, joint.getqDesired());
         rowStart += joint.getDegreesOfFreedom();
      }
   }

   public static void setJointPositions(InverseDynamicsJoint[] joints, DenseMatrix64F jointPositions)
   {
      int rowStart = 0;
      for (InverseDynamicsJoint joint : joints)
      {
         joint.setConfiguration(jointPositions, rowStart);
         rowStart += joint.getDegreesOfFreedom();
         if (joint instanceof SixDoFJoint || joint instanceof SphericalJoint)
            rowStart++; // Because of stupid quaternions
      }
   }

   public static void setDesiredJointPositions(OneDoFJoint[] joints, DenseMatrix64F jointPositions)
   {
      int rowStart = 0;
      for (OneDoFJoint joint : joints)
      {
         joint.setqDesired(jointPositions.get(rowStart, 0));
         rowStart += joint.getDegreesOfFreedom();
      }
   }

   public static void setDesiredJointVelocities(OneDoFJoint[] joints, DenseMatrix64F jointVelocities)
   {
      int rowStart = 0;
      for (OneDoFJoint joint : joints)
      {
         joint.setQdDesired(jointVelocities.get(rowStart, 0));
         rowStart += joint.getDegreesOfFreedom();
      }
   }

   public static void setDesiredAccelerations(InverseDynamicsJoint[] jointList, DenseMatrix64F jointAccelerations)
   {
      int rowStart = 0;
      for (InverseDynamicsJoint joint : jointList)
      {
         joint.setDesiredAcceleration(jointAccelerations, rowStart);
         rowStart += joint.getDegreesOfFreedom();
      }
   }

<<<<<<< HEAD
   public static void setJointTorques(InverseDynamicsJoint[] jointList, DenseMatrix64F jointTorques)
=======
   public static void setDesiredAccelerations(Iterable<? extends InverseDynamicsJoint> jointList, DenseMatrix64F jointAccelerations)
>>>>>>> be972631
   {
      int rowStart = 0;
      for (InverseDynamicsJoint joint : jointList)
      {
<<<<<<< HEAD
         joint.setJointTorque(jointTorques, rowStart);
=======
         joint.setDesiredAcceleration(jointAccelerations, rowStart);
>>>>>>> be972631
         rowStart += joint.getDegreesOfFreedom();
      }
   }

   public static void setVelocities(InverseDynamicsJoint[] jointList, DenseMatrix64F jointVelocities)
   {
      int rowStart = 0;
      for (InverseDynamicsJoint joint : jointList)
      {
         joint.setVelocity(jointVelocities, rowStart);
         rowStart += joint.getDegreesOfFreedom();
      }
   }

   public static void setJointAccelerations(OneDoFJoint[] jointList, DenseMatrix64F jointAccelerations)
   {
      int rowStart = 0;
      for (OneDoFJoint joint : jointList)
      {
         joint.setQdd(jointAccelerations.get(rowStart, 0));
         rowStart += joint.getDegreesOfFreedom();
      }
   }

   public static void computeIndicesForJoint(InverseDynamicsJoint[] jointsInOrder, TIntArrayList listToPackIndices,
                                             InverseDynamicsJoint... jointsToComputeIndicesFor)
   {
      int startIndex = 0;
      for (int i = 0; i < jointsInOrder.length; i++)
      {
         int nDegreesOfFreedom = jointsInOrder[i].getDegreesOfFreedom();

         for (int j = 0; j < jointsToComputeIndicesFor.length; j++)
         {
            if (jointsInOrder[i] == jointsToComputeIndicesFor[j])
            {
               for (int k = startIndex; k < startIndex + nDegreesOfFreedom; k++)
               {
                  listToPackIndices.add(k);
               }
            }
         }

         startIndex += nDegreesOfFreedom;
      }
   }

   public static void computeIndexForJoint(List<InverseDynamicsJoint> jointsInOrder, TIntArrayList listToPackIndices, InverseDynamicsJoint jointToComputeIndicesFor)
   {
      int startIndex = 0;
      for (int i = 0; i < jointsInOrder.size(); i++)
      {
         InverseDynamicsJoint joint = jointsInOrder.get(i);
         int nDegreesOfFreedom = joint.getDegreesOfFreedom();

         if (joint == jointToComputeIndicesFor)
         {
            for (int k = startIndex; k < startIndex + nDegreesOfFreedom; k++)
            {
               listToPackIndices.add(k);
            }
         }

         startIndex += nDegreesOfFreedom;
      }
   }

   public static void computeIndexForJoint(InverseDynamicsJoint[] jointsInOrder, TIntArrayList listToPackIndices, InverseDynamicsJoint jointToComputeIndicesFor)
   {
      int startIndex = 0;
      for (int i = 0; i < jointsInOrder.length; i++)
      {
         int nDegreesOfFreedom = jointsInOrder[i].getDegreesOfFreedom();

         if (jointsInOrder[i] == jointToComputeIndicesFor)
         {
            for (int k = startIndex; k < startIndex + nDegreesOfFreedom; k++)
            {
               listToPackIndices.add(k);
            }
         }

         startIndex += nDegreesOfFreedom;
      }
   }

   public static RevoluteJoint[] extractRevoluteJoints(InverseDynamicsJoint[] allJoints)
   {
      if (allJoints == null)
         return null;

      ArrayList<RevoluteJoint> revoluteJointsList = new ArrayList<RevoluteJoint>();
      for (InverseDynamicsJoint joint : allJoints)
      {
         if (joint instanceof RevoluteJoint)
            revoluteJointsList.add((RevoluteJoint) joint);
      }

      RevoluteJoint[] revoluteJointArray = new RevoluteJoint[revoluteJointsList.size()];
      revoluteJointsList.toArray(revoluteJointArray);

      return revoluteJointArray;
   }

   public static <T extends InverseDynamicsJoint> int computeNumberOfJointsOfType(Class<T> clazz, InverseDynamicsJoint[] joints)
   {
      int ret = 0;
      for (InverseDynamicsJoint joint : joints)
      {
         if (clazz.isAssignableFrom(joint.getClass()))
            ret++;
      }

      return ret;
   }

   public static <T extends InverseDynamicsJoint> T[] filterJoints(InverseDynamicsJoint[] source, Class<T> clazz)
   {
      @SuppressWarnings("unchecked")
      T[] retArray = (T[]) Array.newInstance(clazz, ScrewTools.computeNumberOfJointsOfType(clazz, source));
      filterJoints(source, retArray, clazz);
      return retArray;
   }

   @SuppressWarnings("unchecked")
   public static <T extends InverseDynamicsJoint> void filterJoints(InverseDynamicsJoint[] source, T[] dest, Class<T> clazz)
   {
      int index = 0;
      for (InverseDynamicsJoint joint : source)
      {
         if (clazz.isAssignableFrom(joint.getClass()))
         {
            dest[index++] = (T) joint;
         }
      }
   }

   public static <T extends InverseDynamicsJoint> List<T> filterJoints(List<InverseDynamicsJoint> source, Class<T> clazz)
   {
      List<T> retList = new ArrayList<>();
      filterJoints(source, retList, clazz);
      return retList;
   }

   @SuppressWarnings("unchecked")
   public static <T extends InverseDynamicsJoint> void filterJoints(List<InverseDynamicsJoint> source, List<T> dest, Class<T> clazz)
   {
      for (InverseDynamicsJoint joint : source)
      {
         if (clazz.isAssignableFrom(joint.getClass()))
         {
            dest.add((T) joint);
         }
      }
   }

   public static InverseDynamicsJoint[] findJointsWithNames(InverseDynamicsJoint[] allJoints, String... jointNames)
   {
      if (jointNames == null)
         return null;

      InverseDynamicsJoint[] ret = new InverseDynamicsJoint[jointNames.length];
      int index = 0;
      for (InverseDynamicsJoint joint : allJoints)
      {
         for (String jointName : jointNames)
         {
            if (joint.getName().equals(jointName))
               ret[index++] = joint;
         }
      }

      if (index != jointNames.length)
         throw new RuntimeException("Not all joints could be found");

      return ret;
   }

   public static RigidBody[] findRigidBodiesWithNames(RigidBody[] allBodies, String... names)
   {
      RigidBody[] ret = new RigidBody[names.length];
      int index = 0;
      for (RigidBody body : allBodies)
      {
         for (String name : names)
         {
            if (body.getName().equals(name))
               ret[index++] = body;
         }
      }

      if (index != names.length)
         throw new RuntimeException("Not all bodies could be found");

      return ret;
   }

   public static void addExternalWrenches(Map<RigidBody, Wrench> externalWrenches, Map<RigidBody, Wrench> wrenchMapToAdd)
   {
      for (RigidBody rigidBody : wrenchMapToAdd.keySet())
      {
         Wrench externalWrenchToCompensateFor = wrenchMapToAdd.get(rigidBody);

         Wrench externalWrench = externalWrenches.get(rigidBody);
         if (externalWrench == null)
         {
            externalWrenches.put(rigidBody, new Wrench(externalWrenchToCompensateFor));
         }
         else
         {
            externalWrench.add(externalWrenchToCompensateFor);
         }
      }
   }

   public static long computeGeometricJacobianNameBasedHashCode(InverseDynamicsJoint joints[], ReferenceFrame jacobianFrame, boolean allowChangeFrame)
   {
      long jointsHashCode = NameBasedHashCodeTools.computeArrayHashCode(joints);
      if (!allowChangeFrame)
         return NameBasedHashCodeTools.combineHashCodes(jointsHashCode, jacobianFrame);
      else
         return jointsHashCode;
   }

   public static long computeGeometricJacobianNameBasedHashCode(InverseDynamicsJoint joints[], int firstIndex, int lastIndex, ReferenceFrame jacobianFrame,
                                                                boolean allowChangeFrame)
   {
      long jointsHashCode = NameBasedHashCodeTools.computeSubArrayHashCode(joints, firstIndex, lastIndex);
      if (!allowChangeFrame)
         return NameBasedHashCodeTools.combineHashCodes(jointsHashCode, jacobianFrame);
      else
         return jointsHashCode;
   }
}<|MERGE_RESOLUTION|>--- conflicted
+++ resolved
@@ -826,20 +826,22 @@
       }
    }
 
-<<<<<<< HEAD
+   public static void setDesiredAccelerations(Iterable<? extends InverseDynamicsJoint> jointList, DenseMatrix64F jointAccelerations)
+   {
+      int rowStart = 0;
+      for (InverseDynamicsJoint joint : jointList)
+      {
+         joint.setDesiredAcceleration(jointAccelerations, rowStart);
+         rowStart += joint.getDegreesOfFreedom();
+      }
+   }
+
    public static void setJointTorques(InverseDynamicsJoint[] jointList, DenseMatrix64F jointTorques)
-=======
-   public static void setDesiredAccelerations(Iterable<? extends InverseDynamicsJoint> jointList, DenseMatrix64F jointAccelerations)
->>>>>>> be972631
    {
       int rowStart = 0;
       for (InverseDynamicsJoint joint : jointList)
       {
-<<<<<<< HEAD
          joint.setJointTorque(jointTorques, rowStart);
-=======
-         joint.setDesiredAcceleration(jointAccelerations, rowStart);
->>>>>>> be972631
          rowStart += joint.getDegreesOfFreedom();
       }
    }
@@ -887,7 +889,7 @@
       }
    }
 
-   public static void computeIndexForJoint(List<InverseDynamicsJoint> jointsInOrder, TIntArrayList listToPackIndices, InverseDynamicsJoint jointToComputeIndicesFor)
+   public static void computeIndexForJoint(List<? extends InverseDynamicsJoint> jointsInOrder, TIntArrayList listToPackIndices, InverseDynamicsJoint jointToComputeIndicesFor)
    {
       int startIndex = 0;
       for (int i = 0; i < jointsInOrder.size(); i++)
