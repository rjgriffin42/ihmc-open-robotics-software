--- conflicted
+++ resolved
@@ -69,22 +69,13 @@
       {
          RigidBody currentBody = allBodiesExceptRoot[bodyIndex];
          InverseDynamicsJoint parentJoint = currentBody.getParentJoint();
-<<<<<<< HEAD
          CompositeRigidBodyInertia currentBodyInertia = crbInertiasInOrder[bodyIndex];
          GeometricJacobian motionSubspace = parentJoint.getMotionSubspace();
 
-         setUnitMomenta(currentBodyInertia, motionSubspace);
-         setDiagonalTerm(bodyIndex, motionSubspace);
+         setUnitMomenta(currentBodyInertia, parentJoint);
+         setDiagonalTerm(bodyIndex, parentJoint);
          setOffDiagonalTerms(bodyIndex);
          buildCompositeRigidBodyInertia(bodyIndex);
-=======
-         CompositeRigidBodyInertia currentBodyInertia = crbInertiasInOrder[i];
-         
-         setUnitMomenta(currentBodyInertia, parentJoint);
-         setDiagonalTerm(i, parentJoint);
-         setOffDiagonalTerms(i);
-         buildCrbInertia(i);
->>>>>>> be972631
       }
    }
 
@@ -100,15 +91,9 @@
       }
    }
 
-<<<<<<< HEAD
-   private void setDiagonalTerm(int currentBodyIndex, GeometricJacobian motionSubspace)
-   {
-      setMassMatrixPart(currentBodyIndex, currentBodyIndex, motionSubspace);
-=======
-   private void setDiagonalTerm(int i, InverseDynamicsJoint joint)
-   {
-      setMassMatrixPart(i, i, joint);
->>>>>>> be972631
+   private void setDiagonalTerm(int currentBodyIndex, InverseDynamicsJoint joint)
+   {
+      setMassMatrixPart(currentBodyIndex, currentBodyIndex, joint);
    }
    
    private void setOffDiagonalTerms(int currentBodyIndex)
@@ -119,14 +104,8 @@
       {
          ReferenceFrame parentFrame = allBodiesExceptRoot[parentIndex].getInertia().getExpressedInFrame();
          changeFrameOfMomenta(parentFrame);
-<<<<<<< HEAD
          bodyIndex = parentIndex;
-         GeometricJacobian motionSubspace = allBodiesExceptRoot[bodyIndex].getParentJoint().getMotionSubspace();
-         setMassMatrixPart(currentBodyIndex, bodyIndex, motionSubspace);
-=======
-         j = parentIndex;
-         setMassMatrixPart(i, j, allRigidBodiesInOrder[j].getParentJoint());
->>>>>>> be972631
+         setMassMatrixPart(currentBodyIndex, bodyIndex, allBodiesExceptRoot[bodyIndex].getParentJoint());
       }
    }
 
@@ -169,13 +148,9 @@
       }
    }
 
-<<<<<<< HEAD
-   private void setMassMatrixPart(int rowBodyIndex, int colBodyIndex, GeometricJacobian motionSubspace)
-=======
    private final Twist tempUnitTwist = new Twist();
 
-   private void setMassMatrixPart(int i, int j, InverseDynamicsJoint joint)
->>>>>>> be972631
+   private void setMassMatrixPart(int rowBodyIndex, int colBodyIndex, InverseDynamicsJoint joint)
    {
       int rowStart = massMatrixIndices[rowBodyIndex];
       int colStart = massMatrixIndices[colBodyIndex];
@@ -185,21 +160,12 @@
          Momentum unitMomentum = unitMomenta[momentaIndex];
          int massMatrixRow = rowStart + momentaIndex;
 
-<<<<<<< HEAD
-         for (int subspaceIndex = 0; subspaceIndex < motionSubspace.getNumberOfColumns(); subspaceIndex++)
+         for (int subspaceIndex = 0; subspaceIndex < joint.getDegreesOfFreedom(); subspaceIndex++)
          {
-            Twist unitRelativeTwist = motionSubspace.getAllUnitTwists().get(subspaceIndex);
-            unitRelativeTwist.changeFrame(unitMomentum.getExpressedInFrame());
-            double entry = unitMomentum.computeKineticCoEnergy(unitRelativeTwist);
-            int massMatrixCol = colStart + subspaceIndex;
-=======
-         for (int n = 0; n < joint.getDegreesOfFreedom(); n++)
-         {
-            joint.getUnitTwist(n, tempUnitTwist);
+            joint.getUnitTwist(subspaceIndex, tempUnitTwist);
             tempUnitTwist.changeFrame(unitMomentum.getExpressedInFrame());
             double entry = unitMomentum.computeKineticCoEnergy(tempUnitTwist);
-            int massMatrixCol = colStart + n;
->>>>>>> be972631
+            int massMatrixCol = colStart + subspaceIndex;
             setMassMatrixSymmetrically(massMatrixRow, massMatrixCol, entry);
          }
       }
