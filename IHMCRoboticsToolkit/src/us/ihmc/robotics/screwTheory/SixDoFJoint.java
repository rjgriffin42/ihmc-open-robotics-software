package us.ihmc.robotics.screwTheory;

import java.util.ArrayList;

import org.ejml.data.DenseMatrix64F;

import us.ihmc.euclid.matrix.RotationMatrix;
import us.ihmc.euclid.matrix.interfaces.RotationMatrixReadOnly;
import us.ihmc.euclid.transform.RigidBodyTransform;
import us.ihmc.euclid.tuple3D.Vector3D;
import us.ihmc.euclid.tuple3D.interfaces.Tuple3DBasics;
import us.ihmc.euclid.tuple3D.interfaces.Tuple3DReadOnly;
import us.ihmc.euclid.tuple3D.interfaces.Vector3DBasics;
import us.ihmc.euclid.tuple3D.interfaces.Vector3DReadOnly;
import us.ihmc.euclid.tuple4D.Quaternion;
import us.ihmc.euclid.tuple4D.interfaces.QuaternionBasics;
import us.ihmc.euclid.tuple4D.interfaces.QuaternionReadOnly;
import us.ihmc.robotics.geometry.RotationTools;
import us.ihmc.robotics.referenceFrames.ReferenceFrame;

public class SixDoFJoint extends AbstractInverseDynamicsJoint implements FloatingInverseDynamicsJoint
{
   private final FloatingInverseDynamicsJointReferenceFrame afterJointFrame;
   private final Quaternion jointRotation = new Quaternion(0.0, 0.0, 0.0, 1.0);
   private final Vector3D jointTranslation = new Vector3D();
   private final Twist jointTwist;
   private final SpatialAccelerationVector jointAcceleration;
   private final SpatialAccelerationVector jointAccelerationDesired;

   private Wrench successorWrench;

   public SixDoFJoint(String name, RigidBody predecessor, ReferenceFrame beforeJointFrame)
   {
      super(name, predecessor, beforeJointFrame);
      afterJointFrame = new FloatingInverseDynamicsJointReferenceFrame(name, beforeJointFrame);
      jointTwist = new Twist(afterJointFrame, beforeJointFrame, afterJointFrame);
      jointAcceleration = new SpatialAccelerationVector(afterJointFrame, beforeJointFrame, afterJointFrame);
      jointAccelerationDesired = new SpatialAccelerationVector(afterJointFrame, beforeJointFrame, afterJointFrame);
   }

   @Override
   public FloatingInverseDynamicsJointReferenceFrame getFrameAfterJoint()
   {
      return afterJointFrame;
   }

   @Override
   public void getJointTwist(Twist twistToPack)
   {
      twistToPack.set(jointTwist);
   }

   @Override
   public void getJointAcceleration(SpatialAccelerationVector accelerationToPack)
   {
      accelerationToPack.set(jointAcceleration);
   }

   @Override
   public void getDesiredJointAcceleration(SpatialAccelerationVector accelerationToPack)
   {
      accelerationToPack.set(jointAccelerationDesired);
   }

   @Override
   public void getTauMatrix(DenseMatrix64F matrix)
   {
      successorWrench.getMatrix(matrix);
   }

   @Override
   public void getVelocityMatrix(DenseMatrix64F matrix, int rowStart)
   {
      jointTwist.getMatrix(matrix, rowStart);
   }

   @Override
   public void getAngularVelocity(Vector3DBasics angularVelocityToPack)
   {
      jointTwist.getAngularPart(angularVelocityToPack);
   }

   @Override
   public void getLinearVelocity(Vector3DBasics linearVelocityToPack)
   {
      jointTwist.getLinearPart(linearVelocityToPack);
   }

   @Override
   public Vector3DReadOnly getLinearVelocityForReading()
   {
      return jointTwist.getLinearPart();
   }

   @Override
   public Vector3DReadOnly getAngularVelocityForReading()
   {
      return jointTwist.getAngularPart();
   }

   @Override
   public void getDesiredAccelerationMatrix(DenseMatrix64F matrix, int rowStart)
   {
      jointAccelerationDesired.getMatrix(matrix, rowStart);
   }

   @Override
   public void setDesiredAccelerationToZero()
   {
      jointAccelerationDesired.setToZero();
   }

   @Override
   public void setSuccessor(RigidBody successor)
   {
      this.successor = successor;
      setMotionSubspace();

      ReferenceFrame successorFrame = successor.getBodyFixedFrame();

      successorWrench = new Wrench(successorFrame, successorFrame);
   }

   @Override
   public void setTorqueFromWrench(Wrench jointWrench)
   {
      successorWrench.checkAndSet(jointWrench);
   }

   @Override
   public int getDegreesOfFreedom()
   {
      return 6;
   }

   @Override
   public void setDesiredAcceleration(DenseMatrix64F matrix, int rowStart)
   {
      jointAccelerationDesired.set(jointAccelerationDesired.getBodyFrame(), jointAccelerationDesired.getBaseFrame(),
                                   jointAccelerationDesired.getExpressedInFrame(), matrix, rowStart);
   }

   @Override
<<<<<<< HEAD
   public void setJointTorque(DenseMatrix64F matrix, int rowStart)
   {
      successorWrench.set(successorWrench.getBodyFrame(), successorWrench.getExpressedInFrame(), matrix, rowStart);
   }

=======
>>>>>>> 52cacdc4
   public void setPositionAndRotation(RigidBodyTransform transform)
   {
      transform.getRotation(jointRotation);
      jointRotation.checkIfUnitary();

      transform.getTranslation(jointTranslation);
      afterJointFrame.setRotation(jointRotation);
      afterJointFrame.setTranslation(jointTranslation);
   }

   @Override
   public void setRotation(double yaw, double pitch, double roll)
   {
      jointRotation.setYawPitchRoll(yaw, pitch, roll);
      afterJointFrame.setRotation(jointRotation);
   }

   @Override
   public void setRotation(QuaternionReadOnly jointRotation)
   {
      this.jointRotation.set(jointRotation);
      afterJointFrame.setRotation(jointRotation);
   }

   @Override
   public void setRotation(double x, double y, double z, double w)
   {
      jointRotation.set(x, y, z, w);
      afterJointFrame.setRotation(jointRotation);
   }

   @Override
   public void setRotation(RotationMatrixReadOnly jointRotation)
   {
      this.jointRotation.set(jointRotation);
      afterJointFrame.setRotation(this.jointRotation);
   }

   @Override
   public void setPosition(Tuple3DReadOnly jointTranslation)
   {
      this.jointTranslation.set(jointTranslation);
      afterJointFrame.setTranslation(this.jointTranslation);
   }

   @Override
   public void setPosition(double x, double y, double z)
   {
      jointTranslation.set(x, y, z);
      afterJointFrame.setTranslation(jointTranslation);
   }

   @Override
   public void setJointTwist(Twist jointTwist)
   {
      this.jointTwist.checkAndSet(jointTwist);
   }

   @Override
   public void setAcceleration(SpatialAccelerationVector jointAcceleration)
   {
      this.jointAcceleration.checkAndSet(jointAcceleration);
   }

   @Override
   public void setDesiredAcceleration(SpatialAccelerationVector jointAcceleration)
   {
      jointAccelerationDesired.checkAndSet(jointAcceleration);
   }

   @Override
   public void setWrench(Wrench jointWrench)
   {
      successorWrench.checkAndSet(jointWrench);
   }

   @Override
   public void getRotation(QuaternionBasics rotationToPack)
   {
      rotationToPack.set(jointRotation);
   }

   @Override
   public void getRotation(RotationMatrix rotationToPack)
   {
      rotationToPack.set(jointRotation);
   }

   @Override
   public void getRotation(double[] yawPitchRollToPack)
   {
      jointRotation.getYawPitchRoll(yawPitchRollToPack);
   }

   @Override
   public void getTranslation(Tuple3DBasics translationToPack)
   {
      translationToPack.set(jointTranslation);
   }

   @Override
   public Tuple3DReadOnly getTranslationForReading()
   {
      return jointTranslation;
   }

   @Override
   public QuaternionReadOnly getRotationForReading()
   {
      return jointRotation;
   }

   @Override
   public void getWrench(Wrench wrenchToPack)
   {
      wrenchToPack.set(successorWrench);
   }

   private void setMotionSubspace()
   {
      int nDegreesOfFreedom = getDegreesOfFreedom();

      ArrayList<Twist> unitTwistsInBodyFrame = new ArrayList<>();
      RigidBodyTransform identity = new RigidBodyTransform();

      ReferenceFrame[] intermediateFrames = new ReferenceFrame[nDegreesOfFreedom - 1];
      ReferenceFrame previousFrame = afterJointFrame;
      for (int i = 0; i < nDegreesOfFreedom - 1; i++) // from afterJointFrame to beforeJointFrame
      {
         int index = intermediateFrames.length - i - 1;
         ReferenceFrame frame = ReferenceFrame.constructFrameWithUnchangingTransformToParent("intermediateFrame" + index, previousFrame, identity);
         intermediateFrames[index] = frame;
         previousFrame = frame;
      }

      previousFrame = beforeJointFrame;

      for (int i = 0; i < nDegreesOfFreedom; i++) // from beforeJointFrame to afterJointFrame
      {
         ReferenceFrame frame;
         if (i < nDegreesOfFreedom - 1)
         {
            frame = intermediateFrames[i];
         }
         else
         {
            frame = afterJointFrame;
         }

         DenseMatrix64F twistMatrix = new DenseMatrix64F(nDegreesOfFreedom, 1);
         twistMatrix.set(i, 0, 1.0);
         Twist twist = new Twist(frame, previousFrame, frame, twistMatrix);
         unitTwistsInBodyFrame.add(twist);

         previousFrame = frame;
      }

      motionSubspace = new GeometricJacobian(this, unitTwistsInBodyFrame, afterJointFrame);
      motionSubspace.compute();
   }

   @Override
   public void updateMotionSubspace()
   {
      // empty
   }

   @Override
   public void getConfigurationMatrix(DenseMatrix64F matrix, int rowStart)
   {
      jointRotation.get(rowStart, matrix);
      jointTranslation.get(rowStart + 4, matrix);
   }

   @Override
   public void setConfiguration(DenseMatrix64F matrix, int rowStart)
   {
      jointRotation.set(rowStart, matrix);
      jointTranslation.set(rowStart + 4, matrix);
      afterJointFrame.setRotation(jointRotation);
      afterJointFrame.setTranslation(jointTranslation);
   }

   @Override
   public void setVelocity(DenseMatrix64F matrix, int rowStart)
   {
      jointTwist.set(jointTwist.getBodyFrame(), jointTwist.getBaseFrame(), jointTwist.getExpressedInFrame(), matrix, rowStart);
   }

   //FIXME: FIX THIS!!!!
   /**
    * The implementation for this method generates garbage and is wrong. Do not use it or fix it.
    *
    * The implementation should be something like this:
    * <p>
    * {@code RigidBodyTransform inverseTransformToRoot = afterJointFrame.getInverseTransformToRoot();}
    * <p>
    * {@code inverseTransformToRoot.transform(linearVelocityInWorld);}
    * <p>
    * {@code jointTwist.setLinearPart(linearVelocityInWorld);}
    *
    * Sylvain
    *
    * @deprecated
    * @param linearVelocityInWorld
    */
   @Deprecated
   public void setLinearVelocityInWorld(Vector3D linearVelocityInWorld)
   {
      Twist newTwist = new Twist(jointTwist.getBodyFrame(), jointTwist.getBaseFrame(), ReferenceFrame.getWorldFrame());
      newTwist.setLinearPart(linearVelocityInWorld);
      newTwist.changeFrame(jointTwist.getExpressedInFrame());
      newTwist.setAngularPart(jointTwist.getAngularPart());

      jointTwist.set(newTwist);
   }

   @Override
   public int getConfigurationMatrixSize()
   {
      int positionSize = 3;

      return RotationTools.QUATERNION_SIZE + positionSize;
   }

   private SixDoFJoint checkAndGetAsSiXDoFJoint(InverseDynamicsJoint originalJoint)
   {
      if (originalJoint instanceof SixDoFJoint)
      {
         return (SixDoFJoint) originalJoint;
      }
      else
      {
         throw new RuntimeException("Cannot set " + getClass().getSimpleName() + " to " + originalJoint.getClass().getSimpleName());
      }
   }

   @Override
   public void setJointPositionVelocityAndAcceleration(InverseDynamicsJoint originalJoint)
   {
      SixDoFJoint sixDoFOriginalJoint = checkAndGetAsSiXDoFJoint(originalJoint);
      setPosition(sixDoFOriginalJoint.jointTranslation);
      setRotation(sixDoFOriginalJoint.jointRotation);

      jointTwist.setAngularPart(sixDoFOriginalJoint.jointTwist.getAngularPart());
      jointTwist.setLinearPart(sixDoFOriginalJoint.jointTwist.getLinearPart());

      jointAcceleration.setAngularPart(sixDoFOriginalJoint.jointAcceleration.getAngularPart());
      jointAcceleration.setLinearPart(sixDoFOriginalJoint.jointAcceleration.getLinearPart());
   }

   @Override
   public void setQddDesired(InverseDynamicsJoint originalJoint)
   {
      SixDoFJoint sixDoFOriginalJoint = checkAndGetAsSiXDoFJoint(originalJoint);
      jointAccelerationDesired.setAngularPart(sixDoFOriginalJoint.jointAccelerationDesired.getAngularPart());
      jointAccelerationDesired.setLinearPart(sixDoFOriginalJoint.jointAccelerationDesired.getLinearPart());
   }

   @Override
   public void calculateJointStateChecksum(GenericCRC32 checksum)
   {
      checksum.update(jointTranslation);
      checksum.update(jointRotation);
      checksum.update(jointTwist.getAngularPart());
      checksum.update(jointTwist.getLinearPart());
      checksum.update(jointAcceleration.getAngularPart());
      checksum.update(jointAcceleration.getLinearPart());
   }

   @Override
   public void calculateJointDesiredChecksum(GenericCRC32 checksum)
   {
      checksum.update(jointAccelerationDesired.getAngularPart());
      checksum.update(jointAccelerationDesired.getLinearPart());
   }

   @Override
   public void getLinearAcceleration(Vector3DBasics linearAccelerationToPack)
   {
      linearAccelerationToPack.setX(jointAcceleration.getLinearPartX());
      linearAccelerationToPack.setY(jointAcceleration.getLinearPartY());
      linearAccelerationToPack.setZ(jointAcceleration.getLinearPartZ());
   }
}<|MERGE_RESOLUTION|>--- conflicted
+++ resolved
@@ -141,14 +141,11 @@
    }
 
    @Override
-<<<<<<< HEAD
    public void setJointTorque(DenseMatrix64F matrix, int rowStart)
    {
       successorWrench.set(successorWrench.getBodyFrame(), successorWrench.getExpressedInFrame(), matrix, rowStart);
    }
 
-=======
->>>>>>> 52cacdc4
    public void setPositionAndRotation(RigidBodyTransform transform)
    {
       transform.getRotation(jointRotation);
