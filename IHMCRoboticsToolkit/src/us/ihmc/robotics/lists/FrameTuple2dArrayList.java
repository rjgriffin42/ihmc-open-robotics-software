package us.ihmc.robotics.lists;

import java.util.List;

import javax.vecmath.Tuple2d;

import us.ihmc.robotics.geometry.FramePoint2d;
import us.ihmc.robotics.geometry.FrameTuple2d;
import us.ihmc.robotics.geometry.FrameVector2d;
import us.ihmc.robotics.referenceFrames.ReferenceFrame;

public class FrameTuple2dArrayList<T extends FrameTuple2d<?, ?>> extends RecyclingArrayList<T>
{
   private FrameTuple2dArrayList(Class<T> clazz)
   {
      super(clazz);
   }

<<<<<<< HEAD
   private FrameTuple2dArrayList(int initialCapacity, Class<T> clazz)
   {
      super(initialCapacity, clazz);
=======
   private FrameTuple2dArrayList(int initialSize, Class<T> clazz)
   {
      super(initialSize, clazz);
>>>>>>> e1cc4d77
   }

   public void setOrCreate(int i, FrameTuple2d<?, ?> frameTuple2d)
   {
      if (i >= size)
      {
         size = i + 1;
         ensureCapacity(size);
      }
      unsafeGet(i).setIncludingFrame(frameTuple2d);
   }

   public void set(int i, FrameTuple2d<?, ?> frameTuple2d)
   {
      get(i).setIncludingFrame(frameTuple2d);
   }

   private void unsafeSet(int i, FrameTuple2d<?, ?> frameTuple2d)
   {
      unsafeGet(i).setIncludingFrame(frameTuple2d);
   }

   private void unsafeSet(int i, ReferenceFrame referenceFrame, Tuple2d tuple2d)
   {
      unsafeGet(i).setIncludingFrame(referenceFrame, tuple2d);
   }

   public void copyFromListAndTrimSize(FrameTuple2dArrayList<?> otherList)
   {
      ensureCapacity(otherList.size());
      size = otherList.size;

      for (int i = 0; i < size; i++)
      {
         unsafeSet(i, otherList.unsafeGet(i));
      }
   }

   public void copyFromListAndTrimSize(List<? extends FrameTuple2d<?, ?>> otherList)
   {
      ensureCapacity(otherList.size());
      size = otherList.size();

      for (int i = 0; i < size; i++)
      {
         unsafeSet(i, otherList.get(i));
      }
   }

   public void copyFromPoint2dListAndTrimSize(ReferenceFrame referenceFrame, List<? extends Tuple2d> otherList)
   {
      ensureCapacity(otherList.size());
      size = otherList.size();

      for (int i = 0; i < size; i++)
      {
         unsafeSet(i, referenceFrame, otherList.get(i));
      }
   }

   public static FrameTuple2dArrayList<FramePoint2d> createFramePoint2dArrayList()
   {
      return new FrameTuple2dArrayList<>(FramePoint2d.class);
   }

   public static FrameTuple2dArrayList<FrameVector2d> createFrameVector2dArrayList()
   {
      return new FrameTuple2dArrayList<>(FrameVector2d.class);
   }

   public static FrameTuple2dArrayList<FramePoint2d> createFramePoint2dArrayList(int initialSize)
   {
      return new FrameTuple2dArrayList<>(initialSize, FramePoint2d.class);
   }

   public static FrameTuple2dArrayList<FrameVector2d> createFrameVector2dArrayList(int initialSize)
   {
      return new FrameTuple2dArrayList<>(initialSize, FrameVector2d.class);
   }
}<|MERGE_RESOLUTION|>--- conflicted
+++ resolved
@@ -16,15 +16,9 @@
       super(clazz);
    }
 
-<<<<<<< HEAD
-   private FrameTuple2dArrayList(int initialCapacity, Class<T> clazz)
-   {
-      super(initialCapacity, clazz);
-=======
    private FrameTuple2dArrayList(int initialSize, Class<T> clazz)
    {
       super(initialSize, clazz);
->>>>>>> e1cc4d77
    }
 
    public void setOrCreate(int i, FrameTuple2d<?, ?> frameTuple2d)
