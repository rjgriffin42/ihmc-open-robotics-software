--- conflicted
+++ resolved
@@ -1,90 +1,6 @@
-<<<<<<< HEAD
 package us.ihmc.robotics.lists;
 
 import java.util.List;
-
-import us.ihmc.robotics.geometry.FramePoint;
-import us.ihmc.robotics.geometry.FrameTuple;
-import us.ihmc.robotics.geometry.FrameVector;
-
-public class FrameTupleArrayList<T extends FrameTuple<?>> extends RecyclingArrayList<T>
-{
-   private FrameTupleArrayList(Class<T> clazz)
-   {
-      super(clazz);
-   }
-
-   private FrameTupleArrayList(int initialSize, Class<T> clazz)
-   {
-      super(initialSize, clazz);
-   }
-
-   public void setOrCreate(int i, FrameTuple<?> frameTuple)
-   {
-      if (i >= size)
-      {
-         size = i + 1;
-         ensureCapacity(size);
-      }
-      unsafeGet(i).setIncludingFrame(frameTuple);
-   }
-
-   public void set(int i, FrameTuple<?> frameTuple)
-   {
-      get(i).setIncludingFrame(frameTuple);
-   }
-
-   private void unsafeSet(int i, FrameTuple<?> frameTuple)
-   {
-      unsafeGet(i).setIncludingFrame(frameTuple);
-   }
-
-   public void copyFromListAndTrimSize(FrameTupleArrayList<?> otherList)
-   {
-      ensureCapacity(otherList.size());
-      size = otherList.size;
-
-      for (int i = 0; i < size; i++)
-      {
-         unsafeSet(i, otherList.unsafeGet(i));
-      }
-   }
-
-   public void copyFromListAndTrimSize(List<? extends FrameTuple<?>> otherList)
-   {
-      ensureCapacity(otherList.size());
-      size = otherList.size();
-
-      for (int i = 0; i < size; i++)
-      {
-         unsafeSet(i, otherList.get(i));
-      }
-   }
-
-   public static FrameTupleArrayList<FramePoint> createFramePointArrayList()
-   {
-      return new FrameTupleArrayList<>(FramePoint.class);
-   }
-
-   public static FrameTupleArrayList<FrameVector> createFrameVectorArrayList()
-   {
-      return new FrameTupleArrayList<>(FrameVector.class);
-   }
-
-   public static FrameTupleArrayList<FramePoint> createFramePointArrayList(int initialSize)
-   {
-      return new FrameTupleArrayList<>(initialSize, FramePoint.class);
-   }
-
-   public static FrameTupleArrayList<FrameVector> createFrameVectorArrayList(int initialSize)
-   {
-      return new FrameTupleArrayList<>(initialSize, FrameVector.class);
-   }
-}
-=======
-package us.ihmc.robotics.lists;
-
-import java.util.ArrayList;
 
 import us.ihmc.robotics.geometry.FramePoint;
 import us.ihmc.robotics.geometry.FrameTuple;
@@ -133,7 +49,7 @@
       }
    }
 
-   public void copyFromListAndTrimSize(ArrayList<? extends FrameTuple<?, ?>> otherList)
+   public void copyFromListAndTrimSize(List<? extends FrameTuple<?, ?>> otherList)
    {
       ensureCapacity(otherList.size());
       size = otherList.size();
@@ -163,5 +79,4 @@
    {
       return new FrameTupleArrayList<>(initialSize, FrameVector.class);
    }
-}
->>>>>>> 5c9b158a
+}