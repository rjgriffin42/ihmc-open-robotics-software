package us.ihmc.robotics.math.frames;

import static us.ihmc.robotics.math.frames.YoFrameVariableNameTools.createQsName;
import static us.ihmc.robotics.math.frames.YoFrameVariableNameTools.createQxName;
import static us.ihmc.robotics.math.frames.YoFrameVariableNameTools.createQyName;
import static us.ihmc.robotics.math.frames.YoFrameVariableNameTools.createQzName;

import javax.vecmath.AxisAngle4d;
import javax.vecmath.Matrix3d;
import javax.vecmath.Matrix3f;
import javax.vecmath.Quat4d;

import org.apache.commons.lang3.StringUtils;

import us.ihmc.robotics.MathTools;
import us.ihmc.robotics.dataStructures.listener.VariableChangedListener;
import us.ihmc.robotics.dataStructures.registry.YoVariableRegistry;
import us.ihmc.robotics.dataStructures.variable.DoubleYoVariable;
import us.ihmc.robotics.geometry.FrameOrientation;
import us.ihmc.robotics.geometry.AbstractReferenceFrameHolder;
import us.ihmc.robotics.referenceFrames.ReferenceFrame;

//Note: You should only make these once at the initialization of a controller. You shouldn't make any on the fly since they contain YoVariables.
public class YoFrameQuaternion extends AbstractReferenceFrameHolder
{
   private final String namePrefix;
   private final String nameSuffix;

   private final DoubleYoVariable qx, qy, qz, qs;
   private final FrameOrientation frameOrientation = new FrameOrientation();
   /** Never use this reference frame directly, use {@link #getReferenceFrame()} instead so the multiple frames version of this {@link YoFrameQuaternion} will work properly. */
   private final ReferenceFrame referenceFrame;

   public YoFrameQuaternion(String namePrefix, ReferenceFrame referenceFrame, YoVariableRegistry registry)
   {
      this(namePrefix, "", referenceFrame, registry);
   }

   public YoFrameQuaternion(String namePrefix, String nameSuffix, ReferenceFrame referenceFrame, YoVariableRegistry registry)
   {
      this.namePrefix = namePrefix;
      this.nameSuffix = nameSuffix;

      this.qx = new DoubleYoVariable(createQxName(namePrefix, nameSuffix), registry);
      this.qy = new DoubleYoVariable(createQyName(namePrefix, nameSuffix), registry);
      this.qz = new DoubleYoVariable(createQzName(namePrefix, nameSuffix), registry);
      this.qs = new DoubleYoVariable(createQsName(namePrefix, nameSuffix), registry);
      this.referenceFrame = referenceFrame;

      qs.set(1.0);
   }

   public YoFrameQuaternion(DoubleYoVariable qx, DoubleYoVariable qy, DoubleYoVariable qz, DoubleYoVariable qs, ReferenceFrame referenceFrame)
   {
      this.namePrefix = StringUtils.getCommonPrefix(qx.getName(), qy.getName(), qz.getName(), qs.getName());
      this.nameSuffix = YoFrameVariableNameTools.getCommonSuffix(qx.getName(), qy.getName(), qz.getName(), qs.getName());

      this.qx = qx;
      this.qy = qy;
      this.qz = qz;
      this.qs = qs;
      this.referenceFrame = referenceFrame;
   }
   
   public final FrameOrientation getFrameOrientation()
   {
      putYoValuesIntoFrameOrientation();
      return frameOrientation;
   }

   public void set(Quat4d quaternion)
   {
      frameOrientation.set(quaternion);
      getYoValuesFromFrameOrientation();
   }

   public void set(Matrix3d matrix)
   {
      frameOrientation.set(matrix);
      getYoValuesFromFrameOrientation();
   }

   public void set(AxisAngle4d axisAngle)
   {
      frameOrientation.set(axisAngle);
      getYoValuesFromFrameOrientation();
   }

   public void set(double[] yawPitchRoll)
   {
      frameOrientation.setYawPitchRoll(yawPitchRoll);
      getYoValuesFromFrameOrientation();
   }

   public void set(double yaw, double pitch, double roll)
   {
      frameOrientation.setYawPitchRoll(yaw, pitch, roll);
      getYoValuesFromFrameOrientation();
   }

   public void set(FrameOrientation frameOrientation)
   {
      set(frameOrientation, true);
   }

   public void set(FrameOrientation frameOrientation, boolean notifyListeners)
   {
      checkReferenceFrameMatch(frameOrientation);
      this.frameOrientation.setIncludingFrame(frameOrientation);
      getYoValuesFromFrameOrientation(notifyListeners);
<<<<<<< HEAD
   }

   public void setAndMatchFrame(FrameOrientation frameOrientation)
   {
      this.frameOrientation.setIncludingFrame(frameOrientation);
      this.frameOrientation.changeFrame(getReferenceFrame());
      getYoValuesFromFrameOrientation();
=======
>>>>>>> 4a728698
   }

   public void set(YoFrameQuaternion yoFrameQuaternion)
   {
      checkReferenceFrameMatch(yoFrameQuaternion);
      yoFrameQuaternion.getFrameOrientationIncludingFrame(frameOrientation);
      getYoValuesFromFrameOrientation();
   }

   public void get(Quat4d quaternionToPack)
   {
      putYoValuesIntoFrameOrientation();
      frameOrientation.getQuaternion(quaternionToPack);
   }

   public void get(Matrix3d matrixToPack)
   {
      putYoValuesIntoFrameOrientation();
      frameOrientation.getMatrix3d(matrixToPack);
   }

   public void get(Matrix3f matrixToPack)
   {
      putYoValuesIntoFrameOrientation();
      frameOrientation.getMatrix3f(matrixToPack);
   }

   public void get(AxisAngle4d axisAngleToPack)
   {
      putYoValuesIntoFrameOrientation();
      frameOrientation.getAxisAngle(axisAngleToPack);
   }

   public void getYawPitchRoll(double[] yawPitchRollToPack)
   {
      putYoValuesIntoFrameOrientation();
      frameOrientation.getYawPitchRoll(yawPitchRollToPack);
   }

   public void getFrameOrientation(FrameOrientation frameOrientationToPack)
   {
      putYoValuesIntoFrameOrientation();
      frameOrientationToPack.set(this.frameOrientation);
   }

   public void getFrameOrientationIncludingFrame(FrameOrientation frameOrientationToPack)
   {
      putYoValuesIntoFrameOrientation();
      frameOrientationToPack.setIncludingFrame(frameOrientation);
   }

   public Quat4d getQuaternionCopy()
   {
      putYoValuesIntoFrameOrientation();
      return frameOrientation.getQuaternionCopy();
   }

   public FrameOrientation getFrameOrientationCopy()
   {
      putYoValuesIntoFrameOrientation();
      return new FrameOrientation(frameOrientation);
   }

   public DoubleYoVariable getYoQx()
   {
      return qx;
   }

   public DoubleYoVariable getYoQy()
   {
      return qy;
   }

   public DoubleYoVariable getYoQz()
   {
      return qz;
   }

   public DoubleYoVariable getYoQs()
   {
      return qs;
   }

   public void interpolate(YoFrameQuaternion yoFrameQuaternion1, YoFrameQuaternion yoFrameQuaternion2, double alpha)
   {
      yoFrameQuaternion1.putYoValuesIntoFrameOrientation();
      yoFrameQuaternion2.putYoValuesIntoFrameOrientation();

      interpolate(yoFrameQuaternion1.frameOrientation, yoFrameQuaternion2.frameOrientation, alpha);
   }

   public void interpolate(FrameOrientation frameOrientation1, FrameOrientation frameOrientation2, double alpha)
   {
      checkReferenceFrameMatch(frameOrientation1);
      checkReferenceFrameMatch(frameOrientation2);

      frameOrientation.interpolate(frameOrientation1, frameOrientation2, alpha);
      frameOrientation.checkQuaternionIsUnitMagnitude();
      getYoValuesFromFrameOrientation();
   }

   public void interpolate(Quat4d quaternion1, Quat4d quaternion2, double alpha)
   {
      alpha = MathTools.clipToMinMax(alpha, 0.0, 1.0);

      frameOrientation.interpolate(quaternion1, quaternion2, alpha); 
      frameOrientation.checkQuaternionIsUnitMagnitude();
      getYoValuesFromFrameOrientation();
   }

   /**
    * Method used to concatenate the orientation represented by this YoFrameQuaternion and the orientation represented by the FrameOrientation.
    * @param quaternion
    */
   public void mul(Quat4d quaternion)
   {
      putYoValuesIntoFrameOrientation();
      frameOrientation.mul(quaternion);
      getYoValuesFromFrameOrientation();
   }

   /**
    * Method used to concatenate the orientation represented by this YoFrameQuaternion and the orientation represented by the FrameOrientation.
    * @param frameOrientation
    */
   public void mul(FrameOrientation frameOrientation)
   {
      putYoValuesIntoFrameOrientation();
      this.frameOrientation.mul(frameOrientation);
      getYoValuesFromFrameOrientation();
   }

   public void conjugate()
   {
      putYoValuesIntoFrameOrientation();
      frameOrientation.conjugate();
      getYoValuesFromFrameOrientation();
   }

   /**
    * Compute the dot product between this quaternion and the orhter quaternion: this . other = qx * other.qx + qy * other.qy + qz * other.qz + qs * other.qs.
    * @param other
    * @return
    */
   public double dot(YoFrameQuaternion other)
   {
      putYoValuesIntoFrameOrientation();
      return frameOrientation.dot(other.frameOrientation);
   }

   public void negate()
   {
      qx.set(- qx.getDoubleValue());
      qy.set(- qy.getDoubleValue());
      qz.set(- qz.getDoubleValue());
      qs.set(- qs.getDoubleValue());
   }

   public void checkQuaternionIsUnitMagnitude()
   {
      putYoValuesIntoFrameOrientation();
      frameOrientation.checkQuaternionIsUnitMagnitude();
   }

   @Override
   public ReferenceFrame getReferenceFrame()
   {
      return referenceFrame;
   }

   private void getYoValuesFromFrameOrientation()
   {
      getYoValuesFromFrameOrientation(true);
   }

   private void getYoValuesFromFrameOrientation(boolean notifyListeners)
   {
      qx.set(frameOrientation.getQx(), notifyListeners);
      qy.set(frameOrientation.getQy(), notifyListeners);
      qz.set(frameOrientation.getQz(), notifyListeners);
      qs.set(frameOrientation.getQs(), notifyListeners);
   }

   public void setToNaN()
   {
      frameOrientation.setToNaN();
      getYoValuesFromFrameOrientation();
   }

   public void setToZero()
   {
      frameOrientation.setToZero(getReferenceFrame());
      getYoValuesFromFrameOrientation();
   }

   public void setToZero()
   {
      frameOrientation.setToZero(getReferenceFrame());
      getYoValuesFromFrameOrientation();
   }

   public boolean containsNaN()
   {
      return qx.isNaN() || qy.isNaN() || qz.isNaN() || qs.isNaN();
   }

   private void putYoValuesIntoFrameOrientation()
   {
      frameOrientation.setIncludingFrame(getReferenceFrame(), qx.getDoubleValue(), qy.getDoubleValue(), qz.getDoubleValue(), qs.getDoubleValue());
   }

   public void attachVariableChangedListener(VariableChangedListener variableChangedListener)
   {
      qx.addVariableChangedListener(variableChangedListener);
      qy.addVariableChangedListener(variableChangedListener);
      qz.addVariableChangedListener(variableChangedListener);
      qs.addVariableChangedListener(variableChangedListener);
   }

   /**
    * toString
    *
    * String representation of a FrameVector (qx, qy, qz, qs)-reference frame name
    *
    * @return String
    */
   @Override
   public String toString()
   {
      return "(" + qx.getDoubleValue() + ", " + qy.getDoubleValue() + ", " + qz.getDoubleValue() + ", " + qs.getDoubleValue() + ")-" + getReferenceFrame();
   }

   public String getNamePrefix()
   {
      return namePrefix;
   }

   public String getNameSuffix()
   {
      return nameSuffix;
   }

   public boolean epsilonEquals(YoFrameQuaternion other, double epsilon)
   {
      putYoValuesIntoFrameOrientation();
      return frameOrientation.epsilonEquals(other.frameOrientation, epsilon);
   }
}<|MERGE_RESOLUTION|>--- conflicted
+++ resolved
@@ -108,7 +108,6 @@
       checkReferenceFrameMatch(frameOrientation);
       this.frameOrientation.setIncludingFrame(frameOrientation);
       getYoValuesFromFrameOrientation(notifyListeners);
-<<<<<<< HEAD
    }
 
    public void setAndMatchFrame(FrameOrientation frameOrientation)
@@ -116,8 +115,6 @@
       this.frameOrientation.setIncludingFrame(frameOrientation);
       this.frameOrientation.changeFrame(getReferenceFrame());
       getYoValuesFromFrameOrientation();
-=======
->>>>>>> 4a728698
    }
 
    public void set(YoFrameQuaternion yoFrameQuaternion)
@@ -304,12 +301,6 @@
    public void setToNaN()
    {
       frameOrientation.setToNaN();
-      getYoValuesFromFrameOrientation();
-   }
-
-   public void setToZero()
-   {
-      frameOrientation.setToZero(getReferenceFrame());
       getYoValuesFromFrameOrientation();
    }
 
