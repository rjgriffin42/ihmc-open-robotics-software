--- conflicted
+++ resolved
@@ -1,284 +1,3 @@
-<<<<<<< HEAD
-package us.ihmc.robotics.math.frames;
-
-import java.util.ArrayList;
-import java.util.List;
-import java.util.concurrent.atomic.AtomicBoolean;
-
-import us.ihmc.robotics.dataStructures.listener.VariableChangedListener;
-import us.ihmc.robotics.dataStructures.registry.YoVariableRegistry;
-import us.ihmc.robotics.dataStructures.variable.IntegerYoVariable;
-import us.ihmc.robotics.dataStructures.variable.YoVariable;
-import us.ihmc.robotics.geometry.ConvexPolygon2d;
-import us.ihmc.robotics.geometry.FrameConvexPolygon2d;
-import us.ihmc.robotics.geometry.FramePoint;
-import us.ihmc.robotics.geometry.FramePoint2d;
-import us.ihmc.robotics.geometry.ReferenceFrameHolder;
-import us.ihmc.robotics.referenceFrames.ReferenceFrame;
-
-
-/**
- * <p>Title: </p>
- *
- * <p>Description: </p>
- *
- * <p>Copyright: Copyright (c) 2006</p>
- *
- * <p>Company: </p>
- *
- * @author not attributable
- * @version 1.0
- */
-public class YoFrameConvexPolygon2d extends ReferenceFrameHolder implements VariableChangedListener
-{
-   private final ArrayList<YoFramePoint2d> yoFramePoints = new ArrayList<YoFramePoint2d>();
-   private final IntegerYoVariable numVertices;
-   private final ReferenceFrame referenceFrame;
-   private final FrameConvexPolygon2d convexPolygon2dForReading;
-   private final FrameConvexPolygon2d convexPolygon2dForWriting;
-
-   private AtomicBoolean hasChanged = new AtomicBoolean(true);
-
-   public YoFrameConvexPolygon2d(String namePrefix, String nameSuffix, ReferenceFrame referenceFrame, int maxNumberOfVertices, YoVariableRegistry registry)
-   {
-      this.numVertices = new IntegerYoVariable(namePrefix + "NumVertices" + nameSuffix, registry);
-      numVertices.addVariableChangedListener(this);
-
-      this.referenceFrame = referenceFrame;
-
-      for (int i = 0; i < maxNumberOfVertices; i++)
-      {
-         YoFramePoint2d point = new YoFramePoint2d(namePrefix + "_" + i + "_", nameSuffix, referenceFrame, registry);
-         point.attachVariableChangedListener(this);
-         yoFramePoints.add(point);
-      }
-
-      convexPolygon2dForReading = new FrameConvexPolygon2d(referenceFrame);
-      convexPolygon2dForWriting = new FrameConvexPolygon2d(referenceFrame);
-   }
-
-   public YoFrameConvexPolygon2d(ArrayList<YoFramePoint2d> yoFramePoints, IntegerYoVariable yoNumVertices, ReferenceFrame referenceFrame)
-   {
-      this.numVertices = yoNumVertices;
-      numVertices.addVariableChangedListener(this);
-
-      this.referenceFrame = referenceFrame;
-
-      for (YoFramePoint2d point : yoFramePoints)
-      {
-         point.attachVariableChangedListener(this);
-         this.yoFramePoints.add(point);
-      }
-
-      convexPolygon2dForReading = new FrameConvexPolygon2d(referenceFrame);
-      convexPolygon2dForWriting = new FrameConvexPolygon2d(referenceFrame);
-   }
-
-   public void setFrameConvexPolygon2d(FrameConvexPolygon2d polygon)
-   {
-      if (polygon == null)
-      {
-         hide();
-         setToNaN();
-         return;
-      }
-
-      try
-      {
-         polygon.checkReferenceFrameMatch(referenceFrame);
-         convexPolygon2dForWriting.setAndUpdate(polygon);
-         getYoValuesFromFrameConvexPolygon2d();
-      }
-      catch (Exception e)
-      {
-         System.err.println("In YoFrameConvexPolygon2d.java: " + e.getClass().getSimpleName() + " while calling setConvexPolygon2d(FrameConvexPolygon2d).");
-      }
-   }
-
-   public void setConvexPolygon2d(ConvexPolygon2d polygon)
-   {
-      if (polygon == null)
-      {
-         hide();
-         setToNaN();
-         return;
-      }
-
-      try
-      {
-         convexPolygon2dForWriting.clear(referenceFrame);
-         convexPolygon2dForWriting.setAndUpdate(polygon);
-         getYoValuesFromFrameConvexPolygon2d();
-      }
-      catch (Exception e)
-      {
-         System.err.println("In YoFrameConvexPolygon2d.java: " + e.getClass().getSimpleName() + " while calling setConvexPolygon2d(ConvexPolygon2d).");
-      }
-   }
-
-   public void setConvexPolygon2d(List<FramePoint> framePoints)
-   {
-      if (framePoints == null)
-      {
-         hide();
-         setToNaN();
-         return;
-      }
-
-      try
-      {
-         convexPolygon2dForWriting.clear(referenceFrame);
-         convexPolygon2dForWriting.setAndUpdate(framePoints);
-         getYoValuesFromFrameConvexPolygon2d();
-      }
-      catch (Exception e)
-      {
-         System.err.println("In YoFrameConvexPolygon2d.java: " + e.getClass().getSimpleName() + " while calling setConvexPolygon2d(List<FramePoint>).");
-      }
-   }
-   
-   public void setConvexPolygon2d(FramePoint[] framePoints)
-   {
-      if (framePoints == null)
-      {
-         hide();
-         setToNaN();
-         return;
-      }
-
-      try
-      {
-         convexPolygon2dForWriting.clear(referenceFrame);
-         convexPolygon2dForWriting.setAndUpdate(framePoints);
-         getYoValuesFromFrameConvexPolygon2d();
-      }
-      catch (Exception e)
-      {
-         System.err.println("In YoFrameConvexPolygon2d.java: " + e.getClass().getSimpleName() + " while calling setConvexPolygon2d(FramePoint[]).");
-      }
-   }
-   
-   public void clearAndHide()
-   {
-      hide();
-      setToNaN();
-   }
-   
-   private void setToNaN()
-   {
-      for (int i = 0; i < yoFramePoints.size(); i++)
-      {
-         yoFramePoints.get(i).setToNaN();
-      }
-   }
-
-   public int getNumberOfVertices()
-   {
-      return numVertices.getIntegerValue();
-   }
-
-   public IntegerYoVariable getYoNumberVertices()
-   {
-      return numVertices;
-   }
-   
-   public FramePoint2d getFrameVertex(int vertexIndex)
-   {
-      checkIndexInBoundaries(vertexIndex);
-      return yoFramePoints.get(vertexIndex).getFrameTuple2d();
-   }
-
-   public void checkIndexInBoundaries(int vertexIndex)
-   {
-      if (vertexIndex < 0)
-         throw new IndexOutOfBoundsException("vertexIndex < 0");
-      if (vertexIndex >= numVertices.getIntegerValue())
-         throw new IndexOutOfBoundsException("vertexIndex >= numberOfVertices");
-   }
-
-   public int getMaxNumberOfVertices()
-   {
-      return yoFramePoints.size();
-   }
-
-   public FrameConvexPolygon2d getFrameConvexPolygon2d()
-   {
-      putYoValuesIntoFrameConvexPolygon2d();
-      return this.convexPolygon2dForReading;
-   }
-   
-   public void getFrameConvexPolygon2d(FrameConvexPolygon2d polygonToPack)
-   {
-      putYoValuesIntoFrameConvexPolygon2d();
-      polygonToPack.setAndUpdate(convexPolygon2dForReading);
-   }
-
-   public ConvexPolygon2d getConvexPolygon2d()
-   {
-      putYoValuesIntoFrameConvexPolygon2d();
-      return this.convexPolygon2dForReading.getConvexPolygon2d();
-   }
-
-   public ArrayList<YoFramePoint2d> getYoFramePoints()
-   {
-      return yoFramePoints;
-   }
-
-   @Override
-   public ReferenceFrame getReferenceFrame()
-   {
-      return referenceFrame;
-   }
-
-   private void putYoValuesIntoFrameConvexPolygon2d()
-   {
-      try
-      {
-         convexPolygon2dForReading.clear(referenceFrame);
-         for (int i = 0; i < numVertices.getIntegerValue(); i++)
-            convexPolygon2dForReading.addVertex(yoFramePoints.get(i).getFrameTuple2d());
-         convexPolygon2dForReading.update();
-      }
-      catch (Exception e)
-      {
-         System.err.println("In YoFrameConvexPolygon2d.java: " + e.getClass().getSimpleName() + " while calling putYoValuesIntoFrameConvexPolygon2d().");
-      }
-   }
-   
-   private void getYoValuesFromFrameConvexPolygon2d()
-   {
-      numVertices.set(convexPolygon2dForWriting.getNumberOfVertices());
-
-      try
-      {
-         for (int i = 0; i < numVertices.getIntegerValue(); i++)
-         {
-            yoFramePoints.get(i).set(convexPolygon2dForWriting.getFrameVertex(i));
-         }
-      }
-      catch (Exception e)
-      {
-         System.err.println("In YoFrameConvexPolygon2d.java: " + e.getClass().getSimpleName() + " while calling getYoValuesFromFrameConvexPolygon2d().");
-         e.printStackTrace();
-      }
-   }
-   
-   public void hide()
-   {
-      numVertices.set(-1);
-   }
-
-   public boolean getHasChangedAndReset()
-   {
-      return hasChanged.getAndSet(false);
-   }
-
-   public void variableChanged(YoVariable<?> v)
-   {
-      hasChanged.set(true);
-   }
-}
-=======
 package us.ihmc.robotics.math.frames;
 
 import java.util.ArrayList;
@@ -557,5 +276,4 @@
    {
       hasChanged.set(true);
    }
-}
->>>>>>> 323fa1d9
+}