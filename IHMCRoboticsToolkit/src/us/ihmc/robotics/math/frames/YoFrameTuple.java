package us.ihmc.robotics.math.frames;

import javax.vecmath.Point3d;
import javax.vecmath.Tuple2d;
import javax.vecmath.Tuple3d;
import javax.vecmath.Tuple3f;
import javax.vecmath.Vector3d;

import org.apache.commons.lang3.StringUtils;

import us.ihmc.robotics.dataStructures.listener.VariableChangedListener;
import us.ihmc.robotics.dataStructures.registry.YoVariableRegistry;
import us.ihmc.robotics.dataStructures.variable.DoubleYoVariable;
import us.ihmc.robotics.geometry.Direction;
import us.ihmc.robotics.geometry.FramePoint;
import us.ihmc.robotics.geometry.FramePoint2d;
import us.ihmc.robotics.geometry.FrameTuple;
import us.ihmc.robotics.geometry.FrameTuple2d;
import us.ihmc.robotics.geometry.FrameVector;
import us.ihmc.robotics.geometry.FrameVector2d;
import us.ihmc.robotics.geometry.AbstractReferenceFrameHolder;
import us.ihmc.robotics.geometry.ReferenceFrameMismatchException;
import us.ihmc.robotics.geometry.RigidBodyTransform;
import us.ihmc.robotics.referenceFrames.ReferenceFrame;

//Note: You should only make these once at the initialization of a controller. You shouldn't make any on the fly since they contain YoVariables.
public abstract class YoFrameTuple<S, T extends FrameTuple<?, ?>> extends AbstractReferenceFrameHolder
{
   private final String namePrefix;
   private final String nameSuffix;

   private final DoubleYoVariable x, y, z; // This is where the data is stored. All operations must act on these numbers.
   private final T frameTuple; // This is only for assistance. The data is stored in the YoVariables, not in here!
   private final ReferenceFrame referenceFrame; // Redundant but allows to make sure the frame isn't changed

   public YoFrameTuple(DoubleYoVariable xVariable, DoubleYoVariable yVariable, DoubleYoVariable zVariable, ReferenceFrame referenceFrame)
   {
      this.namePrefix = StringUtils.getCommonPrefix(xVariable.getName(), yVariable.getName(), zVariable.getName());
      this.nameSuffix = YoFrameVariableNameTools.getCommonSuffix(xVariable.getName(), yVariable.getName(), zVariable.getName());

      this.x = xVariable;
      this.y = yVariable;
      this.z = zVariable;
      this.referenceFrame = referenceFrame;
      this.frameTuple = createEmptyFrameTuple();
   }

   public YoFrameTuple(String namePrefix, String nameSuffix, ReferenceFrame referenceFrame, YoVariableRegistry registry)
   {
      this.namePrefix = namePrefix;
      this.nameSuffix = nameSuffix;

      x = new DoubleYoVariable(YoFrameVariableNameTools.createXName(namePrefix, nameSuffix), registry);
      y = new DoubleYoVariable(YoFrameVariableNameTools.createYName(namePrefix, nameSuffix), registry);
      z = new DoubleYoVariable(YoFrameVariableNameTools.createZName(namePrefix, nameSuffix), registry);
      this.referenceFrame = referenceFrame;
      this.frameTuple = createEmptyFrameTuple();
   }

   public final void get(Tuple3d tuple3dToPack)
   {
      putYoValuesIntoFrameTuple();
      frameTuple.get(tuple3dToPack);
   }

   public final void get(Tuple3f tuple3fToPack)
   {
      putYoValuesIntoFrameTuple();
      frameTuple.get(tuple3fToPack);
   }

   public final Vector3d getVector3dCopy()
   {
      Vector3d vector3d = new Vector3d();
      get(vector3d);
      return vector3d;
   }

   public final Point3d getPoint3dCopy()
   {
      Point3d point3d = new Point3d();
      get(point3d);
      return point3d;
   }

   public final void getFrameTuple(FrameTuple<?, ?> frameTuple)
   {
      frameTuple.set(getFrameTuple());
   }

   public final void getFrameTuple2d(FrameTuple2d<?, ?> frameTuple2d)
   {
      frameTuple2d.setByProjectionOntoXYPlane(getFrameTuple());
   }

   public final T getFrameTuple()
   {
      putYoValuesIntoFrameTuple();
      return frameTuple;
   }

   public final FrameVector getFrameVectorCopy()
   {
      return new FrameVector(getFrameTuple());
   }

   public final FramePoint getFramePointCopy()
   {
      return new FramePoint(getFrameTuple());
   }

   public final FrameVector2d getFrameVector2dCopy()
   {
      return new FrameVector2d(getReferenceFrame(), getX(), getY());
   }

   public final FramePoint2d getFramePoint2dCopy()
   {
      return new FramePoint2d(getReferenceFrame(), getX(), getY());
   }

   public final void getFrameTupleIncludingFrame(FrameTuple<?, ?> frameTuple)
   {
      frameTuple.setIncludingFrame(getReferenceFrame(), getX(), getY(), getZ());
   }

   public final void getFrameTuple2dIncludingFrame(FrameTuple2d<?, ?> frameTuple2d)
   {
      putYoValuesIntoFrameTuple();
      frameTuple2d.setIncludingFrame(getReferenceFrame(), getX(), getY());
   }

   public final double getX()
   {
      return x.getDoubleValue();
   }

   public final double getY()
   {
      return y.getDoubleValue();
   }

   public final double getZ()
   {
      return z.getDoubleValue();
   }

   public final double get(Direction direction)
   {
      switch (direction)
      {
      case X:
         return getX();

      case Y:
         return getY();

      case Z:
         return getZ();

      default:
         throw new IndexOutOfBoundsException();
      }
   }

   public final DoubleYoVariable getYoX()
   {
      return x;
   }

   public final DoubleYoVariable getYoY()
   {
      return y;
   }

   public final DoubleYoVariable getYoZ()
   {
      return z;
   }

   public final void setX(double newX)
   {
      x.set(newX);
   }

   public final void setY(double newY)
   {
      y.set(newY);
   }

   public final void setZ(double newZ)
   {
      z.set(newZ);
   }

   public final void set(double newX, double newY, double newZ)
   {
      x.set(newX);
      y.set(newY);
      z.set(newZ);
   }

   public final void set(ReferenceFrame referenceFrame, double x, double y, double z)
   {
      checkReferenceFrameMatch(referenceFrame);
      set(x, y, z);
   }
<<<<<<< HEAD

   public final void setAndMatchFrame(FrameTuple<?> frameTuple)
   {
      setAndMatchFrame(frameTuple, true);
   }

   public final void setAndMatchFrame(FrameTuple<?> frameTuple, boolean notifyListeners)
=======
   
   public final void setAndMatchFrame(FrameTuple<?, ?> frameTuple)
   {
      setAndMatchFrame(frameTuple, true);
   }
   
   public final void setAndMatchFrame(FrameTuple<?, ?> frameTuple, boolean notifyListeners)
>>>>>>> 2c220ae6
   {
      this.frameTuple.setIncludingFrame(frameTuple);
      this.frameTuple.changeFrame(getReferenceFrame());
      getYoValuesFromFrameTuple(notifyListeners);
   }

<<<<<<< HEAD
   public final void setAndMatchFrame(YoFrameTuple<?> yoFrameTuple)
   {
      setAndMatchFrame(yoFrameTuple, true);
   }

   public final void setAndMatchFrame(YoFrameTuple<?> yoFrameTuple, boolean notifyListeners)
   {
      yoFrameTuple.getFrameTupleIncludingFrame(frameTuple);
      this.frameTuple.changeFrame(getReferenceFrame());
      getYoValuesFromFrameTuple(notifyListeners);
   }

   public final void set(FrameTuple<?> frameTuple)
=======
   public final void set(FrameTuple<?, ?> frameTuple)
>>>>>>> 2c220ae6
   {
      set(frameTuple, true);
   }

   public final void set(FrameTuple<?, ?> frameTuple, boolean notifyListeners)
   {
      this.frameTuple.setToZero(getReferenceFrame());
      this.frameTuple.set(frameTuple);
      getYoValuesFromFrameTuple(notifyListeners);
   }

   public final void set(YoFrameTuple<?, ?> yoFrameTuple)
   {
      set(yoFrameTuple.getFrameTuple());
   }

   public final void setXY(Tuple2d tuple2d)
   {
      this.frameTuple.setToZero(getReferenceFrame());
      this.frameTuple.setXY(tuple2d);
      getYoValuesFromFrameTuple();
   }

   public final void setXY(FrameTuple2d<?, ?> frameTuple2d)
   {
      this.frameTuple.setToZero(getReferenceFrame());
      this.frameTuple.setXY(frameTuple2d);
      getYoValuesFromFrameTuple();
   }

   public final void setXY(YoFrameTuple2d<?, ?> yoFrameTuple2d)
   {
      this.frameTuple.setToZero(getReferenceFrame());
      yoFrameTuple2d.getFrameTupleIncludingFrame(frameTuple);
      getYoValuesFromFrameTuple();
   }

   public final void set(Tuple3d tuple)
   {
      this.frameTuple.setToZero(getReferenceFrame());
      this.frameTuple.set(tuple);
      getYoValuesFromFrameTuple();
   }

   public final void add(double dx, double dy, double dz)
   {
      x.set(x.getDoubleValue() + dx);
      y.set(y.getDoubleValue() + dy);
      z.set(z.getDoubleValue() + dz);
   }

   public final void add(Tuple3d tuple)
   {
      putYoValuesIntoFrameTuple();
      frameTuple.add(tuple);
      getYoValuesFromFrameTuple();
   }

   public final void add(FrameTuple<?, ?> frameTuple)
   {
      putYoValuesIntoFrameTuple();
      this.frameTuple.add(frameTuple);
      getYoValuesFromFrameTuple();
   }

   public final void add(YoFrameTuple<?, ?> yoFrameTuple)
   {
      putYoValuesIntoFrameTuple();
      frameTuple.add(yoFrameTuple.getFrameTuple());
      getYoValuesFromFrameTuple();
   }

   public final void add(Tuple3d tuple1, Tuple3d tuple2)
   {
      frameTuple.setToZero(getReferenceFrame());
      frameTuple.add(tuple1, tuple2);
      getYoValuesFromFrameTuple();
   }

   public final void add(FrameTuple<?, ?> frameTuple1, FrameTuple<?, ?> frameTuple2)
   {
      frameTuple.setToZero(getReferenceFrame());
      frameTuple.add(frameTuple1, frameTuple2);
      getYoValuesFromFrameTuple();
   }

   public final void sub(Tuple3d tuple)
   {
      putYoValuesIntoFrameTuple();
      frameTuple.sub(tuple);
      getYoValuesFromFrameTuple();
   }

   public final void sub(FrameTuple<?, ?> frameTuple)
   {
      putYoValuesIntoFrameTuple();
      this.frameTuple.sub(frameTuple);
      getYoValuesFromFrameTuple();
   }

   public final void sub(YoFrameTuple<?, ?> yoFrameTuple)
   {
      putYoValuesIntoFrameTuple();
      frameTuple.sub(yoFrameTuple.getFrameTuple());
      getYoValuesFromFrameTuple();
   }

   public final void sub(FrameTuple<?, ?> frameTuple1, FrameTuple<?, ?> frameTuple2)
   {
      frameTuple.setToZero(getReferenceFrame());
      frameTuple.sub(frameTuple1, frameTuple2);
      getYoValuesFromFrameTuple();
   }

   public final void sub(YoFrameTuple<?, ?> yoFrameTuple1, YoFrameTuple<?, ?> yoFrameTuple2)
   {
      sub(yoFrameTuple1.getFrameTuple(), yoFrameTuple2.getFrameTuple());
   }

   public final void scale(double scaleFactor)
   {
      putYoValuesIntoFrameTuple();
      frameTuple.scale(scaleFactor);
      getYoValuesFromFrameTuple();
   }

   public final void scaleAdd(double scaleFactor, FrameTuple<?, ?> frameTuple)
   {
      putYoValuesIntoFrameTuple();
      this.frameTuple.scaleAdd(scaleFactor, frameTuple);
      getYoValuesFromFrameTuple();
   }

   public final void scaleAdd(double scaleFactor, YoFrameTuple<?, ?> yoFrameTuple)
   {
      scaleAdd(scaleFactor, yoFrameTuple.getFrameTuple());
   }

   /**
    * Sets the value of this yoFrameTuple to the scalar multiplication of frameTuple1 and then adds frameTuple2 (this = scaleFactor * frameTuple1 + frameTuple2).
    * Checks if reference frames match.
    *
    * @param scaleFactor double
    * @param frameTuple1 FrameTuple<?, ?>
    * @param frameTuple2 FrameTuple<?, ?>
    * @throws ReferenceFrameMismatchException
    */
   public final void scaleAdd(double scaleFactor, FrameTuple<?, ?> frameTuple1, FrameTuple<?, ?> frameTuple2)
   {
      frameTuple.setToZero(getReferenceFrame());
      frameTuple.scaleAdd(scaleFactor, frameTuple1, frameTuple2);
      getYoValuesFromFrameTuple();
   }

   /**
    * Sets the value of this yoFrameTuple to the scalar multiplication of yoFrameTuple1 and then adds yoFrameTuple2 (this = scaleFactor * yoFrameTuple1 + yoFrameTuple2).
    * Checks if reference frames match.
    *
    * @param scaleFactor double
    * @param yoFrameTuple1 YoFrameTuple<?, ?>
    * @param yoFrameTuple2 YoFrameTuple<?, ?>
    * @throws ReferenceFrameMismatchException
    */
   public final void scaleAdd(double scaleFactor, YoFrameTuple<?, ?> yoFrameTuple1, YoFrameTuple<?, ?> yoFrameTuple2)
   {
      scaleAdd(scaleFactor, yoFrameTuple1.getFrameTuple(), yoFrameTuple2.getFrameTuple());
   }

   /**
    * Sets the value of this yoFrameTuple to the scalar multiplication of frameTuple1 and then subs frameTuple2 (this = scaleFactor * frameTuple1 - frameTuple2).
    * Checks if reference frames match.
    *
    * @param scaleFactor double
    * @param frameTuple1 FrameTuple<?, ?>
    * @param frameTuple2 FrameTuple<?, ?>
    * @throws ReferenceFrameMismatchException
    */
   public final void scaleSub(double scaleFactor, FrameTuple<?, ?> frameTuple1, FrameTuple<?, ?> frameTuple2)
   {
      frameTuple.setToZero(getReferenceFrame());
      frameTuple.scaleSub(scaleFactor, frameTuple1, frameTuple2);
      getYoValuesFromFrameTuple();
   }

   /**
    * Sets the value of this yoFrameTuple to the scalar multiplication of yoFrameTuple1 and then subs yoFrameTuple2 (this = scaleFactor * yoFrameTuple1 - yoFrameTuple2).
    * Checks if reference frames match.
    *
    * @param scaleFactor double
    * @param yoFrameTuple1 YoFrameTuple<?, ?>
    * @param yoFrameTuple2 YoFrameTuple<?, ?>
    * @throws ReferenceFrameMismatchException
    */
   public final void scaleSub(double scaleFactor, YoFrameTuple<?, ?> yoFrameTuple1, YoFrameTuple<?, ?> yoFrameTuple2)
   {
      scaleSub(scaleFactor, yoFrameTuple1.getFrameTuple(), yoFrameTuple2.getFrameTuple());
   }

   /**
    * Sets the value of this yoFrameTuple to the scalar multiplication of yoFrameTuple1 minus yoFrameTuple2 (this = scaleFactor * ( yoFrameTuple1 - yoFrameTuple2 ) ).
    *
    * @param scaleFactor double
    * @param frameTuple1 the first YoFrameTuple<?, ?>
    * @param frameTuple2 the second YoFrameTuple<?, ?>
    * @throws ReferenceFrameMismatchException
    */
   public final void subAndScale(double scaleFactor, FrameTuple<?, ?> frameTuple1, FrameTuple<?, ?> frameTuple2)
   {
      putYoValuesIntoFrameTuple();
      frameTuple.subAndScale(scaleFactor, frameTuple1, frameTuple2);
      getYoValuesFromFrameTuple();
   }

   /**
    * Sets the value of this yoFrameTuple to the scalar multiplication of yoFrameTuple1 minus yoFrameTuple2 (this = scaleFactor * ( yoFrameTuple1 - yoFrameTuple2 ) ).
    *
    * @param scaleFactor double
    * @param yoFrameTuple1 the first YoFrameTuple<?, ?>
    * @param yoFrameTuple2 the second YoFrameTuple<?, ?>
    * @throws ReferenceFrameMismatchException
    */
   public final void subAndScale(double scaleFactor, YoFrameTuple<?, ?> yoFrameTuple1, YoFrameTuple<?, ?> yoFrameTuple2)
   {
      putYoValuesIntoFrameTuple();
      frameTuple.subAndScale(scaleFactor, yoFrameTuple1.getFrameTuple(), yoFrameTuple2.getFrameTuple());
      getYoValuesFromFrameTuple();
   }

   /**
    * Negates the value of this YoFrameTuple in place.
    */
   public final void negate()
   {
      set(-getX(), -getY(), -getZ());
   }

   /**
    *  Linearly interpolates between tuples frameTuple1 and frameTuple2 and places the result into this tuple:  this = (1-alpha) * frameTuple1 + alpha * frameTuple2.
    *  @param frameTuple1  the first tuple
    *  @param frameTuple2  the second tuple  
    *  @param alpha  the alpha interpolation parameter
    * @throws ReferenceFrameMismatchException
    */
   public final void interpolate(FrameTuple<?, ?> frameTuple1, FrameTuple<?, ?> frameTuple2, double alpha)
   {
      checkReferenceFrameMatch(frameTuple1);
      checkReferenceFrameMatch(frameTuple2);
      putYoValuesIntoFrameTuple();
      frameTuple.interpolate(frameTuple1, frameTuple2, alpha);
      getYoValuesFromFrameTuple();
   }

   /**
    *  Linearly interpolates between tuples yoFrameTuple1 and yoFrameTuple2 and places the result into this tuple:  this = (1-alpha) * yoFrameTuple1 + alpha * yoFrameTuple2.
    *  @param yoFrameTuple1  the first tuple
    *  @param yoFrameTuple2  the second tuple  
    *  @param alpha  the alpha interpolation parameter
    * @throws ReferenceFrameMismatchException
    */
   public final void interpolate(YoFrameTuple<?, ?> yoFrameTuple1, YoFrameTuple<?, ?> yoFrameTuple2, double alpha)
   {
      checkReferenceFrameMatch(yoFrameTuple1);
      checkReferenceFrameMatch(yoFrameTuple2);
      interpolate(yoFrameTuple1.getFrameTuple(), yoFrameTuple2.getFrameTuple(), alpha);
   }

<<<<<<< HEAD
   public final boolean epsilonEquals(YoFrameTuple<?> frameTuple, double threshold)
   {
      putYoValuesIntoFrameTuple();
      return this.frameTuple.epsilonEquals(frameTuple.getFrameTuple(), threshold);
   }

   public final boolean epsilonEquals(FrameTuple<?> frameTuple, double threshold)
=======
   public final boolean epsilonEquals(FrameTuple<?, ?> frameTuple, double threshold)
>>>>>>> 2c220ae6
   {
      putYoValuesIntoFrameTuple();
      return this.frameTuple.epsilonEquals(frameTuple, threshold);
   }

   public final boolean epsilonEquals(FrameTuple2d<?, ?> frameTuple2d, double threshold)
   {
      putYoValuesIntoFrameTuple();
      return this.frameTuple.epsilonEquals(frameTuple2d, threshold);
   }

   public final void checkForNaN()
   {
      putYoValuesIntoFrameTuple();
      frameTuple.checkForNaN();
   }

   public final boolean containsNaN()
   {
      putYoValuesIntoFrameTuple();
      return frameTuple.containsNaN();
   }

   public final void setToZero()
   {
      setToZero(false);
   }

   public final void setToZero(boolean notifyListeners)
   {
      frameTuple.setToZero(getReferenceFrame());
      getYoValuesFromFrameTuple(notifyListeners);
   }

   public final void setToNaN()
   {
      frameTuple.setToNaN(getReferenceFrame());
      getYoValuesFromFrameTuple();
   }

   public final void applyTransform(RigidBodyTransform transform)
   {
      putYoValuesIntoFrameTuple();
      frameTuple.applyTransform(transform);
      getYoValuesFromFrameTuple();
   }

   public final void set(Direction direction, double value)
   {
      putYoValuesIntoFrameTuple();
      frameTuple.set(direction, value);
      getYoValuesFromFrameTuple();
   }

   @Override
   public ReferenceFrame getReferenceFrame()
   {
      return referenceFrame;
   }

   public void notifyVariableChangedListeners()
   {
      x.notifyVariableChangedListeners(); // No need to do it for all
   }

   public final void attachVariableChangedListener(VariableChangedListener variableChangedListener)
   {
      x.addVariableChangedListener(variableChangedListener);
      y.addVariableChangedListener(variableChangedListener);
      z.addVariableChangedListener(variableChangedListener);
   }

   protected abstract T createEmptyFrameTuple();

   protected void putYoValuesIntoFrameTuple()
   {
      frameTuple.setIncludingFrame(getReferenceFrame(), x.getDoubleValue(), y.getDoubleValue(), z.getDoubleValue());
   }

   protected void getYoValuesFromFrameTuple()
   {
      getYoValuesFromFrameTuple(true);
   }

   private void getYoValuesFromFrameTuple(boolean notifyListeners)
   {
      x.set(frameTuple.getX(), notifyListeners);
      y.set(frameTuple.getY(), notifyListeners);
      z.set(frameTuple.getZ(), notifyListeners);
   }

   /**
    * toString
    *
    * String representation of a FrameVector (x,y,z)-reference frame name
    *
    * @return String
    */
   @Override
   public String toString()
   {
      putYoValuesIntoFrameTuple();
      return frameTuple.toString();
   }

   public String getNamePrefix()
   {
      return namePrefix;
   }

   public String getNameSuffix()
   {
      return nameSuffix;
   }
}<|MERGE_RESOLUTION|>--- conflicted
+++ resolved
@@ -205,46 +205,32 @@
       checkReferenceFrameMatch(referenceFrame);
       set(x, y, z);
    }
-<<<<<<< HEAD
-
-   public final void setAndMatchFrame(FrameTuple<?> frameTuple)
+
+   public final void setAndMatchFrame(FrameTuple<?, ?> frameTuple)
    {
       setAndMatchFrame(frameTuple, true);
    }
 
-   public final void setAndMatchFrame(FrameTuple<?> frameTuple, boolean notifyListeners)
-=======
-   
-   public final void setAndMatchFrame(FrameTuple<?, ?> frameTuple)
-   {
-      setAndMatchFrame(frameTuple, true);
-   }
-   
    public final void setAndMatchFrame(FrameTuple<?, ?> frameTuple, boolean notifyListeners)
->>>>>>> 2c220ae6
    {
       this.frameTuple.setIncludingFrame(frameTuple);
       this.frameTuple.changeFrame(getReferenceFrame());
       getYoValuesFromFrameTuple(notifyListeners);
    }
 
-<<<<<<< HEAD
-   public final void setAndMatchFrame(YoFrameTuple<?> yoFrameTuple)
+   public final void setAndMatchFrame(YoFrameTuple<?, ?> yoFrameTuple)
    {
       setAndMatchFrame(yoFrameTuple, true);
    }
 
-   public final void setAndMatchFrame(YoFrameTuple<?> yoFrameTuple, boolean notifyListeners)
+   public final void setAndMatchFrame(YoFrameTuple<?, ?> yoFrameTuple, boolean notifyListeners)
    {
       yoFrameTuple.getFrameTupleIncludingFrame(frameTuple);
       this.frameTuple.changeFrame(getReferenceFrame());
       getYoValuesFromFrameTuple(notifyListeners);
    }
 
-   public final void set(FrameTuple<?> frameTuple)
-=======
    public final void set(FrameTuple<?, ?> frameTuple)
->>>>>>> 2c220ae6
    {
       set(frameTuple, true);
    }
@@ -511,17 +497,13 @@
       interpolate(yoFrameTuple1.getFrameTuple(), yoFrameTuple2.getFrameTuple(), alpha);
    }
 
-<<<<<<< HEAD
-   public final boolean epsilonEquals(YoFrameTuple<?> frameTuple, double threshold)
+   public final boolean epsilonEquals(YoFrameTuple<?, ?> frameTuple, double threshold)
    {
       putYoValuesIntoFrameTuple();
       return this.frameTuple.epsilonEquals(frameTuple.getFrameTuple(), threshold);
    }
 
-   public final boolean epsilonEquals(FrameTuple<?> frameTuple, double threshold)
-=======
    public final boolean epsilonEquals(FrameTuple<?, ?> frameTuple, double threshold)
->>>>>>> 2c220ae6
    {
       putYoValuesIntoFrameTuple();
       return this.frameTuple.epsilonEquals(frameTuple, threshold);
