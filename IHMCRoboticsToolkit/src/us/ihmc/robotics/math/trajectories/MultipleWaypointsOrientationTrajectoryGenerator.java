package us.ihmc.robotics.math.trajectories;

import java.util.ArrayList;

import javax.vecmath.Quat4d;
import javax.vecmath.Vector3d;

import us.ihmc.robotics.dataStructures.registry.YoVariableRegistry;
import us.ihmc.robotics.dataStructures.variable.DoubleYoVariable;
import us.ihmc.robotics.dataStructures.variable.IntegerYoVariable;
import us.ihmc.robotics.geometry.FrameOrientation;
import us.ihmc.robotics.geometry.FrameVector;
<<<<<<< HEAD
import us.ihmc.robotics.math.frames.YoFrameQuaternion;
import us.ihmc.robotics.math.frames.YoFrameQuaternionInMultipleFrames;
import us.ihmc.robotics.math.frames.YoFrameVector;
import us.ihmc.robotics.math.frames.YoFrameVectorInMultipleFrames;
=======
>>>>>>> 074ba38a
import us.ihmc.robotics.referenceFrames.ReferenceFrame;

public class MultipleWaypointsOrientationTrajectoryGenerator extends OrientationTrajectoryGeneratorInMultipleFrames
{
<<<<<<< HEAD
=======
   private final String namePrefix;

>>>>>>> 074ba38a
   private final int maximumNumberOfWaypoints;

   private final YoVariableRegistry registry;

   private final DoubleYoVariable currentTrajectoryTime;

   private final IntegerYoVariable numberOfWaypoints;
   private final IntegerYoVariable currentWaypointIndex;
<<<<<<< HEAD
   private final ArrayList<DoubleYoVariable> timeAtWaypoints;
   private final ArrayList<YoFrameQuaternion> orientationAtWaypoints;
   private final ArrayList<YoFrameVector> angularVelocityAtWaypoints;

   private final HermiteCurveBasedOrientationTrajectoryGenerator subTrajectory;

=======
   private final ArrayList<YoFrameSO3Waypoint> waypoints;

   private final HermiteCurveBasedOrientationTrajectoryGenerator subTrajectory;

>>>>>>> 074ba38a
   public MultipleWaypointsOrientationTrajectoryGenerator(String namePrefix, int maximumNumberOfWaypoints, ReferenceFrame referenceFrame, YoVariableRegistry parentRegistry)
   {
      this(namePrefix, maximumNumberOfWaypoints, false, referenceFrame, parentRegistry);
   }

   public MultipleWaypointsOrientationTrajectoryGenerator(String namePrefix, int maximumNumberOfWaypoints, boolean allowMultipleFrames, ReferenceFrame referenceFrame, YoVariableRegistry parentRegistry)
   {
      super(allowMultipleFrames, referenceFrame);

      this.namePrefix = namePrefix;
      this.maximumNumberOfWaypoints = maximumNumberOfWaypoints;

      registry = new YoVariableRegistry(namePrefix + getClass().getSimpleName());

      numberOfWaypoints = new IntegerYoVariable(namePrefix + "NumberOfWaypoints", registry);
      numberOfWaypoints.set(0);

<<<<<<< HEAD
      timeAtWaypoints = new ArrayList<>(maximumNumberOfWaypoints);
      orientationAtWaypoints = new ArrayList<>(maximumNumberOfWaypoints);
      angularVelocityAtWaypoints = new ArrayList<>(maximumNumberOfWaypoints);
=======
      waypoints = new ArrayList<>(maximumNumberOfWaypoints);
>>>>>>> 074ba38a

      currentTrajectoryTime = new DoubleYoVariable(namePrefix + "CurrentTrajectoryTime", registry);
      currentWaypointIndex = new IntegerYoVariable(namePrefix + "CurrentWaypointIndex", registry);

<<<<<<< HEAD
      subTrajectory = new HermiteCurveBasedOrientationTrajectoryGenerator(namePrefix + "SubTajectory", allowMultipleFrames, referenceFrame, registry);
      registerTrajectoryGeneratorsInMultipleFrames(subTrajectory);

      String orientationAtWayPointName = namePrefix + "OrientationAtWaypoint";
      String angularVelocityAtWaypointName = namePrefix + "AngularVelocityAtWaypoint";

      for (int i = 0; i < maximumNumberOfWaypoints; i++)
      {
         DoubleYoVariable timeAtWaypoint = new DoubleYoVariable(namePrefix + "TimeAtWaypoint" + i, registry);
         timeAtWaypoints.add(timeAtWaypoint);

         if (allowMultipleFrames)
         {
            YoFrameQuaternionInMultipleFrames orientationAtWaypoint = new YoFrameQuaternionInMultipleFrames(orientationAtWayPointName + i, registry, referenceFrame);
            orientationAtWaypoints.add(orientationAtWaypoint);

            YoFrameVectorInMultipleFrames angularVelocityAtWaypoint = new YoFrameVectorInMultipleFrames(angularVelocityAtWaypointName + i, registry, referenceFrame);
            angularVelocityAtWaypoints.add(angularVelocityAtWaypoint);

            registerMultipleFramesHolders(orientationAtWaypoint, angularVelocityAtWaypoint);
         }
         else
         {
            YoFrameQuaternion orientationAtWaypoint = new YoFrameQuaternion(orientationAtWayPointName + i, referenceFrame, registry);
            orientationAtWaypoints.add(orientationAtWaypoint);

            YoFrameVector angularVelocityAtWaypoint = new YoFrameVector(angularVelocityAtWaypointName + i, referenceFrame, registry);
            angularVelocityAtWaypoints.add(angularVelocityAtWaypoint);
         }
=======
      subTrajectory = new HermiteCurveBasedOrientationTrajectoryGenerator(namePrefix + "SubTrajectory", allowMultipleFrames, referenceFrame, registry);
      registerTrajectoryGeneratorsInMultipleFrames(subTrajectory);

      for (int i = 0; i < maximumNumberOfWaypoints; i++)
      {
         YoFrameSO3Waypoint waypoint = new YoFrameSO3Waypoint(namePrefix, "AtWaypoint" + i, registry, referenceFrame);
         if (allowMultipleFrames)
            registerMultipleFramesHolders(waypoint);
         waypoints.add(waypoint);
>>>>>>> 074ba38a
      }

      clear();

      parentRegistry.addChild(registry);
   }

   public void clear()
   {
      numberOfWaypoints.set(0);
      currentWaypointIndex.set(0);

      for (int i = 0; i < maximumNumberOfWaypoints; i++)
      {
<<<<<<< HEAD
         timeAtWaypoints.get(i).set(Double.NaN);
         orientationAtWaypoints.get(i).setToNaN();
         angularVelocityAtWaypoints.get(i).setToNaN();
      }
=======
         waypoints.get(i).setToNaN();
      }
   }

   public void appendWaypoint(double timeAtWaypoint, Quat4d orientation, Vector3d angularVelocity)
   {
      checkNumberOfWaypoints(numberOfWaypoints.getIntegerValue() + 1);
      appendWaypointUnsafe(timeAtWaypoint, orientation, angularVelocity);
   }

   private void appendWaypointUnsafe(double timeAtWaypoint, Quat4d orientation, Vector3d angularVelocity)
   {
      waypoints.get(numberOfWaypoints.getIntegerValue()).set(timeAtWaypoint, orientation, angularVelocity);
      numberOfWaypoints.increment();
   }

   public void appendWaypoint(double timeAtWaypoint, FrameOrientation orientation, FrameVector angularVelocity)
   {
      checkNumberOfWaypoints(numberOfWaypoints.getIntegerValue() + 1);
      appendWaypointUnsafe(timeAtWaypoint, orientation, angularVelocity);
   }

   private void appendWaypointUnsafe(double timeAtWaypoint, FrameOrientation orientation, FrameVector angularVelocity)
   {
      waypoints.get(numberOfWaypoints.getIntegerValue()).set(timeAtWaypoint, orientation, angularVelocity);
      numberOfWaypoints.increment();
>>>>>>> 074ba38a
   }

   public void appendWaypoint(SO3WaypointInterface so3Waypoint)
   {
      checkNumberOfWaypoints(numberOfWaypoints.getIntegerValue() + 1);
<<<<<<< HEAD

      timeAtWaypoints.get(numberOfWaypoints.getIntegerValue()).set(timeAtWaypoint);
      orientationAtWaypoints.get(numberOfWaypoints.getIntegerValue()).set(orientation);
      if (angularVelocity != null)
         angularVelocityAtWaypoints.get(numberOfWaypoints.getIntegerValue()).set(angularVelocity);
      else
         angularVelocityAtWaypoints.get(numberOfWaypoints.getIntegerValue()).setToZero();

      numberOfWaypoints.increment();
=======
      appendWaypointUnsafe(so3Waypoint);
>>>>>>> 074ba38a
   }

   private void appendWaypointUnsafe(SO3WaypointInterface so3Waypoint)
   {
<<<<<<< HEAD
      checkNumberOfWaypoints(numberOfWaypoints.getIntegerValue() + 1);

      timeAtWaypoints.get(numberOfWaypoints.getIntegerValue()).set(timeAtWaypoint);
      orientationAtWaypoints.get(numberOfWaypoints.getIntegerValue()).set(orientation);
      angularVelocityAtWaypoints.get(numberOfWaypoints.getIntegerValue()).set(angularVelocity);

=======
      waypoints.get(numberOfWaypoints.getIntegerValue()).set(so3Waypoint);
>>>>>>> 074ba38a
      numberOfWaypoints.increment();
   }

   public void appendWaypoints(double[] timeAtWaypoints, Quat4d[] orientations, Vector3d[] angularVelocities)
   {
      if (timeAtWaypoints.length != orientations.length || (angularVelocities != null && orientations.length != angularVelocities.length))
         throw new RuntimeException("Arguments are inconsistent.");

      checkNumberOfWaypoints(numberOfWaypoints.getIntegerValue() + timeAtWaypoints.length);

      for (int i = 0; i < timeAtWaypoints.length; i++)
<<<<<<< HEAD
         appendWaypoint(timeAtWaypoints[i], orientations[i], angularVelocities[i]);
=======
         appendWaypointUnsafe(timeAtWaypoints[i], orientations[i], angularVelocities[i]);
>>>>>>> 074ba38a
   }

   public void appendWaypoints(double[] timeAtWaypoints, FrameOrientation[] orientations, FrameVector[] angularVelocities)
   {
      if (timeAtWaypoints.length != orientations.length || orientations.length != angularVelocities.length)
         throw new RuntimeException("Arguments are inconsistent.");

      checkNumberOfWaypoints(numberOfWaypoints.getIntegerValue() + timeAtWaypoints.length);

      for (int i = 0; i < timeAtWaypoints.length; i++)
      {
         appendWaypointUnsafe(timeAtWaypoints[i], orientations[i], angularVelocities[i]);
      }
   }

<<<<<<< HEAD
   public void appendWaypoint(SO3WaypointInterface so3Waypoint)
   {
      appendWaypoint(so3Waypoint.getTime(), so3Waypoint.getOrientation(), so3Waypoint.getAngularVelocity());
   }

   public void appendWaypoints(SO3WaypointInterface[] so3Waypoints)
   {
      for (int i = 0; i < so3Waypoints.length; i++)
      {
         appendWaypoint(so3Waypoints[i]);
=======
   public void appendWaypoints(SO3WaypointInterface[] so3Waypoints)
   {
      checkNumberOfWaypoints(numberOfWaypoints.getIntegerValue() + so3Waypoints.length);

      for (int i = 0; i < so3Waypoints.length; i++)
      {
         appendWaypointUnsafe(so3Waypoints[i]);
>>>>>>> 074ba38a
      }
   }

   private void checkNumberOfWaypoints(int length)
   {
      if (length > maximumNumberOfWaypoints)
         throw new RuntimeException("Cannot exceed the maximum number of waypoints. Number of waypoints provided: " + length);
   }

   @Override
   public void initialize()
   {
      if (numberOfWaypoints.getIntegerValue() == 0)
      {
         throw new RuntimeException("Trajectory has no waypoints.");
      }

      currentWaypointIndex.set(0);

<<<<<<< HEAD
      double timeAtFirstWaypoint = timeAtWaypoints.get(0).getDoubleValue();
=======
      double timeAtFirstWaypoint = waypoints.get(0).getTime();
>>>>>>> 074ba38a
      for (int i = 0; i < numberOfWaypoints.getIntegerValue(); i++)
      {
         waypoints.get(i).subtractTimeOffset(timeAtFirstWaypoint);
      }

      if (numberOfWaypoints.getIntegerValue() == 1)
      {
<<<<<<< HEAD
         subTrajectory.setFinalConditions(orientationAtWaypoints.get(0), angularVelocityAtWaypoints.get(0));
         subTrajectory.setTrajectoryTime(0.0);
=======
         subTrajectory.setTrajectoryParameters(waypoints.get(0), waypoints.get(0));
>>>>>>> 074ba38a
         subTrajectory.initialize();
      }
      else
         initializeSubTrajectory(0);
<<<<<<< HEAD
=======
   }

   private void initializeSubTrajectory(int waypointIndex)
   {
      subTrajectory.setTrajectoryParameters(waypoints.get(waypointIndex), waypoints.get(waypointIndex + 1));
      subTrajectory.initialize();
>>>>>>> 074ba38a
   }

   private void initializeSubTrajectory(int waypointIndex)
   {
<<<<<<< HEAD
      YoFrameQuaternion initialOrientation = orientationAtWaypoints.get(waypointIndex);
      YoFrameVector initialAngularVelocity = angularVelocityAtWaypoints.get(waypointIndex);
      subTrajectory.setInitialConditions(initialOrientation, initialAngularVelocity);

      YoFrameQuaternion finalOrientation = orientationAtWaypoints.get(waypointIndex + 1);
      YoFrameVector finalAngularVelocity = angularVelocityAtWaypoints.get(waypointIndex + 1);
      subTrajectory.setFinalConditions(finalOrientation, finalAngularVelocity);

      double subTrajectoryTime = timeAtWaypoints.get(waypointIndex + 1).getDoubleValue() - timeAtWaypoints.get(waypointIndex).getDoubleValue();
      subTrajectory.setTrajectoryTime(subTrajectoryTime);

      subTrajectory.initialize();
   }

   @Override
   public void compute(double time)
   {
      currentTrajectoryTime.set(time);

      if (currentWaypointIndex.getIntegerValue() < numberOfWaypoints.getIntegerValue() - 2 && time >= timeAtWaypoints.get(currentWaypointIndex.getIntegerValue() + 1).getDoubleValue())
      {
         currentWaypointIndex.increment();
         initializeSubTrajectory(currentWaypointIndex.getIntegerValue());
      }

      double subTrajectoryTime = time - timeAtWaypoints.get(currentWaypointIndex.getIntegerValue()).getDoubleValue();
=======
      currentTrajectoryTime.set(time);

      if (currentWaypointIndex.getIntegerValue() < numberOfWaypoints.getIntegerValue() - 2 && time >= waypoints.get(currentWaypointIndex.getIntegerValue() + 1).getTime())
      {
         currentWaypointIndex.increment();
         initializeSubTrajectory(currentWaypointIndex.getIntegerValue());
      }

      double subTrajectoryTime = time - waypoints.get(currentWaypointIndex.getIntegerValue()).getTime();
>>>>>>> 074ba38a
      subTrajectory.compute(subTrajectoryTime);
   }

   @Override
   public boolean isDone()
   {
      if (numberOfWaypoints.getIntegerValue() == 0)
         return true;

      boolean isLastWaypoint = currentWaypointIndex.getIntegerValue() >= numberOfWaypoints.getIntegerValue() - 2;
      if (!isLastWaypoint)
         return false;
      boolean subTrajectoryIsDone = subTrajectory.isDone();
      return subTrajectoryIsDone;
   }

   public int getCurrentWaypointIndex()
   {
      return currentWaypointIndex.getIntegerValue();
   }

   @Override
   public void get(FrameOrientation orientationToPack)
   {
      subTrajectory.get(orientationToPack);
   }

   @Override
   public void packAngularVelocity(FrameVector angularVelocityToPack)
   {
      subTrajectory.packAngularVelocity(angularVelocityToPack);
   }

   @Override
   public void packAngularAcceleration(FrameVector angularAccelerationToPack)
   {
      subTrajectory.packAngularAcceleration(angularAccelerationToPack);
   }

   @Override
   public void packAngularData(FrameOrientation orientationToPack, FrameVector angularVelocityToPack, FrameVector angularAccelerationToPack)
   {
      subTrajectory.packAngularData(orientationToPack, angularVelocityToPack, angularAccelerationToPack);
<<<<<<< HEAD
=======
   }

   @Override
   public String toString()
   {
      if (numberOfWaypoints.getIntegerValue() == 0)
         return namePrefix + ": Has no waypoints.";
      else
         return namePrefix + ": number of waypoints = " + numberOfWaypoints.getIntegerValue() + ", current waypoint index = " + currentWaypointIndex.getIntegerValue()
         + "\nFirst waypoint: " + waypoints.get(0) + ", last waypoint: " + waypoints.get(numberOfWaypoints.getIntegerValue() - 1);
>>>>>>> 074ba38a
   }
}<|MERGE_RESOLUTION|>--- conflicted
+++ resolved
@@ -10,22 +10,12 @@
 import us.ihmc.robotics.dataStructures.variable.IntegerYoVariable;
 import us.ihmc.robotics.geometry.FrameOrientation;
 import us.ihmc.robotics.geometry.FrameVector;
-<<<<<<< HEAD
-import us.ihmc.robotics.math.frames.YoFrameQuaternion;
-import us.ihmc.robotics.math.frames.YoFrameQuaternionInMultipleFrames;
-import us.ihmc.robotics.math.frames.YoFrameVector;
-import us.ihmc.robotics.math.frames.YoFrameVectorInMultipleFrames;
-=======
->>>>>>> 074ba38a
 import us.ihmc.robotics.referenceFrames.ReferenceFrame;
 
 public class MultipleWaypointsOrientationTrajectoryGenerator extends OrientationTrajectoryGeneratorInMultipleFrames
 {
-<<<<<<< HEAD
-=======
    private final String namePrefix;
 
->>>>>>> 074ba38a
    private final int maximumNumberOfWaypoints;
 
    private final YoVariableRegistry registry;
@@ -34,19 +24,10 @@
 
    private final IntegerYoVariable numberOfWaypoints;
    private final IntegerYoVariable currentWaypointIndex;
-<<<<<<< HEAD
-   private final ArrayList<DoubleYoVariable> timeAtWaypoints;
-   private final ArrayList<YoFrameQuaternion> orientationAtWaypoints;
-   private final ArrayList<YoFrameVector> angularVelocityAtWaypoints;
+   private final ArrayList<YoFrameSO3Waypoint> waypoints;
 
    private final HermiteCurveBasedOrientationTrajectoryGenerator subTrajectory;
 
-=======
-   private final ArrayList<YoFrameSO3Waypoint> waypoints;
-
-   private final HermiteCurveBasedOrientationTrajectoryGenerator subTrajectory;
-
->>>>>>> 074ba38a
    public MultipleWaypointsOrientationTrajectoryGenerator(String namePrefix, int maximumNumberOfWaypoints, ReferenceFrame referenceFrame, YoVariableRegistry parentRegistry)
    {
       this(namePrefix, maximumNumberOfWaypoints, false, referenceFrame, parentRegistry);
@@ -64,48 +45,11 @@
       numberOfWaypoints = new IntegerYoVariable(namePrefix + "NumberOfWaypoints", registry);
       numberOfWaypoints.set(0);
 
-<<<<<<< HEAD
-      timeAtWaypoints = new ArrayList<>(maximumNumberOfWaypoints);
-      orientationAtWaypoints = new ArrayList<>(maximumNumberOfWaypoints);
-      angularVelocityAtWaypoints = new ArrayList<>(maximumNumberOfWaypoints);
-=======
       waypoints = new ArrayList<>(maximumNumberOfWaypoints);
->>>>>>> 074ba38a
 
       currentTrajectoryTime = new DoubleYoVariable(namePrefix + "CurrentTrajectoryTime", registry);
       currentWaypointIndex = new IntegerYoVariable(namePrefix + "CurrentWaypointIndex", registry);
 
-<<<<<<< HEAD
-      subTrajectory = new HermiteCurveBasedOrientationTrajectoryGenerator(namePrefix + "SubTajectory", allowMultipleFrames, referenceFrame, registry);
-      registerTrajectoryGeneratorsInMultipleFrames(subTrajectory);
-
-      String orientationAtWayPointName = namePrefix + "OrientationAtWaypoint";
-      String angularVelocityAtWaypointName = namePrefix + "AngularVelocityAtWaypoint";
-
-      for (int i = 0; i < maximumNumberOfWaypoints; i++)
-      {
-         DoubleYoVariable timeAtWaypoint = new DoubleYoVariable(namePrefix + "TimeAtWaypoint" + i, registry);
-         timeAtWaypoints.add(timeAtWaypoint);
-
-         if (allowMultipleFrames)
-         {
-            YoFrameQuaternionInMultipleFrames orientationAtWaypoint = new YoFrameQuaternionInMultipleFrames(orientationAtWayPointName + i, registry, referenceFrame);
-            orientationAtWaypoints.add(orientationAtWaypoint);
-
-            YoFrameVectorInMultipleFrames angularVelocityAtWaypoint = new YoFrameVectorInMultipleFrames(angularVelocityAtWaypointName + i, registry, referenceFrame);
-            angularVelocityAtWaypoints.add(angularVelocityAtWaypoint);
-
-            registerMultipleFramesHolders(orientationAtWaypoint, angularVelocityAtWaypoint);
-         }
-         else
-         {
-            YoFrameQuaternion orientationAtWaypoint = new YoFrameQuaternion(orientationAtWayPointName + i, referenceFrame, registry);
-            orientationAtWaypoints.add(orientationAtWaypoint);
-
-            YoFrameVector angularVelocityAtWaypoint = new YoFrameVector(angularVelocityAtWaypointName + i, referenceFrame, registry);
-            angularVelocityAtWaypoints.add(angularVelocityAtWaypoint);
-         }
-=======
       subTrajectory = new HermiteCurveBasedOrientationTrajectoryGenerator(namePrefix + "SubTrajectory", allowMultipleFrames, referenceFrame, registry);
       registerTrajectoryGeneratorsInMultipleFrames(subTrajectory);
 
@@ -115,7 +59,6 @@
          if (allowMultipleFrames)
             registerMultipleFramesHolders(waypoint);
          waypoints.add(waypoint);
->>>>>>> 074ba38a
       }
 
       clear();
@@ -130,12 +73,6 @@
 
       for (int i = 0; i < maximumNumberOfWaypoints; i++)
       {
-<<<<<<< HEAD
-         timeAtWaypoints.get(i).set(Double.NaN);
-         orientationAtWaypoints.get(i).setToNaN();
-         angularVelocityAtWaypoints.get(i).setToNaN();
-      }
-=======
          waypoints.get(i).setToNaN();
       }
    }
@@ -162,39 +99,17 @@
    {
       waypoints.get(numberOfWaypoints.getIntegerValue()).set(timeAtWaypoint, orientation, angularVelocity);
       numberOfWaypoints.increment();
->>>>>>> 074ba38a
    }
 
    public void appendWaypoint(SO3WaypointInterface so3Waypoint)
    {
       checkNumberOfWaypoints(numberOfWaypoints.getIntegerValue() + 1);
-<<<<<<< HEAD
-
-      timeAtWaypoints.get(numberOfWaypoints.getIntegerValue()).set(timeAtWaypoint);
-      orientationAtWaypoints.get(numberOfWaypoints.getIntegerValue()).set(orientation);
-      if (angularVelocity != null)
-         angularVelocityAtWaypoints.get(numberOfWaypoints.getIntegerValue()).set(angularVelocity);
-      else
-         angularVelocityAtWaypoints.get(numberOfWaypoints.getIntegerValue()).setToZero();
-
-      numberOfWaypoints.increment();
-=======
       appendWaypointUnsafe(so3Waypoint);
->>>>>>> 074ba38a
    }
 
    private void appendWaypointUnsafe(SO3WaypointInterface so3Waypoint)
    {
-<<<<<<< HEAD
-      checkNumberOfWaypoints(numberOfWaypoints.getIntegerValue() + 1);
-
-      timeAtWaypoints.get(numberOfWaypoints.getIntegerValue()).set(timeAtWaypoint);
-      orientationAtWaypoints.get(numberOfWaypoints.getIntegerValue()).set(orientation);
-      angularVelocityAtWaypoints.get(numberOfWaypoints.getIntegerValue()).set(angularVelocity);
-
-=======
       waypoints.get(numberOfWaypoints.getIntegerValue()).set(so3Waypoint);
->>>>>>> 074ba38a
       numberOfWaypoints.increment();
    }
 
@@ -206,11 +121,7 @@
       checkNumberOfWaypoints(numberOfWaypoints.getIntegerValue() + timeAtWaypoints.length);
 
       for (int i = 0; i < timeAtWaypoints.length; i++)
-<<<<<<< HEAD
-         appendWaypoint(timeAtWaypoints[i], orientations[i], angularVelocities[i]);
-=======
          appendWaypointUnsafe(timeAtWaypoints[i], orientations[i], angularVelocities[i]);
->>>>>>> 074ba38a
    }
 
    public void appendWaypoints(double[] timeAtWaypoints, FrameOrientation[] orientations, FrameVector[] angularVelocities)
@@ -226,26 +137,13 @@
       }
    }
 
-<<<<<<< HEAD
-   public void appendWaypoint(SO3WaypointInterface so3Waypoint)
-   {
-      appendWaypoint(so3Waypoint.getTime(), so3Waypoint.getOrientation(), so3Waypoint.getAngularVelocity());
-   }
-
    public void appendWaypoints(SO3WaypointInterface[] so3Waypoints)
    {
+      checkNumberOfWaypoints(numberOfWaypoints.getIntegerValue() + so3Waypoints.length);
+
       for (int i = 0; i < so3Waypoints.length; i++)
       {
-         appendWaypoint(so3Waypoints[i]);
-=======
-   public void appendWaypoints(SO3WaypointInterface[] so3Waypoints)
-   {
-      checkNumberOfWaypoints(numberOfWaypoints.getIntegerValue() + so3Waypoints.length);
-
-      for (int i = 0; i < so3Waypoints.length; i++)
-      {
          appendWaypointUnsafe(so3Waypoints[i]);
->>>>>>> 074ba38a
       }
    }
 
@@ -265,11 +163,7 @@
 
       currentWaypointIndex.set(0);
 
-<<<<<<< HEAD
-      double timeAtFirstWaypoint = timeAtWaypoints.get(0).getDoubleValue();
-=======
       double timeAtFirstWaypoint = waypoints.get(0).getTime();
->>>>>>> 074ba38a
       for (int i = 0; i < numberOfWaypoints.getIntegerValue(); i++)
       {
          waypoints.get(i).subtractTimeOffset(timeAtFirstWaypoint);
@@ -277,42 +171,17 @@
 
       if (numberOfWaypoints.getIntegerValue() == 1)
       {
-<<<<<<< HEAD
-         subTrajectory.setFinalConditions(orientationAtWaypoints.get(0), angularVelocityAtWaypoints.get(0));
-         subTrajectory.setTrajectoryTime(0.0);
-=======
          subTrajectory.setTrajectoryParameters(waypoints.get(0), waypoints.get(0));
->>>>>>> 074ba38a
          subTrajectory.initialize();
       }
       else
          initializeSubTrajectory(0);
-<<<<<<< HEAD
-=======
    }
 
    private void initializeSubTrajectory(int waypointIndex)
    {
       subTrajectory.setTrajectoryParameters(waypoints.get(waypointIndex), waypoints.get(waypointIndex + 1));
       subTrajectory.initialize();
->>>>>>> 074ba38a
-   }
-
-   private void initializeSubTrajectory(int waypointIndex)
-   {
-<<<<<<< HEAD
-      YoFrameQuaternion initialOrientation = orientationAtWaypoints.get(waypointIndex);
-      YoFrameVector initialAngularVelocity = angularVelocityAtWaypoints.get(waypointIndex);
-      subTrajectory.setInitialConditions(initialOrientation, initialAngularVelocity);
-
-      YoFrameQuaternion finalOrientation = orientationAtWaypoints.get(waypointIndex + 1);
-      YoFrameVector finalAngularVelocity = angularVelocityAtWaypoints.get(waypointIndex + 1);
-      subTrajectory.setFinalConditions(finalOrientation, finalAngularVelocity);
-
-      double subTrajectoryTime = timeAtWaypoints.get(waypointIndex + 1).getDoubleValue() - timeAtWaypoints.get(waypointIndex).getDoubleValue();
-      subTrajectory.setTrajectoryTime(subTrajectoryTime);
-
-      subTrajectory.initialize();
    }
 
    @Override
@@ -320,24 +189,13 @@
    {
       currentTrajectoryTime.set(time);
 
-      if (currentWaypointIndex.getIntegerValue() < numberOfWaypoints.getIntegerValue() - 2 && time >= timeAtWaypoints.get(currentWaypointIndex.getIntegerValue() + 1).getDoubleValue())
+      if (currentWaypointIndex.getIntegerValue() < numberOfWaypoints.getIntegerValue() - 2 && time >= waypoints.get(currentWaypointIndex.getIntegerValue() + 1).getTime())
       {
          currentWaypointIndex.increment();
          initializeSubTrajectory(currentWaypointIndex.getIntegerValue());
       }
 
-      double subTrajectoryTime = time - timeAtWaypoints.get(currentWaypointIndex.getIntegerValue()).getDoubleValue();
-=======
-      currentTrajectoryTime.set(time);
-
-      if (currentWaypointIndex.getIntegerValue() < numberOfWaypoints.getIntegerValue() - 2 && time >= waypoints.get(currentWaypointIndex.getIntegerValue() + 1).getTime())
-      {
-         currentWaypointIndex.increment();
-         initializeSubTrajectory(currentWaypointIndex.getIntegerValue());
-      }
-
       double subTrajectoryTime = time - waypoints.get(currentWaypointIndex.getIntegerValue()).getTime();
->>>>>>> 074ba38a
       subTrajectory.compute(subTrajectoryTime);
    }
 
@@ -381,8 +239,6 @@
    public void packAngularData(FrameOrientation orientationToPack, FrameVector angularVelocityToPack, FrameVector angularAccelerationToPack)
    {
       subTrajectory.packAngularData(orientationToPack, angularVelocityToPack, angularAccelerationToPack);
-<<<<<<< HEAD
-=======
    }
 
    @Override
@@ -393,6 +249,5 @@
       else
          return namePrefix + ": number of waypoints = " + numberOfWaypoints.getIntegerValue() + ", current waypoint index = " + currentWaypointIndex.getIntegerValue()
          + "\nFirst waypoint: " + waypoints.get(0) + ", last waypoint: " + waypoints.get(numberOfWaypoints.getIntegerValue() - 1);
->>>>>>> 074ba38a
    }
 }