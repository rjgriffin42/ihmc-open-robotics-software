package us.ihmc.robotics.math.trajectories;

import java.util.ArrayList;

import javax.vecmath.Quat4d;
import javax.vecmath.Vector3d;

import us.ihmc.robotics.dataStructures.registry.YoVariableRegistry;
import us.ihmc.robotics.dataStructures.variable.DoubleYoVariable;
import us.ihmc.robotics.dataStructures.variable.IntegerYoVariable;
import us.ihmc.robotics.geometry.FrameOrientation;
import us.ihmc.robotics.geometry.FrameVector;
import us.ihmc.robotics.referenceFrames.ReferenceFrame;

public class MultipleWaypointsOrientationTrajectoryGenerator extends OrientationTrajectoryGeneratorInMultipleFrames
{
   private final String namePrefix;

   private final int maximumNumberOfWaypoints;

   private final YoVariableRegistry registry;

   private final DoubleYoVariable currentTrajectoryTime;

   private final IntegerYoVariable numberOfWaypoints;
   private final IntegerYoVariable currentWaypointIndex;
   private final ArrayList<YoFrameSO3Waypoint> waypoints;

   private final HermiteCurveBasedOrientationTrajectoryGenerator subTrajectory;

   public MultipleWaypointsOrientationTrajectoryGenerator(String namePrefix, int maximumNumberOfWaypoints, ReferenceFrame referenceFrame, YoVariableRegistry parentRegistry)
   {
      this(namePrefix, maximumNumberOfWaypoints, false, referenceFrame, parentRegistry);
   }

   public MultipleWaypointsOrientationTrajectoryGenerator(String namePrefix, int maximumNumberOfWaypoints, boolean allowMultipleFrames, ReferenceFrame referenceFrame, YoVariableRegistry parentRegistry)
   {
      super(allowMultipleFrames, referenceFrame);

      this.namePrefix = namePrefix;
      this.maximumNumberOfWaypoints = maximumNumberOfWaypoints;

      registry = new YoVariableRegistry(namePrefix + getClass().getSimpleName());

      numberOfWaypoints = new IntegerYoVariable(namePrefix + "NumberOfWaypoints", registry);
      numberOfWaypoints.set(0);

      waypoints = new ArrayList<>(maximumNumberOfWaypoints);

      currentTrajectoryTime = new DoubleYoVariable(namePrefix + "CurrentTrajectoryTime", registry);
      currentWaypointIndex = new IntegerYoVariable(namePrefix + "CurrentWaypointIndex", registry);

      subTrajectory = new HermiteCurveBasedOrientationTrajectoryGenerator(namePrefix + "SubTrajectory", allowMultipleFrames, referenceFrame, registry);
      registerTrajectoryGeneratorsInMultipleFrames(subTrajectory);

      for (int i = 0; i < maximumNumberOfWaypoints; i++)
      {
         YoFrameSO3Waypoint waypoint = new YoFrameSO3Waypoint(namePrefix, "AtWaypoint" + i, registry, referenceFrame);
         if (allowMultipleFrames)
            registerMultipleFramesHolders(waypoint);
         waypoints.add(waypoint);
      }

      clear();

      parentRegistry.addChild(registry);
   }

   public void clear()
   {
      numberOfWaypoints.set(0);
      currentWaypointIndex.set(0);

      for (int i = 0; i < maximumNumberOfWaypoints; i++)
      {
         waypoints.get(i).setToNaN();
      }
   }

   public void appendWaypoint(double timeAtWaypoint, Quat4d orientation, Vector3d angularVelocity)
   {
      checkNumberOfWaypoints(numberOfWaypoints.getIntegerValue() + 1);
      appendWaypointUnsafe(timeAtWaypoint, orientation, angularVelocity);
   }

   private void appendWaypointUnsafe(double timeAtWaypoint, Quat4d orientation, Vector3d angularVelocity)
   {
      waypoints.get(numberOfWaypoints.getIntegerValue()).set(timeAtWaypoint, orientation, angularVelocity);
      numberOfWaypoints.increment();
   }

   public void appendWaypoint(double timeAtWaypoint, FrameOrientation orientation, FrameVector angularVelocity)
   {
      checkNumberOfWaypoints(numberOfWaypoints.getIntegerValue() + 1);
      appendWaypointUnsafe(timeAtWaypoint, orientation, angularVelocity);
   }

   private void appendWaypointUnsafe(double timeAtWaypoint, FrameOrientation orientation, FrameVector angularVelocity)
   {
      waypoints.get(numberOfWaypoints.getIntegerValue()).set(timeAtWaypoint, orientation, angularVelocity);
      numberOfWaypoints.increment();
   }

   public void appendWaypoint(SO3WaypointInterface so3Waypoint)
   {
      checkNumberOfWaypoints(numberOfWaypoints.getIntegerValue() + 1);
      appendWaypointUnsafe(so3Waypoint);
   }

   private void appendWaypointUnsafe(SO3WaypointInterface so3Waypoint)
   {
      waypoints.get(numberOfWaypoints.getIntegerValue()).set(so3Waypoint);
      numberOfWaypoints.increment();
   }

   public void appendWaypoints(double[] timeAtWaypoints, Quat4d[] orientations, Vector3d[] angularVelocities)
   {
      if (timeAtWaypoints.length != orientations.length || (angularVelocities != null && orientations.length != angularVelocities.length))
         throw new RuntimeException("Arguments are inconsistent.");

      checkNumberOfWaypoints(numberOfWaypoints.getIntegerValue() + timeAtWaypoints.length);

      for (int i = 0; i < timeAtWaypoints.length; i++)
         appendWaypointUnsafe(timeAtWaypoints[i], orientations[i], angularVelocities[i]);
   }

   public void appendWaypoints(double[] timeAtWaypoints, FrameOrientation[] orientations, FrameVector[] angularVelocities)
   {
      if (timeAtWaypoints.length != orientations.length || orientations.length != angularVelocities.length)
         throw new RuntimeException("Arguments are inconsistent.");

      checkNumberOfWaypoints(numberOfWaypoints.getIntegerValue() + timeAtWaypoints.length);

      for (int i = 0; i < timeAtWaypoints.length; i++)
      {
         appendWaypointUnsafe(timeAtWaypoints[i], orientations[i], angularVelocities[i]);
      }
   }

   public void appendWaypoints(SO3WaypointInterface[] so3Waypoints)
   {
      checkNumberOfWaypoints(numberOfWaypoints.getIntegerValue() + so3Waypoints.length);

      for (int i = 0; i < so3Waypoints.length; i++)
      {
         appendWaypointUnsafe(so3Waypoints[i]);
      }
   }

   private void checkNumberOfWaypoints(int length)
   {
      if (length > maximumNumberOfWaypoints)
         throw new RuntimeException("Cannot exceed the maximum number of waypoints. Number of waypoints provided: " + length);
   }

   @Override
   public void initialize()
   {
      if (numberOfWaypoints.getIntegerValue() == 0)
      {
         throw new RuntimeException("Trajectory has no waypoints.");
      }

      currentWaypointIndex.set(0);

      double timeAtFirstWaypoint = waypoints.get(0).getTime();
      for (int i = 0; i < numberOfWaypoints.getIntegerValue(); i++)
      {
         waypoints.get(i).subtractTimeOffset(timeAtFirstWaypoint);
      }

      if (numberOfWaypoints.getIntegerValue() == 1)
      {
         subTrajectory.setTrajectoryParameters(waypoints.get(0), waypoints.get(0));
         subTrajectory.initialize();
      }
      else
         initializeSubTrajectory(0);
   }

   private void initializeSubTrajectory(int waypointIndex)
   {
      subTrajectory.setTrajectoryParameters(waypoints.get(waypointIndex), waypoints.get(waypointIndex + 1));
      subTrajectory.initialize();
   }

   @Override
   public void compute(double time)
   {
      currentTrajectoryTime.set(time);

      if (currentWaypointIndex.getIntegerValue() < numberOfWaypoints.getIntegerValue() - 2 && time >= waypoints.get(currentWaypointIndex.getIntegerValue() + 1).getTime())
      {
         currentWaypointIndex.increment();
         initializeSubTrajectory(currentWaypointIndex.getIntegerValue());
      }

      double subTrajectoryTime = time - waypoints.get(currentWaypointIndex.getIntegerValue()).getTime();
      subTrajectory.compute(subTrajectoryTime);
   }

   @Override
   public boolean isDone()
   {
      if (numberOfWaypoints.getIntegerValue() == 0)
         return true;

      boolean isLastWaypoint = currentWaypointIndex.getIntegerValue() >= numberOfWaypoints.getIntegerValue() - 2;
      if (!isLastWaypoint)
         return false;
      boolean subTrajectoryIsDone = subTrajectory.isDone();
      return subTrajectoryIsDone;
   }

   public int getCurrentWaypointIndex()
   {
      return currentWaypointIndex.getIntegerValue();
   }

   @Override
   public void getOrientation(FrameOrientation orientationToPack)
   {
      subTrajectory.get(orientationToPack);
   }

   @Override
   public void getAngularVelocity(FrameVector angularVelocityToPack)
   {
      subTrajectory.packAngularVelocity(angularVelocityToPack);
   }

   @Override
   public void getAngularAcceleration(FrameVector angularAccelerationToPack)
   {
      subTrajectory.packAngularAcceleration(angularAccelerationToPack);
   }

   @Override
   public void getAngularData(FrameOrientation orientationToPack, FrameVector angularVelocityToPack, FrameVector angularAccelerationToPack)
   {
<<<<<<< HEAD
      subTrajectory.packAngularData(orientationToPack, angularVelocityToPack, angularAccelerationToPack);
   }

   @Override
   public String toString()
   {
      if (numberOfWaypoints.getIntegerValue() == 0)
         return namePrefix + ": Has no waypoints.";
      else
         return namePrefix + ": number of waypoints = " + numberOfWaypoints.getIntegerValue() + ", current waypoint index = " + currentWaypointIndex.getIntegerValue()
         + "\nFirst waypoint: " + waypoints.get(0) + ", last waypoint: " + waypoints.get(numberOfWaypoints.getIntegerValue() - 1);
=======
      getOrientation(orientationToPack);
      getAngularVelocity(angularVelocityToPack);
      getAngularAcceleration(angularAccelerationToPack);
>>>>>>> cdd0b23a
   }
}<|MERGE_RESOLUTION|>--- conflicted
+++ resolved
@@ -220,26 +220,25 @@
    @Override
    public void getOrientation(FrameOrientation orientationToPack)
    {
-      subTrajectory.get(orientationToPack);
+      subTrajectory.getOrientation(orientationToPack);
    }
 
    @Override
    public void getAngularVelocity(FrameVector angularVelocityToPack)
    {
-      subTrajectory.packAngularVelocity(angularVelocityToPack);
+      subTrajectory.getAngularVelocity(angularVelocityToPack);
    }
 
    @Override
    public void getAngularAcceleration(FrameVector angularAccelerationToPack)
    {
-      subTrajectory.packAngularAcceleration(angularAccelerationToPack);
+      subTrajectory.getAngularAcceleration(angularAccelerationToPack);
    }
 
    @Override
    public void getAngularData(FrameOrientation orientationToPack, FrameVector angularVelocityToPack, FrameVector angularAccelerationToPack)
    {
-<<<<<<< HEAD
-      subTrajectory.packAngularData(orientationToPack, angularVelocityToPack, angularAccelerationToPack);
+      subTrajectory.getAngularData(orientationToPack, angularVelocityToPack, angularAccelerationToPack);
    }
 
    @Override
@@ -250,10 +249,5 @@
       else
          return namePrefix + ": number of waypoints = " + numberOfWaypoints.getIntegerValue() + ", current waypoint index = " + currentWaypointIndex.getIntegerValue()
          + "\nFirst waypoint: " + waypoints.get(0) + ", last waypoint: " + waypoints.get(numberOfWaypoints.getIntegerValue() - 1);
-=======
-      getOrientation(orientationToPack);
-      getAngularVelocity(angularVelocityToPack);
-      getAngularAcceleration(angularAccelerationToPack);
->>>>>>> cdd0b23a
    }
 }