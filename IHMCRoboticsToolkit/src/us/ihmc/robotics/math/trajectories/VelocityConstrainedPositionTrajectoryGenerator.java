--- conflicted
+++ resolved
@@ -242,14 +242,11 @@
       return currentTime.getDoubleValue() >= trajectoryTime.getDoubleValue();
    }
 
-<<<<<<< HEAD
-=======
    public double getCurrentTime()
    {
       return this.currentTime.getDoubleValue();
    }
 
->>>>>>> 0d2e738a
    public void setToDone()
    {
       currentTime.set(trajectoryTime.getDoubleValue() + 0.01);
