--- conflicted
+++ resolved
@@ -10,10 +10,6 @@
 import us.ihmc.robotics.dataStructures.variable.IntegerYoVariable;
 import us.ihmc.robotics.geometry.FramePoint;
 import us.ihmc.robotics.geometry.FrameVector;
-import us.ihmc.robotics.math.frames.YoFramePoint;
-import us.ihmc.robotics.math.frames.YoFramePointInMultipleFrames;
-import us.ihmc.robotics.math.frames.YoFrameVector;
-import us.ihmc.robotics.math.frames.YoFrameVectorInMultipleFrames;
 import us.ihmc.robotics.referenceFrames.ReferenceFrame;
 
 /*
@@ -22,7 +18,8 @@
  */
 public class MultipleWaypointsPositionTrajectoryGenerator extends PositionTrajectoryGeneratorInMultipleFrames
 {
-<<<<<<< HEAD
+   private final String namePrefix;
+
    private final int maximumNumberOfWaypoints;
 
    private final YoVariableRegistry registry;
@@ -31,9 +28,7 @@
 
    private final IntegerYoVariable numberOfWaypoints;
    private final IntegerYoVariable currentWaypointIndex;
-   private final ArrayList<DoubleYoVariable> timeAtWaypoints;
-   private final ArrayList<YoFramePoint> positionAtWaypoints;
-   private final ArrayList<YoFrameVector> linearVelocityAtWaypoints;
+   private final ArrayList<YoFrameEuclideanWaypoint> waypoints;
 
    private final VelocityConstrainedPositionTrajectoryGenerator subTrajectory;
 
@@ -46,6 +41,7 @@
    {
       super(allowMultipleFrames, referenceFrame);
 
+      this.namePrefix = namePrefix;
       this.maximumNumberOfWaypoints = maximumNumberOfWaypoints;
 
       registry = new YoVariableRegistry(namePrefix + getClass().getSimpleName());
@@ -53,42 +49,20 @@
       numberOfWaypoints = new IntegerYoVariable(namePrefix + "NumberOfWaypoints", registry);
       numberOfWaypoints.set(0);
 
-      timeAtWaypoints = new ArrayList<>(maximumNumberOfWaypoints);
-      positionAtWaypoints = new ArrayList<>(maximumNumberOfWaypoints);
-      linearVelocityAtWaypoints = new ArrayList<>(maximumNumberOfWaypoints);
+      waypoints = new ArrayList<>(maximumNumberOfWaypoints);
 
       currentTrajectoryTime = new DoubleYoVariable(namePrefix + "CurrentTrajectoryTime", registry);
       currentWaypointIndex = new IntegerYoVariable(namePrefix + "CurrentWaypointIndex", registry);
 
-      subTrajectory = new VelocityConstrainedPositionTrajectoryGenerator(namePrefix + "SubTajectory", allowMultipleFrames, referenceFrame, registry);
+      subTrajectory = new VelocityConstrainedPositionTrajectoryGenerator(namePrefix + "SubTrajectory", allowMultipleFrames, referenceFrame, registry);
       registerTrajectoryGeneratorsInMultipleFrames(subTrajectory);
 
-      String positionAtWayPointName = namePrefix + "PositionAtWaypoint";
-      String linearVelocityAtWaypointName = namePrefix + "LinearVelocityAtWaypoint";
-
       for (int i = 0; i < maximumNumberOfWaypoints; i++)
       {
-         DoubleYoVariable timeAtWaypoint = new DoubleYoVariable(namePrefix + "TimeAtWaypoint" + i, registry);
-         timeAtWaypoints.add(timeAtWaypoint);
-
+         YoFrameEuclideanWaypoint waypoint = new YoFrameEuclideanWaypoint(namePrefix, "AtWaypoint" + i, registry, referenceFrame);
+         waypoints.add(waypoint);
          if (allowMultipleFrames)
-         {
-            YoFramePointInMultipleFrames positionAtWaypoint = new YoFramePointInMultipleFrames(positionAtWayPointName + i, registry, referenceFrame);
-            positionAtWaypoints.add(positionAtWaypoint);
-
-            YoFrameVectorInMultipleFrames linearVelocityAtWaypoint = new YoFrameVectorInMultipleFrames(linearVelocityAtWaypointName + i, registry, referenceFrame);
-            linearVelocityAtWaypoints.add(linearVelocityAtWaypoint);
-
-            registerMultipleFramesHolders(positionAtWaypoint, linearVelocityAtWaypoint);
-         }
-         else
-         {
-            YoFramePoint positionAtWaypoint = new YoFramePoint(positionAtWayPointName + i, referenceFrame, registry);
-            positionAtWaypoints.add(positionAtWaypoint);
-
-            YoFrameVector linearVelocityAtWaypoint = new YoFrameVector(linearVelocityAtWaypointName + i, referenceFrame, registry);
-            linearVelocityAtWaypoints.add(linearVelocityAtWaypoint);
-         }
+            registerMultipleFramesHolders(waypoint);
       }
 
       clear();
@@ -103,34 +77,43 @@
 
       for (int i = 0; i < maximumNumberOfWaypoints; i++)
       {
-         timeAtWaypoints.get(i).set(Double.NaN);
-         positionAtWaypoints.get(i).setToNaN();
-         linearVelocityAtWaypoints.get(i).setToNaN();
+         waypoints.get(i).setToNaN();
       }
    }
 
    public void appendWaypoint(double timeAtWaypoint, Point3d position, Vector3d linearVelocity)
    {
       checkNumberOfWaypoints(numberOfWaypoints.getIntegerValue() + 1);
-
-      timeAtWaypoints.get(numberOfWaypoints.getIntegerValue()).set(timeAtWaypoint);
-      positionAtWaypoints.get(numberOfWaypoints.getIntegerValue()).set(position);
-      if (linearVelocity != null)
-         linearVelocityAtWaypoints.get(numberOfWaypoints.getIntegerValue()).set(linearVelocity);
-      else
-         linearVelocityAtWaypoints.get(numberOfWaypoints.getIntegerValue()).setToZero();
-
+      appendWaypointUnsafe(timeAtWaypoint, position, linearVelocity);
+   }
+
+   private void appendWaypointUnsafe(double timeAtWaypoint, Point3d position, Vector3d linearVelocity)
+   {
+      waypoints.get(numberOfWaypoints.getIntegerValue()).set(timeAtWaypoint, position, linearVelocity);
       numberOfWaypoints.increment();
    }
 
    public void appendWaypoint(double timeAtWaypoint, FramePoint position, FrameVector linearVelocity)
    {
       checkNumberOfWaypoints(numberOfWaypoints.getIntegerValue() + 1);
-
-      timeAtWaypoints.get(numberOfWaypoints.getIntegerValue()).set(timeAtWaypoint);
-      positionAtWaypoints.get(numberOfWaypoints.getIntegerValue()).set(position);
-      linearVelocityAtWaypoints.get(numberOfWaypoints.getIntegerValue()).set(linearVelocity);
-
+      appendWaypointUnsafe(timeAtWaypoint, position, linearVelocity);
+   }
+
+   private void appendWaypointUnsafe(double timeAtWaypoint, FramePoint position, FrameVector linearVelocity)
+   {
+      waypoints.get(numberOfWaypoints.getIntegerValue()).set(timeAtWaypoint, position, linearVelocity);
+      numberOfWaypoints.increment();
+   }
+
+   public void appendWaypoint(EuclideanWaypointInterface euclideanWaypoint)
+   {
+      checkNumberOfWaypoints(numberOfWaypoints.getIntegerValue() + 1);
+      appendWaypointUnsafe(euclideanWaypoint);
+   }
+   
+   private void appendWaypointUnsafe(EuclideanWaypointInterface euclideanWaypoint)
+   {
+      waypoints.get(numberOfWaypoints.getIntegerValue()).set(euclideanWaypoint);
       numberOfWaypoints.increment();
    }
 
@@ -142,7 +125,7 @@
       checkNumberOfWaypoints(numberOfWaypoints.getIntegerValue() + timeAtWaypoints.length);
 
       for (int i = 0; i < timeAtWaypoints.length; i++)
-         appendWaypoint(timeAtWaypoints[i], positions[i], linearVelocities[i]);
+         appendWaypointUnsafe(timeAtWaypoints[i], positions[i], linearVelocities[i]);
    }
 
    public void appendWaypoints(double[] timeAtWaypoints, Point3d[] positions, Vector3d[] linearVelocities)
@@ -153,22 +136,13 @@
       checkNumberOfWaypoints(numberOfWaypoints.getIntegerValue() + timeAtWaypoints.length);
 
       for (int i = 0; i < timeAtWaypoints.length; i++)
-      {
-         appendWaypoint(timeAtWaypoints[i], positions[i], linearVelocities[i]);
-      }
-   }
-
-   public void appendWaypoint(EuclideanWaypointInterface euclideanWaypoint)
-   {
-      appendWaypoint(euclideanWaypoint.getTime(), euclideanWaypoint.getPosition(), euclideanWaypoint.getLinearVelocity());
+         appendWaypointUnsafe(timeAtWaypoints[i], positions[i], linearVelocities[i]);
    }
 
    public void appendWaypoints(EuclideanWaypointInterface[] euclideanWaypoint)
    {
       for (int i = 0; i < euclideanWaypoint.length; i++)
-      {
-         appendWaypoint(euclideanWaypoint[i]);
-      }
+         appendWaypointUnsafe(euclideanWaypoint[i]);
    }
 
    private void checkNumberOfWaypoints(int length)
@@ -187,16 +161,13 @@
 
       currentWaypointIndex.set(0);
 
-      double timeAtFirstWaypoint = timeAtWaypoints.get(0).getDoubleValue();
+      double timeAtFirstWaypoint = waypoints.get(0).getTime();
       for (int i = 0; i < numberOfWaypoints.getIntegerValue(); i++)
-      {
-         timeAtWaypoints.get(i).sub(timeAtFirstWaypoint);
-      }
+         waypoints.get(i).subtractTimeOffset(timeAtFirstWaypoint);
 
       if (numberOfWaypoints.getIntegerValue() == 1)
       {
-         subTrajectory.setFinalConditions(positionAtWaypoints.get(0), linearVelocityAtWaypoints.get(0));
-         subTrajectory.setTrajectoryTime(0.0);
+         subTrajectory.setTrajectoryParameters(waypoints.get(0), waypoints.get(0));
          subTrajectory.initialize();
       }
       else
@@ -205,17 +176,7 @@
 
    private void initializeSubTrajectory(int waypointIndex)
    {
-      YoFramePoint initialPosition = positionAtWaypoints.get(waypointIndex);
-      YoFrameVector initialLinearVelocity = linearVelocityAtWaypoints.get(waypointIndex);
-      subTrajectory.setInitialConditions(initialPosition, initialLinearVelocity);
-
-      YoFramePoint finalPosition = positionAtWaypoints.get(waypointIndex + 1);
-      YoFrameVector finalLinearVelocity = linearVelocityAtWaypoints.get(waypointIndex + 1);
-      subTrajectory.setFinalConditions(finalPosition, finalLinearVelocity);
-
-      double subTrajectoryTime = timeAtWaypoints.get(waypointIndex + 1).getDoubleValue() - timeAtWaypoints.get(waypointIndex).getDoubleValue();
-      subTrajectory.setTrajectoryTime(subTrajectoryTime);
-
+      subTrajectory.setTrajectoryParameters(waypoints.get(waypointIndex), waypoints.get(waypointIndex + 1));
       subTrajectory.initialize();
    }
 
@@ -224,13 +185,13 @@
    {
       currentTrajectoryTime.set(time);
 
-      if (currentWaypointIndex.getIntegerValue() < numberOfWaypoints.getIntegerValue() - 2 && time >= timeAtWaypoints.get(currentWaypointIndex.getIntegerValue() + 1).getDoubleValue())
+      if (currentWaypointIndex.getIntegerValue() < numberOfWaypoints.getIntegerValue() - 2 && time >= waypoints.get(currentWaypointIndex.getIntegerValue() + 1).getTime())
       {
          currentWaypointIndex.increment();
          initializeSubTrajectory(currentWaypointIndex.getIntegerValue());
       }
 
-      double subTrajectoryTime = time - timeAtWaypoints.get(currentWaypointIndex.getIntegerValue()).getDoubleValue();
+      double subTrajectoryTime = time - waypoints.get(currentWaypointIndex.getIntegerValue()).getTime();
       subTrajectory.compute(subTrajectoryTime);
    }
 
@@ -250,234 +211,16 @@
    public int getCurrentWaypointIndex()
    {
       return currentWaypointIndex.getIntegerValue();
-=======
-   private final String namePrefix;
-
-   private final int maximumNumberOfWaypoints;
-
-   private final YoVariableRegistry registry;
-
-   private final DoubleYoVariable currentTrajectoryTime;
-
-   private final IntegerYoVariable numberOfWaypoints;
-   private final IntegerYoVariable currentWaypointIndex;
-   private final ArrayList<YoFrameEuclideanWaypoint> waypoints;
-
-   private final VelocityConstrainedPositionTrajectoryGenerator subTrajectory;
-
-   public MultipleWaypointsPositionTrajectoryGenerator(String namePrefix, int maximumNumberOfWaypoints, ReferenceFrame referenceFrame, YoVariableRegistry parentRegistry)
-   {
-      this(namePrefix, maximumNumberOfWaypoints, false, referenceFrame, parentRegistry);
-   }
-
-   public MultipleWaypointsPositionTrajectoryGenerator(String namePrefix, int maximumNumberOfWaypoints, boolean allowMultipleFrames, ReferenceFrame referenceFrame, YoVariableRegistry parentRegistry)
-   {
-      super(allowMultipleFrames, referenceFrame);
-
-      this.namePrefix = namePrefix;
-      this.maximumNumberOfWaypoints = maximumNumberOfWaypoints;
-
-      registry = new YoVariableRegistry(namePrefix + getClass().getSimpleName());
-
-      numberOfWaypoints = new IntegerYoVariable(namePrefix + "NumberOfWaypoints", registry);
-      numberOfWaypoints.set(0);
-
-      waypoints = new ArrayList<>(maximumNumberOfWaypoints);
-
-      currentTrajectoryTime = new DoubleYoVariable(namePrefix + "CurrentTrajectoryTime", registry);
-      currentWaypointIndex = new IntegerYoVariable(namePrefix + "CurrentWaypointIndex", registry);
-
-      subTrajectory = new VelocityConstrainedPositionTrajectoryGenerator(namePrefix + "SubTrajectory", allowMultipleFrames, referenceFrame, registry);
-      registerTrajectoryGeneratorsInMultipleFrames(subTrajectory);
-
-      for (int i = 0; i < maximumNumberOfWaypoints; i++)
-      {
-         YoFrameEuclideanWaypoint waypoint = new YoFrameEuclideanWaypoint(namePrefix, "AtWaypoint" + i, registry, referenceFrame);
-         waypoints.add(waypoint);
-         if (allowMultipleFrames)
-            registerMultipleFramesHolders(waypoint);
-      }
-
-      clear();
-
-      parentRegistry.addChild(registry);
-   }
-
-   public void clear()
-   {
-      numberOfWaypoints.set(0);
-      currentWaypointIndex.set(0);
-
-      for (int i = 0; i < maximumNumberOfWaypoints; i++)
-      {
-         waypoints.get(i).setToNaN();
-      }
-   }
-
-   public void appendWaypoint(double timeAtWaypoint, Point3d position, Vector3d linearVelocity)
-   {
-      checkNumberOfWaypoints(numberOfWaypoints.getIntegerValue() + 1);
-      appendWaypointUnsafe(timeAtWaypoint, position, linearVelocity);
-   }
-
-   private void appendWaypointUnsafe(double timeAtWaypoint, Point3d position, Vector3d linearVelocity)
-   {
-      waypoints.get(numberOfWaypoints.getIntegerValue()).set(timeAtWaypoint, position, linearVelocity);
-      numberOfWaypoints.increment();
-   }
-
-   public void appendWaypoint(double timeAtWaypoint, FramePoint position, FrameVector linearVelocity)
-   {
-      checkNumberOfWaypoints(numberOfWaypoints.getIntegerValue() + 1);
-      appendWaypointUnsafe(timeAtWaypoint, position, linearVelocity);
-   }
-
-   private void appendWaypointUnsafe(double timeAtWaypoint, FramePoint position, FrameVector linearVelocity)
-   {
-      waypoints.get(numberOfWaypoints.getIntegerValue()).set(timeAtWaypoint, position, linearVelocity);
-      numberOfWaypoints.increment();
-   }
-
-   public void appendWaypoint(EuclideanWaypointInterface euclideanWaypoint)
-   {
-      checkNumberOfWaypoints(numberOfWaypoints.getIntegerValue() + 1);
-      appendWaypointUnsafe(euclideanWaypoint);
-   }
-   
-   private void appendWaypointUnsafe(EuclideanWaypointInterface euclideanWaypoint)
-   {
-      waypoints.get(numberOfWaypoints.getIntegerValue()).set(euclideanWaypoint);
-      numberOfWaypoints.increment();
-   }
-
-   public void appendWaypoints(double[] timeAtWaypoints, FramePoint[] positions, FrameVector[] linearVelocities)
-   {
-      if (timeAtWaypoints.length != positions.length || (linearVelocities != null && positions.length != linearVelocities.length))
-         throw new RuntimeException("Arguments are inconsistent.");
-
-      checkNumberOfWaypoints(numberOfWaypoints.getIntegerValue() + timeAtWaypoints.length);
-
-      for (int i = 0; i < timeAtWaypoints.length; i++)
-         appendWaypointUnsafe(timeAtWaypoints[i], positions[i], linearVelocities[i]);
-   }
-
-   public void appendWaypoints(double[] timeAtWaypoints, Point3d[] positions, Vector3d[] linearVelocities)
-   {
-      if (timeAtWaypoints.length != positions.length || positions.length != linearVelocities.length)
-         throw new RuntimeException("Arguments are inconsistent.");
-
-      checkNumberOfWaypoints(numberOfWaypoints.getIntegerValue() + timeAtWaypoints.length);
-
-      for (int i = 0; i < timeAtWaypoints.length; i++)
-         appendWaypointUnsafe(timeAtWaypoints[i], positions[i], linearVelocities[i]);
-   }
-
-   public void appendWaypoints(EuclideanWaypointInterface[] euclideanWaypoint)
-   {
-      for (int i = 0; i < euclideanWaypoint.length; i++)
-         appendWaypointUnsafe(euclideanWaypoint[i]);
-   }
-
-   private void checkNumberOfWaypoints(int length)
-   {
-      if (length > maximumNumberOfWaypoints)
-         throw new RuntimeException("Cannot exceed the maximum number of waypoints. Number of waypoints provided: " + length);
->>>>>>> 93a7f6b2
    }
 
    @Override
    public void showVisualization()
    {
-<<<<<<< HEAD
    }
 
    @Override
    public void hideVisualization()
    {
-=======
-      if (numberOfWaypoints.getIntegerValue() == 0)
-      {
-         throw new RuntimeException("Trajectory has no waypoints.");
-      }
-
-      currentWaypointIndex.set(0);
-
-      double timeAtFirstWaypoint = waypoints.get(0).getTime();
-      for (int i = 0; i < numberOfWaypoints.getIntegerValue(); i++)
-         waypoints.get(i).subtractTimeOffset(timeAtFirstWaypoint);
-
-      if (numberOfWaypoints.getIntegerValue() == 1)
-      {
-         subTrajectory.setTrajectoryParameters(waypoints.get(0), waypoints.get(0));
-         subTrajectory.initialize();
-      }
-      else
-         initializeSubTrajectory(0);
-   }
-
-   private void initializeSubTrajectory(int waypointIndex)
-   {
-      subTrajectory.setTrajectoryParameters(waypoints.get(waypointIndex), waypoints.get(waypointIndex + 1));
-      subTrajectory.initialize();
->>>>>>> 93a7f6b2
-   }
-
-   @Override
-   public void get(FramePoint positionToPack)
-   {
-<<<<<<< HEAD
-      subTrajectory.get(positionToPack);
-=======
-      currentTrajectoryTime.set(time);
-
-      if (currentWaypointIndex.getIntegerValue() < numberOfWaypoints.getIntegerValue() - 2 && time >= waypoints.get(currentWaypointIndex.getIntegerValue() + 1).getTime())
-      {
-         currentWaypointIndex.increment();
-         initializeSubTrajectory(currentWaypointIndex.getIntegerValue());
-      }
-
-      double subTrajectoryTime = time - waypoints.get(currentWaypointIndex.getIntegerValue()).getTime();
-      subTrajectory.compute(subTrajectoryTime);
->>>>>>> 93a7f6b2
-   }
-
-   @Override
-   public void packVelocity(FrameVector linearVelocityToPack)
-   {
-<<<<<<< HEAD
-      subTrajectory.packVelocity(linearVelocityToPack);
-=======
-      if (numberOfWaypoints.getIntegerValue() == 0)
-         return true;
-
-      boolean isLastWaypoint = currentWaypointIndex.getIntegerValue() >= numberOfWaypoints.getIntegerValue() - 2;
-      if (!isLastWaypoint)
-         return false;
-      boolean subTrajectoryIsDone = subTrajectory.isDone();
-      return subTrajectoryIsDone;
-   }
-
-   public int getCurrentWaypointIndex()
-   {
-      return currentWaypointIndex.getIntegerValue();
->>>>>>> 93a7f6b2
-   }
-
-   @Override
-   public void packAcceleration(FrameVector linearAccelerationToPack)
-   {
-<<<<<<< HEAD
-      subTrajectory.packAcceleration(linearAccelerationToPack);
-=======
->>>>>>> 93a7f6b2
-   }
-
-   @Override
-   public void packLinearData(FramePoint positionToPack, FrameVector linearVelocityToPack, FrameVector linearAccelerationToPack)
-   {
-<<<<<<< HEAD
-      subTrajectory.packLinearData(positionToPack, linearVelocityToPack, linearAccelerationToPack);
-=======
    }
 
    @Override
@@ -512,6 +255,5 @@
       else
          return namePrefix + ": number of waypoints = " + numberOfWaypoints.getIntegerValue() + ", current waypoint index = " + currentWaypointIndex.getIntegerValue()
          + "\nFirst waypoint: " + waypoints.get(0) + ", last waypoint: " + waypoints.get(numberOfWaypoints.getIntegerValue() - 1);
->>>>>>> 93a7f6b2
    }
 }