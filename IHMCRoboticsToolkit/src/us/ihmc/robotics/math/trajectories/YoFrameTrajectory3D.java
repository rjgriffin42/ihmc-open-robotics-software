--- conflicted
+++ resolved
@@ -635,17 +635,15 @@
       positionToPack.setToZero(referenceFrame);
       super.getEndPoint(positionToPack.getPoint());
    }
-<<<<<<< HEAD
    
    public boolean isValidTrajectory()
    {
       return super.isValidTrajectory();
-=======
-
+   }
+   
    public void set(FrameTrajectory3D trajToCopy)
    {
       checkReferenceFrameMatch(trajToCopy);
       super.set(trajToCopy);
->>>>>>> 646bcbef
    }
 }