--- conflicted
+++ resolved
@@ -622,16 +622,12 @@
       positionToPack.setToZero(referenceFrame);
       super.getEndPoint(positionToPack.getPoint());
    }
-<<<<<<< HEAD
-
-=======
    
    public boolean isValidTrajectory()
    {
       return super.isValidTrajectory();
    }
    
->>>>>>> fbd1e3e0
    public void set(FrameTrajectory3D trajToCopy)
    {
       checkReferenceFrameMatch(trajToCopy);
