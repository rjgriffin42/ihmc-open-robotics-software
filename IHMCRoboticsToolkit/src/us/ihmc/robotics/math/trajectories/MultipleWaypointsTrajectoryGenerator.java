--- conflicted
+++ resolved
@@ -21,11 +21,8 @@
 public class MultipleWaypointsTrajectoryGenerator implements DoubleTrajectoryGenerator
 {
    private final int maximumNumberOfWaypoints;
-<<<<<<< HEAD
-=======
 
    private final String namePrefix;
->>>>>>> 93a7f6b2
 
    private final YoVariableRegistry registry;
 
@@ -34,13 +31,7 @@
    private final IntegerYoVariable numberOfWaypoints;
    private final IntegerYoVariable currentWaypointIndex;
 
-<<<<<<< HEAD
-   private final ArrayList<DoubleYoVariable> timeAtWaypoints;
-   private final ArrayList<DoubleYoVariable> positionAtWaypoints;
-   private final ArrayList<DoubleYoVariable> velocityAtWaypoints;
-=======
    private final ArrayList<YoWaypoint1D> waypoints;
->>>>>>> 93a7f6b2
 
    private final SettableDoubleProvider initialPositionProvider = new SettableDoubleProvider();
    private final SettableDoubleProvider initialVelocityProvider = new SettableDoubleProvider();
@@ -51,10 +42,7 @@
 
    public MultipleWaypointsTrajectoryGenerator(String namePrefix, int maximumNumberOfWaypoints, YoVariableRegistry parentRegistry)
    {
-<<<<<<< HEAD
-=======
       this.namePrefix = namePrefix;
->>>>>>> 93a7f6b2
       this.maximumNumberOfWaypoints = maximumNumberOfWaypoints;
 
       registry = new YoVariableRegistry(namePrefix + getClass().getSimpleName());
@@ -69,24 +57,12 @@
       subTrajectory = new CubicPolynomialTrajectoryGenerator(namePrefix + "SubTrajectory", initialPositionProvider, initialVelocityProvider,
             finalPositionProvider, finalVelocityProvider, trajectoryTimeProvider, registry);
 
-<<<<<<< HEAD
-      timeAtWaypoints = new ArrayList<>(maximumNumberOfWaypoints);
-      positionAtWaypoints = new ArrayList<>(maximumNumberOfWaypoints);
-      velocityAtWaypoints = new ArrayList<>(maximumNumberOfWaypoints);
-
-      for (int i = 0; i < maximumNumberOfWaypoints; i++)
-      {
-         timeAtWaypoints.add(new DoubleYoVariable(namePrefix + "TimeAtWaypoint" + i, registry));
-         positionAtWaypoints.add(new DoubleYoVariable(namePrefix + "PositionAtWaypoint" + i, registry));
-         velocityAtWaypoints.add(new DoubleYoVariable(namePrefix + "VelocityAtWaypoint" + i, registry));
-=======
       waypoints = new ArrayList<>(maximumNumberOfWaypoints);
 
       for (int i = 0; i < maximumNumberOfWaypoints; i++)
       {
          YoWaypoint1D waypoint = new YoWaypoint1D(namePrefix, "AtWaypoint" + i, registry);
          waypoints.add(waypoint);
->>>>>>> 93a7f6b2
       }
 
       clear();
@@ -99,13 +75,7 @@
 
       for (int i = 0; i < maximumNumberOfWaypoints; i++)
       {
-<<<<<<< HEAD
-         timeAtWaypoints.get(i).set(Double.NaN);
-         positionAtWaypoints.get(i).set(Double.NaN);
-         velocityAtWaypoints.get(i).set(Double.NaN);
-=======
          waypoints.get(i).setToNaN();
->>>>>>> 93a7f6b2
       }
    }
 
@@ -118,13 +88,7 @@
 
    private void appendWaypointUnsafe(double timeAtWaypoint, double position, double velocity)
    {
-<<<<<<< HEAD
-      timeAtWaypoints.get(numberOfWaypoints.getIntegerValue()).set(timeAtWaypoint);
-      positionAtWaypoints.get(numberOfWaypoints.getIntegerValue()).set(position);
-      velocityAtWaypoints.get(numberOfWaypoints.getIntegerValue()).set(velocity);
-=======
       waypoints.get(numberOfWaypoints.getIntegerValue()).set(timeAtWaypoint, position, velocity);
->>>>>>> 93a7f6b2
 
       numberOfWaypoints.increment();
    }
@@ -174,28 +138,16 @@
 
       currentWaypointIndex.set(0);
 
-<<<<<<< HEAD
-      double timeAtFirstWaypoint = timeAtWaypoints.get(0).getDoubleValue();
-      for (int i = 0; i < numberOfWaypoints.getIntegerValue(); i++)
-      {
-         timeAtWaypoints.get(i).sub(timeAtFirstWaypoint);
-=======
       double timeAtFirstWaypoint = waypoints.get(0).getTime();
       for (int i = 0; i < numberOfWaypoints.getIntegerValue(); i++)
       {
          waypoints.get(i).subtractTimeOffset(timeAtFirstWaypoint);
->>>>>>> 93a7f6b2
       }
 
       if (numberOfWaypoints.getIntegerValue() == 1)
       {
-<<<<<<< HEAD
-         finalPositionProvider.setValue(positionAtWaypoints.get(0).getDoubleValue());
-         finalVelocityProvider.setValue(velocityAtWaypoints.get(0).getDoubleValue());
-=======
          finalPositionProvider.setValue(waypoints.get(0).getPosition());
          finalVelocityProvider.setValue(waypoints.get(0).getVelocity());
->>>>>>> 93a7f6b2
          trajectoryTimeProvider.setValue(0.0);
          subTrajectory.initialize();
       }
@@ -205,17 +157,6 @@
 
    private void initializeSubTrajectory(int waypointIndex)
    {
-<<<<<<< HEAD
-      initialPositionProvider.setValue(positionAtWaypoints.get(waypointIndex).getDoubleValue());
-      initialVelocityProvider.setValue(velocityAtWaypoints.get(waypointIndex).getDoubleValue());
-
-      finalPositionProvider.setValue(positionAtWaypoints.get(waypointIndex + 1).getDoubleValue());
-      finalVelocityProvider.setValue(velocityAtWaypoints.get(waypointIndex + 1).getDoubleValue());
-
-      double subTrajectoryTime = timeAtWaypoints.get(waypointIndex + 1).getDoubleValue() - timeAtWaypoints.get(waypointIndex).getDoubleValue();
-      trajectoryTimeProvider.setValue(subTrajectoryTime);
-
-=======
       initialPositionProvider.setValue(waypoints.get(waypointIndex).getPosition());
       initialVelocityProvider.setValue(waypoints.get(waypointIndex).getVelocity());
 
@@ -225,7 +166,6 @@
       double subTrajectoryTime = waypoints.get(waypointIndex + 1).getTime() - waypoints.get(waypointIndex).getTime();
       trajectoryTimeProvider.setValue(subTrajectoryTime);
 
->>>>>>> 93a7f6b2
       subTrajectory.initialize();
    }
 
@@ -234,21 +174,13 @@
    {
       currentTrajectoryTime.set(time);
 
-<<<<<<< HEAD
-      if (currentWaypointIndex.getIntegerValue() < numberOfWaypoints.getIntegerValue() - 2 && time >= timeAtWaypoints.get(currentWaypointIndex.getIntegerValue() + 1).getDoubleValue())
-=======
       if (currentWaypointIndex.getIntegerValue() < numberOfWaypoints.getIntegerValue() - 2 && time >= waypoints.get(currentWaypointIndex.getIntegerValue() + 1).getTime())
->>>>>>> 93a7f6b2
       {
          currentWaypointIndex.increment();
          initializeSubTrajectory(currentWaypointIndex.getIntegerValue());
       }
 
-<<<<<<< HEAD
-      double subTrajectoryTime = time - timeAtWaypoints.get(currentWaypointIndex.getIntegerValue()).getDoubleValue();
-=======
       double subTrajectoryTime = time - waypoints.get(currentWaypointIndex.getIntegerValue()).getTime();
->>>>>>> 93a7f6b2
       subTrajectory.compute(subTrajectoryTime);
    }
 
@@ -281,8 +213,6 @@
    public double getAcceleration()
    {
       return subTrajectory.getAcceleration();
-<<<<<<< HEAD
-=======
    }
 
    @Override
@@ -293,6 +223,5 @@
       else
          return namePrefix + ": number of waypoints = " + numberOfWaypoints.getIntegerValue() + ", current waypoint index = " + currentWaypointIndex.getIntegerValue()
          + "\nFirst waypoint: " + waypoints.get(0) + ", last waypoint: " + waypoints.get(numberOfWaypoints.getIntegerValue() - 1);
->>>>>>> 93a7f6b2
    }
 }