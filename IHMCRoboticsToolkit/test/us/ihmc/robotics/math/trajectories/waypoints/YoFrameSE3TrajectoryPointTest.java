package us.ihmc.robotics.math.trajectories.waypoints;

import static org.junit.Assert.assertEquals;
import static org.junit.Assert.assertFalse;
import static org.junit.Assert.assertTrue;

import java.util.Random;

import org.junit.Test;

import us.ihmc.commons.PrintTools;
import us.ihmc.commons.RandomNumbers;
import us.ihmc.continuousIntegration.ContinuousIntegrationAnnotations.ContinuousIntegrationTest;
import us.ihmc.euclid.axisAngle.AxisAngle;
import us.ihmc.euclid.referenceFrame.FramePoint3D;
import us.ihmc.euclid.referenceFrame.FrameVector3D;
import us.ihmc.euclid.referenceFrame.ReferenceFrame;
import us.ihmc.euclid.referenceFrame.tools.EuclidFrameRandomTools;
import us.ihmc.euclid.tools.EuclidCoreTestTools;
import us.ihmc.euclid.transform.RigidBodyTransform;
import us.ihmc.euclid.tuple3D.Point3D;
import us.ihmc.euclid.tuple3D.Vector3D;
import us.ihmc.euclid.tuple4D.Quaternion;
import us.ihmc.yoVariables.registry.YoVariableRegistry;
import us.ihmc.robotics.geometry.FrameOrientation;
import us.ihmc.robotics.geometry.FramePose;
import us.ihmc.robotics.math.frames.YoFramePoint;
import us.ihmc.robotics.math.frames.YoFrameQuaternion;
import us.ihmc.robotics.math.frames.YoFrameVector;
import us.ihmc.robotics.math.trajectories.waypoints.interfaces.SE3TrajectoryPointInterface;
import us.ihmc.robotics.referenceFrames.PoseReferenceFrame;

public class YoFrameSE3TrajectoryPointTest
{

   @ContinuousIntegrationTest(estimatedDuration = 0.0)
   @Test(timeout = 30000)
   public void testCommonUsageExample()
   {
      String namePrefix = "point";
      String nameSuffix = "toTest";
      YoVariableRegistry registry = new YoVariableRegistry("myRegistry");

      ReferenceFrame worldFrame = ReferenceFrame.getWorldFrame();
      PoseReferenceFrame poseFrame = new PoseReferenceFrame("poseFrame", new FramePose(worldFrame));

      FramePoint3D poseFramePosition = new FramePoint3D(worldFrame, new Point3D(0.5, 7.7, 9.2));
      poseFrame.setPositionAndUpdate(poseFramePosition);

      FrameOrientation poseOrientation = new FrameOrientation(worldFrame, new AxisAngle(1.2, 3.9, 4.7, 2.2));
      poseFrame.setOrientationAndUpdate(poseOrientation);

      YoFrameSE3TrajectoryPoint yoFrameSE3TrajectoryPoint = new YoFrameSE3TrajectoryPoint(namePrefix, nameSuffix, registry, worldFrame, poseFrame);
      SimpleSE3TrajectoryPoint simpleTrajectoryPoint = new SimpleSE3TrajectoryPoint();

      double time = 3.4;
      Point3D position = new Point3D(1.0, 2.1, 3.7);
      Quaternion orientation = new Quaternion(new Quaternion(0.1, 0.22, 0.34, 0.56));
      orientation.normalize();

      Vector3D linearVelocity = new Vector3D(-0.4, 1.2, 3.3);
      Vector3D angularVelocity = new Vector3D(1.7, 8.4, 2.2);

      simpleTrajectoryPoint.set(time, position, orientation, linearVelocity, angularVelocity);
      yoFrameSE3TrajectoryPoint.setIncludingFrame(worldFrame, simpleTrajectoryPoint);

      yoFrameSE3TrajectoryPoint.changeFrame(poseFrame);

      // Do some checks:
      RigidBodyTransform transformToPoseFrame = worldFrame.getTransformToDesiredFrame(poseFrame);
      transformToPoseFrame.transform(position);
      orientation.applyTransform(transformToPoseFrame);
      transformToPoseFrame.transform(linearVelocity);
      transformToPoseFrame.transform(angularVelocity);

      namePrefix = "point";
      nameSuffix = "toVerify";
      YoFrameSE3TrajectoryPoint expectedYoFrameSE3TrajectoryPoint = new YoFrameSE3TrajectoryPoint(namePrefix, nameSuffix, registry, poseFrame);

      expectedYoFrameSE3TrajectoryPoint.setTime(time);
      expectedYoFrameSE3TrajectoryPoint.setPosition(position);
      expectedYoFrameSE3TrajectoryPoint.setOrientation(orientation);
      expectedYoFrameSE3TrajectoryPoint.setLinearVelocity(linearVelocity);
      expectedYoFrameSE3TrajectoryPoint.setAngularVelocity(angularVelocity);

      assertEquals(3.4, yoFrameSE3TrajectoryPoint.getTime(), 1e-7);
      assertEquals(3.4, expectedYoFrameSE3TrajectoryPoint.getTime(), 1e-7);

      assertTrue(expectedYoFrameSE3TrajectoryPoint.epsilonEquals(yoFrameSE3TrajectoryPoint, 1e-10));
   }

   @ContinuousIntegrationTest(estimatedDuration = 0.0)
   @Test(timeout = 30000)
   public void testConstructor()
   {
      double epsilon = 1.0e-20;
      ReferenceFrame worldFrame = ReferenceFrame.getWorldFrame();

      ReferenceFrame expectedFrame = worldFrame;
      double expectedTime = 0.0;
      FramePoint3D expectedPosition = new FramePoint3D(expectedFrame);
      FrameOrientation expectedOrientation = new FrameOrientation(expectedFrame);
      FrameVector3D expectedLinearVelocity = new FrameVector3D(expectedFrame);
      FrameVector3D expectedAngularVelocity = new FrameVector3D(expectedFrame);

      String expectedNamePrefix = "test";
      String expectedNameSuffix = "blop";
      YoFrameSE3TrajectoryPoint testedYoFrameSE3TrajectoryPoint = new YoFrameSE3TrajectoryPoint(expectedNamePrefix, expectedNameSuffix,
                                                                                                new YoVariableRegistry("schnoop"), expectedFrame);

      assertWaypointContainsExpectedData(expectedNamePrefix, expectedNameSuffix, expectedFrame, expectedTime, expectedPosition, expectedOrientation,
                                         expectedLinearVelocity, expectedAngularVelocity, testedYoFrameSE3TrajectoryPoint, epsilon);
   }

   @ContinuousIntegrationTest(estimatedDuration = 0.0)
   @Test(timeout = 30000)
   public void testSetters()
   {
      double epsilon = 1.0e-14;
      Random random = new Random(21651016L);
      ReferenceFrame worldFrame = ReferenceFrame.getWorldFrame();

      ReferenceFrame expectedFrame = worldFrame;
      double expectedTime = 0.0;
      FramePoint3D expectedPosition = new FramePoint3D(expectedFrame);
      FrameOrientation expectedOrientation = new FrameOrientation(expectedFrame);
      FrameVector3D expectedLinearVelocity = new FrameVector3D(expectedFrame);
      FrameVector3D expectedAngularVelocity = new FrameVector3D(expectedFrame);

      String expectedNamePrefix = "test";
      String expectedNameSuffix = "blop";
      YoFrameSE3TrajectoryPoint testedYoFrameSE3TrajectoryPoint = new YoFrameSE3TrajectoryPoint(expectedNamePrefix, expectedNameSuffix,
                                                                                                new YoVariableRegistry("schnoop"), expectedFrame);

      assertWaypointContainsExpectedData(expectedNamePrefix, expectedNameSuffix, expectedFrame, expectedTime, expectedPosition, expectedOrientation,
                                         expectedLinearVelocity, expectedAngularVelocity, testedYoFrameSE3TrajectoryPoint, epsilon);

      expectedFrame = worldFrame;
      expectedTime = RandomNumbers.nextDouble(random, 0.0, 1000.0);
      expectedPosition = EuclidFrameRandomTools.generateRandomFramePoint3D(random, expectedFrame, 10.0, 10.0, 10.0);
      expectedOrientation = FrameOrientation.generateRandomFrameOrientation(random, expectedFrame);
      expectedLinearVelocity = EuclidFrameRandomTools.generateRandomFrameVector3D(random, expectedFrame);
      expectedAngularVelocity = EuclidFrameRandomTools.generateRandomFrameVector3D(random, expectedFrame);

      testedYoFrameSE3TrajectoryPoint.set(expectedTime, expectedPosition, expectedOrientation, expectedLinearVelocity, expectedAngularVelocity);

      assertWaypointContainsExpectedData(expectedNamePrefix, expectedNameSuffix, expectedFrame, expectedTime, expectedPosition, expectedOrientation,
                                         expectedLinearVelocity, expectedAngularVelocity, testedYoFrameSE3TrajectoryPoint, epsilon);

      expectedFrame = worldFrame;
      expectedTime = RandomNumbers.nextDouble(random, 0.0, 1000.0);
      expectedPosition = EuclidFrameRandomTools.generateRandomFramePoint3D(random, expectedFrame, 10.0, 10.0, 10.0);
      expectedOrientation = FrameOrientation.generateRandomFrameOrientation(random, expectedFrame);
      expectedLinearVelocity = EuclidFrameRandomTools.generateRandomFrameVector3D(random, expectedFrame);
      expectedAngularVelocity = EuclidFrameRandomTools.generateRandomFrameVector3D(random, expectedFrame);

      testedYoFrameSE3TrajectoryPoint.set(expectedTime, expectedPosition.getPoint(), expectedOrientation.getQuaternion(), expectedLinearVelocity.getVector(),
                                          expectedAngularVelocity.getVector());

      assertWaypointContainsExpectedData(expectedNamePrefix, expectedNameSuffix, expectedFrame, expectedTime, expectedPosition, expectedOrientation,
                                         expectedLinearVelocity, expectedAngularVelocity, testedYoFrameSE3TrajectoryPoint, epsilon);

      expectedFrame = worldFrame;
      expectedTime = RandomNumbers.nextDouble(random, 0.0, 1000.0);
      expectedPosition = EuclidFrameRandomTools.generateRandomFramePoint3D(random, expectedFrame, 10.0, 10.0, 10.0);
      expectedOrientation = FrameOrientation.generateRandomFrameOrientation(random, expectedFrame);
      expectedLinearVelocity = EuclidFrameRandomTools.generateRandomFrameVector3D(random, expectedFrame);
      expectedAngularVelocity = EuclidFrameRandomTools.generateRandomFrameVector3D(random, expectedFrame);

      YoFrameSE3TrajectoryPoint expectedYoFrameSE3TrajectoryPoint = new YoFrameSE3TrajectoryPoint("sdfsd", "asd", new YoVariableRegistry("asawe"),
                                                                                                  expectedFrame);

      testedYoFrameSE3TrajectoryPoint.set(expectedYoFrameSE3TrajectoryPoint);

      assertTrue(expectedYoFrameSE3TrajectoryPoint.epsilonEquals(testedYoFrameSE3TrajectoryPoint, epsilon));
      assertWaypointContainsExpectedData(expectedNamePrefix, expectedNameSuffix, testedYoFrameSE3TrajectoryPoint.getReferenceFrame(),
                                         testedYoFrameSE3TrajectoryPoint.getTime(), testedYoFrameSE3TrajectoryPoint.getPosition().getFramePointCopy(),
                                         testedYoFrameSE3TrajectoryPoint.getOrientation().getFrameOrientationCopy(),
                                         testedYoFrameSE3TrajectoryPoint.getLinearVelocity().getFrameVectorCopy(),
                                         testedYoFrameSE3TrajectoryPoint.getAngularVelocity().getFrameVectorCopy(), testedYoFrameSE3TrajectoryPoint, epsilon);
   }

   @ContinuousIntegrationTest(estimatedDuration = 0.3)
   @Test(timeout = 30000)
   public void testChangeFrame() throws Exception
   {
      double epsilon = 1.0e-10;
      Random random = new Random(21651016L);
      ReferenceFrame worldFrame = ReferenceFrame.getWorldFrame();

      ReferenceFrame expectedFrame = worldFrame;
      double expectedTime = RandomNumbers.nextDouble(random, 0.0, 1000.0);
      FramePoint3D expectedPosition = EuclidFrameRandomTools.generateRandomFramePoint3D(random, expectedFrame, 10.0, 10.0, 10.0);
      FrameOrientation expectedOrientation = FrameOrientation.generateRandomFrameOrientation(random, expectedFrame);
      FrameVector3D expectedLinearVelocity = EuclidFrameRandomTools.generateRandomFrameVector3D(random, expectedFrame);
      FrameVector3D expectedAngularVelocity = EuclidFrameRandomTools.generateRandomFrameVector3D(random, expectedFrame);
      String expectedNamePrefix = "test";
      String expectedNameSuffix = "blop";
      YoFrameSE3TrajectoryPoint testedYoFrameSE3TrajectoryPoint = new YoFrameSE3TrajectoryPoint(expectedNamePrefix, expectedNameSuffix,
                                                                                                new YoVariableRegistry("schnoop"), expectedFrame);

      testedYoFrameSE3TrajectoryPoint.set(expectedTime, expectedPosition, expectedOrientation, expectedLinearVelocity, expectedAngularVelocity);

      ReferenceFrame[] randomFrames = new ReferenceFrame[10];
      randomFrames[0] = worldFrame;
      for (int i = 1; i < 10; i++)
<<<<<<< HEAD
         randomFrames[i] = EuclidFrameRandomTools.generateRandomReferenceFrame("randomFrame" + i, random,
               random.nextBoolean() ? worldFrame : randomFrames[random.nextInt(i)]);
=======
         randomFrames[i] = ReferenceFrame.generateRandomReferenceFrame("randomFrame" + i, random,
                                                                       random.nextBoolean() ? worldFrame : randomFrames[random.nextInt(i)]);
>>>>>>> a71a2aab

      for (int i = 0; i < 10000; i++)
      {
         expectedFrame = randomFrames[random.nextInt(10)];
         testedYoFrameSE3TrajectoryPoint.registerReferenceFrame(expectedFrame);

         expectedPosition.changeFrame(expectedFrame);
         expectedOrientation.changeFrame(expectedFrame);
         expectedLinearVelocity.changeFrame(expectedFrame);
         expectedAngularVelocity.changeFrame(expectedFrame);
         testedYoFrameSE3TrajectoryPoint.changeFrame(expectedFrame);

         assertWaypointContainsExpectedData(expectedNamePrefix, expectedNameSuffix, expectedFrame, expectedTime, expectedPosition, expectedOrientation,
                                            expectedLinearVelocity, expectedAngularVelocity, testedYoFrameSE3TrajectoryPoint, epsilon);
      }
   }

   @ContinuousIntegrationTest(estimatedDuration = 0.0)
   @Test(timeout = 30000)
   public void testSetToZero() throws Exception
   {
      double epsilon = 1.0e-10;
      Random random = new Random(21651016L);
      ReferenceFrame worldFrame = ReferenceFrame.getWorldFrame();

      ReferenceFrame expectedFrame = worldFrame;
      double expectedTime = RandomNumbers.nextDouble(random, 0.0, 1000.0);
      FramePoint3D expectedPosition = EuclidFrameRandomTools.generateRandomFramePoint3D(random, expectedFrame, 10.0, 10.0, 10.0);
      FrameOrientation expectedOrientation = FrameOrientation.generateRandomFrameOrientation(random, expectedFrame);
      FrameVector3D expectedLinearVelocity = EuclidFrameRandomTools.generateRandomFrameVector3D(random, expectedFrame);
      FrameVector3D expectedAngularVelocity = EuclidFrameRandomTools.generateRandomFrameVector3D(random, expectedFrame);
      String expectedNamePrefix = "test";
      String expectedNameSuffix = "blop";
      YoFrameSE3TrajectoryPoint testedYoFrameSE3TrajectoryPoint = new YoFrameSE3TrajectoryPoint(expectedNamePrefix, expectedNameSuffix,
                                                                                                new YoVariableRegistry("schnoop"), expectedFrame);
      testedYoFrameSE3TrajectoryPoint.set(expectedTime, expectedPosition, expectedOrientation, expectedLinearVelocity, expectedAngularVelocity);

      expectedTime = 0.0;
      expectedPosition.setToZero();
      expectedOrientation.setToZero();
      expectedLinearVelocity.setToZero();
      expectedAngularVelocity.setToZero();
      testedYoFrameSE3TrajectoryPoint.setToZero();

      assertWaypointContainsExpectedData(expectedNamePrefix, expectedNameSuffix, expectedFrame, expectedTime, expectedPosition, expectedOrientation,
                                         expectedLinearVelocity, expectedAngularVelocity, testedYoFrameSE3TrajectoryPoint, epsilon);

      expectedFrame = EuclidFrameRandomTools.generateRandomReferenceFrame("blop", random, worldFrame);
      testedYoFrameSE3TrajectoryPoint.registerReferenceFrame(expectedFrame);

      expectedTime = RandomNumbers.nextDouble(random, 0.0, 1000.0);
      expectedPosition = EuclidFrameRandomTools.generateRandomFramePoint3D(random, worldFrame, 10.0, 10.0, 10.0);
      expectedOrientation = FrameOrientation.generateRandomFrameOrientation(random, worldFrame);
      expectedLinearVelocity = EuclidFrameRandomTools.generateRandomFrameVector3D(random, worldFrame);
      expectedAngularVelocity = EuclidFrameRandomTools.generateRandomFrameVector3D(random, worldFrame);
      testedYoFrameSE3TrajectoryPoint.switchCurrentReferenceFrame(worldFrame);
      testedYoFrameSE3TrajectoryPoint.registerReferenceFrame(worldFrame);
      testedYoFrameSE3TrajectoryPoint.set(expectedTime, expectedPosition, expectedOrientation, expectedLinearVelocity, expectedAngularVelocity);

      expectedTime = 0.0;
      expectedPosition.setToZero(expectedFrame);
      expectedOrientation.setToZero(expectedFrame);
      expectedLinearVelocity.setToZero(expectedFrame);
      expectedAngularVelocity.setToZero(expectedFrame);
      testedYoFrameSE3TrajectoryPoint.switchCurrentReferenceFrame(expectedFrame);

      assertWaypointContainsExpectedData(expectedNamePrefix, expectedNameSuffix, expectedFrame, expectedTime, expectedPosition, expectedOrientation,
                                         expectedLinearVelocity, expectedAngularVelocity, testedYoFrameSE3TrajectoryPoint, epsilon);
   }

   @ContinuousIntegrationTest(estimatedDuration = 0.0)
   @Test(timeout = 30000)
   public void testSetToNaN() throws Exception
   {
      Random random = new Random(21651016L);
      ReferenceFrame worldFrame = ReferenceFrame.getWorldFrame();

      ReferenceFrame expectedFrame = worldFrame;
      double expectedTime = RandomNumbers.nextDouble(random, 0.0, 1000.0);
      FramePoint3D expectedPosition = EuclidFrameRandomTools.generateRandomFramePoint3D(random, expectedFrame, 10.0, 10.0, 10.0);
      FrameOrientation expectedOrientation = FrameOrientation.generateRandomFrameOrientation(random, expectedFrame);
      FrameVector3D expectedLinearVelocity = EuclidFrameRandomTools.generateRandomFrameVector3D(random, expectedFrame);
      FrameVector3D expectedAngularVelocity = EuclidFrameRandomTools.generateRandomFrameVector3D(random, expectedFrame);
      String expectedNamePrefix = "test";
      String expectedNameSuffix = "blop";
      YoFrameSE3TrajectoryPoint testedYoFrameSE3TrajectoryPoint = new YoFrameSE3TrajectoryPoint(expectedNamePrefix, expectedNameSuffix,
                                                                                                new YoVariableRegistry("schnoop"), expectedFrame);
      testedYoFrameSE3TrajectoryPoint.set(expectedTime, expectedPosition, expectedOrientation, expectedLinearVelocity, expectedAngularVelocity);

      testedYoFrameSE3TrajectoryPoint.setToNaN();
      assertTrue(Double.isNaN(testedYoFrameSE3TrajectoryPoint.getTime()));
      assertTrue(testedYoFrameSE3TrajectoryPoint.getPosition().containsNaN());
      assertTrue(testedYoFrameSE3TrajectoryPoint.getOrientation().containsNaN());
      assertTrue(testedYoFrameSE3TrajectoryPoint.getLinearVelocity().containsNaN());
      assertTrue(testedYoFrameSE3TrajectoryPoint.getAngularVelocity().containsNaN());

      expectedFrame = EuclidFrameRandomTools.generateRandomReferenceFrame("blop", random, worldFrame);
      testedYoFrameSE3TrajectoryPoint.registerReferenceFrame(expectedFrame);
      expectedTime = RandomNumbers.nextDouble(random, 0.0, 1000.0);
      expectedPosition = EuclidFrameRandomTools.generateRandomFramePoint3D(random, worldFrame, 10.0, 10.0, 10.0);
      expectedOrientation = FrameOrientation.generateRandomFrameOrientation(random, worldFrame);
      expectedLinearVelocity = EuclidFrameRandomTools.generateRandomFrameVector3D(random, worldFrame);
      expectedAngularVelocity = EuclidFrameRandomTools.generateRandomFrameVector3D(random, worldFrame);
      testedYoFrameSE3TrajectoryPoint.switchCurrentReferenceFrame(worldFrame);
      testedYoFrameSE3TrajectoryPoint.registerReferenceFrame(worldFrame);
      testedYoFrameSE3TrajectoryPoint.set(expectedTime, expectedPosition, expectedOrientation, expectedLinearVelocity, expectedAngularVelocity);

      testedYoFrameSE3TrajectoryPoint.setToNaN(expectedFrame);

      assertTrue(expectedFrame == testedYoFrameSE3TrajectoryPoint.getReferenceFrame());
      assertTrue(Double.isNaN(testedYoFrameSE3TrajectoryPoint.getTime()));
      assertTrue(testedYoFrameSE3TrajectoryPoint.getPosition().containsNaN());
      assertTrue(testedYoFrameSE3TrajectoryPoint.getOrientation().containsNaN());
      assertTrue(testedYoFrameSE3TrajectoryPoint.getLinearVelocity().containsNaN());
      assertTrue(testedYoFrameSE3TrajectoryPoint.getAngularVelocity().containsNaN());
   }

   private void assertWaypointContainsExpectedData(String expectedNamePrefix, String expectedNameSuffix, ReferenceFrame expectedFrame, double expectedTime,
<<<<<<< HEAD
         FramePoint3D expectedPosition, FrameOrientation expectedOrientation, FrameVector3D expectedLinearVelocity, FrameVector3D expectedAngularVelocity,
         YoFrameSE3TrajectoryPoint testedYoFrameSE3TrajectoryPoint, double epsilon)
=======
                                                   FramePoint expectedPosition, FrameOrientation expectedOrientation, FrameVector expectedLinearVelocity,
                                                   FrameVector expectedAngularVelocity, YoFrameSE3TrajectoryPoint testedYoFrameSE3TrajectoryPoint,
                                                   double epsilon)
>>>>>>> a71a2aab
   {
      assertTrue(expectedFrame == testedYoFrameSE3TrajectoryPoint.getReferenceFrame());
      assertEquals(expectedTime, testedYoFrameSE3TrajectoryPoint.getTime(), epsilon);
      assertEquals(expectedNamePrefix, testedYoFrameSE3TrajectoryPoint.getNamePrefix());
      assertEquals(expectedNameSuffix, testedYoFrameSE3TrajectoryPoint.getNameSuffix());
      assertTrue(expectedPosition.epsilonEquals(testedYoFrameSE3TrajectoryPoint.getPosition().getFramePointCopy(), epsilon));
      Quaternion trajectoryPointQuaternion = testedYoFrameSE3TrajectoryPoint.getOrientation().getFrameOrientationCopy().getQuaternion();
      assertEquals(expectedOrientation.getReferenceFrame(), testedYoFrameSE3TrajectoryPoint.getOrientation().getReferenceFrame());
      EuclidCoreTestTools.assertQuaternionEquals(expectedOrientation.getQuaternion(), trajectoryPointQuaternion, epsilon);
      assertTrue(expectedLinearVelocity.epsilonEquals(testedYoFrameSE3TrajectoryPoint.getLinearVelocity().getFrameVectorCopy(), epsilon));
      assertTrue(expectedAngularVelocity.epsilonEquals(testedYoFrameSE3TrajectoryPoint.getAngularVelocity().getFrameVectorCopy(), epsilon));

      FrameSE3TrajectoryPoint actualFrameSE3TrajectoryPoint = new FrameSE3TrajectoryPoint();
      testedYoFrameSE3TrajectoryPoint.getIncludingFrame(actualFrameSE3TrajectoryPoint);
      FrameSE3TrajectoryPointTest.assertTrajectoryPointContainsExpectedData(expectedFrame, expectedTime, expectedPosition, expectedOrientation,
                                                                            expectedLinearVelocity, expectedAngularVelocity, actualFrameSE3TrajectoryPoint,
                                                                            epsilon);
      actualFrameSE3TrajectoryPoint = new FrameSE3TrajectoryPoint(expectedFrame);
      testedYoFrameSE3TrajectoryPoint.get(actualFrameSE3TrajectoryPoint);
      FrameSE3TrajectoryPointTest.assertTrajectoryPointContainsExpectedData(expectedFrame, expectedTime, expectedPosition, expectedOrientation,
                                                                            expectedLinearVelocity, expectedAngularVelocity, actualFrameSE3TrajectoryPoint,
                                                                            epsilon);

      Point3D actualPosition = new Point3D();
      Quaternion actualOrientation = new Quaternion();
      Vector3D actualLinearVelocity = new Vector3D();
      Vector3D actualAngularVelocity = new Vector3D();

      testedYoFrameSE3TrajectoryPoint.getPosition(actualPosition);
      testedYoFrameSE3TrajectoryPoint.getOrientation(actualOrientation);
      testedYoFrameSE3TrajectoryPoint.getLinearVelocity(actualLinearVelocity);
      testedYoFrameSE3TrajectoryPoint.getAngularVelocity(actualAngularVelocity);

      assertTrue(expectedPosition.epsilonEquals(actualPosition, epsilon));
      assertTrue(expectedOrientation.epsilonEquals(actualOrientation, epsilon));
      assertTrue(expectedLinearVelocity.epsilonEquals(actualLinearVelocity, epsilon));
      assertTrue(expectedAngularVelocity.epsilonEquals(actualAngularVelocity, epsilon));

      FramePoint3D actualFramePosition = new FramePoint3D(expectedFrame);
      FrameOrientation actualFrameOrientation = new FrameOrientation(expectedFrame);
      FrameVector3D actualFrameLinearVelocity = new FrameVector3D(expectedFrame);
      FrameVector3D actualFrameAngularVelocity = new FrameVector3D(expectedFrame);

      testedYoFrameSE3TrajectoryPoint.getPosition(actualFramePosition);
      testedYoFrameSE3TrajectoryPoint.getOrientation(actualFrameOrientation);
      testedYoFrameSE3TrajectoryPoint.getLinearVelocity(actualFrameLinearVelocity);
      testedYoFrameSE3TrajectoryPoint.getAngularVelocity(actualFrameAngularVelocity);

      assertTrue(expectedPosition.epsilonEquals(actualFramePosition, epsilon));
      assertTrue(expectedOrientation.epsilonEquals(actualFrameOrientation, epsilon));
      assertTrue(expectedLinearVelocity.epsilonEquals(actualFrameLinearVelocity, epsilon));
      assertTrue(expectedAngularVelocity.epsilonEquals(actualFrameAngularVelocity, epsilon));

      actualFramePosition = new FramePoint3D();
      actualFrameOrientation = new FrameOrientation();
      actualFrameLinearVelocity = new FrameVector3D();
      actualFrameAngularVelocity = new FrameVector3D();

      testedYoFrameSE3TrajectoryPoint.getPositionIncludingFrame(actualFramePosition);
      testedYoFrameSE3TrajectoryPoint.getOrientationIncludingFrame(actualFrameOrientation);
      testedYoFrameSE3TrajectoryPoint.getLinearVelocityIncludingFrame(actualFrameLinearVelocity);
      testedYoFrameSE3TrajectoryPoint.getAngularVelocityIncludingFrame(actualFrameAngularVelocity);

      assertTrue(expectedPosition.epsilonEquals(actualFramePosition, epsilon));
      assertTrue(expectedOrientation.epsilonEquals(actualFrameOrientation, epsilon));
      assertTrue(expectedLinearVelocity.epsilonEquals(actualFrameLinearVelocity, epsilon));
      assertTrue(expectedAngularVelocity.epsilonEquals(actualFrameAngularVelocity, epsilon));
   }

   @ContinuousIntegrationTest(estimatedDuration = 0.0)
   @Test(timeout = 30000)
   public void testSomeSetsAngGets()
   {
      String namePrefix = "point";
      String nameSuffix = "toTest";
      YoVariableRegistry registry = new YoVariableRegistry("myRegistry");

      ReferenceFrame worldFrame = ReferenceFrame.getWorldFrame();

      YoFrameSE3TrajectoryPoint yoFrameSE3TrajectoryPoint = new YoFrameSE3TrajectoryPoint(namePrefix, nameSuffix, registry, worldFrame);
      yoFrameSE3TrajectoryPoint.checkReferenceFrameMatch(ReferenceFrame.getWorldFrame());

      SimpleSE3TrajectoryPoint simpleTrajectoryPoint = new SimpleSE3TrajectoryPoint();

      double time = 3.4;
      Point3D position = new Point3D(1.0, 2.1, 3.7);
      Quaternion orientation = new Quaternion(new Quaternion(0.1, 0.22, 0.34, 0.56));
      orientation.normalize();

      Vector3D linearVelocity = new Vector3D(-0.4, 1.2, 3.3);
      Vector3D angularVelocity = new Vector3D(1.7, 8.4, 2.2);

      simpleTrajectoryPoint.set(time, position, orientation, linearVelocity, angularVelocity);
      yoFrameSE3TrajectoryPoint.setIncludingFrame(worldFrame, simpleTrajectoryPoint);

      // Check some get calls: 
      YoFramePoint pointForVerification = new YoFramePoint("pointForVerification", worldFrame, registry);
      YoFrameQuaternion quaternionForVerification = new YoFrameQuaternion("quaternionForVerification", worldFrame, registry);
      YoFrameVector linearVelocityForVerification = new YoFrameVector("linearVelocityForVerification", worldFrame, registry);
      YoFrameVector angularVelocityForVerification = new YoFrameVector("angularVelocityForVerification", worldFrame, registry);

      yoFrameSE3TrajectoryPoint.getPosition(pointForVerification);
      yoFrameSE3TrajectoryPoint.getOrientation(quaternionForVerification);
      yoFrameSE3TrajectoryPoint.getLinearVelocity(linearVelocityForVerification);
      yoFrameSE3TrajectoryPoint.getAngularVelocity(angularVelocityForVerification);

      assertEquals(time, yoFrameSE3TrajectoryPoint.getTime(), 1e-10);
      assertTrue(pointForVerification.getFrameTuple().epsilonEquals(position, 1e-10));
      assertTrue(quaternionForVerification.getFrameOrientation().epsilonEquals(orientation, 1e-10));
      assertTrue(linearVelocityForVerification.getFrameTuple().epsilonEquals(linearVelocity, 1e-10));
      assertTrue(angularVelocityForVerification.getFrameTuple().epsilonEquals(angularVelocity, 1e-10));

      // Check NaN calls:
      assertFalse(yoFrameSE3TrajectoryPoint.containsNaN());
      yoFrameSE3TrajectoryPoint.setPositionToNaN();
      assertTrue(yoFrameSE3TrajectoryPoint.containsNaN());
      yoFrameSE3TrajectoryPoint.setPositionToZero();

      assertFalse(yoFrameSE3TrajectoryPoint.containsNaN());
      yoFrameSE3TrajectoryPoint.setOrientationToNaN();
      assertTrue(yoFrameSE3TrajectoryPoint.containsNaN());
      yoFrameSE3TrajectoryPoint.setOrientationToZero();

      assertFalse(yoFrameSE3TrajectoryPoint.containsNaN());
      yoFrameSE3TrajectoryPoint.setLinearVelocityToNaN();
      assertTrue(yoFrameSE3TrajectoryPoint.containsNaN());
      yoFrameSE3TrajectoryPoint.setLinearVelocityToZero();

      assertFalse(yoFrameSE3TrajectoryPoint.containsNaN());
      yoFrameSE3TrajectoryPoint.setAngularVelocityToNaN();
      assertTrue(yoFrameSE3TrajectoryPoint.containsNaN());
      yoFrameSE3TrajectoryPoint.setAngularVelocityToZero();
      assertFalse(yoFrameSE3TrajectoryPoint.containsNaN());

      yoFrameSE3TrajectoryPoint.getPosition(position);
      yoFrameSE3TrajectoryPoint.getOrientation(orientation);
      yoFrameSE3TrajectoryPoint.getLinearVelocity(linearVelocity);
      yoFrameSE3TrajectoryPoint.getAngularVelocity(angularVelocity);

      // Make sure they are all equal to zero:
      assertTrue(position.epsilonEquals(new Point3D(), 1e-10));
      assertTrue(orientation.epsilonEquals(new Quaternion(), 1e-10));
      assertTrue(linearVelocity.epsilonEquals(new Vector3D(), 1e-10));
      assertTrue(angularVelocity.epsilonEquals(new Vector3D(), 1e-10));

      time = 9.9;
      pointForVerification.set(3.9, 2.2, 1.1);
      quaternionForVerification.set(0.2, 0.6, 1.1);
      linearVelocityForVerification.set(8.8, 1.4, 9.22);
      angularVelocityForVerification.set(7.1, 2.2, 3.33);

      assertFalse(Math.abs(yoFrameSE3TrajectoryPoint.getTime() - time) < 1e-7);
      assertFalse(pointForVerification.getFrameTuple().epsilonEquals(position, 1e-7));
      assertFalse(quaternionForVerification.getFrameOrientation().epsilonEquals(orientation, 1e-7));
      assertFalse(linearVelocityForVerification.getFrameTuple().epsilonEquals(linearVelocity, 1e-7));
      assertFalse(angularVelocityForVerification.getFrameTuple().epsilonEquals(angularVelocity, 1e-7));

      yoFrameSE3TrajectoryPoint.set(time, pointForVerification, quaternionForVerification, linearVelocityForVerification, angularVelocityForVerification);

      yoFrameSE3TrajectoryPoint.getPosition(position);
      yoFrameSE3TrajectoryPoint.getOrientation(orientation);
      yoFrameSE3TrajectoryPoint.getLinearVelocity(linearVelocity);
      yoFrameSE3TrajectoryPoint.getAngularVelocity(angularVelocity);

      assertEquals(time, yoFrameSE3TrajectoryPoint.getTime(), 1e-10);
      assertTrue(pointForVerification.getFrameTuple().epsilonEquals(position, 1e-10));
      assertTrue(quaternionForVerification.getFrameOrientation().epsilonEquals(orientation, 1e-10));
      assertTrue(linearVelocityForVerification.getFrameTuple().epsilonEquals(linearVelocity, 1e-10));
      assertTrue(angularVelocityForVerification.getFrameTuple().epsilonEquals(angularVelocity, 1e-10));

      YoFrameSE3TrajectoryPoint yoFrameSE3TrajectoryPointTwo = new YoFrameSE3TrajectoryPoint(namePrefix, nameSuffix + "Two", registry, worldFrame);

      double positionDistance = yoFrameSE3TrajectoryPoint.positionDistance(yoFrameSE3TrajectoryPointTwo);
      assertEquals(4.610856753359402, positionDistance, 1e-7);
      assertFalse(yoFrameSE3TrajectoryPoint.epsilonEquals(yoFrameSE3TrajectoryPointTwo, 1e-7));

      yoFrameSE3TrajectoryPointTwo.set(yoFrameSE3TrajectoryPoint);
      positionDistance = yoFrameSE3TrajectoryPoint.positionDistance(yoFrameSE3TrajectoryPointTwo);
      assertEquals(0.0, positionDistance, 1e-7);
      assertTrue(yoFrameSE3TrajectoryPoint.epsilonEquals(yoFrameSE3TrajectoryPointTwo, 1e-7));

      SimpleSE3TrajectoryPoint simplePoint = new SimpleSE3TrajectoryPoint();
      yoFrameSE3TrajectoryPoint.get(simplePoint);

      yoFrameSE3TrajectoryPoint.setToNaN();
      assertTrue(yoFrameSE3TrajectoryPoint.containsNaN());
      positionDistance = yoFrameSE3TrajectoryPoint.positionDistance(yoFrameSE3TrajectoryPointTwo);
      assertTrue(Double.isNaN(positionDistance));
      assertFalse(yoFrameSE3TrajectoryPoint.epsilonEquals(yoFrameSE3TrajectoryPointTwo, 1e-7));

      SE3TrajectoryPointInterface<?> trajectoryPointAsInterface = simplePoint;
      yoFrameSE3TrajectoryPoint.set(trajectoryPointAsInterface);

      positionDistance = yoFrameSE3TrajectoryPoint.positionDistance(yoFrameSE3TrajectoryPointTwo);
      assertEquals(0.0, positionDistance, 1e-7);
      assertTrue(yoFrameSE3TrajectoryPoint.epsilonEquals(yoFrameSE3TrajectoryPointTwo, 1e-7));

      String string = yoFrameSE3TrajectoryPoint.toString();
      String expectedString = "SE3 trajectory point: (time =  9.90, SE3 trajectory point: (time =  9.90, SE3 waypoint: [position = ( 3.900,  2.200,  1.100), orientation = ( 0.472,  0.301, -0.072,  0.826), linearVelocity = ( 8.800,  1.400,  9.220), angular velocity = ( 7.100,  2.200,  3.330)].))";

      assertEquals(expectedString, string);
   }

   @ContinuousIntegrationTest(estimatedDuration = 0.0)
   @Test(timeout = 30000)
   public void testSomeMoreSettersAndGetters()
   {
      String namePrefix = "point";
      String nameSuffix = "toTest";
      YoVariableRegistry registry = new YoVariableRegistry("myRegistry");

      ReferenceFrame worldFrame = ReferenceFrame.getWorldFrame();

      YoFrameSE3TrajectoryPoint yoFrameSE3TrajectoryPoint = new YoFrameSE3TrajectoryPoint(namePrefix, nameSuffix, registry, worldFrame);
      yoFrameSE3TrajectoryPoint.checkReferenceFrameMatch(ReferenceFrame.getWorldFrame());

      double time = 3.4;
      FramePoint3D position = new FramePoint3D(worldFrame, 1.0, 2.1, 3.7);
      FrameOrientation orientation = new FrameOrientation(worldFrame, new Quaternion(0.1, 0.22, 0.34, 0.56));

      FrameVector3D linearVelocity = new FrameVector3D(worldFrame, -0.4, 1.2, 3.3);
      FrameVector3D angularVelocity = new FrameVector3D(worldFrame, 1.7, 8.4, 2.2);

      yoFrameSE3TrajectoryPoint.setTime(time);
      yoFrameSE3TrajectoryPoint.setPosition(position);
      yoFrameSE3TrajectoryPoint.setOrientation(orientation);
      yoFrameSE3TrajectoryPoint.setLinearVelocity(linearVelocity);
      yoFrameSE3TrajectoryPoint.setAngularVelocity(angularVelocity);

      PoseReferenceFrame poseFrame = new PoseReferenceFrame("poseFrame", new FramePose(worldFrame));

      FramePoint3D poseFramePosition = new FramePoint3D(worldFrame, new Point3D(0.5, 7.7, 9.2));
      poseFrame.setPositionAndUpdate(poseFramePosition);

      FrameOrientation poseOrientation = new FrameOrientation(worldFrame, new AxisAngle(1.2, 3.9, 4.7, 2.2));
      poseFrame.setOrientationAndUpdate(poseOrientation);

      yoFrameSE3TrajectoryPoint.registerReferenceFrame(poseFrame);

      yoFrameSE3TrajectoryPoint.changeFrame(poseFrame);

      assertFalse(position.epsilonEquals(yoFrameSE3TrajectoryPoint.getPosition().getFramePointCopy(), 1e-10));
      assertFalse(orientation.epsilonEquals(yoFrameSE3TrajectoryPoint.getOrientation().getFrameOrientationCopy(), 1e-10));
      assertFalse(linearVelocity.epsilonEquals(yoFrameSE3TrajectoryPoint.getLinearVelocity().getFrameVectorCopy(), 1e-10));
      assertFalse(angularVelocity.epsilonEquals(yoFrameSE3TrajectoryPoint.getAngularVelocity().getFrameVectorCopy(), 1e-10));

      position.changeFrame(poseFrame);
      orientation.changeFrame(poseFrame);
      linearVelocity.changeFrame(poseFrame);
      angularVelocity.changeFrame(poseFrame);

      assertTrue(position.epsilonEquals(yoFrameSE3TrajectoryPoint.getPosition().getFramePointCopy(), 1e-10));
      assertTrue(orientation.epsilonEquals(yoFrameSE3TrajectoryPoint.getOrientation().getFrameOrientationCopy(), 1e-10));
      assertTrue(linearVelocity.epsilonEquals(yoFrameSE3TrajectoryPoint.getLinearVelocity().getFrameVectorCopy(), 1e-10));
      assertTrue(angularVelocity.epsilonEquals(yoFrameSE3TrajectoryPoint.getAngularVelocity().getFrameVectorCopy(), 1e-10));

      YoFrameSE3TrajectoryPoint yoFrameSE3TrajectoryPointTwo = new YoFrameSE3TrajectoryPoint(namePrefix, nameSuffix + "Two", registry, poseFrame);

      yoFrameSE3TrajectoryPointTwo.setTime(time);
      yoFrameSE3TrajectoryPointTwo.setPosition(position);
      yoFrameSE3TrajectoryPointTwo.setOrientation(orientation);
      yoFrameSE3TrajectoryPointTwo.setLinearVelocity(linearVelocity);
      yoFrameSE3TrajectoryPointTwo.setAngularVelocity(angularVelocity);

      assertTrue(yoFrameSE3TrajectoryPointTwo.epsilonEquals(yoFrameSE3TrajectoryPointTwo, 1e-10));

   }

}<|MERGE_RESOLUTION|>--- conflicted
+++ resolved
@@ -204,13 +204,8 @@
       ReferenceFrame[] randomFrames = new ReferenceFrame[10];
       randomFrames[0] = worldFrame;
       for (int i = 1; i < 10; i++)
-<<<<<<< HEAD
          randomFrames[i] = EuclidFrameRandomTools.generateRandomReferenceFrame("randomFrame" + i, random,
-               random.nextBoolean() ? worldFrame : randomFrames[random.nextInt(i)]);
-=======
-         randomFrames[i] = ReferenceFrame.generateRandomReferenceFrame("randomFrame" + i, random,
                                                                        random.nextBoolean() ? worldFrame : randomFrames[random.nextInt(i)]);
->>>>>>> a71a2aab
 
       for (int i = 0; i < 10000; i++)
       {
@@ -329,14 +324,8 @@
    }
 
    private void assertWaypointContainsExpectedData(String expectedNamePrefix, String expectedNameSuffix, ReferenceFrame expectedFrame, double expectedTime,
-<<<<<<< HEAD
          FramePoint3D expectedPosition, FrameOrientation expectedOrientation, FrameVector3D expectedLinearVelocity, FrameVector3D expectedAngularVelocity,
          YoFrameSE3TrajectoryPoint testedYoFrameSE3TrajectoryPoint, double epsilon)
-=======
-                                                   FramePoint expectedPosition, FrameOrientation expectedOrientation, FrameVector expectedLinearVelocity,
-                                                   FrameVector expectedAngularVelocity, YoFrameSE3TrajectoryPoint testedYoFrameSE3TrajectoryPoint,
-                                                   double epsilon)
->>>>>>> a71a2aab
    {
       assertTrue(expectedFrame == testedYoFrameSE3TrajectoryPoint.getReferenceFrame());
       assertEquals(expectedTime, testedYoFrameSE3TrajectoryPoint.getTime(), epsilon);
