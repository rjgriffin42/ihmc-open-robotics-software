--- conflicted
+++ resolved
@@ -632,20 +632,11 @@
       DummySegmentedTrajectory traj1 = new DummySegmentedTrajectory("TestTraj1", 4, 2, registry);
       DummySegmentedTrajectory traj2 = new DummySegmentedTrajectory("TestTraj2", 4, 2, registry);
       DummySegmentedTrajectory traj3 = new DummySegmentedTrajectory("TestTraj3", 10, 2, registry);
-<<<<<<< HEAD
-      traj1.setSegment(0, 1, new FramePoint(worldFrame, 10, 11, 12), new FramePoint(worldFrame, 13, 14, 15));
-      traj1.setSegment(1, 2, new FramePoint(worldFrame, 15, 20, 25), new FramePoint(worldFrame, 20, 25, 30));
-      traj1.setSegment(2, 3, new FramePoint(worldFrame, 25, 28, 31), new FramePoint(worldFrame, 35, 38, 41));
-      traj2.setSegment(0.5, 0.6, new FramePoint(worldFrame, 1, 2, 3), new FramePoint(worldFrame, 3, 2, 1));
-      traj2.setSegment(1.2, 2.2, new FramePoint(worldFrame, 3, 2, 1), new FramePoint(worldFrame, 4, 5, 6));
-      trajMath.addSegmentedTrajectories(traj3, traj1, traj2, Epsilons.ONE_BILLIONTH);
-=======
       traj1.setSegment(0, 1, new FramePoint3D(worldFrame, 10, 11, 12), new FramePoint3D(worldFrame, 13, 14, 15));
       traj1.setSegment(1, 2, new FramePoint3D(worldFrame, 15, 20, 25), new FramePoint3D(worldFrame, 20, 25, 30));
       traj1.setSegment(2, 3, new FramePoint3D(worldFrame, 25, 28, 31), new FramePoint3D(worldFrame, 35, 38, 41));
       traj2.setSegment(0.5, 0.6, new FramePoint3D(worldFrame, 1, 2, 3), new FramePoint3D(worldFrame, 3, 2, 1));
       traj2.setSegment(1.2, 2.2, new FramePoint3D(worldFrame, 3, 2, 1), new FramePoint3D(worldFrame, 4, 5, 6));
-      TrajectoryMathTools.addSegmentedTrajectories(traj3, traj1, traj2, Epsilons.ONE_BILLIONTH);
->>>>>>> 3de1fd6c
+      trajMath.addSegmentedTrajectories(traj3, traj1, traj2, Epsilons.ONE_BILLIONTH);
    }
 }