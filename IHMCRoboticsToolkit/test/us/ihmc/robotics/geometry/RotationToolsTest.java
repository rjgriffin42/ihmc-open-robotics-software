package us.ihmc.robotics.geometry;

import static org.junit.Assert.*;

import java.util.Random;

import javax.vecmath.AxisAngle4d;
import javax.vecmath.AxisAngle4f;
import javax.vecmath.Matrix3d;
import javax.vecmath.Matrix3f;
import javax.vecmath.Quat4d;
import javax.vecmath.Quat4f;
import javax.vecmath.Vector3d;

import org.junit.Ignore;
import org.junit.Test;

import us.ihmc.robotics.MathTools;
import us.ihmc.robotics.geometry.RotationTools.AxisAngleComparisonMode;
import us.ihmc.robotics.math.QuaternionCalculus;
import us.ihmc.robotics.random.RandomTools;
import us.ihmc.tools.testing.TestPlanAnnotations.DeployableTestMethod;

public class RotationToolsTest
{
   private Random random = new Random(100L);
   private static final double EPSILON = 1e-10;

   @DeployableTestMethod(estimatedDuration = 0.0)
   @Test(timeout = 30000)
   public void testAxisAngleEpsilonEqualsIgnoreCompleteRotations()
   {
      AxisAngleComparisonMode mode = AxisAngleComparisonMode.IGNORE_FLIPPED_AXES_ROTATION_DIRECTION_AND_COMPLETE_ROTATIONS;

      for (int i = 0; i < 100; i++)
      {
         double randomAngle = AngleTools.generateRandomAngle(random);
         Vector3d randomAxis = RandomTools.generateRandomVector(random, 1.0);
         double randomAngleCompleteRotations = random.nextInt(2) * (2.0 * Math.PI);

         AxisAngle4d axisAngleA = new AxisAngle4d(randomAxis, randomAngle);
         AxisAngle4d axisAngleB = new AxisAngle4d(randomAxis, randomAngle + randomAngleCompleteRotations);

         assertTrue(axisAngleA + "\n should equal:\n" + axisAngleB + "!", RotationTools.axisAngleEpsilonEquals(axisAngleA, axisAngleB, EPSILON, mode));
      }

      for (int i = 0; i < 100; i++)
      {
         double randomAngle = AngleTools.generateRandomAngle(random);
         Vector3d randomAxis = RandomTools.generateRandomVector(random, 1.0);
         double randomAngleNotCompleteRotations = random.nextInt(2) * (2.0 * Math.PI) + 0.25 * AngleTools.generateRandomAngle(random);

         AxisAngle4d axisAngleA = new AxisAngle4d(randomAxis, randomAngle);
         AxisAngle4d axisAngleB = new AxisAngle4d(randomAxis, randomAngle + randomAngleNotCompleteRotations);

         assertTrue(axisAngleA + "\n should *NOT* equal:\n" + axisAngleB + "!", !RotationTools.axisAngleEpsilonEquals(axisAngleA, axisAngleB, EPSILON, mode));
      }
   }

   @DeployableTestMethod(estimatedDuration = 0.0)
   @Test(timeout = 30000)
   public void testAxisAngleEpsilonEqualsIgnoreFlippedAxes()
   {
      for (int i = 0; i < 100; i++)
      {
         double randomAngle = AngleTools.generateRandomAngle(random);
         Vector3d randomAxisA = RandomTools.generateRandomVector(random, 1.0);
         Vector3d randomAxisA_flipped = new Vector3d(randomAxisA);
         randomAxisA_flipped.negate();

         AxisAngle4d axisAngleA = new AxisAngle4d(randomAxisA, randomAngle);
         AxisAngle4d axisAngleB = new AxisAngle4d(randomAxisA_flipped, -randomAngle);

         assertTrue(axisAngleA + "\n should equal:\n" + axisAngleB + "!", RotationTools.axisAngleEpsilonEqualsIgnoreFlippedAxes(axisAngleA, axisAngleB, EPSILON));
      }

      for (int i = 0; i < 100; i++)
      {
         double randomAngle = AngleTools.generateRandomAngle(random);

         Vector3d randomAxisA = RandomTools.generateRandomVector(random, 1.0);
         Vector3d randomAxisA_flipped = new Vector3d(randomAxisA);
         randomAxisA_flipped.negate();

         AxisAngle4d axisAngleA = new AxisAngle4d(randomAxisA, randomAngle);
         AxisAngle4d axisAngleB = new AxisAngle4d(randomAxisA_flipped, randomAngle);

         assertTrue(axisAngleA + "\n should *NOT* equal:\n" + axisAngleB + "!", !RotationTools.axisAngleEpsilonEqualsIgnoreFlippedAxes(axisAngleA, axisAngleB, EPSILON));
      }
   }

   @DeployableTestMethod(estimatedDuration = 0.0)
   @Test(timeout = 30000)
   public void testAxisAngleEpsilonEqualsAnglesAreZero()
   {
      int numberOfTests = 100;

      for (int i = 0; i < numberOfTests; i++)
      {
         Vector3d randomAxisA = RandomTools.generateRandomVector(random, 1.0);
         Vector3d randomAxisB = RandomTools.generateRandomVector(random, 1.0);

         AxisAngle4d axisAngleA = new AxisAngle4d(randomAxisA, 0.0);
         AxisAngle4d axisAngleB = new AxisAngle4d(randomAxisB, 0.0);

         AxisAngleComparisonMode mode = AxisAngleComparisonMode.IGNORE_FLIPPED_AXES_ROTATION_DIRECTION_AND_COMPLETE_ROTATIONS;
         assertTrue(axisAngleA + "\n should equal:\n" + axisAngleB + "!", RotationTools.axisAngleEpsilonEquals(axisAngleA, axisAngleB, EPSILON, mode));
      }
   }

   @DeployableTestMethod(estimatedDuration = 0.0)
   @Test(timeout = 30000)
   public void testAxisAngleEpsilonEqualsAnglesDivisibleByTwoPi()
   {
      int numberOfTests = 100;
      AxisAngleComparisonMode mode = AxisAngleComparisonMode.IGNORE_FLIPPED_AXES_ROTATION_DIRECTION_AND_COMPLETE_ROTATIONS;

      for (int i = 0; i < numberOfTests; i++)
      {
         double randomAngleA_MultipleOfTwoPi = random.nextInt(2) * (2.0 * Math.PI);
         double randomAngleB_MultipleOfTwoPi = random.nextInt(2) * (2.0 * Math.PI);

         Vector3d randomAxisA = RandomTools.generateRandomVector(random, 1.0);
         Vector3d randomAxisB = RandomTools.generateRandomVector(random, 1.0);

         AxisAngle4d axisAngleA = new AxisAngle4d(randomAxisA, randomAngleA_MultipleOfTwoPi);
         AxisAngle4d axisAngleB = new AxisAngle4d(randomAxisB, randomAngleB_MultipleOfTwoPi);

         assertTrue(axisAngleA + "\n should equal:\n" + axisAngleB + "!", RotationTools.axisAngleEpsilonEquals(axisAngleA, axisAngleB, EPSILON, mode));
      }

      for (int i = 0; i < numberOfTests; i++)
      {
         double randomAngleMultipleOfTwoPi = random.nextInt(2) * (2.0 * Math.PI);
         double randomAngleEpsilonToHalfPiMinusEpsilon = MathTools.clipToMinMax(random.nextDouble(), 0.1, Math.PI / 2.0 - 0.1);
         double randomAngleNotZeroOrMultipleOfTwoPi = randomAngleMultipleOfTwoPi + randomAngleEpsilonToHalfPiMinusEpsilon;

         double remainder = randomAngleNotZeroOrMultipleOfTwoPi % (2.0 * Math.PI);
         assertTrue(randomAngleNotZeroOrMultipleOfTwoPi + " is divisible by 2*PI, but should not be!", Math.abs(remainder) != 0.0);

         Vector3d randomAxisA = RandomTools.generateRandomVector(random, 1.0);
         Vector3d randomAxisB = RandomTools.generateRandomVector(random, 1.0);

         AxisAngle4d axisAngleA = new AxisAngle4d(randomAxisA, randomAngleMultipleOfTwoPi);
         AxisAngle4d axisAngleB = new AxisAngle4d(randomAxisB, randomAngleNotZeroOrMultipleOfTwoPi);

         assertTrue(axisAngleA + "\n should *NOT* equal:\n" + axisAngleB + "!", !RotationTools.axisAngleEpsilonEquals(axisAngleA, axisAngleB, EPSILON, mode));
      }
   }

   @DeployableTestMethod(estimatedDuration = 0.0)
   @Test(timeout = 30000)
   public void testAxisAngleEpsilonEqualsMinusPI()
   {
      int numberOfTests = 100;

      for (int i = 0; i < numberOfTests; i++)
      {
         Vector3d randomAxis = RandomTools.generateRandomVector(random, 1.0);

         AxisAngle4d axisAngleA = new AxisAngle4d(randomAxis, -Math.PI);
         AxisAngle4d axisAngleB = new AxisAngle4d(randomAxis, -Math.PI);

         AxisAngleComparisonMode mode = AxisAngleComparisonMode.IGNORE_FLIPPED_AXES_ROTATION_DIRECTION_AND_COMPLETE_ROTATIONS;
         assertTrue(axisAngleA + "\n should equal:\n" + axisAngleB + "!", RotationTools.axisAngleEpsilonEquals(axisAngleA, axisAngleB, EPSILON, mode));
      }

      for (int i = 0; i < numberOfTests; i++)
      {
         Vector3d randomAxisA = RandomTools.generateRandomVector(random, 1.0);
         Vector3d randomAxisB = RandomTools.generateRandomVector(random, 1.0);

         AxisAngle4d axisAngleA = new AxisAngle4d(randomAxisA, -Math.PI);
         AxisAngle4d axisAngleB = new AxisAngle4d(randomAxisB, -Math.PI);

         AxisAngleComparisonMode mode = AxisAngleComparisonMode.IGNORE_FLIPPED_AXES_ROTATION_DIRECTION_AND_COMPLETE_ROTATIONS;
         assertTrue(axisAngleA + "\n should *NOT* equal:\n" + axisAngleB + "!", !RotationTools.axisAngleEpsilonEquals(axisAngleA, axisAngleB, EPSILON, mode));
      }
   }

   @DeployableTestMethod(estimatedDuration = 0.0)
   @Test(timeout = 30000)
   public void testAxisAngleEpsilonEqualsPlusPI()
   {
      int numberOfTests = 100;

      for (int i = 0; i < numberOfTests; i++)
      {
         Vector3d randomAxis = RandomTools.generateRandomVector(random, 1.0);

         AxisAngle4d axisAngleA = new AxisAngle4d(randomAxis, Math.PI);
         AxisAngle4d axisAngleB = new AxisAngle4d(randomAxis, Math.PI);

         AxisAngleComparisonMode mode = AxisAngleComparisonMode.IGNORE_FLIPPED_AXES_ROTATION_DIRECTION_AND_COMPLETE_ROTATIONS;
         assertTrue(axisAngleA + "\n should equal:\n" + axisAngleB + "!", RotationTools.axisAngleEpsilonEquals(axisAngleA, axisAngleB, EPSILON, mode));
      }

      for (int i = 0; i < numberOfTests; i++)
      {
         Vector3d randomAxisA = RandomTools.generateRandomVector(random, 1.0);
         Vector3d randomAxisB = RandomTools.generateRandomVector(random, 1.0);

         AxisAngle4d axisAngleA = new AxisAngle4d(randomAxisA, Math.PI);
         AxisAngle4d axisAngleB = new AxisAngle4d(randomAxisB, Math.PI);

         AxisAngleComparisonMode mode = AxisAngleComparisonMode.IGNORE_FLIPPED_AXES_ROTATION_DIRECTION_AND_COMPLETE_ROTATIONS;
         assertTrue(axisAngleA + "\n should *NOT* equal:\n" + axisAngleB + "!", !RotationTools.axisAngleEpsilonEquals(axisAngleA, axisAngleB, EPSILON, mode));
      }
   }

   @DeployableTestMethod(estimatedDuration = 3.0)
   @Test(timeout = 30000)
   public void testConvertMatrixToAxisAngle()
   {
      int numberOfRays = 10000;
      int numberOfRotationsAroundRay = 50;
      Quat4d[][] quaternionsToTest = SpiralBasedAlgorithm.generateOrientations(numberOfRays, numberOfRotationsAroundRay);

      Matrix3d expectedRotationMatrix = new Matrix3d();
      AxisAngle4d actualAxisAngle = new AxisAngle4d();
      Matrix3d actualRotationMatrix = new Matrix3d();

      for (int i = 0; i < quaternionsToTest.length; i++)
      {
         for (int j = 0; j < quaternionsToTest[i].length; j++)
         {
            Quat4d quaternionToTest = quaternionsToTest[i][j];
            // The conversion from quaternion to matrix is trivial => safe.
            expectedRotationMatrix.set(quaternionToTest);

            RotationTools.convertMatrixToAxisAngle(expectedRotationMatrix, actualAxisAngle);
            // I'm using the fact that converting an axis-angle to a rotation matrix is trivial without edge case => safe.
            actualRotationMatrix.set(actualAxisAngle);

            assertTrue(expectedRotationMatrix.epsilonEquals(actualRotationMatrix, EPSILON));
         }
      }
   }

   @DeployableTestMethod(estimatedDuration = 3.0)
   @Test(timeout = 30000)
   public void testConvertMatrixToAxisAngle4f()
   {
      int numberOfRays = 10000;
      int numberOfRotationsAroundRay = 50;
      Quat4d[][] quaternionsToTest = SpiralBasedAlgorithm.generateOrientations(numberOfRays, numberOfRotationsAroundRay);

      Matrix3f expectedRotationMatrix = new Matrix3f();
      AxisAngle4f actualAxisAngle = new AxisAngle4f();
      Matrix3f actualRotationMatrix = new Matrix3f();

      for (int i = 0; i < quaternionsToTest.length; i++)
      {
         for (int j = 0; j < quaternionsToTest[i].length; j++)
         {
            Quat4d quaternionToTest = quaternionsToTest[i][j];
            // The conversion from quaternion to matrix is trivial => safe.
            expectedRotationMatrix.set(quaternionToTest);

            RotationTools.convertMatrixToAxisAngle(expectedRotationMatrix, actualAxisAngle);
            // I'm using the fact that converting an axis-angle to a rotation matrix is trivial without edge case => safe.
            actualRotationMatrix.set(actualAxisAngle);

            // Can't use EPSILON here 
            assertTrue(expectedRotationMatrix.epsilonEquals(actualRotationMatrix, 1.0e-6f));
         }
      }
   }

   @DeployableTestMethod(estimatedDuration = 3.0)
   @Test(timeout = 30000)
   public void testConvertMatrixToQuaternion()
   {
      int numberOfRays = 10000;
      int numberOfRotationsAroundRay = 50;
      Quat4d[][] quaternionsToTest = SpiralBasedAlgorithm.generateOrientations(numberOfRays, numberOfRotationsAroundRay);

      Matrix3d expectedRotationMatrix = new Matrix3d();
      Quat4d actualQuaternion = new Quat4d();

      for (int i = 0; i < quaternionsToTest.length; i++)
      {
         for (int j = 0; j < quaternionsToTest[i].length; j++)
         {
            Quat4d expectedQuaternion = quaternionsToTest[i][j];
            // The conversion from quaternion to matrix is trivial => safe.
            expectedRotationMatrix.set(expectedQuaternion);

            RotationTools.convertMatrixToQuaternion(expectedRotationMatrix, actualQuaternion);

            // I think the computed quaternion should be exactly the same as the given one.
            // This is why I'm using only the Tuple4d.epsilonEquals() instead of the epsilonEqulas from RotationTools.
            assertTrue(expectedQuaternion.epsilonEquals(actualQuaternion, EPSILON));
         }
      }
   }

   @DeployableTestMethod(estimatedDuration = 3.0)
   @Test(timeout = 30000)
   public void testConvertMatrixToQuaternionFloat()
   {
      int numberOfRays = 10000;
      int numberOfRotationsAroundRay = 50;
      Quat4d[][] quaternionsToTest = SpiralBasedAlgorithm.generateOrientations(numberOfRays, numberOfRotationsAroundRay);

      Matrix3d expectedRotationMatrix = new Matrix3d();
      Quat4f expectedQuaternionFloat = new Quat4f();
      Quat4f actualQuaternion = new Quat4f();

      for (int i = 0; i < quaternionsToTest.length; i++)
      {
         for (int j = 0; j < quaternionsToTest[i].length; j++)
         {
            Quat4d expectedQuaternion = quaternionsToTest[i][j];
            expectedQuaternionFloat.set(expectedQuaternion);
            // The conversion from quaternion to matrix is trivial => safe.
            expectedRotationMatrix.set(expectedQuaternion);

            RotationTools.convertMatrixToQuaternion(expectedRotationMatrix, actualQuaternion);

            // I think the computed quaternion should be exactly the same as the given one.
            // This is why I'm using only the Tuple4d.epsilonEquals() instead of the epsilonEqulas from RotationTools.
            assertTrue(expectedQuaternionFloat.epsilonEquals(actualQuaternion, (float) EPSILON));
         }
      }
   }

   @DeployableTestMethod(estimatedDuration = 3.0)
   @Test(timeout = 30000)
   public void testConvertMatrixToYawPitchRoll()
   {
      Matrix3d yawRotation = new Matrix3d();
      Matrix3d pitchRotation = new Matrix3d();
      Matrix3d rollRotation = new Matrix3d();
      Matrix3d expectedRotationMatrix = new Matrix3d();
      Matrix3d actualRotationMatrix = new Matrix3d();

      double[] actualYawPitchRoll = new double[3];

      int numberOfIterations = 100;
      double startAngle = -2.0 * Math.PI;
      double endAngle = 2.0 * Math.PI;
      double dAngle = (endAngle - startAngle) / (numberOfIterations - 1);

      for (int yawIndex = 0; yawIndex < numberOfIterations; yawIndex++)
      {
         double yaw = yawIndex * dAngle + startAngle;
         for (int pitchIndex = 0; pitchIndex < numberOfIterations; pitchIndex++)
         {
            double pitch = pitchIndex * dAngle + startAngle;
            for (int rollIndex = 0; rollIndex < numberOfIterations; rollIndex++)
            {
               double roll = rollIndex * dAngle + startAngle;
               yawRotation.rotZ(yaw);
               pitchRotation.rotY(pitch);
               rollRotation.rotX(roll);
               expectedRotationMatrix.mul(yawRotation, pitchRotation);
               expectedRotationMatrix.mul(rollRotation);

               RotationTools.convertMatrixToYawPitchRoll(expectedRotationMatrix, actualYawPitchRoll);

               yawRotation.rotZ(actualYawPitchRoll[0]);
               pitchRotation.rotY(actualYawPitchRoll[1]);
               rollRotation.rotX(actualYawPitchRoll[2]);
               actualRotationMatrix.mul(yawRotation, pitchRotation);
               actualRotationMatrix.mul(rollRotation);

               assertTrue(expectedRotationMatrix.epsilonEquals(actualRotationMatrix, EPSILON));
            }
         }
      }
   }

   @DeployableTestMethod(estimatedDuration = 3.0)
   @Test(timeout = 30000)
   public void testConvertQuaternionAsDoublesToYawPitchRoll()
   {
      int numberOfRays = 10000;
      int numberOfRotationsAroundRay = 100;
      Quat4d[][] quaternionsToTest = SpiralBasedAlgorithm.generateOrientations(numberOfRays, numberOfRotationsAroundRay);
      Matrix3d expectedRotationMatrix = new Matrix3d();
      Matrix3d actualRotationMatrix = new Matrix3d();

      double[] actualYawPitchRoll = new double[3];

      Matrix3d yawRotation = new Matrix3d();
      Matrix3d pitchRotation = new Matrix3d();
      Matrix3d rollRotation = new Matrix3d();

      double totalNumberOfTests = quaternionsToTest.length * quaternionsToTest[0].length;
      double successRate = 0.0;
      for (int i = 0; i < quaternionsToTest.length; i++)
      {
         for (int j = 0; j < quaternionsToTest[i].length; j++)
         {
            Quat4d expectedQuaternion = quaternionsToTest[i][j];
            // The conversion from quaternion to matrix is trivial => safe.
            expectedRotationMatrix.set(expectedQuaternion);
            RotationTools.convertQuaternionToYawPitchRoll(expectedQuaternion.x, expectedQuaternion.y, expectedQuaternion.z, expectedQuaternion.w, actualYawPitchRoll);

            yawRotation.rotZ(actualYawPitchRoll[0]);
            pitchRotation.rotY(actualYawPitchRoll[1]);
            rollRotation.rotX(actualYawPitchRoll[2]);
            actualRotationMatrix.mul(yawRotation, pitchRotation);
            actualRotationMatrix.mul(rollRotation);

            // Yaw-pitch-roll representation is sensitive to gimbal lock which screws up the whole thing basically.
            // The only way I've found is to ensure a high success rate. That pretty much sucks.
            boolean epsilonEquals = expectedRotationMatrix.epsilonEquals(actualRotationMatrix, EPSILON);
            if (epsilonEquals)
               successRate += 1.0 / totalNumberOfTests;
         }
      }
      assertTrue(successRate > 0.9995);
   }

   @DeployableTestMethod(estimatedDuration = 3.0)
   @Test(timeout = 30000)
   public void testConvertQuaternionToYawPitchRoll()
   {
      int numberOfRays = 10000;
      int numberOfRotationsAroundRay = 100;
      Quat4d[][] quaternionsToTest = SpiralBasedAlgorithm.generateOrientations(numberOfRays, numberOfRotationsAroundRay);
      Matrix3d expectedRotationMatrix = new Matrix3d();
      Matrix3d actualRotationMatrix = new Matrix3d();

      double[] actualYawPitchRoll = new double[3];

      Matrix3d yawRotation = new Matrix3d();
      Matrix3d pitchRotation = new Matrix3d();
      Matrix3d rollRotation = new Matrix3d();

      double totalNumberOfTests = quaternionsToTest.length * quaternionsToTest[0].length;
      double successRate = 0.0;
      for (int i = 0; i < quaternionsToTest.length; i++)
      {
         for (int j = 0; j < quaternionsToTest[i].length; j++)
         {
            Quat4d expectedQuaternion = quaternionsToTest[i][j];
            // The conversion from quaternion to matrix is trivial => safe.
            expectedRotationMatrix.set(expectedQuaternion);
            RotationTools.convertQuaternionToYawPitchRoll(expectedQuaternion, actualYawPitchRoll);

            yawRotation.rotZ(actualYawPitchRoll[0]);
            pitchRotation.rotY(actualYawPitchRoll[1]);
            rollRotation.rotX(actualYawPitchRoll[2]);
            actualRotationMatrix.mul(yawRotation, pitchRotation);
            actualRotationMatrix.mul(rollRotation);

            // Yaw-pitch-roll representation is sensitive to gimbal lock which screws up the whole thing basically.
            // The only way I've found is to ensure a high success rate. That pretty much sucks.
            boolean epsilonEquals = expectedRotationMatrix.epsilonEquals(actualRotationMatrix, EPSILON);
            if (epsilonEquals)
               successRate += 1.0 / totalNumberOfTests;
         }
      }
      assertTrue(successRate > 0.9995);
   }

   /**
    * This test prevents dramatic bugs, but not the precision is so shitty that it's not really meaningful.
    */
   @DeployableTestMethod(estimatedDuration = 3.0)
   @Test(timeout = 30000)
   public void testConvertQuaternionFloatToYawPitchRoll()
   {
      int numberOfRays = 10000;
      int numberOfRotationsAroundRay = 100;
      Quat4d[][] quaternionsToTest = SpiralBasedAlgorithm.generateOrientations(numberOfRays, numberOfRotationsAroundRay);
      Quat4f expectedQuaternion = new Quat4f();
      Matrix3d expectedRotationMatrix = new Matrix3d();
      Matrix3d actualRotationMatrix = new Matrix3d();

      double[] actualYawPitchRoll = new double[3];

      Matrix3d yawRotation = new Matrix3d();
      Matrix3d pitchRotation = new Matrix3d();
      Matrix3d rollRotation = new Matrix3d();

      double totalNumberOfTests = quaternionsToTest.length * quaternionsToTest[0].length;
      double successRate = 0.0;
      for (int i = 0; i < quaternionsToTest.length; i++)
      {
         for (int j = 0; j < quaternionsToTest[i].length; j++)
         {
            expectedQuaternion.set(quaternionsToTest[i][j]);
            // The conversion from quaternion to matrix is trivial => safe.
            expectedRotationMatrix.set(expectedQuaternion);
            RotationTools.convertQuaternionToYawPitchRoll(expectedQuaternion, actualYawPitchRoll);

            yawRotation.rotZ(actualYawPitchRoll[0]);
            pitchRotation.rotY(actualYawPitchRoll[1]);
            rollRotation.rotX(actualYawPitchRoll[2]);
            actualRotationMatrix.mul(yawRotation, pitchRotation);
            actualRotationMatrix.mul(rollRotation);

            // Yaw-pitch-roll representation is sensitive to gimbal lock which screws up the whole thing basically.
            // The only way I've found is to ensure a high success rate. That pretty much sucks.
            boolean epsilonEquals = expectedRotationMatrix.epsilonEquals(actualRotationMatrix, 1.0e-6);
            if (epsilonEquals)
               successRate += 1.0 / totalNumberOfTests;
         }
      }
      System.out.println(successRate);
      assertTrue(successRate > 0.9991);
   }

   @DeployableTestMethod(estimatedDuration = 3.0)
   @Test(timeout = 30000)
   public void testConvertRotationVectorToAxisAngle()
   {
      int numberOfRays = 10000;
      int numberOfRotationsAroundRay = 100;
      Quat4d[][] quaternionsToTest = SpiralBasedAlgorithm.generateOrientations(numberOfRays, numberOfRotationsAroundRay);

      AxisAngle4d expectedAxisAngle = new AxisAngle4d();
      AxisAngle4d actualAxisAngle = new AxisAngle4d();
      Vector3d rotationVector = new Vector3d();

      for (int i = 0; i < quaternionsToTest.length; i++)
      {
         for (int j = 0; j < quaternionsToTest[i].length; j++)
         {
            Quat4d expectedQuaternion = quaternionsToTest[i][j];
            expectedAxisAngle.set(expectedQuaternion);
            rotationVector.set(expectedAxisAngle.x, expectedAxisAngle.y, expectedAxisAngle.z);
            rotationVector.scale(expectedAxisAngle.angle);

            RotationTools.convertRotationVectorToAxisAngle(rotationVector, actualAxisAngle);

            assertTrue(expectedAxisAngle.epsilonEquals(actualAxisAngle, EPSILON));
         }
      }
   }

   @DeployableTestMethod(estimatedDuration = 3.0)
   @Test(timeout = 30000)
   public void testConvertRotationVectorToMatrix()
   {
      int numberOfRays = 10000;
      int numberOfRotationsAroundRay = 100;
      Quat4d[][] quaternionsToTest = SpiralBasedAlgorithm.generateOrientations(numberOfRays, numberOfRotationsAroundRay);

      AxisAngle4d expectedAxisAngle = new AxisAngle4d();
      Vector3d rotationVector = new Vector3d();

      Matrix3d expectedRotationMatrix = new Matrix3d();
      Matrix3d actualRotationMatrix = new Matrix3d();

      for (int i = 0; i < quaternionsToTest.length; i++)
      {
         for (int j = 0; j < quaternionsToTest[i].length; j++)
         {
            Quat4d expectedQuaternion = quaternionsToTest[i][j];
            expectedRotationMatrix.set(expectedQuaternion);
            expectedAxisAngle.set(expectedQuaternion);
            rotationVector.set(expectedAxisAngle.x, expectedAxisAngle.y, expectedAxisAngle.z);
            rotationVector.scale(expectedAxisAngle.angle);

            RotationTools.convertRotationVectorToMatrix(rotationVector, actualRotationMatrix);

            assertTrue(expectedRotationMatrix.epsilonEquals(actualRotationMatrix, EPSILON));
         }
      }
   }

   @DeployableTestMethod(estimatedDuration = 3.0)
   @Test(timeout = 30000)
   public void testConvertTransformToQuaternion()
   {
      int numberOfRays = 10000;
      int numberOfRotationsAroundRay = 50;
      Quat4d[][] quaternionsToTest = SpiralBasedAlgorithm.generateOrientations(numberOfRays, numberOfRotationsAroundRay);

      RigidBodyTransform expectedTransform = new RigidBodyTransform();
      Quat4d actualQuaternion = new Quat4d();

      for (int i = 0; i < quaternionsToTest.length; i++)
      {
         for (int j = 0; j < quaternionsToTest[i].length; j++)
         {
            Quat4d expectedQuaternion = quaternionsToTest[i][j];
            // The conversion from quaternion to matrix is trivial => safe.
            expectedTransform.setRotation(expectedQuaternion);

            RotationTools.convertTransformToQuaternion(expectedTransform, actualQuaternion);

            // I think the computed quaternion should be exactly the same as the given one.
            // This is why I'm using only the Tuple4d.epsilonEquals() instead of the epsilonEqulas from RotationTools.
            assertTrue(expectedQuaternion.epsilonEquals(actualQuaternion, EPSILON));
         }
      }
   }

   @DeployableTestMethod(estimatedDuration = 3.0)
   @Test(timeout = 30000)
   public void testConvertTransformToYawPitchRoll()
   {
      RigidBodyTransform expectedTransform = new RigidBodyTransform();
      RigidBodyTransform actualTransform = new RigidBodyTransform();

      double[] actualYawPitchRoll = new double[3];

      int numberOfIterations = 100;
      double startAngle = -2.0 * Math.PI;
      double endAngle = 2.0 * Math.PI;
      double dAngle = (endAngle - startAngle) / (numberOfIterations - 1);

      for (int yawIndex = 0; yawIndex < numberOfIterations; yawIndex++)
      {
         double yaw = yawIndex * dAngle + startAngle;
         for (int pitchIndex = 0; pitchIndex < numberOfIterations; pitchIndex++)
         {
            double pitch = pitchIndex * dAngle + startAngle;
            for (int rollIndex = 0; rollIndex < numberOfIterations; rollIndex++)
            {
               double roll = rollIndex * dAngle + startAngle;
               expectedTransform.setEuler(roll, pitch, yaw);

               RotationTools.convertTransformToYawPitchRoll(expectedTransform, actualYawPitchRoll);

               actualTransform.setEuler(actualYawPitchRoll[2], actualYawPitchRoll[1], actualYawPitchRoll[0]);

               assertTrue(expectedTransform.epsilonEquals(actualTransform, EPSILON));
            }
         }
      }
   }

   @DeployableTestMethod(estimatedDuration = 3.0)
   @Test(timeout = 30000)
   public void testConvertYawPitchRollToMatrix()
   {
      Matrix3d yawRotation = new Matrix3d();
      Matrix3d pitchRotation = new Matrix3d();
      Matrix3d rollRotation = new Matrix3d();
      Matrix3d expectedRotationMatrix = new Matrix3d();
      Matrix3d actualRotationMatrix = new Matrix3d();

      int numberOfIterations = 100;
      double startAngle = -2.0 * Math.PI;
      double endAngle = 2.0 * Math.PI;
      double dAngle = (endAngle - startAngle) / (numberOfIterations - 1);

      for (int yawIndex = 0; yawIndex < numberOfIterations; yawIndex++)
      {
         double yaw = yawIndex * dAngle + startAngle;
         for (int pitchIndex = 0; pitchIndex < numberOfIterations; pitchIndex++)
         {
            double pitch = pitchIndex * dAngle + startAngle;
            for (int rollIndex = 0; rollIndex < numberOfIterations; rollIndex++)
            {
               double roll = rollIndex * dAngle + startAngle;
               yawRotation.rotZ(yaw);
               pitchRotation.rotY(pitch);
               rollRotation.rotX(roll);
               expectedRotationMatrix.mul(yawRotation, pitchRotation);
               expectedRotationMatrix.mul(rollRotation);
               RotationTools.convertYawPitchRollToMatrix(yaw, pitch, roll, actualRotationMatrix);
               assertTrue(expectedRotationMatrix.epsilonEquals(actualRotationMatrix, EPSILON));
            }
         }
      }
   }

   @DeployableTestMethod(estimatedDuration = 3.0)
   @Test(timeout = 30000)
   public void testConvertYawPitchRollArrayToMatrix()
   {
      Matrix3d yawRotation = new Matrix3d();
      Matrix3d pitchRotation = new Matrix3d();
      Matrix3d rollRotation = new Matrix3d();
      Matrix3d expectedRotationMatrix = new Matrix3d();
      Matrix3d actualRotationMatrix = new Matrix3d();
      double[] yawPitchRoll = new double[3];

      int numberOfIterations = 100;
      double startAngle = -2.0 * Math.PI;
      double endAngle = 2.0 * Math.PI;
      double dAngle = (endAngle - startAngle) / (numberOfIterations - 1);

      for (int yawIndex = 0; yawIndex < numberOfIterations; yawIndex++)
      {
         double yaw = yawIndex * dAngle + startAngle;
         for (int pitchIndex = 0; pitchIndex < numberOfIterations; pitchIndex++)
         {
            double pitch = pitchIndex * dAngle + startAngle;
            for (int rollIndex = 0; rollIndex < numberOfIterations; rollIndex++)
            {
               double roll = rollIndex * dAngle + startAngle;
               yawRotation.rotZ(yaw);
               pitchRotation.rotY(pitch);
               rollRotation.rotX(roll);
               expectedRotationMatrix.mul(yawRotation, pitchRotation);
               expectedRotationMatrix.mul(rollRotation);

               yawPitchRoll[0] = yaw;
               yawPitchRoll[1] = pitch;
               yawPitchRoll[2] = roll;
               RotationTools.convertYawPitchRollToMatrix(yawPitchRoll, actualRotationMatrix);
               assertTrue(expectedRotationMatrix.epsilonEquals(actualRotationMatrix, EPSILON));
            }
         }
      }
   }

   /**
    * Assumes that {@link RotationTools#convertMatrixToQuaternion(Matrix3d, Quat4d)} is tested.
    * Assumes that {@link RotationTools#quaternionEpsilonEquals(Quat4d, Quat4d, double)} is tested.
    */
   @DeployableTestMethod(estimatedDuration = 3.0)
   @Test(timeout = 30000)
   public void testConvertYawPitchRollToQuaternion()
   {
      Matrix3d yawRotation = new Matrix3d();
      Matrix3d pitchRotation = new Matrix3d();
      Matrix3d rollRotation = new Matrix3d();
      Matrix3d expectedRotationMatrix = new Matrix3d();
      Quat4d expectedQuaternion = new Quat4d();
      Quat4d actualQuaternion = new Quat4d();

      int numberOfIterations = 100;
      double startAngle = -2.0 * Math.PI;
      double endAngle = 2.0 * Math.PI;
      double dAngle = (endAngle - startAngle) / (numberOfIterations - 1);

      for (int yawIndex = 0; yawIndex < numberOfIterations; yawIndex++)
      {
         double yaw = yawIndex * dAngle + startAngle;
         for (int pitchIndex = 0; pitchIndex < numberOfIterations; pitchIndex++)
         {
            double pitch = pitchIndex * dAngle + startAngle;
            for (int rollIndex = 0; rollIndex < numberOfIterations; rollIndex++)
            {
               double roll = rollIndex * dAngle + startAngle;
               yawRotation.rotZ(yaw);
               pitchRotation.rotY(pitch);
               rollRotation.rotX(roll);
               expectedRotationMatrix.mul(yawRotation, pitchRotation);
               expectedRotationMatrix.mul(rollRotation);

               RotationTools.convertMatrixToQuaternion(expectedRotationMatrix, expectedQuaternion);
               RotationTools.convertYawPitchRollToQuaternion(yaw, pitch, roll, actualQuaternion);
               assertTrue(RotationTools.quaternionEpsilonEquals(expectedQuaternion, actualQuaternion, EPSILON));
            }
         }
      }
   }

   /**
    * Assumes that {@link RotationTools#convertMatrixToQuaternion(Matrix3d, Quat4d)} is tested.
    * Assumes that {@link RotationTools#quaternionEpsilonEquals(Quat4d, Quat4d, double)} is tested.
    */
   @DeployableTestMethod(estimatedDuration = 3.0)
   @Test(timeout = 30000)
   public void testConvertYawPitchRollArrayToQuaternion()
   {
      Matrix3d yawRotation = new Matrix3d();
      Matrix3d pitchRotation = new Matrix3d();
      Matrix3d rollRotation = new Matrix3d();
      Matrix3d expectedRotationMatrix = new Matrix3d();
      Quat4d expectedQuaternion = new Quat4d();
      Quat4d actualQuaternion = new Quat4d();
      double[] yawPitchRoll = new double[3];

      int numberOfIterations = 100;
      double startAngle = -2.0 * Math.PI;
      double endAngle = 2.0 * Math.PI;
      double dAngle = (endAngle - startAngle) / (numberOfIterations - 1);

      for (int yawIndex = 0; yawIndex < numberOfIterations; yawIndex++)
      {
         double yaw = yawIndex * dAngle + startAngle;
         for (int pitchIndex = 0; pitchIndex < numberOfIterations; pitchIndex++)
         {
            double pitch = pitchIndex * dAngle + startAngle;
            for (int rollIndex = 0; rollIndex < numberOfIterations; rollIndex++)
            {
               double roll = rollIndex * dAngle + startAngle;
               yawRotation.rotZ(yaw);
               pitchRotation.rotY(pitch);
               rollRotation.rotX(roll);
               expectedRotationMatrix.mul(yawRotation, pitchRotation);
               expectedRotationMatrix.mul(rollRotation);

               RotationTools.convertMatrixToQuaternion(expectedRotationMatrix, expectedQuaternion);

               yawPitchRoll[0] = yaw;
               yawPitchRoll[1] = pitch;
               yawPitchRoll[2] = roll;
               RotationTools.convertYawPitchRollToQuaternion(yawPitchRoll, actualQuaternion);
               assertTrue(RotationTools.quaternionEpsilonEquals(expectedQuaternion, actualQuaternion, EPSILON));
            }
         }
      }
   }

   /**
    * Assumes that {@link RotationTools#convertQuaternionToYawPitchRoll(Quat4d, double[])} is tested.
    * Assumes that {@link RotationTools#convertMatrixToYawPitchRoll(Matrix3d, double[])} is tested.
    */
   @DeployableTestMethod(estimatedDuration = 3.0)
   @Test(timeout = 30000)
   public void testComputeYaw()
   {
      int numberOfRays = 10000;
      int numberOfRotationsAroundRay = 100;
      Quat4d[][] quaternionsToTest = SpiralBasedAlgorithm.generateOrientations(numberOfRays, numberOfRotationsAroundRay);
      Matrix3d expectedRotationMatrix = new Matrix3d();

      double[] expectedYawPitchRoll = new double[3];

      for (int i = 0; i < quaternionsToTest.length; i++)
      {
         for (int j = 0; j < quaternionsToTest[i].length; j++)
         {
            Quat4d expectedQuaternion = quaternionsToTest[i][j];
            // The conversion from quaternion to matrix is trivial => safe.
            expectedRotationMatrix.set(expectedQuaternion);
            try
            {
               RotationTools.convertQuaternionToYawPitchRoll(expectedQuaternion, expectedYawPitchRoll);
               assertEquals(expectedYawPitchRoll[0], RotationTools.computeYaw(expectedQuaternion), EPSILON);
            }
            catch (RuntimeException e)
            {
               // Could not compute the pitch rotation... :(
            }
            try
            {
               RotationTools.convertMatrixToYawPitchRoll(expectedRotationMatrix, expectedYawPitchRoll);
               assertEquals(expectedYawPitchRoll[0], RotationTools.computeYaw(expectedRotationMatrix), EPSILON);
            }
            catch (RuntimeException e)
            {
               // Could not compute the pitch rotation... :(
            }
         }
      }
   }

   /**
    * Assumes that {@link RotationTools#convertQuaternionToYawPitchRoll(Quat4d, double[])} is tested.
    */
   @DeployableTestMethod(estimatedDuration = 3.0)
   @Test(timeout = 30000)
   public void testComputePitch()
   {
      int numberOfRays = 10000;
      int numberOfRotationsAroundRay = 100;
      Quat4d[][] quaternionsToTest = SpiralBasedAlgorithm.generateOrientations(numberOfRays, numberOfRotationsAroundRay);
      Matrix3d expectedRotationMatrix = new Matrix3d();

      double[] expectedYawPitchRoll = new double[3];

      for (int i = 0; i < quaternionsToTest.length; i++)
      {
         for (int j = 0; j < quaternionsToTest[i].length; j++)
         {
            Quat4d expectedQuaternion = quaternionsToTest[i][j];
            // The conversion from quaternion to matrix is trivial => safe.
            expectedRotationMatrix.set(expectedQuaternion);
            RotationTools.convertQuaternionToYawPitchRoll(expectedQuaternion, expectedYawPitchRoll);
            try
            {
               assertEquals(expectedYawPitchRoll[1], RotationTools.computePitch(expectedQuaternion), EPSILON);
            }
            catch (RuntimeException e)
            {
               // Could not compute the pitch rotation... :(
            }
            try
            {
               assertEquals(expectedYawPitchRoll[1], RotationTools.computePitch(expectedRotationMatrix), EPSILON);
            }
            catch (RuntimeException e)
            {
               // Could not compute the pitch rotation... :(
            }
         }
      }
   }

   /**
    * Assumes that {@link RotationTools#convertQuaternionToYawPitchRoll(Quat4d, double[])} is tested.
    * Assumes that {@link RotationTools#convertMatrixToYawPitchRoll(Matrix3d, double[])} is tested.
    */
   @DeployableTestMethod(estimatedDuration = 3.0)
   @Test(timeout = 30000)
   public void testComputeRoll()
   {
      int numberOfRays = 10000;
      int numberOfRotationsAroundRay = 100;
      Quat4d[][] quaternionsToTest = SpiralBasedAlgorithm.generateOrientations(numberOfRays, numberOfRotationsAroundRay);
      Matrix3d expectedRotationMatrix = new Matrix3d();

      double[] expectedYawPitchRoll = new double[3];

      for (int i = 0; i < quaternionsToTest.length; i++)
      {
         for (int j = 0; j < quaternionsToTest[i].length; j++)
         {
            Quat4d expectedQuaternion = quaternionsToTest[i][j];
            // The conversion from quaternion to matrix is trivial => safe.
            expectedRotationMatrix.set(expectedQuaternion);
            try
            {
               RotationTools.convertQuaternionToYawPitchRoll(expectedQuaternion, expectedYawPitchRoll);
               assertEquals(expectedYawPitchRoll[2], RotationTools.computeRoll(expectedQuaternion), EPSILON);
            }
            catch (RuntimeException e)
            {
               // Could not compute the pitch rotation... :(
            }
            try
            {
               RotationTools.convertMatrixToYawPitchRoll(expectedRotationMatrix, expectedYawPitchRoll);
               assertEquals(expectedYawPitchRoll[2], RotationTools.computeRoll(expectedRotationMatrix), EPSILON);
            }
            catch (RuntimeException e)
            {
               // Could not compute the pitch rotation... :(
            }
         }
      }
   }

   @DeployableTestMethod(estimatedDuration = 0.0)
   @Test(timeout = 30000)
   public void testGetYawFromQuaternion()
   {
      // Pure Yaw
      double yaw = 1.0;
      double pitch = 0.0;
      double roll = 0.0;
      Matrix3d rotationMatrixToPack = new Matrix3d();
      RotationTools.convertYawPitchRollToMatrix(yaw, pitch, roll, rotationMatrixToPack);
      Quat4d quatToPack = new Quat4d();
      RotationTools.convertMatrixToQuaternion(rotationMatrixToPack, quatToPack);
      double yawSolution = RotationTools.computeYaw(quatToPack);
      assertEquals("Yaw is not correct", yaw, yawSolution, EPSILON);

      // Yaw, Pitch, and Roll
      yaw = 1.0;
      pitch = 0.5;
      roll = 0.7;

      RotationTools.convertYawPitchRollToMatrix(yaw, pitch, roll, rotationMatrixToPack);
      quatToPack.set(rotationMatrixToPack);
      yawSolution = RotationTools.computeYaw(quatToPack);
      assertEquals("Yaw is not correct", yaw, yawSolution, EPSILON);
   }

   @DeployableTestMethod(estimatedDuration = 0.0)
   @Test(timeout = 30000)
   public void testGetQuaternionFromYawAndZNormal()
   {
      double yaw = 1.0;
      double pitch = 0.4;
      double roll = 0.8;
      Matrix3d rotationMatrixToPack = new Matrix3d();
      RotationTools.convertYawPitchRollToMatrix(yaw, pitch, roll, rotationMatrixToPack);
      Vector3d normal = new Vector3d();
      rotationMatrixToPack.getColumn(2, normal);
      Quat4d quatToPack = new Quat4d();
      RotationTools.convertMatrixToQuaternion(rotationMatrixToPack, quatToPack);

      Quat4d quatSolution = new Quat4d();
      RotationTools.computeQuaternionFromYawAndZNormal(yaw, normal, quatSolution);

      assertTrue(RotationTools.quaternionEpsilonEquals(quatToPack, quatSolution, EPSILON));

      yaw = -Math.PI - 0.01;
      pitch = Math.PI / 2.0 - 1e-3;
      roll = 0.8;

      RotationTools.convertYawPitchRollToMatrix(yaw, pitch, roll, rotationMatrixToPack);
      normal = new Vector3d();
      rotationMatrixToPack.getColumn(2, normal);
      quatToPack.set(rotationMatrixToPack);

      quatSolution = new Quat4d();
      RotationTools.computeQuaternionFromYawAndZNormal(yaw, normal, quatSolution);

      assertTrue(RotationTools.quaternionEpsilonEquals(quatToPack, quatSolution, EPSILON));
   }

   @DeployableTestMethod(estimatedDuration = 0.0)
   @Test(timeout = 30000)
   public void testRandomGetQuaternionFromYawAndZNormal()
   {
      int numTests = 100;
      Random random = new Random(7362L);
      Vector3d normal = new Vector3d();
      Quat4d quatSolution = new Quat4d();

      for (int i = 0; i < numTests; i++)
      {
         Quat4d quatToPack = RandomTools.generateRandomQuaternion(random);
         Matrix3d rotationMatrixToPack = new Matrix3d();
         double yaw = RotationTools.computeYaw(quatToPack);
         rotationMatrixToPack.set(quatToPack);
         rotationMatrixToPack.getColumn(2, normal);

         RotationTools.computeQuaternionFromYawAndZNormal(yaw, normal, quatSolution);

         boolean quaternionsAreEqual = RotationTools.quaternionEpsilonEquals(quatToPack, quatSolution, EPSILON);
         assertTrue(quaternionsAreEqual);
      }
   }

   @DeployableTestMethod(estimatedDuration = 0.0)
   @Test(timeout = 30000)
   public void testQuaternionStuff()
   {
      Quat4d q = new Quat4d();

      int nTests = 100;
      for (int i = 0; i < nTests; i++)
      {
         double pi = Math.PI;
         double yaw = (random.nextDouble() - 0.5) * 2.0 * pi;
         double pitch = (random.nextDouble() - 0.5) * pi;
         double roll = (random.nextDouble() - 0.5) * 2.0 * pi;
         double[] yawPitchRoll = {yaw, pitch, roll};

         RotationTools.convertYawPitchRollToQuaternion(yaw, pitch, roll, q);
         double[] yawPitchRollBack = new double[3];
         RotationTools.convertQuaternionToYawPitchRoll(q, yawPitchRollBack);

         double epsilon = 1e-8;
         localAssertArrayEquals(yawPitchRoll, yawPitchRollBack, epsilon);
      }
   }

   private void testSetQuaternionBasedOnMatrix3withQuat(Quat4d qref)
   {
      //Quaternion to rotation matrix is numerically robust, use for the correct answer;
      Matrix3d mTest = new Matrix3d();
      qref.normalize();
      mTest.set(qref);

      Quat4d qtest = new Quat4d();
      //      switch("apache")
      {
         //         case "vecmath":
         //            qtest.set(mTest);
         //            break;
         //         case "apache":
         RotationTools.convertMatrixToQuaternion(mTest, qtest);
         //            break;
         //         case "jme":
         //            Quaternion jqtest = new Quaternion();
         //            jqtest.fromRotationMatrix(
         //                  (float)mTest.m00, (float)mTest.m01, (float)mTest.m02,
         //                  (float)mTest.m10, (float)mTest.m11, (float)mTest.m12,
         //                  (float)mTest.m20, (float)mTest.m21, (float)mTest.m22);
         //            qtest.set(jqtest.getX(),jqtest.getY(),jqtest.getZ(),jqtest.getW());
         //            break;
      }
      qtest.normalize();
      //      System.err.println(" ref" + qref+"\n got" + qtest);
      Quat4d qdiff = new Quat4d(qref);
      qdiff.inverse();
      qdiff.mul(qtest);
      qdiff.normalize();
      //      System.err.println(" net:" + qdiff);
      AxisAngle4d axDiff = new AxisAngle4d();
      axDiff.set(qdiff);
      Vector3d vdiff = new Vector3d(axDiff.x * axDiff.angle, axDiff.y * axDiff.angle, axDiff.z * axDiff.angle);
      assertEquals(0, vdiff.length(), 1e-5);
   }

   //standard identity matrix

   @DeployableTestMethod(estimatedDuration = 0.0)
   @Test(timeout = 30000)
   public void testSetQuaternionBasedOnMatrix_Case0()
   {
      Quat4d[] testCases = new Quat4d[] {new Quat4d(0, 0, 0, 1), new Quat4d(1, 0, 0, 0), new Quat4d(0, 1, 0, 0), new Quat4d(0, 0, 1, 0), new Quat4d(0.559509264745704, 0.035077807528218076, -0.8227912676126732, -0.09345298295434751),
            new Quat4d(0.7133445472962442, -0.08371774492091577, -0.6603514244907018, -0.2192416297174736), new Quat4d(-0.7133445472962443, 0.08371774492091585, 0.6603514244907018, 0.2192416297174736),
            new Quat4d(-0.9917335356139193, 0.06733355650738714, 0.034281272593992815, 0.10370911655260683), new Quat4d(-0.9248702158006187, 0.08471834534956858, 0.36789564511740885, 0.04572395640984045)};

      for (int i = 0; i < testCases.length; i++)
      {
         //         System.err.println("testCase "+i);
         testSetQuaternionBasedOnMatrix3withQuat(testCases[i]);
         //         System.err.println("pass");
      }
   }

   @DeployableTestMethod(estimatedDuration = 0.1)
   @Test(timeout = 30000)
   public void testSetQuaternionBasedOnMatrix3d()
   {
      Random random = new Random(1776L);

      Quat4d unitQuaternion = new Quat4d(0.0, 0.0, 0.0, 1.0);

      int numberOfTests = 100000;

      for (int i = 0; i < numberOfTests; i++)
      {
         Quat4d randomQuaternion = RandomTools.generateRandomQuaternion(random);
         Matrix3d rotationMatrix = new Matrix3d();
         rotationMatrix.set(randomQuaternion);

         Quat4d quaternionToPack = new Quat4d();
         RotationTools.convertMatrixToQuaternion(rotationMatrix, quaternionToPack);

         quaternionToPack.mulInverse(randomQuaternion);

         if (quaternionToPack.getW() < 0.0)
            quaternionToPack.negate();

         boolean quaternionsAreEpsilonEquals = unitQuaternion.epsilonEquals(quaternionToPack, 1e-7);
         assertTrue(quaternionsAreEpsilonEquals);
      }
   }

   @DeployableTestMethod(estimatedDuration = 0.3)
   @Test(timeout = 30000)
   public void testIntegrateToQuaternion() throws Exception
   {
      for (int i = 0; i < 100; i++)
      {
         Vector3d expectedAngularVelocity = RandomTools.generateRandomVector(random);
         Vector3d actualAngularVelocity = new Vector3d();

         Quat4d integrationResultPrevious = new Quat4d();
         Quat4d integrationResultCurrent = new Quat4d();
         Quat4d integrationResultNext = new Quat4d();
         Quat4d qDot = new Quat4d();

         QuaternionCalculus quaternionCalculus = new QuaternionCalculus();

         double dt = 1.0e-4;

         for (double t = dt; t <= 1.0; t += dt)
         {
            RotationTools.integrateAngularVelocity(expectedAngularVelocity, t - dt, integrationResultPrevious);
            RotationTools.integrateAngularVelocity(expectedAngularVelocity, t, integrationResultCurrent);
            RotationTools.integrateAngularVelocity(expectedAngularVelocity, t + dt, integrationResultNext);
            quaternionCalculus.computeQDotByFiniteDifferenceCentral(integrationResultPrevious, integrationResultNext, dt, qDot);
<<<<<<< HEAD
            quaternionCalculus.computeAngularVelocityInWorldFrame(integrationResultCurrent, qDot, actualAngularVelocity);
=======
            quaternionCalculus.computeAngularVelocity(integrationResultCurrent, qDot, actualAngularVelocity);
>>>>>>> 074ba38a

            assertTrue(expectedAngularVelocity.epsilonEquals(actualAngularVelocity, 1.0e-7));
         }
      }
   }

   private void localAssertArrayEquals(double[] expected, double[] actual, double epsilon)
   {
      for (int i = 0; i < expected.length; i++)
      {
         assertEquals(expected[i], actual[i], epsilon);
      }
   }

   /**
    * Test that has for only purpose to highlight a bug in Java3d.
    */
   @Ignore
   @DeployableTestMethod(estimatedDuration = 0.0)
   @Test(timeout = 10000)
   public void testJava3dAxisAngleSetMatrixBug()
   {
      Matrix3d m = new Matrix3d(-0.9945629970516978, -0.10063678160888465, -0.02677093728187517, -0.10063683459913739, 0.8627481429886237, 0.49551777898633176, -0.026770738081164314, 0.4955177897483468, -0.8681851459369152);

      AxisAngle4d a = new AxisAngle4d();
      a.set(m);
      Matrix3d m2 = new Matrix3d();
      m2.set(a);

      assertTrue(m2.epsilonEquals(m, 1e-5));

   }

   /**
    * Test that has for only purpose to highlight a bug in Java3d
    */
   @Ignore
   @DeployableTestMethod(estimatedDuration = 0.0)
   @Test(timeout = 10000)
   public void testJava3dQuat4dSetMatrixBug()
   {
      Matrix3d m = new Matrix3d(-0.9945629970516978, -0.10063678160888465, -0.02677093728187517, -0.10063683459913739, 0.8627481429886237, 0.49551777898633176, -0.026770738081164314, 0.4955177897483468, -0.8681851459369152);

      Quat4d a = new Quat4d();
      a.set(m);
      Matrix3d m2 = new Matrix3d();
      m2.set(a);

      assertTrue(m2.epsilonEquals(m, 1e-5));

   }

   /**
    * Test that has for only purpose to highlight a bug in Java3d
    */
   @Ignore
   @DeployableTestMethod(estimatedDuration = 0.0)
   @Test(timeout = 10000)
   public void testJava3dQuat4dSetMatrixBug2()
   {
      Matrix3d m = new Matrix3d(0.0, -1.0, 0.0, 1.0, 0.0, 0.0, 0.0, 0.0, 0.0);

      Quat4d a = new Quat4d();
      a.set(m);
      Matrix3d m2 = new Matrix3d();
      m2.set(a);

      assertTrue(m2.epsilonEquals(m, 1e-5));

   }

   /**
    * Test that has for only purpose to highlight a bug in Java3d
    */
   @Ignore
   @DeployableTestMethod(estimatedDuration = 0.0)
   @Test(timeout = 10000)
   public void testJava3dAxisAngleSetMatrixBug2()
   {
      Matrix3d m = new Matrix3d(0.0, -1.0, 0.0, 1.0, 0.0, 0.0, 0.0, 0.0, 0.0);

      AxisAngle4d a = new AxisAngle4d();
      a.set(m);
      Matrix3d m2 = new Matrix3d();
      m2.set(a);

      System.out.println(m);
      System.out.println(m2);
      assertTrue(m2.epsilonEquals(m, 1e-5));

   }

   @DeployableTestMethod(estimatedDuration = 0.0)
   @Test(timeout = 30000)
   public void testJava3dAxisAngle4dSetMatrixBugWorkAround()
   {
      Matrix3d m = new Matrix3d(-0.9945629970516978, -0.10063678160888465, -0.02677093728187517, -0.10063683459913739, 0.8627481429886237, 0.49551777898633176, -0.026770738081164314, 0.4955177897483468, -0.8681851459369152);
      AxisAngle4d a = new AxisAngle4d();
      RotationTools.convertMatrixToAxisAngle(m, a);
      Matrix3d m3 = new Matrix3d();
      m3.set(a);
      assertTrue(m3.epsilonEquals(m, 1e-5));
   }

   @DeployableTestMethod(estimatedDuration = 0.0)
   @Test(timeout = 30000)
   public void testJava3dAxisAngle4fSetMatrixBugWorkAround()
   {
      Matrix3f m = new Matrix3f(-0.9945629970516978f, -0.10063678160888465f, -0.02677093728187517f, -0.10063683459913739f, 0.8627481429886237f, 0.49551777898633176f, -0.026770738081164314f, 0.4955177897483468f, -0.8681851459369152f);
      AxisAngle4f a = new AxisAngle4f();
      RotationTools.convertMatrixToAxisAngle(m, a);
      Matrix3f m3 = new Matrix3f();
      m3.set(a);
      assertTrue(m3.epsilonEquals(m, 1e-5f));
   }

   public static void assertAxisAngleEquivalent(String errorMsg, AxisAngle4d axisAngleExpected, AxisAngle4d axisAngleActual, AxisAngleComparisonMode mode, double epsilon)
   {
      boolean axisAnglesAreEqual = RotationTools.axisAngleEpsilonEquals(axisAngleExpected, axisAngleActual, epsilon, mode);
      assertTrue(errorMsg + "\n AxisAngles are not Equal!\n expected:\n<" + axisAngleExpected + ">\n but was:\n<" + axisAngleActual + ">", axisAnglesAreEqual);
   }
}<|MERGE_RESOLUTION|>--- conflicted
+++ resolved
@@ -1142,11 +1142,7 @@
             RotationTools.integrateAngularVelocity(expectedAngularVelocity, t, integrationResultCurrent);
             RotationTools.integrateAngularVelocity(expectedAngularVelocity, t + dt, integrationResultNext);
             quaternionCalculus.computeQDotByFiniteDifferenceCentral(integrationResultPrevious, integrationResultNext, dt, qDot);
-<<<<<<< HEAD
-            quaternionCalculus.computeAngularVelocityInWorldFrame(integrationResultCurrent, qDot, actualAngularVelocity);
-=======
             quaternionCalculus.computeAngularVelocity(integrationResultCurrent, qDot, actualAngularVelocity);
->>>>>>> 074ba38a
 
             assertTrue(expectedAngularVelocity.epsilonEquals(actualAngularVelocity, 1.0e-7));
          }
