--- conflicted
+++ resolved
@@ -25,19 +25,11 @@
       assertTrue(list.size() == 0);
       assertTrue(list.getLast() == null);
 
-<<<<<<< HEAD
-      int initialCapacity = 10;
-      list = new RecyclingArrayList<>(initialCapacity, Object.class);
-      assertTrue(list.isEmpty());
-      assertTrue(list.size() == 0);
-      assertTrue(list.getLast() == null);
-=======
       int expectedSize = 10;
       list = new RecyclingArrayList<>(expectedSize, Object.class);
       assertFalse(list.isEmpty());
       assertTrue(list.size() == expectedSize);
       assertTrue(list.getLast() != null);
->>>>>>> e1cc4d77
       
       list.clear();
       assertTrue(list.isEmpty());
@@ -241,10 +233,6 @@
    {
       int currentSize = 10;
       RecyclingArrayList<Object> list = new RecyclingArrayList<>(currentSize, Object.class);
-<<<<<<< HEAD
-      list.growByN(currentSize);
-=======
->>>>>>> e1cc4d77
       assertTrue(list.size() == currentSize);
 
       ArrayList<Object> savedList = new ArrayList<>();
@@ -281,10 +269,6 @@
    {
       int currentSize = 10;
       RecyclingArrayList<MutableInt> list = new RecyclingArrayList<>(currentSize, MutableInt.class);
-<<<<<<< HEAD
-      list.growByN(currentSize);
-=======
->>>>>>> e1cc4d77
       for (int i = 0; i < currentSize; i++)
          list.get(i).setValue(10 + i);
       assertTrue(list.size() == currentSize);
@@ -333,10 +317,6 @@
       Random rand = new Random(541964L);
       int currentSize = 10;
       RecyclingArrayList<MutableInt> list = new RecyclingArrayList<>(currentSize, MutableInt.class);
-<<<<<<< HEAD
-      list.growByN(currentSize);
-=======
->>>>>>> e1cc4d77
       for (int i = 0; i < currentSize; i++)
          list.get(i).setValue(10 + i);
       assertTrue(list.size() == currentSize);
@@ -387,10 +367,6 @@
       Random rand = new Random(541964L);
       int currentSize = 10;
       RecyclingArrayList<MutableInt> list = new RecyclingArrayList<>(currentSize, MutableInt.class);
-<<<<<<< HEAD
-      list.growByN(currentSize);
-=======
->>>>>>> e1cc4d77
       for (int i = 0; i < currentSize; i++)
          list.get(i).setValue(10 + i);
       assertTrue(list.size() == currentSize);
