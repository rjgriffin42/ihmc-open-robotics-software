--- conflicted
+++ resolved
@@ -2,7 +2,6 @@
 
 import static org.junit.Assert.assertEquals;
 
-import javax.vecmath.Vector3d;
 import java.util.ArrayList;
 import java.util.Random;
 
@@ -11,7 +10,11 @@
 
 import us.ihmc.continuousIntegration.ContinuousIntegrationAnnotations.ContinuousIntegrationTest;
 import us.ihmc.euclid.tools.EuclidCoreRandomTools;
+import us.ihmc.euclid.transform.RigidBodyTransform;
+import us.ihmc.euclid.tuple3D.Vector3D;
+import us.ihmc.robotics.geometry.RigidBodyTransformGeneratorTest;
 import us.ihmc.robotics.random.RandomGeometry;
+import us.ihmc.robotics.random.RandomGeometryTest;
 import us.ihmc.robotics.referenceFrames.ReferenceFrame;
 import us.ihmc.robotics.testing.JUnitTools;
 
@@ -48,14 +51,9 @@
       sixDoFJointTwist.setAngularPart(RandomGeometry.nextVector3D(random));
       sixDoFJoint.setJointTwist(sixDoFJointTwist);
 
-<<<<<<< HEAD
-      RigidBody floating = ScrewTools.addRigidBody("floating", sixDoFJoint, RandomTools.generateRandomDiagonalMatrix3d(random), random.nextDouble(),
-            RandomTools.generateRandomVector(random));
-
-=======
       RigidBody floating = ScrewTools.addRigidBody("floating", sixDoFJoint, RandomGeometry.nextDiagonalMatrix3D(random), random.nextDouble(),
             RandomGeometry.nextVector3D(random));
->>>>>>> 52cacdc4
+
       MassMatrixCalculator massMatrixCalculator = new CompositeRigidBodyMassMatrixCalculator(elevator);
       massMatrixCalculator.compute();
       DenseMatrix64F massMatrix = massMatrixCalculator.getMassMatrix();
@@ -75,15 +73,15 @@
       random = new Random(1982L);
       SixDoFJoint sixDoFJoint = new SixDoFJoint("sixDoFJoint", elevator, elevator.getBodyFixedFrame());
 
-      sixDoFJoint.setPositionAndRotation(RigidBodyTransform.generateRandomTransform(random));
+      sixDoFJoint.setPositionAndRotation(EuclidCoreRandomTools.generateRandomRigidBodyTransform(random));
       Twist sixDoFJointTwist = new Twist();
       sixDoFJoint.getJointTwist(sixDoFJointTwist);
-      sixDoFJointTwist.setLinearPart(RandomTools.generateRandomVector(random));
-      sixDoFJointTwist.setAngularPart(RandomTools.generateRandomVector(random));
+      sixDoFJointTwist.setLinearPart(EuclidCoreRandomTools.generateRandomVector3D(random));
+      sixDoFJointTwist.setAngularPart(EuclidCoreRandomTools.generateRandomVector3D(random));
       sixDoFJoint.setJointTwist(sixDoFJointTwist);
 
-      RigidBody floating = ScrewTools.addRigidBody("floating", sixDoFJoint, RandomTools.generateRandomDiagonalMatrix3d(random), random.nextDouble(),
-                                                   RandomTools.generateRandomVector(random));
+      RigidBody floating = ScrewTools.addRigidBody("floating", sixDoFJoint, EuclidCoreRandomTools.generateRandomDiagonalMatrix3D(random), random.nextDouble(),
+                                                   EuclidCoreRandomTools.generateRandomVector3D(random));
 
       random = new Random(1986L);
       setUpRandomTree(floating);
@@ -102,13 +100,13 @@
    {
       joints = new ArrayList<RevoluteJoint>();
 
-      Vector3d[] jointAxes1 = {X, Y, Z, Y, X};
+      Vector3D[] jointAxes1 = {X, Y, Z, Y, X};
       ScrewTestTools.createRandomChainRobot("chainA", joints, elevator, jointAxes1, random);
 
-      Vector3d[] jointAxes2 = {Z, X, Y, X, X};
+      Vector3D[] jointAxes2 = {Z, X, Y, X, X};
       ScrewTestTools.createRandomChainRobot("chainB", joints, elevator, jointAxes2, random);
 
-      Vector3d[] jointAxes3 = {Y, Y, X, X, X};
+      Vector3D[] jointAxes3 = {Y, Y, X, X, X};
       ScrewTestTools.createRandomChainRobot("chainC", joints, elevator, jointAxes3, random);
    }
 }