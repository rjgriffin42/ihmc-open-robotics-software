--- conflicted
+++ resolved
@@ -41,13 +41,8 @@
 	@Test(timeout = 30000)
    public void testSixDoFJoint()
    {
-<<<<<<< HEAD
-      random = new Random(1982L);
-      SixDoFJoint sixDoFJoint = new SixDoFJoint("sixDoFJoint", elevator, elevator.getBodyFixedFrame());
-=======
       Random random = new Random(1982L);
       SixDoFJoint sixDoFJoint = new SixDoFJoint("sixDoFJoint", elevator);
->>>>>>> 4910919d
 
       sixDoFJoint.setPositionAndRotation(EuclidCoreRandomTools.generateRandomRigidBodyTransform(random));
       Twist sixDoFJointTwist = new Twist();
@@ -76,7 +71,7 @@
    public void testFloatingTree()
    {
       random = new Random(1982L);
-      SixDoFJoint sixDoFJoint = new SixDoFJoint("sixDoFJoint", elevator, elevator.getBodyFixedFrame());
+      SixDoFJoint sixDoFJoint = new SixDoFJoint("sixDoFJoint", elevator);
 
       sixDoFJoint.setPositionAndRotation(EuclidCoreRandomTools.generateRandomRigidBodyTransform(random));
       Twist sixDoFJointTwist = new Twist();
@@ -93,12 +88,6 @@
 
       MassMatrixCalculator massMatrixCalculator = new CompositeRigidBodyMassMatrixCalculator(elevator);
       massMatrixCalculator.compute();
-      DenseMatrix64F massMatrix = massMatrixCalculator.getMassMatrix();
-
-      RigidBodyInertia inertia = floating.getInertiaCopy();
-      inertia.changeFrame(ReferenceFrame.getWorldFrame());
-      DenseMatrix64F inertiaMatrix = new DenseMatrix64F(sixDoFJoint.getDegreesOfFreedom(), sixDoFJoint.getDegreesOfFreedom());
-      inertia.getMatrix(inertiaMatrix);
    }
 
    private void setUpRandomTree(RigidBody elevator)
