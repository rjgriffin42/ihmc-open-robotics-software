plugins {
    id("us.ihmc.ihmc-build") version "0.20.1"
    id("us.ihmc.ihmc-ci") version "5.3"
   id("us.ihmc.ihmc-cd") version "1.14"
    id("us.ihmc.log-tools-plugin") version "0.5.0"
}

ihmc {
    loadProductProperties("../product.properties")

    configureDependencyResolution()
    configurePublications()
}

mainDependencies {
    api("us.ihmc.thirdparty.jinput:jinput:200128")
    api("org.ejml:ejml-core:0.39")
    api("org.ejml:ejml-ddense:0.39")

<<<<<<< HEAD
    api("us.ihmc:euclid-frame:0.14.2-ejml-0.39-beta-1")
    api("us.ihmc:euclid-shape:0.14.2-ejml-0.39-beta-1")
    api("us.ihmc:ihmc-yovariables:0.7.0-ejml-0.39-beta-1")
    api("us.ihmc:ihmc-robot-description:0.17.0-ejml-0.39-beta-2")
=======
    api("us.ihmc:euclid-frame:0.14.2")
    api("us.ihmc:euclid-shape:0.14.2")
    api("us.ihmc:ihmc-yovariables:0.7.0")
    api("us.ihmc:ihmc-robot-description:0.18.0")
>>>>>>> 6929371c
    api("us.ihmc:ihmc-robotics-toolkit:source")
    api("us.ihmc:ihmc-humanoid-robotics:source")
    api("us.ihmc:ihmc-quadruped-basics:source")
    api("us.ihmc:robot-environment-awareness:source")
    api("us.ihmc:simulation-construction-set-tools-test:source")
    api("us.ihmc:ihmc-robot-data-logger:0.18.0-ejml-0.39-beta-2")
    api("us.ihmc:ihmc-path-planning:source")
}

testDependencies {

}<|MERGE_RESOLUTION|>--- conflicted
+++ resolved
@@ -17,17 +17,10 @@
     api("org.ejml:ejml-core:0.39")
     api("org.ejml:ejml-ddense:0.39")
 
-<<<<<<< HEAD
     api("us.ihmc:euclid-frame:0.14.2-ejml-0.39-beta-1")
     api("us.ihmc:euclid-shape:0.14.2-ejml-0.39-beta-1")
     api("us.ihmc:ihmc-yovariables:0.7.0-ejml-0.39-beta-1")
-    api("us.ihmc:ihmc-robot-description:0.17.0-ejml-0.39-beta-2")
-=======
-    api("us.ihmc:euclid-frame:0.14.2")
-    api("us.ihmc:euclid-shape:0.14.2")
-    api("us.ihmc:ihmc-yovariables:0.7.0")
-    api("us.ihmc:ihmc-robot-description:0.18.0")
->>>>>>> 6929371c
+    api("us.ihmc:ihmc-robot-description:0.18.0-ejml-0.39-beta-1")
     api("us.ihmc:ihmc-robotics-toolkit:source")
     api("us.ihmc:ihmc-humanoid-robotics:source")
     api("us.ihmc:ihmc-quadruped-basics:source")
