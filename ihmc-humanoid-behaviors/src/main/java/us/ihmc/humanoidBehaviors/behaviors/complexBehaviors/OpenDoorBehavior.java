--- conflicted
+++ resolved
@@ -2,40 +2,23 @@
 
 import java.util.concurrent.atomic.AtomicReference;
 
-<<<<<<< HEAD
-=======
 import controller_msgs.msg.dds.AutomaticManipulationAbortMessage;
->>>>>>> 20d7fa50
 import controller_msgs.msg.dds.DoorLocationPacket;
 import controller_msgs.msg.dds.HandTrajectoryMessage;
-import controller_msgs.msg.dds.HeadTrajectoryMessage;
 import controller_msgs.msg.dds.UIPositionCheckerPacket;
 import us.ihmc.communication.IHMCROS2Publisher;
 import us.ihmc.communication.packets.MessageTools;
-import us.ihmc.communication.packets.PacketDestination;
-import us.ihmc.euclid.axisAngle.AxisAngle;
 import us.ihmc.euclid.geometry.Pose3D;
 import us.ihmc.euclid.referenceFrame.FramePoint3D;
 import us.ihmc.euclid.referenceFrame.FramePose3D;
 import us.ihmc.euclid.referenceFrame.FrameQuaternion;
 import us.ihmc.euclid.referenceFrame.ReferenceFrame;
-<<<<<<< HEAD
-import us.ihmc.euclid.tuple3D.Point3D;
-import us.ihmc.euclid.tuple4D.Quaternion;
-=======
->>>>>>> 20d7fa50
 import us.ihmc.graphicsDescription.yoGraphics.YoGraphicsListRegistry;
 import us.ihmc.humanoidBehaviors.behaviors.behaviorServices.DoorOpenDetectorBehaviorService;
 import us.ihmc.humanoidBehaviors.behaviors.complexBehaviors.OpenDoorBehavior.OpenDoorState;
 import us.ihmc.humanoidBehaviors.behaviors.primitives.AtlasPrimitiveActions;
 import us.ihmc.humanoidBehaviors.behaviors.simpleBehaviors.BehaviorAction;
-<<<<<<< HEAD
-import us.ihmc.humanoidBehaviors.behaviors.simpleBehaviors.SimpleDoNothingBehavior;
 import us.ihmc.humanoidBehaviors.behaviors.simpleBehaviors.SleepBehavior;
-import us.ihmc.humanoidBehaviors.communication.ConcurrentListeningQueue;
-=======
-import us.ihmc.humanoidBehaviors.behaviors.simpleBehaviors.SleepBehavior;
->>>>>>> 20d7fa50
 import us.ihmc.humanoidBehaviors.stateMachine.StateMachineBehavior;
 import us.ihmc.humanoidRobotics.communication.packets.HumanoidMessageTools;
 import us.ihmc.robotics.referenceFrames.PoseReferenceFrame;
@@ -50,11 +33,7 @@
 
    enum OpenDoorState
    {
-<<<<<<< HEAD
-      START, MOVE_HANDS_TO_INITIAL_LOCATION, TURN_DOOR_KNOB, PUSH_ON_DOOR, PUSH_OPEN_DOOR, PULL_BACK_HANDS, DONE, FAILED
-=======
       START, MOVE_HANDS_TO_INITIAL_LOCATION,TURN_ON_OPEN_DOOR_DETECTOR, TURN_DOOR_KNOB, PUSH_ON_DOOR, PUSH_OPEN_DOOR, PULL_BACK_HANDS, DONE, FAILED
->>>>>>> 20d7fa50
    }
 
    private PoseReferenceFrame doorPoseFrame = null;
@@ -67,11 +46,8 @@
    private final IHMCROS2Publisher<UIPositionCheckerPacket> uiPositionCheckerPacketpublisher;
    protected final AtomicReference<DoorLocationPacket> doorLocationReference = new AtomicReference<DoorLocationPacket>();
    private final DoorOpenDetectorBehaviorService doorOpenDetectorBehaviorService;
-<<<<<<< HEAD
-=======
 
    private final IHMCROS2Publisher<AutomaticManipulationAbortMessage> abortMessagePublisher;
->>>>>>> 20d7fa50
 
    public OpenDoorBehavior(String robotName, String behaviorPrefix, YoDouble yoTime, Ros2Node ros2Node, AtlasPrimitiveActions atlasPrimitiveActions,
                            DoorOpenDetectorBehaviorService doorOpenDetectorBehaviorService, YoGraphicsListRegistry yoGraphicsListRegistry)
@@ -81,10 +57,7 @@
       this.doorOpenDetectorBehaviorService = doorOpenDetectorBehaviorService;
       uiPositionCheckerPacketpublisher = createBehaviorOutputPublisher(UIPositionCheckerPacket.class);
       sleepBehavior = new SleepBehavior(robotName, ros2Node, yoTime);
-<<<<<<< HEAD
-=======
       abortMessagePublisher = createPublisherForController(AutomaticManipulationAbortMessage.class);
->>>>>>> 20d7fa50
 
       createBehaviorInputSubscriber(DoorLocationPacket.class, doorLocationReference::set);
 
@@ -98,7 +71,6 @@
       succeeded = false;
       doorLocationReference.set(null);
       super.onBehaviorEntered();
-<<<<<<< HEAD
    }
 
    public boolean succeeded()
@@ -108,43 +80,21 @@
 
    @Override
    protected OpenDoorState configureStateMachineAndReturnInitialKey(StateMachineFactory<OpenDoorState, BehaviorAction> factory)
-=======
-   }
-
-   public boolean succeeded()
->>>>>>> 20d7fa50
-   {
-      return succeeded;
-   }
-
-<<<<<<< HEAD
-=======
-   @Override
-   protected OpenDoorState configureStateMachineAndReturnInitialKey(StateMachineFactory<OpenDoorState, BehaviorAction> factory)
-   {
-
->>>>>>> 20d7fa50
+   {
+
       BehaviorAction start = new BehaviorAction()
       {
          @Override
          protected void setBehaviorInput()
          {
 
-<<<<<<< HEAD
-
-=======
->>>>>>> 20d7fa50
          }
 
          @Override
          public boolean isDone()
          {
             //wait for the door to be located and a baseline set for open detection
-<<<<<<< HEAD
-            return doorLocationReference.get() != null && doorOpenDetectorBehaviorService.doorDetected();
-=======
             return doorLocationReference.get() != null;
->>>>>>> 20d7fa50
          }
 
       };
@@ -153,14 +103,6 @@
          @Override
          protected void setBehaviorInput()
          {
-<<<<<<< HEAD
-            atlasPrimitiveActions.rightHandTrajectoryBehavior.setInput(moveHand(0.833, -0.102, 1.079, 1.551252338779563, 0.048351007951384285,
-                                                                                0.007252343575301105, RobotSide.RIGHT, "Moving Right Hand Above Door Knob"));
-            atlasPrimitiveActions.leftHandTrajectoryBehavior.setInput(moveHand(0.298, -0.147, 1.097, 1.2554068994570775, 0.03416782147174632,
-                                                                               0.26586161890007015, RobotSide.LEFT, "Moving Left Hand To Door"));
-           
-
-=======
             setAutomaticArmAbort(false);
 
             //pre speedup values for distance from door -0.102
@@ -195,7 +137,6 @@
 
             }
             return doorOpenDetectorBehaviorService.doorDetected();
->>>>>>> 20d7fa50
          }
 
       };
@@ -205,15 +146,10 @@
          @Override
          protected void setBehaviorInput()
          {
-<<<<<<< HEAD
-            atlasPrimitiveActions.rightHandTrajectoryBehavior.setInput(moveHand(0.780, -0.101, 0.879, 1.551252338779563, 0.048351007951384285,
-                                                                                0.007252343575301105, RobotSide.RIGHT, "Moving Hand To Door Knob"));
-=======
             setAutomaticArmAbort(true);
 
             atlasPrimitiveActions.rightHandTrajectoryBehavior.setInput(moveHand(0.780, -0.0635, 0.879, 1.551252338779563, 0.048351007951384285,
                                                                                 0.007252343575301105, RobotSide.RIGHT, "Moving Hand To Door Knob", 2));
->>>>>>> 20d7fa50
          }
       };
       BehaviorAction pushDoorALittle = new BehaviorAction(atlasPrimitiveActions.rightHandTrajectoryBehavior)
@@ -221,13 +157,8 @@
          @Override
          protected void setBehaviorInput()
          {
-<<<<<<< HEAD
-            atlasPrimitiveActions.rightHandTrajectoryBehavior.setInput(moveHand(0.780, -0.051, 0.879, 1.551252338779563, 0.048351007951384285,
-                                                                                0.007252343575301105, RobotSide.RIGHT, "Push Door A Little"));
-=======
             atlasPrimitiveActions.rightHandTrajectoryBehavior.setInput(moveHand(0.780, -0.00, 0.879, 1.551252338779563, 0.048351007951384285,
                                                                                 0.007252343575301105, RobotSide.RIGHT, "Push Door A Little", 1));
->>>>>>> 20d7fa50
 
          }
       };
@@ -236,18 +167,12 @@
          @Override
          protected void setBehaviorInput()
          {
-<<<<<<< HEAD
-            atlasPrimitiveActions.leftHandTrajectoryBehavior.setInput(moveHand(0.455, 0.218, 1.154, 1.7318790859631, 0.9163508562370669, -0.2253954188985998,
-                                                                               RobotSide.LEFT, "Pushing Door"));
-         }
-=======
             //otherwise the robot stops the arm motion because it is to fast
             setAutomaticArmAbort(false);
             atlasPrimitiveActions.leftHandTrajectoryBehavior.setInput(moveHand(0.455, 0.218, 1.154, 1.7318790859631, 0.9163508562370669, -0.2253954188985998,
                                                                                RobotSide.LEFT, "Pushing Door", 1));
          }
 
->>>>>>> 20d7fa50
       };
 
       BehaviorAction pullHandsBack = new BehaviorAction(atlasPrimitiveActions.leftHandTrajectoryBehavior)
@@ -255,14 +180,9 @@
          @Override
          protected void setBehaviorInput()
          {
-<<<<<<< HEAD
-            atlasPrimitiveActions.leftHandTrajectoryBehavior.setInput(moveHand(0.274, -0.208, 0.798, 1.2609443582725661, 0.02096196100421688,
-                                                                               0.27326972080173334, RobotSide.LEFT, "Pulling Left Hand Back"));
-=======
             setAutomaticArmAbort(true);
             atlasPrimitiveActions.leftHandTrajectoryBehavior.setInput(moveHand(0.274, -0.208, 0.798, 1.2609443582725661, 0.02096196100421688,
                                                                                0.27326972080173334, RobotSide.LEFT, "Pulling Left Hand Back", 1));
->>>>>>> 20d7fa50
 
          }
       };
@@ -284,18 +204,15 @@
          {
             succeeded = false;
             atlasPrimitiveActions.leftHandTrajectoryBehavior.setInput(moveHand(0.274, -0.208, 0.798, 1.2609443582725661, 0.02096196100421688,
-<<<<<<< HEAD
-                                                                               0.27326972080173334, RobotSide.LEFT, "Pulling Left Hand Back"));
-=======
                                                                                0.27326972080173334, RobotSide.LEFT, "Pulling Left Hand Back", 5));
->>>>>>> 20d7fa50
             publishTextToSpeech("DOOR OPENING FAILED");
          }
       };
 
       factory.addStateAndDoneTransition(OpenDoorState.START, start, OpenDoorState.MOVE_HANDS_TO_INITIAL_LOCATION);
-<<<<<<< HEAD
-      factory.addStateAndDoneTransition(OpenDoorState.MOVE_HANDS_TO_INITIAL_LOCATION, moveHandsToDoor, OpenDoorState.TURN_DOOR_KNOB);
+      factory.addStateAndDoneTransition(OpenDoorState.MOVE_HANDS_TO_INITIAL_LOCATION, moveHandsToDoor, OpenDoorState.TURN_ON_OPEN_DOOR_DETECTOR);
+      factory.addStateAndDoneTransition(OpenDoorState.TURN_ON_OPEN_DOOR_DETECTOR, setDoorDetectorStart, OpenDoorState.TURN_DOOR_KNOB);
+
       factory.addStateAndDoneTransition(OpenDoorState.TURN_DOOR_KNOB, moveRightHandToDoorKnob, OpenDoorState.PUSH_ON_DOOR);
       factory.addState(OpenDoorState.PUSH_ON_DOOR, pushDoorALittle);
       factory.addState(OpenDoorState.PUSH_OPEN_DOOR, pushDoorOpen);
@@ -306,30 +223,11 @@
       factory.addTransition(OpenDoorState.PUSH_ON_DOOR, OpenDoorState.FAILED, t -> pushDoorALittle.isDone() && !doorOpenDetectorBehaviorService.isDoorOpen());
       factory.addTransition(OpenDoorState.PUSH_ON_DOOR, OpenDoorState.PUSH_OPEN_DOOR, t -> doorOpenDetectorBehaviorService.isDoorOpen());
 
-      factory.addTransition(OpenDoorState.PUSH_OPEN_DOOR, OpenDoorState.FAILED, t -> !doorOpenDetectorBehaviorService.isDoorOpen());
-      factory.addTransition(OpenDoorState.PUSH_OPEN_DOOR, OpenDoorState.PULL_BACK_HANDS,
-                            t -> pushDoorOpen.isDone() && doorOpenDetectorBehaviorService.isDoorOpen());
-
-=======
-      factory.addStateAndDoneTransition(OpenDoorState.MOVE_HANDS_TO_INITIAL_LOCATION, moveHandsToDoor, OpenDoorState.TURN_ON_OPEN_DOOR_DETECTOR);
-      factory.addStateAndDoneTransition(OpenDoorState.TURN_ON_OPEN_DOOR_DETECTOR, setDoorDetectorStart, OpenDoorState.TURN_DOOR_KNOB);
-
-      factory.addStateAndDoneTransition(OpenDoorState.TURN_DOOR_KNOB, moveRightHandToDoorKnob, OpenDoorState.PUSH_ON_DOOR);
-      factory.addState(OpenDoorState.PUSH_ON_DOOR, pushDoorALittle);
-      factory.addState(OpenDoorState.PUSH_OPEN_DOOR, pushDoorOpen);
-      factory.addState(OpenDoorState.PULL_BACK_HANDS, pullHandsBack);
-      factory.addState(OpenDoorState.DONE, done);
-      factory.addState(OpenDoorState.FAILED, failed);
-
-      factory.addTransition(OpenDoorState.PUSH_ON_DOOR, OpenDoorState.FAILED, t -> pushDoorALittle.isDone() && !doorOpenDetectorBehaviorService.isDoorOpen());
-      factory.addTransition(OpenDoorState.PUSH_ON_DOOR, OpenDoorState.PUSH_OPEN_DOOR, t -> doorOpenDetectorBehaviorService.isDoorOpen());
-
       
       //removing door open checks durring fast motions for now.
      // factory.addTransition(OpenDoorState.PUSH_OPEN_DOOR, OpenDoorState.FAILED, t -> !doorOpenDetectorBehaviorService.isDoorOpen());
       factory.addTransition(OpenDoorState.PUSH_OPEN_DOOR, OpenDoorState.PULL_BACK_HANDS, t -> pushDoorOpen.isDone());// && doorOpenDetectorBehaviorService.isDoorOpen());
 
->>>>>>> 20d7fa50
       factory.addTransition(OpenDoorState.PULL_BACK_HANDS, OpenDoorState.FAILED, t -> pullHandsBack.isDone() && !doorOpenDetectorBehaviorService.isDoorOpen());
       factory.addTransition(OpenDoorState.PULL_BACK_HANDS, OpenDoorState.DONE, t -> pullHandsBack.isDone() && doorOpenDetectorBehaviorService.isDoorOpen());
 
@@ -345,11 +243,7 @@
     */
 
    private HandTrajectoryMessage moveHand(final double x, final double y, final double z, final double yaw, final double pitch, final double roll,
-<<<<<<< HEAD
-                                          final RobotSide side, final String description)
-=======
                                           final RobotSide side, final String description, double trajectoryTime)
->>>>>>> 20d7fa50
    {
       publishTextToSpeech(description);
 
@@ -357,25 +251,18 @@
 
       uiPositionCheckerPacketpublisher.publish(MessageTools.createUIPositionCheckerPacket(point.getPosition()));
 
-<<<<<<< HEAD
-      HandTrajectoryMessage handTrajectoryMessage = HumanoidMessageTools.createHandTrajectoryMessage(side, 1, point.getPosition(), point.getOrientation(),
-=======
       HandTrajectoryMessage handTrajectoryMessage = HumanoidMessageTools.createHandTrajectoryMessage(side, trajectoryTime, point.getPosition(),
                                                                                                      point.getOrientation(),
->>>>>>> 20d7fa50
                                                                                                      CommonReferenceFrameIds.CHEST_FRAME.getHashId());
       handTrajectoryMessage.getSe3Trajectory().getFrameInformation().setDataReferenceFrameId(MessageTools.toFrameId(worldFrame));
 
       return handTrajectoryMessage;
-<<<<<<< HEAD
-=======
    }
 
    private void setAutomaticArmAbort(boolean enableAbort)
    {
       AutomaticManipulationAbortMessage automaticManipulationAbortPacket = HumanoidMessageTools.createAutomaticManipulationAbortMessage(enableAbort);
       abortMessagePublisher.publish(automaticManipulationAbortPacket);
->>>>>>> 20d7fa50
    }
 
    public void setGrabLocation(Pose3D doorPose3D)
@@ -384,12 +271,8 @@
       PoseReferenceFrame doorPose = new PoseReferenceFrame("OpenDoorReferenceFrame", ReferenceFrame.getWorldFrame());
       doorPose.setPoseAndUpdate(new Pose3D(doorPose3D));
       this.doorPoseFrame = doorPose;
-<<<<<<< HEAD
-   }  
-=======
-   }
-
->>>>>>> 20d7fa50
+   }
+
    @Override
    public void doControl()
    {
