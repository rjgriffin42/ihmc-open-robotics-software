--- conflicted
+++ resolved
@@ -369,19 +369,11 @@
         	 
         	 //attempting to track down a bug
         	 
-<<<<<<< HEAD
-//            PelvisHeightTrajectoryMessage message = HumanoidMessageTools.createPelvisHeightTrajectoryMessage(1, 0.75, ReferenceFrame.getWorldFrame(),referenceFrames.getMidFeetZUpFrame());
-            
-            
-            double footZ2 = referenceFrames.getSoleFrame(RobotSide.LEFT).getTransformToWorldFrame().getTranslationZ();
-            PelvisHeightTrajectoryMessage message = HumanoidMessageTools.createPelvisHeightTrajectoryMessage(1, footZ2+0.75, ReferenceFrame.getWorldFrame(),referenceFrames.getMidFeetZUpFrame());
-=======
 //            PelvisHeightTrajectoryMessage message = HumanoidMessageTools.createPelvisHeightTrajectoryMessage(1, 0.85, ReferenceFrame.getWorldFrame(),referenceFrames.getMidFeetZUpFrame());
             
             
             double footZ2 = referenceFrames.getSoleFrame(RobotSide.LEFT).getTransformToWorldFrame().getTranslationZ();
             PelvisHeightTrajectoryMessage message = HumanoidMessageTools.createPelvisHeightTrajectoryMessage(1, footZ2+0.85, ReferenceFrame.getWorldFrame(),referenceFrames.getMidFeetZUpFrame());
->>>>>>> f1a5b7cf
             
             atlasPrimitiveActions.pelvisHeightTrajectoryBehavior.setInput(message);
             publishTextToSpeech("Decrease heigth");
