--- conflicted
+++ resolved
@@ -136,13 +136,10 @@
    public void doControl()
    {
 
-<<<<<<< HEAD
       
       BehaviorDispatcher.messager.submitMessage(MessengerAPI.State, getStateMachine().getCurrentBehaviorKey().toString());
 
       
-=======
->>>>>>> 4059b88c
       //should constantly be searching for door and updating its location here
       publisher = createBehaviorInputPublisher(DoorLocationPacket.class);
 
