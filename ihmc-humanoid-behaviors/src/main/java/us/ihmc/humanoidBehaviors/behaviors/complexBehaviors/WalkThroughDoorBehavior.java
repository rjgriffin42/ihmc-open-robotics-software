package us.ihmc.humanoidBehaviors.behaviors.complexBehaviors;

import controller_msgs.msg.dds.ArmTrajectoryMessage;
import controller_msgs.msg.dds.DoorLocationPacket;
import controller_msgs.msg.dds.FootstepDataListMessage;
import controller_msgs.msg.dds.FootstepDataMessage;
import controller_msgs.msg.dds.HandDesiredConfigurationMessage;
import controller_msgs.msg.dds.HeadTrajectoryMessage;
import us.ihmc.communication.IHMCROS2Publisher;
import us.ihmc.communication.packets.PacketDestination;
import us.ihmc.euclid.axisAngle.AxisAngle;
import us.ihmc.euclid.geometry.Pose3D;
import us.ihmc.euclid.referenceFrame.FramePoint3D;
import us.ihmc.euclid.referenceFrame.FramePose3D;
import us.ihmc.euclid.referenceFrame.FrameQuaternion;
import us.ihmc.euclid.referenceFrame.ReferenceFrame;
import us.ihmc.euclid.tuple3D.Point3D;
import us.ihmc.euclid.tuple3D.Vector3D32;
import us.ihmc.euclid.tuple4D.Quaternion;
import us.ihmc.graphicsDescription.yoGraphics.YoGraphicsListRegistry;
import us.ihmc.humanoidBehaviors.behaviors.behaviorServices.DoorOpenDetectorBehaviorService;
import us.ihmc.humanoidBehaviors.behaviors.behaviorServices.FiducialDetectorBehaviorService;
import us.ihmc.humanoidBehaviors.behaviors.complexBehaviors.WalkThroughDoorBehavior.WalkThroughDoorBehaviorState;
import us.ihmc.humanoidBehaviors.behaviors.primitives.AtlasPrimitiveActions;
import us.ihmc.humanoidBehaviors.behaviors.simpleBehaviors.BehaviorAction;
import us.ihmc.humanoidBehaviors.behaviors.simpleBehaviors.SimpleDoNothingBehavior;
import us.ihmc.humanoidBehaviors.behaviors.simpleBehaviors.SleepBehavior;
import us.ihmc.humanoidBehaviors.dispatcher.BehaviorDispatcher;
import us.ihmc.humanoidBehaviors.stateMachine.StateMachineBehavior;
import us.ihmc.humanoidRobotics.communication.packets.HumanoidMessageTools;
import us.ihmc.humanoidRobotics.communication.packets.dataobjects.HandConfiguration;
import us.ihmc.humanoidRobotics.frames.HumanoidReferenceFrames;
import us.ihmc.messager.MessagerAPIFactory;
import us.ihmc.messager.MessagerAPIFactory.Category;
import us.ihmc.messager.MessagerAPIFactory.CategoryTheme;
import us.ihmc.messager.MessagerAPIFactory.MessagerAPI;
import us.ihmc.messager.MessagerAPIFactory.Topic;
import us.ihmc.robotModels.FullHumanoidRobotModel;
import us.ihmc.robotics.referenceFrames.PoseReferenceFrame;
import us.ihmc.robotics.robotSide.RobotSide;
import us.ihmc.robotics.stateMachine.factories.StateMachineFactory;
import us.ihmc.ros2.Ros2Node;
import us.ihmc.wholeBodyController.WholeBodyControllerParameters;
import us.ihmc.yoVariables.variable.YoBoolean;
import us.ihmc.yoVariables.variable.YoDouble;

public class WalkThroughDoorBehavior extends StateMachineBehavior<WalkThroughDoorBehaviorState>
{
   private final boolean DEBUG = true;
   private boolean isDoorOpen = false;

   public enum WalkThroughDoorBehaviorState
   {
      STOPPED,
      SETUP_ROBOT,
      //clear planar regions and look down, then up only come here after a failed plan
      SEARCHING_FOR_DOOR, //search for general door location
      //if distance to door < approach point location skip this step.
      //walk to general door location... point offseet from door approach location
      //search for door precise location
      WALKING_TO_DOOR, //if failed jump to clear state
      SEARCHING_FOR_DOOR_FINAL, //search for door handle
      OPEN_DOOR, // in paralelle run the detect open door behavior if open door is not detected, go back to search for door 
      SET_UP_ROBOT_FOR_DOOR_WALK,
      WAITING_FOR_USER_CONFIRMATION,
      WALK_THROUGH_DOOR,
      RESET_ROBOT,
      FAILED,
      DONE
   }

   //do you want to tuck in the arms before walking through the door
   private final boolean setUpArms = true;

   //this is the predefined walk to points relative to the door reference frame, these should eventualy be replaced by a behavior that finds the best location to walk up to given an arm task space 
   private Vector3D32 doorOffsetPoint1 = new Vector3D32(0.5f, -0.9f, 0f);
   private Vector3D32 doorOffsetPoint2 = new Vector3D32(0.5f, -0.6f, 0f);

   //define some of the sub-behaviors that will be used that are specific to this behavior
   private final SearchForDoorBehavior searchForDoorBehavior;
   private final OpenDoorBehavior openDoorBehavior;
   private final WalkToInteractableObjectBehavior walkToInteractableObjectBehavior;
   private final ResetRobotBehavior resetRobotBehavior;

   //this hold all the primitive behaviors that get used across most behaviors.
   private final AtlasPrimitiveActions atlasPrimitiveActions;
   private SleepBehavior sleepBehavior;
   //sends out a door location packet for use in debugging. not really necesary until the door is found from a behavior instead of the user supplying its location
   private final FiducialDetectorBehaviorService fiducialDetectorBehaviorService;
<<<<<<< HEAD
   private IHMCROS2Publisher<DoorLocationPacket> publisher;
=======
   private IHMCROS2Publisher<DoorLocationPacket> doorToBehaviorPublisher;
   private IHMCROS2Publisher<DoorLocationPacket> doorToUIPublisher;

>>>>>>> 20d7fa50
   private final DoorOpenDetectorBehaviorService doorOpenDetectorBehaviorService;
   private final IHMCROS2Publisher<HeadTrajectoryMessage> headTrajectoryPublisher;
   private final HumanoidReferenceFrames referenceFrames;
   // private BasicTimingBehavior basicTimingBehavior;

   public WalkThroughDoorBehavior(String robotName, String yoNamePrefix, Ros2Node ros2Node, YoDouble yoTime, YoBoolean yoDoubleSupport,
                                  FullHumanoidRobotModel fullRobotModel, HumanoidReferenceFrames referenceFrames,
                                  WholeBodyControllerParameters wholeBodyControllerParameters, AtlasPrimitiveActions atlasPrimitiveActions,
                                  YoGraphicsListRegistry yoGraphicsListRegistry)
   {
      super(robotName, "walkThroughDoorBehavior", WalkThroughDoorBehaviorState.class, yoTime, ros2Node);
      headTrajectoryPublisher = createPublisherForController(HeadTrajectoryMessage.class);
      this.referenceFrames = referenceFrames;
      doorOpenDetectorBehaviorService = new DoorOpenDetectorBehaviorService(robotName, yoNamePrefix + "DoorOpenService", ros2Node, yoGraphicsListRegistry);
      doorOpenDetectorBehaviorService.setTargetIDToLocate(50);
      doorOpenDetectorBehaviorService.setExpectedFiducialSize(0.2032);
      registry.addChild(doorOpenDetectorBehaviorService.getYoVariableRegistry());
      addBehaviorService(doorOpenDetectorBehaviorService);

      sleepBehavior = new SleepBehavior(robotName, ros2Node, yoTime);
      fiducialDetectorBehaviorService = new FiducialDetectorBehaviorService(robotName, yoNamePrefix + "SearchForDoorFiducial1", ros2Node,
                                                                            yoGraphicsListRegistry);
      fiducialDetectorBehaviorService.setTargetIDToLocate(50);
      fiducialDetectorBehaviorService.setExpectedFiducialSize(0.2032);

      registry.addChild(fiducialDetectorBehaviorService.getYoVariableRegistry());

      addBehaviorService(fiducialDetectorBehaviorService);

      this.atlasPrimitiveActions = atlasPrimitiveActions;
      //    basicTimingBehavior = new BasicTimingBehavior(robotName, ros2Node);
      //set up behaviors
      searchForDoorBehavior = new SearchForDoorBehavior(robotName, yoNamePrefix, ros2Node, yoGraphicsListRegistry);
      walkToInteractableObjectBehavior = new WalkToInteractableObjectBehavior(robotName, yoTime, ros2Node, atlasPrimitiveActions);

      openDoorBehavior = new OpenDoorBehavior(robotName, yoNamePrefix, yoTime, ros2Node, atlasPrimitiveActions, doorOpenDetectorBehaviorService,
                                              yoGraphicsListRegistry);
      resetRobotBehavior = new ResetRobotBehavior(robotName, ros2Node, yoTime);
<<<<<<< HEAD
      publisher = createBehaviorOutputPublisher(DoorLocationPacket.class);
=======
      doorToBehaviorPublisher = createBehaviorOutputPublisher(DoorLocationPacket.class);
      doorToUIPublisher = createBehaviorInputPublisher(DoorLocationPacket.class);
      
>>>>>>> 20d7fa50

      //setup publisher for sending door location to UI
      setupStateMachine();
   }

   @Override
   public void doControl()
   {

<<<<<<< HEAD
      
      BehaviorDispatcher.messager.submitMessage(MessengerAPI.State, getStateMachine().getCurrentBehaviorKey().toString());

      
      //should constantly be searching for door and updating its location here
      publisher = createBehaviorInputPublisher(DoorLocationPacket.class);
=======
      //should constantly be searching for door and updating its location here
>>>>>>> 20d7fa50

      if (doorOpenDetectorBehaviorService.newPose != null)
      {
         Point3D location = new Point3D();
         Quaternion orientation = new Quaternion();
         doorOpenDetectorBehaviorService.newPose.get(location, orientation);
         publishUIPositionCheckerPacket(location, orientation);
      }

      if (isDoorOpen != doorOpenDetectorBehaviorService.isDoorOpen())
      {
         isDoorOpen = doorOpenDetectorBehaviorService.isDoorOpen();
         if (isDoorOpen)
            publishTextToSpeech("Door is Open");

         else
            publishTextToSpeech("Door is Closed");
      }

      if (fiducialDetectorBehaviorService.getGoalHasBeenLocated())
      {

         FramePose3D tmpFP = new FramePose3D();
         fiducialDetectorBehaviorService.getReportedGoalPoseWorldFrame(tmpFP);

         tmpFP.appendPitchRotation(Math.toRadians(90));
         tmpFP.appendYawRotation(0);
         tmpFP.appendRollRotation(Math.toRadians(-90));

         tmpFP.appendPitchRotation(-tmpFP.getPitch());

         FramePose3D doorFrame = new FramePose3D(tmpFP);
         doorFrame.appendTranslation(0.025875, 0.68183125, -1.1414125);

         Pose3D pose = new Pose3D(doorFrame.getPosition(), doorFrame.getOrientation());

         //publishTextToSpeech("Recieved Door Location From fiducial");
         pose.appendYawRotation(Math.toRadians(-90));

         Point3D location = new Point3D();
         Quaternion orientation = new Quaternion();
         pose.get(location, orientation);
         publishUIPositionCheckerPacket(location, orientation);

<<<<<<< HEAD
         publisher.publish(HumanoidMessageTools.createDoorLocationPacket(pose));
=======
         doorToBehaviorPublisher.publish(HumanoidMessageTools.createDoorLocationPacket(pose));
         doorToUIPublisher.publish(HumanoidMessageTools.createDoorLocationPacket(pose));
>>>>>>> 20d7fa50
      }
      super.doControl();

   }

   @Override
   public void onBehaviorEntered()
   {
      publishTextToSpeech("Entering Walk Through Door behavior");

      super.onBehaviorEntered();
   }

   @Override
   protected WalkThroughDoorBehaviorState configureStateMachineAndReturnInitialKey(StateMachineFactory<WalkThroughDoorBehaviorState, BehaviorAction> factory)
   {
      //reset the robot in case it is in a wierd configuration before the behavior starts
      BehaviorAction resetRobot = new BehaviorAction(resetRobotBehavior);

      //if there are hands, close them
      BehaviorAction setup = new BehaviorAction(atlasPrimitiveActions.leftHandDesiredConfigurationBehavior,
                                                atlasPrimitiveActions.rightHandDesiredConfigurationBehavior)
      {
         @Override
         protected void setBehaviorInput()
         {
            if (DEBUG)
            {
               publishTextToSpeech("entering setup");
            }
            HandDesiredConfigurationMessage leftHandMessage = HumanoidMessageTools.createHandDesiredConfigurationMessage(RobotSide.LEFT,
                                                                                                                         HandConfiguration.CLOSE);
            HandDesiredConfigurationMessage rightHandMessage = HumanoidMessageTools.createHandDesiredConfigurationMessage(RobotSide.RIGHT,
                                                                                                                          HandConfiguration.CLOSE);

            atlasPrimitiveActions.rightHandDesiredConfigurationBehavior.setInput(rightHandMessage);

            atlasPrimitiveActions.leftHandDesiredConfigurationBehavior.setInput(leftHandMessage);
         }

      };

      //this is the first search for the door, once automated searching is in place, this should be an all the time thing.
      BehaviorAction searchForDoorFar = new BehaviorAction(searchForDoorBehavior)
      {

         @Override
         public void onEntry()
         {
            publishTextToSpeech("Searching For The Door");
            super.onEntry();
         }
      };

      BehaviorAction searchForDoorNear = new BehaviorAction(searchForDoorBehavior)
      {
         @Override
         public void onEntry()
         {
            publishTextToSpeech("Confirm door location before walking through");

            super.onEntry();
         }

         @Override
         public void onExit()
         {

            System.out.println("SETTING OPEN DOOR ACTION INPUT " + searchForDoorBehavior.getLocation());

            super.onExit();
         }
      };

      BehaviorAction walkToDoorAction = new BehaviorAction(walkToInteractableObjectBehavior)
      {
         @Override
         protected void setBehaviorInput()
         {
<<<<<<< HEAD
=======
            lookDown();
>>>>>>> 20d7fa50
            if (DEBUG)
            {
               publishTextToSpeech("walk to door action");
            }
            FramePoint3D point1 = offsetPointFromDoor(doorOffsetPoint1);
            FramePoint3D point2 = offsetPointFromDoor(doorOffsetPoint2);

            walkToInteractableObjectBehavior.setWalkPoints(point1, point2);
         }
      };

      BehaviorAction openDoorAction = new BehaviorAction(openDoorBehavior)
      {
         @Override
         protected void setBehaviorInput()
         {
            lookDown();
<<<<<<< HEAD
            doorOpenDetectorBehaviorService.reset();
            doorOpenDetectorBehaviorService.run(true);
            System.out.println("SETTING OPEN DOOR ACTION INPUT " + searchForDoorBehavior.getLocation());
=======
>>>>>>> 20d7fa50
            if (DEBUG)
            {
               publishTextToSpeech("open door action");
            }
            openDoorBehavior.setGrabLocation(searchForDoorBehavior.getLocation());
            System.out.println("SET OPEN DOOR ACTION INPUT" + searchForDoorBehavior.getLocation());

         }
      };

      BehaviorAction setUpForWalk = new BehaviorAction(atlasPrimitiveActions.leftArmTrajectoryBehavior, atlasPrimitiveActions.rightArmTrajectoryBehavior)
      {
         @Override
         protected void setBehaviorInput()
         {
            if (DEBUG)
            {
               publishTextToSpeech("setup for walk");
            }
            double[] rightArmPose = new double[] {1.5708, 0.8226007082651046, 1.2241049170121854, -1.546127437107859, -0.8486641166791746, -1.3365746544030488,
                  1.3376930879072813};
            double[] leftArmPose = new double[] {-1.5383305366909918, -0.9340404711083553, 1.9634792241521146, 0.9236260708644913, -0.8710518130931819,
                  -0.8771109242461594, -1.336089159719967};

            ArmTrajectoryMessage rightPoseMessage = HumanoidMessageTools.createArmTrajectoryMessage(RobotSide.RIGHT, 1, rightArmPose);

            ArmTrajectoryMessage leftPoseMessage = HumanoidMessageTools.createArmTrajectoryMessage(RobotSide.LEFT, 1, leftArmPose);

            atlasPrimitiveActions.leftArmTrajectoryBehavior.setInput(leftPoseMessage);
            atlasPrimitiveActions.rightArmTrajectoryBehavior.setInput(rightPoseMessage);
         }
      };

      BehaviorAction walkThroughDoor = new BehaviorAction(atlasPrimitiveActions.footstepListBehavior)
      {
         @Override
         protected void setBehaviorInput()
         {
            lookUp();

            if (DEBUG)
            {
               doorOpenDetectorBehaviorService.run(false);
               publishTextToSpeech("walk through door action");
            }
            FootstepDataListMessage message = setUpFootSteps();
            atlasPrimitiveActions.footstepListBehavior.set(message);
         }
      };

      BehaviorAction failedState = new BehaviorAction(new SimpleDoNothingBehavior(robotName, ros2Node))
      {
         @Override
         protected void setBehaviorInput()
         {
            publishTextToSpeech("Walking Through Door Failed");
         }
      };

      BehaviorAction doneState = new BehaviorAction(sleepBehavior)
      {
         @Override
         protected void setBehaviorInput()
         {
            sleepBehavior.setSleepTime(1);
            publishTextToSpeech("Finished Walking Through Door");
         }
      };

      factory.addStateAndDoneTransition(WalkThroughDoorBehaviorState.SETUP_ROBOT, setup, WalkThroughDoorBehaviorState.SEARCHING_FOR_DOOR);
      factory.addStateAndDoneTransition(WalkThroughDoorBehaviorState.SEARCHING_FOR_DOOR, searchForDoorFar, WalkThroughDoorBehaviorState.WALK_THROUGH_DOOR);

      factory.addState(WalkThroughDoorBehaviorState.WALKING_TO_DOOR, walkToDoorAction);
      factory.addTransition(WalkThroughDoorBehaviorState.WALKING_TO_DOOR, WalkThroughDoorBehaviorState.SEARCHING_FOR_DOOR_FINAL,
                            t -> isWalkingDone() && hasWalkingSucceded());
      factory.addTransition(WalkThroughDoorBehaviorState.WALKING_TO_DOOR, WalkThroughDoorBehaviorState.FAILED, t -> isWalkingDone() && !hasWalkingSucceded());

      factory.addStateAndDoneTransition(WalkThroughDoorBehaviorState.SEARCHING_FOR_DOOR_FINAL, searchForDoorNear, WalkThroughDoorBehaviorState.OPEN_DOOR);
      factory.addState(WalkThroughDoorBehaviorState.OPEN_DOOR, openDoorAction);

      factory.addTransition(WalkThroughDoorBehaviorState.OPEN_DOOR, WalkThroughDoorBehaviorState.SEARCHING_FOR_DOOR_FINAL,
                            t -> openDoorAction.isDone() && !openDoorBehavior.succeeded());
      factory.addTransition(WalkThroughDoorBehaviorState.OPEN_DOOR, WalkThroughDoorBehaviorState.SET_UP_ROBOT_FOR_DOOR_WALK,
                            t -> openDoorAction.isDone() && openDoorBehavior.succeeded());

      factory.addState(WalkThroughDoorBehaviorState.SET_UP_ROBOT_FOR_DOOR_WALK, setUpForWalk);

      factory.addTransition(WalkThroughDoorBehaviorState.SET_UP_ROBOT_FOR_DOOR_WALK, WalkThroughDoorBehaviorState.OPEN_DOOR,
                            t -> setUpForWalk.isDone() && !doorOpenDetectorBehaviorService.isDoorOpen());
      factory.addTransition(WalkThroughDoorBehaviorState.SET_UP_ROBOT_FOR_DOOR_WALK, WalkThroughDoorBehaviorState.WALK_THROUGH_DOOR,
                            t -> setUpForWalk.isDone() && doorOpenDetectorBehaviorService.isDoorOpen());

      //factory.addStateAndDoneTransition(WalkThroughDoorBehaviorState.WALK_THROUGH_DOOR, walkThroughDoor, WalkThroughDoorBehaviorState.RESET_ROBOT);
      factory.addStateAndDoneTransition(WalkThroughDoorBehaviorState.WALK_THROUGH_DOOR, walkThroughDoor, WalkThroughDoorBehaviorState.DONE);

      factory.addStateAndDoneTransition(WalkThroughDoorBehaviorState.RESET_ROBOT, resetRobot, WalkThroughDoorBehaviorState.DONE);
      factory.addStateAndDoneTransition(WalkThroughDoorBehaviorState.FAILED, failedState, WalkThroughDoorBehaviorState.DONE);
      factory.addState(WalkThroughDoorBehaviorState.DONE, doneState);

      return WalkThroughDoorBehaviorState.SETUP_ROBOT;
   }

   private FramePoint3D offsetPointFromDoor(Vector3D32 point)
   {

      PoseReferenceFrame doorPose = new PoseReferenceFrame("doorFrame", ReferenceFrame.getWorldFrame());
      doorPose.setPoseAndUpdate(new Pose3D(searchForDoorBehavior.getLocation()));

      FramePoint3D point1 = new FramePoint3D(doorPose, point);
      return point1;
   }

   public FootstepDataListMessage setUpFootSteps()
   {

      PoseReferenceFrame doorPose = new PoseReferenceFrame("DoorReferenceFrame", ReferenceFrame.getWorldFrame());

      Pose3D unrotatedDoor = new Pose3D(searchForDoorBehavior.getLocation());

      double offsetLeftRight = -.05;
      

      
      unrotatedDoor.appendYawRotation(Math.toRadians(180));
      unrotatedDoor.appendTranslation(-0.9144, 0, 0);

      doorPose.setPoseAndUpdate(unrotatedDoor);

      RobotSide startStep = RobotSide.LEFT;

<<<<<<< HEAD
      double footZ2 = referenceFrames.getFootFrame(RobotSide.LEFT).getTransformToWorldFrame().getTranslationZ();
=======
>>>>>>> 20d7fa50

      FootstepDataListMessage message = HumanoidMessageTools.createFootstepDataListMessage(atlasPrimitiveActions.footstepListBehavior.getDefaultSwingTime(),
                                                                                           atlasPrimitiveActions.footstepListBehavior.getDefaultTranferTime());

<<<<<<< HEAD
      FootstepDataMessage fs1 = createRelativeFootStep(doorPose, startStep, new Point3D(0.5864031335585762, 0.592160790421584, -footZ2),
=======
      FootstepDataMessage fs1 = createRelativeFootStep(doorPose, startStep, new Point3D(0.5864031335585762+offsetLeftRight, 0.592160790421584, -0),
>>>>>>> 20d7fa50
                                                       new Quaternion(-4.624094786785623E-5, 3.113506928734585E-6, -0.7043244487834723, 0.7098782069467541));
     

<<<<<<< HEAD
      FootstepDataMessage fs2 = createRelativeFootStep(doorPose, startStep.getOppositeSide(), new Point3D(0.4053278408799188, 0.23597592988662308, -footZ2),
                                                       new Quaternion(-1.5943418991263463E-13, 2.75059506574629E-13, -0.7043243641759355, 0.7098782924052293));
      FootstepDataMessage fs3 = createRelativeFootStep(doorPose, startStep, new Point3D(0.5924372369454293, -0.26851462759487155, -footZ2),
                                                       new Quaternion(-3.236982396751798E-13, 3.899712427026468E-14, -0.7043243760613419, 0.7098782806128114));
      FootstepDataMessage fs4 = createRelativeFootStep(doorPose, startStep.getOppositeSide(), new Point3D(0.36887783182356804, -0.7234607322382425, -footZ2),
                                                       new Quaternion(1.7351711631778928E-14, -1.6924263791365571E-13, -0.7043243760613419,
                                                                      0.7098782806128114));
      FootstepDataMessage fs5 = createRelativeFootStep(doorPose, startStep, new Point3D(0.5896714303877739, -0.7199905519593679, -footZ2),
=======
      FootstepDataMessage fs2 = createRelativeFootStep(doorPose, startStep.getOppositeSide(), new Point3D(0.4053278408799188+offsetLeftRight, 0.23597592988662308, -0),
                                                       new Quaternion(-1.5943418991263463E-13, 2.75059506574629E-13, -0.7043243641759355, 0.7098782924052293));
      FootstepDataMessage fs3 = createRelativeFootStep(doorPose, startStep, new Point3D(0.5924372369454293+offsetLeftRight, -0.26851462759487155, -0),
                                                       new Quaternion(-3.236982396751798E-13, 3.899712427026468E-14, -0.7043243760613419, 0.7098782806128114));
      FootstepDataMessage fs4 = createRelativeFootStep(doorPose, startStep.getOppositeSide(), new Point3D(0.36887783182356804+offsetLeftRight, -0.7234607322382425, -0),
                                                       new Quaternion(1.7351711631778928E-14, -1.6924263791365571E-13, -0.7043243760613419,
                                                                      0.7098782806128114));
      FootstepDataMessage fs5 = createRelativeFootStep(doorPose, startStep, new Point3D(0.5896714303877739+offsetLeftRight, -0.7199905519593679, -0),
>>>>>>> 20d7fa50
                                                       new Quaternion(2.5501844493298926E-13, -3.0463423083022023E-13, -0.7043243760613419,
                                                                      0.7098782806128114));

      message.getFootstepDataList().add().set(fs1);
      message.getFootstepDataList().add().set(fs2);
      message.getFootstepDataList().add().set(fs3);
      message.getFootstepDataList().add().set(fs4);
      message.getFootstepDataList().add().set(fs5);
      message.setTrustHeightOfFootsteps(true);

      return message;

   }

   private FootstepDataMessage createRelativeFootStep(PoseReferenceFrame frame, RobotSide side, Point3D location, Quaternion orientation)
   {

      FramePose3D pose = offsetPointFromFrameInWorldFrame(frame, location, orientation);
      double footZ2 = referenceFrames.getSoleFrame(RobotSide.LEFT).getTransformToWorldFrame().getTranslationZ();

      pose.setZ(footZ2);
      FootstepDataMessage message = HumanoidMessageTools.createFootstepDataMessage(side, pose.getPosition(), pose.getOrientation());
      return message;
   }

   private FramePose3D offsetPointFromFrameInWorldFrame(PoseReferenceFrame frame, Point3D point3d, Quaternion quat4d)
   {
      FramePoint3D point1 = new FramePoint3D(frame, point3d);
      point1.changeFrame(ReferenceFrame.getWorldFrame());
      FrameQuaternion orient = new FrameQuaternion(frame, quat4d);
      orient.changeFrame(ReferenceFrame.getWorldFrame());

      FramePose3D pose = new FramePose3D(point1, orient);

      return pose;
   }

   @Override
   public void onBehaviorExited()
   {
      publishTextToSpeech("Leaving Walk Through Door behavior");

   }

   private void lookDown()
   {
      AxisAngle orientationAxisAngle = new AxisAngle(0.0, 1.0, 0.0, 0.8);
      Quaternion headOrientation = new Quaternion();
      headOrientation.set(orientationAxisAngle);
      HeadTrajectoryMessage headTrajectoryMessage = HumanoidMessageTools.createHeadTrajectoryMessage(1.0, headOrientation, ReferenceFrame.getWorldFrame(),
                                                                                                     atlasPrimitiveActions.referenceFrames.getChestFrame());
      headTrajectoryMessage.setDestination(PacketDestination.CONTROLLER.ordinal());
      headTrajectoryPublisher.publish(headTrajectoryMessage);
   }

   private void lookUp()
   {
      AxisAngle orientationAxisAngle = new AxisAngle(0.0, 1.0, 0.0, 0);
      Quaternion headOrientation = new Quaternion();
      headOrientation.set(orientationAxisAngle);
      HeadTrajectoryMessage headTrajectoryMessage = HumanoidMessageTools.createHeadTrajectoryMessage(1.0, headOrientation, ReferenceFrame.getWorldFrame(),
                                                                                                     atlasPrimitiveActions.referenceFrames.getChestFrame());
      headTrajectoryMessage.setDestination(PacketDestination.CONTROLLER.ordinal());
      headTrajectoryPublisher.publish(headTrajectoryMessage);
   }

   private boolean isWalkingDone()
   {
      return walkToInteractableObjectBehavior.isDone();
   }

   private boolean hasWalkingSucceded()
   {
      return walkToInteractableObjectBehavior.succeded();
   }

   @Override
   public MessagerAPI getBehaviorAPI()
   {
      return MessengerAPI.create();
   }

   public static class MessengerAPI
   {
      private static final MessagerAPIFactory apiFactory = new MessagerAPIFactory();
      private static final Category Root = apiFactory.createRootCategory("WalkThroughDoor");
      private static final CategoryTheme BEHAVIOR = apiFactory.createCategoryTheme("Behavior");

      public static final Topic<Boolean> Started = Root.child(BEHAVIOR).topic(apiFactory.createTypedTopicTheme("Started"));
      public static final Topic<String> State = Root.child(BEHAVIOR).topic(apiFactory.createTypedTopicTheme("State"));

      public static final MessagerAPI create()
      {
         return apiFactory.getAPIAndCloseFactory();
      }
   }

}<|MERGE_RESOLUTION|>--- conflicted
+++ resolved
@@ -87,13 +87,9 @@
    private SleepBehavior sleepBehavior;
    //sends out a door location packet for use in debugging. not really necesary until the door is found from a behavior instead of the user supplying its location
    private final FiducialDetectorBehaviorService fiducialDetectorBehaviorService;
-<<<<<<< HEAD
-   private IHMCROS2Publisher<DoorLocationPacket> publisher;
-=======
    private IHMCROS2Publisher<DoorLocationPacket> doorToBehaviorPublisher;
    private IHMCROS2Publisher<DoorLocationPacket> doorToUIPublisher;
 
->>>>>>> 20d7fa50
    private final DoorOpenDetectorBehaviorService doorOpenDetectorBehaviorService;
    private final IHMCROS2Publisher<HeadTrajectoryMessage> headTrajectoryPublisher;
    private final HumanoidReferenceFrames referenceFrames;
@@ -132,13 +128,9 @@
       openDoorBehavior = new OpenDoorBehavior(robotName, yoNamePrefix, yoTime, ros2Node, atlasPrimitiveActions, doorOpenDetectorBehaviorService,
                                               yoGraphicsListRegistry);
       resetRobotBehavior = new ResetRobotBehavior(robotName, ros2Node, yoTime);
-<<<<<<< HEAD
-      publisher = createBehaviorOutputPublisher(DoorLocationPacket.class);
-=======
       doorToBehaviorPublisher = createBehaviorOutputPublisher(DoorLocationPacket.class);
       doorToUIPublisher = createBehaviorInputPublisher(DoorLocationPacket.class);
       
->>>>>>> 20d7fa50
 
       //setup publisher for sending door location to UI
       setupStateMachine();
@@ -148,16 +140,11 @@
    public void doControl()
    {
 
-<<<<<<< HEAD
       
       BehaviorDispatcher.messager.submitMessage(MessengerAPI.State, getStateMachine().getCurrentBehaviorKey().toString());
 
       
       //should constantly be searching for door and updating its location here
-      publisher = createBehaviorInputPublisher(DoorLocationPacket.class);
-=======
-      //should constantly be searching for door and updating its location here
->>>>>>> 20d7fa50
 
       if (doorOpenDetectorBehaviorService.newPose != null)
       {
@@ -202,12 +189,8 @@
          pose.get(location, orientation);
          publishUIPositionCheckerPacket(location, orientation);
 
-<<<<<<< HEAD
-         publisher.publish(HumanoidMessageTools.createDoorLocationPacket(pose));
-=======
          doorToBehaviorPublisher.publish(HumanoidMessageTools.createDoorLocationPacket(pose));
          doorToUIPublisher.publish(HumanoidMessageTools.createDoorLocationPacket(pose));
->>>>>>> 20d7fa50
       }
       super.doControl();
 
@@ -287,10 +270,7 @@
          @Override
          protected void setBehaviorInput()
          {
-<<<<<<< HEAD
-=======
             lookDown();
->>>>>>> 20d7fa50
             if (DEBUG)
             {
                publishTextToSpeech("walk to door action");
@@ -308,19 +288,11 @@
          protected void setBehaviorInput()
          {
             lookDown();
-<<<<<<< HEAD
-            doorOpenDetectorBehaviorService.reset();
-            doorOpenDetectorBehaviorService.run(true);
-            System.out.println("SETTING OPEN DOOR ACTION INPUT " + searchForDoorBehavior.getLocation());
-=======
->>>>>>> 20d7fa50
             if (DEBUG)
             {
                publishTextToSpeech("open door action");
             }
             openDoorBehavior.setGrabLocation(searchForDoorBehavior.getLocation());
-            System.out.println("SET OPEN DOOR ACTION INPUT" + searchForDoorBehavior.getLocation());
-
          }
       };
 
@@ -444,32 +416,14 @@
 
       RobotSide startStep = RobotSide.LEFT;
 
-<<<<<<< HEAD
-      double footZ2 = referenceFrames.getFootFrame(RobotSide.LEFT).getTransformToWorldFrame().getTranslationZ();
-=======
->>>>>>> 20d7fa50
 
       FootstepDataListMessage message = HumanoidMessageTools.createFootstepDataListMessage(atlasPrimitiveActions.footstepListBehavior.getDefaultSwingTime(),
                                                                                            atlasPrimitiveActions.footstepListBehavior.getDefaultTranferTime());
 
-<<<<<<< HEAD
-      FootstepDataMessage fs1 = createRelativeFootStep(doorPose, startStep, new Point3D(0.5864031335585762, 0.592160790421584, -footZ2),
-=======
       FootstepDataMessage fs1 = createRelativeFootStep(doorPose, startStep, new Point3D(0.5864031335585762+offsetLeftRight, 0.592160790421584, -0),
->>>>>>> 20d7fa50
                                                        new Quaternion(-4.624094786785623E-5, 3.113506928734585E-6, -0.7043244487834723, 0.7098782069467541));
      
 
-<<<<<<< HEAD
-      FootstepDataMessage fs2 = createRelativeFootStep(doorPose, startStep.getOppositeSide(), new Point3D(0.4053278408799188, 0.23597592988662308, -footZ2),
-                                                       new Quaternion(-1.5943418991263463E-13, 2.75059506574629E-13, -0.7043243641759355, 0.7098782924052293));
-      FootstepDataMessage fs3 = createRelativeFootStep(doorPose, startStep, new Point3D(0.5924372369454293, -0.26851462759487155, -footZ2),
-                                                       new Quaternion(-3.236982396751798E-13, 3.899712427026468E-14, -0.7043243760613419, 0.7098782806128114));
-      FootstepDataMessage fs4 = createRelativeFootStep(doorPose, startStep.getOppositeSide(), new Point3D(0.36887783182356804, -0.7234607322382425, -footZ2),
-                                                       new Quaternion(1.7351711631778928E-14, -1.6924263791365571E-13, -0.7043243760613419,
-                                                                      0.7098782806128114));
-      FootstepDataMessage fs5 = createRelativeFootStep(doorPose, startStep, new Point3D(0.5896714303877739, -0.7199905519593679, -footZ2),
-=======
       FootstepDataMessage fs2 = createRelativeFootStep(doorPose, startStep.getOppositeSide(), new Point3D(0.4053278408799188+offsetLeftRight, 0.23597592988662308, -0),
                                                        new Quaternion(-1.5943418991263463E-13, 2.75059506574629E-13, -0.7043243641759355, 0.7098782924052293));
       FootstepDataMessage fs3 = createRelativeFootStep(doorPose, startStep, new Point3D(0.5924372369454293+offsetLeftRight, -0.26851462759487155, -0),
@@ -478,7 +432,6 @@
                                                        new Quaternion(1.7351711631778928E-14, -1.6924263791365571E-13, -0.7043243760613419,
                                                                       0.7098782806128114));
       FootstepDataMessage fs5 = createRelativeFootStep(doorPose, startStep, new Point3D(0.5896714303877739+offsetLeftRight, -0.7199905519593679, -0),
->>>>>>> 20d7fa50
                                                        new Quaternion(2.5501844493298926E-13, -3.0463423083022023E-13, -0.7043243760613419,
                                                                       0.7098782806128114));
 
