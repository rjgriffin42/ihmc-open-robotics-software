package us.ihmc.humanoidBehaviors.behaviors.primitives;

import us.ihmc.commons.PrintTools;
import us.ihmc.communication.packets.KinematicsToolboxOutputStatus;
import us.ihmc.communication.packets.KinematicsToolboxRigidBodyMessage;
import us.ihmc.communication.packets.PacketDestination;
import us.ihmc.communication.packets.ToolboxStateMessage;
import us.ihmc.communication.packets.ToolboxStateMessage.ToolboxState;
import us.ihmc.euclid.referenceFrame.FramePoint3D;
import us.ihmc.euclid.referenceFrame.FrameQuaternion;
import us.ihmc.euclid.referenceFrame.ReferenceFrame;
import us.ihmc.euclid.tuple3D.Point3D;
import us.ihmc.euclid.tuple4D.Quaternion;
import us.ihmc.humanoidBehaviors.behaviors.AbstractBehavior;
import us.ihmc.humanoidBehaviors.communication.CommunicationBridgeInterface;
import us.ihmc.humanoidBehaviors.communication.ConcurrentListeningQueue;
import us.ihmc.humanoidRobotics.communication.packets.KinematicsToolboxOutputConverter;
import us.ihmc.humanoidRobotics.communication.packets.wholebody.WholeBodyTrajectoryMessage;
import us.ihmc.robotModels.FullHumanoidRobotModel;
import us.ihmc.robotModels.FullHumanoidRobotModelFactory;
<<<<<<< HEAD
import us.ihmc.robotics.geometry.FrameOrientation;
=======
import us.ihmc.yoVariables.variable.YoBoolean;
import us.ihmc.yoVariables.variable.YoDouble;
>>>>>>> e191fc0f
import us.ihmc.robotics.geometry.FramePose;
import us.ihmc.robotics.math.frames.YoFramePoint;
import us.ihmc.robotics.math.frames.YoFrameQuaternion;
import us.ihmc.robotics.robotSide.RobotSide;
import us.ihmc.robotics.robotSide.SideDependentList;
import us.ihmc.robotics.screwTheory.RigidBody;
import us.ihmc.robotics.screwTheory.SelectionMatrix6D;
import us.ihmc.yoVariables.variable.YoBoolean;
import us.ihmc.yoVariables.variable.YoDouble;
import us.ihmc.yoVariables.variable.YoInteger;

public class WholeBodyInverseKinematicsBehavior extends AbstractBehavior
{
   private static final ReferenceFrame worldFrame = ReferenceFrame.getWorldFrame();

   private final YoDouble solutionQualityThreshold;
   private final YoDouble currentSolutionQuality;
   private final YoBoolean isPaused;
   private final YoBoolean isStopped;
   private final YoBoolean isDone;
   private final YoBoolean hasSolverFailed;
   private final YoBoolean hasSentMessageToController;

   private final SideDependentList<SelectionMatrix6D> handSelectionMatrices = new SideDependentList<>(new SelectionMatrix6D(), new SelectionMatrix6D());
   private final SelectionMatrix6D chestSelectionMatrix = new SelectionMatrix6D();
   private final SelectionMatrix6D pelvisSelectionMatrix = new SelectionMatrix6D();
   private final SideDependentList<YoFramePoint> yoDesiredHandPositions = new SideDependentList<>();
   private final SideDependentList<YoFrameQuaternion> yoDesiredHandOrientations = new SideDependentList<>();
   private final YoFrameQuaternion yoDesiredChestOrientation;
   private final YoFrameQuaternion yoDesiredPelvisOrientation;
   private final YoFramePoint yoDesiredPelvisPosition;
   private final YoDouble trajectoryTime;

   private final KinematicsToolboxOutputConverter outputConverter;
   private final FullHumanoidRobotModel fullRobotModel;
   private KinematicsToolboxRigidBodyMessage chestMessage;
   private KinematicsToolboxRigidBodyMessage pelvisMessage;
   private SideDependentList<KinematicsToolboxRigidBodyMessage> handMessages = new SideDependentList<>();

   private final ConcurrentListeningQueue<KinematicsToolboxOutputStatus> kinematicsToolboxOutputQueue = new ConcurrentListeningQueue<>(40);
   private KinematicsToolboxOutputStatus solutionSentToController = null;

   private final YoDouble yoTime;
   private final YoDouble timeSolutionSentToController;
   
   private final YoInteger yoCountDoControl = new YoInteger("yoCountDoControl", registry);
   
   /*
    * original 20.0, 0.02, 0.02. 
    */
   private static double handWeight = 50.0;
   private static double chestWeight = 10.0;
   private static double pelvisWeight = 10.0;

   public WholeBodyInverseKinematicsBehavior(FullHumanoidRobotModelFactory fullRobotModelFactory, YoDouble yoTime,
                                             CommunicationBridgeInterface outgoingCommunicationBridge, FullHumanoidRobotModel fullRobotModel)
   {
      this(null, fullRobotModelFactory, yoTime, outgoingCommunicationBridge, fullRobotModel);
   }

   public WholeBodyInverseKinematicsBehavior(String namePrefix, FullHumanoidRobotModelFactory fullRobotModelFactory, YoDouble yoTime,
                                             CommunicationBridgeInterface outgoingCommunicationBridge, FullHumanoidRobotModel fullRobotModel)
   {
      super(namePrefix, outgoingCommunicationBridge);
      this.yoTime = yoTime;
      this.fullRobotModel = fullRobotModel;

      solutionQualityThreshold = new YoDouble(behaviorName + "SolutionQualityThreshold", registry);
      solutionQualityThreshold.set(0.005);
      isPaused = new YoBoolean(behaviorName + "IsPaused", registry);
      isStopped = new YoBoolean(behaviorName + "IsStopped", registry);
      isDone = new YoBoolean(behaviorName + "IsDone", registry);
      hasSolverFailed = new YoBoolean(behaviorName + "HasSolverFailed", registry);
      hasSentMessageToController = new YoBoolean(behaviorName + "HasSentMessageToController", registry);

      currentSolutionQuality = new YoDouble(behaviorName + "CurrentSolutionQuality", registry);
      trajectoryTime = new YoDouble(behaviorName + "TrajectoryTime", registry);
      timeSolutionSentToController = new YoDouble(behaviorName + "TimeSolutionSentToController", registry);

      for (RobotSide robotSide : RobotSide.values)
      {
         String side = robotSide.getCamelCaseNameForMiddleOfExpression();
         YoFramePoint desiredHandPosition = new YoFramePoint(behaviorName + "Desired" + side + "Hand", worldFrame, registry);
         yoDesiredHandPositions.put(robotSide, desiredHandPosition);
         YoFrameQuaternion desiredHandOrientation = new YoFrameQuaternion(behaviorName + "Desired" + side + "Hand", worldFrame, registry);
         yoDesiredHandOrientations.put(robotSide, desiredHandOrientation);
      }

      yoDesiredChestOrientation = new YoFrameQuaternion(behaviorName + "DesiredChest", worldFrame, registry);
      yoDesiredPelvisOrientation = new YoFrameQuaternion(behaviorName + "DesiredPelvis", worldFrame, registry);
      yoDesiredPelvisPosition = new YoFramePoint(behaviorName + "DesiredPelvis", worldFrame, registry);

      pelvisSelectionMatrix.setToAngularSelectionOnly();
      chestSelectionMatrix.setToAngularSelectionOnly();

      outputConverter = new KinematicsToolboxOutputConverter(fullRobotModelFactory);

      attachNetworkListeningQueue(kinematicsToolboxOutputQueue, KinematicsToolboxOutputStatus.class);

      clear();
   }

   public void clear()
   {
      currentSolutionQuality.set(Double.POSITIVE_INFINITY);

      yoDesiredChestOrientation.setToNaN();
      yoDesiredPelvisOrientation.setToNaN();
      yoDesiredPelvisPosition.setToNaN();

      for (RobotSide robotSide : RobotSide.values)
      {
         yoDesiredHandPositions.get(robotSide).setToNaN();
         yoDesiredHandOrientations.get(robotSide).setToNaN();
      }
   }

   /** Change the threshold at which a solution is considered to be good enough */
   public void setSolutionQualityThreshold(double newThreshold)
   {
      solutionQualityThreshold.set(newThreshold);
   }

   public void setTrajectoryTime(double trajectoryTime)
   {
      this.trajectoryTime.set(trajectoryTime);
   }

   private final FramePoint3D desiredPosition = new FramePoint3D();
   private final FrameQuaternion desiredOrientation = new FrameQuaternion();

   public void setDesiredHandPose(RobotSide robotSide, FramePose desiredHandPose)
   {
      desiredHandPose.getPoseIncludingFrame(desiredPosition, desiredOrientation);
      setDesiredHandPose(robotSide, desiredPosition, desiredOrientation);
   }

   public void setDesiredHandPose(RobotSide robotSide, FramePoint3D desiredHandPosition, FrameQuaternion desiredHandOrientation)
   {
      yoDesiredHandPositions.get(robotSide).setAndMatchFrame(desiredHandPosition);
      yoDesiredHandOrientations.get(robotSide).setAndMatchFrame(desiredHandOrientation);
   }

   public void setHandLinearControlOnly(RobotSide robotSide)
   {
      handSelectionMatrices.get(robotSide).setToLinearSelectionOnly();
   }

   public void setHandLinearControlAndYawPitchOnly(RobotSide robotSide)
   {
      handSelectionMatrices.get(robotSide).resetSelection();
      handSelectionMatrices.get(robotSide).selectAngularX(false);
   }

   public void holdCurrentChestOrientation()
   {
      FrameQuaternion currentChestOrientation = new FrameQuaternion(fullRobotModel.getChest().getBodyFixedFrame());
      yoDesiredChestOrientation.setAndMatchFrame(currentChestOrientation);
      chestSelectionMatrix.setToAngularSelectionOnly();
   }

   public void setDesiredChestOrientation(FrameQuaternion desiredChestOrientation)
   {
      yoDesiredChestOrientation.setAndMatchFrame(desiredChestOrientation);
   }

   public void setChestAngularControl(boolean roll, boolean pitch, boolean yaw)
   {
      chestSelectionMatrix.setAngularAxisSelection(roll, pitch, yaw);
      chestSelectionMatrix.clearLinearSelection();
   }

   public void holdCurrentPelvisOrientation()
   {
      FrameQuaternion currentPelvisOrientation = new FrameQuaternion(fullRobotModel.getPelvis().getBodyFixedFrame());
      yoDesiredPelvisOrientation.setAndMatchFrame(currentPelvisOrientation);
      pelvisSelectionMatrix.setToAngularSelectionOnly();
   }

   public void setDesiredPelvisOrientation(FrameQuaternion desiredPelvisOrientation)
   {
      yoDesiredPelvisOrientation.setAndMatchFrame(desiredPelvisOrientation);
   }

   public void setPelvisAngularControl(boolean roll, boolean pitch, boolean yaw)
   {
      pelvisSelectionMatrix.setAngularAxisSelection(roll, pitch, yaw);
      pelvisSelectionMatrix.clearLinearSelection();
   }

   public void holdCurrentPelvisHeight()
   {
      yoDesiredPelvisPosition.setFromReferenceFrame(fullRobotModel.getPelvis().getParentJoint().getFrameAfterJoint());
      pelvisSelectionMatrix.clearLinearSelection();
      pelvisSelectionMatrix.selectLinearZ(true);
      pelvisSelectionMatrix.setSelectionFrame(worldFrame);
   }

   public void setDesiredPelvisHeight(FramePoint3D pointContainingDesiredHeight)
   {
      yoDesiredPelvisPosition.setAndMatchFrame(pointContainingDesiredHeight);
      pelvisSelectionMatrix.clearLinearSelection();
      pelvisSelectionMatrix.selectLinearZ(true);
      pelvisSelectionMatrix.setSelectionFrame(worldFrame);
   }

   public void setDesiredPelvisHeight(double desiredHeightInWorld)
   {
      yoDesiredPelvisPosition.setZ(desiredHeightInWorld);
      pelvisSelectionMatrix.clearLinearSelection();
      pelvisSelectionMatrix.selectLinearZ(true);
      pelvisSelectionMatrix.setSelectionFrame(worldFrame);
   }

   public double getSolutionQuality()
   {
      return currentSolutionQuality.getDoubleValue();
   }

   @Override
   public void onBehaviorEntered()
   {

      System.out.println("init whole body behavior");
      isPaused.set(false);
      isStopped.set(false);
      isDone.set(false);
      hasSentMessageToController.set(false);
      hasSolverFailed.set(false);
      solutionSentToController = null;
      ToolboxStateMessage message = new ToolboxStateMessage(ToolboxState.WAKE_UP);
      message.setDestination(PacketDestination.KINEMATICS_TOOLBOX_MODULE);
      sendPacket(message);

      for (RobotSide robotSide : RobotSide.values)
      {
         YoFramePoint yoDesiredHandPosition = yoDesiredHandPositions.get(robotSide);
         YoFrameQuaternion yoDesiredHandOrientation = yoDesiredHandOrientations.get(robotSide);

         if (yoDesiredHandPosition.containsNaN() || yoDesiredHandOrientation.containsNaN())
         {
            handMessages.put(robotSide, null);
         }
         else
         {
            Point3D desiredHandPosition = new Point3D();
            Quaternion desiredHandOrientation = new Quaternion();
            yoDesiredHandPosition.get(desiredHandPosition);
            yoDesiredHandOrientation.get(desiredHandOrientation);
            RigidBody hand = fullRobotModel.getHand(robotSide);
            ReferenceFrame handControlFrame = fullRobotModel.getHandControlFrame(robotSide);
            KinematicsToolboxRigidBodyMessage handMessage = new KinematicsToolboxRigidBodyMessage(hand, handControlFrame, desiredHandPosition,
                                                                                                  desiredHandOrientation);
            handMessage.setWeight(handWeight);
            handMessages.put(robotSide, handMessage);
         }
      }

      if (yoDesiredChestOrientation.containsNaN())
      {
         chestMessage = null;
      }
      else
      {
         Quaternion desiredChestOrientation = new Quaternion();
         yoDesiredChestOrientation.get(desiredChestOrientation);
         RigidBody chest = fullRobotModel.getChest();
         chestMessage = new KinematicsToolboxRigidBodyMessage(chest, desiredChestOrientation);
         chestMessage.setWeight(chestWeight);
      }

      RigidBody pelvis = fullRobotModel.getPelvis();

      if (yoDesiredPelvisOrientation.containsNaN() && yoDesiredPelvisPosition.containsNaN())
         pelvisMessage = null;
      else
         pelvisMessage = new KinematicsToolboxRigidBodyMessage(pelvis);

      if (!yoDesiredPelvisOrientation.containsNaN())
      {
         Quaternion desiredPelvisOrientation = new Quaternion();
         yoDesiredPelvisOrientation.get(desiredPelvisOrientation);
         pelvisMessage.setDesiredOrientation(desiredPelvisOrientation);
         pelvisMessage.setWeight(pelvisWeight);
      }

      if (!yoDesiredPelvisPosition.containsNaN())
      {
         Point3D desiredPelvisPosition = new Point3D();
         yoDesiredPelvisPosition.get(desiredPelvisPosition);
         pelvisMessage.setDesiredPosition(desiredPelvisPosition);
         pelvisMessage.setWeight(pelvisWeight);
      }
   }
   
   @Override
   public void doControl()
   {
      if (!hasSentMessageToController.getBooleanValue())
      {
         yoCountDoControl.increment();
         for (RobotSide robotSide : RobotSide.values)
         {
            if (handMessages.get(robotSide) != null)
            {
               handMessages.get(robotSide).setSelectionMatrix(handSelectionMatrices.get(robotSide));
               handMessages.get(robotSide).setDestination(PacketDestination.KINEMATICS_TOOLBOX_MODULE);
               sendPacket(handMessages.get(robotSide));
            }
         }

         if (chestMessage != null)
         {
            chestMessage.setSelectionMatrix(chestSelectionMatrix);
            chestMessage.setDestination(PacketDestination.KINEMATICS_TOOLBOX_MODULE);
            sendPacket(chestMessage);
         }

         if (pelvisMessage != null)
         {
            pelvisMessage.setSelectionMatrix(pelvisSelectionMatrix);
            pelvisMessage.setDestination(PacketDestination.KINEMATICS_TOOLBOX_MODULE);
            sendPacket(pelvisMessage);
         }
      }

      if (kinematicsToolboxOutputQueue.isNewPacketAvailable() && !hasSentMessageToController.getBooleanValue())
      {
         KinematicsToolboxOutputStatus newestSolution = kinematicsToolboxOutputQueue.poll();

         double deltaSolutionQuality = currentSolutionQuality.getDoubleValue() - newestSolution.getSolutionQuality();
         boolean isSolutionStable = deltaSolutionQuality > 0.0 && deltaSolutionQuality < 1.0e-5;
         boolean isSolutionGoodEnough = newestSolution.getSolutionQuality() < solutionQualityThreshold.getDoubleValue();
         boolean sendSolutionToController = isSolutionStable && isSolutionGoodEnough;
         
         PrintTools.info(""+yoCountDoControl.getIntegerValue()+" ");
         if (!isPaused())
         {
            if (isSolutionStable && !isSolutionGoodEnough)
            {
               hasSolverFailed.set(true);
            }
            else if (sendSolutionToController)
            {
               PrintTools.info("cnt "+yoCountDoControl.getIntegerValue());
               solutionSentToController = newestSolution;
               outputConverter.setTrajectoryTime(trajectoryTime.getDoubleValue());
               WholeBodyTrajectoryMessage message = new WholeBodyTrajectoryMessage();
               message.setDestination(PacketDestination.CONTROLLER);
               outputConverter.updateFullRobotModel(newestSolution);
               outputConverter.setMessageToCreate(message);
               outputConverter.computeHandTrajectoryMessages();
               outputConverter.computeChestTrajectoryMessage();
               outputConverter.computePelvisTrajectoryMessage();
               sendPacketToController(message);
               hasSentMessageToController.set(true);
               deactivateKinematicsToolboxModule();
               timeSolutionSentToController.set(yoTime.getDoubleValue());
            }
         }
         currentSolutionQuality.set(newestSolution.getSolutionQuality());

         newestSolution.setDestination(PacketDestination.UI);
         sendPacket(newestSolution);
      }
      else if (hasSentMessageToController.getBooleanValue())
      {
         if (solutionSentToController != null && !isDone.getBooleanValue()) // To visualize the solution sent to the controller
            sendPacket(solutionSentToController);

         if (yoTime.getDoubleValue() - timeSolutionSentToController.getDoubleValue() > trajectoryTime.getDoubleValue())
         {
            isDone.set(true);
         }
      }
   }

   public boolean hasSolverFailed()
   {
      return hasSolverFailed.getBooleanValue();
   }

   @Override
   public boolean isDone()
   {
      return isDone.getBooleanValue() || hasSolverFailed.getBooleanValue();
   }

   @Override
   public void onBehaviorExited()
   {
      isPaused.set(false);
      isStopped.set(false);
      isDone.set(false);
      hasSolverFailed.set(false);
      hasSentMessageToController.set(false);
      solutionSentToController = null;
      chestMessage = null;
      pelvisMessage = null;
      pelvisSelectionMatrix.setToAngularSelectionOnly();
      chestSelectionMatrix.setToAngularSelectionOnly();

      for (RobotSide robotSide : RobotSide.values)
      {
         handMessages.put(robotSide, null);
      }

      deactivateKinematicsToolboxModule();
   }

   private void deactivateKinematicsToolboxModule()
   {
      ToolboxStateMessage message = new ToolboxStateMessage(ToolboxState.SLEEP);
      message.setDestination(PacketDestination.KINEMATICS_TOOLBOX_MODULE);
      sendPacket(message);
   }

   @Override
   public void onBehaviorAborted()
   {
   }

   @Override
   public void onBehaviorPaused()
   {
   }

   @Override
   public void onBehaviorResumed()
   {
   }

}<|MERGE_RESOLUTION|>--- conflicted
+++ resolved
@@ -1,6 +1,5 @@
 package us.ihmc.humanoidBehaviors.behaviors.primitives;
 
-import us.ihmc.commons.PrintTools;
 import us.ihmc.communication.packets.KinematicsToolboxOutputStatus;
 import us.ihmc.communication.packets.KinematicsToolboxRigidBodyMessage;
 import us.ihmc.communication.packets.PacketDestination;
@@ -18,12 +17,8 @@
 import us.ihmc.humanoidRobotics.communication.packets.wholebody.WholeBodyTrajectoryMessage;
 import us.ihmc.robotModels.FullHumanoidRobotModel;
 import us.ihmc.robotModels.FullHumanoidRobotModelFactory;
-<<<<<<< HEAD
-import us.ihmc.robotics.geometry.FrameOrientation;
-=======
 import us.ihmc.yoVariables.variable.YoBoolean;
 import us.ihmc.yoVariables.variable.YoDouble;
->>>>>>> e191fc0f
 import us.ihmc.robotics.geometry.FramePose;
 import us.ihmc.robotics.math.frames.YoFramePoint;
 import us.ihmc.robotics.math.frames.YoFrameQuaternion;
@@ -31,9 +26,6 @@
 import us.ihmc.robotics.robotSide.SideDependentList;
 import us.ihmc.robotics.screwTheory.RigidBody;
 import us.ihmc.robotics.screwTheory.SelectionMatrix6D;
-import us.ihmc.yoVariables.variable.YoBoolean;
-import us.ihmc.yoVariables.variable.YoDouble;
-import us.ihmc.yoVariables.variable.YoInteger;
 
 public class WholeBodyInverseKinematicsBehavior extends AbstractBehavior
 {
@@ -68,15 +60,6 @@
 
    private final YoDouble yoTime;
    private final YoDouble timeSolutionSentToController;
-   
-   private final YoInteger yoCountDoControl = new YoInteger("yoCountDoControl", registry);
-   
-   /*
-    * original 20.0, 0.02, 0.02. 
-    */
-   private static double handWeight = 50.0;
-   private static double chestWeight = 10.0;
-   private static double pelvisWeight = 10.0;
 
    public WholeBodyInverseKinematicsBehavior(FullHumanoidRobotModelFactory fullRobotModelFactory, YoDouble yoTime,
                                              CommunicationBridgeInterface outgoingCommunicationBridge, FullHumanoidRobotModel fullRobotModel)
@@ -277,7 +260,7 @@
             ReferenceFrame handControlFrame = fullRobotModel.getHandControlFrame(robotSide);
             KinematicsToolboxRigidBodyMessage handMessage = new KinematicsToolboxRigidBodyMessage(hand, handControlFrame, desiredHandPosition,
                                                                                                   desiredHandOrientation);
-            handMessage.setWeight(handWeight);
+            handMessage.setWeight(20.0);
             handMessages.put(robotSide, handMessage);
          }
       }
@@ -292,7 +275,7 @@
          yoDesiredChestOrientation.get(desiredChestOrientation);
          RigidBody chest = fullRobotModel.getChest();
          chestMessage = new KinematicsToolboxRigidBodyMessage(chest, desiredChestOrientation);
-         chestMessage.setWeight(chestWeight);
+         chestMessage.setWeight(0.02);
       }
 
       RigidBody pelvis = fullRobotModel.getPelvis();
@@ -307,7 +290,7 @@
          Quaternion desiredPelvisOrientation = new Quaternion();
          yoDesiredPelvisOrientation.get(desiredPelvisOrientation);
          pelvisMessage.setDesiredOrientation(desiredPelvisOrientation);
-         pelvisMessage.setWeight(pelvisWeight);
+         pelvisMessage.setWeight(0.02);
       }
 
       if (!yoDesiredPelvisPosition.containsNaN())
@@ -315,16 +298,15 @@
          Point3D desiredPelvisPosition = new Point3D();
          yoDesiredPelvisPosition.get(desiredPelvisPosition);
          pelvisMessage.setDesiredPosition(desiredPelvisPosition);
-         pelvisMessage.setWeight(pelvisWeight);
-      }
-   }
-   
+         pelvisMessage.setWeight(0.02);
+      }
+   }
+
    @Override
    public void doControl()
    {
       if (!hasSentMessageToController.getBooleanValue())
       {
-         yoCountDoControl.increment();
          for (RobotSide robotSide : RobotSide.values)
          {
             if (handMessages.get(robotSide) != null)
@@ -355,11 +337,9 @@
          KinematicsToolboxOutputStatus newestSolution = kinematicsToolboxOutputQueue.poll();
 
          double deltaSolutionQuality = currentSolutionQuality.getDoubleValue() - newestSolution.getSolutionQuality();
-         boolean isSolutionStable = deltaSolutionQuality > 0.0 && deltaSolutionQuality < 1.0e-5;
+         boolean isSolutionStable = deltaSolutionQuality > 0.0 && deltaSolutionQuality < 1.0e-6;
          boolean isSolutionGoodEnough = newestSolution.getSolutionQuality() < solutionQualityThreshold.getDoubleValue();
          boolean sendSolutionToController = isSolutionStable && isSolutionGoodEnough;
-         
-         PrintTools.info(""+yoCountDoControl.getIntegerValue()+" ");
          if (!isPaused())
          {
             if (isSolutionStable && !isSolutionGoodEnough)
@@ -368,7 +348,6 @@
             }
             else if (sendSolutionToController)
             {
-               PrintTools.info("cnt "+yoCountDoControl.getIntegerValue());
                solutionSentToController = newestSolution;
                outputConverter.setTrajectoryTime(trajectoryTime.getDoubleValue());
                WholeBodyTrajectoryMessage message = new WholeBodyTrajectoryMessage();
