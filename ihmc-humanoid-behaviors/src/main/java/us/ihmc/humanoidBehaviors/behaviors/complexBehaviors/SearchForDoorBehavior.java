--- conflicted
+++ resolved
@@ -69,13 +69,10 @@
 
    private void recievedDoorLocation(DoorLocationPacket valveLocationPacket)
    {
-<<<<<<< HEAD
+
       publishTextToSpeack("Recieved Door Location From UI");
       setDoorLocation(valveLocationPacket.getDoorTransformToWorld());
-=======
-      publishTextToSpeech("Recieved Door Location From UI");
-      doorTransformToWorld = valveLocationPacket.getDoorTransformToWorld();
->>>>>>> 45a06472
+
 
 
    }
