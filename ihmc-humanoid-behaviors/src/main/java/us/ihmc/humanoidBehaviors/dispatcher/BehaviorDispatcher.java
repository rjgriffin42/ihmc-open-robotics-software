package us.ihmc.humanoidBehaviors.dispatcher;

import java.util.ArrayList;
import java.util.List;
import java.util.concurrent.Executors;
import java.util.concurrent.ScheduledExecutorService;
import java.util.concurrent.TimeUnit;

import controller_msgs.msg.dds.BehaviorControlModeResponsePacket;
import controller_msgs.msg.dds.BehaviorStatusPacket;
import us.ihmc.commonWalkingControlModules.controllers.Updatable;
import us.ihmc.commons.Conversions;
import us.ihmc.commons.PrintTools;
import us.ihmc.commons.thread.ThreadTools;
import us.ihmc.communication.IHMCROS2Publisher;
import us.ihmc.communication.ROS2Tools;
import us.ihmc.graphicsDescription.yoGraphics.YoGraphicsListRegistry;
import us.ihmc.humanoidBehaviors.IHMCHumanoidBehaviorManager;
import us.ihmc.humanoidBehaviors.behaviors.AbstractBehavior;
import us.ihmc.humanoidBehaviors.behaviors.behaviorServices.BehaviorService;
import us.ihmc.humanoidBehaviors.behaviors.simpleBehaviors.BehaviorAction;
import us.ihmc.humanoidBehaviors.behaviors.simpleBehaviors.SimpleDoNothingBehavior;
import us.ihmc.humanoidBehaviors.stateMachine.BehaviorStateMachine;
import us.ihmc.humanoidRobotics.communication.packets.HumanoidMessageTools;
import us.ihmc.humanoidRobotics.communication.packets.behaviors.BehaviorControlModeEnum;
import us.ihmc.humanoidRobotics.communication.packets.behaviors.CurrentBehaviorStatus;
import us.ihmc.messager.MessagerAPIFactory;
import us.ihmc.messager.MessagerAPIFactory.MessagerAPI;
import us.ihmc.robotDataLogger.YoVariableServer;
import us.ihmc.robotics.stateMachine.factories.StateMachineFactory;
import us.ihmc.ros2.ROS2Node;
import us.ihmc.ros2.ROS2Topic;
import us.ihmc.sensorProcessing.communication.subscribers.RobotDataReceiver;
import us.ihmc.yoVariables.registry.YoRegistry;
import us.ihmc.yoVariables.variable.YoBoolean;
import us.ihmc.yoVariables.variable.YoDouble;
import us.ihmc.yoVariables.variable.YoEnum;


/**
 * The BehaviorDispatcher is used to select the behavior to run and to execute operator's commands
 * as pause, resume, stop, etc. DO NOT add smart AI stuff in there, create and register a new
 * behavior in {@link IHMCHumanoidBehaviorManager} instead.
 */
public class BehaviorDispatcher<E extends Enum<E>> implements Runnable
{
   private final Class<E> behaviorEnum;
   private final ScheduledExecutorService scheduler = Executors.newSingleThreadScheduledExecutor(ThreadTools.getNamedThreadFactory("BehaviorDispatcher"));

   private final String name = getClass().getSimpleName();

   private final YoRegistry registry = new YoRegistry(name);

   private final YoDouble yoTime;
   private final YoVariableServer yoVariableServer;
   private StateMachineFactory<E, BehaviorAction> stateMachineFactory;
   private BehaviorStateMachine<E> stateMachine;

   private final YoEnum<E> requestedBehavior;

   private final BehaviorTypeSubscriber<E> desiredBehaviorSubscriber;
   private final BehaviorControlModeSubscriber desiredBehaviorControlSubscriber;

   private final RobotDataReceiver robotDataReceiver;

   private final YoGraphicsListRegistry yoGraphicsListRegistry;

   private final ArrayList<Updatable> updatables = new ArrayList<>();

   private final YoBoolean hasBeenInitialized = new YoBoolean("hasBeenInitialized", registry);

   private E stopBehaviorKey;
   private E currentBehaviorKey;

   private final IHMCROS2Publisher<BehaviorStatusPacket> behaviorStatusPublisher;
   private final IHMCROS2Publisher<BehaviorControlModeResponsePacket> behaviorControlModeResponsePublisher;

   MessagerAPIFactory apiFactory = new MessagerAPIFactory();

   public BehaviorDispatcher(String robotName, YoDouble yoTime, RobotDataReceiver robotDataReceiver,
                             BehaviorControlModeSubscriber desiredBehaviorControlSubscriber, BehaviorTypeSubscriber<E> desiredBehaviorSubscriber,
<<<<<<< HEAD
                             ROS2Node ros2Node, YoVariableServer yoVariableServer, Class<E> behaviourEnum, E stopBehavior, YoVariableRegistry parentRegistry,
=======
                             Ros2Node ros2Node, YoVariableServer yoVariableServer, Class<E> behaviourEnum, E stopBehavior, YoRegistry parentRegistry,
>>>>>>> d429c9e8
                             YoGraphicsListRegistry yoGraphicsListRegistry)
   {
      this.behaviorEnum = behaviourEnum;
      this.stopBehaviorKey = stopBehavior;
      this.yoTime = yoTime;
      this.yoVariableServer = yoVariableServer;
      this.yoGraphicsListRegistry = yoGraphicsListRegistry;
      this.requestedBehavior = new YoEnum<E>("requestedBehavior", registry, behaviourEnum, true);

      this.robotDataReceiver = robotDataReceiver;
      this.desiredBehaviorSubscriber = desiredBehaviorSubscriber;
      this.desiredBehaviorControlSubscriber = desiredBehaviorControlSubscriber;

      stateMachineFactory = new StateMachineFactory<>(behaviourEnum);
      stateMachineFactory.setNamePrefix("behaviorDispatcher").setRegistry(registry).buildYoClock(yoTime);

      SimpleDoNothingBehavior simpleForwardingBehavior = new SimpleDoNothingBehavior(robotName, ros2Node);
      addBehavior(stopBehavior, simpleForwardingBehavior);

      ROS2Topic outputTopic = IHMCHumanoidBehaviorManager.getOutputTopic(robotName);
      behaviorStatusPublisher = ROS2Tools.createPublisherTypeNamed(ros2Node, BehaviorStatusPacket.class, outputTopic);
      behaviorControlModeResponsePublisher = ROS2Tools.createPublisherTypeNamed(ros2Node, BehaviorControlModeResponsePacket.class, outputTopic);

      requestedBehavior.set(null);

      apiFactory.createRootCategory("Root");

      parentRegistry.addChild(registry);

   }

   public MessagerAPI getBehaviorAPI()
   {
      return apiFactory.getAPIAndCloseFactory();
   }

   public void requestBehavior(E behaviorEnum)
   {
      requestedBehavior.set(behaviorEnum);
   }

   public void addBehaviors(List<E> Es, List<AbstractBehavior> newBehaviors)
   {
      if (Es.size() != newBehaviors.size())
         throw new RuntimeException("Arguments don't have the same size.");

      for (int i = 0; i < Es.size(); i++)
      {
         addBehavior(Es.get(i), newBehaviors.get(i));
      }
   }

   public void addBehavior(E behaviorKey, AbstractBehavior behaviorToAdd)
   {
      if (behaviorToAdd.getBehaviorAPI() != null)
         apiFactory.includeMessagerAPIs(behaviorToAdd.getBehaviorAPI());

      BehaviorAction behaviorStateToAdd = new BehaviorAction(behaviorToAdd);

      stateMachineFactory.addState(behaviorKey, behaviorStateToAdd);

      try
      {
         this.registry.addChild(behaviorToAdd.getYoRegistry());
      }
      catch (Exception e)
      {
         PrintTools.info(e.getMessage());
      }

      for (E otherBehaviorKey : behaviorEnum.getEnumConstants())
      {
         if (!stateMachineFactory.isStateRegistered(otherBehaviorKey))
            continue;

         stateMachineFactory.addRequestedTransition(behaviorKey, otherBehaviorKey, requestedBehavior);
         stateMachineFactory.addRequestedTransition(otherBehaviorKey, behaviorKey, requestedBehavior);
      }
   }

   public void finalizeStateMachine()
   {
      stateMachine = new BehaviorStateMachine<>(stateMachineFactory.build(stopBehaviorKey));
   }

   public void addBehaviorService(BehaviorService behaviorService)
   {
      registry.addChild(behaviorService.getYoVariableRegistry());
   }

   private void initialize()
   {
      if (stateMachine == null)
         finalizeStateMachine();
      stateMachine.initialize();

   }

   private void doControl()
   {
      updateRobotState();
      updateControlStatus();
      updateRequestedBehavior();
      callUpdatables();

      stateMachine.doControlAndTransitions();
      if (!stateMachine.getCurrentBehaviorKey().equals(stopBehaviorKey) && stateMachine.getCurrentAction().isDone())
      {
         requestedBehavior.set(stopBehaviorKey);
      }

      //a behavior has finished or has aborted and has transitioned to STOP

      if (stateMachine.getCurrentBehaviorKey().equals(stopBehaviorKey) && currentBehaviorKey != null && !currentBehaviorKey.equals(stopBehaviorKey))
      {
         behaviorStatusPublisher.publish(HumanoidMessageTools.createBehaviorStatusPacket(CurrentBehaviorStatus.NO_BEHAVIOR_RUNNING));
      }
      currentBehaviorKey = stateMachine.getCurrentBehaviorKey();

      yoGraphicsListRegistry.update();
   }

   private void callUpdatables()
   {
      for (int i = 0; i < updatables.size(); i++)
      {
         updatables.get(i).update(yoTime.getDoubleValue());
      }
   }

   public void addUpdatable(Updatable updatable)
   {
      updatables.add(updatable);
   }

   private void updateRobotState()
   {
      robotDataReceiver.updateRobotModel();
      long simTimestamp = robotDataReceiver.getSimTimestamp();

      if (simTimestamp < 0)
         return;

      double currentTimeInSeconds = Conversions.nanosecondsToSeconds(simTimestamp);
      yoTime.set(currentTimeInSeconds);
   }

   private void updateRequestedBehavior()
   {
      if (desiredBehaviorSubscriber.checkForNewBehaviorRequested())
      {
         requestedBehavior.set(desiredBehaviorSubscriber.getRequestedBehavior());
      }
   }

   private void updateControlStatus()
   {
      if (desiredBehaviorControlSubscriber.checkForNewControlRequested())
      {
         switch (desiredBehaviorControlSubscriber.getRequestedBehaviorControl())
         {
            case STOP:
               stateMachine.stop();
               behaviorStatusPublisher.publish(HumanoidMessageTools.createBehaviorStatusPacket(CurrentBehaviorStatus.NO_BEHAVIOR_RUNNING));
               behaviorControlModeResponsePublisher.publish(HumanoidMessageTools.createBehaviorControlModeResponsePacket(BehaviorControlModeEnum.STOP));
               requestedBehavior.set(stopBehaviorKey);
               break;
            case PAUSE:
               stateMachine.pause();
               behaviorStatusPublisher.publish(HumanoidMessageTools.createBehaviorStatusPacket(CurrentBehaviorStatus.BEHAVIOR_PAUSED));
               behaviorControlModeResponsePublisher.publish(HumanoidMessageTools.createBehaviorControlModeResponsePacket(BehaviorControlModeEnum.PAUSE));
               break;
            case RESUME:
               stateMachine.resume();
               behaviorStatusPublisher.publish(HumanoidMessageTools.createBehaviorStatusPacket(CurrentBehaviorStatus.BEHAVIOS_RUNNING));
               behaviorControlModeResponsePublisher.publish(HumanoidMessageTools.createBehaviorControlModeResponsePacket(BehaviorControlModeEnum.RESUME));
               break;
            default:
               throw new IllegalArgumentException("BehaviorCommunicationBridge, unhandled control!");
         }

      }
   }

   @Override
   public void run()
   {
      try
      {
         if (!hasBeenInitialized.getBooleanValue())
         {
            initialize();
            hasBeenInitialized.set(true);
         }

         doControl();

         if (yoVariableServer != null)
         {
            yoVariableServer.update(Conversions.secondsToNanoseconds(yoTime.getDoubleValue()));
         }
      }
      catch (Exception e)
      {
         e.printStackTrace();
      }

   }

   public YoRegistry getYoVariableRegistry()
   {
      return registry;
   }

   public void start()
   {
      // do start
      scheduler.scheduleAtFixedRate(this, 0, 10, TimeUnit.MILLISECONDS);
   }

   public void closeAndDispose()
   {

      // do stop
      scheduler.shutdown();
      try
      {
         scheduler.awaitTermination(10, TimeUnit.SECONDS);
      }
      catch (InterruptedException e)
      {
         throw new RuntimeException("Cannot shutdown BehaviorDispatcher", e);
      }
   }
}<|MERGE_RESOLUTION|>--- conflicted
+++ resolved
@@ -79,11 +79,7 @@
 
    public BehaviorDispatcher(String robotName, YoDouble yoTime, RobotDataReceiver robotDataReceiver,
                              BehaviorControlModeSubscriber desiredBehaviorControlSubscriber, BehaviorTypeSubscriber<E> desiredBehaviorSubscriber,
-<<<<<<< HEAD
-                             ROS2Node ros2Node, YoVariableServer yoVariableServer, Class<E> behaviourEnum, E stopBehavior, YoVariableRegistry parentRegistry,
-=======
-                             Ros2Node ros2Node, YoVariableServer yoVariableServer, Class<E> behaviourEnum, E stopBehavior, YoRegistry parentRegistry,
->>>>>>> d429c9e8
+                             ROS2Node ros2Node, YoVariableServer yoVariableServer, Class<E> behaviourEnum, E stopBehavior, YoRegistry parentRegistry,
                              YoGraphicsListRegistry yoGraphicsListRegistry)
    {
       this.behaviorEnum = behaviourEnum;
