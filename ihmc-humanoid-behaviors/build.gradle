buildscript {
   repositories {
      maven { url "https://plugins.gradle.org/m2/" }
      mavenLocal()
   }
   dependencies {
      classpath "us.ihmc:ihmc-build:0.15.1"
      classpath "us.ihmc:ihmc-ci-plugin:0.18.0"
   }
}
apply plugin: "us.ihmc.ihmc-build"
apply plugin: "us.ihmc.ihmc-ci-plugin"

ihmc {
   loadProductProperties("../product.properties")
   
   configureDependencyResolution()
   configurePublications()
}

testSuites {
   def prefix = "LIBS-IHMCOPENROBOTICSSOFTWARE"
   bambooPlanKeys = [prefix + "FAST", prefix + "INDEVELOPMENT", prefix + "UI", prefix + "VIDEO"]
}

mainDependencies {
<<<<<<< HEAD
   compile group: "com.thoughtworks.xstream", name: "xstream", version: "1.4.7"
   compile group: "org.ejml", name: "core", version: "0.30"
   compile group: "org.ejml", name: "dense64", version: "0.30"
   compile group: "org.apache.commons", name: "commons-lang3", version: "3.7"
=======
   compile group: 'us.ihmc', name: 'euclid-core', version: '0.5.1'
   compile group: 'us.ihmc', name: 'ihmc-yovariables', version: '0.3.4'
   compile group: 'com.thoughtworks.xstream', name: 'xstream', version: '1.4.7'
   compile group: 'org.ejml', name: 'core', version: '0.30'
   compile group: 'org.ejml', name: 'dense64', version: '0.30'
   compile group: 'org.apache.commons', name: 'commons-lang3', version: '3.7'
>>>>>>> 9988f4f1
   compile group: "junit", name: "junit", version: "4.12"
   compile group: "org.georegression", name: "georegression", version: "0.11"
   compile group: "org.boofcv", name: "geo", version: "0.24.1"
   compile group: "us.ihmc.thirdparty.org.opencv", name: "opencv", version: "3.2.0-170503"
   compile "org.boofcv:ip:0.24.1"
   compile "org.boofcv:io:0.24.1"
   compile "org.boofcv:recognition:0.24.1"
   compile "us.ihmc:IHMCNativeLibraryLoader:1.0"
<<<<<<< HEAD

   compile group: "us.ihmc", name: "IHMCRealtime", version: "1.1.8"
   compile group: "us.ihmc", name: "euclid-core", version: "0.6.1"
   compile group: "us.ihmc", name: "ihmc-yovariables", version: "0.3.5"
   compile group: "us.ihmc", name: "ihmc-commons", version: "0.23.0"
   compile group: "us.ihmc", name: "simulation-construction-set", version: "0.12.6"
   compile group: "us.ihmc", name: "ihmc-graphics-description", version: "0.12.5"
=======
   compile group: "us.ihmc", name: "ihmc-commons", version: "0.20.1"
>>>>>>> 9988f4f1
   compile group: "us.ihmc", name: "ihmc-manipulation-planning", version: "source"
   compile group: "us.ihmc", name: "ihmc-robot-models", version: "source"
   compile group: "us.ihmc", name: "ihmc-communication", version: "source"
   compile group: "us.ihmc", name: "ihmc-humanoid-robotics", version: "source"
   compile group: "us.ihmc", name: "ihmc-common-walking-control-modules", version: "source"
<<<<<<< HEAD
=======
   compile group: "us.ihmc", name: "simulation-construction-set", version: "0.12.5"
>>>>>>> 9988f4f1
   compile group: "us.ihmc", name: "ihmc-robot-data-logger", version: "source"
   compile group: "us.ihmc", name: "ihmc-sensor-processing", version: "source"
   compile group: "us.ihmc", name: "ihmc-whole-body-controller", version: "source"
   compile group: "us.ihmc", name: "ihmc-java-toolkit", version: "source"
   compile group: "us.ihmc", name: "ihmc-robotics-toolkit", version: "source"
   compile group: "us.ihmc", name: "ihmc-perception", version: "source"
   compile group: "us.ihmc", name: "ihmc-footstep-planning", version: "source"
}

testDependencies {
   compile group: "us.ihmc", name: "ihmc-ci-core-api", version: "0.18.0"
   compile group: "junit", name: "junit", version: "4.12"
<<<<<<< HEAD

   compile group: "us.ihmc", name: "ihmc-ci-core-api", version: "0.17.14"
   compile group: "us.ihmc", name: "ihmc-commons-testing", version: "0.23.0"
=======
   compile group: "us.ihmc", name: "ihmc-commons-testing", version: "0.20.1"
>>>>>>> 9988f4f1
   compile group: "us.ihmc", name: "ihmc-robotics-toolkit-test", version: "source"
}<|MERGE_RESOLUTION|>--- conflicted
+++ resolved
@@ -24,19 +24,10 @@
 }
 
 mainDependencies {
-<<<<<<< HEAD
    compile group: "com.thoughtworks.xstream", name: "xstream", version: "1.4.7"
    compile group: "org.ejml", name: "core", version: "0.30"
    compile group: "org.ejml", name: "dense64", version: "0.30"
    compile group: "org.apache.commons", name: "commons-lang3", version: "3.7"
-=======
-   compile group: 'us.ihmc', name: 'euclid-core', version: '0.5.1'
-   compile group: 'us.ihmc', name: 'ihmc-yovariables', version: '0.3.4'
-   compile group: 'com.thoughtworks.xstream', name: 'xstream', version: '1.4.7'
-   compile group: 'org.ejml', name: 'core', version: '0.30'
-   compile group: 'org.ejml', name: 'dense64', version: '0.30'
-   compile group: 'org.apache.commons', name: 'commons-lang3', version: '3.7'
->>>>>>> 9988f4f1
    compile group: "junit", name: "junit", version: "4.12"
    compile group: "org.georegression", name: "georegression", version: "0.11"
    compile group: "org.boofcv", name: "geo", version: "0.24.1"
@@ -45,7 +36,6 @@
    compile "org.boofcv:io:0.24.1"
    compile "org.boofcv:recognition:0.24.1"
    compile "us.ihmc:IHMCNativeLibraryLoader:1.0"
-<<<<<<< HEAD
 
    compile group: "us.ihmc", name: "IHMCRealtime", version: "1.1.8"
    compile group: "us.ihmc", name: "euclid-core", version: "0.6.1"
@@ -53,18 +43,11 @@
    compile group: "us.ihmc", name: "ihmc-commons", version: "0.23.0"
    compile group: "us.ihmc", name: "simulation-construction-set", version: "0.12.6"
    compile group: "us.ihmc", name: "ihmc-graphics-description", version: "0.12.5"
-=======
-   compile group: "us.ihmc", name: "ihmc-commons", version: "0.20.1"
->>>>>>> 9988f4f1
    compile group: "us.ihmc", name: "ihmc-manipulation-planning", version: "source"
    compile group: "us.ihmc", name: "ihmc-robot-models", version: "source"
    compile group: "us.ihmc", name: "ihmc-communication", version: "source"
    compile group: "us.ihmc", name: "ihmc-humanoid-robotics", version: "source"
    compile group: "us.ihmc", name: "ihmc-common-walking-control-modules", version: "source"
-<<<<<<< HEAD
-=======
-   compile group: "us.ihmc", name: "simulation-construction-set", version: "0.12.5"
->>>>>>> 9988f4f1
    compile group: "us.ihmc", name: "ihmc-robot-data-logger", version: "source"
    compile group: "us.ihmc", name: "ihmc-sensor-processing", version: "source"
    compile group: "us.ihmc", name: "ihmc-whole-body-controller", version: "source"
@@ -75,14 +58,9 @@
 }
 
 testDependencies {
+   compile group: "junit", name: "junit", version: "4.12"
+
    compile group: "us.ihmc", name: "ihmc-ci-core-api", version: "0.18.0"
-   compile group: "junit", name: "junit", version: "4.12"
-<<<<<<< HEAD
-
-   compile group: "us.ihmc", name: "ihmc-ci-core-api", version: "0.17.14"
    compile group: "us.ihmc", name: "ihmc-commons-testing", version: "0.23.0"
-=======
-   compile group: "us.ihmc", name: "ihmc-commons-testing", version: "0.20.1"
->>>>>>> 9988f4f1
    compile group: "us.ihmc", name: "ihmc-robotics-toolkit-test", version: "source"
 }