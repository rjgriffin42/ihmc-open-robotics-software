--- conflicted
+++ resolved
@@ -24,10 +24,6 @@
    compile "org.boofcv:recognition:0.24.1"
    compile "us.ihmc:ihmc-native-library-loader:1.1"
 
-<<<<<<< HEAD
-   compile group: "us.ihmc", name: "ihmc-realtime", version: "1.2.2"
-=======
->>>>>>> aaf736d8
    compile group: "us.ihmc", name: "euclid", version: "0.11.0"
    compile group: "us.ihmc", name: "ihmc-yovariables", version: "0.3.7"
    compile group: "us.ihmc", name: "ihmc-commons", version: "0.25.1"
