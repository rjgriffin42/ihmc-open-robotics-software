--- conflicted
+++ resolved
@@ -25,7 +25,6 @@
 }
 
 mainDependencies {
-<<<<<<< HEAD
    compile group: "gov.nist.math", name: "jama", version: "1.0.3"
    compile group: "org.apache.commons", name: "commons-lang3", version: "3.7"
    compile group: "com.google.guava", name: "guava", version: "18.0"
@@ -40,20 +39,6 @@
    compile group: "us.ihmc", name: "ihmc-yovariables", version: "0.3.5"
    compile group: "us.ihmc", name: "ihmc-commons", version: "0.23.0"
    compile group: "us.ihmc", name: "ihmc-graphics-description", version: "0.12.5"
-=======
-   compile group: 'us.ihmc', name: 'euclid-core', version: '0.5.1'
-   compile group: 'us.ihmc', name: 'ihmc-yovariables', version: '0.3.4'
-   compile group: 'gov.nist.math', name: 'jama', version: '1.0.3'
-   compile group: 'org.apache.commons', name: 'commons-lang3', version: '3.7'
-   compile group: 'com.google.guava', name: 'guava', version: '18.0'
-   compile group: 'us.ihmc', name: 'IHMCRealtime', version: '1.1.8'
-   compile group: 'org.ejml', name: 'dense64', version: '0.30'
-   compile group: 'org.ejml', name: 'core', version: '0.30'
-   compile group: 'us.ihmc', name: 'IHMCNativeLibraryLoader', version: '1.0'
-   compile group: 'net.java.dev.jna', name: 'jna', version: '4.1.0'
-   compile group: 'net.sf.trove4j', name: 'trove4j', version: '3.0.3'
-   compile group: "us.ihmc", name: "ihmc-commons", version: "0.20.1"
->>>>>>> 9988f4f1
    compile group: "us.ihmc", name: "ihmc-robot-models", version: "source"
    compile group: "us.ihmc", name: "ihmc-sensor-processing", version: "source"
    compile group: "us.ihmc", name: "ihmc-trajectory-optimization", version: "source"
@@ -65,19 +50,13 @@
 }
 
 testDependencies {
+   compile group: "junit", name: "junit", version: "4.12"
    compile group: "us.ihmc", name: "ihmc-ci-core-api", version: "0.18.0"
-   compile group: "junit", name: "junit", version: "4.12"
-<<<<<<< HEAD
 
    compile group: "us.ihmc", name: "ihmc-ci-core-api", version: "0.17.14"
    compile group: "us.ihmc", name: "ihmc-commons-testing", version: "0.23.0"
    compile group: "us.ihmc", name: "simulation-construction-set", version: "0.12.6"
    compile group: "us.ihmc", name: "simulation-construction-set-test", version: "0.12.6"
-=======
-   compile group: "us.ihmc", name: "ihmc-commons-testing", version: "0.20.1"
-   compile group: "us.ihmc", name: "simulation-construction-set", version: "0.12.5"
-   compile group: "us.ihmc", name: "simulation-construction-set-test", version: "0.12.5"
->>>>>>> 9988f4f1
    compile group: "us.ihmc", name: "simulation-construction-set-tools-test", version: "source"
    compile group: "us.ihmc", name: "ihmc-robotics-toolkit-test", version: "source"
    compile group: "us.ihmc", name: "ihmc-robotics-toolkit-test", version: "source"
@@ -86,9 +65,5 @@
 
 visualizersDependencies {
    compile ihmc.sourceSetProject("main")
-<<<<<<< HEAD
    compile group: "us.ihmc", name: "simulation-construction-set", version: "0.12.6"
-=======
-   compile group: "us.ihmc", name: "simulation-construction-set", version: "0.12.5"
->>>>>>> 9988f4f1
 }