--- conflicted
+++ resolved
@@ -276,11 +276,7 @@
       achievedObjective.mult(new NativeMatrix(taskJacobianExpected), solution);
       EjmlUnitTests.assertEquals(taskObjectiveExpected, achievedObjective, 1e-4);
 
-<<<<<<< HEAD
-      EjmlUnitTests.assertEquals(taskJacobianExpected, solver.solverInput_Aeq, 1e-10);
-=======
       EjmlUnitTests.assertEquals(taskJacobianExpected, solver.qpSolver.linearEqualityConstraintsAMatrix, 1e-10);
->>>>>>> 3ec17d62
 
       FramePoint3D desiredValue = new FramePoint3D();
       EuclidCoreTestTools.assertTuple3DEquals(valueEndOf1, valueStartOf2, 1e-4);
