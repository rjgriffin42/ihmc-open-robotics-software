--- conflicted
+++ resolved
@@ -339,13 +339,8 @@
          qpSolver.addInput(regularInput, regularOffset);
          compactSolver.addInput(compactInput, compactOffset);
 
-<<<<<<< HEAD
-         MatrixTestTools.assertMatrixEquals(qpSolver.solverInput_H, compactSolver.solverInput_H, 1e-5);
-         MatrixTestTools.assertMatrixEquals(qpSolver.solverInput_f, compactSolver.solverInput_f, 1e-5);
-=======
          MatrixTestTools.assertMatrixEquals(qpSolver.qpSolver.costQuadraticMatrix, compactSolver.qpSolver.costQuadraticMatrix, 1e-5);
          MatrixTestTools.assertMatrixEquals(qpSolver.qpSolver.quadraticCostQVector, compactSolver.qpSolver.quadraticCostQVector, 1e-5);
->>>>>>> 21586168
       }
 
    }
@@ -428,13 +423,8 @@
          qpSolver.addInput(regularInput, regularOffset);
          compactSolver.addInput(compactInput, compactOffset);
 
-<<<<<<< HEAD
-         MatrixTestTools.assertMatrixEquals(qpSolver.solverInput_H, compactSolver.solverInput_H, 1e-5);
-         MatrixTestTools.assertMatrixEquals(qpSolver.solverInput_f, compactSolver.solverInput_f, 1e-5);
-=======
          MatrixTestTools.assertMatrixEquals(qpSolver.qpSolver.costQuadraticMatrix, compactSolver.qpSolver.costQuadraticMatrix, 1e-5);
          MatrixTestTools.assertMatrixEquals(qpSolver.qpSolver.quadraticCostQVector, compactSolver.qpSolver.quadraticCostQVector, 1e-5);
->>>>>>> 21586168
       }
 
    }
@@ -513,18 +503,11 @@
          qpSolver.addInput(regularInput, regularOffset);
          compactSolver.addInput(compactInput, compactOffset);
 
-<<<<<<< HEAD
-         MatrixTestTools.assertMatrixEquals(qpSolver.solverInput_H, compactSolver.solverInput_H, 1e-5);
-         MatrixTestTools.assertMatrixEquals(qpSolver.solverInput_f, compactSolver.solverInput_f, 1e-5);
-         MatrixTestTools.assertMatrixEquals(qpSolver.solverInput_Aeq, compactSolver.solverInput_Aeq, 1e-5);
-         MatrixTestTools.assertMatrixEquals(qpSolver.solverInput_bin, compactSolver.solverInput_bin, 1e-5);
-=======
          MatrixTestTools.assertMatrixEquals(qpSolver.qpSolver.costQuadraticMatrix, compactSolver.qpSolver.costQuadraticMatrix, 1e-5);
          MatrixTestTools.assertMatrixEquals(qpSolver.qpSolver.quadraticCostQVector, compactSolver.qpSolver.quadraticCostQVector, 1e-5);
          MatrixTestTools.assertMatrixEquals(qpSolver.qpSolver.linearEqualityConstraintsAMatrix, compactSolver.qpSolver.linearEqualityConstraintsAMatrix, 1e-5);
          MatrixTestTools.assertMatrixEquals(qpSolver.qpSolver.linearEqualityConstraintsBVector, compactSolver.qpSolver.linearEqualityConstraintsBVector, 1e-5);
          MatrixTestTools.assertMatrixEquals(qpSolver.qpSolver.linearInequalityConstraintsDVectorO, compactSolver.qpSolver.linearInequalityConstraintsDVectorO, 1e-5);
->>>>>>> 21586168
       }
 
    }
@@ -604,18 +587,11 @@
          qpSolver.addInput(regularInput, regularOffset);
          compactSolver.addInput(compactInput, compactOffset);
 
-<<<<<<< HEAD
-         MatrixTestTools.assertMatrixEquals(qpSolver.solverInput_H, compactSolver.solverInput_H, 1e-5);
-         MatrixTestTools.assertMatrixEquals(qpSolver.solverInput_f, compactSolver.solverInput_f, 1e-5);
-         MatrixTestTools.assertMatrixEquals(qpSolver.solverInput_Aeq, compactSolver.solverInput_Aeq, 1e-5);
-         MatrixTestTools.assertMatrixEquals(qpSolver.solverInput_bin, compactSolver.solverInput_bin, 1e-5);
-=======
          MatrixTestTools.assertMatrixEquals(qpSolver.qpSolver.costQuadraticMatrix, compactSolver.qpSolver.costQuadraticMatrix, 1e-5);
          MatrixTestTools.assertMatrixEquals(qpSolver.qpSolver.quadraticCostQVector, compactSolver.qpSolver.quadraticCostQVector, 1e-5);
          MatrixTestTools.assertMatrixEquals(qpSolver.qpSolver.linearEqualityConstraintsAMatrix, compactSolver.qpSolver.linearEqualityConstraintsAMatrix, 1e-5);
          MatrixTestTools.assertMatrixEquals(qpSolver.qpSolver.linearEqualityConstraintsBVector, compactSolver.qpSolver.linearEqualityConstraintsBVector, 1e-5);
          MatrixTestTools.assertMatrixEquals(qpSolver.qpSolver.linearInequalityConstraintsDVectorO, compactSolver.qpSolver.linearInequalityConstraintsDVectorO, 1e-5);
->>>>>>> 21586168
       }
 
    }
