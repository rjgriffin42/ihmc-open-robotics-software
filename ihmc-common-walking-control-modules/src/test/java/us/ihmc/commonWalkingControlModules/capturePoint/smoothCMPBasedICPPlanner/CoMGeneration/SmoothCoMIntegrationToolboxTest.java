--- conflicted
+++ resolved
@@ -1,16 +1,14 @@
 package us.ihmc.commonWalkingControlModules.capturePoint.smoothCMPBasedICPPlanner.CoMGeneration;
 
-import static org.junit.Assert.*;
+import static org.junit.Assert.assertEquals;
+import static org.junit.Assert.assertTrue;
 
 import java.util.Random;
 
 import org.ejml.data.DenseMatrix64F;
-<<<<<<< HEAD
 import org.ejml.ops.CommonOps;
 import org.ejml.ops.MatrixFeatures;
-=======
 import org.junit.After;
->>>>>>> 79308bdc
 import org.junit.Test;
 
 import us.ihmc.commonWalkingControlModules.capturePoint.smoothCMPBasedICPPlanner.DenseMatrixVector3D;
@@ -23,14 +21,11 @@
 import us.ihmc.euclid.referenceFrame.FramePoint3D;
 import us.ihmc.euclid.referenceFrame.FrameVector3D;
 import us.ihmc.euclid.referenceFrame.ReferenceFrame;
-<<<<<<< HEAD
 import us.ihmc.euclid.referenceFrame.interfaces.FramePoint3DReadOnly;
 import us.ihmc.euclid.referenceFrame.interfaces.FrameTuple3DReadOnly;
 import us.ihmc.euclid.referenceFrame.tools.EuclidFrameRandomTools;
 import us.ihmc.euclid.referenceFrame.tools.EuclidFrameTestTools;
-=======
 import us.ihmc.euclid.referenceFrame.tools.ReferenceFrameTools;
->>>>>>> 79308bdc
 import us.ihmc.euclid.tools.EuclidCoreTestTools;
 import us.ihmc.euclid.tuple3D.Point3D;
 import us.ihmc.robotics.math.trajectories.FrameTrajectory3D;
@@ -48,17 +43,13 @@
    String namePrefix = "SmoothCoMIntegrationToolboxTest";
 
    private final SmoothCapturePointToolbox icpToolbox = new SmoothCapturePointToolbox();
-<<<<<<< HEAD
    private final SmoothCoMIntegrationToolbox comToolbox = new SmoothCoMIntegrationToolbox();
-=======
-   private final SmoothCoMIntegrationToolbox comToolbox = new SmoothCoMIntegrationToolbox(icpToolbox);
 
    @After
    public void tearDown()
    {
       ReferenceFrameTools.clearWorldFrameTree();
    }
->>>>>>> 79308bdc
 
    @ContinuousIntegrationTest(estimatedDuration = 0.0)
    @Test(timeout = 30000)
@@ -546,7 +537,7 @@
       FramePoint3D icpFinal = new FramePoint3D(worldFrame, 0.977, -13.491, 0.001);
       FramePoint3D comInitial = new FramePoint3D(worldFrame, 1.000, -13.489, 0.001);
 
-      
+
       DenseMatrixVector3D expectedAlphaBetaCoMPrime = new DenseMatrixVector3D(10, 10);
       DenseMatrixVector3D expectedAlphaBetaCoMSecond = new DenseMatrixVector3D(10, 10);
       DenseMatrixVector3D expectedAlphaBetaCoMThird = new DenseMatrixVector3D(10, 10);
@@ -563,7 +554,7 @@
       assertTrue(expectedAlphaBetaCoMSecond.epsilonEquals(actualAlphaBetaCoMSecond, EPSILON));
       assertTrue(expectedAlphaBetaCoMThird.epsilonEquals(actualAlphaBetaCoMThird, EPSILON));
 
-      
+
       SmoothCoMIntegrationToolbox toolbox = new SmoothCoMIntegrationToolbox();
 
       FramePoint3D expectedCoMPosition = new FramePoint3D(worldFrame);
