--- conflicted
+++ resolved
@@ -95,10 +95,7 @@
 
    }
 
-<<<<<<< HEAD
-=======
    @Disabled
->>>>>>> a401a040
    @Test
    public void testWiggleIntoHullBug1()
    {
@@ -127,15 +124,6 @@
       ConvexPolygon2D wiggledPolygon = new ConvexPolygon2D(polygonToWiggle);
       wiggledPolygon.applyTransform(transform);
 
-<<<<<<< HEAD
-      // check to make sure the transformed polgyon is inside
-      assertTrue(polygonToWiggle.getVertexBufferView().stream().allMatch(polygonToWiggleInto::isPointInside));
-
-      Vector3D expectedTranslation = new Vector3D(0.071, 0.0, 0.0);
-      EuclidCoreTestTools.assertEquals(expectedTranslation, transform.getTranslation(), 1e-4);
-   }
-
-=======
       // check the transform
       Vector3D expectedTranslation = new Vector3D(0.071, 0.0, 0.0);
       EuclidCoreTestTools.assertEquals(expectedTranslation, transform.getTranslation(), 1e-4);
@@ -145,7 +133,6 @@
    }
 
    @Disabled
->>>>>>> a401a040
    @Test
    public void testWiggleIntoHullBug2()
    {
@@ -174,19 +161,11 @@
       ConvexPolygon2D wiggledPolygon = new ConvexPolygon2D(polygonToWiggle);
       wiggledPolygon.applyTransform(transform);
 
-<<<<<<< HEAD
-      // check to make sure the transformed polgyon is inside
-      assertTrue(polygonToWiggle.getVertexBufferView().stream().allMatch(polygonToWiggleInto::isPointInside));
-
-      Vector3D expectedTranslation = new Vector3D(0.071, 0.0, 0.0);
-      EuclidCoreTestTools.assertEquals(expectedTranslation, transform.getTranslation(), 1e-4);
-=======
       Vector3D expectedTranslation = new Vector3D(0.071, 0.0, 0.0);
       EuclidCoreTestTools.assertEquals(expectedTranslation, transform.getTranslation(), 1e-4);
 
       // check to make sure the transformed polgyon is inside
       assertTrue(polygonToWiggle.getVertexBufferView().stream().allMatch(polygonToWiggleInto::isPointInside));
->>>>>>> a401a040
    }
 
    private static boolean isPolygonDistanceInside(ConvexPolygon2DReadOnly polygonToTest, double distance, double epsilon, ConvexPolygon2DReadOnly polygon)
