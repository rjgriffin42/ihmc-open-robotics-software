--- conflicted
+++ resolved
@@ -16,12 +16,7 @@
 import us.ihmc.communication.packetCommunicator.PacketCommunicator;
 import us.ihmc.communication.packets.InvalidPacketNotificationPacket;
 import us.ihmc.communication.packets.Packet;
-<<<<<<< HEAD
-import us.ihmc.communication.packets.RequestPacket;
-import us.ihmc.communication.packets.StatusPacket;
-=======
 import us.ihmc.communication.packets.SettablePacket;
->>>>>>> 1d65ebeb
 import us.ihmc.concurrent.Builder;
 import us.ihmc.concurrent.ConcurrentRingBuffer;
 import us.ihmc.humanoidRobotics.communication.packets.wholebody.MessageOfMessages;
@@ -54,14 +49,9 @@
    private final AtomicReference<MessageFilter> messageFilter = new AtomicReference<>(null);
 
    /** All the possible status message that can be sent to the communicator. */
-<<<<<<< HEAD
-   private final List<Class<? extends RequestPacket<?>>> listOfSupportedRequestMessages;
-
-   /** All the possible status message that can be sent to the communicator. */
-   private final List<Class<? extends StatusPacket<?>>> listOfSupportedStatusMessages;
-=======
+   private final List<Class<? extends SettablePacket<?>>> listOfSupportedRequestMessages;
+
    private final List<Class<? extends SettablePacket<?>>> listOfSupportedStatusMessages;
->>>>>>> 1d65ebeb
 
    /** All the possible messages that can be sent to the communicator. */
    private final List<Class<? extends Packet<?>>> listOfSupportedControlMessages;
@@ -70,7 +60,7 @@
    private final Map<Class<? extends SettablePacket<?>>, ConcurrentRingBuffer<? extends SettablePacket<?>>> statusMessageClassToBufferMap = new HashMap<>();
 
    /** Local buffers for each message to ensure proper copying from the controller thread to the communication thread. */
-   private final Map<Class<? extends RequestPacket<?>>, ConcurrentRingBuffer<? extends RequestPacket<?>>> requestMessageClassToBufferMap = new HashMap<>();
+   private final Map<Class<? extends SettablePacket<?>>, ConcurrentRingBuffer<? extends SettablePacket<?>>> requestMessageClassToBufferMap = new HashMap<>();
 
    public ControllerNetworkSubscriber(CommandInputManager controllerCommandInputManager, StatusMessageOutputManager controllerStatusOutputManager,
          RequestMessageOutputManager controllerRequestOutputManager, PeriodicThreadScheduler scheduler, PacketCommunicator packetCommunicator)
@@ -127,7 +117,7 @@
    }
 
    @SuppressWarnings("unchecked")
-   private <T extends RequestPacket<T>> void createAllRequestMessageBuffers()
+   private <T extends SettablePacket<T>> void createAllRequestMessageBuffers()
    {
       for (int i = 0; i < listOfSupportedRequestMessages.size(); i++)
       {
@@ -227,13 +217,13 @@
       GlobalRequestedMessageListener globalRequestedMessageListener = new GlobalRequestedMessageListener()
       {
          @Override
-         public void receivedNewMessageStatus(RequestPacket<?> requestMessage)
+         public void receivedNewMessageStatus(SettablePacket<?> requestMessage)
          {
             copyData(requestMessage);
          }
 
          @SuppressWarnings("unchecked")
-         private <T extends RequestPacket<T>> void copyData(RequestPacket<?> requestMessage)
+         private <T extends SettablePacket<T>> void copyData(SettablePacket<?> requestMessage)
          {
             ConcurrentRingBuffer<T> buffer = (ConcurrentRingBuffer<T>) requestMessageClassToBufferMap.get(requestMessage.getClass());
             T next = buffer.next();
@@ -266,10 +256,10 @@
 
       for (int i = 0; i < listOfSupportedRequestMessages.size(); i++)
       {
-         ConcurrentRingBuffer<? extends RequestPacket<?>> buffer = requestMessageClassToBufferMap.get(listOfSupportedRequestMessages.get(i));
+         ConcurrentRingBuffer<? extends SettablePacket<?>> buffer = requestMessageClassToBufferMap.get(listOfSupportedRequestMessages.get(i));
          if (buffer.poll())
          {
-            RequestPacket<?> requestMessage;
+            SettablePacket<?> requestMessage;
             while ((requestMessage = buffer.read()) != null)
             {
                packetCommunicator.send(requestMessage);
