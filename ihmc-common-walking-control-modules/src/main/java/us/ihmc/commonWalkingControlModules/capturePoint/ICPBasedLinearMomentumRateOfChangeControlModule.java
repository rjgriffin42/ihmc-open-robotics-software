package us.ihmc.commonWalkingControlModules.capturePoint;


import us.ihmc.commonWalkingControlModules.bipedSupportPolygons.BipedSupportPolygons;
import us.ihmc.commonWalkingControlModules.capturePoint.optimization.ICPOptimizationControllerInterface;
import us.ihmc.euclid.referenceFrame.FramePoint2D;
import us.ihmc.euclid.referenceFrame.FrameVector2D;
import us.ihmc.graphicsDescription.yoGraphics.YoGraphicsListRegistry;
import us.ihmc.humanoidRobotics.footstep.Footstep;
import us.ihmc.humanoidRobotics.footstep.FootstepTiming;
import us.ihmc.robotics.geometry.PlanarRegion;
import us.ihmc.robotics.lists.RecyclingArrayList;
import us.ihmc.robotics.geometry.FrameConvexPolygon2d;
import us.ihmc.yoVariables.registry.YoVariableRegistry;
import us.ihmc.yoVariables.variable.YoBoolean;
import us.ihmc.sensorProcessing.frames.CommonHumanoidReferenceFrames;

public class ICPBasedLinearMomentumRateOfChangeControlModule extends LeggedLinearMomentumRateOfChangeControlModule
{
   private final ICPProportionalController icpProportionalController;
   private final BipedSupportPolygons bipedSupportPolygons;
   private final YoBoolean desiredCMPinSafeArea;
   
   private final FrameConvexPolygon2d supportPolygon = new FrameConvexPolygon2d();


   public ICPBasedLinearMomentumRateOfChangeControlModule(CommonHumanoidReferenceFrames referenceFrames, BipedSupportPolygons bipedSupportPolygons,
         double controlDT, double totalMass, double gravityZ, YoICPControlGains icpControlGains, YoVariableRegistry parentRegistry,
         YoGraphicsListRegistry yoGraphicsListRegistry)
   {
      this(referenceFrames, bipedSupportPolygons, controlDT, totalMass, gravityZ, icpControlGains, parentRegistry, yoGraphicsListRegistry, true);
   }

   public ICPBasedLinearMomentumRateOfChangeControlModule(CommonHumanoidReferenceFrames referenceFrames, BipedSupportPolygons bipedSupportPolygons,
         double controlDT, double totalMass, double gravityZ, YoICPControlGains icpControlGains, YoVariableRegistry parentRegistry,
         YoGraphicsListRegistry yoGraphicsListRegistry, boolean use2DProjection)
   {
      super("", referenceFrames, gravityZ, totalMass, parentRegistry, yoGraphicsListRegistry, use2DProjection);
      this.bipedSupportPolygons = bipedSupportPolygons;
      this.desiredCMPinSafeArea = new YoBoolean("DesiredCMPinSafeArea", registry);


      icpProportionalController = new ICPProportionalController(icpControlGains, controlDT, registry);


   }

   public void computeCMPInternal(FramePoint2D desiredCMPPreviousValue)
   {
      if (supportSide != supportLegPreviousTick.getEnumValue())
      {
         icpProportionalController.reset();
      }

      desiredCMP.set(icpProportionalController.doProportionalControl(desiredCMPPreviousValue, capturePoint, desiredCapturePoint,
            finalDesiredCapturePoint, desiredCapturePointVelocity, perfectCMP, omega0));

      yoUnprojectedDesiredCMP.set(desiredCMP);

      // do projection here:
      if (!areaToProjectInto.isEmpty())
      {
         desiredCMPinSafeArea.set(safeArea.isPointInside(desiredCMP));
         if (safeArea.isPointInside(desiredCMP))
         {
            supportPolygon.setIncludingFrameAndUpdate(bipedSupportPolygons.getSupportPolygonInMidFeetZUp());
            areaToProjectInto.setIncludingFrameAndUpdate(supportPolygon);
         }

         cmpProjector.projectCMPIntoSupportPolygonIfOutside(capturePoint, areaToProjectInto, finalDesiredCapturePoint, desiredCMP);
         if (cmpProjector.getWasCMPProjected())
            icpProportionalController.bleedOffIntegralTerm();
      }
   }

   @Override
   public void clearPlan(){}

   @Override
   public void addFootstepToPlan(Footstep footstep, FootstepTiming timing){}

   @Override
   public void setFinalTransferDuration(double finalTransferDuration){}

   @Override
   public void initializeForStanding(){}

   @Override
   public void initializeForSingleSupport(){}

   @Override
   public void initializeForTransfer(){}

   @Override
   public void submitRemainingTimeInSwingUnderDisturbance(double remainingTimeInSwing) {}

   @Override
   public boolean getUpcomingFootstepSolution(Footstep footstepToPack)
   {
      return false;
   }

   @Override
   public ICPOptimizationControllerInterface getICPOptimizationController()
   {
      return null;
   }

   @Override
<<<<<<< HEAD
   public void submitCurrentPlanarRegions(RecyclingArrayList<PlanarRegion> planarRegions)
=======
   public void setKeepCoPInsideSupportPolygon(boolean keepCoPInsideSupportPolygon)
>>>>>>> 9e32f169
   {}
}<|MERGE_RESOLUTION|>--- conflicted
+++ resolved
@@ -107,10 +107,10 @@
    }
 
    @Override
-<<<<<<< HEAD
    public void submitCurrentPlanarRegions(RecyclingArrayList<PlanarRegion> planarRegions)
-=======
+   {}
+
+   @Override
    public void setKeepCoPInsideSupportPolygon(boolean keepCoPInsideSupportPolygon)
->>>>>>> 9e32f169
    {}
 }