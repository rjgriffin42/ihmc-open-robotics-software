--- conflicted
+++ resolved
@@ -133,27 +133,11 @@
       // If in single support, then the support polygon is just the foot polygon of the supporting foot.
       if (neitherFootIsSupportingFoot)
       {
-<<<<<<< HEAD
-         controlPolygonInMidFeetZUp.clear();
-         //throw new RuntimeException("neither foot is a supporting foot!");
-      }
-      else
-      {
-         if (inDoubleSupport)
-         {
-            controlPolygonInMidFeetZUp.setIncludingFrameAndUpdate(footControlPolygonsInMidFeetZUp.get(RobotSide.LEFT), footControlPolygonsInMidFeetZUp.get(RobotSide.RIGHT));
-         }
-         else
-         {
-            controlPolygonInMidFeetZUp.setIncludingFrameAndUpdate(footControlPolygonsInMidFeetZUp.get(supportSide));
-         }
-=======
          controlPolygonInMidFeetZUp.setIncludingFrame(footControlPolygonsInMidFeetZUp.get(RobotSide.LEFT), footControlPolygonsInMidFeetZUp.get(RobotSide.RIGHT));
       }
       else
       {
          controlPolygonInMidFeetZUp.setIncludingFrame(footControlPolygonsInMidFeetZUp.get(supportSide));
->>>>>>> d260ad87
       }
 
       controlPolygonInWorld.setIncludingFrame(controlPolygonInMidFeetZUp);
