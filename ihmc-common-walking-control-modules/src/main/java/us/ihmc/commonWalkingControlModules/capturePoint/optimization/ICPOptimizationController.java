--- conflicted
+++ resolved
@@ -21,7 +21,6 @@
 import us.ihmc.humanoidRobotics.footstep.FootstepTiming;
 import us.ihmc.robotics.geometry.PlanarRegion;
 import us.ihmc.robotics.lists.RecyclingArrayList;
-import us.ihmc.robotics.math.frames.YoFramePoint;
 import us.ihmc.robotics.math.frames.YoFramePoint2d;
 import us.ihmc.robotics.math.frames.YoFrameVector2d;
 import us.ihmc.robotics.robotSide.RobotSide;
@@ -251,7 +250,7 @@
       parentRegistry.addChild(registry);
    }
 
-   public void setupVisualizers(YoGraphicsListRegistry yoGraphicsListRegistry)
+   private void setupVisualizers(YoGraphicsListRegistry yoGraphicsListRegistry)
    {
       ArtifactList artifactList = new ArtifactList(getClass().getSimpleName());
 
@@ -412,7 +411,6 @@
 
       if (useFootstepRate)
       {
-<<<<<<< HEAD
          upcomingFootsteps.get(0).getPosition(tempPoint3d);
 
          if (useICPControlPolygons.getBooleanValue())
@@ -421,11 +419,7 @@
             projectedTempPoint3d.set(tempPoint3d);
 
          tempPoint2d.set(projectedTempPoint3d);
-         solver.resetFootstepRegularization(tempPoint2d);
-=======
-         upcomingFootsteps.get(0).getPosition2d(tempPoint2d);
          solver.resetFootstepRate(tempPoint2d);
->>>>>>> 9e32f169
       }
    }
 
@@ -590,7 +584,7 @@
          predictedEndOfStateICP.scale(Math.exp(omega0 * timeRemainingInState.getDoubleValue()));
          predictedEndOfStateICP.add(perfectCMP);
 
-         upcomingFootstepLocation.get(tempPoint3d);
+         tempPoint3d.set(upcomingFootstepLocation);
          if (useICPControlPolygons.getBooleanValue())
             icpControlPlane.projectPointOntoControlPlane(worldFrame, tempPoint3d, projectedTempPoint3d);
          else
@@ -676,7 +670,7 @@
 
    private void updateReachabilityRegionFromAdjustment()
    {
-      reachabilityConstraintHandler.updateReachabilityBasedOnAdjustment(upcomingFootsteps.get(0), unclippedFootstepSolution.getFrameTuple2d(), wasFootstepAdjusted());
+      reachabilityConstraintHandler.updateReachabilityBasedOnAdjustment(upcomingFootsteps.get(0), unclippedFootstepSolution, wasFootstepAdjusted());
    }
 
    private void computeTimeInCurrentState(double currentTime)
@@ -748,15 +742,16 @@
       scaledAngularMomentumMinimizationWeight.set(multiplier * angularMomentumMinimizationWeight);
    }
 
-<<<<<<< HEAD
+   @Override
    public void submitCurrentPlanarRegions(RecyclingArrayList<PlanarRegion> planarRegions)
    {
       if (planarRegionConstraintProvider != null)
          planarRegionConstraintProvider.setPlanarRegions(planarRegions);
-=======
+   }
+
+   @Override
    public void setKeepCoPInsideSupportPolygon(boolean keepCoPInsideSupportPolygon)
    {
       this.copConstraintHandler.setKeepCoPInsideSupportPolygon(keepCoPInsideSupportPolygon);
->>>>>>> 9e32f169
    }
 }