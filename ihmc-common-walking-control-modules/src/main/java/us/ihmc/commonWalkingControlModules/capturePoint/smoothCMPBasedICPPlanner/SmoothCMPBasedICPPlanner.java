--- conflicted
+++ resolved
@@ -825,7 +825,6 @@
 
       double swingDuration = timing.getSwingTime();
       double transferTime = timing.getTransferTime();
-      double transferDurationAlpha = footstep.getTransferSplitFraction();
 
       if (!Double.isFinite(swingDuration) || swingDuration < 0.0)
          swingDuration = 1.0;
@@ -833,19 +832,9 @@
       if (!Double.isFinite(transferTime) || transferTime < 0.0)
          transferTime = 1.0;
 
-      if (!Double.isFinite(transferDurationAlpha) || transferDurationAlpha < 0.0)
-         transferDurationAlpha = defaultTransferDurationAlpha.getDoubleValue();
-
       swingDurations.get(footstepIndex).set(swingDuration);
       transferDurations.get(footstepIndex).set(transferTime);
 
-<<<<<<< HEAD
-      swingDurationAlphas.get(footstepIndex).set(defaultSwingDurationAlpha.getDoubleValue());
-      swingDurationShiftFractions.get(footstepIndex).set(defaultSwingDurationShiftFraction.getDoubleValue());
-      transferDurationAlphas.get(footstepIndex).set(transferDurationAlpha);
-
-=======
->>>>>>> 14666b3f
       finalTransferDuration.set(defaultFinalTransferDuration.getDoubleValue());
 
       double swingShiftFraction = shiftFractions.getSwingDurationShiftFraction();
