package us.ihmc.commonWalkingControlModules.capturePoint.optimization;

<<<<<<< HEAD
import us.ihmc.commonWalkingControlModules.capturePoint.ICPControlPlane;
=======
>>>>>>> 9a95b672
import us.ihmc.euclid.referenceFrame.FramePoint2D;
import us.ihmc.euclid.referenceFrame.FramePoint3D;
import us.ihmc.euclid.referenceFrame.FrameVector3D;
import us.ihmc.euclid.referenceFrame.ReferenceFrame;
import us.ihmc.euclid.referenceFrame.interfaces.FrameVector2DReadOnly;
import us.ihmc.graphicsDescription.appearance.YoAppearance;
import us.ihmc.graphicsDescription.yoGraphics.YoGraphicPosition;
import us.ihmc.graphicsDescription.yoGraphics.plotting.ArtifactList;
import us.ihmc.humanoidRobotics.footstep.Footstep;
import us.ihmc.robotics.geometry.PlanarRegion;
import us.ihmc.robotics.math.frames.YoFramePoint2d;
import us.ihmc.robotics.math.frames.YoFrameVector2d;
import us.ihmc.yoVariables.registry.YoVariableRegistry;
import us.ihmc.yoVariables.variable.YoBoolean;
import us.ihmc.yoVariables.variable.YoDouble;

public class ICPOptimizationSolutionHandler
{
   private static final ReferenceFrame worldFrame = ReferenceFrame.getWorldFrame();

   private final ICPControlPlane icpControlPlane;

   private final YoBoolean useICPControlPolygons;

   private final YoDouble footstepDeadband;
   private final YoDouble footstepSolutionResolution;

   private final YoBoolean footstepWasAdjusted;
   private final YoFrameVector2d footstepAdjustment;
   private final YoFrameVector2d clippedFootstepAdjustment;

   private final YoDouble residualCostToGo;
   private final YoDouble costToGo;
   private final YoDouble footstepCostToGo;
   private final YoDouble feedbackCostToGo;
   private final YoDouble dynamicRelaxationCostToGo;
   private final YoDouble angularMomentumMinimizationCostToGo;

   private final YoFramePoint2d adjustedICPReferenceLocation;
   private final YoFramePoint2d footstepSolutionInControlPlane;

   private final boolean debug;

   private final FramePoint2D locationSolutionOnPlane = new FramePoint2D();
   private final FramePoint3D locationSolution = new FramePoint3D();
   private final FramePoint2D previousLocationSolution = new FramePoint2D();
   private final FramePoint2D clippedLocationSolution = new FramePoint2D();

   private final FramePoint3D solutionLocation = new FramePoint3D();
   private final FramePoint3D referenceLocation = new FramePoint3D();
   private final FramePoint3D previousLocation = new FramePoint3D();
   private final FrameVector3D solutionAdjustment = new FrameVector3D();

   private final FrameVector3D tempVector = new FrameVector3D();

   private final String yoNamePrefix;

   public ICPOptimizationSolutionHandler(ICPOptimizationParameters icpOptimizationParameters, YoBoolean useICPControlPolygons, String yoNamePrefix,
                                         YoVariableRegistry registry)
   {
      this(null, icpOptimizationParameters, useICPControlPolygons, false, yoNamePrefix, registry);
   }

   public ICPOptimizationSolutionHandler(ICPOptimizationParameters icpOptimizationParameters, YoBoolean useICPControlPolygons, boolean debug,
                                         String yoNamePrefix, YoVariableRegistry registry)
   {
      this(null, icpOptimizationParameters, useICPControlPolygons, debug, yoNamePrefix, registry);
   }

   public ICPOptimizationSolutionHandler(ICPControlPlane icpControlPlane, ICPOptimizationParameters icpOptimizationParameters, YoBoolean useICPControlPolygons,
                                         boolean debug, String yoNamePrefix, YoVariableRegistry registry)
   {
      this.useICPControlPolygons = useICPControlPolygons;
      this.yoNamePrefix = yoNamePrefix;
      this.debug = debug;
      this.icpControlPlane = icpControlPlane;

      if (debug)
      {
         residualCostToGo = new YoDouble(yoNamePrefix + "ResidualCostToGo", registry);
         costToGo = new YoDouble(yoNamePrefix + "CostToGo", registry);
         footstepCostToGo = new YoDouble(yoNamePrefix + "FootstepCostToGo", registry);
         feedbackCostToGo = new YoDouble(yoNamePrefix + "FeedbackCostToGo", registry);
         dynamicRelaxationCostToGo = new YoDouble(yoNamePrefix + "DynamicRelaxationCostToGo", registry);
         angularMomentumMinimizationCostToGo = new YoDouble(yoNamePrefix + "AngularMomentumMinimizationCostToGo", registry);
      }
      else
      {
         residualCostToGo = null;
         costToGo = null;
         footstepCostToGo = null;
         feedbackCostToGo = null;
         dynamicRelaxationCostToGo = null;
         angularMomentumMinimizationCostToGo = null;
      }

      footstepDeadband = new YoDouble(yoNamePrefix + "FootstepDeadband", registry);
      footstepSolutionResolution = new YoDouble(yoNamePrefix + "FootstepSolutionResolution", registry);

      footstepWasAdjusted = new YoBoolean(yoNamePrefix + "FootstepWasAdjusted", registry);
      footstepAdjustment = new YoFrameVector2d(yoNamePrefix + "FootstepAdjustment", worldFrame, registry);
      clippedFootstepAdjustment = new YoFrameVector2d(yoNamePrefix + "ClippedFootstepAdjustment", worldFrame, registry);

      adjustedICPReferenceLocation = new YoFramePoint2d(yoNamePrefix + "AdjustedICPReferenceLocation", worldFrame, registry);
      footstepSolutionInControlPlane = new YoFramePoint2d(yoNamePrefix + "FootstepSolutionReturned", worldFrame, registry);

      footstepDeadband.set(icpOptimizationParameters.getAdjustmentDeadband());
      footstepSolutionResolution.set(icpOptimizationParameters.getFootstepSolutionResolution());
   }

   public void setupVisualizers(ArtifactList artifactList)
   {
      YoGraphicPosition adjustedICP = new YoGraphicPosition(yoNamePrefix + "AdjustedICPReferencedLocation", adjustedICPReferenceLocation, 0.01, YoAppearance.LightYellow(),
                                                                       YoGraphicPosition.GraphicType.BALL_WITH_CROSS);
      YoGraphicPosition footstepPositionInControlPlane = new YoGraphicPosition(yoNamePrefix + "FootstepSolutionInControlPlane", footstepSolutionInControlPlane, 0.005,
                                                                               YoAppearance.ForestGreen(), YoGraphicPosition.GraphicType.SOLID_BALL);

      artifactList.add(adjustedICP.createArtifact());
      artifactList.add(footstepPositionInControlPlane.createArtifact());
   }

   public void updateCostsToGo(ICPOptimizationQPSolver solver)
   {
      if (debug)
      {
         residualCostToGo.set(solver.getCostToGo());
         costToGo.set(solver.getCostToGo());
         footstepCostToGo.set(solver.getFootstepCostToGo());
         feedbackCostToGo.set(solver.getFeedbackCostToGo());
         angularMomentumMinimizationCostToGo.set(solver.getAngularMomentumMinimizationCostToGo());
      }
   }

   private final FramePoint3D referenceFootstepLocation = new FramePoint3D();
   private final FramePoint2D referenceFootstepLocation2D = new FramePoint2D();

   public void extractFootstepSolution(YoFramePoint2d footstepSolutionToPack, YoFramePoint2d unclippedFootstepSolutionToPack, Footstep upcomingFootstep,
                                       ICPOptimizationQPSolver solver)
   {
      upcomingFootstep.getPosition(referenceFootstepLocation);
      referenceFootstepLocation2D.set(referenceFootstepLocation);

      solver.getFootstepSolutionLocation(0, locationSolutionOnPlane);
      footstepSolutionInControlPlane.set(locationSolutionOnPlane);

      if (useICPControlPolygons.getBooleanValue())
         icpControlPlane.projectPointFromPlaneOntoSurface(worldFrame, locationSolutionOnPlane, locationSolution, referenceFootstepLocation.getZ());
      else
         locationSolution.set(locationSolutionOnPlane);

      ReferenceFrame deadbandFrame = upcomingFootstep.getSoleReferenceFrame();
      footstepSolutionToPack.getFrameTuple2d(previousLocationSolution);
      clippedLocationSolution.set(locationSolution);
      boolean footstepWasAdjusted = applyLocationDeadband(clippedLocationSolution, previousLocationSolution, referenceFootstepLocation2D,
                                                          deadbandFrame, footstepDeadband.getDoubleValue(), footstepSolutionResolution.getDoubleValue());

      footstepAdjustment.setByProjectionOntoXYPlane(locationSolution);
      footstepAdjustment.sub(referenceFootstepLocation2D);
      clippedFootstepAdjustment.set(clippedLocationSolution);
      clippedFootstepAdjustment.sub(referenceFootstepLocation2D);

<<<<<<< HEAD
      footstepSolutionToPack.set(clippedLocationSolution);
      unclippedFootstepSolutionToPack.setByProjectionOntoXYPlane(locationSolution);

      this.footstepWasAdjusted.set(footstepWasAdjusted);
   }

   public void extractFootstepSolution(YoFramePoint2d footstepSolutionToPack, YoFramePoint2d unclippedFootstepSolutionToPack, Footstep upcomingFootstep,
                                       PlanarRegion activePlanarRegion, ICPOptimizationQPSolver solver)
   {
      if (activePlanarRegion == null)
      {
         extractFootstepSolution(footstepSolutionToPack, unclippedFootstepSolutionToPack, upcomingFootstep, solver);
         return;
      }

      upcomingFootstep.getPosition(referenceFootstepLocation);
      referenceFootstepLocation2D.set(referenceFootstepLocation);

      solver.getFootstepSolutionLocation(0, locationSolutionOnPlane);
      footstepSolutionInControlPlane.set(locationSolutionOnPlane);

      if (useICPControlPolygons.getBooleanValue())
         icpControlPlane.projectPointFromPlaneOntoPlanarRegion(worldFrame, locationSolutionOnPlane, locationSolution, activePlanarRegion);
      else
         locationSolution.set(locationSolutionOnPlane);

      ReferenceFrame deadbandFrame = upcomingFootstep.getSoleReferenceFrame();
      footstepSolutionToPack.getFrameTuple2d(previousLocationSolution);
=======
      upcomingFootstep.getPosition2d(referenceFootstepLocation);
      previousLocationSolution.set(footstepSolutionToPack);
>>>>>>> 9a95b672
      clippedLocationSolution.set(locationSolution);
      boolean footstepWasAdjusted = applyLocationDeadband(clippedLocationSolution, previousLocationSolution, referenceFootstepLocation2D, deadbandFrame,
                                                          footstepDeadband.getDoubleValue(), footstepSolutionResolution.getDoubleValue());

      footstepAdjustment.setByProjectionOntoXYPlane(locationSolution);
      footstepAdjustment.sub(referenceFootstepLocation2D);
      clippedFootstepAdjustment.set(clippedLocationSolution);
      clippedFootstepAdjustment.sub(referenceFootstepLocation2D);

      footstepSolutionToPack.set(clippedLocationSolution);
      unclippedFootstepSolutionToPack.setByProjectionOntoXYPlane(locationSolution);

      this.footstepWasAdjusted.set(footstepWasAdjusted);
   }

   public void zeroAdjustment()
   {
      footstepAdjustment.setToZero();
      clippedFootstepAdjustment.setToZero();
      footstepWasAdjusted.set(false);
   }

   public void updateVisualizers(FramePoint2D desiredICP, double footstepMultiplier)
   {
      adjustedICPReferenceLocation.set(clippedFootstepAdjustment);
      adjustedICPReferenceLocation.scale(footstepMultiplier);
      adjustedICPReferenceLocation.add(desiredICP);
   }

   private boolean applyLocationDeadband(FramePoint2D solutionLocationToPack, FramePoint2D currentSolutionLocation, FramePoint2D referenceLocation2d,
         ReferenceFrame deadbandFrame, double deadband, double deadbandResolution)
   {
      solutionLocation.setIncludingFrame(solutionLocationToPack, 0.0);
      referenceLocation.setIncludingFrame(referenceLocation2d, 0.0);
      previousLocation.setIncludingFrame(currentSolutionLocation, 0.0);

      solutionLocation.changeFrame(worldFrame);
      referenceLocation.changeFrame(worldFrame);
      previousLocation.changeFrame(worldFrame);

      solutionAdjustment.setToZero(worldFrame);
      solutionAdjustment.set(solutionLocation);
      solutionAdjustment.sub(referenceLocation);

      solutionAdjustment.changeFrame(deadbandFrame);

      boolean wasAdjusted = false;

      if (solutionAdjustment.length() < deadband)
      {
         solutionLocation.set(referenceLocation);
         solutionLocation.changeFrame(solutionLocationToPack.getReferenceFrame());
         solutionLocationToPack.set(solutionLocation);

         return false;
      }
      else
      {
         tempVector.setIncludingFrame(solutionAdjustment);
         tempVector.normalize();
         tempVector.scale(deadband);

         solutionLocation.changeFrame(deadbandFrame);
         solutionLocation.sub(tempVector);
      }

      solutionLocation.changeFrame(worldFrame);
      tempVector.setToZero(worldFrame);
      tempVector.set(solutionLocation);
      tempVector.sub(previousLocation);
      tempVector.changeFrame(deadbandFrame);

      if (tempVector.length() < deadbandResolution)
         solutionLocation.set(previousLocation);
      else
         wasAdjusted = true;

      solutionLocation.changeFrame(solutionLocationToPack.getReferenceFrame());
      solutionLocationToPack.set(solutionLocation);

      return wasAdjusted;
   }

   public boolean wasFootstepAdjusted()
   {
      return footstepWasAdjusted.getBooleanValue();
   }

   public FrameVector2DReadOnly getFootstepAdjustment()
   {
      return footstepAdjustment;
   }

   public FrameVector2DReadOnly getClippedFootstepAdjustment()
   {
      return clippedFootstepAdjustment;
   }

   public YoDouble getFootstepDeadband()
   {
      return footstepDeadband;
   }
}
<|MERGE_RESOLUTION|>--- conflicted
+++ resolved
@@ -1,9 +1,6 @@
 package us.ihmc.commonWalkingControlModules.capturePoint.optimization;
 
-<<<<<<< HEAD
 import us.ihmc.commonWalkingControlModules.capturePoint.ICPControlPlane;
-=======
->>>>>>> 9a95b672
 import us.ihmc.euclid.referenceFrame.FramePoint2D;
 import us.ihmc.euclid.referenceFrame.FramePoint3D;
 import us.ihmc.euclid.referenceFrame.FrameVector3D;
@@ -155,7 +152,7 @@
          locationSolution.set(locationSolutionOnPlane);
 
       ReferenceFrame deadbandFrame = upcomingFootstep.getSoleReferenceFrame();
-      footstepSolutionToPack.getFrameTuple2d(previousLocationSolution);
+      previousLocationSolution.set(footstepSolutionToPack);
       clippedLocationSolution.set(locationSolution);
       boolean footstepWasAdjusted = applyLocationDeadband(clippedLocationSolution, previousLocationSolution, referenceFootstepLocation2D,
                                                           deadbandFrame, footstepDeadband.getDoubleValue(), footstepSolutionResolution.getDoubleValue());
@@ -165,7 +162,6 @@
       clippedFootstepAdjustment.set(clippedLocationSolution);
       clippedFootstepAdjustment.sub(referenceFootstepLocation2D);
 
-<<<<<<< HEAD
       footstepSolutionToPack.set(clippedLocationSolution);
       unclippedFootstepSolutionToPack.setByProjectionOntoXYPlane(locationSolution);
 
@@ -193,11 +189,7 @@
          locationSolution.set(locationSolutionOnPlane);
 
       ReferenceFrame deadbandFrame = upcomingFootstep.getSoleReferenceFrame();
-      footstepSolutionToPack.getFrameTuple2d(previousLocationSolution);
-=======
-      upcomingFootstep.getPosition2d(referenceFootstepLocation);
       previousLocationSolution.set(footstepSolutionToPack);
->>>>>>> 9a95b672
       clippedLocationSolution.set(locationSolution);
       boolean footstepWasAdjusted = applyLocationDeadband(clippedLocationSolution, previousLocationSolution, referenceFootstepLocation2D, deadbandFrame,
                                                           footstepDeadband.getDoubleValue(), footstepSolutionResolution.getDoubleValue());
