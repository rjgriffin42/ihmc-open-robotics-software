--- conflicted
+++ resolved
@@ -3,10 +3,7 @@
 import controller_msgs.msg.dds.TaskspaceTrajectoryStatusMessage;
 import us.ihmc.commonWalkingControlModules.configurations.WalkingControllerParameters;
 import us.ihmc.commonWalkingControlModules.controlModules.foot.FeetManager;
-import us.ihmc.commonWalkingControlModules.controlModules.pelvis.HeightThroughKneeControlState;
-import us.ihmc.commonWalkingControlModules.controlModules.pelvis.PelvisAndCenterOfMassHeightControlState;
-import us.ihmc.commonWalkingControlModules.controlModules.pelvis.PelvisHeightControlMode;
-import us.ihmc.commonWalkingControlModules.controlModules.pelvis.PelvisHeightControlState;
+import us.ihmc.commonWalkingControlModules.controlModules.pelvis.*;
 import us.ihmc.commonWalkingControlModules.controllerCore.command.feedbackController.FeedbackControlCommand;
 import us.ihmc.commonWalkingControlModules.controllerCore.command.feedbackController.FeedbackControlCommandList;
 import us.ihmc.commonWalkingControlModules.desiredFootStep.TransferToAndNextFootstepsData;
@@ -39,20 +36,15 @@
  * The PelvisHeightTrajectoryCommand uses a pdController to compute the Linear Momentum Z and sends a momentum command to the controller core
  * If you want to the controller to manage the pelvis height while walking use the PelvisHeightTrajectoryCommand.
  */
-public class CenterOfMassHeightManager implements HeightManager
+public class CenterOfMassHeightManager
 {
    private final YoRegistry registry = new YoRegistry(getClass().getSimpleName());
    private final StateMachine<PelvisHeightControlMode, PelvisAndCenterOfMassHeightControlState> stateMachine;
    private final YoEnum<PelvisHeightControlMode> requestedState;
 
    /** Manages the height of the robot by default, Tries to adjust the pelvis based on the nominal height requested **/
-<<<<<<< HEAD
-//   private final CenterOfMassHeightControlState centerOfMassHeightControlState;
-   private final HeightThroughKneeControlState centerOfMassHeightControlState;
-=======
    private final CenterOfMassHeightControlState centerOfMassHeightControlState;
    private final HeightThroughKneeControlState heightControlThroughKneesState;
->>>>>>> 8e7c229f
 
    /** User Controlled Pelvis Height Mode, tries to achieve a desired pelvis height regardless of the robot configuration**/
    private final PelvisHeightControlState pelvisHeightControlState;
@@ -76,15 +68,8 @@
       YoDouble yoTime = controllerToolbox.getYoTime();
       String namePrefix = getClass().getSimpleName();
       requestedState = new YoEnum<>(namePrefix + "RequestedControlMode", registry, PelvisHeightControlMode.class, true);
-<<<<<<< HEAD
-//      centerOfMassHeightControlState = new CenterOfMassHeightControlState(controllerToolbox, walkingControllerParameters, registry);
-
-      centerOfMassHeightControlState = new HeightThroughKneeControlState(controllerToolbox, walkingControllerParameters, registry);
-
-=======
       centerOfMassHeightControlState = new CenterOfMassHeightControlState(controllerToolbox, walkingControllerParameters, registry);
       heightControlThroughKneesState = new HeightThroughKneeControlState(controllerToolbox, walkingControllerParameters, registry);
->>>>>>> 8e7c229f
       stateMachine = setupStateMachine(namePrefix, yoTime);
    }
 
@@ -128,11 +113,9 @@
       doPrepareForLocomotion.set(value);
    }
 
-   @Override
    public void compute(FrameVector2DReadOnly desiredICPVelocity,
                        FrameVector2DReadOnly desiredCoMVelocity,
                        boolean isInDoubleSupport,
-                       RobotSide supportSide,
                        double omega0,
                        FeetManager feetManager)
    {
@@ -141,7 +124,6 @@
                   .computeCoMHeightCommand(desiredICPVelocity,
                                            desiredCoMVelocity,
                                            isInDoubleSupport,
-                                           supportSide,
                                            omega0,
                                            feetManager);
    }
@@ -325,10 +307,4 @@
    {
       return stateMachine.getCurrentState().pollStatusToReport();
    }
-
-   @Override
-   public void setControlHeightWithMomentum(boolean flag)
-   {
-      stateMachine.getCurrentState().setControlHeightWithMomentum(flag);
-   }
 }