--- conflicted
+++ resolved
@@ -67,551 +67,500 @@
 import us.ihmc.yoVariables.registry.YoRegistry;
 import us.ihmc.yoVariables.variable.YoBoolean;
 
-public class LinearMomentumRateControlModule implements SCS2YoGraphicHolder
-{
-   private static final ReferenceFrame worldFrame = ReferenceFrame.getWorldFrame();
-
-   private final YoRegistry registry = new YoRegistry(getClass().getSimpleName());
-
-   private final Vector3DReadOnly linearMomentumRateWeight;
-   private final Vector3DReadOnly recoveryLinearMomentumRateWeight;
-   private final Vector3DReadOnly angularMomentumRateWeight;
-
-   private final BooleanProvider allowMomentumRecoveryWeight;
-   private final YoBoolean useRecoveryMomentumWeight;
-   private final DoubleParameter maxMomentumRateWeightChangeRate;
-   private final RateLimitedYoFrameVector desiredLinearMomentumRateWeight;
-
-   private final YoBoolean minimizingAngularMomentumRateZ = new YoBoolean("MinimizingAngularMomentumRateZ", registry);
-
-   private final YoFrameVector3D controlledCoMAcceleration;
-
-   private final MomentumRateCommand momentumRateCommand = new MomentumRateCommand();
-   private final SelectionMatrix6D selectionMatrix = new SelectionMatrix6D();
-
-   private final PelvisHeightController pelvisHeightController;
-   private final CoMHeightController comHeightController;
-
-   private boolean hasHeightCommand = true;
-   private FeedbackControlCommand<?> heightControlCommand;
-
-   private double omega0;
-   private double totalMass;
-   private double gravityZ;
-
-   private final ReferenceFrame centerOfMassFrame;
-   private final FramePoint3D centerOfMass;
-   private final FramePoint2D centerOfMass2d = new FramePoint2D();
-
-   private final FramePoint2D capturePoint = new FramePoint2D();
-   private final CapturePointCalculator capturePointCalculator;
-
-   private final FixedFramePoint2DBasics desiredCapturePoint = new FramePoint2D();
-   private final FixedFrameVector2DBasics desiredCapturePointVelocity = new FrameVector2D();
-   private final FixedFramePoint2DBasics desiredCapturePointAtEndOfState = new FramePoint2D();
-
-   private final FixedFramePoint2DBasics perfectCMP = new FramePoint2D();
-   private final FixedFramePoint2DBasics perfectCoP = new FramePoint2D();
-   private final FixedFramePoint2DBasics desiredCMP = new FramePoint2D();
-   private final FixedFramePoint2DBasics desiredCoP = new FramePoint2D();
-   private final FixedFramePoint2DBasics achievedCMP = new FramePoint2D();
-
-   private final FrameVector3D achievedLinearMomentumRate = new FrameVector3D();
-   private final FrameVector2D achievedCoMAcceleration2d = new FrameVector2D();
-
-   private double desiredCoMHeightAcceleration = 0.0;
-
-   private final FramePoint3D cmp3d = new FramePoint3D();
-   private final FrameVector3D linearMomentumRateOfChange = new FrameVector3D();
-
-   private boolean desiredCMPcontainedNaN = false;
-   private boolean desiredCoPcontainedNaN = false;
-
-   private final ICPControllerInterface icpController;
-
-   private final ICPControlPlane icpControlPlane;
-   private final BipedSupportPolygons bipedSupportPolygons;
-   private final ICPControlPolygons icpControlPolygons;
-
-   private final FixedFrameVector2DBasics perfectCMPDelta = new FrameVector2D();
-
-   private final YoBoolean controlHeightWithMomentum = new YoBoolean("controlHeightWithMomentum", registry);
-   private final YoFramePoint2D yoDesiredCMP = new YoFramePoint2D("desiredCMP", worldFrame, registry);
-   private final YoFramePoint2D yoDesiredCoP = new YoFramePoint2D("desiredCoP", worldFrame, registry);
-   private final YoFramePoint2D yoAchievedCMP = new YoFramePoint2D("achievedCMP", worldFrame, registry);
-   private final YoFramePoint3D yoCenterOfMass = new YoFramePoint3D("centerOfMass", worldFrame, registry);
-   private final YoFramePoint2D yoCapturePoint = new YoFramePoint2D("capturePoint", worldFrame, registry);
-
-   private final FilteredVelocityYoFrameVector2d capturePointVelocity;
-   private final BooleanProvider useCenterOfPressureCommandOnly = new BooleanParameter("useCenterOfPressureCommandOnly", registry, false);
-   private final DoubleProvider capturePointVelocityBreakFrequency = new DoubleParameter("capturePointVelocityBreakFrequency", registry, 26.5);
-
-<<<<<<< HEAD
-   private final DoubleParameter centerOfPressureWeight = new DoubleParameter("CenterOfPressureObjectiveWeight", registry, 0.2);
-=======
->>>>>>> 71cd096f
-   private final CenterOfPressureCommand centerOfPressureCommand = new CenterOfPressureCommand();
-
-   private boolean initializeOnStateChange;
-   private boolean keepCoPInsideSupportPolygon;
-
-   private final CenterOfPressureCommandCalculator centerOfPressureCommandCalculator;
-
-   private final SideDependentList<PlaneContactStateCommand> contactStateCommands = new SideDependentList<>(new PlaneContactStateCommand(),
-                                                                                                            new PlaneContactStateCommand());
-
-   private final LinearMomentumRateControlModuleOutput output = new LinearMomentumRateControlModuleOutput();
-
-   public LinearMomentumRateControlModule(HighLevelHumanoidControllerToolbox controllerToolbox,
-                                          WalkingControllerParameters walkingControllerParameters,
-                                          YoRegistry parentRegistry)
-   {
-      this(controllerToolbox,
-           controllerToolbox.getReferenceFrames(),
-           controllerToolbox.getContactableFeet(),
-           controllerToolbox.getFullRobotModel().getElevator(),
-           walkingControllerParameters,
-           controllerToolbox.getGravityZ(),
-           controllerToolbox.getControlDT(),
-           parentRegistry,
-           controllerToolbox.getYoGraphicsListRegistry());
-   }
-
-   public LinearMomentumRateControlModule(CenterOfMassStateProvider centerOfMassStateProvider,
-                                          CommonHumanoidReferenceFrames referenceFrames,
-                                          SideDependentList<ContactableFoot> contactableFeet,
-                                          RigidBodyBasics elevator,
-                                          WalkingControllerParameters walkingControllerParameters,
-                                          double gravityZ,
-                                          double controlDT,
-                                          YoRegistry parentRegistry,
-                                          YoGraphicsListRegistry yoGraphicsListRegistry)
-   {
-      this.totalMass = TotalMassCalculator.computeSubTreeMass(elevator);
-      this.gravityZ = gravityZ;
-
-      MomentumOptimizationSettings momentumOptimizationSettings = walkingControllerParameters.getMomentumOptimizationSettings();
-      linearMomentumRateWeight = new ParameterVector3D("LinearMomentumRateWeight", momentumOptimizationSettings.getLinearMomentumWeight(), registry);
-      recoveryLinearMomentumRateWeight = new ParameterVector3D("RecoveryLinearMomentumRateWeight",
-                                                               momentumOptimizationSettings.getRecoveryLinearMomentumWeight(),
-                                                               registry);
-      angularMomentumRateWeight = new ParameterVector3D("AngularMomentumRateWeight", momentumOptimizationSettings.getAngularMomentumWeight(), registry);
-
-      allowMomentumRecoveryWeight = new BooleanParameter("allowMomentumRecoveryWeight", registry, false);
-      maxMomentumRateWeightChangeRate = new DoubleParameter("maxMomentumRateWeightChangeRate", registry, 10.0);
-      useRecoveryMomentumWeight = new YoBoolean("useRecoveryMomentumWeight", registry);
-      useRecoveryMomentumWeight.set(false);
-      desiredLinearMomentumRateWeight = new RateLimitedYoFrameVector("desiredLinearMomentumRateWeight",
-                                                                     "",
-                                                                     registry,
-                                                                     maxMomentumRateWeightChangeRate,
-                                                                     controlDT,
-                                                                     worldFrame);
-
-      centerOfMassFrame = referenceFrames.getCenterOfMassFrame();
-      centerOfMass = new FramePoint3D(centerOfMassFrame);
-      controlledCoMAcceleration = new YoFrameVector3D("ControlledCoMAcceleration", "", centerOfMassFrame, registry);
-
-      capturePointCalculator = new CapturePointCalculator(centerOfMassStateProvider);
-      centerOfPressureCommandCalculator = new CenterOfPressureCommandCalculator(referenceFrames.getMidFeetZUpFrame(), contactableFeet, registry);
-
-      pelvisHeightController = new PelvisHeightController(referenceFrames.getPelvisFrame(), elevator.getBodyFixedFrame(), registry);
-      comHeightController = new CoMHeightController(centerOfMassStateProvider, registry);
-
-      DoubleProvider capturePointVelocityAlpha = () -> AlphaFilteredYoVariable.computeAlphaGivenBreakFrequencyProperly(capturePointVelocityBreakFrequency.getValue(),
-                                                                                                                       controlDT);
-      capturePointVelocity = new FilteredVelocityYoFrameVector2d("capturePointVelocity", "", capturePointVelocityAlpha, controlDT, registry, worldFrame);
-
-      if (yoGraphicsListRegistry != null)
-      {
-         YoGraphicPosition desiredCMPViz = new YoGraphicPosition("Desired CMP", yoDesiredCMP, 0.012, Purple(), GraphicType.BALL_WITH_CROSS);
-         YoGraphicPosition desiredCoPViz = new YoGraphicPosition("Desired CoP", yoDesiredCoP, 0.0075, Purple(), GraphicType.SOLID_BALL);
-         YoGraphicPosition achievedCMPViz = new YoGraphicPosition("Achieved CMP", yoAchievedCMP, 0.005, DarkRed(), GraphicType.BALL_WITH_CROSS);
-         YoGraphicPosition centerOfMassViz = new YoGraphicPosition("Center Of Mass", yoCenterOfMass, 0.006, Black(), GraphicType.BALL_WITH_CROSS);
-         YoGraphicPosition capturePointViz = new YoGraphicPosition("Capture Point", yoCapturePoint, 0.01, Blue(), GraphicType.BALL_WITH_ROTATED_CROSS);
-         yoGraphicsListRegistry.registerArtifact("LinearMomentum", desiredCMPViz.createArtifact());
-         yoGraphicsListRegistry.registerArtifact("LinearMomentum", desiredCoPViz.createArtifact());
-         yoGraphicsListRegistry.registerArtifact("LinearMomentum", achievedCMPViz.createArtifact());
-         yoGraphicsListRegistry.registerArtifact("LinearMomentum", centerOfMassViz.createArtifact());
-         yoGraphicsListRegistry.registerArtifact("LinearMomentum", capturePointViz.createArtifact());
-      }
-      yoDesiredCMP.setToNaN();
-      yoDesiredCoP.setToNaN();
-      yoAchievedCMP.setToNaN();
-      yoCenterOfMass.setToNaN();
-      yoCapturePoint.setToNaN();
-
-      icpControlPlane = new ICPControlPlane(centerOfMassFrame, gravityZ, registry);
-      icpControlPolygons = new ICPControlPolygons(icpControlPlane, registry, yoGraphicsListRegistry);
-      bipedSupportPolygons = new BipedSupportPolygons(referenceFrames, registry, null); // TODO: This is not being visualized since it is a duplicate for now.
-
-      ICPControllerParameters icpControllerParameters = walkingControllerParameters.getICPControllerParameters();
-
-      if (icpControllerParameters.getUseHeuristicICPController())
-      {
-         icpController = new HeuristicICPController(icpControllerParameters, controlDT, registry, yoGraphicsListRegistry);
-      }
-
-      else
-      {
-         icpController = new ICPController(walkingControllerParameters, icpControlPolygons, contactableFeet, controlDT, registry, yoGraphicsListRegistry);
-      }
-
-      parentRegistry.addChild(registry);
-   }
-
-   public void reset()
-   {
-      desiredLinearMomentumRateWeight.set(linearMomentumRateWeight);
-
-      capturePointVelocity.reset();
-      yoDesiredCMP.setToNaN();
-      yoDesiredCoP.setToNaN();
-      yoAchievedCMP.setToNaN();
-      yoCenterOfMass.setToNaN();
-      yoCapturePoint.setToNaN();
-   }
-
-   /**
-    * Sets the input to this module that is being computed by the walking state machine.
-    * <p>
-    * Must be called before {@link #computeControllerCoreCommands()}.
-    *
-    * @param input containing quantities such as the desired ICP.
-    */
-   public void setInputFromWalkingStateMachine(LinearMomentumRateControlModuleInput input)
-   {
-      this.omega0 = input.getOmega0();
-      heightControlCommand = null;
-      hasHeightCommand = input.getHasHeightCommand();
-      if (hasHeightCommand)
-      {
-         if (input.getUsePelvisHeightCommand())
-            heightControlCommand = input.getPelvisHeightControlCommand();
-         else
-            heightControlCommand = input.getCenterOfMassHeightControlCommand();
-      }
-      this.useRecoveryMomentumWeight.set(input.getUseMomentumRecoveryMode());
-      this.desiredCapturePoint.setMatchingFrame(input.getDesiredCapturePoint());
-      this.desiredCapturePointVelocity.setMatchingFrame(input.getDesiredCapturePointVelocity());
-      this.desiredCapturePointAtEndOfState.setMatchingFrame(input.getDesiredCapturePointAtEndOfState());
-      this.minimizingAngularMomentumRateZ.set(input.getMinimizeAngularMomentumRateZ());
-      this.perfectCMP.setMatchingFrame(input.getPerfectCMP());
-      this.perfectCoP.setMatchingFrame(input.getPerfectCoP());
-      this.controlHeightWithMomentum.set(input.getControlHeightWithMomentum());
-      this.initializeOnStateChange = input.getInitializeOnStateChange();
-      this.keepCoPInsideSupportPolygon = input.getKeepCoPInsideSupportPolygon();
-      for (RobotSide robotSide : RobotSide.values)
-      {
-         this.contactStateCommands.get(robotSide).set(input.getContactStateCommands().get(robotSide));
-      }
-   }
-
-   /**
-    * Sets the input to this module that is being computed by the controller core.
-    * <p>
-    * Must be called before {@link #computeAchievedCMP()}.
-    *
-    * @param controllerCoreOutput containing the achieved linear momentum rate.
-    */
-   public void setInputFromControllerCore(ControllerCoreOutput controllerCoreOutput)
-   {
-      controllerCoreOutput.getLinearMomentumRate(achievedLinearMomentumRate);
-   }
-
-   /**
-    * Gets the output of this module that will be used by the walking state machine to adjust footsteps
-    * and check transition conditions.
-    *
-    * @return output data of this module meant for the walking state machine.
-    */
-   public LinearMomentumRateControlModuleOutput getOutputForWalkingStateMachine()
-   {
-      return output;
-   }
-
-   /**
-    * Gets the momentum rate command for the controller core.
-    *
-    * @return momentum rate command.
-    */
-   public MomentumRateCommand getMomentumRateCommand()
-   {
-      return momentumRateCommand;
-   }
-
-   /**
-    * Gets the center of pressure command for the controller core.
-    *
-    * @return center of pressure command.
-    */
-   public CenterOfPressureCommand getCenterOfPressureCommand()
-   {
-      return centerOfPressureCommand;
-   }
-
-   /**
-    * Computes the {@link MomentumRateCommand} and the {@link CenterOfPressureCommand} for the
-    * controller core.
-    * <p>
-    * This methods requires that the input to this module from the walking state machine is set via
-    * {@link #setInputFromWalkingStateMachine(LinearMomentumRateControlModuleInput)} which provides
-    * quantities such as the desired ICP.
-    *
-    * @return whether the computation was successful.
-    */
-   public boolean computeControllerCoreCommands()
-   {
-      capturePointCalculator.compute(capturePoint, omega0);
-      capturePointVelocity.update(capturePoint);
-
-      boolean success = checkInputs(capturePoint, desiredCapturePoint, desiredCapturePointVelocity, perfectCoP, perfectCMP);
-
-      updatePolygons();
-      updateHeightController();
-      updateICPControllerState();
-      computeICPController();
-
-      checkAndPackOutputs();
-
-      if (allowMomentumRecoveryWeight.getValue() && useRecoveryMomentumWeight.getBooleanValue())
-         desiredLinearMomentumRateWeight.update(recoveryLinearMomentumRateWeight);
-      else
-         desiredLinearMomentumRateWeight.update(linearMomentumRateWeight);
-
-      yoDesiredCMP.set(desiredCMP);
-      yoDesiredCoP.set(desiredCoP);
-      yoCenterOfMass.setFromReferenceFrame(centerOfMassFrame);
-      yoCapturePoint.set(capturePoint);
-
-      success = success && computeDesiredLinearMomentumRateOfChange();
-
-      selectionMatrix.setToLinearSelectionOnly();
-      selectionMatrix.selectLinearX(!useCenterOfPressureCommandOnly.getValue());
-      selectionMatrix.selectLinearY(!useCenterOfPressureCommandOnly.getValue());
-      selectionMatrix.selectLinearZ(controlHeightWithMomentum.getBooleanValue());
-      selectionMatrix.selectAngularZ(minimizingAngularMomentumRateZ.getValue());
-      momentumRateCommand.setLinearMomentumRate(linearMomentumRateOfChange);
-      momentumRateCommand.setSelectionMatrix(selectionMatrix);
-      momentumRateCommand.setWeights(angularMomentumRateWeight, desiredLinearMomentumRateWeight);
-
-      centerOfPressureCommandCalculator.computeCenterOfPressureCommand(desiredCoP,
-                                                                       contactStateCommands,
-                                                                       bipedSupportPolygons.getFootPolygonsInSoleFrame());
-
-      return success;
-   }
-
-
-   /**
-    * Computes the achieved CMP location.
-    * <p>
-    * This method requires that the input to this module from the controller core is set via
-    * {@link #setInputFromControllerCore(ControllerCoreOutput)} to provide the achieved linear momentum
-    * rate.
-    */
-   public void computeAchievedCMP()
-   {
-      if (achievedLinearMomentumRate.containsNaN())
-      {
-         yoAchievedCMP.setToNaN();
-         return;
-      }
-
-      centerOfMass2d.setToZero(centerOfMassFrame);
-      centerOfMass2d.changeFrame(worldFrame);
-
-      achievedCoMAcceleration2d.setIncludingFrame(achievedLinearMomentumRate);
-      achievedCoMAcceleration2d.scale(1.0 / totalMass);
-      achievedCoMAcceleration2d.changeFrame(worldFrame);
-
-      achievedCMP.set(achievedCoMAcceleration2d);
-      achievedCMP.scale(-1.0 / (omega0 * omega0));
-      achievedCMP.add(centerOfMass2d);
-
-      yoAchievedCMP.set(achievedCMP);
-   }
-
-   private void updatePolygons()
-   {
-      icpControlPlane.setOmega0(omega0);
-      icpControlPolygons.updateUsingContactStateCommand(contactStateCommands);
-      bipedSupportPolygons.updateUsingContactStateCommand(contactStateCommands);
-   }
-
-   private void updateHeightController()
-   {
-      if (!hasHeightCommand || heightControlCommand == null)
-      {
-         desiredCoMHeightAcceleration = 0.0;
-         return;
-      }
-
-      switch (heightControlCommand.getCommandType())
-      {
-         case POINT:
-            desiredCoMHeightAcceleration = handleHeightControlCommand((PointFeedbackControlCommand) heightControlCommand, pelvisHeightController);
-            break;
-         case MOMENTUM:
-            desiredCoMHeightAcceleration = handleHeightControlCommand((CenterOfMassFeedbackControlCommand) heightControlCommand, comHeightController);
-            break;
-         default:
-            throw new IllegalArgumentException("This command type has not been set up for height control.");
-      }
-   }
-
-   private static <T extends FeedbackControlCommand<T>> double handleHeightControlCommand(T command, HeightController<T> controller)
-   {
-      controller.compute(command);
-      return controller.getHeightAcceleration();
-   }
-
-   private void updateICPControllerState()
-   {
-      if (initializeOnStateChange)
-      {
-         icpController.initialize();
-      }
-
-      icpController.setKeepCoPInsideSupportPolygon(keepCoPInsideSupportPolygon);
-   }
-
-   private void computeICPController()
-   {
-      FrameConvexPolygon2DReadOnly supportPolygonInWorld = bipedSupportPolygons.getSupportPolygonInWorld();
-      if (perfectCoP.containsNaN())
-      {
-         perfectCMPDelta.setToZero();
-         icpController.compute(supportPolygonInWorld,
-                               desiredCapturePoint,
-                               desiredCapturePointVelocity,
-                               desiredCapturePointAtEndOfState,
-                               perfectCMP,
-                               capturePoint,
-                               centerOfMass2d,
-                               omega0);
-      }
-      else
-      {
-         perfectCMPDelta.sub(perfectCMP, perfectCoP);
-         icpController.compute(supportPolygonInWorld,
-                               desiredCapturePoint,
-                               desiredCapturePointVelocity,
-                               desiredCapturePointAtEndOfState,
-                               perfectCoP,
-                               perfectCMPDelta,
-                               capturePoint,
-                               centerOfMass2d,
-                               omega0);
-      }
-
-      desiredCMP.set(icpController.getDesiredCMP());
-      desiredCoP.set(icpController.getDesiredCoP());
-
-   }
-
-   private void checkAndPackOutputs()
-   {
-      if (desiredCMP.containsNaN())
-      {
-         if (!desiredCMPcontainedNaN)
-            LogTools.error("Desired CMP contains NaN, setting it to the ICP - only showing this error once");
-         desiredCMP.set(capturePoint);
-         desiredCMPcontainedNaN = true;
-      }
-      else
-      {
-         desiredCMPcontainedNaN = false;
-      }
-
-      if (desiredCoP.containsNaN())
-      {
-         if (!desiredCoPcontainedNaN)
-            LogTools.error("Desired CoP contains NaN, setting it to the desiredCMP - only showing this error once");
-         desiredCoP.set(desiredCMP);
-         desiredCoPcontainedNaN = true;
-      }
-      else
-      {
-         desiredCoPcontainedNaN = false;
-      }
-
-      output.setDesiredCMP(desiredCMP);
-   }
-
-   private boolean computeDesiredLinearMomentumRateOfChange()
-   {
-      boolean success = true;
-
-      double fZ = WrenchDistributorTools.computeFz(totalMass, gravityZ, desiredCoMHeightAcceleration);
-      centerOfMass.setToZero(centerOfMassFrame);
-      WrenchDistributorTools.computePseudoCMP3d(cmp3d, centerOfMass, desiredCMP, fZ, totalMass, omega0);
-      WrenchDistributorTools.computeForce(linearMomentumRateOfChange, centerOfMass, cmp3d, fZ);
-      linearMomentumRateOfChange.checkReferenceFrameMatch(centerOfMassFrame);
-      linearMomentumRateOfChange.setZ(linearMomentumRateOfChange.getZ() - totalMass * gravityZ);
-
-      if (linearMomentumRateOfChange.containsNaN())
-      {
-         LogTools.error("Desired LinearMomentumRateOfChange contained NaN, setting it to zero and failing.");
-         linearMomentumRateOfChange.setToZero();
-         success = false;
-      }
-
-      controlledCoMAcceleration.set(linearMomentumRateOfChange);
-      controlledCoMAcceleration.scale(1.0 / totalMass);
-      linearMomentumRateOfChange.changeFrame(worldFrame);
-
-      return success;
-   }
-
-   private static boolean checkInputs(FramePoint2DReadOnly capturePoint,
-                                      FixedFramePoint2DBasics desiredCapturePoint,
-                                      FixedFrameVector2DBasics desiredCapturePointVelocity,
-                                      FixedFramePoint2DBasics perfectCoP,
-                                      FixedFramePoint2DBasics perfectCMP)
-   {
-      boolean inputsAreOk = true;
-      if (desiredCapturePoint.containsNaN())
-      {
-         LogTools.error("Desired ICP contains NaN, setting it to the current ICP and failing.");
-         desiredCapturePoint.set(capturePoint);
-         inputsAreOk = false;
-      }
-
-      if (desiredCapturePointVelocity.containsNaN())
-      {
-         LogTools.error("Desired ICP Velocity contains NaN, setting it to zero and failing.");
-         desiredCapturePointVelocity.setToZero();
-         inputsAreOk = false;
-      }
-
-      if (perfectCoP.containsNaN())
-      {
-         LogTools.error("Perfect CoP contains NaN, setting it to the current ICP and failing.");
-         perfectCoP.set(capturePoint);
-         inputsAreOk = false;
-      }
-
-      if (perfectCMP.containsNaN())
-      {
-         LogTools.error("Perfect CMP contains NaN, setting it to the current ICP and failing.");
-         perfectCMP.set(capturePoint);
-         inputsAreOk = false;
-      }
-
-      return inputsAreOk;
-   }
-
-   @Override
-   public YoGraphicDefinition getSCS2YoGraphics()
-   {
-      YoGraphicGroupDefinition group = new YoGraphicGroupDefinition(getClass().getSimpleName());
-      group.addChild(newYoGraphicPoint2D("Desired CMP", yoDesiredCMP, 0.024, ColorDefinitions.Purple(), DefaultPoint2DGraphic.CIRCLE_PLUS));
-      group.addChild(newYoGraphicPoint2D("Achieved CMP", yoAchievedCMP, 0.010, ColorDefinitions.DarkRed(), DefaultPoint2DGraphic.CIRCLE_PLUS));
-      group.addChild(newYoGraphicPoint2D("Center Of Mass", yoCenterOfMass, 0.012, ColorDefinitions.Black(), DefaultPoint2DGraphic.CIRCLE_PLUS));
-      group.addChild(newYoGraphicPoint2D("Capture Point", yoCapturePoint, 0.02, ColorDefinitions.Blue(), DefaultPoint2DGraphic.CIRCLE_CROSS));
-      group.addChild(icpControlPolygons.getSCS2YoGraphics());
-      group.addChild(icpController.getSCS2YoGraphics());
-      return group;
-   }
+public class LinearMomentumRateControlModule implements SCS2YoGraphicHolder {
+	private static final ReferenceFrame worldFrame = ReferenceFrame.getWorldFrame();
+
+	private final YoRegistry registry = new YoRegistry(getClass().getSimpleName());
+
+	private final Vector3DReadOnly linearMomentumRateWeight;
+	private final Vector3DReadOnly recoveryLinearMomentumRateWeight;
+	private final Vector3DReadOnly angularMomentumRateWeight;
+
+	private final BooleanProvider allowMomentumRecoveryWeight;
+	private final YoBoolean useRecoveryMomentumWeight;
+	private final DoubleParameter maxMomentumRateWeightChangeRate;
+	private final RateLimitedYoFrameVector desiredLinearMomentumRateWeight;
+
+	private final YoBoolean minimizingAngularMomentumRateZ = new YoBoolean("MinimizingAngularMomentumRateZ", registry);
+
+	private final YoFrameVector3D controlledCoMAcceleration;
+
+	private final MomentumRateCommand momentumRateCommand = new MomentumRateCommand();
+	private final SelectionMatrix6D selectionMatrix = new SelectionMatrix6D();
+
+	private final PelvisHeightController pelvisHeightController;
+	private final CoMHeightController comHeightController;
+
+	private boolean hasHeightCommand = true;
+	private FeedbackControlCommand<?> heightControlCommand;
+
+	private double omega0;
+	private double totalMass;
+	private double gravityZ;
+
+	private final ReferenceFrame centerOfMassFrame;
+	private final FramePoint3D centerOfMass;
+	private final FramePoint2D centerOfMass2d = new FramePoint2D();
+
+	private final FramePoint2D capturePoint = new FramePoint2D();
+	private final CapturePointCalculator capturePointCalculator;
+
+	private final FixedFramePoint2DBasics desiredCapturePoint = new FramePoint2D();
+	private final FixedFrameVector2DBasics desiredCapturePointVelocity = new FrameVector2D();
+	private final FixedFramePoint2DBasics desiredCapturePointAtEndOfState = new FramePoint2D();
+
+	private final FixedFramePoint2DBasics perfectCMP = new FramePoint2D();
+	private final FixedFramePoint2DBasics perfectCoP = new FramePoint2D();
+	private final FixedFramePoint2DBasics desiredCMP = new FramePoint2D();
+	private final FixedFramePoint2DBasics desiredCoP = new FramePoint2D();
+	private final FixedFramePoint2DBasics achievedCMP = new FramePoint2D();
+
+	private final FrameVector3D achievedLinearMomentumRate = new FrameVector3D();
+	private final FrameVector2D achievedCoMAcceleration2d = new FrameVector2D();
+
+	private double desiredCoMHeightAcceleration = 0.0;
+
+	private final FramePoint3D cmp3d = new FramePoint3D();
+	private final FrameVector3D linearMomentumRateOfChange = new FrameVector3D();
+
+	private boolean desiredCMPcontainedNaN = false;
+	private boolean desiredCoPcontainedNaN = false;
+
+	private final ICPControllerInterface icpController;
+
+	private final ICPControlPlane icpControlPlane;
+	private final BipedSupportPolygons bipedSupportPolygons;
+	private final ICPControlPolygons icpControlPolygons;
+
+	private final FixedFrameVector2DBasics perfectCMPDelta = new FrameVector2D();
+
+	private final YoBoolean controlHeightWithMomentum = new YoBoolean("controlHeightWithMomentum", registry);
+	private final YoFramePoint2D yoDesiredCMP = new YoFramePoint2D("desiredCMP", worldFrame, registry);
+	private final YoFramePoint2D yoDesiredCoP = new YoFramePoint2D("desiredCoP", worldFrame, registry);
+	private final YoFramePoint2D yoAchievedCMP = new YoFramePoint2D("achievedCMP", worldFrame, registry);
+	private final YoFramePoint3D yoCenterOfMass = new YoFramePoint3D("centerOfMass", worldFrame, registry);
+	private final YoFramePoint2D yoCapturePoint = new YoFramePoint2D("capturePoint", worldFrame, registry);
+
+	private final FilteredVelocityYoFrameVector2d capturePointVelocity;
+	private final BooleanProvider useCenterOfPressureCommandOnly = new BooleanParameter(
+			"useCenterOfPressureCommandOnly", registry, false);
+	private final DoubleProvider capturePointVelocityBreakFrequency = new DoubleParameter(
+			"capturePointVelocityBreakFrequency", registry, 26.5);
+
+	// private final DoubleParameter centerOfPressureWeight = new DoubleParameter("CenterOfPressureObjectiveWeight", registry, 0.2);
+
+	private final CenterOfPressureCommand centerOfPressureCommand = new CenterOfPressureCommand();
+
+	private boolean initializeOnStateChange;
+	private boolean keepCoPInsideSupportPolygon;
+
+	private final CenterOfPressureCommandCalculator centerOfPressureCommandCalculator;
+
+	private final SideDependentList<PlaneContactStateCommand> contactStateCommands = new SideDependentList<>(
+			new PlaneContactStateCommand(), new PlaneContactStateCommand());
+
+	private final LinearMomentumRateControlModuleOutput output = new LinearMomentumRateControlModuleOutput();
+
+	public LinearMomentumRateControlModule(HighLevelHumanoidControllerToolbox controllerToolbox,
+			WalkingControllerParameters walkingControllerParameters, YoRegistry parentRegistry) {
+		this(controllerToolbox, controllerToolbox.getReferenceFrames(), controllerToolbox.getContactableFeet(),
+				controllerToolbox.getFullRobotModel().getElevator(), walkingControllerParameters,
+				controllerToolbox.getGravityZ(), controllerToolbox.getControlDT(), parentRegistry,
+				controllerToolbox.getYoGraphicsListRegistry());
+	}
+
+	public LinearMomentumRateControlModule(CenterOfMassStateProvider centerOfMassStateProvider,
+			CommonHumanoidReferenceFrames referenceFrames, SideDependentList<ContactableFoot> contactableFeet,
+			RigidBodyBasics elevator, WalkingControllerParameters walkingControllerParameters, double gravityZ,
+			double controlDT, YoRegistry parentRegistry, YoGraphicsListRegistry yoGraphicsListRegistry) {
+		this.totalMass = TotalMassCalculator.computeSubTreeMass(elevator);
+		this.gravityZ = gravityZ;
+
+		MomentumOptimizationSettings momentumOptimizationSettings = walkingControllerParameters
+				.getMomentumOptimizationSettings();
+		linearMomentumRateWeight = new ParameterVector3D("LinearMomentumRateWeight",
+				momentumOptimizationSettings.getLinearMomentumWeight(), registry);
+		recoveryLinearMomentumRateWeight = new ParameterVector3D("RecoveryLinearMomentumRateWeight",
+				momentumOptimizationSettings.getRecoveryLinearMomentumWeight(), registry);
+		angularMomentumRateWeight = new ParameterVector3D("AngularMomentumRateWeight",
+				momentumOptimizationSettings.getAngularMomentumWeight(), registry);
+
+		allowMomentumRecoveryWeight = new BooleanParameter("allowMomentumRecoveryWeight", registry, false);
+		maxMomentumRateWeightChangeRate = new DoubleParameter("maxMomentumRateWeightChangeRate", registry, 10.0);
+		useRecoveryMomentumWeight = new YoBoolean("useRecoveryMomentumWeight", registry);
+		useRecoveryMomentumWeight.set(false);
+		desiredLinearMomentumRateWeight = new RateLimitedYoFrameVector("desiredLinearMomentumRateWeight", "", registry,
+				maxMomentumRateWeightChangeRate, controlDT, worldFrame);
+
+		centerOfMassFrame = referenceFrames.getCenterOfMassFrame();
+		centerOfMass = new FramePoint3D(centerOfMassFrame);
+		controlledCoMAcceleration = new YoFrameVector3D("ControlledCoMAcceleration", "", centerOfMassFrame, registry);
+
+		capturePointCalculator = new CapturePointCalculator(centerOfMassStateProvider);
+		centerOfPressureCommandCalculator = new CenterOfPressureCommandCalculator(referenceFrames.getMidFeetZUpFrame(),
+				contactableFeet, registry);
+
+		pelvisHeightController = new PelvisHeightController(referenceFrames.getPelvisFrame(),
+				elevator.getBodyFixedFrame(), registry);
+		comHeightController = new CoMHeightController(centerOfMassStateProvider, registry);
+
+		DoubleProvider capturePointVelocityAlpha = () -> AlphaFilteredYoVariable
+				.computeAlphaGivenBreakFrequencyProperly(capturePointVelocityBreakFrequency.getValue(), controlDT);
+		capturePointVelocity = new FilteredVelocityYoFrameVector2d("capturePointVelocity", "",
+				capturePointVelocityAlpha, controlDT, registry, worldFrame);
+
+		if (yoGraphicsListRegistry != null) {
+			YoGraphicPosition desiredCMPViz = new YoGraphicPosition("Desired CMP", yoDesiredCMP, 0.012, Purple(),
+					GraphicType.BALL_WITH_CROSS);
+			YoGraphicPosition desiredCoPViz = new YoGraphicPosition("Desired CoP", yoDesiredCoP, 0.0075, Purple(),
+					GraphicType.SOLID_BALL);
+			YoGraphicPosition achievedCMPViz = new YoGraphicPosition("Achieved CMP", yoAchievedCMP, 0.005, DarkRed(),
+					GraphicType.BALL_WITH_CROSS);
+			YoGraphicPosition centerOfMassViz = new YoGraphicPosition("Center Of Mass", yoCenterOfMass, 0.006, Black(),
+					GraphicType.BALL_WITH_CROSS);
+			YoGraphicPosition capturePointViz = new YoGraphicPosition("Capture Point", yoCapturePoint, 0.01, Blue(),
+					GraphicType.BALL_WITH_ROTATED_CROSS);
+			yoGraphicsListRegistry.registerArtifact("LinearMomentum", desiredCMPViz.createArtifact());
+			yoGraphicsListRegistry.registerArtifact("LinearMomentum", desiredCoPViz.createArtifact());
+			yoGraphicsListRegistry.registerArtifact("LinearMomentum", achievedCMPViz.createArtifact());
+			yoGraphicsListRegistry.registerArtifact("LinearMomentum", centerOfMassViz.createArtifact());
+			yoGraphicsListRegistry.registerArtifact("LinearMomentum", capturePointViz.createArtifact());
+		}
+		yoDesiredCMP.setToNaN();
+		yoDesiredCoP.setToNaN();
+		yoAchievedCMP.setToNaN();
+		yoCenterOfMass.setToNaN();
+		yoCapturePoint.setToNaN();
+
+		icpControlPlane = new ICPControlPlane(centerOfMassFrame, gravityZ, registry);
+		icpControlPolygons = new ICPControlPolygons(icpControlPlane, registry, yoGraphicsListRegistry);
+		bipedSupportPolygons = new BipedSupportPolygons(referenceFrames, registry, null); // TODO: This is not being
+																							// visualized since it is a
+																							// duplicate for now.
+
+		ICPControllerParameters icpControllerParameters = walkingControllerParameters.getICPControllerParameters();
+
+		if (icpControllerParameters.getUseHeuristicICPController()) {
+			icpController = new HeuristicICPController(icpControllerParameters, controlDT, registry,
+					yoGraphicsListRegistry);
+		}
+
+		else {
+			icpController = new ICPController(walkingControllerParameters, icpControlPolygons, contactableFeet,
+					controlDT, registry, yoGraphicsListRegistry);
+		}
+
+		parentRegistry.addChild(registry);
+	}
+
+	public void reset() {
+		desiredLinearMomentumRateWeight.set(linearMomentumRateWeight);
+
+		capturePointVelocity.reset();
+		yoDesiredCMP.setToNaN();
+		yoDesiredCoP.setToNaN();
+		yoAchievedCMP.setToNaN();
+		yoCenterOfMass.setToNaN();
+		yoCapturePoint.setToNaN();
+	}
+
+	/**
+	 * Sets the input to this module that is being computed by the walking state
+	 * machine.
+	 * <p>
+	 * Must be called before {@link #computeControllerCoreCommands()}.
+	 *
+	 * @param input containing quantities such as the desired ICP.
+	 */
+	public void setInputFromWalkingStateMachine(LinearMomentumRateControlModuleInput input) {
+		this.omega0 = input.getOmega0();
+		heightControlCommand = null;
+		hasHeightCommand = input.getHasHeightCommand();
+		if (hasHeightCommand) {
+			if (input.getUsePelvisHeightCommand())
+				heightControlCommand = input.getPelvisHeightControlCommand();
+			else
+				heightControlCommand = input.getCenterOfMassHeightControlCommand();
+		}
+		this.useRecoveryMomentumWeight.set(input.getUseMomentumRecoveryMode());
+		this.desiredCapturePoint.setMatchingFrame(input.getDesiredCapturePoint());
+		this.desiredCapturePointVelocity.setMatchingFrame(input.getDesiredCapturePointVelocity());
+		this.desiredCapturePointAtEndOfState.setMatchingFrame(input.getDesiredCapturePointAtEndOfState());
+		this.minimizingAngularMomentumRateZ.set(input.getMinimizeAngularMomentumRateZ());
+		this.perfectCMP.setMatchingFrame(input.getPerfectCMP());
+		this.perfectCoP.setMatchingFrame(input.getPerfectCoP());
+		this.controlHeightWithMomentum.set(input.getControlHeightWithMomentum());
+		this.initializeOnStateChange = input.getInitializeOnStateChange();
+		this.keepCoPInsideSupportPolygon = input.getKeepCoPInsideSupportPolygon();
+		for (RobotSide robotSide : RobotSide.values) {
+			this.contactStateCommands.get(robotSide).set(input.getContactStateCommands().get(robotSide));
+		}
+	}
+
+	/**
+	 * Sets the input to this module that is being computed by the controller core.
+	 * <p>
+	 * Must be called before {@link #computeAchievedCMP()}.
+	 *
+	 * @param controllerCoreOutput containing the achieved linear momentum rate.
+	 */
+	public void setInputFromControllerCore(ControllerCoreOutput controllerCoreOutput) {
+		controllerCoreOutput.getLinearMomentumRate(achievedLinearMomentumRate);
+	}
+
+	/**
+	 * Gets the output of this module that will be used by the walking state machine
+	 * to adjust footsteps and check transition conditions.
+	 *
+	 * @return output data of this module meant for the walking state machine.
+	 */
+	public LinearMomentumRateControlModuleOutput getOutputForWalkingStateMachine() {
+		return output;
+	}
+
+	/**
+	 * Gets the momentum rate command for the controller core.
+	 *
+	 * @return momentum rate command.
+	 */
+	public MomentumRateCommand getMomentumRateCommand() {
+		return momentumRateCommand;
+	}
+
+	/**
+	 * Gets the center of pressure command for the controller core.
+	 *
+	 * @return center of pressure command.
+	 */
+	public CenterOfPressureCommand getCenterOfPressureCommand() {
+		return centerOfPressureCommand;
+	}
+
+	/**
+	 * Computes the {@link MomentumRateCommand} and the
+	 * {@link CenterOfPressureCommand} for the controller core.
+	 * <p>
+	 * This methods requires that the input to this module from the walking state
+	 * machine is set via
+	 * {@link #setInputFromWalkingStateMachine(LinearMomentumRateControlModuleInput)}
+	 * which provides quantities such as the desired ICP.
+	 *
+	 * @return whether the computation was successful.
+	 */
+	public boolean computeControllerCoreCommands() {
+		capturePointCalculator.compute(capturePoint, omega0);
+		capturePointVelocity.update(capturePoint);
+
+		boolean success = checkInputs(capturePoint, desiredCapturePoint, desiredCapturePointVelocity, perfectCoP,
+				perfectCMP);
+
+		updatePolygons();
+		updateHeightController();
+		updateICPControllerState();
+		computeICPController();
+
+		checkAndPackOutputs();
+
+		if (allowMomentumRecoveryWeight.getValue() && useRecoveryMomentumWeight.getBooleanValue())
+			desiredLinearMomentumRateWeight.update(recoveryLinearMomentumRateWeight);
+		else
+			desiredLinearMomentumRateWeight.update(linearMomentumRateWeight);
+
+		yoDesiredCMP.set(desiredCMP);
+		yoDesiredCoP.set(desiredCoP);
+		yoCenterOfMass.setFromReferenceFrame(centerOfMassFrame);
+		yoCapturePoint.set(capturePoint);
+
+		success = success && computeDesiredLinearMomentumRateOfChange();
+
+		selectionMatrix.setToLinearSelectionOnly();
+		selectionMatrix.selectLinearX(!useCenterOfPressureCommandOnly.getValue());
+		selectionMatrix.selectLinearY(!useCenterOfPressureCommandOnly.getValue());
+		selectionMatrix.selectLinearZ(controlHeightWithMomentum.getBooleanValue());
+		selectionMatrix.selectAngularZ(minimizingAngularMomentumRateZ.getValue());
+		momentumRateCommand.setLinearMomentumRate(linearMomentumRateOfChange);
+		momentumRateCommand.setSelectionMatrix(selectionMatrix);
+		momentumRateCommand.setWeights(angularMomentumRateWeight, desiredLinearMomentumRateWeight);
+
+		centerOfPressureCommandCalculator.computeCenterOfPressureCommand(desiredCoP, contactStateCommands,
+				bipedSupportPolygons.getFootPolygonsInSoleFrame());
+
+		return success;
+	}
+
+	/**
+	 * Computes the achieved CMP location.
+	 * <p>
+	 * This method requires that the input to this module from the controller core
+	 * is set via {@link #setInputFromControllerCore(ControllerCoreOutput)} to
+	 * provide the achieved linear momentum rate.
+	 */
+	public void computeAchievedCMP() {
+		if (achievedLinearMomentumRate.containsNaN()) {
+			yoAchievedCMP.setToNaN();
+			return;
+		}
+
+		centerOfMass2d.setToZero(centerOfMassFrame);
+		centerOfMass2d.changeFrame(worldFrame);
+
+		achievedCoMAcceleration2d.setIncludingFrame(achievedLinearMomentumRate);
+		achievedCoMAcceleration2d.scale(1.0 / totalMass);
+		achievedCoMAcceleration2d.changeFrame(worldFrame);
+
+		achievedCMP.set(achievedCoMAcceleration2d);
+		achievedCMP.scale(-1.0 / (omega0 * omega0));
+		achievedCMP.add(centerOfMass2d);
+
+		yoAchievedCMP.set(achievedCMP);
+	}
+
+	private void updatePolygons() {
+		icpControlPlane.setOmega0(omega0);
+		icpControlPolygons.updateUsingContactStateCommand(contactStateCommands);
+		bipedSupportPolygons.updateUsingContactStateCommand(contactStateCommands);
+	}
+
+	private void updateHeightController() {
+		if (!hasHeightCommand || heightControlCommand == null) {
+			desiredCoMHeightAcceleration = 0.0;
+			return;
+		}
+
+		switch (heightControlCommand.getCommandType()) {
+		case POINT:
+			desiredCoMHeightAcceleration = handleHeightControlCommand(
+					(PointFeedbackControlCommand) heightControlCommand, pelvisHeightController);
+			break;
+		case MOMENTUM:
+			desiredCoMHeightAcceleration = handleHeightControlCommand(
+					(CenterOfMassFeedbackControlCommand) heightControlCommand, comHeightController);
+			break;
+		default:
+			throw new IllegalArgumentException("This command type has not been set up for height control.");
+		}
+	}
+
+	private static <T extends FeedbackControlCommand<T>> double handleHeightControlCommand(T command,
+			HeightController<T> controller) {
+		controller.compute(command);
+		return controller.getHeightAcceleration();
+	}
+
+	private void updateICPControllerState() {
+		if (initializeOnStateChange) {
+			icpController.initialize();
+		}
+
+		icpController.setKeepCoPInsideSupportPolygon(keepCoPInsideSupportPolygon);
+	}
+
+	private void computeICPController() {
+		FrameConvexPolygon2DReadOnly supportPolygonInWorld = bipedSupportPolygons.getSupportPolygonInWorld();
+		if (perfectCoP.containsNaN()) {
+			perfectCMPDelta.setToZero();
+			icpController.compute(supportPolygonInWorld, desiredCapturePoint, desiredCapturePointVelocity,
+					desiredCapturePointAtEndOfState, perfectCMP, capturePoint, centerOfMass2d, omega0);
+		} else {
+			perfectCMPDelta.sub(perfectCMP, perfectCoP);
+			icpController.compute(supportPolygonInWorld, desiredCapturePoint, desiredCapturePointVelocity,
+					desiredCapturePointAtEndOfState, perfectCoP, perfectCMPDelta, capturePoint, centerOfMass2d, omega0);
+		}
+
+		desiredCMP.set(icpController.getDesiredCMP());
+		desiredCoP.set(icpController.getDesiredCoP());
+
+	}
+
+	private void checkAndPackOutputs() {
+		if (desiredCMP.containsNaN()) {
+			if (!desiredCMPcontainedNaN)
+				LogTools.error("Desired CMP contains NaN, setting it to the ICP - only showing this error once");
+			desiredCMP.set(capturePoint);
+			desiredCMPcontainedNaN = true;
+		} else {
+			desiredCMPcontainedNaN = false;
+		}
+
+		if (desiredCoP.containsNaN()) {
+			if (!desiredCoPcontainedNaN)
+				LogTools.error("Desired CoP contains NaN, setting it to the desiredCMP - only showing this error once");
+			desiredCoP.set(desiredCMP);
+			desiredCoPcontainedNaN = true;
+		} else {
+			desiredCoPcontainedNaN = false;
+		}
+
+		output.setDesiredCMP(desiredCMP);
+	}
+
+	private boolean computeDesiredLinearMomentumRateOfChange() {
+		boolean success = true;
+
+		double fZ = WrenchDistributorTools.computeFz(totalMass, gravityZ, desiredCoMHeightAcceleration);
+		centerOfMass.setToZero(centerOfMassFrame);
+		WrenchDistributorTools.computePseudoCMP3d(cmp3d, centerOfMass, desiredCMP, fZ, totalMass, omega0);
+		WrenchDistributorTools.computeForce(linearMomentumRateOfChange, centerOfMass, cmp3d, fZ);
+		linearMomentumRateOfChange.checkReferenceFrameMatch(centerOfMassFrame);
+		linearMomentumRateOfChange.setZ(linearMomentumRateOfChange.getZ() - totalMass * gravityZ);
+
+		if (linearMomentumRateOfChange.containsNaN()) {
+			LogTools.error("Desired LinearMomentumRateOfChange contained NaN, setting it to zero and failing.");
+			linearMomentumRateOfChange.setToZero();
+			success = false;
+		}
+
+		controlledCoMAcceleration.set(linearMomentumRateOfChange);
+		controlledCoMAcceleration.scale(1.0 / totalMass);
+		linearMomentumRateOfChange.changeFrame(worldFrame);
+
+		return success;
+	}
+
+	private static boolean checkInputs(FramePoint2DReadOnly capturePoint, FixedFramePoint2DBasics desiredCapturePoint,
+			FixedFrameVector2DBasics desiredCapturePointVelocity, FixedFramePoint2DBasics perfectCoP,
+			FixedFramePoint2DBasics perfectCMP) {
+		boolean inputsAreOk = true;
+		if (desiredCapturePoint.containsNaN()) {
+			LogTools.error("Desired ICP contains NaN, setting it to the current ICP and failing.");
+			desiredCapturePoint.set(capturePoint);
+			inputsAreOk = false;
+		}
+
+		if (desiredCapturePointVelocity.containsNaN()) {
+			LogTools.error("Desired ICP Velocity contains NaN, setting it to zero and failing.");
+			desiredCapturePointVelocity.setToZero();
+			inputsAreOk = false;
+		}
+
+		if (perfectCoP.containsNaN()) {
+			LogTools.error("Perfect CoP contains NaN, setting it to the current ICP and failing.");
+			perfectCoP.set(capturePoint);
+			inputsAreOk = false;
+		}
+
+		if (perfectCMP.containsNaN()) {
+			LogTools.error("Perfect CMP contains NaN, setting it to the current ICP and failing.");
+			perfectCMP.set(capturePoint);
+			inputsAreOk = false;
+		}
+
+		return inputsAreOk;
+	}
+
+	@Override
+	public YoGraphicDefinition getSCS2YoGraphics() {
+		YoGraphicGroupDefinition group = new YoGraphicGroupDefinition(getClass().getSimpleName());
+		group.addChild(newYoGraphicPoint2D("Desired CMP", yoDesiredCMP, 0.024, ColorDefinitions.Purple(),
+				DefaultPoint2DGraphic.CIRCLE_PLUS));
+		group.addChild(newYoGraphicPoint2D("Achieved CMP", yoAchievedCMP, 0.010, ColorDefinitions.DarkRed(),
+				DefaultPoint2DGraphic.CIRCLE_PLUS));
+		group.addChild(newYoGraphicPoint2D("Center Of Mass", yoCenterOfMass, 0.012, ColorDefinitions.Black(),
+				DefaultPoint2DGraphic.CIRCLE_PLUS));
+		group.addChild(newYoGraphicPoint2D("Capture Point", yoCapturePoint, 0.02, ColorDefinitions.Blue(),
+				DefaultPoint2DGraphic.CIRCLE_CROSS));
+		group.addChild(icpControlPolygons.getSCS2YoGraphics());
+		group.addChild(icpController.getSCS2YoGraphics());
+		return group;
+	}
 }