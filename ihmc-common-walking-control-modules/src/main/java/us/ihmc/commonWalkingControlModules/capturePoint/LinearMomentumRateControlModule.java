package us.ihmc.commonWalkingControlModules.capturePoint;

import static us.ihmc.graphicsDescription.appearance.YoAppearance.Black;
import static us.ihmc.graphicsDescription.appearance.YoAppearance.Blue;
import static us.ihmc.graphicsDescription.appearance.YoAppearance.DarkRed;
import static us.ihmc.graphicsDescription.appearance.YoAppearance.Purple;
import static us.ihmc.scs2.definition.yoGraphic.YoGraphicDefinitionFactory.newYoGraphicPoint2D;

import us.ihmc.commonWalkingControlModules.bipedSupportPolygons.BipedSupportPolygons;
import us.ihmc.commonWalkingControlModules.capturePoint.controller.HeuristicICPController;
import us.ihmc.commonWalkingControlModules.capturePoint.controller.ICPController;
import us.ihmc.commonWalkingControlModules.capturePoint.controller.ICPControllerInterface;
import us.ihmc.commonWalkingControlModules.capturePoint.controller.ICPControllerParameters;
import us.ihmc.commonWalkingControlModules.configurations.WalkingControllerParameters;
import us.ihmc.commonWalkingControlModules.controllerCore.command.ControllerCoreOutput;
import us.ihmc.commonWalkingControlModules.controllerCore.command.feedbackController.CenterOfMassFeedbackControlCommand;
import us.ihmc.commonWalkingControlModules.controllerCore.command.feedbackController.FeedbackControlCommand;
import us.ihmc.commonWalkingControlModules.controllerCore.command.feedbackController.PointFeedbackControlCommand;
import us.ihmc.commonWalkingControlModules.controllerCore.command.inverseDynamics.CenterOfPressureCommand;
import us.ihmc.commonWalkingControlModules.controllerCore.command.inverseDynamics.MomentumRateCommand;
import us.ihmc.commonWalkingControlModules.controllerCore.command.inverseDynamics.PlaneContactStateCommand;
import us.ihmc.commonWalkingControlModules.momentumBasedController.CapturePointCalculator;
import us.ihmc.commonWalkingControlModules.momentumBasedController.HighLevelHumanoidControllerToolbox;
import us.ihmc.commonWalkingControlModules.momentumBasedController.optimization.MomentumOptimizationSettings;
import us.ihmc.commonWalkingControlModules.momentumControlCore.CoMHeightController;
import us.ihmc.commonWalkingControlModules.momentumControlCore.HeightController;
import us.ihmc.commonWalkingControlModules.momentumControlCore.PelvisHeightController;
import us.ihmc.commonWalkingControlModules.wrenchDistribution.WrenchDistributorTools;
import us.ihmc.euclid.referenceFrame.FramePoint2D;
import us.ihmc.euclid.referenceFrame.FramePoint3D;
import us.ihmc.euclid.referenceFrame.FrameVector2D;
import us.ihmc.euclid.referenceFrame.FrameVector3D;
import us.ihmc.euclid.referenceFrame.ReferenceFrame;
import us.ihmc.euclid.referenceFrame.interfaces.FixedFramePoint2DBasics;
import us.ihmc.euclid.referenceFrame.interfaces.FixedFrameVector2DBasics;
import us.ihmc.euclid.referenceFrame.interfaces.FrameConvexPolygon2DReadOnly;
import us.ihmc.euclid.referenceFrame.interfaces.FramePoint2DReadOnly;
import us.ihmc.euclid.tuple3D.interfaces.Vector3DReadOnly;
import us.ihmc.graphicsDescription.yoGraphics.YoGraphicPosition;
import us.ihmc.graphicsDescription.yoGraphics.YoGraphicPosition.GraphicType;
import us.ihmc.graphicsDescription.yoGraphics.YoGraphicsListRegistry;
import us.ihmc.humanoidRobotics.bipedSupportPolygons.ContactableFoot;
import us.ihmc.humanoidRobotics.model.CenterOfMassStateProvider;
import us.ihmc.log.LogTools;
import us.ihmc.mecano.multiBodySystem.interfaces.RigidBodyBasics;
import us.ihmc.robotics.SCS2YoGraphicHolder;
import us.ihmc.robotics.dataStructures.parameters.ParameterVector3D;
import us.ihmc.robotics.math.filters.AlphaFilteredYoVariable;
import us.ihmc.robotics.math.filters.FilteredVelocityYoFrameVector2d;
import us.ihmc.robotics.math.filters.RateLimitedYoFrameVector;
import us.ihmc.robotics.robotSide.RobotSide;
import us.ihmc.robotics.robotSide.SideDependentList;
import us.ihmc.robotics.screwTheory.SelectionMatrix6D;
import us.ihmc.robotics.screwTheory.TotalMassCalculator;
import us.ihmc.scs2.definition.visual.ColorDefinitions;
import us.ihmc.scs2.definition.yoGraphic.YoGraphicDefinition;
import us.ihmc.scs2.definition.yoGraphic.YoGraphicDefinitionFactory.DefaultPoint2DGraphic;
import us.ihmc.scs2.definition.yoGraphic.YoGraphicGroupDefinition;
import us.ihmc.sensorProcessing.frames.CommonHumanoidReferenceFrames;
import us.ihmc.yoVariables.euclid.referenceFrame.YoFramePoint2D;
import us.ihmc.yoVariables.euclid.referenceFrame.YoFramePoint3D;
import us.ihmc.yoVariables.euclid.referenceFrame.YoFrameVector3D;
import us.ihmc.yoVariables.parameters.BooleanParameter;
import us.ihmc.yoVariables.parameters.DoubleParameter;
import us.ihmc.yoVariables.providers.BooleanProvider;
import us.ihmc.yoVariables.providers.DoubleProvider;
import us.ihmc.yoVariables.registry.YoRegistry;
import us.ihmc.yoVariables.variable.YoBoolean;

public class LinearMomentumRateControlModule implements SCS2YoGraphicHolder
{
   private static final ReferenceFrame worldFrame = ReferenceFrame.getWorldFrame();

   private final YoRegistry registry = new YoRegistry(getClass().getSimpleName());

   private final Vector3DReadOnly linearMomentumRateWeight;
   private final Vector3DReadOnly recoveryLinearMomentumRateWeight;
   private final Vector3DReadOnly angularMomentumRateWeight;

   private final BooleanProvider allowMomentumRecoveryWeight;
   private final YoBoolean useRecoveryMomentumWeight;
   private final DoubleParameter maxMomentumRateWeightChangeRate;
   private final RateLimitedYoFrameVector desiredLinearMomentumRateWeight;

   private final YoBoolean minimizingAngularMomentumRateZ = new YoBoolean("MinimizingAngularMomentumRateZ", registry);

   private final YoFrameVector3D controlledCoMAcceleration;

   private final MomentumRateCommand momentumRateCommand = new MomentumRateCommand();
   private final SelectionMatrix6D selectionMatrix = new SelectionMatrix6D();

   private final PelvisHeightController pelvisHeightController;
   private final CoMHeightController comHeightController;

   private boolean hasHeightCommand = true;
   private FeedbackControlCommand<?> heightControlCommand;

   private double omega0;
   private double totalMass;
   private double gravityZ;

   private final ReferenceFrame centerOfMassFrame;
   private final FramePoint3D centerOfMass;
   private final FramePoint2D centerOfMass2d = new FramePoint2D();

   private final FramePoint2D capturePoint = new FramePoint2D();
   private final CapturePointCalculator capturePointCalculator;

   private final FixedFramePoint2DBasics desiredCapturePoint = new FramePoint2D();
   private final FixedFrameVector2DBasics desiredCapturePointVelocity = new FrameVector2D();
   private final FixedFramePoint2DBasics desiredCapturePointAtEndOfState = new FramePoint2D();

   private final FixedFramePoint2DBasics perfectCMP = new FramePoint2D();
   private final FixedFramePoint2DBasics perfectCoP = new FramePoint2D();
   private final FixedFramePoint2DBasics desiredCMP = new FramePoint2D();
   private final FixedFramePoint2DBasics desiredCoP = new FramePoint2D();
   private final FixedFramePoint2DBasics achievedCMP = new FramePoint2D();

   private final FrameVector3D achievedLinearMomentumRate = new FrameVector3D();
   private final FrameVector2D achievedCoMAcceleration2d = new FrameVector2D();

   private double desiredCoMHeightAcceleration = 0.0;

   private final FramePoint3D cmp3d = new FramePoint3D();
   private final FrameVector3D linearMomentumRateOfChange = new FrameVector3D();

   private boolean desiredCMPcontainedNaN = false;
   private boolean desiredCoPcontainedNaN = false;

   private final ICPControllerInterface icpController;

   private final ICPControlPlane icpControlPlane;
   private final BipedSupportPolygons bipedSupportPolygons;
   private final ICPControlPolygons icpControlPolygons;

   private final FixedFrameVector2DBasics perfectCMPDelta = new FrameVector2D();

   private final YoBoolean controlHeightWithMomentum = new YoBoolean("controlHeightWithMomentum", registry);
   private final YoFramePoint2D yoDesiredCMP = new YoFramePoint2D("desiredCMP", worldFrame, registry);
   private final YoFramePoint2D yoDesiredCoP = new YoFramePoint2D("desiredCoP", worldFrame, registry);
   private final YoFramePoint2D yoAchievedCMP = new YoFramePoint2D("achievedCMP", worldFrame, registry);
   private final YoFramePoint3D yoCenterOfMass = new YoFramePoint3D("centerOfMass", worldFrame, registry);
   private final YoFrameVector3D yoCenterOfMassVelocity = new YoFrameVector3D("centerOfMassVelocity", worldFrame, registry);
   private final YoFramePoint2D yoCapturePoint = new YoFramePoint2D("capturePoint", worldFrame, registry);

   private final FilteredVelocityYoFrameVector2d capturePointVelocity;
   private final BooleanProvider useCenterOfPressureCommandOnly = new BooleanParameter("useCenterOfPressureCommandOnly", registry, false);
   private final DoubleProvider capturePointVelocityBreakFrequency = new DoubleParameter("capturePointVelocityBreakFrequency", registry, 26.5);

   // private final DoubleParameter centerOfPressureWeight = new DoubleParameter("CenterOfPressureObjectiveWeight", registry, 0.2);

   private final CenterOfPressureCommand centerOfPressureCommand = new CenterOfPressureCommand();

   private boolean initializeOnStateChange;
   private boolean keepCoPInsideSupportPolygon;

   private final CenterOfPressureCommandCalculator centerOfPressureCommandCalculator;

   private final SideDependentList<PlaneContactStateCommand> contactStateCommands = new SideDependentList<>(new PlaneContactStateCommand(),
                                                                                                            new PlaneContactStateCommand());

   private final LinearMomentumRateControlModuleOutput output = new LinearMomentumRateControlModuleOutput();

   public LinearMomentumRateControlModule(HighLevelHumanoidControllerToolbox controllerToolbox,
                                          WalkingControllerParameters walkingControllerParameters,
                                          YoRegistry parentRegistry)
   {
      this(controllerToolbox,
           controllerToolbox.getReferenceFrames(),
           controllerToolbox.getContactableFeet(),
           controllerToolbox.getFullRobotModel().getElevator(),
           walkingControllerParameters,
           controllerToolbox.getGravityZ(),
           controllerToolbox.getControlDT(),
           parentRegistry,
           controllerToolbox.getYoGraphicsListRegistry());
   }

   public LinearMomentumRateControlModule(CenterOfMassStateProvider centerOfMassStateProvider,
                                          CommonHumanoidReferenceFrames referenceFrames,
                                          SideDependentList<ContactableFoot> contactableFeet,
                                          RigidBodyBasics elevator,
                                          WalkingControllerParameters walkingControllerParameters,
                                          double gravityZ,
                                          double controlDT,
                                          YoRegistry parentRegistry,
                                          YoGraphicsListRegistry yoGraphicsListRegistry)
   {
      this.totalMass = TotalMassCalculator.computeSubTreeMass(elevator);
      this.gravityZ = gravityZ;

      MomentumOptimizationSettings momentumOptimizationSettings = walkingControllerParameters.getMomentumOptimizationSettings();
      linearMomentumRateWeight = new ParameterVector3D("LinearMomentumRateWeight", momentumOptimizationSettings.getLinearMomentumWeight(), registry);
      recoveryLinearMomentumRateWeight = new ParameterVector3D("RecoveryLinearMomentumRateWeight",
                                                               momentumOptimizationSettings.getRecoveryLinearMomentumWeight(),
                                                               registry);
      angularMomentumRateWeight = new ParameterVector3D("AngularMomentumRateWeight", momentumOptimizationSettings.getAngularMomentumWeight(), registry);

      allowMomentumRecoveryWeight = new BooleanParameter("allowMomentumRecoveryWeight", registry, false);
      maxMomentumRateWeightChangeRate = new DoubleParameter("maxMomentumRateWeightChangeRate", registry, 10.0);
      useRecoveryMomentumWeight = new YoBoolean("useRecoveryMomentumWeight", registry);
      useRecoveryMomentumWeight.set(false);
      desiredLinearMomentumRateWeight = new RateLimitedYoFrameVector("desiredLinearMomentumRateWeight",
                                                                     "",
                                                                     registry,
                                                                     maxMomentumRateWeightChangeRate,
                                                                     controlDT,
                                                                     worldFrame);

      centerOfMassFrame = referenceFrames.getCenterOfMassFrame();
      centerOfMass = new FramePoint3D(centerOfMassFrame);
      controlledCoMAcceleration = new YoFrameVector3D("ControlledCoMAcceleration", "", centerOfMassFrame, registry);

      capturePointCalculator = new CapturePointCalculator(centerOfMassStateProvider);
      centerOfPressureCommandCalculator = new CenterOfPressureCommandCalculator(referenceFrames.getMidFeetZUpFrame(), contactableFeet, registry);

      pelvisHeightController = new PelvisHeightController(referenceFrames.getPelvisFrame(), elevator.getBodyFixedFrame(), registry);
      comHeightController = new CoMHeightController(centerOfMassStateProvider, registry);

      DoubleProvider capturePointVelocityAlpha = () -> AlphaFilteredYoVariable.computeAlphaGivenBreakFrequencyProperly(capturePointVelocityBreakFrequency.getValue(),
                                                                                                                       controlDT);
      capturePointVelocity = new FilteredVelocityYoFrameVector2d("capturePointVelocity", "", capturePointVelocityAlpha, controlDT, registry, worldFrame);

      if (yoGraphicsListRegistry != null)
      {
         YoGraphicPosition desiredCMPViz = new YoGraphicPosition("Desired CMP", yoDesiredCMP, 0.012, Purple(), GraphicType.BALL_WITH_CROSS);
         YoGraphicPosition desiredCoPViz = new YoGraphicPosition("Desired CoP", yoDesiredCoP, 0.0075, Purple(), GraphicType.SOLID_BALL);
         YoGraphicPosition achievedCMPViz = new YoGraphicPosition("Achieved CMP", yoAchievedCMP, 0.005, DarkRed(), GraphicType.BALL_WITH_CROSS);
         YoGraphicPosition centerOfMassViz = new YoGraphicPosition("Center Of Mass", yoCenterOfMass, 0.006, Black(), GraphicType.BALL_WITH_CROSS);
         YoGraphicPosition capturePointViz = new YoGraphicPosition("Capture Point", yoCapturePoint, 0.01, Blue(), GraphicType.BALL_WITH_ROTATED_CROSS);
         yoGraphicsListRegistry.registerArtifact("LinearMomentum", desiredCMPViz.createArtifact());
         yoGraphicsListRegistry.registerArtifact("LinearMomentum", desiredCoPViz.createArtifact());
         yoGraphicsListRegistry.registerArtifact("LinearMomentum", achievedCMPViz.createArtifact());
         yoGraphicsListRegistry.registerArtifact("LinearMomentum", centerOfMassViz.createArtifact());
         yoGraphicsListRegistry.registerArtifact("LinearMomentum", capturePointViz.createArtifact());
      }
      yoDesiredCMP.setToNaN();
      yoDesiredCoP.setToNaN();
      yoAchievedCMP.setToNaN();
      yoCenterOfMass.setToNaN();
      yoCenterOfMassVelocity.setToNaN();
      yoCapturePoint.setToNaN();

      icpControlPlane = new ICPControlPlane(centerOfMassFrame, gravityZ, registry);
      icpControlPolygons = new ICPControlPolygons(icpControlPlane, registry, yoGraphicsListRegistry);
      bipedSupportPolygons = new BipedSupportPolygons(referenceFrames, registry, null); // TODO: This is not being
      // visualized since it is a
      // duplicate for now.

      ICPControllerParameters icpControllerParameters = walkingControllerParameters.getICPControllerParameters();

      if (icpControllerParameters.getUseHeuristicICPController())
      {
         icpController = new HeuristicICPController(icpControllerParameters, controlDT, registry, yoGraphicsListRegistry);
      }

      else
      {
         icpController = new ICPController(walkingControllerParameters, icpControlPolygons, contactableFeet, controlDT, registry, yoGraphicsListRegistry);
      }

      parentRegistry.addChild(registry);
   }

   public void reset()
   {
      desiredLinearMomentumRateWeight.set(linearMomentumRateWeight);

      capturePointVelocity.reset();
      yoDesiredCMP.setToNaN();
      yoDesiredCoP.setToNaN();
      yoAchievedCMP.setToNaN();
      yoCenterOfMass.setToNaN();
      yoCenterOfMassVelocity.setToNaN();
      yoCapturePoint.setToNaN();
   }

   /**
    * Sets the input to this module that is being computed by the walking state machine.
    * <p>
    * Must be called before {@link #computeControllerCoreCommands()}.
    *
    * @param input containing quantities such as the desired ICP.
    */
   public void setInputFromWalkingStateMachine(LinearMomentumRateControlModuleInput input)
   {
      this.omega0 = input.getOmega0();
      heightControlCommand = null;
      hasHeightCommand = input.getHasHeightCommand();
      if (hasHeightCommand)
      {
         if (input.getUsePelvisHeightCommand())
            heightControlCommand = input.getPelvisHeightControlCommand();
         else
            heightControlCommand = input.getCenterOfMassHeightControlCommand();
      }
      this.useRecoveryMomentumWeight.set(input.getUseMomentumRecoveryMode());
      this.desiredCapturePoint.setMatchingFrame(input.getDesiredCapturePoint());
      this.desiredCapturePointVelocity.setMatchingFrame(input.getDesiredCapturePointVelocity());
      this.desiredCapturePointAtEndOfState.setMatchingFrame(input.getDesiredCapturePointAtEndOfState());
      this.minimizingAngularMomentumRateZ.set(input.getMinimizeAngularMomentumRateZ());
      this.perfectCMP.setMatchingFrame(input.getPerfectCMP());
      this.perfectCoP.setMatchingFrame(input.getPerfectCoP());
      this.controlHeightWithMomentum.set(input.getControlHeightWithMomentum());
      this.initializeOnStateChange = input.getInitializeOnStateChange();
      this.keepCoPInsideSupportPolygon = input.getKeepCoPInsideSupportPolygon();
      for (RobotSide robotSide : RobotSide.values)
      {
         this.contactStateCommands.get(robotSide).set(input.getContactStateCommands().get(robotSide));
      }
   }

   /**
    * Sets the input to this module that is being computed by the controller core.
    * <p>
    * Must be called before {@link #computeAchievedCMP()}.
    *
    * @param controllerCoreOutput containing the achieved linear momentum rate.
    */
   public void setInputFromControllerCore(ControllerCoreOutput controllerCoreOutput)
   {
      controllerCoreOutput.getLinearMomentumRate(achievedLinearMomentumRate);
   }

   /**
    * Gets the output of this module that will be used by the walking state machine to adjust footsteps
    * and check transition conditions.
    *
    * @return output data of this module meant for the walking state machine.
    */
   public LinearMomentumRateControlModuleOutput getOutputForWalkingStateMachine()
   {
      return output;
   }

   /**
    * Gets the momentum rate command for the controller core.
    *
    * @return momentum rate command.
    */
   public MomentumRateCommand getMomentumRateCommand()
   {
      return momentumRateCommand;
   }

   /**
    * Gets the center of pressure command for the controller core.
    *
    * @return center of pressure command.
    */
   public CenterOfPressureCommand getCenterOfPressureCommand()
   {
      return centerOfPressureCommand;
   }

   /**
    * Computes the {@link MomentumRateCommand} and the {@link CenterOfPressureCommand} for the
    * controller core.
    * <p>
    * This methods requires that the input to this module from the walking state machine is set via
    * {@link #setInputFromWalkingStateMachine(LinearMomentumRateControlModuleInput)} which provides
    * quantities such as the desired ICP.
    *
    * @return whether the computation was successful.
    */
   public boolean computeControllerCoreCommands()
   {
      capturePointCalculator.compute(capturePoint, omega0);
      capturePointVelocity.update(capturePoint);

      boolean success = checkInputs(capturePoint, desiredCapturePoint, desiredCapturePointVelocity, perfectCoP, perfectCMP);

      updatePolygons();
      updateHeightController();
      updateICPControllerState();
      computeICPController();

      checkAndPackOutputs();

      if (allowMomentumRecoveryWeight.getValue() && useRecoveryMomentumWeight.getBooleanValue())
         desiredLinearMomentumRateWeight.update(recoveryLinearMomentumRateWeight);
      else
         desiredLinearMomentumRateWeight.update(linearMomentumRateWeight);

      yoDesiredCMP.set(desiredCMP);
      yoDesiredCoP.set(desiredCoP);
      yoCenterOfMass.setFromReferenceFrame(centerOfMassFrame);
      yoCenterOfMassVelocity.set(capturePointCalculator.getCenterOfMassVelocity());
      yoCapturePoint.set(capturePoint);

      success = success && computeDesiredLinearMomentumRateOfChange();

      selectionMatrix.setToLinearSelectionOnly();
      selectionMatrix.selectLinearX(!useCenterOfPressureCommandOnly.getValue());
      selectionMatrix.selectLinearY(!useCenterOfPressureCommandOnly.getValue());
      selectionMatrix.selectLinearZ(controlHeightWithMomentum.getBooleanValue());
      selectionMatrix.selectAngularZ(minimizingAngularMomentumRateZ.getValue());
      momentumRateCommand.setLinearMomentumRate(linearMomentumRateOfChange);
      momentumRateCommand.setSelectionMatrix(selectionMatrix);
      momentumRateCommand.setWeights(angularMomentumRateWeight, desiredLinearMomentumRateWeight);

<<<<<<< HEAD
      centerOfPressureCommandCalculator.computeCenterOfPressureCommand(desiredCoP, contactStateCommands, bipedSupportPolygons.getFootPolygonsInSoleFrame());
=======
      centerOfPressureCommandCalculator.computeCenterOfPressureCommand(desiredCoP,
                                                                       contactStateCommands,
                                                                       bipedSupportPolygons.getFootPolygonsInSoleFrame());
      centerOfPressureCommand.set(centerOfPressureCommandCalculator.getCenterOfPressureCommand());
>>>>>>> 58ba39f7

      return success;
   }

   /**
    * Computes the achieved CMP location.
    * <p>
    * This method requires that the input to this module from the controller core is set via
    * {@link #setInputFromControllerCore(ControllerCoreOutput)} to provide the achieved linear momentum
    * rate.
    */
   public void computeAchievedCMP()
   {
      if (achievedLinearMomentumRate.containsNaN())
      {
         yoAchievedCMP.setToNaN();
         return;
      }

      centerOfMass2d.setToZero(centerOfMassFrame);
      centerOfMass2d.changeFrame(worldFrame);

      achievedCoMAcceleration2d.setIncludingFrame(achievedLinearMomentumRate);
      achievedCoMAcceleration2d.scale(1.0 / totalMass);
      achievedCoMAcceleration2d.changeFrame(worldFrame);

      achievedCMP.set(achievedCoMAcceleration2d);
      achievedCMP.scale(-1.0 / (omega0 * omega0));
      achievedCMP.add(centerOfMass2d);

      yoAchievedCMP.set(achievedCMP);
   }

   private void updatePolygons()
   {
      icpControlPlane.setOmega0(omega0);
      icpControlPolygons.updateUsingContactStateCommand(contactStateCommands);
      bipedSupportPolygons.updateUsingContactStateCommand(contactStateCommands);
   }

   private void updateHeightController()
   {
      if (!hasHeightCommand || heightControlCommand == null)
      {
         desiredCoMHeightAcceleration = 0.0;
         return;
      }

      switch (heightControlCommand.getCommandType())
      {
         case POINT:
            desiredCoMHeightAcceleration = handleHeightControlCommand((PointFeedbackControlCommand) heightControlCommand, pelvisHeightController);
            break;
         case MOMENTUM:
            desiredCoMHeightAcceleration = handleHeightControlCommand((CenterOfMassFeedbackControlCommand) heightControlCommand, comHeightController);
            break;
         default:
            throw new IllegalArgumentException("This command type has not been set up for height control.");

      }
   }

   private static <T extends FeedbackControlCommand<T>> double handleHeightControlCommand(T command, HeightController<T> controller)
   {
      controller.compute(command);
      return controller.getHeightAcceleration();
   }

   private void updateICPControllerState()
   {
      if (initializeOnStateChange)
      {
         icpController.initialize();
      }

      icpController.setKeepCoPInsideSupportPolygon(keepCoPInsideSupportPolygon);
   }

   private void computeICPController()
   {
      FrameConvexPolygon2DReadOnly supportPolygonInWorld = bipedSupportPolygons.getSupportPolygonInWorld();
      if (perfectCoP.containsNaN())
      {
         perfectCMPDelta.setToZero();
         icpController.compute(supportPolygonInWorld,
                               desiredCapturePoint,
                               desiredCapturePointVelocity,
                               desiredCapturePointAtEndOfState,
                               perfectCMP,
                               capturePoint,
                               centerOfMass2d,
                               omega0);
      }
      else
      {
         perfectCMPDelta.sub(perfectCMP, perfectCoP);
         icpController.compute(supportPolygonInWorld,
                               desiredCapturePoint,
                               desiredCapturePointVelocity,
                               desiredCapturePointAtEndOfState,
                               perfectCoP,
                               perfectCMPDelta,
                               capturePoint,
                               centerOfMass2d,
                               omega0);
      }

      desiredCMP.set(icpController.getDesiredCMP());
      desiredCoP.set(icpController.getDesiredCoP());

   }

   private void checkAndPackOutputs()
   {
      if (desiredCMP.containsNaN())
      {
         if (!desiredCMPcontainedNaN)
            LogTools.error("Desired CMP contains NaN, setting it to the ICP - only showing this error once");
         desiredCMP.set(capturePoint);
         desiredCMPcontainedNaN = true;
      }
      else
      {
         desiredCMPcontainedNaN = false;
      }

      if (desiredCoP.containsNaN())
      {
         if (!desiredCoPcontainedNaN)
            LogTools.error("Desired CoP contains NaN, setting it to the desiredCMP - only showing this error once");
         desiredCoP.set(desiredCMP);
         desiredCoPcontainedNaN = true;
      }
      else
      {
         desiredCoPcontainedNaN = false;
      }

      output.setDesiredCMP(desiredCMP);
   }

   private boolean computeDesiredLinearMomentumRateOfChange()
   {
      boolean success = true;

      double fZ = WrenchDistributorTools.computeFz(totalMass, gravityZ, desiredCoMHeightAcceleration);
      centerOfMass.setToZero(centerOfMassFrame);
      WrenchDistributorTools.computePseudoCMP3d(cmp3d, centerOfMass, desiredCMP, fZ, totalMass, omega0);
      WrenchDistributorTools.computeForce(linearMomentumRateOfChange, centerOfMass, cmp3d, fZ);
      linearMomentumRateOfChange.checkReferenceFrameMatch(centerOfMassFrame);
      linearMomentumRateOfChange.setZ(linearMomentumRateOfChange.getZ() - totalMass * gravityZ);

      if (linearMomentumRateOfChange.containsNaN())
      {
         LogTools.error("Desired LinearMomentumRateOfChange contained NaN, setting it to zero and failing.");
         linearMomentumRateOfChange.setToZero();
         success = false;
      }

      controlledCoMAcceleration.set(linearMomentumRateOfChange);
      controlledCoMAcceleration.scale(1.0 / totalMass);
      linearMomentumRateOfChange.changeFrame(worldFrame);

      return success;
   }

   private static boolean checkInputs(FramePoint2DReadOnly capturePoint,
                                      FixedFramePoint2DBasics desiredCapturePoint,
                                      FixedFrameVector2DBasics desiredCapturePointVelocity,
                                      FixedFramePoint2DBasics perfectCoP,
                                      FixedFramePoint2DBasics perfectCMP)
   {
      boolean inputsAreOk = true;
      if (desiredCapturePoint.containsNaN())
      {
         LogTools.error("Desired ICP contains NaN, setting it to the current ICP and failing.");
         desiredCapturePoint.set(capturePoint);
         inputsAreOk = false;
      }

      if (desiredCapturePointVelocity.containsNaN())
      {
         LogTools.error("Desired ICP Velocity contains NaN, setting it to zero and failing.");
         desiredCapturePointVelocity.setToZero();
         inputsAreOk = false;
      }

      if (perfectCoP.containsNaN())
      {
         LogTools.error("Perfect CoP contains NaN, setting it to the current ICP and failing.");
         perfectCoP.set(capturePoint);
         inputsAreOk = false;
      }

      if (perfectCMP.containsNaN())
      {
         LogTools.error("Perfect CMP contains NaN, setting it to the current ICP and failing.");
         perfectCMP.set(capturePoint);
         inputsAreOk = false;
      }

      return inputsAreOk;
   }

   @Override
   public YoGraphicDefinition getSCS2YoGraphics()
   {
      YoGraphicGroupDefinition group = new YoGraphicGroupDefinition(getClass().getSimpleName());
      group.addChild(newYoGraphicPoint2D("Desired CMP", yoDesiredCMP, 0.024, ColorDefinitions.Purple(), DefaultPoint2DGraphic.CIRCLE_PLUS));
      group.addChild(newYoGraphicPoint2D("Achieved CMP", yoAchievedCMP, 0.010, ColorDefinitions.DarkRed(), DefaultPoint2DGraphic.CIRCLE_PLUS));
      group.addChild(newYoGraphicPoint2D("Center Of Mass", yoCenterOfMass, 0.012, ColorDefinitions.Black(), DefaultPoint2DGraphic.CIRCLE_PLUS));
      group.addChild(newYoGraphicPoint2D("Capture Point", yoCapturePoint, 0.02, ColorDefinitions.Blue(), DefaultPoint2DGraphic.CIRCLE_CROSS));
      group.addChild(icpControlPolygons.getSCS2YoGraphics());
      group.addChild(icpController.getSCS2YoGraphics());
      return group;
   }
}<|MERGE_RESOLUTION|>--- conflicted
+++ resolved
@@ -399,14 +399,7 @@
       momentumRateCommand.setSelectionMatrix(selectionMatrix);
       momentumRateCommand.setWeights(angularMomentumRateWeight, desiredLinearMomentumRateWeight);
 
-<<<<<<< HEAD
       centerOfPressureCommandCalculator.computeCenterOfPressureCommand(desiredCoP, contactStateCommands, bipedSupportPolygons.getFootPolygonsInSoleFrame());
-=======
-      centerOfPressureCommandCalculator.computeCenterOfPressureCommand(desiredCoP,
-                                                                       contactStateCommands,
-                                                                       bipedSupportPolygons.getFootPolygonsInSoleFrame());
-      centerOfPressureCommand.set(centerOfPressureCommandCalculator.getCenterOfPressureCommand());
->>>>>>> 58ba39f7
 
       return success;
    }
