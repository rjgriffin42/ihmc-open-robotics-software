package us.ihmc.commonWalkingControlModules.capturePoint.optimization;

import org.ejml.data.DenseMatrix64F;
import org.ejml.ops.CommonOps;

import us.ihmc.commonWalkingControlModules.capturePoint.optimization.qpInput.*;
import us.ihmc.convexOptimization.quadraticProgram.SimpleEfficientActiveSetQPSolver;
import us.ihmc.euclid.geometry.ConvexPolygon2D;
import us.ihmc.euclid.referenceFrame.FrameConvexPolygon2D;
import us.ihmc.euclid.referenceFrame.FramePoint2D;
import us.ihmc.euclid.referenceFrame.FramePoint3D;
import us.ihmc.euclid.referenceFrame.FrameVector2D;
import us.ihmc.euclid.referenceFrame.ReferenceFrame;
import us.ihmc.euclid.referenceFrame.interfaces.*;
import us.ihmc.robotics.linearAlgebra.MatrixTools;

import java.util.ArrayList;
import java.util.List;

/**
 * Class that sets up the actual optimization framework and handles the inputs to generate an optimized solution
 * designed to stabilize ICP based walking trajectories using both CMP feedback and step adjustment. Designed to
 * work inside the {@link ICPOptimizationController}.
 */
public class ICPOptimizationQPSolver
{
   private static final ReferenceFrame worldFrame = ReferenceFrame.getWorldFrame();

   private static final boolean useWarmStart = true;
   private static final int maxNumberOfIterations = 100;
   private static final double convergenceThreshold = 1.0e-20;

   private boolean resetActiveSet;

   /** Index handler that manages the indices for the objectives and solutions in the quadratic program. */
   private final ICPQPIndexHandler indexHandler;
   /** Input calculator that formulates the different objectives and handles adding them to the full program. */
   private final ICPQPInputCalculator inputCalculator;
   /** Constraint calculator that formulates the different constraints and handles adding them to the full program. */
   private final ICPQPConstraintCalculator constraintCalculator;

   /**
    * Has the form 0.5 x<sup>T</sup> H x + h x
    */
   /** Total quadratic cost matrix for the quadratic program. */
   private final DenseMatrix64F solverInput_H;
   /** Total linear cost vector for the quadratic program. */
   private final DenseMatrix64F solverInput_h;
   /** Total scalar cost for the quadratic program. */
   private final DenseMatrix64F solverInputResidualCost;

   /**
    * Has the form A<sub>eq</sub> x = b<sub>eq</sub>
    */
   /** Total linear equality constraint matrix for the quadratic program. */
   //private final DenseMatrix64F solverInput_Aeq;
   /** Total linear equality constraint objective vector for the quadratic program. */
   //private final DenseMatrix64F solverInput_beq;

   /**
    * Has the form A<sub>ineq</sub> x >= b<sub>ineq</sub>
    */
   /** Total linear inequality constraint matrix for the quadratic program. */
   private final DenseMatrix64F solverInput_Aineq;
   /** Total linear inequality constraint objective vector for the quadratic program. */
   private final DenseMatrix64F solverInput_bineq;

   /** QP Objective to minimize the amount of feedback action. Also contains feedback rate. */
   private final ICPQPInput copFeedbackTaskInput;
   /** QP Objective to minimize the amount of step adjustment. Also contains step adjustment. */
   private final ICPQPInput footstepTaskInput;
   /** QP Objective to minimize the cmp feedback magnitude. */
   private final ICPQPInput cmpFeedbackTaskInput;
   /** QP Objective to minimize the amount of feedback action. Also contains feedback rate. */
   private final ICPQPInput feedbackRateTaskInput;
   /** QP Objective to minimize the difference between the dynamics */
   private final ICPQPInput dynamicsTaskInput;

   private final List<ICPQPInput> inputList = new ArrayList<>();

   /** QP Inequality constraints to limit the total amount of feedback action. */
   private final ICPInequalityInput feedbackRateLimitConstraint;
   /** QP Inequality constraints to limit the total rate of feedback action. */
   private final ICPInequalityInput feedbackLimitConstraint;

   private final List<ICPInequalityInput> constraintList = new ArrayList<>();

   /** Constraint on the CoP location to the support polygon. */
   private final ConstraintToConvexRegion copLocationConstraint;
   /** Constraint on the CMP location to the bounds. */
   private final ConstraintToConvexRegion cmpLocationConstraint;
   /** Constraint on the footstep location to the reachable region. */
   private final ConstraintToConvexRegion reachabilityConstraint;
   /** Constraint on the footstep location to the planar region. */
   private final ConstraintToConvexRegion planarRegionConstraint;

   /** Recursion multipliers for the steps that encode the recursive ICP dynamics. */
   private double footstepRecursionMultiplier;
   private double footstepAdjustmentSafetyFactor;
   /** Location of the desired footsteps from a high level footstep planner. */
   private final DenseMatrix64F referenceFootstepLocation = new DenseMatrix64F(2, 1);

   private final DenseMatrix64F desiredCoP = new DenseMatrix64F(2, 1);
   private final DenseMatrix64F desiredCMP = new DenseMatrix64F(2, 1);
   private final DenseMatrix64F desiredCMPOffset = new DenseMatrix64F(2, 1);
   /** Current ICP Error location. */
   private final DenseMatrix64F currentICPError = new DenseMatrix64F(2, 1);

   /** List of weights for tracking the different footsteps. */
   private final DenseMatrix64F footstepWeight = new DenseMatrix64F(2, 2);
   /** Weight for the footstep rate task. */
   private final DenseMatrix64F footstepRateWeight = new DenseMatrix64F(2, 2);
   /** Weight minimizing the CoP feedback action. */
   private final DenseMatrix64F copFeedbackWeight = new DenseMatrix64F(2, 2);
   /** Weight minimizing the feedback rate. */
   private final DenseMatrix64F feedbackRateWeight = new DenseMatrix64F(2, 2);
   /** Weight minimizing the CoP and CMP feedback rate. */
   private final DenseMatrix64F copCMPFeedbackRateWeight = new DenseMatrix64F(2, 2);
   /** Weight minimizing the CMP feedback action. */
   private final DenseMatrix64F cmpFeedbackWeight = new DenseMatrix64F(2, 2);
   /** Weight minimizing the dynamic relaxation magnitude. */
   private final DenseMatrix64F dynamicsWeight = new DenseMatrix64F(2, 2);
   /** Proportional gain on the ICP feedback controller. */
   private final DenseMatrix64F feedbackGain = new DenseMatrix64F(2, 2);

   /** Flag to use the quad prog QP solver vs. the active set QP solver. **/
   private final SimpleEfficientActiveSetQPSolver solver = new SimpleEfficientActiveSetQPSolver();

   /** Full solution vector to the quadratic program. */
   private final DenseMatrix64F solution;
   /** Footstep location solution vector to the quadratic program. */
   private final DenseMatrix64F footstepLocationSolution;
   /** CoP Feedback action solution to the quadratic program. */
   private final DenseMatrix64F copDeltaSolution;
   /** CMP different from the CoP solution to the quadratic program. */
   private final DenseMatrix64F cmpDeltaSolution;
   private final DenseMatrix64F dynamicsError;

   /** Previous solution for the feedback action, used in the feedback rate objective. */
   private final DenseMatrix64F previousFeedbackDeltaSolution;
   private final DenseMatrix64F previousCMPFeedbackDeltaSolution;
   private final DenseMatrix64F previousCoPFeedbackDeltaSolution;
   private final DenseMatrix64F previousFootstepLocation = new DenseMatrix64F(2, 1);

   /** Cost to go for the entire quadratic program. */
   private final DenseMatrix64F costToGo;
   /** Cost to go for the step adjustment minimization objective. */
   private final DenseMatrix64F footstepCostToGo;
   /** Cost to go for the cop feedback minimization objective. */
   private final DenseMatrix64F copFeedbackCostToGo;
   /** Cost to go for the cmp feedback minimization objective. */
   private final DenseMatrix64F cmpFeedbackCostToGo;
   private final DenseMatrix64F dynamicsCostToGo;

   /** Maximum number of vertices in the reachability polygon that the quadratic program will ever consider. Used for clearing and storing data. */
   private static final int maximumNumberOfReachabilityVertices = 4;

   /** Number of iterations required for the active set solver to find a solution. */
   private int numberOfIterations;

   private int currentInequalityConstraintIndex;

   /** boolean to determine whether or not to compute the cost to go. specified at compile time. */
   private final boolean computeCostToGo;
   private final boolean autoSetPreviousSolution;

   /** boolean indicating whether or not the footstep rate term has been added and can be used. */
   private boolean hasFootstepRateTerm = false;
   /** boolean indicating whether or not the feedback rate term has been added and can be used. */
   private boolean hasFeedbackRateTerm = false;

   /** Minimum allowable weight on the step adjustment task. */
   private double minimumFootstepWeight;
   /** Minimum allowable weight on the feedback task. */
   private double minimumFeedbackWeight;

   private double maxFeedbackXMagnitude = Double.POSITIVE_INFINITY;
   private double maxFeedbackYMagnitude = Double.POSITIVE_INFINITY;
   private double maximumFeedbackRate = Double.POSITIVE_INFINITY;
   private double controlDT = Double.POSITIVE_INFINITY;

   private final DenseMatrix64F tmpCost;
   private final DenseMatrix64F tmpFootstepCost;
   private final DenseMatrix64F tmpFeedbackCost;

   private final DenseMatrix64F identity = CommonOps.identity(2, 2);

   private double copSafeDistanceToEdge = 0.0001;
   private double cmpSafeDistanceFromEdge = Double.POSITIVE_INFINITY;

   private boolean hasPlanarRegionConstraint = false;
   private double planarRegionDistanceFromEdge = 0.0;

   /**
    * Creates the ICP Optimization Solver. Refer to the class documentation: {@link ICPOptimizationQPSolver}.
    *
    * @param maximumNumberOfCMPVertices maximum number of vertices to be considered by the CoP location constraint.
    * @param computeCostToGo whether or not to compute the cost to go.
    */
   public ICPOptimizationQPSolver(int maximumNumberOfCMPVertices, boolean computeCostToGo)
   {
      this(maximumNumberOfCMPVertices, computeCostToGo, true);
   }

   public ICPOptimizationQPSolver(int maximumNumberOfCMPVertices, boolean computeCostToGo, boolean autoSetPreviousSolution)
   {
      this.computeCostToGo = computeCostToGo;
      this.autoSetPreviousSolution = autoSetPreviousSolution;

      indexHandler = new ICPQPIndexHandler();
      inputCalculator = new ICPQPInputCalculator(indexHandler);
      constraintCalculator = new ICPQPConstraintCalculator(indexHandler);

      this.minimumFootstepWeight = 0.0;
      this.minimumFeedbackWeight = 0.0;

      int maximumNumberOfFreeVariables = 6;
      int maximumNumberOfLagrangeMultipliers = 8;

      solverInput_H = new DenseMatrix64F(maximumNumberOfFreeVariables, maximumNumberOfFreeVariables);
      solverInput_h = new DenseMatrix64F(maximumNumberOfFreeVariables, 1);
      solverInputResidualCost = new DenseMatrix64F(1, 1);

      copFeedbackTaskInput = new ICPQPInput(2);
      cmpFeedbackTaskInput = new ICPQPInput(2);
      footstepTaskInput = new ICPQPInput(2);
      dynamicsTaskInput = new ICPQPInput(6);
      feedbackRateTaskInput = new ICPQPInput(4);

      inputList.add(copFeedbackTaskInput);
      inputList.add(cmpFeedbackTaskInput);
      inputList.add(footstepTaskInput);
      inputList.add(dynamicsTaskInput);
      inputList.add(feedbackRateTaskInput);

      feedbackLimitConstraint = new ICPInequalityInput(0, 6);
      feedbackRateLimitConstraint = new ICPInequalityInput(0, 6);

      constraintList.add(feedbackLimitConstraint);
      constraintList.add(feedbackRateLimitConstraint);

      copLocationConstraint = new ConstraintToConvexRegion(maximumNumberOfCMPVertices);
      cmpLocationConstraint = new ConstraintToConvexRegion(maximumNumberOfCMPVertices);
      reachabilityConstraint = new ConstraintToConvexRegion(maximumNumberOfReachabilityVertices);
      planarRegionConstraint = new ConstraintToConvexRegion(20);

      solverInput_Aineq = new DenseMatrix64F(maximumNumberOfCMPVertices + maximumNumberOfReachabilityVertices,
                                             maximumNumberOfCMPVertices + maximumNumberOfReachabilityVertices);
      solverInput_bineq = new DenseMatrix64F(maximumNumberOfCMPVertices + maximumNumberOfReachabilityVertices, 1);

      solution = new DenseMatrix64F(maximumNumberOfFreeVariables + maximumNumberOfLagrangeMultipliers, 1);
      footstepLocationSolution = new DenseMatrix64F(2, 1);
      copDeltaSolution = new DenseMatrix64F(2, 1);
      cmpDeltaSolution = new DenseMatrix64F(2, 1);
      dynamicsError = new DenseMatrix64F(2, 1);

      previousFeedbackDeltaSolution = new DenseMatrix64F(2, 1);
      previousCoPFeedbackDeltaSolution = new DenseMatrix64F(2, 1);
      previousCMPFeedbackDeltaSolution = new DenseMatrix64F(2, 1);

      tmpCost = new DenseMatrix64F(maximumNumberOfFreeVariables + maximumNumberOfLagrangeMultipliers, 1);
      tmpFootstepCost = new DenseMatrix64F(2, 1);
      tmpFeedbackCost = new DenseMatrix64F(2, 1);
      costToGo = new DenseMatrix64F(1, 1);
      footstepCostToGo = new DenseMatrix64F(1, 1);
      copFeedbackCostToGo = new DenseMatrix64F(1, 1);
      cmpFeedbackCostToGo = new DenseMatrix64F(1, 1);
      dynamicsCostToGo = new DenseMatrix64F(1, 1);

<<<<<<< HEAD
      //      solver.setConvergenceThreshold(convergenceThreshold);
=======
//      solver.setConvergenceThreshold(convergenceThreshold);
>>>>>>> 8a228689
      solver.setMaxNumberOfIterations(maxNumberOfIterations);
      solver.setUseWarmStart(useWarmStart);
   }

   /**
    * Let the QP solver know that the active set has been changed, so it must be reset.
    */
   public void notifyResetActiveSet()
   {
      this.resetActiveSet = true;
   }

   /**
    * Check whether or not the active set must be reset.
    */
   private boolean pollResetActiveSet()
   {
      boolean ret = resetActiveSet;
      resetActiveSet = false;
      return ret;
   }

   /**
    * Sets a lower limit for the optimization weight for the feedback objective. When calling
    * {@link #setFeedbackConditions(double, double, double, double, double)} the user can provide
    * weights for the feedback conditions. If they are lower then the value specified here they will
    * be increased to {@link #minimumFeedbackWeight}.
    *
    * @param minimumFeedbackWeight the new value {@link #minimumFeedbackWeight}.
    */
   public void setMinimumFeedbackWeight(double minimumFeedbackWeight)
   {
      this.minimumFeedbackWeight = minimumFeedbackWeight;
   }

   /**
    * Sets a lower limit for the optimization weight for the feedback objective. When calling
    * {@link #setFootstepAdjustmentConditions(double, double, double, double, double)} the user can provide
    * weights for the feedback conditions. If they are lower then the value specified here they will
    * be increased to {@link #minimumFootstepWeight}.
    *
    * @param minimumFootstepWeight the new value {@link #minimumFootstepWeight}.
    */
   public void setMinimumFootstepWeight(double minimumFootstepWeight)
   {
      this.minimumFootstepWeight = minimumFootstepWeight;
   }

   /**
    * Sets whether or not the footstep adjustment should have knowledge of trying to use angular momentum for balance.
    * By default, this is true.
    */
   public void setConsiderAngularMomentumInAdjustment(boolean considerAngularMomentumInAdjustment)
   {
      inputCalculator.setConsiderAngularMomentumInAdjustment(considerAngularMomentumInAdjustment);
   }

   /**
    * Sets whether or not the footstep adjustment should have knowledge of trying to use cop feedback for balance.
    * By default, this is true.
    */
   public void setConsiderFeedbackInAdjustment(boolean considerFeedbackInAdjustment)
   {
      inputCalculator.setConsiderFeedbackInAdjustment(considerFeedbackInAdjustment);
   }

   /**
    * Sets the maximum number of iterations to be used by the active set solver.
    */
   public void setMaxNumberOfIterations(int maxNumberOfIterations)
   {
      solver.setMaxNumberOfIterations(maxNumberOfIterations);
   }

   /**
    * Resets the constraint on the CoP location. This constraint requires that the CoP not exit the convex hull of the support polygon.
    */
   public void resetCoPLocationConstraint()
   {
      copLocationConstraint.reset();
      cmpLocationConstraint.reset();
   }

   /**
    * Sets the minimum distance that the CoP must lie within the support polygon (m). This is the distance that the CoP
    * will be to the edge, from the inside. Note that this is not a Euclidean distance, but is the maximum distance in X,
    * and then the maximum distance in Y, rather than their distance sum.
    */
   public void setCopSafeDistanceToEdge(double copSafeDistanceToEdge)
   {
      this.copSafeDistanceToEdge = copSafeDistanceToEdge;
   }

   /**
    * Sets the maximum distance that the CMP can lie from the support polygon (m). This is the maximum distance from the CMP
    * when it is outside the support polygon to the support polygon edge. Note that this is not a Euclidean distance, but is
    * the maximum distance in X, and then the maximum distance in Y, rather than their distance sum.
    */
   public void setMaxCMPDistanceFromEdge(double maxCMPDistance)
   {
      this.cmpSafeDistanceFromEdge = maxCMPDistance;
   }

   /**
    * Adds a convex polygon to the CoP location constraint. The CoP is constrained to the inside of the convex hull described
    * by this polygon.
    *
    * @param polygon polygon to add.
    */
   public void addSupportPolygon(FrameConvexPolygon2D polygon)
   {
      if (polygon == null)
         return;

      polygon.changeFrame(worldFrame);
      copLocationConstraint.addPolygon(polygon);
      cmpLocationConstraint.addPolygon(polygon);
   }

   /**
    * Resets the reachability constraint on the upcoming footstep location. This constraint requires that the footstep lies in the convex hull of this polygon.
    */
   public void resetReachabilityConstraint()
   {
      reachabilityConstraint.reset();
   }

   /**
    * Adds the polygon that is used to describe where the robot is allowed to step based on its kinematics. This constraint requires that the footstep lies in
    * the convex hull of this polygon.
    */
   public void addReachabilityPolygon(FrameConvexPolygon2DReadOnly polygon)
   {
      if (polygon == null)
         return;

      polygon.checkReferenceFrameMatch(worldFrame);
      polygon.checkIfUpToDate();
      reachabilityConstraint.addPolygon(polygon);
   }

   /**
    * Sets the maximum allowable feedback magnitude in X and Y. This defines an inequality constraint on the sum of the feedback terms in the QP.
    */
   public void setMaximumFeedbackMagnitude(FrameVector2DReadOnly maximumFeedbackMagnitude)
   {
      maximumFeedbackMagnitude.checkReferenceFrameMatch(worldFrame);
      this.maxFeedbackXMagnitude = maximumFeedbackMagnitude.getX();
      this.maxFeedbackYMagnitude = maximumFeedbackMagnitude.getY();
   }

   /**
    * Sets the maximum allowable feedback rate in X and Y. This defines an inequality constraint on the sum of the feedback terms in the QP.
    */
   public void setMaximumFeedbackRate(double maximumFeedbackRate, double controlDT)
   {
      this.maximumFeedbackRate = maximumFeedbackRate;
      this.controlDT = controlDT;
   }

   /**
    * Resets the planar region constraint on the upcoming footstep location. This constraint requires that the footstep lies in the convex hull of this polygon.
    */
   public void resetPlanarRegionConstraint()
   {
      planarRegionConstraint.reset();
      hasPlanarRegionConstraint = false;
   }

   /**
    * Adds the polygon that is used to describe where the robot is allowed to step based on terrain information. This constraint requires that the footstep lies
    * in the convex hull of this polygon.
    */
   public void setPlanarRegionConstraint(ConvexPolygon2D convexPolygon, double planarRegionDistanceFromEdge)
   {
      hasPlanarRegionConstraint = planarRegionConstraint.addPlanarRegion(convexPolygon, planarRegionDistanceFromEdge);
   }

   /**
    * Adds the polygon that is used to describe where the robot is allowed to step based on terrain information. This constraint requires that the footstep lies
    * in the convex hull of this polygon.
    */
   public void setPlanarRegionConstraint(ConvexPolygon2D convexPolygon)
   {
      if (convexPolygon == null)
         return;

      hasPlanarRegionConstraint = planarRegionConstraint.addPlanarRegion(convexPolygon);
   }

   /**
    * Zeros all the pertinent scalars, vectors, and matrices for the solver. Should be called at the beginning of every computation tick.
    */
   private void reset()
   {
      solverInput_H.zero();
      solverInput_h.zero();
      solverInputResidualCost.zero();

      solverInput_Aineq.zero();
      solverInput_bineq.zero();

      for (int i = 0; i < inputList.size(); i++)
      {
         inputList.get(i).reset();
      }

      for (int i = 0; i < constraintList.size(); i++)
      {
         constraintList.get(i).reset();
      }

      solution.zero();
      footstepLocationSolution.zero();
      copDeltaSolution.zero();
      cmpDeltaSolution.zero();
      dynamicsError.zero();

      currentInequalityConstraintIndex = 0;
   }

   /**
    * Reshapes all the vectors and matrices to the appropriate size, based on the number of footsteps to handle. Should be called after {@link #reset()}
    * at the beginning of every computation tick.
    */
   private void reshape()
   {
      int problemSize = indexHandler.getNumberOfFreeVariables();
      int numberOfFootstepsToConsider = indexHandler.getNumberOfFootstepsToConsider();
      int numberOfInequalityConstraints;

      copLocationConstraint.setPolygon();
      cmpLocationConstraint.setPolygon();
      reachabilityConstraint.setPolygon();
      if (hasPlanarRegionConstraint)
         planarRegionConstraint.setPolygon();

      numberOfInequalityConstraints = copLocationConstraint.getInequalityConstraintSize();
      if (indexHandler.useStepAdjustment())
      {
         numberOfInequalityConstraints += reachabilityConstraint.getInequalityConstraintSize();
         if (hasPlanarRegionConstraint)
            numberOfInequalityConstraints += planarRegionConstraint.getInequalityConstraintSize();
      }
      if (indexHandler.hasCMPFeedbackTask())
      {
         if (!indexHandler.useAngularMomentum() || Double.isFinite(cmpSafeDistanceFromEdge))
            numberOfInequalityConstraints += cmpLocationConstraint.getInequalityConstraintSize();
      }

      solverInput_H.reshape(problemSize, problemSize);
      solverInput_h.reshape(problemSize, 1);

      copFeedbackTaskInput.reshape(2);
      dynamicsTaskInput.reshape(problemSize);
      cmpFeedbackTaskInput.reshape(2);
      footstepTaskInput.reshape(2 * numberOfFootstepsToConsider);

      numberOfInequalityConstraints += (Double.isFinite(maximumFeedbackRate) && Double.isFinite(controlDT)) ? 4 : 0;
      numberOfInequalityConstraints += Double.isFinite(maxFeedbackXMagnitude) ? 2 : 0;
      numberOfInequalityConstraints += Double.isFinite(maxFeedbackYMagnitude) ? 2 : 0;

      solverInput_Aineq.reshape(numberOfInequalityConstraints, problemSize);
      solverInput_bineq.reshape(numberOfInequalityConstraints, 1);

      solution.reshape(problemSize, 1);
      footstepLocationSolution.reshape(2 * numberOfFootstepsToConsider, 1);
   }

   /**
    * Resets the controller conditions on the feedback minimization task, the feedback gains, and the dynamic relaxation minimization task.
    * Also sets that the controller is not to attempt to regularize the feedback minimization task.
    *
    */
   public void resetCoPFeedbackConditions()
   {
      copFeedbackWeight.zero();
      feedbackGain.zero();
      dynamicsWeight.zero();

      hasFeedbackRateTerm = false;
   }

   /**
    * Resets the controller conditions for the minimization of CMP feedback task, and also sets it so that the controller will not attempt to utilize
    * angular momentum to stabilize the ICP dynamics.
    */
   public void resetCMPFeedbackConditions()
   {
      cmpFeedbackWeight.zero();
      indexHandler.setHasCMPFeedbackTask(false);
   }

   /**
    * Resets the footstep plan tracking conditions for the controller. This includes resetting all the reference footstep locations and the
    * footstep recursion multipliers. Also sets that the controller is not to attempt to regularize the footstep locations.
    */
   public void resetFootstepConditions()
   {
      indexHandler.resetFootsteps();

      footstepRateWeight.zero();

      referenceFootstepLocation.zero();
      footstepRecursionMultiplier = 0.0;
      footstepWeight.zero();

      hasFootstepRateTerm = false;
   }

   /**
    * Sets the conditions for the footstep adjustment task. This includes the weight of tracking the specified footstep by the optimization algorithm,
    * the reference location of the footstep, and the recursion multiplier of that footstep for the ICP dynamics.
    *
    * @param recursionMultiplier recursion multiplier for the footstep for the ICP dynamics.
    * @param weight weight on tracking the reference footstep location in the solver.
    */
   public void setFootstepAdjustmentConditions(double recursionMultiplier, double weight, FramePoint2D referenceFootstepLocation)
   {
      this.setFootstepAdjustmentConditions(recursionMultiplier, weight, 1.0, referenceFootstepLocation);
   }

   /**
    * Sets the conditions for the footstep adjustment task. This includes the weight of tracking the specified footstep by the optimization algorithm,
    * the reference location of the footstep, and the recursion multiplier of that footstep for the ICP dynamics.
    *
    * @param recursionMultiplier recursion multiplier for the footstep for the ICP dynamics.
    * @param weight weight on tracking the reference footstep location in the solver.
    */
   public void setFootstepAdjustmentConditions(double recursionMultiplier, double weight, FramePoint3D referenceFootstepLocation)
   {
      this.setFootstepAdjustmentConditions(recursionMultiplier, weight, 1.0, referenceFootstepLocation);
   }

   /**
    * Sets the conditions for the footstep adjustment task. This includes the weight of tracking the specified footstep by the optimization algorithm,
    * the reference location of the footstep, and the recursion multiplier of that footstep for the ICP dynamics.
    *
    * @param recursionMultiplier recursion multiplier for the footstep for the ICP dynamics.
    * @param weight weight on tracking the reference footstep location in the solver.
    */
   public void setFootstepAdjustmentConditions(double recursionMultiplier, double weight, double safetyFactor, FramePoint2D referenceFootstepLocation)
   {
      this.setFootstepAdjustmentConditions(recursionMultiplier, weight, weight, safetyFactor, referenceFootstepLocation);
   }

   /**
    * Sets the conditions for the footstep adjustment task. This includes the weight of tracking the specified footstep by the optimization algorithm,
    * the reference location of the footstep, and the recursion multiplier of that footstep for the ICP dynamics.
    *
    * @param recursionMultiplier recursion multiplier for the footstep for the ICP dynamics.
    * @param weight weight on tracking the reference footstep location in the solver.
    */
   public void setFootstepAdjustmentConditions(double recursionMultiplier, double weight, double safetyFactor, FramePoint3D referenceFootstepLocation)
   {
      this.setFootstepAdjustmentConditions(recursionMultiplier, weight, weight, safetyFactor, referenceFootstepLocation);
   }

   /**
    * Sets the conditions for the footstep adjustment task. This includes the weight of tracking the specified footstep by the optimization algorithm,
    * the reference location of the footstep, and the recursion multiplier of that footstep for the ICP dynamics.
    *
    * @param recursionMultiplier recursion multiplier for the footstep for the ICP dynamics.
    * @param xWeight weight on tracking the reference footstep location in the solver in the Cartesian x coordinate.
    * @param yWeight weight on tracking the reference footstep location in the solver in the Cartesian y coordinate.
    * @param referenceFootstepLocation location of the desired reference footstep.
    */
   public void setFootstepAdjustmentConditions(double recursionMultiplier, double xWeight, double yWeight, double safetyFactor,
                                               FramePoint2D referenceFootstepLocation)
   {
      referenceFootstepLocation.changeFrame(worldFrame);
      setFootstepAdjustmentConditions(recursionMultiplier, xWeight, yWeight, safetyFactor, referenceFootstepLocation.getX(), referenceFootstepLocation.getY());
   }

   /**
    * Sets the conditions for the footstep adjustment task. This includes the weight of tracking the specified footstep by the optimization algorithm,
    * the reference location of the footstep, and the recursion multiplier of that footstep for the ICP dynamics.
    *
    * @param recursionMultiplier recursion multiplier for the footstep for the ICP dynamics.
    * @param xWeight weight on tracking the reference footstep location in the solver in the Cartesian x coordinate.
    * @param yWeight weight on tracking the reference footstep location in the solver in the Cartesian y coordinate.
    * @param referenceFootstepLocation location of the desired reference footstep.
    */
   public void setFootstepAdjustmentConditions(double recursionMultiplier, double xWeight, double yWeight, double safetyFactor,
                                               FramePoint3D referenceFootstepLocation)
   {
      referenceFootstepLocation.changeFrame(worldFrame);
      setFootstepAdjustmentConditions(recursionMultiplier, xWeight, yWeight, safetyFactor, referenceFootstepLocation.getX(), referenceFootstepLocation.getY());
   }

   private void setFootstepAdjustmentConditions(double recursionMultiplier, double xWeight, double yWeight, double safetyFactor,
                                                double referenceXPositionInWorld, double referenceYPositionInWorld)
   {
      footstepRecursionMultiplier = recursionMultiplier;
      footstepAdjustmentSafetyFactor = safetyFactor;

      xWeight = Math.max(minimumFootstepWeight, xWeight);
      yWeight = Math.max(minimumFootstepWeight, yWeight);

      footstepWeight.zero();
      footstepWeight.set(0, 0, xWeight);
      footstepWeight.set(1, 1, yWeight);

      this.referenceFootstepLocation.set(0, 0, referenceXPositionInWorld);
      this.referenceFootstepLocation.set(1, 0, referenceYPositionInWorld);

      indexHandler.registerFootstep();
   }

   /**
    * Sets the conditions for the minimization of the cmp feedback task. This includes whether or not to utilize angular momentum to help stabilize
    * the ICP dynamics, as well as the weight on its minimization.
    *
    * @param cmpFeedbackWeight weight on minimizing cmp feedback.
    * @param useAngularMomentum whether or not to use angular momentum in the problem.
    */
   public void setCMPFeedbackConditions(double cmpFeedbackWeight, boolean useAngularMomentum)
   {
      CommonOps.setIdentity(identity);

      MatrixTools.setMatrixBlock(this.cmpFeedbackWeight, 0, 0, identity, 0, 0, 2, 2, cmpFeedbackWeight);
      indexHandler.setHasCMPFeedbackTask(true);
      indexHandler.setUseAngularMomentum(useAngularMomentum);
   }

   /**
    * Enables the use of footstep rate in the solver, and also sets the weight on it. This task minimizes the differences between solutions of the
    * footstep location.
    *
    * @param rateWeight weight placed on changes in the footstep location solution.
    */
   public void setFootstepRateWeight(double rateWeight)
   {
      CommonOps.setIdentity(footstepRateWeight);
      CommonOps.scale(rateWeight, footstepRateWeight);

      hasFootstepRateTerm = true;
   }

   /**
    * Resets the footstep rate objectives. This is important to call at the start of every new step, if using footstep rate.
    *
    * @param previousFootstepLocation new location of the previous footstep location to try and minimize against.
    */
   public void resetFootstepRate(FramePoint2D previousFootstepLocation)
   {
      previousFootstepLocation.changeFrame(worldFrame);
      this.previousFootstepLocation.set(0, 0, previousFootstepLocation.getX());
      this.previousFootstepLocation.set(1, 0, previousFootstepLocation.getY());
   }

   /**
    * Resets the footstep rate objectives. This is important to call at the start of every new step, if using footstep rate.
    *
    * @param previousFootstepLocation new location of the previous footstep location to try and minimize against.
    */
   public void resetFootstepRate(FramePoint3D previousFootstepLocation)
   {
      previousFootstepLocation.changeFrame(worldFrame);
      this.previousFootstepLocation.set(0, 0, previousFootstepLocation.getX());
      this.previousFootstepLocation.set(1, 0, previousFootstepLocation.getY());
   }

   /**
    * Resets the feedback rate objective.
    *
    * @param previousFeedbackDeltaSolution new location of the previous feedback location to try and minimize against.
    */
   public void resetFeedbackRate(FramePoint2D previousFeedbackDeltaSolution)
   {
      previousFeedbackDeltaSolution.changeFrame(worldFrame);
      this.previousFeedbackDeltaSolution.set(0, 0, previousFeedbackDeltaSolution.getX());
      this.previousFeedbackDeltaSolution.set(1, 0, previousFeedbackDeltaSolution.getY());
   }

   /**
    * Sets the conditions for the feedback minimization task and the dynamic relaxation minimization task. This task minimizes the difference between
    * the nominal CMP location and the one used to control the ICP dynamics. The dynamic relaxation allows the ICP recursive dynamics to be violated by a
    * small magnitude, which is critical to not overconstraining the problem.
    *
    * @param copFeedbackWeight weight on the minimization of the CoP feedback action for the solver.
    * @param feedbackGain ICP controller proportional gain.
    * @param dynamicsWeight weight on the minimization of the dynamic relaxation for the solver.
    */
   public void setFeedbackConditions(double copFeedbackWeight, double feedbackGain, double dynamicsWeight)
   {
      this.setFeedbackConditions(copFeedbackWeight, copFeedbackWeight, feedbackGain, feedbackGain, dynamicsWeight);
   }

   /**
    * Sets the conditions for the feedback minimization task and the dynamic relaxation minimization task. This task minimizes the difference between
    * the nominal CMP location and the one used to control the ICP dynamics. The dynamic relaxation allows the ICP recursive dynamics to be violated by a
    * small magnitude, which is critical to not overconstraining the problem.
    *
    * @param copFeedbackXWeight weight on the minimization of the CoP feedback action for the solver in the Cartesian x coordinate direction.
    * @param copFeedbackYWeight weight on the minimization of the CoP feedback action for the solver in the Cartesian y coordinate direction.
    * @param feedbackXGain ICP controller proportional gain in the Cartesian x coordinate direction.
    * @param feedbackYGain ICP controller proportional gain in the Cartesian y coordinate direction.
    * @param dynamicsWeight weight on the minimization of the dynamic relaxation for the solver.
    */
   public void setFeedbackConditions(double copFeedbackXWeight, double copFeedbackYWeight, double feedbackXGain, double feedbackYGain, double dynamicsWeight)
   {
      copFeedbackXWeight = Math.max(copFeedbackXWeight, minimumFeedbackWeight);
      copFeedbackYWeight = Math.max(copFeedbackYWeight, minimumFeedbackWeight);

      this.copFeedbackWeight.zero();
      this.copFeedbackWeight.set(0, 0, copFeedbackXWeight);
      this.copFeedbackWeight.set(1, 1, copFeedbackYWeight);

      this.feedbackGain.zero();
      this.feedbackGain.set(0, 0, feedbackXGain);
      this.feedbackGain.set(1, 1, feedbackYGain);

      CommonOps.setIdentity(this.dynamicsWeight);
      CommonOps.scale(dynamicsWeight, this.dynamicsWeight);
   }

   /**
    * Enables the use of cop feedback rate in the solver, and also sets the weight on it. This task minimizes the differences between solutions of the
    * amount of CoP feedback to stabilize the ICP dynamics.
    *
    * @param copCMPFeedbackRateWeight weight placed on changes in the CoP and CMP feedback solution.
    * @param feedbackRateWeight weight placed on changes in the total (CoP + CMP) feedback solution.
    */
   public void setFeedbackRateWeight(double copCMPFeedbackRateWeight, double feedbackRateWeight)
   {
      CommonOps.setIdentity(this.feedbackRateWeight);
      CommonOps.setIdentity(this.copCMPFeedbackRateWeight);

      CommonOps.scale(feedbackRateWeight, this.feedbackRateWeight);
      CommonOps.scale(copCMPFeedbackRateWeight, this.copCMPFeedbackRateWeight);

      hasFeedbackRateTerm = true;
   }

   private final FrameVector2D cmpOffsetToThrowAway = new FrameVector2D();

   /**
    * Solves a linearly constrained quadratic program that computes the desired CMP feedback action combined with the desired step adjustment to stabilize the
    * ICP dynamics. This problem attempts to minimize the magnitude of CMP feedback while minimizing the amount of step adjustment. This is achieved by noting
    * that the current desired ICP location is a linear transformation of the upcoming step locations and the final desired ICP location.
    *
    * All the tasks must be set every tick before calling this method.
    *
    * @param desiredCoP current desired value of the CMP based on the nominal ICP location.
    * @return whether a new solution was found if this is false the last valid solution will be used.
    */
   public boolean compute(FrameVector2DReadOnly currentICPError, FramePoint2D desiredCoP)
   {
      cmpOffsetToThrowAway.setToZero(worldFrame);
      return compute(currentICPError, desiredCoP, cmpOffsetToThrowAway);
   }

   /**
    * Solves a linearly constrained quadratic program that computes the desired CMP feedback action combined with the desired step adjustment to stabilize the
    * ICP dynamics. This problem attempts to minimize the magnitude of CMP feedback while minimizing the amount of step adjustment. This is achieved by noting
    * that the current desired ICP location is a linear transformation of the upcoming step locations and the final desired ICP location.
    *
    * All the tasks must be set every tick before calling this method.
    *
    * @param desiredCoP current desired value of the CMP based on the nominal ICP location.
    * @param desiredCMPOffset current desired distance from the CoP to the CMP.
    * @return whether a new solution was found if this is false the last valid solution will be used.
    */
   public boolean compute(FrameVector2DReadOnly currentICPError, FramePoint2D desiredCoP, FrameVector2D desiredCMPOffset)
   {
      indexHandler.computeProblemSize();

      reset();
      reshape();

      currentICPError.checkReferenceFrameMatch(worldFrame);
      desiredCoP.changeFrame(worldFrame);
      desiredCMPOffset.changeFrame(worldFrame);

      this.currentICPError.set(0, 0, currentICPError.getX());
      this.currentICPError.set(1, 0, currentICPError.getY());
      this.desiredCoP.set(0, 0, desiredCoP.getX());
      this.desiredCoP.set(1, 0, desiredCoP.getY());
      this.desiredCMPOffset.set(0, 0, desiredCMPOffset.getX());
      this.desiredCMPOffset.set(1, 0, desiredCMPOffset.getY());
      CommonOps.add(this.desiredCoP, this.desiredCMPOffset, desiredCMP);

      addCoPFeedbackTask();

      if (indexHandler.useStepAdjustment())
         addStepAdjustmentTask();

      if (indexHandler.hasCMPFeedbackTask())
         addCMPFeedbackTask();

      if (hasFeedbackRateTerm)
         addFeedbackRateTask();

      addDynamicConstraintTask();

      if (copLocationConstraint.getInequalityConstraintSize() > 0)
         addCoPLocationConstraint();

      if (indexHandler.hasCMPFeedbackTask() && cmpLocationConstraint.getInequalityConstraintSize() > 0)
         addCMPLocationConstraint();

      if (indexHandler.useStepAdjustment())
      {
         if (reachabilityConstraint.getInequalityConstraintSize() > 0)
            addReachabilityConstraint();
         if (planarRegionConstraint.getInequalityConstraintSize() > 0)
            addPlanarRegionConstraint();
      }

      addMaximumFeedbackMagnitudeConstraint();
      addMaximumFeedbackRateConstraint();

      boolean foundSolution = solve(solution);

      if (foundSolution)
      {
         if (indexHandler.useStepAdjustment())
         {
            extractFootstepSolutions(footstepLocationSolution);
            if (autoSetPreviousSolution)
               setPreviousFootstepSolution(footstepLocationSolution);
         }

         extractCoPFeedbackDeltaSolution(copDeltaSolution);
         extractCMPFeedbackDeltaSolution(cmpDeltaSolution);

         inputCalculator.computeDynamicConstraintError(solution, dynamicsError);

         if (autoSetPreviousSolution)
            setPreviousFeedbackDeltaSolution(copDeltaSolution, cmpDeltaSolution);

         computeWholeCostToGo();
         if (computeCostToGo)
            computeCostToGo();
      }

      return foundSolution;
   }

   /**
    * Adds the minimization of step adjustment task to the quadratic program.<br>
    * Also adds the rate of the footstep adjustment, if enabled.
    */
   private void addStepAdjustmentTask()
   {
      int stepIndex = 0;
      inputCalculator.computeFootstepTask(stepIndex, footstepTaskInput, footstepWeight, referenceFootstepLocation);

      if (hasFootstepRateTerm)
         inputCalculator.computeFootstepRateTask(stepIndex, footstepTaskInput, footstepRateWeight, previousFootstepLocation);

      inputCalculator.submitFootstepTask(footstepTaskInput, solverInput_H, solverInput_h, solverInputResidualCost);
   }

   /**
    * Adds the minimization of cop feedback task to the quadratic program's cost objectives.<br>
    * Also adds the rate of the cop feedback term, if enabled.
    */
   private void addCoPFeedbackTask()
   {
      ICPQPInputCalculator.computeCoPFeedbackTask(copFeedbackTaskInput, copFeedbackWeight);
      inputCalculator.submitCoPFeedbackTask(copFeedbackTaskInput, solverInput_H, solverInput_h, solverInputResidualCost);
   }

   /**
    * Adds the minimization of cmp feedback to the quadratic program's cost objectives.
    */
   private void addCMPFeedbackTask()
   {
      inputCalculator.computeCMPFeedbackTask(cmpFeedbackTaskInput, cmpFeedbackWeight);
      inputCalculator.submitCMPFeedbackTask(cmpFeedbackTaskInput, solverInput_H, solverInput_h, solverInputResidualCost);
   }

   /**
    * Adds the minimization of feedback rate task to the quadratic program's cost objectives.<br>
    */
   private void addFeedbackRateTask()
   {
      inputCalculator.computeCoPFeedbackRateTask(feedbackRateTaskInput, copCMPFeedbackRateWeight, previousCoPFeedbackDeltaSolution);
      inputCalculator.computeCMPFeedbackRateTask(feedbackRateTaskInput, copCMPFeedbackRateWeight, previousCMPFeedbackDeltaSolution);
      inputCalculator.computeFeedbackRateTask(feedbackRateTaskInput, feedbackRateWeight, previousFeedbackDeltaSolution);
      inputCalculator.submitFeedbackRateTask(feedbackRateTaskInput, solverInput_H, solverInput_h, solverInputResidualCost);
   }

   /**
    * Adds the convex CoP location constraint that requires the CoP to be in the support polygon.
    *
    * <p>
    * Takes the form Ax <= b.
    * </p>
    */
   private void addCoPLocationConstraint()
   {
      copLocationConstraint.setPositionOffset(desiredCoP);
      copLocationConstraint.setDeltaInside(copSafeDistanceToEdge);
      copLocationConstraint.formulateConstraint();

      int constraintSize = copLocationConstraint.getInequalityConstraintSize();
      MatrixTools.setMatrixBlock(solverInput_Aineq, currentInequalityConstraintIndex, indexHandler.getCoPFeedbackIndex(), copLocationConstraint.Aineq, 0, 0,
                                 constraintSize, 2, 1.0);
      MatrixTools.setMatrixBlock(solverInput_bineq, currentInequalityConstraintIndex, 0, copLocationConstraint.bineq, 0, 0, constraintSize, 1, 1.0);

      currentInequalityConstraintIndex += constraintSize;
   }

   /**
    * Adds the convex CMP location constraint that requires the CMP to be within some distance of in the support polygon.
    *
    * <p>
    * Takes the form Ax <= b.
    * </p>
    */
   private void addCMPLocationConstraint()
   {
      double cmpConstraintBound;
      if (indexHandler.useAngularMomentum())
         cmpConstraintBound = -cmpSafeDistanceFromEdge;
      else
         cmpConstraintBound = copSafeDistanceToEdge;

      if (!Double.isFinite(cmpConstraintBound))
         return;

      cmpLocationConstraint.setPositionOffset(desiredCMP);
      cmpLocationConstraint.setDeltaInside(cmpConstraintBound);
      cmpLocationConstraint.formulateConstraint();

      int constraintSize = cmpLocationConstraint.getInequalityConstraintSize();
      MatrixTools.setMatrixBlock(solverInput_Aineq, currentInequalityConstraintIndex, indexHandler.getCoPFeedbackIndex(), cmpLocationConstraint.Aineq, 0, 0,
                                 constraintSize, 2, 1.0);
      MatrixTools.setMatrixBlock(solverInput_Aineq, currentInequalityConstraintIndex, indexHandler.getCMPFeedbackIndex(), cmpLocationConstraint.Aineq, 0, 0,
                                 constraintSize, 2, 1.0);
      MatrixTools.setMatrixBlock(solverInput_bineq, currentInequalityConstraintIndex, 0, cmpLocationConstraint.bineq, 0, 0, constraintSize, 1, 1.0);

      currentInequalityConstraintIndex += constraintSize;
   }

   /**
    * Adds a convex location constraint on the footstep location that requires the footstep to be in the linear reachable region.
    *
    * <p>
    * Takes the form Ax <= b.
    * </p>
    */
   private void addReachabilityConstraint()
   {
      reachabilityConstraint.setDeltaInside(0.0);
      reachabilityConstraint.formulateConstraint();

      int constraintSize = reachabilityConstraint.getInequalityConstraintSize();
      MatrixTools.setMatrixBlock(solverInput_Aineq, currentInequalityConstraintIndex, indexHandler.getFootstepStartIndex(), reachabilityConstraint.Aineq, 0, 0,
                                 constraintSize, 2, 1.0);
      MatrixTools.setMatrixBlock(solverInput_bineq, currentInequalityConstraintIndex, 0, reachabilityConstraint.bineq, 0, 0, constraintSize, 1, 1.0);

      currentInequalityConstraintIndex += constraintSize;
   }

   /**
    * Adds a convex location constraint on the footstep location that requires the footstep to be in a planar region.
    *
    * <p>
    * Takes the form Ax <= b.
    * </p>
    */
   private void addPlanarRegionConstraint()
   {
      // todo formulate the distance inside
      planarRegionConstraint.formulateConstraint();

      int constraintSize = planarRegionConstraint.getInequalityConstraintSize();
      MatrixTools.setMatrixBlock(solverInput_Aineq, currentInequalityConstraintIndex, indexHandler.getFootstepStartIndex(), planarRegionConstraint.Aineq, 0, 0,
                                 constraintSize, 2, 1.0);
      MatrixTools.setMatrixBlock(solverInput_bineq, currentInequalityConstraintIndex, 0, planarRegionConstraint.bineq, 0, 0, constraintSize, 1, 1.0);

      currentInequalityConstraintIndex += constraintSize;
   }

   /**
    * Adds the recursive dynamics as an equality constraint to the optimization. Takes the form
    *
    * <p>
    *    &delta; = k<sub>p</sub> ( x<sub>icp</sub>; - x<sub>icp,r</sub> ),
    * </p>
    * where
    * <p>
    *    x<sub>icp,r</sub> = &Phi;<sub>f</sub> + &Phi;<sub>const</sub> + &gamma;<sub>f,i</sub> r<sub>f,i</sub>,
    *
    * </p>
    * <p>
    * where
    *    <li>&Phi;<sub>f</sub> is the final ICP Recursion</li>
    *    <li>&Phi;<sub>const</sub> encodes the effects of the recursive CMP offsets in the upcoming footsteps and the stance CMP locations</li>
    *    <li>&gamma;<sub>f,i</sub> is the recursion multiplier of the i<sup>th</sup> footstep</li>
    *    <li>r<sub>f,i</sub> is the location of the i<sup>th</sup> footstep</li>
    * </p>
    */
   private void addDynamicConstraintTask()
   {
      inputCalculator
            .computeDynamicsTask(dynamicsTaskInput, currentICPError, referenceFootstepLocation, feedbackGain, dynamicsWeight, footstepRecursionMultiplier,
                                 footstepAdjustmentSafetyFactor);
      inputCalculator.submitDynamicsTask(dynamicsTaskInput, solverInput_H, solverInput_h, solverInputResidualCost);
   }

   /**
    * Submits the feedback magnitude inequality constraints to the solver.
    */
   private void addMaximumFeedbackMagnitudeConstraint()
   {
      constraintCalculator.calculateMaxFeedbackMagnitudeConstraint(feedbackLimitConstraint, maxFeedbackXMagnitude, maxFeedbackYMagnitude);

      int feedbackMagnitudeConstraintSize = feedbackLimitConstraint.getNumberOfConstraints();
      int numberOfVariables = feedbackLimitConstraint.getNumberOfVariables();

      MatrixTools.setMatrixBlock(solverInput_Aineq, currentInequalityConstraintIndex, 0, feedbackLimitConstraint.Aineq, 0, 0, feedbackMagnitudeConstraintSize,
                                 numberOfVariables, 1.0);
      MatrixTools
            .setMatrixBlock(solverInput_bineq, currentInequalityConstraintIndex, 0, feedbackLimitConstraint.bineq, 0, 0, feedbackMagnitudeConstraintSize, 1,
                            1.0);

      currentInequalityConstraintIndex += feedbackMagnitudeConstraintSize;
   }

   /**
    * Submits the feedback rate inequality constraints to the solver.
    */
   private void addMaximumFeedbackRateConstraint()
   {
      constraintCalculator.calculateMaxFeedbackRateConstraint(feedbackRateLimitConstraint, maximumFeedbackRate, previousFeedbackDeltaSolution, controlDT);

      int feedbackRateConstraintSize = feedbackRateLimitConstraint.getNumberOfConstraints();
      int numberOfVariables = feedbackLimitConstraint.getNumberOfVariables();

      MatrixTools.setMatrixBlock(solverInput_Aineq, currentInequalityConstraintIndex, 0, feedbackRateLimitConstraint.Aineq, 0, 0, feedbackRateConstraintSize,
                                 numberOfVariables, 1.0);
      MatrixTools.setMatrixBlock(solverInput_bineq, currentInequalityConstraintIndex, 0, feedbackRateLimitConstraint.bineq, 0, 0, feedbackRateConstraintSize, 1,
                                 1.0);

      currentInequalityConstraintIndex += feedbackRateConstraintSize;
   }

   /**
    * Internal call to solves the quadratic program. Adds all the objectives and constraints to the problem and then solves it.
    *
    * @param solutionToPack solution of the QP.
    * @return whether a solution was found.
    */
   private boolean solve(DenseMatrix64F solutionToPack)
   {
      CommonOps.scale(-1.0, solverInput_h);

      for (int i = 0; i < solverInput_H.numCols; i++)
      {
         if (solverInput_H.get(i, i) < 0.0)
            throw new RuntimeException("Hey this is bad.");
      }

      solver.clear();

      if (useWarmStart && pollResetActiveSet())
         solver.resetActiveConstraints();

      solver.setQuadraticCostFunction(solverInput_H, solverInput_h, solverInputResidualCost.get(0, 0));
      solver.setLinearInequalityConstraints(solverInput_Aineq, solverInput_bineq);

      numberOfIterations = solver.solve(solutionToPack);

      return !MatrixTools.containsNaN(solutionToPack);
   }

   /**
    * Extracts the footstep locations from the solution vector.
    *
    * @param footstepLocationSolutionToPack 2d footstep location. Modified.
    */
   private void extractFootstepSolutions(DenseMatrix64F footstepLocationSolutionToPack)
   {
      MatrixTools.setMatrixBlock(footstepLocationSolutionToPack, 0, 0, solution, indexHandler.getFootstepStartIndex(), 0,
                                 indexHandler.getNumberOfFootstepVariables(), 1, 1.0);
   }

   /**
    * Extracts the amount of CMP feedback from the solution vector
    *
    * @param copFeedbackSolutionToPack 2d feedback solution. Modified.
    */
   private void extractCoPFeedbackDeltaSolution(DenseMatrix64F copFeedbackSolutionToPack)
   {
      MatrixTools.setMatrixBlock(copFeedbackSolutionToPack, 0, 0, solution, indexHandler.getCoPFeedbackIndex(), 0, 2, 1, 1.0);
   }

   /**
    * Extracts the difference between the CMP and CoP from the solution vector.
    *
    * @param cmpDeltaSolutionToPack difference between the CMP and CoP. Modified.
    */
   private void extractCMPFeedbackDeltaSolution(DenseMatrix64F cmpDeltaSolutionToPack)
   {
      if (indexHandler.hasCMPFeedbackTask())
         MatrixTools.setMatrixBlock(cmpDeltaSolutionToPack, 0, 0, solution, indexHandler.getCMPFeedbackIndex(), 0, 2, 1, 1.0);
      else
         cmpDeltaSolutionToPack.zero();
   }

   /**
    * Sets the location of the previous footstep location for the footstep rate task.
    *
    * @param footstepLocationSolution location of the footstep solution.
    */
   private void setPreviousFootstepSolution(DenseMatrix64F footstepLocationSolution)
   {
      int stepIndex = 0;
      MatrixTools.setMatrixBlock(previousFootstepLocation, 0, 0, footstepLocationSolution, 2 * stepIndex, 0, 2, 1, 1.0);
   }

   /**
    * Sets the location of the previous CoP feedback for the feedback rate task.
    *
    * @param copFeedbackSolution amount of CoP feedback.
    */
   private void setPreviousFeedbackDeltaSolution(DenseMatrix64F copFeedbackSolution, DenseMatrix64F cmpFeedbackSolution)
   {
      previousCoPFeedbackDeltaSolution.set(copFeedbackSolution);
      previousCMPFeedbackDeltaSolution.set(cmpFeedbackSolution);
      CommonOps.add(cmpFeedbackSolution, copFeedbackSolution, previousFeedbackDeltaSolution);
   }

   /**
    * Internal method to compute the cost to go of all the tasks.
    */
   private void computeWholeCostToGo()
   {
      tmpCost.zero();
      tmpCost.reshape(indexHandler.getNumberOfFreeVariables(), 1);

      costToGo.zero();

      CommonOps.mult(solverInput_H, solution, tmpCost);
      CommonOps.multTransA(solution, tmpCost, costToGo);
      CommonOps.scale(0.5, costToGo);

      CommonOps.multAddTransA(solverInput_h, solution, costToGo); // already scaled by -1.0
      CommonOps.addEquals(costToGo, solverInputResidualCost);
   }

   /**
    * Internal method to compute the cost to go of all the tasks.
    */
   private void computeCostToGo()
   {
      tmpFootstepCost.zero();
      tmpFeedbackCost.zero();
      tmpCost.zero();

      tmpFootstepCost.reshape(indexHandler.getNumberOfFootstepVariables(), 1);
      tmpFeedbackCost.reshape(2, 1);

      footstepCostToGo.zero();
      copFeedbackCostToGo.zero();
      cmpFeedbackCostToGo.zero();
      dynamicsCostToGo.zero();

      // feedback cost:
      CommonOps.mult(copFeedbackTaskInput.quadraticTerm, copDeltaSolution, tmpFeedbackCost);
      CommonOps.multTransA(copDeltaSolution, tmpFeedbackCost, copFeedbackCostToGo);
      CommonOps.scale(0.5, copFeedbackCostToGo);

      CommonOps.multAddTransA(-1.0, copFeedbackTaskInput.linearTerm, copDeltaSolution, copFeedbackCostToGo);
      CommonOps.addEquals(copFeedbackCostToGo, copFeedbackTaskInput.residualCost);

      // dynamics cost:
      CommonOps.mult(dynamicsTaskInput.quadraticTerm, solution, tmpCost);
      CommonOps.multTransA(solution, tmpCost, dynamicsCostToGo);
      CommonOps.scale(0.5, dynamicsCostToGo);

      CommonOps.multAddTransA(-1.0, dynamicsTaskInput.linearTerm, solution, dynamicsCostToGo);
      CommonOps.addEquals(dynamicsCostToGo, dynamicsTaskInput.residualCost);

      if (indexHandler.useStepAdjustment())
      { // footstep cost:
         CommonOps.mult(footstepTaskInput.quadraticTerm, footstepLocationSolution, tmpFootstepCost);
         CommonOps.multTransA(footstepLocationSolution, tmpFootstepCost, footstepCostToGo);
         CommonOps.scale(0.5, footstepCostToGo);

         CommonOps.multAddTransA(-1.0, footstepTaskInput.linearTerm, footstepLocationSolution, footstepCostToGo);
         CommonOps.addEquals(footstepCostToGo, footstepTaskInput.residualCost);
      }

      if (indexHandler.hasCMPFeedbackTask())
      { // cmp feedback cost:
         CommonOps.mult(cmpFeedbackTaskInput.quadraticTerm, cmpDeltaSolution, tmpFeedbackCost);
         CommonOps.multTransA(cmpDeltaSolution, tmpFeedbackCost, cmpFeedbackCostToGo);
         CommonOps.scale(0.5, cmpFeedbackCostToGo);

         CommonOps.multAddTransA(-1.0, cmpFeedbackTaskInput.linearTerm, cmpDeltaSolution, cmpFeedbackCostToGo);
         CommonOps.addEquals(cmpFeedbackCostToGo, cmpFeedbackTaskInput.residualCost);
      }
   }

   /**
    * Gets the footstep location solution for the step adjustment problem.
    *
    * @param footstepIndex index of footstep to get.
    * @param footstepLocationToPack location of the footstep in the world frame.
    */
   public void getFootstepSolutionLocation(int footstepIndex, FramePoint2D footstepLocationToPack)
   {
      footstepLocationToPack.setToZero(worldFrame);
      footstepLocationToPack.setX(footstepLocationSolution.get(2 * footstepIndex, 0));
      footstepLocationToPack.setY(footstepLocationSolution.get(2 * footstepIndex + 1, 0));
   }

   /**
    * Gets the CMP Feedback difference solution for the ICP Proportional feedback problem.
    *
    * @param cmpFeedbackDifferenceToPack difference between the nominal CMP and the desired CMP.
    */
   public void getCoPFeedbackDifference(FixedFrameVector2DBasics cmpFeedbackDifferenceToPack)
   {
      cmpFeedbackDifferenceToPack.checkReferenceFrameMatch(worldFrame);
      cmpFeedbackDifferenceToPack.setX(copDeltaSolution.get(0, 0));
      cmpFeedbackDifferenceToPack.setY(copDeltaSolution.get(1, 0));
   }

   /**
    * Gets the difference between the CMP and the desired CoP. This is equivalent to a scaled version of
    * the cmp feedback of the system.
    *
    * @param differenceToPack difference between the two points. Modified.
    */
   public void getCMPFeedbackDifference(FixedFrameVector2DBasics differenceToPack)
   {
      differenceToPack.checkReferenceFrameMatch(worldFrame);
      differenceToPack.setX(cmpDeltaSolution.get(0, 0));
      differenceToPack.setY(cmpDeltaSolution.get(1, 0));
   }

   /**
    * Gets the total cost to go of the optimization problem.
    * @return cost to go
    */
   public double getCostToGo()
   {
      return costToGo.get(0);
   }

   /**
    * Gets the cost to go of the footstep adjustment task.
    * @return cost to go
    */
   public double getFootstepCostToGo()
   {
      return footstepCostToGo.get(0);
   }

   /**
    * Gets the cost to go of the cop feedback minimization task.
    * @return cost to go
    */
   public double getCoPFeedbackCostToGo()
   {
      return copFeedbackCostToGo.get(0);
   }

   /**
    * Gets the cost to go of the cmp feedback minimization task.
    * @return cost to go
    */
   public double getCMPFeedbackCostToGo()
   {
      return cmpFeedbackCostToGo.get(0);
   }

   /**
    * Gets the total cost to go of the optimization problem.
    * @return cost to go
    */
   public double getDynamicsCostToGo()
   {
      return dynamicsCostToGo.get(0);
   }

   public void getDynamicsError(FixedFrameVector2DBasics errorToPack)
   {
      errorToPack.checkReferenceFrameMatch(worldFrame);
      errorToPack.setX(dynamicsError.get(0));
      errorToPack.setY(dynamicsError.get(1));
   }

   /**
    * Gets the number of iterations required to solve by the active set solver. Will return 1 if using the Quad Prog solver.
    * @return number of iterations
    */
   public int getNumberOfIterations()
   {
      return numberOfIterations;
   }

   /**
    * Returns the location constraint on the center of pressure, formulated as an inequality constraint. Useful for testing purposes.
    */
   ConstraintToConvexRegion getCoPLocationConstraint()
   {
      return copLocationConstraint;
   }

   /**
    * Returns the location constraint on the CMP, formulated as an inequality constraint. Useful for testing purposes.
    */
   ConstraintToConvexRegion getCMPLocationConstraint()
   {
      return cmpLocationConstraint;
   }
}<|MERGE_RESOLUTION|>--- conflicted
+++ resolved
@@ -267,11 +267,7 @@
       cmpFeedbackCostToGo = new DenseMatrix64F(1, 1);
       dynamicsCostToGo = new DenseMatrix64F(1, 1);
 
-<<<<<<< HEAD
-      //      solver.setConvergenceThreshold(convergenceThreshold);
-=======
 //      solver.setConvergenceThreshold(convergenceThreshold);
->>>>>>> 8a228689
       solver.setMaxNumberOfIterations(maxNumberOfIterations);
       solver.setUseWarmStart(useWarmStart);
    }
