--- conflicted
+++ resolved
@@ -24,12 +24,8 @@
 
 public class LegCollisionConstraintCalculator
 {
-<<<<<<< HEAD
    private final YoRegistry registry = new YoRegistry(getClass().getSimpleName());
-=======
-   private final YoVariableRegistry registry = new YoVariableRegistry(getClass().getSimpleName());
    private final static double defaultLegRadiusGraphic = 0.21; // YoGraphicCylinder doesn't support changing radius on the fly...
->>>>>>> 6101c538
 
    private Cylinder3D legCollisionShape = null;
    private final RigidBodyTransform legShapeTransformToSoleFrame = new RigidBodyTransform();
