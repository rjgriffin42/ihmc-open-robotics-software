package us.ihmc.commonWalkingControlModules.desiredFootStep.footstepGenerator;

import controller_msgs.msg.dds.FootstepDataMessage;
import us.ihmc.euclid.referenceFrame.interfaces.FixedFramePose3DBasics;
import us.ihmc.euclid.referenceFrame.interfaces.FramePose2DReadOnly;
import us.ihmc.euclid.referenceFrame.interfaces.FramePose3DReadOnly;
import us.ihmc.euclid.yawPitchRoll.YawPitchRoll;
import us.ihmc.graphicsDescription.HeightMap;
import us.ihmc.robotics.robotSide.RobotSide;

public class HeightMapBasedFootstepAdjustment implements FootstepAdjustment
{
   private final YawPitchRoll yawPitchRoll = new YawPitchRoll();
   private final HeightMap heightMap;

   public HeightMapBasedFootstepAdjustment(HeightMap heightMap)
   {
      this.heightMap = heightMap;
   }

   @Override
   public boolean adjustFootstep(FramePose3DReadOnly supportFootPose, FramePose2DReadOnly footstepPose, RobotSide footSide, FootstepDataMessage adjustedPose)
   {
<<<<<<< HEAD
      adjustedPose.getLocation().set(footstepPose.getPosition());
      adjustedPose.getLocation().setZ(heightMap.heightAt(footstepPose.getX(), footstepPose.getY(), 0.0));
=======
      adjustedPose.getPosition().set(footstepPose.getPosition());

      if (heightMap != null)
         adjustedPose.setZ(heightMap.heightAt(footstepPose.getX(), footstepPose.getY(), 0.0));

>>>>>>> e1938a52
      yawPitchRoll.set(supportFootPose.getOrientation());
      yawPitchRoll.setYaw(footstepPose.getYaw());
      adjustedPose.getOrientation().set(yawPitchRoll);
      return true;
   }
}<|MERGE_RESOLUTION|>--- conflicted
+++ resolved
@@ -21,16 +21,11 @@
    @Override
    public boolean adjustFootstep(FramePose3DReadOnly supportFootPose, FramePose2DReadOnly footstepPose, RobotSide footSide, FootstepDataMessage adjustedPose)
    {
-<<<<<<< HEAD
       adjustedPose.getLocation().set(footstepPose.getPosition());
-      adjustedPose.getLocation().setZ(heightMap.heightAt(footstepPose.getX(), footstepPose.getY(), 0.0));
-=======
-      adjustedPose.getPosition().set(footstepPose.getPosition());
 
       if (heightMap != null)
-         adjustedPose.setZ(heightMap.heightAt(footstepPose.getX(), footstepPose.getY(), 0.0));
+         adjustedPose.getLocation().setZ(heightMap.heightAt(footstepPose.getX(), footstepPose.getY(), 0.0));
 
->>>>>>> e1938a52
       yawPitchRoll.set(supportFootPose.getOrientation());
       yawPitchRoll.setYaw(footstepPose.getYaw());
       adjustedPose.getOrientation().set(yawPitchRoll);
