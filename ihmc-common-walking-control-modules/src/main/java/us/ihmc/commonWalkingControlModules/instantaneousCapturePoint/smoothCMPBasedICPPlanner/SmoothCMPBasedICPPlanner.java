--- conflicted
+++ resolved
@@ -113,13 +113,8 @@
          icpPhaseExitCornerPoints.add(exitCornerPoint);
       }
 
-<<<<<<< HEAD
-      referenceCoPGenerator = new ReferenceCoPTrajectoryGenerator(namePrefix, numberOfPointsPerFoot, maxNumberOfFootstepsToConsider, bipedSupportPolygons,
+      referenceCoPGenerator = new ReferenceCoPTrajectoryGenerator(namePrefix, maxNumberOfFootstepsToConsider, bipedSupportPolygons,
                                                                   contactableFeet, numberFootstepsToConsider, swingDurations, transferDurations, touchdownDurations,
-=======
-      referenceCoPGenerator = new ReferenceCoPTrajectoryGenerator(namePrefix, maxNumberOfFootstepsToConsider, bipedSupportPolygons,
-                                                                  contactableFeet, numberFootstepsToConsider, swingDurations, transferDurations,
->>>>>>> 47e446e4
                                                                   swingDurationAlphas, swingDurationShiftFractions, transferDurationAlphas, registry);
       referenceCMPGenerator = new ReferenceCMPTrajectoryGenerator(namePrefix, maxNumberOfFootstepsToConsider, numberFootstepsToConsider, registry);
 
