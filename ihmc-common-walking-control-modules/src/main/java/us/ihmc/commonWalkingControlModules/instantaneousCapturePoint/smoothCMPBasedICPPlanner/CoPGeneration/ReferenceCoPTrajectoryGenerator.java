package us.ihmc.commonWalkingControlModules.instantaneousCapturePoint.smoothCMPBasedICPPlanner.CoPGeneration;

import us.ihmc.commonWalkingControlModules.bipedSupportPolygons.BipedSupportPolygons;
import us.ihmc.commonWalkingControlModules.configurations.CoPPointName;
import us.ihmc.commonWalkingControlModules.configurations.CoPSplineType;
import us.ihmc.commonWalkingControlModules.configurations.CoPSupportPolygonNames;
import us.ihmc.commonWalkingControlModules.configurations.SmoothCMPPlannerParameters;
import us.ihmc.commonWalkingControlModules.instantaneousCapturePoint.CoPPointPlanningParameters;
import us.ihmc.commonWalkingControlModules.instantaneousCapturePoint.smoothCMPBasedICPPlanner.WalkingTrajectoryType;
import us.ihmc.commons.Epsilons;
import us.ihmc.commons.PrintTools;
import us.ihmc.euclid.geometry.ConvexPolygon2D;
import us.ihmc.euclid.referenceFrame.FramePoint2D;
import us.ihmc.euclid.referenceFrame.FramePoint3D;
import us.ihmc.euclid.referenceFrame.FrameVector3D;
import us.ihmc.euclid.referenceFrame.ReferenceFrame;
import us.ihmc.euclid.tuple2D.Vector2D;
import us.ihmc.graphicsDescription.appearance.YoAppearance;
import us.ihmc.graphicsDescription.yoGraphics.YoGraphicPosition;
import us.ihmc.graphicsDescription.yoGraphics.YoGraphicsList;
import us.ihmc.graphicsDescription.yoGraphics.plotting.ArtifactList;
import us.ihmc.humanoidRobotics.bipedSupportPolygons.ContactablePlaneBody;
import us.ihmc.humanoidRobotics.footstep.Footstep;
import us.ihmc.humanoidRobotics.footstep.FootstepTiming;
import us.ihmc.commons.MathTools;
import us.ihmc.robotics.geometry.ConvexPolygonScaler;
import us.ihmc.robotics.geometry.FrameConvexPolygon2d;
import us.ihmc.robotics.lists.RecyclingArrayList;
import us.ihmc.robotics.math.frames.YoFramePoint;
import us.ihmc.robotics.math.frames.YoFrameVector;
import us.ihmc.robotics.math.frames.YoFrameVector2d;
import us.ihmc.robotics.robotSide.RobotSide;
import us.ihmc.robotics.robotSide.SideDependentList;
import us.ihmc.yoVariables.registry.YoVariableRegistry;
import us.ihmc.yoVariables.variable.YoBoolean;
import us.ihmc.yoVariables.variable.YoDouble;
import us.ihmc.yoVariables.variable.YoEnum;
import us.ihmc.yoVariables.variable.YoInteger;

import java.util.ArrayList;
import java.util.EnumMap;
import java.util.List;

//TODO 1) add isDoneWalking functionality

public class ReferenceCoPTrajectoryGenerator implements ReferenceCoPTrajectoryGeneratorInterface
{
   private static final int maxNumberOfCoPWaypoints = 20;
   private static final boolean debug = false;

   public enum UseSplitFractionFor
   {
      POSITION, TIME
   };

   private final String fullPrefix;
   // Standard declarations
   private static final ReferenceFrame worldFrame = ReferenceFrame.getWorldFrame();
   private static final double COP_POINT_SIZE = 0.005;

   private static final int numberOfSwingSegments = 3;
   private static final int numberOfTransferSegments = 2;

   private final YoVariableRegistry registry = new YoVariableRegistry(getClass().getSimpleName());

   // Waypoint planning parameters
   private double defaultSwingTime;
   private double defaultTransferTime;

   private final EnumMap<CoPPointName, CoPPointPlanningParameters> copPointParametersMap = new EnumMap<>(CoPPointName.class);

   private final YoDouble safeDistanceFromCoPToSupportEdges;
   private final YoDouble safeDistanceFromCoPToSupportEdgesWhenSteppingDown;
   private final YoDouble footstepHeightThresholdToPutExitCoPOnToesSteppingDown;
   private final YoDouble footstepLengthThresholdToPutExitCoPOnToesSteppingDown;
   private final YoDouble footstepLengthThresholdToPutExitCoPOnToes;
   private final YoDouble exitCoPForwardSafetyMarginOnToes;
   private final YoDouble percentageChickenSupport;
   private CoPPointName entryCoPName;
   private CoPPointName exitCoPName;
   private CoPPointName endCoPName;
   private CoPPointName[] transferCoPPointList;
   private CoPPointName[] swingCoPPointList;
   private final YoDouble additionalTimeForFinalTransfer;

   // State variables 
   private final SideDependentList<ReferenceFrame> soleZUpFrames;
   private final SideDependentList<FrameConvexPolygon2d> supportFootPolygonsInSoleZUpFrames = new SideDependentList<>();
   private final SideDependentList<ConvexPolygon2D> defaultFootPolygons = new SideDependentList<>();

   // Planner parameters
   private final YoInteger numberOfPointsPerFoot;
   private final YoInteger numberOfUpcomingFootsteps;
   private final YoInteger numberFootstepsToConsider;

   private final List<YoDouble> swingDurations;
   private final List<YoDouble> transferDurations;
   private final List<YoDouble> touchdownDurations;
   private final List<YoDouble> swingSplitFractions;
   private final List<YoDouble> swingDurationShiftFractions;
   private final List<YoDouble> transferSplitFractions;
   private final List<UseSplitFractionFor> useTransferSplitFractionFor;

   private final YoEnum<CoPSplineType> orderOfSplineInterpolation;

   private final YoBoolean isDoneWalking;
   private final YoBoolean holdDesiredState;
   private final YoBoolean putExitCoPOnToes;
   private final YoBoolean planIsAvailable;

   // Output variables
   private final List<CoPPointsInFoot> copLocationWaypoints = new ArrayList<>();
   private final List<TransferCoPTrajectory> transferCoPTrajectories = new ArrayList<>();
   private final List<SwingCoPTrajectory> swingCoPTrajectories = new ArrayList<>();

   // Runtime variables
   private final FramePoint3D desiredCoPPosition = new FramePoint3D();
   private final FrameVector3D desiredCoPVelocity = new FrameVector3D();
   private final FrameVector3D desiredCoPAcceleration = new FrameVector3D();
   private final FramePoint3D heldCoPPosition = new FramePoint3D();

   private int plannedFootstepIndex = -1;
   private CoPTrajectory activeTrajectory;
   private double initialTime;
   private FramePoint3D tempDoubleSupportPolygonCentroid = new FramePoint3D();
   private FrameConvexPolygon2d supportFootPolygon = new FrameConvexPolygon2d();
   private FrameConvexPolygon2d swingFootInitialPolygon = new FrameConvexPolygon2d();
   private FrameConvexPolygon2d swingFootPredictedFinalPolygon = new FrameConvexPolygon2d();

   // Temp variables for computation only
   private final ConvexPolygon2D polygonReference = new ConvexPolygon2D();
   private final FrameConvexPolygon2d tempPolygon = new FrameConvexPolygon2d();
   private final ConvexPolygonScaler polygonScaler = new ConvexPolygonScaler();
   private final FramePoint3D tempFramePoint1 = new FramePoint3D();
   private final FramePoint3D tempFramePoint2 = new FramePoint3D();
   private final FramePoint2D tempFramePoint2d = new FramePoint2D();
   private final FramePoint3D tempPointForCoPCalculation = new FramePoint3D();

   // Planner level overrides (the planner knows better!)
   private static final int maxNumberOfFootstepsToConsider = 4;

   // Input data
   private final RecyclingArrayList<FootstepData> upcomingFootstepsData = new RecyclingArrayList<FootstepData>(maxNumberOfFootstepsToConsider,
                                                                                                               FootstepData.class);

   // Visualization 
   private final List<YoFramePoint> copWaypointsViz = new ArrayList<>(maxNumberOfCoPWaypoints);

   /**
    * Creates CoP planner object. Should be followed by call to {@code initializeParamters()} to pass planning parameters 
    * @param namePrefix
    */
<<<<<<< HEAD
   public ReferenceCoPTrajectoryGenerator(String namePrefix, int numberOfPointsPerFoot, int maxNumberOfFootstepsToConsider,
                                          BipedSupportPolygons bipedSupportPolygons, SideDependentList<? extends ContactablePlaneBody> contactableFeet,
                                          YoInteger numberFootstepsToConsider, List<YoDouble> swingDurations, List<YoDouble> transferDurations, List<YoDouble> touchdownDurations,
                                          List<YoDouble> swingSplitFractions, List<YoDouble> swingDurationShiftFractions, List<YoDouble> transferSplitFractions,
                                          YoVariableRegistry parentRegistry)
=======
   public ReferenceCoPTrajectoryGenerator(String namePrefix, int maxNumberOfFootstepsToConsider, BipedSupportPolygons bipedSupportPolygons,
                                          SideDependentList<? extends ContactablePlaneBody> contactableFeet, YoInteger numberFootstepsToConsider,
                                          List<YoDouble> swingDurations, List<YoDouble> transferDurations, List<YoDouble> swingSplitFractions,
                                          List<YoDouble> swingDurationShiftFractions, List<YoDouble> transferSplitFractions, YoVariableRegistry parentRegistry)
>>>>>>> 47e446e4
   {
      this.numberFootstepsToConsider = numberFootstepsToConsider;
      this.fullPrefix = namePrefix + "CoPTrajectoryGenerator";
      additionalTimeForFinalTransfer = new YoDouble(fullPrefix + "AdditionalTimeForFinalTransfer", registry);
      safeDistanceFromCoPToSupportEdges = new YoDouble(fullPrefix + "SafeDistanceFromCoPToSupportEdges", registry);
      safeDistanceFromCoPToSupportEdgesWhenSteppingDown = new YoDouble(fullPrefix + "SafeDistanceFromCoPToSupportEdgesWhenSteppingDown", parentRegistry);
      footstepHeightThresholdToPutExitCoPOnToesSteppingDown = new YoDouble(fullPrefix + "FootstepHeightThresholdToPutExitCoPOnToesSteppingDown",
                                                                           parentRegistry);
      footstepLengthThresholdToPutExitCoPOnToesSteppingDown = new YoDouble(fullPrefix + "FootstepLengthThresholdToPutExitCoPOnToesSteppingDown",
                                                                           parentRegistry);
      footstepLengthThresholdToPutExitCoPOnToes = new YoDouble(fullPrefix + "FootstepLengthThresholdToPutExitCoPOnToes", parentRegistry);
      exitCoPForwardSafetyMarginOnToes = new YoDouble(fullPrefix + "ExitCoPForwardSafetyMarginOnToes", parentRegistry);

      percentageChickenSupport = new YoDouble(fullPrefix + "PercentageChickenSupport", registry);
      numberOfUpcomingFootsteps = new YoInteger(fullPrefix + "NumberOfUpcomingFootsteps", registry);

      this.swingDurations = swingDurations;
      this.transferDurations = transferDurations;
      this.touchdownDurations = touchdownDurations;
      this.swingSplitFractions = swingSplitFractions;
      this.swingDurationShiftFractions = swingDurationShiftFractions;
      this.transferSplitFractions = transferSplitFractions;
      this.useTransferSplitFractionFor = new ArrayList<>(transferSplitFractions.size());
      for (int i = 0; i < transferSplitFractions.size(); i++)
         useTransferSplitFractionFor.add(UseSplitFractionFor.TIME);

      this.numberOfPointsPerFoot = new YoInteger(fullPrefix + "NumberOfPointsPerFootstep", registry);
      this.orderOfSplineInterpolation = new YoEnum<>(fullPrefix + "OrderOfSplineInterpolation", registry, CoPSplineType.class);
      this.isDoneWalking = new YoBoolean(fullPrefix + "IsDoneWalking", registry);
      this.holdDesiredState = new YoBoolean(fullPrefix + "HoldDesiredState", parentRegistry);
      this.putExitCoPOnToes = new YoBoolean(fullPrefix + "PutExitCoPOnToes", parentRegistry);
      this.planIsAvailable = new YoBoolean(fullPrefix + "CoPPlanAvailable", parentRegistry);

      for (CoPPointName pointName : CoPPointName.values)
      {
         CoPPointPlanningParameters copParameters = new CoPPointPlanningParameters(pointName);

         YoDouble maxCoPOffset = new YoDouble(fullPrefix + "maxCoPForwardOffset" + pointName.toString(), registry);
         YoDouble minCoPOffset = new YoDouble(fullPrefix + "minCoPForwardOffset" + pointName.toString(), registry);

         copParameters.setCoPOffsetBounds(minCoPOffset, maxCoPOffset);
         copPointParametersMap.put(pointName, copParameters);

         for (RobotSide robotSide : RobotSide.values)
         {
            String sidePrefix = robotSide.getCamelCaseNameForMiddleOfExpression();
            YoFrameVector2d copUserOffset = new YoFrameVector2d(fullPrefix + sidePrefix + "CoPConstantOffset" + pointName.toString(), null, registry);
            copParameters.setCoPOffsets(robotSide, copUserOffset);
         }
      }

      for (RobotSide robotSide : RobotSide.values)
      {
         FrameConvexPolygon2d defaultFootPolygon = new FrameConvexPolygon2d(contactableFeet.get(robotSide).getContactPoints2d());
         defaultFootPolygons.put(robotSide, defaultFootPolygon.getConvexPolygon2d());

         supportFootPolygonsInSoleZUpFrames.put(robotSide, bipedSupportPolygons.getFootPolygonInSoleZUpFrame(robotSide));
      }

      for (int i = 0; i < maxNumberOfFootstepsToConsider; i++)
      {
         TransferCoPTrajectory transferCoPTrajectory = new TransferCoPTrajectory(orderOfSplineInterpolation.getEnumValue(), numberOfTransferSegments);
         SwingCoPTrajectory swingCoPTrajectory = new SwingCoPTrajectory(orderOfSplineInterpolation.getEnumValue(), numberOfSwingSegments);
         transferCoPTrajectories.add(transferCoPTrajectory);
         swingCoPTrajectories.add(swingCoPTrajectory);
      }
      // Also save the final transfer trajectory
      TransferCoPTrajectory transferCoPTrajectory = new TransferCoPTrajectory(orderOfSplineInterpolation.getEnumValue(), numberOfTransferSegments);
      transferCoPTrajectories.add(transferCoPTrajectory);

      soleZUpFrames = bipedSupportPolygons.getSoleZUpFrames();
      ReferenceFrame[] framesToRegister = new ReferenceFrame[] {worldFrame, bipedSupportPolygons.getMidFeetZUpFrame(), soleZUpFrames.get(RobotSide.LEFT),
            soleZUpFrames.get(RobotSide.RIGHT)};

      // Need two additional CoPPoints in Foot to store the initial and final footstep CoPs
      for (int i = 0; i < maxNumberOfFootstepsToConsider; i++)
      {
         copLocationWaypoints.add(new CoPPointsInFoot(fullPrefix, i, framesToRegister, registry));
      }
      copLocationWaypoints.add(new CoPPointsInFoot(fullPrefix, maxNumberOfFootstepsToConsider + 1, framesToRegister, registry));
      copLocationWaypoints.add(new CoPPointsInFoot(fullPrefix, maxNumberOfFootstepsToConsider + 2, framesToRegister, registry));

      parentRegistry.addChild(registry);
      clear();
   }

   public void setDefaultPhaseTimes(double defaultSwingTime, double defaultTransferTime)
   {
      this.defaultSwingTime = defaultSwingTime;
      this.defaultTransferTime = defaultTransferTime;
   }

   @Override
   public void initializeParameters(SmoothCMPPlannerParameters parameters)
   {
      safeDistanceFromCoPToSupportEdges.set(parameters.getCoPSafeDistanceAwayFromSupportEdges());
      numberOfPointsPerFoot.set(parameters.getNumberOfCoPWayPointsPerFoot());
      orderOfSplineInterpolation.set(parameters.getOrderOfCoPInterpolation());
      percentageChickenSupport.set(0.5);

      EnumMap<CoPPointName, CoPSupportPolygonNames> copSupportPolygon = parameters.getSupportPolygonNames();
      EnumMap<CoPPointName, Boolean> isConstrainedToSupportPolygonFlags = parameters.getIsConstrainedToSupportPolygonFlags();
      EnumMap<CoPPointName, Boolean> isConstrainedToMinMaxFlags = parameters.getIsConstrainedToMinMaxFlags();
      EnumMap<CoPPointName, Double> stepLengthToCoPOffsetFactors = parameters.getStepLengthToCoPOffsetFactors();
      EnumMap<CoPPointName, CoPSupportPolygonNames> stepLengthOffsetReferencePolygons = parameters.getStepLengthToCoPOffsetFlags();

      for (CoPPointName copPointName : CoPPointName.values)
      {
         CoPPointPlanningParameters copPointParameters = copPointParametersMap.get(copPointName);
         if (copSupportPolygon.containsKey(copPointName))
            copPointParameters.setSupportPolygonName(copSupportPolygon.get(copPointName));
         if (isConstrainedToSupportPolygonFlags.containsKey(copPointName))
            copPointParameters.setIsConstrainedToSupportPolygon(isConstrainedToSupportPolygonFlags.get(copPointName));
         if (isConstrainedToMinMaxFlags.containsKey(copPointName))
            copPointParameters.setIsConstrainedToMinMax(isConstrainedToMinMaxFlags.get(copPointName));
         if (stepLengthToCoPOffsetFactors.containsKey(copPointName))
            copPointParameters.setStepLengthToCoPOffsetFactor(stepLengthToCoPOffsetFactors.get(copPointName));
         if (stepLengthOffsetReferencePolygons.containsKey(copPointName))
            copPointParameters.setStepLengthOffsetPolygon(stepLengthOffsetReferencePolygons.get(copPointName));
      }

      this.entryCoPName = parameters.getEntryCoPName();
      this.exitCoPName = parameters.getExitCoPName();
      this.endCoPName = parameters.getEndCoPName();

      this.transferCoPPointList = parameters.getTransferCoPPointsToPlan();
      this.swingCoPPointList = parameters.getSwingCoPPointsToPlan();

      this.footstepHeightThresholdToPutExitCoPOnToesSteppingDown.set(parameters.getStepHeightThresholdForExitCoPOnToesWhenSteppingDown());
      this.footstepLengthThresholdToPutExitCoPOnToesSteppingDown.set(parameters.getStepLengthThresholdForExitCoPOnToesWhenSteppingDown());
      this.safeDistanceFromCoPToSupportEdgesWhenSteppingDown.set(parameters.getCoPSafeDistanceAwayFromToesWhenSteppingDown());

      this.footstepLengthThresholdToPutExitCoPOnToes.set(parameters.getStepLengthThresholdForExitCoPOnToes());
      this.putExitCoPOnToes.set(parameters.putExitCoPOnToes());
      this.exitCoPForwardSafetyMarginOnToes.set(parameters.getExitCoPForwardSafetyMarginOnToes());

      EnumMap<CoPPointName, Vector2D> copOffsets = parameters.getCopOffsetsInFootFrame();
      EnumMap<CoPPointName, Vector2D> copForwardOffsetBounds = parameters.getCoPForwardOffsetBoundsInFoot();
      CoPPointName[] transferCoPNames = parameters.getTransferCoPPointsToPlan();
      CoPPointName[] swingCoPNames = parameters.getSwingCoPPointsToPlan();
      for (CoPPointName transferCoPName : transferCoPNames)
      {
         setSymmetricCoPConstantOffsets(transferCoPName, copOffsets.get(transferCoPName));

         Vector2D bounds = copForwardOffsetBounds.get(transferCoPName);
         copPointParametersMap.get(transferCoPName).getMinCoPOffset().set(bounds.getX());
         copPointParametersMap.get(transferCoPName).getMaxCoPOffset().set(bounds.getY());
      }
      for (CoPPointName swingCoPName : swingCoPNames)
      {
         setSymmetricCoPConstantOffsets(swingCoPName, copOffsets.get(swingCoPName));

         Vector2D bounds = copForwardOffsetBounds.get(swingCoPName);
         copPointParametersMap.get(swingCoPName).getMinCoPOffset().set(bounds.getX());
         copPointParametersMap.get(swingCoPName).getMaxCoPOffset().set(bounds.getY());
      }
   }

   public void holdPosition(FramePoint3D desiredCoPPositionToHold)
   {
      holdDesiredState.set(true);
      heldCoPPosition.setIncludingFrame(desiredCoPPositionToHold);
   }

   public void holdPosition()
   {
      holdPosition(desiredCoPPosition);
   }

   public void clearHeldPosition()
   {
      holdDesiredState.set(false);
      heldCoPPosition.setToNaN(worldFrame);
   }

   @Override
   public void setSymmetricCoPConstantOffsets(CoPPointName copPointName, Vector2D offset)
   {
      for (RobotSide robotSide : RobotSide.values)
      {
         YoFrameVector2d copUserOffset = copPointParametersMap.get(copPointName).getCoPOffsets(robotSide);
         copUserOffset.setX(offset.getX());
         copUserOffset.setY(robotSide.negateIfLeftSide(offset.getY()));
      }
   }

   @Override
   public void createVisualizerForConstantCoPs(YoGraphicsList yoGraphicsList, ArtifactList artifactList)
   {
      if (debug)
      {
         for (int footIndex = 0; footIndex < copLocationWaypoints.size(); footIndex++)
         {
            CoPPointsInFoot copPointsInFoot = copLocationWaypoints.get(footIndex);
            copPointsInFoot.setupVisualizers(yoGraphicsList, artifactList, COP_POINT_SIZE);
         }
      }
      for (int waypointIndex = 0; waypointIndex < maxNumberOfCoPWaypoints; waypointIndex++)
      {
         YoFramePoint yoCoPWaypoint = new YoFramePoint("CoPWaypointAfterAdjustment" + waypointIndex, worldFrame, registry);
         YoGraphicPosition copWaypointViz = new YoGraphicPosition("AdjustedCoPWaypointViz" + waypointIndex, yoCoPWaypoint, COP_POINT_SIZE,
                                                                  YoAppearance.Green(), YoGraphicPosition.GraphicType.BALL);
         yoCoPWaypoint.setToNaN();
         yoGraphicsList.add(copWaypointViz);
         artifactList.add(copWaypointViz.createArtifact());
         copWaypointsViz.add(yoCoPWaypoint);
      }
   }

   @Override
   public void updateListeners()
   {
      if (debug)
         for (int i = 0; i < copLocationWaypoints.size(); i++)
            copLocationWaypoints.get(i).notifyVariableChangedListeners();
      updateAdjustedCoPViz();
   }

   private void updateAdjustedCoPViz()
   {
      int transferTrajectoryIndex = 0;
      int swingTrajectoryIndex = 0;
      int waypointIndex = 0;
      int additionalTransferIndex = 0;
      for (int i = 0; waypointIndex < copWaypointsViz.size() && i < copLocationWaypoints.size() && !copLocationWaypoints.get(i).getCoPPointList().isEmpty(); i++)
      {
         CoPPointsInFoot copPointsInFoot = copLocationWaypoints.get(i);
         List<CoPPointName> copPointNames = copPointsInFoot.getCoPPointList();
         int transferEndIndex = CoPPlanningTools.getCoPPointIndex(copPointNames, entryCoPName);
         if (transferEndIndex == -1)
         {
            transferEndIndex = copPointNames.size();
            if (copPointNames.get(transferEndIndex - 1) == CoPPointName.FINAL_COP)
               transferEndIndex--;
         }
         CoPTrajectory transferTrajectory = transferCoPTrajectories.get(transferTrajectoryIndex);
         int j = 0;
         for (j = 0; j + additionalTransferIndex < transferTrajectory.getNumberOfSegments(); j++)
         {
            transferTrajectory.getSegment(j + additionalTransferIndex).getFramePositionInitial(tempFramePoint1);
            copWaypointsViz.get(waypointIndex).set(tempFramePoint1);
            copWaypointsViz.get(waypointIndex++).notifyVariableChangedListeners();
         }
         additionalTransferIndex = j;
         if (transferEndIndex == copPointNames.size())
            continue;
         transferTrajectoryIndex++;

         CoPTrajectory swingTrajectory = swingCoPTrajectories.get(swingTrajectoryIndex);
         for (j = 0; j < swingTrajectory.getNumberOfSegments(); j++)
         {
            swingTrajectory.getSegment(j).getFramePositionInitial(tempFramePoint1);
            copWaypointsViz.get(waypointIndex).set(tempFramePoint1);
            copWaypointsViz.get(waypointIndex++).notifyVariableChangedListeners();
         }
         additionalTransferIndex = 0;
         swingTrajectoryIndex++;
      }
   }

   @Override
   public void clear()
   {
      upcomingFootstepsData.clear();
      numberOfUpcomingFootsteps.set(0);
      desiredCoPPosition.setToNaN();
      desiredCoPVelocity.setToNaN();
      desiredCoPAcceleration.setToNaN();
      clearPlan();
   }

   public void clearPlan()
   {
      planIsAvailable.set(false);
      plannedFootstepIndex = -1;
      for (int i = 0; i < copLocationWaypoints.size(); i++)
         copLocationWaypoints.get(i).reset();

      for (int i = 0; i < transferCoPTrajectories.size(); i++)
         transferCoPTrajectories.get(i).reset();
      for (int i = 0; i < swingCoPTrajectories.size(); i++)
         swingCoPTrajectories.get(i).reset();
   }

   @Override
   public int getNumberOfFootstepsRegistered()
   {
      return numberOfUpcomingFootsteps.getIntegerValue();
   }

   @Override
   public void initializeForTransfer(double currentTime)
   {
      this.initialTime = currentTime;
      this.activeTrajectory = transferCoPTrajectories.get(0);
   }

   @Override
   public void initializeForSwing(double currentTime)
   {
      clearHeldPosition();
      this.initialTime = currentTime;
      this.activeTrajectory = swingCoPTrajectories.get(0);
   }

   @Override
   public void update(double currentTime)
   {
      if (!planIsAvailable.getBooleanValue())
      {
         int footstepIndex = 0;
         initializeFootPolygons(RobotSide.LEFT, footstepIndex);
         getDoubleSupportPolygonCentroid(tempDoubleSupportPolygonCentroid, swingFootInitialPolygon, supportFootPolygon, worldFrame);
         desiredCoPPosition.setIncludingFrame(tempDoubleSupportPolygonCentroid);
         desiredCoPVelocity.setToZero(worldFrame);
         desiredCoPAcceleration.setToZero(worldFrame);
      }
      else if (activeTrajectory != null)
      {
         activeTrajectory.update(currentTime - this.initialTime, desiredCoPPosition, desiredCoPVelocity, desiredCoPAcceleration);
      }
      else
         throw new RuntimeException("CoP Planner: Plan available but no active trajectory initialized");
   }

   @Override
   public void getDesiredCenterOfPressure(FramePoint3D desiredCoPToPack)
   {
      desiredCoPToPack.setIncludingFrame(desiredCoPPosition);
   }

   @Override
   public void getDesiredCenterOfPressure(FramePoint3D desiredCoPToPack, FrameVector3D desiredCoPVelocityToPack)
   {
      getDesiredCenterOfPressure(desiredCoPToPack);
      desiredCoPVelocityToPack.setIncludingFrame(desiredCoPVelocity);
   }

   @Override
   public void getDesiredCenterOfPressure(YoFramePoint desiredCoPToPack)
   {
      desiredCoPToPack.set(desiredCoPPosition);
   }

   @Override
   public void getDesiredCenterOfPressure(YoFramePoint desiredCoPToPack, YoFrameVector desiredCoPVelocityToPack)
   {
      getDesiredCenterOfPressure(desiredCoPToPack);
      desiredCoPVelocityToPack.set(desiredCoPVelocity);
   }

   @Override
   public void computeReferenceCoPsStartingFromDoubleSupport(boolean atAStop, RobotSide transferToSide)
   {
      int footstepIndex = 0;
      int copLocationIndex = 1;
      CoPPointsInFoot copLocationWaypoint = copLocationWaypoints.get(footstepIndex);
      // Put first CoP as per chicken support computations in case starting from rest
      if (atAStop && numberOfUpcomingFootsteps.getIntegerValue() == 0)
      {
         isDoneWalking.set(true);

         if (holdDesiredState.getBooleanValue())
         {
            tempPointForCoPCalculation.setIncludingFrame(heldCoPPosition);
            clearHeldPosition();
         }
         else
         {
            initializeFootPolygons(transferToSide, footstepIndex);
            getDoubleSupportPolygonCentroid(tempPointForCoPCalculation, supportFootPolygon, swingFootInitialPolygon, worldFrame);
         }
         copLocationWaypoint.addAndSetIncludingFrame(CoPPointName.START_COP, 0.0, tempPointForCoPCalculation);

         // set swing parameters for angular momentum estimation
         convertToFramePointRetainingZ(tempFramePoint1, swingFootInitialPolygon.getCentroid(), worldFrame);
         copLocationWaypoint.setSupportFootLocation(tempFramePoint1);
         convertToFramePointRetainingZ(tempFramePoint1, supportFootPolygon.getCentroid(), worldFrame);
         copLocationWaypoint.setSwingFootLocation(tempFramePoint1);

         // this is the last step
         computeCoPPointsForFinalTransfer(copLocationIndex, transferToSide, true, footstepIndex);
      }
      else if (atAStop)
      { // plan the whole thing, starting from rest
         isDoneWalking.set(false);
         updateFootPolygons(null, footstepIndex);

         // compute initial waypoint
         if (holdDesiredState.getBooleanValue())
         {
            tempPointForCoPCalculation.setIncludingFrame(heldCoPPosition);
            clearHeldPosition();
         }
         else
         {
            computeMidFeetPointWithChickenSupportForInitialTransfer(tempPointForCoPCalculation);
         }
         tempPointForCoPCalculation.changeFrame(worldFrame);
         copLocationWaypoint.addAndSetIncludingFrame(CoPPointName.START_COP, 0.0, tempPointForCoPCalculation);

         // set swing parameters for angular momentum estimation
         convertToFramePointRetainingZ(tempFramePoint1, supportFootPolygon.getCentroid(), worldFrame);
         copLocationWaypoint.setSwingFootLocation(tempFramePoint1);
         convertToFramePointRetainingZ(tempFramePoint1, swingFootInitialPolygon.getCentroid(), worldFrame);
         copLocationWaypoint.setSupportFootLocation(tempFramePoint1);

         // compute all the upcoming footsteps
         computeCoPPointsForUpcomingFootsteps(copLocationIndex, footstepIndex);
      }
      else if (numberOfUpcomingFootsteps.getIntegerValue() == 0)
      {
         // Put first CoP at the exitCoP of the swing foot if not starting from rest
         //transferToSide = transferToSide.getOppositeSide();
         clearHeldPosition();
         isDoneWalking.set(true);
         initializeFootPolygons(transferToSide.getOppositeSide(), footstepIndex);

         computeCoPPointLocation(tempPointForCoPCalculation, copPointParametersMap.get(exitCoPName), transferToSide.getOppositeSide(), footstepIndex);
         copLocationWaypoint.addAndSetIncludingFrame(exitCoPName, 0.0, tempPointForCoPCalculation);

         // set swing parameters for angular momentum estimation
         convertToFramePointRetainingZ(tempFramePoint1, supportFootPolygon.getCentroid(), worldFrame);
         copLocationWaypoint.setSupportFootLocation(tempFramePoint1);
         convertToFramePointRetainingZ(tempFramePoint1, swingFootInitialPolygon.getCentroid(), worldFrame);
         copLocationWaypoint.setSwingFootLocation(tempFramePoint1);

         // compute all the upcoming footsteps
         computeCoPPointsForFinalTransfer(copLocationIndex, transferToSide, true, footstepIndex);
      }
      else
      {
         clearHeldPosition();
         isDoneWalking.set(false);
         updateFootPolygons(null, footstepIndex);

         // compute starting cop
         computeCoPPointLocationForPreviousPlan(tempPointForCoPCalculation, copPointParametersMap.get(exitCoPName),
                                                upcomingFootstepsData.get(footstepIndex).getSwingSide(), footstepIndex);
         tempPointForCoPCalculation.changeFrame(worldFrame);
         copLocationWaypoint.addAndSetIncludingFrame(exitCoPName, 0.0, tempPointForCoPCalculation);

         // set swing parameters for angular momentum estimation
         convertToFramePointRetainingZ(tempFramePoint1, supportFootPolygon.getCentroid(), worldFrame);
         copLocationWaypoint.setSwingFootLocation(tempFramePoint1);
         convertToFramePointRetainingZ(tempFramePoint1, swingFootInitialPolygon.getCentroid(), worldFrame);
         copLocationWaypoint.setSupportFootLocation(tempFramePoint1);

         // compute all the upcoming footsteps
         computeCoPPointsForUpcomingFootsteps(copLocationIndex, footstepIndex);
      }

      // generate the cop trajectory
      generateCoPTrajectoriesFromWayPoints();
      planIsAvailable.set(true);
   }

   @Override
   public void computeReferenceCoPsStartingFromSingleSupport(RobotSide supportSide)
   {
      clearHeldPosition();
      int footstepIndex = 0;
      CoPPointsInFoot copLocationWaypoint = copLocationWaypoints.get(footstepIndex);
      FootstepData upcomingFootstepData = upcomingFootstepsData.get(footstepIndex);

      if (numberOfUpcomingFootsteps.getIntegerValue() == 0)
      {
         isDoneWalking.set(true);
         return;
      }
      else
      {
         updateFootPolygons(null, footstepIndex);
         isDoneWalking.set(false);

         // compute cop waypoint location
         computeCoPPointLocationForPreviousPlan(tempPointForCoPCalculation, copPointParametersMap.get(exitCoPName), upcomingFootstepData.getSwingSide(),
                                                footstepIndex);
         tempPointForCoPCalculation.changeFrame(worldFrame);
         copLocationWaypoint.addAndSetIncludingFrame(exitCoPName, 0.0, tempPointForCoPCalculation);

         // set swing foot parameters for angular momentum estimation
         convertToFramePointRetainingZ(tempFramePoint1, supportFootPolygon.getCentroid(), worldFrame);
         copLocationWaypoint.setSwingFootLocation(tempFramePoint1);
         convertToFramePointRetainingZ(tempFramePoint1, swingFootInitialPolygon.getCentroid(), worldFrame);
         copLocationWaypoint.setSupportFootLocation(tempFramePoint1);

         int copLocationIndex = footstepIndex + 1;
         if (upcomingFootstepData.getSwingTime() == Double.POSITIVE_INFINITY)
         { // We're in flamingo support, so only do the current one
            upcomingFootstepData.setSwingTime(defaultSwingTime);
            computeCoPPointsForFlamingoStance(copLocationIndex, footstepIndex);
         }
         else
         { // Compute all the upcoming waypoints
            computeCoPPointsForUpcomingFootsteps(copLocationIndex, footstepIndex);
         }
      }

      // generate the cop trajectory
      generateCoPTrajectoriesFromWayPoints();
      planIsAvailable.set(true);
   }

   private void computeMidFeetPointWithChickenSupportForInitialTransfer(FramePoint3D framePointToPack)
   {
      computeMidFeetPointWithChickenSupport(framePointToPack, swingFootInitialPolygon, supportFootPolygon);
   }

   private void computeMidFeetPointWithChickenSupportForFinalTransfer(FramePoint3D framePointToPack)
   {
      computeMidFeetPointWithChickenSupport(framePointToPack, supportFootPolygon, swingFootPredictedFinalPolygon);
   }

   /**
    * Assumes foot polygon and double support polygon has been updated
    * @param framePointToPack
    * @param transferToSide
    */
   private void computeMidFeetPointWithChickenSupport(FramePoint3D framePointToPack, FrameConvexPolygon2d supportFootPolygon,
                                                      FrameConvexPolygon2d swingFootPolygon)
   {
      computeMidFeetPointByPositionFraction(framePointToPack, supportFootPolygon, swingFootPolygon, percentageChickenSupport.getDoubleValue(),
                                            supportFootPolygon.getReferenceFrame());
   }

   private void computeMidFeetPointByPositionFraction(FramePoint3D framePointToPack, FrameConvexPolygon2d footPolygonA, FrameConvexPolygon2d footPolygonB,
                                                      double fraction, ReferenceFrame referenceFrameToConvertTo)
   {
      fraction = MathTools.clamp(fraction, 0.0, 1.0);
      FrameConvexPolygon2d framePolygonReference;
      if (fraction < 0.5)
      {
         fraction *= 2.0;
         framePolygonReference = footPolygonA;
      }
      else
      {
         fraction = (fraction - 0.5) * 2.0;
         framePolygonReference = footPolygonB;
      }
      getDoubleSupportPolygonCentroid(tempDoubleSupportPolygonCentroid, footPolygonA, footPolygonB, referenceFrameToConvertTo);
      convertToFramePointRetainingZ(tempFramePoint1, framePolygonReference.getCentroid(), referenceFrameToConvertTo);
      framePointToPack.changeFrame(referenceFrameToConvertTo);
      framePointToPack.interpolate(this.tempDoubleSupportPolygonCentroid, tempFramePoint1, fraction);
   }

   private void computeCoPPointLocationForPreviousPlan(FramePoint3D framePointToPack, CoPPointPlanningParameters copPointParameters, RobotSide swingSide,
                                                       int footstepIndex)
   {
      CoPPointName copPointName = copPointParameters.getCopPointName();

      if (copPointName == exitCoPName && setInitialExitCoPUnderSpecialCases(framePointToPack, swingSide))
         return;
      setInitialCoPPointToPolygonOrigin(framePointToPack, copPointParameters.getSupportPolygonName(), copPointName, footstepIndex);
      YoFrameVector2d copOffset = copPointParameters.getCoPOffsets(swingSide);
      double copXOffset = copOffset.getX()
            + getInitialStepLengthToCoPOffset(copPointParameters.getStepLengthOffsetPolygon(), copPointParameters.getStepLengthToCoPOffsetFactor());

      if (copPointParameters.getIsConstrainedToMinMax())
         copXOffset = MathTools.clamp(copXOffset, copPointParameters.getMinCoPOffset().getDoubleValue(), copPointParameters.getMaxCoPOffset().getDoubleValue());
      framePointToPack.add(copXOffset, copOffset.getY(), 0.0);
      if (copPointParameters.getIsConstrainedToSupportPolygon())
         constrainInitialCoPPointToSupportPolygon(framePointToPack, copPointParameters.getSupportPolygonName());
      framePointToPack.changeFrame(worldFrame);
   }

   private double getInitialStepLengthToCoPOffset(CoPSupportPolygonNames stepLengthOffsetPolygon, double stepLengthToCoPOffsetFactor)
   {
      switch (stepLengthOffsetPolygon)
      {
      case INITIAL_DOUBLE_SUPPORT_POLYGON:
      case INITIAL_SWING_POLYGON:
         throw new RuntimeException("Unable to constrain given the " + stepLengthOffsetPolygon);
      case FINAL_SWING_POLYGON:
         supportFootPolygon.getFrameVertex(supportFootPolygon.getMaxXMaxYIndex(), tempFramePoint2d);
         convertToFramePointRetainingZ(tempFramePoint1, tempFramePoint2d, swingFootInitialPolygon.getReferenceFrame());
         return getStepLengthBasedOffset(swingFootInitialPolygon, tempFramePoint1, stepLengthToCoPOffsetFactor);
      case FINAL_DOUBLE_SUPPORT_POLYGON:
         getDoubleSupportPolygonCentroid(tempDoubleSupportPolygonCentroid, swingFootInitialPolygon, supportFootPolygon,
                                         swingFootInitialPolygon.getReferenceFrame());
         return getStepLengthBasedOffset(swingFootInitialPolygon, tempDoubleSupportPolygonCentroid, stepLengthToCoPOffsetFactor);
      case SUPPORT_FOOT_POLYGON:
      case NULL:
      default:
         return 0.0;
      }
   }

   private void constrainInitialCoPPointToSupportPolygon(FramePoint3D copPointToPlan, CoPSupportPolygonNames copSupportPolygon)
   {
      switch (copSupportPolygon)
      {
      case NULL:
      case INITIAL_DOUBLE_SUPPORT_POLYGON:
      case INITIAL_SWING_POLYGON:
         throw new RuntimeException("Unable to constrain initial exit CoP using given parameters");
      case FINAL_SWING_POLYGON:
         constrainToPolygon(copPointToPlan, supportFootPolygon, safeDistanceFromCoPToSupportEdges.getDoubleValue());
         return;
      case FINAL_DOUBLE_SUPPORT_POLYGON:
         //TODO
         throw new RuntimeException("Not implemented yet");
         //getDoubleSupportPolygonCentroid(tempDoubleSupportPolygonCentroid, swingFootInitialPolygon, supportFootPolygon, );
         //constrainToPolygon(copPointToPlan, tempDoubleSupportPolygonCentroid, safeDistanceFromCoPToSupportEdges.getDoubleValue());
         //return;
      case SUPPORT_FOOT_POLYGON:
      default:
         constrainToPolygon(copPointToPlan, swingFootInitialPolygon, safeDistanceFromCoPToSupportEdges.getDoubleValue());
      }
   }

   private void setInitialCoPPointToPolygonOrigin(FramePoint3D copPointToPlan, CoPSupportPolygonNames copSupportPolygon, CoPPointName copPointName,
                                                  int footstepIndex)
   {
      switch (copSupportPolygon)
      {
      case NULL:
      case INITIAL_DOUBLE_SUPPORT_POLYGON:
      case INITIAL_SWING_POLYGON:
         throw new RuntimeException("Unable to compute initial exit CoP using given parameters");
      case FINAL_SWING_POLYGON:
         convertToFramePointRetainingZ(copPointToPlan, supportFootPolygon.getCentroid(), swingFootInitialPolygon.getReferenceFrame());
         return;
      case FINAL_DOUBLE_SUPPORT_POLYGON:
         if (copPointName == CoPPointName.MIDFEET_COP)
            computeMidFeetPointByPositionFraction(copPointToPlan, swingFootInitialPolygon, supportFootPolygon,
                                                  transferSplitFractions.get(footstepIndex).getDoubleValue(), swingFootInitialPolygon.getReferenceFrame());
         else
            getDoubleSupportPolygonCentroid(copPointToPlan, swingFootInitialPolygon, supportFootPolygon, swingFootInitialPolygon.getReferenceFrame());
         return;
      case SUPPORT_FOOT_POLYGON:
      default:
         convertToFramePointRetainingZ(copPointToPlan, swingFootInitialPolygon.getCentroid(), swingFootInitialPolygon.getReferenceFrame());
      }
   }

   private void computeCoPPointsForUpcomingFootsteps(int copLocationIndex, int footstepIndex)
   {
      int numberOfUpcomingFootsteps = Math.min(numberFootstepsToConsider.getIntegerValue(), this.numberOfUpcomingFootsteps.getIntegerValue());
      FootstepData upcomingFootstepData = upcomingFootstepsData.get(footstepIndex);
      for (int i = 0; i < numberOfUpcomingFootsteps; i++)
      {
         updateFootPolygons(upcomingFootstepData.getSupportSide(), footstepIndex);
         computeCoPPointsForFootstep(copLocationIndex, footstepIndex);
         footstepIndex++;
         copLocationIndex++;
      }

      boolean isLastTransfer = numberOfUpcomingFootsteps < numberFootstepsToConsider.getIntegerValue();
      computeCoPPointsForFinalTransfer(copLocationIndex, upcomingFootstepsData.get(footstepIndex - 1).getSupportSide(), isLastTransfer, footstepIndex);
   }

   private void computeCoPPointsForFinalTransfer(int copLocationIndex, RobotSide finalSupportSide, boolean isLastTransfer, int footstepIndex)
   {
      CoPPointsInFoot copLocationWaypoint = copLocationWaypoints.get(copLocationIndex);

      convertToFramePointRetainingZ(tempFramePoint1, swingFootPredictedFinalPolygon.getCentroid(), worldFrame);
      copLocationWaypoint.setSwingFootLocation(tempFramePoint1);
      convertToFramePointRetainingZ(tempFramePoint1, supportFootPolygon.getCentroid(), worldFrame);
      copLocationWaypoint.setSupportFootLocation(tempFramePoint1);

      swingFootInitialPolygon.setIncludingFrame(supportFootPolygon);
      supportFootPolygon.setIncludingFrame(swingFootPredictedFinalPolygon);

      int loopEnd = CoPPlanningTools.getCoPPointIndex(transferCoPPointList, endCoPName);
      for (int i = 0; i <= loopEnd; i++)
      {
         computeCoPPointLocation(tempPointForCoPCalculation, copPointParametersMap.get(transferCoPPointList[i]), finalSupportSide, footstepIndex);
         copLocationWaypoint.addAndSetIncludingFrame(transferCoPPointList[i], getTransferSegmentTimes(i, footstepIndex), tempPointForCoPCalculation);
      }

      if (isLastTransfer)
      {
         swingFootPredictedFinalPolygon.setIncludingFrame(swingFootInitialPolygon);
         computeMidFeetPointWithChickenSupportForFinalTransfer(tempPointForCoPCalculation);
         tempPointForCoPCalculation.changeFrame(worldFrame);
         copLocationWaypoint.addAndSetIncludingFrame(CoPPointName.FINAL_COP,
                                                     getTransferSegmentTimes(loopEnd + 1, footstepIndex) + additionalTimeForFinalTransfer.getDoubleValue(),
                                                     tempPointForCoPCalculation);
      }
   }

   private static void convertToFramePointRetainingZ(FramePoint3D framePointToPack, FramePoint2D framePoint2dToCopy, ReferenceFrame referenceFrameToConvertTo)
   {
      framePointToPack.setIncludingFrame(framePoint2dToCopy, 0.0);
      framePointToPack.changeFrame(referenceFrameToConvertTo);
   }

   /**
    * Assumes all the support polygons have been set accordingly and computes the CoP points for the current footstep
    */
   private void computeCoPPointsForFootstep(int copLocationIndex, int footstepIndex)
   {
      CoPPointsInFoot copLocationWaypoint = copLocationWaypoints.get(copLocationIndex);

      convertToFramePointRetainingZ(tempFramePoint1, swingFootPredictedFinalPolygon.getCentroid(), worldFrame);
      copLocationWaypoint.setSwingFootLocation(tempFramePoint1);
      convertToFramePointRetainingZ(tempFramePoint1, supportFootPolygon.getCentroid(), worldFrame);
      copLocationWaypoint.setSupportFootLocation(tempFramePoint1);

      computeCoPPointsForFootstepTransfer(copLocationIndex, footstepIndex);
      computeCoPPointsForFootstepSwing(copLocationIndex, footstepIndex);
   }

   private void computeCoPPointsForFlamingoStance(int copLocationIndex, int footstepIndex)
   {
      CoPPointsInFoot copLocationWaypoint = copLocationWaypoints.get(copLocationIndex);

      convertToFramePointRetainingZ(tempFramePoint1, swingFootPredictedFinalPolygon.getCentroid(), worldFrame);
      copLocationWaypoint.setSwingFootLocation(tempFramePoint1);
      convertToFramePointRetainingZ(tempFramePoint1, supportFootPolygon.getCentroid(), worldFrame);
      copLocationWaypoint.setSupportFootLocation(tempFramePoint1);

      // Change this call by making a new function here in case some modifications are needed
      computeCoPPointsForFootstepTransfer(copLocationIndex, footstepIndex);
      computeCoPPointsForFlamingoSingleSupport(copLocationIndex, footstepIndex);
   }

   private void computeCoPPointsForFlamingoSingleSupport(int copLocationsIndex, int footstepIndex)
   {
      CoPPointsInFoot copLocationWaypoint = copLocationWaypoints.get(copLocationsIndex);
      FootstepData upcomingFootstepData = upcomingFootstepsData.get(footstepIndex);
      int i = 0;
      for (i = 0; i < swingCoPPointList.length - 1; i++)
      {
         computeCoPPointLocation(tempPointForCoPCalculation, copPointParametersMap.get(swingCoPPointList[i]), upcomingFootstepData.getSupportSide(),
                                 footstepIndex);
         copLocationWaypoint.addAndSetIncludingFrame(swingCoPPointList[i], getSwingSegmentTimes(i, footstepIndex), tempPointForCoPCalculation);
      }
      computeCoPPointLocation(tempPointForCoPCalculation, copPointParametersMap.get(CoPPointName.FLAMINGO_STANCE_FINAL_COP),
                              upcomingFootstepData.getSupportSide(), footstepIndex);
      copLocationWaypoint.addAndSetIncludingFrame(CoPPointName.FLAMINGO_STANCE_FINAL_COP, getSwingSegmentTimes(i++, footstepIndex), tempPointForCoPCalculation);
      copLocationWaypoint.addAndSetIncludingFrame(CoPPointName.FLAMINGO_STANCE_FINAL_COP, getSwingSegmentTimes(i, footstepIndex), tempPointForCoPCalculation);
   }

   private void computeCoPPointsForFootstepTransfer(int copLocationsIndex, int footstepIndex)
   {
      CoPPointsInFoot copLocationWaypoint = copLocationWaypoints.get(copLocationsIndex);
      FootstepData upcomingFootstepData = upcomingFootstepsData.get(footstepIndex);

      for (int i = 0; i < transferCoPPointList.length; i++)
      {
         computeCoPPointLocation(tempPointForCoPCalculation, copPointParametersMap.get(transferCoPPointList[i]), upcomingFootstepData.getSupportSide(),
                                 footstepIndex);
         copLocationWaypoint.addAndSetIncludingFrame(transferCoPPointList[i], getTransferSegmentTimes(i, footstepIndex), tempPointForCoPCalculation);
      }
   }

   private double getTransferSegmentTimes(int segmentIndex, int footstepIndex)
   {
      double transferTime = transferDurations.get(footstepIndex).getDoubleValue();
      if (transferTime <= 0.0 || !Double.isFinite(transferTime))
         transferTime = defaultTransferTime;
      if (useTransferSplitFractionFor.get(footstepIndex) == UseSplitFractionFor.TIME)
      {
         switch (segmentIndex)
         {
         case 0:
            return transferTime * transferSplitFractions.get(footstepIndex).getDoubleValue();
         case 1:
            return transferTime * (1.0 - transferSplitFractions.get(footstepIndex).getDoubleValue());
         default:
            throw new RuntimeException("For some reason we didn't just use a array that summed to one");
         }
      }
      else
         return transferTime * 0.5;
   }

   private void computeCoPPointsForFootstepSwing(int copLocationsIndex, int footstepIndex)
   {
      CoPPointsInFoot copLocationWaypoint = copLocationWaypoints.get(copLocationsIndex);
      FootstepData upcomingFootstepData = upcomingFootstepsData.get(footstepIndex);

      for (int i = 0; i < swingCoPPointList.length; i++)
      {
         computeCoPPointLocation(tempPointForCoPCalculation, copPointParametersMap.get(swingCoPPointList[i]), upcomingFootstepData.getSupportSide(),
                                 footstepIndex);
         copLocationWaypoint.addAndSetIncludingFrame(swingCoPPointList[i], getSwingSegmentTimes(i, footstepIndex), tempPointForCoPCalculation);
      }
      computeCoPPointLocation(tempPointForCoPCalculation, copPointParametersMap.get(swingCoPPointList[swingCoPPointList.length - 1]),
                              upcomingFootstepData.getSupportSide(), footstepIndex);
      copLocationWaypoint.addAndSetIncludingFrame(swingCoPPointList[swingCoPPointList.length - 1],
                                                  getSwingSegmentTimes(swingCoPPointList.length, footstepIndex), tempPointForCoPCalculation);
   }

   private double getSwingSegmentTimes(int segmentIndex, int footstepIndex)
   {
      double swingTime = swingDurations.get(footstepIndex).getDoubleValue();
      double touchdownDuration = touchdownDurations.get(footstepIndex).getDoubleValue();
      if (swingTime <= 0.0 || !Double.isFinite(swingTime))
      {
         swingTime = defaultSwingTime;
      }
      
      if (Double.isFinite(touchdownDuration) && touchdownDuration > 0.0)
      {
         swingTime += touchdownDuration;
      }
      
      switch (segmentIndex)
      {
      case 0:
         return swingTime * swingDurationShiftFractions.get(footstepIndex).getDoubleValue() * swingSplitFractions.get(footstepIndex).getDoubleValue();
      case 1:
         return swingTime * swingDurationShiftFractions.get(footstepIndex).getDoubleValue() * (1.0 - swingSplitFractions.get(footstepIndex).getDoubleValue());
      case 2:
         return swingTime * (1.0 - swingDurationShiftFractions.get(footstepIndex).getDoubleValue());
      default:
         throw new RuntimeException("For some reason we didn't just use a array that summed to one here as well");
      }
   }

   private void computeCoPPointLocation(FramePoint3D copPointToPlan, CoPPointPlanningParameters copPointParameters, RobotSide supportSide, int footstepIndex)
   {
      CoPPointName copPointName = copPointParameters.getCopPointName();
      if (copPointName == exitCoPName && setExitCoPUnderSpecialCases(copPointToPlan, supportSide))
         return;
      setCoPPointInPolygon(copPointToPlan, copPointParameters.getSupportPolygonName(), copPointName, footstepIndex);

      YoFrameVector2d copOffset = copPointParameters.getCoPOffsets(supportSide);
      double copXOffset = copOffset.getX()
            + getStepLengthToCoPOffset(copPointParameters.getStepLengthOffsetPolygon(), copPointParameters.getStepLengthToCoPOffsetFactor());
      if (copPointParameters.getIsConstrainedToMinMax())
         copXOffset = MathTools.clamp(copXOffset, copPointParameters.getMinCoPOffset().getDoubleValue(), copPointParameters.getMaxCoPOffset().getDoubleValue());
      copPointToPlan.add(copXOffset, copOffset.getY(), 0.0);

      if (copPointParameters.getIsConstrainedToSupportPolygon())
         constrainCoPPointToSupportPolygon(copPointToPlan, copPointParameters.getSupportPolygonName());
      copPointToPlan.changeFrame(worldFrame);
   }

   private boolean setInitialExitCoPUnderSpecialCases(FramePoint3D framePointToPack, RobotSide supportSide)
   {
      return setExitCoPUnderSpecialCases(framePointToPack, swingFootInitialPolygon, supportFootPolygon, supportSide);
   }

   private boolean setExitCoPUnderSpecialCases(FramePoint3D framePointToPack, RobotSide supportSide)
   {
      return setExitCoPUnderSpecialCases(framePointToPack, supportFootPolygon, swingFootPredictedFinalPolygon, supportSide);
   }

   private boolean setExitCoPUnderSpecialCases(FramePoint3D framePointToPack, FrameConvexPolygon2d supportFootPolygon, FrameConvexPolygon2d swingFootPolygon,
                                               RobotSide supportSide)
   {
      convertToFramePointRetainingZ(tempFramePoint1, swingFootPolygon.getCentroid(), supportFootPolygon.getReferenceFrame());
      convertToFramePointRetainingZ(tempFramePoint2, supportFootPolygon.getCentroid(), supportFootPolygon.getReferenceFrame());
      double supportToSwingStepLength = tempFramePoint1.getX() - tempFramePoint2.getX();
      double supportToSwingStepHeight = tempFramePoint1.getZ() - tempFramePoint2.getZ();
      if (supportFootPolygon.getArea() == 0.0)
      {
         framePointToPack.setToZero(supportFootPolygon.getReferenceFrame());
         framePointToPack.set(supportFootPolygon.getVertex(0));
         framePointToPack.changeFrame(worldFrame);
         return true;
      }
      else if (putExitCoPOnToes.getBooleanValue()
            && MathTools.isGreaterThanWithPrecision(supportToSwingStepLength, footstepLengthThresholdToPutExitCoPOnToes.getDoubleValue(),
                                                    Epsilons.ONE_HUNDREDTH))
      {
         framePointToPack.setIncludingFrame(supportFootPolygon.getCentroid(), 0.0);
         framePointToPack.add(supportFootPolygon.getMaxX() - exitCoPForwardSafetyMarginOnToes.getDoubleValue(),
                              copPointParametersMap.get(exitCoPName).getCoPOffsets(supportSide).getY(), 0.0);
         framePointToPack.changeFrame(worldFrame);
         return true;
      }
      else if (MathTools.isGreaterThanWithPrecision(-supportToSwingStepHeight, footstepHeightThresholdToPutExitCoPOnToesSteppingDown.getDoubleValue(),
                                                    Epsilons.ONE_HUNDREDTH)
            && MathTools.isGreaterThanWithPrecision(supportToSwingStepLength, footstepLengthThresholdToPutExitCoPOnToesSteppingDown.getDoubleValue(),
                                                    Epsilons.ONE_HUNDREDTH))
      {
         framePointToPack.setIncludingFrame(supportFootPolygon.getCentroid(), 0.0);
         framePointToPack.add(supportFootPolygon.getMaxX(), 0.0, 0.0);
         constrainToPolygon(framePointToPack, supportFootPolygon, safeDistanceFromCoPToSupportEdgesWhenSteppingDown.getDoubleValue());
         framePointToPack.changeFrame(worldFrame);
         return true;
      }
      else
         return false;
   }

   private double getStepLengthToCoPOffset(CoPSupportPolygonNames stepLengthOffsetPolygon, double stepLengthToCoPOffsetFactor)
   {
      switch (stepLengthOffsetPolygon)
      {
      //TODO should all the calculations be done with respect to the support polygon
      case INITIAL_SWING_POLYGON:
         swingFootInitialPolygon.getFrameVertex(swingFootInitialPolygon.getMaxXMaxYIndex(), tempFramePoint2d);
         convertToFramePointRetainingZ(tempFramePoint1, tempFramePoint2d, supportFootPolygon.getReferenceFrame());
         return getStepLengthBasedOffset(supportFootPolygon, tempFramePoint1, stepLengthToCoPOffsetFactor);
      case FINAL_SWING_POLYGON:
         swingFootPredictedFinalPolygon.getFrameVertex(swingFootPredictedFinalPolygon.getMaxXMaxYIndex(), tempFramePoint2d);
         convertToFramePointRetainingZ(tempFramePoint1, tempFramePoint2d, supportFootPolygon.getReferenceFrame());
         return getStepLengthBasedOffset(supportFootPolygon, tempFramePoint1, stepLengthToCoPOffsetFactor);
      case INITIAL_DOUBLE_SUPPORT_POLYGON:
         getDoubleSupportPolygonCentroid(tempDoubleSupportPolygonCentroid, supportFootPolygon, swingFootInitialPolygon, supportFootPolygon.getReferenceFrame());
         return getStepLengthBasedOffset(supportFootPolygon, tempDoubleSupportPolygonCentroid, stepLengthToCoPOffsetFactor);
      case FINAL_DOUBLE_SUPPORT_POLYGON:
         getDoubleSupportPolygonCentroid(tempDoubleSupportPolygonCentroid, supportFootPolygon, swingFootPredictedFinalPolygon,
                                         supportFootPolygon.getReferenceFrame());
         return getStepLengthBasedOffset(supportFootPolygon, tempDoubleSupportPolygonCentroid, stepLengthToCoPOffsetFactor);
      default:
         return 0.0;
      }
   }

   private void setCoPPointInPolygon(FramePoint3D copPointToPlan, CoPSupportPolygonNames copSupportPolygon, CoPPointName copPointName, int footstepIndex)
   {
      switch (copSupportPolygon)
      {
      //TODO check if if makes sense that all frame points are stored in the support foot polygon have been stored in support polygon frame
      case INITIAL_SWING_POLYGON:
         convertToFramePointRetainingZ(copPointToPlan, swingFootInitialPolygon.getCentroid(), supportFootPolygon.getReferenceFrame());
         return;
      case FINAL_SWING_POLYGON:
         convertToFramePointRetainingZ(copPointToPlan, swingFootPredictedFinalPolygon.getCentroid(), supportFootPolygon.getReferenceFrame());
         return;
      case INITIAL_DOUBLE_SUPPORT_POLYGON:
         if (copPointName == CoPPointName.MIDFEET_COP && useTransferSplitFractionFor.get(footstepIndex) == UseSplitFractionFor.POSITION)
            computeMidFeetPointByPositionFraction(copPointToPlan, swingFootInitialPolygon, supportFootPolygon,
                                                  transferSplitFractions.get(footstepIndex).getDoubleValue(), supportFootPolygon.getReferenceFrame());
         else
            getDoubleSupportPolygonCentroid(copPointToPlan, supportFootPolygon, swingFootInitialPolygon, supportFootPolygon.getReferenceFrame());
         return;
      case FINAL_DOUBLE_SUPPORT_POLYGON:
         if (copPointName == CoPPointName.MIDFEET_COP)
            computeMidFeetPointByPositionFraction(copPointToPlan, supportFootPolygon, swingFootPredictedFinalPolygon,
                                                  transferSplitFractions.get(footstepIndex).getDoubleValue(), supportFootPolygon.getReferenceFrame());
         else
            getDoubleSupportPolygonCentroid(copPointToPlan, supportFootPolygon, swingFootPredictedFinalPolygon, supportFootPolygon.getReferenceFrame());
         return;
      case NULL:
         throw new RuntimeException("No frame defined for CoP point:" + copPointName.toString());
      default:
         convertToFramePointRetainingZ(copPointToPlan, supportFootPolygon.getCentroid(), supportFootPolygon.getReferenceFrame());
         return;
      }
   }

   private static double getStepLengthBasedOffset(FrameConvexPolygon2d supportPolygon, FramePoint3D referencePoint, double stepLengthToCoPOffsetFactor)
   {
      return stepLengthToCoPOffsetFactor * (referencePoint.getX() - supportPolygon.getMaxX());
   }

   /**
    * Constrains the specified CoP point to a safe distance within the specified support polygon by projection
    * @param copPointToConstrain
    * @param supportFoot
    * @param safeDistanceFromSupportPolygonEdges
    */
   private void constrainToPolygon(FramePoint3D copPointToConstrain, FrameConvexPolygon2d constraintPolygon, double safeDistanceFromSupportPolygonEdges)
   {
      polygonScaler.scaleConvexPolygon(constraintPolygon, safeDistanceFromSupportPolygonEdges, tempPolygon);
      copPointToConstrain.changeFrame(constraintPolygon.getReferenceFrame());
      tempFramePoint2d.setIncludingFrame(copPointToConstrain);
      tempPolygon.orthogonalProjection(tempFramePoint2d);
      copPointToConstrain.setIncludingFrame(tempFramePoint2d, 0.0);
   }

   /**
    * @param copPointToConstrain
    * @param copPointName
    */
   private void constrainCoPPointToSupportPolygon(FramePoint3D copPointToConstrain, CoPSupportPolygonNames copSupportPolygon)
   {
      switch (copSupportPolygon)
      {
      case INITIAL_SWING_POLYGON:
         constrainToPolygon(copPointToConstrain, swingFootInitialPolygon, safeDistanceFromCoPToSupportEdges.getDoubleValue());
         return;
      case FINAL_SWING_POLYGON:
         constrainToPolygon(copPointToConstrain, swingFootPredictedFinalPolygon, safeDistanceFromCoPToSupportEdges.getDoubleValue());
         return;
      case INITIAL_DOUBLE_SUPPORT_POLYGON:
         //TODO 
         throw new RuntimeException("Constraining to initial double support polygon not yet implemented");
         //getDoubleSupportPolygonCentroid(tempDoubleSupportPolygonCentroid, supportFootPolygon, swingFootInitialPolygon, supportFootPolygon.getReferenceFrame());
         //constrainToPolygon(copPointToConstrain, tempDoubleSupportPolygonCentroid, safeDistanceFromCoPToSupportEdges.getDoubleValue());
         //return;
      case FINAL_DOUBLE_SUPPORT_POLYGON:
         //TODO
         throw new RuntimeException("Constraining to initial double support polygon not yet implemented");
         //getDoubleSupportPolygonCentroid(tempDoubleSupportPolygonCentroid, supportFootPolygon, swingFootPredictedFinalPolygon, supportFootPolygon.getReferenceFrame());
         //constrainToPolygon(copPointToConstrain, tempDoubleSupportPolygonCentroid, safeDistanceFromCoPToSupportEdges.getDoubleValue());
         //return;
      case NULL:
         throw new RuntimeException("Invalid constraining frame defined for this point");
      default:
         constrainToPolygon(copPointToConstrain, supportFootPolygon, safeDistanceFromCoPToSupportEdges.getDoubleValue());
         break;
      }
   }

   /**
    * Updates the variable {@code currentDoubleSupportPolygon} from the specified swing and support polygons 
    */
   private void getDoubleSupportPolygonCentroid(FramePoint3D framePointToPack, FrameConvexPolygon2d supportFootPolygon, FrameConvexPolygon2d swingFootPolygon,
                                                ReferenceFrame referenceFrameToStoreResultIn)
   {
      tempFramePoint1.setIncludingFrame(swingFootPolygon.getCentroid(), 0.0);
      tempFramePoint1.changeFrame(referenceFrameToStoreResultIn);
      tempFramePoint2.setIncludingFrame(supportFootPolygon.getCentroid(), 0.0);
      tempFramePoint2.changeFrame(referenceFrameToStoreResultIn);
      framePointToPack.changeFrame(referenceFrameToStoreResultIn);
      framePointToPack.interpolate(tempFramePoint1, tempFramePoint2, 0.5);
   }

   /**
    * Updates the swing and support foot polygons based on footstepIndex
    * <p> Has no memory of the previous state so should be used carefully </p>
    */
   private void updateFootPolygons(RobotSide supportSide, int footstepIndex)
   {
      if (!(upcomingFootstepsData.size() == 0) && footstepIndex >= upcomingFootstepsData.size())
         throw new RuntimeException("CoP planner: Attempting to plan for footstep index, " + footstepIndex + " with only " + upcomingFootstepsData.size()
               + " upcoming footsteps");
      else if (footstepIndex == plannedFootstepIndex)
         return;

      switch (footstepIndex)
      {
      case 0:
         initializeFootPolygons(supportSide, footstepIndex);
         break;
      default:

         if (upcomingFootstepsData.get(footstepIndex).getSwingSide() == upcomingFootstepsData.get(footstepIndex - 1).getSupportSide()) // the normal way 
         {
            swingFootInitialPolygon.setIncludingFrame(supportFootPolygon);
            supportFootPolygon.setIncludingFrame(swingFootPredictedFinalPolygon);
         }
         else
         {
            swingFootInitialPolygon.setIncludingFrame(swingFootPredictedFinalPolygon);
         }
         setFootPolygonFromFootstep(swingFootPredictedFinalPolygon, footstepIndex);
      }
      plannedFootstepIndex = footstepIndex;
   }

   /**
    * Initialize the swing and support foot polygons based on footstep index 
    */
   private void initializeFootPolygons(RobotSide defaultSupportSide, int footstepIndex)
   {
      if (upcomingFootstepsData.size() == 0)
      {
         setFootPolygonFromCurrentState(swingFootInitialPolygon, defaultSupportSide.getOppositeSide());
         swingFootPredictedFinalPolygon.setIncludingFrame(swingFootInitialPolygon);
         setFootPolygonFromCurrentState(supportFootPolygon, defaultSupportSide);
         return;
      }

      FootstepData currentFootstepData;
      if (footstepIndex >= upcomingFootstepsData.size())
         throw new RuntimeException("CoP Planner attempting to generate trajectories for unplanned footsteps");
      else
         currentFootstepData = upcomingFootstepsData.get(footstepIndex);

      switch (footstepIndex)
      {
      case 0:
         setFootPolygonFromCurrentState(swingFootInitialPolygon, currentFootstepData.getSwingSide());
         setFootPolygonFromCurrentState(supportFootPolygon, currentFootstepData.getSupportSide());
         setFootPolygonFromFootstep(swingFootPredictedFinalPolygon, footstepIndex);
         break;
      case 1:
         setFootPolygonFromCurrentState(swingFootInitialPolygon, currentFootstepData.getSwingSide());
         setFootPolygonFromFootstep(supportFootPolygon, footstepIndex - 1);
         setFootPolygonFromFootstep(swingFootPredictedFinalPolygon, footstepIndex);
         break;
      default:
         setFootPolygonFromFootstep(swingFootInitialPolygon, footstepIndex - 2);
         setFootPolygonFromFootstep(supportFootPolygon, footstepIndex - 1);
         setFootPolygonFromFootstep(swingFootPredictedFinalPolygon, footstepIndex);
      }
   }

   private void setFootPolygonFromFootstep(FrameConvexPolygon2d framePolygonToPack, int footstepIndex)
   {
      FootstepData upcomingFootstepData = upcomingFootstepsData.get(footstepIndex);
      Footstep upcomingFootstep = upcomingFootstepData.getFootstep();

      framePolygonToPack.clear(upcomingFootstep.getSoleReferenceFrame());

      if (footstepIndex < upcomingFootstepsData.size() && upcomingFootstep != null && upcomingFootstep.getPredictedContactPoints() != null
            && upcomingFootstep.getPredictedContactPoints().size() > 0)
      {
         polygonReference.clear();
         polygonReference.addVertices(upcomingFootstep.getPredictedContactPoints(), upcomingFootstep.getPredictedContactPoints().size());
         polygonReference.update();
         framePolygonToPack.addVertices(polygonReference);
      }
      else
         framePolygonToPack.addVertices(defaultFootPolygons.get(upcomingFootstepData.getSwingSide()));
      framePolygonToPack.update();
   }

   private void setFootPolygonFromCurrentState(FrameConvexPolygon2d framePolygonToPack, RobotSide robotSide)
   {
      if (!supportFootPolygonsInSoleZUpFrames.get(robotSide).isEmpty() && ! (supportFootPolygonsInSoleZUpFrames.get(robotSide).getNumberOfVertices() < 3))
         framePolygonToPack.setIncludingFrame(supportFootPolygonsInSoleZUpFrames.get(robotSide));
      else
      {
         framePolygonToPack.clear(soleZUpFrames.get(robotSide));
         framePolygonToPack.addVertices(defaultFootPolygons.get(robotSide));
      }
      framePolygonToPack.update();
   }

   @Override
   public void addFootstepToPlan(Footstep footstep, FootstepTiming timing)
   {
      if (footstep != null && timing != null)
      {
         if (!footstep.getSoleReferenceFrame().getTransformToRoot().containsNaN())
         {
            upcomingFootstepsData.add().set(footstep, timing);
            numberOfUpcomingFootsteps.increment();
         }
         else
            PrintTools.warn(this, "Received bad footstep: " + footstep);
      }
   }

   public void removeFootstepQueueFront()
   {
      removeFootstep(0);
   }

   public void removeFootstepQueueFront(int numberOfFootstepsToRemove)
   {
      for (int i = 0; i < numberOfFootstepsToRemove; i++)
         removeFootstep(0);
   }

   public void removeFootstep(int index)
   {
      upcomingFootstepsData.remove(index);
      numberOfUpcomingFootsteps.decrement();
      clearPlan();
   }

   @Override
   public boolean isDoneWalking()
   {
      return isDoneWalking.getBooleanValue();
   }

   @Override
   public void setSafeDistanceFromSupportEdges(double distance)
   {
      safeDistanceFromCoPToSupportEdges.set(distance);
   }

   @Override
   public List<CoPPointsInFoot> getWaypoints()
   {
      return copLocationWaypoints;
   }

   /**
    * Picks up the last CoP location in case there is a plan. Else returns the held CoP and in case that is not available, it returns the mid feet point 
    */
   public void getFinalCoPLocation(FramePoint3D framePointToPack)
   {
      if (planIsAvailable.getBooleanValue())
         getDesiredCenterOfPressure(framePointToPack);
      else if (holdDesiredState.getBooleanValue())
         framePointToPack.setIncludingFrame(heldCoPPosition);
      else
      {
         // The selection of swing and support is arbitrary here. 
         setFootPolygonFromCurrentState(swingFootInitialPolygon, RobotSide.LEFT);
         setFootPolygonFromCurrentState(supportFootPolygon, RobotSide.RIGHT);
         getDoubleSupportPolygonCentroid(framePointToPack, supportFootPolygon, swingFootInitialPolygon, worldFrame);
      }
      framePointToPack.changeFrame(worldFrame);
   }

   private void generateCoPTrajectoriesFromWayPoints()
   {
      //It is always guaranteed that the initial state will be transfer the way this code is written. This is needed for the angular momentum approximation to work
      tempFramePoint1.setToNaN(worldFrame);
      WalkingTrajectoryType trajectoryType = WalkingTrajectoryType.TRANSFER;
      double timeInState = 0.0;
      int transferTrajectoryIndex = -1;
      int swingTrajectoryIndex = -1;

      for (int waypointIndex = 0; waypointIndex < copLocationWaypoints.size()
            && !copLocationWaypoints.get(waypointIndex).getCoPPointList().isEmpty(); waypointIndex++)
      {
         CoPPointsInFoot copLocationWaypoint = copLocationWaypoints.get(waypointIndex);
         List<CoPPointName> copList = copLocationWaypoint.getCoPPointList();

         for (int segmentIndex = 0; segmentIndex < copList.size(); segmentIndex++)
         {
            CoPTrajectoryPoint currentPoint = copLocationWaypoint.get(segmentIndex);
            if (!tempFramePoint1.containsNaN())
            {
               if (trajectoryType == WalkingTrajectoryType.SWING)
               {
                  swingCoPTrajectories.get(swingTrajectoryIndex).setNextSegment(timeInState, timeInState + currentPoint.getTime(), tempFramePoint1,
                                                                                currentPoint.getPosition().getFrameTuple());
               }
               else
               {
                  transferCoPTrajectories.get(transferTrajectoryIndex).setNextSegment(timeInState, timeInState + currentPoint.getTime(), tempFramePoint1,
                                                                                      currentPoint.getPosition().getFrameTuple());
               }
            }
            else
            {
               transferTrajectoryIndex++;
               currentPoint.getPosition(tempFramePoint1);
               continue;
            }
            currentPoint.getPosition(tempFramePoint1);

            if (copList.get(segmentIndex) == entryCoPName)
            {
               trajectoryType = WalkingTrajectoryType.SWING;
               timeInState = 0.0;
               swingTrajectoryIndex++;
            }
            else if (copList.get(segmentIndex) == exitCoPName && copList.size() == segmentIndex + 1)
            {
               trajectoryType = WalkingTrajectoryType.TRANSFER;
               timeInState = 0.0;
               transferTrajectoryIndex++;
            }
            else
               timeInState += currentPoint.getTime();
         }
      }
   }

   @Override
   public List<? extends CoPTrajectory> getTransferCoPTrajectories()
   {
      return transferCoPTrajectories;
   }

   @Override
   public List<? extends CoPTrajectory> getSwingCoPTrajectories()
   {
      return swingCoPTrajectories;
   }

   public boolean isOnExitCoP()
   {
      return (activeTrajectory.getTrajectoryType() == WalkingTrajectoryType.SWING
            && activeTrajectory.getCurrentSegmentIndex() == activeTrajectory.getNumberOfSegments() - 1);
   }

   public double getCurrentStateFinalTime()
   {
      if (activeTrajectory.getNumberOfSegments() == 0)
         return 0.0;
      else
         return activeTrajectory.getNodeTimes()[activeTrajectory.getNumberOfSegments()];
   }

   public boolean getIsPlanAvailable()
   {
      return planIsAvailable.getBooleanValue();
   }

   public void getDoubleSupportPolygonCentroid(YoFramePoint copPositionToPack)
   {
      setFootPolygonFromCurrentState(supportFootPolygon, RobotSide.LEFT);
      setFootPolygonFromCurrentState(swingFootInitialPolygon, RobotSide.RIGHT);
      computeMidFeetPointWithChickenSupport(tempFramePoint1, supportFootPolygon, swingFootInitialPolygon);
      tempFramePoint1.changeFrame(copPositionToPack.getReferenceFrame());
      copPositionToPack.set(tempFramePoint1);
   }
}<|MERGE_RESOLUTION|>--- conflicted
+++ resolved
@@ -150,18 +150,10 @@
     * Creates CoP planner object. Should be followed by call to {@code initializeParamters()} to pass planning parameters 
     * @param namePrefix
     */
-<<<<<<< HEAD
-   public ReferenceCoPTrajectoryGenerator(String namePrefix, int numberOfPointsPerFoot, int maxNumberOfFootstepsToConsider,
-                                          BipedSupportPolygons bipedSupportPolygons, SideDependentList<? extends ContactablePlaneBody> contactableFeet,
-                                          YoInteger numberFootstepsToConsider, List<YoDouble> swingDurations, List<YoDouble> transferDurations, List<YoDouble> touchdownDurations,
-                                          List<YoDouble> swingSplitFractions, List<YoDouble> swingDurationShiftFractions, List<YoDouble> transferSplitFractions,
-                                          YoVariableRegistry parentRegistry)
-=======
    public ReferenceCoPTrajectoryGenerator(String namePrefix, int maxNumberOfFootstepsToConsider, BipedSupportPolygons bipedSupportPolygons,
                                           SideDependentList<? extends ContactablePlaneBody> contactableFeet, YoInteger numberFootstepsToConsider,
-                                          List<YoDouble> swingDurations, List<YoDouble> transferDurations, List<YoDouble> swingSplitFractions,
+                                          List<YoDouble> swingDurations, List<YoDouble> transferDurations, List<YoDouble> touchdownDurations, List<YoDouble> swingSplitFractions,
                                           List<YoDouble> swingDurationShiftFractions, List<YoDouble> transferSplitFractions, YoVariableRegistry parentRegistry)
->>>>>>> 47e446e4
    {
       this.numberFootstepsToConsider = numberFootstepsToConsider;
       this.fullPrefix = namePrefix + "CoPTrajectoryGenerator";
