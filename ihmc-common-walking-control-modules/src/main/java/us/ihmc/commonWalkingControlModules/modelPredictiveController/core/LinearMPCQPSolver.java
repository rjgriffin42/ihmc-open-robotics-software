package us.ihmc.commonWalkingControlModules.modelPredictiveController.core;

import gnu.trove.list.TIntList;
import org.ejml.data.DMatrix;
import org.ejml.data.DMatrixRMaj;
import org.ejml.dense.row.CommonOps_DDRM;
import us.ihmc.commonWalkingControlModules.modelPredictiveController.commands.*;
import us.ihmc.commonWalkingControlModules.modelPredictiveController.core.BlockInverseCalculator;
import us.ihmc.commonWalkingControlModules.modelPredictiveController.core.LinearMPCIndexHandler;
import us.ihmc.commonWalkingControlModules.modelPredictiveController.core.MPCQPInputCalculator;
import us.ihmc.commonWalkingControlModules.momentumBasedController.optimization.NativeQPInputTypeA;
import us.ihmc.commonWalkingControlModules.momentumBasedController.optimization.NativeQPInputTypeC;
import us.ihmc.commonWalkingControlModules.momentumBasedController.optimization.QPInputTypeA;
import us.ihmc.commonWalkingControlModules.momentumBasedController.optimization.QPInputTypeC;
import us.ihmc.convexOptimization.quadraticProgram.InverseMatrixCalculator;
import us.ihmc.convexOptimization.quadraticProgram.SimpleEfficientActiveSetQPSolver;
import us.ihmc.matrixlib.MatrixTools;
import us.ihmc.matrixlib.NativeMatrix;
import us.ihmc.robotics.MatrixMissingTools;
import us.ihmc.robotics.time.ExecutionTimer;
import us.ihmc.yoVariables.registry.YoRegistry;
import us.ihmc.yoVariables.variable.YoBoolean;
import us.ihmc.yoVariables.variable.YoDouble;
import us.ihmc.yoVariables.variable.YoInteger;

import java.lang.annotation.Native;

/**
 * This is the wrapper class for the quadratic program solver. It receives all the MPC Commands, converting them to quadratic costs or linear constraints.
 * It then submits these costs and constraints to a quadratic program solver, and computes the optimal solution. It then provides these solution coefficients
 * as an output.
 */
public class LinearMPCQPSolver
{
   private static  final boolean debug = false;

   protected final YoRegistry registry = new YoRegistry(getClass().getSimpleName());

   private final ExecutionTimer qpSolverTimer = new ExecutionTimer("mpcSolverTimer", 0.5, registry);
   private final SimpleEfficientActiveSetQPSolver qpSolver;

   private final YoBoolean addRateRegularization = new YoBoolean("AddRateRegularization", registry);
   private final YoBoolean foundSolution = new YoBoolean("foundSolution", registry);

   // These are all public to help with testing. DO NOT USE THEM IN A PUBLIC FASHION
   public final NativeMatrix solverInput_H;
   public final NativeMatrix solverInput_f;

   private final NativeMatrix tempA;
   private final NativeMatrix tempB;
   public final NativeMatrix solverInput_Aeq;
   public final NativeMatrix solverInput_beq;
   public final NativeMatrix solverInput_Ain;
   public final NativeMatrix solverInput_bin;

   protected final NativeMatrix previousSolution;

   public final NativeQPInputTypeA qpInputTypeA = new NativeQPInputTypeA(0);
   public final NativeQPInputTypeC qpInputTypeC = new NativeQPInputTypeC(0);


   protected final NativeMatrix solverOutput;

   private final YoInteger numberOfActiveVariables = new YoInteger("numberOfActiveMPCVariables", registry);
   private final YoInteger numberOfIterations = new YoInteger("numberOfMPCIterations", registry);
   private final YoInteger numberOfEqualityConstraints = new YoInteger("numberOfMPCEqualityConstraints", registry);
   private final YoInteger numberOfInequalityConstraints = new YoInteger("numberOfMPCInequalityConstraints", registry);
   private final YoInteger numberOfConstraints = new YoInteger("numberOfMPCConstraints", registry);

   private final YoDouble comCoefficientRegularization = new YoDouble("comCoefficientRegularization", registry);
   private final YoDouble rhoCoefficientRegularization = new YoDouble("rhoCoefficientRegularization", registry);

   private final YoDouble comRateCoefficientRegularization = new YoDouble("comRateCoefficientRegularization", registry);
   private final YoDouble rhoRateCoefficientRegularization = new YoDouble("rhoRateCoefficientRegularization", registry);

   private int problemSize;

   private boolean resetActiveSet = false;
   private boolean useWarmStart = false;
   private int maxNumberOfIterations = 100;

   private final LinearMPCIndexHandler indexHandler;
   private final MPCQPInputCalculator inputCalculator;

   protected final double dt;
   protected final double dt2;

   private final RowMajorNativeMatrixGrower nativeMatrixGrower = new RowMajorNativeMatrixGrower();

   public LinearMPCQPSolver(LinearMPCIndexHandler indexHandler, double dt, double gravityZ, YoRegistry parentRegistry)
   {
      this(indexHandler,
           dt,
           gravityZ,
           new BlockInverseCalculator(indexHandler,
                                      indexHandler::getComCoefficientStartIndex,
                                      i -> indexHandler.getRhoCoefficientsInSegment(i) + LinearMPCIndexHandler.comCoefficientsPerSegment),
           parentRegistry);
   }

   public LinearMPCQPSolver(LinearMPCIndexHandler indexHandler, double dt, double gravityZ, InverseMatrixCalculator<NativeMatrix> inverseMatrixCalculator, YoRegistry parentRegistry)
   {
      this.indexHandler = indexHandler;
      this.dt = dt;
      dt2 = dt * dt;

      rhoCoefficientRegularization.set(1e-5);
      comCoefficientRegularization.set(1e-5);

      rhoRateCoefficientRegularization.set(1e-10);
      comRateCoefficientRegularization.set(1e-10);

      qpSolver = new SimpleEfficientActiveSetQPSolver();
      qpSolver.setConvergenceThreshold(5e-6);
      qpSolver.setConvergenceThresholdForLagrangeMultipliers(1e-4);
      if (inverseMatrixCalculator != null)
         qpSolver.setInverseHessianCalculator(inverseMatrixCalculator);
      qpSolver.setResetActiveSetOnSizeChange(false);

      inputCalculator = new MPCQPInputCalculator(indexHandler, gravityZ);

      int problemSize = 3 * (2 * 4 * LinearMPCIndexHandler.coefficientsPerRho + LinearMPCIndexHandler.comCoefficientsPerSegment);
      solverInput_H = new NativeMatrix(problemSize, problemSize);
      solverInput_f = new NativeMatrix(problemSize, 1);
<<<<<<< HEAD

      tempA = new NativeMatrix(0, problemSize);
      tempB = new NativeMatrix(0, 1);
      solverInput_Aeq = new NativeMatrix(0, problemSize);
      solverInput_beq = new NativeMatrix(0, 1);
      solverInput_Ain = new NativeMatrix(0, problemSize);
      solverInput_bin = new NativeMatrix(0, 1);

      previousSolution = new NativeMatrix(0, 0);

=======

      tempA = new NativeMatrix(0, problemSize);
      tempB = new NativeMatrix(0, 1);
      solverInput_Aeq = new NativeMatrix(0, problemSize);
      solverInput_beq = new NativeMatrix(0, 1);
      solverInput_Ain = new NativeMatrix(0, problemSize);
      solverInput_bin = new NativeMatrix(0, 1);

      previousSolution = new NativeMatrix(0, 0);

>>>>>>> 65cff32c
      solverOutput = new NativeMatrix(problemSize, 1);

      parentRegistry.addChild(registry);
   }

   public void setComCoefficientRegularizationWeight(double weight)
   {
      this.comCoefficientRegularization.set(weight);
   }

   public void setRhoCoefficientRegularizationWeight(double weight)
   {
      this.rhoCoefficientRegularization.set(weight);
   }

   public void setComRateCoefficientRegularizationWeight(double weight)
   {
      this.comRateCoefficientRegularization.set(weight);
   }

   public void setRhoRateCoefficientRegularizationWeight(double weight)
   {
      this.rhoRateCoefficientRegularization.set(weight);
   }

   public void setUseWarmStart(boolean useWarmStart)
   {
      this.useWarmStart = useWarmStart;
   }

   public void setMaxNumberOfIterations(int maxNumberOfIterations)
   {
      this.maxNumberOfIterations = maxNumberOfIterations;
   }

   public void notifyResetActiveSet()
   {
      this.resetActiveSet = true;
   }

   public void setPreviousSolution(DMatrixRMaj previousSolution)
   {
      this.previousSolution.set(previousSolution);
      addRateRegularization.set(true);
   }

   private boolean pollResetActiveSet()
   {
      boolean ret = resetActiveSet;
      resetActiveSet = false;
      return ret;
   }

   public void initialize()
   {
      problemSize = indexHandler.getTotalProblemSize();

      qpInputTypeA.setNumberOfVariables(problemSize);
      qpInputTypeC.setNumberOfVariables(problemSize);
<<<<<<< HEAD

      solverInput_H.reshape(problemSize, problemSize);
      solverInput_f.reshape(problemSize, 1);

      solverOutput.reshape(problemSize, 1);

=======

      solverInput_H.reshape(problemSize, problemSize);
      solverInput_f.reshape(problemSize, 1);

      solverOutput.reshape(problemSize, 1);

>>>>>>> 65cff32c
      resetRateRegularization();

      solverInput_Aeq.zero();
      solverInput_beq.zero();

      solverInput_Ain.zero();
      solverInput_bin.zero();

      solverInput_Aeq.reshape(0, problemSize);
      solverInput_beq.reshape(0, 1);

      solverInput_Ain.reshape(0, problemSize);
      solverInput_bin.reshape(0, 1);

      solverInput_H.zero();
      solverInput_f.zero();
   }

   public void resetRateRegularization()
   {
      addRateRegularization.set(false);
   }

   private void addCoefficientRegularization()
   {
      addValueRegularization();

      if (addRateRegularization.getBooleanValue())
         addRateRegularization();
   }

   public void addValueRegularization()
   {
      for (int segmentId = 0; segmentId < indexHandler.getNumberOfSegments(); segmentId++)
      {
         int start = indexHandler.getComCoefficientStartIndex(segmentId);
         for (int i = 0; i < LinearMPCIndexHandler.comCoefficientsPerSegment; i++)
            solverInput_H.add(start + i, start + i, comCoefficientRegularization.getDoubleValue());

         start = indexHandler.getRhoCoefficientStartIndex(segmentId);
         for (int i = 0; i < indexHandler.getRhoCoefficientsInSegment(segmentId); i++)
            solverInput_H.add(start + i, start + i, rhoCoefficientRegularization.getDoubleValue());
      }
   }

   public void addRateRegularization()
   {
      double comCoefficientFactor = comRateCoefficientRegularization.getDoubleValue() / dt2;
      double rhoCoefficientFactor = rhoRateCoefficientRegularization.getDoubleValue() / dt2;

      for (int segmentId = 0; segmentId < indexHandler.getNumberOfSegments(); segmentId++)
      {
         int start = indexHandler.getComCoefficientStartIndex(segmentId);
         for (int i = 0; i < LinearMPCIndexHandler.comCoefficientsPerSegment; i++)
         {
            double previousValue = previousSolution.get(start + i, 0);
            if (Double.isNaN(previousValue))
               continue;
            solverInput_H.add(start + i, start + i, comCoefficientFactor);
            solverInput_f.add(start + i, 0, -previousValue * comCoefficientFactor);
         }

         start += LinearMPCIndexHandler.comCoefficientsPerSegment;
         for (int i = 0; i < indexHandler.getRhoCoefficientsInSegment(segmentId); i++)
         {
            double previousValue = previousSolution.get(start + i, 0);
            if (Double.isNaN(previousValue))
               continue;
            solverInput_H.add(start + i, start + i, rhoCoefficientFactor);
            solverInput_f.add(start + i, 0, -previousValue * rhoCoefficientFactor);
         }
      }
   }

   public void submitMPCCommandList(MPCCommandList commandList)
   {
      for (int i = 0; i < commandList.getNumberOfCommands(); i++)
      {
         MPCCommand<?> command = commandList.getCommand(i);
         submitMPCCommand(command);
      }
   }

   public void submitMPCCommand(MPCCommand<?> command)
   {
      switch (command.getCommandType())
      {
         case VALUE:
            submitMPCValueObjective((MPCValueCommand) command);
            break;
         case CONTINUITY:
            submitContinuityObjective((MPCContinuityCommand) command);
            break;
         case LIST:
            submitMPCCommandList((MPCCommandList) command);
            break;
         case RHO_VALUE:
            submitRhoValueCommand((RhoObjectiveCommand) command);
            break;
         case VRP_TRACKING:
            submitVRPTrackingCommand((VRPTrackingCommand) command);
            break;
         case RHO_BOUND:
            submitRhoBoundCommand((RhoBoundCommand) command);
            break;
         case NORMAL_FORCE_BOUND:
            submitNormalForceBoundCommand((NormalForceBoundCommand) command);
            break;
         case FORCE_VALUE:
            submitForceValueCommand((ForceObjectiveCommand) command);
            break;
         case FORCE_TRACKING:
            submitForceTrackingCommand((ForceTrackingCommand) command);
            break;
         case FORCE_RATE_TRACKING:
            submitForceRateTrackingCommand((ForceRateTrackingCommand) command);
            break;
         case RHO_TRACKING:
            submitRhoTrackingCommand((RhoTrackingCommand) command);
            break;
         case RHO_RATE_TRACKING:
            submitRhoRateTrackingCommand((RhoRateTrackingCommand) command);
            break;
         default:
            throw new RuntimeException("The command type: " + command.getCommandType() + " is not handled.");
      }
   }

   public void submitRhoValueCommand(RhoObjectiveCommand command)
   {
      int offset = inputCalculator.calculateCompactRhoValueCommand(qpInputTypeA, command);
      if (offset != -1)
         addInput(qpInputTypeA, offset);
   }

   public void submitMPCValueObjective(MPCValueCommand command)
   {
      int offset = inputCalculator.calculateCompactValueObjective(qpInputTypeA, command);
      if (offset != -1)
         addInput(qpInputTypeA, offset);
   }

   public void submitContinuityObjective(MPCContinuityCommand command)
   {
      int offset = inputCalculator.calculateContinuityObjective(qpInputTypeA, command);
      if (offset != -1)
         addInput(qpInputTypeA, offset);
   }

   public void submitVRPTrackingCommand(VRPTrackingCommand command)
   {
      int offset = inputCalculator.calculateCompactVRPTrackingObjective(qpInputTypeC, command);
      if (offset != -1)
         addInput(qpInputTypeC, offset);
   }

   public void submitRhoBoundCommand(RhoBoundCommand command)
   {
      int offset = inputCalculator.calculateRhoBoundCommandCompact(qpInputTypeA, command);
      if (offset != -1)
         addInput(qpInputTypeA, offset);
   }

   public void submitNormalForceBoundCommand(NormalForceBoundCommand command)
   {
      int offset = inputCalculator.calculateNormalForceBoundCommandCompact(qpInputTypeA, command);
      if (offset != -1)
         addInput(qpInputTypeA, offset);
   }

   public void submitForceValueCommand(ForceObjectiveCommand command)
   {
      boolean success = inputCalculator.calculateForceMinimizationObjective(qpInputTypeC, command);
      if (success)
         addInput(qpInputTypeC);
   }

   public void submitForceTrackingCommand(ForceTrackingCommand command)
   {
      int offset = inputCalculator.calculateForceTrackingObjective(qpInputTypeC, command);
      if (offset != -1)
         addInput(qpInputTypeC);
   }

   public void submitForceRateTrackingCommand(ForceRateTrackingCommand command)
   {
      int offset = inputCalculator.calculateForceRateTrackingObjective(qpInputTypeC, command);
      if (offset != -1)
         addInput(qpInputTypeC);
   }

   public void submitRhoTrackingCommand(RhoTrackingCommand command)
   {
      int offset = inputCalculator.calculateRhoTrackingObjective(qpInputTypeC, command);
      if (offset != -1)
         addInput(qpInputTypeC, offset);
   }

<<<<<<< HEAD
=======
   public void submitRhoRateTrackingCommand(RhoRateTrackingCommand command)
   {
      int offset = inputCalculator.calculateRhoRateTrackingObjective(qpInputTypeC, command);
      if (offset != -1)
         addInput(qpInputTypeC, offset);
   }

>>>>>>> 65cff32c
   public void addInput(NativeQPInputTypeA input)
   {
      addInput(input, 0);
   }

   public void addInput(NativeQPInputTypeA input, int offset)
   {
      switch (input.getConstraintType())
      {
         case OBJECTIVE:
            if (input.useWeightScalar())
               addObjective(input.taskJacobian, input.taskObjective, input.getWeightScalar(), offset);
            else
               addObjective(input.taskJacobian, input.taskObjective, input.getTaskWeightMatrix(), offset);
            break;
         case EQUALITY:
            addEqualityConstraint(input.taskJacobian, input.taskObjective, offset);
            break;
         case LEQ_INEQUALITY:
            addMotionLesserOrEqualInequalityConstraint(input.taskJacobian, input.taskObjective, offset);
            break;
         case GEQ_INEQUALITY:
            addMotionGreaterOrEqualInequalityConstraint(input.taskJacobian, input.taskObjective, offset);
            break;
         default:
            throw new RuntimeException("Unexpected constraint type: " + input.getConstraintType());
      }
   }

   public void addObjective(NativeMatrix taskJacobian, NativeMatrix taskObjective, double taskWeight)
   {
      addObjective(taskJacobian, taskObjective, taskWeight, 0);
   }

   public void addObjective(NativeMatrix taskJacobian, NativeMatrix taskObjective, double taskWeight, int offset)
   {
      addObjective(taskJacobian, taskObjective, taskWeight, taskJacobian.getNumCols(), offset, solverInput_H, solverInput_f);
   }

   public static void addObjective(NativeMatrix taskJacobian,
                                   NativeMatrix taskObjective,
                                   double taskWeight,
                                   int problemSize,
                                   int offset,
                                   NativeMatrix solverInput_H,
                                   NativeMatrix solverInput_f)
   {
      if (taskJacobian.getNumCols() != problemSize)
      {
         throw new RuntimeException("Motion task needs to have size matching the DoFs of the robot.");
      }
      int variables = taskJacobian.getNumCols();
      if (variables > problemSize)
      {
         throw new RuntimeException("This task does not fit.");
      }

      // Compute: H += J^T W J
      // TODO figure out an efficient inner product in eigen
      solverInput_H.multAddBlockTransA(taskWeight, taskJacobian, taskJacobian, offset, offset);
      if (debug && solverInput_H.containsNaN())
         throw new RuntimeException("error");

      // Compute: f += - J^T W Objective
      solverInput_f.multAddBlockTransA(-taskWeight, taskJacobian, taskObjective, offset, 0);
      if (debug && solverInput_f.containsNaN())
         throw new RuntimeException("error");
   }

   public void addObjective(NativeMatrix taskJacobian, NativeMatrix taskObjective, NativeMatrix taskWeight, int offset)
   {
      addObjective(taskJacobian, taskObjective, taskWeight, taskJacobian.getNumCols(), offset, solverInput_H, solverInput_f);
   }

   private final NativeMatrix tempJtW = new NativeMatrix(0, 0);

   private void addObjective(NativeMatrix taskJacobian,
                             NativeMatrix taskObjective,
                             NativeMatrix taskWeight,
                             int problemSize,
                             int offset,
                             NativeMatrix solverInput_H,
                             NativeMatrix solverInput_f)
   {
      int taskSize = taskJacobian.getNumRows();
      if (taskJacobian.getNumCols() != problemSize)
      {
         throw new RuntimeException("Motion task needs to have size matching the DoFs of the robot.");
      }
      int variables = taskJacobian.getNumCols();
      if (variables > problemSize)
      {
         throw new RuntimeException("This task does not fit.");
      }

      tempJtW.reshape(variables, taskSize);

      // J^T W
      tempJtW.multTransA(taskJacobian, taskWeight);

      // Compute: H += J^T W J
      solverInput_H.multAddBlock(tempJtW, taskJacobian, offset, offset);
      if (debug && solverInput_H.containsNaN())
         throw new RuntimeException("error");

      // Compute: f += - J^T W Objective
      solverInput_f.multAddBlock(-1.0, tempJtW, taskObjective, offset, 0);
      if (debug && solverInput_f.containsNaN())
         throw new RuntimeException("error");
   }

   public void addEqualityConstraint(NativeMatrix taskJacobian, NativeMatrix taskObjective)
   {
      addEqualityConstraint(taskJacobian, taskObjective, 0);
   }

   public void addEqualityConstraint(NativeMatrix taskJacobian, NativeMatrix taskObjective, int taskColOffset)
   {
      addEqualityConstraint(taskJacobian, taskObjective, taskJacobian.getNumCols(), problemSize, taskColOffset);
   }

   public void addEqualityConstraint(NativeMatrix taskJacobian,
                                            NativeMatrix taskObjective,
                                            int problemSize,
                                            int totalProblemSize,
                                            int colOffset)
   {
      if (taskJacobian.getNumCols() != problemSize)
      {
         throw new RuntimeException("Motion task needs to have size matching the DoFs of the robot.");
      }

      int variables = taskJacobian.getNumCols();
      if (variables + colOffset > totalProblemSize)
      {
         throw new RuntimeException("This task does not fit.");
      }

      nativeMatrixGrower.appendRows(solverInput_Aeq, colOffset, taskJacobian);
      nativeMatrixGrower.appendRows(solverInput_beq, taskObjective);

      if (debug && solverInput_Aeq.containsNaN())
         throw new RuntimeException("error");
      if (debug && solverInput_beq.containsNaN())
         throw new RuntimeException("error");
   }



   public void addMotionLesserOrEqualInequalityConstraint(NativeMatrix taskJacobian, NativeMatrix taskObjective)
   {
      addMotionLesserOrEqualInequalityConstraint(taskJacobian, taskObjective, 0);
   }

   public void addMotionLesserOrEqualInequalityConstraint(NativeMatrix taskJacobian, NativeMatrix taskObjective, int colOffset)
   {
      addMotionLesserOrEqualInequalityConstraint(taskJacobian, taskObjective, taskJacobian.getNumCols(), problemSize, colOffset);
   }

   public void addMotionLesserOrEqualInequalityConstraint(NativeMatrix taskJacobian,
                                                                 NativeMatrix taskObjective,
                                                                 int problemSize,
                                                                 int totalProblemSize,
                                                                 int colOffset)
   {
      addInequalityConstraintInternal(taskJacobian, taskObjective, 1.0, problemSize, totalProblemSize, colOffset);
   }

   public void addMotionGreaterOrEqualInequalityConstraint(NativeMatrix taskJacobian, NativeMatrix taskObjective)
   {
      addMotionGreaterOrEqualInequalityConstraint(taskJacobian, taskObjective, 0);
   }

   public void addMotionGreaterOrEqualInequalityConstraint(NativeMatrix taskJacobian, NativeMatrix taskObjective, int colOffset)
   {
      addMotionGreaterOrEqualInequalityConstraint(taskJacobian, taskObjective, taskJacobian.getNumCols(), problemSize, colOffset);
   }

   public void addMotionGreaterOrEqualInequalityConstraint(NativeMatrix taskJacobian,
                                                                  NativeMatrix taskObjective,
                                                                  int problemSize,
                                                                  int totalProblemSize,
                                                                  int colOffset)
   {
      addInequalityConstraintInternal(taskJacobian, taskObjective, -1.0, problemSize, totalProblemSize, colOffset);
   }

   private void addInequalityConstraintInternal(NativeMatrix taskJacobian,
                                                NativeMatrix taskObjective,
                                                double sign,
                                                int problemSize,
                                                int totalProblemSize,
                                                int colOffset)
   {
      int variables = taskJacobian.getNumCols();
      if (taskJacobian.getNumCols() != problemSize)
      {
         throw new RuntimeException("Motion task needs to have size matching the DoFs of the robot.");
      }
      if (variables > totalProblemSize)
      {
         throw new RuntimeException("This task does not fit.");
      }

      nativeMatrixGrower.appendRows(solverInput_Ain, colOffset, sign, taskJacobian);
      nativeMatrixGrower.appendRows(solverInput_bin, sign, taskObjective);
   }

   public void addInput(NativeQPInputTypeC input)
   {
      addInput(input, 0);
   }

   public void addInput(NativeQPInputTypeC input, int offset)
   {
      if (!input.useWeightScalar())
         throw new IllegalArgumentException("Not yet implemented.");

      int size = input.directCostHessian.getNumCols();
      solverInput_H.addBlock(input.directCostHessian, offset, offset, 0, 0, size, size, input.getWeightScalar());
      if (debug && solverInput_H.containsNaN())
         throw new RuntimeException("error");
      solverInput_f.addBlock(input.directCostGradient, offset, 0, 0, 0, size, 1, input.getWeightScalar());
      if (debug && solverInput_f.containsNaN())
         throw new RuntimeException("Error");
   }

   public boolean solve()
   {
      addCoefficientRegularization();

      numberOfEqualityConstraints.set(solverInput_Aeq.getNumRows());
      numberOfInequalityConstraints.set(solverInput_Ain.getNumRows());
      numberOfConstraints.set(solverInput_Aeq.getNumRows() + solverInput_Ain.getNumRows());

      qpSolverTimer.startMeasurement();

      qpSolver.clear();

      qpSolver.setUseWarmStart(useWarmStart);
      qpSolver.setMaxNumberOfIterations(maxNumberOfIterations);
      if (useWarmStart && pollResetActiveSet())
         qpSolver.resetActiveSet();

      numberOfActiveVariables.set(problemSize);

      qpSolver.setQuadraticCostFunction(solverInput_H, solverInput_f);
      qpSolver.setLinearInequalityConstraints(solverInput_Ain, solverInput_bin);
      qpSolver.setLinearEqualityConstraints(solverInput_Aeq, solverInput_beq);

      numberOfIterations.set(qpSolver.solve(solverOutput));

      qpSolverTimer.stopMeasurement();

      if (solverOutput.containsNaN())
      {
         addRateRegularization.set(false);
         numberOfIterations.set(-1);
         foundSolution.set(false);
         return false;
      }

      foundSolution.set(true);

      addRateRegularization.set(true);

      return true;
   }

   public NativeMatrix getSolution()
   {
      return solverOutput;
   }

   public void setActiveInequalityIndices(TIntList activeInequalityIndices)
   {
      qpSolver.setActiveInequalityIndices(activeInequalityIndices);
   }

   public void setActiveLowerBoundIndices(TIntList activeLowerBoundIndices)
   {
      qpSolver.setActiveLowerBoundIndices(activeLowerBoundIndices);
   }

   public void setActiveUpperBoundIndices(TIntList activeUpperBoundIndices)
   {
      qpSolver.setActiveUpperBoundIndices(activeUpperBoundIndices);
   }

   public TIntList getActiveInequalityIndices()
   {
      return qpSolver.getActiveInequalityIndices();
   }

   public TIntList getActiveLowerBoundIndices()
   {
      return qpSolver.getActiveLowerBoundIndices();
   }

   public TIntList getActiveUpperBoundIndices()
   {
      return qpSolver.getActiveUpperBoundIndices();
   }
}<|MERGE_RESOLUTION|>--- conflicted
+++ resolved
@@ -122,7 +122,6 @@
       int problemSize = 3 * (2 * 4 * LinearMPCIndexHandler.coefficientsPerRho + LinearMPCIndexHandler.comCoefficientsPerSegment);
       solverInput_H = new NativeMatrix(problemSize, problemSize);
       solverInput_f = new NativeMatrix(problemSize, 1);
-<<<<<<< HEAD
 
       tempA = new NativeMatrix(0, problemSize);
       tempB = new NativeMatrix(0, 1);
@@ -133,18 +132,6 @@
 
       previousSolution = new NativeMatrix(0, 0);
 
-=======
-
-      tempA = new NativeMatrix(0, problemSize);
-      tempB = new NativeMatrix(0, 1);
-      solverInput_Aeq = new NativeMatrix(0, problemSize);
-      solverInput_beq = new NativeMatrix(0, 1);
-      solverInput_Ain = new NativeMatrix(0, problemSize);
-      solverInput_bin = new NativeMatrix(0, 1);
-
-      previousSolution = new NativeMatrix(0, 0);
-
->>>>>>> 65cff32c
       solverOutput = new NativeMatrix(problemSize, 1);
 
       parentRegistry.addChild(registry);
@@ -204,21 +191,12 @@
 
       qpInputTypeA.setNumberOfVariables(problemSize);
       qpInputTypeC.setNumberOfVariables(problemSize);
-<<<<<<< HEAD
 
       solverInput_H.reshape(problemSize, problemSize);
       solverInput_f.reshape(problemSize, 1);
 
       solverOutput.reshape(problemSize, 1);
 
-=======
-
-      solverInput_H.reshape(problemSize, problemSize);
-      solverInput_f.reshape(problemSize, 1);
-
-      solverOutput.reshape(problemSize, 1);
-
->>>>>>> 65cff32c
       resetRateRegularization();
 
       solverInput_Aeq.zero();
@@ -417,8 +395,6 @@
          addInput(qpInputTypeC, offset);
    }
 
-<<<<<<< HEAD
-=======
    public void submitRhoRateTrackingCommand(RhoRateTrackingCommand command)
    {
       int offset = inputCalculator.calculateRhoRateTrackingObjective(qpInputTypeC, command);
@@ -426,7 +402,6 @@
          addInput(qpInputTypeC, offset);
    }
 
->>>>>>> 65cff32c
    public void addInput(NativeQPInputTypeA input)
    {
       addInput(input, 0);
