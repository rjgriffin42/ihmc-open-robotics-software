package us.ihmc.commonWalkingControlModules.modelPredictiveController.core;

import org.ejml.data.DMatrix;
import org.ejml.data.DMatrixRMaj;
import org.ejml.data.DMatrixSparseCSC;
<<<<<<< HEAD
=======
import org.ejml.dense.row.CommonOps_DDRM;
>>>>>>> bdd1f676
import us.ihmc.commonWalkingControlModules.modelPredictiveController.ioHandling.MPCContactPlane;
import us.ihmc.commonWalkingControlModules.modelPredictiveController.commands.*;
import us.ihmc.commonWalkingControlModules.modelPredictiveController.ioHandling.MPCContactPoint;
import us.ihmc.commonWalkingControlModules.momentumBasedController.optimization.NativeQPInputTypeA;
import us.ihmc.commonWalkingControlModules.momentumBasedController.optimization.QPInputTypeA;
import us.ihmc.commonWalkingControlModules.momentumBasedController.optimization.QPInputTypeC;
import us.ihmc.commonWalkingControlModules.momentumBasedController.optimization.NativeQPInputTypeC;
<<<<<<< HEAD
import us.ihmc.matrixlib.MatrixTools;
=======
import us.ihmc.euclid.referenceFrame.ReferenceFrame;
import us.ihmc.matrixlib.MatrixTools;
import us.ihmc.robotics.screwTheory.SelectionMatrix3D;
>>>>>>> bdd1f676

/**
 * This is a helper class that is meant to convert {@link MPCCommand}s to QP inputs that can be consumed by quadratic program solver.
 */
public class MPCQPInputCalculator
{
   public static final double sufficientlyLongTime = 5.0;
   public static final double sufficientlyLargeValue = 1e5;

   private final LinearMPCIndexHandler indexHandler;

   private final VRPTrackingCostCalculator vrpTrackingCostCalculator;

<<<<<<< HEAD
=======
   private final DMatrixRMaj selectionMatrix = new DMatrixRMaj(3, 3);

   private final DMatrixRMaj selectedJacobian = new DMatrixRMaj(0, 0);
   private final DMatrixRMaj selectedObjective = new DMatrixRMaj(0, 0);

>>>>>>> bdd1f676
   private final DMatrixRMaj tempJacobian = new DMatrixRMaj(0, 0);
   private final DMatrixRMaj tempObjective = new DMatrixRMaj(0, 0);

   private final DMatrixRMaj tempHessian = new DMatrixRMaj(0, 0);
   private final DMatrixRMaj tempGradient = new DMatrixRMaj(0, 0);

   private final double gravityZ;

   public MPCQPInputCalculator(LinearMPCIndexHandler indexHandler, double gravityZ)
   {
      this.indexHandler = indexHandler;
      this.vrpTrackingCostCalculator = new VRPTrackingCostCalculator(indexHandler, gravityZ);
      this.gravityZ = -Math.abs(gravityZ);
   }

   /**
    * Computes a {@link NativeQPInputTypeA} from a {@link MPCContinuityCommand}. This can consist of a continuity command that is either an objective or equality
    * constraint.
    *
    * @param inputToPack QP Input that contains the encoded continuity command
    * @param objective continuity command to process
    * @return whether or not the calculation was successful.
    */
   public int calculateContinuityObjective(NativeQPInputTypeA inputToPack, MPCContinuityCommand objective)
   {
      switch (objective.getValueType())
      {
         case COM:
            return calculateCoMContinuityObjective(inputToPack, objective);
         case VRP:
            return calculateVRPContinuityObjective(inputToPack, objective);
         case DCM:
            throw new IllegalArgumentException();
         default:
            return -1;
      }
   }

   public int calculateCompactContinuityObjective(NativeQPInputTypeA inputToPack, MPCContinuityCommand objective)
   {
      switch (objective.getValueType())
      {
         case COM:
            return calculateCompactCoMContinuityObjective(inputToPack, objective);
         case VRP:
            return calculateCompactVRPContinuityObjective(inputToPack, objective);
         case DCM:
            throw new IllegalArgumentException();
         default:
            return -1;
      }
   }

   /**
    * Computes a {@link NativeQPInputTypeA} from a {@link MPCContinuityCommand} if {@link MPCContinuityCommand#getValueType()} indicates the center of mass. This can
    * consist of a continuity command that is either an objective or equality constraint.
    *
    * @param inputToPack QP Input that contains the encoded continuity command
    * @param objective continuity command to process
    * @return whether or not the calculation was successful.
    */
   public int calculateCoMContinuityObjective(NativeQPInputTypeA inputToPack, MPCContinuityCommand objective)
   {
      int variableSize = indexHandler.getTotalProblemSize();
      int firstSegmentNumber = objective.getFirstSegmentNumber();
      int secondSegmentNumber = firstSegmentNumber + 1;
      int firstCoMStartIndex = indexHandler.getComCoefficientStartIndex(firstSegmentNumber);
      int secondCoMStartIndex = indexHandler.getComCoefficientStartIndex(secondSegmentNumber);
      int firstRhoStartIndex = indexHandler.getRhoCoefficientStartIndex(firstSegmentNumber);
      int secondRhoStartIndex = indexHandler.getRhoCoefficientStartIndex(secondSegmentNumber);

      if (calculateCoMContinuityObjectiveInternal(inputToPack,
                                                  objective,
                                                  variableSize,
                                                  firstCoMStartIndex,
                                                  secondCoMStartIndex,
                                                  firstRhoStartIndex,
                                                  secondRhoStartIndex))
         return 0;

      return -1;
   }

   /**
    * Computes a {@link NativeQPInputTypeA} from a {@link MPCContinuityCommand} if {@link MPCContinuityCommand#getValueType()} indicates the virtual repellent point.
    * This can consist of a continuity command that is either an objective or equality constraint.
    *
    * @param inputToPack QP Input that contains the encoded continuity command
    * @param objective continuity command to process
    * @return whether or not the calculation was successful.
    */
   public int calculateVRPContinuityObjective(NativeQPInputTypeA inputToPack, MPCContinuityCommand objective)
   {
      int variableSize = indexHandler.getTotalProblemSize();
      int firstSegmentNumber = objective.getFirstSegmentNumber();
      int secondSegmentNumber = firstSegmentNumber + 1;
      int firstCoMStartIndex = indexHandler.getComCoefficientStartIndex(firstSegmentNumber);
      int secondCoMStartIndex = indexHandler.getComCoefficientStartIndex(secondSegmentNumber);
      int firstRhoStartIndex = indexHandler.getRhoCoefficientStartIndex(firstSegmentNumber);
      int secondRhoStartIndex = indexHandler.getRhoCoefficientStartIndex(secondSegmentNumber);

      if (calculateVRPContinuityObjectiveInternal(inputToPack,
                                                  objective,
                                                  variableSize,
                                                  firstCoMStartIndex,
                                                  secondCoMStartIndex,
                                                  firstRhoStartIndex,
                                                  secondRhoStartIndex))
         return 0;

      return -1;
   }

   public int calculateCompactCoMContinuityObjective(NativeQPInputTypeA inputToPack, MPCContinuityCommand objective)
   {
      int firstSegmentNumber = objective.getFirstSegmentNumber();
      int secondSegmentNumber = firstSegmentNumber + 1;
      int variableSize = 2 * LinearMPCIndexHandler.comCoefficientsPerSegment + indexHandler.getRhoCoefficientsInSegment(firstSegmentNumber)
                         + indexHandler.getRhoCoefficientsInSegment(secondSegmentNumber);
      int firstCoMStartIndex = indexHandler.getComCoefficientStartIndex(firstSegmentNumber);
      int secondCoMStartIndex = indexHandler.getComCoefficientStartIndex(secondSegmentNumber);
      int firstRhoStartIndex = indexHandler.getRhoCoefficientStartIndex(firstSegmentNumber);
      int secondRhoStartIndex = indexHandler.getRhoCoefficientStartIndex(secondSegmentNumber);

      secondCoMStartIndex -= firstCoMStartIndex;
      firstRhoStartIndex -= firstCoMStartIndex;
      secondRhoStartIndex -= firstRhoStartIndex;

      if (calculateCoMContinuityObjectiveInternal(inputToPack, objective, variableSize, 0, secondCoMStartIndex, firstRhoStartIndex, secondRhoStartIndex))
         return firstCoMStartIndex;

      return -1;
   }

   public int calculateCompactVRPContinuityObjective(NativeQPInputTypeA inputToPack, MPCContinuityCommand objective)
   {
      int firstSegmentNumber = objective.getFirstSegmentNumber();
      int secondSegmentNumber = firstSegmentNumber + 1;
      int variableSize = 2 * LinearMPCIndexHandler.comCoefficientsPerSegment + indexHandler.getRhoCoefficientsInSegment(firstSegmentNumber)
                         + indexHandler.getRhoCoefficientsInSegment(secondSegmentNumber);
      int firstCoMStartIndex = indexHandler.getComCoefficientStartIndex(firstSegmentNumber);
      int secondCoMStartIndex = indexHandler.getComCoefficientStartIndex(secondSegmentNumber);
      int firstRhoStartIndex = indexHandler.getRhoCoefficientStartIndex(firstSegmentNumber);
      int secondRhoStartIndex = indexHandler.getRhoCoefficientStartIndex(secondSegmentNumber);

      secondCoMStartIndex -= firstCoMStartIndex;
      firstRhoStartIndex -= firstCoMStartIndex;
      secondRhoStartIndex -= firstRhoStartIndex;

      if (calculateVRPContinuityObjectiveInternal(inputToPack, objective, variableSize, 0, secondCoMStartIndex, firstRhoStartIndex, secondRhoStartIndex))
         return firstCoMStartIndex;

      return -1;
   }

   public boolean calculateCoMContinuityObjectiveInternal(NativeQPInputTypeA inputToPack,
                                                          MPCContinuityCommand objective,
                                                          int variableSize,
                                                          int firstComStartCol,
                                                          int secondComStartCol,
                                                          int firstRhoStartCol,
                                                          int secondRhoStartCol)
   {
      inputToPack.setNumberOfVariables(variableSize);
      inputToPack.reshape(3);
      inputToPack.setConstraintType(objective.getConstraintType());

      tempJacobian.reshape(3, variableSize);
      tempObjective.reshape(3, 1);
      tempJacobian.zero();
      tempObjective.zero();

      double firstSegmentDuration = objective.getFirstSegmentDuration();
      double omega = objective.getOmega();
      double weight = objective.getWeight();

      CoMCoefficientJacobianCalculator.calculateCoMJacobian(firstComStartCol,
                                                            firstSegmentDuration,
                                                            tempJacobian,
                                                            objective.getDerivativeOrder(),
                                                            1.0);
      CoMCoefficientJacobianCalculator.calculateCoMJacobian(secondComStartCol, 0.0, tempJacobian, objective.getDerivativeOrder(), -1.0);

      for (int i = 0; i < objective.getFirstSegmentNumberOfContacts(); i++)
      {
         MPCContactPlane contactPlaneHelper = objective.getFirstSegmentContactPlaneHelper(i);
         ContactPlaneJacobianCalculator.computeLinearJacobian(objective.getDerivativeOrder(),
                                                              firstSegmentDuration,
                                                              omega,
                                                              firstRhoStartCol,
                                                              contactPlaneHelper,
                                                              tempJacobian);

         firstRhoStartCol += contactPlaneHelper.getCoefficientSize();
      }

      for (int i = 0; i < objective.getSecondSegmentNumberOfContacts(); i++)
      {
         MPCContactPlane contactPlaneHelper = objective.getSecondSegmentContactPlaneHelper(i);
         ContactPlaneJacobianCalculator.computeLinearJacobian(-1.0,
                                                              objective.getDerivativeOrder(),
                                                              0.0,
                                                              omega,
                                                              secondRhoStartCol,
                                                              contactPlaneHelper,
                                                              tempJacobian);

         secondRhoStartCol += contactPlaneHelper.getCoefficientSize();
      }

      tempObjective.set(2, 0, getGravityZObjective(objective.getDerivativeOrder(), 0.0));
      tempObjective.add(2, 0, -getGravityZObjective(objective.getDerivativeOrder(), firstSegmentDuration));

      inputToPack.getTaskJacobian().set(tempJacobian);
      inputToPack.getTaskObjective().set(tempObjective);

      inputToPack.setUseWeightScalar(true);
      inputToPack.setWeight(weight);

      return true;
   }

   public boolean calculateVRPContinuityObjectiveInternal(NativeQPInputTypeA inputToPack,
                                                          MPCContinuityCommand objective,
                                                          int variableSize,
                                                          int firstComStartCol,
                                                          int secondComStartCol,
                                                          int firstRhoStartCol,
                                                          int secondRhoStartCol)
   {
      inputToPack.setNumberOfVariables(variableSize);
      inputToPack.reshape(3);
      inputToPack.setConstraintType(objective.getConstraintType());

      tempJacobian.reshape(3, variableSize);
      tempObjective.reshape(3, 1);
      tempJacobian.zero();
      tempObjective.zero();

      double firstSegmentDuration = objective.getFirstSegmentDuration();
      double omega = objective.getOmega();
      double omega2 = omega * omega;
      double weight = objective.getWeight();

      CoMCoefficientJacobianCalculator.calculateVRPJacobian(firstComStartCol,
                                                            omega,
                                                            firstSegmentDuration,
                                                            tempJacobian,
                                                            objective.getDerivativeOrder(),
                                                            1.0);
      CoMCoefficientJacobianCalculator.calculateVRPJacobian(secondComStartCol,
                                                            omega,
                                                            0.0,
                                                            tempJacobian,
                                                            objective.getDerivativeOrder(),
                                                            -1.0);

      for (int i = 0; i < objective.getFirstSegmentNumberOfContacts(); i++)
      {
         MPCContactPlane contactPlaneHelper = objective.getFirstSegmentContactPlaneHelper(i);

         ContactPlaneJacobianCalculator.computeLinearJacobian(objective.getDerivativeOrder(),
                                                              firstSegmentDuration,
                                                              omega,
                                                              firstRhoStartCol,
                                                              contactPlaneHelper,
                                                              tempJacobian);
         ContactPlaneJacobianCalculator.computeLinearJacobian(-1.0 / omega2,
                                                              objective.getDerivativeOrder() + 2,
                                                              firstSegmentDuration,
                                                              omega,
                                                              firstRhoStartCol,
                                                              contactPlaneHelper,
                                                              tempJacobian);

         firstRhoStartCol += contactPlaneHelper.getCoefficientSize();
      }

      for (int i = 0; i < objective.getSecondSegmentNumberOfContacts(); i++)
      {
         MPCContactPlane contactPlaneHelper = objective.getSecondSegmentContactPlaneHelper(i);

         ContactPlaneJacobianCalculator.computeLinearJacobian(-1.0,
                                                              objective.getDerivativeOrder(),
                                                              0.0,
                                                              omega,
                                                              secondRhoStartCol,
                                                              contactPlaneHelper,
                                                              tempJacobian);
         ContactPlaneJacobianCalculator.computeLinearJacobian(1.0 / omega2,
                                                              objective.getDerivativeOrder() + 2,
                                                              0.0,
                                                              omega,
                                                              secondRhoStartCol,
                                                              contactPlaneHelper,
                                                              tempJacobian);

         secondRhoStartCol += contactPlaneHelper.getCoefficientSize();
      }

      tempObjective.set(2, 0, getGravityZObjective(objective.getDerivativeOrder(), 0.0));
      tempObjective.add(2, 0, -getGravityZObjective(objective.getDerivativeOrder(), firstSegmentDuration));

      inputToPack.getTaskJacobian().set(tempJacobian);
      inputToPack.getTaskObjective().set(tempObjective);

      inputToPack.setUseWeightScalar(true);
      inputToPack.setWeight(weight);

      return true;
   }

   public boolean calculateForceMinimizationObjective(NativeQPInputTypeC inputToPack, ForceObjectiveCommand objective)
   {
      throw new RuntimeException("This objective is not yet properly implemented.");
      /*
      inputToPack.setNumberOfVariables(indexHandler.getTotalProblemSize());
      inputToPack.reshape();

      tempHessian.reshape(indexHandler.getTotalProblemSize(), indexHandler.getTotalProblemSize());
      tempGradient.reshape(indexHandler.getTotalProblemSize(), 1);
      tempHessian.zero();
      tempGradient.zero();

      int segmentNumber = objective.getSegmentNumber();
      double weight = objective.getWeight();

      int startCol = indexHandler.getRhoCoefficientStartIndex(segmentNumber);
      for (int i = 0; i < objective.getNumberOfContacts(); i++)
      {
         MPCContactPlane contactPlaneHelper = objective.getContactPlaneHelper(i);

         MatrixTools.addMatrixBlock(tempHessian,
                                    startCol,
                                    startCol,
                                    contactPlaneHelper.getAccelerationIntegrationHessian(),
                                    0,
                                    0,
                                    contactPlaneHelper.getCoefficientSize(),
                                    contactPlaneHelper.getCoefficientSize(),
                                    1.0);
         MatrixTools.addMatrixBlock(tempGradient,
                                    startCol,
                                    0,
                                    contactPlaneHelper.getAccelerationIntegrationGradient(),
                                    0,
                                    0,
                                    contactPlaneHelper.getCoefficientSize(),
                                    1,
                                    1.0);
         startCol += contactPlaneHelper.getCoefficientSize();
      }

      inputToPack.getDirectCostHessian().set(tempHessian);
      inputToPack.getDirectCostGradient().set(tempGradient);

      inputToPack.setUseWeightScalar(true);
      inputToPack.setWeight(weight);

      return true;

       */
   }

   public int calculateForceTrackingObjective(NativeQPInputTypeC inputToPack, ForceTrackingCommand objective)
   {
      int segmentNumber = objective.getSegmentNumber();

      int numberOfVariables = indexHandler.getRhoCoefficientsInSegment(segmentNumber);

      inputToPack.setNumberOfVariables(numberOfVariables);
      inputToPack.reshape();

      tempHessian.reshape(numberOfVariables, numberOfVariables);
      tempGradient.reshape(numberOfVariables, 1);
      tempHessian.zero();
      tempGradient.zero();

      double weight = objective.getWeight();
      double duration = objective.getSegmentDuration();

      int startCol = 0;
      for (int i = 0; i < objective.getNumberOfContacts(); i++)
      {
         MPCContactPlane contactPlane = objective.getContactPlaneHelper(i);

         IntegrationInputCalculator.computeForceTrackingMatrix(startCol,
                                                               tempGradient,
                                                               tempHessian,
                                                               contactPlane,
                                                               duration,
                                                               objective.getOmega(),
                                                               objective.getObjectiveValue());

         startCol += contactPlane.getCoefficientSize();
      }

      inputToPack.getDirectCostHessian().set(tempHessian);
      inputToPack.getDirectCostGradient().set(tempGradient);

      inputToPack.setUseWeightScalar(true);
      inputToPack.setWeight(weight);

      return indexHandler.getRhoCoefficientStartIndex(segmentNumber);
   }

   public int calculateForceRateTrackingObjective(NativeQPInputTypeC inputToPack, ForceRateTrackingCommand objective)
   {
      int segmentNumber = objective.getSegmentNumber();

      int numberOfVariables = indexHandler.getRhoCoefficientsInSegment(segmentNumber);
      inputToPack.setNumberOfVariables(numberOfVariables);
      inputToPack.reshape();

      tempHessian.reshape(numberOfVariables, numberOfVariables);
      tempGradient.reshape(numberOfVariables, 1);
      tempHessian.zero();
      tempGradient.zero();

      double weight = objective.getWeight();
      double duration = objective.getSegmentDuration();

      int startCol = 0;
      for (int i = 0; i < objective.getNumberOfContacts(); i++)
      {
         MPCContactPlane contactPlane = objective.getContactPlaneHelper(i);

         IntegrationInputCalculator.computeForceRateTrackingMatrix(startCol,
                                                               tempGradient,
                                                               tempHessian,
                                                               contactPlane,
                                                               duration,
                                                               objective.getOmega(),
                                                               objective.getObjectiveValue());

         startCol += contactPlane.getCoefficientSize();
      }

      inputToPack.getDirectCostHessian().set(tempHessian);
      inputToPack.getDirectCostGradient().set(tempGradient);

      inputToPack.setUseWeightScalar(true);
      inputToPack.setWeight(weight);

      return indexHandler.getRhoCoefficientStartIndex(segmentNumber);
   }

   public int calculateRhoTrackingObjective(NativeQPInputTypeC inputToPack, RhoTrackingCommand objective)
   {
      int segmentNumber = objective.getSegmentNumber();

      int numberOfVariables = indexHandler.getRhoCoefficientsInSegment(segmentNumber);
      inputToPack.setNumberOfVariables(numberOfVariables);
      inputToPack.reshape();

      tempHessian.reshape(numberOfVariables, numberOfVariables);
      tempGradient.reshape(numberOfVariables, 1);
      tempHessian.zero();
      tempGradient.zero();

      double weight = objective.getWeight();
      double duration = objective.getSegmentDuration();

      int startCol = 0;
      for (int i = 0; i < objective.getNumberOfContacts(); i++)
      {
         MPCContactPlane contactPlane = objective.getContactPlaneHelper(i);

         IntegrationInputCalculator.computeRhoAccelerationTrackingMatrix(startCol,
                                                                         tempGradient,
                                                                         tempHessian,
<<<<<<< HEAD
=======
                                                                         contactPlane.getRhoSize(),
                                                                         duration,
                                                                         objective.getOmega(),
                                                                         objective.getObjectiveValue());

         startCol += contactPlane.getCoefficientSize();
      }

      inputToPack.getDirectCostHessian().set(tempHessian);
      inputToPack.getDirectCostGradient().set(tempGradient);

      inputToPack.setUseWeightScalar(true);
      inputToPack.setWeight(weight);

      return indexHandler.getRhoCoefficientStartIndex(segmentNumber);
   }

   public int calculateRhoRateTrackingObjective(NativeQPInputTypeC inputToPack, RhoRateTrackingCommand objective)
   {
      int segmentNumber = objective.getSegmentNumber();

      int numberOfVariables = indexHandler.getRhoCoefficientsInSegment(segmentNumber);
      inputToPack.setNumberOfVariables(numberOfVariables);
      inputToPack.reshape();

      tempHessian.reshape(numberOfVariables, numberOfVariables);
      tempGradient.reshape(numberOfVariables, 1);
      tempHessian.zero();
      tempGradient.zero();

      double weight = objective.getWeight();
      double duration = objective.getSegmentDuration();

      int startCol = 0;
      for (int i = 0; i < objective.getNumberOfContacts(); i++)
      {
         MPCContactPlane contactPlane = objective.getContactPlaneHelper(i);

         IntegrationInputCalculator.computeRhoJerkTrackingMatrix(startCol,
                                                                         tempGradient,
                                                                         tempHessian,
>>>>>>> bdd1f676
                                                                         contactPlane.getRhoSize(),
                                                                         duration,
                                                                         objective.getOmega(),
                                                                         objective.getObjectiveValue());

         startCol += contactPlane.getCoefficientSize();
      }

      inputToPack.getDirectCostHessian().set(tempHessian);
      inputToPack.getDirectCostGradient().set(tempGradient);

      inputToPack.setUseWeightScalar(true);
      inputToPack.setWeight(weight);

      return indexHandler.getRhoCoefficientStartIndex(segmentNumber);
   }

   /**
    * Processes a {@link MPCValueCommand} to compute a {@link NativeQPInputTypeA}. This can then be fed to MPC QP solver.
    * @param inputToPack QP input to calculate
    * @param objective value command to process
    * @return whether or not the calculation was successful. -1 if it's no successful
    */
   public int calculateValueObjective(NativeQPInputTypeA inputToPack, MPCValueCommand objective)
   {
      switch (objective.getValueType())
      {
         case COM:
            return calculateCoMValueObjective(inputToPack, objective);
         case VRP:
            return calculateVRPValueObjective(inputToPack, objective);
         case DCM:
            return calculateDCMValueObjective(inputToPack, objective);
         default:
            return -1;
      }
   }

   public int calculateCompactValueObjective(NativeQPInputTypeA inputToPack, MPCValueCommand objective)
   {
      switch (objective.getValueType())
      {
         case COM:
            return calculateCompactCoMValueObjective(inputToPack, objective);
         case VRP:
            return calculateCompactVRPValueObjective(inputToPack, objective);
         case DCM:
            return calculateCompactDCMValueObjective(inputToPack, objective);
         default:
            return -1;
      }
   }

   private int calculateCoMValueObjective(NativeQPInputTypeA inputToPack, MPCValueCommand objective)
   {
      int variableSize = indexHandler.getTotalProblemSize();
      int segmentNumber = objective.getSegmentNumber();
      int comStartCol = indexHandler.getComCoefficientStartIndex(segmentNumber);
      int rhoStartCol = indexHandler.getRhoCoefficientStartIndex(segmentNumber);
      inputToPack.setNumberOfVariables(variableSize);

      if (calculateCoMValueObjectiveInternal(inputToPack, objective, variableSize, comStartCol, rhoStartCol))
         return 0;

      return -1;
   }

   private int calculateVRPValueObjective(NativeQPInputTypeA inputToPack, MPCValueCommand objective)
   {
      int variableSize = indexHandler.getTotalProblemSize();
      int segmentNumber = objective.getSegmentNumber();
      int comStartCol = indexHandler.getComCoefficientStartIndex(segmentNumber);
      int rhoStartCol = indexHandler.getRhoCoefficientStartIndex(segmentNumber);
      inputToPack.setNumberOfVariables(variableSize);

      if (calculateVRPValueObjectiveInternal(inputToPack, objective, variableSize, comStartCol, rhoStartCol))
         return 0;

      return -1;
   }

   private int calculateDCMValueObjective(NativeQPInputTypeA inputToPack, MPCValueCommand objective)
   {
      int variableSize = indexHandler.getTotalProblemSize();
      int segmentNumber = objective.getSegmentNumber();
      int comStartCol = indexHandler.getComCoefficientStartIndex(segmentNumber);
      int rhoStartCol = indexHandler.getRhoCoefficientStartIndex(segmentNumber);
      inputToPack.setNumberOfVariables(variableSize);

      if (calculateDCMValueObjectiveInternal(inputToPack, objective, variableSize, comStartCol, rhoStartCol))
         return 0;

      return -1;
   }

   private int calculateCompactCoMValueObjective(NativeQPInputTypeA inputToPack, MPCValueCommand objective)
   {
      int segmentNumber = objective.getSegmentNumber();
      int variableSize = LinearMPCIndexHandler.comCoefficientsPerSegment + indexHandler.getRhoCoefficientsInSegment(segmentNumber);
      int comStartCol = 0;
      int rhoStartCol = LinearMPCIndexHandler.comCoefficientsPerSegment;

      if (calculateCoMValueObjectiveInternal(inputToPack, objective, variableSize, comStartCol, rhoStartCol))
         return indexHandler.getComCoefficientStartIndex(segmentNumber);

      return -1;
   }

   private int calculateCompactVRPValueObjective(NativeQPInputTypeA inputToPack, MPCValueCommand objective)
   {
      int segmentNumber = objective.getSegmentNumber();
      int variableSize = LinearMPCIndexHandler.comCoefficientsPerSegment + indexHandler.getRhoCoefficientsInSegment(segmentNumber);
      int comStartCol = 0;
      int rhoStartCol = LinearMPCIndexHandler.comCoefficientsPerSegment;

      if (calculateVRPValueObjectiveInternal(inputToPack, objective, variableSize, comStartCol, rhoStartCol))
         return indexHandler.getComCoefficientStartIndex(segmentNumber);

      return -1;
   }

   private int calculateCompactDCMValueObjective(NativeQPInputTypeA inputToPack, MPCValueCommand objective)
   {
      int segmentNumber = objective.getSegmentNumber();
      int variableSize = LinearMPCIndexHandler.comCoefficientsPerSegment + indexHandler.getRhoCoefficientsInSegment(segmentNumber);
      int comStartCol = 0;
      int rhoStartCol = LinearMPCIndexHandler.comCoefficientsPerSegment;

      if (calculateDCMValueObjectiveInternal(inputToPack, objective, variableSize, comStartCol, rhoStartCol))
         return indexHandler.getComCoefficientStartIndex(segmentNumber);

      return -1;
   }

   private boolean calculateCoMValueObjectiveInternal(NativeQPInputTypeA inputToPack,
                                                      MPCValueCommand objective,
                                                      int numberOfVariables,
                                                      int comStartCol,
                                                      int rhoStartCol)
   {
      inputToPack.setNumberOfVariables(numberOfVariables);
      inputToPack.reshape(3);
      inputToPack.setConstraintType(objective.getConstraintType());

      tempJacobian.reshape(3, numberOfVariables);
      tempObjective.reshape(3, 1);
      tempJacobian.zero();

      double timeOfObjective = objective.getTimeOfObjective();
      double omega = objective.getOmega();
      double weight = objective.getWeight();

<<<<<<< HEAD
=======

>>>>>>> bdd1f676
      CoMCoefficientJacobianCalculator.calculateCoMJacobian(comStartCol, timeOfObjective, tempJacobian, objective.getDerivativeOrder(), 1.0);

      for (int i = 0; i < objective.getNumberOfContacts(); i++)
      {
         MPCContactPlane contactPlaneHelper = objective.getContactPlaneHelper(i);
         ContactPlaneJacobianCalculator.computeLinearJacobian(objective.getDerivativeOrder(),
                                                              timeOfObjective,
                                                              omega,
                                                              rhoStartCol,
                                                              contactPlaneHelper,
                                                              tempJacobian);

         rhoStartCol += contactPlaneHelper.getCoefficientSize();
      }

      objective.getObjective().get(tempObjective);
      tempObjective.add(2, 0, -getGravityZObjective(objective.getDerivativeOrder(), timeOfObjective));

<<<<<<< HEAD
      inputToPack.getTaskJacobian().set(tempJacobian);
      inputToPack.getTaskObjective().set(tempObjective);
=======
      if (objective.getSelectionMatrix().getNumberOfSelectedAxes() != 3)
      {
         selectionMatrix.reshape(3, 3);
         objective.getSelectionMatrix().getCompactSelectionMatrixInFrame(ReferenceFrame.getWorldFrame(), 0, 0, selectionMatrix);

         selectedJacobian.reshape(selectionMatrix.getNumRows(), numberOfVariables);
         selectedObjective.reshape(selectionMatrix.getNumRows(), 1);

         CommonOps_DDRM.mult(selectionMatrix, tempJacobian, selectedJacobian);
         CommonOps_DDRM.mult(selectionMatrix, tempObjective, selectedObjective);

         inputToPack.getTaskJacobian().set(selectedJacobian);
         inputToPack.getTaskObjective().set(selectedObjective);
      }
      else
      {
         inputToPack.getTaskJacobian().set(tempJacobian);
         inputToPack.getTaskObjective().set(tempObjective);
      }
>>>>>>> bdd1f676

      inputToPack.setUseWeightScalar(true);
      inputToPack.setWeight(weight);

      return true;
   }

   private boolean calculateDCMValueObjectiveInternal(NativeQPInputTypeA inputToPack,
                                                      MPCValueCommand objective,
                                                      int numberOfVariables,
                                                      int comStartCol,
                                                      int rhoStartCol)
   {
      inputToPack.setNumberOfVariables(numberOfVariables);
      inputToPack.reshape(3);
      inputToPack.setConstraintType(objective.getConstraintType());

      tempJacobian.reshape(3, numberOfVariables);
      tempObjective.reshape(3, 1);
      tempJacobian.zero();
      tempObjective.zero();

      double timeOfObjective = objective.getTimeOfObjective();
      double omega = objective.getOmega();
      double weight = objective.getWeight();

      int objectiveOrder = objective.getDerivativeOrder();
      int objectiveHigherOrder = objectiveOrder + 1;

      CoMCoefficientJacobianCalculator.calculateDCMJacobian(comStartCol, omega, timeOfObjective, tempJacobian, objectiveOrder, 1.0);

      for (int i = 0; i < objective.getNumberOfContacts(); i++)
      {
         MPCContactPlane contactPlaneHelper = objective.getContactPlaneHelper(i);

         ContactPlaneJacobianCalculator.computeLinearJacobian(objectiveOrder,
                                                              timeOfObjective,
                                                              omega,
                                                              rhoStartCol,
                                                              contactPlaneHelper,
                                                              tempJacobian);
         ContactPlaneJacobianCalculator.computeLinearJacobian(1.0 / omega,
                                                              objectiveHigherOrder,
                                                              timeOfObjective,
                                                              omega,
                                                              rhoStartCol,
                                                              contactPlaneHelper,
                                                              tempJacobian);

         rhoStartCol += contactPlaneHelper.getCoefficientSize();
      }

      objective.getObjective().get(tempObjective);
      tempObjective.add(2, 0, -getGravityZObjective(objectiveOrder, timeOfObjective));
      tempObjective.add(2, 0, -getGravityZObjective(objectiveHigherOrder, timeOfObjective) / omega);

<<<<<<< HEAD
      inputToPack.getTaskJacobian().set(tempJacobian);
      inputToPack.getTaskObjective().set(tempObjective);
=======
      if (objective.getSelectionMatrix().getNumberOfSelectedAxes() != 3)
      {
         objective.getSelectionMatrix().getCompactSelectionMatrixInFrame(ReferenceFrame.getWorldFrame(), 0, 0, selectionMatrix);

         selectedJacobian.reshape(selectionMatrix.getNumRows(), numberOfVariables);
         selectedObjective.reshape(selectionMatrix.getNumRows(), 1);

         CommonOps_DDRM.mult(selectionMatrix, tempJacobian, selectedJacobian);
         CommonOps_DDRM.mult(selectionMatrix, tempObjective, selectedObjective);

         inputToPack.getTaskJacobian().set(selectedJacobian);
         inputToPack.getTaskObjective().set(selectedObjective);
      }
      else
      {
         inputToPack.getTaskJacobian().set(tempJacobian);
         inputToPack.getTaskObjective().set(tempObjective);
      }
>>>>>>> bdd1f676

      inputToPack.setUseWeightScalar(true);
      inputToPack.setWeight(weight);

      return true;
   }

   private boolean calculateVRPValueObjectiveInternal(NativeQPInputTypeA inputToPack,
                                                      MPCValueCommand objective,
                                                      int numberOfVariables,
                                                      int comStartIdx,
                                                      int rhoStartIdx)
   {
      inputToPack.setNumberOfVariables(numberOfVariables);
      inputToPack.reshape(3);
      inputToPack.setConstraintType(objective.getConstraintType());

      tempJacobian.reshape(3, numberOfVariables);
      tempObjective.reshape(3, 1);
      tempJacobian.zero();
      tempObjective.zero();

      double timeOfObjective = objective.getTimeOfObjective();
      double omega = objective.getOmega();
      double weight = objective.getWeight();
      double omega2 = omega * omega;

      CoMCoefficientJacobianCalculator.calculateVRPJacobian(comStartIdx,
                                                            omega,
                                                            timeOfObjective,
                                                            tempJacobian,
                                                            objective.getDerivativeOrder(),
                                                            1.0);

      for (int i = 0; i < objective.getNumberOfContacts(); i++)
      {
         MPCContactPlane contactPlaneHelper = objective.getContactPlaneHelper(i);

         ContactPlaneJacobianCalculator.computeLinearJacobian(objective.getDerivativeOrder(),
                                                              timeOfObjective,
                                                              omega,
                                                              rhoStartIdx,
                                                              contactPlaneHelper,
                                                              tempJacobian);
         ContactPlaneJacobianCalculator.computeLinearJacobian(-1.0 / omega2,
                                                              objective.getDerivativeOrder() + 2,
                                                              timeOfObjective,
                                                              omega,
                                                              rhoStartIdx,
                                                              contactPlaneHelper,
                                                              tempJacobian);

         rhoStartIdx += contactPlaneHelper.getCoefficientSize();
      }

      objective.getObjective().get(tempObjective);
      tempObjective.add(2, 0, -getGravityZObjective(objective.getDerivativeOrder(), timeOfObjective));
      tempObjective.add(2, 0, getGravityZObjective(objective.getDerivativeOrder() + 2, timeOfObjective) / omega2);

<<<<<<< HEAD
      inputToPack.getTaskJacobian().set(tempJacobian);
      inputToPack.getTaskObjective().set(tempObjective);
=======
      if (objective.getSelectionMatrix().getNumberOfSelectedAxes() != 3)
      {
         objective.getSelectionMatrix().getCompactSelectionMatrixInFrame(ReferenceFrame.getWorldFrame(), 0, 0, selectionMatrix);

         selectedJacobian.reshape(selectionMatrix.getNumRows(), numberOfVariables);
         selectedObjective.reshape(selectionMatrix.getNumRows(), 1);

         CommonOps_DDRM.mult(selectionMatrix, tempJacobian, selectedJacobian);
         CommonOps_DDRM.mult(selectionMatrix, tempObjective, selectedObjective);

         inputToPack.getTaskJacobian().set(selectedJacobian);
         inputToPack.getTaskObjective().set(selectedObjective);
      }
      else
      {
         inputToPack.getTaskJacobian().set(tempJacobian);
         inputToPack.getTaskObjective().set(tempObjective);
      }
>>>>>>> bdd1f676

      inputToPack.setUseWeightScalar(true);
      inputToPack.setWeight(weight);

      return true;
   }

   /**
    * Calculates a {@link NativeQPInputTypeA} based on a {@link RhoObjectiveCommand}. Is typically used to set upper and lower bounds for the generalized contact
    * values.
    *
    * @param inputToPack QP input to compute
    * @param command command to process
    * @return whether or not the calculation was successful.
    */
   public int calculateRhoValueCommand(NativeQPInputTypeA inputToPack, RhoObjectiveCommand command)
   {
      int numberOfVariables = indexHandler.getTotalProblemSize();
      int rhoStartIdx = indexHandler.getRhoCoefficientStartIndex(command.getSegmentNumber());

      if (calculateRhoValueCommandInternal(inputToPack, command, numberOfVariables, rhoStartIdx))
         return 0;

      return -1;
   }

   /**
    * Calculates a {@link NativeQPInputTypeA} based on a {@link RhoObjectiveCommand}. Is typically used to set upper and lower bounds for the generalized contact
    * values.
    *
    * @param inputToPack QP input to compute
    * @param command command to process
    * @return whether or not the calculation was successful.
    */
   public int calculateCompactRhoValueCommand(NativeQPInputTypeA inputToPack, RhoObjectiveCommand command)
   {
      int numberOfVariables = 0;
      for (int i = 0; i < command.getNumberOfContacts(); i++)
         numberOfVariables += command.getContactPlaneHelper(i).getCoefficientSize();

      int segmentNumber = command.getSegmentNumber();

      if (calculateRhoValueCommandInternal(inputToPack, command, numberOfVariables, 0))
         return indexHandler.getRhoCoefficientStartIndex(segmentNumber);

      return -1;
   }

   public boolean calculateRhoValueCommandInternal(NativeQPInputTypeA inputToPack, RhoObjectiveCommand command, int numberOfVariables, int rhoStartIdx)
   {
      int problemSize = 0;

      for (int i = 0; i < command.getNumberOfContacts(); i++)
      {
         problemSize += command.getContactPlaneHelper(i).getRhoSize();
      }

      if (problemSize < 1)
         return false;

      inputToPack.setNumberOfVariables(numberOfVariables);
      inputToPack.reshape(problemSize);

      tempJacobian.reshape(problemSize, numberOfVariables);
      tempObjective.reshape(problemSize, 1);
      tempJacobian.zero();
      tempObjective.zero();

      double timeOfObjective = command.getTimeOfObjective();
      double omega = command.getOmega();

      int startCol = rhoStartIdx;
      int startRow = 0;
      for (int i = 0; i < command.getNumberOfContacts(); i++)
      {
         MPCContactPlane contactPlaneHelper = command.getContactPlaneHelper(i);

         ContactPlaneJacobianCalculator.computeRhoJacobian(command.getDerivativeOrder(),
                                                           timeOfObjective,
                                                           omega,
                                                           startRow,
                                                           startCol,
                                                           contactPlaneHelper,
                                                           tempJacobian);

         startRow += contactPlaneHelper.getRhoSize();
         startCol += contactPlaneHelper.getCoefficientSize();
      }

      if (command.getUseScalarObjective())
      {
         for (int i = 0; i < problemSize; i++)
            tempObjective.set(i, 0, command.getScalarObjective());
      }
      else
      {
         tempObjective.set(command.getObjectiveVector());
      }

      inputToPack.getTaskJacobian().set(tempJacobian);
      inputToPack.getTaskObjective().set(tempObjective);
      inputToPack.setConstraintType(command.getConstraintType());

      return true;
   }

   /**
    * Directly calculates a quadratic cost function in the form of {@link NativeQPInputTypeC} from a {@link VRPTrackingCommand}
    * @param inputToPack QP cost function to compute
    * @param objective objective to process
    * @return whether or not that calculation was successful.
    */
   public int calculateVRPTrackingObjective(NativeQPInputTypeC inputToPack, VRPTrackingCommand objective)
   {
      inputToPack.setNumberOfVariables(indexHandler.getTotalProblemSize());
      inputToPack.reshape();

      tempHessian.reshape(indexHandler.getTotalProblemSize(), indexHandler.getTotalProblemSize());
      tempGradient.reshape(indexHandler.getTotalProblemSize(), 1);
      tempHessian.zero();
      tempGradient.zero();

      // FIXME likely unnecessary
      inputToPack.getDirectCostHessian().zero();
      inputToPack.getDirectCostGradient().zero();

      boolean success = vrpTrackingCostCalculator.calculateVRPTrackingObjective(tempHessian,
                                                                                tempGradient,
                                                                                objective);
      double weight = objective.getWeight();

      inputToPack.setUseWeightScalar(true);
      inputToPack.setWeight(weight);
      inputToPack.getDirectCostHessian().set(tempHessian);
      inputToPack.getDirectCostGradient().set(tempGradient);

      if (success)
         return 0;
      else
         return -1;
   }

   public int calculateCompactVRPTrackingObjective(NativeQPInputTypeC inputToPack, VRPTrackingCommand objective)
   {
      int segmentNumber = objective.getSegmentNumber();

      int numberOfVariables = indexHandler.getRhoCoefficientsInSegment(segmentNumber) + LinearMPCIndexHandler.comCoefficientsPerSegment;
      inputToPack.setNumberOfVariables(numberOfVariables);
      inputToPack.reshape();

      tempHessian.reshape(numberOfVariables, numberOfVariables);
      tempGradient.reshape(numberOfVariables, 1);
      tempHessian.zero();
      tempGradient.zero();

      boolean success = vrpTrackingCostCalculator.calculateCompactVRPTrackingObjective(tempHessian,
                                                                                       tempGradient,
                                                                                       objective);
      double weight = objective.getWeight();

      inputToPack.setUseWeightScalar(true);
      inputToPack.setWeight(weight);
      inputToPack.getDirectCostHessian().set(tempHessian);
      inputToPack.getDirectCostGradient().set(tempGradient);

      if (success)
         return indexHandler.getComCoefficientStartIndex(segmentNumber);
      else
         return -1;
   }

   public int calculateRhoBoundCommandCompact(NativeQPInputTypeA inputToPack, RhoBoundCommand command)
   {
      int numberOfVariables = 0;
      for (int i = 0; i < command.getNumberOfContacts(); i++)
      {
         numberOfVariables += command.getContactPlane(i).getCoefficientSize();
      }
      int segmentNumber = command.getSegmentNumber();

      if (calculateRhoBoundCommandInternal(inputToPack, command, numberOfVariables, 0))
         return indexHandler.getRhoCoefficientStartIndex(segmentNumber);

      return -1;
   }

   private boolean calculateRhoBoundCommandInternal(NativeQPInputTypeA inputToPack, RhoBoundCommand command, int numberOfVariables, int rhoStartIdx)
   {
      int rhoSize = 0;
      for (int i = 0; i < command.getNumberOfContacts(); i++)
         rhoSize += command.getContactPlane(i).getRhoSize();

      if (rhoSize < 1)
         return false;

      int problemSize = LinearMPCIndexHandler.coefficientsPerRho * rhoSize;

      inputToPack.setNumberOfVariables(numberOfVariables);
      inputToPack.reshape(problemSize);

      tempJacobian.reshape(problemSize, numberOfVariables);
      tempObjective.reshape(problemSize, 1);
      tempJacobian.zero();
      tempObjective.zero();

      double duration = command.getSegmentDuration();
      double omega = command.getOmega();
      double omega2 = omega * omega;
      double exponential = Math.exp(omega * duration);

      double alpha = 1.0 * omega;

      int startCol = rhoStartIdx;
      int startRow = 0;
      for (int i = 0; i < command.getNumberOfContacts(); i++)
      {
         MPCContactPlane contactPlane = command.getContactPlane(i);
         double rhoValue = command.getRhoValue(i);

         for (int rhoIdx = 0; rhoIdx < contactPlane.getRhoSize(); rhoIdx++)
         {
            int startCol1 = startCol + 1;
            int startCol2 = startCol + 2;
            int startCol3 = startCol + 3;

            tempJacobian.set(startRow, startCol, omega2);
            tempJacobian.set(startRow, startCol1, omega2);
            tempJacobian.set(startRow, startCol3, 2.0);
            tempObjective.set(startRow, 0, rhoValue);
            startRow++;

            tempJacobian.set(startRow, startCol, omega2 * (1.0 + omega / alpha));
            tempJacobian.set(startRow, startCol1, omega2 * (1.0 - omega / alpha));
            tempJacobian.set(startRow, startCol2, 6.0 / alpha);
            tempJacobian.set(startRow, startCol3, 2.0);
            tempObjective.set(startRow, 0, rhoValue);
            startRow++;

            tempJacobian.set(startRow, startCol, omega2 * exponential * (1.0 - omega / alpha));
            tempJacobian.set(startRow, startCol1, omega2 / exponential * (1.0 + omega / alpha));
            tempJacobian.set(startRow, startCol2, 6.0 * (duration - 1.0 / alpha));
            tempJacobian.set(startRow, startCol3, 2.0);
            tempObjective.set(startRow, 0, rhoValue);
            startRow++;

            tempJacobian.set(startRow, startCol, omega2 * exponential);
            tempJacobian.set(startRow, startCol1, omega2 / exponential);
            tempJacobian.set(startRow, startCol2, 6.0 * duration);
            tempJacobian.set(startRow, startCol3, 2.0);
            tempObjective.set(startRow, 0, rhoValue);
            startRow++;

            startCol += LinearMPCIndexHandler.coefficientsPerRho;
         }
      }

      inputToPack.getTaskJacobian().set(tempJacobian);
      inputToPack.getTaskObjective().set(tempObjective);

      inputToPack.setConstraintType(command.getConstraintType());

      return true;
   }

   public int calculateNormalForceBoundCommandCompact(NativeQPInputTypeA inputToPack, NormalForceBoundCommand command)
   {
      int numberOfVariables = 0;
      for (int i = 0; i < command.getNumberOfContacts(); i++)
      {
         numberOfVariables += command.getContactPlane(i).getCoefficientSize();
      }
      int segmentNumber = command.getSegmentNumber();

      if (calculateNormalForceBoundCommandInternal(inputToPack, command, numberOfVariables, 0))
         return indexHandler.getRhoCoefficientStartIndex(segmentNumber);

      return -1;
   }

   public boolean calculateNormalForceBoundCommandInternal(NativeQPInputTypeA inputToPack, NormalForceBoundCommand command, int numberOfVariables, int rhoStartIdx)
   {
      int rhoSize = 0;
      for (int i = 0; i < command.getNumberOfContacts(); i++)
         rhoSize += command.getContactPlane(i).getRhoSize();

      if (rhoSize < 1)
         return false;

      inputToPack.setNumberOfVariables(numberOfVariables);
      inputToPack.reshape(4 * rhoSize);

      tempJacobian.reshape(4 * rhoSize, numberOfVariables);
      tempObjective.reshape(4 * rhoSize, 1);
      tempJacobian.zero();
      tempObjective.zero();

      double duration = command.getSegmentDuration();
      double omega = command.getOmega();
      double omega2 = omega * omega;
      double exponential = Math.exp(omega * duration);

      int startCol = rhoStartIdx;
      int startRow = 0;

      for (int i = 0; i < command.getNumberOfContacts(); i++)
      {
         MPCContactPlane contactPlane = command.getContactPlane(i);
         double normalForceLimit = command.getRhoValue(i);

         int row1 = startRow + 1;
         int row2 = startRow + 2;
         int row3 = startRow + 3;

         for (int pointIdx = 0; pointIdx < contactPlane.getNumberOfContactPoints(); pointIdx++)
         {
            MPCContactPoint point = contactPlane.getContactPointHelper(pointIdx);
            for (int rhoIdx = 0; rhoIdx < point.getRhoSize(); rhoIdx++)
            {
               double rhoZ = point.getRhoNormalZ();

               tempJacobian.set(startRow, startCol, rhoZ * omega2);
               tempJacobian.set(startRow, startCol + 1, rhoZ * omega2);
               tempJacobian.set(startRow, startCol + 3, rhoZ * 2.0);

               tempJacobian.set(row1, startCol, 2.0 * rhoZ * omega2);
               tempJacobian.set(row1, startCol + 2, 6.0 / rhoZ * omega);
               tempJacobian.set(row1, startCol + 3, rhoZ * 2.0);

               tempJacobian.set(row2, startCol + 1, rhoZ * omega2 / exponential * 2.0);
               tempJacobian.set(row2, startCol + 2, 6.0 * rhoZ * (duration - 1.0 / omega));
               tempJacobian.set(row2, startCol + 3, 2.0 * rhoZ);

               tempJacobian.set(row3, startCol, rhoZ * omega2 * exponential);
               tempJacobian.set(row3, startCol + 1, rhoZ * omega2 / exponential);
               tempJacobian.set(row3, startCol + 2, 6.0 * rhoZ * duration);
               tempJacobian.set(row3, startCol + 3, 2.0 * rhoZ);

               startCol += LinearMPCIndexHandler.coefficientsPerRho;
            }
         }

         tempObjective.set(startRow, 0, normalForceLimit);
         tempObjective.set(row1, 0, normalForceLimit);
         tempObjective.set(row2, 0, normalForceLimit);
         tempObjective.set(row3, 0, normalForceLimit);

         startRow += 4;
      }

      inputToPack.getTaskJacobian().set(tempJacobian);
      inputToPack.getTaskObjective().set(tempObjective);

      inputToPack.setConstraintType(command.getConstraintType());

      return true;
   }

   private double getGravityZObjective(int derivativeOrder, double time)
   {
      switch (derivativeOrder)
      {
         case 0:
            return 0.5 * time * time * gravityZ;
         case 1:
            return time * gravityZ;
         case 2:
            return gravityZ;
         case 3:
            return 0.0;
         default:
            throw new IllegalArgumentException("Derivative order must be less than 4.");
      }
   }
}<|MERGE_RESOLUTION|>--- conflicted
+++ resolved
@@ -3,10 +3,7 @@
 import org.ejml.data.DMatrix;
 import org.ejml.data.DMatrixRMaj;
 import org.ejml.data.DMatrixSparseCSC;
-<<<<<<< HEAD
-=======
 import org.ejml.dense.row.CommonOps_DDRM;
->>>>>>> bdd1f676
 import us.ihmc.commonWalkingControlModules.modelPredictiveController.ioHandling.MPCContactPlane;
 import us.ihmc.commonWalkingControlModules.modelPredictiveController.commands.*;
 import us.ihmc.commonWalkingControlModules.modelPredictiveController.ioHandling.MPCContactPoint;
@@ -14,13 +11,9 @@
 import us.ihmc.commonWalkingControlModules.momentumBasedController.optimization.QPInputTypeA;
 import us.ihmc.commonWalkingControlModules.momentumBasedController.optimization.QPInputTypeC;
 import us.ihmc.commonWalkingControlModules.momentumBasedController.optimization.NativeQPInputTypeC;
-<<<<<<< HEAD
-import us.ihmc.matrixlib.MatrixTools;
-=======
 import us.ihmc.euclid.referenceFrame.ReferenceFrame;
 import us.ihmc.matrixlib.MatrixTools;
 import us.ihmc.robotics.screwTheory.SelectionMatrix3D;
->>>>>>> bdd1f676
 
 /**
  * This is a helper class that is meant to convert {@link MPCCommand}s to QP inputs that can be consumed by quadratic program solver.
@@ -34,14 +27,11 @@
 
    private final VRPTrackingCostCalculator vrpTrackingCostCalculator;
 
-<<<<<<< HEAD
-=======
    private final DMatrixRMaj selectionMatrix = new DMatrixRMaj(3, 3);
 
    private final DMatrixRMaj selectedJacobian = new DMatrixRMaj(0, 0);
    private final DMatrixRMaj selectedObjective = new DMatrixRMaj(0, 0);
 
->>>>>>> bdd1f676
    private final DMatrixRMaj tempJacobian = new DMatrixRMaj(0, 0);
    private final DMatrixRMaj tempObjective = new DMatrixRMaj(0, 0);
 
@@ -513,8 +503,6 @@
          IntegrationInputCalculator.computeRhoAccelerationTrackingMatrix(startCol,
                                                                          tempGradient,
                                                                          tempHessian,
-<<<<<<< HEAD
-=======
                                                                          contactPlane.getRhoSize(),
                                                                          duration,
                                                                          objective.getOmega(),
@@ -556,7 +544,6 @@
          IntegrationInputCalculator.computeRhoJerkTrackingMatrix(startCol,
                                                                          tempGradient,
                                                                          tempHessian,
->>>>>>> bdd1f676
                                                                          contactPlane.getRhoSize(),
                                                                          duration,
                                                                          objective.getOmega(),
@@ -709,10 +696,7 @@
       double omega = objective.getOmega();
       double weight = objective.getWeight();
 
-<<<<<<< HEAD
-=======
-
->>>>>>> bdd1f676
+
       CoMCoefficientJacobianCalculator.calculateCoMJacobian(comStartCol, timeOfObjective, tempJacobian, objective.getDerivativeOrder(), 1.0);
 
       for (int i = 0; i < objective.getNumberOfContacts(); i++)
@@ -731,10 +715,6 @@
       objective.getObjective().get(tempObjective);
       tempObjective.add(2, 0, -getGravityZObjective(objective.getDerivativeOrder(), timeOfObjective));
 
-<<<<<<< HEAD
-      inputToPack.getTaskJacobian().set(tempJacobian);
-      inputToPack.getTaskObjective().set(tempObjective);
-=======
       if (objective.getSelectionMatrix().getNumberOfSelectedAxes() != 3)
       {
          selectionMatrix.reshape(3, 3);
@@ -754,7 +734,6 @@
          inputToPack.getTaskJacobian().set(tempJacobian);
          inputToPack.getTaskObjective().set(tempObjective);
       }
->>>>>>> bdd1f676
 
       inputToPack.setUseWeightScalar(true);
       inputToPack.setWeight(weight);
@@ -811,10 +790,6 @@
       tempObjective.add(2, 0, -getGravityZObjective(objectiveOrder, timeOfObjective));
       tempObjective.add(2, 0, -getGravityZObjective(objectiveHigherOrder, timeOfObjective) / omega);
 
-<<<<<<< HEAD
-      inputToPack.getTaskJacobian().set(tempJacobian);
-      inputToPack.getTaskObjective().set(tempObjective);
-=======
       if (objective.getSelectionMatrix().getNumberOfSelectedAxes() != 3)
       {
          objective.getSelectionMatrix().getCompactSelectionMatrixInFrame(ReferenceFrame.getWorldFrame(), 0, 0, selectionMatrix);
@@ -833,7 +808,6 @@
          inputToPack.getTaskJacobian().set(tempJacobian);
          inputToPack.getTaskObjective().set(tempObjective);
       }
->>>>>>> bdd1f676
 
       inputToPack.setUseWeightScalar(true);
       inputToPack.setWeight(weight);
@@ -893,10 +867,6 @@
       tempObjective.add(2, 0, -getGravityZObjective(objective.getDerivativeOrder(), timeOfObjective));
       tempObjective.add(2, 0, getGravityZObjective(objective.getDerivativeOrder() + 2, timeOfObjective) / omega2);
 
-<<<<<<< HEAD
-      inputToPack.getTaskJacobian().set(tempJacobian);
-      inputToPack.getTaskObjective().set(tempObjective);
-=======
       if (objective.getSelectionMatrix().getNumberOfSelectedAxes() != 3)
       {
          objective.getSelectionMatrix().getCompactSelectionMatrixInFrame(ReferenceFrame.getWorldFrame(), 0, 0, selectionMatrix);
@@ -915,7 +885,6 @@
          inputToPack.getTaskJacobian().set(tempJacobian);
          inputToPack.getTaskObjective().set(tempObjective);
       }
->>>>>>> bdd1f676
 
       inputToPack.setUseWeightScalar(true);
       inputToPack.setWeight(weight);
