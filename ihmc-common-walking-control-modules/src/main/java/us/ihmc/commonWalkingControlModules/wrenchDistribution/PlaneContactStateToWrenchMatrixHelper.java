package us.ihmc.commonWalkingControlModules.wrenchDistribution;

import java.util.List;

import org.ejml.data.DenseMatrix64F;
import org.ejml.ops.CommonOps;

import us.ihmc.commonWalkingControlModules.bipedSupportPolygons.YoContactPoint;
import us.ihmc.commonWalkingControlModules.bipedSupportPolygons.YoPlaneContactState;
import us.ihmc.commonWalkingControlModules.controllerCore.command.inverseDynamics.PlaneContactStateCommand;
import us.ihmc.euclid.axisAngle.AxisAngle;
import us.ihmc.euclid.geometry.tools.EuclidGeometryTools;
import us.ihmc.euclid.matrix.RotationMatrix;
import us.ihmc.euclid.referenceFrame.FramePoint2D;
import us.ihmc.euclid.referenceFrame.FramePoint3D;
import us.ihmc.euclid.referenceFrame.FrameVector3D;
import us.ihmc.euclid.referenceFrame.ReferenceFrame;
import us.ihmc.euclid.referenceFrame.interfaces.FramePoint2DReadOnly;
import us.ihmc.euclid.transform.RigidBodyTransform;
import us.ihmc.euclid.tuple2D.interfaces.Vector2DReadOnly;
import us.ihmc.humanoidRobotics.bipedSupportPolygons.ContactablePlaneBody;
import us.ihmc.robotics.linearAlgebra.MatrixTools;
<<<<<<< HEAD
=======
import us.ihmc.robotics.math.frames.YoMatrix;
import us.ihmc.robotics.referenceFrames.PoseReferenceFrame;
>>>>>>> 9988f4f1
import us.ihmc.robotics.screwTheory.RigidBody;
import us.ihmc.robotics.screwTheory.SpatialForceVector;
import us.ihmc.robotics.screwTheory.Wrench;
import us.ihmc.yoVariables.registry.YoVariableRegistry;
import us.ihmc.yoVariables.variable.YoBoolean;
import us.ihmc.yoVariables.variable.YoDouble;
import us.ihmc.yoVariables.variable.YoFramePoint2D;

public class PlaneContactStateToWrenchMatrixHelper
{
   /**
    * This is used when determining whether two contact points are at the same location. If that is the case
    * one of them will rotate it's friction cone approximation to get better coverage of the cone through the
    * basis vectors.
    */
   private static final double distanceThresholdBetweenTwoContactPoint = 0.01;

   /**
    * If the size of the foothold is below this threshold CoP objectives for this plane will be ignored.
    */
   private static final double minFootholdSizeForCoPObjectives = 1.0e-3;

   private final int maxNumberOfContactPoints;
   private final int numberOfBasisVectorsPerContactPoint;
   private final double basisVectorAngleIncrement;

   private final int rhoSize;

   private final DenseMatrix64F rhoMatrix;
   private final DenseMatrix64F wrenchJacobianInCoMFrame;
   private final DenseMatrix64F wrenchJacobianInPlaneFrame;

   private final DenseMatrix64F fzRow = new DenseMatrix64F(0, 0);
   private final DenseMatrix64F singleCopRow = new DenseMatrix64F(0, 0);
   private final DenseMatrix64F copRegularizationJacobian;
   private final DenseMatrix64F copRateRegularizationJacobian;

   private final DenseMatrix64F rhoMaxMatrix;
   private final DenseMatrix64F rhoWeightMatrix;
   private final DenseMatrix64F rhoRateWeightMatrix;
   private final DenseMatrix64F copRegularizationWeightMatrix = new DenseMatrix64F(2, 2);
   private final DenseMatrix64F copRateRegularizationWeightMatrix = new DenseMatrix64F(2, 2);

   private final DenseMatrix64F activeRhoMatrix;

   private final YoPlaneContactState yoPlaneContactState;

   private final YoBoolean hasReset;
   private final YoBoolean resetRequested;

   private final FrameVector3D contactNormalVector = new FrameVector3D();
   private final AxisAngle normalContactVectorRotation = new AxisAngle();

   private final ReferenceFrame centerOfMassFrame;
   private final PoseReferenceFrame planeFrame;

   private final YoFramePoint2D desiredCoP;
   private final YoFramePoint2D previousCoP;

   private final YoBoolean deactivateRhoWhenNotInContact;

<<<<<<< HEAD
   private final FramePoint3D[] basisVectorsOrigin;
   private final FrameVector3D[] basisVectors;
   private final YoDouble[] maxContactForces;
   private final YoDouble[] rhoWeights;
=======
   private final List<YoBoolean> rhoEnabled = new ArrayList<>();
   private final List<FramePoint3D> basisVectorsOrigin = new ArrayList<>();
   private final List<FrameVector3D> basisVectors = new ArrayList<>();
   private final HashMap<YoContactPoint, YoDouble> maxContactForces = new HashMap<>();
   private final HashMap<YoContactPoint, YoDouble> rhoWeights = new HashMap<>();
>>>>>>> 9988f4f1

   private final RotationMatrix normalContactVectorRotationMatrix = new RotationMatrix();

   private final FramePoint2D contactPoint2d = new FramePoint2D();
   private final FrictionConeRotationCalculator coneRotationCalculator;

   public PlaneContactStateToWrenchMatrixHelper(ContactablePlaneBody contactablePlaneBody, ReferenceFrame centerOfMassFrame, int maxNumberOfContactPoints,
                                                int numberOfBasisVectorsPerContactPoint, FrictionConeRotationCalculator coneRotationCalculator,
                                                YoVariableRegistry parentRegistry)
   {
      List<FramePoint2D> contactPoints2d = contactablePlaneBody.getContactPoints2d();

      if (contactPoints2d.size() > maxNumberOfContactPoints)
         throw new RuntimeException("Unexpected number of contact points: " + contactPoints2d.size());

      this.centerOfMassFrame = centerOfMassFrame;
      this.maxNumberOfContactPoints = maxNumberOfContactPoints;
      this.numberOfBasisVectorsPerContactPoint = numberOfBasisVectorsPerContactPoint;
      this.coneRotationCalculator = coneRotationCalculator;

      rhoSize = maxNumberOfContactPoints * numberOfBasisVectorsPerContactPoint;
      basisVectorAngleIncrement = 2.0 * Math.PI / numberOfBasisVectorsPerContactPoint;

      rhoMatrix = new DenseMatrix64F(rhoSize, 1);
      wrenchJacobianInCoMFrame = new DenseMatrix64F(SpatialForceVector.SIZE, rhoSize);
      copRegularizationJacobian = new DenseMatrix64F(2, rhoSize);
      copRateRegularizationJacobian = new DenseMatrix64F(2, rhoSize);
      wrenchJacobianInPlaneFrame = new DenseMatrix64F(Wrench.SIZE, rhoSize);

      rhoMaxMatrix = new DenseMatrix64F(rhoSize, 1);
      rhoWeightMatrix = new DenseMatrix64F(rhoSize, rhoSize);
      rhoRateWeightMatrix = new DenseMatrix64F(rhoSize, rhoSize);

      activeRhoMatrix = new DenseMatrix64F(rhoSize, 1);
      CommonOps.fill(activeRhoMatrix, 1.0);

      CommonOps.fill(rhoMaxMatrix, Double.POSITIVE_INFINITY);

      String bodyName = contactablePlaneBody.getName();
      String namePrefix = bodyName + "WrenchMatrixHelper";
      YoVariableRegistry registry = new YoVariableRegistry(namePrefix);

      RigidBody rigidBody = contactablePlaneBody.getRigidBody();
      planeFrame = new PoseReferenceFrame(namePrefix + "ContactFrame", rigidBody.getBodyFixedFrame());
      planeFrame.setPoseAndUpdate(contactablePlaneBody.getSoleFrame().getTransformToDesiredFrame(rigidBody.getBodyFixedFrame()));
      yoPlaneContactState = new YoPlaneContactState(namePrefix, rigidBody, planeFrame, contactPoints2d, 0.0, registry);
      yoPlaneContactState.clear();
      yoPlaneContactState.computeSupportPolygon();

      hasReset = new YoBoolean(namePrefix + "HasReset", registry);
      resetRequested = new YoBoolean(namePrefix + "ResetRequested", registry);
      deactivateRhoWhenNotInContact = new YoBoolean(namePrefix + "DeactivateRhoWhenNotInContact", registry);

      rhoWeights = new YoDouble[contactPoints2d.size()];
      maxContactForces = new YoDouble[contactPoints2d.size()];

      for (int i = 0; i < contactPoints2d.size(); i++)
      {
         YoDouble rhoWeight = new YoDouble(namePrefix + "RhoWeight" + i, registry);
         YoDouble maxContactForce = new YoDouble(namePrefix + "MaxContactForce" + i, registry);
         maxContactForce.set(Double.POSITIVE_INFINITY);

         rhoWeights[i] = rhoWeight;
         maxContactForces[i] = maxContactForce;
      }

<<<<<<< HEAD
      hasReceivedCenterOfPressureCommand = new YoBoolean(namePrefix + "HasReceivedCoPCommand", registry);
      isFootholdAreaLargeEnough = new YoBoolean(namePrefix + "isFootholdAreaLargeEnough", registry);
      desiredCoPCommandInSoleFrame = new YoFramePoint2D(namePrefix + "DesiredCoPCommand", planeFrame, registry);

      basisVectors = new FrameVector3D[rhoSize];
      basisVectorsOrigin = new FramePoint3D[rhoSize];

      for (int i = 0; i < rhoSize; i++)
      {
         basisVectors[i] = new FrameVector3D(centerOfMassFrame);
         basisVectorsOrigin[i] = new FramePoint3D(centerOfMassFrame);
=======
      yoRho = new YoMatrix(namePrefix + "Rho", rhoSize, 1, registry);

      for (int i = 0; i < rhoSize; i++)
      {
         rhoEnabled.add(new YoBoolean("Rho" + i + "Enabled", registry));
         basisVectors.add(new FrameVector3D(centerOfMassFrame));
         basisVectorsOrigin.add(new FramePoint3D(centerOfMassFrame));
>>>>>>> 9988f4f1
      }

      previousCoP = new YoFramePoint2D(namePrefix + "PreviousCoP", planeFrame, registry);
      desiredCoP = new YoFramePoint2D(namePrefix + "DesiredCoP", planeFrame, registry);

      fzRow.reshape(1, rhoSize);
      singleCopRow.reshape(1, rhoSize);

      parentRegistry.addChild(registry);
   }

   public void setDeactivateRhoWhenNotInContact(boolean deactivateRhoWhenNotInContact)
   {
      this.deactivateRhoWhenNotInContact.set(deactivateRhoWhenNotInContact);
   }

   public void setPlaneContactStateCommand(PlaneContactStateCommand command)
   {
      RigidBodyTransform contactFramePose = command.getContactFramePoseInBodyFixedFrame();
      if (!contactFramePose.containsNaN())
         planeFrame.setPoseAndUpdate(contactFramePose);

      yoPlaneContactState.updateFromPlaneContactStateCommand(command);
      yoPlaneContactState.computeSupportPolygon();

      if (yoPlaneContactState.pollContactHasChangedNotification())
      {
         resetRequested.set(true);
      }

      for (int i = 0; i < command.getNumberOfContactPoints(); i++)
      {
         rhoWeights[i].set(command.getRhoWeight(i));

         if (command.hasMaxContactPointNormalForce())
         {
            maxContactForces[i].set(command.getMaxContactPointNormalForce(i));
         }
      }
   }

   public void computeMatrices(double defaultRhoWeight, double rhoRateWeight, Vector2DReadOnly copRegularizationWeight, Vector2DReadOnly copRateRegularizationWeight)
   {
      int numberOfContactPointsInContact = yoPlaneContactState.getNumberOfContactPointsInContact();
      if (numberOfContactPointsInContact > maxNumberOfContactPoints)
         throw new RuntimeException("Unhandled number of contact points: " + numberOfContactPointsInContact);

      // Compute the orientation of the normal contact vector and the corresponding transformation matrix
      computeNormalContactVectorRotation(normalContactVectorRotationMatrix);

      List<YoContactPoint> contactPoints = yoPlaneContactState.getContactPoints();

      int rhoIndex = 0;

      for (int contactPointIndex = 0; contactPointIndex < yoPlaneContactState.getTotalNumberOfContactPoints(); contactPointIndex++)
      {
         YoContactPoint contactPoint = contactPoints.get(contactPointIndex);
         boolean inContact = contactPoint.isInContact();

         // rotate each friction cone approximation to point one vector towards the center of the foot
         double angleOffset = coneRotationCalculator.computeConeRotation(yoPlaneContactState, contactPointIndex);

         // in case the contact point is close to another point rotate it
         if (inContact)
         {
            int matches = 0;
            for (int j = contactPointIndex + 1; j < contactPoints.size(); j++)
            {
               YoContactPoint candidateForMatch = contactPoints.get(j);
               candidateForMatch.getPosition2d(contactPoint2d);
               if (candidateForMatch.isInContact() && contactPoint.epsilonEquals(contactPoint2d, distanceThresholdBetweenTwoContactPoint))
               {
                  matches++;
               }
            }
            // TODO: If there are more then two contacts in the same spot we should probably disable them.
            if (matches > 0)
            {
               angleOffset += basisVectorAngleIncrement / 2.0;
            }
         }

         for (int basisVectorIndex = 0; basisVectorIndex < numberOfBasisVectorsPerContactPoint; basisVectorIndex++)
         {
<<<<<<< HEAD
            FramePoint3D basisVectorOrigin = basisVectorsOrigin[rhoIndex];
            FrameVector3D basisVector = basisVectors[rhoIndex];
=======
            FramePoint3D basisVectorOrigin = basisVectorsOrigin.get(rhoIndex);
            FrameVector3D basisVector = basisVectors.get(rhoIndex);
            rhoEnabled.get(rhoIndex).set(inContact);
>>>>>>> 9988f4f1

            if (inContact)
            {
               contactPoint.getPosition(basisVectorOrigin);
               computeBasisVector(basisVectorIndex, angleOffset, normalContactVectorRotationMatrix, basisVector);

<<<<<<< HEAD
               DenseMatrix64F singleRhoJacobian = computeSingleRhoJacobian(basisVectorOrigin, basisVector);
               CommonOps.insert(singleRhoJacobian, rhoJacobianMatrix, 0, rhoIndex);

               DenseMatrix64F singleRhoCoPJacobian = computeSingleRhoCoPJacobian(basisVectorOrigin, basisVector);
               CommonOps.insert(singleRhoCoPJacobian, copJacobianMatrix, 0, rhoIndex);

               double rhoWeight = rhoWeights[contactPointIndex].getDoubleValue();
=======
               double rhoWeight = rhoWeights.get(yoPlaneContactState.getContactPoints().get(contactPointIndex)).getDoubleValue();
>>>>>>> 9988f4f1
               if(Double.isNaN(rhoWeight))
               {
                  rhoWeight = defaultRhoWeight;
               }

               rhoWeightMatrix.set(rhoIndex, rhoIndex, rhoWeight * maxNumberOfContactPoints / numberOfContactPointsInContact);

               if (resetRequested.getBooleanValue())
                  rhoRateWeightMatrix.set(rhoIndex, rhoIndex, 0.0);
               else
                  rhoRateWeightMatrix.set(rhoIndex, rhoIndex, rhoRateWeight);

               activeRhoMatrix.set(rhoIndex, 0, 1.0);
            }
            else
            {
               clear(rhoIndex);

               if (deactivateRhoWhenNotInContact.getBooleanValue())
                  activeRhoMatrix.set(rhoIndex, 0, 0.0);
            }

            //// TODO: 6/5/17 scale this by the vertical magnitude
            rhoMaxMatrix.set(rhoIndex, 0, maxContactForces[contactPointIndex].getDoubleValue() / numberOfBasisVectorsPerContactPoint);

            rhoIndex++;
         }
      }

      computeWrenchJacobianInFrame(centerOfMassFrame, wrenchJacobianInCoMFrame);
      computeWrenchJacobianInFrame(planeFrame, wrenchJacobianInPlaneFrame);
      computeCopObjectiveJacobian(copRegularizationJacobian, desiredCoP);
      computeCopObjectiveJacobian(copRateRegularizationJacobian, previousCoP);

      if (yoPlaneContactState.inContact() && !resetRequested.getBooleanValue() && canHandleCoPCommand())
      {
         copRegularizationWeightMatrix.set(0, 0, copRegularizationWeight.getX());
         copRegularizationWeightMatrix.set(1, 1, copRegularizationWeight.getY());
         copRateRegularizationWeightMatrix.set(0, 0, copRateRegularizationWeight.getX());
         copRateRegularizationWeightMatrix.set(1, 1, copRateRegularizationWeight.getY());
      }
      else
      {
         copRegularizationWeightMatrix.zero();
         copRateRegularizationWeightMatrix.zero();
      }

      hasReset.set(resetRequested.getBooleanValue()); // So it is visible from SCS when the reset has been processed.
      resetRequested.set(false);

      // Should not get there as long as the number of contact points of the contactable body is less or equal to maxNumberOfContactPoints.
      for (; rhoIndex < rhoSize; rhoIndex++)
         clear(rhoIndex);
   }

   public void computeCopObjectiveJacobian(DenseMatrix64F jacobianToPack, FramePoint2DReadOnly desiredCoP)
   {
      if (desiredCoP.containsNaN())
      {
         jacobianToPack.reshape(2, rhoSize);
         jacobianToPack.zero();
         return;
      }

      desiredCoP.checkReferenceFrameMatch(planeFrame);

      int fzIndex = 5;
      CommonOps.extractRow(wrenchJacobianInPlaneFrame, fzIndex, fzRow);

      // [x_cop * J_fz + J_ty] * rho == 0
      int tauYIndex = 1;
      CommonOps.extractRow(wrenchJacobianInPlaneFrame, tauYIndex, singleCopRow);
      CommonOps.add(desiredCoP.getX(), fzRow, 1.0, singleCopRow, singleCopRow);
      CommonOps.insert(singleCopRow, jacobianToPack, 0, 0);

      // [y_cop * J_fz - J_tx] * rho == 0
      int tauXIndex = 0;
      CommonOps.extractRow(wrenchJacobianInPlaneFrame, tauXIndex, singleCopRow);
      CommonOps.add(desiredCoP.getY(), fzRow, -1.0, singleCopRow, singleCopRow);
      CommonOps.insert(singleCopRow, jacobianToPack, 1, 0);
   }

   private void clear(int rhoIndex)
   {
      FramePoint3D basisVectorOrigin = basisVectorsOrigin[rhoIndex];
      FrameVector3D basisVector = basisVectors[rhoIndex];

      basisVectorOrigin.setToZero(centerOfMassFrame);
      basisVector.setToZero(centerOfMassFrame);

      rhoMaxMatrix.set(rhoIndex, 0, Double.POSITIVE_INFINITY);
      rhoWeightMatrix.set(rhoIndex, rhoIndex, 1.0); // FIXME why is this setting to 1.0????
      rhoRateWeightMatrix.set(rhoIndex, rhoIndex, 0.0);
   }

   private final Wrench wrenchFromRho = new Wrench();
   private final DenseMatrix64F totalWrenchMatrix = new DenseMatrix64F(SpatialForceVector.SIZE, 1);

   public void computeWrenchFromRho(int startIndex, DenseMatrix64F allRobotRho)
   {
      CommonOps.extract(allRobotRho, startIndex, startIndex + rhoSize, 0, 1, rhoMatrix, 0, 0);

      ReferenceFrame bodyFixedFrame = getRigidBody().getBodyFixedFrame();
      if (yoPlaneContactState.inContact())
      {
         CommonOps.mult(wrenchJacobianInPlaneFrame, rhoMatrix, totalWrenchMatrix);
         wrenchFromRho.set(bodyFixedFrame, planeFrame, totalWrenchMatrix);

         previousCoP.setX(-wrenchFromRho.getAngularPartY() / wrenchFromRho.getLinearPartZ());
         previousCoP.setY(wrenchFromRho.getAngularPartX() / wrenchFromRho.getLinearPartZ());
      }
      else
      {
         wrenchFromRho.setToZero(bodyFixedFrame, planeFrame);
         previousCoP.setToZero();
      }
   }

   public Wrench getWrench()
   {
      return wrenchFromRho;
   }

   private final SpatialForceVector unitSpatialForceVector = new SpatialForceVector();

   public void computeWrenchJacobianInFrame(ReferenceFrame frame, DenseMatrix64F matrixToPack)
   {
      matrixToPack.reshape(Wrench.SIZE, rhoSize);
      for (int rhoIndex = 0; rhoIndex < rhoSize; rhoIndex++)
      {
         if (rhoEnabled.get(rhoIndex).getValue())
         {
            FramePoint3D basisVectorOrigin = basisVectorsOrigin.get(rhoIndex);
            FrameVector3D basisVector = basisVectors.get(rhoIndex);
            basisVectorOrigin.changeFrame(frame);
            basisVector.changeFrame(frame);
            unitSpatialForceVector.setIncludingFrame(basisVector, basisVectorOrigin);
            unitSpatialForceVector.getMatrixColumn(matrixToPack, rhoIndex);
         }
         else
         {
            MatrixTools.zeroColumn(rhoIndex, matrixToPack);
         }
      }
   }

   private void computeNormalContactVectorRotation(RotationMatrix normalContactVectorRotationMatrixToPack)
   {
      yoPlaneContactState.getContactNormalFrameVector(contactNormalVector);
      contactNormalVector.changeFrame(planeFrame);
      contactNormalVector.normalize();
      EuclidGeometryTools.axisAngleFromZUpToVector3D(contactNormalVector, normalContactVectorRotation);
      normalContactVectorRotationMatrixToPack.set(normalContactVectorRotation);
   }

   private void computeBasisVector(int basisVectorIndex, double rotationOffset, RotationMatrix normalContactVectorRotationMatrix, FrameVector3D basisVectorToPack)
   {
      double angle = rotationOffset + basisVectorIndex * basisVectorAngleIncrement;
      double mu = yoPlaneContactState.getCoefficientOfFriction();

      // Compute the linear part considering a normal contact vector pointing z-up
      basisVectorToPack.setIncludingFrame(planeFrame, Math.cos(angle) * mu, Math.sin(angle) * mu, 1.0);

      // Transforming the result to consider the actual normal contact vector
      normalContactVectorRotationMatrix.transform(basisVectorToPack);
      basisVectorToPack.normalize();
   }

   public RigidBody getRigidBody()
   {
      return yoPlaneContactState.getRigidBody();
   }

   public int getRhoSize()
   {
      return rhoSize;
   }

   public DenseMatrix64F getLastRho()
   {
      return rhoMatrix;
   }

   public DenseMatrix64F getRhoJacobian()
   {
      return wrenchJacobianInCoMFrame;
   }

   public DenseMatrix64F getActiveRhoMatrix()
   {
      return activeRhoMatrix;
   }

   public DenseMatrix64F getRhoMax()
   {
      return rhoMaxMatrix;
   }

   public DenseMatrix64F getRhoWeight()
   {
      return rhoWeightMatrix;
   }

   public DenseMatrix64F getRhoRateWeight()
   {
      return rhoRateWeightMatrix;
   }

   public Wrench getWrenchFromRho()
   {
      return wrenchFromRho;
   }

   public DenseMatrix64F getCoPRegularizationJacobian()
   {
      return copRegularizationJacobian;
   }

   public DenseMatrix64F getCoPRateRegularizationJacobian()
   {
      return copRateRegularizationJacobian;
   }

   public DenseMatrix64F getCoPRegularizationWeight()
   {
      return copRegularizationWeightMatrix;
   }

   public DenseMatrix64F getCoPRateRegularizationWeight()
   {
      return copRateRegularizationWeightMatrix;
   }

   public FramePoint3D[] getBasisVectorsOrigin()
   {
      return basisVectorsOrigin;
   }

   public FrameVector3D[] getBasisVectors()
   {
      return basisVectors;
   }

   public boolean hasReset()
   {
      return hasReset.getBooleanValue();
   }

   public DenseMatrix64F getWrenchJacobianMatrix()
   {
      return wrenchJacobianInPlaneFrame;
   }

   public ReferenceFrame getPlaneFrame()
   {
      return planeFrame;
   }

   public boolean canHandleCoPCommand()
   {
      return yoPlaneContactState.getFootholdArea() > minFootholdSizeForCoPObjectives;
   }

}<|MERGE_RESOLUTION|>--- conflicted
+++ resolved
@@ -20,11 +20,7 @@
 import us.ihmc.euclid.tuple2D.interfaces.Vector2DReadOnly;
 import us.ihmc.humanoidRobotics.bipedSupportPolygons.ContactablePlaneBody;
 import us.ihmc.robotics.linearAlgebra.MatrixTools;
-<<<<<<< HEAD
-=======
-import us.ihmc.robotics.math.frames.YoMatrix;
 import us.ihmc.robotics.referenceFrames.PoseReferenceFrame;
->>>>>>> 9988f4f1
 import us.ihmc.robotics.screwTheory.RigidBody;
 import us.ihmc.robotics.screwTheory.SpatialForceVector;
 import us.ihmc.robotics.screwTheory.Wrench;
@@ -86,18 +82,11 @@
 
    private final YoBoolean deactivateRhoWhenNotInContact;
 
-<<<<<<< HEAD
+   private final YoBoolean[] rhoEnabled;
    private final FramePoint3D[] basisVectorsOrigin;
    private final FrameVector3D[] basisVectors;
    private final YoDouble[] maxContactForces;
    private final YoDouble[] rhoWeights;
-=======
-   private final List<YoBoolean> rhoEnabled = new ArrayList<>();
-   private final List<FramePoint3D> basisVectorsOrigin = new ArrayList<>();
-   private final List<FrameVector3D> basisVectors = new ArrayList<>();
-   private final HashMap<YoContactPoint, YoDouble> maxContactForces = new HashMap<>();
-   private final HashMap<YoContactPoint, YoDouble> rhoWeights = new HashMap<>();
->>>>>>> 9988f4f1
 
    private final RotationMatrix normalContactVectorRotationMatrix = new RotationMatrix();
 
@@ -164,27 +153,15 @@
          maxContactForces[i] = maxContactForce;
       }
 
-<<<<<<< HEAD
-      hasReceivedCenterOfPressureCommand = new YoBoolean(namePrefix + "HasReceivedCoPCommand", registry);
-      isFootholdAreaLargeEnough = new YoBoolean(namePrefix + "isFootholdAreaLargeEnough", registry);
-      desiredCoPCommandInSoleFrame = new YoFramePoint2D(namePrefix + "DesiredCoPCommand", planeFrame, registry);
-
+      rhoEnabled = new YoBoolean[rhoSize];
       basisVectors = new FrameVector3D[rhoSize];
       basisVectorsOrigin = new FramePoint3D[rhoSize];
 
       for (int i = 0; i < rhoSize; i++)
       {
+         rhoEnabled[i] = new YoBoolean("Rho" + i + "Enabled", registry);
          basisVectors[i] = new FrameVector3D(centerOfMassFrame);
          basisVectorsOrigin[i] = new FramePoint3D(centerOfMassFrame);
-=======
-      yoRho = new YoMatrix(namePrefix + "Rho", rhoSize, 1, registry);
-
-      for (int i = 0; i < rhoSize; i++)
-      {
-         rhoEnabled.add(new YoBoolean("Rho" + i + "Enabled", registry));
-         basisVectors.add(new FrameVector3D(centerOfMassFrame));
-         basisVectorsOrigin.add(new FramePoint3D(centerOfMassFrame));
->>>>>>> 9988f4f1
       }
 
       previousCoP = new YoFramePoint2D(namePrefix + "PreviousCoP", planeFrame, registry);
@@ -269,31 +246,16 @@
 
          for (int basisVectorIndex = 0; basisVectorIndex < numberOfBasisVectorsPerContactPoint; basisVectorIndex++)
          {
-<<<<<<< HEAD
             FramePoint3D basisVectorOrigin = basisVectorsOrigin[rhoIndex];
             FrameVector3D basisVector = basisVectors[rhoIndex];
-=======
-            FramePoint3D basisVectorOrigin = basisVectorsOrigin.get(rhoIndex);
-            FrameVector3D basisVector = basisVectors.get(rhoIndex);
-            rhoEnabled.get(rhoIndex).set(inContact);
->>>>>>> 9988f4f1
+            rhoEnabled[rhoIndex].set(inContact);
 
             if (inContact)
             {
                contactPoint.getPosition(basisVectorOrigin);
                computeBasisVector(basisVectorIndex, angleOffset, normalContactVectorRotationMatrix, basisVector);
 
-<<<<<<< HEAD
-               DenseMatrix64F singleRhoJacobian = computeSingleRhoJacobian(basisVectorOrigin, basisVector);
-               CommonOps.insert(singleRhoJacobian, rhoJacobianMatrix, 0, rhoIndex);
-
-               DenseMatrix64F singleRhoCoPJacobian = computeSingleRhoCoPJacobian(basisVectorOrigin, basisVector);
-               CommonOps.insert(singleRhoCoPJacobian, copJacobianMatrix, 0, rhoIndex);
-
                double rhoWeight = rhoWeights[contactPointIndex].getDoubleValue();
-=======
-               double rhoWeight = rhoWeights.get(yoPlaneContactState.getContactPoints().get(contactPointIndex)).getDoubleValue();
->>>>>>> 9988f4f1
                if(Double.isNaN(rhoWeight))
                {
                   rhoWeight = defaultRhoWeight;
@@ -424,10 +386,10 @@
       matrixToPack.reshape(Wrench.SIZE, rhoSize);
       for (int rhoIndex = 0; rhoIndex < rhoSize; rhoIndex++)
       {
-         if (rhoEnabled.get(rhoIndex).getValue())
+         if (rhoEnabled[rhoIndex].getValue())
          {
-            FramePoint3D basisVectorOrigin = basisVectorsOrigin.get(rhoIndex);
-            FrameVector3D basisVector = basisVectors.get(rhoIndex);
+            FramePoint3D basisVectorOrigin = basisVectorsOrigin[rhoIndex];
+            FrameVector3D basisVector = basisVectors[rhoIndex];
             basisVectorOrigin.changeFrame(frame);
             basisVector.changeFrame(frame);
             unitSpatialForceVector.setIncludingFrame(basisVector, basisVectorOrigin);
