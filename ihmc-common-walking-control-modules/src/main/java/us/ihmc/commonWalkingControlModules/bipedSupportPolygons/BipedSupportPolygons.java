package us.ihmc.commonWalkingControlModules.bipedSupportPolygons;

import static us.ihmc.commonWalkingControlModules.desiredFootStep.FootstepListVisualizer.defaultFeetColors;

import java.awt.Color;

import us.ihmc.euclid.referenceFrame.FrameConvexPolygon2D;
import us.ihmc.euclid.referenceFrame.FramePoint3D;
import us.ihmc.euclid.referenceFrame.ReferenceFrame;
import us.ihmc.graphicsDescription.yoGraphics.YoGraphicsListRegistry;
import us.ihmc.graphicsDescription.yoGraphics.plotting.ArtifactList;
import us.ihmc.graphicsDescription.yoGraphics.plotting.YoArtifactPolygon;
import us.ihmc.robotics.robotSide.RobotSide;
import us.ihmc.robotics.robotSide.SideDependentList;
import us.ihmc.robotics.time.ExecutionTimer;
import us.ihmc.yoVariables.registry.YoVariableRegistry;
import us.ihmc.yoVariables.variable.YoFrameConvexPolygon2D;

/*
 * FIXME: not rewindable!
 */
public class BipedSupportPolygons
{
   private static final ReferenceFrame worldFrame = ReferenceFrame.getWorldFrame();

   private static boolean VISUALIZE = true;
   private static final int maxNumberOfContactPointsPerFoot = 6;

   private final YoVariableRegistry registry = new YoVariableRegistry("BipedSupportPolygons");

   // Reference frames:
   private final ReferenceFrame midFeetZUp;
   private final SideDependentList<ReferenceFrame> ankleZUpFrames;
   private final SideDependentList<ReferenceFrame> soleZUpFrames;

   // Polygons:
   private final SideDependentList<FrameConvexPolygon2D> footPolygonsInWorldFrame = new SideDependentList<FrameConvexPolygon2D>();
   private final SideDependentList<FrameConvexPolygon2D> footPolygonsInSoleFrame = new SideDependentList<FrameConvexPolygon2D>();
   private final SideDependentList<FrameConvexPolygon2D> footPolygonsInSoleZUpFrame = new SideDependentList<FrameConvexPolygon2D>();
   private final SideDependentList<FrameConvexPolygon2D> footPolygonsInAnkleZUp = new SideDependentList<FrameConvexPolygon2D>();
   private final SideDependentList<FrameConvexPolygon2D> footPolygonsInMidFeetZUp = new SideDependentList<FrameConvexPolygon2D>();
   private final FrameConvexPolygon2D supportPolygonInMidFeetZUp = new FrameConvexPolygon2D();
   private final FrameConvexPolygon2D supportPolygonInWorld = new FrameConvexPolygon2D();

   private final YoFrameConvexPolygon2D supportPolygonViz;
   private final SideDependentList<YoFrameConvexPolygon2D> footPolygonsViz = new SideDependentList<>();

   private final ExecutionTimer timer = new ExecutionTimer(getClass().getSimpleName() + "Timer", registry);

   public BipedSupportPolygons(SideDependentList<ReferenceFrame> ankleZUpFrames, ReferenceFrame midFeetZUpFrame,
                               SideDependentList<ReferenceFrame> soleZUpFrames, YoVariableRegistry parentRegistry,
                               YoGraphicsListRegistry yoGraphicsListRegistry)
   {
      this.ankleZUpFrames = ankleZUpFrames;
      this.midFeetZUp = midFeetZUpFrame;
      this.soleZUpFrames = soleZUpFrames;

      supportPolygonViz = new YoFrameConvexPolygon2D("combinedPolygon", "", worldFrame, 2 * maxNumberOfContactPointsPerFoot, registry);

      ArtifactList artifactList = new ArtifactList(getClass().getSimpleName());

      YoArtifactPolygon supportPolygonArtifact = new YoArtifactPolygon("Combined Polygon", supportPolygonViz, Color.pink, false);
      artifactList.add(supportPolygonArtifact);

      for (RobotSide robotSide : RobotSide.values)
      {
         footPolygonsInWorldFrame.put(robotSide, new FrameConvexPolygon2D());
         footPolygonsInSoleFrame.put(robotSide, new FrameConvexPolygon2D());
         footPolygonsInSoleZUpFrame.put(robotSide, new FrameConvexPolygon2D());
         footPolygonsInAnkleZUp.put(robotSide, new FrameConvexPolygon2D());
         footPolygonsInMidFeetZUp.put(robotSide, new FrameConvexPolygon2D());
         String robotSidePrefix = robotSide.getCamelCaseNameForStartOfExpression();

<<<<<<< HEAD
         YoFrameConvexPolygon2d footPolygonViz = new YoFrameConvexPolygon2d(robotSidePrefix + "FootPolygon", "", worldFrame, maxNumberOfContactPointsPerFoot,
                                                                            registry);
=======
         YoFrameConvexPolygon2D footPolygonViz = new YoFrameConvexPolygon2D(robotSidePrefix + "FootPolygon", "", worldFrame, maxNumberOfContactPointsPerFoot, registry);
>>>>>>> d260ad87
         footPolygonsViz.put(robotSide, footPolygonViz);
         YoArtifactPolygon footPolygonArtifact = new YoArtifactPolygon(robotSide.getCamelCaseNameForMiddleOfExpression() + " Foot Polygon", footPolygonViz,
                                                                       defaultFeetColors.get(robotSide), false);
         artifactList.add(footPolygonArtifact);
      }

      if (yoGraphicsListRegistry != null)
      {
         yoGraphicsListRegistry.registerArtifactList(artifactList);
      }

      parentRegistry.addChild(registry);
   }

   private final FramePoint3D tempFramePoint = new FramePoint3D();

   public void updateUsingContactStates(SideDependentList<? extends PlaneContactState> contactStates)
   {
      timer.startMeasurement();
      boolean inDoubleSupport = true;
      boolean neitherFootIsSupportingFoot = true;
      RobotSide supportSide = null;

      for (RobotSide robotSide : RobotSide.values)
      {
         PlaneContactState contactState = contactStates.get(robotSide);

         FrameConvexPolygon2D footPolygonInWorldFrame = footPolygonsInWorldFrame.get(robotSide);
         FrameConvexPolygon2D footPolygonInSoleFrame = footPolygonsInSoleFrame.get(robotSide);
         FrameConvexPolygon2D footPolygonInSoleZUpFrame = footPolygonsInSoleZUpFrame.get(robotSide);
         FrameConvexPolygon2D footPolygonInAnkleZUp = footPolygonsInAnkleZUp.get(robotSide);
         FrameConvexPolygon2D footPolygonInMidFeetZUp = footPolygonsInMidFeetZUp.get(robotSide);

         footPolygonInWorldFrame.clearAndUpdate(worldFrame);
         footPolygonInSoleFrame.clearAndUpdate(contactState.getPlaneFrame());
         footPolygonInSoleZUpFrame.clearAndUpdate(soleZUpFrames.get(robotSide));
         footPolygonInAnkleZUp.clearAndUpdate(ankleZUpFrames.get(robotSide));
         footPolygonInMidFeetZUp.clearAndUpdate(midFeetZUp);

         if (contactState.inContact())
         {
            supportSide = robotSide;
            neitherFootIsSupportingFoot = false;

            for (int i = 0; i < contactState.getTotalNumberOfContactPoints(); i++)
            {
               ContactPointInterface contactPoint = contactState.getContactPoints().get(i);
               if (!contactPoint.isInContact())
                  continue;

               contactPoint.getPosition(tempFramePoint);
               footPolygonInWorldFrame.addVertexMatchingFrame(tempFramePoint);
               footPolygonInSoleFrame.addVertexMatchingFrame(tempFramePoint);
               footPolygonInSoleZUpFrame.addVertexMatchingFrame(tempFramePoint);
               footPolygonInAnkleZUp.addVertexMatchingFrame(tempFramePoint);
               footPolygonInMidFeetZUp.addVertexMatchingFrame(tempFramePoint);
            }

            footPolygonInWorldFrame.update();
            footPolygonInSoleFrame.update();
            footPolygonInSoleZUpFrame.update();
            footPolygonInAnkleZUp.update();
            footPolygonInMidFeetZUp.update();
         }
         else
         {
            inDoubleSupport = false;
         }
      }

      updateSupportPolygon(inDoubleSupport, neitherFootIsSupportingFoot, supportSide);

      timer.stopMeasurement();

      if (VISUALIZE)
         visualize();
   }

   private void updateSupportPolygon(boolean inDoubleSupport, boolean neitherFootIsSupportingFoot, RobotSide supportSide)
   {
      // Get the support polygon. If in double support, it is the combined polygon.
      // FIXME: Assumes the individual feet polygons are disjoint for faster computation. Will crash if the feet overlap.
      // If in single support, then the support polygon is just the foot polygon of the supporting foot.
      if (neitherFootIsSupportingFoot)
      {
<<<<<<< HEAD
         supportPolygonInMidFeetZUp.clear();
         //throw new RuntimeException("neither foot is a supporting foot!");
      }
      else
      {
         if (inDoubleSupport)
         {
            supportPolygonInMidFeetZUp.setIncludingFrameAndUpdate(footPolygonsInMidFeetZUp.get(RobotSide.LEFT), footPolygonsInMidFeetZUp.get(RobotSide.RIGHT));
         }
         else
         {
            supportPolygonInMidFeetZUp.setIncludingFrameAndUpdate(footPolygonsInMidFeetZUp.get(supportSide));
         }
      }
      supportPolygonInWorld.setIncludingFrameAndUpdate(supportPolygonInMidFeetZUp);
=======
         supportPolygonInMidFeetZUp.setIncludingFrame(footPolygonsInMidFeetZUp.get(RobotSide.LEFT), footPolygonsInMidFeetZUp.get(RobotSide.RIGHT));
      }
      else
      {
         supportPolygonInMidFeetZUp.setIncludingFrame(footPolygonsInMidFeetZUp.get(supportSide));
      }

      supportPolygonInWorld.setIncludingFrame(supportPolygonInMidFeetZUp);
>>>>>>> d260ad87
      supportPolygonInWorld.changeFrameAndProjectToXYPlane(worldFrame);
   }

   private void visualize()
   {
      supportPolygonViz.set(supportPolygonInWorld);

      for (RobotSide robotSide : RobotSide.values)
      {
         YoFrameConvexPolygon2D footPolygonViz = footPolygonsViz.get(robotSide);
         FrameConvexPolygon2D footPolygon = footPolygonsInWorldFrame.get(robotSide);
         if (footPolygon.isEmpty())
            footPolygonViz.clear();
         else
            footPolygonViz.set(footPolygon);
      }
   }

   public ReferenceFrame getMidFeetZUpFrame()
   {
      return midFeetZUp;
   }

   public SideDependentList<ReferenceFrame> getAnkleZUpFrames()
   {
      return ankleZUpFrames;
   }

   public SideDependentList<ReferenceFrame> getSoleZUpFrames()
   {
      return soleZUpFrames;
   }

   public FrameConvexPolygon2D getSupportPolygonInMidFeetZUp()
   {
      return supportPolygonInMidFeetZUp;
   }

   public FrameConvexPolygon2D getSupportPolygonInWorld()
   {
      return supportPolygonInWorld;
   }

   public FrameConvexPolygon2D getFootPolygonInAnkleZUp(RobotSide robotSide)
   {
      return footPolygonsInAnkleZUp.get(robotSide);
   }

   public FrameConvexPolygon2D getFootPolygonInSoleFrame(RobotSide robotSide)
   {
      return footPolygonsInSoleFrame.get(robotSide);
   }

   public FrameConvexPolygon2D getFootPolygonInSoleZUpFrame(RobotSide robotSide)
   {
      return footPolygonsInSoleZUpFrame.get(robotSide);
   }

   public FrameConvexPolygon2D getFootPolygonInWorldFrame(RobotSide robotSide)
   {
      return footPolygonsInWorldFrame.get(robotSide);
   }

   public FrameConvexPolygon2D getFootPolygonInMidFeetZUp(RobotSide robotSide)
   {
      return footPolygonsInMidFeetZUp.get(robotSide);
   }

   public SideDependentList<FrameConvexPolygon2D> getFootPolygonsInMidFeetZUp()
   {
      return footPolygonsInMidFeetZUp;
   }

   public SideDependentList<FrameConvexPolygon2D> getFootPolygonsInWorldFrame()
   {
      return footPolygonsInWorldFrame;
   }

   public String toString()
   {
      return "supportPolygonInMidFeetZUp = " + supportPolygonInMidFeetZUp;
   }
}<|MERGE_RESOLUTION|>--- conflicted
+++ resolved
@@ -71,12 +71,7 @@
          footPolygonsInMidFeetZUp.put(robotSide, new FrameConvexPolygon2D());
          String robotSidePrefix = robotSide.getCamelCaseNameForStartOfExpression();
 
-<<<<<<< HEAD
-         YoFrameConvexPolygon2d footPolygonViz = new YoFrameConvexPolygon2d(robotSidePrefix + "FootPolygon", "", worldFrame, maxNumberOfContactPointsPerFoot,
-                                                                            registry);
-=======
          YoFrameConvexPolygon2D footPolygonViz = new YoFrameConvexPolygon2D(robotSidePrefix + "FootPolygon", "", worldFrame, maxNumberOfContactPointsPerFoot, registry);
->>>>>>> d260ad87
          footPolygonsViz.put(robotSide, footPolygonViz);
          YoArtifactPolygon footPolygonArtifact = new YoArtifactPolygon(robotSide.getCamelCaseNameForMiddleOfExpression() + " Foot Polygon", footPolygonViz,
                                                                        defaultFeetColors.get(robotSide), false);
@@ -162,32 +157,14 @@
       // If in single support, then the support polygon is just the foot polygon of the supporting foot.
       if (neitherFootIsSupportingFoot)
       {
-<<<<<<< HEAD
-         supportPolygonInMidFeetZUp.clear();
-         //throw new RuntimeException("neither foot is a supporting foot!");
+         supportPolygonInMidFeetZUp.setIncludingFrame(footPolygonsInMidFeetZUp.get(RobotSide.LEFT), footPolygonsInMidFeetZUp.get(RobotSide.RIGHT));
       }
       else
       {
-         if (inDoubleSupport)
-         {
-            supportPolygonInMidFeetZUp.setIncludingFrameAndUpdate(footPolygonsInMidFeetZUp.get(RobotSide.LEFT), footPolygonsInMidFeetZUp.get(RobotSide.RIGHT));
-         }
-         else
-         {
-            supportPolygonInMidFeetZUp.setIncludingFrameAndUpdate(footPolygonsInMidFeetZUp.get(supportSide));
-         }
-      }
-      supportPolygonInWorld.setIncludingFrameAndUpdate(supportPolygonInMidFeetZUp);
-=======
-         supportPolygonInMidFeetZUp.setIncludingFrame(footPolygonsInMidFeetZUp.get(RobotSide.LEFT), footPolygonsInMidFeetZUp.get(RobotSide.RIGHT));
-      }
-      else
-      {
          supportPolygonInMidFeetZUp.setIncludingFrame(footPolygonsInMidFeetZUp.get(supportSide));
       }
 
       supportPolygonInWorld.setIncludingFrame(supportPolygonInMidFeetZUp);
->>>>>>> d260ad87
       supportPolygonInWorld.changeFrameAndProjectToXYPlane(worldFrame);
    }
 
