package us.ihmc.commonWalkingControlModules.controllerCore.parameters;

import us.ihmc.commonWalkingControlModules.controllerCore.WholeBodyInverseDynamicsSolver;
import us.ihmc.commonWalkingControlModules.controllerCore.command.inverseDynamics.JointAccelerationIntegrationCommand;
import us.ihmc.commonWalkingControlModules.momentumBasedController.optimization.JointAccelerationIntegrationCalculator;
import us.ihmc.sensorProcessing.outputData.JointDesiredOutputReadOnly;

/**
 * Read-only interface that is implemented by a class holding the parameters necessary to perform
 * the integration of a joint desired acceleration into desired joint velocity and position.
 * <p>
 * The {@link WholeBodyInverseDynamicsSolver} can be requested to compute the desired position and
 * velocity for a list of joints by submitting a {@link JointAccelerationIntegrationCommand}.
 * </p>
 * <p>
 * When enabled for a joint, the {@code JointAccelerationIntegrationCalculator} will perform a
 * double step integration off of the desired joint acceleration to first compute the desired joint
 * velocity and finally the desired joint position.
 * </p>
 *
 * @author Sylvain Bertrand
 */
public interface JointAccelerationIntegrationParametersReadOnly
{
   /**
    * The break frequency for the position filter used in the acceleration integration. Increasing this
    * break frequency will cause the integration process to leak more heavily towards the current joint
    * position. Setting this to positive infinity will cause the integration to be turned off and the
    * desired joint position value to match the current joint position. Setting this to zero will do a
    * pure integration of the desired velocity.
    * <p>
    * The integrated position is computed as follows:</br>
    * q<sub>des</sub><sup>t</sup> = [(1 - &alpha;<sub>P</sub>) q<sub>cur</sub><sup>t</sup> +
    * &alpha;<sub>P</sub> q<sub>des</sub><sup>t - &Delta;t</sup>] + &Delta;t
    * qDot<sub>des</sub><sup>t</sup> </br>
    * Where &alpha;<sub>P</sub> is the decay rate computed from the integration timestep and the break
    * frequency defined here.
    * </p>
    * <p>
    * A low value for the break frequency will cause the joint to never settle by having a stick-slip
    * behavior around the "true" desired position the high-level controller is trying to achieve. It
    * can simply be increased until this undesirable effect disappears. The following default value can
    * be used as starting point for tuning a joint:<br>
    * {@link JointAccelerationIntegrationCalculator#DEFAULT_POSITION_BREAK_FREQUENCY}.
    * </p>
    *
    * @return positionBreakFrequency the break frequency used to compute the desired position.
    */
   double getPositionBreakFrequency();

   /**
    * The break frequency for the velocity filter used in the acceleration integration. Increasing this
<<<<<<< HEAD
    * break frequency will cause the integration process to leak more heavily towards a zero velocity.
    * Setting this to positive infinity will cause the integration to be turned off and the desired
    * joint velocity value to be zero. Setting this to zero will do a pure integration of the desired
    * acceleration.
    * <p>
    * The integrated position is computed as follows:<br>
    * qDot<sub>des</sub><sup>t</sup> = [&alpha;<sub>V</sub> qDot<sub>des</sub><sup>t - &Delta;t</sup>]
    * + &Delta;t qDDot<sub>des</sub><sup>t</sup> <br>
=======
    * break frequency will cause the integration process to leak more heavily towards the reference
    * velocity. Setting this to positive infinity will cause the integration to be turned off and the
    * desired joint velocity value to be equal to the reference velocity. Setting this to zero will do
    * a pure integration of the desired acceleration.
    * <p>
    * The integrated position is computed as follows:<br>
    * qDot<sub>des</sub><sup>t</sup> = [(1 - &alpha;<sub>V</sub>) qDot<sub>ref</sub><sup>t</sup> +
    * &alpha;<sub>V</sub> qDot<sub>des</sub><sup>t - &Delta;t</sup>] + &Delta;t
    * qDDot<sub>des</sub><sup>t</sup> <br>
>>>>>>> 056c1afe
    * Where &alpha;<sub>V</sub> is the decay rate computed from the integration timestep and the break
    * frequency defined here.
    * <p>
    * Increasing the break frequency used to compute the desired velocity appears to be equivalent to
    * inserting damping to the joint. A high value will cause a loss of precision on the resulting
<<<<<<< HEAD
    * q<sub>des</sub> such that does impair the tracking that high-level controller is trying to
=======
    * qDot<sub>des</sub> such that does impair the tracking that high-level controller is trying to
>>>>>>> 056c1afe
    * achieve. The following default value can be used as starting point for tuning a joint:<br>
    * {@link JointAccelerationIntegrationCalculator#DEFAULT_VELOCITY_BREAK_FREQUENCY}.
    * </p>
    *
    * @return velocityBreakFrequency the break frequency used to compute the desired velocity.
    */
   double getVelocityBreakFrequency();

   /**
    * This is a safety parameter that is relevant to the tuning process for a joint. The default value
    * used by the calculator should be adequate in most situations: {@code maxPositionError} =
    * {@link JointAccelerationIntegrationCalculator#DEFAULT_MAX_POSITION_ERROR}.
    * <p>
    * The maximum position error parameter is used to limit the gap between the desired position
    * computed and the actual joint position. This is a critical parameter and should be only changed
    * once heavy testing has been performed on the robot knowing that the effects of this parameter may
    * show up only under specific circumstances.
    * </p>
    *
    * @return maxPositionError limits the gap between the desired joint position and the actual joint
    *         position.
    */
   double getMaxPositionError();

   /**
    * This is a safety parameter that is relevant to the tuning process for a joint. The default value
    * used by the calculator should be adequate in most situations: {@code maxVelocity} =
<<<<<<< HEAD
    * {@link JointAccelerationIntegrationCalculator#DEFAULT_MAX_VELOCITY}.
    * <p>
    * The maximum velocity parameter is used to saturate the value of the desired velocity computed. It
    * can be increased once the acceleration integration is proven to be working properly on a specific
    * robot to allow the joint to reach higher velocities.
=======
    * {@link JointAccelerationIntegrationCalculator#DEFAULT_MAX_VELOCITY_ERROR}.
    * <p>
    * The maximum velocity error parameter is used to limit the gap between the desired velocity
    * computed and the reference joint velocity, see {@link #getVelocityReferenceAlpha()}. It can be
    * increased once the acceleration integration is proven to be working properly on a specific robot
    * to allow the joint to reach higher velocities.
>>>>>>> 056c1afe
    * </p>
    *
    * @return maxVelocityError limits the gap between the desired joint velocity and the reference
    *         joint velocity.
    */
   double getMaxVelocityError();

   /**
    * Factor used for computing the reference velocity towards which the integrator will bleed the
    * desired velocity.
    * <p>
    * The value should be in [0, 1]. A value of 0 indicates that the reference velocity should be zero
    * while a value of 1 indicates that the reference velocity should be the measured joint velocity.
    * </p>
    * <p>
    * A lower value for this parameter will increase stability as the computed desired velocity will
    * contain less noise. However, a low value also makes it harder for the desired velocity to reach
    * high values.
    * </p>
    * 
    * @return velocityReferenceAlpha the ratio of measured velocity to be used as reference.
    */
   double getVelocityReferenceAlpha();

   /**
    * This is to configure how the desired velocity is to be reset upon receiving
    * {@link JointDesiredOutputReadOnly#peekResetIntegratorsRequest()} in
    * {@link JointAccelerationIntegrationCalculator}.
    * <ul>
    * <li>{@link JointVelocityIntegratorResetMode#CURRENT_VELOCITY} (default behavior), the desired
    * velocity is reset to the current joint velocity.
    * <li>{@link JointVelocityIntegratorResetMode#ZERO_VELOCITY} when {@code true}, the desired
    * velocity is reset to zero.
    * <li>{@link JointVelocityIntegratorResetMode#REFERENCE_VELOCITY} when {@code true}, the desired
    * velocity is reset to the reference velocity, see {@link #getVelocityReferenceAlpha()}.
    * </ul>
    * 
    * @return specifies the integrator's behavior for when resetting the desired velocity. Default
    *         value is {@link JointVelocityIntegratorResetMode#CURRENT_VELOCITY}.
    */
<<<<<<< HEAD
   double getMaxVelocity();

   /**
    * This is to configure how the desired velocity is to be reset upon receiving
    * {@link JointDesiredOutputReadOnly#peekResetIntegratorsRequest()} in
    * {@link JointAccelerationIntegrationCalculator}.
    * <ul>
    * <li>when {@code false} (default behavior), the desired velocity is reset to the current joint
    * velocity.
    * <li>when {@code true} (default behavior), the desired velocity is reset to zero.
    * </ul>
    * 
    * @return whether to reset the desired velocity to zero or to the current joint velocity. Default
    *         value is {@code false}.
    */
   boolean getZeroVelocityReset();
=======
   JointVelocityIntegratorResetMode getVelocityResetMode();
>>>>>>> 056c1afe
}<|MERGE_RESOLUTION|>--- conflicted
+++ resolved
@@ -3,7 +3,6 @@
 import us.ihmc.commonWalkingControlModules.controllerCore.WholeBodyInverseDynamicsSolver;
 import us.ihmc.commonWalkingControlModules.controllerCore.command.inverseDynamics.JointAccelerationIntegrationCommand;
 import us.ihmc.commonWalkingControlModules.momentumBasedController.optimization.JointAccelerationIntegrationCalculator;
-import us.ihmc.sensorProcessing.outputData.JointDesiredOutputReadOnly;
 
 /**
  * Read-only interface that is implemented by a class holding the parameters necessary to perform
@@ -50,16 +49,6 @@
 
    /**
     * The break frequency for the velocity filter used in the acceleration integration. Increasing this
-<<<<<<< HEAD
-    * break frequency will cause the integration process to leak more heavily towards a zero velocity.
-    * Setting this to positive infinity will cause the integration to be turned off and the desired
-    * joint velocity value to be zero. Setting this to zero will do a pure integration of the desired
-    * acceleration.
-    * <p>
-    * The integrated position is computed as follows:<br>
-    * qDot<sub>des</sub><sup>t</sup> = [&alpha;<sub>V</sub> qDot<sub>des</sub><sup>t - &Delta;t</sup>]
-    * + &Delta;t qDDot<sub>des</sub><sup>t</sup> <br>
-=======
     * break frequency will cause the integration process to leak more heavily towards the reference
     * velocity. Setting this to positive infinity will cause the integration to be turned off and the
     * desired joint velocity value to be equal to the reference velocity. Setting this to zero will do
@@ -69,17 +58,12 @@
     * qDot<sub>des</sub><sup>t</sup> = [(1 - &alpha;<sub>V</sub>) qDot<sub>ref</sub><sup>t</sup> +
     * &alpha;<sub>V</sub> qDot<sub>des</sub><sup>t - &Delta;t</sup>] + &Delta;t
     * qDDot<sub>des</sub><sup>t</sup> <br>
->>>>>>> 056c1afe
     * Where &alpha;<sub>V</sub> is the decay rate computed from the integration timestep and the break
     * frequency defined here.
     * <p>
     * Increasing the break frequency used to compute the desired velocity appears to be equivalent to
     * inserting damping to the joint. A high value will cause a loss of precision on the resulting
-<<<<<<< HEAD
-    * q<sub>des</sub> such that does impair the tracking that high-level controller is trying to
-=======
     * qDot<sub>des</sub> such that does impair the tracking that high-level controller is trying to
->>>>>>> 056c1afe
     * achieve. The following default value can be used as starting point for tuning a joint:<br>
     * {@link JointAccelerationIntegrationCalculator#DEFAULT_VELOCITY_BREAK_FREQUENCY}.
     * </p>
@@ -107,20 +91,12 @@
    /**
     * This is a safety parameter that is relevant to the tuning process for a joint. The default value
     * used by the calculator should be adequate in most situations: {@code maxVelocity} =
-<<<<<<< HEAD
-    * {@link JointAccelerationIntegrationCalculator#DEFAULT_MAX_VELOCITY}.
-    * <p>
-    * The maximum velocity parameter is used to saturate the value of the desired velocity computed. It
-    * can be increased once the acceleration integration is proven to be working properly on a specific
-    * robot to allow the joint to reach higher velocities.
-=======
     * {@link JointAccelerationIntegrationCalculator#DEFAULT_MAX_VELOCITY_ERROR}.
     * <p>
     * The maximum velocity error parameter is used to limit the gap between the desired velocity
     * computed and the reference joint velocity, see {@link #getVelocityReferenceAlpha()}. It can be
     * increased once the acceleration integration is proven to be working properly on a specific robot
     * to allow the joint to reach higher velocities.
->>>>>>> 056c1afe
     * </p>
     *
     * @return maxVelocityError limits the gap between the desired joint velocity and the reference
@@ -161,24 +137,5 @@
     * @return specifies the integrator's behavior for when resetting the desired velocity. Default
     *         value is {@link JointVelocityIntegratorResetMode#CURRENT_VELOCITY}.
     */
-<<<<<<< HEAD
-   double getMaxVelocity();
-
-   /**
-    * This is to configure how the desired velocity is to be reset upon receiving
-    * {@link JointDesiredOutputReadOnly#peekResetIntegratorsRequest()} in
-    * {@link JointAccelerationIntegrationCalculator}.
-    * <ul>
-    * <li>when {@code false} (default behavior), the desired velocity is reset to the current joint
-    * velocity.
-    * <li>when {@code true} (default behavior), the desired velocity is reset to zero.
-    * </ul>
-    * 
-    * @return whether to reset the desired velocity to zero or to the current joint velocity. Default
-    *         value is {@code false}.
-    */
-   boolean getZeroVelocityReset();
-=======
    JointVelocityIntegratorResetMode getVelocityResetMode();
->>>>>>> 056c1afe
 }