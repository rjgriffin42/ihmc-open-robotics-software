package us.ihmc.commonWalkingControlModules.controllerCore.command.feedbackController;

import us.ihmc.commonWalkingControlModules.controllerCore.WholeBodyControllerCore;
import us.ihmc.commonWalkingControlModules.controllerCore.command.ControllerCoreCommand;
import us.ihmc.commonWalkingControlModules.controllerCore.command.ControllerCoreCommandType;
import us.ihmc.commonWalkingControlModules.controllerCore.command.inverseDynamics.SpatialAccelerationCommand;
import us.ihmc.commons.PrintTools;
import us.ihmc.euclid.referenceFrame.FramePoint3D;
import us.ihmc.euclid.referenceFrame.FramePose3D;
import us.ihmc.euclid.referenceFrame.FrameQuaternion;
import us.ihmc.euclid.referenceFrame.FrameVector3D;
import us.ihmc.euclid.referenceFrame.ReferenceFrame;
import us.ihmc.euclid.referenceFrame.exceptions.ReferenceFrameMismatchException;
import us.ihmc.euclid.referenceFrame.interfaces.FramePoint3DReadOnly;
import us.ihmc.euclid.referenceFrame.interfaces.FrameQuaternionReadOnly;
import us.ihmc.euclid.referenceFrame.interfaces.FrameVector3DReadOnly;
import us.ihmc.euclid.tuple3D.Point3D;
import us.ihmc.euclid.tuple3D.Vector3D;
import us.ihmc.euclid.tuple3D.interfaces.Vector3DReadOnly;
import us.ihmc.euclid.tuple4D.Quaternion;
import us.ihmc.robotics.controllers.pidGains.PID3DGainsReadOnly;
import us.ihmc.robotics.controllers.pidGains.PIDSE3Gains;
import us.ihmc.robotics.controllers.pidGains.PIDSE3GainsReadOnly;
import us.ihmc.robotics.controllers.pidGains.implementations.DefaultPIDSE3Gains;
import us.ihmc.robotics.screwTheory.MovingReferenceFrame;
import us.ihmc.robotics.screwTheory.RigidBody;
import us.ihmc.robotics.screwTheory.SelectionMatrix6D;
import us.ihmc.robotics.weightMatrices.WeightMatrix6D;

/**
 * {@link SpatialFeedbackControlCommand} is a command meant to be submitted to the
 * {@link WholeBodyControllerCore} via the {@link ControllerCoreCommand}.
 * <p>
 * The objective of a {@link SpatialFeedbackControlCommand} is to notify the feedback controller
 * dedicated to control the end-effector provided in {@link #set(RigidBody, RigidBody)} that it is
 * requested to run during the next control tick.
 * </p>
 * <p>
 * From control tick to control tick each feedback controller can be entirely configured or
 * reconfigured, and enabled (by submitting a command) or disabled (by NOT submitting a command).
 * </p>
 * <p>
 * All the data contained in this command is expressed in world to ensure that the feedback
 * controller can properly interpret it.
 * </p>
 *
 * @author Sylvain Bertrand
 *
 */
public class SpatialFeedbackControlCommand implements FeedbackControlCommand<SpatialFeedbackControlCommand>
{
   private static final ReferenceFrame worldFrame = ReferenceFrame.getWorldFrame();

   private final Point3D controlFrameOriginInEndEffectorFrame = new Point3D();
   private final Quaternion controlFrameOrientationInEndEffectorFrame = new Quaternion();

   private final Point3D desiredPositionInWorld = new Point3D();
   private final Vector3D desiredLinearVelocityInWorld = new Vector3D();

   private final Quaternion desiredOrientationInWorld = new Quaternion();
   private final Vector3D desiredAngularVelocityInWorld = new Vector3D();

   private final Vector3D feedForwardLinearActionInWorld = new Vector3D();
   private final Vector3D feedForwardAngularActionInWorld = new Vector3D();

   /** The 3D gains used in the PD controller for the next control tick. */
   private final DefaultPIDSE3Gains gains = new DefaultPIDSE3Gains();
   /** This is the reference frame in which the angular part of the gains are to be applied. If {@code null}, it is applied in the control frame. */
   private ReferenceFrame angularGainsFrame = null;
   /** This is the reference frame in which the linear part of the gains are to be applied. If {@code null}, it is applied in the control frame. */
   private ReferenceFrame linearGainsFrame = null;

   /**
    * Acceleration command used to save different control properties such as: the end-effector, the
    * base, and the weight to be used in the QP optimization.
    * <p>
    * Should not be accessed from the user side.
    * </p>
    */
   private final SpatialAccelerationCommand spatialAccelerationCommand = new SpatialAccelerationCommand();

   /**
    * The control base frame is the reference frame with respect to which the end-effector is to be
    * controlled. More specifically, the end-effector desired velocity is assumed to be with respect
    * to the control base frame.
    */
   private ReferenceFrame controlBaseFrame = null;

   /**
    * Creates an empty command. It needs to be configured before being submitted to the controller
    * core.
    */
   public SpatialFeedbackControlCommand()
   {
      spatialAccelerationCommand.setSelectionMatrixToIdentity();
   }

   /**
    * Performs a full-depth copy of the data contained in the other command.
    */
   @Override
   public void set(SpatialFeedbackControlCommand other)
   {
      spatialAccelerationCommand.set(other.spatialAccelerationCommand);

      controlFrameOriginInEndEffectorFrame.set(other.controlFrameOriginInEndEffectorFrame);
      controlFrameOrientationInEndEffectorFrame.set(other.controlFrameOrientationInEndEffectorFrame);

      desiredPositionInWorld.set(other.desiredPositionInWorld);
      desiredLinearVelocityInWorld.set(other.desiredLinearVelocityInWorld);
      feedForwardLinearActionInWorld.set(other.feedForwardLinearActionInWorld);

      desiredOrientationInWorld.set(other.desiredOrientationInWorld);
      desiredAngularVelocityInWorld.set(other.desiredAngularVelocityInWorld);
      feedForwardAngularActionInWorld.set(other.feedForwardAngularActionInWorld);

      controlBaseFrame = other.controlBaseFrame;

      gains.set(other.gains);
   }

   /**
    * Specifies the rigid-body to be controlled, i.e. {@code endEffector}.
    * <p>
    * The joint path going from the {@code base} to the {@code endEffector} specifies the joints
    * that can be used to control the end-effector.
    * </p>
    *
    * @param base the rigid-body located right before the first joint to be used for controlling the
    *           end-effector.
    * @param endEffector the rigid-body to be controlled.
    */
   public void set(RigidBody base, RigidBody endEffector)
   {
      spatialAccelerationCommand.set(base, endEffector);
   }

   /**
    * Intermediate base located between the {@code base} and {@code endEffector}.
    * <p>
    * This parameter is optional. If provided, it is used to improve singularity avoidance by
    * applying a privileged joint configuration to the kinematic chain going from
    * {@code primaryBase} to {@code endEffector}.
    * </p>
    * <p>
    * Here is an example of application: {@code endEffector == leftHand},
    * {@code base == rootJoint.getPredecessor()} such that to control the {@code leftHand}, the
    * controller core uses the arm joints, the spine joints, and also the non-actuated floating
    * joint. If {@code primaryBase == chest}, as soon as the left arm comes close to a singular
    * configuration such as a straight elbow, the privileged configuration framework will help
    * bending the elbow. This reduces the time needed to escape the singular configuration. It also
    * prevents unfortunate situation where the elbow would try to bend past the joint limit.
    * </p>
    *
    * @param primaryBase
    */
   public void setPrimaryBase(RigidBody primaryBase)
   {
      spatialAccelerationCommand.setPrimaryBase(primaryBase);
   }

   /**
    * The control base frame is the reference frame with respect to which the end-effector is to be
    * controlled. More specifically, the end-effector desired velocity is assumed to be with respect
    * to the control base frame.
    *
    * @param controlBaseFrame the new control base frame.
    */
   public void setControlBaseFrame(ReferenceFrame controlBaseFrame)
   {
      if (controlBaseFrame.isAStationaryFrame() || controlBaseFrame instanceof MovingReferenceFrame)
         this.controlBaseFrame = controlBaseFrame;
      else
         throw new IllegalArgumentException("The control base frame has to either be a stationary frame or a MovingReferenceFrame.");
   }

   /**
    * Resets the control base frame to its default value.
    *
    * @see #setControlBaseFrame(ReferenceFrame)
    */
   public void resetControlBaseFrame()
   {
      controlBaseFrame = null;
   }

   /**
    * Sets whether or not to scale the weights on the joints below the intermediate base defined by
    * {@link #setPrimaryBase(RigidBody)}. Indicates that we would like to custom scale the weights
    * on the joints in the kinematic chain below the {@code primaryBase} when controlling the
    * {@code endEffector}.
    * <p>
    * If false, as is the case in the default setting, the controller uses the default scaling
    * factor
    * {@link us.ihmc.commonWalkingControlModules.momentumBasedController.optimization.MotionQPInputCalculator#secondaryTaskJointsWeight}.
    * </p>
    * <p>
    * If true, the controller uses the custom defined scaling factor
    * {@param secondaryTaskJointWeightScale} to scale the weights before the {@code primaryBase} in
    * the kinematic chain between the {@code base} and {@code endEffector}.
    * </p>
    * <p>
    * A scale factor greater than 1.0 indicates that it is desired to use the joints in the
    * kinematic chain between {@code base} and {@code primaryBase} to control the
    * {@code endEffector} more than the joints between the {@code primaryBase} and the
    * {@code endEffector}. For example, this can be used to say that we would prefer to use the
    * pelvis to control the foot acceleration than the leg joints.
    * </p>
    * <p>
    * A scale factor less than 1.0 indicates that it is desired to use the joints in the kinematic
    * chain between {@code primaryBase} and {@code endEffector} to control the {@code endEffector}
    * more than the joints between the {@code base} and the {@code primaryBase}. For example, this
    * can be used to say that we would prefer to use the leg joints to control the foot acceleration
    * than the pelvis.
    * </p>
    *
    * @param scaleSecondaryTaskJointWeight whether or not to use a custom scaling factor on the
    *           joints below the primary base. Optional.
    * @param secondaryTaskJointWeightScale custom scaling factor for the joints below the primary
    *           base. Optional.
    */
   public void setScaleSecondaryTaskJointWeight(boolean scaleSecondaryTaskJointWeight, double secondaryTaskJointWeightScale)
   {
      spatialAccelerationCommand.setScaleSecondaryTaskJointWeight(scaleSecondaryTaskJointWeight, secondaryTaskJointWeightScale);
   }

   /**
    * Resets the secondary task joint weight scaling factor on the joints below the
    * {@code primaryBase} to its default value.
    */
   public void resetSecondaryTaskJointWeightScale()
   {
      spatialAccelerationCommand.resetSecondaryTaskJointWeightScale();
   }

   /**
    * Sets the gains for both the position and orientation to use during the next control tick.
    *
    * @param gains the new set of gains to use. Not modified.
    */
   public void setGains(PIDSE3GainsReadOnly gains)
   {
      this.gains.set(gains);
   }

   /**
    * Sets only the orientation gains to use during the next control tick.
    *
    * @param orientationGains the new set of orientation gains to use. Not modified.
    */
   public void setOrientationGains(PID3DGainsReadOnly orientationGains)
   {
      this.gains.setOrientationGains(orientationGains);
   }

   /**
    * Sets only the position gains to use during the next control tick.
    *
    * @param positionGains the new set of position gains to use. Not modified.
    */
   public void setPositionGains(PID3DGainsReadOnly positionGains)
   {
      this.gains.setPositionGains(positionGains);
   }

   /**
    * Sets the reference frames in which the gains should be applied.
    * <p>
    * If a reference frame is {@code null}, the corresponding gains will be applied in the control frame.
    * </p>
    *
    * @param angularGainsFrame the reference frame to use for the orientation gains.
    * @param linearGainsFrame the reference frame to use for the position gains.
    */
   public void setGainsFrames(ReferenceFrame angularGainsFrame, ReferenceFrame linearGainsFrame)
   {
      this.angularGainsFrame = angularGainsFrame;
      this.linearGainsFrame = linearGainsFrame;
   }

   /**
    * Sets the desired data expressed in world frame to be used during the next control tick.
    * <p>
    * WARNING: The information provided has to be relevant to the {@code controlFrame} provided.
    * </p>
    * <p>
    * The desired linear/angular velocity and feed-forward linear/angular acceleration are set to
    * zero.
    * </p>
    *
    * @param desiredPose describes the pose that the {@code controlFrame} should reach. It does NOT
    *           describe the desired pose of {@code endEffector.getBodyFixedFrame()}. Not modified.
    * @throws ReferenceFrameMismatchException if the argument is not expressed in
    *            {@link ReferenceFrame#getWorldFrame()}.
    */
   public void set(FramePose3D desiredPose)
   {
      desiredPose.checkReferenceFrameMatch(worldFrame);

      desiredPositionInWorld.set(desiredPose.getPosition());
      desiredOrientationInWorld.set(desiredPose.getOrientation());

      desiredLinearVelocityInWorld.setToZero();
      desiredAngularVelocityInWorld.setToZero();

      feedForwardLinearActionInWorld.setToZero();
      feedForwardAngularActionInWorld.setToZero();
   }

   /**
    * Sets the desired data expressed in world frame to be used during the next control tick.
    * <p>
    * WARNING: The information provided has to be relevant to the {@code controlFrame} provided.
    * </p>
    * <p>
    * The desired linear velocity and feed-forward linear acceleration are set to zero.
    * </p>
    *
    * @param desiredPosition describes the position that the {@code controlFrame} should reach. It
    *           does NOT describe the desired position of {@code endEffector.getBodyFixedFrame()}.
    *           Not modified.
    * @throws ReferenceFrameMismatchException if the argument is not expressed in
    *            {@link ReferenceFrame#getWorldFrame()}.
    */
   public void set(FramePoint3D desiredPosition)
   {
      desiredPosition.checkReferenceFrameMatch(worldFrame);

      desiredPositionInWorld.set(desiredPosition);
      desiredLinearVelocityInWorld.setToZero();
      feedForwardLinearActionInWorld.setToZero();
   }

   /**
    * Sets the desired data expressed in world frame to be used during the next control tick.
    * <p>
    * WARNING: The information provided has to be relevant to the {@code controlFrame} provided.
    * </p>
    *
    * @param desiredPosition describes the position that the {@code controlFrame} should reach. It
    *           does NOT describe the desired position of {@code endEffector.getBodyFixedFrame()}.
    *           Not modified.
    * @param desiredLinearVelocity describes the desired linear velocity of the
    *           {@code controlFrame}'s origin with respect to the {@code base}. It does NOT describe
    *           the desired linear velocity of {@code endEffector.getBodyFixedFrame()}'s origin. Not
    *           modified.
    * @throws ReferenceFrameMismatchException if any of the three arguments is not expressed in
    *            {@link ReferenceFrame#getWorldFrame()}.
    */
   public void set(FramePoint3DReadOnly desiredPosition, FrameVector3DReadOnly desiredLinearVelocity)
   {
      desiredPosition.checkReferenceFrameMatch(worldFrame);
      desiredLinearVelocity.checkReferenceFrameMatch(worldFrame);

      desiredPositionInWorld.set(desiredPosition);
      desiredLinearVelocityInWorld.set(desiredLinearVelocity);
      feedForwardLinearActionInWorld.setToZero();
   }

   /**
    * Sets the desired data expressed in world frame to be used during the next control tick.
    * <p>
    * WARNING: The information provided has to be relevant to the {@code controlFrame} provided.
    * </p>
    *
    * @param feedForwardAngularAction describes the desired angular action of
    *           {@code controlFrame} with respect to the {@code base}. It is equivalent to the
    *           desired angular action of {@code endEffector.getBodyFixedFrame()}. Not
    *           modified.
    * @param feedForwardLinearAction describes the desired linear action of the
    *           {@code controlFrame}'s origin with respect to the {@code base}. It does NOT describe
    *           the desired linear action of {@code endEffector.getBodyFixedFrame()}'s origin.
    *           Not modified.
    * @throws ReferenceFrameMismatchException if any of the three arguments is not expressed in
    *            {@link ReferenceFrame#getWorldFrame()}.
    */
   public void setFeedForwardAction(FrameVector3DReadOnly feedForwardAngularAction, FrameVector3DReadOnly feedForwardLinearAction)
   {
      setFeedForwardAngularAction(feedForwardAngularAction);
      setFeedForwardLinearAction(feedForwardLinearAction);
   }

   /**
    * Sets the desired data expressed in world frame to be used during the next control tick.
    * <p>
    * WARNING: The information provided has to be relevant to the {@code controlFrame} provided.
    * </p>
    *
    * @param feedForwardLinearAction describes the desired linear action of the
    *           {@code controlFrame}'s origin with respect to the {@code base}. It does NOT describe
    *           the desired linear action of {@code endEffector.getBodyFixedFrame()}'s origin.
    *           Not modified.
    * @throws ReferenceFrameMismatchException if any of the three arguments is not expressed in
    *            {@link ReferenceFrame#getWorldFrame()}.
    */
   public void setFeedForwardLinearAction(FrameVector3DReadOnly feedForwardLinearAction)
   {
      feedForwardLinearAction.checkReferenceFrameMatch(worldFrame);
      feedForwardLinearActionInWorld.set(feedForwardLinearAction);
   }

   /**
    * Sets the desired data expressed in world frame to be used during the next control tick.
    * <p>
    * WARNING: The information provided has to be relevant to the {@code controlFrame} provided.
    * </p>
    * <p>
    * The desired angular velocity and feed-forward angular acceleration are set to zero.
    * </p>
    *
    * @param desiredOrientation describes the orientation that the {@code controlFrame} should
    *           reach. It does NOT describe the desired orientation of
    *           {@code endEffector.getBodyFixedFrame()}. Not modified.
    * @throws ReferenceFrameMismatchException if the argument is not expressed in
    *            {@link ReferenceFrame#getWorldFrame()}.
    */
   public void set(FrameQuaternion desiredOrientation)
   {
      desiredOrientation.checkReferenceFrameMatch(worldFrame);

      desiredOrientationInWorld.set(desiredOrientation);
      desiredAngularVelocityInWorld.setToZero();
      feedForwardAngularActionInWorld.setToZero();
   }

   /**
    * Sets the desired data expressed in world frame to be used during the next control tick.
    * <p>
    * WARNING: The information provided has to be relevant to the {@code controlFrame} provided.
    * </p>
    *
    * @param desiredOrientation describes the orientation that the {@code controlFrame} should
    *           reach. It does NOT describe the desired orientation of
    *           {@code endEffector.getBodyFixedFrame()}. Not modified.
    * @param desiredAngularVelocity describes the desired linear velocity of {@code controlFrame}
    *           with respect to the {@code base}. It is equivalent to the desired angular velocity
    *           of {@code endEffector.getBodyFixedFrame()}. Not modified.
    * @throws ReferenceFrameMismatchException if any of the three arguments is not expressed in
    *            {@link ReferenceFrame#getWorldFrame()}.
    */
   public void set(FrameQuaternionReadOnly desiredOrientation, FrameVector3DReadOnly desiredAngularVelocity)
   {
      desiredOrientation.checkReferenceFrameMatch(worldFrame);
      desiredAngularVelocity.checkReferenceFrameMatch(worldFrame);

      desiredOrientationInWorld.set(desiredOrientation);
      desiredAngularVelocityInWorld.set(desiredAngularVelocity);
      feedForwardAngularActionInWorld.setToZero();
   }

   /**
    * Sets the desired data expressed in world frame to be used during the next control tick.
    * <p>
    * WARNING: The information provided has to be relevant to the {@code controlFrame} provided.
    * </p>
    *
    * @param feedForwardAngularAction describes the desired angular action of
    *           {@code controlFrame} with respect to the {@code base}. It is equivalent to the
    *           desired angular action of {@code endEffector.getBodyFixedFrame()}. Not
    *           modified.
    * @throws ReferenceFrameMismatchException if the argument is not expressed in
    *            {@link ReferenceFrame#getWorldFrame()}.
    */
   public void setFeedForwardAngularAction(FrameVector3DReadOnly feedForwardAngularAction)
   {
      feedForwardAngularAction.checkReferenceFrameMatch(worldFrame);
      feedForwardAngularActionInWorld.set(feedForwardAngularAction);
   }

   /**
    * Change the reference frame of the given data such that it is expressed in
    * {@link ReferenceFrame#getWorldFrame()}. The data will be used for the next control tick.
    * <p>
    * WARNING: The information provided has to be relevant to the {@code controlFrame} provided.
    * </p>
    *
    * @param desiredPosition describes the position that the {@code controlFrame} should reach. It
    *           does NOT describe the desired position of {@code endEffector.getBodyFixedFrame()}.
    *           Modified.
    * @param desiredLinearVelocity describes the desired linear velocity of the
    *           {@code controlFrame}'s origin with respect to the {@code base}. It does NOT describe
    *           the desired linear velocity of {@code endEffector.getBodyFixedFrame()}'s origin.
    *           Modified.
    */
   public void changeFrameAndSet(FramePoint3D desiredPosition, FrameVector3D desiredLinearVelocity)
   {
      //PrintTools.debug("In command setter before frame change: " + desiredPosition.toString() + " " + desiredLinearVelocity.toString());
      desiredPosition.changeFrame(worldFrame);
      desiredLinearVelocity.changeFrame(worldFrame);
<<<<<<< HEAD
      feedForwardLinearAcceleration.changeFrame(worldFrame);
      //PrintTools.debug("In command setter after frame change: " + desiredPosition.toString() + " " + desiredLinearVelocity.toString());
=======

>>>>>>> d260ad87
      desiredPositionInWorld.set(desiredPosition);
      desiredLinearVelocityInWorld.set(desiredLinearVelocity);

      feedForwardLinearActionInWorld.setToZero();
   }


   /**
    * Change the reference frame of the given data such that it is expressed in
    * {@link ReferenceFrame#getWorldFrame()}. The data will be used for the next control tick.
    * <p>
    * WARNING: The information provided has to be relevant to the {@code controlFrame} provided.
    * </p>
    *
    * @param desiredOrientation describes the orientation that the {@code controlFrame} should
    *           reach. It does NOT describe the desired orientation of
    *           {@code endEffector.getBodyFixedFrame()}. Modified.
    * @param desiredAngularVelocity describes the desired linear velocity of {@code controlFrame}
    *           with respect to the {@code base}. It is equivalent to the desired angular velocity
    *           of {@code endEffector.getBodyFixedFrame()}. Modified.
    */
   public void changeFrameAndSet(FrameQuaternion desiredOrientation, FrameVector3D desiredAngularVelocity)
   {
      desiredOrientation.changeFrame(worldFrame);
      desiredAngularVelocity.changeFrame(worldFrame);

      desiredOrientationInWorld.set(desiredOrientation);
      desiredAngularVelocityInWorld.set(desiredAngularVelocity);

      feedForwardAngularActionInWorld.setToZero();
   }

   /**
    * Change the reference frame of the given data such that it is expressed in
    * {@link ReferenceFrame#getWorldFrame()}. The data will be used for the next control tick.
    * <p>
    * WARNING: The information provided has to be relevant to the {@code controlFrame} provided.
    * </p>
    *
    * @param feedForwardAngularAction describes the desired angular action of
    *           {@code controlFrame} with respect to the {@code base}. It is equivalent to the
    *           desired angular action of {@code endEffector.getBodyFixedFrame()}. Modified.
    * @param feedForwardLinearAction describes the desired linear action of the
    *           {@code controlFrame}'s origin with respect to the {@code base}. It does NOT describe
    *           the desired linear action of {@code endEffector.getBodyFixedFrame()}'s origin.
    *           Modified.
    */
   public void changeFrameAndSetFeedForward(FrameVector3D feedForwardAngularAction, FrameVector3D feedForwardLinearAction)
   {
      changeFrameAndSetAngularFeedForward(feedForwardAngularAction);
      changeFrameAndSetLinearFeedForward(feedForwardLinearAction);
   }


   /**
    * Change the reference frame of the given data such that it is expressed in
    * {@link ReferenceFrame#getWorldFrame()}. The data will be used for the next control tick.
    * <p>
    * WARNING: The information provided has to be relevant to the {@code controlFrame} provided.
    * </p>
    *
    * @param feedForwardLinearAction describes the desired linear action of the
    *           {@code controlFrame}'s origin with respect to the {@code base}. It does NOT describe
    *           the desired linear acceleration of {@code endEffector.getBodyFixedFrame()}'s origin.
    *           Modified.
    */
   public void changeFrameAndSetLinearFeedForward(FrameVector3D feedForwardLinearAction)
   {
      feedForwardLinearAction.changeFrame(worldFrame);
      feedForwardLinearActionInWorld.set(feedForwardLinearAction);
   }

   /**
    * Change the reference frame of the given data such that it is expressed in
    * {@link ReferenceFrame#getWorldFrame()}. The data will be used for the next control tick.
    * <p>
    * WARNING: The information provided has to be relevant to the {@code controlFrame} provided.
    * </p>
    *
    * @param feedForwardAngularAction describes the desired angular action of
    *           {@code controlFrame} with respect to the {@code base}. It is equivalent to the
    *           desired angular acceleration of {@code endEffector.getBodyFixedFrame()}. Modified.
    */
   public void changeFrameAndSetAngularFeedForward(FrameVector3D feedForwardAngularAction)
   {
      feedForwardAngularAction.changeFrame(worldFrame);
      feedForwardAngularActionInWorld.set(feedForwardAngularAction);
   }

   /**
    * Zeroes the offset of the {@code controlFrame} such that after calling this method
    * {@code controlFrame == endEffector.getBodyFixedFrame()}.
    */
   public void resetControlFrame()
   {
      controlFrameOriginInEndEffectorFrame.setToZero();
      controlFrameOrientationInEndEffectorFrame.setToZero();
   }

   /**
    * Sets the position of the {@code controlFrame}'s origin with respect to the
    * {@code endEffector.getBodyFixedFrame()}. The {@code controlFrame} will have the same
    * orientation as the end-effector body-fixed frame.
    * <p>
    * The {@code controlFrame} describes on what the feedback control is applied, such that the
    * feedback controller for this end-effector will do its best to bring the {@code controlFrame}
    * to the given desired position and orientation.
    * </p>
    *
    * @param position the position of the {@code controlFrame}'s origin. Not modified.
    * @throws ReferenceFrameMismatchException if any of the {@code position} is not expressed in
    *            {@code endEffector.getBodyFixedFrame()}.
    */
   public void setControlFrameFixedInEndEffector(FramePoint3D position)
   {
      RigidBody endEffector = spatialAccelerationCommand.getEndEffector();
      position.checkReferenceFrameMatch(endEffector.getBodyFixedFrame());
      controlFrameOriginInEndEffectorFrame.set(position);
      controlFrameOrientationInEndEffectorFrame.setToZero();
   }

   /**
    * Sets the position and orientation of the {@code controlFrame} with respect to the
    * {@code endEffector.getBodyFixedFrame()}.
    * <p>
    * The {@code controlFrame} describes on what the feedback control is applied, such that the
    * feedback controller for this end-effector will do its best to bring the {@code controlFrame}
    * to the given desired position and orientation.
    * </p>
    *
    * @param position the position of the {@code controlFrame}'s origin. Not modified.
    * @param orientation the orientation of the {@code controlFrame}. Not modified.
    * @throws ReferenceFrameMismatchException if any of the two arguments is not expressed in
    *            {@code endEffector.getBodyFixedFrame()}.
    */
   public void setControlFrameFixedInEndEffector(FramePoint3D position, FrameQuaternion orientation)
   {
      RigidBody endEffector = spatialAccelerationCommand.getEndEffector();
      position.checkReferenceFrameMatch(endEffector.getBodyFixedFrame());
      orientation.checkReferenceFrameMatch(endEffector.getBodyFixedFrame());
      controlFrameOriginInEndEffectorFrame.set(position);
      controlFrameOrientationInEndEffectorFrame.set(orientation);
   }

   /**
    * Changes the argument frame to {@code endEffector.getBodyFixedFrame()} and the sets the
    * position and orientation of the {@code controlFrame} with respect to the
    * {@code endEffector.getBodyFixedFrame()}.
    * <p>
    * The {@code controlFrame} describes on what the feedback control is applied, such that the
    * feedback controller for this end-effector will do its best to bring the {@code controlFrame}
    * to the given desired position and orientation.
    * </p>
    *
    * @param position the position of the {@code controlFrame}'s origin. Modified.
    * @param orientation the orientation of the {@code controlFrame}. Modified.
    */
   public void changeFrameAndSetControlFrameFixedInEndEffector(FramePoint3D position, FrameQuaternion orientation)
   {
      RigidBody endEffector = spatialAccelerationCommand.getEndEffector();
      position.changeFrame(endEffector.getBodyFixedFrame());
      orientation.changeFrame(endEffector.getBodyFixedFrame());
      controlFrameOriginInEndEffectorFrame.set(position);
      controlFrameOrientationInEndEffectorFrame.set(orientation);
   }

   /**
    * Sets the pose of the {@code controlFrame} with respect to the
    * {@code endEffector.getBodyFixedFrame()}.
    * <p>
    * The {@code controlFrame} describes on what the feedback control is applied, such that the
    * feedback controller for this end-effector will do its best to bring the {@code controlFrame}
    * to the given desired position and orientation.
    * </p>
    *
    * @param pose the pose of the {@code controlFrame}. Not modified.
    * @throws ReferenceFrameMismatchException if the argument is not expressed in
    *            {@code endEffector.getBodyFixedFrame()}.
    */
   public void setControlFrameFixedInEndEffector(FramePose3D pose)
   {
      RigidBody endEffector = spatialAccelerationCommand.getEndEffector();
      pose.checkReferenceFrameMatch(endEffector.getBodyFixedFrame());
      pose.get(controlFrameOriginInEndEffectorFrame, controlFrameOrientationInEndEffectorFrame);
   }

   /**
    * Changes the argument frame to {@code endEffector.getBodyFixeFrame()} and then sets the pose of
    * the {@code controlFrame} with respect to the {@code endEffector.getBodyFixedFrame()}.
    * <p>
    * The {@code controlFrame} describes on what the feedback control is applied, such that the
    * feedback controller for this end-effector will do its best to bring the {@code controlFrame}
    * to the given desired position and orientation.
    * </p>
    *
    * @param pose the of the {@code controlFrame}. Modified.
    */
   public void changeFrameAndSetControlFrameFixedInEndEffector(FramePose3D pose)
   {
      RigidBody endEffector = spatialAccelerationCommand.getEndEffector();
      pose.changeFrame(endEffector.getBodyFixedFrame());
      pose.get(controlFrameOriginInEndEffectorFrame, controlFrameOrientationInEndEffectorFrame);
   }

   /**
    * Sets the selection matrix to be used for the next control tick to the 6-by-6 identity matrix.
    * <p>
    * This specifies that the 6 degrees of freedom of the end-effector are to be controlled.
    * </p>
    */
   public void setSelectionMatrixToIdentity()
   {
      spatialAccelerationCommand.setSelectionMatrixToIdentity();
   }

   /**
    * Sets this command's selection matrix to the given one.
    * <p>
    * The selection matrix is used to describe the DoFs (Degrees Of Freedom) of the end-effector
    * that are to be controlled. It is initialized such that the controller will by default control
    * all the end-effector DoFs.
    * </p>
    * <p>
    * If the selection frame is not set, i.e. equal to {@code null}, it is assumed that the
    * selection frame is equal to the control frame.
    * </p>
    *
    * @param selectionMatrix the selection matrix to copy data from. Not modified.
    */
   public void setSelectionMatrix(SelectionMatrix6D selectionMatrix)
   {
      spatialAccelerationCommand.setSelectionMatrix(selectionMatrix);
   }

   /**
    * Sets the weight to use in the optimization problem.
    * <p>
    * WARNING: It is not the value of each individual command's weight that is relevant to how the
    * optimization will behave but the ratio between them. A command with a higher weight than other
    * commands value will be treated as more important than the other commands.
    * </p>
    *
    * @param weight the weight value to use for this command.
    */
   public void setWeightForSolver(double weight)
   {
      spatialAccelerationCommand.setWeight(weight);
   }

   /**
    * Sets the weights to use in the optimization problem for each individual degree of freedom.
    * <p>
    * WARNING: It is not the value of each individual command's weight that is relevant to how the
    * optimization will behave but the ratio between them. A command with a higher weight than other
    * commands value will be treated as more important than the other commands.
    * </p>
    *
    * @param weightMatrix weight matrix holding the weights to use for each component of the desired
    *           acceleration. Not modified.
    */
   public void setWeightMatrixForSolver(WeightMatrix6D weightMatrix)
   {
      spatialAccelerationCommand.setWeightMatrix(weightMatrix);
   }

   /**
    * Sets the weights to use in the optimization problem for each individual degree of freedom.
    * <p>
    * WARNING: It is not the value of each individual command's weight that is relevant to how the
    * optimization will behave but the ratio between them. A command with a higher weight than other
    * commands value will be treated as more important than the other commands.
    * </p>
    *
    * @param angular the weights to use for the angular part of this command. Not modified.
    * @param linear the weights to use for the linear part of this command. Not modified.
    */
   public void setWeightsForSolver(Vector3DReadOnly angular, Vector3DReadOnly linear)
   {
      spatialAccelerationCommand.setWeights(angular, linear);
   }

   /**
    * Sets the weights to use in the optimization problem for each individual linear degree of freedom.
    * <p>
    * WARNING: It is not the value of each individual command's weight that is relevant to how the
    * optimization will behave but the ratio between them. A command with a higher weight than other
    * commands value will be treated as more important than the other commands.
    * </p>
    *
    * @param linear the weights to use for the linear part of this command. Not modified.
    */
   public void setLinearWeightsForSolver(Vector3DReadOnly linear)
   {
      spatialAccelerationCommand.setLinearWeights(linear);
   }

   /**
    * Sets the weights to use in the optimization problem for each individual angular degree of freedom.
    * <p>
    * WARNING: It is not the value of each individual command's weight that is relevant to how the
    * optimization will behave but the ratio between them. A command with a higher weight than other
    * commands value will be treated as more important than the other commands.
    * </p>
    *
    * @param angular the weights to use for the linear part of this command. Not modified.
    */
   public void setAngularWeightsForSolver(Vector3DReadOnly angular)
   {
      spatialAccelerationCommand.setAngularWeights(angular);
   }

   public void getIncludingFrame(FramePoint3D desiredPositionToPack, FrameQuaternion desiredOrientationToPack)
   {
      desiredPositionToPack.setIncludingFrame(worldFrame, desiredPositionInWorld);
      desiredOrientationToPack.setIncludingFrame(worldFrame, desiredOrientationInWorld);
   }

   public void getIncludingFrame(FramePoint3D desiredPositionToPack, FrameVector3D desiredLinearVelocityToPack)
   {
      desiredPositionToPack.setIncludingFrame(worldFrame, desiredPositionInWorld);
      desiredLinearVelocityToPack.setIncludingFrame(worldFrame, desiredLinearVelocityInWorld);
   }

   public void getIncludingFrame(FrameQuaternion desiredOrientationToPack, FrameVector3D desiredAngularVelocityToPack)
   {
      desiredOrientationToPack.setIncludingFrame(worldFrame, desiredOrientationInWorld);
      desiredAngularVelocityToPack.setIncludingFrame(worldFrame, desiredAngularVelocityInWorld);
   }

   public void getFeedForwardActionIncludingFrame(FrameVector3D feedForwardAngularActionToPack, FrameVector3D feedForwardLinearActionToPack)
   {
      getFeedForwardAngularActionIncludingFrame(feedForwardAngularActionToPack);
      getFeedForwardLinearActionIncludingFrame(feedForwardLinearActionToPack);
   }

   public void getFeedForwardLinearActionIncludingFrame(FrameVector3D feedForwardLinearActionToPack)
   {
      feedForwardLinearActionToPack.setIncludingFrame(worldFrame, feedForwardLinearActionInWorld);
   }

   public void getFeedForwardAngularActionIncludingFrame(FrameVector3D feedForwardAngularActionToPack)
   {
      feedForwardAngularActionToPack.setIncludingFrame(worldFrame, feedForwardAngularActionInWorld);
   }

   public void getControlFramePoseIncludingFrame(FramePoint3D position, FrameQuaternion orientation)
   {
      RigidBody endEffector = spatialAccelerationCommand.getEndEffector();
      position.setIncludingFrame(endEffector.getBodyFixedFrame(), controlFrameOriginInEndEffectorFrame);
      orientation.setIncludingFrame(endEffector.getBodyFixedFrame(), controlFrameOrientationInEndEffectorFrame);
   }

   public RigidBody getBase()
   {
      return spatialAccelerationCommand.getBase();
   }

   public RigidBody getEndEffector()
   {
      return spatialAccelerationCommand.getEndEffector();
   }

   public ReferenceFrame getControlBaseFrame()
   {
      if (controlBaseFrame != null)
         return controlBaseFrame;
      else
         return spatialAccelerationCommand.getBase().getBodyFixedFrame();
   }

   public SpatialAccelerationCommand getSpatialAccelerationCommand()
   {
      return spatialAccelerationCommand;
   }

   public PIDSE3Gains getGains()
   {
      return gains;
   }

   public ReferenceFrame getAngularGainsFrame()
   {
      return angularGainsFrame;
   }

   public ReferenceFrame getLinearGainsFrame()
   {
      return linearGainsFrame;
   }

   @Override
   public ControllerCoreCommandType getCommandType()
   {
      return ControllerCoreCommandType.TASKSPACE;
   }

   @Override
   public String toString()
   {
      String ret = getClass().getSimpleName() + ": ";
      ret += "base = " + spatialAccelerationCommand.getBaseName() + ", ";
      ret += "endEffector = " + spatialAccelerationCommand.getEndEffectorName() + ", ";
      ret += "position = " + desiredPositionInWorld + ", orientation = " + desiredOrientationInWorld.toStringAsYawPitchRoll();
      return ret;
   }
}<|MERGE_RESOLUTION|>--- conflicted
+++ resolved
@@ -487,12 +487,6 @@
       //PrintTools.debug("In command setter before frame change: " + desiredPosition.toString() + " " + desiredLinearVelocity.toString());
       desiredPosition.changeFrame(worldFrame);
       desiredLinearVelocity.changeFrame(worldFrame);
-<<<<<<< HEAD
-      feedForwardLinearAcceleration.changeFrame(worldFrame);
-      //PrintTools.debug("In command setter after frame change: " + desiredPosition.toString() + " " + desiredLinearVelocity.toString());
-=======
-
->>>>>>> d260ad87
       desiredPositionInWorld.set(desiredPosition);
       desiredLinearVelocityInWorld.set(desiredLinearVelocity);
 
