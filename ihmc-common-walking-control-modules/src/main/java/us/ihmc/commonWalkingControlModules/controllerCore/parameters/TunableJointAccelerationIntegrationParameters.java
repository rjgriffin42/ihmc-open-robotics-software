package us.ihmc.commonWalkingControlModules.controllerCore.parameters;

import us.ihmc.commonWalkingControlModules.momentumBasedController.optimization.JointAccelerationIntegrationCalculator;
import us.ihmc.yoVariables.parameters.BooleanParameter;
import us.ihmc.yoVariables.parameters.DoubleParameter;
import us.ihmc.yoVariables.parameters.EnumParameter;
import us.ihmc.yoVariables.registry.YoRegistry;

/**
 * This is a parameterized implementation of the
 * {@link JointAccelerationIntegrationParametersReadOnly} interface.
 * <p>
 * Each parameter will be represented by a {@link DoubleParameter}. Default values can be provided
 * at construction time. After that the only way to set these parameters is through a tuning
 * application. If a parameter file is loaded that defines the parameters created by this class the
 * default values will be overwritten.
 * </p>
 */
public class TunableJointAccelerationIntegrationParameters implements JointAccelerationIntegrationParametersReadOnly
{
   private static final String POSITION_BREAK_FREQUENCY_NAME = "PositionBreakFrequency";
   private static final String VELOCITY_BREAK_FREQUENCY_NAME = "VelocityBreakFrequency";
   private static final String POSITION_INTEGRATION_MAX_ERROR_NAME = "PositionIntegrationMaxError";
<<<<<<< HEAD
   private static final String VELOCITY_INTEGRATION_MAX_MAGNITUDE_NAME = "VelocityIntegrationMaxMagnitude";
   private static final String ZERO_VELOCITY_RESET_NAME = "ZeroVelocityReset";
=======
   private static final String VELOCITY_INTEGRATION_MAX_ERROR_NAME = "VelocityIntegrationMaxError";
   private static final String VELOCITY_REFERENCE_ALPHA_NAME = "VelocityReferenceAlpha";
   private static final String VELOCITY_RESET_MODE_NAME = "VelocityResetMode";
>>>>>>> 056c1afe

   private static final double SUGGESTED_MAXIMUM_POSITION_ERROR = 2.0 * Math.PI;
   private static final double SUGGESTED_MAXIMUM_VELOCITY = SUGGESTED_MAXIMUM_POSITION_ERROR / 0.1;
   private static final double SUGGESTED_MAXIMUM_FREQUENCY = 5.0;

   private final DoubleParameter positionBreakFrequency;
   private final DoubleParameter velocityBreakFrequency;
   private final DoubleParameter maxPositionError;
<<<<<<< HEAD
   private final DoubleParameter maxVelocity;
   private final BooleanParameter zeroVelocityReset;
=======
   private final DoubleParameter maxVelocityError;
   private final DoubleParameter velocityReferenceAlpha;
   private final EnumParameter<JointVelocityIntegratorResetMode> velocityResetMode;
>>>>>>> 056c1afe

   /**
    * Creates a new sets of parameters for acceleration integration.
    * <p>
    * If the parameters can not be loaded from file they will be initialized with the default values
    * from the {@link JointAccelerationIntegrationCalculator}.
    * </p>
    *
    * @param namePrefix the {@code String} to be prepended to each {@code YoVariable} of this class.
    * @param registry   the registry to which the {@code YoVariable}s of this class are registered to.
    */
   public TunableJointAccelerationIntegrationParameters(String namePrefix, YoRegistry registry)
   {
<<<<<<< HEAD
      positionBreakFrequency = new DoubleParameter(namePrefix + POSITION_BREAK_FREQUENCY_NAME, registry, JointAccelerationIntegrationCalculator.DEFAULT_POSITION_BREAK_FREQUENCY, 0.0, SUGGESTED_MAXIMUM_FREQUENCY);
      velocityBreakFrequency = new DoubleParameter(namePrefix + VELOCITY_BREAK_FREQUENCY_NAME, registry, JointAccelerationIntegrationCalculator.DEFAULT_VELOCITY_BREAK_FREQUENCY, 0.0, SUGGESTED_MAXIMUM_FREQUENCY);
      maxPositionError = new DoubleParameter(namePrefix + POSITION_INTEGRATION_MAX_ERROR_NAME, registry, JointAccelerationIntegrationCalculator.DEFAULT_MAX_POSITION_ERROR, 0.0, SUGGESTED_MAXIMUM_POSITION_ERROR);
      maxVelocity = new DoubleParameter(namePrefix + VELOCITY_INTEGRATION_MAX_MAGNITUDE_NAME, registry, JointAccelerationIntegrationCalculator.DEFAULT_MAX_VELOCITY, 0.0, SUGGESTED_MAXIMUM_VELOCITY);
      zeroVelocityReset = new BooleanParameter(namePrefix + ZERO_VELOCITY_RESET_NAME, registry, false);
=======
      this(namePrefix, JointAccelerationIntegrationCalculator.DEFAULT_POSITION_BREAK_FREQUENCY,
           JointAccelerationIntegrationCalculator.DEFAULT_VELOCITY_BREAK_FREQUENCY, JointAccelerationIntegrationCalculator.DEFAULT_MAX_POSITION_ERROR,
           JointAccelerationIntegrationCalculator.DEFAULT_MAX_VELOCITY_ERROR, JointAccelerationIntegrationCalculator.DEFAULT_VELOCITY_REFERENCE_ALPHA,
           JointAccelerationIntegrationCalculator.DEFAULT_VELOCITY_RESET_MODE, registry);
>>>>>>> 056c1afe
   }

   /**
    * Creates a new sets of parameters for acceleration integration.
    * <p>
    * If the parameters can not be loaded from file they will be initialized with the default values
    * from the provided {@link JointAccelerationIntegrationParametersReadOnly}.
    * </p>
    *
    * @param namePrefix the {@code String} to be prepended to each {@code YoVariable} of this class.
    * @param registry   the registry to which the {@code YoVariable}s of this class are registered to.
    * @param defaults   the default values to be used if the parameters can not be loaded from file.
    */
   public TunableJointAccelerationIntegrationParameters(String namePrefix, YoRegistry registry, JointAccelerationIntegrationParametersReadOnly defaults)
   {
<<<<<<< HEAD
      positionBreakFrequency = new DoubleParameter(namePrefix + POSITION_BREAK_FREQUENCY_NAME, registry, defaults.getPositionBreakFrequency(), 0.0, SUGGESTED_MAXIMUM_FREQUENCY);
      velocityBreakFrequency = new DoubleParameter(namePrefix + VELOCITY_BREAK_FREQUENCY_NAME, registry, defaults.getVelocityBreakFrequency(), 0.0, SUGGESTED_MAXIMUM_FREQUENCY);
      maxPositionError = new DoubleParameter(namePrefix + POSITION_INTEGRATION_MAX_ERROR_NAME, registry, defaults.getMaxPositionError(), 0.0, SUGGESTED_MAXIMUM_POSITION_ERROR);
      maxVelocity = new DoubleParameter(namePrefix + VELOCITY_INTEGRATION_MAX_MAGNITUDE_NAME, registry, defaults.getMaxVelocity(), 0.0, SUGGESTED_MAXIMUM_VELOCITY);
      zeroVelocityReset = new BooleanParameter(namePrefix + ZERO_VELOCITY_RESET_NAME, registry, defaults.getZeroVelocityReset());
=======
      this(namePrefix, defaults.getPositionBreakFrequency(), defaults.getVelocityBreakFrequency(), defaults.getMaxPositionError(),
           defaults.getMaxVelocityError(), defaults.getVelocityReferenceAlpha(), defaults.getVelocityResetMode(), registry);
>>>>>>> 056c1afe
   }

   /**
    * Creates a new sets of parameters for acceleration integration.
    * <p>
    * If the parameters can not be loaded from file they will be initialized with the provided default
    * values.
    * </p>
    *
    * @param namePrefix             the {@code String} to be prepended to each {@code YoVariable} of
    *                               this class.
    * @param positionBreakFrequency the break frequency used to compute the desired position, see
    *                               {@link #getPositionBreakFrequency()}.
    * @param velocityBreakFrequency the break frequency used to compute the desired velocity, see
    *                               {@link #getVelocityBreakFrequency()}.
    * @param maxPositionError       the default maximum position error used to saturate the desired
    *                               position, see {@link #getMaxPositionError()}.
<<<<<<< HEAD
    * @param maxVelocity            the maximum default desired velocity, see
    *                               {@link #getMaxVelocity()}.
    * @param zeroVelocityReset      whether to reset the desired velocity to zero or to the current
    *                               joint velocity. Default value is {@code false}. See
    *                               {@link #getZeroVelocityReset()}.
=======
    * @param maxPositionError       the default maximum velocity error used to saturate the desired
    *                               velocity, see {@link #getMaxVelocityError()}.
    * @param velocityReferenceAlpha the default ratio used for computing the reference velocity, see
    *                               {@link #getVelocityReferenceAlpha()}.
    * @param velocityResetMode      the default integrator's behavior when resetting the desired
    *                               velocity, see {@link #getVelocityResetMode()}.
>>>>>>> 056c1afe
    * @param registry               the registry to which the {@code YoVariable}s of this class are
    *                               registered to.
    */
   public TunableJointAccelerationIntegrationParameters(String namePrefix,
                                                        double positionBreakFrequency,
                                                        double velocityBreakFrequency,
                                                        double maxPositionError,
<<<<<<< HEAD
                                                        double maxVelocity,
                                                        boolean zeroVelocityReset,
                                                        YoRegistry registry)
   {
      this.positionBreakFrequency = new DoubleParameter(namePrefix + POSITION_BREAK_FREQUENCY_NAME, registry, positionBreakFrequency, 0.0, 1.0);
      this.velocityBreakFrequency = new DoubleParameter(namePrefix + VELOCITY_BREAK_FREQUENCY_NAME, registry, velocityBreakFrequency, 0.0, 1.0);
      this.maxPositionError = new DoubleParameter(namePrefix + POSITION_INTEGRATION_MAX_ERROR_NAME, registry, maxPositionError, 0.0, SUGGESTED_MAXIMUM_POSITION_ERROR);
      this.maxVelocity = new DoubleParameter(namePrefix + VELOCITY_INTEGRATION_MAX_MAGNITUDE_NAME, registry, maxVelocity, 0.0, SUGGESTED_MAXIMUM_VELOCITY);
      this.zeroVelocityReset = new BooleanParameter(namePrefix + ZERO_VELOCITY_RESET_NAME, registry, zeroVelocityReset);
=======
                                                        double maxVelocityError,
                                                        double velocityReferenceAlpha,
                                                        JointVelocityIntegratorResetMode velocityResetMode,
                                                        YoRegistry registry)
   {
      this.positionBreakFrequency = new DoubleParameter(namePrefix
            + POSITION_BREAK_FREQUENCY_NAME, registry, positionBreakFrequency, 0.0, SUGGESTED_MAXIMUM_FREQUENCY);
      this.velocityBreakFrequency = new DoubleParameter(namePrefix
            + VELOCITY_BREAK_FREQUENCY_NAME, registry, velocityBreakFrequency, 0.0, SUGGESTED_MAXIMUM_FREQUENCY);
      this.maxPositionError = new DoubleParameter(namePrefix
            + POSITION_INTEGRATION_MAX_ERROR_NAME, registry, maxPositionError, 0.0, SUGGESTED_MAXIMUM_POSITION_ERROR);
      this.maxVelocityError = new DoubleParameter(namePrefix
            + VELOCITY_INTEGRATION_MAX_ERROR_NAME, registry, maxVelocityError, 0.0, SUGGESTED_MAXIMUM_VELOCITY);
      this.velocityReferenceAlpha = new DoubleParameter(namePrefix + VELOCITY_REFERENCE_ALPHA_NAME, registry, velocityReferenceAlpha, 0.0, 1.0);
      this.velocityResetMode = new EnumParameter<>(namePrefix
            + VELOCITY_RESET_MODE_NAME, registry, JointVelocityIntegratorResetMode.class, true, velocityResetMode);
>>>>>>> 056c1afe
   }

   /** {@inheritDoc} */
   @Override
   public double getPositionBreakFrequency()
   {
      return positionBreakFrequency.getValue();
   }

   /** {@inheritDoc} */
   @Override
   public double getVelocityBreakFrequency()
   {
      return velocityBreakFrequency.getValue();
   }

   /** {@inheritDoc} */
   @Override
   public double getMaxPositionError()
   {
      return maxPositionError.getValue();
   }

   /** {@inheritDoc} */
   @Override
   public double getMaxVelocityError()
   {
      return maxVelocityError.getValue();
   }

   /** {@inheritDoc} */
   @Override
   public double getVelocityReferenceAlpha()
   {
      return velocityReferenceAlpha.getValue();
   }

   /** {@inheritDoc} */
   @Override
   public JointVelocityIntegratorResetMode getVelocityResetMode()
   {
      return velocityResetMode.getValue();
   }

   @Override
   public boolean getZeroVelocityReset()
   {
      return zeroVelocityReset.getValue();
   }
}<|MERGE_RESOLUTION|>--- conflicted
+++ resolved
@@ -1,7 +1,6 @@
 package us.ihmc.commonWalkingControlModules.controllerCore.parameters;
 
 import us.ihmc.commonWalkingControlModules.momentumBasedController.optimization.JointAccelerationIntegrationCalculator;
-import us.ihmc.yoVariables.parameters.BooleanParameter;
 import us.ihmc.yoVariables.parameters.DoubleParameter;
 import us.ihmc.yoVariables.parameters.EnumParameter;
 import us.ihmc.yoVariables.registry.YoRegistry;
@@ -21,14 +20,9 @@
    private static final String POSITION_BREAK_FREQUENCY_NAME = "PositionBreakFrequency";
    private static final String VELOCITY_BREAK_FREQUENCY_NAME = "VelocityBreakFrequency";
    private static final String POSITION_INTEGRATION_MAX_ERROR_NAME = "PositionIntegrationMaxError";
-<<<<<<< HEAD
-   private static final String VELOCITY_INTEGRATION_MAX_MAGNITUDE_NAME = "VelocityIntegrationMaxMagnitude";
-   private static final String ZERO_VELOCITY_RESET_NAME = "ZeroVelocityReset";
-=======
    private static final String VELOCITY_INTEGRATION_MAX_ERROR_NAME = "VelocityIntegrationMaxError";
    private static final String VELOCITY_REFERENCE_ALPHA_NAME = "VelocityReferenceAlpha";
    private static final String VELOCITY_RESET_MODE_NAME = "VelocityResetMode";
->>>>>>> 056c1afe
 
    private static final double SUGGESTED_MAXIMUM_POSITION_ERROR = 2.0 * Math.PI;
    private static final double SUGGESTED_MAXIMUM_VELOCITY = SUGGESTED_MAXIMUM_POSITION_ERROR / 0.1;
@@ -37,14 +31,9 @@
    private final DoubleParameter positionBreakFrequency;
    private final DoubleParameter velocityBreakFrequency;
    private final DoubleParameter maxPositionError;
-<<<<<<< HEAD
-   private final DoubleParameter maxVelocity;
-   private final BooleanParameter zeroVelocityReset;
-=======
    private final DoubleParameter maxVelocityError;
    private final DoubleParameter velocityReferenceAlpha;
    private final EnumParameter<JointVelocityIntegratorResetMode> velocityResetMode;
->>>>>>> 056c1afe
 
    /**
     * Creates a new sets of parameters for acceleration integration.
@@ -58,18 +47,10 @@
     */
    public TunableJointAccelerationIntegrationParameters(String namePrefix, YoRegistry registry)
    {
-<<<<<<< HEAD
-      positionBreakFrequency = new DoubleParameter(namePrefix + POSITION_BREAK_FREQUENCY_NAME, registry, JointAccelerationIntegrationCalculator.DEFAULT_POSITION_BREAK_FREQUENCY, 0.0, SUGGESTED_MAXIMUM_FREQUENCY);
-      velocityBreakFrequency = new DoubleParameter(namePrefix + VELOCITY_BREAK_FREQUENCY_NAME, registry, JointAccelerationIntegrationCalculator.DEFAULT_VELOCITY_BREAK_FREQUENCY, 0.0, SUGGESTED_MAXIMUM_FREQUENCY);
-      maxPositionError = new DoubleParameter(namePrefix + POSITION_INTEGRATION_MAX_ERROR_NAME, registry, JointAccelerationIntegrationCalculator.DEFAULT_MAX_POSITION_ERROR, 0.0, SUGGESTED_MAXIMUM_POSITION_ERROR);
-      maxVelocity = new DoubleParameter(namePrefix + VELOCITY_INTEGRATION_MAX_MAGNITUDE_NAME, registry, JointAccelerationIntegrationCalculator.DEFAULT_MAX_VELOCITY, 0.0, SUGGESTED_MAXIMUM_VELOCITY);
-      zeroVelocityReset = new BooleanParameter(namePrefix + ZERO_VELOCITY_RESET_NAME, registry, false);
-=======
       this(namePrefix, JointAccelerationIntegrationCalculator.DEFAULT_POSITION_BREAK_FREQUENCY,
            JointAccelerationIntegrationCalculator.DEFAULT_VELOCITY_BREAK_FREQUENCY, JointAccelerationIntegrationCalculator.DEFAULT_MAX_POSITION_ERROR,
            JointAccelerationIntegrationCalculator.DEFAULT_MAX_VELOCITY_ERROR, JointAccelerationIntegrationCalculator.DEFAULT_VELOCITY_REFERENCE_ALPHA,
            JointAccelerationIntegrationCalculator.DEFAULT_VELOCITY_RESET_MODE, registry);
->>>>>>> 056c1afe
    }
 
    /**
@@ -85,16 +66,8 @@
     */
    public TunableJointAccelerationIntegrationParameters(String namePrefix, YoRegistry registry, JointAccelerationIntegrationParametersReadOnly defaults)
    {
-<<<<<<< HEAD
-      positionBreakFrequency = new DoubleParameter(namePrefix + POSITION_BREAK_FREQUENCY_NAME, registry, defaults.getPositionBreakFrequency(), 0.0, SUGGESTED_MAXIMUM_FREQUENCY);
-      velocityBreakFrequency = new DoubleParameter(namePrefix + VELOCITY_BREAK_FREQUENCY_NAME, registry, defaults.getVelocityBreakFrequency(), 0.0, SUGGESTED_MAXIMUM_FREQUENCY);
-      maxPositionError = new DoubleParameter(namePrefix + POSITION_INTEGRATION_MAX_ERROR_NAME, registry, defaults.getMaxPositionError(), 0.0, SUGGESTED_MAXIMUM_POSITION_ERROR);
-      maxVelocity = new DoubleParameter(namePrefix + VELOCITY_INTEGRATION_MAX_MAGNITUDE_NAME, registry, defaults.getMaxVelocity(), 0.0, SUGGESTED_MAXIMUM_VELOCITY);
-      zeroVelocityReset = new BooleanParameter(namePrefix + ZERO_VELOCITY_RESET_NAME, registry, defaults.getZeroVelocityReset());
-=======
       this(namePrefix, defaults.getPositionBreakFrequency(), defaults.getVelocityBreakFrequency(), defaults.getMaxPositionError(),
            defaults.getMaxVelocityError(), defaults.getVelocityReferenceAlpha(), defaults.getVelocityResetMode(), registry);
->>>>>>> 056c1afe
    }
 
    /**
@@ -112,20 +85,12 @@
     *                               {@link #getVelocityBreakFrequency()}.
     * @param maxPositionError       the default maximum position error used to saturate the desired
     *                               position, see {@link #getMaxPositionError()}.
-<<<<<<< HEAD
-    * @param maxVelocity            the maximum default desired velocity, see
-    *                               {@link #getMaxVelocity()}.
-    * @param zeroVelocityReset      whether to reset the desired velocity to zero or to the current
-    *                               joint velocity. Default value is {@code false}. See
-    *                               {@link #getZeroVelocityReset()}.
-=======
     * @param maxPositionError       the default maximum velocity error used to saturate the desired
     *                               velocity, see {@link #getMaxVelocityError()}.
     * @param velocityReferenceAlpha the default ratio used for computing the reference velocity, see
     *                               {@link #getVelocityReferenceAlpha()}.
     * @param velocityResetMode      the default integrator's behavior when resetting the desired
     *                               velocity, see {@link #getVelocityResetMode()}.
->>>>>>> 056c1afe
     * @param registry               the registry to which the {@code YoVariable}s of this class are
     *                               registered to.
     */
@@ -133,17 +98,6 @@
                                                         double positionBreakFrequency,
                                                         double velocityBreakFrequency,
                                                         double maxPositionError,
-<<<<<<< HEAD
-                                                        double maxVelocity,
-                                                        boolean zeroVelocityReset,
-                                                        YoRegistry registry)
-   {
-      this.positionBreakFrequency = new DoubleParameter(namePrefix + POSITION_BREAK_FREQUENCY_NAME, registry, positionBreakFrequency, 0.0, 1.0);
-      this.velocityBreakFrequency = new DoubleParameter(namePrefix + VELOCITY_BREAK_FREQUENCY_NAME, registry, velocityBreakFrequency, 0.0, 1.0);
-      this.maxPositionError = new DoubleParameter(namePrefix + POSITION_INTEGRATION_MAX_ERROR_NAME, registry, maxPositionError, 0.0, SUGGESTED_MAXIMUM_POSITION_ERROR);
-      this.maxVelocity = new DoubleParameter(namePrefix + VELOCITY_INTEGRATION_MAX_MAGNITUDE_NAME, registry, maxVelocity, 0.0, SUGGESTED_MAXIMUM_VELOCITY);
-      this.zeroVelocityReset = new BooleanParameter(namePrefix + ZERO_VELOCITY_RESET_NAME, registry, zeroVelocityReset);
-=======
                                                         double maxVelocityError,
                                                         double velocityReferenceAlpha,
                                                         JointVelocityIntegratorResetMode velocityResetMode,
@@ -160,7 +114,6 @@
       this.velocityReferenceAlpha = new DoubleParameter(namePrefix + VELOCITY_REFERENCE_ALPHA_NAME, registry, velocityReferenceAlpha, 0.0, 1.0);
       this.velocityResetMode = new EnumParameter<>(namePrefix
             + VELOCITY_RESET_MODE_NAME, registry, JointVelocityIntegratorResetMode.class, true, velocityResetMode);
->>>>>>> 056c1afe
    }
 
    /** {@inheritDoc} */
@@ -204,10 +157,4 @@
    {
       return velocityResetMode.getValue();
    }
-
-   @Override
-   public boolean getZeroVelocityReset()
-   {
-      return zeroVelocityReset.getValue();
-   }
 }