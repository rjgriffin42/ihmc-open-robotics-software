package us.ihmc.commonWalkingControlModules.controllerCore.parameters;

import us.ihmc.commonWalkingControlModules.momentumBasedController.optimization.JointAccelerationIntegrationCalculator;
import us.ihmc.euclid.interfaces.Settable;

public class JointAccelerationIntegrationParameters implements JointAccelerationIntegrationParametersReadOnly, Settable<JointAccelerationIntegrationParameters>
{
   private double positionBreakFrequency;
   private double velocityBreakFrequency;
   private double maxPositionError;
<<<<<<< HEAD
   private double maxVelocity;
   private boolean zeroVelocityReset;
=======
   private double maxVelocityError;
   private double velocityReferenceAlpha;
   private JointVelocityIntegratorResetMode velocityResetMode;
>>>>>>> 056c1afe

   /**
    * Creates a new sets of parameters for acceleration integration.
    * <p>
    * The parameters are initialized to {@link Double#NaN} such notifying the
    * {@link JointAccelerationIntegrationCalculator} to use its default parameters.
    * </p>
    */
   // This empty constructor is notably needed to be able to use RecyclingArrayList<>(Class)
   public JointAccelerationIntegrationParameters()
   {
      reset();
   }

   /**
    * Resets all the parameters to the default values from
    * {@link JointAccelerationIntegrationCalculator}.
    */
   public void reset()
   {
      resetAlphas();
      resetMaxima();
<<<<<<< HEAD
      zeroVelocityReset = false;
=======
      velocityResetMode = null;
>>>>>>> 056c1afe
   }

   /**
    * Resets the values for {@code positionBreakFrequency} and {@code velocityBreakFrequency} to
    * {@link Double#NaN} notifying the {@link JointAccelerationIntegrationCalculator} to use its
    * default values.
    */
   public void resetAlphas()
   {
      positionBreakFrequency = Double.NaN;
      velocityBreakFrequency = Double.NaN;
      velocityReferenceAlpha = 0.0;
   }

   /**
    * Resets the values for {@code maxPositionError} and {@code maxVelocityError} to {@link Double#NaN}
    * notifying the {@link JointAccelerationIntegrationCalculator} to use its default values.
    */
   public void resetMaxima()
   {
      maxPositionError = Double.NaN;
      maxVelocityError = Double.NaN;
   }

   /**
    * Sets the parameters of this to the values of the parameters of other.
    *
    * @param other the other set of parameters. Not modified.
    */
   @Override
   public void set(JointAccelerationIntegrationParameters other)
   {
      set((JointAccelerationIntegrationParametersReadOnly) other);
   }

   /**
    * Sets the parameters of this to the values of the parameters of other.
    *
    * @param other the other set of parameters. Not modified.
    */
   public void set(JointAccelerationIntegrationParametersReadOnly other)
   {
      positionBreakFrequency = other.getPositionBreakFrequency();
      velocityBreakFrequency = other.getVelocityBreakFrequency();
      maxPositionError = other.getMaxPositionError();
<<<<<<< HEAD
      maxVelocity = other.getMaxVelocity();
      zeroVelocityReset = other.getZeroVelocityReset();
=======
      maxVelocityError = other.getMaxVelocityError();
      velocityReferenceAlpha = other.getVelocityReferenceAlpha();
      velocityResetMode = other.getVelocityResetMode();
>>>>>>> 056c1afe
   }

   /**
    * Sets the two break frequencies for the leak rates in the acceleration integration.
    * <p>
    * For the usage of these parameters see<br>
    * {@link JointAccelerationIntegrationParametersReadOnly#getPositionBreakFrequency()}<br>
    * {@link JointAccelerationIntegrationParametersReadOnly#getVelocityBreakFrequency()}
    * </p>
    *
    * @param positionBreakFrequency the break frequency used to compute the desired position.
    * @param velocityBreakFrequency the break frequency used to compute the desired velocity.
    */
   public void setBreakFrequencies(double positionBreakFrequency, double velocityBreakFrequency)
   {
      this.positionBreakFrequency = positionBreakFrequency;
      this.velocityBreakFrequency = velocityBreakFrequency;
   }

   /**
    * Provides to the {@link JointAccelerationIntegrationCalculator} specific parameter values.
    * <p>
    * These two parameters are safety parameters that are relevant to the tuning process for a joint.
    * The default values used by the calculator should be adequate in most situation.
    * </p>
    *
    * @param maxPositionError limits the gap between the desired joint position and the actual joint
    *                         position.
<<<<<<< HEAD
    * @param maxVelocity      limits the maximum value of the desired joint velocity.
=======
    * @param maxVelocityError limits the gap between the desired joint velocity and the reference joint
    *                         velocity.
    * @see JointAccelerationIntegrationParametersReadOnly#getMaxPositionError()
    * @see JointAccelerationIntegrationParametersReadOnly#getMaxVelocityError()
    * @see JointAccelerationIntegrationParametersReadOnly#getVelocityReferenceAlpha()
>>>>>>> 056c1afe
    */
   public void setMaxima(double maxPositionError, double maxVelocityError)
   {
      this.maxPositionError = maxPositionError;
      this.maxVelocityError = maxVelocityError;
   }

   /**
    * For the usage of this parameters see<br>
    * {@link JointAccelerationIntegrationParametersReadOnly#getPositionBreakFrequency()}
    *
    * @param positionBreakFrequency the break frequency used to compute the desired position.
    */
   public void setPositionBreakFrequency(double positionBreakFrequency)
   {
      this.positionBreakFrequency = positionBreakFrequency;
   }

   /**
    * For the usage of this parameters see<br>
    * {@link JointAccelerationIntegrationParametersReadOnly#getVelocityBreakFrequency()}
    *
    * @param velocityBreakFrequency the break frequency used to compute the desired velocity.
    */
   public void setVelocityBreakFrequency(double velocityBreakFrequency)
   {
      this.velocityBreakFrequency = velocityBreakFrequency;
   }

   /**
    * For the usage of this parameters see<br>
    * {@link JointAccelerationIntegrationParametersReadOnly#getVelocityResetMode()}
    * 
    * @param velocityResetMode the integrator's behavior for when resetting the desired velocity.
    *                          Default value is
    *                          {@link JointVelocityIntegratorResetMode.CURRENT_VELOCITY}.
    */
   public void setVelocityResetMode(JointVelocityIntegratorResetMode velocityResetMode)
   {
      this.velocityResetMode = velocityResetMode;
   }

   /**
    * Sets the safety parameter that limits the position error between the actual joint position and
    * the integrated desired.
    * 
    * @see JointAccelerationIntegrationParameters#setMaxima(double, double)
    * @param maxPositionError limits the gap between the desired joint position and the actual joint
    *                         position.
    */
   public void setMaxPositionError(double maxPositionError)
   {
      this.maxPositionError = maxPositionError;
   }

   /**
    * Sets the safety parameter that limits the integrated velocity.
    * 
    * @see JointAccelerationIntegrationParameters#setMaxima(double, double)
<<<<<<< HEAD
    * @param maxVelocity limits the maximum value of the desired joint velocity.
=======
    * @param maxVelocityError limits the gap between the desired joint velocity and the reference joint
    *                         velocity.
    */
   public void setMaxVelocityError(double maxVelocityError)
   {
      this.maxVelocityError = maxVelocityError;
   }

   /**
    * For the usage of this parameters see<br>
    * {@link JointAccelerationIntegrationParametersReadOnly#getVelocityReferenceAlpha()}
    *
    * @param velocityBreakFrequency the break frequency used to compute the desired velocity.
>>>>>>> 056c1afe
    */
   public void setVelocityReferenceAlpha(double velocityReferenceAlpha)
   {
      this.velocityReferenceAlpha = velocityReferenceAlpha;
   }

   @Override
   public JointVelocityIntegratorResetMode getVelocityResetMode()
   {
      return velocityResetMode;
   }

   /**
    * For the usage of this parameters see<br>
    * {@link JointAccelerationIntegrationParametersReadOnly#getZeroVelocityReset()}
    *
    * @param zeroVelocityReset whether to reset the desired velocity to zero or to the current joint
    *                          velocity. Default value is {@code false}.
    */
   public void setZeroVelocityReset(boolean zeroVelocityReset)
   {
      this.zeroVelocityReset = zeroVelocityReset;
   }

   /** {@inheritDoc} */
   @Override
   public double getPositionBreakFrequency()
   {
      return positionBreakFrequency;
   }

   /** {@inheritDoc} */
   @Override
   public double getVelocityBreakFrequency()
   {
      return velocityBreakFrequency;
   }

   /** {@inheritDoc} */
   @Override
   public double getMaxPositionError()
   {
      return maxPositionError;
   }

   /** {@inheritDoc} */
   @Override
   public double getMaxVelocityError()
   {
      return maxVelocityError;
   }

   /** {@inheritDoc} */
   @Override
   public double getVelocityReferenceAlpha()
   {
      return velocityReferenceAlpha;
   }

   @Override
   public boolean getZeroVelocityReset()
   {
      return zeroVelocityReset;
   }

   @Override
   public boolean equals(Object object)
   {
      if (object == this)
      {
         return true;
      }
      else if (object instanceof JointAccelerationIntegrationParametersReadOnly)
      {
         JointAccelerationIntegrationParametersReadOnly other = (JointAccelerationIntegrationParametersReadOnly) object;
         if (positionBreakFrequency != other.getPositionBreakFrequency())
            return false;
         if (velocityBreakFrequency != other.getVelocityBreakFrequency())
            return false;
         if (maxPositionError != other.getMaxPositionError())
            return false;
         if (maxVelocityError != other.getMaxVelocityError())
            return false;
         if (velocityReferenceAlpha != other.getVelocityReferenceAlpha())
            return false;
         if (velocityResetMode != other.getVelocityResetMode())
            return false;
         if (zeroVelocityReset != other.getZeroVelocityReset())
            return false;
         return true;
      }
      else
      {
         return false;
      }
   }

   @Override
   public String toString()
   {
      return getClass().getSimpleName() + ": position break frequency: " + positionBreakFrequency + ", velocity break frequency: " + velocityBreakFrequency
<<<<<<< HEAD
            + ", max position error: " + maxPositionError + ", max velocity: " + maxVelocity + ", zeroVelocityReset: " + zeroVelocityReset;
=======
            + ", max position error: " + maxPositionError + ", maxVelocityError: " + maxVelocityError + ", velocityReferenceAlpha: " + velocityReferenceAlpha
            + ", velocityResetMode: " + velocityResetMode;
>>>>>>> 056c1afe
   }
}<|MERGE_RESOLUTION|>--- conflicted
+++ resolved
@@ -8,14 +8,9 @@
    private double positionBreakFrequency;
    private double velocityBreakFrequency;
    private double maxPositionError;
-<<<<<<< HEAD
-   private double maxVelocity;
-   private boolean zeroVelocityReset;
-=======
    private double maxVelocityError;
    private double velocityReferenceAlpha;
    private JointVelocityIntegratorResetMode velocityResetMode;
->>>>>>> 056c1afe
 
    /**
     * Creates a new sets of parameters for acceleration integration.
@@ -38,11 +33,7 @@
    {
       resetAlphas();
       resetMaxima();
-<<<<<<< HEAD
-      zeroVelocityReset = false;
-=======
       velocityResetMode = null;
->>>>>>> 056c1afe
    }
 
    /**
@@ -88,14 +79,9 @@
       positionBreakFrequency = other.getPositionBreakFrequency();
       velocityBreakFrequency = other.getVelocityBreakFrequency();
       maxPositionError = other.getMaxPositionError();
-<<<<<<< HEAD
-      maxVelocity = other.getMaxVelocity();
-      zeroVelocityReset = other.getZeroVelocityReset();
-=======
       maxVelocityError = other.getMaxVelocityError();
       velocityReferenceAlpha = other.getVelocityReferenceAlpha();
       velocityResetMode = other.getVelocityResetMode();
->>>>>>> 056c1afe
    }
 
    /**
@@ -124,15 +110,11 @@
     *
     * @param maxPositionError limits the gap between the desired joint position and the actual joint
     *                         position.
-<<<<<<< HEAD
-    * @param maxVelocity      limits the maximum value of the desired joint velocity.
-=======
     * @param maxVelocityError limits the gap between the desired joint velocity and the reference joint
     *                         velocity.
     * @see JointAccelerationIntegrationParametersReadOnly#getMaxPositionError()
     * @see JointAccelerationIntegrationParametersReadOnly#getMaxVelocityError()
     * @see JointAccelerationIntegrationParametersReadOnly#getVelocityReferenceAlpha()
->>>>>>> 056c1afe
     */
    public void setMaxima(double maxPositionError, double maxVelocityError)
    {
@@ -192,9 +174,6 @@
     * Sets the safety parameter that limits the integrated velocity.
     * 
     * @see JointAccelerationIntegrationParameters#setMaxima(double, double)
-<<<<<<< HEAD
-    * @param maxVelocity limits the maximum value of the desired joint velocity.
-=======
     * @param maxVelocityError limits the gap between the desired joint velocity and the reference joint
     *                         velocity.
     */
@@ -208,7 +187,6 @@
     * {@link JointAccelerationIntegrationParametersReadOnly#getVelocityReferenceAlpha()}
     *
     * @param velocityBreakFrequency the break frequency used to compute the desired velocity.
->>>>>>> 056c1afe
     */
    public void setVelocityReferenceAlpha(double velocityReferenceAlpha)
    {
@@ -221,18 +199,6 @@
       return velocityResetMode;
    }
 
-   /**
-    * For the usage of this parameters see<br>
-    * {@link JointAccelerationIntegrationParametersReadOnly#getZeroVelocityReset()}
-    *
-    * @param zeroVelocityReset whether to reset the desired velocity to zero or to the current joint
-    *                          velocity. Default value is {@code false}.
-    */
-   public void setZeroVelocityReset(boolean zeroVelocityReset)
-   {
-      this.zeroVelocityReset = zeroVelocityReset;
-   }
-
    /** {@inheritDoc} */
    @Override
    public double getPositionBreakFrequency()
@@ -266,12 +232,6 @@
    public double getVelocityReferenceAlpha()
    {
       return velocityReferenceAlpha;
-   }
-
-   @Override
-   public boolean getZeroVelocityReset()
-   {
-      return zeroVelocityReset;
    }
 
    @Override
@@ -296,8 +256,6 @@
             return false;
          if (velocityResetMode != other.getVelocityResetMode())
             return false;
-         if (zeroVelocityReset != other.getZeroVelocityReset())
-            return false;
          return true;
       }
       else
@@ -310,11 +268,7 @@
    public String toString()
    {
       return getClass().getSimpleName() + ": position break frequency: " + positionBreakFrequency + ", velocity break frequency: " + velocityBreakFrequency
-<<<<<<< HEAD
-            + ", max position error: " + maxPositionError + ", max velocity: " + maxVelocity + ", zeroVelocityReset: " + zeroVelocityReset;
-=======
             + ", max position error: " + maxPositionError + ", maxVelocityError: " + maxVelocityError + ", velocityReferenceAlpha: " + velocityReferenceAlpha
             + ", velocityResetMode: " + velocityResetMode;
->>>>>>> 056c1afe
    }
 }