--- conflicted
+++ resolved
@@ -25,12 +25,8 @@
 import us.ihmc.mecano.multiBodySystem.interfaces.OneDoFJointBasics;
 import us.ihmc.mecano.multiBodySystem.interfaces.RigidBodyBasics;
 import us.ihmc.robotics.time.ExecutionTimer;
-<<<<<<< HEAD
 import us.ihmc.yoVariables.registry.YoRegistry;
-=======
-import us.ihmc.yoVariables.registry.YoVariableRegistry;
 import us.ihmc.yoVariables.variable.YoBoolean;
->>>>>>> 3a88ca44
 
 public class WholeBodyFeedbackController
 {
@@ -55,13 +51,8 @@
    private final ExecutionTimer feedbackControllerTimer = new ExecutionTimer("wholeBodyFeedbackControllerTimer", 1.0, registry);
    private final ExecutionTimer achievedComputationTimer = new ExecutionTimer("achievedComputationTimer", 1.0, registry);
 
-<<<<<<< HEAD
-   public WholeBodyFeedbackController(WholeBodyControlCoreToolbox coreToolbox, FeedbackControlCommandList allPossibleCommands,
+   public WholeBodyFeedbackController(WholeBodyControlCoreToolbox coreToolbox, FeedbackControllerTemplate feedbackControllerTemplate,
                                       YoRegistry parentRegistry)
-=======
-   public WholeBodyFeedbackController(WholeBodyControlCoreToolbox coreToolbox, FeedbackControllerTemplate feedbackControllerTemplate,
-                                      YoVariableRegistry parentRegistry)
->>>>>>> 3a88ca44
    {
       this.coreToolbox = coreToolbox;
       feedbackControllerToolbox = new FeedbackControllerToolbox(coreToolbox.getFeedbackControllerSettings(), registry);
