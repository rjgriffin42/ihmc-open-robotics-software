package us.ihmc.commonWalkingControlModules.highLevelHumanoidControl.highLevelStates;

import us.ihmc.commonWalkingControlModules.configurations.HighLevelControllerParameters;
import us.ihmc.commonWalkingControlModules.configurations.WalkingControllerParameters;
import us.ihmc.commonWalkingControlModules.controllerCore.WholeBodyControlCoreToolbox;
import us.ihmc.commonWalkingControlModules.controllerCore.WholeBodyControllerCore;
import us.ihmc.commonWalkingControlModules.controllerCore.command.ControllerCoreCommand;
import us.ihmc.commonWalkingControlModules.controllerCore.command.ControllerCoreOutputReadOnly;
import us.ihmc.commonWalkingControlModules.controllerCore.command.feedbackController.FeedbackControlCommandList;
import us.ihmc.commonWalkingControlModules.controllerCore.command.inverseDynamics.JointAccelerationIntegrationCommand;
import us.ihmc.commonWalkingControlModules.highLevelHumanoidControl.factories.HighLevelControlManagerFactory;
import us.ihmc.commonWalkingControlModules.highLevelHumanoidControl.highLevelStates.walkingController.states.WalkingStateEnum;
import us.ihmc.commonWalkingControlModules.momentumBasedController.HighLevelHumanoidControllerToolbox;
import us.ihmc.communication.controllerAPI.CommandInputManager;
import us.ihmc.communication.controllerAPI.StatusMessageOutputManager;
import us.ihmc.euclid.referenceFrame.ReferenceFrame;
import us.ihmc.humanoidRobotics.communication.packets.dataobjects.HighLevelControllerName;
import us.ihmc.robotModels.FullHumanoidRobotModel;
import us.ihmc.robotics.screwTheory.FloatingInverseDynamicsJoint;
import us.ihmc.robotics.screwTheory.InverseDynamicsJoint;
import us.ihmc.robotics.screwTheory.OneDoFJoint;
import us.ihmc.robotics.screwTheory.ScrewTools;
import us.ihmc.robotics.time.ExecutionTimer;
import us.ihmc.sensorProcessing.model.RobotMotionStatus;
import us.ihmc.sensorProcessing.outputData.JointDesiredOutputList;
import us.ihmc.sensorProcessing.outputData.JointDesiredOutputListReadOnly;
import us.ihmc.yoVariables.variable.YoBoolean;
import us.ihmc.yoVariables.variable.YoVariable;

public class WalkingControllerState extends HighLevelControllerState
{
   private final static HighLevelControllerName controllerState = HighLevelControllerName.WALKING;

   private final WholeBodyControllerCore controllerCore;
   private final WalkingHighLevelHumanoidController walkingController;

   private final ExecutionTimer controllerCoreTimer = new ExecutionTimer("controllerCoreTimer", 1.0, registry);

   private boolean setupInverseDynamicsSolver = true;
   private boolean setupInverseKinematicsSolver = false;
   private boolean setupVirtualModelControlSolver = false;

   private final boolean deactivateAccelerationIntegrationInWBC;

   private boolean requestIntegratorReset = false;
   private final YoBoolean yoRequestingIntegratorReset = new YoBoolean("RequestingIntegratorReset", registry);

   private final HighLevelHumanoidControllerToolbox controllerToolbox;

   public WalkingControllerState(CommandInputManager commandInputManager, StatusMessageOutputManager statusOutputManager,
                                 HighLevelControlManagerFactory managerFactory, HighLevelHumanoidControllerToolbox controllerToolbox,
                                 HighLevelControllerParameters highLevelControllerParameters, WalkingControllerParameters walkingControllerParameters)
   {
<<<<<<< HEAD
      super(controllerState, highLevelControllerParameters, controllerToolbox);
      this.controllerToolbox = controllerToolbox;
=======
      super(controllerState, highLevelControllerParameters, controllerToolbox.getControlledOneDoFJoints());
>>>>>>> 66e3a592

      // create walking controller
      walkingController = new WalkingHighLevelHumanoidController(commandInputManager, statusOutputManager, managerFactory, walkingControllerParameters,
                                                                 controllerToolbox);

      // create controller core
      FullHumanoidRobotModel fullRobotModel = controllerToolbox.getFullRobotModel();
      InverseDynamicsJoint[] jointsToOptimizeFor = controllerToolbox.getControlledJoints();

      FloatingInverseDynamicsJoint rootJoint = fullRobotModel.getRootJoint();
      ReferenceFrame centerOfMassFrame = controllerToolbox.getCenterOfMassFrame();
      WholeBodyControlCoreToolbox toolbox = new WholeBodyControlCoreToolbox(controllerToolbox.getControlDT(), controllerToolbox.getGravityZ(), rootJoint,
                                                                            jointsToOptimizeFor, centerOfMassFrame,
                                                                            walkingControllerParameters.getMomentumOptimizationSettings(),
                                                                            controllerToolbox.getYoGraphicsListRegistry(), registry);
      toolbox.setJointPrivilegedConfigurationParameters(walkingControllerParameters.getJointPrivilegedConfigurationParameters());
      if (setupInverseDynamicsSolver)
         toolbox.setupForInverseDynamicsSolver(controllerToolbox.getContactablePlaneBodies());
      if (setupInverseKinematicsSolver)
         toolbox.setupForInverseKinematicsSolver();
      if (setupVirtualModelControlSolver)
      {
         toolbox.setupForVirtualModelControlSolver(fullRobotModel.getPelvis(), controllerToolbox.getContactablePlaneBodies());
      }
      FeedbackControlCommandList template = managerFactory.createFeedbackControlTemplate();
      JointDesiredOutputList lowLevelControllerOutput = new JointDesiredOutputList(controlledJoints);
      controllerCore = new WholeBodyControllerCore(toolbox, template, lowLevelControllerOutput, registry);
      ControllerCoreOutputReadOnly controllerCoreOutput = controllerCore.getOutputForHighLevelController();
      walkingController.setControllerCoreOutput(controllerCoreOutput);

      deactivateAccelerationIntegrationInWBC = highLevelControllerParameters.deactivateAccelerationIntegrationInTheWBC();

      registry.addChild(walkingController.getYoVariableRegistry());
   }

   /**
    * Specifies whether the inverse dynamics module of the {@link WholeBodyControllerCore} should be
    * created or not.
    * <p>
    * This module is created by default as the {@link WalkingHighLevelHumanoidController} needs it.
    * </p>
    *
    * @param setup whether to setup the inverse dynamics mode or not.
    */
   public void setupControllerCoreInverseDynamicsMode(boolean setup)
   {
      setupInverseDynamicsSolver = setup;
   }

   /**
    * Specifies whether the inverse kinematics module of the {@link WholeBodyControllerCore} should
    * be created or not.
    * <p>
    * This module is not created by default to prevent creating unused {@link YoVariable}s.
    * </p>
    *
    * @param setup whether to setup the inverse kinematics mode or not.
    */
   public void setupControllerCoreInverseKinematicsMode(boolean setup)
   {
      setupInverseKinematicsSolver = setup;
   }

   /**
    * Specifies whether the virtual model control module of the {@link WholeBodyControllerCore}
    * should be created or not.
    * <p>
    * This module is not created by default to prevent creating unused {@link YoVariable}s.
    * </p>
    *
    * @param setup whether to setup the virtual model control mode or not.
    */
   public void setupControllerCoreVirtualModelControlMode(boolean setup)
   {
      setupVirtualModelControlSolver = setup;
   }

   public void initialize()
   {
      controllerCore.initialize();
      walkingController.initialize();
      requestIntegratorReset = true;
   }

   public void initializeDesiredHeightToCurrent()
   {
      walkingController.initializeDesiredHeightToCurrent();
   }

   @Override
   public void doAction(double timeInState)
   {
      walkingController.doAction();

      ControllerCoreCommand controllerCoreCommand = walkingController.getControllerCoreCommand();

      JointDesiredOutputList stateSpecificJointSettings = getStateSpecificJointSettings();

      if (requestIntegratorReset)
      {
         stateSpecificJointSettings.requestIntegratorReset();
         requestIntegratorReset = false;
         yoRequestingIntegratorReset.set(true);
      }
      else
      {
         yoRequestingIntegratorReset.set(false);
      }

      JointAccelerationIntegrationCommand accelerationIntegrationCommand = getAccelerationIntegrationCommand();
      if (!deactivateAccelerationIntegrationInWBC)
      {
         controllerCoreCommand.addInverseDynamicsCommand(accelerationIntegrationCommand);
      }
      controllerCoreCommand.completeLowLevelJointData(stateSpecificJointSettings);

      controllerCoreTimer.startMeasurement();
      controllerCore.submitControllerCoreCommand(controllerCoreCommand);
      controllerCore.compute();
      controllerCoreTimer.stopMeasurement();
   }

   public void reinitializePelvisOrientation(boolean reinitialize)
   {
      walkingController.reinitializePelvisOrientation(reinitialize);
   }

   @Override
   public void onEntry()
   {
      initialize();
      walkingController.resetJointIntegrators();
   }

   @Override
   public void onExit()
   {
      walkingController.resetJointIntegrators();
      controllerToolbox.reportChangeOfRobotMotionStatus(RobotMotionStatus.UNKNOWN);
   }

   @Override
   public JointDesiredOutputListReadOnly getOutputForLowLevelController()
   {
      return controllerCore.getOutputForLowLevelController();
   }

   @Override
   public boolean isJointLoadBearing(String jointName)
   {
      return walkingController.isJointLoadBearing(jointName);
   }

   /**
    * Returns the currently active walking state. This is used for unit testing.
    * @return WalkingStateEnum
    */
   public WalkingStateEnum getWalkingStateEnum()
   {
      return walkingController.getWalkingStateEnum();
   }
}<|MERGE_RESOLUTION|>--- conflicted
+++ resolved
@@ -51,12 +51,8 @@
                                  HighLevelControlManagerFactory managerFactory, HighLevelHumanoidControllerToolbox controllerToolbox,
                                  HighLevelControllerParameters highLevelControllerParameters, WalkingControllerParameters walkingControllerParameters)
    {
-<<<<<<< HEAD
-      super(controllerState, highLevelControllerParameters, controllerToolbox);
+      super(controllerState, highLevelControllerParameters, controllerToolbox.getControlledOneDoFJoints());
       this.controllerToolbox = controllerToolbox;
-=======
-      super(controllerState, highLevelControllerParameters, controllerToolbox.getControlledOneDoFJoints());
->>>>>>> 66e3a592
 
       // create walking controller
       walkingController = new WalkingHighLevelHumanoidController(commandInputManager, statusOutputManager, managerFactory, walkingControllerParameters,
