package us.ihmc.commonWalkingControlModules.highLevelHumanoidControl;

import java.util.ArrayList;
import java.util.EnumMap;

import controller_msgs.msg.dds.HighLevelStateChangeStatusMessage;
import us.ihmc.commonWalkingControlModules.configurations.HighLevelControllerParameters;
import us.ihmc.commonWalkingControlModules.configurations.ICPTrajectoryPlannerParameters;
import us.ihmc.commonWalkingControlModules.configurations.JumpControllerParameters;
import us.ihmc.commonWalkingControlModules.configurations.WalkingControllerParameters;
import us.ihmc.commonWalkingControlModules.controllerCore.command.lowLevel.YoLowLevelOneDoFJointDesiredDataHolder;
import us.ihmc.commonWalkingControlModules.highLevelHumanoidControl.factories.ControllerStateTransitionFactory;
import us.ihmc.commonWalkingControlModules.highLevelHumanoidControl.factories.HighLevelControlManagerFactory;
import us.ihmc.commonWalkingControlModules.highLevelHumanoidControl.factories.HighLevelControllerStateFactory;
import us.ihmc.commonWalkingControlModules.highLevelHumanoidControl.factories.JumpControlManagerFactory;
import us.ihmc.commonWalkingControlModules.highLevelHumanoidControl.highLevelStates.HighLevelControllerState;
import us.ihmc.commonWalkingControlModules.highLevelHumanoidControl.highLevelStates.WalkingControllerState;
import us.ihmc.commonWalkingControlModules.momentumBasedController.HighLevelHumanoidControllerToolbox;
import us.ihmc.communication.controllerAPI.CommandInputManager;
import us.ihmc.communication.controllerAPI.StatusMessageOutputManager;
import us.ihmc.euclid.referenceFrame.FramePoint2D;
import us.ihmc.humanoidRobotics.bipedSupportPolygons.ContactablePlaneBody;
import us.ihmc.humanoidRobotics.communication.controllerAPI.command.HighLevelControllerStateCommand;
import us.ihmc.humanoidRobotics.communication.packets.dataobjects.HighLevelControllerName;
import us.ihmc.humanoidRobotics.model.CenterOfPressureDataHolder;
import us.ihmc.robotModels.FullHumanoidRobotModel;
import us.ihmc.robotics.robotController.RobotController;
import us.ihmc.robotics.robotSide.RobotSide;
import us.ihmc.robotics.robotSide.SideDependentList;
import us.ihmc.robotics.screwTheory.OneDoFJoint;
import us.ihmc.robotics.sensors.ForceSensorDataHolderReadOnly;
import us.ihmc.robotics.stateMachine.core.StateChangedListener;
import us.ihmc.robotics.stateMachine.core.StateMachine;
import us.ihmc.robotics.stateMachine.core.StateTransition;
import us.ihmc.robotics.stateMachine.factories.StateMachineFactory;
import us.ihmc.robotics.time.ExecutionTimer;
import us.ihmc.sensorProcessing.outputData.JointDesiredOutputList;
import us.ihmc.sensorProcessing.outputData.JointDesiredOutputListReadOnly;
import us.ihmc.sensorProcessing.outputData.JointDesiredOutputReadOnly;
import us.ihmc.yoVariables.registry.YoVariableRegistry;
import us.ihmc.yoVariables.variable.YoBoolean;
import us.ihmc.yoVariables.variable.YoDouble;
import us.ihmc.yoVariables.variable.YoEnum;

public class HumanoidHighLevelControllerManager implements RobotController
{
   private final String name = getClass().getSimpleName();
   private final YoVariableRegistry registry = new YoVariableRegistry(name);

   private final StateMachine<HighLevelControllerName, HighLevelControllerState> stateMachine;
   private final HighLevelHumanoidControllerToolbox controllerToolbox;

   private final YoBoolean isListeningToHighLevelStateMessage = new YoBoolean("isListeningToHighLevelStateMessage", registry);
   private final YoEnum<HighLevelControllerName> requestedHighLevelControllerState;
   private final YoLowLevelOneDoFJointDesiredDataHolder yoLowLevelOneDoFJointDesiredDataHolder;

   private final CenterOfPressureDataHolder centerOfPressureDataHolderForEstimator;
   private final JointDesiredOutputList lowLevelControllerOutput;
   private final CommandInputManager commandInputManager;
   private final StatusMessageOutputManager statusMessageOutputManager;
   private final HighLevelControlManagerFactory managerFactory;
   private final JumpControlManagerFactory jumpControlManagerFactory;

   private final HighLevelControllerFactoryHelper controllerFactoryHelper;

   private final EnumMap<HighLevelControllerName, HighLevelControllerState> highLevelControllerStates = new EnumMap<>(HighLevelControllerName.class);

   private final HighLevelStateChangeStatusMessage highLevelStateChangeStatusMessage = new HighLevelStateChangeStatusMessage();

   private final ExecutionTimer highLevelControllerTimer = new ExecutionTimer("activeHighLevelControllerTimer", 1.0, registry);

   public HumanoidHighLevelControllerManager(CommandInputManager commandInputManager, StatusMessageOutputManager statusMessageOutputManager,
                                             HighLevelControllerName initialControllerState, HighLevelControllerParameters highLevelControllerParameters,
                                             WalkingControllerParameters walkingControllerParameters, ICPTrajectoryPlannerParameters icpPlannerParameters,
                                             JumpControllerParameters jumpControllerParameters,
                                             YoEnum<HighLevelControllerName> requestedHighLevelControllerState,
                                             EnumMap<HighLevelControllerName, HighLevelControllerStateFactory> controllerStateFactories,
                                             ArrayList<ControllerStateTransitionFactory<HighLevelControllerName>> controllerTransitionFactories,
                                             HighLevelControlManagerFactory managerFactory, JumpControlManagerFactory jumpControlManagerFactory,
                                             HighLevelHumanoidControllerToolbox controllerToolbox,
                                             CenterOfPressureDataHolder centerOfPressureDataHolderForEstimator,
                                             ForceSensorDataHolderReadOnly forceSensorDataHolder, JointDesiredOutputList lowLevelControllerOutput)
   {
      this.commandInputManager = commandInputManager;
      this.statusMessageOutputManager = statusMessageOutputManager;
      this.controllerToolbox = controllerToolbox;
      this.requestedHighLevelControllerState = requestedHighLevelControllerState;
      this.managerFactory = managerFactory;
      this.jumpControlManagerFactory = jumpControlManagerFactory;
      this.centerOfPressureDataHolderForEstimator = centerOfPressureDataHolderForEstimator;
      this.lowLevelControllerOutput = lowLevelControllerOutput;

      this.requestedHighLevelControllerState.set(initialControllerState);
      registry.addChild(controllerToolbox.getYoVariableRegistry());

      controllerFactoryHelper = new HighLevelControllerFactoryHelper();
      controllerFactoryHelper.setCommandInputManager(commandInputManager);
      controllerFactoryHelper.setStatusMessageOutputManager(statusMessageOutputManager);
      controllerFactoryHelper.setParameters(highLevelControllerParameters, walkingControllerParameters, icpPlannerParameters);
      controllerFactoryHelper.setJumpControlParameters(jumpControllerParameters);
      controllerFactoryHelper.setHighLevelHumanoidControllerToolbox(controllerToolbox);
      controllerFactoryHelper.setLowLevelControllerOutput(lowLevelControllerOutput);
      controllerFactoryHelper.setRequestedHighLevelControllerState(requestedHighLevelControllerState);
      controllerFactoryHelper.setForceSensorDataHolder(forceSensorDataHolder);

<<<<<<< HEAD
      stateMachine = setUpStateMachine(controllerStateFactories, controllerTransitionFactories, managerFactory, jumpControlManagerFactory,
                                       controllerToolbox.getYoTime(), registry);
=======
      stateMachine = setUpStateMachine(initialControllerState, controllerStateFactories, controllerTransitionFactories, managerFactory, controllerToolbox.getYoTime(), registry);
>>>>>>> d260ad87
      isListeningToHighLevelStateMessage.set(true);
      for (HighLevelControllerState highLevelControllerState : highLevelControllerStates.values())
      {
         this.registry.addChild(highLevelControllerState.getYoVariableRegistry());
      }

      yoLowLevelOneDoFJointDesiredDataHolder = new YoLowLevelOneDoFJointDesiredDataHolder(controllerToolbox.getFullRobotModel().getOneDoFJoints(), registry);
   }

   public void addYoVariableRegistry(YoVariableRegistry registryToAdd)
   {
      this.registry.addChild(registryToAdd);
   }

   public void requestHighLevelControllerState(HighLevelControllerName requestedHighLevelControllerName)
   {
      this.requestedHighLevelControllerState.set(requestedHighLevelControllerName);
   }

   public void setListenToHighLevelStatePackets(boolean isListening)
   {
      isListeningToHighLevelStateMessage.set(isListening);
   }

   @Override
   public void initialize()
   {
      controllerToolbox.initialize();
      stateMachine.resetToInitialState();
   }

   @Override
   public void doControl()
   {
      if (isListeningToHighLevelStateMessage.getBooleanValue())
      {
         if (commandInputManager.isNewCommandAvailable(HighLevelControllerStateCommand.class))
         {
            requestedHighLevelControllerState.set(commandInputManager.pollNewestCommand(HighLevelControllerStateCommand.class).getHighLevelControllerName());
         }
      }

      highLevelControllerTimer.startMeasurement();
      controllerToolbox.update();
      stateMachine.doActionAndTransition();
      highLevelControllerTimer.stopMeasurement();

      copyJointDesiredsToJoints();
      reportDesiredCenterOfPressureForEstimator();
   }

   @Override
   public YoVariableRegistry getYoVariableRegistry()
   {
      return registry;
   }

   @Override
   public String getName()
   {
      return this.getClass().getSimpleName();
   }

   @Override
   public String getDescription()
   {
      return getName();
   }

<<<<<<< HEAD
   private GenericStateMachine<HighLevelControllerName, HighLevelControllerState> setUpStateMachine(EnumMap<HighLevelControllerName, HighLevelControllerStateFactory> controllerStateFactories,
                                                                                                    ArrayList<ControllerStateTransitionFactory<HighLevelControllerName>> controllerTransitionFactories,
                                                                                                    HighLevelControlManagerFactory managerFactory,
                                                                                                    JumpControlManagerFactory jumpControlManagerFactory,
                                                                                                    YoDouble yoTime, YoVariableRegistry registry)
   {
      controllerFactoryHelper.setControllerFactories(controllerStateFactories);
      controllerFactoryHelper.setHighLevelControlManagerFactory(managerFactory);
      controllerFactoryHelper.setJumpControlManagerFactory(jumpControlManagerFactory);
      GenericStateMachine<HighLevelControllerName, HighLevelControllerState> highLevelStateMachine = new GenericStateMachine<>("highLevelControllerName",
                                                                                                                               "switchTimeName",
                                                                                                                               HighLevelControllerName.class,
                                                                                                                               yoTime, registry);
=======
   private StateMachine<HighLevelControllerName, HighLevelControllerState> setUpStateMachine(HighLevelControllerName initialControllerState, EnumMap<HighLevelControllerName, HighLevelControllerStateFactory> controllerStateFactories,
                                                                                             ArrayList<ControllerStateTransitionFactory<HighLevelControllerName>> controllerTransitionFactories,
                                                                                             HighLevelControlManagerFactory managerFactory, YoDouble yoTime,
                                                                                             YoVariableRegistry registry)
   {
      controllerFactoryHelper.setControllerFactories(controllerStateFactories);
      controllerFactoryHelper.setHighLevelControlManagerFactory(managerFactory);

      StateMachineFactory<HighLevelControllerName, HighLevelControllerState> factory = new StateMachineFactory<>(HighLevelControllerName.class);
      factory.setNamePrefix("highLevelControllerName").setRegistry(registry).buildYoClock(yoTime);
>>>>>>> d260ad87

      // create controller states
      for (HighLevelControllerStateFactory controllerStateFactory : controllerStateFactories.values())
      {
         // create the individual state
         HighLevelControllerState highLevelControllerState = controllerStateFactory.getOrCreateControllerState(controllerFactoryHelper);

         // add the controller to the state machine
         factory.addState(highLevelControllerState.getHighLevelControllerName(), highLevelControllerState);

         highLevelControllerStates.put(controllerStateFactory.getStateEnum(), highLevelControllerState);

         if (controllerStateFactory.isTransitionToControllerRequested())
            requestedHighLevelControllerState.set(controllerStateFactory.getStateEnum());
      }

      // create controller transitions
      for (ControllerStateTransitionFactory<HighLevelControllerName> controllerStateTransitionFactory : controllerTransitionFactories)
      {
         StateTransition<HighLevelControllerName> stateTransition = controllerStateTransitionFactory.getOrCreateStateTransition(highLevelControllerStates,
                                                                                                                                controllerFactoryHelper,
                                                                                                                                registry);
<<<<<<< HEAD

         HighLevelControllerState state = highLevelControllerStates.get(controllerStateTransitionFactory.getStateToAttachEnum());
         state.addStateTransition(stateTransition);
=======
         HighLevelControllerName stateToAttachEnum = controllerStateTransitionFactory.getStateToAttachEnum();
         factory.addTransition(stateToAttachEnum, stateTransition);
>>>>>>> d260ad87
      }

      factory.addStateChangedListener(new StateChangedListener<HighLevelControllerName>()
      {
         @Override
         public void stateChanged(HighLevelControllerName from, HighLevelControllerName to)
         {
            byte fromByte = from == null ? -1 : from.toByte();
            byte toByte = to == null ? -1 : to.toByte();
            highLevelStateChangeStatusMessage.setInitialHighLevelControllerName(fromByte);
            highLevelStateChangeStatusMessage.setEndHighLevelControllerName(toByte);
            statusMessageOutputManager.reportStatusMessage(highLevelStateChangeStatusMessage);
         }
      });

      return factory.build(initialControllerState);
   }

   private final SideDependentList<FramePoint2D> desiredFootCoPs = new SideDependentList<FramePoint2D>(new FramePoint2D(), new FramePoint2D());

   private void reportDesiredCenterOfPressureForEstimator()
   {
      SideDependentList<? extends ContactablePlaneBody> contactableFeet = controllerToolbox.getContactableFeet();
      FullHumanoidRobotModel fullHumanoidRobotModel = controllerToolbox.getFullRobotModel();
      for (RobotSide robotSide : RobotSide.values)
      {
         controllerToolbox.getDesiredCenterOfPressure(contactableFeet.get(robotSide), desiredFootCoPs.get(robotSide));
         centerOfPressureDataHolderForEstimator.setCenterOfPressure(desiredFootCoPs.get(robotSide), fullHumanoidRobotModel.getFoot(robotSide));
      }
   }

   private void copyJointDesiredsToJoints()
   {
      JointDesiredOutputListReadOnly lowLevelOneDoFJointDesiredDataHolder = stateMachine.getCurrentState().getOutputForLowLevelController();
      for (int jointIndex = 0; jointIndex < lowLevelOneDoFJointDesiredDataHolder.getNumberOfJointsWithDesiredOutput(); jointIndex++)
      {
         OneDoFJoint controlledJoint = lowLevelOneDoFJointDesiredDataHolder.getOneDoFJoint(jointIndex);
         JointDesiredOutputReadOnly lowLevelJointData = lowLevelOneDoFJointDesiredDataHolder.getJointDesiredOutput(controlledJoint);

         if (!lowLevelJointData.hasControlMode())
            throw new NullPointerException("Joint: " + controlledJoint.getName() + " has no control mode.");
      }

      yoLowLevelOneDoFJointDesiredDataHolder.overwriteWith(lowLevelOneDoFJointDesiredDataHolder);
      lowLevelControllerOutput.overwriteWith(lowLevelOneDoFJointDesiredDataHolder);
   }

   public HighLevelControllerName getCurrentHighLevelControlState()
   {
      return stateMachine.getCurrentStateKey();
   }

   public void reinitializeWalking()
   {
      WalkingControllerState walkingControllerState = (WalkingControllerState) stateMachine.getState(HighLevelControllerName.WALKING);
      if (walkingControllerState != null)
      {
         walkingControllerState.initializeDesiredHeightToCurrent();
         walkingControllerState.reinitializePelvisOrientation(false);
      }

      if (managerFactory != null)
         managerFactory.getOrCreatePelvisOrientationManager().setToHoldCurrentInWorldFrame();
   }
}<|MERGE_RESOLUTION|>--- conflicted
+++ resolved
@@ -103,12 +103,7 @@
       controllerFactoryHelper.setRequestedHighLevelControllerState(requestedHighLevelControllerState);
       controllerFactoryHelper.setForceSensorDataHolder(forceSensorDataHolder);
 
-<<<<<<< HEAD
-      stateMachine = setUpStateMachine(controllerStateFactories, controllerTransitionFactories, managerFactory, jumpControlManagerFactory,
-                                       controllerToolbox.getYoTime(), registry);
-=======
       stateMachine = setUpStateMachine(initialControllerState, controllerStateFactories, controllerTransitionFactories, managerFactory, controllerToolbox.getYoTime(), registry);
->>>>>>> d260ad87
       isListeningToHighLevelStateMessage.set(true);
       for (HighLevelControllerState highLevelControllerState : highLevelControllerStates.values())
       {
@@ -178,21 +173,6 @@
       return getName();
    }
 
-<<<<<<< HEAD
-   private GenericStateMachine<HighLevelControllerName, HighLevelControllerState> setUpStateMachine(EnumMap<HighLevelControllerName, HighLevelControllerStateFactory> controllerStateFactories,
-                                                                                                    ArrayList<ControllerStateTransitionFactory<HighLevelControllerName>> controllerTransitionFactories,
-                                                                                                    HighLevelControlManagerFactory managerFactory,
-                                                                                                    JumpControlManagerFactory jumpControlManagerFactory,
-                                                                                                    YoDouble yoTime, YoVariableRegistry registry)
-   {
-      controllerFactoryHelper.setControllerFactories(controllerStateFactories);
-      controllerFactoryHelper.setHighLevelControlManagerFactory(managerFactory);
-      controllerFactoryHelper.setJumpControlManagerFactory(jumpControlManagerFactory);
-      GenericStateMachine<HighLevelControllerName, HighLevelControllerState> highLevelStateMachine = new GenericStateMachine<>("highLevelControllerName",
-                                                                                                                               "switchTimeName",
-                                                                                                                               HighLevelControllerName.class,
-                                                                                                                               yoTime, registry);
-=======
    private StateMachine<HighLevelControllerName, HighLevelControllerState> setUpStateMachine(HighLevelControllerName initialControllerState, EnumMap<HighLevelControllerName, HighLevelControllerStateFactory> controllerStateFactories,
                                                                                              ArrayList<ControllerStateTransitionFactory<HighLevelControllerName>> controllerTransitionFactories,
                                                                                              HighLevelControlManagerFactory managerFactory, YoDouble yoTime,
@@ -203,7 +183,6 @@
 
       StateMachineFactory<HighLevelControllerName, HighLevelControllerState> factory = new StateMachineFactory<>(HighLevelControllerName.class);
       factory.setNamePrefix("highLevelControllerName").setRegistry(registry).buildYoClock(yoTime);
->>>>>>> d260ad87
 
       // create controller states
       for (HighLevelControllerStateFactory controllerStateFactory : controllerStateFactories.values())
@@ -226,14 +205,8 @@
          StateTransition<HighLevelControllerName> stateTransition = controllerStateTransitionFactory.getOrCreateStateTransition(highLevelControllerStates,
                                                                                                                                 controllerFactoryHelper,
                                                                                                                                 registry);
-<<<<<<< HEAD
-
-         HighLevelControllerState state = highLevelControllerStates.get(controllerStateTransitionFactory.getStateToAttachEnum());
-         state.addStateTransition(stateTransition);
-=======
          HighLevelControllerName stateToAttachEnum = controllerStateTransitionFactory.getStateToAttachEnum();
          factory.addTransition(stateToAttachEnum, stateTransition);
->>>>>>> d260ad87
       }
 
       factory.addStateChangedListener(new StateChangedListener<HighLevelControllerName>()
