--- conflicted
+++ resolved
@@ -400,12 +400,6 @@
       double defaultSwingTime = walkingControllerParameters.getDefaultSwingTime();
       double defaultInitialTransferTime = walkingControllerParameters.getDefaultInitialTransferTime();
       double defaultFinalTransferTime = walkingControllerParameters.getDefaultFinalTransferTime();
-<<<<<<< HEAD
-      double defaultTransferSplitFraction = icpPlannerParameters.getTransferSplitFraction();
-      WalkingMessageHandler walkingMessageHandler = new WalkingMessageHandler(defaultTransferTime, defaultSwingTime, defaultInitialTransferTime,
-                                                                              defaultFinalTransferTime, defaultTransferSplitFraction, feet,
-                                                                              statusMessageOutputManager, yoTime, yoGraphicsListRegistry, registry);
-=======
       double defaultSwingDurationShiftFraction = icpPlannerParameters.getSwingDurationShiftFraction();
       double defaultSwingSplitFraction = icpPlannerParameters.getSwingSplitFraction();
       double defaultTransferSplitFraction = icpPlannerParameters.getTransferSplitFraction();
@@ -414,7 +408,6 @@
                                                                               defaultSwingSplitFraction, defaultTransferSplitFraction,
                                                                               defaultTransferSplitFraction, feet, statusMessageOutputManager, yoTime,
                                                                               yoGraphicsListRegistry, registry);
->>>>>>> cd1dc29b
       controllerToolbox.setWalkingMessageHandler(walkingMessageHandler);
 
       managerFactory.setHighLevelHumanoidControllerToolbox(controllerToolbox);
