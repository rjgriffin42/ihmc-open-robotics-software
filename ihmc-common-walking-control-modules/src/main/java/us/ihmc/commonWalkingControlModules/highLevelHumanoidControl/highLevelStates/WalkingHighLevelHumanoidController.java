package us.ihmc.commonWalkingControlModules.highLevelHumanoidControl.highLevelStates;

import java.util.ArrayList;
import java.util.Arrays;
import java.util.EnumSet;
import java.util.HashMap;
import java.util.HashSet;
import java.util.Map;
import java.util.Set;
import java.util.concurrent.atomic.AtomicBoolean;
import java.util.stream.Collectors;
import java.util.stream.Stream;

import controller_msgs.msg.dds.TaskspaceTrajectoryStatusMessage;
import us.ihmc.commonWalkingControlModules.bipedSupportPolygons.YoPlaneContactState;
import us.ihmc.commonWalkingControlModules.capturePoint.BalanceManager;
import us.ihmc.commonWalkingControlModules.capturePoint.CenterOfMassHeightManager;
import us.ihmc.commonWalkingControlModules.capturePoint.LinearMomentumRateControlModuleInput;
import us.ihmc.commonWalkingControlModules.capturePoint.LinearMomentumRateControlModuleOutput;
import us.ihmc.commonWalkingControlModules.configurations.WalkingControllerParameters;
import us.ihmc.commonWalkingControlModules.controlModules.WalkingFailureDetectionControlModule;
import us.ihmc.commonWalkingControlModules.controlModules.naturalPosture.NaturalPostureManager;
import us.ihmc.commonWalkingControlModules.controlModules.foot.FeetManager;
import us.ihmc.commonWalkingControlModules.controlModules.naturalPosture.NaturalPosturePrivilegedManager;
import us.ihmc.commonWalkingControlModules.controlModules.pelvis.PelvisOrientationManager;
import us.ihmc.commonWalkingControlModules.controlModules.rigidBody.RigidBodyControlManager;
import us.ihmc.commonWalkingControlModules.controllerCore.WholeBodyControllerCoreMode;
import us.ihmc.commonWalkingControlModules.controllerCore.command.ControllerCoreCommand;
import us.ihmc.commonWalkingControlModules.controllerCore.command.ControllerCoreOutputReadOnly;
import us.ihmc.commonWalkingControlModules.controllerCore.command.feedbackController.FeedbackControlCommand;
import us.ihmc.commonWalkingControlModules.controllerCore.command.feedbackController.OneDoFJointFeedbackControlCommand;
import us.ihmc.commonWalkingControlModules.controllerCore.command.inverseDynamics.JointLimitEnforcementMethodCommand;
import us.ihmc.commonWalkingControlModules.controllerCore.command.inverseDynamics.JointspaceAccelerationCommand;
import us.ihmc.commonWalkingControlModules.controllerCore.command.inverseDynamics.PlaneContactStateCommand;
import us.ihmc.commonWalkingControlModules.controllerCore.command.inverseKinematics.PrivilegedConfigurationCommand;
import us.ihmc.commonWalkingControlModules.controllerCore.command.inverseKinematics.PrivilegedConfigurationCommand.PrivilegedConfigurationOption;
import us.ihmc.commonWalkingControlModules.highLevelHumanoidControl.factories.HighLevelControlManagerFactory;
import us.ihmc.commonWalkingControlModules.highLevelHumanoidControl.highLevelStates.walkingController.TouchdownErrorCompensator;
import us.ihmc.commonWalkingControlModules.highLevelHumanoidControl.highLevelStates.walkingController.WalkingCommandConsumer;
import us.ihmc.commonWalkingControlModules.highLevelHumanoidControl.highLevelStates.walkingController.stateTransitionConditions.SingleSupportToTransferToCondition;
import us.ihmc.commonWalkingControlModules.highLevelHumanoidControl.highLevelStates.walkingController.stateTransitionConditions.StartFlamingoCondition;
import us.ihmc.commonWalkingControlModules.highLevelHumanoidControl.highLevelStates.walkingController.stateTransitionConditions.StartWalkingCondition;
import us.ihmc.commonWalkingControlModules.highLevelHumanoidControl.highLevelStates.walkingController.stateTransitionConditions.StopFlamingoCondition;
import us.ihmc.commonWalkingControlModules.highLevelHumanoidControl.highLevelStates.walkingController.stateTransitionConditions.StopWalkingFromSingleSupportCondition;
import us.ihmc.commonWalkingControlModules.highLevelHumanoidControl.highLevelStates.walkingController.stateTransitionConditions.StopWalkingFromTransferCondition;
import us.ihmc.commonWalkingControlModules.highLevelHumanoidControl.highLevelStates.walkingController.states.FlamingoStanceState;
import us.ihmc.commonWalkingControlModules.highLevelHumanoidControl.highLevelStates.walkingController.states.SingleSupportState;
import us.ihmc.commonWalkingControlModules.highLevelHumanoidControl.highLevelStates.walkingController.states.StandingState;
import us.ihmc.commonWalkingControlModules.highLevelHumanoidControl.highLevelStates.walkingController.states.TransferToFlamingoStanceState;
import us.ihmc.commonWalkingControlModules.highLevelHumanoidControl.highLevelStates.walkingController.states.TransferToStandingState;
import us.ihmc.commonWalkingControlModules.highLevelHumanoidControl.highLevelStates.walkingController.states.TransferToWalkingSingleSupportState;
import us.ihmc.commonWalkingControlModules.highLevelHumanoidControl.highLevelStates.walkingController.states.WalkingSingleSupportState;
import us.ihmc.commonWalkingControlModules.highLevelHumanoidControl.highLevelStates.walkingController.states.WalkingState;
import us.ihmc.commonWalkingControlModules.highLevelHumanoidControl.highLevelStates.walkingController.states.WalkingStateEnum;
import us.ihmc.commonWalkingControlModules.messageHandlers.WalkingMessageHandler;
import us.ihmc.commonWalkingControlModules.momentumBasedController.HighLevelHumanoidControllerToolbox;
import us.ihmc.commonWalkingControlModules.momentumBasedController.optimization.ControllerCoreOptimizationSettings;
import us.ihmc.commonWalkingControlModules.momentumBasedController.optimization.JointLimitEnforcement;
import us.ihmc.commonWalkingControlModules.momentumBasedController.optimization.JointLimitParameters;
import us.ihmc.commonWalkingControlModules.momentumBasedController.optimization.OneDoFJointPrivilegedConfigurationParameters;
import us.ihmc.commons.lists.RecyclingArrayList;
import us.ihmc.communication.controllerAPI.CommandInputManager;
import us.ihmc.communication.controllerAPI.StatusMessageOutputManager;
import us.ihmc.euclid.referenceFrame.FramePoint2D;
import us.ihmc.euclid.referenceFrame.FrameVector2D;
import us.ihmc.euclid.referenceFrame.ReferenceFrame;
import us.ihmc.euclid.tuple3D.Point3D;
import us.ihmc.euclid.tuple4D.Quaternion;
import us.ihmc.humanoidRobotics.communication.packets.HumanoidMessageTools;
import us.ihmc.humanoidRobotics.communication.packets.dataobjects.HighLevelControllerName;
import us.ihmc.mecano.multiBodySystem.interfaces.OneDoFJointBasics;
import us.ihmc.mecano.multiBodySystem.interfaces.RigidBodyBasics;
import us.ihmc.mecano.tools.MultiBodySystemTools;
import us.ihmc.robotModels.FullHumanoidRobotModel;
import us.ihmc.robotics.SCS2YoGraphicHolder;
import us.ihmc.robotics.contactable.ContactablePlaneBody;
import us.ihmc.robotics.controllers.pidGains.implementations.YoPDGains;
import us.ihmc.robotics.partNames.ArmJointName;
import us.ihmc.robotics.partNames.LegJointName;
import us.ihmc.robotics.robotSide.RobotSide;
import us.ihmc.robotics.robotSide.SideDependentList;
import us.ihmc.robotics.screwTheory.ScrewTools;
import us.ihmc.robotics.stateMachine.core.StateMachine;
import us.ihmc.robotics.stateMachine.core.StateTransitionCondition;
import us.ihmc.robotics.stateMachine.factories.StateMachineFactory;
import us.ihmc.robotics.time.ExecutionTimer;
import us.ihmc.scs2.definition.yoGraphic.YoGraphicDefinition;
import us.ihmc.yoVariables.parameters.DoubleParameter;
import us.ihmc.yoVariables.providers.DoubleProvider;
import us.ihmc.yoVariables.registry.YoRegistry;
import us.ihmc.yoVariables.variable.YoBoolean;
import us.ihmc.yoVariables.variable.YoDouble;

public class WalkingHighLevelHumanoidController implements JointLoadStatusProvider, SCS2YoGraphicHolder
{
   private static final boolean ENABLE_LEG_ELASTICITY_DEBUGGATOR = false;

   private final String name = getClass().getSimpleName();
   private final YoRegistry registry = new YoRegistry(name);

   private final YoBoolean useNaturalPostureCommand = new YoBoolean("useNaturalPostureCommand", registry);
   private final YoBoolean usePelvisPrivilegedPoseCommand = new YoBoolean("usePelvisPrivilegedPoseCommand", registry);
   private final YoBoolean useBodyManagerCommands = new YoBoolean("useBodyManagerCommands", registry);
   private final YoBoolean usePelvisOrientationCommand = new YoBoolean("usePelvisOrientationCommand", registry);

   private final YoDouble yoTime;

   private final HighLevelControlManagerFactory managerFactory;

   private final PelvisOrientationManager pelvisOrientationManager;
   private final NaturalPosturePrivilegedManager naturalPosturePrivilegedManager;
   private final NaturalPostureManager naturalPostureManager;
   private final FeetManager feetManager;
   private final BalanceManager balanceManager;
   private final CenterOfMassHeightManager comHeightManager;

   private final TouchdownErrorCompensator touchdownErrorCompensator;

   private final AtomicBoolean shouldKeepInitialContacts = new AtomicBoolean();
   private final ArrayList<RigidBodyControlManager> bodyManagers = new ArrayList<>();
   private final Map<String, RigidBodyControlManager> bodyManagerByJointName = new HashMap<>();
   private final SideDependentList<Set<String>> legJointNames = new SideDependentList<>();

   private final OneDoFJointBasics[] allOneDoFjoints;

   private final FullHumanoidRobotModel fullRobotModel;
   private final HighLevelHumanoidControllerToolbox controllerToolbox;
   private final WalkingControllerParameters walkingControllerParameters;

   private final SideDependentList<? extends ContactablePlaneBody> feet;

   private final StateMachine<WalkingStateEnum, WalkingState> stateMachine;

   private final WalkingMessageHandler walkingMessageHandler;
   private final YoBoolean abortWalkingRequested = new YoBoolean("requestAbortWalking", registry);

   private final WalkingFailureDetectionControlModule failureDetectionControlModule;

   private final YoBoolean enablePushRecoveryOnFailure = new YoBoolean("enablePushRecoveryOnFailure", registry);

   private final YoBoolean allowUpperBodyMotionDuringLocomotion = new YoBoolean("allowUpperBodyMotionDuringLocomotion", registry);

   private final CommandInputManager commandInputManager;
   private final StatusMessageOutputManager statusOutputManager;
   private final WalkingCommandConsumer commandConsumer;

   private final TaskspaceTrajectoryStatusMessage pelvisStatusMessage = new TaskspaceTrajectoryStatusMessage();

   private final JointLimitEnforcementMethodCommand jointLimitEnforcementMethodCommand = new JointLimitEnforcementMethodCommand();
   private final YoBoolean limitCommandSent = new YoBoolean("limitCommandSent", registry);

   private final LegElasticityDebuggator legElasticityDebuggator;

   private final PrivilegedConfigurationCommand privilegedConfigurationCommand = new PrivilegedConfigurationCommand();
   private final ControllerCoreCommand controllerCoreCommand = new ControllerCoreCommand(WholeBodyControllerCoreMode.INVERSE_DYNAMICS);
   private ControllerCoreOutputReadOnly controllerCoreOutput;

   private final DoubleProvider unloadFraction;

   private final ParameterizedControllerCoreOptimizationSettings controllerCoreOptimizationSettings;

   private final ExecutionTimer walkingStateTimer = new ExecutionTimer("walkingStateTimer", registry);
   private final ExecutionTimer managerUpdateTimer = new ExecutionTimer("managerUpdateTimer", registry);
   private final YoBoolean enableHeightFeedbackControl = new YoBoolean("enableHeightFeedbackControl", registry);

   // YMC: firstTick doesn't seem necessary?
   //   private boolean firstTick = true;

   public WalkingHighLevelHumanoidController(CommandInputManager commandInputManager,
                                             StatusMessageOutputManager statusOutputManager,
                                             HighLevelControlManagerFactory managerFactory,
                                             WalkingControllerParameters walkingControllerParameters,
                                             HighLevelHumanoidControllerToolbox controllerToolbox)
   {
      useNaturalPostureCommand.set(true);
      //      useNaturalPostureCommand.set(false);
      usePelvisPrivilegedPoseCommand.set(false);
      useBodyManagerCommands.set(true);
      usePelvisOrientationCommand.set(true);

      this.managerFactory = managerFactory;

      // Getting parameters from the HighLevelHumanoidControllerToolbox
      this.controllerToolbox = controllerToolbox;
      fullRobotModel = controllerToolbox.getFullRobotModel();
      yoTime = controllerToolbox.getYoTime();

      feet = controllerToolbox.getContactableFeet();

      allOneDoFjoints = MultiBodySystemTools.filterJoints(controllerToolbox.getControlledJoints(), OneDoFJointBasics.class);

      this.pelvisOrientationManager = managerFactory.getOrCreatePelvisOrientationManager();
      this.naturalPostureManager = managerFactory.getOrCreateNaturalPostureManager();
      naturalPosturePrivilegedManager = new NaturalPosturePrivilegedManager(fullRobotModel, registry);
      this.feetManager = managerFactory.getOrCreateFeetManager();

      RigidBodyBasics head = fullRobotModel.getHead();
      RigidBodyBasics chest = fullRobotModel.getChest();
      RigidBodyBasics pelvis = fullRobotModel.getPelvis();

      pelvisStatusMessage.setEndEffectorName(pelvis.getName());

      unloadFraction = walkingControllerParameters.enforceSmoothFootUnloading() != null ? new DoubleParameter("unloadFraction", registry, 0.5) : null;

      ReferenceFrame pelvisZUpFrame = controllerToolbox.getPelvisZUpFrame();

      ReferenceFrame chestBodyFrame = null;
      if (chest != null)
      {
         chestBodyFrame = chest.getBodyFixedFrame();
         RigidBodyControlManager chestManager = managerFactory.getOrCreateRigidBodyManager(chest, pelvis, chestBodyFrame, pelvisZUpFrame);
         bodyManagers.add(chestManager);
      }

      if (head != null)
      {
         ReferenceFrame headBodyFrame = head.getBodyFixedFrame();
         RigidBodyControlManager headManager = managerFactory.getOrCreateRigidBodyManager(head, chest, headBodyFrame, chestBodyFrame);
         bodyManagers.add(headManager);
      }

      for (RobotSide robotSide : RobotSide.values)
      {
         RigidBodyBasics hand = fullRobotModel.getHand(robotSide);
         ReferenceFrame handControlFrame = fullRobotModel.getHandControlFrame(robotSide);
         RigidBodyBasics handBaseBody = chest != null ? chest : pelvis;
         RigidBodyControlManager handManager = managerFactory.getOrCreateRigidBodyManager(hand, handBaseBody, handControlFrame, chestBodyFrame);
         bodyManagers.add(handManager);
      }

      for (RigidBodyControlManager manager : bodyManagers)
      {
         if (manager == null)
         {
            continue;
         }
         Arrays.asList(manager.getControlledJoints()).stream().forEach(joint -> bodyManagerByJointName.put(joint.getName(), manager));
      }

      for (RobotSide robotSide : RobotSide.values)
      {
         RigidBodyBasics foot = fullRobotModel.getFoot(robotSide);
         OneDoFJointBasics[] legJoints = MultiBodySystemTools.filterJoints(MultiBodySystemTools.createJointPath(pelvis, foot), OneDoFJointBasics.class);
         Set<String> jointNames = new HashSet<>();
         Arrays.asList(legJoints).stream().forEach(legJoint -> jointNames.add(legJoint.getName()));
         legJointNames.put(robotSide, jointNames);
      }

      this.walkingControllerParameters = walkingControllerParameters;

      balanceManager = managerFactory.getOrCreateBalanceManager();
      comHeightManager = managerFactory.getOrCreateCenterOfMassHeightManager();

      this.commandInputManager = commandInputManager;
      this.statusOutputManager = statusOutputManager;

      allowUpperBodyMotionDuringLocomotion.set(walkingControllerParameters.allowUpperBodyMotionDuringLocomotion());
      enableHeightFeedbackControl.set(walkingControllerParameters.enableHeightFeedbackControl());

      failureDetectionControlModule = controllerToolbox.getFailureDetectionControlModule();

      walkingMessageHandler = controllerToolbox.getWalkingMessageHandler();
      commandConsumer = new WalkingCommandConsumer(commandInputManager,
                                                   statusOutputManager,
                                                   controllerToolbox,
                                                   managerFactory,
                                                   walkingControllerParameters,
                                                   registry);

      touchdownErrorCompensator = new TouchdownErrorCompensator(walkingMessageHandler, controllerToolbox.getContactableFeet(), registry);
      stateMachine = setupStateMachine();

      double highCoPDampingDuration = walkingControllerParameters.getHighCoPDampingDurationToPreventFootShakies();
      double coPErrorThreshold = walkingControllerParameters.getCoPErrorThresholdForHighCoPDamping();
      boolean enableHighCoPDamping = highCoPDampingDuration > 0.0 && !Double.isInfinite(coPErrorThreshold);
      controllerToolbox.setHighCoPDampingParameters(enableHighCoPDamping, highCoPDampingDuration, coPErrorThreshold);

      String[] jointNamesRestrictiveLimits = walkingControllerParameters.getJointsWithRestrictiveLimits();
      OneDoFJointBasics[] jointsWithRestrictiveLimit = MultiBodySystemTools.filterJoints(ScrewTools.findJointsWithNames(allOneDoFjoints,
                                                                                                                        jointNamesRestrictiveLimits),
                                                                                         OneDoFJointBasics.class);
      for (OneDoFJointBasics joint : jointsWithRestrictiveLimit)
      {
         JointLimitParameters limitParameters = walkingControllerParameters.getJointLimitParametersForJointsWithRestrictiveLimits(joint.getName());
         if (limitParameters == null)
            throw new RuntimeException("Must define joint limit parameters for joint " + joint.getName() + " if using joints with restrictive limits.");
         jointLimitEnforcementMethodCommand.addLimitEnforcementMethod(joint, JointLimitEnforcement.RESTRICTIVE, limitParameters);
      }

      if (ENABLE_LEG_ELASTICITY_DEBUGGATOR)
      {
         // This guy can be used to add shearing forces to the feet while measuring the distance between them. Really useful to debug and identify elasticity in the legs.
         legElasticityDebuggator = new LegElasticityDebuggator(controllerToolbox.getReferenceFrames(),
                                                               new SideDependentList<>(side -> feet.get(side).getRigidBody()),
                                                               yoTime,
                                                               registry);
      }
      else
      {
         legElasticityDebuggator = null;
      }

      ControllerCoreOptimizationSettings defaultControllerCoreOptimizationSettings = walkingControllerParameters.getMomentumOptimizationSettings();
      controllerCoreOptimizationSettings = new ParameterizedControllerCoreOptimizationSettings(defaultControllerCoreOptimizationSettings, registry);

   }

   private StateMachine<WalkingStateEnum, WalkingState> setupStateMachine()
   {
      StateMachineFactory<WalkingStateEnum, WalkingState> factory = new StateMachineFactory<>(WalkingStateEnum.class);
      factory.setNamePrefix("walking").setRegistry(registry).buildYoClock(yoTime);

      StandingState standingState = new StandingState(commandInputManager,
                                                      walkingMessageHandler,
                                                      touchdownErrorCompensator,
                                                      controllerToolbox,
                                                      managerFactory,
                                                      failureDetectionControlModule,
                                                      walkingControllerParameters,
                                                      registry);
      TransferToStandingState toStandingState = new TransferToStandingState(walkingMessageHandler,
                                                                            touchdownErrorCompensator,
                                                                            controllerToolbox,
                                                                            managerFactory,
                                                                            failureDetectionControlModule,
                                                                            registry);
      factory.addState(WalkingStateEnum.TO_STANDING, toStandingState);
      factory.addState(WalkingStateEnum.STANDING, standingState);

      SideDependentList<TransferToWalkingSingleSupportState> walkingTransferStates = new SideDependentList<>();

      DoubleProvider minimumTransferTime = new DoubleParameter("MinimumTransferTime", registry, walkingControllerParameters.getMinimumTransferTime());
      DoubleProvider rhoMin = () -> controllerCoreOptimizationSettings.getRhoMin();
      for (RobotSide transferToSide : RobotSide.values)
      {
         WalkingStateEnum stateEnum = WalkingStateEnum.getWalkingTransferState(transferToSide);
         TransferToWalkingSingleSupportState transferState = new TransferToWalkingSingleSupportState(stateEnum,
                                                                                                     walkingMessageHandler,
                                                                                                     touchdownErrorCompensator,
                                                                                                     controllerToolbox,
                                                                                                     managerFactory,
                                                                                                     walkingControllerParameters,
                                                                                                     failureDetectionControlModule,
                                                                                                     minimumTransferTime,
                                                                                                     unloadFraction,
                                                                                                     rhoMin,
                                                                                                     registry);
         walkingTransferStates.put(transferToSide, transferState);
         factory.addState(stateEnum, transferState);
      }

      SideDependentList<WalkingSingleSupportState> walkingSingleSupportStates = new SideDependentList<>();

      for (RobotSide supportSide : RobotSide.values)
      {
         WalkingStateEnum stateEnum = WalkingStateEnum.getWalkingSingleSupportState(supportSide);
         WalkingSingleSupportState singleSupportState = new WalkingSingleSupportState(stateEnum,
                                                                                      walkingMessageHandler,
                                                                                      touchdownErrorCompensator,
                                                                                      controllerToolbox,
                                                                                      managerFactory,
                                                                                      walkingControllerParameters,
                                                                                      failureDetectionControlModule,
                                                                                      registry);
         walkingSingleSupportStates.put(supportSide, singleSupportState);
         factory.addState(stateEnum, singleSupportState);
      }

      SideDependentList<TransferToFlamingoStanceState> flamingoTransferStates = new SideDependentList<>();

      for (RobotSide transferToSide : RobotSide.values)
      {
         WalkingStateEnum stateEnum = WalkingStateEnum.getFlamingoTransferState(transferToSide);
         TransferToFlamingoStanceState transferState = new TransferToFlamingoStanceState(stateEnum,
                                                                                         walkingMessageHandler,
                                                                                         controllerToolbox,
                                                                                         managerFactory,
                                                                                         failureDetectionControlModule,
                                                                                         null,
                                                                                         rhoMin,
                                                                                         registry);
         flamingoTransferStates.put(transferToSide, transferState);
         factory.addState(stateEnum, transferState);
      }

      SideDependentList<FlamingoStanceState> flamingoSingleSupportStates = new SideDependentList<>();

      for (RobotSide supportSide : RobotSide.values)
      {
         WalkingStateEnum stateEnum = WalkingStateEnum.getFlamingoSingleSupportState(supportSide);
         FlamingoStanceState singleSupportState = new FlamingoStanceState(stateEnum,
<<<<<<< HEAD
=======
                                                                          walkingControllerParameters,
>>>>>>> 71cd096f
                                                                          walkingMessageHandler,
                                                                          controllerToolbox,
                                                                          managerFactory,
                                                                          failureDetectionControlModule,
                                                                          registry);
         flamingoSingleSupportStates.put(supportSide, singleSupportState);
         factory.addState(stateEnum, singleSupportState);
      }

      factory.addDoneTransition(WalkingStateEnum.TO_STANDING, WalkingStateEnum.STANDING);

      // Setup start/stop walking conditions
      for (RobotSide robotSide : RobotSide.values)
      {
         TransferToWalkingSingleSupportState transferState = walkingTransferStates.get(robotSide);
         SingleSupportState singleSupportState = walkingSingleSupportStates.get(robotSide);

         WalkingStateEnum transferStateEnum = transferState.getStateEnum();
         WalkingStateEnum singleSupportStateEnum = singleSupportState.getStateEnum();

         // Start walking
         factory.addTransition(Arrays.asList(WalkingStateEnum.STANDING, WalkingStateEnum.TO_STANDING),
                               transferStateEnum,
                               new StartWalkingCondition(transferStateEnum.getTransferToSide(), walkingMessageHandler));

         // Stop walking when in transfer
         factory.addTransition(transferStateEnum, WalkingStateEnum.TO_STANDING, new StopWalkingFromTransferCondition(transferState, walkingMessageHandler));

         // Stop walking when in single support
         factory.addTransition(singleSupportStateEnum,
                               WalkingStateEnum.TO_STANDING,
                               new StopWalkingFromSingleSupportCondition(singleSupportState, walkingMessageHandler));
      }

      // Setup walking transfer to single support conditions
      for (RobotSide robotSide : RobotSide.values)
      {
         WalkingState transferState = walkingTransferStates.get(robotSide);
         WalkingState singleSupportState = walkingSingleSupportStates.get(robotSide);

         WalkingStateEnum transferStateEnum = transferState.getStateEnum();
         WalkingStateEnum singleSupportStateEnum = singleSupportState.getStateEnum();

         factory.addDoneTransition(transferStateEnum, singleSupportStateEnum);
      }

      // Setup walking single support to transfer conditions
      for (RobotSide robotSide : RobotSide.values)
      {
         SingleSupportState singleSupportState = walkingSingleSupportStates.get(robotSide);
         WalkingStateEnum singleSupportStateEnum = singleSupportState.getStateEnum();

         // Single support to transfer with same side
         {
            TransferToWalkingSingleSupportState transferState = walkingTransferStates.get(robotSide);
            WalkingStateEnum transferStateEnum = transferState.getStateEnum();

            factory.addTransition(singleSupportStateEnum,
                                  transferStateEnum,
                                  new SingleSupportToTransferToCondition(singleSupportState, transferState, walkingMessageHandler));
         }

         // Single support to transfer with opposite side
         {
            TransferToWalkingSingleSupportState transferState = walkingTransferStates.get(robotSide.getOppositeSide());
            WalkingStateEnum transferStateEnum = transferState.getStateEnum();

            factory.addTransition(singleSupportStateEnum,
                                  transferStateEnum,
                                  new SingleSupportToTransferToCondition(singleSupportState, transferState, walkingMessageHandler));
         }
      }

      // Setup start/stop flamingo conditions
      for (RobotSide robotSide : RobotSide.values)
      {
         TransferToFlamingoStanceState transferState = flamingoTransferStates.get(robotSide);
         FlamingoStanceState singleSupportState = flamingoSingleSupportStates.get(robotSide);

         WalkingStateEnum transferStateEnum = transferState.getStateEnum();
         WalkingStateEnum singleSupportStateEnum = singleSupportState.getStateEnum();

         // Start flamingo
         factory.addTransition(Arrays.asList(WalkingStateEnum.STANDING, WalkingStateEnum.TO_STANDING),
                               transferStateEnum,
                               new StartFlamingoCondition(transferState.getTransferToSide(), walkingMessageHandler));

         // Stop flamingo
         factory.addTransition(singleSupportStateEnum, WalkingStateEnum.TO_STANDING, new StopFlamingoCondition(singleSupportState, walkingMessageHandler));
      }

      // Setup tranfer to flamingo stance condition
      for (RobotSide robotSide : RobotSide.values)
      {
         TransferToFlamingoStanceState transferState = flamingoTransferStates.get(robotSide);
         FlamingoStanceState singleSupportState = flamingoSingleSupportStates.get(robotSide);

         WalkingStateEnum transferStateEnum = transferState.getStateEnum();
         WalkingStateEnum singleSupportStateEnum = singleSupportState.getStateEnum();

         factory.addDoneTransition(transferStateEnum, singleSupportStateEnum);
      }

      // Setup the abort condition from all states to the toStandingState
      Set<WalkingStateEnum> allButStandingStates = EnumSet.complementOf(EnumSet.of(WalkingStateEnum.STANDING, WalkingStateEnum.TO_STANDING));
      factory.addTransition(allButStandingStates, WalkingStateEnum.TO_STANDING, new AbortCondition());

      // Setup transition condition for push recovery, when recovering from double support.
      Set<WalkingStateEnum> allDoubleSupportStates = Stream.of(WalkingStateEnum.values).filter(state -> state.isDoubleSupport()).collect(Collectors.toSet());

      // Update the previous state info for each state using state changed listeners.
      factory.getRegisteredStates().forEach(state -> factory.addStateChangedListener((from, to) -> state.setPreviousWalkingStateEnum(from)));
      factory.addStateChangedListener((from, to) -> controllerToolbox.reportControllerStateChangeToListeners(from, to));

      return factory.build(WalkingStateEnum.TO_STANDING);
   }

   public void setControllerCoreOutput(ControllerCoreOutputReadOnly controllerCoreOutput)
   {
      this.controllerCoreOutput = controllerCoreOutput;
   }

   public void setLinearMomentumRateControlModuleOutput(LinearMomentumRateControlModuleOutput output)
   {
      balanceManager.setLinearMomentumRateControlModuleOutput(output);
   }

   public void setShouldKeepInitialContacts(boolean shouldKeepInitialContacts)
   {
      this.shouldKeepInitialContacts.set(shouldKeepInitialContacts);
   }

   public void initialize()
   {
      controllerCoreCommand.requestReinitialization();

      if (!shouldKeepInitialContacts.getAndSet(false))
      {
         // Contact states need to be initialized before controllerToolbox initialize, as it updates the support polygons stuff.
         initializeContacts();
      }

      controllerToolbox.initialize();
      managerFactory.initializeManagers();

      commandInputManager.clearAllCommands();
      commandConsumer.clearAllCommands();
      walkingMessageHandler.clearFootsteps();
      walkingMessageHandler.clearFlamingoCommands();

      for (RobotSide robotSide : RobotSide.values)
      {
         footDesiredCoPs.get(robotSide).setToZero(feet.get(robotSide).getSoleFrame());
         controllerToolbox.setDesiredCenterOfPressure(feet.get(robotSide), footDesiredCoPs.get(robotSide));
      }

      for (WalkingStateEnum stateName : WalkingStateEnum.values)
      {
         if (stateMachine.getState(stateName) != null)
            stateMachine.getState(stateName).setPreviousWalkingStateEnum(null);
      }
      stateMachine.resetToInitialState(false);

      initializeManagers();

      commandConsumer.avoidManipulationAbortForDuration(RigidBodyControlManager.INITIAL_GO_HOME_TIME);
   }

   private void initializeManagers()
   {
      balanceManager.disablePelvisXYControl();

      double stepTime = walkingMessageHandler.getDefaultStepTime();
      pelvisOrientationManager.setTrajectoryTime(stepTime);

      for (int managerIdx = 0; managerIdx < bodyManagers.size(); managerIdx++)
      {
         RigidBodyControlManager bodyManager = bodyManagers.get(managerIdx);
         if (bodyManager != null)
            bodyManager.initialize();
      }

      pelvisOrientationManager.initialize();
<<<<<<< HEAD
      if (useNaturalPostureCommand.getValue())
      {
         naturalPosturePrivilegedManager.initialize();
         naturalPostureManager.initialize();
      }
=======
>>>>>>> 71cd096f
      //      balanceManager.initialize();  // already initialized, so don't run it again, or else the state machine gets reset.
      feetManager.initialize();
      comHeightManager.initialize();
      feetManager.resetHeightCorrectionParametersForSingularityAvoidance();
   }

   /**
    * Request the controller to set all its desireds to match the current configuration of the robot.
    * <p>
    * Calling that method right after {@link #initialize()} will cause the controller to maintain the
    * current robot configuration.
    * </p>
    */
   public void requestImmediateTransitionToStandingAndHoldCurrent()
   {
      stateMachine.performTransition(WalkingStateEnum.STANDING);

      for (int managerIdx = 0; managerIdx < bodyManagers.size(); managerIdx++)
      {
         RigidBodyControlManager bodyManager = bodyManagers.get(managerIdx);
         if (bodyManager != null)
            bodyManager.hold();
      }

      pelvisOrientationManager.setToHoldCurrentInWorldFrame();
      comHeightManager.initializeDesiredHeightToCurrent();
      balanceManager.requestICPPlannerToHoldCurrentCoM();
   }

   private void initializeContacts()
   {
      controllerToolbox.clearContacts();

      for (RobotSide robotSide : RobotSide.values)
      {
         controllerToolbox.resetFootPlaneContactPoint(robotSide);
         feetManager.setFlatFootContactState(robotSide);
      }
   }

   private class AbortCondition implements StateTransitionCondition
   {
      @Override
      public boolean testCondition(double timeInState)
      {
         if (!abortWalkingRequested.getBooleanValue())
            return false;

         walkingMessageHandler.clearFootsteps();
         walkingMessageHandler.reportWalkingAbortRequested();
         abortWalkingRequested.set(false);
         return true;
      }
   }

   private final FrameVector2D desiredCoMVelocityAsFrameVector = new FrameVector2D();

   private final SideDependentList<FramePoint2D> footDesiredCoPs = new SideDependentList<FramePoint2D>(new FramePoint2D(), new FramePoint2D());
   private final RecyclingArrayList<PlaneContactStateCommand> planeContactStateCommandPool = new RecyclingArrayList<>(4, PlaneContactStateCommand.class);
   private final FramePoint2D capturePoint2d = new FramePoint2D();

   public void doAction()
   {
      WalkingState currentState = stateMachine.getCurrentState();
      commandConsumer.update();
      commandConsumer.consumeHeadCommands();
      commandConsumer.consumeChestCommands();
      commandConsumer.consumePelvisHeightCommands();
      commandConsumer.consumeGoHomeMessages();
      commandConsumer.consumeFootLoadBearingCommands(currentState);
      commandConsumer.consumeStopAllTrajectoryCommands();
      commandConsumer.consumeFootCommands();
      commandConsumer.consumeAbortWalkingCommands(abortWalkingRequested);
      commandConsumer.consumePelvisCommands(currentState, allowUpperBodyMotionDuringLocomotion.getBooleanValue());
      commandConsumer.consumeManipulationCommands(currentState, allowUpperBodyMotionDuringLocomotion.getBooleanValue());
      commandConsumer.handleAutomaticManipulationAbortOnICPError(currentState);
      commandConsumer.consumeLoadBearingCommands();
      commandConsumer.consumePrepareForLocomotionCommands();

      updateFailureDetection();

      walkingStateTimer.startMeasurement();
      // Do transitions will request ICP planner updates.
      // YMC: firstTick doesn't seem necessary?
      //      if (!firstTick) // this avoids doing two transitions in a single tick if the initialize reset the state machine.
      //        stateMachine.doTransitions();
      stateMachine.doTransitions();
      // Do action is relying on the ICP plan being valid.
      stateMachine.doAction();
      walkingStateTimer.stopMeasurement();

      currentState = stateMachine.getCurrentState();

      managerUpdateTimer.startMeasurement();
      updateManagers(currentState);
      reportStatusMessages();
      managerUpdateTimer.stopMeasurement();

      handleChangeInContactState();

      submitControllerCoreCommands();

      for (RobotSide robotSide : RobotSide.values)
      {
         controllerCoreOutput.getDesiredCenterOfPressure(footDesiredCoPs.get(robotSide), feet.get(robotSide).getRigidBody());
         // This happens on the first tick when the controller core has not yet run to update the center of pressure.
         if (footDesiredCoPs.get(robotSide).getReferenceFrame() != feet.get(robotSide).getSoleFrame())
         {
            footDesiredCoPs.get(robotSide).setToZero(feet.get(robotSide).getSoleFrame());
         }
         controllerToolbox.setDesiredCenterOfPressure(feet.get(robotSide), footDesiredCoPs.get(robotSide));
         controllerToolbox.getFootContactState(robotSide).pollContactHasChangedNotification();
      }

      statusOutputManager.reportStatusMessage(balanceManager.updateAndReturnCapturabilityBasedStatus());

      if (ENABLE_LEG_ELASTICITY_DEBUGGATOR)
         legElasticityDebuggator.update();

      // YMC: firstTick doesn't seem necessary?
      //      if (useNaturalPostureCommand.getValue())
      //      {
      //         firstTick = false;
      //      }
   }

   private void handleChangeInContactState()
   {
      boolean haveContactStatesChanged = false;
      for (RobotSide robotSide : RobotSide.values)
      {
         YoPlaneContactState contactState = controllerToolbox.getFootContactState(robotSide);
         if (contactState.peekContactHasChangedNotification())
            haveContactStatesChanged = true;
      }

      if (!haveContactStatesChanged)
         return;

      controllerToolbox.updateBipedSupportPolygons();
      balanceManager.computeICPPlan();
   }

   public void updateFailureDetection()
   {
      capturePoint2d.setIncludingFrame(balanceManager.getCapturePoint());
      failureDetectionControlModule.checkIfRobotIsFalling(capturePoint2d, balanceManager.getDesiredICP());

      if (failureDetectionControlModule.isRobotFalling())
      {
         walkingMessageHandler.clearFootsteps();
         walkingMessageHandler.clearFlamingoCommands();

         commandInputManager.clearAllCommands();

         boolean isInSwing = stateMachine.getCurrentStateKey() == WalkingStateEnum.WALKING_LEFT_SUPPORT
<<<<<<< HEAD
               || stateMachine.getCurrentStateKey() == WalkingStateEnum.WALKING_RIGHT_SUPPORT;
=======
                             || stateMachine.getCurrentStateKey() == WalkingStateEnum.WALKING_RIGHT_SUPPORT;
>>>>>>> 71cd096f
         if (enablePushRecoveryOnFailure.getBooleanValue() && !isInSwing)
         {
            commandInputManager.submitMessage(HumanoidMessageTools.createHighLevelStateMessage(HighLevelControllerName.PUSH_RECOVERY));
         }
         else
         {
            walkingMessageHandler.reportControllerFailure(failureDetectionControlModule.getFallingDirection3D());
            controllerToolbox.reportControllerFailureToListeners(failureDetectionControlModule.getFallingDirection2D());
         }
      }
   }

   public void updateManagers(WalkingState currentState)
   {
      desiredCoMVelocityAsFrameVector.setIncludingFrame(balanceManager.getDesiredCoMVelocity());

      boolean isInDoubleSupport = currentState.isDoubleSupportState();
      double omega0 = controllerToolbox.getOmega0();

      feetManager.compute();

      boolean bodyManagerIsLoadBearing = false;
      for (int managerIdx = 0; managerIdx < bodyManagers.size(); managerIdx++)
      {
         RigidBodyControlManager bodyManager = bodyManagers.get(managerIdx);
         if (bodyManager != null)
         {
            bodyManager.compute();

            if (bodyManager.isLoadBearing())
               bodyManagerIsLoadBearing = true;
         }
      }

      pelvisOrientationManager.compute();
      if (useNaturalPostureCommand.getValue())
      {
         naturalPostureManager.compute();
         naturalPosturePrivilegedManager.compute();
      }

      comHeightManager.compute(balanceManager.getDesiredICPVelocity(), desiredCoMVelocityAsFrameVector, isInDoubleSupport, omega0, feetManager);

<<<<<<< HEAD
=======
      comHeightManager.compute(balanceManager.getDesiredICPVelocity(), desiredCoMVelocityAsFrameVector, isInDoubleSupport, omega0, feetManager);
>>>>>>> 71cd096f
      FeedbackControlCommand<?> heightControlCommand = comHeightManager.getHeightControlCommand();

      // the comHeightManager can control the pelvis with a feedback controller and doesn't always need the z component of the momentum command. It would be better to remove the coupling between these two modules
      boolean controlHeightWithMomentum = comHeightManager.getControlHeightWithMomentum() && enableHeightFeedbackControl.getValue();
      boolean keepCMPInsideSupportPolygon = !bodyManagerIsLoadBearing;
      if (currentState.isDoubleSupportState())
         balanceManager.compute(currentState.getTransferToSide(), heightControlCommand, keepCMPInsideSupportPolygon, controlHeightWithMomentum);
      else
         balanceManager.compute(currentState.getSupportSide(), heightControlCommand, keepCMPInsideSupportPolygon, controlHeightWithMomentum);
   }

   private void reportStatusMessages()
   {
      Object statusMessage;

      for (RobotSide robotSide : RobotSide.values)
      {
         statusMessage = feetManager.pollStatusToReport(robotSide);
         if (statusMessage != null)
            statusOutputManager.reportStatusMessage(statusMessage);
      }

      for (int managerIdx = 0; managerIdx < bodyManagers.size(); managerIdx++)
      {
         RigidBodyControlManager bodyManager = bodyManagers.get(managerIdx);
         if (bodyManager != null)
         {
            statusMessage = bodyManager.pollStatusToReport();
            if (statusMessage != null)
               statusOutputManager.reportStatusMessage(statusMessage);
         }
      }

      TaskspaceTrajectoryStatusMessage pelvisOrientationStatus = pelvisOrientationManager.pollStatusToReport();
      TaskspaceTrajectoryStatusMessage pelvisXYStatus = balanceManager.pollPelvisXYTranslationStatusToReport();
      TaskspaceTrajectoryStatusMessage pelvisHeightStatus = comHeightManager.pollStatusToReport();

      TaskspaceTrajectoryStatusMessage mergedPelvisStatus = mergePelvisStatusMessages(pelvisOrientationStatus, pelvisXYStatus, pelvisHeightStatus);

      if (mergedPelvisStatus != null)
      {
         statusOutputManager.reportStatusMessage(mergedPelvisStatus);
      }
   }

   private TaskspaceTrajectoryStatusMessage mergePelvisStatusMessages(TaskspaceTrajectoryStatusMessage pelvisOrientationStatus,
                                                                      TaskspaceTrajectoryStatusMessage pelvisXYStatus,
                                                                      TaskspaceTrajectoryStatusMessage pelvisHeightStatus)
   {
      int numberOfStatus = pelvisOrientationStatus != null ? 1 : 0;
      numberOfStatus += pelvisXYStatus != null ? 1 : 0;
      numberOfStatus += pelvisHeightStatus != null ? 1 : 0;

      if (numberOfStatus <= 1)
      {
         if (pelvisOrientationStatus != null)
            return pelvisOrientationStatus;
         if (pelvisXYStatus != null)
            return pelvisXYStatus;
         if (pelvisHeightStatus != null)
            return pelvisHeightStatus;
         return null;
      }

      Quaternion desiredEndEffectorOrientation = pelvisStatusMessage.getDesiredEndEffectorOrientation();
      Point3D desiredEndEffectorPosition = pelvisStatusMessage.getDesiredEndEffectorPosition();
      Quaternion actualEndEffectorOrientation = pelvisStatusMessage.getActualEndEffectorOrientation();
      Point3D actualEndEffectorPosition = pelvisStatusMessage.getActualEndEffectorPosition();

      desiredEndEffectorOrientation.setToNaN();
      desiredEndEffectorPosition.setToNaN();
      actualEndEffectorOrientation.setToNaN();
      actualEndEffectorPosition.setToNaN();

      if (pelvisOrientationStatus != null)
      {
         pelvisStatusMessage.setSequenceId(pelvisOrientationStatus.getSequenceId());
         pelvisStatusMessage.setTimestamp(pelvisOrientationStatus.getTimestamp());
         pelvisStatusMessage.setTrajectoryExecutionStatus(pelvisOrientationStatus.getTrajectoryExecutionStatus());
         desiredEndEffectorOrientation.set(pelvisOrientationStatus.getDesiredEndEffectorOrientation());
         actualEndEffectorOrientation.set(pelvisOrientationStatus.getActualEndEffectorOrientation());
      }

      if (pelvisXYStatus != null)
      {
         pelvisStatusMessage.setSequenceId(pelvisXYStatus.getSequenceId());
         pelvisStatusMessage.setTimestamp(pelvisXYStatus.getTimestamp());
         pelvisStatusMessage.setTrajectoryExecutionStatus(pelvisXYStatus.getTrajectoryExecutionStatus());
         desiredEndEffectorPosition.set(pelvisXYStatus.getDesiredEndEffectorPosition());
         actualEndEffectorPosition.set(pelvisXYStatus.getActualEndEffectorPosition());
      }

      if (pelvisHeightStatus != null)
      {
         pelvisStatusMessage.setSequenceId(pelvisHeightStatus.getSequenceId());
         pelvisStatusMessage.setTimestamp(pelvisHeightStatus.getTimestamp());
         pelvisStatusMessage.setTrajectoryExecutionStatus(pelvisHeightStatus.getTrajectoryExecutionStatus());
         desiredEndEffectorPosition.setZ(pelvisHeightStatus.getDesiredEndEffectorPosition().getZ());
         actualEndEffectorPosition.setZ(pelvisHeightStatus.getActualEndEffectorPosition().getZ());
      }

      return pelvisStatusMessage;
   }

   private void submitControllerCoreCommands()
   {
      //      useNaturalPostureCommand.set(!stateMachine.getCurrentState().isDoubleSupportState());
      if (useNaturalPostureCommand.getValue())
      {
         useNaturalPostureCommand.set(true);
         useBodyManagerCommands.set(false);
         usePelvisPrivilegedPoseCommand.set(false);
         usePelvisOrientationCommand.set(true);

         useBodyManagerCommands.set(false);
      } else {
         usePelvisPrivilegedPoseCommand.set(false);
         usePelvisOrientationCommand.set(true);

         useBodyManagerCommands.set(true);
      }

      planeContactStateCommandPool.clear();

      if (useNaturalPostureCommand.getValue())
      {
         controllerCoreCommand.addInverseDynamicsCommand(naturalPosturePrivilegedManager.getInverseDynamicsCommand());
         controllerCoreCommand.addFeedbackControlCommand(naturalPosturePrivilegedManager.getFeedbackControlCommand());
      }
      else
      {
         controllerCoreCommand.addInverseDynamicsCommand(privilegedConfigurationCommand);
      }

      // Joint limits:
      if (!limitCommandSent.getBooleanValue())
      {
         controllerCoreCommand.addInverseDynamicsCommand(jointLimitEnforcementMethodCommand);
         limitCommandSent.set(true);
      }

      boolean isHighCoPDampingNeeded = controllerToolbox.estimateIfHighCoPDampingNeeded(footDesiredCoPs);

      // Foot control:
      for (RobotSide robotSide : RobotSide.values)
      {
         controllerCoreCommand.addFeedbackControlCommand(feetManager.getFeedbackControlCommand(robotSide));
         controllerCoreCommand.addInverseDynamicsCommand(feetManager.getInverseDynamicsCommand(robotSide));
         controllerCoreCommand.completeLowLevelJointData(feetManager.getJointDesiredData(robotSide));

         YoPlaneContactState contactState = controllerToolbox.getFootContactState(robotSide);
         PlaneContactStateCommand planeContactStateCommand = planeContactStateCommandPool.add();
         contactState.getPlaneContactStateCommand(planeContactStateCommand);
         planeContactStateCommand.setUseHighCoPDamping(isHighCoPDampingNeeded);
         controllerCoreCommand.addInverseDynamicsCommand(planeContactStateCommand);
      }

      // Body managers:
      if (useBodyManagerCommands.getValue())
      {
         for (int managerIdx = 0; managerIdx < bodyManagers.size(); managerIdx++)
         {
            RigidBodyControlManager bodyManager = bodyManagers.get(managerIdx);
            if (bodyManager != null)
            {
               controllerCoreCommand.addFeedbackControlCommand(bodyManager.getFeedbackControlCommand());
               controllerCoreCommand.addInverseDynamicsCommand(bodyManager.getInverseDynamicsCommand());

               if (bodyManager.getJointDesiredData() != null)
               {
                  controllerCoreCommand.completeLowLevelJointData(bodyManager.getJointDesiredData());
               }
            }
         }
      }

      // Natural posture:
      if ((naturalPostureManager != null) && (useNaturalPostureCommand.getValue()))
      {
         controllerCoreCommand.addInverseDynamicsCommand(naturalPostureManager.getQPObjectiveCommand());
         controllerCoreCommand.addInverseDynamicsCommand(naturalPostureManager.getJointLimitEnforcementCommand());
         limitCommandSent.set(false);
      }

      // Privileged pelvis control:
      if ((naturalPostureManager != null) && (usePelvisPrivilegedPoseCommand.getValue()))
      {
         controllerCoreCommand.addInverseDynamicsCommand(naturalPostureManager.getPelvisPrivilegedPoseCommand());
      }

      // Higher-level pelvis control:
      if (usePelvisOrientationCommand.getValue())
      {
         controllerCoreCommand.addFeedbackControlCommand(pelvisOrientationManager.getFeedbackControlCommand());
         //      controllerCoreCommand.addInverseDynamicsCommand(pelvisOrientationManager.getInverseDynamicsCommand());
      }

      // CoM height control:
      controllerCoreCommand.addFeedbackControlCommand(comHeightManager.getFeedbackControlCommand());

      controllerCoreCommand.addInverseDynamicsCommand(controllerCoreOptimizationSettings.getCommand());

      if (ENABLE_LEG_ELASTICITY_DEBUGGATOR)
         controllerCoreCommand.addInverseDynamicsCommand(legElasticityDebuggator.getInverseDynamicsCommand());

      //      System.out.println(controllerCoreCommand);
      //      System.out.println("");
   }

   public ControllerCoreCommand getControllerCoreCommand()
   {
      return controllerCoreCommand;
   }

   public LinearMomentumRateControlModuleInput getLinearMomentumRateControlModuleInput()
   {
      return balanceManager.getLinearMomentumRateControlModuleInput();
   }

   public YoRegistry getYoVariableRegistry()
   {
      return registry;
   }

   /**
    * Returns the currently active walking state. This is used for unit testing.
    *
    * @return WalkingStateEnum
    */
   public WalkingStateEnum getWalkingStateEnum()
   {
      return stateMachine.getCurrentStateKey();
   }

   @Override
   public boolean isJointLoadBearing(String jointName)
   {
      for (RobotSide robotSide : RobotSide.values)
      {
         boolean legLoaded = feetManager.getCurrentControlState(robotSide).isLoadBearing();
         if (legLoaded && legJointNames.get(robotSide).contains(jointName))
         {
            return true;
         }
      }

      RigidBodyControlManager manager = bodyManagerByJointName.get(jointName);
      if (manager != null && manager.isLoadBearing())
      {
         return true;
      }

      return false;
   }

   @Override
   public YoGraphicDefinition getSCS2YoGraphics()
   {
      return null;
   }
}<|MERGE_RESOLUTION|>--- conflicted
+++ resolved
@@ -91,965 +91,871 @@
 import us.ihmc.yoVariables.variable.YoBoolean;
 import us.ihmc.yoVariables.variable.YoDouble;
 
-public class WalkingHighLevelHumanoidController implements JointLoadStatusProvider, SCS2YoGraphicHolder
-{
-   private static final boolean ENABLE_LEG_ELASTICITY_DEBUGGATOR = false;
-
-   private final String name = getClass().getSimpleName();
-   private final YoRegistry registry = new YoRegistry(name);
-
-   private final YoBoolean useNaturalPostureCommand = new YoBoolean("useNaturalPostureCommand", registry);
-   private final YoBoolean usePelvisPrivilegedPoseCommand = new YoBoolean("usePelvisPrivilegedPoseCommand", registry);
-   private final YoBoolean useBodyManagerCommands = new YoBoolean("useBodyManagerCommands", registry);
-   private final YoBoolean usePelvisOrientationCommand = new YoBoolean("usePelvisOrientationCommand", registry);
-
-   private final YoDouble yoTime;
-
-   private final HighLevelControlManagerFactory managerFactory;
-
-   private final PelvisOrientationManager pelvisOrientationManager;
-   private final NaturalPosturePrivilegedManager naturalPosturePrivilegedManager;
-   private final NaturalPostureManager naturalPostureManager;
-   private final FeetManager feetManager;
-   private final BalanceManager balanceManager;
-   private final CenterOfMassHeightManager comHeightManager;
-
-   private final TouchdownErrorCompensator touchdownErrorCompensator;
-
-   private final AtomicBoolean shouldKeepInitialContacts = new AtomicBoolean();
-   private final ArrayList<RigidBodyControlManager> bodyManagers = new ArrayList<>();
-   private final Map<String, RigidBodyControlManager> bodyManagerByJointName = new HashMap<>();
-   private final SideDependentList<Set<String>> legJointNames = new SideDependentList<>();
-
-   private final OneDoFJointBasics[] allOneDoFjoints;
-
-   private final FullHumanoidRobotModel fullRobotModel;
-   private final HighLevelHumanoidControllerToolbox controllerToolbox;
-   private final WalkingControllerParameters walkingControllerParameters;
-
-   private final SideDependentList<? extends ContactablePlaneBody> feet;
-
-   private final StateMachine<WalkingStateEnum, WalkingState> stateMachine;
-
-   private final WalkingMessageHandler walkingMessageHandler;
-   private final YoBoolean abortWalkingRequested = new YoBoolean("requestAbortWalking", registry);
-
-   private final WalkingFailureDetectionControlModule failureDetectionControlModule;
-
-   private final YoBoolean enablePushRecoveryOnFailure = new YoBoolean("enablePushRecoveryOnFailure", registry);
-
-   private final YoBoolean allowUpperBodyMotionDuringLocomotion = new YoBoolean("allowUpperBodyMotionDuringLocomotion", registry);
-
-   private final CommandInputManager commandInputManager;
-   private final StatusMessageOutputManager statusOutputManager;
-   private final WalkingCommandConsumer commandConsumer;
-
-   private final TaskspaceTrajectoryStatusMessage pelvisStatusMessage = new TaskspaceTrajectoryStatusMessage();
-
-   private final JointLimitEnforcementMethodCommand jointLimitEnforcementMethodCommand = new JointLimitEnforcementMethodCommand();
-   private final YoBoolean limitCommandSent = new YoBoolean("limitCommandSent", registry);
-
-   private final LegElasticityDebuggator legElasticityDebuggator;
-
-   private final PrivilegedConfigurationCommand privilegedConfigurationCommand = new PrivilegedConfigurationCommand();
-   private final ControllerCoreCommand controllerCoreCommand = new ControllerCoreCommand(WholeBodyControllerCoreMode.INVERSE_DYNAMICS);
-   private ControllerCoreOutputReadOnly controllerCoreOutput;
-
-   private final DoubleProvider unloadFraction;
-
-   private final ParameterizedControllerCoreOptimizationSettings controllerCoreOptimizationSettings;
-
-   private final ExecutionTimer walkingStateTimer = new ExecutionTimer("walkingStateTimer", registry);
-   private final ExecutionTimer managerUpdateTimer = new ExecutionTimer("managerUpdateTimer", registry);
-   private final YoBoolean enableHeightFeedbackControl = new YoBoolean("enableHeightFeedbackControl", registry);
-
-   // YMC: firstTick doesn't seem necessary?
-   //   private boolean firstTick = true;
-
-   public WalkingHighLevelHumanoidController(CommandInputManager commandInputManager,
-                                             StatusMessageOutputManager statusOutputManager,
-                                             HighLevelControlManagerFactory managerFactory,
-                                             WalkingControllerParameters walkingControllerParameters,
-                                             HighLevelHumanoidControllerToolbox controllerToolbox)
-   {
-      useNaturalPostureCommand.set(true);
-      //      useNaturalPostureCommand.set(false);
-      usePelvisPrivilegedPoseCommand.set(false);
-      useBodyManagerCommands.set(true);
-      usePelvisOrientationCommand.set(true);
-
-      this.managerFactory = managerFactory;
-
-      // Getting parameters from the HighLevelHumanoidControllerToolbox
-      this.controllerToolbox = controllerToolbox;
-      fullRobotModel = controllerToolbox.getFullRobotModel();
-      yoTime = controllerToolbox.getYoTime();
-
-      feet = controllerToolbox.getContactableFeet();
-
-      allOneDoFjoints = MultiBodySystemTools.filterJoints(controllerToolbox.getControlledJoints(), OneDoFJointBasics.class);
-
-      this.pelvisOrientationManager = managerFactory.getOrCreatePelvisOrientationManager();
-      this.naturalPostureManager = managerFactory.getOrCreateNaturalPostureManager();
-      naturalPosturePrivilegedManager = new NaturalPosturePrivilegedManager(fullRobotModel, registry);
-      this.feetManager = managerFactory.getOrCreateFeetManager();
-
-      RigidBodyBasics head = fullRobotModel.getHead();
-      RigidBodyBasics chest = fullRobotModel.getChest();
-      RigidBodyBasics pelvis = fullRobotModel.getPelvis();
-
-      pelvisStatusMessage.setEndEffectorName(pelvis.getName());
-
-      unloadFraction = walkingControllerParameters.enforceSmoothFootUnloading() != null ? new DoubleParameter("unloadFraction", registry, 0.5) : null;
-
-      ReferenceFrame pelvisZUpFrame = controllerToolbox.getPelvisZUpFrame();
-
-      ReferenceFrame chestBodyFrame = null;
-      if (chest != null)
-      {
-         chestBodyFrame = chest.getBodyFixedFrame();
-         RigidBodyControlManager chestManager = managerFactory.getOrCreateRigidBodyManager(chest, pelvis, chestBodyFrame, pelvisZUpFrame);
-         bodyManagers.add(chestManager);
-      }
-
-      if (head != null)
-      {
-         ReferenceFrame headBodyFrame = head.getBodyFixedFrame();
-         RigidBodyControlManager headManager = managerFactory.getOrCreateRigidBodyManager(head, chest, headBodyFrame, chestBodyFrame);
-         bodyManagers.add(headManager);
-      }
-
-      for (RobotSide robotSide : RobotSide.values)
-      {
-         RigidBodyBasics hand = fullRobotModel.getHand(robotSide);
-         ReferenceFrame handControlFrame = fullRobotModel.getHandControlFrame(robotSide);
-         RigidBodyBasics handBaseBody = chest != null ? chest : pelvis;
-         RigidBodyControlManager handManager = managerFactory.getOrCreateRigidBodyManager(hand, handBaseBody, handControlFrame, chestBodyFrame);
-         bodyManagers.add(handManager);
-      }
-
-      for (RigidBodyControlManager manager : bodyManagers)
-      {
-         if (manager == null)
-         {
-            continue;
-         }
-         Arrays.asList(manager.getControlledJoints()).stream().forEach(joint -> bodyManagerByJointName.put(joint.getName(), manager));
-      }
-
-      for (RobotSide robotSide : RobotSide.values)
-      {
-         RigidBodyBasics foot = fullRobotModel.getFoot(robotSide);
-         OneDoFJointBasics[] legJoints = MultiBodySystemTools.filterJoints(MultiBodySystemTools.createJointPath(pelvis, foot), OneDoFJointBasics.class);
-         Set<String> jointNames = new HashSet<>();
-         Arrays.asList(legJoints).stream().forEach(legJoint -> jointNames.add(legJoint.getName()));
-         legJointNames.put(robotSide, jointNames);
-      }
-
-      this.walkingControllerParameters = walkingControllerParameters;
-
-      balanceManager = managerFactory.getOrCreateBalanceManager();
-      comHeightManager = managerFactory.getOrCreateCenterOfMassHeightManager();
-
-      this.commandInputManager = commandInputManager;
-      this.statusOutputManager = statusOutputManager;
-
-      allowUpperBodyMotionDuringLocomotion.set(walkingControllerParameters.allowUpperBodyMotionDuringLocomotion());
-      enableHeightFeedbackControl.set(walkingControllerParameters.enableHeightFeedbackControl());
-
-      failureDetectionControlModule = controllerToolbox.getFailureDetectionControlModule();
-
-      walkingMessageHandler = controllerToolbox.getWalkingMessageHandler();
-      commandConsumer = new WalkingCommandConsumer(commandInputManager,
-                                                   statusOutputManager,
-                                                   controllerToolbox,
-                                                   managerFactory,
-                                                   walkingControllerParameters,
-                                                   registry);
-
-      touchdownErrorCompensator = new TouchdownErrorCompensator(walkingMessageHandler, controllerToolbox.getContactableFeet(), registry);
-      stateMachine = setupStateMachine();
-
-      double highCoPDampingDuration = walkingControllerParameters.getHighCoPDampingDurationToPreventFootShakies();
-      double coPErrorThreshold = walkingControllerParameters.getCoPErrorThresholdForHighCoPDamping();
-      boolean enableHighCoPDamping = highCoPDampingDuration > 0.0 && !Double.isInfinite(coPErrorThreshold);
-      controllerToolbox.setHighCoPDampingParameters(enableHighCoPDamping, highCoPDampingDuration, coPErrorThreshold);
-
-      String[] jointNamesRestrictiveLimits = walkingControllerParameters.getJointsWithRestrictiveLimits();
-      OneDoFJointBasics[] jointsWithRestrictiveLimit = MultiBodySystemTools.filterJoints(ScrewTools.findJointsWithNames(allOneDoFjoints,
-                                                                                                                        jointNamesRestrictiveLimits),
-                                                                                         OneDoFJointBasics.class);
-      for (OneDoFJointBasics joint : jointsWithRestrictiveLimit)
-      {
-         JointLimitParameters limitParameters = walkingControllerParameters.getJointLimitParametersForJointsWithRestrictiveLimits(joint.getName());
-         if (limitParameters == null)
-            throw new RuntimeException("Must define joint limit parameters for joint " + joint.getName() + " if using joints with restrictive limits.");
-         jointLimitEnforcementMethodCommand.addLimitEnforcementMethod(joint, JointLimitEnforcement.RESTRICTIVE, limitParameters);
-      }
-
-      if (ENABLE_LEG_ELASTICITY_DEBUGGATOR)
-      {
-         // This guy can be used to add shearing forces to the feet while measuring the distance between them. Really useful to debug and identify elasticity in the legs.
-         legElasticityDebuggator = new LegElasticityDebuggator(controllerToolbox.getReferenceFrames(),
-                                                               new SideDependentList<>(side -> feet.get(side).getRigidBody()),
-                                                               yoTime,
-                                                               registry);
-      }
-      else
-      {
-         legElasticityDebuggator = null;
-      }
-
-      ControllerCoreOptimizationSettings defaultControllerCoreOptimizationSettings = walkingControllerParameters.getMomentumOptimizationSettings();
-      controllerCoreOptimizationSettings = new ParameterizedControllerCoreOptimizationSettings(defaultControllerCoreOptimizationSettings, registry);
-
-   }
-
-   private StateMachine<WalkingStateEnum, WalkingState> setupStateMachine()
-   {
-      StateMachineFactory<WalkingStateEnum, WalkingState> factory = new StateMachineFactory<>(WalkingStateEnum.class);
-      factory.setNamePrefix("walking").setRegistry(registry).buildYoClock(yoTime);
-
-      StandingState standingState = new StandingState(commandInputManager,
-                                                      walkingMessageHandler,
-                                                      touchdownErrorCompensator,
-                                                      controllerToolbox,
-                                                      managerFactory,
-                                                      failureDetectionControlModule,
-                                                      walkingControllerParameters,
-                                                      registry);
-      TransferToStandingState toStandingState = new TransferToStandingState(walkingMessageHandler,
-                                                                            touchdownErrorCompensator,
-                                                                            controllerToolbox,
-                                                                            managerFactory,
-                                                                            failureDetectionControlModule,
-                                                                            registry);
-      factory.addState(WalkingStateEnum.TO_STANDING, toStandingState);
-      factory.addState(WalkingStateEnum.STANDING, standingState);
-
-      SideDependentList<TransferToWalkingSingleSupportState> walkingTransferStates = new SideDependentList<>();
-
-      DoubleProvider minimumTransferTime = new DoubleParameter("MinimumTransferTime", registry, walkingControllerParameters.getMinimumTransferTime());
-      DoubleProvider rhoMin = () -> controllerCoreOptimizationSettings.getRhoMin();
-      for (RobotSide transferToSide : RobotSide.values)
-      {
-         WalkingStateEnum stateEnum = WalkingStateEnum.getWalkingTransferState(transferToSide);
-         TransferToWalkingSingleSupportState transferState = new TransferToWalkingSingleSupportState(stateEnum,
-                                                                                                     walkingMessageHandler,
-                                                                                                     touchdownErrorCompensator,
-                                                                                                     controllerToolbox,
-                                                                                                     managerFactory,
-                                                                                                     walkingControllerParameters,
-                                                                                                     failureDetectionControlModule,
-                                                                                                     minimumTransferTime,
-                                                                                                     unloadFraction,
-                                                                                                     rhoMin,
-                                                                                                     registry);
-         walkingTransferStates.put(transferToSide, transferState);
-         factory.addState(stateEnum, transferState);
-      }
-
-      SideDependentList<WalkingSingleSupportState> walkingSingleSupportStates = new SideDependentList<>();
-
-      for (RobotSide supportSide : RobotSide.values)
-      {
-         WalkingStateEnum stateEnum = WalkingStateEnum.getWalkingSingleSupportState(supportSide);
-         WalkingSingleSupportState singleSupportState = new WalkingSingleSupportState(stateEnum,
-                                                                                      walkingMessageHandler,
-                                                                                      touchdownErrorCompensator,
-                                                                                      controllerToolbox,
-                                                                                      managerFactory,
-                                                                                      walkingControllerParameters,
-                                                                                      failureDetectionControlModule,
-                                                                                      registry);
-         walkingSingleSupportStates.put(supportSide, singleSupportState);
-         factory.addState(stateEnum, singleSupportState);
-      }
-
-      SideDependentList<TransferToFlamingoStanceState> flamingoTransferStates = new SideDependentList<>();
-
-      for (RobotSide transferToSide : RobotSide.values)
-      {
-         WalkingStateEnum stateEnum = WalkingStateEnum.getFlamingoTransferState(transferToSide);
-         TransferToFlamingoStanceState transferState = new TransferToFlamingoStanceState(stateEnum,
-                                                                                         walkingMessageHandler,
-                                                                                         controllerToolbox,
-                                                                                         managerFactory,
-                                                                                         failureDetectionControlModule,
-                                                                                         null,
-                                                                                         rhoMin,
-                                                                                         registry);
-         flamingoTransferStates.put(transferToSide, transferState);
-         factory.addState(stateEnum, transferState);
-      }
-
-      SideDependentList<FlamingoStanceState> flamingoSingleSupportStates = new SideDependentList<>();
-
-      for (RobotSide supportSide : RobotSide.values)
-      {
-         WalkingStateEnum stateEnum = WalkingStateEnum.getFlamingoSingleSupportState(supportSide);
-         FlamingoStanceState singleSupportState = new FlamingoStanceState(stateEnum,
-<<<<<<< HEAD
-=======
-                                                                          walkingControllerParameters,
->>>>>>> 71cd096f
-                                                                          walkingMessageHandler,
-                                                                          controllerToolbox,
-                                                                          managerFactory,
-                                                                          failureDetectionControlModule,
-                                                                          registry);
-         flamingoSingleSupportStates.put(supportSide, singleSupportState);
-         factory.addState(stateEnum, singleSupportState);
-      }
-
-      factory.addDoneTransition(WalkingStateEnum.TO_STANDING, WalkingStateEnum.STANDING);
-
-      // Setup start/stop walking conditions
-      for (RobotSide robotSide : RobotSide.values)
-      {
-         TransferToWalkingSingleSupportState transferState = walkingTransferStates.get(robotSide);
-         SingleSupportState singleSupportState = walkingSingleSupportStates.get(robotSide);
-
-         WalkingStateEnum transferStateEnum = transferState.getStateEnum();
-         WalkingStateEnum singleSupportStateEnum = singleSupportState.getStateEnum();
-
-         // Start walking
-         factory.addTransition(Arrays.asList(WalkingStateEnum.STANDING, WalkingStateEnum.TO_STANDING),
-                               transferStateEnum,
-                               new StartWalkingCondition(transferStateEnum.getTransferToSide(), walkingMessageHandler));
-
-         // Stop walking when in transfer
-         factory.addTransition(transferStateEnum, WalkingStateEnum.TO_STANDING, new StopWalkingFromTransferCondition(transferState, walkingMessageHandler));
-
-         // Stop walking when in single support
-         factory.addTransition(singleSupportStateEnum,
-                               WalkingStateEnum.TO_STANDING,
-                               new StopWalkingFromSingleSupportCondition(singleSupportState, walkingMessageHandler));
-      }
-
-      // Setup walking transfer to single support conditions
-      for (RobotSide robotSide : RobotSide.values)
-      {
-         WalkingState transferState = walkingTransferStates.get(robotSide);
-         WalkingState singleSupportState = walkingSingleSupportStates.get(robotSide);
-
-         WalkingStateEnum transferStateEnum = transferState.getStateEnum();
-         WalkingStateEnum singleSupportStateEnum = singleSupportState.getStateEnum();
-
-         factory.addDoneTransition(transferStateEnum, singleSupportStateEnum);
-      }
-
-      // Setup walking single support to transfer conditions
-      for (RobotSide robotSide : RobotSide.values)
-      {
-         SingleSupportState singleSupportState = walkingSingleSupportStates.get(robotSide);
-         WalkingStateEnum singleSupportStateEnum = singleSupportState.getStateEnum();
-
-         // Single support to transfer with same side
-         {
-            TransferToWalkingSingleSupportState transferState = walkingTransferStates.get(robotSide);
-            WalkingStateEnum transferStateEnum = transferState.getStateEnum();
-
-            factory.addTransition(singleSupportStateEnum,
-                                  transferStateEnum,
-                                  new SingleSupportToTransferToCondition(singleSupportState, transferState, walkingMessageHandler));
-         }
-
-         // Single support to transfer with opposite side
-         {
-            TransferToWalkingSingleSupportState transferState = walkingTransferStates.get(robotSide.getOppositeSide());
-            WalkingStateEnum transferStateEnum = transferState.getStateEnum();
-
-            factory.addTransition(singleSupportStateEnum,
-                                  transferStateEnum,
-                                  new SingleSupportToTransferToCondition(singleSupportState, transferState, walkingMessageHandler));
-         }
-      }
-
-      // Setup start/stop flamingo conditions
-      for (RobotSide robotSide : RobotSide.values)
-      {
-         TransferToFlamingoStanceState transferState = flamingoTransferStates.get(robotSide);
-         FlamingoStanceState singleSupportState = flamingoSingleSupportStates.get(robotSide);
-
-         WalkingStateEnum transferStateEnum = transferState.getStateEnum();
-         WalkingStateEnum singleSupportStateEnum = singleSupportState.getStateEnum();
-
-         // Start flamingo
-         factory.addTransition(Arrays.asList(WalkingStateEnum.STANDING, WalkingStateEnum.TO_STANDING),
-                               transferStateEnum,
-                               new StartFlamingoCondition(transferState.getTransferToSide(), walkingMessageHandler));
-
-         // Stop flamingo
-         factory.addTransition(singleSupportStateEnum, WalkingStateEnum.TO_STANDING, new StopFlamingoCondition(singleSupportState, walkingMessageHandler));
-      }
-
-      // Setup tranfer to flamingo stance condition
-      for (RobotSide robotSide : RobotSide.values)
-      {
-         TransferToFlamingoStanceState transferState = flamingoTransferStates.get(robotSide);
-         FlamingoStanceState singleSupportState = flamingoSingleSupportStates.get(robotSide);
-
-         WalkingStateEnum transferStateEnum = transferState.getStateEnum();
-         WalkingStateEnum singleSupportStateEnum = singleSupportState.getStateEnum();
-
-         factory.addDoneTransition(transferStateEnum, singleSupportStateEnum);
-      }
-
-      // Setup the abort condition from all states to the toStandingState
-      Set<WalkingStateEnum> allButStandingStates = EnumSet.complementOf(EnumSet.of(WalkingStateEnum.STANDING, WalkingStateEnum.TO_STANDING));
-      factory.addTransition(allButStandingStates, WalkingStateEnum.TO_STANDING, new AbortCondition());
-
-      // Setup transition condition for push recovery, when recovering from double support.
-      Set<WalkingStateEnum> allDoubleSupportStates = Stream.of(WalkingStateEnum.values).filter(state -> state.isDoubleSupport()).collect(Collectors.toSet());
-
-      // Update the previous state info for each state using state changed listeners.
-      factory.getRegisteredStates().forEach(state -> factory.addStateChangedListener((from, to) -> state.setPreviousWalkingStateEnum(from)));
-      factory.addStateChangedListener((from, to) -> controllerToolbox.reportControllerStateChangeToListeners(from, to));
-
-      return factory.build(WalkingStateEnum.TO_STANDING);
-   }
-
-   public void setControllerCoreOutput(ControllerCoreOutputReadOnly controllerCoreOutput)
-   {
-      this.controllerCoreOutput = controllerCoreOutput;
-   }
-
-   public void setLinearMomentumRateControlModuleOutput(LinearMomentumRateControlModuleOutput output)
-   {
-      balanceManager.setLinearMomentumRateControlModuleOutput(output);
-   }
-
-   public void setShouldKeepInitialContacts(boolean shouldKeepInitialContacts)
-   {
-      this.shouldKeepInitialContacts.set(shouldKeepInitialContacts);
-   }
-
-   public void initialize()
-   {
-      controllerCoreCommand.requestReinitialization();
-
-      if (!shouldKeepInitialContacts.getAndSet(false))
-      {
-         // Contact states need to be initialized before controllerToolbox initialize, as it updates the support polygons stuff.
-         initializeContacts();
-      }
-
-      controllerToolbox.initialize();
-      managerFactory.initializeManagers();
-
-      commandInputManager.clearAllCommands();
-      commandConsumer.clearAllCommands();
-      walkingMessageHandler.clearFootsteps();
-      walkingMessageHandler.clearFlamingoCommands();
-
-      for (RobotSide robotSide : RobotSide.values)
-      {
-         footDesiredCoPs.get(robotSide).setToZero(feet.get(robotSide).getSoleFrame());
-         controllerToolbox.setDesiredCenterOfPressure(feet.get(robotSide), footDesiredCoPs.get(robotSide));
-      }
-
-      for (WalkingStateEnum stateName : WalkingStateEnum.values)
-      {
-         if (stateMachine.getState(stateName) != null)
-            stateMachine.getState(stateName).setPreviousWalkingStateEnum(null);
-      }
-      stateMachine.resetToInitialState(false);
-
-      initializeManagers();
-
-      commandConsumer.avoidManipulationAbortForDuration(RigidBodyControlManager.INITIAL_GO_HOME_TIME);
-   }
-
-   private void initializeManagers()
-   {
-      balanceManager.disablePelvisXYControl();
-
-      double stepTime = walkingMessageHandler.getDefaultStepTime();
-      pelvisOrientationManager.setTrajectoryTime(stepTime);
-
-      for (int managerIdx = 0; managerIdx < bodyManagers.size(); managerIdx++)
-      {
-         RigidBodyControlManager bodyManager = bodyManagers.get(managerIdx);
-         if (bodyManager != null)
-            bodyManager.initialize();
-      }
-
-      pelvisOrientationManager.initialize();
-<<<<<<< HEAD
-      if (useNaturalPostureCommand.getValue())
-      {
-         naturalPosturePrivilegedManager.initialize();
-         naturalPostureManager.initialize();
-      }
-=======
->>>>>>> 71cd096f
-      //      balanceManager.initialize();  // already initialized, so don't run it again, or else the state machine gets reset.
-      feetManager.initialize();
-      comHeightManager.initialize();
-      feetManager.resetHeightCorrectionParametersForSingularityAvoidance();
-   }
-
-   /**
-    * Request the controller to set all its desireds to match the current configuration of the robot.
-    * <p>
-    * Calling that method right after {@link #initialize()} will cause the controller to maintain the
-    * current robot configuration.
-    * </p>
-    */
-   public void requestImmediateTransitionToStandingAndHoldCurrent()
-   {
-      stateMachine.performTransition(WalkingStateEnum.STANDING);
-
-      for (int managerIdx = 0; managerIdx < bodyManagers.size(); managerIdx++)
-      {
-         RigidBodyControlManager bodyManager = bodyManagers.get(managerIdx);
-         if (bodyManager != null)
-            bodyManager.hold();
-      }
-
-      pelvisOrientationManager.setToHoldCurrentInWorldFrame();
-      comHeightManager.initializeDesiredHeightToCurrent();
-      balanceManager.requestICPPlannerToHoldCurrentCoM();
-   }
-
-   private void initializeContacts()
-   {
-      controllerToolbox.clearContacts();
-
-      for (RobotSide robotSide : RobotSide.values)
-      {
-         controllerToolbox.resetFootPlaneContactPoint(robotSide);
-         feetManager.setFlatFootContactState(robotSide);
-      }
-   }
-
-   private class AbortCondition implements StateTransitionCondition
-   {
-      @Override
-      public boolean testCondition(double timeInState)
-      {
-         if (!abortWalkingRequested.getBooleanValue())
-            return false;
-
-         walkingMessageHandler.clearFootsteps();
-         walkingMessageHandler.reportWalkingAbortRequested();
-         abortWalkingRequested.set(false);
-         return true;
-      }
-   }
-
-   private final FrameVector2D desiredCoMVelocityAsFrameVector = new FrameVector2D();
-
-   private final SideDependentList<FramePoint2D> footDesiredCoPs = new SideDependentList<FramePoint2D>(new FramePoint2D(), new FramePoint2D());
-   private final RecyclingArrayList<PlaneContactStateCommand> planeContactStateCommandPool = new RecyclingArrayList<>(4, PlaneContactStateCommand.class);
-   private final FramePoint2D capturePoint2d = new FramePoint2D();
-
-   public void doAction()
-   {
-      WalkingState currentState = stateMachine.getCurrentState();
-      commandConsumer.update();
-      commandConsumer.consumeHeadCommands();
-      commandConsumer.consumeChestCommands();
-      commandConsumer.consumePelvisHeightCommands();
-      commandConsumer.consumeGoHomeMessages();
-      commandConsumer.consumeFootLoadBearingCommands(currentState);
-      commandConsumer.consumeStopAllTrajectoryCommands();
-      commandConsumer.consumeFootCommands();
-      commandConsumer.consumeAbortWalkingCommands(abortWalkingRequested);
-      commandConsumer.consumePelvisCommands(currentState, allowUpperBodyMotionDuringLocomotion.getBooleanValue());
-      commandConsumer.consumeManipulationCommands(currentState, allowUpperBodyMotionDuringLocomotion.getBooleanValue());
-      commandConsumer.handleAutomaticManipulationAbortOnICPError(currentState);
-      commandConsumer.consumeLoadBearingCommands();
-      commandConsumer.consumePrepareForLocomotionCommands();
-
-      updateFailureDetection();
-
-      walkingStateTimer.startMeasurement();
-      // Do transitions will request ICP planner updates.
-      // YMC: firstTick doesn't seem necessary?
-      //      if (!firstTick) // this avoids doing two transitions in a single tick if the initialize reset the state machine.
-      //        stateMachine.doTransitions();
-      stateMachine.doTransitions();
-      // Do action is relying on the ICP plan being valid.
-      stateMachine.doAction();
-      walkingStateTimer.stopMeasurement();
-
-      currentState = stateMachine.getCurrentState();
-
-      managerUpdateTimer.startMeasurement();
-      updateManagers(currentState);
-      reportStatusMessages();
-      managerUpdateTimer.stopMeasurement();
-
-      handleChangeInContactState();
-
-      submitControllerCoreCommands();
-
-      for (RobotSide robotSide : RobotSide.values)
-      {
-         controllerCoreOutput.getDesiredCenterOfPressure(footDesiredCoPs.get(robotSide), feet.get(robotSide).getRigidBody());
-         // This happens on the first tick when the controller core has not yet run to update the center of pressure.
-         if (footDesiredCoPs.get(robotSide).getReferenceFrame() != feet.get(robotSide).getSoleFrame())
-         {
-            footDesiredCoPs.get(robotSide).setToZero(feet.get(robotSide).getSoleFrame());
-         }
-         controllerToolbox.setDesiredCenterOfPressure(feet.get(robotSide), footDesiredCoPs.get(robotSide));
-         controllerToolbox.getFootContactState(robotSide).pollContactHasChangedNotification();
-      }
-
-      statusOutputManager.reportStatusMessage(balanceManager.updateAndReturnCapturabilityBasedStatus());
-
-      if (ENABLE_LEG_ELASTICITY_DEBUGGATOR)
-         legElasticityDebuggator.update();
-
-      // YMC: firstTick doesn't seem necessary?
-      //      if (useNaturalPostureCommand.getValue())
-      //      {
-      //         firstTick = false;
-      //      }
-   }
-
-   private void handleChangeInContactState()
-   {
-      boolean haveContactStatesChanged = false;
-      for (RobotSide robotSide : RobotSide.values)
-      {
-         YoPlaneContactState contactState = controllerToolbox.getFootContactState(robotSide);
-         if (contactState.peekContactHasChangedNotification())
-            haveContactStatesChanged = true;
-      }
-
-      if (!haveContactStatesChanged)
-         return;
-
-      controllerToolbox.updateBipedSupportPolygons();
-      balanceManager.computeICPPlan();
-   }
-
-   public void updateFailureDetection()
-   {
-      capturePoint2d.setIncludingFrame(balanceManager.getCapturePoint());
-      failureDetectionControlModule.checkIfRobotIsFalling(capturePoint2d, balanceManager.getDesiredICP());
-
-      if (failureDetectionControlModule.isRobotFalling())
-      {
-         walkingMessageHandler.clearFootsteps();
-         walkingMessageHandler.clearFlamingoCommands();
-
-         commandInputManager.clearAllCommands();
-
-         boolean isInSwing = stateMachine.getCurrentStateKey() == WalkingStateEnum.WALKING_LEFT_SUPPORT
-<<<<<<< HEAD
-               || stateMachine.getCurrentStateKey() == WalkingStateEnum.WALKING_RIGHT_SUPPORT;
-=======
-                             || stateMachine.getCurrentStateKey() == WalkingStateEnum.WALKING_RIGHT_SUPPORT;
->>>>>>> 71cd096f
-         if (enablePushRecoveryOnFailure.getBooleanValue() && !isInSwing)
-         {
-            commandInputManager.submitMessage(HumanoidMessageTools.createHighLevelStateMessage(HighLevelControllerName.PUSH_RECOVERY));
-         }
-         else
-         {
-            walkingMessageHandler.reportControllerFailure(failureDetectionControlModule.getFallingDirection3D());
-            controllerToolbox.reportControllerFailureToListeners(failureDetectionControlModule.getFallingDirection2D());
-         }
-      }
-   }
-
-   public void updateManagers(WalkingState currentState)
-   {
-      desiredCoMVelocityAsFrameVector.setIncludingFrame(balanceManager.getDesiredCoMVelocity());
-
-      boolean isInDoubleSupport = currentState.isDoubleSupportState();
-      double omega0 = controllerToolbox.getOmega0();
-
-      feetManager.compute();
-
-      boolean bodyManagerIsLoadBearing = false;
-      for (int managerIdx = 0; managerIdx < bodyManagers.size(); managerIdx++)
-      {
-         RigidBodyControlManager bodyManager = bodyManagers.get(managerIdx);
-         if (bodyManager != null)
-         {
-            bodyManager.compute();
-
-            if (bodyManager.isLoadBearing())
-               bodyManagerIsLoadBearing = true;
-         }
-      }
-
-      pelvisOrientationManager.compute();
-      if (useNaturalPostureCommand.getValue())
-      {
-         naturalPostureManager.compute();
-         naturalPosturePrivilegedManager.compute();
-      }
-
-      comHeightManager.compute(balanceManager.getDesiredICPVelocity(), desiredCoMVelocityAsFrameVector, isInDoubleSupport, omega0, feetManager);
-
-<<<<<<< HEAD
-=======
-      comHeightManager.compute(balanceManager.getDesiredICPVelocity(), desiredCoMVelocityAsFrameVector, isInDoubleSupport, omega0, feetManager);
->>>>>>> 71cd096f
-      FeedbackControlCommand<?> heightControlCommand = comHeightManager.getHeightControlCommand();
-
-      // the comHeightManager can control the pelvis with a feedback controller and doesn't always need the z component of the momentum command. It would be better to remove the coupling between these two modules
-      boolean controlHeightWithMomentum = comHeightManager.getControlHeightWithMomentum() && enableHeightFeedbackControl.getValue();
-      boolean keepCMPInsideSupportPolygon = !bodyManagerIsLoadBearing;
-      if (currentState.isDoubleSupportState())
-         balanceManager.compute(currentState.getTransferToSide(), heightControlCommand, keepCMPInsideSupportPolygon, controlHeightWithMomentum);
-      else
-         balanceManager.compute(currentState.getSupportSide(), heightControlCommand, keepCMPInsideSupportPolygon, controlHeightWithMomentum);
-   }
-
-   private void reportStatusMessages()
-   {
-      Object statusMessage;
-
-      for (RobotSide robotSide : RobotSide.values)
-      {
-         statusMessage = feetManager.pollStatusToReport(robotSide);
-         if (statusMessage != null)
-            statusOutputManager.reportStatusMessage(statusMessage);
-      }
-
-      for (int managerIdx = 0; managerIdx < bodyManagers.size(); managerIdx++)
-      {
-         RigidBodyControlManager bodyManager = bodyManagers.get(managerIdx);
-         if (bodyManager != null)
-         {
-            statusMessage = bodyManager.pollStatusToReport();
-            if (statusMessage != null)
-               statusOutputManager.reportStatusMessage(statusMessage);
-         }
-      }
-
-      TaskspaceTrajectoryStatusMessage pelvisOrientationStatus = pelvisOrientationManager.pollStatusToReport();
-      TaskspaceTrajectoryStatusMessage pelvisXYStatus = balanceManager.pollPelvisXYTranslationStatusToReport();
-      TaskspaceTrajectoryStatusMessage pelvisHeightStatus = comHeightManager.pollStatusToReport();
-
-      TaskspaceTrajectoryStatusMessage mergedPelvisStatus = mergePelvisStatusMessages(pelvisOrientationStatus, pelvisXYStatus, pelvisHeightStatus);
-
-      if (mergedPelvisStatus != null)
-      {
-         statusOutputManager.reportStatusMessage(mergedPelvisStatus);
-      }
-   }
-
-   private TaskspaceTrajectoryStatusMessage mergePelvisStatusMessages(TaskspaceTrajectoryStatusMessage pelvisOrientationStatus,
-                                                                      TaskspaceTrajectoryStatusMessage pelvisXYStatus,
-                                                                      TaskspaceTrajectoryStatusMessage pelvisHeightStatus)
-   {
-      int numberOfStatus = pelvisOrientationStatus != null ? 1 : 0;
-      numberOfStatus += pelvisXYStatus != null ? 1 : 0;
-      numberOfStatus += pelvisHeightStatus != null ? 1 : 0;
-
-      if (numberOfStatus <= 1)
-      {
-         if (pelvisOrientationStatus != null)
-            return pelvisOrientationStatus;
-         if (pelvisXYStatus != null)
-            return pelvisXYStatus;
-         if (pelvisHeightStatus != null)
-            return pelvisHeightStatus;
-         return null;
-      }
-
-      Quaternion desiredEndEffectorOrientation = pelvisStatusMessage.getDesiredEndEffectorOrientation();
-      Point3D desiredEndEffectorPosition = pelvisStatusMessage.getDesiredEndEffectorPosition();
-      Quaternion actualEndEffectorOrientation = pelvisStatusMessage.getActualEndEffectorOrientation();
-      Point3D actualEndEffectorPosition = pelvisStatusMessage.getActualEndEffectorPosition();
-
-      desiredEndEffectorOrientation.setToNaN();
-      desiredEndEffectorPosition.setToNaN();
-      actualEndEffectorOrientation.setToNaN();
-      actualEndEffectorPosition.setToNaN();
-
-      if (pelvisOrientationStatus != null)
-      {
-         pelvisStatusMessage.setSequenceId(pelvisOrientationStatus.getSequenceId());
-         pelvisStatusMessage.setTimestamp(pelvisOrientationStatus.getTimestamp());
-         pelvisStatusMessage.setTrajectoryExecutionStatus(pelvisOrientationStatus.getTrajectoryExecutionStatus());
-         desiredEndEffectorOrientation.set(pelvisOrientationStatus.getDesiredEndEffectorOrientation());
-         actualEndEffectorOrientation.set(pelvisOrientationStatus.getActualEndEffectorOrientation());
-      }
-
-      if (pelvisXYStatus != null)
-      {
-         pelvisStatusMessage.setSequenceId(pelvisXYStatus.getSequenceId());
-         pelvisStatusMessage.setTimestamp(pelvisXYStatus.getTimestamp());
-         pelvisStatusMessage.setTrajectoryExecutionStatus(pelvisXYStatus.getTrajectoryExecutionStatus());
-         desiredEndEffectorPosition.set(pelvisXYStatus.getDesiredEndEffectorPosition());
-         actualEndEffectorPosition.set(pelvisXYStatus.getActualEndEffectorPosition());
-      }
-
-      if (pelvisHeightStatus != null)
-      {
-         pelvisStatusMessage.setSequenceId(pelvisHeightStatus.getSequenceId());
-         pelvisStatusMessage.setTimestamp(pelvisHeightStatus.getTimestamp());
-         pelvisStatusMessage.setTrajectoryExecutionStatus(pelvisHeightStatus.getTrajectoryExecutionStatus());
-         desiredEndEffectorPosition.setZ(pelvisHeightStatus.getDesiredEndEffectorPosition().getZ());
-         actualEndEffectorPosition.setZ(pelvisHeightStatus.getActualEndEffectorPosition().getZ());
-      }
-
-      return pelvisStatusMessage;
-   }
-
-   private void submitControllerCoreCommands()
-   {
-      //      useNaturalPostureCommand.set(!stateMachine.getCurrentState().isDoubleSupportState());
-      if (useNaturalPostureCommand.getValue())
-      {
-         useNaturalPostureCommand.set(true);
-         useBodyManagerCommands.set(false);
-         usePelvisPrivilegedPoseCommand.set(false);
-         usePelvisOrientationCommand.set(true);
-
-         useBodyManagerCommands.set(false);
-      } else {
-         usePelvisPrivilegedPoseCommand.set(false);
-         usePelvisOrientationCommand.set(true);
-
-         useBodyManagerCommands.set(true);
-      }
-
-      planeContactStateCommandPool.clear();
-
-      if (useNaturalPostureCommand.getValue())
-      {
-         controllerCoreCommand.addInverseDynamicsCommand(naturalPosturePrivilegedManager.getInverseDynamicsCommand());
-         controllerCoreCommand.addFeedbackControlCommand(naturalPosturePrivilegedManager.getFeedbackControlCommand());
-      }
-      else
-      {
-         controllerCoreCommand.addInverseDynamicsCommand(privilegedConfigurationCommand);
-      }
-
-      // Joint limits:
-      if (!limitCommandSent.getBooleanValue())
-      {
-         controllerCoreCommand.addInverseDynamicsCommand(jointLimitEnforcementMethodCommand);
-         limitCommandSent.set(true);
-      }
-
-      boolean isHighCoPDampingNeeded = controllerToolbox.estimateIfHighCoPDampingNeeded(footDesiredCoPs);
-
-      // Foot control:
-      for (RobotSide robotSide : RobotSide.values)
-      {
-         controllerCoreCommand.addFeedbackControlCommand(feetManager.getFeedbackControlCommand(robotSide));
-         controllerCoreCommand.addInverseDynamicsCommand(feetManager.getInverseDynamicsCommand(robotSide));
-         controllerCoreCommand.completeLowLevelJointData(feetManager.getJointDesiredData(robotSide));
-
-         YoPlaneContactState contactState = controllerToolbox.getFootContactState(robotSide);
-         PlaneContactStateCommand planeContactStateCommand = planeContactStateCommandPool.add();
-         contactState.getPlaneContactStateCommand(planeContactStateCommand);
-         planeContactStateCommand.setUseHighCoPDamping(isHighCoPDampingNeeded);
-         controllerCoreCommand.addInverseDynamicsCommand(planeContactStateCommand);
-      }
-
-      // Body managers:
-      if (useBodyManagerCommands.getValue())
-      {
-         for (int managerIdx = 0; managerIdx < bodyManagers.size(); managerIdx++)
-         {
-            RigidBodyControlManager bodyManager = bodyManagers.get(managerIdx);
-            if (bodyManager != null)
-            {
-               controllerCoreCommand.addFeedbackControlCommand(bodyManager.getFeedbackControlCommand());
-               controllerCoreCommand.addInverseDynamicsCommand(bodyManager.getInverseDynamicsCommand());
-
-               if (bodyManager.getJointDesiredData() != null)
-               {
-                  controllerCoreCommand.completeLowLevelJointData(bodyManager.getJointDesiredData());
-               }
-            }
-         }
-      }
-
-      // Natural posture:
-      if ((naturalPostureManager != null) && (useNaturalPostureCommand.getValue()))
-      {
-         controllerCoreCommand.addInverseDynamicsCommand(naturalPostureManager.getQPObjectiveCommand());
-         controllerCoreCommand.addInverseDynamicsCommand(naturalPostureManager.getJointLimitEnforcementCommand());
-         limitCommandSent.set(false);
-      }
-
-      // Privileged pelvis control:
-      if ((naturalPostureManager != null) && (usePelvisPrivilegedPoseCommand.getValue()))
-      {
-         controllerCoreCommand.addInverseDynamicsCommand(naturalPostureManager.getPelvisPrivilegedPoseCommand());
-      }
-
-      // Higher-level pelvis control:
-      if (usePelvisOrientationCommand.getValue())
-      {
-         controllerCoreCommand.addFeedbackControlCommand(pelvisOrientationManager.getFeedbackControlCommand());
-         //      controllerCoreCommand.addInverseDynamicsCommand(pelvisOrientationManager.getInverseDynamicsCommand());
-      }
-
-      // CoM height control:
-      controllerCoreCommand.addFeedbackControlCommand(comHeightManager.getFeedbackControlCommand());
-
-      controllerCoreCommand.addInverseDynamicsCommand(controllerCoreOptimizationSettings.getCommand());
-
-      if (ENABLE_LEG_ELASTICITY_DEBUGGATOR)
-         controllerCoreCommand.addInverseDynamicsCommand(legElasticityDebuggator.getInverseDynamicsCommand());
-
-      //      System.out.println(controllerCoreCommand);
-      //      System.out.println("");
-   }
-
-   public ControllerCoreCommand getControllerCoreCommand()
-   {
-      return controllerCoreCommand;
-   }
-
-   public LinearMomentumRateControlModuleInput getLinearMomentumRateControlModuleInput()
-   {
-      return balanceManager.getLinearMomentumRateControlModuleInput();
-   }
-
-   public YoRegistry getYoVariableRegistry()
-   {
-      return registry;
-   }
-
-   /**
-    * Returns the currently active walking state. This is used for unit testing.
-    *
-    * @return WalkingStateEnum
-    */
-   public WalkingStateEnum getWalkingStateEnum()
-   {
-      return stateMachine.getCurrentStateKey();
-   }
-
-   @Override
-   public boolean isJointLoadBearing(String jointName)
-   {
-      for (RobotSide robotSide : RobotSide.values)
-      {
-         boolean legLoaded = feetManager.getCurrentControlState(robotSide).isLoadBearing();
-         if (legLoaded && legJointNames.get(robotSide).contains(jointName))
-         {
-            return true;
-         }
-      }
-
-      RigidBodyControlManager manager = bodyManagerByJointName.get(jointName);
-      if (manager != null && manager.isLoadBearing())
-      {
-         return true;
-      }
-
-      return false;
-   }
-
-   @Override
-   public YoGraphicDefinition getSCS2YoGraphics()
-   {
-      return null;
-   }
+public class WalkingHighLevelHumanoidController implements JointLoadStatusProvider, SCS2YoGraphicHolder {
+	private static final boolean ENABLE_LEG_ELASTICITY_DEBUGGATOR = false;
+
+	private final String name = getClass().getSimpleName();
+	private final YoRegistry registry = new YoRegistry(name);
+
+	private final YoBoolean useNaturalPostureCommand = new YoBoolean("useNaturalPostureCommand", registry);
+	private final YoBoolean usePelvisPrivilegedPoseCommand = new YoBoolean("usePelvisPrivilegedPoseCommand", registry);
+	private final YoBoolean useBodyManagerCommands = new YoBoolean("useBodyManagerCommands", registry);
+	private final YoBoolean usePelvisOrientationCommand = new YoBoolean("usePelvisOrientationCommand", registry);
+
+	private final YoDouble yoTime;
+
+	private final HighLevelControlManagerFactory managerFactory;
+
+	private final PelvisOrientationManager pelvisOrientationManager;
+	private final NaturalPosturePrivilegedManager naturalPosturePrivilegedManager;
+	private final NaturalPostureManager naturalPostureManager;
+	private final FeetManager feetManager;
+	private final BalanceManager balanceManager;
+	private final CenterOfMassHeightManager comHeightManager;
+
+	private final TouchdownErrorCompensator touchdownErrorCompensator;
+
+	private final AtomicBoolean shouldKeepInitialContacts = new AtomicBoolean();
+	private final ArrayList<RigidBodyControlManager> bodyManagers = new ArrayList<>();
+	private final Map<String, RigidBodyControlManager> bodyManagerByJointName = new HashMap<>();
+	private final SideDependentList<Set<String>> legJointNames = new SideDependentList<>();
+
+	private final OneDoFJointBasics[] allOneDoFjoints;
+
+	private final FullHumanoidRobotModel fullRobotModel;
+	private final HighLevelHumanoidControllerToolbox controllerToolbox;
+	private final WalkingControllerParameters walkingControllerParameters;
+
+	private final SideDependentList<? extends ContactablePlaneBody> feet;
+
+	private final StateMachine<WalkingStateEnum, WalkingState> stateMachine;
+
+	private final WalkingMessageHandler walkingMessageHandler;
+	private final YoBoolean abortWalkingRequested = new YoBoolean("requestAbortWalking", registry);
+
+	private final WalkingFailureDetectionControlModule failureDetectionControlModule;
+
+	private final YoBoolean enablePushRecoveryOnFailure = new YoBoolean("enablePushRecoveryOnFailure", registry);
+
+	private final YoBoolean allowUpperBodyMotionDuringLocomotion = new YoBoolean("allowUpperBodyMotionDuringLocomotion",
+			registry);
+
+	private final CommandInputManager commandInputManager;
+	private final StatusMessageOutputManager statusOutputManager;
+	private final WalkingCommandConsumer commandConsumer;
+
+	private final TaskspaceTrajectoryStatusMessage pelvisStatusMessage = new TaskspaceTrajectoryStatusMessage();
+
+	private final JointLimitEnforcementMethodCommand jointLimitEnforcementMethodCommand = new JointLimitEnforcementMethodCommand();
+	private final YoBoolean limitCommandSent = new YoBoolean("limitCommandSent", registry);
+
+	private final LegElasticityDebuggator legElasticityDebuggator;
+
+	private final PrivilegedConfigurationCommand privilegedConfigurationCommand = new PrivilegedConfigurationCommand();
+	private final ControllerCoreCommand controllerCoreCommand = new ControllerCoreCommand(
+			WholeBodyControllerCoreMode.INVERSE_DYNAMICS);
+	private ControllerCoreOutputReadOnly controllerCoreOutput;
+
+	private final DoubleProvider unloadFraction;
+
+	private final ParameterizedControllerCoreOptimizationSettings controllerCoreOptimizationSettings;
+
+	private final ExecutionTimer walkingStateTimer = new ExecutionTimer("walkingStateTimer", registry);
+	private final ExecutionTimer managerUpdateTimer = new ExecutionTimer("managerUpdateTimer", registry);
+	private final YoBoolean enableHeightFeedbackControl = new YoBoolean("enableHeightFeedbackControl", registry);
+
+	// YMC: firstTick doesn't seem necessary?
+	// private boolean firstTick = true;
+
+	public WalkingHighLevelHumanoidController(CommandInputManager commandInputManager,
+			StatusMessageOutputManager statusOutputManager, HighLevelControlManagerFactory managerFactory,
+			WalkingControllerParameters walkingControllerParameters,
+			HighLevelHumanoidControllerToolbox controllerToolbox) {
+		useNaturalPostureCommand.set(true);
+		// useNaturalPostureCommand.set(false);
+		usePelvisPrivilegedPoseCommand.set(false);
+		useBodyManagerCommands.set(true);
+		usePelvisOrientationCommand.set(true);
+
+		this.managerFactory = managerFactory;
+
+		// Getting parameters from the HighLevelHumanoidControllerToolbox
+		this.controllerToolbox = controllerToolbox;
+		fullRobotModel = controllerToolbox.getFullRobotModel();
+		yoTime = controllerToolbox.getYoTime();
+
+		feet = controllerToolbox.getContactableFeet();
+
+		allOneDoFjoints = MultiBodySystemTools.filterJoints(controllerToolbox.getControlledJoints(),
+				OneDoFJointBasics.class);
+
+		this.pelvisOrientationManager = managerFactory.getOrCreatePelvisOrientationManager();
+		this.naturalPostureManager = managerFactory.getOrCreateNaturalPostureManager();
+		naturalPosturePrivilegedManager = new NaturalPosturePrivilegedManager(fullRobotModel, registry);
+		this.feetManager = managerFactory.getOrCreateFeetManager();
+
+		RigidBodyBasics head = fullRobotModel.getHead();
+		RigidBodyBasics chest = fullRobotModel.getChest();
+		RigidBodyBasics pelvis = fullRobotModel.getPelvis();
+
+		pelvisStatusMessage.setEndEffectorName(pelvis.getName());
+
+		unloadFraction = walkingControllerParameters.enforceSmoothFootUnloading() != null
+				? new DoubleParameter("unloadFraction", registry, 0.5)
+				: null;
+
+		ReferenceFrame pelvisZUpFrame = controllerToolbox.getPelvisZUpFrame();
+
+		ReferenceFrame chestBodyFrame = null;
+		if (chest != null) {
+			chestBodyFrame = chest.getBodyFixedFrame();
+			RigidBodyControlManager chestManager = managerFactory.getOrCreateRigidBodyManager(chest, pelvis,
+					chestBodyFrame, pelvisZUpFrame);
+			bodyManagers.add(chestManager);
+		}
+
+		if (head != null) {
+			ReferenceFrame headBodyFrame = head.getBodyFixedFrame();
+			RigidBodyControlManager headManager = managerFactory.getOrCreateRigidBodyManager(head, chest, headBodyFrame,
+					chestBodyFrame);
+			bodyManagers.add(headManager);
+		}
+
+		for (RobotSide robotSide : RobotSide.values) {
+			RigidBodyBasics hand = fullRobotModel.getHand(robotSide);
+			ReferenceFrame handControlFrame = fullRobotModel.getHandControlFrame(robotSide);
+			RigidBodyBasics handBaseBody = chest != null ? chest : pelvis;
+			RigidBodyControlManager handManager = managerFactory.getOrCreateRigidBodyManager(hand, handBaseBody,
+					handControlFrame, chestBodyFrame);
+			bodyManagers.add(handManager);
+		}
+
+		for (RigidBodyControlManager manager : bodyManagers) {
+			if (manager == null) {
+				continue;
+			}
+			Arrays.asList(manager.getControlledJoints()).stream()
+					.forEach(joint -> bodyManagerByJointName.put(joint.getName(), manager));
+		}
+
+		for (RobotSide robotSide : RobotSide.values) {
+			RigidBodyBasics foot = fullRobotModel.getFoot(robotSide);
+			OneDoFJointBasics[] legJoints = MultiBodySystemTools
+					.filterJoints(MultiBodySystemTools.createJointPath(pelvis, foot), OneDoFJointBasics.class);
+			Set<String> jointNames = new HashSet<>();
+			Arrays.asList(legJoints).stream().forEach(legJoint -> jointNames.add(legJoint.getName()));
+			legJointNames.put(robotSide, jointNames);
+		}
+
+		this.walkingControllerParameters = walkingControllerParameters;
+
+		balanceManager = managerFactory.getOrCreateBalanceManager();
+		comHeightManager = managerFactory.getOrCreateCenterOfMassHeightManager();
+
+		this.commandInputManager = commandInputManager;
+		this.statusOutputManager = statusOutputManager;
+
+		allowUpperBodyMotionDuringLocomotion.set(walkingControllerParameters.allowUpperBodyMotionDuringLocomotion());
+		enableHeightFeedbackControl.set(walkingControllerParameters.enableHeightFeedbackControl());
+
+		failureDetectionControlModule = controllerToolbox.getFailureDetectionControlModule();
+
+		walkingMessageHandler = controllerToolbox.getWalkingMessageHandler();
+		commandConsumer = new WalkingCommandConsumer(commandInputManager, statusOutputManager, controllerToolbox,
+				managerFactory, walkingControllerParameters, registry);
+
+		touchdownErrorCompensator = new TouchdownErrorCompensator(walkingMessageHandler,
+				controllerToolbox.getContactableFeet(), registry);
+		stateMachine = setupStateMachine();
+
+		double highCoPDampingDuration = walkingControllerParameters.getHighCoPDampingDurationToPreventFootShakies();
+		double coPErrorThreshold = walkingControllerParameters.getCoPErrorThresholdForHighCoPDamping();
+		boolean enableHighCoPDamping = highCoPDampingDuration > 0.0 && !Double.isInfinite(coPErrorThreshold);
+		controllerToolbox.setHighCoPDampingParameters(enableHighCoPDamping, highCoPDampingDuration, coPErrorThreshold);
+
+		String[] jointNamesRestrictiveLimits = walkingControllerParameters.getJointsWithRestrictiveLimits();
+		OneDoFJointBasics[] jointsWithRestrictiveLimit = MultiBodySystemTools.filterJoints(
+				ScrewTools.findJointsWithNames(allOneDoFjoints, jointNamesRestrictiveLimits), OneDoFJointBasics.class);
+		for (OneDoFJointBasics joint : jointsWithRestrictiveLimit) {
+			JointLimitParameters limitParameters = walkingControllerParameters
+					.getJointLimitParametersForJointsWithRestrictiveLimits(joint.getName());
+			if (limitParameters == null)
+				throw new RuntimeException("Must define joint limit parameters for joint " + joint.getName()
+						+ " if using joints with restrictive limits.");
+			jointLimitEnforcementMethodCommand.addLimitEnforcementMethod(joint, JointLimitEnforcement.RESTRICTIVE,
+					limitParameters);
+		}
+
+		if (ENABLE_LEG_ELASTICITY_DEBUGGATOR) {
+			// This guy can be used to add shearing forces to the feet while measuring the
+			// distance between them. Really useful to debug and identify elasticity in the
+			// legs.
+			legElasticityDebuggator = new LegElasticityDebuggator(controllerToolbox.getReferenceFrames(),
+					new SideDependentList<>(side -> feet.get(side).getRigidBody()), yoTime, registry);
+		} else {
+			legElasticityDebuggator = null;
+		}
+
+		ControllerCoreOptimizationSettings defaultControllerCoreOptimizationSettings = walkingControllerParameters
+				.getMomentumOptimizationSettings();
+		controllerCoreOptimizationSettings = new ParameterizedControllerCoreOptimizationSettings(
+				defaultControllerCoreOptimizationSettings, registry);
+
+	}
+
+	private StateMachine<WalkingStateEnum, WalkingState> setupStateMachine() {
+		StateMachineFactory<WalkingStateEnum, WalkingState> factory = new StateMachineFactory<>(WalkingStateEnum.class);
+		factory.setNamePrefix("walking").setRegistry(registry).buildYoClock(yoTime);
+
+		StandingState standingState = new StandingState(commandInputManager, walkingMessageHandler,
+				touchdownErrorCompensator, controllerToolbox, managerFactory, failureDetectionControlModule,
+				walkingControllerParameters, registry);
+		TransferToStandingState toStandingState = new TransferToStandingState(walkingMessageHandler,
+				touchdownErrorCompensator, controllerToolbox, managerFactory, failureDetectionControlModule, registry);
+		factory.addState(WalkingStateEnum.TO_STANDING, toStandingState);
+		factory.addState(WalkingStateEnum.STANDING, standingState);
+
+		SideDependentList<TransferToWalkingSingleSupportState> walkingTransferStates = new SideDependentList<>();
+
+		DoubleProvider minimumTransferTime = new DoubleParameter("MinimumTransferTime", registry,
+				walkingControllerParameters.getMinimumTransferTime());
+		DoubleProvider rhoMin = () -> controllerCoreOptimizationSettings.getRhoMin();
+		for (RobotSide transferToSide : RobotSide.values) {
+			WalkingStateEnum stateEnum = WalkingStateEnum.getWalkingTransferState(transferToSide);
+			TransferToWalkingSingleSupportState transferState = new TransferToWalkingSingleSupportState(stateEnum,
+					walkingMessageHandler, touchdownErrorCompensator, controllerToolbox, managerFactory,
+					walkingControllerParameters, failureDetectionControlModule, minimumTransferTime, unloadFraction,
+					rhoMin, registry);
+			walkingTransferStates.put(transferToSide, transferState);
+			factory.addState(stateEnum, transferState);
+		}
+
+		SideDependentList<WalkingSingleSupportState> walkingSingleSupportStates = new SideDependentList<>();
+
+		for (RobotSide supportSide : RobotSide.values) {
+			WalkingStateEnum stateEnum = WalkingStateEnum.getWalkingSingleSupportState(supportSide);
+			WalkingSingleSupportState singleSupportState = new WalkingSingleSupportState(stateEnum,
+					walkingMessageHandler, touchdownErrorCompensator, controllerToolbox, managerFactory,
+					walkingControllerParameters, failureDetectionControlModule, registry);
+			walkingSingleSupportStates.put(supportSide, singleSupportState);
+			factory.addState(stateEnum, singleSupportState);
+		}
+
+		SideDependentList<TransferToFlamingoStanceState> flamingoTransferStates = new SideDependentList<>();
+
+		for (RobotSide transferToSide : RobotSide.values) {
+			WalkingStateEnum stateEnum = WalkingStateEnum.getFlamingoTransferState(transferToSide);
+			TransferToFlamingoStanceState transferState = new TransferToFlamingoStanceState(stateEnum,
+					walkingMessageHandler, controllerToolbox, managerFactory, failureDetectionControlModule, null,
+					rhoMin, registry);
+			flamingoTransferStates.put(transferToSide, transferState);
+			factory.addState(stateEnum, transferState);
+		}
+
+		SideDependentList<FlamingoStanceState> flamingoSingleSupportStates = new SideDependentList<>();
+
+		for (RobotSide supportSide : RobotSide.values) {
+			WalkingStateEnum stateEnum = WalkingStateEnum.getFlamingoSingleSupportState(supportSide);
+			FlamingoStanceState singleSupportState = new FlamingoStanceState(stateEnum, walkingControllerParameters,
+					walkingMessageHandler, controllerToolbox, managerFactory, failureDetectionControlModule, registry);
+			flamingoSingleSupportStates.put(supportSide, singleSupportState);
+			factory.addState(stateEnum, singleSupportState);
+		}
+
+		factory.addDoneTransition(WalkingStateEnum.TO_STANDING, WalkingStateEnum.STANDING);
+
+		// Setup start/stop walking conditions
+		for (RobotSide robotSide : RobotSide.values) {
+			TransferToWalkingSingleSupportState transferState = walkingTransferStates.get(robotSide);
+			SingleSupportState singleSupportState = walkingSingleSupportStates.get(robotSide);
+
+			WalkingStateEnum transferStateEnum = transferState.getStateEnum();
+			WalkingStateEnum singleSupportStateEnum = singleSupportState.getStateEnum();
+
+			// Start walking
+			factory.addTransition(Arrays.asList(WalkingStateEnum.STANDING, WalkingStateEnum.TO_STANDING),
+					transferStateEnum,
+					new StartWalkingCondition(transferStateEnum.getTransferToSide(), walkingMessageHandler));
+
+			// Stop walking when in transfer
+			factory.addTransition(transferStateEnum, WalkingStateEnum.TO_STANDING,
+					new StopWalkingFromTransferCondition(transferState, walkingMessageHandler));
+
+			// Stop walking when in single support
+			factory.addTransition(singleSupportStateEnum, WalkingStateEnum.TO_STANDING,
+					new StopWalkingFromSingleSupportCondition(singleSupportState, walkingMessageHandler));
+		}
+
+		// Setup walking transfer to single support conditions
+		for (RobotSide robotSide : RobotSide.values) {
+			WalkingState transferState = walkingTransferStates.get(robotSide);
+			WalkingState singleSupportState = walkingSingleSupportStates.get(robotSide);
+
+			WalkingStateEnum transferStateEnum = transferState.getStateEnum();
+			WalkingStateEnum singleSupportStateEnum = singleSupportState.getStateEnum();
+
+			factory.addDoneTransition(transferStateEnum, singleSupportStateEnum);
+		}
+
+		// Setup walking single support to transfer conditions
+		for (RobotSide robotSide : RobotSide.values) {
+			SingleSupportState singleSupportState = walkingSingleSupportStates.get(robotSide);
+			WalkingStateEnum singleSupportStateEnum = singleSupportState.getStateEnum();
+
+			// Single support to transfer with same side
+			{
+				TransferToWalkingSingleSupportState transferState = walkingTransferStates.get(robotSide);
+				WalkingStateEnum transferStateEnum = transferState.getStateEnum();
+
+				factory.addTransition(singleSupportStateEnum, transferStateEnum, new SingleSupportToTransferToCondition(
+						singleSupportState, transferState, walkingMessageHandler));
+			}
+
+			// Single support to transfer with opposite side
+			{
+				TransferToWalkingSingleSupportState transferState = walkingTransferStates
+						.get(robotSide.getOppositeSide());
+				WalkingStateEnum transferStateEnum = transferState.getStateEnum();
+
+				factory.addTransition(singleSupportStateEnum, transferStateEnum, new SingleSupportToTransferToCondition(
+						singleSupportState, transferState, walkingMessageHandler));
+			}
+		}
+
+		// Setup start/stop flamingo conditions
+		for (RobotSide robotSide : RobotSide.values) {
+			TransferToFlamingoStanceState transferState = flamingoTransferStates.get(robotSide);
+			FlamingoStanceState singleSupportState = flamingoSingleSupportStates.get(robotSide);
+
+			WalkingStateEnum transferStateEnum = transferState.getStateEnum();
+			WalkingStateEnum singleSupportStateEnum = singleSupportState.getStateEnum();
+
+			// Start flamingo
+			factory.addTransition(Arrays.asList(WalkingStateEnum.STANDING, WalkingStateEnum.TO_STANDING),
+					transferStateEnum,
+					new StartFlamingoCondition(transferState.getTransferToSide(), walkingMessageHandler));
+
+			// Stop flamingo
+			factory.addTransition(singleSupportStateEnum, WalkingStateEnum.TO_STANDING,
+					new StopFlamingoCondition(singleSupportState, walkingMessageHandler));
+		}
+
+		// Setup tranfer to flamingo stance condition
+		for (RobotSide robotSide : RobotSide.values) {
+			TransferToFlamingoStanceState transferState = flamingoTransferStates.get(robotSide);
+			FlamingoStanceState singleSupportState = flamingoSingleSupportStates.get(robotSide);
+
+			WalkingStateEnum transferStateEnum = transferState.getStateEnum();
+			WalkingStateEnum singleSupportStateEnum = singleSupportState.getStateEnum();
+
+			factory.addDoneTransition(transferStateEnum, singleSupportStateEnum);
+		}
+
+		// Setup the abort condition from all states to the toStandingState
+		Set<WalkingStateEnum> allButStandingStates = EnumSet
+				.complementOf(EnumSet.of(WalkingStateEnum.STANDING, WalkingStateEnum.TO_STANDING));
+		factory.addTransition(allButStandingStates, WalkingStateEnum.TO_STANDING, new AbortCondition());
+
+		// Setup transition condition for push recovery, when recovering from double
+		// support.
+		Set<WalkingStateEnum> allDoubleSupportStates = Stream.of(WalkingStateEnum.values)
+				.filter(state -> state.isDoubleSupport()).collect(Collectors.toSet());
+
+		// Update the previous state info for each state using state changed listeners.
+		factory.getRegisteredStates().forEach(
+				state -> factory.addStateChangedListener((from, to) -> state.setPreviousWalkingStateEnum(from)));
+		factory.addStateChangedListener(
+				(from, to) -> controllerToolbox.reportControllerStateChangeToListeners(from, to));
+
+		return factory.build(WalkingStateEnum.TO_STANDING);
+	}
+
+	public void setControllerCoreOutput(ControllerCoreOutputReadOnly controllerCoreOutput) {
+		this.controllerCoreOutput = controllerCoreOutput;
+	}
+
+	public void setLinearMomentumRateControlModuleOutput(LinearMomentumRateControlModuleOutput output) {
+		balanceManager.setLinearMomentumRateControlModuleOutput(output);
+	}
+
+	public void setShouldKeepInitialContacts(boolean shouldKeepInitialContacts) {
+		this.shouldKeepInitialContacts.set(shouldKeepInitialContacts);
+	}
+
+	public void initialize() {
+		controllerCoreCommand.requestReinitialization();
+
+		if (!shouldKeepInitialContacts.getAndSet(false)) {
+			// Contact states need to be initialized before controllerToolbox initialize, as
+			// it updates the support polygons stuff.
+			initializeContacts();
+		}
+
+		controllerToolbox.initialize();
+		managerFactory.initializeManagers();
+
+		commandInputManager.clearAllCommands();
+		commandConsumer.clearAllCommands();
+		walkingMessageHandler.clearFootsteps();
+		walkingMessageHandler.clearFlamingoCommands();
+
+		for (RobotSide robotSide : RobotSide.values) {
+			footDesiredCoPs.get(robotSide).setToZero(feet.get(robotSide).getSoleFrame());
+			controllerToolbox.setDesiredCenterOfPressure(feet.get(robotSide), footDesiredCoPs.get(robotSide));
+		}
+
+		for (WalkingStateEnum stateName : WalkingStateEnum.values) {
+			if (stateMachine.getState(stateName) != null)
+				stateMachine.getState(stateName).setPreviousWalkingStateEnum(null);
+		}
+		stateMachine.resetToInitialState(false);
+
+		initializeManagers();
+
+		commandConsumer.avoidManipulationAbortForDuration(RigidBodyControlManager.INITIAL_GO_HOME_TIME);
+	}
+
+	private void initializeManagers() {
+		balanceManager.disablePelvisXYControl();
+
+		double stepTime = walkingMessageHandler.getDefaultStepTime();
+		pelvisOrientationManager.setTrajectoryTime(stepTime);
+
+		for (int managerIdx = 0; managerIdx < bodyManagers.size(); managerIdx++) {
+			RigidBodyControlManager bodyManager = bodyManagers.get(managerIdx);
+			if (bodyManager != null)
+				bodyManager.initialize();
+		}
+
+		pelvisOrientationManager.initialize();
+		if (useNaturalPostureCommand.getValue()) {
+			naturalPosturePrivilegedManager.initialize();
+			naturalPostureManager.initialize();
+		}
+		// balanceManager.initialize(); // already initialized, so don't run it again,
+		// or else the state machine gets reset.
+		feetManager.initialize();
+		comHeightManager.initialize();
+		feetManager.resetHeightCorrectionParametersForSingularityAvoidance();
+	}
+
+	/**
+	 * Request the controller to set all its desireds to match the current
+	 * configuration of the robot.
+	 * <p>
+	 * Calling that method right after {@link #initialize()} will cause the
+	 * controller to maintain the current robot configuration.
+	 * </p>
+	 */
+	public void requestImmediateTransitionToStandingAndHoldCurrent() {
+		stateMachine.performTransition(WalkingStateEnum.STANDING);
+
+		for (int managerIdx = 0; managerIdx < bodyManagers.size(); managerIdx++) {
+			RigidBodyControlManager bodyManager = bodyManagers.get(managerIdx);
+			if (bodyManager != null)
+				bodyManager.hold();
+		}
+
+		pelvisOrientationManager.setToHoldCurrentInWorldFrame();
+		comHeightManager.initializeDesiredHeightToCurrent();
+		balanceManager.requestICPPlannerToHoldCurrentCoM();
+	}
+
+	private void initializeContacts() {
+		controllerToolbox.clearContacts();
+
+		for (RobotSide robotSide : RobotSide.values) {
+			controllerToolbox.resetFootPlaneContactPoint(robotSide);
+			feetManager.setFlatFootContactState(robotSide);
+		}
+	}
+
+	private class AbortCondition implements StateTransitionCondition {
+		@Override
+		public boolean testCondition(double timeInState) {
+			if (!abortWalkingRequested.getBooleanValue())
+				return false;
+
+			walkingMessageHandler.clearFootsteps();
+			walkingMessageHandler.reportWalkingAbortRequested();
+			abortWalkingRequested.set(false);
+			return true;
+		}
+	}
+
+	private final FrameVector2D desiredCoMVelocityAsFrameVector = new FrameVector2D();
+
+	private final SideDependentList<FramePoint2D> footDesiredCoPs = new SideDependentList<FramePoint2D>(
+			new FramePoint2D(), new FramePoint2D());
+	private final RecyclingArrayList<PlaneContactStateCommand> planeContactStateCommandPool = new RecyclingArrayList<>(
+			4, PlaneContactStateCommand.class);
+	private final FramePoint2D capturePoint2d = new FramePoint2D();
+
+	public void doAction() {
+		WalkingState currentState = stateMachine.getCurrentState();
+		commandConsumer.update();
+		commandConsumer.consumeHeadCommands();
+		commandConsumer.consumeChestCommands();
+		commandConsumer.consumePelvisHeightCommands();
+		commandConsumer.consumeGoHomeMessages();
+		commandConsumer.consumeFootLoadBearingCommands(currentState);
+		commandConsumer.consumeStopAllTrajectoryCommands();
+		commandConsumer.consumeFootCommands();
+		commandConsumer.consumeAbortWalkingCommands(abortWalkingRequested);
+		commandConsumer.consumePelvisCommands(currentState, allowUpperBodyMotionDuringLocomotion.getBooleanValue());
+		commandConsumer.consumeManipulationCommands(currentState,
+				allowUpperBodyMotionDuringLocomotion.getBooleanValue());
+		commandConsumer.handleAutomaticManipulationAbortOnICPError(currentState);
+		commandConsumer.consumeLoadBearingCommands();
+		commandConsumer.consumePrepareForLocomotionCommands();
+
+		updateFailureDetection();
+
+		walkingStateTimer.startMeasurement();
+		// Do transitions will request ICP planner updates.
+		// YMC: firstTick doesn't seem necessary?
+		// if (!firstTick) // this avoids doing two transitions in a single tick if the
+		// initialize reset the state machine.
+		// stateMachine.doTransitions();
+		stateMachine.doTransitions();
+		// Do action is relying on the ICP plan being valid.
+		stateMachine.doAction();
+		walkingStateTimer.stopMeasurement();
+
+		currentState = stateMachine.getCurrentState();
+
+		managerUpdateTimer.startMeasurement();
+		updateManagers(currentState);
+		reportStatusMessages();
+		managerUpdateTimer.stopMeasurement();
+
+		handleChangeInContactState();
+
+		submitControllerCoreCommands();
+
+		for (RobotSide robotSide : RobotSide.values) {
+			controllerCoreOutput.getDesiredCenterOfPressure(footDesiredCoPs.get(robotSide),
+					feet.get(robotSide).getRigidBody());
+			// This happens on the first tick when the controller core has not yet run to
+			// update the center of pressure.
+			if (footDesiredCoPs.get(robotSide).getReferenceFrame() != feet.get(robotSide).getSoleFrame()) {
+				footDesiredCoPs.get(robotSide).setToZero(feet.get(robotSide).getSoleFrame());
+			}
+			controllerToolbox.setDesiredCenterOfPressure(feet.get(robotSide), footDesiredCoPs.get(robotSide));
+			controllerToolbox.getFootContactState(robotSide).pollContactHasChangedNotification();
+		}
+
+		statusOutputManager.reportStatusMessage(balanceManager.updateAndReturnCapturabilityBasedStatus());
+
+		if (ENABLE_LEG_ELASTICITY_DEBUGGATOR)
+			legElasticityDebuggator.update();
+
+		// YMC: firstTick doesn't seem necessary?
+		// if (useNaturalPostureCommand.getValue())
+		// {
+		// firstTick = false;
+		// }
+	}
+
+	private void handleChangeInContactState() {
+		boolean haveContactStatesChanged = false;
+		for (RobotSide robotSide : RobotSide.values) {
+			YoPlaneContactState contactState = controllerToolbox.getFootContactState(robotSide);
+			if (contactState.peekContactHasChangedNotification())
+				haveContactStatesChanged = true;
+		}
+
+		if (!haveContactStatesChanged)
+			return;
+
+		controllerToolbox.updateBipedSupportPolygons();
+		balanceManager.computeICPPlan();
+	}
+
+	public void updateFailureDetection() {
+		capturePoint2d.setIncludingFrame(balanceManager.getCapturePoint());
+		failureDetectionControlModule.checkIfRobotIsFalling(capturePoint2d, balanceManager.getDesiredICP());
+
+		if (failureDetectionControlModule.isRobotFalling()) {
+			walkingMessageHandler.clearFootsteps();
+			walkingMessageHandler.clearFlamingoCommands();
+
+			commandInputManager.clearAllCommands();
+
+			boolean isInSwing = stateMachine.getCurrentStateKey() == WalkingStateEnum.WALKING_LEFT_SUPPORT
+
+					|| stateMachine.getCurrentStateKey() == WalkingStateEnum.WALKING_RIGHT_SUPPORT;
+			if (enablePushRecoveryOnFailure.getBooleanValue() && !isInSwing) {
+				commandInputManager.submitMessage(
+						HumanoidMessageTools.createHighLevelStateMessage(HighLevelControllerName.PUSH_RECOVERY));
+			} else {
+				walkingMessageHandler.reportControllerFailure(failureDetectionControlModule.getFallingDirection3D());
+				controllerToolbox
+						.reportControllerFailureToListeners(failureDetectionControlModule.getFallingDirection2D());
+			}
+		}
+	}
+
+	public void updateManagers(WalkingState currentState) {
+		desiredCoMVelocityAsFrameVector.setIncludingFrame(balanceManager.getDesiredCoMVelocity());
+
+		boolean isInDoubleSupport = currentState.isDoubleSupportState();
+		double omega0 = controllerToolbox.getOmega0();
+
+		feetManager.compute();
+
+		boolean bodyManagerIsLoadBearing = false;
+		for (int managerIdx = 0; managerIdx < bodyManagers.size(); managerIdx++) {
+			RigidBodyControlManager bodyManager = bodyManagers.get(managerIdx);
+			if (bodyManager != null) {
+				bodyManager.compute();
+
+				if (bodyManager.isLoadBearing())
+					bodyManagerIsLoadBearing = true;
+			}
+		}
+
+		pelvisOrientationManager.compute();
+		if (useNaturalPostureCommand.getValue()) {
+			naturalPostureManager.compute();
+			naturalPosturePrivilegedManager.compute();
+		}
+
+		comHeightManager.compute(balanceManager.getDesiredICPVelocity(), desiredCoMVelocityAsFrameVector,
+				isInDoubleSupport, omega0, feetManager);
+		FeedbackControlCommand<?> heightControlCommand = comHeightManager.getHeightControlCommand();
+
+		// the comHeightManager can control the pelvis with a feedback controller and
+		// doesn't always need the z component of the momentum command. It would be
+		// better to remove the coupling between these two modules
+		boolean controlHeightWithMomentum = comHeightManager.getControlHeightWithMomentum()
+				&& enableHeightFeedbackControl.getValue();
+		boolean keepCMPInsideSupportPolygon = !bodyManagerIsLoadBearing;
+		if (currentState.isDoubleSupportState())
+			balanceManager.compute(currentState.getTransferToSide(), heightControlCommand, keepCMPInsideSupportPolygon,
+					controlHeightWithMomentum);
+		else
+			balanceManager.compute(currentState.getSupportSide(), heightControlCommand, keepCMPInsideSupportPolygon,
+					controlHeightWithMomentum);
+	}
+
+	private void reportStatusMessages() {
+		Object statusMessage;
+
+		for (RobotSide robotSide : RobotSide.values) {
+			statusMessage = feetManager.pollStatusToReport(robotSide);
+			if (statusMessage != null)
+				statusOutputManager.reportStatusMessage(statusMessage);
+		}
+
+		for (int managerIdx = 0; managerIdx < bodyManagers.size(); managerIdx++) {
+			RigidBodyControlManager bodyManager = bodyManagers.get(managerIdx);
+			if (bodyManager != null) {
+				statusMessage = bodyManager.pollStatusToReport();
+				if (statusMessage != null)
+					statusOutputManager.reportStatusMessage(statusMessage);
+			}
+		}
+
+		TaskspaceTrajectoryStatusMessage pelvisOrientationStatus = pelvisOrientationManager.pollStatusToReport();
+		TaskspaceTrajectoryStatusMessage pelvisXYStatus = balanceManager.pollPelvisXYTranslationStatusToReport();
+		TaskspaceTrajectoryStatusMessage pelvisHeightStatus = comHeightManager.pollStatusToReport();
+
+		TaskspaceTrajectoryStatusMessage mergedPelvisStatus = mergePelvisStatusMessages(pelvisOrientationStatus,
+				pelvisXYStatus, pelvisHeightStatus);
+
+		if (mergedPelvisStatus != null) {
+			statusOutputManager.reportStatusMessage(mergedPelvisStatus);
+		}
+	}
+
+	private TaskspaceTrajectoryStatusMessage mergePelvisStatusMessages(
+			TaskspaceTrajectoryStatusMessage pelvisOrientationStatus, TaskspaceTrajectoryStatusMessage pelvisXYStatus,
+			TaskspaceTrajectoryStatusMessage pelvisHeightStatus) {
+		int numberOfStatus = pelvisOrientationStatus != null ? 1 : 0;
+		numberOfStatus += pelvisXYStatus != null ? 1 : 0;
+		numberOfStatus += pelvisHeightStatus != null ? 1 : 0;
+
+		if (numberOfStatus <= 1) {
+			if (pelvisOrientationStatus != null)
+				return pelvisOrientationStatus;
+			if (pelvisXYStatus != null)
+				return pelvisXYStatus;
+			if (pelvisHeightStatus != null)
+				return pelvisHeightStatus;
+			return null;
+		}
+
+		Quaternion desiredEndEffectorOrientation = pelvisStatusMessage.getDesiredEndEffectorOrientation();
+		Point3D desiredEndEffectorPosition = pelvisStatusMessage.getDesiredEndEffectorPosition();
+		Quaternion actualEndEffectorOrientation = pelvisStatusMessage.getActualEndEffectorOrientation();
+		Point3D actualEndEffectorPosition = pelvisStatusMessage.getActualEndEffectorPosition();
+
+		desiredEndEffectorOrientation.setToNaN();
+		desiredEndEffectorPosition.setToNaN();
+		actualEndEffectorOrientation.setToNaN();
+		actualEndEffectorPosition.setToNaN();
+
+		if (pelvisOrientationStatus != null) {
+			pelvisStatusMessage.setSequenceId(pelvisOrientationStatus.getSequenceId());
+			pelvisStatusMessage.setTimestamp(pelvisOrientationStatus.getTimestamp());
+			pelvisStatusMessage.setTrajectoryExecutionStatus(pelvisOrientationStatus.getTrajectoryExecutionStatus());
+			desiredEndEffectorOrientation.set(pelvisOrientationStatus.getDesiredEndEffectorOrientation());
+			actualEndEffectorOrientation.set(pelvisOrientationStatus.getActualEndEffectorOrientation());
+		}
+
+		if (pelvisXYStatus != null) {
+			pelvisStatusMessage.setSequenceId(pelvisXYStatus.getSequenceId());
+			pelvisStatusMessage.setTimestamp(pelvisXYStatus.getTimestamp());
+			pelvisStatusMessage.setTrajectoryExecutionStatus(pelvisXYStatus.getTrajectoryExecutionStatus());
+			desiredEndEffectorPosition.set(pelvisXYStatus.getDesiredEndEffectorPosition());
+			actualEndEffectorPosition.set(pelvisXYStatus.getActualEndEffectorPosition());
+		}
+
+		if (pelvisHeightStatus != null) {
+			pelvisStatusMessage.setSequenceId(pelvisHeightStatus.getSequenceId());
+			pelvisStatusMessage.setTimestamp(pelvisHeightStatus.getTimestamp());
+			pelvisStatusMessage.setTrajectoryExecutionStatus(pelvisHeightStatus.getTrajectoryExecutionStatus());
+			desiredEndEffectorPosition.setZ(pelvisHeightStatus.getDesiredEndEffectorPosition().getZ());
+			actualEndEffectorPosition.setZ(pelvisHeightStatus.getActualEndEffectorPosition().getZ());
+		}
+
+		return pelvisStatusMessage;
+	}
+
+	private void submitControllerCoreCommands() {
+		// useNaturalPostureCommand.set(!stateMachine.getCurrentState().isDoubleSupportState());
+		if (useNaturalPostureCommand.getValue()) {
+			useNaturalPostureCommand.set(true);
+			useBodyManagerCommands.set(false);
+			usePelvisPrivilegedPoseCommand.set(false);
+			usePelvisOrientationCommand.set(true);
+
+			useBodyManagerCommands.set(false);
+		} else {
+			usePelvisPrivilegedPoseCommand.set(false);
+			usePelvisOrientationCommand.set(true);
+
+			useBodyManagerCommands.set(true);
+		}
+
+		planeContactStateCommandPool.clear();
+
+		if (useNaturalPostureCommand.getValue()) {
+			controllerCoreCommand
+					.addInverseDynamicsCommand(naturalPosturePrivilegedManager.getInverseDynamicsCommand());
+			controllerCoreCommand
+					.addFeedbackControlCommand(naturalPosturePrivilegedManager.getFeedbackControlCommand());
+		} else {
+			controllerCoreCommand.addInverseDynamicsCommand(privilegedConfigurationCommand);
+		}
+
+		// Joint limits:
+		if (!limitCommandSent.getBooleanValue()) {
+			controllerCoreCommand.addInverseDynamicsCommand(jointLimitEnforcementMethodCommand);
+			limitCommandSent.set(true);
+		}
+
+		boolean isHighCoPDampingNeeded = controllerToolbox.estimateIfHighCoPDampingNeeded(footDesiredCoPs);
+
+		// Foot control:
+		for (RobotSide robotSide : RobotSide.values) {
+			controllerCoreCommand.addFeedbackControlCommand(feetManager.getFeedbackControlCommand(robotSide));
+			controllerCoreCommand.addInverseDynamicsCommand(feetManager.getInverseDynamicsCommand(robotSide));
+			controllerCoreCommand.completeLowLevelJointData(feetManager.getJointDesiredData(robotSide));
+
+			YoPlaneContactState contactState = controllerToolbox.getFootContactState(robotSide);
+			PlaneContactStateCommand planeContactStateCommand = planeContactStateCommandPool.add();
+			contactState.getPlaneContactStateCommand(planeContactStateCommand);
+			planeContactStateCommand.setUseHighCoPDamping(isHighCoPDampingNeeded);
+			controllerCoreCommand.addInverseDynamicsCommand(planeContactStateCommand);
+		}
+
+		// Body managers:
+		if (useBodyManagerCommands.getValue()) {
+			for (int managerIdx = 0; managerIdx < bodyManagers.size(); managerIdx++) {
+				RigidBodyControlManager bodyManager = bodyManagers.get(managerIdx);
+				if (bodyManager != null) {
+					controllerCoreCommand.addFeedbackControlCommand(bodyManager.getFeedbackControlCommand());
+					controllerCoreCommand.addInverseDynamicsCommand(bodyManager.getInverseDynamicsCommand());
+
+					if (bodyManager.getJointDesiredData() != null) {
+						controllerCoreCommand.completeLowLevelJointData(bodyManager.getJointDesiredData());
+					}
+				}
+			}
+		}
+
+		// Natural posture:
+		if ((naturalPostureManager != null) && (useNaturalPostureCommand.getValue())) {
+			controllerCoreCommand.addInverseDynamicsCommand(naturalPostureManager.getQPObjectiveCommand());
+			controllerCoreCommand.addInverseDynamicsCommand(naturalPostureManager.getJointLimitEnforcementCommand());
+			limitCommandSent.set(false);
+		}
+
+		// Privileged pelvis control:
+		if ((naturalPostureManager != null) && (usePelvisPrivilegedPoseCommand.getValue())) {
+			controllerCoreCommand.addInverseDynamicsCommand(naturalPostureManager.getPelvisPrivilegedPoseCommand());
+		}
+
+		// Higher-level pelvis control:
+		if (usePelvisOrientationCommand.getValue()) {
+			controllerCoreCommand.addFeedbackControlCommand(pelvisOrientationManager.getFeedbackControlCommand());
+			// controllerCoreCommand.addInverseDynamicsCommand(pelvisOrientationManager.getInverseDynamicsCommand());
+		}
+
+		// CoM height control:
+		controllerCoreCommand.addFeedbackControlCommand(comHeightManager.getFeedbackControlCommand());
+
+		controllerCoreCommand.addInverseDynamicsCommand(controllerCoreOptimizationSettings.getCommand());
+
+		if (ENABLE_LEG_ELASTICITY_DEBUGGATOR)
+			controllerCoreCommand.addInverseDynamicsCommand(legElasticityDebuggator.getInverseDynamicsCommand());
+
+		// System.out.println(controllerCoreCommand);
+		// System.out.println("");
+	}
+
+	public ControllerCoreCommand getControllerCoreCommand() {
+		return controllerCoreCommand;
+	}
+
+	public LinearMomentumRateControlModuleInput getLinearMomentumRateControlModuleInput() {
+		return balanceManager.getLinearMomentumRateControlModuleInput();
+	}
+
+	public YoRegistry getYoVariableRegistry() {
+		return registry;
+	}
+
+	/**
+	 * Returns the currently active walking state. This is used for unit testing.
+	 *
+	 * @return WalkingStateEnum
+	 */
+	public WalkingStateEnum getWalkingStateEnum() {
+		return stateMachine.getCurrentStateKey();
+	}
+
+	@Override
+	public boolean isJointLoadBearing(String jointName) {
+		for (RobotSide robotSide : RobotSide.values) {
+			boolean legLoaded = feetManager.getCurrentControlState(robotSide).isLoadBearing();
+			if (legLoaded && legJointNames.get(robotSide).contains(jointName)) {
+				return true;
+			}
+		}
+
+		RigidBodyControlManager manager = bodyManagerByJointName.get(jointName);
+		if (manager != null && manager.isLoadBearing()) {
+			return true;
+		}
+
+		return false;
+	}
+
+	@Override
+	public YoGraphicDefinition getSCS2YoGraphics() {
+		return null;
+	}
 }