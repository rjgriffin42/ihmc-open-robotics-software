package us.ihmc.commonWalkingControlModules.highLevelHumanoidControl.highLevelStates;

<<<<<<< HEAD
=======
import java.util.ArrayList;
import java.util.Arrays;
import java.util.EnumSet;
import java.util.HashMap;
import java.util.HashSet;
import java.util.List;
import java.util.Map;
import java.util.Set;
import java.util.concurrent.atomic.AtomicBoolean;
import java.util.stream.Collectors;
import java.util.stream.Stream;

>>>>>>> d6c26ecc
import controller_msgs.msg.dds.TaskspaceTrajectoryStatusMessage;
import us.ihmc.commonWalkingControlModules.bipedSupportPolygons.YoPlaneContactState;
import us.ihmc.commonWalkingControlModules.capturePoint.BalanceManager;
import us.ihmc.commonWalkingControlModules.capturePoint.CenterOfMassHeightManager;
import us.ihmc.commonWalkingControlModules.capturePoint.LinearMomentumRateControlModuleInput;
import us.ihmc.commonWalkingControlModules.capturePoint.LinearMomentumRateControlModuleOutput;
import us.ihmc.commonWalkingControlModules.configurations.WalkingControllerParameters;
import us.ihmc.commonWalkingControlModules.controlModules.WalkingFailureDetectionControlModule;
import us.ihmc.commonWalkingControlModules.controlModules.foot.FeetManager;
import us.ihmc.commonWalkingControlModules.controlModules.naturalPosture.NaturalPostureManager;
import us.ihmc.commonWalkingControlModules.controlModules.pelvis.PelvisOrientationManager;
import us.ihmc.commonWalkingControlModules.controlModules.rigidBody.RigidBodyControlManager;
import us.ihmc.commonWalkingControlModules.controllerCore.WholeBodyControllerCoreMode;
import us.ihmc.commonWalkingControlModules.controllerCore.command.ControllerCoreCommand;
import us.ihmc.commonWalkingControlModules.controllerCore.command.ControllerCoreOutputReadOnly;
import us.ihmc.commonWalkingControlModules.controllerCore.command.feedbackController.FeedbackControlCommand;
import us.ihmc.commonWalkingControlModules.controllerCore.command.inverseDynamics.JointLimitEnforcementMethodCommand;
import us.ihmc.commonWalkingControlModules.controllerCore.command.inverseDynamics.PlaneContactStateCommand;
import us.ihmc.commonWalkingControlModules.controllerCore.command.inverseKinematics.PrivilegedConfigurationCommand;
import us.ihmc.commonWalkingControlModules.controllerCore.command.inverseKinematics.PrivilegedConfigurationCommand.PrivilegedConfigurationOption;
import us.ihmc.commonWalkingControlModules.highLevelHumanoidControl.factories.HighLevelControlManagerFactory;
import us.ihmc.commonWalkingControlModules.highLevelHumanoidControl.highLevelStates.walkingController.TouchdownErrorCompensator;
import us.ihmc.commonWalkingControlModules.highLevelHumanoidControl.highLevelStates.walkingController.WalkingCommandConsumer;
import us.ihmc.commonWalkingControlModules.highLevelHumanoidControl.highLevelStates.walkingController.stateTransitionConditions.*;
import us.ihmc.commonWalkingControlModules.highLevelHumanoidControl.highLevelStates.walkingController.states.*;
import us.ihmc.commonWalkingControlModules.messageHandlers.WalkingMessageHandler;
import us.ihmc.commonWalkingControlModules.momentumBasedController.HighLevelHumanoidControllerToolbox;
import us.ihmc.commonWalkingControlModules.momentumBasedController.optimization.ControllerCoreOptimizationSettings;
import us.ihmc.commonWalkingControlModules.momentumBasedController.optimization.JointLimitEnforcement;
import us.ihmc.commonWalkingControlModules.momentumBasedController.optimization.JointLimitParameters;
import us.ihmc.commons.lists.RecyclingArrayList;
import us.ihmc.communication.controllerAPI.CommandInputManager;
import us.ihmc.communication.controllerAPI.StatusMessageOutputManager;
import us.ihmc.euclid.referenceFrame.FramePoint2D;
import us.ihmc.euclid.referenceFrame.FrameVector2D;
import us.ihmc.euclid.referenceFrame.ReferenceFrame;
import us.ihmc.euclid.tuple3D.Point3D;
import us.ihmc.euclid.tuple4D.Quaternion;
import us.ihmc.humanoidRobotics.bipedSupportPolygons.StepConstraintRegion;
import us.ihmc.humanoidRobotics.communication.packets.HumanoidMessageTools;
import us.ihmc.humanoidRobotics.communication.packets.dataobjects.HighLevelControllerName;
import us.ihmc.humanoidRobotics.footstep.Footstep;
import us.ihmc.humanoidRobotics.footstep.FootstepTiming;
import us.ihmc.mecano.multiBodySystem.interfaces.OneDoFJointBasics;
import us.ihmc.mecano.multiBodySystem.interfaces.RigidBodyBasics;
import us.ihmc.mecano.tools.MultiBodySystemTools;
import us.ihmc.robotModels.FullHumanoidRobotModel;
import us.ihmc.robotics.SCS2YoGraphicHolder;
import us.ihmc.robotics.contactable.ContactablePlaneBody;
import us.ihmc.robotics.partNames.ArmJointName;
import us.ihmc.robotics.partNames.LegJointName;
import us.ihmc.robotics.robotSide.RobotSide;
import us.ihmc.robotics.robotSide.SideDependentList;
import us.ihmc.robotics.screwTheory.ScrewTools;
import us.ihmc.robotics.stateMachine.core.StateMachine;
import us.ihmc.robotics.stateMachine.core.StateTransitionCondition;
import us.ihmc.robotics.stateMachine.factories.StateMachineFactory;
import us.ihmc.robotics.time.ExecutionTimer;
import us.ihmc.scs2.definition.yoGraphic.YoGraphicDefinition;
import us.ihmc.yoVariables.parameters.DoubleParameter;
import us.ihmc.yoVariables.providers.DoubleProvider;
import us.ihmc.yoVariables.registry.YoRegistry;
import us.ihmc.yoVariables.variable.YoBoolean;
import us.ihmc.yoVariables.variable.YoDouble;

import java.util.*;
import java.util.concurrent.atomic.AtomicBoolean;
import java.util.stream.Collectors;
import java.util.stream.Stream;

public class WalkingHighLevelHumanoidController implements JointLoadStatusProvider, SCS2YoGraphicHolder
{
   private static final boolean ENABLE_LEG_ELASTICITY_DEBUGGATOR = false;

   private final String name = getClass().getSimpleName();
   private final YoRegistry registry = new YoRegistry(name);

   private final YoDouble yoTime;

   private final HighLevelControlManagerFactory managerFactory;

   private final PelvisOrientationManager pelvisOrientationManager;
   private NaturalPostureManager naturalPostureManager;
   private final FeetManager feetManager;
   private final BalanceManager balanceManager;
   private final CenterOfMassHeightManager comHeightManager;

   private final TouchdownErrorCompensator touchdownErrorCompensator;

   private final AtomicBoolean shouldKeepInitialContacts = new AtomicBoolean();
   private final ArrayList<RigidBodyControlManager> bodyManagers = new ArrayList<>();
   private final Map<String, RigidBodyControlManager> bodyManagerByJointName = new HashMap<>();
   private final SideDependentList<Set<String>> legJointNames = new SideDependentList<>();

   private final OneDoFJointBasics[] allOneDoFjoints;

   private final FullHumanoidRobotModel fullRobotModel;
   private final HighLevelHumanoidControllerToolbox controllerToolbox;
   private final WalkingControllerParameters walkingControllerParameters;

   private final SideDependentList<? extends ContactablePlaneBody> feet;

   private final StateMachine<WalkingStateEnum, WalkingState> stateMachine;

   private final WalkingMessageHandler walkingMessageHandler;
   private final YoBoolean abortWalkingRequested = new YoBoolean("requestAbortWalking", registry);

   private final WalkingFailureDetectionControlModule failureDetectionControlModule;

   private final YoBoolean enablePushRecoveryOnFailure = new YoBoolean("enablePushRecoveryOnFailure", registry);

   private final YoBoolean allowUpperBodyMotionDuringLocomotion = new YoBoolean("allowUpperBodyMotionDuringLocomotion", registry);

   private final CommandInputManager commandInputManager;
   private final StatusMessageOutputManager statusOutputManager;
   private final WalkingCommandConsumer commandConsumer;

   private final TaskspaceTrajectoryStatusMessage pelvisStatusMessage = new TaskspaceTrajectoryStatusMessage();

   private final JointLimitEnforcementMethodCommand jointLimitEnforcementMethodCommand = new JointLimitEnforcementMethodCommand();
   private final YoBoolean limitCommandSent = new YoBoolean("limitCommandSent", registry);

   private final LegElasticityDebuggator legElasticityDebuggator;

   private final PrivilegedConfigurationCommand privilegedConfigurationCommand = new PrivilegedConfigurationCommand();
   private final ControllerCoreCommand controllerCoreCommand = new ControllerCoreCommand(WholeBodyControllerCoreMode.INVERSE_DYNAMICS);
   private ControllerCoreOutputReadOnly controllerCoreOutput;

   private final DoubleProvider unloadFraction;

   private final ParameterizedControllerCoreOptimizationSettings controllerCoreOptimizationSettings;

   private final ExecutionTimer walkingStateTimer = new ExecutionTimer("walkingStateTimer", registry);
   private final ExecutionTimer managerUpdateTimer = new ExecutionTimer("managerUpdateTimer", registry);
   private final YoBoolean enableHeightFeedbackControl = new YoBoolean("enableHeightFeedbackControl", registry);

   private boolean firstTick = true;

   public WalkingHighLevelHumanoidController(CommandInputManager commandInputManager,
                                             StatusMessageOutputManager statusOutputManager,
                                             HighLevelControlManagerFactory managerFactory,
                                             WalkingControllerParameters walkingControllerParameters,
                                             HighLevelHumanoidControllerToolbox controllerToolbox)
   {
      this.managerFactory = managerFactory;

      // Getting parameters from the HighLevelHumanoidControllerToolbox
      this.controllerToolbox = controllerToolbox;
      fullRobotModel = controllerToolbox.getFullRobotModel();
      yoTime = controllerToolbox.getYoTime();

      feet = controllerToolbox.getContactableFeet();

      allOneDoFjoints = MultiBodySystemTools.filterJoints(controllerToolbox.getControlledJoints(), OneDoFJointBasics.class);

      this.pelvisOrientationManager = managerFactory.getOrCreatePelvisOrientationManager();

      YoBoolean enableNaturalPostureManager = new YoBoolean("enableNaturalPostureManager", registry);
      enableNaturalPostureManager.set(true);
      if (enableNaturalPostureManager.getBooleanValue())
      {
         this.naturalPostureManager = managerFactory.getOrCreateNaturalPostureManager();
      }
      this.feetManager = managerFactory.getOrCreateFeetManager();

      RigidBodyBasics head = fullRobotModel.getHead();
      RigidBodyBasics chest = fullRobotModel.getChest();
      RigidBodyBasics pelvis = fullRobotModel.getPelvis();

      pelvisStatusMessage.setEndEffectorName(pelvis.getName());

      unloadFraction = walkingControllerParameters.enforceSmoothFootUnloading() != null ? new DoubleParameter("unloadFraction", registry, 0.5) : null;

      ReferenceFrame pelvisZUpFrame = controllerToolbox.getPelvisZUpFrame();

      ReferenceFrame chestBodyFrame = null;
      if (chest != null)
      {
         chestBodyFrame = chest.getBodyFixedFrame();
         RigidBodyControlManager chestManager = managerFactory.getOrCreateRigidBodyManager(chest, pelvis, chestBodyFrame, pelvisZUpFrame);
         bodyManagers.add(chestManager);
      }

      if (head != null)
      {
         ReferenceFrame headBodyFrame = head.getBodyFixedFrame();
         RigidBodyControlManager headManager = managerFactory.getOrCreateRigidBodyManager(head, chest, headBodyFrame, chestBodyFrame);
         bodyManagers.add(headManager);
      }

      for (RobotSide robotSide : RobotSide.values)
      {
         RigidBodyBasics hand = fullRobotModel.getHand(robotSide);
         ReferenceFrame handControlFrame = fullRobotModel.getHandControlFrame(robotSide);
         RigidBodyBasics handBaseBody = chest != null ? chest : pelvis;
         RigidBodyControlManager handManager = managerFactory.getOrCreateRigidBodyManager(hand, handBaseBody, handControlFrame, chestBodyFrame);
         bodyManagers.add(handManager);
      }

      for (RigidBodyControlManager manager : bodyManagers)
      {
         if (manager == null)
         {
            continue;
         }
         Arrays.asList(manager.getControlledJoints()).stream().forEach(joint -> bodyManagerByJointName.put(joint.getName(), manager));
      }

      for (RobotSide robotSide : RobotSide.values)
      {
         RigidBodyBasics foot = fullRobotModel.getFoot(robotSide);
         OneDoFJointBasics[] legJoints = MultiBodySystemTools.filterJoints(MultiBodySystemTools.createJointPath(pelvis, foot), OneDoFJointBasics.class);
         Set<String> jointNames = new HashSet<>();
         Arrays.asList(legJoints).stream().forEach(legJoint -> jointNames.add(legJoint.getName()));
         legJointNames.put(robotSide, jointNames);
      }

      this.walkingControllerParameters = walkingControllerParameters;

      balanceManager = managerFactory.getOrCreateBalanceManager();
      comHeightManager = managerFactory.getOrCreateCenterOfMassHeightManager();

      this.commandInputManager = commandInputManager;
      this.statusOutputManager = statusOutputManager;

      allowUpperBodyMotionDuringLocomotion.set(walkingControllerParameters.allowUpperBodyMotionDuringLocomotion());
      enableHeightFeedbackControl.set(walkingControllerParameters.enableHeightFeedbackControl());

      failureDetectionControlModule = controllerToolbox.getFailureDetectionControlModule();

      walkingMessageHandler = controllerToolbox.getWalkingMessageHandler();
      commandConsumer = new WalkingCommandConsumer(commandInputManager,
                                                   statusOutputManager,
                                                   controllerToolbox,
                                                   managerFactory,
                                                   walkingControllerParameters,
                                                   registry);

      touchdownErrorCompensator = new TouchdownErrorCompensator(walkingMessageHandler, controllerToolbox.getContactableFeet(), registry);
      stateMachine = setupStateMachine();

      double highCoPDampingDuration = walkingControllerParameters.getHighCoPDampingDurationToPreventFootShakies();
      double coPErrorThreshold = walkingControllerParameters.getCoPErrorThresholdForHighCoPDamping();
      boolean enableHighCoPDamping = highCoPDampingDuration > 0.0 && !Double.isInfinite(coPErrorThreshold);
      controllerToolbox.setHighCoPDampingParameters(enableHighCoPDamping, highCoPDampingDuration, coPErrorThreshold);

      String[] jointNamesRestrictiveLimits = walkingControllerParameters.getJointsWithRestrictiveLimits();
      OneDoFJointBasics[] jointsWithRestrictiveLimit = MultiBodySystemTools.filterJoints(ScrewTools.findJointsWithNames(allOneDoFjoints,
                                                                                                                        jointNamesRestrictiveLimits),
                                                                                         OneDoFJointBasics.class);
      for (OneDoFJointBasics joint : jointsWithRestrictiveLimit)
      {
         JointLimitParameters limitParameters = walkingControllerParameters.getJointLimitParametersForJointsWithRestrictiveLimits(joint.getName());
         if (limitParameters == null)
            throw new RuntimeException("Must define joint limit parameters for joint " + joint.getName() + " if using joints with restrictive limits.");
         jointLimitEnforcementMethodCommand.addLimitEnforcementMethod(joint, JointLimitEnforcement.RESTRICTIVE, limitParameters);
      }

      if (ENABLE_LEG_ELASTICITY_DEBUGGATOR)
      {
         /*
          This guy can be used to add shearing forces to the feet while measuring the distance between them.
          Really useful to debug and identify elasticity in the legs.
         */
         legElasticityDebuggator = new LegElasticityDebuggator(controllerToolbox.getReferenceFrames(),
                                                               new SideDependentList<>(side -> feet.get(side).getRigidBody()),
                                                               yoTime,
                                                               registry);
      }
      else
      {
         legElasticityDebuggator = null;
      }

      ControllerCoreOptimizationSettings defaultControllerCoreOptimizationSettings = walkingControllerParameters.getMomentumOptimizationSettings();
      controllerCoreOptimizationSettings = new ParameterizedControllerCoreOptimizationSettings(defaultControllerCoreOptimizationSettings, registry);
   }

   private StateMachine<WalkingStateEnum, WalkingState> setupStateMachine()
   {
      StateMachineFactory<WalkingStateEnum, WalkingState> factory = new StateMachineFactory<>(WalkingStateEnum.class);
      factory.setNamePrefix("walking").setRegistry(registry).buildYoClock(yoTime);

      StandingState standingState = new StandingState(commandInputManager,
                                                      walkingMessageHandler,
                                                      touchdownErrorCompensator,
                                                      controllerToolbox,
                                                      managerFactory,
                                                      failureDetectionControlModule,
                                                      walkingControllerParameters,
                                                      registry);
      TransferToStandingState toStandingState = new TransferToStandingState(walkingMessageHandler,
                                                                            touchdownErrorCompensator,
                                                                            controllerToolbox,
                                                                            managerFactory,
                                                                            failureDetectionControlModule,
                                                                            registry);
      factory.addState(WalkingStateEnum.TO_STANDING, toStandingState);
      factory.addState(WalkingStateEnum.STANDING, standingState);

      SideDependentList<TransferToWalkingSingleSupportState> walkingTransferStates = new SideDependentList<>();

      DoubleProvider minimumTransferTime = new DoubleParameter("MinimumTransferTime", registry, walkingControllerParameters.getMinimumTransferTime());
      DoubleProvider rhoMin = () -> controllerCoreOptimizationSettings.getRhoMin();
      for (RobotSide transferToSide : RobotSide.values)
      {
         WalkingStateEnum stateEnum = WalkingStateEnum.getWalkingTransferState(transferToSide);
         TransferToWalkingSingleSupportState transferState = new TransferToWalkingSingleSupportState(stateEnum,
                                                                                                     walkingMessageHandler,
                                                                                                     touchdownErrorCompensator,
                                                                                                     controllerToolbox,
                                                                                                     managerFactory,
                                                                                                     walkingControllerParameters,
                                                                                                     failureDetectionControlModule,
                                                                                                     minimumTransferTime,
                                                                                                     unloadFraction,
                                                                                                     rhoMin,
                                                                                                     registry);
         walkingTransferStates.put(transferToSide, transferState);
         factory.addState(stateEnum, transferState);
      }

      SideDependentList<WalkingSingleSupportState> walkingSingleSupportStates = new SideDependentList<>();

      for (RobotSide supportSide : RobotSide.values)
      {
         WalkingStateEnum stateEnum = WalkingStateEnum.getWalkingSingleSupportState(supportSide);
         WalkingSingleSupportState singleSupportState = new WalkingSingleSupportState(stateEnum,
                                                                                      walkingMessageHandler,
                                                                                      touchdownErrorCompensator,
                                                                                      controllerToolbox,
                                                                                      managerFactory,
                                                                                      walkingControllerParameters,
                                                                                      failureDetectionControlModule,
                                                                                      registry);
         walkingSingleSupportStates.put(supportSide, singleSupportState);
         factory.addState(stateEnum, singleSupportState);
      }

      SideDependentList<TransferToFlamingoStanceState> flamingoTransferStates = new SideDependentList<>();

      for (RobotSide transferToSide : RobotSide.values)
      {
         WalkingStateEnum stateEnum = WalkingStateEnum.getFlamingoTransferState(transferToSide);
         TransferToFlamingoStanceState transferState = new TransferToFlamingoStanceState(stateEnum,
                                                                                         walkingMessageHandler,
                                                                                         controllerToolbox,
                                                                                         managerFactory,
                                                                                         failureDetectionControlModule,
                                                                                         null,
                                                                                         rhoMin,
                                                                                         registry);
         flamingoTransferStates.put(transferToSide, transferState);
         factory.addState(stateEnum, transferState);
      }

      SideDependentList<FlamingoStanceState> flamingoSingleSupportStates = new SideDependentList<>();

      for (RobotSide supportSide : RobotSide.values)
      {
         WalkingStateEnum stateEnum = WalkingStateEnum.getFlamingoSingleSupportState(supportSide);
         FlamingoStanceState singleSupportState = new FlamingoStanceState(stateEnum,
                                                                          walkingControllerParameters,
                                                                          walkingMessageHandler,
                                                                          controllerToolbox,
                                                                          managerFactory,
                                                                          failureDetectionControlModule,
                                                                          registry);
         flamingoSingleSupportStates.put(supportSide, singleSupportState);
         factory.addState(stateEnum, singleSupportState);
      }

      factory.addDoneTransition(WalkingStateEnum.TO_STANDING, WalkingStateEnum.STANDING);

      // Setup start/stop walking conditions
      for (RobotSide robotSide : RobotSide.values)
      {
         TransferToWalkingSingleSupportState transferState = walkingTransferStates.get(robotSide);
         SingleSupportState singleSupportState = walkingSingleSupportStates.get(robotSide);

         WalkingStateEnum transferStateEnum = transferState.getStateEnum();
         WalkingStateEnum singleSupportStateEnum = singleSupportState.getStateEnum();

         // Start walking
         factory.addTransition(Arrays.asList(WalkingStateEnum.STANDING, WalkingStateEnum.TO_STANDING),
                               transferStateEnum,
                               new StartWalkingCondition(transferStateEnum.getTransferToSide(), walkingMessageHandler));

         // Stop walking when in transfer
         factory.addTransition(transferStateEnum, WalkingStateEnum.TO_STANDING, new StopWalkingFromTransferCondition(transferState, walkingMessageHandler));

         // Stop walking when in single support
         factory.addTransition(singleSupportStateEnum,
                               WalkingStateEnum.TO_STANDING,
                               new StopWalkingFromSingleSupportCondition(singleSupportState, walkingMessageHandler));
      }

      // Setup walking transfer to single support conditions
      for (RobotSide robotSide : RobotSide.values)
      {
         WalkingState transferState = walkingTransferStates.get(robotSide);
         WalkingState singleSupportState = walkingSingleSupportStates.get(robotSide);

         WalkingStateEnum transferStateEnum = transferState.getStateEnum();
         WalkingStateEnum singleSupportStateEnum = singleSupportState.getStateEnum();

         factory.addDoneTransition(transferStateEnum, singleSupportStateEnum);
      }

      // Setup walking single support to transfer conditions
      for (RobotSide robotSide : RobotSide.values)
      {
         SingleSupportState singleSupportState = walkingSingleSupportStates.get(robotSide);
         WalkingStateEnum singleSupportStateEnum = singleSupportState.getStateEnum();

         // Single support to transfer with same side
         {
            TransferToWalkingSingleSupportState transferState = walkingTransferStates.get(robotSide);
            WalkingStateEnum transferStateEnum = transferState.getStateEnum();

            factory.addTransition(singleSupportStateEnum,
                                  transferStateEnum,
                                  new SingleSupportToTransferToCondition(singleSupportState, transferState, walkingMessageHandler));
         }

         // Single support to transfer with opposite side
         {
            TransferToWalkingSingleSupportState transferState = walkingTransferStates.get(robotSide.getOppositeSide());
            WalkingStateEnum transferStateEnum = transferState.getStateEnum();

            factory.addTransition(singleSupportStateEnum,
                                  transferStateEnum,
                                  new SingleSupportToTransferToCondition(singleSupportState, transferState, walkingMessageHandler));
         }
      }

      // Setup start/stop flamingo conditions
      for (RobotSide robotSide : RobotSide.values)
      {
         TransferToFlamingoStanceState transferState = flamingoTransferStates.get(robotSide);
         FlamingoStanceState singleSupportState = flamingoSingleSupportStates.get(robotSide);

         WalkingStateEnum transferStateEnum = transferState.getStateEnum();
         WalkingStateEnum singleSupportStateEnum = singleSupportState.getStateEnum();

         // Start flamingo
         factory.addTransition(Arrays.asList(WalkingStateEnum.STANDING, WalkingStateEnum.TO_STANDING),
                               transferStateEnum,
                               new StartFlamingoCondition(transferState.getTransferToSide(), walkingMessageHandler));

         // Stop flamingo
         factory.addTransition(singleSupportStateEnum, WalkingStateEnum.TO_STANDING, new StopFlamingoCondition(singleSupportState, walkingMessageHandler));
      }

      // Setup tranfer to flamingo stance condition
      for (RobotSide robotSide : RobotSide.values)
      {
         TransferToFlamingoStanceState transferState = flamingoTransferStates.get(robotSide);
         FlamingoStanceState singleSupportState = flamingoSingleSupportStates.get(robotSide);

         WalkingStateEnum transferStateEnum = transferState.getStateEnum();
         WalkingStateEnum singleSupportStateEnum = singleSupportState.getStateEnum();

         factory.addDoneTransition(transferStateEnum, singleSupportStateEnum);
      }

      // Setup the abort condition from all states to the toStandingState
      Set<WalkingStateEnum> allButStandingStates = EnumSet.complementOf(EnumSet.of(WalkingStateEnum.STANDING, WalkingStateEnum.TO_STANDING));
      factory.addTransition(allButStandingStates, WalkingStateEnum.TO_STANDING, new AbortCondition());

      // Setup transition condition for push recovery, when recovering from double support.
      Set<WalkingStateEnum> allDoubleSupportStates = Stream.of(WalkingStateEnum.values).filter(state -> state.isDoubleSupport()).collect(Collectors.toSet());

      // Update the previous state info for each state using state changed listeners.
      factory.getRegisteredStates().forEach(state -> factory.addStateChangedListener((from, to) -> state.setPreviousWalkingStateEnum(from)));
      factory.addStateChangedListener((from, to) -> controllerToolbox.reportControllerStateChangeToListeners(from, to));

      return factory.build(WalkingStateEnum.TO_STANDING);
   }

   public void setControllerCoreOutput(ControllerCoreOutputReadOnly controllerCoreOutput)
   {
      this.controllerCoreOutput = controllerCoreOutput;
   }

   public void setLinearMomentumRateControlModuleOutput(LinearMomentumRateControlModuleOutput output)
   {
      balanceManager.setLinearMomentumRateControlModuleOutput(output);
   }

   public void setShouldKeepInitialContacts(boolean shouldKeepInitialContacts)
   {
      this.shouldKeepInitialContacts.set(shouldKeepInitialContacts);
   }

   public void initialize()
   {
      controllerCoreCommand.requestReinitialization();

      if (!shouldKeepInitialContacts.getAndSet(false))
      {
         // Contact states need to be initialized before controllerToolbox initialize, as it updates the support polygons stuff.
         initializeContacts();
      }

      controllerToolbox.initialize();
      managerFactory.initializeManagers();

      commandInputManager.clearAllCommands();
      commandConsumer.clearAllCommands();
      walkingMessageHandler.clearFootsteps();
      walkingMessageHandler.clearFlamingoCommands();

      if (naturalPostureManager == null || !naturalPostureManager.getUseNaturalPostureCommand().getValue())
      {
         privilegedConfigurationCommand.clear();
         privilegedConfigurationCommand.setPrivilegedConfigurationOption(PrivilegedConfigurationOption.AT_ZERO);

         for (RobotSide robotSide : RobotSide.values)
         {
            ArmJointName[] armJointNames = fullRobotModel.getRobotSpecificJointNames().getArmJointNames();
            for (int i = 0; i < armJointNames.length; i++)
               privilegedConfigurationCommand.addJoint(fullRobotModel.getArmJoint(robotSide, armJointNames[i]), PrivilegedConfigurationOption.AT_MID_RANGE);

            OneDoFJointBasics kneeJoint = fullRobotModel.getLegJoint(robotSide, LegJointName.KNEE_PITCH);

            privilegedConfigurationCommand.addJoint(kneeJoint, walkingControllerParameters.getKneePrivilegedConfigurationParameters());
         }
      }

      for (RobotSide robotSide : RobotSide.values)
      {
         footDesiredCoPs.get(robotSide).setToZero(feet.get(robotSide).getSoleFrame());
         controllerToolbox.setDesiredCenterOfPressure(feet.get(robotSide), footDesiredCoPs.get(robotSide));
      }

      for (WalkingStateEnum stateName : WalkingStateEnum.values)
      {
         if (stateMachine.getState(stateName) != null)
            stateMachine.getState(stateName).setPreviousWalkingStateEnum(null);
      }
      stateMachine.resetToInitialState(false);

      initializeManagers();

      commandConsumer.avoidManipulationAbortForDuration(RigidBodyControlManager.INITIAL_GO_HOME_TIME);

      firstTick = true;
   }

   private void initializeManagers()
   {
      balanceManager.disablePelvisXYControl();

      double stepTime = walkingMessageHandler.getDefaultStepTime();
      pelvisOrientationManager.setTrajectoryTime(stepTime);

      for (int managerIdx = 0; managerIdx < bodyManagers.size(); managerIdx++)
      {
         RigidBodyControlManager bodyManager = bodyManagers.get(managerIdx);
         if (bodyManager != null)
            bodyManager.initialize();
      }

      pelvisOrientationManager.initialize();
      // balanceManager.initialize(); // already initialized, so don't run it again or else the state machine gets reset.
      feetManager.initialize();
      comHeightManager.initialize();
      feetManager.resetHeightCorrectionParametersForSingularityAvoidance();
   }

   /**
    * Request the controller to set all its desireds to match the current configuration of the robot.
    * <p>
    * Calling that method right after {@link #initialize()} will cause the controller to maintain the
    * current robot configuration.
    * </p>
    */
   public void requestImmediateTransitionToStandingAndHoldCurrent()
   {
      stateMachine.performTransition(WalkingStateEnum.STANDING);

      for (int managerIdx = 0; managerIdx < bodyManagers.size(); managerIdx++)
      {
         RigidBodyControlManager bodyManager = bodyManagers.get(managerIdx);
         if (bodyManager != null)
            bodyManager.hold();
      }

      pelvisOrientationManager.setToHoldCurrentInWorldFrame();
      comHeightManager.initializeDesiredHeightToCurrent();
      balanceManager.requestICPPlannerToHoldCurrentCoM();
   }

   private void initializeContacts()
   {
      controllerToolbox.clearContacts();

      for (RobotSide robotSide : RobotSide.values)
      {
         controllerToolbox.resetFootPlaneContactPoint(robotSide);
         feetManager.setFlatFootContactState(robotSide);
      }
   }

   private class AbortCondition implements StateTransitionCondition
   {
      @Override
      public boolean testCondition(double timeInState)
      {
         if (!abortWalkingRequested.getBooleanValue())
            return false;

         walkingMessageHandler.clearFootsteps();
         walkingMessageHandler.reportWalkingAbortRequested();
         abortWalkingRequested.set(false);
         return true;
      }
   }

   private final FrameVector2D desiredCoMVelocityAsFrameVector = new FrameVector2D();

   private final SideDependentList<FramePoint2D> footDesiredCoPs = new SideDependentList<FramePoint2D>(new FramePoint2D(), new FramePoint2D());
   private final RecyclingArrayList<PlaneContactStateCommand> planeContactStateCommandPool = new RecyclingArrayList<>(4, PlaneContactStateCommand.class);
   private final FramePoint2D capturePoint2d = new FramePoint2D();

   public void doAction()
   {
      WalkingState currentState = stateMachine.getCurrentState();
      commandConsumer.update();
      commandConsumer.consumeHeadCommands();
      commandConsumer.consumeChestCommands();
      commandConsumer.consumePelvisHeightCommands();
      commandConsumer.consumeGoHomeMessages();
      commandConsumer.consumeFootLoadBearingCommands(currentState);
      commandConsumer.consumeStopAllTrajectoryCommands();
      commandConsumer.consumeFootCommands();
      commandConsumer.consumeAbortWalkingCommands(abortWalkingRequested);
      commandConsumer.consumePelvisCommands(currentState, allowUpperBodyMotionDuringLocomotion.getBooleanValue());
      commandConsumer.consumeManipulationCommands(currentState, allowUpperBodyMotionDuringLocomotion.getBooleanValue());
      commandConsumer.handleAutomaticManipulationAbortOnICPError(currentState);
      commandConsumer.consumeLoadBearingCommands();
      commandConsumer.consumePrepareForLocomotionCommands();

      updateFailureDetection();

      walkingStateTimer.startMeasurement();
      // Do transitions will request ICP planner updates.
      if (!firstTick) // this avoids doing two transitions in a single tick if the initialize reset the state machine.
         stateMachine.doTransitions();
      // Do action is relying on the ICP plan being valid.
      stateMachine.doAction();
      walkingStateTimer.stopMeasurement();

      currentState = stateMachine.getCurrentState();

      managerUpdateTimer.startMeasurement();
      updateManagers(currentState);
      reportStatusMessages();
      managerUpdateTimer.stopMeasurement();

      currentState.handleChangeInContactState();

      submitControllerCoreCommands();

      for (RobotSide robotSide : RobotSide.values)
      {
         controllerCoreOutput.getDesiredCenterOfPressure(footDesiredCoPs.get(robotSide), feet.get(robotSide).getRigidBody());
         // This happens on the first tick when the controller core has not yet run to update the center of pressure.
         if (footDesiredCoPs.get(robotSide).getReferenceFrame() != feet.get(robotSide).getSoleFrame())
         {
            footDesiredCoPs.get(robotSide).setToZero(feet.get(robotSide).getSoleFrame());
         }
         controllerToolbox.setDesiredCenterOfPressure(feet.get(robotSide), footDesiredCoPs.get(robotSide));
         controllerToolbox.getFootContactState(robotSide).pollContactHasChangedNotification();
      }

      updateAndPublishFootstepQueueStatus();
      statusOutputManager.reportStatusMessage(balanceManager.updateAndReturnCapturabilityBasedStatus());

      if (ENABLE_LEG_ELASTICITY_DEBUGGATOR)
         legElasticityDebuggator.update();

      firstTick = false;
   }

   private void updateAndPublishFootstepQueueStatus()
   {
      Footstep footstepBeingExecuted = null;
      FootstepTiming footstepTimingBeingExecuted = null;
      List<StepConstraintRegion> stepConstraintsBeingExecuted = null;
      boolean isFirstStepInSwing = false;

      WalkingStateEnum currentStateKey = stateMachine.getCurrentStateKey();
      // WHen we are currently in swing, that footstep has been removed from the walking message handler. We must then get it from the balance manager.
      if (currentStateKey == WalkingStateEnum.WALKING_RIGHT_SUPPORT || currentStateKey == WalkingStateEnum.WALKING_LEFT_SUPPORT)
      {
         footstepBeingExecuted = balanceManager.getFootstep(0);
         footstepTimingBeingExecuted = balanceManager.getFootstepTiming(0);
         stepConstraintsBeingExecuted = balanceManager.getCurrentStepConstraints();
         isFirstStepInSwing = true;
      }

      statusOutputManager.reportStatusMessage(walkingMessageHandler.updateAndReturnFootstepQueueStatus(footstepBeingExecuted,
                                                                                                       footstepTimingBeingExecuted,
                                                                                                       stepConstraintsBeingExecuted,
                                                                                                       balanceManager.getTimeIntoCurrentSupportSequence(),
                                                                                                       isFirstStepInSwing));
   }

   public void updateFailureDetection()
   {
      capturePoint2d.setIncludingFrame(balanceManager.getCapturePoint());
      failureDetectionControlModule.checkIfRobotIsFalling(capturePoint2d, balanceManager.getDesiredICP());

      if (failureDetectionControlModule.isRobotFalling())
      {
         walkingMessageHandler.clearFootsteps();
         walkingMessageHandler.clearFlamingoCommands();

         commandInputManager.clearAllCommands();

         boolean isInSwing = stateMachine.getCurrentStateKey() == WalkingStateEnum.WALKING_LEFT_SUPPORT

                             || stateMachine.getCurrentStateKey() == WalkingStateEnum.WALKING_RIGHT_SUPPORT;
         if (enablePushRecoveryOnFailure.getBooleanValue() && !isInSwing)
         {
            commandInputManager.submitMessage(HumanoidMessageTools.createHighLevelStateMessage(HighLevelControllerName.PUSH_RECOVERY));
         }
         else
         {
            walkingMessageHandler.reportControllerFailure(failureDetectionControlModule.getFallingDirection3D());
            controllerToolbox.reportControllerFailureToListeners(failureDetectionControlModule.getFallingDirection2D());
         }
      }
   }

   public void updateManagers(WalkingState currentState)
   {
      desiredCoMVelocityAsFrameVector.setIncludingFrame(balanceManager.getDesiredCoMVelocity());

      boolean isInDoubleSupport = currentState.isDoubleSupportState();
      double omega0 = controllerToolbox.getOmega0();

      feetManager.compute();

      boolean bodyManagerIsLoadBearing = false;
      for (int managerIdx = 0; managerIdx < bodyManagers.size(); managerIdx++)
      {
         RigidBodyControlManager bodyManager = bodyManagers.get(managerIdx);
         if (bodyManager != null)
         {
            bodyManager.compute();

            if (bodyManager.isLoadBearing())
               bodyManagerIsLoadBearing = true;
         }
      }

      pelvisOrientationManager.compute();
      if (naturalPostureManager != null && naturalPostureManager.getUseNaturalPostureCommand().getValue())
      {
         naturalPostureManager.compute();
      }

      comHeightManager.compute(balanceManager.getDesiredICPVelocity(), desiredCoMVelocityAsFrameVector, isInDoubleSupport, omega0, feetManager);
      FeedbackControlCommand<?> heightControlCommand = comHeightManager.getHeightControlCommand();

      /*
       * The comHeightManager can control the pelvis with a feedback controller and doesn't always need
       * the z component of the momentum command. It would be better to remove the coupling between these
       * two modules.
       */
      boolean controlHeightWithMomentum = comHeightManager.getControlHeightWithMomentum() && enableHeightFeedbackControl.getValue();
      boolean keepCMPInsideSupportPolygon = !bodyManagerIsLoadBearing;
      if (currentState.isDoubleSupportState())
         balanceManager.compute(currentState.getTransferToSide(), heightControlCommand, keepCMPInsideSupportPolygon, controlHeightWithMomentum);
      else
         balanceManager.compute(currentState.getSupportSide(), heightControlCommand, keepCMPInsideSupportPolygon, controlHeightWithMomentum);
   }

   private void reportStatusMessages()
   {
      Object statusMessage;

      for (RobotSide robotSide : RobotSide.values)
      {
         statusMessage = feetManager.pollStatusToReport(robotSide);
         if (statusMessage != null)
            statusOutputManager.reportStatusMessage(statusMessage);
      }

      for (int managerIdx = 0; managerIdx < bodyManagers.size(); managerIdx++)
      {
         RigidBodyControlManager bodyManager = bodyManagers.get(managerIdx);
         if (bodyManager != null)
         {
            statusMessage = bodyManager.pollStatusToReport();
            if (statusMessage != null)
               statusOutputManager.reportStatusMessage(statusMessage);
         }
      }

      TaskspaceTrajectoryStatusMessage pelvisOrientationStatus = pelvisOrientationManager.pollStatusToReport();
      TaskspaceTrajectoryStatusMessage pelvisXYStatus = balanceManager.pollPelvisXYTranslationStatusToReport();
      TaskspaceTrajectoryStatusMessage pelvisHeightStatus = comHeightManager.pollStatusToReport();

      TaskspaceTrajectoryStatusMessage mergedPelvisStatus = mergePelvisStatusMessages(pelvisOrientationStatus, pelvisXYStatus, pelvisHeightStatus);

      if (mergedPelvisStatus != null)
      {
         statusOutputManager.reportStatusMessage(mergedPelvisStatus);
      }
   }

   private TaskspaceTrajectoryStatusMessage mergePelvisStatusMessages(TaskspaceTrajectoryStatusMessage pelvisOrientationStatus,
                                                                      TaskspaceTrajectoryStatusMessage pelvisXYStatus,
                                                                      TaskspaceTrajectoryStatusMessage pelvisHeightStatus)
   {
      int numberOfStatus = pelvisOrientationStatus != null ? 1 : 0;
      numberOfStatus += pelvisXYStatus != null ? 1 : 0;
      numberOfStatus += pelvisHeightStatus != null ? 1 : 0;

      if (numberOfStatus <= 1)
      {
         if (pelvisOrientationStatus != null)
            return pelvisOrientationStatus;
         if (pelvisXYStatus != null)
            return pelvisXYStatus;
         if (pelvisHeightStatus != null)
            return pelvisHeightStatus;
         return null;
      }

      Quaternion desiredEndEffectorOrientation = pelvisStatusMessage.getDesiredEndEffectorOrientation();
      Point3D desiredEndEffectorPosition = pelvisStatusMessage.getDesiredEndEffectorPosition();
      Quaternion actualEndEffectorOrientation = pelvisStatusMessage.getActualEndEffectorOrientation();
      Point3D actualEndEffectorPosition = pelvisStatusMessage.getActualEndEffectorPosition();

      desiredEndEffectorOrientation.setToNaN();
      desiredEndEffectorPosition.setToNaN();
      actualEndEffectorOrientation.setToNaN();
      actualEndEffectorPosition.setToNaN();

      if (pelvisOrientationStatus != null)
      {
         pelvisStatusMessage.setSequenceId(pelvisOrientationStatus.getSequenceId());
         pelvisStatusMessage.setTimestamp(pelvisOrientationStatus.getTimestamp());
         pelvisStatusMessage.setTrajectoryExecutionStatus(pelvisOrientationStatus.getTrajectoryExecutionStatus());
         desiredEndEffectorOrientation.set(pelvisOrientationStatus.getDesiredEndEffectorOrientation());
         actualEndEffectorOrientation.set(pelvisOrientationStatus.getActualEndEffectorOrientation());
      }

      if (pelvisXYStatus != null)
      {
         pelvisStatusMessage.setSequenceId(pelvisXYStatus.getSequenceId());
         pelvisStatusMessage.setTimestamp(pelvisXYStatus.getTimestamp());
         pelvisStatusMessage.setTrajectoryExecutionStatus(pelvisXYStatus.getTrajectoryExecutionStatus());
         desiredEndEffectorPosition.set(pelvisXYStatus.getDesiredEndEffectorPosition());
         actualEndEffectorPosition.set(pelvisXYStatus.getActualEndEffectorPosition());
      }

      if (pelvisHeightStatus != null)
      {
         pelvisStatusMessage.setSequenceId(pelvisHeightStatus.getSequenceId());
         pelvisStatusMessage.setTimestamp(pelvisHeightStatus.getTimestamp());
         pelvisStatusMessage.setTrajectoryExecutionStatus(pelvisHeightStatus.getTrajectoryExecutionStatus());
         desiredEndEffectorPosition.setZ(pelvisHeightStatus.getDesiredEndEffectorPosition().getZ());
         actualEndEffectorPosition.setZ(pelvisHeightStatus.getActualEndEffectorPosition().getZ());
      }

      return pelvisStatusMessage;
   }

   private void submitControllerCoreCommands()
   {
      planeContactStateCommandPool.clear();

      if (naturalPostureManager != null && naturalPostureManager.getUseNaturalPostureCommand().getValue())
      {
         //TODO could this be cleaner?
         controllerCoreCommand.addInverseDynamicsCommand(naturalPostureManager.getNaturalPosturePrivilegedConfigurationController()
                                                                              .getInverseDynamicsCommand());
         controllerCoreCommand.addFeedbackControlCommand(naturalPostureManager.getNaturalPosturePrivilegedConfigurationController()
                                                                              .getFeedbackControlCommand());
      }
      else
      {
         controllerCoreCommand.addInverseDynamicsCommand(privilegedConfigurationCommand);
      }

      // Joint limits:
      if (!limitCommandSent.getBooleanValue())
      {
         controllerCoreCommand.addInverseDynamicsCommand(jointLimitEnforcementMethodCommand);
         limitCommandSent.set(true);
      }

      boolean isHighCoPDampingNeeded = controllerToolbox.estimateIfHighCoPDampingNeeded(footDesiredCoPs);

      // Foot control:
      for (RobotSide robotSide : RobotSide.values)
      {
         controllerCoreCommand.addFeedbackControlCommand(feetManager.getFeedbackControlCommand(robotSide));
         controllerCoreCommand.addInverseDynamicsCommand(feetManager.getInverseDynamicsCommand(robotSide));
         controllerCoreCommand.completeLowLevelJointData(feetManager.getJointDesiredData(robotSide));

         YoPlaneContactState contactState = controllerToolbox.getFootContactState(robotSide);
         PlaneContactStateCommand planeContactStateCommand = planeContactStateCommandPool.add();
         contactState.getPlaneContactStateCommand(planeContactStateCommand);
         planeContactStateCommand.setUseHighCoPDamping(isHighCoPDampingNeeded);
         controllerCoreCommand.addInverseDynamicsCommand(planeContactStateCommand);
      }

      // Body managers:
      if ((naturalPostureManager == null) || naturalPostureManager.getUseBodyManagerCommands().getValue())
      {
         for (int managerIdx = 0; managerIdx < bodyManagers.size(); managerIdx++)
         {
            RigidBodyControlManager bodyManager = bodyManagers.get(managerIdx);
            if (bodyManager != null)
            {
               controllerCoreCommand.addFeedbackControlCommand(bodyManager.getFeedbackControlCommand());
               controllerCoreCommand.addInverseDynamicsCommand(bodyManager.getInverseDynamicsCommand());

               if (bodyManager.getJointDesiredData() != null)
               {
                  controllerCoreCommand.completeLowLevelJointData(bodyManager.getJointDesiredData());
               }
            }
         }
      }

      // Natural posture:
      if ((naturalPostureManager != null) && (naturalPostureManager.getUseNaturalPostureCommand().getValue()))
      {
         controllerCoreCommand.addInverseDynamicsCommand(naturalPostureManager.getQPObjectiveCommand());
         controllerCoreCommand.addInverseDynamicsCommand(naturalPostureManager.getJointLimitEnforcementCommand());
         limitCommandSent.set(false);
      }

      // Privileged pelvis control:
      if ((naturalPostureManager != null) && (naturalPostureManager.getUsePelvisPrivilegedPoseCommand().getValue()))
      {
         controllerCoreCommand.addInverseDynamicsCommand(naturalPostureManager.getPelvisPrivilegedPoseCommand());
      }

      // Higher-level pelvis control:
      if (naturalPostureManager == null || naturalPostureManager.getUsePelvisOrientationCommand().getValue())
      {
         controllerCoreCommand.addFeedbackControlCommand(pelvisOrientationManager.getFeedbackControlCommand());
      }

      // CoM height control:
      controllerCoreCommand.addFeedbackControlCommand(comHeightManager.getFeedbackControlCommand());

      controllerCoreCommand.addInverseDynamicsCommand(controllerCoreOptimizationSettings.getCommand());

      if (ENABLE_LEG_ELASTICITY_DEBUGGATOR)
         controllerCoreCommand.addInverseDynamicsCommand(legElasticityDebuggator.getInverseDynamicsCommand());
   }

   public ControllerCoreCommand getControllerCoreCommand()
   {
      return controllerCoreCommand;
   }

   public LinearMomentumRateControlModuleInput getLinearMomentumRateControlModuleInput()
   {
      return balanceManager.getLinearMomentumRateControlModuleInput();
   }

   public YoRegistry getYoVariableRegistry()
   {
      return registry;
   }

   /**
    * Returns the currently active walking state. This is used for unit testing.
    *
    * @return WalkingStateEnum
    */
   public WalkingStateEnum getWalkingStateEnum()
   {
      return stateMachine.getCurrentStateKey();
   }

   @Override
   public boolean isJointLoadBearing(String jointName)
   {
      for (RobotSide robotSide : RobotSide.values)
      {
         boolean legLoaded = feetManager.getCurrentControlState(robotSide).isLoadBearing();
         if (legLoaded && legJointNames.get(robotSide).contains(jointName))
         {
            return true;
         }
      }

      RigidBodyControlManager manager = bodyManagerByJointName.get(jointName);
      if (manager != null && manager.isLoadBearing())
      {
         return true;
      }

      return false;
   }

   @Override
   public YoGraphicDefinition getSCS2YoGraphics()
   {
      return null;
   }
}<|MERGE_RESOLUTION|>--- conflicted
+++ resolved
@@ -1,20 +1,5 @@
 package us.ihmc.commonWalkingControlModules.highLevelHumanoidControl.highLevelStates;
 
-<<<<<<< HEAD
-=======
-import java.util.ArrayList;
-import java.util.Arrays;
-import java.util.EnumSet;
-import java.util.HashMap;
-import java.util.HashSet;
-import java.util.List;
-import java.util.Map;
-import java.util.Set;
-import java.util.concurrent.atomic.AtomicBoolean;
-import java.util.stream.Collectors;
-import java.util.stream.Stream;
-
->>>>>>> d6c26ecc
 import controller_msgs.msg.dds.TaskspaceTrajectoryStatusMessage;
 import us.ihmc.commonWalkingControlModules.bipedSupportPolygons.YoPlaneContactState;
 import us.ihmc.commonWalkingControlModules.capturePoint.BalanceManager;
@@ -738,7 +723,6 @@
          commandInputManager.clearAllCommands();
 
          boolean isInSwing = stateMachine.getCurrentStateKey() == WalkingStateEnum.WALKING_LEFT_SUPPORT
-
                              || stateMachine.getCurrentStateKey() == WalkingStateEnum.WALKING_RIGHT_SUPPORT;
          if (enablePushRecoveryOnFailure.getBooleanValue() && !isInSwing)
          {
