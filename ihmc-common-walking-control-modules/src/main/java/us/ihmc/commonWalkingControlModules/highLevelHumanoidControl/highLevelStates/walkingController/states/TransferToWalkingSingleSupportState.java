package us.ihmc.commonWalkingControlModules.highLevelHumanoidControl.highLevelStates.walkingController.states;

import us.ihmc.commonWalkingControlModules.configurations.WalkingControllerParameters;
import us.ihmc.commonWalkingControlModules.controlModules.WalkingFailureDetectionControlModule;
import us.ihmc.commonWalkingControlModules.controlModules.legConfiguration.LegConfigurationManager;
import us.ihmc.commonWalkingControlModules.highLevelHumanoidControl.factories.HighLevelControlManagerFactory;
import us.ihmc.commonWalkingControlModules.messageHandlers.WalkingMessageHandler;
import us.ihmc.commonWalkingControlModules.momentumBasedController.HighLevelHumanoidControllerToolbox;
import us.ihmc.humanoidRobotics.footstep.Footstep;
import us.ihmc.humanoidRobotics.footstep.FootstepTiming;
import us.ihmc.yoVariables.providers.DoubleProvider;
import us.ihmc.yoVariables.registry.YoVariableRegistry;
import us.ihmc.yoVariables.variable.YoDouble;

public class TransferToWalkingSingleSupportState extends TransferState
{
   private static final int numberOfFootstepsToConsider = 3;
   private final Footstep[] footsteps = Footstep.createFootsteps(numberOfFootstepsToConsider);
   private final FootstepTiming[] footstepTimings = FootstepTiming.createTimings(numberOfFootstepsToConsider);

   private final DoubleProvider minimumTransferTime;

   private final LegConfigurationManager legConfigurationManager;
   private final YoDouble fractionOfTransferToCollapseLeg = new YoDouble("fractionOfTransferToCollapseLeg", registry);
   private final YoDouble currentTransferDuration = new YoDouble("CurrentTransferDuration", registry);

   private final YoDouble originalTransferTime = new YoDouble("OriginalTransferTime", registry);

   public TransferToWalkingSingleSupportState(WalkingStateEnum stateEnum, WalkingMessageHandler walkingMessageHandler,
                                              HighLevelHumanoidControllerToolbox controllerToolbox, HighLevelControlManagerFactory managerFactory,
                                              WalkingControllerParameters walkingControllerParameters,
<<<<<<< HEAD
                                              WalkingFailureDetectionControlModule failureDetectionControlModule, double minimumTransferTime,
                                              DoubleProvider unloadDuration, DoubleProvider unloadWeight, YoVariableRegistry parentRegistry)
=======
                                              WalkingFailureDetectionControlModule failureDetectionControlModule, DoubleProvider minimumTransferTime,
                                              YoVariableRegistry parentRegistry)
>>>>>>> 77f10552
   {
      super(stateEnum, walkingControllerParameters, walkingMessageHandler, controllerToolbox, managerFactory, failureDetectionControlModule, unloadDuration,
            unloadWeight, parentRegistry);

      this.minimumTransferTime = minimumTransferTime;

      legConfigurationManager = managerFactory.getOrCreateLegConfigurationManager();

      fractionOfTransferToCollapseLeg.set(walkingControllerParameters.getLegConfigurationParameters().getFractionOfTransferToCollapseLeg());
   }

   @Override
   protected void updateICPPlan()
   {
      super.updateICPPlan();
      boolean initialTransfer = isInitialTransfer();

      if (initialTransfer)
      {
         walkingMessageHandler.reportWalkingStarted();
         pelvisOrientationManager.moveToAverageInSupportFoot(transferToSide);
      }
      // In middle of walking or leaving foot pose, pelvis is good leave it like that.
      else
         pelvisOrientationManager.setToHoldCurrentDesiredInSupportFoot(transferToSide);

      double finalTransferTime = walkingMessageHandler.getFinalTransferTime();
      walkingMessageHandler.requestPlanarRegions();
      balanceManager.setFinalTransferTime(finalTransferTime);

      int stepsToAdd = Math.min(numberOfFootstepsToConsider, walkingMessageHandler.getCurrentNumberOfFootsteps());
      if (stepsToAdd < 1)
      {
         throw new RuntimeException("Can not go to walking single support if there are no upcoming footsteps.");
      }
      for (int i = 0; i < stepsToAdd; i++)
      {
         Footstep footstep = footsteps[i];
         FootstepTiming timing = footstepTimings[i];
         walkingMessageHandler.peekFootstep(i, footstep);
         walkingMessageHandler.peekTiming(i, timing);

         if (i == 0)
         {
            adjustTiming(timing);
            walkingMessageHandler.adjustTimings(0, timing.getSwingTime(), timing.getTouchdownDuration(), timing.getTransferTime());
         }

         balanceManager.addFootstepToPlan(footstep, timing);
      }

      balanceManager.setICPPlanTransferToSide(transferToSide);
      FootstepTiming firstTiming = footstepTimings[0];
      currentTransferDuration.set(firstTiming.getTransferTime());
      balanceManager.initializeICPPlanForTransfer(firstTiming.getSwingTime(), firstTiming.getTransferTime(), finalTransferTime);

      if (balanceManager.wasTimingAdjustedForReachability())
      {
         double currentTransferDuration = balanceManager.getCurrentTransferDurationAdjustedForReachability();
         double currentSwingDuration = balanceManager.getCurrentSwingDurationAdjustedForReachability();
         double currentTouchdownDuration = balanceManager.getCurrentTouchdownDuration();

         firstTiming.setTimings(currentSwingDuration, currentTouchdownDuration, currentTransferDuration);
      }

      pelvisOrientationManager.setUpcomingFootstep(footsteps[0]);
      pelvisOrientationManager.initializeTransfer(transferToSide, firstTiming.getTransferTime(), firstTiming.getSwingTime());

      legConfigurationManager.beginStraightening(transferToSide);
      legConfigurationManager.setFullyExtendLeg(transferToSide, false);
   }

   @Override
   public void doAction(double timeInState)
   {
      super.doAction(timeInState);

      double transferDuration = currentTransferDuration.getDoubleValue();
      boolean pastMinimumTime = timeInState > fractionOfTransferToCollapseLeg.getDoubleValue() * transferDuration;
      boolean isFootWellPosition = legConfigurationManager.areFeetWellPositionedForCollapse(transferToSide.getOppositeSide());
      if (pastMinimumTime && isFootWellPosition && !legConfigurationManager.isLegCollapsed(transferToSide.getOppositeSide()))
      {
         legConfigurationManager.collapseLegDuringTransfer(transferToSide);
      }
   }

   @Override
   public boolean isDone(double timeInState)
   {
      return super.isDone(timeInState) || feetManager.isFootToeingOffSlipping(transferToSide.getOppositeSide());
   }

   /**
    * This method checks if the upcoming step has a desired absolute start time. If that is the case
    * the transfer time is adjusted such that the swing starts at the correct time.
    */
   private void adjustTiming(FootstepTiming stepTiming)
   {
      if (!stepTiming.hasAbsoluteTime())
      {
         originalTransferTime.setToNaN();
         return;
      }

      double originalSwingTime = stepTiming.getSwingTime();
      double originalTransferTime = stepTiming.getTransferTime();
      double originalTouchdownDuration = stepTiming.getTouchdownDuration();
      this.originalTransferTime.set(originalTransferTime);

      double currentTime = controllerToolbox.getYoTime().getDoubleValue();
      double timeInFootstepPlan = currentTime - stepTiming.getExecutionStartTime();
      double adjustedTransferTime = stepTiming.getSwingStartTime() - timeInFootstepPlan;

      // make sure transfer does not get too short
      adjustedTransferTime = Math.max(adjustedTransferTime, minimumTransferTime.getValue());

      // as the touchdown in part of transfer scale it according to the transfer adjustment
      double adjustmentFactor = adjustedTransferTime / originalTransferTime;
      double adjustedTouchdownDuration = originalTouchdownDuration * adjustmentFactor;

      // GW TODO - possible improvement:
      // If the adjustment is capped by the minimum transfer time adjust also the upcoming transfer times here. That
      // would make the ICP plan for the upcoming steps more accurate. However, if the given original transfer times
      // are correctly set this might be a minimal improvement that makes step timing more complicated and difficult
      // to debug. If we have big adjustments a lot we should revisit this.

      // keep swing times and only adjust transfers for now
      stepTiming.setTimings(originalSwingTime, adjustedTouchdownDuration, adjustedTransferTime);
   }
}<|MERGE_RESOLUTION|>--- conflicted
+++ resolved
@@ -29,13 +29,8 @@
    public TransferToWalkingSingleSupportState(WalkingStateEnum stateEnum, WalkingMessageHandler walkingMessageHandler,
                                               HighLevelHumanoidControllerToolbox controllerToolbox, HighLevelControlManagerFactory managerFactory,
                                               WalkingControllerParameters walkingControllerParameters,
-<<<<<<< HEAD
-                                              WalkingFailureDetectionControlModule failureDetectionControlModule, double minimumTransferTime,
+                                              WalkingFailureDetectionControlModule failureDetectionControlModule, DoubleProvider minimumTransferTime,
                                               DoubleProvider unloadDuration, DoubleProvider unloadWeight, YoVariableRegistry parentRegistry)
-=======
-                                              WalkingFailureDetectionControlModule failureDetectionControlModule, DoubleProvider minimumTransferTime,
-                                              YoVariableRegistry parentRegistry)
->>>>>>> 77f10552
    {
       super(stateEnum, walkingControllerParameters, walkingMessageHandler, controllerToolbox, managerFactory, failureDetectionControlModule, unloadDuration,
             unloadWeight, parentRegistry);
