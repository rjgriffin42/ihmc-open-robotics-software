--- conflicted
+++ resolved
@@ -9,7 +9,6 @@
 import us.ihmc.commonWalkingControlModules.highLevelHumanoidControl.factories.HighLevelControlManagerFactory;
 import us.ihmc.commonWalkingControlModules.messageHandlers.WalkingMessageHandler;
 import us.ihmc.commonWalkingControlModules.momentumBasedController.HighLevelHumanoidControllerToolbox;
-import us.ihmc.commonWalkingControlModules.configurations.WalkingControllerParameters;
 import us.ihmc.euclid.referenceFrame.FrameConvexPolygon2D;
 import us.ihmc.euclid.referenceFrame.FramePoint2D;
 import us.ihmc.euclid.referenceFrame.interfaces.FrameConvexPolygon2DReadOnly;
@@ -40,17 +39,12 @@
    private final FootstepTiming footstepTiming = new FootstepTiming();
    private final HighLevelHumanoidControllerToolbox controllerToolbox;
 
-<<<<<<< HEAD
-   public FlamingoStanceState(WalkingStateEnum stateEnum, WalkingControllerParameters walkingControllerParameters, WalkingMessageHandler walkingMessageHandler, HighLevelHumanoidControllerToolbox controllerToolbox,
-                              HighLevelControlManagerFactory managerFactory, WalkingFailureDetectionControlModule failureDetectionControlModule,
-=======
    public FlamingoStanceState(WalkingStateEnum stateEnum,
                               WalkingControllerParameters walkingControllerParameters,
                               WalkingMessageHandler walkingMessageHandler,
                               HighLevelHumanoidControllerToolbox controllerToolbox,
                               HighLevelControlManagerFactory managerFactory,
                               WalkingFailureDetectionControlModule failureDetectionControlModule,
->>>>>>> c4e109cf
                               YoRegistry parentRegistry)
    {
       super(stateEnum, walkingMessageHandler, controllerToolbox, managerFactory, parentRegistry);
