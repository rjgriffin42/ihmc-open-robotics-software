package us.ihmc.commonWalkingControlModules.highLevelHumanoidControl.plugin;

import java.util.ArrayList;
import java.util.List;
import java.util.function.Consumer;

import controller_msgs.msg.dds.FootstepStatusMessage;
import controller_msgs.msg.dds.HighLevelStateChangeStatusMessage;
import controller_msgs.msg.dds.PauseWalkingMessage;
import controller_msgs.msg.dds.WalkingStatusMessage;
import us.ihmc.commonWalkingControlModules.configurations.WalkingControllerParameters;
import us.ihmc.commonWalkingControlModules.controllers.Updatable;
import us.ihmc.commonWalkingControlModules.desiredFootStep.footstepGenerator.*;
import us.ihmc.communication.controllerAPI.CommandInputManager;
import us.ihmc.communication.controllerAPI.StatusMessageOutputManager;
import us.ihmc.graphicsDescription.yoGraphics.YoGraphicsListRegistry;
import us.ihmc.humanoidRobotics.communication.controllerAPI.command.PlanarRegionsListCommand;
import us.ihmc.humanoidRobotics.communication.packets.HumanoidMessageTools;
import us.ihmc.robotics.contactable.ContactableBody;
import us.ihmc.robotics.robotSide.SideDependentList;
import us.ihmc.sensorProcessing.frames.CommonHumanoidReferenceFrames;
import us.ihmc.tools.factories.FactoryTools;
import us.ihmc.tools.factories.OptionalFactoryField;
import us.ihmc.yoVariables.providers.DoubleProvider;
import us.ihmc.yoVariables.registry.YoRegistry;

public class ComponentBasedFootstepDataMessageGeneratorFactory implements HumanoidSteppingPluginFactory
{
   private final OptionalFactoryField<YoRegistry> registryField = new OptionalFactoryField<>("registry");
   private final OptionalFactoryField<Boolean> useHeadingAndVelocityScriptField = new OptionalFactoryField<>("useHeadingAndVelocityScript", false);
   private final OptionalFactoryField<HeadingAndVelocityEvaluationScriptParameters> headingAndVelocityEvaluationScriptParametersField = new OptionalFactoryField<>("headingAndVelocityEvaluationScriptParameters");
   private final OptionalFactoryField<StepGeneratorCommandInputManager> csgCommandInputManagerField = new OptionalFactoryField<>("csgCommandInputManagerField");
   private final OptionalFactoryField<Boolean> createSupportFootBasedFootstepAdjustment = new OptionalFactoryField<>("csgCreateSupportFootBasedFootstepAdjustment");
   /** This is used only when the support foot based footstep adjustment is created. */
   private final OptionalFactoryField<Boolean> adjustPitchAndRoll = new OptionalFactoryField<>("csgSupportFootBasedFootstepAdjustmentAdjustPitchAndRoll");
   private final OptionalFactoryField<FootstepAdjustment> primaryFootstepAdjusterField = new OptionalFactoryField<>("csgPrimaryFootstepAdjusterField");
   private final OptionalFactoryField<FootstepPlanAdjustment> footstepPlanAdjusterField = new OptionalFactoryField<>("csgFootstepPlanAdjusterField");
   private final List<FootstepAdjustment> secondaryFootstepAdjusters = new ArrayList<>();
   private final List<FootstepValidityIndicator> footstepValidityIndicators = new ArrayList<>();
   private final List<Consumer<PlanarRegionsListCommand>> planarRegionsListCommandConsumers = new ArrayList<>();

   private final List<Updatable> updatables = new ArrayList<>();

   public ComponentBasedFootstepDataMessageGeneratorFactory()
   {
      createSupportFootBasedFootstepAdjustment.setDefaultValue(true);
      adjustPitchAndRoll.setDefaultValue(false);
   }

   public void setRegistry()
   {
      setRegistry(ComponentBasedFootstepDataMessageGenerator.class.getSimpleName());
   }

   public void setRegistry(String name)
   {
      registryField.set(new YoRegistry(name));
   }

   @Override
   public void setFootStepAdjustment(FootstepAdjustment footStepAdjustment)
   {
      primaryFootstepAdjusterField.set(footStepAdjustment);
   }

   @Override
   public void setFootStepPlanAdjustment(FootstepPlanAdjustment footStepAdjustment)
   {
      footstepPlanAdjusterField.set(footStepAdjustment);
   }

   @Override
   public void addFootstepValidityIndicator(FootstepValidityIndicator footstepValidityIndicator)
   {
      footstepValidityIndicators.add(footstepValidityIndicator);
   }

   @Override
   public void addPlanarRegionsListCommandConsumer(Consumer<PlanarRegionsListCommand> planarRegionsListCommandConsumer)
   {
      planarRegionsListCommandConsumers.add(planarRegionsListCommandConsumer);
   }

   @Override
   public void addUpdatable(Updatable updatable)
   {
      this.updatables.add(updatable);
   }

   public void addSecondaryFootStepAdjustment(FootstepAdjustment footStepAdjustment)
   {
      secondaryFootstepAdjusters.add(footStepAdjustment);
   }

   public void setUseHeadingAndVelocityScript(boolean useHeadingAndVelocityScript)
   {
      useHeadingAndVelocityScriptField.set(useHeadingAndVelocityScript);
   }

   public void setHeadingAndVelocityEvaluationScriptParameters(HeadingAndVelocityEvaluationScriptParameters headingAndVelocityEvaluationScriptParameters)
   {
      this.headingAndVelocityEvaluationScriptParametersField.set(headingAndVelocityEvaluationScriptParameters);
   }

   public StepGeneratorCommandInputManager setStepGeneratorCommandInputManager()
   {
      StepGeneratorCommandInputManager csgCommandInputManager = new StepGeneratorCommandInputManager();
      setStepGeneratorCommandInputManager(csgCommandInputManager);
      return csgCommandInputManager;
   }

   public void setStepGeneratorCommandInputManager(StepGeneratorCommandInputManager commandInputManager)
   {
      this.csgCommandInputManagerField.set(commandInputManager);
   }

   @Override
   public StepGeneratorCommandInputManager getStepGeneratorCommandInputManager()
   {
      if (csgCommandInputManagerField.hasValue())
         return csgCommandInputManagerField.get();
      else
         return setStepGeneratorCommandInputManager();
   }

   @Override
   public ComponentBasedFootstepDataMessageGenerator buildPlugin(CommonHumanoidReferenceFrames referenceFrames,
                                                                 double updateDT,
                                                                 WalkingControllerParameters walkingControllerParameters,
                                                                 StatusMessageOutputManager walkingStatusMessageOutputManager,
                                                                 CommandInputManager walkingCommandInputManager,
                                                                 YoGraphicsListRegistry yoGraphicsListRegistry,
                                                                 SideDependentList<? extends ContactableBody> contactableFeet,
                                                                 DoubleProvider timeProvider)
   {
      if (!registryField.hasValue())
         setRegistry();

      FactoryTools.checkAllFactoryFieldsAreSet(this);

      ContinuousStepGenerator continuousStepGenerator = new ContinuousStepGenerator(registryField.get());

      if (createSupportFootBasedFootstepAdjustment.hasValue() && createSupportFootBasedFootstepAdjustment.get())
         continuousStepGenerator.setSupportFootBasedFootstepAdjustment(adjustPitchAndRoll.hasValue() && adjustPitchAndRoll.get());
      if (primaryFootstepAdjusterField.hasValue() && primaryFootstepAdjusterField.get() != null)
         continuousStepGenerator.setFootstepAdjustment(primaryFootstepAdjusterField.get());
      if (footstepPlanAdjusterField.hasValue() && footstepPlanAdjusterField.get() != null)
         continuousStepGenerator.setFootstepPlanAdjustment(footstepPlanAdjusterField.get());
      for (FootstepAdjustment footstepAdjustment : secondaryFootstepAdjusters)
         continuousStepGenerator.addFootstepAdjustment(footstepAdjustment);
      for (FootstepValidityIndicator footstepValidityIndicator : footstepValidityIndicators)
         continuousStepGenerator.addFootstepValidityIndicator(footstepValidityIndicator);
      continuousStepGenerator.setFootstepStatusListener(walkingStatusMessageOutputManager);
      continuousStepGenerator.setFrameBasedFootPoseProvider(referenceFrames.getSoleZUpFrames());
      continuousStepGenerator.configureWith(walkingControllerParameters);
      continuousStepGenerator.setStopWalkingMessenger(new StopWalkingMessenger()
      {
         private final PauseWalkingMessage message = HumanoidMessageTools.createPauseWalkingMessage(true);

         @Override
         public void submitStopWalkingRequest()
         {
            walkingCommandInputManager.submitMessage(message);
         }
      });
      continuousStepGenerator.setStartWalkingMessenger(new StartWalkingMessenger()
      {
         private final PauseWalkingMessage message = HumanoidMessageTools.createPauseWalkingMessage(false);

         @Override
         public void submitStartWalkingRequest()
         {
            walkingCommandInputManager.submitMessage(message);
         }
      });

      continuousStepGenerator.setFootstepMessenger(walkingCommandInputManager::submitMessage);

      if (yoGraphicsListRegistry != null && contactableFeet != null)
         continuousStepGenerator.setupVisualization(contactableFeet, yoGraphicsListRegistry);

      if (useHeadingAndVelocityScriptField.get())
      {
         HeadingAndVelocityEvaluationScriptParameters parameters = headingAndVelocityEvaluationScriptParametersField.hasValue() ? headingAndVelocityEvaluationScriptParametersField.get()
                                                                                                                                : null;
         HeadingAndVelocityEvaluationScript script = new HeadingAndVelocityEvaluationScript(updateDT, timeProvider, parameters, registryField.get());
         continuousStepGenerator.setDesiredTurningVelocityProvider(script.getDesiredTurningVelocityProvider());
         continuousStepGenerator.setDesiredVelocityProvider(script.getDesiredVelocityProvider());
         updatables.add(script);
      }
      else if (csgCommandInputManagerField.hasValue())
      {
         StepGeneratorCommandInputManager commandInputManager = csgCommandInputManagerField.get();
         for (Consumer<PlanarRegionsListCommand> planarRegionsListCommandConsumer : planarRegionsListCommandConsumers)
            commandInputManager.addPlanarRegionsListCommandConsumer(planarRegionsListCommandConsumer);

         continuousStepGenerator.setDesiredVelocityProvider(commandInputManager.createDesiredVelocityProvider());
         continuousStepGenerator.setDesiredTurningVelocityProvider(commandInputManager.createDesiredTurningVelocityProvider());
         continuousStepGenerator.setWalkInputProvider(commandInputManager.createWalkInputProvider());
         walkingStatusMessageOutputManager.attachStatusMessageListener(HighLevelStateChangeStatusMessage.class,
                                                                       commandInputManager::setHighLevelStateChangeStatusMessage);
<<<<<<< HEAD
         walkingStatusMessageOutputManager.attachStatusMessageListener(WalkingStatusMessage.class,
                                                                       commandInputManager::setWalkingStatus);
=======
         walkingStatusMessageOutputManager.attachStatusMessageListener(WalkingStatusMessage.class, commandInputManager::setWalkingStatus);
>>>>>>> e1938a52
         walkingStatusMessageOutputManager.attachStatusMessageListener(FootstepStatusMessage.class, commandInputManager::consumeFootstepStatus);
         commandInputManager.setFootstepStatusListener(walkingStatusMessageOutputManager);

         updatables.add(commandInputManager);

         //this is probably not the way the class was intended to be modified.
         commandInputManager.setCSG(continuousStepGenerator);
      }
      else
      {
         continuousStepGenerator.setYoComponentProviders();
      }

      ComponentBasedFootstepDataMessageGenerator plugin = new ComponentBasedFootstepDataMessageGenerator(continuousStepGenerator,
                                                                                                         updatables,
                                                                                                         registryField.get());
      FactoryTools.disposeFactory(this);
      return plugin;
   }
}<|MERGE_RESOLUTION|>--- conflicted
+++ resolved
@@ -199,12 +199,7 @@
          continuousStepGenerator.setWalkInputProvider(commandInputManager.createWalkInputProvider());
          walkingStatusMessageOutputManager.attachStatusMessageListener(HighLevelStateChangeStatusMessage.class,
                                                                        commandInputManager::setHighLevelStateChangeStatusMessage);
-<<<<<<< HEAD
-         walkingStatusMessageOutputManager.attachStatusMessageListener(WalkingStatusMessage.class,
-                                                                       commandInputManager::setWalkingStatus);
-=======
          walkingStatusMessageOutputManager.attachStatusMessageListener(WalkingStatusMessage.class, commandInputManager::setWalkingStatus);
->>>>>>> e1938a52
          walkingStatusMessageOutputManager.attachStatusMessageListener(FootstepStatusMessage.class, commandInputManager::consumeFootstepStatus);
          commandInputManager.setFootstepStatusListener(walkingStatusMessageOutputManager);
 
