--- conflicted
+++ resolved
@@ -140,14 +140,12 @@
       {
          JointDesiredOutput jointDesiredOutput = stateSpecificJointSettings.getJointDesiredOutput(jointIdx);
          boolean isLoaded = jointLoadStatusProvider.isJointLoadBearing(jointNames[jointIdx]);
-<<<<<<< HEAD
          if (jointsLoaded[jointIdx] != null)
+         {
+            boolean wasLoaded = jointsLoaded[jointIdx].getValue();
+            jointDesiredOutput.setResetIntegrators(isLoaded != wasLoaded);
             jointsLoaded[jointIdx].set(isLoaded);
-=======
-         boolean wasLoaded = jointsLoaded[jointIdx].getValue();
-         jointDesiredOutput.setResetIntegrators(isLoaded != wasLoaded);
-         jointsLoaded[jointIdx].set(isLoaded);
->>>>>>> f3b61d37
+         }
 
          JointAccelerationIntegrationParametersReadOnly integrationParametersNoLoad = accelerationIntegrationSettingsNoLoad[jointIdx];
          JointAccelerationIntegrationParametersReadOnly integrationParametersLoaded = accelerationIntegrationSettingsLoaded[jointIdx];
