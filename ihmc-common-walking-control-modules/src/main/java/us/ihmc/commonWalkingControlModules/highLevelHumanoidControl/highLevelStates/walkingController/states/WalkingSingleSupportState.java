--- conflicted
+++ resolved
@@ -181,26 +181,6 @@
          double swingTimeRemaining = requestSwingSpeedUpIfNeeded();
          balanceManager.updateSwingTimeRemaining(swingTimeRemaining);
       }
-<<<<<<< HEAD
-      else
-      {
-         balanceManager.updateSwingTimeRemaining(balanceManager.getTimeRemainingInCurrentState());
-      }
-      boolean feetAreWellPositioned = legConfigurationManager.areFeetWellPositionedForCollapse(swingSide.getOppositeSide(),
-                                                                                               nextFootstep.getSoleReferenceFrame());
-
-      if (timeInState > fractionOfSwingToStraightenSwingLeg.getDoubleValue() * swingTime)
-      {
-         legConfigurationManager.straightenLegDuringSwing(swingSide);
-      }
-
-      if (timeInState > fractionOfSwingToCollapseStanceLeg.getDoubleValue() * swingTime && !legConfigurationManager.isLegCollapsed(supportSide)
-            && feetAreWellPositioned)
-      {
-         legConfigurationManager.collapseLegDuringSwing(swingSide.getOppositeSide());
-      }
-=======
->>>>>>> 649f71e7
 
       if (timeInState > swingTime + timeOverrunToInitializeFreeFall.getValue())
       {
