package us.ihmc.commonWalkingControlModules.highLevelHumanoidControl.factories;

import static us.ihmc.humanoidRobotics.communication.packets.PacketValidityChecker.*;

import java.util.*;

import controller_msgs.msg.dds.*;
import us.ihmc.commonWalkingControlModules.controllerAPI.input.ControllerNetworkSubscriber.MessageValidator;
import us.ihmc.commonWalkingControlModules.controllerAPI.input.MessageCollector.MessageIDExtractor;
import us.ihmc.communication.ROS2Tools;
import us.ihmc.ros2.ROS2Topic;
import us.ihmc.communication.controllerAPI.command.Command;
import us.ihmc.euclid.interfaces.Settable;
import us.ihmc.humanoidRobotics.communication.controllerAPI.command.*;
import us.ihmc.ros2.ROS2TopicNameTools;

public class ControllerAPIDefinition
{
   private static final List<Class<? extends Command<?, ?>>> controllerSupportedCommands;
   private static final List<Class<? extends Settable<?>>> controllerSupportedStatusMessages;
   private static final HashSet<Class<?>> inputMessageClasses = new HashSet<>();
   private static final HashSet<Class<?>> outputMessageClasses = new HashSet<>();

   static
   {
      List<Class<? extends Command<?, ?>>> commands = new ArrayList<>();

      /** Commands supported by bipedal walking controller {@link WalkingControllerState} */
      commands.add(ArmTrajectoryCommand.class);
      commands.add(HandTrajectoryCommand.class);
      commands.add(FootTrajectoryCommand.class);
      commands.add(HeadTrajectoryCommand.class);
      commands.add(NeckTrajectoryCommand.class);
      commands.add(NeckDesiredAccelerationsCommand.class);
      commands.add(ChestTrajectoryCommand.class);
      commands.add(SpineTrajectoryCommand.class);
      commands.add(PelvisTrajectoryCommand.class);
      commands.add(PelvisOrientationTrajectoryCommand.class);
      commands.add(PelvisHeightTrajectoryCommand.class);
      commands.add(StopAllTrajectoryCommand.class);
      commands.add(FootstepDataListCommand.class);
      commands.add(AdjustFootstepCommand.class);
      commands.add(GoHomeCommand.class);
      commands.add(FootLoadBearingCommand.class);
      commands.add(ArmDesiredAccelerationsCommand.class);
      commands.add(AutomaticManipulationAbortCommand.class);
      commands.add(HighLevelControllerStateCommand.class);
      commands.add(AbortWalkingCommand.class);
      commands.add(PrepareForLocomotionCommand.class);
      commands.add(PauseWalkingCommand.class);
      commands.add(SpineDesiredAccelerationsCommand.class);
      commands.add(HandLoadBearingCommand.class);
      commands.add(HandHybridJointspaceTaskspaceTrajectoryCommand.class);
      commands.add(HeadHybridJointspaceTaskspaceTrajectoryCommand.class);
      commands.add(ChestHybridJointspaceTaskspaceTrajectoryCommand.class);
      commands.add(ClearDelayQueueCommand.class);
      commands.add(MomentumTrajectoryCommand.class);
      commands.add(CenterOfMassTrajectoryCommand.class);
      commands.add(PlanarRegionsListCommand.class);
      commands.add(StepConstraintRegionCommand.class);
      commands.add(HandWrenchTrajectoryCommand.class);

      /** Commands supported by multi-contact controller, not in this repo */
      commands.add(WholeBodyMultiContactTrajectoryCommand.class);
<<<<<<< HEAD
=======
      commands.add(ContactStateChangeCommand.class);
>>>>>>> 6c79abae

      controllerSupportedCommands = Collections.unmodifiableList(commands);
      controllerSupportedCommands.forEach(command -> inputMessageClasses.add(ROS2TopicNameTools.newMessageInstance(command).getMessageClass()));

      List<Class<? extends Settable<?>>> statusMessages = new ArrayList<>();

      /** Statuses supported by bipedal walking controller {@link WalkingControllerState} */
      statusMessages.add(CapturabilityBasedStatus.class);
      statusMessages.add(FootstepStatusMessage.class);
      statusMessages.add(PlanOffsetStatus.class);
      statusMessages.add(WalkingStatusMessage.class);
      statusMessages.add(WalkingControllerFailureStatusMessage.class);
      statusMessages.add(ManipulationAbortedStatus.class);
      statusMessages.add(HighLevelStateChangeStatusMessage.class);
      statusMessages.add(TextToSpeechPacket.class);
      statusMessages.add(ControllerCrashNotificationPacket.class);
      statusMessages.add(JointspaceTrajectoryStatusMessage.class);
      statusMessages.add(TaskspaceTrajectoryStatusMessage.class);
      statusMessages.add(JointDesiredOutputMessage.class);
      statusMessages.add(RobotDesiredConfigurationData.class);

      /** Statuses supported by multi-contact controller, not in this repo */
      statusMessages.add(MultiContactBalanceStatus.class);

      controllerSupportedStatusMessages = Collections.unmodifiableList(statusMessages);
      outputMessageClasses.addAll(controllerSupportedStatusMessages);
   }

   public static List<Class<? extends Command<?, ?>>> getControllerSupportedCommands()
   {
      return controllerSupportedCommands;
   }

   public static HashSet<Class<?>> getROS2CommandMessageTypes()
   {
      return inputMessageClasses;
   }

   public static HashSet<Class<?>> getROS2StatusMessageTypes()
   {
      return inputMessageClasses;
   }

   public static List<Class<? extends Settable<?>>> getControllerSupportedStatusMessages()
   {
      return controllerSupportedStatusMessages;
   }

   public static MessageValidator createDefaultMessageValidation()
   {
      Map<Class<? extends Settable<?>>, MessageValidator> validators = new HashMap<>();
      validators.put(ArmTrajectoryMessage.class, message -> validateArmTrajectoryMessage((ArmTrajectoryMessage) message));
      validators.put(HandTrajectoryMessage.class, message -> validateHandTrajectoryMessage((HandTrajectoryMessage) message));
      validators.put(FootTrajectoryMessage.class, message -> validateFootTrajectoryMessage((FootTrajectoryMessage) message));
      validators.put(HeadTrajectoryMessage.class, message -> validateHeadTrajectoryMessage((HeadTrajectoryMessage) message));
      validators.put(NeckTrajectoryMessage.class, message -> validateNeckTrajectoryMessage((NeckTrajectoryMessage) message));
      validators.put(NeckDesiredAccelerationsMessage.class, message -> validateNeckDesiredAccelerationsMessage((NeckDesiredAccelerationsMessage) message));
      validators.put(ChestTrajectoryMessage.class, message -> validateChestTrajectoryMessage((ChestTrajectoryMessage) message));
      validators.put(SpineTrajectoryMessage.class, message -> validateSpineTrajectoryMessage((SpineTrajectoryMessage) message));
      validators.put(PelvisTrajectoryMessage.class, message -> validatePelvisTrajectoryMessage((PelvisTrajectoryMessage) message));
      validators.put(PelvisOrientationTrajectoryMessage.class,
                     message -> validatePelvisOrientationTrajectoryMessage((PelvisOrientationTrajectoryMessage) message));
      validators.put(PelvisHeightTrajectoryMessage.class, message -> validatePelvisHeightTrajectoryMessage((PelvisHeightTrajectoryMessage) message));
      validators.put(FootstepDataListMessage.class, message -> validateFootstepDataListMessage((FootstepDataListMessage) message));
      validators.put(AdjustFootstepMessage.class, message -> validateAdjustFootstepMessage((AdjustFootstepMessage) message));
      validators.put(GoHomeMessage.class, message -> validateGoHomeMessage((GoHomeMessage) message));
      validators.put(FootLoadBearingMessage.class, message -> validateFootLoadBearingMessage((FootLoadBearingMessage) message));
      validators.put(ArmDesiredAccelerationsMessage.class, message -> validateArmDesiredAccelerationsMessage((ArmDesiredAccelerationsMessage) message));
      validators.put(SpineDesiredAccelerationsMessage.class, message -> validateSpineDesiredAccelerationsMessage((SpineDesiredAccelerationsMessage) message));

      return new MessageValidator()
      {
         @Override
         public String validate(Object message)
         {
            MessageValidator validator = validators.get(message.getClass());
            return validator == null ? null : validator.validate(message);
         }
      };
   }

   public static MessageIDExtractor createDefaultMessageIDExtractor()
   {
      Map<Class<? extends Settable<?>>, MessageIDExtractor> extractors = new HashMap<>();
      extractors.put(ArmTrajectoryMessage.class, m -> ((ArmTrajectoryMessage) m).getSequenceId());
      extractors.put(HandTrajectoryMessage.class, m -> ((HandTrajectoryMessage) m).getSequenceId());
      extractors.put(FootTrajectoryMessage.class, m -> ((FootTrajectoryMessage) m).getSequenceId());
      extractors.put(HeadTrajectoryMessage.class, m -> ((HeadTrajectoryMessage) m).getSequenceId());
      extractors.put(NeckTrajectoryMessage.class, m -> ((NeckTrajectoryMessage) m).getSequenceId());
      extractors.put(NeckDesiredAccelerationsMessage.class, m -> ((NeckDesiredAccelerationsMessage) m).getSequenceId());
      extractors.put(ChestTrajectoryMessage.class, m -> ((ChestTrajectoryMessage) m).getSequenceId());
      extractors.put(SpineTrajectoryMessage.class, m -> ((SpineTrajectoryMessage) m).getSequenceId());
      extractors.put(PelvisTrajectoryMessage.class, m -> ((PelvisTrajectoryMessage) m).getSequenceId());
      extractors.put(PelvisOrientationTrajectoryMessage.class, m -> ((PelvisOrientationTrajectoryMessage) m).getSequenceId());
      extractors.put(PelvisHeightTrajectoryMessage.class, m -> ((PelvisHeightTrajectoryMessage) m).getSequenceId());
      extractors.put(StopAllTrajectoryMessage.class, m -> ((StopAllTrajectoryMessage) m).getSequenceId());
      extractors.put(FootstepDataListMessage.class, m -> ((FootstepDataListMessage) m).getSequenceId());
      extractors.put(AdjustFootstepMessage.class, m -> ((AdjustFootstepMessage) m).getSequenceId());
      extractors.put(GoHomeMessage.class, m -> ((GoHomeMessage) m).getSequenceId());
      extractors.put(FootLoadBearingMessage.class, m -> ((FootLoadBearingMessage) m).getSequenceId());
      extractors.put(ArmDesiredAccelerationsMessage.class, m -> ((ArmDesiredAccelerationsMessage) m).getSequenceId());
      extractors.put(AutomaticManipulationAbortMessage.class, m -> ((AutomaticManipulationAbortMessage) m).getSequenceId());
      extractors.put(HighLevelStateMessage.class, m -> ((HighLevelStateMessage) m).getSequenceId());
      extractors.put(AbortWalkingMessage.class, m -> ((AbortWalkingMessage) m).getSequenceId());
      extractors.put(PrepareForLocomotionMessage.class, m -> ((PrepareForLocomotionMessage) m).getSequenceId());
      extractors.put(PauseWalkingMessage.class, m -> ((PauseWalkingMessage) m).getSequenceId());
      extractors.put(SpineDesiredAccelerationsMessage.class, m -> ((SpineDesiredAccelerationsMessage) m).getSequenceId());
      extractors.put(HandLoadBearingMessage.class, m -> ((HandLoadBearingMessage) m).getSequenceId());
      extractors.put(HandHybridJointspaceTaskspaceTrajectoryMessage.class, m -> ((HandHybridJointspaceTaskspaceTrajectoryMessage) m).getSequenceId());
      extractors.put(HeadHybridJointspaceTaskspaceTrajectoryMessage.class, m -> ((HeadHybridJointspaceTaskspaceTrajectoryMessage) m).getSequenceId());
      extractors.put(ChestHybridJointspaceTaskspaceTrajectoryMessage.class, m -> ((ChestHybridJointspaceTaskspaceTrajectoryMessage) m).getSequenceId());
      extractors.put(ClearDelayQueueMessage.class, m -> ((ClearDelayQueueMessage) m).getSequenceId());
      extractors.put(MomentumTrajectoryMessage.class, m -> ((MomentumTrajectoryMessage) m).getSequenceId());
      extractors.put(CenterOfMassTrajectoryMessage.class, m -> ((CenterOfMassTrajectoryMessage) m).getSequenceId());
      extractors.put(PlanarRegionsListMessage.class, m -> ((PlanarRegionsListMessage) m).getSequenceId());

      return new MessageIDExtractor()
      {
         @Override
         public long getMessageID(Object message)
         {
            MessageIDExtractor extractor = extractors.get(message.getClass());
            return extractor == null ? NO_ID : extractor.getMessageID(message);
         }
      };
   }

   public static ROS2Topic<?> getInputTopic(String robotName)
   {
      return ROS2Tools.getControllerInputTopic(robotName);
   }

   public static ROS2Topic<?> getOutputTopic(String robotName)
   {
      return ROS2Tools.getControllerOutputTopic(robotName);
   }

   public static <T> ROS2Topic<T> getTopic(Class<T> messageClass, String robotName)
   {
      if (inputMessageClasses.contains(messageClass))
      {
         return getInputTopic(robotName).withTypeName(messageClass);
      }
      if (outputMessageClasses.contains(messageClass))
      {
         return getOutputTopic(robotName).withTypeName(messageClass);
      }

      throw new RuntimeException("Topic does not exist: " + messageClass);
   }
}<|MERGE_RESOLUTION|>--- conflicted
+++ resolved
@@ -62,10 +62,7 @@
 
       /** Commands supported by multi-contact controller, not in this repo */
       commands.add(WholeBodyMultiContactTrajectoryCommand.class);
-<<<<<<< HEAD
-=======
       commands.add(ContactStateChangeCommand.class);
->>>>>>> 6c79abae
 
       controllerSupportedCommands = Collections.unmodifiableList(commands);
       controllerSupportedCommands.forEach(command -> inputMessageClasses.add(ROS2TopicNameTools.newMessageInstance(command).getMessageClass()));
