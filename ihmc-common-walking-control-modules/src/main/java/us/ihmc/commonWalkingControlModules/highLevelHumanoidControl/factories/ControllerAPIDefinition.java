--- conflicted
+++ resolved
@@ -62,10 +62,7 @@
 
       /** Commands supported by multi-contact controller, not in this repo */
       commands.add(WholeBodyMultiContactTrajectoryCommand.class);
-<<<<<<< HEAD
-=======
       commands.add(ContactStateChangeCommand.class);
->>>>>>> ed0053d4
 
       controllerSupportedCommands = Collections.unmodifiableList(commands);
       controllerSupportedCommands.forEach(command -> inputMessageClasses.add(ROS2TopicNameTools.newMessageInstance(command).getMessageClass()));
