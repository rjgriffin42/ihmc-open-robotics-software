package us.ihmc.commonWalkingControlModules.momentumBasedController.feedbackController.taskspace;

<<<<<<< HEAD
import static us.ihmc.commonWalkingControlModules.controllerCore.FeedbackControllerDataReadOnly.Space.POSITION;
import static us.ihmc.commonWalkingControlModules.controllerCore.FeedbackControllerDataReadOnly.Space.ROTATION_VECTOR;
import static us.ihmc.commonWalkingControlModules.controllerCore.FeedbackControllerDataReadOnly.Type.*;
=======
import static us.ihmc.commonWalkingControlModules.controllerCore.FeedbackControllerToolbox.appendIndex;
import static us.ihmc.commonWalkingControlModules.controllerCore.data.SpaceData3D.POSITION;
import static us.ihmc.commonWalkingControlModules.controllerCore.data.SpaceData3D.ROTATION_VECTOR;
import static us.ihmc.commonWalkingControlModules.controllerCore.data.SpaceData6D.ACCELERATION;
import static us.ihmc.commonWalkingControlModules.controllerCore.data.SpaceData6D.FORCE;
import static us.ihmc.commonWalkingControlModules.controllerCore.data.SpaceData6D.POSE;
import static us.ihmc.commonWalkingControlModules.controllerCore.data.SpaceData6D.VELOCITY;
import static us.ihmc.commonWalkingControlModules.controllerCore.data.Type.ACHIEVED;
import static us.ihmc.commonWalkingControlModules.controllerCore.data.Type.CURRENT;
import static us.ihmc.commonWalkingControlModules.controllerCore.data.Type.DESIRED;
import static us.ihmc.commonWalkingControlModules.controllerCore.data.Type.ERROR;
import static us.ihmc.commonWalkingControlModules.controllerCore.data.Type.ERROR_CUMULATED;
import static us.ihmc.commonWalkingControlModules.controllerCore.data.Type.ERROR_INTEGRATED;
import static us.ihmc.commonWalkingControlModules.controllerCore.data.Type.FEEDBACK;
import static us.ihmc.commonWalkingControlModules.controllerCore.data.Type.FEEDFORWARD;
>>>>>>> 3a88ca44

import us.ihmc.commonWalkingControlModules.controlModules.YoSE3OffsetFrame;
import us.ihmc.commonWalkingControlModules.controllerCore.FeedbackControllerException;
import us.ihmc.commonWalkingControlModules.controllerCore.FeedbackControllerToolbox;
import us.ihmc.commonWalkingControlModules.controllerCore.WholeBodyControlCoreToolbox;
import us.ihmc.commonWalkingControlModules.controllerCore.command.feedbackController.SpatialFeedbackControlCommand;
import us.ihmc.commonWalkingControlModules.controllerCore.command.inverseDynamics.MomentumRateCommand;
import us.ihmc.commonWalkingControlModules.controllerCore.command.inverseDynamics.SpatialAccelerationCommand;
import us.ihmc.commonWalkingControlModules.controllerCore.command.inverseKinematics.SpatialVelocityCommand;
import us.ihmc.commonWalkingControlModules.controllerCore.command.virtualModelControl.VirtualModelControlCommand;
import us.ihmc.commonWalkingControlModules.controllerCore.command.virtualModelControl.VirtualWrenchCommand;
import us.ihmc.commonWalkingControlModules.controllerCore.data.FBAlphaFilteredVector6D;
import us.ihmc.commonWalkingControlModules.controllerCore.data.FBPose3D;
import us.ihmc.commonWalkingControlModules.controllerCore.data.FBQuaternion3D;
import us.ihmc.commonWalkingControlModules.controllerCore.data.FBRateLimitedVector6D;
import us.ihmc.commonWalkingControlModules.controllerCore.data.FBVector3D;
import us.ihmc.commonWalkingControlModules.controllerCore.data.FBVector6D;
import us.ihmc.commonWalkingControlModules.momentumBasedController.feedbackController.FeedbackControllerInterface;
import us.ihmc.commonWalkingControlModules.momentumBasedController.feedbackController.FeedbackControllerSettings;
import us.ihmc.euclid.matrix.Matrix3D;
<<<<<<< HEAD
import us.ihmc.euclid.referenceFrame.*;
import us.ihmc.euclid.referenceFrame.interfaces.FramePose3DBasics;
import us.ihmc.euclid.referenceFrame.interfaces.FrameQuaternionBasics;
import us.ihmc.euclid.referenceFrame.interfaces.FrameVector3DBasics;
=======
import us.ihmc.euclid.referenceFrame.FramePoint3D;
import us.ihmc.euclid.referenceFrame.FramePose3D;
import us.ihmc.euclid.referenceFrame.FrameQuaternion;
import us.ihmc.euclid.referenceFrame.FrameVector3D;
import us.ihmc.euclid.referenceFrame.ReferenceFrame;
>>>>>>> 3a88ca44
import us.ihmc.mecano.algorithms.interfaces.RigidBodyAccelerationProvider;
import us.ihmc.mecano.multiBodySystem.interfaces.RigidBodyBasics;
import us.ihmc.mecano.spatial.SpatialAcceleration;
import us.ihmc.mecano.spatial.Twist;
import us.ihmc.robotics.controllers.pidGains.YoPID3DGains;
import us.ihmc.robotics.controllers.pidGains.YoPIDSE3Gains;
import us.ihmc.robotics.screwTheory.SelectionMatrix6D;
import us.ihmc.yoVariables.euclid.referenceFrame.YoMutableFrameVector3D;
import us.ihmc.yoVariables.providers.DoubleProvider;
import us.ihmc.yoVariables.registry.YoRegistry;
import us.ihmc.yoVariables.variable.YoBoolean;
import us.ihmc.yoVariables.variable.YoDouble;

public class SpatialFeedbackController implements FeedbackControllerInterface
{
   private static final ReferenceFrame worldFrame = ReferenceFrame.getWorldFrame();

   private final YoRegistry registry;

   private final YoBoolean isEnabled;

   private final FBPose3D yoDesiredPose;
   private final FBPose3D yoCurrentPose;

   private final FBVector6D yoErrorVector;
   private final FBQuaternion3D yoErrorOrientation;

   private final FBVector3D yoErrorPositionIntegrated;
   private final FBQuaternion3D yoErrorOrientationCumulated;
   private final FBVector3D yoErrorRotationVectorIntegrated;

   private final FBVector6D yoDesiredVelocity;
   private final FBVector6D yoCurrentVelocity;
   private final FBVector6D yoErrorVelocity;
   private final FBAlphaFilteredVector6D yoFilteredErrorVelocity;
   private final FBVector6D yoFeedForwardVelocity;
   private final FBVector6D yoFeedbackVelocity;
   private final FBRateLimitedVector6D rateLimitedFeedbackVelocity;

   private final FBVector6D yoDesiredAcceleration;
   private final FBVector6D yoFeedForwardAcceleration;
   private final FBVector6D yoFeedbackAcceleration;
   private final FBRateLimitedVector6D rateLimitedFeedbackAcceleration;
   private final FBVector6D yoAchievedAcceleration;

   private final FBVector6D yoDesiredWrench;
   private final FBVector6D yoFeedForwardWrench;
   private final FBVector6D yoFeedbackWrench;
   private final FBRateLimitedVector6D rateLimitedFeedbackWrench;

   private final FBVector3D yoDesiredRotationVector;
   private final FBVector3D yoCurrentRotationVector;

   private final FramePoint3D desiredPosition = new FramePoint3D();
   private final FrameQuaternion desiredOrientation = new FrameQuaternion();
   private final FramePose3D desiredPose = new FramePose3D();

   private final FrameQuaternion errorOrientationCumulated = new FrameQuaternion();

   private final FrameVector3D desiredLinearVelocity = new FrameVector3D();
   private final FrameVector3D desiredAngularVelocity = new FrameVector3D();
   private final FrameVector3D currentLinearVelocity = new FrameVector3D();
   private final FrameVector3D currentAngularVelocity = new FrameVector3D();
   private final FrameVector3D feedForwardLinearVelocity = new FrameVector3D();
   private final FrameVector3D feedForwardAngularVelocity = new FrameVector3D();

   private final FrameVector3D desiredLinearAcceleration = new FrameVector3D();
   private final FrameVector3D desiredAngularAcceleration = new FrameVector3D();
   private final FrameVector3D feedForwardLinearAction = new FrameVector3D();
   private final FrameVector3D feedForwardAngularAction = new FrameVector3D();
   private final FrameVector3D biasLinearAcceleration = new FrameVector3D();
   private final FrameVector3D achievedAngularAcceleration = new FrameVector3D();
   private final FrameVector3D achievedLinearAcceleration = new FrameVector3D();

   private final FrameVector3D desiredLinearForce = new FrameVector3D();
   private final FrameVector3D desiredAngularTorque = new FrameVector3D();

   private final Twist currentTwist = new Twist();
   private final SpatialAcceleration endEffectorAchievedAcceleration = new SpatialAcceleration();

   private final SpatialAccelerationCommand inverseDynamicsOutput = new SpatialAccelerationCommand();
   private final SpatialVelocityCommand inverseKinematicsOutput = new SpatialVelocityCommand();
   private final VirtualWrenchCommand virtualModelControlOutput = new VirtualWrenchCommand();
   private final MomentumRateCommand virtualModelControlRootOutput = new MomentumRateCommand();
   private final SelectionMatrix6D selectionMatrix = new SelectionMatrix6D();

   private final YoPIDSE3Gains gains;
   private final YoPID3DGains positionGains;
   private final YoPID3DGains orientationGains;
   private final Matrix3D tempGainMatrix = new Matrix3D();

   private final RigidBodyAccelerationProvider rigidBodyAccelerationProvider;

   private final RigidBodyBasics rootBody;
   private RigidBodyBasics base;
   private ReferenceFrame controlBaseFrame;
   private ReferenceFrame angularGainsFrame;
   private ReferenceFrame linearGainsFrame;

   private final RigidBodyBasics endEffector;
   private final YoSE3OffsetFrame controlFrame;

   private final double dt;
   private final boolean isRootBody;
   private final boolean computeIntegralTerm;

<<<<<<< HEAD
   public SpatialFeedbackController(RigidBodyBasics endEffector, WholeBodyControlCoreToolbox toolbox, FeedbackControllerToolbox feedbackControllerToolbox,
                                    YoRegistry parentRegistry)
=======
   private final int controllerIndex;
   private int currentCommandId;

   public SpatialFeedbackController(RigidBodyBasics endEffector, WholeBodyControlCoreToolbox ccToolbox, FeedbackControllerToolbox fbToolbox,
                                    YoVariableRegistry parentRegistry)
>>>>>>> 3a88ca44
   {
      this(endEffector, 0, ccToolbox, fbToolbox, parentRegistry);
   }

   public SpatialFeedbackController(RigidBodyBasics endEffector, int controllerIndex, WholeBodyControlCoreToolbox ccToolbox,
                                    FeedbackControllerToolbox fbToolbox, YoVariableRegistry parentRegistry)
   {
      this.endEffector = endEffector;
      this.controllerIndex = controllerIndex;
      FeedbackControllerSettings settings = ccToolbox.getFeedbackControllerSettings();
      if (settings != null)
         computeIntegralTerm = settings.enableIntegralTerm();
      else
         computeIntegralTerm = true;

      if (ccToolbox.getRootJoint() != null)
      {
         this.rootBody = ccToolbox.getRootJoint().getSuccessor();
         isRootBody = this.endEffector.getName().equals(rootBody.getName());
      }
      else
      {
         isRootBody = false;
         rootBody = null;
      }

      rigidBodyAccelerationProvider = ccToolbox.getRigidBodyAccelerationProvider();

      String endEffectorName = endEffector.getName();
<<<<<<< HEAD
      registry = new YoRegistry(endEffectorName + "SpatialFBController");
      dt = toolbox.getControlDT();
      gains = feedbackControllerToolbox.getSE3PIDGains(endEffector, computeIntegralTerm);
=======
      registry = new YoVariableRegistry(appendIndex(endEffectorName, controllerIndex) + "SpatialFBController");
      dt = ccToolbox.getControlDT();
      gains = fbToolbox.getOrCreateSE3PIDGains(endEffector, controllerIndex, computeIntegralTerm);
>>>>>>> 3a88ca44
      positionGains = gains.getPositionGains();
      orientationGains = gains.getOrientationGains();
      YoDouble maximumLinearRate = positionGains.getYoMaximumFeedbackRate();
      YoDouble maximumAngularRate = orientationGains.getYoMaximumFeedbackRate();

      controlFrame = fbToolbox.getOrCreateControlFrame(endEffector, controllerIndex);

      isEnabled = new YoBoolean(appendIndex(endEffectorName, controllerIndex) + "isSpatialFBControllerEnabled", registry);
      isEnabled.set(false);

      yoDesiredPose = fbToolbox.getOrCreatePoseData(endEffector, controllerIndex, DESIRED, isEnabled);
      yoCurrentPose = fbToolbox.getOrCreatePoseData(endEffector, controllerIndex, CURRENT, isEnabled);
      yoErrorVector = fbToolbox.getOrCreateVectorData6D(endEffector, controllerIndex, ERROR, POSE, isEnabled);
      yoErrorOrientation = fbToolbox.getOrCreateOrientationData(endEffector, controllerIndex, ERROR, isEnabled);

      if (computeIntegralTerm)
      {
         yoErrorPositionIntegrated = fbToolbox.getOrCreateVectorData3D(endEffector, controllerIndex, ERROR_INTEGRATED, POSITION, isEnabled);
         yoErrorOrientationCumulated = fbToolbox.getOrCreateOrientationData(endEffector, controllerIndex, ERROR_CUMULATED, isEnabled);
         yoErrorRotationVectorIntegrated = fbToolbox.getOrCreateVectorData3D(endEffector, controllerIndex, ERROR_INTEGRATED, ROTATION_VECTOR, isEnabled);
      }
      else
      {
         yoErrorPositionIntegrated = null;
         yoErrorOrientationCumulated = null;
         yoErrorRotationVectorIntegrated = null;
      }

      yoDesiredRotationVector = fbToolbox.getOrCreateVectorData3D(endEffector, controllerIndex, DESIRED, ROTATION_VECTOR, isEnabled);
      yoCurrentRotationVector = fbToolbox.getOrCreateVectorData3D(endEffector, controllerIndex, CURRENT, ROTATION_VECTOR, isEnabled);

      yoDesiredVelocity = fbToolbox.getOrCreateVectorData6D(endEffector, controllerIndex, DESIRED, VELOCITY, isEnabled);

      if (ccToolbox.isEnableInverseDynamicsModule() || ccToolbox.isEnableVirtualModelControlModule())
      {

         yoCurrentVelocity = fbToolbox.getOrCreateVectorData6D(endEffector, controllerIndex, CURRENT, VELOCITY, isEnabled);
         yoErrorVelocity = fbToolbox.getOrCreateVectorData6D(endEffector, controllerIndex, ERROR, VELOCITY, isEnabled);

         DoubleProvider breakFrequency = fbToolbox.getErrorVelocityFilterBreakFrequency(endEffectorName);
         if (breakFrequency != null)
         {
            yoFilteredErrorVelocity = fbToolbox.getOrCreateAlphaFilteredVectorData6D(endEffector,
                                                                                     controllerIndex,
                                                                                     ERROR,
                                                                                     VELOCITY,
                                                                                     dt,
                                                                                     breakFrequency,
                                                                                     breakFrequency,
                                                                                     isEnabled);
         }
         else
         {
            yoFilteredErrorVelocity = null;
         }

         if (ccToolbox.isEnableInverseDynamicsModule())
         {
            yoDesiredAcceleration = fbToolbox.getOrCreateVectorData6D(endEffector, controllerIndex, DESIRED, ACCELERATION, isEnabled);
            yoFeedForwardAcceleration = fbToolbox.getOrCreateVectorData6D(endEffector, controllerIndex, FEEDFORWARD, ACCELERATION, isEnabled);
            yoFeedbackAcceleration = fbToolbox.getOrCreateVectorData6D(endEffector, controllerIndex, FEEDBACK, ACCELERATION, isEnabled);
            rateLimitedFeedbackAcceleration = fbToolbox.getOrCreateRateLimitedVectorData6D(endEffector,
                                                                                           controllerIndex,
                                                                                           FEEDBACK,
                                                                                           ACCELERATION,
                                                                                           dt,
                                                                                           maximumAngularRate,
                                                                                           maximumLinearRate,
                                                                                           isEnabled);
            yoAchievedAcceleration = fbToolbox.getOrCreateVectorData6D(endEffector, controllerIndex, ACHIEVED, ACCELERATION, isEnabled);
         }
         else
         {
            yoDesiredAcceleration = null;
            yoFeedForwardAcceleration = null;
            yoFeedbackAcceleration = null;
            rateLimitedFeedbackAcceleration = null;
            yoAchievedAcceleration = null;
         }

         if (ccToolbox.isEnableVirtualModelControlModule())
         {
            yoDesiredWrench = fbToolbox.getOrCreateVectorData6D(endEffector, controllerIndex, DESIRED, FORCE, isEnabled);
            yoFeedForwardWrench = fbToolbox.getOrCreateVectorData6D(endEffector, controllerIndex, FEEDFORWARD, FORCE, isEnabled);
            yoFeedbackWrench = fbToolbox.getOrCreateVectorData6D(endEffector, controllerIndex, FEEDBACK, FORCE, isEnabled);
            rateLimitedFeedbackWrench = fbToolbox.getOrCreateRateLimitedVectorData6D(endEffector,
                                                                                     controllerIndex,
                                                                                     FEEDBACK,
                                                                                     FORCE,
                                                                                     dt,
                                                                                     maximumAngularRate,
                                                                                     maximumLinearRate,
                                                                                     isEnabled);
         }
         else
         {
            yoDesiredWrench = null;
            yoFeedForwardWrench = null;
            yoFeedbackWrench = null;
            rateLimitedFeedbackWrench = null;
         }
      }
      else
      {
         yoCurrentVelocity = null;
         yoErrorVelocity = null;
         yoFilteredErrorVelocity = null;

         yoDesiredAcceleration = null;
         yoFeedForwardAcceleration = null;
         yoFeedbackAcceleration = null;
         rateLimitedFeedbackAcceleration = null;
         yoAchievedAcceleration = null;

         yoDesiredWrench = null;
         yoFeedForwardWrench = null;
         yoFeedbackWrench = null;
         rateLimitedFeedbackWrench = null;
      }

      if (ccToolbox.isEnableInverseKinematicsModule())
      {
         yoFeedbackVelocity = fbToolbox.getOrCreateVectorData6D(endEffector, controllerIndex, FEEDBACK, VELOCITY, isEnabled);
         yoFeedForwardVelocity = fbToolbox.getOrCreateVectorData6D(endEffector, controllerIndex, FEEDFORWARD, VELOCITY, isEnabled);
         rateLimitedFeedbackVelocity = fbToolbox.getOrCreateRateLimitedVectorData6D(endEffector,
                                                                                    controllerIndex,
                                                                                    FEEDBACK,
                                                                                    VELOCITY,
                                                                                    dt,
                                                                                    maximumAngularRate,
                                                                                    maximumLinearRate,
                                                                                    isEnabled);
      }
      else
      {
         yoFeedbackVelocity = null;
         yoFeedForwardVelocity = null;
         rateLimitedFeedbackVelocity = null;
      }

      parentRegistry.addChild(registry);
   }

   public void submitFeedbackControlCommand(SpatialFeedbackControlCommand command)
   {
      if (command.getEndEffector() != endEffector)
         throw new FeedbackControllerException("Wrong end effector - received: " + command.getEndEffector() + ", expected: " + endEffector);

      currentCommandId = command.getCommandId();
      base = command.getBase();
      controlBaseFrame = command.getControlBaseFrame();
      inverseDynamicsOutput.set(command.getSpatialAccelerationCommand());
      inverseKinematicsOutput.setProperties(command.getSpatialAccelerationCommand());
      virtualModelControlOutput.setProperties(command.getSpatialAccelerationCommand());

      gains.set(command.getGains());
      command.getSpatialAccelerationCommand().getSelectionMatrix(selectionMatrix);
      angularGainsFrame = command.getAngularGainsFrame();
      linearGainsFrame = command.getLinearGainsFrame();

      command.getControlFramePoseIncludingFrame(desiredPosition, desiredOrientation);
      controlFrame.setOffsetToParent(desiredPosition, desiredOrientation);

      yoDesiredPose.setIncludingFrame(command.getReferencePosition(), command.getReferenceOrientation());
      yoDesiredPose.getOrientation().getRotationVector(yoDesiredRotationVector);
      yoDesiredPose.setCommandId(currentCommandId);
      yoDesiredVelocity.setIncludingFrame(command.getReferenceAngularVelocity(), command.getReferenceLinearVelocity());
      yoDesiredVelocity.checkReferenceFrameMatch(yoDesiredPose);
      yoDesiredVelocity.setCommandId(currentCommandId);
      if (yoFeedForwardVelocity != null)
      {
         yoFeedForwardVelocity.setIncludingFrame(command.getReferenceAngularVelocity(), command.getReferenceLinearVelocity());
         yoFeedForwardVelocity.checkReferenceFrameMatch(yoDesiredPose);
         yoFeedForwardVelocity.setCommandId(currentCommandId);
      }
      if (yoFeedForwardAcceleration != null)
      {
         yoFeedForwardAcceleration.setIncludingFrame(command.getReferenceAngularAcceleration(), command.getReferenceLinearAcceleration());
         yoFeedForwardAcceleration.checkReferenceFrameMatch(yoDesiredPose);
         yoFeedForwardAcceleration.setCommandId(currentCommandId);
      }
      if (yoFeedForwardWrench != null)
      {
         yoFeedForwardWrench.setIncludingFrame(command.getReferenceTorque(), command.getReferenceForce());
         yoFeedForwardWrench.checkReferenceFrameMatch(yoDesiredPose);
         yoFeedForwardWrench.setCommandId(currentCommandId);
      }
   }

   @Override
   public void setEnabled(boolean isEnabled)
   {
      this.isEnabled.set(isEnabled);
   }

   @Override
   public void initialize()
   {
      /*
       * TODO This seems like a potential bug: the WholeBodyFeedbackController calls initialize on all
       * inactive controller, if this controller is inactive but the PointFeedbackController or
       * OrientationFeedbackController (sharing some of the data) is active, this action can affect the
       * other controller.
       */
      if (rateLimitedFeedbackAcceleration != null)
         rateLimitedFeedbackAcceleration.reset();
      if (rateLimitedFeedbackVelocity != null)
         rateLimitedFeedbackVelocity.reset();
      if (yoFilteredErrorVelocity != null)
         yoFilteredErrorVelocity.reset();
      if (yoErrorPositionIntegrated != null)
         yoErrorPositionIntegrated.setToZero(worldFrame);
      if (yoErrorOrientationCumulated != null)
         yoErrorOrientationCumulated.setToZero(worldFrame);
      if (yoErrorRotationVectorIntegrated != null)
         yoErrorRotationVectorIntegrated.setToZero(worldFrame);
   }

   private final FrameVector3D linearProportionalFeedback = new FrameVector3D();
   private final FrameVector3D linearDerivativeFeedback = new FrameVector3D();
   private final FrameVector3D linearIntegralFeedback = new FrameVector3D();

   private final FrameVector3D angularProportionalFeedback = new FrameVector3D();
   private final FrameVector3D angularDerivativeFeedback = new FrameVector3D();
   private final FrameVector3D angularIntegralFeedback = new FrameVector3D();

   @Override
   public void computeInverseDynamics()
   {
      if (!isEnabled())
         return;

      ReferenceFrame trajectoryFrame = yoDesiredPose.getReferenceFrame();

      computeProportionalTerm(linearProportionalFeedback, angularProportionalFeedback);
      computeDerivativeTerm(linearDerivativeFeedback, angularDerivativeFeedback);
      computeIntegralTerm(linearIntegralFeedback, angularIntegralFeedback);
      feedForwardLinearAction.setIncludingFrame(yoFeedForwardAcceleration.getLinearPart());
      feedForwardAngularAction.setIncludingFrame(yoFeedForwardAcceleration.getAngularPart());
      feedForwardLinearAction.changeFrame(controlFrame);
      feedForwardAngularAction.changeFrame(controlFrame);

      desiredLinearAcceleration.setIncludingFrame(linearProportionalFeedback);
      desiredLinearAcceleration.add(linearDerivativeFeedback);
      desiredLinearAcceleration.add(linearIntegralFeedback);
      desiredLinearAcceleration.clipToMaxLength(positionGains.getMaximumFeedback());

      desiredAngularAcceleration.setIncludingFrame(angularProportionalFeedback);
      desiredAngularAcceleration.add(angularDerivativeFeedback);
      desiredAngularAcceleration.add(angularIntegralFeedback);
      desiredAngularAcceleration.clipToMaxLength(orientationGains.getMaximumFeedback());

      yoFeedbackAcceleration.setIncludingFrame(desiredAngularAcceleration, desiredLinearAcceleration);
      yoFeedbackAcceleration.changeFrame(trajectoryFrame);
      yoFeedbackAcceleration.setCommandId(currentCommandId);
      rateLimitedFeedbackAcceleration.changeFrame(trajectoryFrame);
      rateLimitedFeedbackAcceleration.update();
      rateLimitedFeedbackAcceleration.setCommandId(currentCommandId);
      desiredLinearAcceleration.setIncludingFrame(rateLimitedFeedbackAcceleration.getLinearPart());
      desiredAngularAcceleration.setIncludingFrame(rateLimitedFeedbackAcceleration.getAngularPart());

      desiredLinearAcceleration.changeFrame(controlFrame);
      desiredLinearAcceleration.add(feedForwardLinearAction);

      desiredAngularAcceleration.changeFrame(controlFrame);
      desiredAngularAcceleration.add(feedForwardAngularAction);

      yoDesiredAcceleration.setIncludingFrame(desiredAngularAcceleration, desiredLinearAcceleration);
      yoDesiredAcceleration.changeFrame(trajectoryFrame);
      yoDesiredAcceleration.setCommandId(currentCommandId);

      addCoriolisAcceleration(desiredLinearAcceleration);

      inverseDynamicsOutput.setSpatialAcceleration(controlFrame, desiredAngularAcceleration, desiredLinearAcceleration);
   }

   @Override
   public void computeInverseKinematics()
   {
      if (!isEnabled())
         return;

      inverseKinematicsOutput.setProperties(inverseDynamicsOutput);
      ReferenceFrame trajectoryFrame = yoDesiredPose.getReferenceFrame();

      feedForwardLinearVelocity.setIncludingFrame(yoFeedForwardVelocity.getLinearPart());
      feedForwardAngularVelocity.setIncludingFrame(yoFeedForwardVelocity.getAngularPart());
      computeProportionalTerm(linearProportionalFeedback, angularProportionalFeedback);
      computeIntegralTerm(linearIntegralFeedback, angularIntegralFeedback);

      desiredLinearVelocity.setIncludingFrame(linearProportionalFeedback);
      desiredLinearVelocity.add(linearIntegralFeedback);
      desiredLinearVelocity.clipToMaxLength(positionGains.getMaximumFeedback());

      desiredAngularVelocity.setIncludingFrame(angularProportionalFeedback);
      desiredAngularVelocity.add(angularIntegralFeedback);
      desiredAngularVelocity.clipToMaxLength(orientationGains.getMaximumFeedback());

      yoFeedbackVelocity.setIncludingFrame(desiredAngularVelocity, desiredLinearVelocity);
      yoFeedbackVelocity.changeFrame(trajectoryFrame);
      yoFeedbackVelocity.setCommandId(currentCommandId);
      rateLimitedFeedbackVelocity.changeFrame(trajectoryFrame);
      rateLimitedFeedbackVelocity.update();
      rateLimitedFeedbackVelocity.setCommandId(currentCommandId);
      desiredLinearVelocity.setIncludingFrame(rateLimitedFeedbackVelocity.getLinearPart());
      desiredAngularVelocity.setIncludingFrame(rateLimitedFeedbackVelocity.getAngularPart());

      desiredLinearVelocity.add(feedForwardLinearVelocity);
      desiredAngularVelocity.add(feedForwardAngularVelocity);

      yoDesiredVelocity.setIncludingFrame(desiredAngularVelocity, desiredLinearVelocity);
      yoDesiredVelocity.changeFrame(trajectoryFrame);
      yoDesiredVelocity.setCommandId(currentCommandId);

      desiredLinearVelocity.changeFrame(controlFrame);
      desiredAngularVelocity.changeFrame(controlFrame);
      inverseKinematicsOutput.setSpatialVelocity(controlFrame, desiredAngularVelocity, desiredLinearVelocity);
   }

   @Override
   public void computeVirtualModelControl()
   {
      if (!isEnabled())
         return;

      computeFeedbackWrench();

      if (isRootBody)
      {
         desiredLinearForce.changeFrame(worldFrame);
         desiredAngularTorque.changeFrame(worldFrame);

         virtualModelControlRootOutput.setProperties(inverseDynamicsOutput);
         virtualModelControlRootOutput.setMomentumRate(desiredAngularTorque, desiredLinearForce);
      }
      else
      {
         virtualModelControlOutput.setProperties(inverseDynamicsOutput);
         virtualModelControlOutput.setWrench(controlFrame, desiredAngularTorque, desiredLinearForce);
      }
   }

   private void computeFeedbackWrench()
   {
      ReferenceFrame trajectoryFrame = yoDesiredPose.getReferenceFrame();

      feedForwardLinearAction.setIncludingFrame(yoFeedForwardWrench.getLinearPart());
      feedForwardAngularAction.setIncludingFrame(yoFeedForwardWrench.getAngularPart());
      feedForwardLinearAction.changeFrame(controlFrame);
      feedForwardAngularAction.changeFrame(controlFrame);
      computeProportionalTerm(linearProportionalFeedback, angularProportionalFeedback);
      computeDerivativeTerm(linearDerivativeFeedback, angularDerivativeFeedback);
      computeIntegralTerm(linearIntegralFeedback, angularIntegralFeedback);

      desiredLinearForce.setIncludingFrame(linearProportionalFeedback);
      desiredLinearForce.add(linearDerivativeFeedback);
      desiredLinearForce.add(linearIntegralFeedback);
      desiredLinearForce.clipToMaxLength(positionGains.getMaximumFeedback());

      desiredAngularTorque.setIncludingFrame(angularProportionalFeedback);
      desiredAngularTorque.add(angularDerivativeFeedback);
      desiredAngularTorque.add(angularIntegralFeedback);
      desiredAngularTorque.clipToMaxLength(orientationGains.getMaximumFeedback());

      yoFeedbackWrench.setIncludingFrame(desiredAngularTorque, desiredLinearForce);
      yoFeedbackWrench.changeFrame(trajectoryFrame);
      yoFeedbackWrench.setCommandId(currentCommandId);
      rateLimitedFeedbackWrench.changeFrame(trajectoryFrame);
      rateLimitedFeedbackWrench.update();
      rateLimitedFeedbackWrench.setCommandId(currentCommandId);
      desiredLinearForce.setIncludingFrame(rateLimitedFeedbackWrench.getLinearPart());
      desiredAngularTorque.setIncludingFrame(rateLimitedFeedbackWrench.getAngularPart());

      desiredLinearForce.changeFrame(controlFrame);
      desiredLinearForce.add(feedForwardLinearAction);

      desiredAngularTorque.changeFrame(controlFrame);
      desiredAngularTorque.add(feedForwardAngularAction);

      yoDesiredWrench.setIncludingFrame(desiredAngularTorque, desiredLinearForce);
      yoDesiredWrench.changeFrame(trajectoryFrame);
      yoDesiredWrench.setCommandId(currentCommandId);
   }

   @Override
   public void computeAchievedAcceleration()
   {
      endEffectorAchievedAcceleration.setIncludingFrame(rigidBodyAccelerationProvider.getRelativeAcceleration(base, endEffector));
      endEffectorAchievedAcceleration.changeFrame(controlFrame);
      achievedAngularAcceleration.setIncludingFrame(endEffectorAchievedAcceleration.getAngularPart());
      achievedLinearAcceleration.setIncludingFrame(endEffectorAchievedAcceleration.getLinearPart());
      subtractCoriolisAcceleration(achievedLinearAcceleration);

      yoAchievedAcceleration.setReferenceFrame(yoDesiredPose.getReferenceFrame());
      yoAchievedAcceleration.getAngularPart().setMatchingFrame(achievedAngularAcceleration);
      yoAchievedAcceleration.getLinearPart().setMatchingFrame(achievedLinearAcceleration);
      yoAchievedAcceleration.setCommandId(currentCommandId);
   }

   /**
    * Computes the feedback term resulting from the error in position and orienation:<br>
    * x<sub>FB</sub><sup>linear</sup> = kp<sup>linear</sup> * (x<sub>desired</sub> -
    * x<sub>current</sub>)<br>
    * x<sub>FB</sub><sup>angular</sup> = kp<sup>angular</sup> * &theta;<sub>error</sub><br>
    * where &theta;<sub>error</sub> is a rotation vector representing the current error in orientation.
    * <p>
    * The desired pose of the {@code controlFrame} is obtained from {@link #yoDesiredPose}.
    * </p>
    * <p>
    * This method also updates {@link #yoCurrentPose}, {@link #yoErrorVector}, and
    * {@link #yoErrorOrientation}.
    * </p>
    *
    * @param linearFeedbackTermToPack  the value of the feedback term x<sub>FB</sub><sup>linear</sup>.
    *                                  Modified.
    * @param angularFeedbackTermToPack the value of the feedback term x<sub>FB</sub><sup>angular</sup>.
    *                                  Modified.
    */
   private void computeProportionalTerm(FrameVector3D linearFeedbackTermToPack, FrameVector3D angularFeedbackTermToPack)
   {
      ReferenceFrame trajectoryFrame = yoDesiredPose.getReferenceFrame();

      yoCurrentPose.setToZero(controlFrame);
      yoCurrentPose.changeFrame(trajectoryFrame);
      yoCurrentPose.setCommandId(currentCommandId);
      yoCurrentPose.getOrientation().getRotationVector(yoCurrentRotationVector);
      yoCurrentRotationVector.setCommandId(currentCommandId);

      desiredPose.setIncludingFrame(yoDesiredPose);
      desiredPose.changeFrame(controlFrame);

      desiredPose.getOrientation().normalizeAndLimitToPi();
      linearFeedbackTermToPack.setIncludingFrame(desiredPose.getPosition());
      desiredPose.getRotationVector(angularFeedbackTermToPack);

      selectionMatrix.applyLinearSelection(linearFeedbackTermToPack);
      selectionMatrix.applyAngularSelection(angularFeedbackTermToPack);

      linearFeedbackTermToPack.clipToMaxLength(positionGains.getMaximumProportionalError());
      angularFeedbackTermToPack.clipToMaxLength(orientationGains.getMaximumProportionalError());

      yoErrorVector.setIncludingFrame(angularFeedbackTermToPack, linearFeedbackTermToPack);
      yoErrorVector.changeFrame(trajectoryFrame);
      yoErrorVector.setCommandId(currentCommandId);
      yoErrorOrientation.setRotationVectorIncludingFrame(yoErrorVector.getAngularPart());
      yoErrorOrientation.setCommandId(currentCommandId);

      if (linearGainsFrame != null)
         linearFeedbackTermToPack.changeFrame(linearGainsFrame);
      else
         linearFeedbackTermToPack.changeFrame(controlFrame);

      if (angularGainsFrame != null)
         angularFeedbackTermToPack.changeFrame(angularGainsFrame);
      else
         angularFeedbackTermToPack.changeFrame(controlFrame);

      positionGains.getProportionalGainMatrix(tempGainMatrix);
      tempGainMatrix.transform(linearFeedbackTermToPack);

      orientationGains.getProportionalGainMatrix(tempGainMatrix);
      tempGainMatrix.transform(angularFeedbackTermToPack);

      linearFeedbackTermToPack.changeFrame(controlFrame);
      angularFeedbackTermToPack.changeFrame(controlFrame);
   }

   /**
    * Computes the feedback term resulting from the error in linear velocity:<br>
    * x<sub>FB</sub><sup>linear</sup> = kd<sup>linear</sup> * (xDot<sub>desired</sub> -
    * xDot<sub>current</sub>)<br>
    * x<sub>FB</sub><sup>angular</sup> = kd<sup>angular</sup> * (&omega;<sub>desired</sub> -
    * &omega;<sub>current</sub>)
    * <p>
    * The desired velocity of the {@code controlFrame} relative to the {@code base} is obtained from
    * {@link #yoDesiredVelocity}.
    * </p>
    * <p>
    * This method also updates {@link #yoCurrentVelocity} and {@link #yoErrorVelocity}.
    * </p>
    *
    * @param linearFeedbackTermToPack  the value of the feedback term x<sub>FB</sub><sup>linear</sup>.
    *                                  Modified.
    * @param angularFeedbackTermToPack the value of the feedback term x<sub>FB</sub><sup>angular</sup>.
    *                                  Modified.
    */
   private void computeDerivativeTerm(FrameVector3D linearFeedbackTermToPack, FrameVector3D angularFeedbackTermToPack)
   {
      ReferenceFrame trajectoryFrame = yoDesiredPose.getReferenceFrame();

      controlFrame.getTwistRelativeToOther(controlBaseFrame, currentTwist);
      yoCurrentVelocity.setIncludingFrame(currentTwist.getAngularPart(), currentTwist.getLinearPart());
      yoCurrentVelocity.changeFrame(trajectoryFrame);
      yoCurrentVelocity.setCommandId(currentCommandId);

      linearFeedbackTermToPack.setToZero(trajectoryFrame);
      angularFeedbackTermToPack.setToZero(trajectoryFrame);
      linearFeedbackTermToPack.sub(yoDesiredVelocity.getLinearPart(), yoCurrentVelocity.getLinearPart());
      angularFeedbackTermToPack.sub(yoDesiredVelocity.getAngularPart(), yoCurrentVelocity.getAngularPart());
      linearFeedbackTermToPack.changeFrame(controlFrame);
      angularFeedbackTermToPack.changeFrame(controlFrame);
      selectionMatrix.applyLinearSelection(linearFeedbackTermToPack);
      selectionMatrix.applyAngularSelection(angularFeedbackTermToPack);

      linearFeedbackTermToPack.clipToMaxLength(positionGains.getMaximumDerivativeError());
      angularFeedbackTermToPack.clipToMaxLength(orientationGains.getMaximumDerivativeError());

      if (yoFilteredErrorVelocity != null)
      {
         // If the trajectory frame changed reset the filter.
         if (yoFilteredErrorVelocity.getReferenceFrame() != trajectoryFrame)
         {
            yoFilteredErrorVelocity.setReferenceFrame(trajectoryFrame);
            yoFilteredErrorVelocity.reset();
         }
         linearFeedbackTermToPack.changeFrame(trajectoryFrame);
         angularFeedbackTermToPack.changeFrame(trajectoryFrame);
         yoErrorVelocity.setIncludingFrame(angularFeedbackTermToPack, linearFeedbackTermToPack);
         yoFilteredErrorVelocity.update();
         yoFilteredErrorVelocity.setCommandId(currentCommandId);
         linearFeedbackTermToPack.set(yoFilteredErrorVelocity.getLinearPart());
         angularFeedbackTermToPack.set(yoFilteredErrorVelocity.getAngularPart());
      }
      else
      {
         yoErrorVelocity.setIncludingFrame(angularFeedbackTermToPack, linearFeedbackTermToPack);
      }
      yoErrorVelocity.changeFrame(trajectoryFrame);
      yoErrorVelocity.setCommandId(currentCommandId);

      if (linearGainsFrame != null)
         linearFeedbackTermToPack.changeFrame(linearGainsFrame);
      else
         linearFeedbackTermToPack.changeFrame(controlFrame);

      if (angularGainsFrame != null)
         angularFeedbackTermToPack.changeFrame(angularGainsFrame);
      else
         angularFeedbackTermToPack.changeFrame(controlFrame);

      positionGains.getDerivativeGainMatrix(tempGainMatrix);
      tempGainMatrix.transform(linearFeedbackTermToPack);

      orientationGains.getDerivativeGainMatrix(tempGainMatrix);
      tempGainMatrix.transform(angularFeedbackTermToPack);

      linearFeedbackTermToPack.changeFrame(controlFrame);
      angularFeedbackTermToPack.changeFrame(controlFrame);
   }

   /**
    * Computes the feedback term resulting from the integrated error in position:<br>
    * x<sub>FB</sub><sup>linear</sup> = ki<sup>linear</sup> * &int;<sup>t</sup> (x<sub>desired</sub> -
    * x<sub>current</sub>)<br>
    * x<sub>FB</sub><sup>angular</sup> = ki<sup>angular</sup> * &int;<sup>t</sup>
    * &theta;<sub>error</sub>
    * <p>
    * The current error in position and orientation of the {@code controlFrame} is obtained from
    * {@link #yoErrorVector} and {@link #yoErrorOrientation} respectively.
    * </p>
    * <p>
    * This method also updates {@link #yoErrorPositionIntegrated},
    * {@link #yoErrorOrientationCumulated}, and {@link #yoErrorRotationVectorIntegrated}.
    * </p>
    *
    * @param linearFeedbackTermToPack  the value of the feedback term x<sub>FB</sub><sup>linear</sup>.
    *                                  Modified.
    * @param angularFeedbackTermToPack the value of the feedback term x<sub>FB</sub><sup>angular</sup>.
    *                                  Modified.
    */
   private void computeIntegralTerm(FrameVector3D linearFeedbackTermToPack, FrameVector3D angularFeedbackTermToPack)
   {
      if (!computeIntegralTerm)
      {
         linearFeedbackTermToPack.setToZero(controlFrame);
         angularFeedbackTermToPack.setToZero(controlFrame);
         return;
      }

      ReferenceFrame trajectoryFrame = yoDesiredPose.getReferenceFrame();

      double maximumLinearIntegralError = positionGains.getMaximumIntegralError();

      if (maximumLinearIntegralError < 1.0e-5)
      {
         linearFeedbackTermToPack.setToZero(controlFrame);
         yoErrorPositionIntegrated.setToZero(trajectoryFrame);
         yoErrorPositionIntegrated.setCommandId(currentCommandId);
      }
      else
      {
         // If the trajectory frame changed reset the integration.
         if (yoErrorPositionIntegrated.getReferenceFrame() != trajectoryFrame)
         {
            yoErrorPositionIntegrated.setToZero(trajectoryFrame);
         }

         linearFeedbackTermToPack.setIncludingFrame(yoErrorVector.getLinearPart());
         linearFeedbackTermToPack.scale(dt);
         linearFeedbackTermToPack.add(yoErrorPositionIntegrated);
         linearFeedbackTermToPack.changeFrame(controlFrame);
         selectionMatrix.applyLinearSelection(linearFeedbackTermToPack);
         linearFeedbackTermToPack.clipToMaxLength(maximumLinearIntegralError);
         yoErrorPositionIntegrated.setIncludingFrame(linearFeedbackTermToPack);
         yoErrorPositionIntegrated.changeFrame(trajectoryFrame);
         yoErrorPositionIntegrated.setCommandId(currentCommandId);

         if (linearGainsFrame != null)
            linearFeedbackTermToPack.changeFrame(linearGainsFrame);
         else
            linearFeedbackTermToPack.changeFrame(controlFrame);

         positionGains.getIntegralGainMatrix(tempGainMatrix);
         tempGainMatrix.transform(linearFeedbackTermToPack);

         linearFeedbackTermToPack.changeFrame(controlFrame);
      }

      double maximumAngularIntegralError = orientationGains.getMaximumIntegralError();

      if (maximumAngularIntegralError < 1.0e-5)
      {
         angularFeedbackTermToPack.setToZero(controlFrame);
         yoErrorOrientationCumulated.setToZero(trajectoryFrame);
         yoErrorOrientationCumulated.setCommandId(currentCommandId);
         yoErrorRotationVectorIntegrated.setToZero(trajectoryFrame);
         yoErrorRotationVectorIntegrated.setCommandId(currentCommandId);
      }
      else
      {
         // If the trajectory frame changed reset the integration.
         if (yoErrorOrientationCumulated.getReferenceFrame() != trajectoryFrame)
         {
            yoErrorOrientationCumulated.setToZero(trajectoryFrame);
            yoErrorRotationVectorIntegrated.setToZero(trajectoryFrame);
         }

         errorOrientationCumulated.setIncludingFrame(yoErrorOrientationCumulated);
         errorOrientationCumulated.multiply(yoErrorOrientation);
         yoErrorOrientationCumulated.set(errorOrientationCumulated);
         yoErrorOrientationCumulated.setCommandId(currentCommandId);
         errorOrientationCumulated.normalizeAndLimitToPi();

         errorOrientationCumulated.getRotationVector(angularFeedbackTermToPack);
         angularFeedbackTermToPack.scale(dt);
         angularFeedbackTermToPack.changeFrame(controlFrame);
         selectionMatrix.applyAngularSelection(angularFeedbackTermToPack);
         angularFeedbackTermToPack.clipToMaxLength(maximumAngularIntegralError);
         yoErrorRotationVectorIntegrated.setIncludingFrame(angularFeedbackTermToPack);
         yoErrorRotationVectorIntegrated.changeFrame(trajectoryFrame);
         yoErrorRotationVectorIntegrated.setCommandId(currentCommandId);

         if (angularGainsFrame != null)
            angularFeedbackTermToPack.changeFrame(angularGainsFrame);
         else
            angularFeedbackTermToPack.changeFrame(controlFrame);

         orientationGains.getIntegralGainMatrix(tempGainMatrix);
         tempGainMatrix.transform(angularFeedbackTermToPack);

         angularFeedbackTermToPack.changeFrame(controlFrame);
      }
   }

   /**
    * Computes and adds the bias acceleration resulting from the combination of the current linear and
    * angular velocity of the control frame.
    * <p>
    * This is needed when going from a linear acceleration expressed in an inertial frame to a moving
    * frame attached to the end-effector.
    * </p>
    * <p>
    * Intuitively, the Coriolis acceleration only appears when measuring the acceleration from a moving
    * frame, here a frame attache to the end-effector.
    * </p>
    *
    * @param linearAccelerationToModify the linear acceleration vector to which the bias is to be
    *                                   subtracted. Its frame is changed to {@code controlFrame}.
    *                                   Modified.
    */
   private void addCoriolisAcceleration(FrameVector3D linearAccelerationToModify)
   {
      controlFrame.getTwistRelativeToOther(controlBaseFrame, currentTwist);
      currentAngularVelocity.setIncludingFrame(currentTwist.getAngularPart());
      currentLinearVelocity.setIncludingFrame(currentTwist.getLinearPart());

      biasLinearAcceleration.setToZero(controlFrame);
      biasLinearAcceleration.cross(currentLinearVelocity, currentAngularVelocity);
      linearAccelerationToModify.changeFrame(controlFrame);
      linearAccelerationToModify.add(biasLinearAcceleration);
   }

   /**
    * Computes and subtracts the bias acceleration resulting from the combination of the current linear
    * and angular velocity of the control frame.
    * <p>
    * This is needed when going from a linear acceleration expressed in a moving frame attached to the
    * end-effector to an inertial frame.
    * </p>
    * <p>
    * Intuitively, the Coriolis acceleration only appears when measuring the acceleration from a moving
    * frame, here a frame attache to the end-effector.
    * </p>
    *
    * @param linearAccelerationToModify the linear acceleration vector to which the bias is to be
    *                                   added. Its frame is changed to {@code worldFrame}. Modified.
    */
   private void subtractCoriolisAcceleration(FrameVector3D linearAccelerationToModify)
   {
      ReferenceFrame originalFrame = linearAccelerationToModify.getReferenceFrame();
      controlFrame.getTwistRelativeToOther(controlBaseFrame, currentTwist);
      currentAngularVelocity.setIncludingFrame(currentTwist.getAngularPart());
      currentLinearVelocity.setIncludingFrame(currentTwist.getLinearPart());

      biasLinearAcceleration.setToZero(controlFrame);
      biasLinearAcceleration.cross(currentLinearVelocity, currentAngularVelocity);
      linearAccelerationToModify.changeFrame(controlFrame);
      linearAccelerationToModify.sub(biasLinearAcceleration);
      linearAccelerationToModify.changeFrame(originalFrame);
   }

   @Override
   public boolean isEnabled()
   {
      return isEnabled.getBooleanValue();
   }

   @Override
   public SpatialAccelerationCommand getInverseDynamicsOutput()
   {
      if (!isEnabled())
         throw new FeedbackControllerException("This controller is disabled.");
      return inverseDynamicsOutput;
   }

   @Override
   public SpatialVelocityCommand getInverseKinematicsOutput()
   {
      if (!isEnabled())
         throw new FeedbackControllerException("This controller is disabled.");
      return inverseKinematicsOutput;
   }

   @Override
   public VirtualModelControlCommand<?> getVirtualModelControlOutput()
   {
      if (!isEnabled())
         throw new FeedbackControllerException("This controller is disabled.");
      return (isRootBody) ? virtualModelControlRootOutput : virtualModelControlOutput;
   }

   public int getControllerIndex()
   {
      return controllerIndex;
   }

   @Override
   public String toString()
   {
      return getClass().getSimpleName() + ": endEffector = " + endEffector;
   }
}<|MERGE_RESOLUTION|>--- conflicted
+++ resolved
@@ -1,10 +1,5 @@
 package us.ihmc.commonWalkingControlModules.momentumBasedController.feedbackController.taskspace;
 
-<<<<<<< HEAD
-import static us.ihmc.commonWalkingControlModules.controllerCore.FeedbackControllerDataReadOnly.Space.POSITION;
-import static us.ihmc.commonWalkingControlModules.controllerCore.FeedbackControllerDataReadOnly.Space.ROTATION_VECTOR;
-import static us.ihmc.commonWalkingControlModules.controllerCore.FeedbackControllerDataReadOnly.Type.*;
-=======
 import static us.ihmc.commonWalkingControlModules.controllerCore.FeedbackControllerToolbox.appendIndex;
 import static us.ihmc.commonWalkingControlModules.controllerCore.data.SpaceData3D.POSITION;
 import static us.ihmc.commonWalkingControlModules.controllerCore.data.SpaceData3D.ROTATION_VECTOR;
@@ -20,7 +15,6 @@
 import static us.ihmc.commonWalkingControlModules.controllerCore.data.Type.ERROR_INTEGRATED;
 import static us.ihmc.commonWalkingControlModules.controllerCore.data.Type.FEEDBACK;
 import static us.ihmc.commonWalkingControlModules.controllerCore.data.Type.FEEDFORWARD;
->>>>>>> 3a88ca44
 
 import us.ihmc.commonWalkingControlModules.controlModules.YoSE3OffsetFrame;
 import us.ihmc.commonWalkingControlModules.controllerCore.FeedbackControllerException;
@@ -41,18 +35,11 @@
 import us.ihmc.commonWalkingControlModules.momentumBasedController.feedbackController.FeedbackControllerInterface;
 import us.ihmc.commonWalkingControlModules.momentumBasedController.feedbackController.FeedbackControllerSettings;
 import us.ihmc.euclid.matrix.Matrix3D;
-<<<<<<< HEAD
-import us.ihmc.euclid.referenceFrame.*;
-import us.ihmc.euclid.referenceFrame.interfaces.FramePose3DBasics;
-import us.ihmc.euclid.referenceFrame.interfaces.FrameQuaternionBasics;
-import us.ihmc.euclid.referenceFrame.interfaces.FrameVector3DBasics;
-=======
 import us.ihmc.euclid.referenceFrame.FramePoint3D;
 import us.ihmc.euclid.referenceFrame.FramePose3D;
 import us.ihmc.euclid.referenceFrame.FrameQuaternion;
 import us.ihmc.euclid.referenceFrame.FrameVector3D;
 import us.ihmc.euclid.referenceFrame.ReferenceFrame;
->>>>>>> 3a88ca44
 import us.ihmc.mecano.algorithms.interfaces.RigidBodyAccelerationProvider;
 import us.ihmc.mecano.multiBodySystem.interfaces.RigidBodyBasics;
 import us.ihmc.mecano.spatial.SpatialAcceleration;
@@ -60,7 +47,6 @@
 import us.ihmc.robotics.controllers.pidGains.YoPID3DGains;
 import us.ihmc.robotics.controllers.pidGains.YoPIDSE3Gains;
 import us.ihmc.robotics.screwTheory.SelectionMatrix6D;
-import us.ihmc.yoVariables.euclid.referenceFrame.YoMutableFrameVector3D;
 import us.ihmc.yoVariables.providers.DoubleProvider;
 import us.ihmc.yoVariables.registry.YoRegistry;
 import us.ihmc.yoVariables.variable.YoBoolean;
@@ -159,22 +145,17 @@
    private final boolean isRootBody;
    private final boolean computeIntegralTerm;
 
-<<<<<<< HEAD
-   public SpatialFeedbackController(RigidBodyBasics endEffector, WholeBodyControlCoreToolbox toolbox, FeedbackControllerToolbox feedbackControllerToolbox,
-                                    YoRegistry parentRegistry)
-=======
    private final int controllerIndex;
    private int currentCommandId;
 
    public SpatialFeedbackController(RigidBodyBasics endEffector, WholeBodyControlCoreToolbox ccToolbox, FeedbackControllerToolbox fbToolbox,
-                                    YoVariableRegistry parentRegistry)
->>>>>>> 3a88ca44
+                                    YoRegistry parentRegistry)
    {
       this(endEffector, 0, ccToolbox, fbToolbox, parentRegistry);
    }
 
    public SpatialFeedbackController(RigidBodyBasics endEffector, int controllerIndex, WholeBodyControlCoreToolbox ccToolbox,
-                                    FeedbackControllerToolbox fbToolbox, YoVariableRegistry parentRegistry)
+                                    FeedbackControllerToolbox fbToolbox, YoRegistry parentRegistry)
    {
       this.endEffector = endEffector;
       this.controllerIndex = controllerIndex;
@@ -198,15 +179,9 @@
       rigidBodyAccelerationProvider = ccToolbox.getRigidBodyAccelerationProvider();
 
       String endEffectorName = endEffector.getName();
-<<<<<<< HEAD
-      registry = new YoRegistry(endEffectorName + "SpatialFBController");
-      dt = toolbox.getControlDT();
-      gains = feedbackControllerToolbox.getSE3PIDGains(endEffector, computeIntegralTerm);
-=======
-      registry = new YoVariableRegistry(appendIndex(endEffectorName, controllerIndex) + "SpatialFBController");
+      registry = new YoRegistry(appendIndex(endEffectorName, controllerIndex) + "SpatialFBController");
       dt = ccToolbox.getControlDT();
       gains = fbToolbox.getOrCreateSE3PIDGains(endEffector, controllerIndex, computeIntegralTerm);
->>>>>>> 3a88ca44
       positionGains = gains.getPositionGains();
       orientationGains = gains.getOrientationGains();
       YoDouble maximumLinearRate = positionGains.getYoMaximumFeedbackRate();
