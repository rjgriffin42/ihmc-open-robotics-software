--- conflicted
+++ resolved
@@ -310,7 +310,6 @@
    }
 
    /**
-<<<<<<< HEAD
     * Sets whether or not to use a warm start in the active set solver where the previous active set is retained between control ticks.
     */
    default boolean useWarmStartInSolver()
@@ -324,7 +323,9 @@
    default int getMaxNumberOfSolverIterations()
    {
       return 10;
-=======
+   }
+
+   /**
     * Informs the active optimization module whether the joint velocity limits should be considered
     * when calculating the desired joint accelerations or joint velocities.
     * <p>
@@ -342,6 +343,5 @@
    default boolean areJointVelocityLimitsConsidered()
    {
       return true;
->>>>>>> 482ebd51
    }
 }