--- conflicted
+++ resolved
@@ -121,22 +121,17 @@
    private final boolean isRootBody;
    private final boolean computeIntegralTerm;
 
-<<<<<<< HEAD
-   public OrientationFeedbackController(RigidBodyBasics endEffector, WholeBodyControlCoreToolbox toolbox, FeedbackControllerToolbox feedbackControllerToolbox,
-                                        YoRegistry parentRegistry)
-=======
    private final int controllerIndex;
    private int currentCommandId;
 
    public OrientationFeedbackController(RigidBodyBasics endEffector, WholeBodyControlCoreToolbox ccToolbox, FeedbackControllerToolbox fbToolbox,
-                                        YoVariableRegistry parentRegistry)
->>>>>>> 3a88ca44
+                                        YoRegistry parentRegistry)
    {
       this(endEffector, 0, ccToolbox, fbToolbox, parentRegistry);
    }
 
    public OrientationFeedbackController(RigidBodyBasics endEffector, int controllerIndex, WholeBodyControlCoreToolbox ccToolbox,
-                                        FeedbackControllerToolbox fbToolbox, YoVariableRegistry parentRegistry)
+                                        FeedbackControllerToolbox fbToolbox, YoRegistry parentRegistry)
    {
       this.endEffector = endEffector;
       this.controllerIndex = controllerIndex;
@@ -160,15 +155,9 @@
       rigidBodyAccelerationProvider = ccToolbox.getRigidBodyAccelerationProvider();
 
       String endEffectorName = endEffector.getName();
-<<<<<<< HEAD
-      registry = new YoRegistry(endEffectorName + "OrientationFBController");
-      dt = toolbox.getControlDT();
-      gains = feedbackControllerToolbox.getOrientationGains(endEffector, computeIntegralTerm);
-=======
-      registry = new YoVariableRegistry(appendIndex(endEffectorName, controllerIndex) + "OrientationFBController");
+      registry = new YoRegistry(appendIndex(endEffectorName, controllerIndex) + "OrientationFBController");
       dt = ccToolbox.getControlDT();
       gains = fbToolbox.getOrCreateOrientationGains(endEffector, controllerIndex, computeIntegralTerm);
->>>>>>> 3a88ca44
       YoDouble maximumRate = gains.getYoMaximumFeedbackRate();
 
       endEffectorFrame = endEffector.getBodyFixedFrame();
