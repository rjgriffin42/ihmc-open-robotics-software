--- conflicted
+++ resolved
@@ -2,29 +2,19 @@
 
 import org.ejml.data.DMatrixRMaj;
 import org.ejml.dense.row.CommonOps_DDRM;
-<<<<<<< HEAD
-
-import us.ihmc.commonWalkingControlModules.controllerCore.WholeBodyControlCoreToolbox;
-=======
->>>>>>> 455a6a66
 import us.ihmc.commons.MathTools;
 import us.ihmc.euclid.referenceFrame.ReferenceFrame;
 import us.ihmc.mecano.multiBodySystem.interfaces.RigidBodyBasics;
-import us.ihmc.mecano.multiBodySystem.interfaces.RigidBodyReadOnly;
 import us.ihmc.mecano.spatial.SpatialForce;
 import us.ihmc.mecano.spatial.Wrench;
 import us.ihmc.mecano.spatial.interfaces.WrenchReadOnly;
 import us.ihmc.robotics.contactable.ContactablePlaneBody;
-<<<<<<< HEAD
-import us.ihmc.robotics.screwTheory.TotalMassCalculator;
-=======
 import us.ihmc.yoVariables.providers.DoubleProvider;
 
 import java.util.ArrayList;
 import java.util.LinkedHashMap;
 import java.util.List;
 import java.util.Map;
->>>>>>> 455a6a66
 
 /**
  * @author twan Date: 5/2/13
@@ -32,11 +22,7 @@
 public class ExternalWrenchHandler
 {
    private final double gravityZ;
-<<<<<<< HEAD
-   private final RigidBodyBasics rootBody;
-=======
    private final DoubleProvider totalMassProvider;
->>>>>>> 455a6a66
    private final SpatialForce gravitationalWrench;
    private final DMatrixRMaj gravitationalWrenchMatrix = new DMatrixRMaj(Wrench.SIZE, 1);
    private final DMatrixRMaj wrenchEquationRightHandSide = new DMatrixRMaj(Wrench.SIZE, 1);
@@ -52,13 +38,9 @@
    private final SpatialForce tempWrench = new SpatialForce();
    private final ReferenceFrame centerOfMassFrame;
 
-<<<<<<< HEAD
-   public ExternalWrenchHandler(RigidBodyBasics rootBody, double gravityZ, ReferenceFrame centerOfMassFrame,
-=======
    public ExternalWrenchHandler(double gravityZ,
                                 ReferenceFrame centerOfMassFrame,
                                 DoubleProvider totalMassProvider,
->>>>>>> 455a6a66
                                 List<? extends ContactablePlaneBody> contactablePlaneBodies)
    {
       this.centerOfMassFrame = centerOfMassFrame;
@@ -67,15 +49,9 @@
       this.contactablePlaneBodies = new ArrayList<>(contactablePlaneBodies);
 
       this.gravityZ = gravityZ;
-<<<<<<< HEAD
-      this.rootBody = rootBody;
-      gravitationalWrench = new SpatialForce(centerOfMassFrame);
-      gravitationalWrench.setLinearPartZ(-gravityZ * TotalMassCalculator.computeSubTreeMass(rootBody));
-=======
       this.totalMassProvider = totalMassProvider;
       gravitationalWrench = new SpatialForce(centerOfMassFrame);
       gravitationalWrench.setLinearPartZ(-gravityZ * totalMassProvider.getValue());
->>>>>>> 455a6a66
       totalWrenchAlreadyApplied = new SpatialForce(centerOfMassFrame);
 
       for (int i = 0; i < contactablePlaneBodies.size(); i++)
@@ -190,11 +166,7 @@
 
    public DMatrixRMaj getGravitationalWrench()
    {
-<<<<<<< HEAD
-      gravitationalWrench.setLinearPartZ(-gravityZ * TotalMassCalculator.computeSubTreeMass(rootBody));
-=======
       gravitationalWrench.setLinearPartZ(-gravityZ * totalMassProvider.getValue());
->>>>>>> 455a6a66
       gravitationalWrench.get(gravitationalWrenchMatrix);
       return gravitationalWrenchMatrix;
    }
