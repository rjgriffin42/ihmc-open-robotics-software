--- conflicted
+++ resolved
@@ -117,22 +117,17 @@
    private final boolean isRootBody;
    private final boolean computeIntegralTerm;
 
-<<<<<<< HEAD
-   public PointFeedbackController(RigidBodyBasics endEffector, WholeBodyControlCoreToolbox toolbox, FeedbackControllerToolbox feedbackControllerToolbox,
-                                  YoRegistry parentRegistry)
-=======
    private final int controllerIndex;
    private int currentCommandId;
 
    public PointFeedbackController(RigidBodyBasics endEffector, WholeBodyControlCoreToolbox ccToolbox, FeedbackControllerToolbox fbToolbox,
-                                  YoVariableRegistry parentRegistry)
+                                  YoRegistry parentRegistry)
    {
       this(endEffector, 0, ccToolbox, fbToolbox, parentRegistry);
    }
 
    public PointFeedbackController(RigidBodyBasics endEffector, int controllerIndex, WholeBodyControlCoreToolbox ccToolbox, FeedbackControllerToolbox fbToolbox,
-                                  YoVariableRegistry parentRegistry)
->>>>>>> d5a6aadd
+                                  YoRegistry parentRegistry)
    {
       this.endEffector = endEffector;
       this.controllerIndex = controllerIndex;
@@ -156,15 +151,9 @@
       rigidBodyAccelerationProvider = ccToolbox.getRigidBodyAccelerationProvider();
 
       String endEffectorName = endEffector.getName();
-<<<<<<< HEAD
-      registry = new YoRegistry(endEffectorName + "PointFBController");
-      dt = toolbox.getControlDT();
-      gains = feedbackControllerToolbox.getPositionGains(endEffector, computeIntegralTerm);
-=======
-      registry = new YoVariableRegistry(appendIndex(endEffectorName, controllerIndex) + "PointFBController");
+      registry = new YoRegistry(appendIndex(endEffectorName, controllerIndex) + "PointFBController");
       dt = ccToolbox.getControlDT();
       gains = fbToolbox.getOrCreatePositionGains(endEffector, controllerIndex, computeIntegralTerm);
->>>>>>> d5a6aadd
       YoDouble maximumRate = gains.getYoMaximumFeedbackRate();
 
       controlFrame = fbToolbox.getOrCreateControlFrame(endEffector, controllerIndex);
