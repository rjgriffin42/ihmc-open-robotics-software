package us.ihmc.commonWalkingControlModules.momentumBasedController.optimization;

import java.util.List;

import org.ejml.MatrixDimensionException;
import org.ejml.data.DMatrixRMaj;
import org.ejml.dense.row.CommonOps_DDRM;

import us.ihmc.commonWalkingControlModules.configurations.JointPrivilegedConfigurationParameters;
import us.ihmc.commonWalkingControlModules.controllerCore.command.ConstraintType;
import us.ihmc.commonWalkingControlModules.controllerCore.command.inverseDynamics.JointspaceAccelerationCommand;
import us.ihmc.commonWalkingControlModules.controllerCore.command.inverseDynamics.LinearMomentumRateCostCommand;
import us.ihmc.commonWalkingControlModules.controllerCore.command.inverseDynamics.MomentumRateCommand;
import us.ihmc.commonWalkingControlModules.controllerCore.command.inverseDynamics.QPObjectiveCommand;
import us.ihmc.commonWalkingControlModules.controllerCore.command.inverseDynamics.SpatialAccelerationCommand;
import us.ihmc.commonWalkingControlModules.controllerCore.command.inverseKinematics.JointspaceVelocityCommand;
import us.ihmc.commonWalkingControlModules.controllerCore.command.inverseKinematics.LinearMomentumConvexConstraint2DCommand;
import us.ihmc.commonWalkingControlModules.controllerCore.command.inverseKinematics.MomentumCommand;
import us.ihmc.commonWalkingControlModules.controllerCore.command.inverseKinematics.PrivilegedConfigurationCommand;
import us.ihmc.commonWalkingControlModules.controllerCore.command.inverseKinematics.PrivilegedJointSpaceCommand;
import us.ihmc.commonWalkingControlModules.controllerCore.command.inverseKinematics.SpatialVelocityCommand;
import us.ihmc.commonWalkingControlModules.inverseKinematics.InverseKinematicsQPSolver;
import us.ihmc.commonWalkingControlModules.inverseKinematics.JointPrivilegedConfigurationHandler;
import us.ihmc.euclid.referenceFrame.FrameVector3D;
import us.ihmc.euclid.referenceFrame.ReferenceFrame;
import us.ihmc.euclid.tools.EuclidCoreIOTools;
import us.ihmc.euclid.tools.EuclidCoreTools;
import us.ihmc.euclid.tuple2D.Vector2D;
import us.ihmc.euclid.tuple2D.interfaces.Tuple2DReadOnly;
import us.ihmc.log.LogTools;
import us.ihmc.matrixlib.MatrixTools;
import us.ihmc.matrixlib.NativeMatrix;
import us.ihmc.matrixlib.NativeNullspaceProjector;
import us.ihmc.mecano.algorithms.CentroidalMomentumCalculator;
import us.ihmc.mecano.algorithms.CentroidalMomentumRateCalculator;
import us.ihmc.mecano.algorithms.GeometricJacobianCalculator;
import us.ihmc.mecano.algorithms.MultiBodyGravityGradientCalculator;
import us.ihmc.mecano.multiBodySystem.interfaces.JointBasics;
import us.ihmc.mecano.multiBodySystem.interfaces.JointReadOnly;
import us.ihmc.mecano.multiBodySystem.interfaces.KinematicLoopFunction;
import us.ihmc.mecano.multiBodySystem.interfaces.OneDoFJointBasics;
import us.ihmc.mecano.multiBodySystem.interfaces.OneDoFJointReadOnly;
import us.ihmc.mecano.multiBodySystem.interfaces.RigidBodyBasics;
import us.ihmc.mecano.spatial.Momentum;
import us.ihmc.mecano.spatial.SpatialAcceleration;
import us.ihmc.mecano.spatial.SpatialForce;
import us.ihmc.mecano.spatial.SpatialVector;
import us.ihmc.mecano.spatial.Wrench;
import us.ihmc.mecano.spatial.interfaces.MomentumReadOnly;
import us.ihmc.mecano.spatial.interfaces.SpatialForceReadOnly;
import us.ihmc.mecano.tools.MultiBodySystemTools;
import us.ihmc.robotics.referenceFrames.PoseReferenceFrame;
import us.ihmc.yoVariables.registry.YoRegistry;
import us.ihmc.yoVariables.variable.YoDouble;
import us.ihmc.yoVariables.variable.YoInteger;

public class MotionQPInputCalculator
{
   private static final ReferenceFrame worldFrame = ReferenceFrame.getWorldFrame();

   private final YoRegistry registry = new YoRegistry(getClass().getSimpleName());
   private final YoDouble nullspaceProjectionAlpha;
   private final YoDouble secondaryTaskJointsWeight = new YoDouble("secondaryTaskJointsWeight", registry);

   private final PoseReferenceFrame controlFrame = new PoseReferenceFrame("controlFrame", worldFrame);
   private final GeometricJacobianCalculator jacobianCalculator = new GeometricJacobianCalculator();

   private final OneDoFJointBasics[] oneDoFJoints;

   private final CentroidalMomentumCalculator centroidalMomentumCalculator;
   private final CentroidalMomentumRateCalculator centroidalMomentumRateCalculator;
   private final MultiBodyGravityGradientCalculator gravityGradientCalculator;

   private final JointPrivilegedConfigurationHandler privilegedConfigurationHandler;

   private final DMatrixRMaj tempPrimaryTaskJacobian = new DMatrixRMaj(SpatialVector.SIZE, 12);

   private final DMatrixRMaj tempTaskJacobian = new DMatrixRMaj(SpatialVector.SIZE, 12);
   private final NativeMatrix tempTaskJacobianNative = new NativeMatrix(SpatialVector.SIZE, 12);
   private final NativeMatrix tempTaskVelocityJacobianNative = new NativeMatrix(SpatialVector.SIZE, 12);
   private final NativeMatrix projectedTaskJacobian = new NativeMatrix(SpatialVector.SIZE, 12);
   private final DMatrixRMaj tempTaskObjective = new DMatrixRMaj(SpatialVector.SIZE, 1);
   private final DMatrixRMaj tempTaskWeight = new DMatrixRMaj(SpatialAcceleration.SIZE, SpatialAcceleration.SIZE);
   private final DMatrixRMaj tempTaskWeightSubspace = new DMatrixRMaj(SpatialAcceleration.SIZE, SpatialAcceleration.SIZE);

   private final DMatrixRMaj lineConstraintSelection = new DMatrixRMaj(1, 2);
   private final DMatrixRMaj lineConstraintJacobian = new DMatrixRMaj(1, 12);

   private final DMatrixRMaj tempSelectionMatrix = new DMatrixRMaj(SpatialAcceleration.SIZE, SpatialAcceleration.SIZE);

   private final FrameVector3D angularMomentum = new FrameVector3D();
   private final FrameVector3D linearMomentum = new FrameVector3D();
   private final ReferenceFrame centerOfMassFrame;

   private final JointIndexHandler jointIndexHandler;

   private final DMatrixRMaj allTaskJacobian;
   private final NativeMatrix allTaskJacobianNative;

   private final int numberOfDoFs;

   private final NativeNullspaceProjector accelerationNativeNullspaceProjector;
   private final NativeNullspaceProjector velocityNativeNullspaceProjector;
<<<<<<< HEAD
   
   private final YoInteger allTJSize = new YoInteger("allTJSize", registry);
   private int prevallTJSize = 0;

   public MotionQPInputCalculator(ReferenceFrame centerOfMassFrame,
                                  CentroidalMomentumRateCalculator centroidalMomentumRateCalculator,
=======

   public MotionQPInputCalculator(ReferenceFrame centerOfMassFrame,
                                  CentroidalMomentumRateCalculator centroidalMomentumRateCalculator,
                                  MultiBodyGravityGradientCalculator gravityGradientCalculator,
>>>>>>> 8e7c229f
                                  JointIndexHandler jointIndexHandler,
                                  JointPrivilegedConfigurationParameters jointPrivilegedConfigurationParameters,
                                  YoRegistry parentRegistry)
   {
      this(centerOfMassFrame,
           null,
           centroidalMomentumRateCalculator,
           gravityGradientCalculator,
           jointIndexHandler,
           jointPrivilegedConfigurationParameters,
           parentRegistry);
   }

   public MotionQPInputCalculator(ReferenceFrame centerOfMassFrame,
                                  CentroidalMomentumCalculator centroidalMomentumCalculator,
<<<<<<< HEAD
=======
                                  MultiBodyGravityGradientCalculator gravityGradientCalculator,
>>>>>>> 8e7c229f
                                  JointIndexHandler jointIndexHandler,
                                  JointPrivilegedConfigurationParameters jointPrivilegedConfigurationParameters,
                                  YoRegistry parentRegistry)
   {
      this(centerOfMassFrame,
           centroidalMomentumCalculator,
           null,
           gravityGradientCalculator,
           jointIndexHandler,
           jointPrivilegedConfigurationParameters,
           parentRegistry);
   }

   private MotionQPInputCalculator(ReferenceFrame centerOfMassFrame,
                                   CentroidalMomentumCalculator centroidalMomentumCalculator,
                                   CentroidalMomentumRateCalculator centroidalMomentumRateCalculator,
<<<<<<< HEAD
=======
                                   MultiBodyGravityGradientCalculator gravityGradientCalculator,
>>>>>>> 8e7c229f
                                   JointIndexHandler jointIndexHandler,
                                   JointPrivilegedConfigurationParameters jointPrivilegedConfigurationParameters,
                                   YoRegistry parentRegistry)
   {
      this.centerOfMassFrame = centerOfMassFrame;
      this.gravityGradientCalculator = gravityGradientCalculator;
      this.jointIndexHandler = jointIndexHandler;
      this.centroidalMomentumCalculator = centroidalMomentumCalculator;
      this.centroidalMomentumRateCalculator = centroidalMomentumRateCalculator;

      oneDoFJoints = jointIndexHandler.getIndexedOneDoFJoints();
      numberOfDoFs = jointIndexHandler.getNumberOfDoFs();

      if (jointPrivilegedConfigurationParameters != null)
      {
         privilegedConfigurationHandler = new JointPrivilegedConfigurationHandler(oneDoFJoints, jointPrivilegedConfigurationParameters, registry);
         nullspaceProjectionAlpha = new YoDouble("nullspaceProjectionAlpha", registry);
         nullspaceProjectionAlpha.set(jointPrivilegedConfigurationParameters.getNullspaceProjectionAlpha());
      }
      else
      {
         privilegedConfigurationHandler = null;
         nullspaceProjectionAlpha = null;
      }

      allTaskJacobian = new DMatrixRMaj(numberOfDoFs, numberOfDoFs);
      allTaskJacobianNative = new NativeMatrix(numberOfDoFs, numberOfDoFs);
      secondaryTaskJointsWeight.set(1.0); // TODO Needs to be rethought, it doesn't seem to be that useful.

      accelerationNativeNullspaceProjector = new NativeNullspaceProjector(numberOfDoFs);
      velocityNativeNullspaceProjector = new NativeNullspaceProjector(numberOfDoFs);

      parentRegistry.addChild(registry);
   }

   public void initialize()
   {
      if (centroidalMomentumRateCalculator != null)
         centroidalMomentumRateCalculator.reset();
      else
         centroidalMomentumCalculator.reset();
      if (gravityGradientCalculator != null)
         gravityGradientCalculator.reset();
      allTaskJacobian.reshape(0, numberOfDoFs);
   }

   public void updatePrivilegedConfiguration(PrivilegedConfigurationCommand command)
   {
      if (privilegedConfigurationHandler == null)
         throw new NullPointerException("JointPrivilegedConfigurationParameters have to be set to enable this feature.");
      privilegedConfigurationHandler.submitPrivilegedConfigurationCommand(command);
   }

   public void submitPrivilegedAccelerations(PrivilegedJointSpaceCommand command)
   {
      if (privilegedConfigurationHandler == null)
         throw new NullPointerException("JointPrivilegedConfigurationParameters have to be set to enable this feature.");
      privilegedConfigurationHandler.submitPrivilegedAccelerations(command);
   }

   public void submitPrivilegedVelocities(PrivilegedJointSpaceCommand command)
   {
      if (privilegedConfigurationHandler == null)
         throw new NullPointerException("JointPrivilegedConfigurationParameters have to be set to enable this feature.");
      privilegedConfigurationHandler.submitPrivilegedVelocities(command);
   }

   public boolean computePrivilegedJointAccelerations(QPInputTypeA qpInputToPack)
   {
      if (privilegedConfigurationHandler == null || !privilegedConfigurationHandler.isEnabled())
         return false;

      privilegedConfigurationHandler.computePrivilegedJointAccelerations();

      qpInputToPack.setConstraintType(ConstraintType.OBJECTIVE);
      qpInputToPack.setUseWeightScalar(false);

      int taskSize = 0;

      DMatrixRMaj selectionMatrix = privilegedConfigurationHandler.getSelectionMatrix();
      int robotTaskSize = selectionMatrix.getNumRows();

      if (robotTaskSize > 0)
      {
         OneDoFJointBasics[] joints = privilegedConfigurationHandler.getJoints();
         tempTaskJacobianNative.reshape(robotTaskSize, numberOfDoFs);
         boolean success = jointIndexHandler.compactBlockToFullBlock(joints, selectionMatrix, tempTaskJacobianNative);

         if (success)
         {
            qpInputToPack.reshape(robotTaskSize);
            allTaskJacobianNative.set(allTaskJacobian);
            accelerationNativeNullspaceProjector.project(tempTaskJacobianNative,
                                                         allTaskJacobianNative,
                                                         projectedTaskJacobian,
                                                         nullspaceProjectionAlpha.getValue());
            //            NativeCommonOps.projectOnNullspace(tempTaskJacobian, allTaskJacobian, projectedTaskJacobian, nullspaceProjectionAlpha.getValue());

            projectedTaskJacobian.extract(qpInputToPack.taskJacobian, taskSize, 0);
            CommonOps_DDRM.insert(privilegedConfigurationHandler.getPrivilegedJointAccelerations(), qpInputToPack.taskObjective, taskSize, 0);
            CommonOps_DDRM.insert(privilegedConfigurationHandler.getWeights(), qpInputToPack.taskWeightMatrix, taskSize, taskSize);
         }
      }

      return robotTaskSize > 0;
   }

   public boolean computePrivilegedJointVelocities(QPInputTypeA qpInputToPack)
   {
      if (privilegedConfigurationHandler == null || !privilegedConfigurationHandler.isEnabled())
         return false;

      privilegedConfigurationHandler.computePrivilegedJointVelocities();

      qpInputToPack.setConstraintType(ConstraintType.OBJECTIVE);
      qpInputToPack.setUseWeightScalar(false);

      DMatrixRMaj selectionMatrix = privilegedConfigurationHandler.getSelectionMatrix();

      int taskSize = selectionMatrix.getNumRows();

      if (taskSize == 0)
         return false;

      qpInputToPack.reshape(taskSize);

      qpInputToPack.setTaskObjective(privilegedConfigurationHandler.getPrivilegedJointVelocities());
      qpInputToPack.setTaskWeightMatrix(privilegedConfigurationHandler.getWeights());

      OneDoFJointBasics[] joints = privilegedConfigurationHandler.getJoints();
      boolean success = jointIndexHandler.compactBlockToFullBlock(joints, selectionMatrix, qpInputToPack.taskJacobian);

      if (!success)
         return false;

      tempTaskVelocityJacobianNative.set(qpInputToPack.taskJacobian);
      allTaskJacobianNative.set(allTaskJacobian);
      velocityNativeNullspaceProjector.project(tempTaskVelocityJacobianNative,
                                               allTaskJacobianNative,
                                               projectedTaskJacobian,
                                               nullspaceProjectionAlpha.getValue());
<<<<<<< HEAD
      ;
=======
>>>>>>> 8e7c229f
      projectedTaskJacobian.get(qpInputToPack.taskJacobian);

      return true;
   }

   public boolean computeGravityCompensationMinimization(QPInputTypeA qpInputToPack, double weight, boolean projectIntoNullspace, double dt)
   {
      if (weight <= 0.0)
         return false;

      qpInputToPack.reshape(numberOfDoFs);
      CommonOps_DDRM.scale(dt, gravityGradientCalculator.getTauGradientMatrix(), qpInputToPack.taskJacobian);
      qpInputToPack.taskObjective.set(gravityGradientCalculator.getTauMatrix());
      CommonOps_DDRM.changeSign(qpInputToPack.taskObjective);
      qpInputToPack.setUseWeightScalar(true);
      qpInputToPack.setWeight(weight);

      if (projectIntoNullspace)
      {
         tempTaskVelocityJacobianNative.set(qpInputToPack.taskJacobian);
         allTaskJacobianNative.set(allTaskJacobian);
         velocityNativeNullspaceProjector.project(tempTaskVelocityJacobianNative,
                                                  allTaskJacobianNative,
                                                  projectedTaskJacobian,
                                                  nullspaceProjectionAlpha.getValue());
         projectedTaskJacobian.get(qpInputToPack.taskJacobian);
      }
      else
      {
         recordTaskJacobian(qpInputToPack.taskJacobian);
      }
      return true;
   }

   public boolean computeGravityCompensationMinimization(QPInputTypeA qpInputToPack,
                                                         JointTorqueMinimizationWeightCalculator weightCalculator,
                                                         boolean projectIntoNullspace,
                                                         double dt)
   {
      if (weightCalculator.isWeightZero())
         return false;

      qpInputToPack.reshape(numberOfDoFs);
      CommonOps_DDRM.scale(dt, gravityGradientCalculator.getTauGradientMatrix(), qpInputToPack.taskJacobian);
      qpInputToPack.taskObjective.set(gravityGradientCalculator.getTauMatrix());
      CommonOps_DDRM.changeSign(qpInputToPack.taskObjective);
      qpInputToPack.taskWeightMatrix.zero();
      weightCalculator.computeWeightMatrix(gravityGradientCalculator.getTauMatrix(), qpInputToPack.taskWeightMatrix);

      if (projectIntoNullspace)
      {
         tempTaskVelocityJacobianNative.set(qpInputToPack.taskJacobian);
         allTaskJacobianNative.set(allTaskJacobian);
         velocityNativeNullspaceProjector.project(tempTaskVelocityJacobianNative,
                                                  allTaskJacobianNative,
                                                  projectedTaskJacobian,
                                                  nullspaceProjectionAlpha.getValue());
         projectedTaskJacobian.get(qpInputToPack.taskJacobian);
      }
      else
      {
         recordTaskJacobian(qpInputToPack.taskJacobian);
      }
      return true;
   }

   /**
    * Configures the appropriate variable substitution to perform in the QP for satisfying the physical
    * constraint for a kinematic loop.
    * <p>
    * The {@code qpVariableSubstitutionToPack} can then be add to the QP to register an additional
    * substitution perform.
    * </p>
    * 
    * @param function                     the explicit function representing a kinematic loop in the
    *                                     multi-body system.
    * @param qpVariableSubstitutionToPack the variable substitution to be configured. Modified.
    * @see InverseDynamicsQPSolver#addAccelerationSubstitution(QPVariableSubstitution)
    * @see InverseKinematicsQPSolver#addVariableSubstitution(QPVariableSubstitution)
    */
   public void convertKinematicLoopFunction(KinematicLoopFunction function, QPVariableSubstitution qpVariableSubstitutionToPack)
   {
      DMatrixRMaj loopJacobian = function.getLoopJacobian();
      DMatrixRMaj loopConvectiveTerm = function.getLoopConvectiveTerm();
      List<? extends OneDoFJointReadOnly> loopJoints = function.getLoopJoints();
      int[] actuatedJointIndices = function.getActuatedJointIndices();

      if (loopJacobian.getNumRows() != loopConvectiveTerm.getNumRows())
         throw new IllegalArgumentException("Inconsistent dimensions: number of rows in Jacobian: " + loopJacobian.getNumRows() + ", number of joints: "
               + loopJoints.size());

      if (loopJacobian.getNumRows() != loopConvectiveTerm.getNumRows())
         throw new MatrixDimensionException("Inconsistent dimensions: loopJacobian.numRows=" + loopJacobian.getNumRows() + ", loopConvectiveTerm.numRows="
               + loopConvectiveTerm.getNumRows());

      if (actuatedJointIndices.length != loopJacobian.getNumCols())
         throw new IllegalArgumentException("Inconsistent dimensions: number of actuated joints: " + actuatedJointIndices.length
               + ", number of columns in Jacobian: " + loopJacobian.getNumCols());

      qpVariableSubstitutionToPack.reshape(loopJoints.size(), loopJacobian.getNumRows());

      qpVariableSubstitutionToPack.transformation.set(loopJacobian);
      qpVariableSubstitutionToPack.bias.set(loopConvectiveTerm);

      for (int i = 0; i < loopJoints.size(); i++)
      {
         qpVariableSubstitutionToPack.variableIndices[i] = jointIndexHandler.getOneDoFJointIndex(loopJoints.get(i));
      }

      for (int i = 0; i < actuatedJointIndices.length; i++)
      {
         qpVariableSubstitutionToPack.activeIndices.add(actuatedJointIndices[i]);
      }
   }

   public boolean convertQPObjectiveCommand(QPObjectiveCommand commandToConvert, QPInputTypeA qpInputToPack)
   {
//    LogTools.info("-------------------------WBCC------------------------------------");
//    LogTools.info("-------------------------WBCC------------------------------------");
//    LogTools.info(EuclidCoreIOTools.getArrayString(", ", jointIndexHandler.getIndexedJoints(), j -> j.getName()));
//    LogTools.info("-------------------------WBCC------------------------------------");
//    LogTools.info("-------------------------WBCC------------------------------------");
//    LogTools.info("-------------------------WBCC------------------------------------");
      DMatrixRMaj jacobian = commandToConvert.getJacobian();
      DMatrixRMaj objective = commandToConvert.getObjective();
      DMatrixRMaj selectionMatrix = commandToConvert.getSelectionMatrix();
      DMatrixRMaj weightMatrix = commandToConvert.getWeightMatrix();

      int taskSize = selectionMatrix.getNumRows();

      if (taskSize == 0)
         return false;

      if (jacobian.getNumCols() != numberOfDoFs)
      {
         LogTools.error("Jacobian is not of the right size: {}, expected: {}", jacobian.getNumCols(), numberOfDoFs);
         return false;
      }

      qpInputToPack.reshape(taskSize);
      qpInputToPack.setConstraintType(ConstraintType.OBJECTIVE);

      qpInputToPack.setUseWeightScalar(false);
      CommonOps_DDRM.mult(selectionMatrix, weightMatrix, tempTaskWeightSubspace);
      CommonOps_DDRM.multTransB(tempTaskWeightSubspace, selectionMatrix, qpInputToPack.taskWeightMatrix);

      CommonOps_DDRM.mult(selectionMatrix, objective, qpInputToPack.taskObjective);

      CommonOps_DDRM.mult(selectionMatrix, jacobian, qpInputToPack.taskJacobian);

      if (commandToConvert.isNullspaceProjected())
      {
         tempTaskJacobianNative.set(qpInputToPack.taskJacobian);
         allTaskJacobianNative.set(allTaskJacobian);
         accelerationNativeNullspaceProjector.project(tempTaskJacobianNative,
                                                      allTaskJacobianNative,
                                                      projectedTaskJacobian,
                                                      nullspaceProjectionAlpha.getValue());
         
         projectedTaskJacobian.get(qpInputToPack.taskJacobian);
      }
      else
      {
         recordTaskJacobian(qpInputToPack.taskJacobian);
      }
      
      return true;
   }

   /**
    * Converts a {@link SpatialAccelerationCommand} into a {@link QPInputTypeA}.
    * <p>
    * The idea is to convert the information held in the {@code commandToConvert} such that it ends up
    * being formulated as follows:<br>
    * J<sub>MxN</sub> * vDot<sub>Nx1</sub> = p<sub>Mx1</sub> <br>
    * where J is the M-by-N Jacobian matrix, vDot is the N-by-1 desired joint acceleration vector that
    * the QP solver is solving for, and p is the M-by-1 objective vector. M is called the task size and
    * N is the overall number of degrees of freedom (DoFs) to be controlled.
    * </p>
    * 
    * @return true if the command was successfully converted.
    */
   public boolean convertSpatialAccelerationCommand(SpatialAccelerationCommand commandToConvert, QPInputTypeA qpInputToPack)
   {
      commandToConvert.getControlFrame(controlFrame);
      // Gets the M-by-6 selection matrix S.
      commandToConvert.getSelectionMatrix(controlFrame, tempSelectionMatrix);
      int taskSize = tempSelectionMatrix.getNumRows();

      if (taskSize == 0)
         return false;

      qpInputToPack.reshape(taskSize);
      qpInputToPack.setConstraintType(commandToConvert.isHardConstraint() ? ConstraintType.EQUALITY : ConstraintType.OBJECTIVE);
      // If the task is setup as a hard constraint, there is no need for a weight matrix.
      if (!commandToConvert.isHardConstraint())
      {
         // Compute the M-by-M weight matrix W computed as follows: W = S * W * S^T
         qpInputToPack.setUseWeightScalar(false);
         tempTaskWeight.reshape(SpatialAcceleration.SIZE, SpatialAcceleration.SIZE);
         tempTaskWeightSubspace.reshape(taskSize, SpatialAcceleration.SIZE);
         commandToConvert.getWeightMatrix(controlFrame, tempTaskWeight);
         CommonOps_DDRM.mult(tempSelectionMatrix, tempTaskWeight, tempTaskWeightSubspace);
         CommonOps_DDRM.multTransB(tempTaskWeightSubspace, tempSelectionMatrix, qpInputToPack.taskWeightMatrix);
      }

      RigidBodyBasics base = commandToConvert.getBase();
      RigidBodyBasics endEffector = commandToConvert.getEndEffector();

      jacobianCalculator.clear();
      jacobianCalculator.setKinematicChain(base, endEffector);
      jacobianCalculator.setJacobianFrame(controlFrame);
      jacobianCalculator.reset();

      /*
       * @formatter:off
       * Compute the M-by-1 task objective vector p as follows:
       * p = S * ( TDot - JDot * qDot )
       * where TDot is the 6-by-1 end-effector desired acceleration vector and (JDot * qDot) is the 6-by-1
       * convective term vector resulting from the Coriolis and Centrifugal effects.
       * @formatter:on
       */
      commandToConvert.getDesiredSpatialAcceleration(tempTaskObjective);
      CommonOps_DDRM.subtractEquals(tempTaskObjective, jacobianCalculator.getConvectiveTermMatrix());
      CommonOps_DDRM.mult(tempSelectionMatrix, tempTaskObjective, qpInputToPack.taskObjective);

      // Compute the M-by-N task Jacobian: J = S * J
      // Step 1, let's get the 'small' Jacobian matrix j.
      // It is called small as its number of columns is equal to the number of DoFs to its kinematic chain which is way smaller than the number of robot DoFs.
      tempTaskJacobian.reshape(taskSize, jacobianCalculator.getNumberOfDegreesOfFreedom());
      CommonOps_DDRM.mult(tempSelectionMatrix, jacobianCalculator.getJacobianMatrix(), tempTaskJacobian);

      // Dealing with the primary base:
      RigidBodyBasics primaryBase = commandToConvert.getPrimaryBase();
      List<JointReadOnly> jointsUsedInTask = jacobianCalculator.getJointsFromBaseToEndEffector();

      // Step 2: The small Jacobian matrix into the full Jacobian matrix. Proper indexing has to be ensured, so it is handled by the jointIndexHandler.
      jointIndexHandler.compactBlockToFullBlockIgnoreUnindexedJoints(jointsUsedInTask, tempTaskJacobian, qpInputToPack.taskJacobian);

      if (true) //(primaryBase == null)
      { // No primary base provided for this task.
        // Record the resulting Jacobian matrix for the privileged configuration.
         recordTaskJacobian(qpInputToPack.taskJacobian);
         // We're done!
      }
      else
      { // A primary base has been provided, two things are happening here:
        // 1- A weight is applied on the joints between the base and the primary base with objective to reduce their involvement for this task.
        // 2- The Jacobian is transformed before being recorded such that the privileged configuration is only applied from the primary base to the end-effector.
         tempPrimaryTaskJacobian.set(qpInputToPack.taskJacobian);

         boolean isJointUpstreamOfPrimaryBase = false;
         for (int i = jointsUsedInTask.size() - 1; i >= 0; i--)
         {
            JointReadOnly joint = jointsUsedInTask.get(i);

            if (joint.getSuccessor() == primaryBase)
               isJointUpstreamOfPrimaryBase = true;

            if (isJointUpstreamOfPrimaryBase)
            { // The current joint is located between the base and the primary base:
              // Find the column indices corresponding to this joint (it is usually only one index except for the floating joint which has 6).
               int[] jointIndices = jointIndexHandler.getJointIndices(joint);

               for (int dofIndex : jointIndices)
               {
                  double scaleFactor = secondaryTaskJointsWeight.getDoubleValue();
                  if (commandToConvert.scaleSecondaryTaskJointWeight())
                     scaleFactor = commandToConvert.getSecondaryTaskJointWeightScale();

                  // Apply a down-scale on the task Jacobian for the joint's column(s) so it has lower priority in the optimization.
                  MatrixTools.scaleColumn(scaleFactor, dofIndex, qpInputToPack.taskJacobian);
                  // Zero out the task Jacobian at the joint's column(s) so it is removed from the nullspace calculation for applying the privileged configuration.
                  MatrixTools.zeroColumn(dofIndex, tempPrimaryTaskJacobian);
               }
            }
         }

         // Record the resulting Jacobian matrix which only zeros before the primary base for the privileged configuration.
         recordTaskJacobian(tempPrimaryTaskJacobian);
         // We're done!
      }

      return true;
   }

   /**
    * Converts a {@link SpatialVelocityCommand} into a {@link QPInputTypeA}.
    * <p>
    * The idea is to convert the information held in the {@code commandToConvert} such that it ends up
    * being formulated as follows:<br>
    * J<sub>MxN</sub> * v<sub>Nx1</sub> = p<sub>Mx1</sub> <br>
    * where J is the M-by-N Jacobian matrix, v is the N-by-1 desired joint velocity vector that the QP
    * solver is solving for, and p is the M-by-1 objective vector. M is called the task size and N is
    * the overall number of degrees of freedom (DoFs) to be controlled.
    * </p>
    * 
    * @return true if the command was successfully converted.
    */
   public boolean convertSpatialVelocityCommand(SpatialVelocityCommand commandToConvert, QPInputTypeA qpInputToPack)
   {
      // Gets the M-by-6 selection matrix S.
      commandToConvert.getControlFrame(controlFrame);
      commandToConvert.getSelectionMatrix(controlFrame, tempSelectionMatrix);
      int taskSize = tempSelectionMatrix.getNumRows();

      if (taskSize == 0)
         return false;

      ConstraintType constraintType = commandToConvert.getConstraintType();
      qpInputToPack.reshape(taskSize);
      qpInputToPack.setConstraintType(constraintType);
      // If the task is setup as a hard constraint, there is no need for a weight matrix.
      if (constraintType == ConstraintType.OBJECTIVE)
      {
         // Compute the M-by-M weight matrix W computed as follows: W = S * W * S^T
         qpInputToPack.setUseWeightScalar(false);
         tempTaskWeight.reshape(SpatialAcceleration.SIZE, SpatialAcceleration.SIZE);
         tempTaskWeightSubspace.reshape(taskSize, SpatialAcceleration.SIZE);
         commandToConvert.getWeightMatrix(controlFrame, tempTaskWeight);
         CommonOps_DDRM.mult(tempSelectionMatrix, tempTaskWeight, tempTaskWeightSubspace);
         CommonOps_DDRM.multTransB(tempTaskWeightSubspace, tempSelectionMatrix, qpInputToPack.taskWeightMatrix);
      }

      RigidBodyBasics base = commandToConvert.getBase();
      RigidBodyBasics endEffector = commandToConvert.getEndEffector();

      jacobianCalculator.clear();
      jacobianCalculator.setKinematicChain(base, endEffector);
      jacobianCalculator.setJacobianFrame(controlFrame);
      jacobianCalculator.reset();

      /*
       * @formatter:off
       * Compute the M-by-1 task objective vector p as follows:
       * p = S * T
       * where T is the 6-by-1 end-effector desired velocity vector.
       * @formatter:on
       */
      commandToConvert.getDesiredSpatialVelocity(tempTaskObjective);
      CommonOps_DDRM.mult(tempSelectionMatrix, tempTaskObjective, qpInputToPack.taskObjective);

      // Compute the M-by-N task Jacobian: J = S * J
      // Step 1, let's get the 'small' Jacobian matrix j.
      // It is called small as its number of columns is equal to the number of DoFs to its kinematic chain which is way smaller than the number of robot DoFs.
      tempTaskJacobian.reshape(taskSize, jacobianCalculator.getNumberOfDegreesOfFreedom());
      CommonOps_DDRM.mult(tempSelectionMatrix, jacobianCalculator.getJacobianMatrix(), tempTaskJacobian);

      // Dealing with the primary base:
      RigidBodyBasics primaryBase = commandToConvert.getPrimaryBase();
      List<JointReadOnly> jointsUsedInTask = jacobianCalculator.getJointsFromBaseToEndEffector();

      // Step 2: The small Jacobian matrix into the full Jacobian matrix. Proper indexing has to be ensured, so it is handled by the jointIndexHandler.
      jointIndexHandler.compactBlockToFullBlockIgnoreUnindexedJoints(jointsUsedInTask, tempTaskJacobian, qpInputToPack.taskJacobian);

      /*
       * The following is relevant only for objective inputs: i- privileged cannot affect QP inputs that
       * are constraints, ii- constraints have no weight.
       */
      if (constraintType == ConstraintType.OBJECTIVE)
      {
         if (primaryBase == null)
         { // No primary base provided for this task.
           // Record the resulting Jacobian matrix for the privileged configuration.
            recordTaskJacobian(qpInputToPack.taskJacobian);
            // We're done!
         }
         else
         { // A primary base has been provided, two things are happening here:
           // 1- A weight is applied on the joints between the base and the primary base with objective to reduce their involvement for this task.
           // 2- The Jacobian is transformed before being recorded such that the privileged configuration is only applied from the primary base to the end-effector.
            tempPrimaryTaskJacobian.set(qpInputToPack.taskJacobian);

            boolean isJointUpstreamOfPrimaryBase = false;
            for (int i = jointsUsedInTask.size() - 1; i >= 0; i--)
            {
               JointReadOnly joint = jointsUsedInTask.get(i);

               if (joint.getSuccessor() == primaryBase)
                  isJointUpstreamOfPrimaryBase = true;

               if (isJointUpstreamOfPrimaryBase)
               { // The current joint is located between the base and the primary base:
                 // Find the column indices corresponding to this joint (it is usually only one index except for the floating joint which has 6).
                  int[] jointIndices = jointIndexHandler.getJointIndices(joint);

                  for (int dofIndex : jointIndices)
                  {
                     double scaleFactor = secondaryTaskJointsWeight.getDoubleValue();
                     if (commandToConvert.scaleSecondaryTaskJointWeight())
                        scaleFactor = commandToConvert.getSecondaryTaskJointWeightScale();

                     // Apply a down-scale on the task Jacobian for the joint's column(s) so it has lower priority in the optimization.
                     MatrixTools.scaleColumn(scaleFactor, dofIndex, qpInputToPack.taskJacobian);
                     // Zero out the task Jacobian at the joint's column(s) so it is removed from the nullspace calculation for applying the privileged configuration.
                     MatrixTools.zeroColumn(dofIndex, tempPrimaryTaskJacobian);
                  }
               }
            }

            // Record the resulting Jacobian matrix which only zeros before the primary base for the privileged configuration.
            recordTaskJacobian(tempPrimaryTaskJacobian);
            // We're done!
         }
      }

      return true;
   }

   /**
    * Converts a {@link MomentumRateCommand} into a {@link QPInputTypeA}.
    * 
    * @return true if the command was successfully converted.
    */
   public boolean convertMomentumRateCommand(MomentumRateCommand commandToConvert, QPInputTypeA qpInputToPack)
   {
      commandToConvert.getSelectionMatrix(centerOfMassFrame, tempSelectionMatrix);
      int taskSize = tempSelectionMatrix.getNumRows();

      if (taskSize == 0)
         return false;

      qpInputToPack.reshape(taskSize);
      qpInputToPack.setUseWeightScalar(false);
      qpInputToPack.setConstraintType(ConstraintType.OBJECTIVE);

      // Compute the weight: W = S * W * S^T
      tempTaskWeight.reshape(SpatialAcceleration.SIZE, SpatialAcceleration.SIZE);
      tempTaskWeightSubspace.reshape(taskSize, SpatialAcceleration.SIZE);
      commandToConvert.getWeightMatrix(tempTaskWeight);
      CommonOps_DDRM.mult(tempSelectionMatrix, tempTaskWeight, tempTaskWeightSubspace);
      CommonOps_DDRM.multTransB(tempTaskWeightSubspace, tempSelectionMatrix, qpInputToPack.taskWeightMatrix);

      // Compute the task Jacobian: J = S * A
      DMatrixRMaj centroidalMomentumMatrix = getCentroidalMomentumMatrix();
      CommonOps_DDRM.mult(tempSelectionMatrix, centroidalMomentumMatrix, qpInputToPack.taskJacobian);

      commandToConvert.getMomentumRate(angularMomentum, linearMomentum);
      angularMomentum.changeFrame(centerOfMassFrame);
      linearMomentum.changeFrame(centerOfMassFrame);
      angularMomentum.get(0, tempTaskObjective);
      linearMomentum.get(3, tempTaskObjective);
      DMatrixRMaj convectiveTerm = centroidalMomentumRateCalculator.getBiasSpatialForceMatrix();

      // Compute the task objective: p = S * ( hDot - ADot qDot )
      CommonOps_DDRM.subtractEquals(tempTaskObjective, convectiveTerm);
      CommonOps_DDRM.mult(tempSelectionMatrix, tempTaskObjective, qpInputToPack.taskObjective);

      recordTaskJacobian(qpInputToPack.taskJacobian);

      return true;
   }

   /**
    * Converts a {@link LinearMomentumRateCostCommand} into a {@link QPInputTypeB}.
    *
    * @return true if the command was successfully converted.
    */
   public boolean convertLinearMomentumRateCostCommand(LinearMomentumRateCostCommand commandToConvert, QPInputTypeB qpInputToPack)
   {
      tempSelectionMatrix.zero();
      commandToConvert.getSelectionMatrix(centerOfMassFrame, tempSelectionMatrix);
      int taskSize = tempSelectionMatrix.getNumRows();

      if (taskSize == 0)
         return false;

      qpInputToPack.reshape(taskSize);
      qpInputToPack.setUseWeightScalar(false);

      // Compute the weight: W = S * W * S^T
      tempTaskWeight.reshape(Wrench.SIZE, Wrench.SIZE);
      tempTaskWeightSubspace.reshape(taskSize, 3);
      commandToConvert.getWeightMatrix(tempTaskWeight);
      CommonOps_DDRM.mult(tempSelectionMatrix, tempTaskWeight, tempTaskWeightSubspace);
      CommonOps_DDRM.multTransB(tempTaskWeightSubspace, tempSelectionMatrix, qpInputToPack.taskWeightMatrix);

      // Compute the hessian: H = S * H * S^T
      tempTaskWeight.set(commandToConvert.getMomentumRateHessian());
      CommonOps_DDRM.mult(tempSelectionMatrix, tempTaskWeight, tempTaskWeightSubspace);
      CommonOps_DDRM.multTransB(tempTaskWeightSubspace, tempSelectionMatrix, qpInputToPack.directCostHessian);

      // Compute the task Jacobian: J = S * A
      DMatrixRMaj centroidalMomentumMatrix = getCentroidalMomentumMatrix();
      CommonOps_DDRM.mult(tempSelectionMatrix, centroidalMomentumMatrix, qpInputToPack.taskJacobian);

      // Compute the gradient: g = S * g
      CommonOps_DDRM.multTransB(tempSelectionMatrix, commandToConvert.getMomentumRateGradient(), qpInputToPack.directCostGradient);

      // Compute the task convective term: p = S * ADot qDot
      DMatrixRMaj convectiveTerm = getCentroidalMomentumConvectiveTerm();
      CommonOps_DDRM.mult(tempSelectionMatrix, convectiveTerm, qpInputToPack.taskConvectiveTerm);

      recordTaskJacobian(qpInputToPack.taskJacobian);

      return true;
   }

   /**
    * Converts a {@link MomentumCommand} into a {@link QPInputTypeA}.
    * 
    * @return true if the command was successfully converted.
    */
   public boolean convertMomentumCommand(MomentumCommand commandToConvert, QPInputTypeA qpInputToPack)
   {
      commandToConvert.getSelectionMatrix(centerOfMassFrame, tempSelectionMatrix);
      int taskSize = tempSelectionMatrix.getNumRows();

      if (taskSize == 0)
         return false;

      ConstraintType constraintType = ConstraintType.OBJECTIVE;
      qpInputToPack.reshape(taskSize);
      qpInputToPack.setConstraintType(constraintType);

      if (constraintType == ConstraintType.OBJECTIVE)
      {
         // Compute the weight: W = S * W * S^T
         qpInputToPack.setUseWeightScalar(false);
         tempTaskWeight.reshape(SpatialAcceleration.SIZE, SpatialAcceleration.SIZE);
         tempTaskWeightSubspace.reshape(taskSize, SpatialAcceleration.SIZE);
         commandToConvert.getWeightMatrix(tempTaskWeight);
         CommonOps_DDRM.mult(tempSelectionMatrix, tempTaskWeight, tempTaskWeightSubspace);
         CommonOps_DDRM.multTransB(tempTaskWeightSubspace, tempSelectionMatrix, qpInputToPack.taskWeightMatrix);
      }

      // Compute the task Jacobian: J = S * A
      DMatrixRMaj centroidalMomentumMatrix = getCentroidalMomentumMatrix();
      CommonOps_DDRM.mult(tempSelectionMatrix, centroidalMomentumMatrix, qpInputToPack.taskJacobian);

      commandToConvert.getMomentumRate(angularMomentum, linearMomentum);
      angularMomentum.changeFrame(centerOfMassFrame);
      linearMomentum.changeFrame(centerOfMassFrame);
      angularMomentum.get(0, tempTaskObjective);
      linearMomentum.get(3, tempTaskObjective);

      // Compute the task objective: p = S * h
      CommonOps_DDRM.mult(tempSelectionMatrix, tempTaskObjective, qpInputToPack.taskObjective);

      recordTaskJacobian(qpInputToPack.taskJacobian);

      return true;
   }

   /**
    * Converts a {@link LinearMomentumConvexConstraint2DCommand} into a {@link QPInputTypeA} intended
    * to be consumed by {@link InverseKinematicsQPSolver}.
    * <p>
    * The resulting output is an {@link ConstraintType#LEQ_INEQUALITY} constraining the x and y
    * components of the linear momentum to remain on the right side of a set of 2D lines defined by
    * each pair of consecutive vertices given by
    * {@link LinearMomentumConvexConstraint2DCommand#getLinearMomentumConstraintVertices()}.
    * </p>
    * 
    * @param command       the command to be converted. Not modified.
    * @param qpInputToPack the result of the conversion. Modified.
    * @return {@code true} if the command was successfully converted, {@code false} otherwise.
    */
   public boolean convertLinearMomentumConvexConstraint2DCommand(LinearMomentumConvexConstraint2DCommand command, QPInputTypeA qpInputToPack)
   {
      List<Vector2D> vertices = command.getLinearMomentumConstraintVertices();

      if (vertices.isEmpty())
         return false;

      tempSelectionMatrix.reshape(2, 6);
      tempSelectionMatrix.zero();
      tempSelectionMatrix.set(0, 3, 1.0);
      tempSelectionMatrix.set(1, 4, 1.0);

      // Compute the task Jacobian: J = S * A
      tempTaskJacobian.reshape(2, numberOfDoFs);
      DMatrixRMaj centroidalMomentumMatrix = getCentroidalMomentumMatrix();
      CommonOps_DDRM.mult(tempSelectionMatrix, centroidalMomentumMatrix, tempTaskJacobian);

      if (vertices.size() < 2)
      {
         return false;
      }
      else if (vertices.size() == 2)
      {
         qpInputToPack.reshape(1);
         qpInputToPack.setConstraintType(ConstraintType.LEQ_INEQUALITY);
         setupLineConstraint(0, vertices.get(0), vertices.get(1), tempTaskJacobian, qpInputToPack);
      }
      else
      {
         qpInputToPack.reshape(vertices.size());
         qpInputToPack.setConstraintType(ConstraintType.LEQ_INEQUALITY);

         Vector2D v0 = vertices.get(vertices.size() - 1);

         for (int i = 0; i < vertices.size(); i++)
         {
            Vector2D v1 = vertices.get(i);
            setupLineConstraint(i, v0, v1, tempTaskJacobian, qpInputToPack);
            v0 = v1;
         }
      }

      return true;
   }

   /**
    * Sets up the {@link QPInputTypeA#taskJacobian} and {@link QPInputTypeA#taskObjective} to formulate
    * a constraint with respect to 2D line going through {@code firstPointOnLine} and
    * {@code secondPointOnLine}.
    * <p>
    * This method can be used for three applications:
    * <ul>
    * <li>If {@link ConstraintType#LEQ_INEQUALITY}: constrains the momentum to remain of the right side
    * of the line.
    * <li>If {@link ConstraintType#GEQ_INEQUALITY}: constrains the momentum to remain of the left side
    * of the line.
    * <li>If {@link ConstraintType#EQUALITY}: constrains the momentum to remain on the line.
    * </ul>
    * It is up to the caller of this method to set the type of constraint of the given
    * {@code qoInputToPack}.
    * </p>
    * 
    * @param constraintIndex                  the index in {@code qpInputToPack} where to put the new
    *                                         constraint.
    * @param firstPointOnLine                 the first point the line is going through. Not modified.
    * @param secondPointOnLine                the second point the line is going through. Not modified.
    * @param centroidalMomemtumMatrixLinearXY the x and y components of the linear part of the
    *                                         centroidal momentum matrix. Not modified.
    * @param qpInputToPack                    the result is stored in
    *                                         {@code qpInputToPack.taskJacobian} and
    *                                         {@code qpInputToPack.taskObjective}. Modified.
    */
   private void setupLineConstraint(int constraintIndex,
                                    Tuple2DReadOnly firstPointOnLine,
                                    Tuple2DReadOnly secondPointOnLine,
                                    DMatrixRMaj centroidalMomemtumMatrixLinearXY,
                                    QPInputTypeA qpInputToPack)
   {
      double directionX = secondPointOnLine.getX() - firstPointOnLine.getX();
      double directionY = secondPointOnLine.getY() - firstPointOnLine.getY();
      double norm = Math.sqrt(EuclidCoreTools.normSquared(directionX, directionY));
      directionX /= norm;
      directionY /= norm;

      lineConstraintSelection.set(0, -directionY);
      lineConstraintSelection.set(1, directionX);
      lineConstraintJacobian.reshape(1, numberOfDoFs);
      CommonOps_DDRM.mult(lineConstraintSelection, centroidalMomemtumMatrixLinearXY, lineConstraintJacobian);
      CommonOps_DDRM.insert(lineConstraintJacobian, qpInputToPack.taskJacobian, constraintIndex, 0);

      qpInputToPack.taskObjective.set(constraintIndex, directionX * firstPointOnLine.getY() - directionY * firstPointOnLine.getX());
   }

   /**
    * Converts a {@link JointspaceAccelerationCommand} into a {@link QPInputTypeA}.
    * 
    * @return true if the command was successfully converted.
    */
   public boolean convertJointspaceAccelerationCommand(JointspaceAccelerationCommand commandToConvert, QPInputTypeA qpInputToPack)
   {
      int taskSize = 0;
      double minWeight = 1.0e-12;

      for (int jointIndex = 0; jointIndex < commandToConvert.getNumberOfJoints(); jointIndex++)
      {
         if (commandToConvert.getWeight(jointIndex) > minWeight)
            taskSize++;
      }

      if (taskSize == 0)
         return false;

      qpInputToPack.reshape(taskSize);
      qpInputToPack.setConstraintType(commandToConvert.isHardConstraint() ? ConstraintType.EQUALITY : ConstraintType.OBJECTIVE);
      qpInputToPack.taskJacobian.zero();
      qpInputToPack.taskWeightMatrix.zero();
      qpInputToPack.setUseWeightScalar(false);

      int row = 0;
      for (int jointIndex = 0; jointIndex < commandToConvert.getNumberOfJoints(); jointIndex++)
      {
         if (commandToConvert.getWeight(jointIndex) <= minWeight)
            continue;

         JointBasics joint = commandToConvert.getJoint(jointIndex);
         double weight = commandToConvert.getWeight(jointIndex);
         int[] columns = jointIndexHandler.getJointIndices(joint);
         if (columns == null)
            return false;

         CommonOps_DDRM.insert(commandToConvert.getDesiredAcceleration(jointIndex), qpInputToPack.taskObjective, row, 0);
         for (int column : columns)
         {
            qpInputToPack.taskJacobian.set(row, column, 1.0);
            qpInputToPack.taskWeightMatrix.set(row, row, weight);
            row++;
         }
      }

      recordTaskJacobian(qpInputToPack.taskJacobian);
      return true;
   }
//   public boolean convertJointspaceAccelerationCommand(JointspaceAccelerationCommand commandToConvert, QPInputTypeA qpInputToPack)
//   {
//      int taskSize = MultiBodySystemTools.computeDegreesOfFreedom(commandToConvert.getJoints());
//
//      if (taskSize == 0)
//         return false;
//
//      qpInputToPack.reshape(taskSize);
//      qpInputToPack.setConstraintType(commandToConvert.isHardConstraint() ? ConstraintType.EQUALITY : ConstraintType.OBJECTIVE);
//      qpInputToPack.taskJacobian.zero();
//      qpInputToPack.taskWeightMatrix.zero();
//      qpInputToPack.setUseWeightScalar(false);
//
//      int row = 0;
//      for (int jointIndex = 0; jointIndex < commandToConvert.getNumberOfJoints(); jointIndex++)
//      {
//         JointBasics joint = commandToConvert.getJoint(jointIndex);
//         double weight = commandToConvert.getWeight(jointIndex);
//         int[] columns = jointIndexHandler.getJointIndices(joint);
//         if (columns == null)
//            return false;
//
//         CommonOps_DDRM.insert(commandToConvert.getDesiredAcceleration(jointIndex), qpInputToPack.taskObjective, row, 0);
//         for (int column : columns)
//         {
//            qpInputToPack.taskJacobian.set(row, column, 1.0);
//            qpInputToPack.taskWeightMatrix.set(row, row, weight);
//            row++;
//         }
//      }
//
//      recordTaskJacobian(qpInputToPack.taskJacobian);
//      return true;
//   }

   /**
    * Converts a {@link JointspaceVelocityCommand} into a {@link QPInputTypeA}.
    * 
    * @return true if the command was successfully converted.
    */
   public boolean convertJointspaceVelocityCommand(JointspaceVelocityCommand commandToConvert, QPInputTypeA qpInputToPack)
   {
      int taskSize = MultiBodySystemTools.computeDegreesOfFreedom(commandToConvert.getJoints());

      if (taskSize == 0)
         return false;

      qpInputToPack.reshape(taskSize);
      qpInputToPack.setConstraintType(commandToConvert.isHardConstraint() ? ConstraintType.EQUALITY : ConstraintType.OBJECTIVE);
      qpInputToPack.taskJacobian.zero();
      qpInputToPack.taskWeightMatrix.zero();
      qpInputToPack.setUseWeightScalar(false);

      int row = 0;
      for (int jointIndex = 0; jointIndex < commandToConvert.getNumberOfJoints(); jointIndex++)
      {
         JointBasics joint = commandToConvert.getJoint(jointIndex);
         double weight = commandToConvert.getWeight(jointIndex);
         int[] columns = jointIndexHandler.getJointIndices(joint);
         if (columns == null)
            return false;

         CommonOps_DDRM.insert(commandToConvert.getDesiredVelocity(jointIndex), qpInputToPack.taskObjective, row, 0);
         for (int column : columns)
         {
            qpInputToPack.taskJacobian.set(row, column, 1.0);
            qpInputToPack.taskWeightMatrix.set(row, row, weight);
            row++;
         }
      }

      recordTaskJacobian(qpInputToPack.taskJacobian);
      return true;
   }

   private void recordTaskJacobian(DMatrixRMaj taskJacobian)
   {
      int taskSize = taskJacobian.getNumRows();
      allTaskJacobian.reshape(allTaskJacobian.getNumRows() + taskSize, numberOfDoFs, true);
      CommonOps_DDRM.insert(taskJacobian, allTaskJacobian, allTaskJacobian.getNumRows() - taskSize, 0);
      if (prevallTJSize > allTaskJacobian.getNumRows())
      {
         allTJSize.set(prevallTJSize);
      }
      prevallTJSize = allTaskJacobian.getNumRows();
   }

   public DMatrixRMaj getCentroidalMomentumMatrix()
   {
      if (centroidalMomentumCalculator != null)
         return centroidalMomentumCalculator.getCentroidalMomentumMatrix();
      else
         return centroidalMomentumRateCalculator.getCentroidalMomentumMatrix();
   }

   public DMatrixRMaj getCentroidalMomentumConvectiveTerm()
   {
      return centroidalMomentumRateCalculator.getBiasSpatialForceMatrix();
   }

   private final SpatialForce momentumRate = new SpatialForce();

   public SpatialForceReadOnly computeCentroidalMomentumRateFromSolution(DMatrixRMaj jointAccelerations)
   {
      centroidalMomentumRateCalculator.getMomentumRate(jointAccelerations, momentumRate);
      return momentumRate;
   }

   private final Momentum momentum = new Momentum();

   public MomentumReadOnly computeCentroidalMomentumFromSolution(DMatrixRMaj jointVelocities)
   {
      if (centroidalMomentumCalculator != null)
         centroidalMomentumCalculator.getMomentum(jointVelocities, momentum);
      else
         centroidalMomentumRateCalculator.getMomentum(jointVelocities, momentum);
      return momentum;
   }
}<|MERGE_RESOLUTION|>--- conflicted
+++ resolved
@@ -101,19 +101,13 @@
 
    private final NativeNullspaceProjector accelerationNativeNullspaceProjector;
    private final NativeNullspaceProjector velocityNativeNullspaceProjector;
-<<<<<<< HEAD
    
    private final YoInteger allTJSize = new YoInteger("allTJSize", registry);
    private int prevallTJSize = 0;
 
    public MotionQPInputCalculator(ReferenceFrame centerOfMassFrame,
                                   CentroidalMomentumRateCalculator centroidalMomentumRateCalculator,
-=======
-
-   public MotionQPInputCalculator(ReferenceFrame centerOfMassFrame,
-                                  CentroidalMomentumRateCalculator centroidalMomentumRateCalculator,
                                   MultiBodyGravityGradientCalculator gravityGradientCalculator,
->>>>>>> 8e7c229f
                                   JointIndexHandler jointIndexHandler,
                                   JointPrivilegedConfigurationParameters jointPrivilegedConfigurationParameters,
                                   YoRegistry parentRegistry)
@@ -129,10 +123,7 @@
 
    public MotionQPInputCalculator(ReferenceFrame centerOfMassFrame,
                                   CentroidalMomentumCalculator centroidalMomentumCalculator,
-<<<<<<< HEAD
-=======
                                   MultiBodyGravityGradientCalculator gravityGradientCalculator,
->>>>>>> 8e7c229f
                                   JointIndexHandler jointIndexHandler,
                                   JointPrivilegedConfigurationParameters jointPrivilegedConfigurationParameters,
                                   YoRegistry parentRegistry)
@@ -149,10 +140,7 @@
    private MotionQPInputCalculator(ReferenceFrame centerOfMassFrame,
                                    CentroidalMomentumCalculator centroidalMomentumCalculator,
                                    CentroidalMomentumRateCalculator centroidalMomentumRateCalculator,
-<<<<<<< HEAD
-=======
                                    MultiBodyGravityGradientCalculator gravityGradientCalculator,
->>>>>>> 8e7c229f
                                    JointIndexHandler jointIndexHandler,
                                    JointPrivilegedConfigurationParameters jointPrivilegedConfigurationParameters,
                                    YoRegistry parentRegistry)
@@ -294,10 +282,6 @@
                                                allTaskJacobianNative,
                                                projectedTaskJacobian,
                                                nullspaceProjectionAlpha.getValue());
-<<<<<<< HEAD
-      ;
-=======
->>>>>>> 8e7c229f
       projectedTaskJacobian.get(qpInputToPack.taskJacobian);
 
       return true;
