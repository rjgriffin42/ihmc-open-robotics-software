package us.ihmc.commonWalkingControlModules.momentumBasedController.optimization.virtualModelControl;

import java.util.List;
import java.util.Map;

import org.ejml.data.DMatrixRMaj;
import org.ejml.dense.row.CommonOps_DDRM;

import us.ihmc.commonWalkingControlModules.controllerCore.WholeBodyControlCoreToolbox;
import us.ihmc.commonWalkingControlModules.controllerCore.command.ConstraintType;
import us.ihmc.commonWalkingControlModules.controllerCore.command.inverseDynamics.CenterOfPressureCommand;
import us.ihmc.commonWalkingControlModules.controllerCore.command.inverseDynamics.ContactWrenchCommand;
import us.ihmc.commonWalkingControlModules.controllerCore.command.inverseDynamics.MomentumRateCommand;
import us.ihmc.commonWalkingControlModules.controllerCore.command.inverseDynamics.PlaneContactStateCommand;
import us.ihmc.commonWalkingControlModules.controllerCore.command.inverseDynamics.QPObjectiveCommand;
import us.ihmc.commonWalkingControlModules.controllerCore.command.virtualModelControl.VirtualModelControlOptimizationSettingsCommand;
import us.ihmc.commonWalkingControlModules.momentumBasedController.optimization.ControllerCoreOptimizationSettings;
import us.ihmc.commonWalkingControlModules.momentumBasedController.optimization.ExternalWrenchHandler;
import us.ihmc.commonWalkingControlModules.momentumBasedController.optimization.QPInputTypeA;
import us.ihmc.commonWalkingControlModules.momentumBasedController.optimization.groundContactForce.GroundContactForceMomentumQPSolver;
import us.ihmc.commonWalkingControlModules.virtualModelControl.VirtualModelControlSolution;
import us.ihmc.commonWalkingControlModules.visualizer.BasisVectorVisualizer;
import us.ihmc.commonWalkingControlModules.wrenchDistribution.WrenchMatrixCalculator;
import us.ihmc.convexOptimization.exceptions.NoConvergenceException;
import us.ihmc.convexOptimization.quadraticProgram.ActiveSetQPSolverWithInactiveVariablesInterface;
import us.ihmc.euclid.referenceFrame.FrameVector3D;
import us.ihmc.euclid.referenceFrame.ReferenceFrame;
import us.ihmc.log.LogTools;
import us.ihmc.matrixlib.DiagonalMatrixTools;
import us.ihmc.mecano.multiBodySystem.interfaces.RigidBodyBasics;
import us.ihmc.mecano.spatial.SpatialForce;
import us.ihmc.mecano.spatial.Wrench;
import us.ihmc.mecano.spatial.interfaces.SpatialForceReadOnly;
import us.ihmc.mecano.spatial.interfaces.WrenchReadOnly;
import us.ihmc.robotics.SCS2YoGraphicHolder;
import us.ihmc.scs2.definition.yoGraphic.YoGraphicDefinition;
import us.ihmc.scs2.definition.yoGraphic.YoGraphicGroupDefinition;
import us.ihmc.yoVariables.registry.YoRegistry;
import us.ihmc.yoVariables.variable.YoBoolean;
import us.ihmc.yoVariables.variable.YoDouble;
import us.ihmc.yoVariables.variable.YoInteger;

public class VirtualModelControlOptimizationControlModule implements SCS2YoGraphicHolder
{
   private static final boolean VISUALIZE_RHO_BASIS_VECTORS = false;
   private static final boolean SETUP_RHO_TASKS = true;

   private final YoRegistry registry = new YoRegistry(getClass().getSimpleName());

   private final ExternalWrenchHandler externalWrenchHandler;
   private final SpatialForce centroidalMomentumRateSolution = new SpatialForce();

   private final YoBoolean hasNotConvergedInPast = new YoBoolean("hasNotConvergedInPast", registry);
   private final YoInteger hasNotConvergedCounts = new YoInteger("hasNotConvergedCounts", registry);

   private final YoBoolean useWarmStart = new YoBoolean("useWarmStartInSolver", registry);
   private final YoInteger maximumNumberOfIterations = new YoInteger("maximumNumberOfIterationsInSolver", registry);

   private final VirtualModelControlSolution virtualModelControlSolution = new VirtualModelControlSolution();

   private final WrenchMatrixCalculator wrenchMatrixCalculator;

   private final YoDouble rhoMin = new YoDouble("rhoMinGCF", registry);

   private final BasisVectorVisualizer basisVectorVisualizer;

   private final GroundContactForceMomentumQPSolver qpSolver;

   private final QPInputTypeA momentumQPInput;

   private final DMatrixRMaj identityMatrix = CommonOps_DDRM.identity(SpatialForce.SIZE, SpatialForce.SIZE);
   private final DMatrixRMaj tempSelectionMatrix = new DMatrixRMaj(SpatialForce.SIZE, SpatialForce.SIZE);
   private final DMatrixRMaj tempTaskWeight = new DMatrixRMaj(SpatialForce.SIZE, SpatialForce.SIZE);
   private final DMatrixRMaj tempTaskWeightSubspace = new DMatrixRMaj(SpatialForce.SIZE, SpatialForce.SIZE);
   private final DMatrixRMaj fullMomentumObjective = new DMatrixRMaj(SpatialForce.SIZE, 1);
   private final DMatrixRMaj totalWrench = new DMatrixRMaj(SpatialForce.SIZE, 1);

   private final FrameVector3D angularMomentum = new FrameVector3D();
   private final FrameVector3D linearMomentum = new FrameVector3D();
   private final ReferenceFrame centerOfMassFrame;

   private final DMatrixRMaj zeroObjective = new DMatrixRMaj(0, 0);

   private final int numberOfDoFs;
   private final DMatrixRMaj tempTaskJacobian = new DMatrixRMaj(0, 0);

   public VirtualModelControlOptimizationControlModule(WholeBodyControlCoreToolbox toolbox, YoRegistry parentRegistry)
   {
      this.wrenchMatrixCalculator = toolbox.getWrenchMatrixCalculator();
      this.centerOfMassFrame = toolbox.getCenterOfMassFrame();

      ControllerCoreOptimizationSettings optimizationSettings = toolbox.getOptimizationSettings();
      int rhoSize = optimizationSettings.getRhoSize();
      momentumQPInput = new QPInputTypeA(SpatialForce.SIZE);

      numberOfDoFs = toolbox.getJointIndexHandler().getNumberOfDoFs();

      if (VISUALIZE_RHO_BASIS_VECTORS)
         basisVectorVisualizer = new BasisVectorVisualizer("ContactBasisVectors", rhoSize, 1.0, toolbox.getYoGraphicsListRegistry(), registry);
      else
         basisVectorVisualizer = null;

      boolean hasFloatingBase = toolbox.getRootJoint() != null;
      rhoMin.set(optimizationSettings.getRhoMin());
      ActiveSetQPSolverWithInactiveVariablesInterface activeSetQPSolver = optimizationSettings.getActiveSetQPSolver();
      qpSolver = new GroundContactForceMomentumQPSolver(activeSetQPSolver, rhoSize, hasFloatingBase, registry);
      qpSolver.setMinRho(optimizationSettings.getRhoMin());
      qpSolver.setUseWarmStart(optimizationSettings.useWarmStartInSolver());
      qpSolver.setMaxNumberOfIterations(optimizationSettings.getMaxNumberOfSolverIterations());

      externalWrenchHandler = new ExternalWrenchHandler(toolbox.getRootBody(),
                                                        toolbox.getGravityZ(),
                                                        centerOfMassFrame,
<<<<<<< HEAD
=======
                                                        toolbox.getTotalMassProvider(),
>>>>>>> 455a6a66
                                                        toolbox.getContactablePlaneBodies());

      useWarmStart.set(optimizationSettings.useWarmStartInSolver());
      maximumNumberOfIterations.set(optimizationSettings.getMaxNumberOfSolverIterations());

      zeroObjective.reshape(wrenchMatrixCalculator.getCopTaskSize(), 1);
      zeroObjective.zero();

      parentRegistry.addChild(registry);
   }

   public void initialize()
   {
      qpSolver.reset();
      externalWrenchHandler.reset();
   }

   public VirtualModelControlSolution compute() throws VirtualModelControlModuleException
   {
      wrenchMatrixCalculator.computeMatrices(null);
      if (VISUALIZE_RHO_BASIS_VECTORS)
         basisVectorVisualizer.visualize(wrenchMatrixCalculator.getBasisVectors(), wrenchMatrixCalculator.getBasisVectorsOrigin());
      qpSolver.setRhoRegularizationWeight(wrenchMatrixCalculator.getRhoWeightMatrix());
      if (SETUP_RHO_TASKS)
         setupRhoTasks();

      qpSolver.setMinRho(rhoMin.getDoubleValue());
      qpSolver.setMaxRho(wrenchMatrixCalculator.getRhoMaxMatrix());
      qpSolver.setActiveRhos(wrenchMatrixCalculator.getActiveRhoMatrix());

      setupWrenchesEquilibriumConstraint();

      qpSolver.setMaxNumberOfIterations(maximumNumberOfIterations.getIntegerValue());
      if (useWarmStart.getBooleanValue() && wrenchMatrixCalculator.hasContactStateChanged())
      {
         qpSolver.setUseWarmStart(useWarmStart.getBooleanValue());
         qpSolver.notifyResetActiveSet();
      }

      NoConvergenceException noConvergenceException = null;

      try
      {
         qpSolver.solve();
      }
      catch (NoConvergenceException e)
      {

         if (!hasNotConvergedInPast.getBooleanValue())
         {
            e.printStackTrace();
            LogTools.warn("Only showing the stack trace of the first " + e.getClass().getSimpleName() + ". This may be happening more than once.");
         }

         hasNotConvergedInPast.set(true);
         hasNotConvergedCounts.increment();

         noConvergenceException = e;
      }

      DMatrixRMaj rhoSolution = qpSolver.getRhos();

      Map<RigidBodyBasics, Wrench> groundReactionWrenches = wrenchMatrixCalculator.computeWrenchesFromRho(rhoSolution);
      externalWrenchHandler.computeExternalWrenches(groundReactionWrenches);

      SpatialForceReadOnly centroidalMomentumRateSolution = computeCentroidalMomentumRateSolution(rhoSolution);
      Map<RigidBodyBasics, Wrench> externalWrenchSolution = externalWrenchHandler.getExternalWrenchMap();
      List<RigidBodyBasics> rigidBodiesWithExternalWrench = externalWrenchHandler.getRigidBodiesWithExternalWrench();

      virtualModelControlSolution.setExternalWrenchSolution(rigidBodiesWithExternalWrench, externalWrenchSolution);
      virtualModelControlSolution.setCentroidalMomentumRateSolution(centroidalMomentumRateSolution);

      if (noConvergenceException != null)
      {
         throw new VirtualModelControlModuleException(virtualModelControlSolution);
      }

      return virtualModelControlSolution;
   }

   public void submitQPObjectiveCommand(QPObjectiveCommand command)
   {
      boolean success = convertQPObjectiveCommand(command, momentumQPInput);
      if (success)
         qpSolver.addMomentumInput(momentumQPInput);
   }

   public void submitMomentumRateCommand(MomentumRateCommand command)
   {
      boolean success = convertMomentumRateCommand(command, momentumQPInput);
      if (success)
         qpSolver.addMomentumInput(momentumQPInput);
   }

   public void submitPlaneContactStateCommand(PlaneContactStateCommand command)
   {
      wrenchMatrixCalculator.submitPlaneContactStateCommand(command);
   }

   public void submitCenterOfPressureCommand(CenterOfPressureCommand command)
   {
      wrenchMatrixCalculator.submitCenterOfPressureCommand(command);
   }

   public void submitContactWrenchCommand(ContactWrenchCommand command)
   {
      wrenchMatrixCalculator.submitContactWrenchCommand(command);
   }

   public void submitExternalWrench(RigidBodyBasics rigidBody, WrenchReadOnly wrench)
   {
      externalWrenchHandler.setExternalWrenchToCompensateFor(rigidBody, wrench);
   }

   public void submitOptimizationSettingsCommand(VirtualModelControlOptimizationSettingsCommand command)
   {
      if (command.hasRhoMin())
         rhoMin.set(command.getRhoMin());
      if (command.hasRhoWeight())
         wrenchMatrixCalculator.setRhoWeight(command.getRhoWeight());
      if (command.hasRhoRateWeight())
         wrenchMatrixCalculator.setRhoRateWeight(command.getRhoRateWeight());
      if (command.hasCenterOfPressureWeight())
         wrenchMatrixCalculator.setDesiredCoPWeight(command.getCenterOfPressureWeight());
      if (command.hasCenterOfPressureRateWeight())
         wrenchMatrixCalculator.setCoPRateWeight(command.getCenterOfPressureRateWeight());
      if (command.hasMomentumRateWeight())
         qpSolver.setMomentumRateRegularization(command.getMomentumRateWeight());
      if (command.hasMomentumAccelerationWeight())
         qpSolver.setMomentumAccelerationRegularization(command.getMomentumAccelerationWeight());
   }

   public boolean convertQPObjectiveCommand(QPObjectiveCommand commandToConvert, QPInputTypeA qpInputToPack)
   {
      DMatrixRMaj jacobian = commandToConvert.getJacobian();
      DMatrixRMaj objective = commandToConvert.getObjective();
      DMatrixRMaj selectionMatrix = commandToConvert.getSelectionMatrix();
      DMatrixRMaj weightMatrix = commandToConvert.getWeightMatrix();

      int taskSize = selectionMatrix.getNumRows();

      if (taskSize == 0)
         return false;

      if (jacobian.getNumCols() != numberOfDoFs)
      {
         LogTools.error("Jacobian is not of the right size: {}, expected: {}", jacobian.getNumCols(), numberOfDoFs);
         return false;
      }
      if (commandToConvert.isNullspaceProjected())
      {
         throw new RuntimeException("You cannot project a QP Objective Command into the nullspace of the virtual model control module.");
      }

      qpInputToPack.reshape(taskSize);
      qpInputToPack.setConstraintType(ConstraintType.OBJECTIVE);

      qpInputToPack.setUseWeightScalar(false);
      CommonOps_DDRM.mult(selectionMatrix, weightMatrix, tempTaskWeightSubspace);
      CommonOps_DDRM.multTransB(tempTaskWeightSubspace, selectionMatrix, qpInputToPack.taskWeightMatrix);

      CommonOps_DDRM.mult(selectionMatrix, objective, qpInputToPack.taskObjective);

      tempTaskJacobian.reshape(taskSize, numberOfDoFs);
      CommonOps_DDRM.mult(selectionMatrix, jacobian, tempTaskJacobian);

      return true;
   }

   /**
    * Converts a {@link MomentumRateCommand} into a {@link QPInputTypeA}.
    *
    * @return true if the command was successfully converted.
    */
   private boolean convertMomentumRateCommand(MomentumRateCommand commandToConvert, QPInputTypeA motionQPInputToPack)
   {
      commandToConvert.getSelectionMatrix(centerOfMassFrame, tempSelectionMatrix);
      int taskSize = tempSelectionMatrix.getNumRows();

      if (taskSize == 0)
         return false;

      motionQPInputToPack.reshape(taskSize);
      motionQPInputToPack.setUseWeightScalar(false);
      motionQPInputToPack.setConstraintType(ConstraintType.OBJECTIVE);

      // Compute the weight: W = S * W * S^T
      tempTaskWeight.reshape(SpatialForce.SIZE, SpatialForce.SIZE);
      commandToConvert.getWeightMatrix(tempTaskWeight);
      tempTaskWeightSubspace.reshape(taskSize, SpatialForce.SIZE);
      DiagonalMatrixTools.postMult(tempSelectionMatrix, tempTaskWeight, tempTaskWeightSubspace);
      CommonOps_DDRM.multTransB(tempTaskWeightSubspace, tempSelectionMatrix, motionQPInputToPack.taskWeightMatrix);

      // Compute the task Jacobian: J = S * I
      CommonOps_DDRM.mult(tempSelectionMatrix, identityMatrix, motionQPInputToPack.taskJacobian);

      // Compute the task objective: p = S * hDot
      commandToConvert.getMomentumRate(angularMomentum, linearMomentum);
      angularMomentum.changeFrame(centerOfMassFrame);
      linearMomentum.changeFrame(centerOfMassFrame);
      angularMomentum.get(0, fullMomentumObjective);
      linearMomentum.get(3, fullMomentumObjective);

      CommonOps_DDRM.mult(tempSelectionMatrix, fullMomentumObjective, motionQPInputToPack.taskObjective);

      return true;
   }

   private void setupWrenchesEquilibriumConstraint()
   {
      DMatrixRMaj additionalExternalWrench = externalWrenchHandler.getSumOfExternalWrenches();
      DMatrixRMaj gravityWrench = externalWrenchHandler.getGravitationalWrench();
      DMatrixRMaj rhoJacobian = wrenchMatrixCalculator.getRhoJacobianMatrix();
      qpSolver.setupWrenchesEquilibriumConstraint(identityMatrix, rhoJacobian, additionalExternalWrench, gravityWrench);
   }

   private SpatialForceReadOnly computeCentroidalMomentumRateSolution(DMatrixRMaj rhoSolution)
   {
      DMatrixRMaj additionalExternalWrench = externalWrenchHandler.getSumOfExternalWrenches();
      DMatrixRMaj gravityWrench = externalWrenchHandler.getGravitationalWrench();
      DMatrixRMaj rhoJacobian = wrenchMatrixCalculator.getRhoJacobianMatrix();

      CommonOps_DDRM.mult(rhoJacobian, rhoSolution, totalWrench);
      CommonOps_DDRM.addEquals(totalWrench, additionalExternalWrench);
      CommonOps_DDRM.addEquals(totalWrench, gravityWrench);

      centroidalMomentumRateSolution.setIncludingFrame(centerOfMassFrame, totalWrench);

      return centroidalMomentumRateSolution;
   }

   private void setupRhoTasks()
   {
      DMatrixRMaj rhoPrevious = wrenchMatrixCalculator.getRhoPreviousMatrix();
      DMatrixRMaj rhoRateWeight = wrenchMatrixCalculator.getRhoRateWeightMatrix();
      qpSolver.addRhoTask(rhoPrevious, rhoRateWeight);

      DMatrixRMaj copRegularizationWeight = wrenchMatrixCalculator.getCoPRegularizationWeight();
      DMatrixRMaj copRegularizationJacobian = wrenchMatrixCalculator.getCoPRegularizationJacobian();
      qpSolver.addRhoTask(copRegularizationJacobian, zeroObjective, copRegularizationWeight);

      DMatrixRMaj copRateRegularizationWeight = wrenchMatrixCalculator.getCoPRateRegularizationWeight();
      DMatrixRMaj copRateRegularizationJacobian = wrenchMatrixCalculator.getCoPRateRegularizationJacobian();
      qpSolver.addRhoTask(copRateRegularizationJacobian, zeroObjective, copRateRegularizationWeight);
   }

   @Override
   public YoGraphicDefinition getSCS2YoGraphics()
   {
      YoGraphicGroupDefinition group = new YoGraphicGroupDefinition(getClass().getSimpleName());
      if (VISUALIZE_RHO_BASIS_VECTORS)
         group.addChild(basisVectorVisualizer.getSCS2YoGraphics());
      return group;
   }
}<|MERGE_RESOLUTION|>--- conflicted
+++ resolved
@@ -108,13 +108,9 @@
       qpSolver.setUseWarmStart(optimizationSettings.useWarmStartInSolver());
       qpSolver.setMaxNumberOfIterations(optimizationSettings.getMaxNumberOfSolverIterations());
 
-      externalWrenchHandler = new ExternalWrenchHandler(toolbox.getRootBody(),
-                                                        toolbox.getGravityZ(),
+      externalWrenchHandler = new ExternalWrenchHandler(toolbox.getGravityZ(),
                                                         centerOfMassFrame,
-<<<<<<< HEAD
-=======
                                                         toolbox.getTotalMassProvider(),
->>>>>>> 455a6a66
                                                         toolbox.getContactablePlaneBodies());
 
       useWarmStart.set(optimizationSettings.useWarmStartInSolver());
