--- conflicted
+++ resolved
@@ -26,853 +26,846 @@
 import us.ihmc.robotics.controllers.pidGains.implementations.PID3DConfiguration;
 import us.ihmc.robotics.controllers.pidGains.implementations.PIDSE3Configuration;
 import us.ihmc.robotics.sensors.FootSwitchFactory;
-<<<<<<< HEAD
 import us.ihmc.yoVariables.registry.YoRegistry;
-=======
 import us.ihmc.yoVariables.variable.YoDouble;
->>>>>>> ff76cbe4
-
-public abstract class WalkingControllerParameters
-{
-   private final JointPrivilegedConfigurationParameters jointPrivilegedConfigurationParameters;
-   private final OneDoFJointPrivilegedConfigurationParameters kneePrivilegedConfigurationParameters;
-
-   public WalkingControllerParameters()
-   {
-      jointPrivilegedConfigurationParameters = new JointPrivilegedConfigurationParameters();
-
-      kneePrivilegedConfigurationParameters = new OneDoFJointPrivilegedConfigurationParameters();
-      kneePrivilegedConfigurationParameters.setConfigurationGain(40.0);
-      kneePrivilegedConfigurationParameters.setVelocityGain(6.0);
-      kneePrivilegedConfigurationParameters.setWeight(5.0);
-      kneePrivilegedConfigurationParameters.setMaxAcceleration(Double.POSITIVE_INFINITY);
-      kneePrivilegedConfigurationParameters.setPrivilegedConfigurationOption(PrivilegedConfigurationCommand.PrivilegedConfigurationOption.AT_MID_RANGE);
-   }
-
-   /**
-    * Returns the value of sqrt(g / z0) which corresponds to omega0 in the Linear Inverted Pendulum
-    * Model that the ICP is based on. Note, that this value is a tuning parameter for each robot and is
-    * not computed from the actual CoM height.
-    *
-    * @return the value for omega0 that is used in the controller for ICP related computations.
-    */
-   public abstract double getOmega0();
-
-   public enum SmoothFootUnloadMethod
-   {
-      HARD_CONSTRAINT, RHO_WEIGHT
-   };
-
-   /**
-    * Specifies if the desired ground reaction force for the force that is about to swing should
-    * smoothly be brought to zero by either:
-    * <ul>
-    * <li>adding a inequality constraint on the z-force,
-    * <li>or increasing the rho weights.
-    * </ul>
-    * 
-    * @return whether to perform smooth unloading before swing or not. Default value is {@code null}
-    *         for disabling the feature.
-    */
-   public SmoothFootUnloadMethod enforceSmoothFootUnloading()
-   {
-      return null;
-   }
-
-   /**
-    * Only used when {@link #enforceSmoothFootUnloading()} equals
-    * {@code SmoothFootUnloadMethod.RHO_WEIGHT}, it specifies the final rho weight value of the foot
-    * being unloaded.
-    * 
-    * @return the final unloaded rho weight value, should be greater that the default rho weight
-    *         specified in {@link MomentumOptimizationSettings}.
-    */
-   public double getFinalUnloadedRhoWeight()
-   {
-      return 0.001;
-   }
-
-   /**
-    * Specifies if the controller should attempt at detecting foot slipping during toe off when
-    * walking. If foot slip is detected the swing is started right away.
-    *
-    * @return whether the controller will detect foot slipping during the toe off state
-    */
-   public boolean enableToeOffSlippingDetection()
-   {
-      return false;
-   }
-
-   public boolean resubmitStepsInSwingEveryTick()
-   {
-      return false;
-   }
-
-   public boolean resubmitStepsInTransferEveryTick()
-   {
-      return false;
-   }
-
-   /**
-    * Method returns robot specific parameters for the {@link ToeSlippingDetector}.
-    * <p>
-    * Must be overwritten if {@link #enableToeOffSlippingDetection()} returns {@code true}.
-    * </p>
-    * 
-    * @return the parameters for slip detection during toe off.
-    * @see ToeSlippingDetector#configure(ToeSlippingDetectorParameters)
-    */
-   public ToeSlippingDetectorParameters getToeSlippingDetectorParameters()
-   {
-      return null;
-   }
-
-   /**
-    * If the return value is {@code true} the controller will speed up the swing of a foot when walking
-    * to match the desired ICP to the current ICP. See {@link #getICPErrorThresholdToSpeedUpSwing()} to
-    * specify the threshold on the ICP error which will cause a swing speedup.
-    *
-    * @return whether swing speedup is enabled
-    */
-   public abstract boolean allowDisturbanceRecoveryBySpeedingUpSwing();
-
-   /**
-    * Parameter determines the minimum swing time in case the controller is speeding up the swing.
-    *
-    * @return minimum value the controller can reduce the swing time to when recovering
-    * @see #allowDisturbanceRecoveryBySpeedingUpSwing()
-    */
-   public abstract double getMinimumSwingTimeForDisturbanceRecovery();
-
-   /**
-    * Determines the threshold on the ICP error that will cause the controller to speed up the swing
-    * when in single support. Note that this will only have an effect if
-    * {@link #allowDisturbanceRecoveryBySpeedingUpSwing()} returns {@code true}.
-    *
-    * @return the threshold on the ICP error to trigger swing speedup
-    */
-   public abstract double getICPErrorThresholdToSpeedUpSwing();
-
-   /**
-    * Specifies whether the controller will abort any arm trajectories when close to loosing its
-    * balance. This is determined by the ICP tracking error.
-    *
-    * @return whether the robot will abort arm trajectories when the ICP error is large
-    */
-   public abstract boolean allowAutomaticManipulationAbort();
-
-   /**
-    * Determines the threshold for the ICP tracking error that will cause the robot do abort
-    * manipulation if {@link #allowAutomaticManipulationAbort()} is returning {@code true}.
-    *
-    * @return the threshold on the ICP error that will trigger manipulation abort
-    * @see #allowAutomaticManipulationAbort()
-    */
-   public double getICPErrorThresholdForManipulationAbort()
-   {
-      return 0.04;
-   }
-
-   /**
-    * This parameter sets the buffer around the support polygon to constrain the offset ICP used in
-    * {@link PelvisICPBasedTranslationManager}. It's defined in meters.
-    */
-   public double getPelvisTranslationICPSupportPolygonSafeMargin()
-   {
-      return 0.04;
-   }
-
-   /**
-    * This method returns the gains used in the controller to regulate the center of mass height.
-    */
-   public abstract PDGains getCoMHeightControlGains();
-
-   /**
-    * Gains used to compute desired accelerations: joint acceleration = kp * (q_des - q) + kd * (v_des
-    * - v) The feedback in acceleration-space is used as an objective in the whole-body QP
-    * <p>
-    * Each {@link GroupParameter} contains gains for one joint group:</br>
-    * - The name of the joint group that the gain is used for (e.g. Arms).</br>
-    * - The gains for the joint group.</br>
-    * - The names of all rigid bodies in the joint group.
-    * </p>
-    * If a joint is not contained in the list, jointspace control is not supported for that joint.
-    *
-    * @return list containing jointspace PID gains and the corresponding joints
-    */
-   public List<GroupParameter<PIDGainsReadOnly>> getHighLevelJointSpaceControlGains()
-   {
-      return new ArrayList<>();
-   }
-
-   /**
-    * Gains used for low-level joint position control intended to be sent directly to the motor, torque
-    * = kp * (q_des - q) + kd * (v_des - v)
-    * <p>
-    * Each {@link GroupParameter} contains gains for one joint group:</br>
-    * - The name of the joint group that the gain is used for (e.g. Arms).</br>
-    * - The gains for the joint group.</br>
-    * - The names of all rigid bodies in the joint group.
-    * </p>
-    * If a joint is not contained in the list, low-level jointspace control is not supported for that
-    * joint.
-    */
-   public List<GroupParameter<PIDGainsReadOnly>> getLowLevelJointSpaceControlGains()
-   {
-      return new ArrayList<>();
-   }
-
-   /**
-    * Returns a list of taskspace orientation control gains for groups of bodies.
-    * <p>
-    * Each {@link GroupParameter} contains gains for one body group:</br>
-    * - The name of the body group that the gain is used for (e.g. Hands).</br>
-    * - The gains for the body group.</br>
-    * - The names of all rigid bodies in the body group.
-    * </p>
-    * If a body is not contained in the list, taskspace orientation or pose control is not supported
-    * for that rigid body. These gains will be used by the controller for tracking taskspace
-    * orientation trajectories (or the orientation part of a pose trajectory) for a rigid body.
-    *
-    * @return list containing orientation PID gains and the corresponding rigid bodies
-    */
-   public List<GroupParameter<PID3DConfiguration>> getTaskspaceOrientationControlGains()
-   {
-      return new ArrayList<>();
-   }
-
-   /**
-    * Returns a list of taskspace position control gains for groups of bodies.
-    * <p>
-    * Each {@link GroupParameter} contains gains for one body group:</br>
-    * - The name of the body group that the gain is used for (e.g. Hands).</br>
-    * - The gains for the body group.</br>
-    * - The names of all rigid bodies in the body group.
-    * </p>
-    * If a body is not contained in the list, taskspace position or pose control is not supported for
-    * that rigid body. These gains will be used by the controller for tracking taskspace position
-    * trajectories (or the position part of a pose trajectory) for a rigid body.
-    *
-    * @return list containing position PID gains and the corresponding rigid bodies
-    */
-   public List<GroupParameter<PID3DConfiguration>> getTaskspacePositionControlGains()
-   {
-      return new ArrayList<>();
-   }
-
-   /**
-    * Returns a map with default control modes for each rigid body.
-    * <p>
-    * The key of the map is the rigid body name as defined in the joint map. Possible control modes are
-    * defined in {@link RigidBodyControlMode}. By default (if a body is not contained in the map)
-    * {@link RigidBodyControlMode#JOINTSPACE} will be used for the body. In some cases (e.g. the chest)
-    * it makes more sense to use the default mode {@link RigidBodyControlMode#TASKSPACE}.
-    * </p>
-    *
-    * @return the default control mode of the body
-    */
-   public Map<String, RigidBodyControlMode> getDefaultControlModesForRigidBodies()
-   {
-      return new HashMap<>();
-   }
-
-   /**
-    * The map returned contains the default home joint angles. The key of the map is the joint name as
-    * defined in the robot joint map.
-    *
-    * @return map containing home joint angles by joint name
-    */
-   public TObjectDoubleHashMap<String> getOrCreateJointHomeConfiguration()
-   {
-      return new TObjectDoubleHashMap<String>();
-   }
-
-   /**
-    * The map returned contains the default rigid body poses in their respective base frame. For
-    * example, if the base frame of the chest body is the pelvis z-up frame this should contain the
-    * home pose of the chest in that frame. If the particular body does not support full pose control
-    * but only orientation control the position part of the pose will be disregarded.
-    * <p>
-    * The key of the map is the name of the rigid body that can be obtained with
-    * {@link RigidBodyBasics#getName()}. If a body is not contained in this map but a default control
-    * mode of {@link RigidBodyControlMode#TASKSPACE} is not supported for that body.
-    *
-    * @return map containing home pose in base frame by body name
-    */
-   public Map<String, Pose3D> getOrCreateBodyHomeConfiguration()
-   {
-      return new HashMap<String, Pose3D>();
-   }
-
-   /**
-    * Returns the gains used for the foot pose when in swing.
-    */
-   public abstract PIDSE3Configuration getSwingFootControlGains();
-
-   /**
-    * Returns the gains used for the foot when in support. Note that these gains are only used when the
-    * foot is not loaded or close to tipping. Of that is not the case the foot pose when in support is
-    * not controlled using a feedback controller.
-    */
-   public abstract PIDSE3Configuration getHoldPositionFootControlGains();
-
-   /**
-    * Returns the gains used for the foot when in the toe off state. Note that some parts of the foot
-    * orientation will not use these gains. The foot pitch for example is usually not controlled
-    * explicitly during tow off.
-    */
-   public abstract PIDSE3Configuration getToeOffFootControlGains();
-
-   /**
-    * Specifies if the arm controller should be switching to chest frame or jointspace only if
-    * necessary. This is particularly useful when manipulation was performed with respect to world
-    * during standing to prevent "leaving a hand behind" when the robot starts walking.
-    *
-    * @return whether the manipulation control should get prepared for walking.
-    */
-   public boolean doPrepareManipulationForLocomotion()
-   {
-      return true;
-   }
-
-   /**
-    * Specifies if the pelvis orientation controller should be initialized before starting to walk.
-    * When the controller is initialized, the pelvis will smoothly cancel out the user orientation
-    * offset on the first transfer of a walking sequence.
-    *
-    * @return whether the pelvis orientation control should get prepared for walking.
-    */
-   public boolean doPreparePelvisForLocomotion()
-   {
-      return true;
-   }
-
-   /**
-    * Specifies whether upper-body motion is allowed when the robot is walking or during any exchange
-    * support.
-    *
-    * @return whether the upper-body can be moved during walking or not.
-    */
-   public boolean allowUpperBodyMotionDuringLocomotion()
-   {
-      return false;
-   }
-
-   /**
-    * The default transfer time used in the walking controller. This is the time interval spent in
-    * double support shifting the weight from one foot to the other while walking.
-    */
-   public abstract double getDefaultTransferTime();
-
-   /**
-    * The default swing time used in the walking controller. This is the time interval spent in single
-    * support moving the swing foot to the next foothold.
-    */
-   public abstract double getDefaultSwingTime();
-
-   /**
-    * This is the default transfer time used in the walking controller to shift the weight back to the
-    * center of the feet after executing a footstep plan.
-    */
-   public double getDefaultFinalTransferTime()
-   {
-      return getDefaultTransferTime();
-   }
-
-   /**
-    * This is the default transfer time used in the walking controller to shift the weight to the
-    * initial stance foot when starting to execute a footstep plan.
-    */
-   public double getDefaultInitialTransferTime()
-   {
-      return 1.0;
-   }
-
-   /**
-    * This is the minimum transfer time that the controller will allow when adjusting transfer times to
-    * achieve certain step times in footstep plans.
-    */
-   public double getMinimumTransferTime()
-   {
-      return 0.1;
-   }
-
-   public abstract FootSwitchFactory getFootSwitchFactory();
-
-   /**
-    * Returns a list of joints that will not be used by the controller.
-    */
-   public abstract String[] getJointsToIgnoreInController();
-
-   /**
-    * Returns a list of joints that cannot be controlled but should still be considered by the
-    * controller.
-    */
-   public String[] getInactiveJoints()
-   {
-      return null;
-   }
-
-   /**
-    * Returns the {@link MomentumOptimizationSettings} for this robot. These parameters define the
-    * weights given to the objectives of the walking controller in the QP.
-    */
-   public abstract MomentumOptimizationSettings getMomentumOptimizationSettings();
-
-   /**
-    * Returns the {@link FeedbackControllerSettings} for this robot. These parameters additional
-    * configuration options for the the {@code WholeBodyFeedbackController}.
-    * 
-    * @return the feedback controller settings.
-    */
-   public FeedbackControllerSettings getFeedbackControllerSettings()
-   {
-      return null;
-   }
-
-   /**
-    * This parameter is used when the controller checks if it is safe to transition from transfer to
-    * single support state when walking. The transition is considered safe if the ICP tracking error
-    * lies within an ellipse with the axes aligned with the z-up ankle frame of the stance foot. This
-    * parameter defines the radius of the ellipse along the x-axis of that frame.
-    * </p>
-    * Note that if the ICP leaves the support area the single support state will be started regardless
-    * of the ICP error in the hope to recover by stepping.
-    * </p>
-    * 
-    * @see #getMaxICPErrorBeforeSingleSupportBackwardX()
-    * @see #getMaxICPErrorBeforeSingleSupportInnerY()
-    * @see #getMaxICPErrorBeforeSingleSupportOuterY()
-    */
-   public abstract double getMaxICPErrorBeforeSingleSupportForwardX();
-
-   /**
-    * This parameter is used when the controller checks if it is safe to transition from transfer to
-    * single support state when walking. The transition is considered safe if the ICP tracking error
-    * lies within an ellipse with the axes aligned with the z-up ankle frame of the stance foot. This
-    * parameter defines the radius of the ellipse along the x-axis of that frame.
-    * </p>
-    * Note that if the ICP leaves the support area the single support state will be started regardless
-    * of the ICP error in the hope to recover by stepping.
-    * </p>
-    * 
-    * @see #getMaxICPErrorBeforeSingleSupportForwardX()
-    * @see #getMaxICPErrorBeforeSingleSupportInnerY()
-    * @see #getMaxICPErrorBeforeSingleSupportOuterY()
-    */
-   public double getMaxICPErrorBeforeSingleSupportBackwardX()
-   {
-      return getMaxICPErrorBeforeSingleSupportForwardX();
-   }
-
-   /**
-    * This parameter is used when the controller checks if it is safe to transition from transfer to
-    * single support state when walking. The transition is considered safe if the ICP tracking error
-    * lies within an ellipse with the axes aligned with the z-up ankle frame of the stance foot. This
-    * parameter defines the radius of the ellipse along the y-axis of that frame.
-    * </p>
-    * Note that if the ICP leaves the support area the single support state will be started regardless
-    * of the ICP error in the hope to recover by stepping.
-    * </p>
-    * 
-    * @see #getMaxICPErrorBeforeSingleSupportForwardX()
-    * @see #getMaxICPErrorBeforeSingleSupportBackwardX()
-    * @see #getMaxICPErrorBeforeSingleSupportOuterY()
-    */
-   public abstract double getMaxICPErrorBeforeSingleSupportInnerY();
-
-   /**
-    * This parameter is used when the controller checks if it is safe to transition from transfer to
-    * single support state when walking. The transition is considered safe if the ICP tracking error
-    * lies within an ellipse with the axes aligned with the z-up ankle frame of the stance foot. This
-    * parameter defines the radius of the ellipse along the y-axis of that frame.
-    * </p>
-    * Note that if the ICP leaves the support area the single support state will be started regardless
-    * of the ICP error in the hope to recover by stepping.
-    * </p>
-    * 
-    * @see #getMaxICPErrorBeforeSingleSupportForwardX()
-    * @see #getMaxICPErrorBeforeSingleSupportBackwardX()
-    * @see #getMaxICPErrorBeforeSingleSupportInnerY()
-    */
-   public double getMaxICPErrorBeforeSingleSupportOuterY()
-   {
-      return getMaxICPErrorBeforeSingleSupportInnerY();
-   }
-
-   /**
-    * This parameter is used when the controller enters transfer state to check if the transfer
-    * duration should be lengthened to give the controller more time to reduce the ICP tracking error
-    * before going to single support.
-    * 
-    * @return the error threshold used to trigger longer transfer duration.
-    */
-   public double getInitialICPErrorToSlowDownTransfer()
-   {
-      return Double.POSITIVE_INFINITY;
-   }
-
-   /**
-    * This parameter is used when the controller triggers a slow down of the transfer state, following
-    * a large ICP error on entry. The new transfer duration is guaranteed to be greater or equal to
-    * this parameter value.
-    * 
-    * @return the minimum transfer duration when slowing down the transfer state.
-    */
-   public double getMinimumSlowTransferDuration()
-   {
-      return 0.5;
-   }
-
-   /**
-    * Determines whether the controller should always leave the single support state after the expected
-    * single support time has passed. If set to {@code false} the controller will wait for the foot
-    * switch to trigger the transition.
-    */
-   public boolean finishSingleSupportWhenICPPlannerIsDone()
-   {
-      return false;
-   }
-
-   /**
-    * This is the duration for which the desired foot center of pressure will be drastically dampened
-    * to calm shakies. This particularly useful when dealing with bad footholds. Set to -1.0 to
-    * deactivate this feature.
-    */
-   public double getHighCoPDampingDurationToPreventFootShakies()
-   {
-      return -1.0;
-   }
-
-   /**
-    * This is complimentary information to {@link #getHighCoPDampingDurationToPreventFootShakies()}.
-    * The high CoP damping is triggered on large CoP tracking error. Set to
-    * {@link Double#POSITIVE_INFINITY} to deactivate this feature.
-    */
-   public double getCoPErrorThresholdForHighCoPDamping()
-   {
-      return Double.POSITIVE_INFINITY;
-   }
-
-   /**
-    * Determines whether the classes and variables for foothold exploration are created.
-    */
-   public boolean createFootholdExplorationTools()
-   {
-      return false;
-   }
-
-   /**
-    * During normal execution the control algorithm computes a desired CMP. It is then projected in the
-    * support polygon to avoid angular momentum of the upper body. When the robot is falling and
-    * recovery is impossible otherwise, the support used for CMP projection can be increased and the
-    * robot uses upper body momentum. This value defines the amount the support polygon for CMP
-    * projection is increased in that case.
-    *
-    * @return maxAllowedDistanceCMPSupport
-    */
-   public double getMaxAllowedDistanceCMPSupport()
-   {
-      return Double.NaN;
-   }
-
-   /**
-    * When true, some of the tracking performance will be degraded to reduce the generated angular
-    * momentum rate around the vertical axis during swing only. Useful when the robot has heavy legs
-    * and tends to slips during swing.
-    */
-   public boolean minimizeAngularMomentumRateZDuringSwing()
-   {
-      return false;
-   }
-
-   public boolean minimizeAngularMomentumRateZDuringTransfer()
-   {
-      return false;
-   }
-
-   /**
-    * Returns a list of joint that should use the more restrictive joint limit enforcement in the QP.
-    * If the list is not empty the method
-    * {@link #getJointLimitParametersForJointsWithRestrictiveLimits(String)} must be overwritten to
-    * define the limit parameters.
-    */
-   public String[] getJointsWithRestrictiveLimits()
-   {
-      return new String[0];
-   }
-
-   /**
-    * Returns parameters for joint limits that will be used with the joints defined in
-    * {@link #getJointsWithRestrictiveLimits()}.
-    */
-   public JointLimitParameters getJointLimitParametersForJointsWithRestrictiveLimits(String jointName)
-   {
-      return null;
-   }
-
-   /**
-    * Determines whether the swing of the robot controls the toe point of the foot for better tracking
-    * or not. (new feature to be tested with Atlas)
-    */
-   public boolean controlToeDuringSwing()
-   {
-      return false;
-   }
-
-   /**
-    * Specifies whether or not the z-component of the swing initial angular velocity expressed in world
-    * should be zeroed out.
-    * <p>
-    * This can be helpful in scenarios where a foot during toe-off causing a large velocity and
-    * resulting in an undesired trajectory.
-    * </p>
-    *
-    * @return whether the z-component swing initial angular velocity should be zeroed out or not.
-    */
-   public boolean ignoreSwingInitialAngularVelocityZ()
-   {
-      return false;
-   }
-
-   /**
-    * Determines the maximum allowable magnitude for the swing initial linear velocity.
-    * <p>
-    * This can be helpful in scenarios where a foot during toe-off causing a large velocity and
-    * resulting in an undesired trajectory.
-    * </p>
-    *
-    * @return the swing initial linear velocity maximum magnitude.
-    */
-   public double getMaxSwingInitialLinearVelocityMagnitude()
-   {
-      return Double.POSITIVE_INFINITY;
-   }
-
-   /**
-    * Determines the maximum allowable magnitude for the swing initial angular velocity.
-    * <p>
-    * This can be helpful in scenarios where a foot during toe-off causing a large velocity and
-    * resulting in an undesired trajectory.
-    * </p>
-    *
-    * @return the swing initial angular velocity maximum magnitude.
-    */
-   public double getMaxSwingInitialAngularVelocityMagnitude()
-   {
-      return Double.POSITIVE_INFINITY;
-   }
-
-   /**
-    * Returns the parameters used in the privileged configuration handler.
-    */
-   public JointPrivilegedConfigurationParameters getJointPrivilegedConfigurationParameters()
-   {
-      return jointPrivilegedConfigurationParameters;
-   }
-
-   /**
-    * Returns the parameters used for the knee privileged configuration
-    */
-   public OneDoFJointPrivilegedConfigurationParameters getKneePrivilegedConfigurationParameters()
-   {
-      return kneePrivilegedConfigurationParameters;
-   }
-
-   /**
-    * Determines whether or not to attempt to directly control the height. If true, the height will be
-    * controlled directly via a command to the controller core. This can be a linear momentum z command
-    * or a feedback control command for the pelvis. If false, the height will be controlled inside the
-    * nullspace of other objectives by trying to achieve the desired privileged configuration in the
-    * legs.
-    * 
-    * @return boolean (true = control height, false = do not control height but leave it up to the
-    *         optimization)
-    */
-   public boolean enableHeightFeedbackControl()
-   {
-      return true;
-   }
-
-   /**
-    * Whether or not to use a secondary joint scaling factor during swing, where the secondary joint is
-    * any joint located in the kinematic chain between the base and the optional primary base of a
-    * SpatialAccelerationCommand and a SpatialVelocityCommand.
-    */
-   public boolean applySecondaryJointScaleDuringSwing()
-   {
-      return false;
-   }
-
-   /**
-    * Returns {@link ToeOffParameters} that contain all parameters relevant to the toe off state when
-    * walking.
-    */
-   public abstract ToeOffParameters getToeOffParameters();
-
-   /**
-    * Returns {@link SwingTrajectoryParameters} that contain all parameters relevant to the swing
-    * trajectory.
-    */
-   public abstract SwingTrajectoryParameters getSwingTrajectoryParameters();
-
-   public abstract ICPControllerParameters getICPControllerParameters();
-
-   public abstract StepAdjustmentParameters getStepAdjustmentParameters();
-
-   /**
-    * Get the maximum leg length for the singularity avoidance control module.
-    */
-   public abstract double getMaximumLegLengthForSingularityAvoidance();
-
-   /**
-    * Parameter for the CoM height trajectory generation.
-    */
-   public abstract double minimumHeightAboveAnkle();
-
-   /**
-    * Parameter for the CoM height trajectory generation.
-    */
-   public abstract double nominalHeightAboveAnkle();
-
-   /**
-    * Parameter for the CoM height trajectory generation.
-    */
-   public abstract double maximumHeightAboveAnkle();
-
-   /**
-    * This is a reduction factor of {@link #maximumHeightAboveAnkle()} that is applied during the
-    * exchange phase to the height trajectory when the robot is stepping down
-    */
-   public double getMaxLegLengthReductionSteppingDown()
-   {
-      return 0.0;
-   }
-
-   /**
-    * If the step height change is above this value, it indicates that the foot should not be
-    * considered "flat", and that the robot is either stepping up or down
-    */
-   public double getHeightChangeForNonFlatStep()
-   {
-      return 0.10;
-   }
-
-   /**
-    * Whether the height of the pelvis should be controlled instead of the center of mass height.
-    */
-   public boolean controlPelvisHeightInsteadOfCoMHeight()
-   {
-      return true;
-   }
-
-   /**
-    * Whether the height should be controlled with the rate of change of momentum or using a feedback
-    * controller on the pelvis. Note that the height of the pelvis should be controlled to set this
-    * flag to {@code false}, i.e. {@code controlPelvisHeightInsteadOfCoMHeight() == true}. Fixme does
-    * this do what we think it does?
-    */
-   public boolean controlHeightWithMomentum()
-   {
-      return true;
-   }
-
-   /**
-    * Returns parameters related to stepping such as maximum step length etc.
-    */
-   public abstract SteppingParameters getSteppingParameters();
-
-   /**
-    * If this return {@code false} the leg singularity avoidance module will not be created.
-    */
-   public boolean enableLegSingularityAndKneeCollapseAvoidanceModule()
-   {
-      return true;
-   }
-
-   /**
-    * When taking steps that cause the swing foot to collide with the support leg this parameter can be
-    * used to increase the clearance that the swing trajectory will have from the swing foot. More
-    * specifically, when a straight line from swing start (at sole frame) to swing end point is closer
-    * to the stance foot (sole frame) then this distance the swing trajectory will be adjusted.
-    */
-   public double getMinSwingTrajectoryClearanceFromStanceFoot()
-   {
-      return Double.NEGATIVE_INFINITY;
-   }
-
-   /**
-    * A boolean to determine whether the CoM height manager should be created or not. If this returns
-    * true the robot will use a rigid body manager to control the pelvis height only.
-    */
-   public boolean usePelvisHeightControllerOnly()
-   {
-      return false;
-   }
-
-   /**
-    * Maximum velocity of the CoM height. Desired height velocity will be set to this if it is
-    * exceeded. Not a very clean variable and probably should not be here, but here it is...
-    */
-   public double getMaximumVelocityCoMHeight()
-   {
-      return 0.25;
-   }
-
-   /**
-    * When the swing state last longer than planned, i.e. touchdown is late, the height trajectory can
-    * transition to a pseudo free fall trajectory meant to minimize the rate at which the capture point
-    * diverges by reducing reducing the support foot ground reaction forces.
-    * <p>
-    * The transition to a free fall trajectory is initialized at
-    * {@code t = swingTime + swingTimeOverrunDuration}, where {@code t} is the current time in the
-    * swing state, {@code swingTime} is the planned swing duration, and {@code swingTimeOverrun} is the
-    * fixed value obtained by this parameter.
-    * </p>
-    * <p>
-    * Set this parameter to {@link Double#POSITIVE_INFINITY} to disable the transition to free fall.
-    * </p>
-    */
-   public double getSwingTimeOverrunToInitializeFreeFall()
-   {
-      return Double.POSITIVE_INFINITY;
-   }
-
-<<<<<<< HEAD
-   //TODO: Take out the registries here. They should be passed in wherever the HumanoidRobotNaturalPosture is made, which should not be here...
-   public HumanoidRobotNaturalPosture getNaturalPosture(FullHumanoidRobotModel fullRobotModel, YoRegistry registry, YoGraphicsListRegistry yoGraphicsListRegistry)
-   {
-      return null;
-   }
-
-   public NaturalPostureParameters getNaturalPostureParameters()
-   {
-      return null;
-=======
-   /**
-    * When there's less than this fraction of swing remaining, the robot joints in swing should switch
-    * to "load bearing". Essentially, for hydraulic robots, this switches them from velocity to
-    * position controlled. This can be used to help alleviate heavy impacts at touchdown.
-    */
-   public double getFractionOfSwingToSwitchToLoaded()
-   {
-      return Double.NaN;
-   }
-
-   /**
-    * Parameter for the duration of foot loading.
-    */
-   public double getLoadFootDuration()
-   {
-      return 1.2;
-   }
-
-   /**
-    * Parameter for the duration of transfer from single support to double support.
-    */
-   public double getLoadFootTransferDuration()
-   {
-      return 0.8;
->>>>>>> ff76cbe4
-   }
+
+public abstract class WalkingControllerParameters {
+	private final JointPrivilegedConfigurationParameters jointPrivilegedConfigurationParameters;
+	private final OneDoFJointPrivilegedConfigurationParameters kneePrivilegedConfigurationParameters;
+
+	public WalkingControllerParameters() {
+		jointPrivilegedConfigurationParameters = new JointPrivilegedConfigurationParameters();
+
+		kneePrivilegedConfigurationParameters = new OneDoFJointPrivilegedConfigurationParameters();
+		kneePrivilegedConfigurationParameters.setConfigurationGain(40.0);
+		kneePrivilegedConfigurationParameters.setVelocityGain(6.0);
+		kneePrivilegedConfigurationParameters.setWeight(5.0);
+		kneePrivilegedConfigurationParameters.setMaxAcceleration(Double.POSITIVE_INFINITY);
+		kneePrivilegedConfigurationParameters.setPrivilegedConfigurationOption(
+				PrivilegedConfigurationCommand.PrivilegedConfigurationOption.AT_MID_RANGE);
+	}
+
+	/**
+	 * Returns the value of sqrt(g / z0) which corresponds to omega0 in the Linear
+	 * Inverted Pendulum Model that the ICP is based on. Note, that this value is a
+	 * tuning parameter for each robot and is not computed from the actual CoM
+	 * height.
+	 *
+	 * @return the value for omega0 that is used in the controller for ICP related
+	 *         computations.
+	 */
+	public abstract double getOmega0();
+
+	public enum SmoothFootUnloadMethod {
+		HARD_CONSTRAINT, RHO_WEIGHT
+	};
+
+	/**
+	 * Specifies if the desired ground reaction force for the force that is about to
+	 * swing should smoothly be brought to zero by either:
+	 * <ul>
+	 * <li>adding a inequality constraint on the z-force,
+	 * <li>or increasing the rho weights.
+	 * </ul>
+	 * 
+	 * @return whether to perform smooth unloading before swing or not. Default
+	 *         value is {@code null} for disabling the feature.
+	 */
+	public SmoothFootUnloadMethod enforceSmoothFootUnloading() {
+		return null;
+	}
+
+	/**
+	 * Only used when {@link #enforceSmoothFootUnloading()} equals
+	 * {@code SmoothFootUnloadMethod.RHO_WEIGHT}, it specifies the final rho weight
+	 * value of the foot being unloaded.
+	 * 
+	 * @return the final unloaded rho weight value, should be greater that the
+	 *         default rho weight specified in {@link MomentumOptimizationSettings}.
+	 */
+	public double getFinalUnloadedRhoWeight() {
+		return 0.001;
+	}
+
+	/**
+	 * Specifies if the controller should attempt at detecting foot slipping during
+	 * toe off when walking. If foot slip is detected the swing is started right
+	 * away.
+	 *
+	 * @return whether the controller will detect foot slipping during the toe off
+	 *         state
+	 */
+	public boolean enableToeOffSlippingDetection() {
+		return false;
+	}
+
+	public boolean resubmitStepsInSwingEveryTick() {
+		return false;
+	}
+
+	public boolean resubmitStepsInTransferEveryTick() {
+		return false;
+	}
+
+	/**
+	 * Method returns robot specific parameters for the {@link ToeSlippingDetector}.
+	 * <p>
+	 * Must be overwritten if {@link #enableToeOffSlippingDetection()} returns
+	 * {@code true}.
+	 * </p>
+	 * 
+	 * @return the parameters for slip detection during toe off.
+	 * @see ToeSlippingDetector#configure(ToeSlippingDetectorParameters)
+	 */
+	public ToeSlippingDetectorParameters getToeSlippingDetectorParameters() {
+		return null;
+	}
+
+	/**
+	 * If the return value is {@code true} the controller will speed up the swing of
+	 * a foot when walking to match the desired ICP to the current ICP. See
+	 * {@link #getICPErrorThresholdToSpeedUpSwing()} to specify the threshold on the
+	 * ICP error which will cause a swing speedup.
+	 *
+	 * @return whether swing speedup is enabled
+	 */
+	public abstract boolean allowDisturbanceRecoveryBySpeedingUpSwing();
+
+	/**
+	 * Parameter determines the minimum swing time in case the controller is
+	 * speeding up the swing.
+	 *
+	 * @return minimum value the controller can reduce the swing time to when
+	 *         recovering
+	 * @see #allowDisturbanceRecoveryBySpeedingUpSwing()
+	 */
+	public abstract double getMinimumSwingTimeForDisturbanceRecovery();
+
+	/**
+	 * Determines the threshold on the ICP error that will cause the controller to
+	 * speed up the swing when in single support. Note that this will only have an
+	 * effect if {@link #allowDisturbanceRecoveryBySpeedingUpSwing()} returns
+	 * {@code true}.
+	 *
+	 * @return the threshold on the ICP error to trigger swing speedup
+	 */
+	public abstract double getICPErrorThresholdToSpeedUpSwing();
+
+	/**
+	 * Specifies whether the controller will abort any arm trajectories when close
+	 * to loosing its balance. This is determined by the ICP tracking error.
+	 *
+	 * @return whether the robot will abort arm trajectories when the ICP error is
+	 *         large
+	 */
+	public abstract boolean allowAutomaticManipulationAbort();
+
+	/**
+	 * Determines the threshold for the ICP tracking error that will cause the robot
+	 * do abort manipulation if {@link #allowAutomaticManipulationAbort()} is
+	 * returning {@code true}.
+	 *
+	 * @return the threshold on the ICP error that will trigger manipulation abort
+	 * @see #allowAutomaticManipulationAbort()
+	 */
+	public double getICPErrorThresholdForManipulationAbort() {
+		return 0.04;
+	}
+
+	/**
+	 * This parameter sets the buffer around the support polygon to constrain the
+	 * offset ICP used in {@link PelvisICPBasedTranslationManager}. It's defined in
+	 * meters.
+	 */
+	public double getPelvisTranslationICPSupportPolygonSafeMargin() {
+		return 0.04;
+	}
+
+	/**
+	 * This method returns the gains used in the controller to regulate the center
+	 * of mass height.
+	 */
+	public abstract PDGains getCoMHeightControlGains();
+
+	/**
+	 * Gains used to compute desired accelerations: joint acceleration = kp * (q_des
+	 * - q) + kd * (v_des - v) The feedback in acceleration-space is used as an
+	 * objective in the whole-body QP
+	 * <p>
+	 * Each {@link GroupParameter} contains gains for one joint group:</br>
+	 * - The name of the joint group that the gain is used for (e.g. Arms).</br>
+	 * - The gains for the joint group.</br>
+	 * - The names of all rigid bodies in the joint group.
+	 * </p>
+	 * If a joint is not contained in the list, jointspace control is not supported
+	 * for that joint.
+	 *
+	 * @return list containing jointspace PID gains and the corresponding joints
+	 */
+	public List<GroupParameter<PIDGainsReadOnly>> getHighLevelJointSpaceControlGains() {
+		return new ArrayList<>();
+	}
+
+	/**
+	 * Gains used for low-level joint position control intended to be sent directly
+	 * to the motor, torque = kp * (q_des - q) + kd * (v_des - v)
+	 * <p>
+	 * Each {@link GroupParameter} contains gains for one joint group:</br>
+	 * - The name of the joint group that the gain is used for (e.g. Arms).</br>
+	 * - The gains for the joint group.</br>
+	 * - The names of all rigid bodies in the joint group.
+	 * </p>
+	 * If a joint is not contained in the list, low-level jointspace control is not
+	 * supported for that joint.
+	 */
+	public List<GroupParameter<PIDGainsReadOnly>> getLowLevelJointSpaceControlGains() {
+		return new ArrayList<>();
+	}
+
+	/**
+	 * Returns a list of taskspace orientation control gains for groups of bodies.
+	 * <p>
+	 * Each {@link GroupParameter} contains gains for one body group:</br>
+	 * - The name of the body group that the gain is used for (e.g. Hands).</br>
+	 * - The gains for the body group.</br>
+	 * - The names of all rigid bodies in the body group.
+	 * </p>
+	 * If a body is not contained in the list, taskspace orientation or pose control
+	 * is not supported for that rigid body. These gains will be used by the
+	 * controller for tracking taskspace orientation trajectories (or the
+	 * orientation part of a pose trajectory) for a rigid body.
+	 *
+	 * @return list containing orientation PID gains and the corresponding rigid
+	 *         bodies
+	 */
+	public List<GroupParameter<PID3DConfiguration>> getTaskspaceOrientationControlGains() {
+		return new ArrayList<>();
+	}
+
+	/**
+	 * Returns a list of taskspace position control gains for groups of bodies.
+	 * <p>
+	 * Each {@link GroupParameter} contains gains for one body group:</br>
+	 * - The name of the body group that the gain is used for (e.g. Hands).</br>
+	 * - The gains for the body group.</br>
+	 * - The names of all rigid bodies in the body group.
+	 * </p>
+	 * If a body is not contained in the list, taskspace position or pose control is
+	 * not supported for that rigid body. These gains will be used by the controller
+	 * for tracking taskspace position trajectories (or the position part of a pose
+	 * trajectory) for a rigid body.
+	 *
+	 * @return list containing position PID gains and the corresponding rigid bodies
+	 */
+	public List<GroupParameter<PID3DConfiguration>> getTaskspacePositionControlGains() {
+		return new ArrayList<>();
+	}
+
+	/**
+	 * Returns a map with default control modes for each rigid body.
+	 * <p>
+	 * The key of the map is the rigid body name as defined in the joint map.
+	 * Possible control modes are defined in {@link RigidBodyControlMode}. By
+	 * default (if a body is not contained in the map)
+	 * {@link RigidBodyControlMode#JOINTSPACE} will be used for the body. In some
+	 * cases (e.g. the chest) it makes more sense to use the default mode
+	 * {@link RigidBodyControlMode#TASKSPACE}.
+	 * </p>
+	 *
+	 * @return the default control mode of the body
+	 */
+	public Map<String, RigidBodyControlMode> getDefaultControlModesForRigidBodies() {
+		return new HashMap<>();
+	}
+
+	/**
+	 * The map returned contains the default home joint angles. The key of the map
+	 * is the joint name as defined in the robot joint map.
+	 *
+	 * @return map containing home joint angles by joint name
+	 */
+	public TObjectDoubleHashMap<String> getOrCreateJointHomeConfiguration() {
+		return new TObjectDoubleHashMap<String>();
+	}
+
+	/**
+	 * The map returned contains the default rigid body poses in their respective
+	 * base frame. For example, if the base frame of the chest body is the pelvis
+	 * z-up frame this should contain the home pose of the chest in that frame. If
+	 * the particular body does not support full pose control but only orientation
+	 * control the position part of the pose will be disregarded.
+	 * <p>
+	 * The key of the map is the name of the rigid body that can be obtained with
+	 * {@link RigidBodyBasics#getName()}. If a body is not contained in this map but
+	 * a default control mode of {@link RigidBodyControlMode#TASKSPACE} is not
+	 * supported for that body.
+	 *
+	 * @return map containing home pose in base frame by body name
+	 */
+	public Map<String, Pose3D> getOrCreateBodyHomeConfiguration() {
+		return new HashMap<String, Pose3D>();
+	}
+
+	/**
+	 * Returns the gains used for the foot pose when in swing.
+	 */
+	public abstract PIDSE3Configuration getSwingFootControlGains();
+
+	/**
+	 * Returns the gains used for the foot when in support. Note that these gains
+	 * are only used when the foot is not loaded or close to tipping. Of that is not
+	 * the case the foot pose when in support is not controlled using a feedback
+	 * controller.
+	 */
+	public abstract PIDSE3Configuration getHoldPositionFootControlGains();
+
+	/**
+	 * Returns the gains used for the foot when in the toe off state. Note that some
+	 * parts of the foot orientation will not use these gains. The foot pitch for
+	 * example is usually not controlled explicitly during tow off.
+	 */
+	public abstract PIDSE3Configuration getToeOffFootControlGains();
+
+	/**
+	 * Specifies if the arm controller should be switching to chest frame or
+	 * jointspace only if necessary. This is particularly useful when manipulation
+	 * was performed with respect to world during standing to prevent "leaving a
+	 * hand behind" when the robot starts walking.
+	 *
+	 * @return whether the manipulation control should get prepared for walking.
+	 */
+	public boolean doPrepareManipulationForLocomotion() {
+		return true;
+	}
+
+	/**
+	 * Specifies if the pelvis orientation controller should be initialized before
+	 * starting to walk. When the controller is initialized, the pelvis will
+	 * smoothly cancel out the user orientation offset on the first transfer of a
+	 * walking sequence.
+	 *
+	 * @return whether the pelvis orientation control should get prepared for
+	 *         walking.
+	 */
+	public boolean doPreparePelvisForLocomotion() {
+		return true;
+	}
+
+	/**
+	 * Specifies whether upper-body motion is allowed when the robot is walking or
+	 * during any exchange support.
+	 *
+	 * @return whether the upper-body can be moved during walking or not.
+	 */
+	public boolean allowUpperBodyMotionDuringLocomotion() {
+		return false;
+	}
+
+	/**
+	 * The default transfer time used in the walking controller. This is the time
+	 * interval spent in double support shifting the weight from one foot to the
+	 * other while walking.
+	 */
+	public abstract double getDefaultTransferTime();
+
+	/**
+	 * The default swing time used in the walking controller. This is the time
+	 * interval spent in single support moving the swing foot to the next foothold.
+	 */
+	public abstract double getDefaultSwingTime();
+
+	/**
+	 * This is the default transfer time used in the walking controller to shift the
+	 * weight back to the center of the feet after executing a footstep plan.
+	 */
+	public double getDefaultFinalTransferTime() {
+		return getDefaultTransferTime();
+	}
+
+	/**
+	 * This is the default transfer time used in the walking controller to shift the
+	 * weight to the initial stance foot when starting to execute a footstep plan.
+	 */
+	public double getDefaultInitialTransferTime() {
+		return 1.0;
+	}
+
+	/**
+	 * This is the minimum transfer time that the controller will allow when
+	 * adjusting transfer times to achieve certain step times in footstep plans.
+	 */
+	public double getMinimumTransferTime() {
+		return 0.1;
+	}
+
+	public abstract FootSwitchFactory getFootSwitchFactory();
+
+	/**
+	 * Returns a list of joints that will not be used by the controller.
+	 */
+	public abstract String[] getJointsToIgnoreInController();
+
+	/**
+	 * Returns a list of joints that cannot be controlled but should still be
+	 * considered by the controller.
+	 */
+	public String[] getInactiveJoints() {
+		return null;
+	}
+
+	/**
+	 * Returns the {@link MomentumOptimizationSettings} for this robot. These
+	 * parameters define the weights given to the objectives of the walking
+	 * controller in the QP.
+	 */
+	public abstract MomentumOptimizationSettings getMomentumOptimizationSettings();
+
+	/**
+	 * Returns the {@link FeedbackControllerSettings} for this robot. These
+	 * parameters additional configuration options for the the
+	 * {@code WholeBodyFeedbackController}.
+	 * 
+	 * @return the feedback controller settings.
+	 */
+	public FeedbackControllerSettings getFeedbackControllerSettings() {
+		return null;
+	}
+
+	/**
+	 * This parameter is used when the controller checks if it is safe to transition
+	 * from transfer to single support state when walking. The transition is
+	 * considered safe if the ICP tracking error lies within an ellipse with the
+	 * axes aligned with the z-up ankle frame of the stance foot. This parameter
+	 * defines the radius of the ellipse along the x-axis of that frame.
+	 * </p>
+	 * Note that if the ICP leaves the support area the single support state will be
+	 * started regardless of the ICP error in the hope to recover by stepping.
+	 * </p>
+	 * 
+	 * @see #getMaxICPErrorBeforeSingleSupportBackwardX()
+	 * @see #getMaxICPErrorBeforeSingleSupportInnerY()
+	 * @see #getMaxICPErrorBeforeSingleSupportOuterY()
+	 */
+	public abstract double getMaxICPErrorBeforeSingleSupportForwardX();
+
+	/**
+	 * This parameter is used when the controller checks if it is safe to transition
+	 * from transfer to single support state when walking. The transition is
+	 * considered safe if the ICP tracking error lies within an ellipse with the
+	 * axes aligned with the z-up ankle frame of the stance foot. This parameter
+	 * defines the radius of the ellipse along the x-axis of that frame.
+	 * </p>
+	 * Note that if the ICP leaves the support area the single support state will be
+	 * started regardless of the ICP error in the hope to recover by stepping.
+	 * </p>
+	 * 
+	 * @see #getMaxICPErrorBeforeSingleSupportForwardX()
+	 * @see #getMaxICPErrorBeforeSingleSupportInnerY()
+	 * @see #getMaxICPErrorBeforeSingleSupportOuterY()
+	 */
+	public double getMaxICPErrorBeforeSingleSupportBackwardX() {
+		return getMaxICPErrorBeforeSingleSupportForwardX();
+	}
+
+	/**
+	 * This parameter is used when the controller checks if it is safe to transition
+	 * from transfer to single support state when walking. The transition is
+	 * considered safe if the ICP tracking error lies within an ellipse with the
+	 * axes aligned with the z-up ankle frame of the stance foot. This parameter
+	 * defines the radius of the ellipse along the y-axis of that frame.
+	 * </p>
+	 * Note that if the ICP leaves the support area the single support state will be
+	 * started regardless of the ICP error in the hope to recover by stepping.
+	 * </p>
+	 * 
+	 * @see #getMaxICPErrorBeforeSingleSupportForwardX()
+	 * @see #getMaxICPErrorBeforeSingleSupportBackwardX()
+	 * @see #getMaxICPErrorBeforeSingleSupportOuterY()
+	 */
+	public abstract double getMaxICPErrorBeforeSingleSupportInnerY();
+
+	/**
+	 * This parameter is used when the controller checks if it is safe to transition
+	 * from transfer to single support state when walking. The transition is
+	 * considered safe if the ICP tracking error lies within an ellipse with the
+	 * axes aligned with the z-up ankle frame of the stance foot. This parameter
+	 * defines the radius of the ellipse along the y-axis of that frame.
+	 * </p>
+	 * Note that if the ICP leaves the support area the single support state will be
+	 * started regardless of the ICP error in the hope to recover by stepping.
+	 * </p>
+	 * 
+	 * @see #getMaxICPErrorBeforeSingleSupportForwardX()
+	 * @see #getMaxICPErrorBeforeSingleSupportBackwardX()
+	 * @see #getMaxICPErrorBeforeSingleSupportInnerY()
+	 */
+	public double getMaxICPErrorBeforeSingleSupportOuterY() {
+		return getMaxICPErrorBeforeSingleSupportInnerY();
+	}
+
+	/**
+	 * This parameter is used when the controller enters transfer state to check if
+	 * the transfer duration should be lengthened to give the controller more time
+	 * to reduce the ICP tracking error before going to single support.
+	 * 
+	 * @return the error threshold used to trigger longer transfer duration.
+	 */
+	public double getInitialICPErrorToSlowDownTransfer() {
+		return Double.POSITIVE_INFINITY;
+	}
+
+	/**
+	 * This parameter is used when the controller triggers a slow down of the
+	 * transfer state, following a large ICP error on entry. The new transfer
+	 * duration is guaranteed to be greater or equal to this parameter value.
+	 * 
+	 * @return the minimum transfer duration when slowing down the transfer state.
+	 */
+	public double getMinimumSlowTransferDuration() {
+		return 0.5;
+	}
+
+	/**
+	 * Determines whether the controller should always leave the single support
+	 * state after the expected single support time has passed. If set to
+	 * {@code false} the controller will wait for the foot switch to trigger the
+	 * transition.
+	 */
+	public boolean finishSingleSupportWhenICPPlannerIsDone() {
+		return false;
+	}
+
+	/**
+	 * This is the duration for which the desired foot center of pressure will be
+	 * drastically dampened to calm shakies. This particularly useful when dealing
+	 * with bad footholds. Set to -1.0 to deactivate this feature.
+	 */
+	public double getHighCoPDampingDurationToPreventFootShakies() {
+		return -1.0;
+	}
+
+	/**
+	 * This is complimentary information to
+	 * {@link #getHighCoPDampingDurationToPreventFootShakies()}. The high CoP
+	 * damping is triggered on large CoP tracking error. Set to
+	 * {@link Double#POSITIVE_INFINITY} to deactivate this feature.
+	 */
+	public double getCoPErrorThresholdForHighCoPDamping() {
+		return Double.POSITIVE_INFINITY;
+	}
+
+	/**
+	 * Determines whether the classes and variables for foothold exploration are
+	 * created.
+	 */
+	public boolean createFootholdExplorationTools() {
+		return false;
+	}
+
+	/**
+	 * During normal execution the control algorithm computes a desired CMP. It is
+	 * then projected in the support polygon to avoid angular momentum of the upper
+	 * body. When the robot is falling and recovery is impossible otherwise, the
+	 * support used for CMP projection can be increased and the robot uses upper
+	 * body momentum. This value defines the amount the support polygon for CMP
+	 * projection is increased in that case.
+	 *
+	 * @return maxAllowedDistanceCMPSupport
+	 */
+	public double getMaxAllowedDistanceCMPSupport() {
+		return Double.NaN;
+	}
+
+	/**
+	 * When true, some of the tracking performance will be degraded to reduce the
+	 * generated angular momentum rate around the vertical axis during swing only.
+	 * Useful when the robot has heavy legs and tends to slips during swing.
+	 */
+	public boolean minimizeAngularMomentumRateZDuringSwing() {
+		return false;
+	}
+
+	public boolean minimizeAngularMomentumRateZDuringTransfer() {
+		return false;
+	}
+
+	/**
+	 * Returns a list of joint that should use the more restrictive joint limit
+	 * enforcement in the QP. If the list is not empty the method
+	 * {@link #getJointLimitParametersForJointsWithRestrictiveLimits(String)} must
+	 * be overwritten to define the limit parameters.
+	 */
+	public String[] getJointsWithRestrictiveLimits() {
+		return new String[0];
+	}
+
+	/**
+	 * Returns parameters for joint limits that will be used with the joints defined
+	 * in {@link #getJointsWithRestrictiveLimits()}.
+	 */
+	public JointLimitParameters getJointLimitParametersForJointsWithRestrictiveLimits(String jointName) {
+		return null;
+	}
+
+	/**
+	 * Determines whether the swing of the robot controls the toe point of the foot
+	 * for better tracking or not. (new feature to be tested with Atlas)
+	 */
+	public boolean controlToeDuringSwing() {
+		return false;
+	}
+
+	/**
+	 * Specifies whether or not the z-component of the swing initial angular
+	 * velocity expressed in world should be zeroed out.
+	 * <p>
+	 * This can be helpful in scenarios where a foot during toe-off causing a large
+	 * velocity and resulting in an undesired trajectory.
+	 * </p>
+	 *
+	 * @return whether the z-component swing initial angular velocity should be
+	 *         zeroed out or not.
+	 */
+	public boolean ignoreSwingInitialAngularVelocityZ() {
+		return false;
+	}
+
+	/**
+	 * Determines the maximum allowable magnitude for the swing initial linear
+	 * velocity.
+	 * <p>
+	 * This can be helpful in scenarios where a foot during toe-off causing a large
+	 * velocity and resulting in an undesired trajectory.
+	 * </p>
+	 *
+	 * @return the swing initial linear velocity maximum magnitude.
+	 */
+	public double getMaxSwingInitialLinearVelocityMagnitude() {
+		return Double.POSITIVE_INFINITY;
+	}
+
+	/**
+	 * Determines the maximum allowable magnitude for the swing initial angular
+	 * velocity.
+	 * <p>
+	 * This can be helpful in scenarios where a foot during toe-off causing a large
+	 * velocity and resulting in an undesired trajectory.
+	 * </p>
+	 *
+	 * @return the swing initial angular velocity maximum magnitude.
+	 */
+	public double getMaxSwingInitialAngularVelocityMagnitude() {
+		return Double.POSITIVE_INFINITY;
+	}
+
+	/**
+	 * Returns the parameters used in the privileged configuration handler.
+	 */
+	public JointPrivilegedConfigurationParameters getJointPrivilegedConfigurationParameters() {
+		return jointPrivilegedConfigurationParameters;
+	}
+
+	/**
+	 * Returns the parameters used for the knee privileged configuration
+	 */
+	public OneDoFJointPrivilegedConfigurationParameters getKneePrivilegedConfigurationParameters() {
+		return kneePrivilegedConfigurationParameters;
+	}
+
+	/**
+	 * Determines whether or not to attempt to directly control the height. If true,
+	 * the height will be controlled directly via a command to the controller core.
+	 * This can be a linear momentum z command or a feedback control command for the
+	 * pelvis. If false, the height will be controlled inside the nullspace of other
+	 * objectives by trying to achieve the desired privileged configuration in the
+	 * legs.
+	 * 
+	 * @return boolean (true = control height, false = do not control height but
+	 *         leave it up to the optimization)
+	 */
+	public boolean enableHeightFeedbackControl() {
+		return true;
+	}
+
+	/**
+	 * Whether or not to use a secondary joint scaling factor during swing, where
+	 * the secondary joint is any joint located in the kinematic chain between the
+	 * base and the optional primary base of a SpatialAccelerationCommand and a
+	 * SpatialVelocityCommand.
+	 */
+	public boolean applySecondaryJointScaleDuringSwing() {
+		return false;
+	}
+
+	/**
+	 * Returns {@link ToeOffParameters} that contain all parameters relevant to the
+	 * toe off state when walking.
+	 */
+	public abstract ToeOffParameters getToeOffParameters();
+
+	/**
+	 * Returns {@link SwingTrajectoryParameters} that contain all parameters
+	 * relevant to the swing trajectory.
+	 */
+	public abstract SwingTrajectoryParameters getSwingTrajectoryParameters();
+
+	public abstract ICPControllerParameters getICPControllerParameters();
+
+	public abstract StepAdjustmentParameters getStepAdjustmentParameters();
+
+	/**
+	 * Get the maximum leg length for the singularity avoidance control module.
+	 */
+	public abstract double getMaximumLegLengthForSingularityAvoidance();
+
+	/**
+	 * Parameter for the CoM height trajectory generation.
+	 */
+	public abstract double minimumHeightAboveAnkle();
+
+	/**
+	 * Parameter for the CoM height trajectory generation.
+	 */
+	public abstract double nominalHeightAboveAnkle();
+
+	/**
+	 * Parameter for the CoM height trajectory generation.
+	 */
+	public abstract double maximumHeightAboveAnkle();
+
+	/**
+	 * This is a reduction factor of {@link #maximumHeightAboveAnkle()} that is
+	 * applied during the exchange phase to the height trajectory when the robot is
+	 * stepping down
+	 */
+	public double getMaxLegLengthReductionSteppingDown() {
+		return 0.0;
+	}
+
+	/**
+	 * If the step height change is above this value, it indicates that the foot
+	 * should not be considered "flat", and that the robot is either stepping up or
+	 * down
+	 */
+	public double getHeightChangeForNonFlatStep() {
+		return 0.10;
+	}
+
+	/**
+	 * Whether the height of the pelvis should be controlled instead of the center
+	 * of mass height.
+	 */
+	public boolean controlPelvisHeightInsteadOfCoMHeight() {
+		return true;
+	}
+
+	/**
+	 * Whether the height should be controlled with the rate of change of momentum
+	 * or using a feedback controller on the pelvis. Note that the height of the
+	 * pelvis should be controlled to set this flag to {@code false}, i.e.
+	 * {@code controlPelvisHeightInsteadOfCoMHeight() == true}. Fixme does this do
+	 * what we think it does?
+	 */
+	public boolean controlHeightWithMomentum() {
+		return true;
+	}
+
+	/**
+	 * Returns parameters related to stepping such as maximum step length etc.
+	 */
+	public abstract SteppingParameters getSteppingParameters();
+
+	/**
+	 * If this return {@code false} the leg singularity avoidance module will not be
+	 * created.
+	 */
+	public boolean enableLegSingularityAndKneeCollapseAvoidanceModule() {
+		return true;
+	}
+
+	/**
+	 * When taking steps that cause the swing foot to collide with the support leg
+	 * this parameter can be used to increase the clearance that the swing
+	 * trajectory will have from the swing foot. More specifically, when a straight
+	 * line from swing start (at sole frame) to swing end point is closer to the
+	 * stance foot (sole frame) then this distance the swing trajectory will be
+	 * adjusted.
+	 */
+	public double getMinSwingTrajectoryClearanceFromStanceFoot() {
+		return Double.NEGATIVE_INFINITY;
+	}
+
+	/**
+	 * A boolean to determine whether the CoM height manager should be created or
+	 * not. If this returns true the robot will use a rigid body manager to control
+	 * the pelvis height only.
+	 */
+	public boolean usePelvisHeightControllerOnly() {
+		return false;
+	}
+
+	/**
+	 * Maximum velocity of the CoM height. Desired height velocity will be set to
+	 * this if it is exceeded. Not a very clean variable and probably should not be
+	 * here, but here it is...
+	 */
+	public double getMaximumVelocityCoMHeight() {
+		return 0.25;
+	}
+
+	/**
+	 * When the swing state last longer than planned, i.e. touchdown is late, the
+	 * height trajectory can transition to a pseudo free fall trajectory meant to
+	 * minimize the rate at which the capture point diverges by reducing reducing
+	 * the support foot ground reaction forces.
+	 * <p>
+	 * The transition to a free fall trajectory is initialized at
+	 * {@code t = swingTime + swingTimeOverrunDuration}, where {@code t} is the
+	 * current time in the swing state, {@code swingTime} is the planned swing
+	 * duration, and {@code swingTimeOverrun} is the fixed value obtained by this
+	 * parameter.
+	 * </p>
+	 * <p>
+	 * Set this parameter to {@link Double#POSITIVE_INFINITY} to disable the
+	 * transition to free fall.
+	 * </p>
+	 */
+	public double getSwingTimeOverrunToInitializeFreeFall() {
+		return Double.POSITIVE_INFINITY;
+	}
+
+	// TODO: Take out the registries here. They should be passed in wherever the
+	// HumanoidRobotNaturalPosture is made, which should not be here...
+	public HumanoidRobotNaturalPosture getNaturalPosture(FullHumanoidRobotModel fullRobotModel, YoRegistry registry,
+			YoGraphicsListRegistry yoGraphicsListRegistry) {
+		return null;
+	}
+
+	public NaturalPostureParameters getNaturalPostureParameters() {
+		return null;
+	}
+
+	/**
+	 * When there's less than this fraction of swing remaining, the robot joints in
+	 * swing should switch to "load bearing". Essentially, for hydraulic robots,
+	 * this switches them from velocity to position controlled. This can be used to
+	 * help alleviate heavy impacts at touchdown.
+	 */
+	public double getFractionOfSwingToSwitchToLoaded() {
+		return Double.NaN;
+	}
+
+	/**
+	 * Parameter for the duration of foot loading.
+	 */
+	public double getLoadFootDuration() {
+		return 1.2;
+	}
+
+	/**
+	 * Parameter for the duration of transfer from single support to double support.
+	 */
+	public double getLoadFootTransferDuration() {
+		return 0.8;
+	}
 }