package us.ihmc.commonWalkingControlModules.configurations;

<<<<<<< HEAD
import java.util.ArrayList;
import java.util.HashMap;
import java.util.List;
import java.util.Map;

import gnu.trove.map.hash.TObjectDoubleHashMap;
=======
>>>>>>> 8f4eb46d
import us.ihmc.commonWalkingControlModules.capturePoint.ICPControlGains;
import us.ihmc.commonWalkingControlModules.capturePoint.optimization.ICPOptimizationParameters;
import us.ihmc.commonWalkingControlModules.controlModules.PelvisICPBasedTranslationManager;
import us.ihmc.commonWalkingControlModules.controlModules.foot.ToeSlippingDetector;
import us.ihmc.commonWalkingControlModules.controlModules.pelvis.PelvisOffsetTrajectoryWhileWalking;
import us.ihmc.commonWalkingControlModules.dynamicReachability.DynamicReachabilityCalculator;
import us.ihmc.commonWalkingControlModules.momentumBasedController.optimization.JointLimitParameters;
import us.ihmc.commonWalkingControlModules.momentumBasedController.optimization.MomentumOptimizationSettings;
<<<<<<< HEAD
import us.ihmc.euclid.geometry.Pose3D;
import us.ihmc.robotics.controllers.pidGains.PIDGainsReadOnly;
import us.ihmc.robotics.controllers.pidGains.implementations.PDGains;
import us.ihmc.robotics.controllers.pidGains.implementations.PID3DConfiguration;
import us.ihmc.robotics.controllers.pidGains.implementations.PIDSE3Configuration;
import us.ihmc.robotics.screwTheory.RigidBody;
=======
import us.ihmc.robotics.controllers.pidGains.PIDSE3Gains;
import us.ihmc.robotics.controllers.pidGains.implementations.PDGains;
>>>>>>> 8f4eb46d
import us.ihmc.sensorProcessing.stateEstimation.FootSwitchType;

public abstract class WalkingControllerParameters extends AbstractHighLevelControllerParameters
{
   private final LegConfigurationParameters legConfigurationParameters;
   private final DynamicReachabilityParameters dynamicReachabilityParameters;
   private final PelvisOffsetWhileWalkingParameters pelvisOffsetWhileWalkingParameters;
   private final LeapOfFaithParameters leapOfFaithParameters;

   public WalkingControllerParameters()
   {
      super();
      dynamicReachabilityParameters = new DynamicReachabilityParameters();
      pelvisOffsetWhileWalkingParameters = new PelvisOffsetWhileWalkingParameters();
      leapOfFaithParameters = new LeapOfFaithParameters();
      legConfigurationParameters = new LegConfigurationParameters();
   }

   /**
    * Returns the value of sqrt(g / z0) which corresponds to omega0 in the Linear Inverted Pendulum
    * Model that the ICP is based on. Note, that this value is a tuning parameter for each robot and
    * is not computed from the actual CoM height.
    *
    * @return the value for omega0 that is used in the controller for ICP related computations.
    */
   public abstract double getOmega0();

   /**
    * Specifies if the controller should attempt at detecting foot slipping during toe off when
    * walking. If foot slip is detected the swing is started right away.
    *
    * @return whether the controller will detect foot slipping during the toe off state
    */
   public boolean enableToeOffSlippingDetection()
   {
      return false;
   }

   /**
    * Method returns robot specific parameters for the {@link #ToeSlippingDetector}.
    * <p>
    * Must be overwritten if {@link #enableToeOffSlippingDetection()} returns {@code true}.
    * </p>
    * @return the parameters for slip detection during toe off.
    * @see ToeSlippingDetector#configure(double, double, double, double)
    */
   public ToeSlippingDetectorParameters getToeSlippingDetectorParameters()
   {
      return null;
   }

   /**
    * If the return value is {@code true} the controller will speed up the swing of a foot when walking to match
    * the desired ICP to the current ICP. See {@link #getICPErrorThresholdToSpeedUpSwing()} to specify the threshold
    * on the ICP error which will cause a swing speedup.
    *
    * @return whether swing speedup is enabled
    */
   public abstract boolean allowDisturbanceRecoveryBySpeedingUpSwing();

   /**
    * Parameter determines the minimum swing time in case the controller is speeding up the swing.
    *
    * @return minimum value the controller can reduce the swing time to when recovering
    * @see #allowDisturbanceRecoveryBySpeedingUpSwing()
    */
   public abstract double getMinimumSwingTimeForDisturbanceRecovery();

   /**
    * Determines the threshold on the ICP error that will cause the controller to speed up the swing when in single
    * support. Note that this will only have an effect if {@link #allowDisturbanceRecoveryBySpeedingUpSwing()} returns
    * {@code true}.
    *
    * @return the threshold on the ICP error to trigger swing speedup
    */
   public abstract double getICPErrorThresholdToSpeedUpSwing();

   /**
    * Specifies whether the controller will abort any arm trajectories when close to loosing its balance. This is
    * determined by the ICP tracking error.
    *
    * @return whether the robot will abort arm trajectories when the ICP error is large
    */
   public abstract boolean allowAutomaticManipulationAbort();

   /**
    * Determines the threshold for the ICP tracking error that will cause the robot do abort manipulation if
    * {@link #allowAutomaticManipulationAbort()} is returning {@code true}.
    *
    * @return the threshold on the ICP error that will trigger manipulation abort
    * @see #allowAutomaticManipulationAbort()
    */
   public double getICPErrorThresholdForManipulationAbort()
   {
      return 0.04;
   }

   /**
    * This parameter sets the buffer around the support polygon to constrain the offset ICP used in {@link PelvisICPBasedTranslationManager}. It's defined in meters.
    */
   public double getPelvisTranslationICPSupportPolygonSafeMargin()
   {
      return 0.04;
   }

   /**
    * Determines whether to use the ICP Optimization controller or a standard ICP proportional controller (new feature to be tested with Atlas)
    *
    * @return boolean (true = use ICP Optimization, false = use ICP Proportional Controller)
    */
   public abstract boolean useOptimizationBasedICPController();

   /**
    * The desired position of the CMP is computed based on a feedback control law on the ICP. This method returns
    * the gains used in this controller.
    */
   public abstract ICPControlGains createICPControlGains();

   /**
    * This method returns the gains used in the controller to regulate the center of mass height.
    */
   public abstract PDGains getCoMHeightControlGains();

   /**
<<<<<<< HEAD
    * Returns a list of joint control gains for groups of joints.
    * <p>
    * Each {@link GroupParameter} contains gains for one joint group:</br>
    *  - The name of the joint group that the gain is used for (e.g. Arms).</br>
    *  - The gains for the joint group.</br>
    *  - The names of all rigid bodies in the joint group.
    * </p>
    * If a joint is not contained in the list, jointspace control is not supported
    * for that joint.
    *
    * @return list containing jointspace PID gains and the corresponding joints
    */
   public List<GroupParameter<PIDGainsReadOnly>> getJointSpaceControlGains()
   {
      return new ArrayList<>();
   }

   /**
    * Returns a list of taskspace orientation control gains for groups of bodies.
    * <p>
    * Each {@link GroupParameter} contains gains for one body group:</br>
    *  - The name of the body group that the gain is used for (e.g. Hands).</br>
    *  - The gains for the body group.</br>
    *  - The names of all rigid bodies in the body group.
    * </p>
    * If a body is not contained in the list, taskspace orientation or pose control is not
    * supported for that rigid body. These gains will be used by the controller for tracking
    * taskspace orientation trajectories (or the orientation part of a pose trajectory) for a
    * rigid body.
    *
    * @return list containing orientation PID gains and the corresponding rigid bodies
    */
   public List<GroupParameter<PID3DConfiguration>> getTaskspaceOrientationControlGains()
   {
      return new ArrayList<>();
   }

   /**
    * Returns a list of taskspace position control gains for groups of bodies.
    * <p>
    * Each {@link GroupParameter} contains gains for one body group:</br>
    *  - The name of the body group that the gain is used for (e.g. Hands).</br>
    *  - The gains for the body group.</br>
    *  - The names of all rigid bodies in the body group.
    * </p>
    * If a body is not contained in the list, taskspace position or pose control is not
    * supported for that rigid body. These gains will be used by the controller for tracking
    * taskspace position trajectories (or the position part of a pose trajectory) for a
    * rigid body.
    *
    * @return list containing position PID gains and the corresponding rigid bodies
    */
   public List<GroupParameter<PID3DConfiguration>> getTaskspacePositionControlGains()
   {
      return new ArrayList<>();
   }

   /**
    * Returns a map with default control modes for each rigid body.
    * <p>
    * The key of the map is the rigid body name as defined in the joint map. Possible
    * control modes are defined in {@link RigidBodyControlMode}. By default (if a body
    * is not contained in the map) {@link RigidBodyControlMode#JOINTSPACE} will be used
    * for the body. In some cases (e.g. the chest) it makes more sense to use the default
    * mode {@link RigidBodyControlMode#TASKSPACE}.
    * </p>
    *
    * @return the default control mode of the body
    */
   public Map<String, RigidBodyControlMode> getDefaultControlModesForRigidBodies()
   {
      return new HashMap<>();
   }

   /**
    * The map returned contains the default home joint angles. The key of the map is the joint name
    * as defined in the robot joint map.
    *
    * @return map containing home joint angles by joint name
    */
   public TObjectDoubleHashMap<String> getOrCreateJointHomeConfiguration()
   {
      return new TObjectDoubleHashMap<String>();
   }

   /**
    * The map returned contains the default rigid body poses in their respective base frame. For example, if the base
    * frame of the chest body is the pelvis z-up frame this should contain the home pose of the chest in that frame.
    * If the particular body does not support full pose control but only orientation control the position part of the
    * pose will be disregarded.
    * <p>
    * The key of the map is the name of the rigid body that can be obtained with {@link RigidBody#getName()}. If a
    * body is not contained in this map but a default control mode of {@link RigidBodyControlMode#TASKSPACE} is not
    * supported for that body.
    *
    * @return map containing home pose in base frame by body name
    */
   public Map<String, Pose3D> getOrCreateBodyHomeConfiguration()
   {
      return new HashMap<String, Pose3D>();
   }

   /**
=======
>>>>>>> 8f4eb46d
    * Returns the gains used for the foot pose when in swing.
    */
   public abstract PIDSE3Configuration getSwingFootControlGains();

   /**
    * Returns the gains used for the foot when in support. Note that these gains are only used when the foot
    * is not loaded or close to tipping. Of that is not the case the foot pose when in support is not controlled
    * using a feedback controller.
    */
   public abstract PIDSE3Configuration getHoldPositionFootControlGains();

   /**
    * Returns the gains used for the foot when in the toe off state. Note that some parts of the foot orientation
    * will not use these gains. The foot pitch for example is usually not controlled explicitly during tow off.
    */
   public abstract PIDSE3Configuration getToeOffFootControlGains();

   /**
    * Specifies if the arm controller should be switching
    * to chest frame or jointspace only if necessary.
    * This is particularly useful when manipulation was performed
    * with respect to world during standing to prevent "leaving a hand behind"
    * when the robot starts walking.
    *
    * @return whether the manipulation control should get prepared
    *  for walking.
    */
   public boolean doPrepareManipulationForLocomotion()
   {
      return true;
   }

   /**
    * Specifies if the pelvis orientation controller should
    * be initialized before starting to walk.
    * When the controller is initialized, the pelvis will
    * smoothly cancel out the user orientation offset on
    * the first transfer of a walking sequence.
    *
    * @return whether the pelvis orientation control should get prepared
    *  for walking.
    */
   public boolean doPreparePelvisForLocomotion()
   {
      return true;
   }

   /**
    * Specifies whether upper-body motion is allowed when the robot is walking
    * or during any exchange support.
    *
    * @return whether the upper-body can be moved during walking or not.
    */
   public boolean allowUpperBodyMotionDuringLocomotion()
   {
      return false;
   }

   /**
    * The default transfer time used in the walking controller. This is the time interval spent in double support shifting
    * the weight from one foot to the other while walking.
    */
   public abstract double getDefaultTransferTime();

   /**
    * The default swing time used in the walking controller. This is the time interval spent in single support moving the
    * swing foot to the next foothold.
    */
   public abstract double getDefaultSwingTime();


   /**
    * The touchdown state triggers after the swing phase. It attempts to soften the touchdown by ramping the rho weights. Setting this to zero will disable the touchdown state
    * @return
    */
   public double getDefaultTouchdownTime()
   {
      return 0.0;
   }

   /**
    * This is the default transfer time used in the walking controller to shift the weight back to the center of the feet
    * after executing a footstep plan.
    */
   public double getDefaultFinalTransferTime()
   {
      return getDefaultTransferTime();
   }

   /**
    * Ramps up the maximum loading of the normal force of the toe contact points over time, if returns true. If returns false, it simply
    * immediately sets the normal force maximum to infinity.
    *
    * @return whether or not to ramp up.
    */
   public boolean rampUpAllowableToeLoadAfterContact()
   {
      return false;
   }

   /**
    * Defines the duration spent ramping up the allowable normal toe contact force if {@link #rampUpAllowableToeLoadAfterContact()} is true.
    *
    * @return duration (s)
    */
   public double getToeLoadingDuration()
   {
      return 0.2;
   }

   /**
    * The maximum normal force allowed in the toe if {@link #rampUpAllowableToeLoadAfterContact()} is true at the time returned by
    * {@link #getToeLoadingDuration()}. After this time, the maximum normal force goes to infinity.
    * @return
    */
   public double getFullyLoadedToeForce()
   {
      return 1.0e3;
   }

   /**
    * This is the default transfer time used in the walking controller to shift the weight to the initial stance foot
    * when starting to execute a footstep plan.
    */
   public double getDefaultInitialTransferTime()
   {
      return 1.0;
   }

   /**
    * This is the minimum transfer time that the controller will allow when adjusting transfer times to achieve certain step
    * times in footstep plans.
    */
   public double getMinimumTransferTime()
   {
      return 0.1;
   }

   /**
    * Determines the type of footswitch used with the robot. Usually this will be wrench based if the robot can
    * sense the ground reaction forces.
    */
   public FootSwitchType getFootSwitchType()
   {
      return FootSwitchType.WrenchBased;
   }

   /**
    * When determining that a foot has hit the floor after a step the z-force on the foot needs to be past the
    * threshold defined by this method. In addition the center of pressure needs to be inside certain bounds of
    * the foot (see {@link #getCoPThresholdFraction()}).
    * </p>
    * See also {@link #getSecondContactThresholdForceIgnoringCoP()}
    * for another threshold on the contact force that does not require the CoP to be within bounds.
    * </p>
    * This will be used if the foot switch type as defined in {@link #getFootSwitchType()} is set to
    * {@link FootSwitchType#WrenchBased}
    */
   public abstract double getContactThresholdForce();

   /**
    * This threshold is a second boundary for the ground contact force required for the controller to assume
    * foot contact after a step. If the ground contact force in z goes above this threshold the foot touchdown
    * is triggered regardless of the position of the CoP within the foothold. See {@link #getContactThresholdForce}
    * for the first threshold.
    * </p>
    * This will be used if the foot switch type as defined in {@link #getFootSwitchType()} is set to
    * {@link FootSwitchType#WrenchBased}
    */
   public abstract double getSecondContactThresholdForceIgnoringCoP();

   /**
    * When determining whether a foot has touched down after a step the controller will make sure that the CoP
    * of the foot is within bounds before the touchdown is triggered. This fraction of the foot length is used
    * to move these bounds in. In addition the ground reaction force needs to be above the threshold defined in
    * {@link #getContactThresholdForce()}
    * </p>
    * This will be used if the foot switch type as defined in {@link #getFootSwitchType()} is set to
    * {@link FootSwitchType#WrenchBased}
    */
   public abstract double getCoPThresholdFraction();

   /**
    * When determining whether a foot has hit the ground the controller can use the height difference between the
    * swing foot and the lowest of the feet of the robot. If the difference falls below this threshold foot-ground
    * contact is assumed.
    * </p>
    * This will be used if the foot switch type as defined in {@link #getFootSwitchType()} is set to
    * {@link FootSwitchType#KinematicBased}
    */
   public double getContactThresholdHeight()
   {
      return 0.05;
   }

   /**
    * Returns a list of joints that will not be used by the controller.
    */
   public abstract String[] getJointsToIgnoreInController();

   /**
    * Returns the {@link MomentumOptimizationSettings} for this robot. These parameters define the weights
    * given to the objectives of the walking controller in the QP.
    */
   public abstract MomentumOptimizationSettings getMomentumOptimizationSettings();

   /**
    * Returns the {@link ICPAngularMomentumModifierParameters} for this robot. The parameters are used when
    * angular momentum rates are considered in the ICP planner.
    */
   public abstract ICPAngularMomentumModifierParameters getICPAngularMomentumModifierParameters();

   /**
    * This parameter is used when the controller checks if it is safe to transition from transfer to single
    * support state when walking. The transition is considered safe if the ICP tracking error lies within
    * an ellipse with the axes aligned with the z-up ankle frame of the stance foot. This parameter defines
    * the radius of the ellipse along the x-axis of that frame.
    * </p>
    * Note that if the ICP leaves the support area the single support state will be started regardless of the
    * ICP error in the hope to recover by stepping.
    * </p>
    * @see #getMaxICPErrorBeforeSingleSupportY()
    */
   public abstract double getMaxICPErrorBeforeSingleSupportX();

   /**
    * This parameter is used when the controller checks if it is safe to transition from transfer to single
    * support state when walking. The transition is considered safe if the ICP tracking error lies within
    * an ellipse with the axes aligned with the z-up ankle frame of the stance foot. This parameter defines
    * the radius of the ellipse along the y-axis of that frame.
    * </p>
    * Note that if the ICP leaves the support area the single support state will be started regardless of the
    * ICP error in the hope to recover by stepping.
    * </p>
    * @see #getMaxICPErrorBeforeSingleSupportX()
    */
   public abstract double getMaxICPErrorBeforeSingleSupportY();

   /**
    * Determines whether the controller should always leave the single support state after the expected
    * single support time has passed. If set to {@code false} the controller will wait for the foot switch to
    * trigger the transition.
    */
   public boolean finishSingleSupportWhenICPPlannerIsDone()
   {
      return false;
   }

   /**
    * This is the duration for which the desired foot center of pressure will be
    * drastically dampened to calm shakies. This particularly useful when
    * dealing with bad footholds.
    * Set to -1.0 to deactivate this feature.
    */
   public double getHighCoPDampingDurationToPreventFootShakies()
   {
      return -1.0;
   }

   /**
    * This is complimentary information to {@link #getHighCoPDampingDurationToPreventFootShakies()}.
    * The high CoP damping is triggered on large CoP tracking error.
    * Set to {@link Double#POSITIVE_INFINITY} to deactivate this feature.
    */
   public double getCoPErrorThresholdForHighCoPDamping()
   {
      return Double.POSITIVE_INFINITY;
   }

   /**
    * Determines whether the classes and variables for foothold exploration are created.
    */
   public boolean createFootholdExplorationTools()
   {
      return false;
   }

   /**
    * During normal execution the control algorithm computes a desired CMP. It is then projected in the
    * support polygon to avoid angular momentum of the upper body. When the robot is falling and recovery is
    * impossible otherwise, the support used for CMP projection can be increased and the robot uses upper body
    * momentum. This value defines the amount the support polygon for CMP projection is increased in that case.
    *
    * @return maxAllowedDistanceCMPSupport
    */
   public double getMaxAllowedDistanceCMPSupport()
   {
      return Double.NaN;
   }

   /**
    * Usually the desired CMP will be projected into the support area to avoid the generation of large amounts of
    * angular momentum. This method determines whether the desired CMP is allowed to be in area that is larger then
    * the support. The size of the area is determined by the value {@link #getMaxAllowedDistanceCMPSupport()}
    *
    * @return alwaysAllowMomentum
    */
   public boolean alwaysAllowMomentum()
   {
      return false;
   }

   /**
    * When true, some of the tracking performance will be degraded to reduce the generated angular momentum rate around
    * the vertical axis during swing only.
    * Useful when the robot has heavy legs and tends to slips during swing.
    * @return
    */
   public boolean minimizeAngularMomentumRateZDuringSwing()
   {
      return false;
   }

   /**
    * Determines whether the robot should use the velocity to be computed in the estimator, or just compute it from the robot state in the
    * controller (new feature to be tested with Atlas)
    */
   public boolean useCenterOfMassVelocityFromEstimator()
   {
      return false;
   }

   /**
    * Returns a list of joint that should use the more restrictive joint limit enforcement
    * in the QP. If the list is not empty the method {@link #getJointLimitParametersForJointsWithRestictiveLimits()}
    * must be overwritten to define the limit parameters.
    */
   public String[] getJointsWithRestrictiveLimits()
   {
      return new String[0];
   }

   /**
    * Returns parameters for joint limits that will be used with the joints defined in
    * {@link #getJointsWithRestrictiveLimits()}.
    */
   public JointLimitParameters getJointLimitParametersForJointsWithRestictiveLimits()
   {
      return null;
   }

   /**
    * Determines whether the swing of the robot controls the toe point of the foot for better tracking or not.
    * (new feature to be tested with Atlas)
    */
   public boolean controlToeDuringSwing()
   {
      return false;
   }

   /**
    * Specifies whether or not the z-component of the swing initial angular velocity expressed in world
    * should be zeroed out.
    * <p>
    * This can be helpful in scenarios where a foot during toe-off causing a large velocity and
    * resulting in an undesired trajectory.
    * </p>
    *
    * @return whether the z-component swing initial angular velocity should be zeroed out or not.
    */
   public boolean ignoreSwingInitialAngularVelocityZ()
   {
      return false;
   }

   /**
    * Determines the maximum allowable magnitude for the swing initial linear velocity.
    * <p>
    * This can be helpful in scenarios where a foot during toe-off causing a large velocity and
    * resulting in an undesired trajectory.
    * </p>
    *
    * @return the swing initial linear velocity maximum magnitude.
    */
   public double getMaxSwingInitialLinearVelocityMagnitude()
   {
      return Double.POSITIVE_INFINITY;
   }

   /**
    * Determines the maximum allowable magnitude for the swing initial angular velocity.
    * <p>
    * This can be helpful in scenarios where a foot during toe-off causing a large velocity and
    * resulting in an undesired trajectory.
    * </p>
    *
    * @return the swing initial angular velocity maximum magnitude.
    */
   public double getMaxSwingInitialAngularVelocityMagnitude()
   {
      return Double.POSITIVE_INFINITY;
   }

   /**
    * Returns the parameters used for straight leg walking
    */
   public LegConfigurationParameters getLegConfigurationParameters()
   {
      return legConfigurationParameters;
   }

   /**
    * Returns the parameters in the dynamic reachability calculator.
    */
   public DynamicReachabilityParameters getDynamicReachabilityParameters()
   {
      return dynamicReachabilityParameters;
   }

   /**
    * Determines whether or not to attempt to directly control the height.
    * If true, the height will be controlled by controlling either the pelvis or the center of mass height.
    * If false, the height will be controlled inside the nullspace by trying to achieve the desired
    * privileged configuration in the legs.
    * @return boolean (true = control height with momentum, false = do not control height with momentum)
    */
   public boolean controlHeightWithMomentum()
   {
      return true;
   }

   /**
    * Sets whether or not the {@link DynamicReachabilityCalculator} will simply check whether or not the
    * upcoming step is reachable using the given step timing ({@return} is false), or will edit the step timings
    * to make sure that the step is reachable if ({@return} is true).
    *
    * @return whether or not to edit the timing based on the reachability of the step.
    */
   public boolean editStepTimingForReachability()
   {
      return false;
   }

   /**
    * Whether or not to use a secondary joint scaling factor during swing, where the secondary joint is any joint
    * located in the kinematic chain between the base and the optional primary base of a SpatialAccelerationCommand
    * and a SpatialVelocityCommand.
    */
   public boolean applySecondaryJointScaleDuringSwing()
   {
      return false;
   }

   /**
    * Parameters for the {@link PelvisOffsetTrajectoryWhileWalking}. These parameters can be used to
    * shape the pelvis orientation trajectory while walking to create a more natural motion and
    * improve foot reachability.
    */
   public PelvisOffsetWhileWalkingParameters getPelvisOffsetWhileWalkingParameters()
   {
      return pelvisOffsetWhileWalkingParameters;
   }

   /**
    * Parameters for the 'Leap of Faith' Behavior. This caused the robot to activly fall onto an upcoming
    * foothold when necessary to reach an upcoming foothold. This method returns the robot specific
    * implementation of the {@link LeapOfFaithParameters};
    */
   public LeapOfFaithParameters getLeapOfFaithParameters()
   {
      return leapOfFaithParameters;
   }

   /**
    * Returns {@link ToeOffParameters} that contain all parameters relevant to the toe off state when walking.
    */
   public abstract ToeOffParameters getToeOffParameters();

   /**
    * Returns {@link SwingTrajectoryParameters} that contain all parameters relevant to the swing trajectory.
    */
   public abstract SwingTrajectoryParameters getSwingTrajectoryParameters();

   public ICPOptimizationParameters getICPOptimizationParameters()
   {
      return null;
   }

   /**
    * Get the maximum leg length for the singularity avoidance control module.
    */
   public abstract double getMaximumLegLengthForSingularityAvoidance();

   /**
    * Parameter for the CoM height trajectory generation.
    */
   public abstract double minimumHeightAboveAnkle();

   /**
    * Parameter for the CoM height trajectory generation.
    */
   public abstract double nominalHeightAboveAnkle();

   /**
    * Parameter for the CoM height trajectory generation.
    */
   public abstract double maximumHeightAboveAnkle();

   /**
    * Parameter for the CoM height trajectory generation.
    */
   public abstract double defaultOffsetHeightAboveAnkle();

   /**
    * Returns parameters related to stepping such as maximum step length etc.
    */
   public abstract SteppingParameters getSteppingParameters();

   /**
    * If this return {@code false} the leg singularity avoidance module will not be created.
    */
   public boolean enableLegSingularityAndKneeCollapseAvoidanceModule()
   {
      return true;
   }

   /**
    * When taking steps that cause the swing foot to collide with the support leg this parameter can
    * be used to increase the clearance that the swing trajectory will have from the swing foot. More
    * specifically, when a straight line from swing start (at sole frame) to swing end point is closer
    * to the stance foot (sole frame) then this distance the swing trajectory will be adjusted.
    */
   public double getMinSwingTrajectoryClearanceFromStanceFoot()
   {
      return Double.NEGATIVE_INFINITY;
   }

   /**
    * A robot can implement an ankle IK solver. Optionally, the walking controller will add desired
    * joint angles and velocities for the ankle to the output of the controller core. Depending on the
    * implementation of the robots joint control this can be used to better track the foot pose on a
    * robot. The desired torque and acceleration computed by the whole body controller will still
    * be available. Note, that the output of this module might be inconsistent with the output of the
    * whole body controller as it does not consider other objectives such as balancing.
    */
   public AnkleIKSolver getAnkleIKSolver()
   {
      return null;
   }
}<|MERGE_RESOLUTION|>--- conflicted
+++ resolved
@@ -1,14 +1,5 @@
 package us.ihmc.commonWalkingControlModules.configurations;
 
-<<<<<<< HEAD
-import java.util.ArrayList;
-import java.util.HashMap;
-import java.util.List;
-import java.util.Map;
-
-import gnu.trove.map.hash.TObjectDoubleHashMap;
-=======
->>>>>>> 8f4eb46d
 import us.ihmc.commonWalkingControlModules.capturePoint.ICPControlGains;
 import us.ihmc.commonWalkingControlModules.capturePoint.optimization.ICPOptimizationParameters;
 import us.ihmc.commonWalkingControlModules.controlModules.PelvisICPBasedTranslationManager;
@@ -17,17 +8,8 @@
 import us.ihmc.commonWalkingControlModules.dynamicReachability.DynamicReachabilityCalculator;
 import us.ihmc.commonWalkingControlModules.momentumBasedController.optimization.JointLimitParameters;
 import us.ihmc.commonWalkingControlModules.momentumBasedController.optimization.MomentumOptimizationSettings;
-<<<<<<< HEAD
-import us.ihmc.euclid.geometry.Pose3D;
-import us.ihmc.robotics.controllers.pidGains.PIDGainsReadOnly;
 import us.ihmc.robotics.controllers.pidGains.implementations.PDGains;
-import us.ihmc.robotics.controllers.pidGains.implementations.PID3DConfiguration;
 import us.ihmc.robotics.controllers.pidGains.implementations.PIDSE3Configuration;
-import us.ihmc.robotics.screwTheory.RigidBody;
-=======
-import us.ihmc.robotics.controllers.pidGains.PIDSE3Gains;
-import us.ihmc.robotics.controllers.pidGains.implementations.PDGains;
->>>>>>> 8f4eb46d
 import us.ihmc.sensorProcessing.stateEstimation.FootSwitchType;
 
 public abstract class WalkingControllerParameters extends AbstractHighLevelControllerParameters
@@ -152,112 +134,6 @@
    public abstract PDGains getCoMHeightControlGains();
 
    /**
-<<<<<<< HEAD
-    * Returns a list of joint control gains for groups of joints.
-    * <p>
-    * Each {@link GroupParameter} contains gains for one joint group:</br>
-    *  - The name of the joint group that the gain is used for (e.g. Arms).</br>
-    *  - The gains for the joint group.</br>
-    *  - The names of all rigid bodies in the joint group.
-    * </p>
-    * If a joint is not contained in the list, jointspace control is not supported
-    * for that joint.
-    *
-    * @return list containing jointspace PID gains and the corresponding joints
-    */
-   public List<GroupParameter<PIDGainsReadOnly>> getJointSpaceControlGains()
-   {
-      return new ArrayList<>();
-   }
-
-   /**
-    * Returns a list of taskspace orientation control gains for groups of bodies.
-    * <p>
-    * Each {@link GroupParameter} contains gains for one body group:</br>
-    *  - The name of the body group that the gain is used for (e.g. Hands).</br>
-    *  - The gains for the body group.</br>
-    *  - The names of all rigid bodies in the body group.
-    * </p>
-    * If a body is not contained in the list, taskspace orientation or pose control is not
-    * supported for that rigid body. These gains will be used by the controller for tracking
-    * taskspace orientation trajectories (or the orientation part of a pose trajectory) for a
-    * rigid body.
-    *
-    * @return list containing orientation PID gains and the corresponding rigid bodies
-    */
-   public List<GroupParameter<PID3DConfiguration>> getTaskspaceOrientationControlGains()
-   {
-      return new ArrayList<>();
-   }
-
-   /**
-    * Returns a list of taskspace position control gains for groups of bodies.
-    * <p>
-    * Each {@link GroupParameter} contains gains for one body group:</br>
-    *  - The name of the body group that the gain is used for (e.g. Hands).</br>
-    *  - The gains for the body group.</br>
-    *  - The names of all rigid bodies in the body group.
-    * </p>
-    * If a body is not contained in the list, taskspace position or pose control is not
-    * supported for that rigid body. These gains will be used by the controller for tracking
-    * taskspace position trajectories (or the position part of a pose trajectory) for a
-    * rigid body.
-    *
-    * @return list containing position PID gains and the corresponding rigid bodies
-    */
-   public List<GroupParameter<PID3DConfiguration>> getTaskspacePositionControlGains()
-   {
-      return new ArrayList<>();
-   }
-
-   /**
-    * Returns a map with default control modes for each rigid body.
-    * <p>
-    * The key of the map is the rigid body name as defined in the joint map. Possible
-    * control modes are defined in {@link RigidBodyControlMode}. By default (if a body
-    * is not contained in the map) {@link RigidBodyControlMode#JOINTSPACE} will be used
-    * for the body. In some cases (e.g. the chest) it makes more sense to use the default
-    * mode {@link RigidBodyControlMode#TASKSPACE}.
-    * </p>
-    *
-    * @return the default control mode of the body
-    */
-   public Map<String, RigidBodyControlMode> getDefaultControlModesForRigidBodies()
-   {
-      return new HashMap<>();
-   }
-
-   /**
-    * The map returned contains the default home joint angles. The key of the map is the joint name
-    * as defined in the robot joint map.
-    *
-    * @return map containing home joint angles by joint name
-    */
-   public TObjectDoubleHashMap<String> getOrCreateJointHomeConfiguration()
-   {
-      return new TObjectDoubleHashMap<String>();
-   }
-
-   /**
-    * The map returned contains the default rigid body poses in their respective base frame. For example, if the base
-    * frame of the chest body is the pelvis z-up frame this should contain the home pose of the chest in that frame.
-    * If the particular body does not support full pose control but only orientation control the position part of the
-    * pose will be disregarded.
-    * <p>
-    * The key of the map is the name of the rigid body that can be obtained with {@link RigidBody#getName()}. If a
-    * body is not contained in this map but a default control mode of {@link RigidBodyControlMode#TASKSPACE} is not
-    * supported for that body.
-    *
-    * @return map containing home pose in base frame by body name
-    */
-   public Map<String, Pose3D> getOrCreateBodyHomeConfiguration()
-   {
-      return new HashMap<String, Pose3D>();
-   }
-
-   /**
-=======
->>>>>>> 8f4eb46d
     * Returns the gains used for the foot pose when in swing.
     */
    public abstract PIDSE3Configuration getSwingFootControlGains();
