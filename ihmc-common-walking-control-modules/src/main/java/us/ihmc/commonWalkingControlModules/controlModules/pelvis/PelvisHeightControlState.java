--- conflicted
+++ resolved
@@ -127,13 +127,7 @@
                                                                             derivativeGain, () -> 0.0, registry);
       yoControlFrame = new YoSE3OffsetFrame(pelvis.getName() + "HeightBodyFixedControlFrame", pelvis.getBodyFixedFrame(), registry);
 
-<<<<<<< HEAD
       taskspaceControlState = new RigidBodyTaskspaceControlState("Height", pelvis, elevator, elevator, trajectoryFrames, pelvisFrame, baseFrame, true, false, yoTime, null, graphicsListRegistry, registry);
-      taskspaceControlState.setGains(null, gains);
-=======
-      taskspaceControlState = new RigidBodyTaskspaceControlState("Height", pelvis, elevator, elevator, trajectoryFrames, pelvisFrame, baseFrame, yoTime, null,
-                                                                 graphicsListRegistry, registry);
->>>>>>> 9988f4f1
 
       defaultHeight = new DoubleParameter(getClass().getSimpleName() + "DefaultHeight", registry);
       minHeight = new DoubleParameter(getClass().getSimpleName() + "MinHeight", registry, 0.0);
