package us.ihmc.commonWalkingControlModules.controlModules.pelvis;

import controller_msgs.msg.dds.TaskspaceTrajectoryStatusMessage;
import us.ihmc.commonWalkingControlModules.controlModules.TaskspaceTrajectoryStatusMessageHelper;
import us.ihmc.commonWalkingControlModules.controlModules.foot.FeetManager;
import us.ihmc.commonWalkingControlModules.controlModules.rigidBody.RigidBodyPositionController;
import us.ihmc.commonWalkingControlModules.controllerCore.command.feedbackController.FeedbackControlCommand;
import us.ihmc.commonWalkingControlModules.controllerCore.command.feedbackController.PointFeedbackControlCommand;
import us.ihmc.commonWalkingControlModules.momentumBasedController.HighLevelHumanoidControllerToolbox;
import us.ihmc.commons.MathTools;
import us.ihmc.euclid.referenceFrame.FramePoint3D;
import us.ihmc.euclid.referenceFrame.FrameVector3D;
import us.ihmc.euclid.referenceFrame.ReferenceFrame;
import us.ihmc.euclid.referenceFrame.interfaces.FrameVector2DReadOnly;
import us.ihmc.euclid.tuple3D.Point3D;
import us.ihmc.euclid.tuple3D.Vector3D;
import us.ihmc.euclid.tuple3D.interfaces.Point3DReadOnly;
import us.ihmc.euclid.tuple3D.interfaces.Vector3DReadOnly;
import us.ihmc.graphicsDescription.yoGraphics.YoGraphicsListRegistry;
import us.ihmc.humanoidRobotics.communication.controllerAPI.command.EuclideanTrajectoryControllerCommand;
import us.ihmc.humanoidRobotics.communication.controllerAPI.command.PelvisHeightTrajectoryCommand;
import us.ihmc.humanoidRobotics.communication.controllerAPI.command.PelvisTrajectoryCommand;
import us.ihmc.humanoidRobotics.communication.controllerAPI.command.StopAllTrajectoryCommand;
import us.ihmc.humanoidRobotics.communication.controllerAPI.converter.CommandConversionTools;
import us.ihmc.log.LogTools;
import us.ihmc.mecano.frames.MovingReferenceFrame;
import us.ihmc.mecano.multiBodySystem.interfaces.RigidBodyBasics;
import us.ihmc.robotModels.FullHumanoidRobotModel;
import us.ihmc.robotics.controllers.pidGains.PIDGainsReadOnly;
import us.ihmc.robotics.controllers.pidGains.implementations.SymmetricPID3DGains;
import us.ihmc.robotics.robotSide.RobotSide;
import us.ihmc.robotics.robotSide.SideDependentList;
import us.ihmc.robotics.screwTheory.SelectionMatrix3D;
import us.ihmc.sensorProcessing.frames.CommonHumanoidReferenceFrames;
import us.ihmc.yoVariables.parameters.DoubleParameter;
import us.ihmc.yoVariables.providers.DoubleProvider;
import us.ihmc.yoVariables.registry.YoRegistry;
import us.ihmc.yoVariables.variable.YoBoolean;
import us.ihmc.yoVariables.variable.YoDouble;

public class PelvisHeightControlState implements PelvisAndCenterOfMassHeightControlState
{
   private final YoRegistry registry = new YoRegistry(getClass().getSimpleName());

   /**
    * We take the spatialFeedback command from the RigidBodyTaskspaceControlState and pack it into a
    * point feedback command and set the selection matrix to Z only
    **/
   private final SelectionMatrix3D temp3DSelection = new SelectionMatrix3D();

   /**
    * When we handle the PelvisTrajectoryCommand we pull out the z component and pack it into another
    * PelvisTrajectoryCommand
    **/
   private final EuclideanTrajectoryControllerCommand euclideanCommand = new EuclideanTrajectoryControllerCommand();

   /** handles the trajectory and the queuing **/
   private final RigidBodyPositionController positionController;

   private final RigidBodyBasics pelvis;
   private final MovingReferenceFrame pelvisFrame;
   private final ReferenceFrame baseFrame;

   private final DoubleProvider defaultHeight;
   private final DoubleProvider minHeight;

   private final DoubleProvider offset;
   private final DoubleProvider offsetTrajectoryTime;
   private double previousOffset = 0.0;

   private final FramePoint3D tempPosition = new FramePoint3D();

   private final SymmetricPID3DGains symmetric3DGains = new SymmetricPID3DGains();

   // Used for singularity avoidance to make sure the distance between ankle and pelvis never exceeds a user defined distance.
   private final SideDependentList<MovingReferenceFrame> ankleFrames;
   private final DoubleProvider maxDistanceAnklePelvis;
   private final YoBoolean adjustedDesiredForSingularity;
   private final YoDouble adjustmentAmount;
   private final FramePoint3D pelvisPosition = new FramePoint3D();
   private final FramePoint3D anklePosition = new FramePoint3D();
   private final Vector3D ankleToPelvis = new Vector3D();
   private final Vector3D zAxis = new Vector3D(0.0, 0.0, 1.0);

   private RobotSide swingSide = null;
   private double toeOffHeight = 0.0;

   private final EuclideanTrajectoryControllerCommand command = new EuclideanTrajectoryControllerCommand();
   private final Vector3D zeroVelocity = new Vector3D();
   private final Point3D trajectoryPoint = new Point3D();

   private final FramePoint3D statusDesiredPosition = new FramePoint3D();
   private final FramePoint3D statusActualPosition = new FramePoint3D();
   private final TaskspaceTrajectoryStatusMessageHelper statusHelper = new TaskspaceTrajectoryStatusMessageHelper("pelvisHeight");

   public PelvisHeightControlState(HighLevelHumanoidControllerToolbox controllerToolbox, YoRegistry parentRegistry)
   {
      FullHumanoidRobotModel fullRobotModel = controllerToolbox.getFullRobotModel();
      RigidBodyBasics elevator = fullRobotModel.getElevator();
      CommonHumanoidReferenceFrames referenceFrames = controllerToolbox.getReferenceFrames();

      pelvis = fullRobotModel.getPelvis();
      pelvisFrame = referenceFrames.getPelvisFrame();
      // The base frame could be switched to the mid foot frame at some point.
      baseFrame = elevator.getBodyFixedFrame();

      YoDouble yoTime = controllerToolbox.getYoTime();
      YoGraphicsListRegistry graphicsListRegistry = controllerToolbox.getYoGraphicsListRegistry();

      positionController = new RigidBodyPositionController(pelvis, elevator, elevator, pelvisFrame, baseFrame, yoTime, registry, graphicsListRegistry);

      defaultHeight = new DoubleParameter(getClass().getSimpleName() + "DefaultHeight", registry);
      minHeight = new DoubleParameter(getClass().getSimpleName() + "MinHeight", registry, 0.0);
      maxDistanceAnklePelvis = new DoubleParameter(getClass().getSimpleName() + "MaxDistanceAnklePelvis", registry, Double.POSITIVE_INFINITY);
      offset = new DoubleParameter(getClass().getSimpleName() + "Offset", registry, 0.0);
      offsetTrajectoryTime = new DoubleParameter(getClass().getSimpleName() + "OffsetTrajectoryTime", registry, 0.5);

      ankleFrames = controllerToolbox.getReferenceFrames().getAnkleZUpReferenceFrames();
      adjustedDesiredForSingularity = new YoBoolean("AdjustedDesiredForSingularity", registry);
      adjustmentAmount = new YoDouble("AdjustmentAmount", registry);

      parentRegistry.addChild(registry);
   }

   @Override
   public void initialize()
   {
   }

   public void setGains(PIDGainsReadOnly gains)
   {
      symmetric3DGains.setGains(gains);
      positionController.setGains(symmetric3DGains);
   }

   public void step(Point3DReadOnly stanceFootPosition, Point3DReadOnly touchdownPosition, double swingTime, RobotSide swingSide, double toeOffHeight)
   {
      this.swingSide = swingSide;
      this.toeOffHeight = toeOffHeight;

      double r = defaultHeight.getValue();

      // In a frame rotated up so the a axis matches the incline of the step the waypoing is here:
      double x_incl = 0.5 * stanceFootPosition.distance(touchdownPosition);
      double z_incl = Math.sqrt(r * r - x_incl * x_incl);

      // The angle of rotation up is:
      double stepLength = stanceFootPosition.distanceXY(touchdownPosition);
      double zTouchdown = touchdownPosition.getZ();
      double stepHeight = zTouchdown - stanceFootPosition.getZ();
      double inclination = Math.atan2(stepHeight, stepLength);

      // Rotate the coordinates:
      double x = Math.cos(inclination) * x_incl - Math.sin(inclination) * z_incl;
      double z = Math.sin(inclination) * x_incl + Math.cos(inclination) * z_incl + toeOffHeight;
      MathTools.clamp(z, minHeight.getValue(), Double.POSITIVE_INFINITY);

      // Compute the distance into the step that the low point is reached:
      double alpha = x / stanceFootPosition.distanceXY(touchdownPosition);
      alpha = MathTools.clamp(alpha, 0.0, 1.0);

      // Compute the mid step waypoint:
      double zInWorld = stanceFootPosition.getZ() + z;
      zInWorld = MathTools.clamp(zInWorld, zTouchdown + minHeight.getValue(), Double.POSITIVE_INFINITY);
      goToHeight(zInWorld, swingTime);
   }

   public void transfer(Point3DReadOnly transferPosition, double transferTime, RobotSide swingSide, double toeOffHeight)
   {
      this.swingSide = swingSide;
      this.toeOffHeight = toeOffHeight;

      // Compute the waypoint above the footstep to transfer to:
      double desiredHeight = transferPosition.getZ() + defaultHeight.getValue();
      goToHeight(desiredHeight, transferTime);
   }

   private void goToHeight(double desiredHeight, double time)
   {
      double offsetDesiredHeight = desiredHeight + offset.getValue();
      double adjustedDesiredHeight = avoidSingularities(offsetDesiredHeight);

      command.clear();
      trajectoryPoint.setToZero();

      trajectoryPoint.setZ(adjustedDesiredHeight);
      command.addTrajectoryPoint(time, trajectoryPoint, zeroVelocity);

      positionController.handleTrajectoryCommand(command);
   }

   private double avoidSingularities(double height)
   {
      pelvisPosition.setToZero(pelvisFrame);
      pelvisPosition.changeFrame(ReferenceFrame.getWorldFrame());
      pelvisPosition.setZ(height);

      boolean heightWasAdjusted = false;
      double adjustment = 0.0;
      for (int sideIdx = 0; sideIdx < RobotSide.values.length; sideIdx++)
      {
         RobotSide side = RobotSide.values[sideIdx];
         anklePosition.setToZero(ankleFrames.get(side));
         anklePosition.changeFrame(ReferenceFrame.getWorldFrame());

         double maxDistance = maxDistanceAnklePelvis.getValue();
         if (side == swingSide)
         {
            maxDistance = maxDistance + toeOffHeight;
         }

         double distanceAnkleDesiredPelvis = anklePosition.distance(pelvisPosition);
         double adjustmentAlongLeg = distanceAnkleDesiredPelvis - maxDistance;

         if (adjustmentAlongLeg > 0.0)
         {
            ankleToPelvis.sub(pelvisPosition, anklePosition);
            double adjustmentAlongZ = adjustmentAlongLeg / Math.abs(Math.cos(ankleToPelvis.dot(zAxis)));
            adjustment = Math.max(adjustment, adjustmentAlongZ);
            heightWasAdjusted = true;
         }
      }

      adjustmentAmount.set(adjustment);
      adjustedDesiredForSingularity.set(heightWasAdjusted);
      return pelvisPosition.getZ() - adjustment;
   }

   /**
    * set the qp weights for the taskspace linear z command
    *
    * @param linearWeight
    */
   public void setWeights(Vector3DReadOnly linearWeight)
   {
      positionController.setWeights(linearWeight);
   }

   @Override
   public void doAction(double timeInState)
   {
      // This is to avoid a variable changed listener that would fire when using the SCS playback.
      if (offset.getValue() != previousOffset)
      {
         double desiredZInworld = positionController.getFeedbackControlCommand().getReferencePosition().getZ();
         double currentDesired = desiredZInworld + adjustmentAmount.getValue();
         goToHeight(currentDesired - previousOffset, offsetTrajectoryTime.getValue());
      }
      previousOffset = offset.getValue();

      positionController.doAction(Double.NaN);
      statusHelper.updateWithTimeInTrajectory(positionController.getTimeInTrajectory());
   }

   @Override
   public void onExit(double timeInState)
   {
<<<<<<< HEAD
      positionController.onExit();
=======
      positionController.onExit(timeInState);
>>>>>>> d2298cfb
   }

   public boolean handlePelvisHeightTrajectoryCommand(PelvisHeightTrajectoryCommand command)
   {
      EuclideanTrajectoryControllerCommand euclideanTrajectory = command.getEuclideanTrajectory();

      if (positionController.handleTrajectoryCommand(euclideanTrajectory))
      {
         euclideanTrajectory.setSequenceId(command.getSequenceId());
         statusHelper.registerNewTrajectory(euclideanTrajectory);
         return true;
      }

      initializeDesiredHeightToCurrent();
      return false;
   }

   /**
    * check that the command is valid and queue the trajectory
    *
    * @param command
    * @return whether the command passed validation and was queued
    */
   public boolean handlePelvisTrajectoryCommand(PelvisTrajectoryCommand command)
   {
      CommandConversionTools.convertToEuclidean(command.getSE3Trajectory(), euclideanCommand);

      ReferenceFrame selectionFrame = euclideanCommand.getSelectionMatrix().getSelectionFrame();
      if (selectionFrame != null && !selectionFrame.isZupFrame())
      {
         LogTools.warn("Pelvis linear selection matrix must be z-up!");
         return false;
      }
      euclideanCommand.getSelectionMatrix().selectXAxis(false);
      euclideanCommand.getSelectionMatrix().selectYAxis(false);
      euclideanCommand.getSelectionMatrix().setSelectionFrame(ReferenceFrame.getWorldFrame());

      ReferenceFrame weightFrame = euclideanCommand.getWeightMatrix().getWeightFrame();
      if (weightFrame != null && !weightFrame.isZupFrame())
      {
         LogTools.warn("Pelvis linear weight matrix must be z-up!");
         return false;
      }
      euclideanCommand.getWeightMatrix().setXAxisWeight(0.0);
      euclideanCommand.getWeightMatrix().setYAxisWeight(0.0);
      euclideanCommand.getWeightMatrix().setWeightFrame(ReferenceFrame.getWorldFrame());

      if (positionController.handleTrajectoryCommand(euclideanCommand))
      {
         euclideanCommand.setSequenceId(command.getSequenceId());
         statusHelper.registerNewTrajectory(euclideanCommand);
         return true;
      }

      initializeDesiredHeightToCurrent();
      return false;
   }

   @Override
   public void initializeDesiredHeightToCurrent()
   {
      positionController.holdCurrent();
   }

   @Override
   public void goHome(double trajectoryTime)
   {
      tempPosition.setToZero(baseFrame);
      tempPosition.setZ(defaultHeight.getValue());
      positionController.goToPositionFromCurrent(tempPosition, trajectoryTime);
   }

   /**
    * If the command says to stop then set the desired to the actual
    */
   @Override
   public void handleStopAllTrajectoryCommand(StopAllTrajectoryCommand command)
   {
      if (command.isStopAllTrajectory())
      {
         initializeDesiredHeightToCurrent();
      }
   }

   private final FrameVector3D feedForwardLinearAcceleration = new FrameVector3D();

   /**
    * returns the point feedback command for the z height of the pelvis
    */
   @Override
   public PointFeedbackControlCommand getFeedbackControlCommand()
   {
      PointFeedbackControlCommand feedbackCommand = positionController.getFeedbackControlCommand();

      // TODO: for some reason this is ne`eded to avoid robot-blow up. It should be selected out by the selection matrix!
      feedForwardLinearAcceleration.setIncludingFrame(feedbackCommand.getReferenceLinearAcceleration());
      feedForwardLinearAcceleration.setX(0.0);
      feedForwardLinearAcceleration.setY(0.0);
      feedbackCommand.getReferenceLinearAcceleration().set(feedForwardLinearAcceleration);

      temp3DSelection.clearSelection();
      temp3DSelection.setSelectionFrame(ReferenceFrame.getWorldFrame());
      temp3DSelection.selectZAxis(true);
      feedbackCommand.setSelectionMatrix(temp3DSelection);

      return feedbackCommand;
   }

   @Override
   public void computeCoMHeightCommand(FrameVector2DReadOnly desiredICPVelocity,
                                       FrameVector2DReadOnly desiredCoMVelocity,
                                       boolean isInDoubleSupport,
                                       double omega0,
                                       FeetManager feetManager)
   {
   }

   @Override
   public TaskspaceTrajectoryStatusMessage pollStatusToReport()
   {
      statusDesiredPosition.setIncludingFrame(positionController.getFeedbackControlCommand().getReferencePosition());
      statusDesiredPosition.setX(Double.NaN);
      statusDesiredPosition.setY(Double.NaN);
      statusActualPosition.setIncludingFrame(positionController.getFeedbackControlCommand().getBodyFixedPointToControl());
      statusActualPosition.changeFrame(ReferenceFrame.getWorldFrame());
      statusActualPosition.setX(Double.NaN);
      statusActualPosition.setY(Double.NaN);

      return statusHelper.pollStatusMessage(statusDesiredPosition, statusActualPosition);
   }

   @Override
   public FeedbackControlCommand<?> getHeightControlCommand()
   {
      return positionController.getFeedbackControlCommand();
   }

   @Override
   public boolean getControlHeightWithMomentum()
   {
      return false;
   }
}<|MERGE_RESOLUTION|>--- conflicted
+++ resolved
@@ -255,11 +255,7 @@
    @Override
    public void onExit(double timeInState)
    {
-<<<<<<< HEAD
-      positionController.onExit();
-=======
       positionController.onExit(timeInState);
->>>>>>> d2298cfb
    }
 
    public boolean handlePelvisHeightTrajectoryCommand(PelvisHeightTrajectoryCommand command)
