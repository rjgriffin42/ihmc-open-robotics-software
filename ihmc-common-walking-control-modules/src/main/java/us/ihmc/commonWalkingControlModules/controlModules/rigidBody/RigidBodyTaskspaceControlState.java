package us.ihmc.commonWalkingControlModules.controlModules.rigidBody;

import java.util.Collection;

import us.ihmc.commonWalkingControlModules.controllerCore.command.feedbackController.FeedbackControlCommand;
import us.ihmc.commonWalkingControlModules.controllerCore.command.feedbackController.FeedbackControlCommandList;
import us.ihmc.commonWalkingControlModules.controllerCore.command.feedbackController.SpatialFeedbackControlCommand;
import us.ihmc.commonWalkingControlModules.controllerCore.command.inverseDynamics.InverseDynamicsCommand;
import us.ihmc.commons.PrintTools;
import us.ihmc.communication.packets.ExecutionMode;
import us.ihmc.euclid.referenceFrame.FramePoint3D;
import us.ihmc.euclid.referenceFrame.FramePose3D;
import us.ihmc.euclid.referenceFrame.FrameQuaternion;
import us.ihmc.euclid.referenceFrame.FrameVector3D;
import us.ihmc.euclid.referenceFrame.ReferenceFrame;
import us.ihmc.euclid.transform.RigidBodyTransform;
import us.ihmc.euclid.tuple3D.interfaces.Vector3DReadOnly;
import us.ihmc.graphicsDescription.appearance.YoAppearance;
import us.ihmc.graphicsDescription.yoGraphics.YoGraphicCoordinateSystem;
import us.ihmc.graphicsDescription.yoGraphics.YoGraphicPosition;
import us.ihmc.graphicsDescription.yoGraphics.YoGraphicsListRegistry;
import us.ihmc.humanoidRobotics.communication.controllerAPI.command.EuclideanTrajectoryControllerCommand;
import us.ihmc.humanoidRobotics.communication.controllerAPI.command.JointspaceTrajectoryCommand;
import us.ihmc.humanoidRobotics.communication.controllerAPI.command.SE3TrajectoryControllerCommand;
import us.ihmc.humanoidRobotics.communication.controllerAPI.command.SO3TrajectoryControllerCommand;
import us.ihmc.robotics.controllers.pidGains.PID3DGainsReadOnly;
import us.ihmc.robotics.lists.RecyclingArrayDeque;
import us.ihmc.robotics.math.trajectories.waypoints.FrameEuclideanTrajectoryPoint;
import us.ihmc.robotics.math.trajectories.waypoints.FrameSE3TrajectoryPoint;
import us.ihmc.robotics.math.trajectories.waypoints.FrameSO3TrajectoryPoint;
import us.ihmc.robotics.math.trajectories.waypoints.MultipleWaypointsOrientationTrajectoryGenerator;
import us.ihmc.robotics.math.trajectories.waypoints.MultipleWaypointsPositionTrajectoryGenerator;
import us.ihmc.robotics.referenceFrames.PoseReferenceFrame;
import us.ihmc.robotics.screwTheory.RigidBody;
import us.ihmc.robotics.screwTheory.SelectionMatrix6D;
import us.ihmc.robotics.weightMatrices.WeightMatrix3D;
import us.ihmc.robotics.weightMatrices.WeightMatrix6D;
import us.ihmc.sensorProcessing.frames.CommonReferenceFrameIds;
import us.ihmc.yoVariables.parameters.BooleanParameter;
import us.ihmc.yoVariables.registry.YoVariableRegistry;
import us.ihmc.yoVariables.variable.YoBoolean;
import us.ihmc.yoVariables.variable.YoDouble;
import us.ihmc.yoVariables.variable.YoFramePoint3D;
import us.ihmc.yoVariables.variable.YoFrameVector3D;
import us.ihmc.yoVariables.variable.YoFrameYawPitchRoll;
import us.ihmc.yoVariables.variable.YoInteger;
import us.ihmc.yoVariables.variable.YoLong;

public class RigidBodyTaskspaceControlState extends RigidBodyControlState
{
   public static final int maxPoints = 10000;
   public static final int maxPointsInGenerator = 5;
   private static final ReferenceFrame worldFrame = ReferenceFrame.getWorldFrame();

   private final SpatialFeedbackControlCommand spatialFeedbackControlCommand = new SpatialFeedbackControlCommand();
   private final SelectionMatrix6D selectionMatrix = new SelectionMatrix6D();
   private final FeedbackControlCommandList feedbackControlCommandList = new FeedbackControlCommandList();

   private PID3DGainsReadOnly orientationGains = null;
   private PID3DGainsReadOnly positionGains = null;

   private final YoBoolean usingWeightFromMessage;
   private final WeightMatrix6D messageWeightMatrix = new WeightMatrix6D();
   private final YoLong messageAngularWeightFrame;
   private final YoLong messageLinearWeightFrame;
   private final YoFrameVector3D messageAngularWeight;
   private final YoFrameVector3D messageLinearWeight;
   private final WeightMatrix6D defaultWeightMatrix = new WeightMatrix6D();
   private Vector3DReadOnly defaultAngularWeight = null;
   private Vector3DReadOnly defaultLinearWeight = null;
   private final YoFrameVector3D currentAngularWeight;
   private final YoFrameVector3D currentLinearWeight;

   private final YoBoolean trackingOrientation;
   private final YoBoolean trackingPosition;

   private final YoBoolean hasOrientaionGains;
   private final YoBoolean hasAngularWeight;
   private final YoBoolean hasPositionGains;
   private final YoBoolean hasLinearWeight;

   private final YoInteger numberOfPointsInQueue;
   private final YoInteger numberOfPointsInGenerator;
   private final YoInteger numberOfPoints;

   private final MultipleWaypointsOrientationTrajectoryGenerator orientationTrajectoryGenerator;
   private final MultipleWaypointsPositionTrajectoryGenerator positionTrajectoryGenerator;

   private final FramePoint3D desiredPosition = new FramePoint3D(worldFrame);
   private final FrameVector3D desiredLinearVelocity = new FrameVector3D(worldFrame);
   private final FrameVector3D feedForwardLinearAcceleration = new FrameVector3D(worldFrame);
   private final FrameQuaternion desiredOrientation = new FrameQuaternion(worldFrame);
   private final FrameVector3D desiredAngularVelocity = new FrameVector3D(worldFrame);
   private final FrameVector3D feedForwardAngularAcceleration = new FrameVector3D(worldFrame);

   private final RecyclingArrayDeque<FrameSE3TrajectoryPoint> pointQueue = new RecyclingArrayDeque<>(maxPoints, FrameSE3TrajectoryPoint.class);
   private final FrameSE3TrajectoryPoint lastPointAdded = new FrameSE3TrajectoryPoint();

   private final FramePose3D initialPose = new FramePose3D();

   private final ReferenceFrame baseFrame;
   private final ReferenceFrame bodyFrame;
   private final ReferenceFrame defaultControlFrame;
   private final PoseReferenceFrame controlFrame;
   private ReferenceFrame trajectoryFrame;

   private final FramePose3D controlFramePose = new FramePose3D();

   private final FramePoint3D controlPoint = new FramePoint3D();
   private final YoFramePoint3D yoControlPoint;
   private final FrameQuaternion controlOrientation = new FrameQuaternion();
   private final YoFrameYawPitchRoll yoControlOrientation;
   private final FramePoint3D desiredPoint = new FramePoint3D();
   private final YoFramePoint3D yoDesiredPoint;

   private final YoBoolean hybridModeActive;
   private final RigidBodyJointControlHelper jointControlHelper;

   private final BooleanParameter useBaseFrameForControl = new BooleanParameter("UseBaseFrameForControl", registry, false);

   public RigidBodyTaskspaceControlState(String postfix, RigidBody bodyToControl, RigidBody baseBody, RigidBody elevator, Collection<ReferenceFrame> trajectoryFrames,
         ReferenceFrame controlFrame, ReferenceFrame baseFrame, YoDouble yoTime, RigidBodyJointControlHelper jointControlHelper,
         YoGraphicsListRegistry graphicsListRegistry, YoVariableRegistry parentRegistry)
   {
      super(RigidBodyControlMode.TASKSPACE, bodyToControl.getName() + postfix, yoTime, parentRegistry);
      String bodyName = bodyToControl.getName() + postfix;
      String prefix = bodyName + "Taskspace";

      this.baseFrame = baseFrame;
      this.trajectoryFrame = baseFrame;
      this.bodyFrame = bodyToControl.getBodyFixedFrame();
      this.controlFrame = new PoseReferenceFrame(prefix + "ControlFrame", bodyFrame);

      trackingOrientation = new YoBoolean(prefix + "TrackingOrientation", registry);
      trackingPosition = new YoBoolean(prefix + "TrackingPosition", registry);

      numberOfPointsInQueue = new YoInteger(prefix + "NumberOfPointsInQueue", registry);
      numberOfPointsInGenerator = new YoInteger(prefix + "NumberOfPointsInGenerator", registry);
      numberOfPoints = new YoInteger(prefix + "NumberOfPoints", registry);

      spatialFeedbackControlCommand.set(elevator, bodyToControl);
      spatialFeedbackControlCommand.setPrimaryBase(baseBody);
      spatialFeedbackControlCommand.setSelectionMatrixToIdentity();
      defaultControlFrame = controlFrame;
      setControlFrame(defaultControlFrame);

      usingWeightFromMessage = new YoBoolean(prefix + "UsingWeightFromMessage", registry);
      messageAngularWeight = new YoFrameVector3D(prefix + "MessageAngularWeight", null, registry);
      messageLinearWeight = new YoFrameVector3D(prefix + "MessageLinearWeight", null, registry);
      messageAngularWeightFrame = new YoLong(prefix + "MessageAngularReferenceFrame", registry);
      messageLinearWeightFrame = new YoLong(prefix + "MessageLinearReferenceFrame", registry);

      currentAngularWeight = new YoFrameVector3D(prefix + "CurrentAngularWeight", null, registry);
      currentLinearWeight = new YoFrameVector3D(prefix + "CurrentLinearWeight", null, registry);

      yoControlPoint = new YoFramePoint3D(prefix + "ControlPoint", worldFrame, registry);
      yoControlOrientation = new YoFrameYawPitchRoll(prefix + "ControlOrientation", worldFrame, registry);
      yoDesiredPoint = new YoFramePoint3D(prefix + "DesiredPoint", worldFrame, registry);

      positionTrajectoryGenerator = new MultipleWaypointsPositionTrajectoryGenerator(bodyName, maxPointsInGenerator, true, worldFrame, registry);
      orientationTrajectoryGenerator = new MultipleWaypointsOrientationTrajectoryGenerator(bodyName, maxPointsInGenerator, true, worldFrame, registry);

      if (trajectoryFrames != null)
      {
         for (ReferenceFrame frameToRegister : trajectoryFrames)
         {
            positionTrajectoryGenerator.registerNewTrajectoryFrame(frameToRegister);
            orientationTrajectoryGenerator.registerNewTrajectoryFrame(frameToRegister);
         }
      }

      positionTrajectoryGenerator.registerNewTrajectoryFrame(baseFrame);
      orientationTrajectoryGenerator.registerNewTrajectoryFrame(baseFrame);

      hasOrientaionGains = new YoBoolean(prefix + "HasOrientaionGains", registry);
      hasAngularWeight = new YoBoolean(prefix + "HasAngularWeights", registry);
      hasPositionGains = new YoBoolean(prefix + "HasPositionGains", registry);
      hasLinearWeight = new YoBoolean(prefix + "HasLinearWeights", registry);

      pointQueue.clear();

      this.jointControlHelper = jointControlHelper;
      hybridModeActive = new YoBoolean(prefix + "HybridModeActive", registry);

      defaultWeightMatrix.setAngularWeights(0.0, 0.0, 0.0);
      defaultWeightMatrix.setLinearWeights(0.0, 0.0, 0.0);

      setupViz(graphicsListRegistry, bodyName);
   }

   private void setupViz(YoGraphicsListRegistry graphicsListRegistry, String bodyName)
   {
      if (graphicsListRegistry == null)
         return;

      String listName = getClass().getSimpleName();

      YoGraphicCoordinateSystem controlFrame = new YoGraphicCoordinateSystem(bodyName + "ControlFrame", yoControlPoint, yoControlOrientation, 0.05);
      graphicsListRegistry.registerYoGraphic(listName, controlFrame);
      graphics.add(controlFrame);

      YoGraphicPosition controlPoint = new YoGraphicPosition(bodyName + "ControlPoint", yoControlPoint, 0.01, YoAppearance.Red());
      graphicsListRegistry.registerYoGraphic(listName, controlPoint);
      graphics.add(controlPoint);

      YoGraphicPosition desiredPoint = new YoGraphicPosition(bodyName + "DesiredPoint", yoDesiredPoint, 0.005, YoAppearance.Blue());
      graphicsListRegistry.registerYoGraphic(listName, desiredPoint);
      graphics.add(desiredPoint);

      hideGraphics();
   }

   public void setWeights(Vector3DReadOnly angularWeight, Vector3DReadOnly linearWeight)
   {
      this.defaultAngularWeight = angularWeight;
      this.defaultLinearWeight = linearWeight;
      hasAngularWeight.set(angularWeight != null);
      hasLinearWeight.set(linearWeight != null);
   }

   public void setGains(PID3DGainsReadOnly orientationGains, PID3DGainsReadOnly positionGains)
   {
      this.orientationGains = orientationGains;
      this.positionGains = positionGains;
      hasOrientaionGains.set(orientationGains != null);
      hasPositionGains.set(positionGains != null);
   }

   @Override
   public void doAction(double timeInState)
   {
      double timeInTrajectory = getTimeInTrajectory();

      boolean orientationDone = orientationTrajectoryGenerator.isDone() || orientationTrajectoryGenerator.getLastWaypointTime() <= timeInTrajectory;
      boolean positionDone = positionTrajectoryGenerator.isDone() || positionTrajectoryGenerator.getLastWaypointTime() <= timeInTrajectory;

      if (!trajectoryDone.getBooleanValue() && (orientationDone || positionDone))
         fillAndReinitializeTrajectories();

      positionTrajectoryGenerator.compute(timeInTrajectory);
      orientationTrajectoryGenerator.compute(timeInTrajectory);

      positionTrajectoryGenerator.getLinearData(desiredPosition, desiredLinearVelocity, feedForwardLinearAcceleration);
      orientationTrajectoryGenerator.getAngularData(desiredOrientation, desiredAngularVelocity, feedForwardAngularAcceleration);

      spatialFeedbackControlCommand.changeFrameAndSet(desiredPosition, desiredLinearVelocity);
      spatialFeedbackControlCommand.changeFrameAndSet(desiredOrientation, desiredAngularVelocity);
      spatialFeedbackControlCommand.changeFrameAndSetFeedForward(feedForwardAngularAcceleration, feedForwardLinearAcceleration);
      if (orientationGains != null)
         spatialFeedbackControlCommand.setOrientationGains(orientationGains);
      if (positionGains != null)
         spatialFeedbackControlCommand.setPositionGains(positionGains);

<<<<<<< HEAD
      // GW: commenting this out for now since it breaks some tests: 
      // AS: uncommenting this since commenting this prevents the trajectory from being tracked in a frame that is moving
      spatialFeedbackControlCommand.setControlBaseFrame(trajectoryFrame);
=======
      // This will improve the tracking with respect to moving trajectory frames.
      if (useBaseFrameForControl.getValue())
      {
         spatialFeedbackControlCommand.setControlBaseFrame(trajectoryFrame);
      }
      else
      {
         spatialFeedbackControlCommand.resetControlBaseFrame();
      }
>>>>>>> d260ad87

      // Update the QP weight and selection YoVariables:
      if (defaultLinearWeight != null)
         defaultWeightMatrix.setLinearWeights(defaultLinearWeight);
      if (defaultAngularWeight != null)
         defaultWeightMatrix.setAngularWeights(defaultAngularWeight);
      defaultWeightMatrix.setWeightFrame(null);
      WeightMatrix6D weightMatrix = usingWeightFromMessage.getBooleanValue() ? messageWeightMatrix : defaultWeightMatrix;
      spatialFeedbackControlCommand.setWeightMatrixForSolver(weightMatrix);
      spatialFeedbackControlCommand.setSelectionMatrix(selectionMatrix);

      currentAngularWeight.set(weightMatrix.getAngularPart().getXAxisWeight(), weightMatrix.getAngularPart().getYAxisWeight(),
                               weightMatrix.getAngularPart().getZAxisWeight());
      currentLinearWeight.set(weightMatrix.getLinearPart().getXAxisWeight(), weightMatrix.getLinearPart().getYAxisWeight(),
                              weightMatrix.getLinearPart().getZAxisWeight());

      numberOfPointsInQueue.set(pointQueue.size());
      numberOfPointsInGenerator.set(orientationTrajectoryGenerator.getCurrentNumberOfWaypoints());
      numberOfPoints.set(numberOfPointsInQueue.getIntegerValue() + numberOfPointsInGenerator.getIntegerValue());

      if (hybridModeActive.getBooleanValue())
      {
         jointControlHelper.doAction(timeInTrajectory);
      }

      updateGraphics();
   }

   @Override
   public void updateGraphics()
   {
      controlPoint.setToZero(controlFrame);
      controlPoint.changeFrame(worldFrame);
      yoControlPoint.set(controlPoint);

      controlOrientation.setToZero(controlFrame);
      controlOrientation.changeFrame(worldFrame);
      yoControlOrientation.set(controlOrientation);

      desiredPoint.setIncludingFrame(desiredPosition);
      desiredPoint.changeFrame(worldFrame);
      yoDesiredPoint.set(desiredPoint);

      super.updateGraphics();
   }

   private void fillAndReinitializeTrajectories()
   {
      if (pointQueue.isEmpty())
      {
         trajectoryDone.set(true);
         return;
      }

      if (!orientationTrajectoryGenerator.isEmpty())
      {
         positionTrajectoryGenerator.clear(trajectoryFrame);
         orientationTrajectoryGenerator.clear(trajectoryFrame);
         lastPointAdded.changeFrame(trajectoryFrame);
         positionTrajectoryGenerator.appendWaypoint(lastPointAdded);
         orientationTrajectoryGenerator.appendWaypoint(lastPointAdded);
      }

      positionTrajectoryGenerator.changeFrame(trajectoryFrame);
      orientationTrajectoryGenerator.changeFrame(trajectoryFrame);

      int currentNumberOfWaypoints = orientationTrajectoryGenerator.getCurrentNumberOfWaypoints();
      int pointsToAdd = maxPointsInGenerator - currentNumberOfWaypoints;
      for (int pointIdx = 0; pointIdx < pointsToAdd; pointIdx++)
      {
         if (pointQueue.isEmpty())
            break;

         FrameSE3TrajectoryPoint pointToAdd = pointQueue.pollFirst();
         lastPointAdded.setIncludingFrame(pointToAdd); // TODO: get from generators
         positionTrajectoryGenerator.appendWaypoint(pointToAdd);
         orientationTrajectoryGenerator.appendWaypoint(pointToAdd);
      }

      positionTrajectoryGenerator.initialize();
      orientationTrajectoryGenerator.initialize();
   }

   @Override
   public void onEntry()
   {
   }

   @Override
   public void onExit()
   {
      hideGraphics();
      clear();
   }

   public void holdCurrent()
   {
      clear();
      setWeightsToDefaults();
      resetLastCommandId();
      setTrajectoryStartTimeToCurrentTime();
      queueInitialPoint();

      startTracking();
   }

   public void goToPoseFromCurrent(FramePose3D homePose, double trajectoryTime)
   {
      clear();
      setWeightsToDefaults();
      resetLastCommandId();
      trajectoryFrame = baseFrame;
      setTrajectoryStartTimeToCurrentTime();
      queueInitialPoint();

      homePose.changeFrame(trajectoryFrame);
      FrameSE3TrajectoryPoint homePoint = pointQueue.addLast();
      homePoint.setToZero(trajectoryFrame);
      homePoint.setTime(trajectoryTime);
      homePoint.setPosition(homePose.getPosition());
      homePoint.setOrientation(homePose.getOrientation());

      startTracking();
   }

   public void goToPose(FramePose3D desiredPose, FramePose3D initialPose, double trajectoryTime)
   {
      clear();
      setWeightsToDefaults();
      resetLastCommandId();
      trajectoryFrame = baseFrame;
      setTrajectoryStartTimeToCurrentTime();
      queueInitialPoint(initialPose);

      desiredPose.changeFrame(trajectoryFrame);
      FrameSE3TrajectoryPoint homePoint = pointQueue.addLast();
      homePoint.setToZero(trajectoryFrame);
      homePoint.setTime(trajectoryTime);
      homePoint.setPosition(desiredPose.getPosition());
      homePoint.setOrientation(desiredPose.getOrientation());

      startTracking();
   }

   private void startTracking()
   {
      if (hasOrientaionGains.getBooleanValue() && hasPositionGains.getBooleanValue())
      {
         selectionMatrix.resetSelection();
         trajectoryDone.set(false);
         trackingOrientation.set(true);
         trackingPosition.set(true);
      }
      else if (hasOrientaionGains.getBooleanValue())
      {
         selectionMatrix.setToAngularSelectionOnly();
         trajectoryDone.set(false);
         trackingOrientation.set(true);
         trackingPosition.set(false);
      }
      else if (hasPositionGains.getBooleanValue())
      {
         selectionMatrix.setToLinearSelectionOnly();
         trajectoryDone.set(false);
         trackingOrientation.set(false);
         trackingPosition.set(true);
      }
   }

   private void setControlFrame(ReferenceFrame controlFrame)
   {
      controlFramePose.setToZero(controlFrame);
      controlFramePose.changeFrame(bodyFrame);
      this.controlFrame.setPoseAndUpdate(controlFramePose);
      spatialFeedbackControlCommand.setControlFrameFixedInEndEffector(controlFramePose);
   }

   public void setControlFramePose(RigidBodyTransform controlFrameTransform)
   {
      controlFramePose.setIncludingFrame(bodyFrame, controlFrameTransform);
      this.controlFrame.setPoseAndUpdate(controlFramePose);
      spatialFeedbackControlCommand.setControlFrameFixedInEndEffector(controlFramePose);
   }

   public void setDefaultControlFrame()
   {
      setControlFrame(defaultControlFrame);
   }

   public ReferenceFrame getControlFrame()
   {
      return controlFrame;
   }

   public boolean handleOrientationTrajectoryCommand(SO3TrajectoryControllerCommand command, FramePose3D initialPose)
   {
      if (!handleCommandInternal(command))
         return false;

      boolean override = command.getExecutionMode() == ExecutionMode.OVERRIDE;
      if (!override && (trackingPosition.getBooleanValue() && trackingOrientation.getBooleanValue()))
      {
         PrintTools.warn(warningPrefix + "Was tracking pose. Can not queue orientation trajectory.");
         return false;
      }

      if (override || isEmpty())
      {
         clear();
         trajectoryFrame = command.getTrajectoryFrame();
         if (command.getTrajectoryPoint(0).getTime() > 1.0e-5)
         {
            queueInitialPoint(initialPose);
         }

         selectionMatrix.clearLinearSelection();
         selectionMatrix.setAngularPart(command.getSelectionMatrix());

         boolean messageHasValidWeights = true;
         WeightMatrix3D weightMatrix = command.getWeightMatrix();
         messageAngularWeight.set(weightMatrix.getXAxisWeight(), weightMatrix.getYAxisWeight(), weightMatrix.getZAxisWeight());
         messageLinearWeight.setToZero();
         if (weightMatrix.getWeightFrame() != null)
         {
            messageAngularWeightFrame.set(weightMatrix.getWeightFrame().getNameBasedHashCode());
         }
         else
         {
            messageAngularWeightFrame.set(CommonReferenceFrameIds.NONE.getHashId());
         }
         messageLinearWeightFrame.set(CommonReferenceFrameIds.NONE.getHashId());
         for (int i = 0; i < 3; i++)
         {
            double weight = messageAngularWeight.getElement(i);
            if (Double.isNaN(weight) || weight < 0.0)
            {
               messageHasValidWeights = false;
            }
         }
         usingWeightFromMessage.set(messageHasValidWeights);
         messageWeightMatrix.setLinearWeights(0.0, 0.0, 0.0);
         messageWeightMatrix.setAngularPart(weightMatrix);

         if (!setAndCheckTrackingFromSelectionMatrices())
         {
            return false;
         }
      }
      else if(command.getTrajectoryFrame() != trajectoryFrame)
      {
         PrintTools.warn(warningPrefix + "Was executing in " + trajectoryFrame.getName() + " can't switch to " + command.getTrajectoryFrame() + " without override");
         return false;
      }
      else if(!selectionMatrix.getAngularPart().equals(command.getSelectionMatrix()))
      {
         PrintTools.warn(warningPrefix + "Received a change of selection matrix without an override");
         return false;
      }

      command.getTrajectoryPointList().changeFrame(trajectoryFrame);
      for (int i = 0; i < command.getNumberOfTrajectoryPoints(); i++)
      {
         if (!checkTime(command.getTrajectoryPoint(i).getTime()))
            return false;
         if (!queuePoint(command.getTrajectoryPoint(i)))
            return false;
      }

      return true;
   }

   public boolean handleHybridPoseTrajectoryCommand(SE3TrajectoryControllerCommand command, FramePose3D initialPose,
                                              JointspaceTrajectoryCommand jointspaceCommand, double[] initialJointPositions)
   {
      if (jointControlHelper == null)
      {
         PrintTools.warn(warningPrefix + "Can not use hybrid mode. Was not created with a jointspace helper.");
         return false;
      }

      if (!handleCommandInternal(jointspaceCommand))
      {
         return false;
      }

      if (!jointControlHelper.handleTrajectoryCommand(jointspaceCommand, initialJointPositions))
      {
         return false;
      }

      if (!handlePoseTrajectoryCommand(command, initialPose))
      {
         return false;
      }

      hybridModeActive.set(true);
      return true;
   }

   public boolean handlePoseTrajectoryCommand(SE3TrajectoryControllerCommand command, FramePose3D initialPose)
   {
      if (!handleCommandInternal(command))
         return false;

      boolean override = command.getExecutionMode() == ExecutionMode.OVERRIDE;
      if (!override && (!trackingPosition.getBooleanValue() && trackingOrientation.getBooleanValue()))
      {
         PrintTools.warn(warningPrefix + "Was tracking orientation only. Can not queue pose trajectory.");
         return false;
      }

      if (override || isEmpty())
      {
         clear();
         trajectoryFrame = command.getTrajectoryFrame();
         if (command.getTrajectoryPoint(0).getTime() > 1.0e-5)
         {
            queueInitialPoint(initialPose);
         }

         selectionMatrix.set(command.getSelectionMatrix());

         boolean messageHasValidWeights = true;
         WeightMatrix6D weightMatrix = command.getWeightMatrix();
         WeightMatrix3D angularWeightMatrix = weightMatrix.getAngularPart();
         WeightMatrix3D linearWeightMatrix = weightMatrix.getLinearPart();
         messageAngularWeight.set(angularWeightMatrix.getXAxisWeight(), angularWeightMatrix.getYAxisWeight(), angularWeightMatrix.getZAxisWeight());
         messageLinearWeight.set(linearWeightMatrix.getXAxisWeight(), linearWeightMatrix.getYAxisWeight(), linearWeightMatrix.getZAxisWeight());
         if (angularWeightMatrix.getWeightFrame() != null)
         {
            messageAngularWeightFrame.set(angularWeightMatrix.getWeightFrame().getNameBasedHashCode());
         }
         else
         {
            messageAngularWeightFrame.set(CommonReferenceFrameIds.NONE.getHashId());
         }
         if (linearWeightMatrix.getWeightFrame() != null)
         {
            messageLinearWeightFrame.set(linearWeightMatrix.getWeightFrame().getNameBasedHashCode());
         }
         else
         {
            messageLinearWeightFrame.set(CommonReferenceFrameIds.NONE.getHashId());
         }
         for (int i = 0; i < 3; i++)
         {
            if (Double.isNaN(messageAngularWeight.getElement(i)) || messageAngularWeight.getElement(i) < 0.0)
            {
               messageHasValidWeights = false;
            }
            if (Double.isNaN(messageLinearWeight.getElement(i)) || messageLinearWeight.getElement(i) < 0.0)
            {
               messageHasValidWeights = false;
            }
         }
         usingWeightFromMessage.set(messageHasValidWeights);
         messageWeightMatrix.setAngularPart(angularWeightMatrix);
         messageWeightMatrix.setLinearPart(linearWeightMatrix);

         if (!setAndCheckTrackingFromSelectionMatrices())
         {
            return false;
         }
      }
      else if(command.getTrajectoryFrame() != trajectoryFrame)
      {
         PrintTools.warn(warningPrefix + "Was executing in ." + trajectoryFrame.getName() + " can't switch to " + command.getTrajectoryFrame() + " without override");
         return false;
      }
      else if(!selectionMatrix.equals(command.getSelectionMatrix()))
      {
         PrintTools.warn(warningPrefix + "Received a change of selection matrix without an override");
         System.out.println("rbm:\n" + selectionMatrix);
         System.out.println("command:\n" + command.getSelectionMatrix());

         return false;
      }

      command.getTrajectoryPointList().changeFrame(trajectoryFrame);
      for (int i = 0; i < command.getNumberOfTrajectoryPoints(); i++)
      {
         if (!checkTime(command.getTrajectoryPoint(i).getTime()))
            return false;
         if (!queuePoint(command.getTrajectoryPoint(i)))
            return false;
      }

      return true;
   }

   public boolean handleEuclideanTrajectoryCommand(EuclideanTrajectoryControllerCommand command, FramePose3D initialPose)
   {
      if (!handleCommandInternal(command))
         return false;

      boolean override = command.getExecutionMode() == ExecutionMode.OVERRIDE;
      if (!override && (!trackingPosition.getBooleanValue() && trackingOrientation.getBooleanValue()))
      {
         PrintTools.warn(warningPrefix + "Was tracking orientation only. Can not queue pose trajectory.");
         return false;
      }

      if (override || isEmpty())
      {
         clear();
         trajectoryFrame = command.getTrajectoryFrame();
         if (command.getTrajectoryPoint(0).getTime() > 1.0e-5)
         {
            queueInitialPoint(initialPose);
         }

         selectionMatrix.clearAngularSelection();
         selectionMatrix.setLinearPart(command.getSelectionMatrix());

         boolean messageHasValidWeights = true;
         WeightMatrix3D weightMatrix = command.getWeightMatrix();
         messageAngularWeight.setToZero();
         messageLinearWeight.set(weightMatrix.getXAxisWeight(), weightMatrix.getYAxisWeight(), weightMatrix.getZAxisWeight());
         messageAngularWeightFrame.set(CommonReferenceFrameIds.NONE.getHashId());
         if (weightMatrix.getWeightFrame() != null)
         {
            messageLinearWeightFrame.set(weightMatrix.getWeightFrame().getNameBasedHashCode());
         }
         else
         {
            messageLinearWeightFrame.set(CommonReferenceFrameIds.NONE.getHashId());
         }
         for (int i = 0; i < 3; i++)
         {
            double weight = messageLinearWeight.getElement(i);
            if (Double.isNaN(weight) || weight < 0.0)
            {
               messageHasValidWeights = false;
            }
         }
         usingWeightFromMessage.set(messageHasValidWeights);
         messageWeightMatrix.setAngularWeights(0.0, 0.0, 0.0);
         messageWeightMatrix.setLinearPart(weightMatrix);

         if (!setAndCheckTrackingFromSelectionMatrices())
         {
            return false;
         }
      }
      else if(command.getTrajectoryFrame() != trajectoryFrame)
      {
         PrintTools.warn(warningPrefix + "Was executing in ." + trajectoryFrame.getName() + " can't switch to " + command.getTrajectoryFrame() + " without override");
         return false;
      }
      else if(!selectionMatrix.getLinearPart().equals(command.getSelectionMatrix()))
      {
         PrintTools.warn(warningPrefix + "Received a change of selection matrix without an override");
         System.out.println("rbm:\n" + selectionMatrix);
         System.out.println("command:\n" + command.getSelectionMatrix());

         return false;
      }

      command.getTrajectoryPointList().changeFrame(trajectoryFrame);
      for (int i = 0; i < command.getNumberOfTrajectoryPoints(); i++)
      {
         if (!checkTime(command.getTrajectoryPoint(i).getTime()))
            return false;
         if (!queuePoint(command.getTrajectoryPoint(i)))
            return false;
      }

      return true;
   }

   private boolean setAndCheckTrackingFromSelectionMatrices()
   {
      trackingOrientation.set(selectionMatrix.isAngularPartActive());
      trackingPosition.set(selectionMatrix.isLinearPartActive());

      if (trackingOrientation.getBooleanValue() && !checkOrientationGainsAndWeights())
      {
         return false;
      }
      if (trackingPosition.getBooleanValue() && !checkPositionGainsAndWeights())
      {
         return false;
      }

      return true;
   }

   public void getDesiredPose(FramePose3D desiredPoseToPack)
   {
      orientationTrajectoryGenerator.getOrientation(desiredOrientation);
      positionTrajectoryGenerator.getPosition(desiredPosition);
      desiredPoseToPack.setIncludingFrame(desiredPosition, desiredOrientation);
   }

   public void getDesiredOrientation(FrameQuaternion desiredOrientationToPack)
   {
      orientationTrajectoryGenerator.getOrientation(desiredOrientationToPack);
   }

   @Override
   public InverseDynamicsCommand<?> getInverseDynamicsCommand()
   {
      return null;
   }

   @Override
   public FeedbackControlCommand<?> getFeedbackControlCommand()
   {
      if (hybridModeActive.getBooleanValue())
      {
         feedbackControlCommandList.clear();
         feedbackControlCommandList.addCommand(spatialFeedbackControlCommand);
         feedbackControlCommandList.addCommand(jointControlHelper.getJointspaceCommand());
         return feedbackControlCommandList;
      }
      else
      {
         return spatialFeedbackControlCommand;
      }
   }

   @Override
   public FeedbackControlCommand<?> createFeedbackControlTemplate()
   {
      feedbackControlCommandList.clear();
      feedbackControlCommandList.addCommand(spatialFeedbackControlCommand);
      feedbackControlCommandList.addCommand(jointControlHelper.getJointspaceCommand());
      return feedbackControlCommandList;
   }

   /**
    * Returns the spatial feedback control command from this state only. This is used if the control
    * state is not used inside a {@link RigidBodyControlManager} but by itself (this is the case for
    * the feet or the pelvis).
    *
    * @return {@link SpatialFeedbackControlCommand}
    */
   public SpatialFeedbackControlCommand getSpatialFeedbackControlCommand()
   {
      return spatialFeedbackControlCommand;
   }

   @Override
   public double getLastTrajectoryPointTime()
   {
      if (isEmpty())
      {
         return Double.NEGATIVE_INFINITY;
      }
      else if (pointQueue.isEmpty())
      {
         return orientationTrajectoryGenerator.getLastWaypointTime();
      }
      else
      {
         return pointQueue.peekLast().getTime();
      }
   }

   @Override
   public boolean isEmpty()
   {
      return pointQueue.isEmpty() && orientationTrajectoryGenerator.isDone();
   }

   private boolean checkTime(double time)
   {
      boolean timeValid = time > getLastTrajectoryPointTime();
      if (!timeValid)
         PrintTools.warn(warningPrefix + "Time in trajectory must be strictly increasing.");
      return timeValid;
   }

   private boolean queuePoint(FrameSE3TrajectoryPoint trajectoryPoint)
   {
      if (atCapacityLimit())
         return false;

      pointQueue.addLast().setIncludingFrame(trajectoryPoint);
      return true;
   }

   private boolean queuePoint(FrameSO3TrajectoryPoint trajectoryPoint)
   {
      if (atCapacityLimit())
         return false;

      desiredOrientation.setToNaN(trajectoryPoint.getReferenceFrame());
      trajectoryPoint.getOrientation(desiredOrientation);
      desiredAngularVelocity.setToNaN(trajectoryPoint.getReferenceFrame());
      trajectoryPoint.getAngularVelocity(desiredAngularVelocity);

      FrameSE3TrajectoryPoint point = pointQueue.addLast();
      point.setToZero(trajectoryPoint.getReferenceFrame());
      point.setOrientation(desiredOrientation);
      point.setAngularVelocity(desiredAngularVelocity);
      point.setTime(trajectoryPoint.getTime());
      return true;
   }

   private boolean queuePoint(FrameEuclideanTrajectoryPoint trajectoryPoint)
   {
      if (atCapacityLimit())
         return false;

      desiredPosition.setToNaN(trajectoryPoint.getReferenceFrame());
      trajectoryPoint.getPosition(desiredPosition);
      desiredLinearVelocity.setToNaN(trajectoryPoint.getReferenceFrame());
      trajectoryPoint.getLinearVelocity(desiredLinearVelocity);

      FrameSE3TrajectoryPoint point = pointQueue.addLast();
      point.setToZero(trajectoryPoint.getReferenceFrame());
      point.setPosition(desiredPosition);
      point.setLinearVelocity(desiredLinearVelocity);
      point.setTime(trajectoryPoint.getTime());
      return true;
   }

   private void queueInitialPoint(FramePose3D initialPose)
   {
      initialPose.changeFrame(trajectoryFrame);
      FrameSE3TrajectoryPoint initialPoint = pointQueue.addLast();
      initialPoint.setToZero(trajectoryFrame);
      initialPoint.setTime(0.0);
      initialPoint.setPosition(initialPose.getPosition());
      initialPoint.setOrientation(initialPose.getOrientation());
   }

   private void queueInitialPoint()
   {
      initialPose.setToZero(controlFrame);
      queueInitialPoint(initialPose);
   }

   private boolean atCapacityLimit()
   {
      if (pointQueue.size() >= maxPoints)
      {
         PrintTools.info(warningPrefix + "Reached maximum capacity of " + maxPoints + " can not execute trajectory.");
         return true;
      }
      return false;
   }

   public void clear()
   {
      orientationTrajectoryGenerator.clear();
      positionTrajectoryGenerator.clear();
      selectionMatrix.resetSelection();

      pointQueue.clear();
      numberOfPointsInQueue.set(0);
      numberOfPointsInGenerator.set(0);
      numberOfPoints.set(0);
      trackingOrientation.set(false);
      trackingPosition.set(false);
      hybridModeActive.set(false);
   }

   public void setWeightsToDefaults()
   {
      usingWeightFromMessage.set(false);
   }

   private boolean checkOrientationGainsAndWeights()
   {
      boolean success = true;
      if (!hasAngularWeight.getBooleanValue())
      {
         PrintTools.warn(warningPrefix + "Missing angular weight.");
         success = false;
      }
      if (!hasOrientaionGains.getBooleanValue())
      {
         PrintTools.warn(warningPrefix + "Missing orientation gains.");
         success = false;
      }
      return success;
   }

   private boolean checkPositionGainsAndWeights()
   {
      boolean success = true;
      if (!hasLinearWeight.getBooleanValue())
      {
         PrintTools.warn(warningPrefix + "Missing linear weight.");
         success = false;
      }
      if (!hasPositionGains.getBooleanValue())
      {
         PrintTools.warn(warningPrefix + "Missing position gains.");
         success = false;
      }
      return success;
   }
}<|MERGE_RESOLUTION|>--- conflicted
+++ resolved
@@ -251,11 +251,6 @@
       if (positionGains != null)
          spatialFeedbackControlCommand.setPositionGains(positionGains);
 
-<<<<<<< HEAD
-      // GW: commenting this out for now since it breaks some tests: 
-      // AS: uncommenting this since commenting this prevents the trajectory from being tracked in a frame that is moving
-      spatialFeedbackControlCommand.setControlBaseFrame(trajectoryFrame);
-=======
       // This will improve the tracking with respect to moving trajectory frames.
       if (useBaseFrameForControl.getValue())
       {
@@ -265,7 +260,6 @@
       {
          spatialFeedbackControlCommand.resetControlBaseFrame();
       }
->>>>>>> d260ad87
 
       // Update the QP weight and selection YoVariables:
       if (defaultLinearWeight != null)
