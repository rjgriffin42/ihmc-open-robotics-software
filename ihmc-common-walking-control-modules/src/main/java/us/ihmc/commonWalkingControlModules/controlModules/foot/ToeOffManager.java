package us.ihmc.commonWalkingControlModules.controlModules.foot;

import java.util.ArrayList;
import java.util.HashMap;
import java.util.List;

import us.ihmc.commonWalkingControlModules.bipedSupportPolygons.YoPlaneContactState;
import us.ihmc.commonWalkingControlModules.configurations.ToeOffParameters;
import us.ihmc.commonWalkingControlModules.configurations.WalkingControllerParameters;
import us.ihmc.commonWalkingControlModules.controlModules.foot.toeOffCalculator.ToeOffCalculator;
import us.ihmc.commonWalkingControlModules.momentumBasedController.HighLevelHumanoidControllerToolbox;
import us.ihmc.euclid.geometry.interfaces.ConvexPolygon2DReadOnly;
import us.ihmc.euclid.referenceFrame.FrameConvexPolygon2D;
import us.ihmc.euclid.referenceFrame.FrameLineSegment2D;
import us.ihmc.euclid.referenceFrame.FramePoint2D;
import us.ihmc.euclid.referenceFrame.FramePoint3D;
import us.ihmc.euclid.referenceFrame.FrameVector2D;
import us.ihmc.euclid.referenceFrame.ReferenceFrame;
import us.ihmc.euclid.referenceFrame.interfaces.FrameConvexPolygon2DBasics;
import us.ihmc.euclid.referenceFrame.interfaces.FrameConvexPolygon2DReadOnly;
import us.ihmc.euclid.referenceFrame.interfaces.FramePoint2DReadOnly;
import us.ihmc.euclid.referenceFrame.interfaces.FramePoint3DReadOnly;
import us.ihmc.euclid.referenceFrame.interfaces.FrameVertex2DSupplier;
import us.ihmc.euclid.tuple2D.Point2D;
import us.ihmc.humanoidRobotics.footstep.Footstep;
import us.ihmc.mecano.multiBodySystem.interfaces.OneDoFJointBasics;
import us.ihmc.robotModels.FullHumanoidRobotModel;
import us.ihmc.robotics.contactable.ContactablePlaneBody;
import us.ihmc.robotics.math.filters.GlitchFilteredYoBoolean;
import us.ihmc.robotics.partNames.LegJointName;
import us.ihmc.robotics.robotSide.RobotSide;
import us.ihmc.robotics.robotSide.SideDependentList;
import us.ihmc.yoVariables.euclid.referenceFrame.YoFramePoint2D;
import us.ihmc.yoVariables.parameters.BooleanParameter;
import us.ihmc.yoVariables.parameters.DoubleParameter;
import us.ihmc.yoVariables.providers.BooleanProvider;
import us.ihmc.yoVariables.providers.DoubleProvider;
import us.ihmc.yoVariables.registry.YoRegistry;
import us.ihmc.yoVariables.variable.YoBoolean;
import us.ihmc.yoVariables.variable.YoDouble;

public class ToeOffManager
{
   private final YoRegistry registry = new YoRegistry(getClass().getSimpleName());

   private static final ReferenceFrame worldFrame = ReferenceFrame.getWorldFrame();

   private static final double forwardSteppingThreshold = -0.05;
   private static final double minimumAngleForSideStepping = 45.0;
   private static final double extraCoMHeightWithToes = 0.08;

   private static final int smallGlitchWindowSize = 2;

   private final BooleanProvider doToeOffIfPossibleInDoubleSupport;
   private final BooleanProvider doToeOffIfPossibleInSingleSupport;

   private final YoBoolean doPointToeOff = new YoBoolean("doPointToeOff", registry);
   private final YoBoolean doLineToeOff = new YoBoolean("doLineToeOff", registry);

   private final BooleanProvider useToeLineContactInSwing;
   private final BooleanProvider useToeLineContactInTransfer;
   private final YoBoolean computeToeLineContact = new YoBoolean("computeToeLineContact", registry);
   private final YoBoolean computeToePointContact = new YoBoolean("computeToePointContact", registry);

   private final BooleanProvider updateLineContactDuringToeOff;
   private final BooleanProvider updatePointContactDuringToeOff;
   private final BooleanProvider checkECMPForToeOff;
   private final BooleanProvider checkCoPForToeOff;

   private final BooleanProvider lookAtTwoStepCapturabilityForToeOff;

   private final LegJointLimitsInspector legInspector;
   private final BooleanProvider forceToeOffAtJointLimit;

   private final DoubleProvider icpPercentOfStanceForDSToeOff;
   private final DoubleProvider icpPercentOfStanceForSSToeOff;
   private final YoDouble currentICPPercentOfStanceForSSToeOff = new YoDouble("currentICPPercentOfStanceForSSToeOff", registry);
   private final YoDouble desiredICPPercentOfStanceForSSToeOff = new YoDouble("desiredICPPercentOfStanceForSSToeOff", registry);

   private final YoDouble icpProximityToLeadingFootForDSToeOff = new YoDouble("icpProximityToLeadingFootForDSToeOff", registry);
//   private final YoDouble icpProximityToLeadingFootForSSToeOff = new YoDouble("icpProximityToLeadingFootForSSToeOff", registry);
   private final DoubleProvider icpProximityForToeOff;
   private final DoubleProvider ecmpProximityForToeOff;
   private final DoubleProvider copProximityForToeOff;

   private final YoBoolean isDesiredICPOKForToeOff = new YoBoolean("isDesiredICPOKForToeOff", registry);
   private final YoBoolean isCurrentICPOKForToeOff = new YoBoolean("isCurrentICPOKForToeOff", registry);
   private final YoBoolean isDesiredECMPOKForToeOff = new YoBoolean("isDesiredECMPOKForToeOff", registry);
   private final YoBoolean isDesiredCoPOKForToeOff = new YoBoolean("isDesiredCoPOKForToeOff", registry);
   private final YoBoolean isFrontFootWellPositionedForToeOff = new YoBoolean("isFrontFootWellPositionedForToeOff", registry);

   private final GlitchFilteredYoBoolean isDesiredICPOKForToeOffFilt = new GlitchFilteredYoBoolean("isDesiredICPOKForToeOffFilt", registry,
                                                                                                   isDesiredICPOKForToeOff, smallGlitchWindowSize);
   private final GlitchFilteredYoBoolean isCurrentICPOKForToeOffFilt = new GlitchFilteredYoBoolean("isCurrentICPOKForToeOffFilt", registry,
                                                                                                   isCurrentICPOKForToeOff, smallGlitchWindowSize);
   private final GlitchFilteredYoBoolean isDesiredECMPOKForToeOffFilt = new GlitchFilteredYoBoolean("isDesiredECMPOKForToeOffFilt", registry,
                                                                                                    isDesiredECMPOKForToeOff, smallGlitchWindowSize);
   private final GlitchFilteredYoBoolean isDesiredCoPOKForToeOffFilt = new GlitchFilteredYoBoolean("isDesiredCoPOKForToeOffFilt", registry,
                                                                                                   isDesiredCoPOKForToeOff, smallGlitchWindowSize);

   private final DoubleProvider minStepLengthForToeOff;
   private final DoubleProvider minStepForwardForToeOff;
   private final DoubleProvider minStepHeightForToeOff;
   private final DoubleProvider extraCoMMaxHeightWithToes;

   private final YoBoolean isSideStepping = new YoBoolean("isSideStepping", registry);
   private final YoBoolean isSteppingDown = new YoBoolean("isSteppingDown", registry);
   private final YoBoolean isSteppingUp = new YoBoolean("isSteppingUp", registry);
   private final YoBoolean isForwardStepping = new YoBoolean("isForwardStepping", registry);

   private final YoBoolean isStepLongEnough = new YoBoolean("isStepLongEnough", registry);
   private final YoBoolean isStepLongEnoughAlongX = new YoBoolean("isStepLongEnoughAlongX", registry);


   // debug variables
   private final YoDouble ecmpProximityToOnToes = new YoDouble("ecmpProximityToOnToes", registry);
   private final YoDouble copProximityToOnToes = new YoDouble("copProximityToOnToes", registry);
   private final YoDouble desiredICPProximityToOnToes = new YoDouble("desiredICPProximityToOnToes", registry);
   private final YoDouble currentICPProximityToOnToes = new YoDouble("currentICPProximityToOnToes", registry);
//   private final YoDouble desiredICPProximityToLeadingFoot = new YoDouble("desiredICPProximityToLeadingFoot", registry);
//   private final YoDouble currentICPProximityToLeadingFoot = new YoDouble("currentICPProximityToLeadingFoot", registry);

   private final SideDependentList<YoPlaneContactState> footContactStates;
   private final List<FramePoint3D> contactStatePoints = new ArrayList<>();

   private final SideDependentList<? extends ContactablePlaneBody> feet;
   private final SideDependentList<FrameConvexPolygon2D> footDefaultPolygons;
   private final FrameConvexPolygon2D leadingFootSupportPolygon = new FrameConvexPolygon2D();
   private final FrameConvexPolygon2D nextFootSupportPolygon = new FrameConvexPolygon2D();
   private final FrameConvexPolygon2D onToesSupportPolygon = new FrameConvexPolygon2D();

   private final FramePoint2D tempLeadingFootPosition = new FramePoint2D();
   private final FramePoint2D tempTrailingFootPosition = new FramePoint2D();
   private final FramePoint3D tempLeadingFootPositionInWorld = new FramePoint3D();
   private final FramePoint3D tempTrailingFootPositionInWorld = new FramePoint3D();
   private final FrameVector2D toLeadingFoot = new FrameVector2D();

   private final YoFramePoint2D leadingFootPosition = new YoFramePoint2D("leadingFootPositionForToeOff", null, registry);

   private final HashMap<ToeContact, AbstractToeContact> toeContacts = new HashMap<>();

   private Footstep nextFootstep;

   private final FullHumanoidRobotModel fullRobotModel;
   private final ToeOffCalculator toeOffCalculator;

   private final double inPlaceWidth;

   public ToeOffManager(HighLevelHumanoidControllerToolbox controllerToolbox, ToeOffCalculator toeOffCalculator,
                        WalkingControllerParameters walkingControllerParameters, SideDependentList<? extends ContactablePlaneBody> feet,
                        YoRegistry parentRegistry)
   {
      this(controllerToolbox.getFullRobotModel(), toeOffCalculator, walkingControllerParameters, feet, createFootContactStates(controllerToolbox),
           parentRegistry);
   }

   public ToeOffManager(FullHumanoidRobotModel fullRobotModel, ToeOffCalculator toeOffCalculator, WalkingControllerParameters walkingControllerParameters,
                        SideDependentList<? extends ContactablePlaneBody> feet, SideDependentList<YoPlaneContactState> footContactStates,
                        YoRegistry parentRegistry)
   {
      ToeOffParameters toeOffParameters = walkingControllerParameters.getToeOffParameters();
      legInspector = new LegJointLimitsInspector(toeOffParameters, parentRegistry);

      doToeOffIfPossibleInDoubleSupport = new BooleanParameter("doToeOffIfPossibleInDoubleSupport", registry, toeOffParameters.doToeOffIfPossible());
      doToeOffIfPossibleInSingleSupport = new BooleanParameter("doToeOffIfPossibleInSingleSupport", registry, toeOffParameters.doToeOffIfPossibleInSingleSupport());

      icpPercentOfStanceForDSToeOff = new DoubleParameter("icpPercentOfStanceForDSToeOff", registry, toeOffParameters.getICPPercentOfStanceForDSToeOff());
      icpPercentOfStanceForSSToeOff = new DoubleParameter("icpPercentOfStanceForSSToeOff", registry, toeOffParameters.getICPPercentOfStanceForSSToeOff());

      icpProximityForToeOff = new DoubleParameter("icpProximityForToeOff", registry, toeOffParameters.getICPProximityForToeOff());
      ecmpProximityForToeOff = new DoubleParameter("ecmpProximityForToeOff", registry, toeOffParameters.getECMPProximityForToeOff());
      copProximityForToeOff = new DoubleParameter("copProximityForToeOff", registry, toeOffParameters.getCoPProximityForToeOff());

      checkECMPForToeOff = new BooleanParameter("checkECMPForToeOff", registry, toeOffParameters.checkECMPLocationToTriggerToeOff());
      checkCoPForToeOff = new BooleanParameter("checkCoPForToeOff", registry, toeOffParameters.checkCoPLocationToTriggerToeOff());

      forceToeOffAtJointLimit = new BooleanParameter("forceToeOffAtJointLimit", registry, toeOffParameters.forceToeOffAtJointLimit());

      lookAtTwoStepCapturabilityForToeOff = new BooleanParameter("lookAtTwoStepCapturabilityForToeOff", registry, toeOffParameters.lookAtTwoStepCapturabilityForToeOff());

      this.toeOffCalculator = toeOffCalculator;

      this.fullRobotModel = fullRobotModel;
      this.feet = feet;

      this.inPlaceWidth = walkingControllerParameters.getSteppingParameters().getInPlaceWidth();

      double footLength = walkingControllerParameters.getSteppingParameters().getFootBackwardOffset() + walkingControllerParameters.getSteppingParameters()
                                                                                                                                 .getFootForwardOffset();

      extraCoMMaxHeightWithToes =  new DoubleParameter("extraCoMMaxHeightWithToes", registry, extraCoMHeightWithToes);

      minStepLengthForToeOff = new DoubleParameter("minStepLengthForToeOff", registry, toeOffParameters.getMinStepLengthForToeOff());
      minStepForwardForToeOff = new DoubleParameter("minStepForwardForToeOff", registry, footLength);
      minStepHeightForToeOff = new DoubleParameter("minStepHeightForToeOff", registry, toeOffParameters.getMinStepHeightForToeOff());

      useToeLineContactInSwing = new BooleanParameter("useToeLineContactInSwing", registry, toeOffParameters.useToeOffLineContactInSwing());
      useToeLineContactInTransfer = new BooleanParameter("useToeLineContactInTransfer", registry, toeOffParameters.useToeOffLineContactInTransfer());

      updateLineContactDuringToeOff = new BooleanParameter("updateLineContactDuringToeOff", registry, toeOffParameters.updateLineContactDuringToeOff());
      updatePointContactDuringToeOff = new BooleanParameter("updatePointContactDuringToeOff", registry, toeOffParameters.updatePointContactDuringToeOff());

      footDefaultPolygons = new SideDependentList<>();
      for (RobotSide robotSide : RobotSide.values)
      {
         footDefaultPolygons.put(robotSide, new FrameConvexPolygon2D(FrameVertex2DSupplier.asFrameVertex2DSupplier(feet.get(robotSide).getContactPoints2d())));
      }

      this.footContactStates = footContactStates;

      toeContacts.put(ToeContact.LINE, new ToeLineContact());
      toeContacts.put(ToeContact.POINT, new ToePointContact());

      parentRegistry.addChild(registry);
   }

   private static SideDependentList<YoPlaneContactState> createFootContactStates(HighLevelHumanoidControllerToolbox controllerToolbox)
   {
      SideDependentList<YoPlaneContactState> footContactStates = new SideDependentList<>();
      for (RobotSide robotSide : RobotSide.values)
      {
         footContactStates.put(robotSide, controllerToolbox.getFootContactState(robotSide));
      }
      return footContactStates;
   }

   public void reset()
   {
      isDesiredECMPOKForToeOff.set(false);
      isDesiredECMPOKForToeOffFilt.set(false);

      isDesiredCoPOKForToeOff.set(false);
      isDesiredCoPOKForToeOffFilt.set(false);

      isDesiredICPOKForToeOff.set(false);
      isDesiredICPOKForToeOffFilt.set(false);

      isCurrentICPOKForToeOff.set(false);
      isCurrentICPOKForToeOffFilt.set(false);

      isFrontFootWellPositionedForToeOff.set(false);
      computeToeLineContact.set(true);
      computeToePointContact.set(true);

      doLineToeOff.set(false);
      doPointToeOff.set(false);

      legInspector.reset();
   }

   /**
    * Sets the upcoming footstep, which is used to predict the support polygon in single support.
    * @param nextFootstep
    */
   public void submitNextFootstep(Footstep nextFootstep)
   {
      this.nextFootstep = nextFootstep;
   }

   /**
    * <p>
    * Checks whether or not the robot state is proper for toe-off when in double support, and sets the {@link ToeOffManager#doLineToeOff} variable accordingly.
    * </p>
    * <p>
    * These checks include:
    * </p>
    * <ol>
    *   <li>doToeOffIfPossibleInDoubleSupport</li>
    *   <li>desiredECMP location being within the support polygon account for toe-off, if {@link ToeOffParameters#checkECMPLocationToTriggerToeOff()} is true.</li>
    *   <li>desiredICP location being within the leading foot base of support.</li>
    *   <li>currentICP location being within the leading foot base of support.</li>
    *   <li>needToSwitchToToeOffForAnkleLimit</li>
    * </ol>
    * <p>
    * If able and the ankles are at the joint limits, transitions to toe-off. Then checks the current state being with the base of support. Then checks the
    * positioning of the leading leg to determine if it is acceptable.
    * </p>
    *
    * @param desiredECMP current desired ECMP from ICP feedback.
    * @param desiredICP current desired ICP from the reference trajectory.
    * @param currentICP current ICP based on the robot state.
    */
   public void updateToeOffStatusSingleSupport(FramePoint3DReadOnly exitCMP,
                                               FramePoint2DReadOnly desiredECMP,
                                               FramePoint2DReadOnly desiredCoP,
                                               FramePoint2DReadOnly desiredICP,
                                               FramePoint2DReadOnly currentICP,
                                               FramePoint2DReadOnly finalDesiredICP)
   {
      RobotSide trailingLeg = nextFootstep.getRobotSide().getOppositeSide();
      double percentProximity = icpPercentOfStanceForSSToeOff.getValue();

      setPolygonFromNextFootstep(nextFootSupportPolygon);

      AbstractToeContact toeContact;
      if (useToeLineContactInSwing.getValue())
      {
         computeToePointContact.set(false);
         toeContact = toeContacts.get(ToeContact.LINE);
      }
      else
      {
         computeToeLineContact.set(false);
         toeContact = toeContacts.get(ToeContact.POINT);
      }

      toeContact.updateToeSupportPolygon(exitCMP, desiredECMP, trailingLeg, nextFootSupportPolygon);
      if (finalDesiredICP != null && !onToesSupportPolygon.isPointInside(finalDesiredICP))
      { // This allows to better account for long and/or fast steps when the final ICP lies outside the toe-off support polygon.
         onToesSupportPolygon.addVertex(finalDesiredICP);
         onToesSupportPolygon.update();
      }

<<<<<<< HEAD
      ReferenceFrame soleFrame = nextFootstep.getSoleReferenceFrame();
      checkICPLocations(trailingLeg,
                        desiredICP,
                        currentICP,
                        toeContact.getToeOffPoint(),
                        nextFootSupportPolygon,
                        soleFrame,
                        percentProximity);
=======
      FramePoint3DReadOnly nextFootPosition = nextFootstep.getFootstepPose().getPosition();
      double requiredProximity = checkICPLocations(trailingLeg,
                                                   desiredICP,
                                                   currentICP,
                                                   toeContact.getToeOffPoint(),
                                                   nextFootSupportPolygon,
                                                   nextFootPosition,
                                                   percentProximity);
      icpProximityToLeadingFootForSSToeOff.set(requiredProximity);
>>>>>>> 99435c47

      checkCoPLocation(desiredCoP);
      checkECMPLocation(desiredECMP);

      if (!toeContact.evaluateToeOffConditions(trailingLeg))
         return;

      if (doToeOffIfPossibleInSingleSupport.getValue())
      {
         toeContact.isReadyToSwitchToToeOff(trailingLeg, nextFootPosition);
      }
      else
      {
         doLineToeOff.set(false);
         doPointToeOff.set(false);
      }
   }

   /**
    * <p>
    * Checks whether or not the robot state is proper for toe-off when in double support, and sets the {@link ToeOffManager#doLineToeOff} variable accordingly.
    * </p>
    * <p>
    * These checks include:
    * </p>
    * <ol>
    *   <li>doToeOffIfPossibleInDoubleSupport</li>
    *   <li>desiredECMP location being within the support polygon account for toe-off, if {@link ToeOffParameters#checkECMPLocationToTriggerToeOff()} is true.</li>
    *   <li>desiredICP location being within the leading foot base of support.</li>
    *   <li>currentICP location being within the leading foot base of support.</li>
    *   <li>needToSwitchToToeOffForAnkleLimit</li>
    * </ol>
    * <p>
    * If able and the ankles are at the joint limits, transitions to toe-off. Then checks the current state being with the base of support. Then checks the
    * positioning of the leading leg to determine if it is acceptable.
    * </p>
    *
    * @param trailingLeg robot side for the trailing leg
    * @param desiredECMP current desired ECMP from ICP feedback.
    * @param desiredICP current desired ICP from the reference trajectory.
    * @param currentICP current ICP based on the robot state.
    */
   public void updateToeOffStatusDoubleSupport(RobotSide trailingLeg,
                                               FramePoint3DReadOnly exitCMP,
                                               FramePoint2DReadOnly desiredECMP,
                                               FramePoint2DReadOnly desiredCoP,
                                               FramePoint2DReadOnly desiredICP,
                                               FramePoint2DReadOnly currentICP,
                                               FramePoint2DReadOnly finalDesiredICP)
   {
      setPolygonFromSupportFoot(trailingLeg, leadingFootSupportPolygon);
      if (lookAtTwoStepCapturabilityForToeOff.getValue() && setPolygonFromNextFootstep(nextFootSupportPolygon))
      {
         leadingFootSupportPolygon.addVertices(nextFootSupportPolygon);
         leadingFootSupportPolygon.update();
      }

      double percentProximity = icpPercentOfStanceForDSToeOff.getValue();

      AbstractToeContact toeContact;
      if (useToeLineContactInTransfer.getValue())
      {
         computeToePointContact.set(false);
         toeContact = toeContacts.get(ToeContact.LINE);
      }
      else
      {
         computeToeLineContact.set(false);
         toeContact = toeContacts.get(ToeContact.POINT);
      }

      toeContact.updateToeSupportPolygon(exitCMP, desiredECMP, trailingLeg, leadingFootSupportPolygon);
      if (finalDesiredICP != null && !onToesSupportPolygon.isPointInside(finalDesiredICP))
      { // This allows to better account for long and/or fast steps when the final ICP lies outside the toe-off support polygon.
         onToesSupportPolygon.addVertex(finalDesiredICP);
         onToesSupportPolygon.update();
      }

<<<<<<< HEAD
      ReferenceFrame soleFrame = feet.get(trailingLeg.getOppositeSide()).getSoleFrame();
      checkICPLocations(trailingLeg,
                        desiredICP,
                        currentICP,
                        toeContact.getToeOffPoint(),
                        leadingFootSupportPolygon,
                        soleFrame,
                        percentProximity);
//      icpProximityToLeadingFootForDSToeOff.set(requiredProximity);
=======
      nextFrontFootPosition.setToZero(feet.get(trailingLeg.getOppositeSide()).getSoleFrame());
      double requiredProximity = checkICPLocations(trailingLeg,
                                                   desiredICP,
                                                   currentICP,
                                                   toeContact.getToeOffPoint(),
                                                   leadingFootSupportPolygon,
                                                   nextFrontFootPosition,
                                                   percentProximity);
      icpProximityToLeadingFootForDSToeOff.set(requiredProximity);
>>>>>>> 99435c47

      checkCoPLocation(desiredCoP);
      checkECMPLocation(desiredECMP);

      if (!toeContact.evaluateToeOffConditions(trailingLeg))
         return;

      if (doToeOffIfPossibleInDoubleSupport.getValue())
      {
         toeContact.isReadyToSwitchToToeOff(trailingLeg, nextFrontFootPosition);
      }
      else
      {
         doLineToeOff.set(false);
         doPointToeOff.set(false);
      }
   }

   /**
    * Sets the support polygon of the location of the leading support foot. Only works during transfer
    * @param trailingLeg trailing leg
    */
   private void setPolygonFromSupportFoot(RobotSide trailingLeg, FrameConvexPolygon2DBasics polygonToPack)
   {
      RobotSide leadingLeg = trailingLeg.getOppositeSide();
      if (footContactStates != null && footContactStates.get(leadingLeg).getTotalNumberOfContactPoints() > 0)
      {
         footContactStates.get(leadingLeg).getContactFramePointsInContact(contactStatePoints);
         polygonToPack.clear(worldFrame);
         for (int i = 0; i < contactStatePoints.size(); i++)
            polygonToPack.addVertexMatchingFrame(contactStatePoints.get(i));
         polygonToPack.update();
      }
      else
      {
         polygonToPack.setIncludingFrame(footDefaultPolygons.get(leadingLeg));
         polygonToPack.changeFrameAndProjectToXYPlane(worldFrame);
      }
   }

   /**
    * Sets the predicted support polygon of the leading support foot from the next footstep.
    */
   private boolean setPolygonFromNextFootstep(FrameConvexPolygon2DBasics polygonToPack)
   {
      if (nextFootstep == null || nextFootstep.getRobotSide() == null)
         return false;

      ReferenceFrame footstepSoleFrame = nextFootstep.getSoleReferenceFrame();
      List<Point2D> predictedContactPoints = nextFootstep.getPredictedContactPoints();
      if (predictedContactPoints != null && !predictedContactPoints.isEmpty())
      {
         polygonToPack.clear(footstepSoleFrame);
         for (int i = 0; i < predictedContactPoints.size(); i++)
            polygonToPack.addVertex(predictedContactPoints.get(i));
         polygonToPack.update();
      }
      else
      {
         ConvexPolygon2DReadOnly footPolygon = footDefaultPolygons.get(nextFootstep.getRobotSide());
         polygonToPack.setIncludingFrame(footstepSoleFrame, footPolygon);
      }
      polygonToPack.changeFrameAndProjectToXYPlane(worldFrame);

      return true;
   }

   private final FramePoint2D tempPoint = new FramePoint2D();

   // FIXME I think this may not be working correctly.
   private void checkECMPLocation(FramePoint2DReadOnly desiredECMP)
   {
      tempPoint.setIncludingFrame(desiredECMP);
      tempPoint.changeFrameAndProjectToXYPlane(onToesSupportPolygon.getReferenceFrame());
      ecmpProximityToOnToes.set(onToesSupportPolygon.signedDistance(tempPoint));

      if (checkECMPForToeOff.getValue())
      {
         isDesiredECMPOKForToeOff.set(ecmpProximityToOnToes.getDoubleValue() < ecmpProximityForToeOff.getValue());
         isDesiredECMPOKForToeOffFilt.update();
      }
      else
      {
         isDesiredECMPOKForToeOff.set(true);
         isDesiredECMPOKForToeOffFilt.set(true);
      }
   }

   private void checkCoPLocation(FramePoint2DReadOnly desiredCoP)
   {
      tempPoint.setIncludingFrame(desiredCoP);
      tempPoint.changeFrameAndProjectToXYPlane(onToesSupportPolygon.getReferenceFrame());
      copProximityToOnToes.set(onToesSupportPolygon.signedDistance(tempPoint));

      if (checkCoPForToeOff.getValue())
      {
         isDesiredCoPOKForToeOff.set(copProximityToOnToes.getDoubleValue() < copProximityForToeOff.getValue());
         isDesiredCoPOKForToeOffFilt.update();
      }
      else
      {
         isDesiredCoPOKForToeOff.set(true);
         isDesiredCoPOKForToeOffFilt.set(true);
      }
   }

   private void checkICPLocations(RobotSide trailingLeg,
                                    FramePoint2DReadOnly desiredICP,
                                    FramePoint2DReadOnly currentICP,
                                    FramePoint2DReadOnly toeOffPoint,
                                    FrameConvexPolygon2DReadOnly leadingFootSupportPolygon,
                                    FramePoint3DReadOnly nextFootPosition,
                                    double percentProximity)
   {
      desiredICPProximityToOnToes.set(onToesSupportPolygon.signedDistance(desiredICP));
      currentICPProximityToOnToes.set(onToesSupportPolygon.signedDistance(currentICP));

<<<<<<< HEAD
      computeDistanceToLeadingFoot(trailingLeg, nextSoleFrame, toeOffPoint); //TODO check if need handling negative percentProximity

      currentICPPercentOfStanceForSSToeOff.set(leadingFootSupportPolygon.signedDistance(desiredICP) / toLeadingFoot.length());
      desiredICPPercentOfStanceForSSToeOff.set(leadingFootSupportPolygon.signedDistance(currentICP) / toLeadingFoot.length());
=======
      double requiredProximityToLeadingFoot;
      if (percentProximity > 0.0)
         requiredProximityToLeadingFoot = computeRequiredICPProximity(trailingLeg, nextFootPosition, toeOffPoint, percentProximity);
      else
         requiredProximityToLeadingFoot = 0.0;
>>>>>>> 99435c47

      boolean isDesiredICPOKForToeOff = desiredICPProximityToOnToes.getDoubleValue() < icpProximityForToeOff.getValue();
      isDesiredICPOKForToeOff &= desiredICPPercentOfStanceForSSToeOff.getDoubleValue() < percentProximity;

      boolean isCurrentICPOKForToeOff = currentICPProximityToOnToes.getDoubleValue() < icpProximityForToeOff.getValue();
      isCurrentICPOKForToeOff &= currentICPPercentOfStanceForSSToeOff.getDoubleValue() < percentProximity;

      this.isCurrentICPOKForToeOff.set(isCurrentICPOKForToeOff);
      this.isDesiredICPOKForToeOff.set(isDesiredICPOKForToeOff);
      this.isCurrentICPOKForToeOffFilt.update();
      this.isDesiredICPOKForToeOffFilt.update();
   }

   private void checkAnkleLimitForToeOff(RobotSide trailingLeg)
   {
      OneDoFJointBasics anklePitch = fullRobotModel.getLegJoint(trailingLeg, LegJointName.ANKLE_PITCH);
      legInspector.updateTrailingAnkleLowerLimitsStatus(anklePitch);
   }

<<<<<<< HEAD
   private double computeDistanceToLeadingFoot(RobotSide trailingLeg,
                                              ReferenceFrame nextSoleFrame,
                                              FramePoint2DReadOnly toeOffPoint)
=======
   private double computeRequiredICPProximity(RobotSide trailingLeg,
                                              FramePoint3DReadOnly nextFootPosition,
                                              FramePoint2DReadOnly toeOffPoint,
                                              double percentOfStanceForToeOff)
>>>>>>> 99435c47
   {
      ReferenceFrame trailingFootFrame = feet.get(trailingLeg).getSoleFrame();
      tempLeadingFootPosition.setIncludingFrame(nextFootPosition);
      tempLeadingFootPosition.changeFrameAndProjectToXYPlane(trailingFootFrame);
      //      tempTrailingFootPosition.setToZero(trailingFootFrame);

      tempPoint.setIncludingFrame(toeOffPoint);
      tempPoint.changeFrameAndProjectToXYPlane(trailingFootFrame);

      toLeadingFoot.setToZero(trailingFootFrame);
      toLeadingFoot.set(tempLeadingFootPosition);
      toLeadingFoot.sub(tempPoint);

      return toLeadingFoot.length();
   }

   private void checkLeadingKneeUpperLimitForToeOff(RobotSide leadingLeg)
   {
      OneDoFJointBasics kneePitch = fullRobotModel.getLegJoint(leadingLeg, LegJointName.KNEE_PITCH);
      legInspector.updateLeadingKneeUpperLimitsStatus(kneePitch);
   }

   private void checkRearKneeLowerLimitForToeOff(RobotSide trailingLeg)
   {
      OneDoFJointBasics kneePitch = fullRobotModel.getLegJoint(trailingLeg, LegJointName.KNEE_PITCH);
      legInspector.updateTrailingKneeLowerLimitsStatus(kneePitch);
   }

   private boolean isFrontFootWellPositionedForToeOff(RobotSide trailingLeg, FramePoint3DReadOnly frontFootPosition)
   {
      ReferenceFrame trailingFootFrame = feet.get(trailingLeg).getSoleFrame();
      tempTrailingFootPosition.setToZero(trailingFootFrame);
      tempLeadingFootPosition.setIncludingFrame(frontFootPosition);
      tempLeadingFootPosition.changeFrameAndProjectToXYPlane(trailingFootFrame);

      if (Math.abs(tempLeadingFootPosition.getY()) > inPlaceWidth)
         tempLeadingFootPosition.setY(tempLeadingFootPosition.getY() + trailingLeg.negateIfRightSide(inPlaceWidth));
      else
         tempLeadingFootPosition.setY(0.0);

      leadingFootPosition.set(tempLeadingFootPosition.getX(), tempLeadingFootPosition.getY());

      tempLeadingFootPositionInWorld.setIncludingFrame(frontFootPosition);
      tempTrailingFootPositionInWorld.setToZero(trailingFootFrame);
      tempLeadingFootPositionInWorld.changeFrame(worldFrame);
      tempTrailingFootPositionInWorld.changeFrame(worldFrame);

      double stepHeight = tempLeadingFootPositionInWorld.getZ() - tempTrailingFootPositionInWorld.getZ();

      isSteppingUp.set(stepHeight > minStepHeightForToeOff.getValue());
      isForwardStepping.set(leadingFootPosition.getX() > forwardSteppingThreshold);
      isSteppingDown.set(stepHeight < -minStepHeightForToeOff.getValue());
      isSideStepping.set(Math.abs(Math.atan2(leadingFootPosition.getY(), leadingFootPosition.getX())) > Math.toRadians(minimumAngleForSideStepping));

      double scale = 1.0;
      if (isSteppingDown.getBooleanValue())
         scale = 0.5;

      isStepLongEnough.set(tempLeadingFootPosition.distance(tempTrailingFootPosition) > scale * minStepLengthForToeOff.getValue());
      isStepLongEnoughAlongX.set(leadingFootPosition.getX() > scale * minStepForwardForToeOff.getValue());
      
      if (isSteppingUp.getBooleanValue())
         return true;
      
      return isForwardStepping.getBooleanValue() && isStepLongEnough.getValue() && isStepLongEnoughAlongX.getValue();
   }

   /**
    * Checks whether or not the next footstep in {@param nextFootstep} is in correct location to achieve toe off.
    * @param nextFootstepPosition footstep to consider.
    * @param transferToSide upcoming support side.
    * @return whether or not the footstep location is ok.
    */
   public boolean canDoSingleSupportToeOff(FramePoint3DReadOnly nextFootstepPosition, RobotSide transferToSide)
   {
      if (!doToeOffIfPossibleInSingleSupport.getValue())
         return false;

      return canDoToeOff(nextFootstepPosition, transferToSide);
   }

   /**
    * Checks whether or not the next footstep in {@param nextFootstepPosition} is in correct location to achieve toe off.
    * @param nextFootstepPosition footstep to consider.
    * @param transferToSide upcoming support side.
    * @return whether or not the footstep location is ok.
    */
   public boolean canDoDoubleSupportToeOff(FramePoint3DReadOnly nextFootstepPosition, RobotSide transferToSide)
   {
      if (!doToeOffIfPossibleInDoubleSupport.getValue())
         return false;

      return canDoToeOff(nextFootstepPosition, transferToSide);
   }

   private final FramePoint3D nextFrontFootPosition = new FramePoint3D();

   public boolean canDoToeOff(FramePoint3DReadOnly nextFootstepPosition, RobotSide transferToSide)
   {
      RobotSide nextTrailingLeg = transferToSide.getOppositeSide();
      if (nextFootstepPosition != null)
         nextFrontFootPosition.setIncludingFrame(nextFootstepPosition);
      else
         nextFrontFootPosition.setToZero(feet.get(nextTrailingLeg.getOppositeSide()).getSoleFrame());

      this.isFrontFootWellPositionedForToeOff.set(isFrontFootWellPositionedForToeOff(nextTrailingLeg, nextFrontFootPosition));
      return this.isFrontFootWellPositionedForToeOff.getBooleanValue();
   }

   public boolean doLineToeOff()
   {
      return doLineToeOff.getBooleanValue();
   }

   public boolean doPointToeOff()
   {
      return doPointToeOff.getBooleanValue();
   }

   public boolean shouldComputeToeLineContact()
   {
      return computeToeLineContact.getBooleanValue();
   }

   public boolean shouldComputeToePointContact()
   {
      return computeToePointContact.getBooleanValue();
   }

   public double getExtraCoMMaxHeightWithToes()
   {
      return extraCoMMaxHeightWithToes.getValue();
   }

   /**
    * Call after any of the following methods to get whether the upcoming footstep corresponds to a step up or not:
    * <ul>
    * <li>{@link #canDoToeOff(FramePoint3DReadOnly, RobotSide)}
    * <li>{@link #canDoSingleSupportToeOff(FramePoint3DReadOnly, RobotSide)}
    * <li>{@link #canDoDoubleSupportToeOff(FramePoint3DReadOnly, RobotSide)}
    * </ul>
    * 
    * @return whether the upcoming footstep corresponds to a step up or not.
    */
   public boolean isSteppingUp()
   {
      return isSteppingUp.getValue();
   }

   public boolean useToeLineContactInTransfer()
   {
      return useToeLineContactInTransfer.getValue();
   }

   private enum ToeContact
   {
      POINT, LINE
   }

   private abstract class AbstractToeContact
   {
      protected final FrameLineSegment2D toeOffLine = new FrameLineSegment2D();
      protected final FramePoint2D toeOffPoint = new FramePoint2D();
      protected final FramePoint2D tmpPoint2d = new FramePoint2D();

      public abstract void updateToeSupportPolygon(FramePoint3DReadOnly exitCMP,
                                                   FramePoint2DReadOnly desiredECMP,
                                                   RobotSide trailingSide,
                                                   FrameConvexPolygon2DReadOnly leadingSupportPolygon);

      public abstract void isReadyToSwitchToToeOff(RobotSide trailingLeg, FramePoint3DReadOnly frontFootPosition);

      public abstract boolean evaluateToeOffConditions(RobotSide trailingLeg);

      protected void computeToeContacts(RobotSide supportSide)
      {
         FrameConvexPolygon2D footDefaultPolygon = footDefaultPolygons.get(supportSide);
         ReferenceFrame referenceFrame = footDefaultPolygon.getReferenceFrame();
         toeOffLine.getFirstEndpoint().set(referenceFrame, Double.NEGATIVE_INFINITY, 0.0);
         toeOffLine.getSecondEndpoint().set(referenceFrame, Double.NEGATIVE_INFINITY, 0.0);

         // gets the leading two toe points
         for (int i = 0; i < footDefaultPolygon.getNumberOfVertices(); i++)
         {
            tmpPoint2d.setIncludingFrame(footDefaultPolygon.getVertex(i));
            if (tmpPoint2d.getX() > toeOffLine.getFirstEndpoint().getX())
            { // further ahead than leading point
               toeOffLine.getSecondEndpoint().set(toeOffLine.getFirstEndpoint());
               toeOffLine.getFirstEndpoint().set(tmpPoint2d);
            }
            else if (tmpPoint2d.getX() > toeOffLine.getSecondEndpoint().getX())
            { // further ahead than second leading point
               toeOffLine.getSecondEndpoint().set(tmpPoint2d);
            }
         }

         toeOffPoint.setToZero(footDefaultPolygon.getReferenceFrame());
         toeOffLine.midpoint(toeOffPoint);
      }

      public FramePoint2D getToeOffPoint()
      {
         return toeOffPoint;
      }
   }

   private class ToeLineContact extends AbstractToeContact
   {
      @Override
      public void updateToeSupportPolygon(FramePoint3DReadOnly exitCMP,
                                          FramePoint2DReadOnly desiredECMP,
                                          RobotSide trailingSide,
                                          FrameConvexPolygon2DReadOnly leadingSupportPolygon)
      {
         if (exitCMP == null)
            computeToeContacts(trailingSide);
         else
            computeToeContacts(exitCMP, desiredECMP, trailingSide);

         onToesSupportPolygon.setIncludingFrame(leadingSupportPolygon);
         onToesSupportPolygon.changeFrameAndProjectToXYPlane(worldFrame);

         onToesSupportPolygon.addVertexMatchingFrame(toeOffLine.getFirstEndpoint(), false);
         onToesSupportPolygon.addVertexMatchingFrame(toeOffLine.getSecondEndpoint(), false);

         onToesSupportPolygon.update();

         toeOffLine.midpoint(toeOffPoint);
      }

      @Override
      public void isReadyToSwitchToToeOff(RobotSide trailingLeg, FramePoint3DReadOnly frontFootPosition)
      {
         isFrontFootWellPositionedForToeOff.set(isFrontFootWellPositionedForToeOff(trailingLeg, frontFootPosition));
         if (!isFrontFootWellPositionedForToeOff.getBooleanValue())
         {
            doLineToeOff.set(false);
            computeToeLineContact.set(true);
            return;
         }

         computeToeLineContact.set(updateLineContactDuringToeOff.getValue());
         doLineToeOff.set(true);
      }

      private void computeToeContacts(FramePoint3DReadOnly exitCMP, FramePoint2DReadOnly desiredECMP, RobotSide supportSide)
      {
         toeOffCalculator.setExitCMP(exitCMP, supportSide);
         toeOffCalculator.computeToeOffContactLine(desiredECMP, supportSide);

         toeOffLine.setToZero(feet.get(supportSide).getSoleFrame());
         toeOffCalculator.getToeOffContactLine(toeOffLine, supportSide);
      }

      @Override
      public boolean evaluateToeOffConditions(RobotSide trailingLeg)
      {
         checkAnkleLimitForToeOff(trailingLeg);
         checkLeadingKneeUpperLimitForToeOff(trailingLeg.getOppositeSide());
         checkRearKneeLowerLimitForToeOff(trailingLeg);

         if (forceToeOffAtJointLimit.getValue() && legInspector.needToSwitchToToeOffDueToJointLimit())
         {
            doLineToeOff.set(true);
            computeToeLineContact.set(updateLineContactDuringToeOff.getValue());
            return false;
         }

         if (!isDesiredICPOKForToeOffFilt.getBooleanValue())
         {
            doLineToeOff.set(false);
            computeToeLineContact.set(true);
            return false;
         }

         if (!forceToeOffAtJointLimit.getValue() && legInspector.needToSwitchToToeOffDueToJointLimit())
         {
            doLineToeOff.set(true);
            computeToeLineContact.set(updateLineContactDuringToeOff.getValue());
            return false;
         }

         if (!isCurrentICPOKForToeOffFilt.getBooleanValue())
         {
            doLineToeOff.set(false);
            computeToeLineContact.set(true);
            return false;
         }

         if (!isDesiredECMPOKForToeOffFilt.getBooleanValue() || !isDesiredCoPOKForToeOffFilt.getBooleanValue())
         {
            doLineToeOff.set(false);
            computeToeLineContact.set(true);
            return false;
         }

         return true;
      }
   }

   private class ToePointContact extends AbstractToeContact
   {
      @Override
      public void updateToeSupportPolygon(FramePoint3DReadOnly exitCMP,
                                          FramePoint2DReadOnly desiredECMP,
                                          RobotSide trailingSide,
                                          FrameConvexPolygon2DReadOnly leadingSupportPolygon)
      {
         if (exitCMP == null)
            computeToeContacts(trailingSide);
         else
            computeToeContacts(exitCMP, desiredECMP, trailingSide);

         onToesSupportPolygon.setIncludingFrame(leadingSupportPolygon);
         onToesSupportPolygon.changeFrameAndProjectToXYPlane(worldFrame);

         onToesSupportPolygon.addVertexMatchingFrame(toeOffPoint, false);
         onToesSupportPolygon.update();
      }

      @Override
      public void isReadyToSwitchToToeOff(RobotSide trailingLeg, FramePoint3DReadOnly frontFootPosition)
      {
         isFrontFootWellPositionedForToeOff.set(isFrontFootWellPositionedForToeOff(trailingLeg, frontFootPosition));
         if (!isFrontFootWellPositionedForToeOff.getBooleanValue())
         {
            doPointToeOff.set(false);
            computeToePointContact.set(true);
            return;
         }

         computeToePointContact.set(updatePointContactDuringToeOff.getValue());
         doPointToeOff.set(true);
      }

      private void computeToeContacts(FramePoint3DReadOnly exitCMP, FramePoint2DReadOnly desiredECMP, RobotSide supportSide)
      {
         toeOffCalculator.setExitCMP(exitCMP, supportSide);
         toeOffCalculator.computeToeOffContactPoint(desiredECMP, supportSide);

         toeOffPoint.setToZero(feet.get(supportSide).getSoleFrame());
         toeOffCalculator.getToeOffContactPoint(toeOffPoint, supportSide);
      }

      @Override
      public boolean evaluateToeOffConditions(RobotSide trailingLeg)
      {
         checkAnkleLimitForToeOff(trailingLeg);
         checkLeadingKneeUpperLimitForToeOff(trailingLeg.getOppositeSide());
         checkRearKneeLowerLimitForToeOff(trailingLeg);


         if (forceToeOffAtJointLimit.getValue() && legInspector.needToSwitchToToeOffDueToJointLimit())
         {
            doPointToeOff.set(true);
            computeToePointContact.set(updatePointContactDuringToeOff.getValue());
            return false;
         }

         if (!isDesiredICPOKForToeOffFilt.getBooleanValue())
         {
            doLineToeOff.set(false);
            computeToePointContact.set(true);
            return false;
         }

         if (!forceToeOffAtJointLimit.getValue() && legInspector.needToSwitchToToeOffDueToJointLimit())
         {
            doPointToeOff.set(true);
            computeToePointContact.set(updatePointContactDuringToeOff.getValue());
            return false;
         }

         if (!isCurrentICPOKForToeOffFilt.getBooleanValue())
         {
            doLineToeOff.set(false);
            computeToePointContact.set(true);
            return false;
         }

         // I don't care about the CoP location during transfer
         if (!isDesiredECMPOKForToeOffFilt.getBooleanValue())
         {
            doPointToeOff.set(false);
            computeToePointContact.set(true);
            return false;
         }

         return true;
      }
   }

}<|MERGE_RESOLUTION|>--- conflicted
+++ resolved
@@ -74,11 +74,7 @@
 
    private final DoubleProvider icpPercentOfStanceForDSToeOff;
    private final DoubleProvider icpPercentOfStanceForSSToeOff;
-   private final YoDouble currentICPPercentOfStanceForSSToeOff = new YoDouble("currentICPPercentOfStanceForSSToeOff", registry);
-   private final YoDouble desiredICPPercentOfStanceForSSToeOff = new YoDouble("desiredICPPercentOfStanceForSSToeOff", registry);
-
-   private final YoDouble icpProximityToLeadingFootForDSToeOff = new YoDouble("icpProximityToLeadingFootForDSToeOff", registry);
-//   private final YoDouble icpProximityToLeadingFootForSSToeOff = new YoDouble("icpProximityToLeadingFootForSSToeOff", registry);
+
    private final DoubleProvider icpProximityForToeOff;
    private final DoubleProvider ecmpProximityForToeOff;
    private final DoubleProvider copProximityForToeOff;
@@ -117,8 +113,8 @@
    private final YoDouble copProximityToOnToes = new YoDouble("copProximityToOnToes", registry);
    private final YoDouble desiredICPProximityToOnToes = new YoDouble("desiredICPProximityToOnToes", registry);
    private final YoDouble currentICPProximityToOnToes = new YoDouble("currentICPProximityToOnToes", registry);
-//   private final YoDouble desiredICPProximityToLeadingFoot = new YoDouble("desiredICPProximityToLeadingFoot", registry);
-//   private final YoDouble currentICPProximityToLeadingFoot = new YoDouble("currentICPProximityToLeadingFoot", registry);
+   private final YoDouble desiredICPProximityToLeadingFoot = new YoDouble("desiredICPProximityToLeadingFoot", registry);
+   private final YoDouble currentICPProximityToLeadingFoot = new YoDouble("currentICPProximityToLeadingFoot", registry);
 
    private final SideDependentList<YoPlaneContactState> footContactStates;
    private final List<FramePoint3D> contactStatePoints = new ArrayList<>();
@@ -311,26 +307,14 @@
          onToesSupportPolygon.update();
       }
 
-<<<<<<< HEAD
-      ReferenceFrame soleFrame = nextFootstep.getSoleReferenceFrame();
+      FramePoint3DReadOnly nextFootPosition = nextFootstep.getFootstepPose().getPosition();
       checkICPLocations(trailingLeg,
                         desiredICP,
                         currentICP,
                         toeContact.getToeOffPoint(),
                         nextFootSupportPolygon,
-                        soleFrame,
+                        nextFootPosition,
                         percentProximity);
-=======
-      FramePoint3DReadOnly nextFootPosition = nextFootstep.getFootstepPose().getPosition();
-      double requiredProximity = checkICPLocations(trailingLeg,
-                                                   desiredICP,
-                                                   currentICP,
-                                                   toeContact.getToeOffPoint(),
-                                                   nextFootSupportPolygon,
-                                                   nextFootPosition,
-                                                   percentProximity);
-      icpProximityToLeadingFootForSSToeOff.set(requiredProximity);
->>>>>>> 99435c47
 
       checkCoPLocation(desiredCoP);
       checkECMPLocation(desiredECMP);
@@ -409,27 +393,14 @@
          onToesSupportPolygon.update();
       }
 
-<<<<<<< HEAD
-      ReferenceFrame soleFrame = feet.get(trailingLeg.getOppositeSide()).getSoleFrame();
+      nextFrontFootPosition.setToZero(feet.get(trailingLeg.getOppositeSide()).getSoleFrame());
       checkICPLocations(trailingLeg,
                         desiredICP,
                         currentICP,
                         toeContact.getToeOffPoint(),
                         leadingFootSupportPolygon,
-                        soleFrame,
+                        nextFrontFootPosition,
                         percentProximity);
-//      icpProximityToLeadingFootForDSToeOff.set(requiredProximity);
-=======
-      nextFrontFootPosition.setToZero(feet.get(trailingLeg.getOppositeSide()).getSoleFrame());
-      double requiredProximity = checkICPLocations(trailingLeg,
-                                                   desiredICP,
-                                                   currentICP,
-                                                   toeContact.getToeOffPoint(),
-                                                   leadingFootSupportPolygon,
-                                                   nextFrontFootPosition,
-                                                   percentProximity);
-      icpProximityToLeadingFootForDSToeOff.set(requiredProximity);
->>>>>>> 99435c47
 
       checkCoPLocation(desiredCoP);
       checkECMPLocation(desiredECMP);
@@ -547,24 +518,16 @@
       desiredICPProximityToOnToes.set(onToesSupportPolygon.signedDistance(desiredICP));
       currentICPProximityToOnToes.set(onToesSupportPolygon.signedDistance(currentICP));
 
-<<<<<<< HEAD
-      computeDistanceToLeadingFoot(trailingLeg, nextSoleFrame, toeOffPoint); //TODO check if need handling negative percentProximity
-
-      currentICPPercentOfStanceForSSToeOff.set(leadingFootSupportPolygon.signedDistance(desiredICP) / toLeadingFoot.length());
-      desiredICPPercentOfStanceForSSToeOff.set(leadingFootSupportPolygon.signedDistance(currentICP) / toLeadingFoot.length());
-=======
-      double requiredProximityToLeadingFoot;
-      if (percentProximity > 0.0)
-         requiredProximityToLeadingFoot = computeRequiredICPProximity(trailingLeg, nextFootPosition, toeOffPoint, percentProximity);
-      else
-         requiredProximityToLeadingFoot = 0.0;
->>>>>>> 99435c47
+      double distanceToLeadingFoot = computeDistanceToLeadingFoot(trailingLeg, nextFootPosition, toeOffPoint);
+
+      currentICPProximityToLeadingFoot.set(leadingFootSupportPolygon.signedDistance(currentICP) / distanceToLeadingFoot);
+      desiredICPProximityToLeadingFoot.set(leadingFootSupportPolygon.signedDistance(desiredICP) / distanceToLeadingFoot);
 
       boolean isDesiredICPOKForToeOff = desiredICPProximityToOnToes.getDoubleValue() < icpProximityForToeOff.getValue();
-      isDesiredICPOKForToeOff &= desiredICPPercentOfStanceForSSToeOff.getDoubleValue() < percentProximity;
+      isDesiredICPOKForToeOff &= desiredICPProximityToLeadingFoot.getDoubleValue() < percentProximity;
 
       boolean isCurrentICPOKForToeOff = currentICPProximityToOnToes.getDoubleValue() < icpProximityForToeOff.getValue();
-      isCurrentICPOKForToeOff &= currentICPPercentOfStanceForSSToeOff.getDoubleValue() < percentProximity;
+      isCurrentICPOKForToeOff &= currentICPProximityToLeadingFoot.getDoubleValue() < percentProximity;
 
       this.isCurrentICPOKForToeOff.set(isCurrentICPOKForToeOff);
       this.isDesiredICPOKForToeOff.set(isDesiredICPOKForToeOff);
@@ -578,16 +541,9 @@
       legInspector.updateTrailingAnkleLowerLimitsStatus(anklePitch);
    }
 
-<<<<<<< HEAD
    private double computeDistanceToLeadingFoot(RobotSide trailingLeg,
-                                              ReferenceFrame nextSoleFrame,
+                                               FramePoint3DReadOnly nextFootPosition,
                                               FramePoint2DReadOnly toeOffPoint)
-=======
-   private double computeRequiredICPProximity(RobotSide trailingLeg,
-                                              FramePoint3DReadOnly nextFootPosition,
-                                              FramePoint2DReadOnly toeOffPoint,
-                                              double percentOfStanceForToeOff)
->>>>>>> 99435c47
    {
       ReferenceFrame trailingFootFrame = feet.get(trailingLeg).getSoleFrame();
       tempLeadingFootPosition.setIncludingFrame(nextFootPosition);
