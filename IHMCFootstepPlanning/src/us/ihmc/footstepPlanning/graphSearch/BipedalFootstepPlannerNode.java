package us.ihmc.footstepPlanning.graphSearch;

import java.util.ArrayList;

import javax.vecmath.Point3d;
import javax.vecmath.Vector2d;
import javax.vecmath.Vector3d;

import us.ihmc.robotics.MathTools;
import us.ihmc.robotics.geometry.AngleTools;
import us.ihmc.robotics.geometry.ConvexPolygon2d;
import us.ihmc.robotics.geometry.PlanarRegion;
import us.ihmc.robotics.geometry.RigidBodyTransform;
import us.ihmc.robotics.robotSide.RobotSide;

public class BipedalFootstepPlannerNode
{
   private RobotSide footstepSide;
   private RigidBodyTransform soleTransform = new RigidBodyTransform();
   private BipedalFootstepPlannerNode parentNode;

   private ArrayList<BipedalFootstepPlannerNode> childrenNodes;
   private double estimatedCostToGoal;

   private static final double XY_DISTANCE_THRESHOLD_TO_CONSIDER_NODES_EQUAL = 0.2;
   private static final double YAW_ROTATION_THRESHOLD_TO_CONSIDER_NODES_EQUAL = 0.4;

   private boolean isAtGoal = false;
   private boolean isDead = false;

   private double singleStepCost;
   private double percentageOfFoothold = 1.0;
   private ConvexPolygon2d partialFootholdPolygon;

   public BipedalFootstepPlannerNode(RobotSide footstepSide, RigidBodyTransform soleTransform)
   {
      this.footstepSide = footstepSide;
      this.soleTransform.set(soleTransform);
   }

   public BipedalFootstepPlannerNode(BipedalFootstepPlannerNode nodeToCopy)
   {
      this(nodeToCopy.footstepSide, nodeToCopy.soleTransform);
   }

   public double getSingleStepCost()
   {
      return singleStepCost;
   }

   public void setSingleStepCost(double singleStepCost)
   {
      this.singleStepCost = singleStepCost;
   }

   public RigidBodyTransform getTransformToParent()
   {
      if (parentNode == null)
         return null;

      RigidBodyTransform transformToParent = new RigidBodyTransform();

      parentNode.getSoleTransform(transformToParent);
      transformToParent.invert();

      transformToParent.multiply(transformToParent, soleTransform);
      return transformToParent;
   }

   public RobotSide getRobotSide()
   {
      return footstepSide;
   }

   public void setIsAtGoal()
   {
      this.isAtGoal = true;
   }

   public boolean isAtGoal()
   {
      return isAtGoal;
   }

   public void getSoleTransform(RigidBodyTransform soleTransformToPack)
   {
      soleTransformToPack.set(soleTransform);
   }

   public Point3d getSolePosition()
   {
      Point3d currentSolePosition = new Point3d();
      soleTransform.transform(currentSolePosition);
      return currentSolePosition;
   }

   public double getSoleYaw()
   {
      Vector3d eulerAngles = new Vector3d();
      soleTransform.getRotationEuler(eulerAngles);
      return eulerAngles.getZ();
   }

   public void transformSoleTransformWithSnapTransformFromZeroZ(RigidBodyTransform snapTransform, PlanarRegion planarRegion)
   {
      // Ignore the z since the snap transform snapped from z = 0. Keep everything else.
      soleTransform.setM23(0.0);
      soleTransform.multiply(snapTransform, soleTransform);
   }

   public void shiftInSoleFrame(Vector2d shiftVector)
   {
      RigidBodyTransform shiftTransform = new RigidBodyTransform();
      shiftTransform.setTranslation(new Vector3d(shiftVector.getX(), shiftVector.getY(), 0.0));
      soleTransform.multiply(soleTransform, shiftTransform);
   }

   public void removePitchAndRoll()
   {
      if (Math.abs(soleTransform.getM22() - 1.0) < 1e-4) return;
      double m00 = soleTransform.getM00();
      double m10 = soleTransform.getM10();

      double magnitude = Math.sqrt(m00*m00 + m10*m10);
      m00 = m00 / magnitude;
      m10 = m10 / magnitude;

      soleTransform.setM00(m00);
      soleTransform.setM10(m10);
      soleTransform.setM20(0.0);

      soleTransform.setM01(-m10);
      soleTransform.setM11(m00);
      soleTransform.setM21(0.0);

      soleTransform.setM02(0.0);
      soleTransform.setM12(0.0);
      soleTransform.setM22(1.0);
   }

   public BipedalFootstepPlannerNode getParentNode()
   {
      return parentNode;
   }

   public void setParentNode(BipedalFootstepPlannerNode parentNode)
   {
      this.parentNode = parentNode;
   }

   public void addChild(BipedalFootstepPlannerNode childNode)
   {
      if (childrenNodes == null)
      {
         childrenNodes = new ArrayList<>();
      }

      this.childrenNodes.add(childNode);
   }

   public void setToDead()
   {
      isDead = true;
   }

   public boolean isDead()
   {
      return isDead;
   }

   public void getChildren(ArrayList<BipedalFootstepPlannerNode> childrenNodesToPack)
   {
      childrenNodesToPack.addAll(childrenNodes);
   }

   public double getCostToHereFromStart()
   {
      if (parentNode == null)
         return getSingleStepScore();
      return getSingleStepScore() + parentNode.getCostToHereFromStart();
   }

   public double getEstimatedCostToGoal()
   {
      return estimatedCostToGoal;
   }

   public void setEstimatedCostToGoal(double estimatedCostToGoal)
   {
      this.estimatedCostToGoal = estimatedCostToGoal;
   }

   private final Vector3d tempPointA = new Vector3d();
   private final Vector3d tempPointB = new Vector3d();
   private final Vector3d tempRotationVectorA = new Vector3d();
   private final Vector3d tempRotationVectorB = new Vector3d();

   @Override
   public boolean equals(Object o)
   {
      if(!(o instanceof BipedalFootstepPlannerNode))
      {
         return false;
      }
      else
      {
         BipedalFootstepPlannerNode otherNode = (BipedalFootstepPlannerNode) o;

         if(getRobotSide() != otherNode.getRobotSide())
         {
            return false;
         }

         this.soleTransform.getTranslation(tempPointA);
         MathTools.roundToGivenPrecision(tempPointA, XY_DISTANCE_THRESHOLD_TO_CONSIDER_NODES_EQUAL);

         otherNode.soleTransform.getTranslation(tempPointB);
         MathTools.roundToGivenPrecision(tempPointB, XY_DISTANCE_THRESHOLD_TO_CONSIDER_NODES_EQUAL);

         tempPointA.sub(tempPointB);
         tempPointA.setZ(0.0);

         if (!(tempPointA.length() < 1e-10)) return false;


         this.soleTransform.getRotationEuler(tempRotationVectorA);
         double thisYaw = MathTools.roundToGivenPrecisionForAngle(tempRotationVectorA.getZ(), YAW_ROTATION_THRESHOLD_TO_CONSIDER_NODES_EQUAL);

         otherNode.soleTransform.getRotationEuler(tempRotationVectorB);
         double otherYaw = MathTools.roundToGivenPrecisionForAngle(tempRotationVectorB.getZ(), YAW_ROTATION_THRESHOLD_TO_CONSIDER_NODES_EQUAL);


//         tempRotationVectorA.sub(tempRotationVectorB);
         double yawDifference = Math.abs(AngleTools.computeAngleDifferenceMinusPiToPi(thisYaw, otherYaw));
         if (!(yawDifference < 1e-10)) return false;

         return true;
      }
   }

   @Override
   public int hashCode()
   {
      this.soleTransform.getTranslation(tempPointA);
      MathTools.roundToGivenPrecision(tempPointA, XY_DISTANCE_THRESHOLD_TO_CONSIDER_NODES_EQUAL);

      this.soleTransform.getRotationEuler(tempRotationVectorA);
      MathTools.roundToGivenPrecisionForAngles(tempRotationVectorA, YAW_ROTATION_THRESHOLD_TO_CONSIDER_NODES_EQUAL);

      int result = getRobotSide().hashCode();
      result = 3 * result + (int) Math.round(tempPointA.getX() / XY_DISTANCE_THRESHOLD_TO_CONSIDER_NODES_EQUAL);
      result = 3 * result + (int) Math.round(tempPointA.getY() / XY_DISTANCE_THRESHOLD_TO_CONSIDER_NODES_EQUAL);
//      result = 3 * result + (int) Math.round(tempRotationVectorA.getX() / YAW_ROTATION_THRESHOLD_TO_CONSIDER_NODES_EQUAL);

      return result;
   }

   public static double getXyDistanceThresholdToConsiderNodesEqual()
   {
      return XY_DISTANCE_THRESHOLD_TO_CONSIDER_NODES_EQUAL;
   }

   public static double getYawRotationThresholdToConsiderNodesEqual()
   {
      return YAW_ROTATION_THRESHOLD_TO_CONSIDER_NODES_EQUAL;
   }

   public boolean epsilonEquals(BipedalFootstepPlannerNode nodeToCheck, double epsilon)
   {
      if (nodeToCheck.footstepSide != this.footstepSide) return false;
      if (!nodeToCheck.soleTransform.epsilonEquals(this.soleTransform, epsilon)) return false;

      return true;
   }
<<<<<<< HEAD

=======
   
   @Override
>>>>>>> 64b896ac
   public String toString()
   {
      return soleTransform.toString();
   }

   public boolean isPartialFoothold()
   {
      return MathTools.isPreciselyLessThan(percentageOfFoothold, 1.0, 1e-3);
   }

   public double getPercentageOfFoothold()
   {
      return percentageOfFoothold;
   }

   public void setPercentageOfFoothold(double percentageOfFoothold)
   {
      this.percentageOfFoothold = percentageOfFoothold;
   }


   public ConvexPolygon2d getPartialFootholdPolygon()
   {
      return partialFootholdPolygon;
   }

   public void setPartialFootholdPolygon(ConvexPolygon2d partialFootholdPolygon)
   {
      this.partialFootholdPolygon = partialFootholdPolygon;
   }
}<|MERGE_RESOLUTION|>--- conflicted
+++ resolved
@@ -272,12 +272,7 @@
 
       return true;
    }
-<<<<<<< HEAD
-
-=======
-   
-   @Override
->>>>>>> 64b896ac
+
    public String toString()
    {
       return soleTransform.toString();
