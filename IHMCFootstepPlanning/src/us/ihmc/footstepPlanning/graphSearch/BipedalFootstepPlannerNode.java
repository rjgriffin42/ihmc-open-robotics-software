package us.ihmc.footstepPlanning.graphSearch;

import java.util.ArrayList;

import javax.vecmath.Point3d;
import javax.vecmath.Vector2d;
import javax.vecmath.Vector3d;

import us.ihmc.robotics.MathTools;
import us.ihmc.robotics.geometry.AngleTools;
import us.ihmc.robotics.geometry.ConvexPolygon2d;
import us.ihmc.robotics.geometry.PlanarRegion;
import us.ihmc.robotics.geometry.RigidBodyTransform;
import us.ihmc.robotics.robotSide.RobotSide;

public class BipedalFootstepPlannerNode
{
   private RobotSide footstepSide;
   private RigidBodyTransform soleTransform = new RigidBodyTransform();
   private BipedalFootstepPlannerNode parentNode;

   private ArrayList<BipedalFootstepPlannerNode> childrenNodes;
   private double estimatedCostToGoal;

   private static final double XY_DISTANCE_THRESHOLD_TO_CONSIDER_NODES_EQUAL = 0.2;
   private static final double YAW_ROTATION_THRESHOLD_TO_CONSIDER_NODES_EQUAL = 0.4;

   private boolean isAtGoal = false;
   private boolean isDead = false;

   private double singleStepCost;
   private double percentageOfFoothold = 1.0;
   private ConvexPolygon2d partialFootholdPolygon;

   public BipedalFootstepPlannerNode(RobotSide footstepSide, RigidBodyTransform soleTransform)
   {
      this.footstepSide = footstepSide;
      this.soleTransform.set(soleTransform);
   }

   public BipedalFootstepPlannerNode(BipedalFootstepPlannerNode nodeToCopy)
   {
      this(nodeToCopy.footstepSide, nodeToCopy.soleTransform);
   }

   public double getSingleStepCost()
   {
      return singleStepCost;
   }

   public void setSingleStepCost(double singleStepCost)
   {
      this.singleStepCost = singleStepCost;
   }

   public RigidBodyTransform getTransformToParent()
   {
      if (parentNode == null)
         return null;

      RigidBodyTransform transformToParent = new RigidBodyTransform();

      parentNode.getSoleTransform(transformToParent);
      transformToParent.invert();

      transformToParent.multiply(transformToParent, soleTransform);
      return transformToParent;
   }

   public RobotSide getRobotSide()
   {
      return footstepSide;
   }

   public void setIsAtGoal()
   {
      this.isAtGoal = true;
   }

   public boolean isAtGoal()
   {
      return isAtGoal;
   }

   public void getSoleTransform(RigidBodyTransform soleTransformToPack)
   {
      soleTransformToPack.set(soleTransform);
   }

   public Point3d getSolePosition()
   {
      Point3d currentSolePosition = new Point3d();
      soleTransform.transform(currentSolePosition);
      return currentSolePosition;
   }

   public double getSoleYaw()
   {
      Vector3d eulerAngles = new Vector3d();
      soleTransform.getRotationEuler(eulerAngles);
      return eulerAngles.getZ();
   }

   public void transformSoleTransformWithSnapTransformFromZeroZ(RigidBodyTransform snapTransform, PlanarRegion planarRegion)
   {
      // Ignore the z since the snap transform snapped from z = 0. Keep everything else.
      soleTransform.setM23(0.0);
      soleTransform.multiply(snapTransform, soleTransform);
   }

   public void shiftInSoleFrame(Vector2d shiftVector)
   {
      RigidBodyTransform shiftTransform = new RigidBodyTransform();
      shiftTransform.setTranslation(new Vector3d(shiftVector.getX(), shiftVector.getY(), 0.0));
      soleTransform.multiply(soleTransform, shiftTransform);
   }

   public void removePitchAndRoll()
   {
      if (Math.abs(soleTransform.getM22() - 1.0) < 1e-4) return;
      double m00 = soleTransform.getM00();
      double m10 = soleTransform.getM10();

      double magnitude = Math.sqrt(m00*m00 + m10*m10);
      m00 = m00 / magnitude;
      m10 = m10 / magnitude;

      soleTransform.setM00(m00);
      soleTransform.setM10(m10);
      soleTransform.setM20(0.0);

      soleTransform.setM01(-m10);
      soleTransform.setM11(m00);
      soleTransform.setM21(0.0);

      soleTransform.setM02(0.0);
      soleTransform.setM12(0.0);
      soleTransform.setM22(1.0);
   }

   public BipedalFootstepPlannerNode getParentNode()
   {
      return parentNode;
   }

   public void setParentNode(BipedalFootstepPlannerNode parentNode)
   {
      this.parentNode = parentNode;
   }

   public void addChild(BipedalFootstepPlannerNode childNode)
   {
      if (childrenNodes == null)
      {
         childrenNodes = new ArrayList<>();
      }

      this.childrenNodes.add(childNode);
   }

   public void setToDead()
   {
      isDead = true;
   }

   public boolean isDead()
   {
      return isDead;
   }

   public void getChildren(ArrayList<BipedalFootstepPlannerNode> childrenNodesToPack)
   {
      childrenNodesToPack.addAll(childrenNodes);
   }

   public double getCostToHereFromStart()
   {
      if (parentNode == null)
         return getSingleStepScore();
      return getSingleStepScore() + parentNode.getCostToHereFromStart();
   }

   public double getEstimatedCostToGoal()
   {
      return estimatedCostToGoal;
   }

   public void setEstimatedCostToGoal(double estimatedCostToGoal)
   {
      this.estimatedCostToGoal = estimatedCostToGoal;
   }

   private final Vector3d tempPointA = new Vector3d();
   private final Vector3d tempPointB = new Vector3d();
   private final Vector3d tempRotationVectorA = new Vector3d();
   private final Vector3d tempRotationVectorB = new Vector3d();

   @Override
   public boolean equals(Object o)
   {
      if(!(o instanceof BipedalFootstepPlannerNode))
      {
         return false;
      }
      else
      {
         BipedalFootstepPlannerNode otherNode = (BipedalFootstepPlannerNode) o;

         if(getRobotSide() != otherNode.getRobotSide())
         {
            return false;
         }

         this.soleTransform.getTranslation(tempPointA);
         MathTools.roundToGivenPrecision(tempPointA, XY_DISTANCE_THRESHOLD_TO_CONSIDER_NODES_EQUAL);

         otherNode.soleTransform.getTranslation(tempPointB);
         MathTools.roundToGivenPrecision(tempPointB, XY_DISTANCE_THRESHOLD_TO_CONSIDER_NODES_EQUAL);

         tempPointA.sub(tempPointB);
         tempPointA.setZ(0.0);

         if (!(tempPointA.length() < 1e-10)) return false;


         this.soleTransform.getRotationEuler(tempRotationVectorA);
         double thisYaw = MathTools.roundToGivenPrecisionForAngle(tempRotationVectorA.getZ(), YAW_ROTATION_THRESHOLD_TO_CONSIDER_NODES_EQUAL);

         otherNode.soleTransform.getRotationEuler(tempRotationVectorB);
         double otherYaw = MathTools.roundToGivenPrecisionForAngle(tempRotationVectorB.getZ(), YAW_ROTATION_THRESHOLD_TO_CONSIDER_NODES_EQUAL);


//         tempRotationVectorA.sub(tempRotationVectorB);
         double yawDifference = Math.abs(AngleTools.computeAngleDifferenceMinusPiToPi(thisYaw, otherYaw));
         if (!(yawDifference < 1e-10)) return false;

         return true;
      }
   }

   @Override
   public int hashCode()
   {
      this.soleTransform.getTranslation(tempPointA);
      MathTools.roundToGivenPrecision(tempPointA, XY_DISTANCE_THRESHOLD_TO_CONSIDER_NODES_EQUAL);

      this.soleTransform.getRotationEuler(tempRotationVectorA);
      MathTools.roundToGivenPrecisionForAngles(tempRotationVectorA, YAW_ROTATION_THRESHOLD_TO_CONSIDER_NODES_EQUAL);

      int result = getRobotSide().hashCode();
      result = 3 * result + (int) Math.round(tempPointA.getX() / XY_DISTANCE_THRESHOLD_TO_CONSIDER_NODES_EQUAL);
      result = 3 * result + (int) Math.round(tempPointA.getY() / XY_DISTANCE_THRESHOLD_TO_CONSIDER_NODES_EQUAL);
//      result = 3 * result + (int) Math.round(tempRotationVectorA.getX() / YAW_ROTATION_THRESHOLD_TO_CONSIDER_NODES_EQUAL);

      return result;
   }

   public static double getXyDistanceThresholdToConsiderNodesEqual()
   {
      return XY_DISTANCE_THRESHOLD_TO_CONSIDER_NODES_EQUAL;
   }

   public static double getYawRotationThresholdToConsiderNodesEqual()
   {
      return YAW_ROTATION_THRESHOLD_TO_CONSIDER_NODES_EQUAL;
   }

   public boolean epsilonEquals(BipedalFootstepPlannerNode nodeToCheck, double epsilon)
   {
      if (nodeToCheck.footstepSide != this.footstepSide) return false;
      if (!nodeToCheck.soleTransform.epsilonEquals(this.soleTransform, epsilon)) return false;

      return true;
   }
<<<<<<< HEAD

=======
   
   @Override
>>>>>>> 494d888b
   public String toString()
   {
      return soleTransform.toString();
   }

   public boolean isPartialFoothold()
   {
      return MathTools.isPreciselyLessThan(percentageOfFoothold, 1.0, 1e-3);
   }

   public double getPercentageOfFoothold()
   {
      return percentageOfFoothold;
   }

   public void setPercentageOfFoothold(double percentageOfFoothold)
   {
      this.percentageOfFoothold = percentageOfFoothold;
   }


   public ConvexPolygon2d getPartialFootholdPolygon()
   {
      return partialFootholdPolygon;
   }

   public void setPartialFootholdPolygon(ConvexPolygon2d partialFootholdPolygon)
   {
      this.partialFootholdPolygon = partialFootholdPolygon;
   }
}<|MERGE_RESOLUTION|>--- conflicted
+++ resolved
@@ -272,12 +272,7 @@
 
       return true;
    }
-<<<<<<< HEAD
-
-=======
-   
-   @Override
->>>>>>> 494d888b
+
    public String toString()
    {
       return soleTransform.toString();
