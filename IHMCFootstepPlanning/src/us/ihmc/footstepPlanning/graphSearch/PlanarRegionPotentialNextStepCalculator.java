package us.ihmc.footstepPlanning.graphSearch;

import java.util.ArrayList;
import java.util.Collections;
import java.util.Comparator;
import java.util.List;

import javax.vecmath.Point2d;
import javax.vecmath.Point3d;
import javax.vecmath.Vector3d;

import us.ihmc.footstepPlanning.FootstepPlannerGoal;
import us.ihmc.footstepPlanning.FootstepPlannerGoalType;
import us.ihmc.footstepPlanning.polygonSnapping.PlanarRegionsListPolygonSnapper;
import us.ihmc.footstepPlanning.polygonWiggling.PolygonWiggler;
import us.ihmc.footstepPlanning.polygonWiggling.WiggleParameters;
import us.ihmc.footstepPlanning.scoring.PenalizationHeatmapStepScorer;
import us.ihmc.robotics.MathTools;
import us.ihmc.robotics.dataStructures.registry.YoVariableRegistry;
import us.ihmc.robotics.dataStructures.variable.BooleanYoVariable;
import us.ihmc.robotics.dataStructures.variable.DoubleYoVariable;
import us.ihmc.robotics.geometry.AngleTools;
import us.ihmc.robotics.geometry.ConvexPolygon2d;
import us.ihmc.robotics.geometry.FramePose;
import us.ihmc.robotics.geometry.PlanarRegion;
import us.ihmc.robotics.geometry.PlanarRegionsList;
import us.ihmc.robotics.geometry.RigidBodyTransform;
import us.ihmc.robotics.referenceFrames.ReferenceFrame;
import us.ihmc.robotics.robotSide.RobotSide;
import us.ihmc.robotics.robotSide.SideDependentList;

public class PlanarRegionPotentialNextStepCalculator
{
   private final YoVariableRegistry registry = new YoVariableRegistry(getClass().getSimpleName());

   private final DoubleYoVariable footArea = new DoubleYoVariable("footArea", registry);
   private final DoubleYoVariable totalArea = new DoubleYoVariable("totalArea", registry);
   private final DoubleYoVariable stepReach = new DoubleYoVariable("stepReach", registry);

   private final BooleanYoVariable enablePenalizationHeatmapScoring;

   private final BipedalFootstepPlannerParameters parameters;

   private PlanarRegionsList planarRegionsList;
   private SideDependentList<ConvexPolygon2d> footPolygonsInSoleFrame;

   private FootstepPlannerGoalType footstepPlannerGoalType;
   private Point2d xyGoal;
   private double distanceFromXYGoal;

   private SideDependentList<Point3d> goalPositions;
   private SideDependentList<Double> goalYaws;
   private SideDependentList<RigidBodyTransform> goalFootstepPoses;

   private BipedalFootstepPlannerNode startNode;

   private BipedalFootstepPlannerListener listener;

   private final PenalizationHeatmapStepScorer penalizationHeatmapStepScorer;
   private final OrderInWhichConstructedStepScorer orderInWhichConstructedStepScorer;

   PlanarRegionPotentialNextStepCalculator(BipedalFootstepPlannerParameters parameters, YoVariableRegistry parentRegistry)
   {
      this.parameters = parameters;
      
      enablePenalizationHeatmapScoring = new BooleanYoVariable("enablePenalizationHeatmapScoring", registry);
      enablePenalizationHeatmapScoring.set(true);
      
      penalizationHeatmapStepScorer = new PenalizationHeatmapStepScorer(parentRegistry, null, parameters);
      orderInWhichConstructedStepScorer = new OrderInWhichConstructedStepScorer();
      
      parentRegistry.addChild(registry);
   }

   public void setFeetPolygons(SideDependentList<ConvexPolygon2d> footPolygonsInSoleFrame)
   {
      this.footPolygonsInSoleFrame = footPolygonsInSoleFrame;
   }

   public void setPlanarRegions(PlanarRegionsList planarRegionsList)
   {
      this.planarRegionsList = planarRegionsList;

      if (listener != null)
      {
         listener.planarRegionsListSet(planarRegionsList);
      }
   }

   public void setBipedalFootstepPlannerListener(BipedalFootstepPlannerListener listener)
   {
      this.listener = listener;
   }

   public void setStartNode(BipedalFootstepPlannerNode startNode)
   {
      this.startNode = startNode;
   }

   public void setGoal(FootstepPlannerGoal goal)
   {
      footstepPlannerGoalType = goal.getFootstepPlannerGoalType();

      switch (footstepPlannerGoalType)
      {
      case CLOSE_TO_XY_POSITION:
         setGoalXYAndRadius(goal);
         setGoalPositionsAndYaws(goal);
         break;
      case POSE_BETWEEN_FEET:
         setGoalPositionsAndYaws(goal);
         break;
      default:
         throw new RuntimeException("Method for setting for from goal type " + footstepPlannerGoalType + " is not implemented");
      }
   }

   private void setGoalXYAndRadius(FootstepPlannerGoal goal)
   {
      xyGoal = new Point2d(goal.getXYGoal());
      distanceFromXYGoal = goal.getDistanceFromXYGoal();
   }

   private void setGoalPositionsAndYaws(FootstepPlannerGoal goal)
   {
      FramePose goalPose = goal.getGoalPoseBetweenFeet();
      goalPose.checkReferenceFrameMatch(ReferenceFrame.getWorldFrame());

      RigidBodyTransform goalLeftFootPose = new RigidBodyTransform();
      RigidBodyTransform goalRightFootPose = new RigidBodyTransform();

      goalPose.getPose(goalLeftFootPose);
      goalPose.getPose(goalRightFootPose);

      Vector3d toTheLeft;
      Vector3d toTheRight;

      double idealFootstepWidth = parameters.getIdealFootstepWidth();

      if (idealFootstepWidth == 0.0)
      {
         toTheLeft = new Vector3d(0.0, 0.15, 0.0);
         toTheRight = new Vector3d(0.0, -0.15, 0.0);
      }
      else
      {
         toTheLeft = new Vector3d(0.0, idealFootstepWidth / 2.0, 0.0);
         toTheRight = new Vector3d(0.0, -idealFootstepWidth / 2.0, 0.0);
      }

      goalLeftFootPose.applyTranslation(toTheLeft);
      goalRightFootPose.applyTranslation(toTheRight);

      goalFootstepPoses = new SideDependentList<>(goalLeftFootPose, goalRightFootPose);

      Point3d goalLeftSolePosition = new Point3d();
      goalLeftFootPose.transform(goalLeftSolePosition);

      Point3d goalRightSolePosition = new Point3d();
      goalRightFootPose.transform(goalRightSolePosition);

      Vector3d eulerAngles = new Vector3d();
      goalLeftFootPose.getRotationEuler(eulerAngles);
      double goalLeftSoleYaw = eulerAngles.getZ();
      goalRightFootPose.getRotationEuler(eulerAngles);
      double goalRightSoleYaw = eulerAngles.getZ();

      goalPositions = new SideDependentList<>(goalLeftSolePosition, goalRightSolePosition);
      goalYaws = new SideDependentList<>(goalLeftSoleYaw, goalRightSoleYaw);

      if (listener != null)
      {
         listener.goalWasSet(goalLeftFootPose, goalRightFootPose);
      }
   }

   public BipedalFootstepPlannerNode computeGoalNodeIfGoalIsReachable(BipedalFootstepPlannerNode nodeToExpand)
   {
      BipedalFootstepPlannerNode goalNode = null;

      RigidBodyTransform soleZUpTransform = computeSoleZUpTransform(nodeToExpand);

      if (footstepPlannerGoalType == FootstepPlannerGoalType.CLOSE_TO_XY_POSITION)
      {
         goalNode = findGoalNodeUsingCloseToXY(nodeToExpand, soleZUpTransform);
      }
      else
      {
         goalNode = findGoalNodeUsingSolePositions(nodeToExpand, soleZUpTransform);
      }

      return goalNode;
   }

   private RigidBodyTransform computeSoleZUpTransform(BipedalFootstepPlannerNode nodeToExpand)
   {
      RigidBodyTransform soleZUpTransform = new RigidBodyTransform();
      nodeToExpand.getSoleTransform(soleZUpTransform);
      setTransformZUpPreserveX(soleZUpTransform);
      return soleZUpTransform;
   }

   private BipedalFootstepPlannerNode findGoalNodeUsingCloseToXY(BipedalFootstepPlannerNode nodeToExpand, RigidBodyTransform soleZUpTransform)
   {
      return null;
   }

   private BipedalFootstepPlannerNode findGoalNodeUsingSolePositions(BipedalFootstepPlannerNode nodeToExpand, RigidBodyTransform soleZUpTransform)
   {
      Point3d currentSolePosition = nodeToExpand.getSolePosition();

      RobotSide currentSide = nodeToExpand.getRobotSide();
      RobotSide nextSide = currentSide.getOppositeSide();

      Point3d goalSolePosition = goalPositions.get(nextSide);

      //      stepReach.set(goalSolePosition.distance(currentSolePosition));
      double stepReach = goalSolePosition.distance(currentSolePosition);
      if (stepReach < parameters.getMaximumStepReach())
      {
         double currentSoleYaw = nodeToExpand.getSoleYaw();
         double goalSoleYaw = goalYaws.get(nextSide);

         double stepYaw = AngleTools.computeAngleDifferenceMinusPiToPi(goalSoleYaw, currentSoleYaw);

         if (Math.abs(stepYaw) < parameters.getMaximumStepYaw())
         {
            Vector3d finishStep = new Vector3d();
            finishStep.sub(goalSolePosition, currentSolePosition);

            RigidBodyTransform inverseTransform = new RigidBodyTransform();
            nodeToExpand.getSoleTransform(inverseTransform);
            inverseTransform.invert();
            inverseTransform.transform(finishStep);

            BipedalFootstepPlannerNode goalNode = createAndAddNextNodeGivenStep(soleZUpTransform, nodeToExpand, finishStep, stepYaw);
            goalNode.setIsAtGoal();

            return goalNode;
         }
      }

      return null;
   }

   public ArrayList<BipedalFootstepPlannerNode> computeChildrenNodes(BipedalFootstepPlannerNode nodeToExpand)
   {
      ArrayList<BipedalFootstepPlannerNode> nodesToAdd = new ArrayList<>();

      BipedalFootstepPlannerNode goalNode = computeGoalNodeIfGoalIsReachable(nodeToExpand);
      if (goalNode != null)
      {
         boolean acceptable = checkIfNodeAcceptableScoreAndAddToList(goalNode, nodesToAdd, new Vector3d(), 0.0);
         if (acceptable)
            return nodesToAdd;
      }

      RigidBodyTransform soleZUpTransform = computeSoleZUpTransform(nodeToExpand);

      RobotSide currentSide = nodeToExpand.getRobotSide();
      RobotSide nextSide = currentSide.getOppositeSide();

      Point3d goalPosition = goalPositions.get(nextSide);
      Point3d currentPosition = nodeToExpand.getSolePosition();
      Vector3d currentToGoalVector = new Vector3d();
      currentToGoalVector.sub(goalPosition, currentPosition);

      double distance = currentToGoalVector.length();
      Vector3d idealStepVector = computeIdealStepVector(parameters, soleZUpTransform, nextSide, currentToGoalVector);

      Point3d idealStepLocationInWorld = new Point3d(idealStepVector);
      soleZUpTransform.transform(idealStepLocationInWorld);

      Vector3d vectorToGoal = new Vector3d();
      vectorToGoal.sub(goalPosition, idealStepLocationInWorld);

      Vector3d currentRotationEulerInWorld = new Vector3d();
      soleZUpTransform.getRotationEuler(currentRotationEulerInWorld);
      double currentYaw = currentRotationEulerInWorld.getZ();

      double idealYawInWorld;

      if (distance > 2.0 * parameters.getMaximumStepReach())
      {
         idealYawInWorld = Math.atan2(vectorToGoal.getY(), vectorToGoal.getX());
      }
      else
      {
         idealYawInWorld = goalYaws.get(nextSide);
      }

      double idealStepYaw = AngleTools.computeAngleDifferenceMinusPiToPi(idealYawInWorld, currentYaw);
      idealStepYaw = MathTools.clipToMinMax(idealStepYaw, parameters.getMaximumStepYaw());

      BipedalFootstepPlannerNode childNode = createAndAddNextNodeGivenStep(soleZUpTransform, nodeToExpand, idealStepVector, idealStepYaw);
      seeIfNodeIsAtGoal(childNode);

      checkIfNodeAcceptableScoreAndAddToList(childNode, nodesToAdd, idealStepVector, idealStepYaw);

      for (double xStep = idealStepVector.getX() / 2.0; xStep < 1.6 * idealStepVector.getX(); xStep = xStep + idealStepVector.getX() / 4.0)
      {
         for (double yStep = parameters.getMinimumStepWidth(); yStep < parameters.getMaximumStepWidth(); yStep = yStep + parameters.getMaximumStepWidth() / 4.0)
         {
            //for (double thetaStep = -0.1; thetaStep < 0.1; thetaStep = thetaStep + 0.1 / 2.0)
            {
               double nextStepYaw = idealStepYaw;
               Vector3d nextStepVector = new Vector3d(xStep, currentSide.negateIfLeftSide(yStep), 0.0);
               childNode = createAndAddNextNodeGivenStep(soleZUpTransform, nodeToExpand, nextStepVector, nextStepYaw);

               seeIfNodeIsAtGoal(childNode);

               checkIfNodeAcceptableScoreAndAddToList(childNode, nodesToAdd, idealStepVector, idealStepYaw);
            }
         }
      }

      // Add a side step.
      double xStep = 0.0;
      double yStep = parameters.getIdealFootstepWidth();
      Vector3d nextStepVector = new Vector3d(xStep, currentSide.negateIfLeftSide(yStep), 0.0);
      double nextStepYaw = idealStepYaw;
      childNode = createAndAddNextNodeGivenStep(soleZUpTransform, nodeToExpand, nextStepVector, nextStepYaw);

      seeIfNodeIsAtGoal(childNode);
      checkIfNodeAcceptableScoreAndAddToList(childNode, nodesToAdd, idealStepVector, idealStepYaw);

      NodeScoreComparator nodeScoreComparator = new NodeScoreComparator();

      Collections.sort(nodesToAdd, nodeScoreComparator);
      return nodesToAdd;
   }

   private static Vector3d computeIdealStepVector(BipedalFootstepPlannerParameters parameters, RigidBodyTransform soleZUpTransform, RobotSide nextSide, Vector3d currentToGoalInWorld)
   {
      double distanceToGoal = currentToGoalInWorld.length();

      Vector3d currentToGoalInSoleFrame = new Vector3d(currentToGoalInWorld);
      RigidBodyTransform inverseTransform = new RigidBodyTransform(soleZUpTransform);
      inverseTransform.invert();
      inverseTransform.transform(currentToGoalInSoleFrame);

      Vector3d idealStepVector;

      if (distanceToGoal > 2.0 * parameters.getMaximumStepReach())
      {
         idealStepVector = new Vector3d(parameters.getIdealFootstepLength(), nextSide.negateIfRightSide(parameters.getIdealFootstepWidth()), 0.0);

         double idealYawInSoleFrame = Math.atan2(currentToGoalInSoleFrame.getY(), currentToGoalInSoleFrame.getX());

         double numberOfStepsToYawToGoal = Math.abs(idealYawInSoleFrame) / parameters.getMaximumStepYaw();
         double distancePerStepToTurn = distanceToGoal / numberOfStepsToYawToGoal * 0.25;

         if (idealStepVector.getX() > distancePerStepToTurn)
         {
            idealStepVector.setX(distancePerStepToTurn);
         }
      }
      else
      {
         idealStepVector = currentToGoalInSoleFrame;
      }

      if (idealStepVector.length() > 0.9 * parameters.getMaximumStepReach())
      {
         idealStepVector.scale(0.9 * parameters.getMaximumStepReach() / idealStepVector.length());
      }

      double minimumStepWidth = parameters.getMinimumStepWidth();

      if ((nextSide == RobotSide.LEFT) && (idealStepVector.getY() < 1.01 * minimumStepWidth))
      {
         idealStepVector.setY(1.01 * minimumStepWidth);
      }
      else if ((nextSide == RobotSide.RIGHT) && (idealStepVector.getY() > -1.01 * minimumStepWidth))
      {
         idealStepVector.setY(-1.01 * minimumStepWidth);
      }
      return idealStepVector;
   }

   private final RigidBodyTransform leftSoleTransform = new RigidBodyTransform();
   private final RigidBodyTransform rightSoleTransform = new RigidBodyTransform();
   private final SideDependentList<RigidBodyTransform> soleTransforms = new SideDependentList<>(leftSoleTransform, rightSoleTransform);

   double spoofScore = 0.0;

   private boolean checkIfNodeAcceptableScoreAndAddToList(BipedalFootstepPlannerNode node, ArrayList<BipedalFootstepPlannerNode> nodesToAdd, Vector3d idealStepVector, double idealStepYaw)
   {
      boolean acceptable = checkNodeAcceptableToExpand(node);

      node.setSingleStepScore(spoofScore);
      spoofScore = spoofScore - 1.0;

      BipedalFootstepPlannerNode parentNode = node.getParentNode();

      if (parentNode == null)
      {
         node.setSingleStepScore(0.0);
      }
      else
      {
         node.getSoleTransform(soleTransforms.get(node.getRobotSide()));
         parentNode.getSoleTransform(soleTransforms.get(parentNode.getRobotSide()));

         RigidBodyTransform nodeTransform = new RigidBodyTransform();
         node.getSoleTransform(nodeTransform);
         FramePose candidateFootPose = new FramePose(ReferenceFrame.getWorldFrame(), nodeTransform);

         RigidBodyTransform stanceFootTransform = soleTransforms.get(node.getRobotSide().getOppositeSide());
         RigidBodyTransform swingStartFootTransform = soleTransforms.get(node.getRobotSide());

         FramePose stanceFootPose = new FramePose(ReferenceFrame.getWorldFrame(), stanceFootTransform);
         FramePose swingStartFootPose = new FramePose(ReferenceFrame.getWorldFrame(), swingStartFootTransform);

         RigidBodyTransform idealStepTransform = getTransformFromStepToWorld(stanceFootTransform, idealStepVector, idealStepYaw);
         FramePose idealFootstepPose = new FramePose(ReferenceFrame.getWorldFrame(), idealStepTransform);

         Point3d swingFootGoal = goalPositions.get(node.getRobotSide());
<<<<<<< HEAD
         double score = bipedalStepScorer.scoreFootstep(stanceFootPose, swingStartFootPose, idealFootstepPose, candidateFootPose, swingFootGoal);

=======
         double score;
         if (enablePenalizationHeatmapScoring.getBooleanValue())
         {
            score = penalizationHeatmapStepScorer.scoreFootstep(stanceFootPose, swingStartFootPose, idealFootstepPose, candidateFootPose, swingFootGoal);
         }
         else
         {
            score = orderInWhichConstructedStepScorer.scoreFootstep(stanceFootPose, swingStartFootPose, idealFootstepPose, candidateFootPose, swingFootGoal);
         }
>>>>>>> db52095b
         node.setSingleStepScore(score);
      }

      if (acceptable)
      {
         nodesToAdd.add(node);
      }

      return acceptable;
   }

   private BipedalFootstepPlannerNode createAndAddNextNodeGivenStep(RigidBodyTransform soleZUpTransform, BipedalFootstepPlannerNode nodeToExpand,
                                                                    Vector3d stepVectorInSoleFrame, double stepYaw)
   {
      RigidBodyTransform nextTransform = getTransformFromStepToWorld(soleZUpTransform, stepVectorInSoleFrame, stepYaw);

      RobotSide nextSide = nodeToExpand.getRobotSide().getOppositeSide();

      BipedalFootstepPlannerNode childNode = new BipedalFootstepPlannerNode(nextSide, nextTransform);
      childNode.setParentNode(nodeToExpand);
      nodeToExpand.addChild(childNode);
      return childNode;
   }

   private RigidBodyTransform getTransformFromStepToWorld(RigidBodyTransform soleZUpTransform, Vector3d stepVectorInSoleFrame, double stepYaw)
   {
      Point3d stepLocationInWorld = new Point3d(stepVectorInSoleFrame);
      soleZUpTransform.transform(stepLocationInWorld);

      Vector3d stepRotationEulerInWorld = new Vector3d();
      soleZUpTransform.getRotationEuler(stepRotationEulerInWorld);
      //      stepRotationEulerInWorld.setZ((stepRotationEulerInWorld.getZ() + stepYaw + 2.0 * Math.PI) % Math.PI);
      stepRotationEulerInWorld.setZ(stepRotationEulerInWorld.getZ() + stepYaw);

      RigidBodyTransform nextTransform = new RigidBodyTransform();
      nextTransform.setRotationEulerAndZeroTranslation(stepRotationEulerInWorld);
      nextTransform.setTranslation(stepLocationInWorld.getX(), stepLocationInWorld.getY(), stepLocationInWorld.getZ());
      return nextTransform;
   }

   private void seeIfNodeIsAtGoal(BipedalFootstepPlannerNode childNode)
   {
      if (footstepPlannerGoalType == FootstepPlannerGoalType.CLOSE_TO_XY_POSITION)
      {
         Point3d solePosition = childNode.getSolePosition();

         double deltaX = solePosition.getX() - xyGoal.getX();
         double deltaY = solePosition.getY() - xyGoal.getY();
         double distanceSquared = deltaX * deltaX + deltaY * deltaY;
         double distanceFromXYGoalSquared = distanceFromXYGoal * distanceFromXYGoal;

         //                  System.out.println("distanceSquared = " + distanceSquared);
         //                  System.out.println("distanceFromXYGoalSquared = " + distanceFromXYGoalSquared);
         if (distanceSquared < distanceFromXYGoalSquared)
         {
            //                     System.out.println("Setting at goal for child node!");
            childNode.setIsAtGoal();
         }
      }
   }

   private final Vector3d xAxis = new Vector3d();
   private final Vector3d yAxis = new Vector3d();
   private final Vector3d zAxis = new Vector3d();

   private void setTransformZUpPreserveX(RigidBodyTransform transform)
   {
      xAxis.set(transform.getM00(), transform.getM10(), 0.0);
      xAxis.normalize();
      zAxis.set(0.0, 0.0, 1.0);
      yAxis.cross(zAxis, xAxis);

      transform.setM00(xAxis.getX());
      transform.setM10(xAxis.getY());
      transform.setM20(xAxis.getZ());

      transform.setM01(yAxis.getX());
      transform.setM11(yAxis.getY());
      transform.setM21(yAxis.getZ());

      transform.setM02(zAxis.getX());
      transform.setM12(zAxis.getY());
      transform.setM22(zAxis.getZ());
   }

   private boolean checkNodeAcceptableToExpand(BipedalFootstepPlannerNode nodeToExpand)
   {
      notifyListenerNodeSelectedForExpansion(nodeToExpand);

      if (nodeToExpand != startNode) // StartNode is from an actual footstep, so we don't need to snap it...
      {
         // Make sure popped node is a good one and can be expanded...
         boolean snapSucceded = snapToPlanarRegionAndCheckIfGoodSnap(nodeToExpand);
         if (!snapSucceded)
            return false;
         ;

         boolean goodFootstep = checkIfGoodFootstep(nodeToExpand);
         if (!goodFootstep)
            return false;

         boolean differentFromParent = checkIfDifferentFromGrandParent(nodeToExpand);
         {
            if (!differentFromParent)
               return false;
         }
      }

      return true;
   }

   private boolean checkIfGoodFootstep(BipedalFootstepPlannerNode nodeToExpand)
   {
      RobotSide robotSide = nodeToExpand.getRobotSide();

      RigidBodyTransform transformToParent = nodeToExpand.getTransformToParent();
      if (transformToParent != null)
      {
         Point3d stepFromParentInSoleFrame = new Point3d();
         transformToParent.transform(stepFromParentInSoleFrame);

         double minimumStepWidth = parameters.getMinimumStepWidth();

         if (((robotSide == RobotSide.LEFT) && (stepFromParentInSoleFrame.getY() < minimumStepWidth))
               || ((robotSide == RobotSide.RIGHT) && (stepFromParentInSoleFrame.getY() > -minimumStepWidth)))
         {
            notifyListenerNodeForExpansionWasRejected(nodeToExpand, BipedalFootstepPlannerNodeRejectionReason.STEP_NOT_WIDE_ENOUGH);
            return false;
         }

         Vector3d stepFromParentInWorld = new Vector3d(stepFromParentInSoleFrame);

         RigidBodyTransform transformToWorld = new RigidBodyTransform();

         nodeToExpand.getParentNode().getSoleTransform(transformToWorld);
         transformToWorld.transform(stepFromParentInWorld);

         if (Math.abs(stepFromParentInWorld.getZ()) > parameters.getMaximumStepZ())
         {
            notifyListenerNodeForExpansionWasRejected(nodeToExpand, BipedalFootstepPlannerNodeRejectionReason.STEP_TOO_HIGH_OR_LOW);
            return false;
         }

         if ((stepFromParentInSoleFrame.getX() > parameters.getMaximumStepXWhenForwardAndDown())
               && (stepFromParentInWorld.getZ() < -Math.abs(parameters.getMaximumStepZWhenForwardAndDown())))
         {
            notifyListenerNodeForExpansionWasRejected(nodeToExpand, BipedalFootstepPlannerNodeRejectionReason.STEP_TOO_FORWARD_AND_DOWN);
            return false;
         }

         stepReach.set(stepFromParentInWorld.length());
         if (stepReach.getDoubleValue() > parameters.getMaximumStepReach())
         {
            notifyListenerNodeForExpansionWasRejected(nodeToExpand, BipedalFootstepPlannerNodeRejectionReason.STEP_TOO_FAR);
            return false;
         }
      }

      return true;
   }

   private boolean checkIfDifferentFromGrandParent(BipedalFootstepPlannerNode nodeToExpand)
   {
      // OK to step in place if at goal.
      if (nodeToExpand.isAtGoal())
         return true;

      BipedalFootstepPlannerNode parentNode = nodeToExpand.getParentNode();
      if (parentNode == null)
         return true;

      BipedalFootstepPlannerNode grandParentNode = parentNode.getParentNode();
      if (grandParentNode == null)
         return true;

      if (grandParentNode.epsilonEquals(nodeToExpand, 1e-1))
      {
         notifyListenerNodeForExpansionWasRejected(nodeToExpand, BipedalFootstepPlannerNodeRejectionReason.STEP_IN_PLACE);
         return false;
      }

      return true;
   }

   private boolean snapToPlanarRegionAndCheckIfGoodSnap(BipedalFootstepPlannerNode nodeToExpand)
   {
      if (planarRegionsList != null)
      {
         PlanarRegion planarRegion = new PlanarRegion();
         RigidBodyTransform nodeToExpandSnapTransform = getSnapAndWiggleTransform(parameters.getWiggleInsideDelta(), nodeToExpand, planarRegion);

         if (nodeToExpandSnapTransform == null)
         {
            //            notifyListenerNodeForExpansionWasRejected(nodeToExpand, BipedalFootstepPlannerNodeRejectionReason.BAD_SNAP_OR_WIGGLE);
            return false;
         }

         nodeToExpand.transformSoleTransformWithSnapTransformFromZeroZ(nodeToExpandSnapTransform, planarRegion);

         RigidBodyTransform nodeToExpandTransform = new RigidBodyTransform();
         nodeToExpand.getSoleTransform(nodeToExpandTransform);
         RigidBodyTransform soleTransform = new RigidBodyTransform();
         nodeToExpand.getSoleTransform(soleTransform);
         ConvexPolygon2d snappedPolygon = footPolygonsInSoleFrame.get(nodeToExpand.getRobotSide());
         snappedPolygon.update();
         footArea.set(snappedPolygon.getArea());

         ArrayList<ConvexPolygon2d> polygonIntersectionsOnPlanarRegion = new ArrayList<>();
         planarRegion.getPolygonIntersectionsWhenSnapped(snappedPolygon, nodeToExpandTransform, polygonIntersectionsOnPlanarRegion);

         totalArea.set(0.0);
         for (int i = 0; i < polygonIntersectionsOnPlanarRegion.size(); i++)
         {
            ConvexPolygon2d intersectionPolygon = polygonIntersectionsOnPlanarRegion.get(i);
            intersectionPolygon.update();
            totalArea.add(intersectionPolygon.getArea());
         }

         if (totalArea.getDoubleValue() < parameters.getMinimumFootholdPercent() * footArea.getDoubleValue())
         {
            notifyListenerNodeForExpansionWasRejected(nodeToExpand, BipedalFootstepPlannerNodeRejectionReason.NOT_ENOUGH_AREA);
            return false;
         }
      }

      return true;
   }

   private RigidBodyTransform getSnapAndWiggleTransform(double wiggleInsideDelta, BipedalFootstepPlannerNode bipedalFootstepPlannerNode,
                                                        PlanarRegion planarRegionToPack)
   {
      if (planarRegionsList == null)
      {
         throw new RuntimeException("Only call this if planarRegionsList exists. Check for null before calling.");
      }

      RobotSide nodeSide = bipedalFootstepPlannerNode.getRobotSide();
      RigidBodyTransform soleTransformBeforeSnap = new RigidBodyTransform();

      bipedalFootstepPlannerNode.getSoleTransform(soleTransformBeforeSnap);

      ConvexPolygon2d currentFootPolygon = new ConvexPolygon2d(footPolygonsInSoleFrame.get(nodeSide));
      currentFootPolygon.applyTransformAndProjectToXYPlane(soleTransformBeforeSnap);

      RigidBodyTransform snapTransform = PlanarRegionsListPolygonSnapper.snapPolygonToPlanarRegionsList(currentFootPolygon, planarRegionsList,
                                                                                                        planarRegionToPack);
      if (snapTransform == null)
      {
         notifyListenerNodeForExpansionWasRejected(bipedalFootstepPlannerNode, BipedalFootstepPlannerNodeRejectionReason.COULD_NOT_SNAP);
         return null;
      }

      if (Math.abs(snapTransform.getM22()) < parameters.getMinimumSurfaceNormalZ())
      {
         notifyListenerNodeForExpansionWasRejected(bipedalFootstepPlannerNode, BipedalFootstepPlannerNodeRejectionReason.SURFACE_NORMAL_TOO_STEEP_TO_SNAP);
         return null;
      }

      BipedalFootstepPlannerNode nodeAfterSnap = new BipedalFootstepPlannerNode(bipedalFootstepPlannerNode);
      nodeAfterSnap.transformSoleTransformWithSnapTransformFromZeroZ(snapTransform, planarRegionToPack);
      notifyListenerNodeSnappedAndStillSelectedForExpansion(nodeAfterSnap);

      WiggleParameters wiggleParameters = new WiggleParameters();
      wiggleParameters.deltaInside = wiggleInsideDelta;
      //      parameters.minX = -0.1;
      //      parameters.maxX = 0.1;
      //      parameters.minY = -0.1;
      //      parameters.maxY = 0.1;
      //      parameters.minYaw = -0.1;
      //      parameters.maxYaw = 0.1;
      //      parameters.rotationWeight = 1.0;

      ConvexPolygon2d polygonToWiggleInRegionFrame = planarRegionToPack.snapPolygonIntoRegionAndChangeFrameToRegionFrame(currentFootPolygon, snapTransform);
      //      System.out.println("polygonToWiggleInRegionFrame = \n" + polygonToWiggleInRegionFrame);
      //      System.out.println("planarRegionToPack = \n" + planarRegionToPack);

      RigidBodyTransform wiggleTransformLocalToLocal = null;
      if (parameters.getWiggleIntoConvexHullOfPlanarRegions())
         wiggleTransformLocalToLocal = PolygonWiggler.wigglePolygonIntoConvexHullOfRegion(polygonToWiggleInRegionFrame, planarRegionToPack, wiggleParameters);
      else
         wiggleTransformLocalToLocal = PolygonWiggler.wigglePolygonIntoRegion(polygonToWiggleInRegionFrame, planarRegionToPack, wiggleParameters);

      if (wiggleTransformLocalToLocal == null)
      {
         notifyListenerNodeForExpansionWasRejected(nodeAfterSnap, BipedalFootstepPlannerNodeRejectionReason.COULD_NOT_WIGGLE_INSIDE);

         //TODO: Possibly have different node scores depending on how firm on ground they are.
         if (parameters.getRejectIfCannotFullyWiggleInside())
         {
            return null;
         }

         else
         {
            return snapTransform;
         }
      }

      //      System.out.println("wiggleTransformLocalToLocal = \n" + wiggleTransformLocalToLocal);

      //      wiggleTransform = new RigidBodyTransform();
      //      wiggleTransform.setTranslation(0.2, 0.0, 0.0);

      Point3d wiggleTranslation = new Point3d();
      wiggleTransformLocalToLocal.transform(wiggleTranslation);
      Vector3d wiggleVector = new Vector3d(wiggleTranslation);
      if (wiggleVector.length() > parameters.getMaximumXYWiggleDistance())
      {
         wiggleVector.scale(parameters.getMaximumXYWiggleDistance() / wiggleVector.length());
      }

      Vector3d rotationEuler = new Vector3d();
      wiggleTransformLocalToLocal.getRotationEuler(rotationEuler);
      double yaw = rotationEuler.getZ();
      yaw = MathTools.clipToMinMax(yaw, parameters.getMaximumYawWiggle());

      rotationEuler.setZ(yaw);
      wiggleTransformLocalToLocal.setRotationEulerAndZeroTranslation(rotationEuler);
      wiggleTransformLocalToLocal.setTranslation(wiggleVector);

      //      System.out.println("Limited wiggleTransformLocalToLocal = \n" + wiggleTransformLocalToLocal);

      RigidBodyTransform wiggleTransformWorldToWorld = new RigidBodyTransform();
      RigidBodyTransform transformOne = new RigidBodyTransform();
      planarRegionToPack.getTransformToWorld(transformOne);
      RigidBodyTransform transformTwo = new RigidBodyTransform(transformOne);
      transformTwo.invert();

      wiggleTransformWorldToWorld.multiply(transformOne, wiggleTransformLocalToLocal);
      wiggleTransformWorldToWorld.multiply(wiggleTransformWorldToWorld, transformTwo);

      //      System.out.println("wiggleTransformWorldToWorld = \n" + wiggleTransformWorldToWorld);

      RigidBodyTransform snapAndWiggleTransform = new RigidBodyTransform();
      snapAndWiggleTransform.multiply(wiggleTransformWorldToWorld, snapTransform);

      // Ensure polygon will be completely above the planarRegions with this snap and wiggle:
      ConvexPolygon2d checkFootPolygonInWorld = new ConvexPolygon2d(currentFootPolygon);
      checkFootPolygonInWorld.applyTransformAndProjectToXYPlane(snapAndWiggleTransform);

      List<PlanarRegion> planarRegionsIntersectingSnappedAndWiggledPolygon = planarRegionsList.findPlanarRegionsIntersectingPolygon(checkFootPolygonInWorld);

      ArrayList<ConvexPolygon2d> intersectionsInPlaneFrameToPack = new ArrayList<>();
      RigidBodyTransform transformToWorldFromIntersectingPlanarRegion = new RigidBodyTransform();

      if (planarRegionsIntersectingSnappedAndWiggledPolygon != null)
      {
         for (PlanarRegion planarRegionIntersectingSnappedAndWiggledPolygon : planarRegionsIntersectingSnappedAndWiggledPolygon)
         {
            planarRegionIntersectingSnappedAndWiggledPolygon.getTransformToWorld(transformToWorldFromIntersectingPlanarRegion);
            intersectionsInPlaneFrameToPack.clear();
            planarRegionIntersectingSnappedAndWiggledPolygon.getPolygonIntersectionsWhenProjectedVertically(checkFootPolygonInWorld,
                                                                                                            intersectionsInPlaneFrameToPack);

            // If any points are above the plane of the planarRegionToPack, then this is stepping into a v type problem.
            for (ConvexPolygon2d intersectionPolygon : intersectionsInPlaneFrameToPack)
            {
               int numberOfVertices = intersectionPolygon.getNumberOfVertices();
               for (int i = 0; i < numberOfVertices; i++)
               {
                  Point2d vertex2d = intersectionPolygon.getVertex(i);
                  Point3d vertex3dInWorld = new Point3d(vertex2d.getX(), vertex2d.getY(), 0.0);
                  transformToWorldFromIntersectingPlanarRegion.transform(vertex3dInWorld);

                  double planeZGivenXY = planarRegionToPack.getPlaneZGivenXY(vertex3dInWorld.getX(), vertex3dInWorld.getY());

                  double zPenetration = vertex3dInWorld.getZ() - planeZGivenXY;
                  //               System.out.println("zPenetration = " + zPenetration);

                  if (zPenetration > parameters.getMaximumZPenetrationOnVRegions())
                  {
                     notifyListenerNodeForExpansionWasRejected(bipedalFootstepPlannerNode,
                                                               BipedalFootstepPlannerNodeRejectionReason.TOO_MUCH_PENETRATION_AFTER_WIGGLE);
                     return null;
                  }
               }
            }
         }
      }

      return snapAndWiggleTransform;
   }

   private void notifyListenerNodeSnappedAndStillSelectedForExpansion(BipedalFootstepPlannerNode nodeAfterSnap)
   {
      if (listener != null)
      {
         listener.nodeSelectedForExpansion(nodeAfterSnap);
      }
   }

   private void notifyListenerNodeSelectedForExpansion(BipedalFootstepPlannerNode nodeToExpand)
   {
      if (listener != null)
      {
         listener.nodeSelectedForExpansion(nodeToExpand);
      }
   }

   private void notifyListenerNodeForExpansionWasRejected(BipedalFootstepPlannerNode nodeToExpand, BipedalFootstepPlannerNodeRejectionReason reason)
   {
      if (listener != null)
      {
         listener.nodeForExpansionWasRejected(nodeToExpand, reason);
      }
   }

   public Point3d getGoalPosition(RobotSide robotSide)
   {
      return goalPositions.get(robotSide);
   }

   private class NodeScoreComparator implements Comparator<BipedalFootstepPlannerNode>
   {
      @Override
      public int compare(BipedalFootstepPlannerNode nodeOne, BipedalFootstepPlannerNode nodeTwo)
      {
         boolean greaterThan = nodeOne.getSingleStepScore() > nodeTwo.getSingleStepScore();
         if (greaterThan)
            return 1;

         else
            return -1;
      }

   }
}<|MERGE_RESOLUTION|>--- conflicted
+++ resolved
@@ -416,10 +416,6 @@
          FramePose idealFootstepPose = new FramePose(ReferenceFrame.getWorldFrame(), idealStepTransform);
 
          Point3d swingFootGoal = goalPositions.get(node.getRobotSide());
-<<<<<<< HEAD
-         double score = bipedalStepScorer.scoreFootstep(stanceFootPose, swingStartFootPose, idealFootstepPose, candidateFootPose, swingFootGoal);
-
-=======
          double score;
          if (enablePenalizationHeatmapScoring.getBooleanValue())
          {
@@ -429,7 +425,7 @@
          {
             score = orderInWhichConstructedStepScorer.scoreFootstep(stanceFootPose, swingStartFootPose, idealFootstepPose, candidateFootPose, swingFootGoal);
          }
->>>>>>> db52095b
+
          node.setSingleStepScore(score);
       }
 
