--- conflicted
+++ resolved
@@ -255,11 +255,7 @@
       BipedalFootstepPlannerNode goalNode = computeGoalNodeIfGoalIsReachable(nodeToExpand);
       if (goalNode != null)
       {
-<<<<<<< HEAD
-         boolean acceptable = checkIfNodeAcceptableScoreAndAddToList(goalNode, nodesToAdd, new Vector3d(), 0.0, smallestCostToGoal);
-=======
-         boolean acceptable = checkIfNodeAcceptableCostAndAddToList(goalNode, nodesToAdd, new Vector3d(), 0.0);
->>>>>>> 64b896ac
+         boolean acceptable = checkIfNodeAcceptableCostAndAddToList(goalNode, nodesToAdd, new Vector3d(), 0.0, smallestCostToGoal);
          if (acceptable)
             return nodesToAdd;
       }
@@ -304,11 +300,7 @@
       BipedalFootstepPlannerNode childNode = createAndAddNextNodeGivenStep(soleZUpTransform, nodeToExpand, idealStepVector, idealStepYaw);
       seeIfNodeIsAtGoal(childNode);
 
-<<<<<<< HEAD
-      checkIfNodeAcceptableScoreAndAddToList(childNode, nodesToAdd, idealStepVector, idealStepYaw, smallestCostToGoal);
-=======
-      checkIfNodeAcceptableCostAndAddToList(childNode, nodesToAdd, idealStepVector, idealStepYaw);
->>>>>>> 64b896ac
+      checkIfNodeAcceptableCostAndAddToList(childNode, nodesToAdd, idealStepVector, idealStepYaw, smallestCostToGoal);
 
       for (double xStep = idealStepVector.getX() / 2.0; xStep < 1.6 * idealStepVector.getX(); xStep = xStep + idealStepVector.getX() / 4.0)
       {
@@ -322,11 +314,7 @@
 
                seeIfNodeIsAtGoal(childNode);
 
-<<<<<<< HEAD
-               checkIfNodeAcceptableScoreAndAddToList(childNode, nodesToAdd, idealStepVector, idealStepYaw, smallestCostToGoal);
-=======
-               checkIfNodeAcceptableCostAndAddToList(childNode, nodesToAdd, idealStepVector, idealStepYaw);
->>>>>>> 64b896ac
+               checkIfNodeAcceptableCostAndAddToList(childNode, nodesToAdd, idealStepVector, idealStepYaw, smallestCostToGoal);
             }
          }
       }
@@ -339,11 +327,7 @@
       childNode = createAndAddNextNodeGivenStep(soleZUpTransform, nodeToExpand, nextStepVector, nextStepYaw);
 
       seeIfNodeIsAtGoal(childNode);
-<<<<<<< HEAD
-      checkIfNodeAcceptableScoreAndAddToList(childNode, nodesToAdd, idealStepVector, idealStepYaw, smallestCostToGoal);
-=======
-      checkIfNodeAcceptableCostAndAddToList(childNode, nodesToAdd, idealStepVector, idealStepYaw);
->>>>>>> 64b896ac
+      checkIfNodeAcceptableCostAndAddToList(childNode, nodesToAdd, idealStepVector, idealStepYaw, smallestCostToGoal);
 
       NodeCostComparator nodeCostComparator = new NodeCostComparator();
 
@@ -404,13 +388,8 @@
    private final RigidBodyTransform rightSoleTransform = new RigidBodyTransform();
    private final SideDependentList<RigidBodyTransform> soleTransforms = new SideDependentList<>(leftSoleTransform, rightSoleTransform);
 
-<<<<<<< HEAD
-   private boolean checkIfNodeAcceptableScoreAndAddToList(BipedalFootstepPlannerNode node, ArrayList<BipedalFootstepPlannerNode> nodesToAdd,
+   private boolean checkIfNodeAcceptableCostAndAddToList(BipedalFootstepPlannerNode node, ArrayList<BipedalFootstepPlannerNode> nodesToAdd,
                                                           Vector3d idealStepVector, double idealStepYaw, double smallestCostToGoal)
-=======
-   private boolean checkIfNodeAcceptableCostAndAddToList(BipedalFootstepPlannerNode node, ArrayList<BipedalFootstepPlannerNode> nodesToAdd,
-                                                          Vector3d idealStepVector, double idealStepYaw)
->>>>>>> 64b896ac
    {
       notifyListenerNodeUnderConsideration(node);
 
@@ -452,13 +431,8 @@
                cost = increasingCostEachStepProvider.calculateCost(stanceFootPose, swingStartFootPose, idealFootstepPose, candidateFootPose, node.getPercentageOfFoothold());
             }
 
-<<<<<<< HEAD
             score -= 10.0;
-//            PrintTools.info("Scored node: " + score);
-            node.setSingleStepScore(score);
-=======
             node.setSingleStepCost(cost);
->>>>>>> 64b896ac
          }
 
          if (node.getCostToHereFromStart() > smallestCostToGoal)
