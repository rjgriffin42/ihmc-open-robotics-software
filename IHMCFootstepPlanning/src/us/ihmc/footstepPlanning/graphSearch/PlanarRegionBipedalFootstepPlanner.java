--- conflicted
+++ resolved
@@ -49,31 +49,19 @@
    protected SideDependentList<Point3d> goalPositions;
    protected SideDependentList<Double> goalYaws;
 
-<<<<<<< HEAD
-   private final YoVariableRegistry registry = new YoVariableRegistry(getClass().getSimpleName());
-
-   private final DoubleYoVariable maximumStepReach = new DoubleYoVariable("maximumStepReach", registry);
-   private final DoubleYoVariable minimumFootholdPercent = new DoubleYoVariable("minimumFootholdPercent", registry);
-
-   private final DoubleYoVariable idealFootstepLength = new DoubleYoVariable("idealFootstepLength", registry);
-   private final DoubleYoVariable idealFootstepWidth = new DoubleYoVariable("idealFootstepWidth", registry);
-
-   private final DoubleYoVariable maximumStepZ = new DoubleYoVariable("maximumStepZ", registry);
-   private final DoubleYoVariable maximumStepYaw = new DoubleYoVariable("maximumStepYaw", registry);
-   private final DoubleYoVariable minimumStepWidth = new DoubleYoVariable("minimumStepWidth", registry);
-
-   private final IntegerYoVariable numberOfNodesExpanded = new IntegerYoVariable("numberOfNodesExpanded", registry);
-=======
-   protected double idealFootstepLength;
-   protected double idealFootstepWidth;
-
-   protected double maximumStepReach;
-   protected double maximumStepZ;
-   protected double maximumStepYaw;
-   protected double minimumStepWidth;
-
-   protected double minimumFootholdPercent;
->>>>>>> ebc47d22
+   protected final YoVariableRegistry registry = new YoVariableRegistry(getClass().getSimpleName());
+
+   protected final DoubleYoVariable maximumStepReach = new DoubleYoVariable("maximumStepReach", registry);
+   protected final DoubleYoVariable minimumFootholdPercent = new DoubleYoVariable("minimumFootholdPercent", registry);
+
+   protected final DoubleYoVariable idealFootstepLength = new DoubleYoVariable("idealFootstepLength", registry);
+   protected final DoubleYoVariable idealFootstepWidth = new DoubleYoVariable("idealFootstepWidth", registry);
+
+   protected final DoubleYoVariable maximumStepZ = new DoubleYoVariable("maximumStepZ", registry);
+   protected final DoubleYoVariable maximumStepYaw = new DoubleYoVariable("maximumStepYaw", registry);
+   protected final DoubleYoVariable minimumStepWidth = new DoubleYoVariable("minimumStepWidth", registry);
+
+   protected final IntegerYoVariable numberOfNodesExpanded = new IntegerYoVariable("numberOfNodesExpanded", registry);
 
    protected double maximumXYWiggleDistance = 0.1;
    protected double maximumYawWiggle = 0.1;
@@ -152,18 +140,8 @@
    {
       footstepPlannerGoalType = goal.getFootstepPlannerGoalType();
 
-      switch(footstepPlannerGoalType)
-      {
-      case CLOSE_TO_XY_POSITION:
-         setGoalXYAndRadius(goal);
-         setGoalPositionsAndYaws(goal);
-         break;
-      case POSE_BETWEEN_FEET:
-         setGoalPositionsAndYaws(goal);
-         break;
-      default:
-         throw new RuntimeException("Method for setting for from goal type " + footstepPlannerGoalType + " is not implemented");
-      }
+      setGoalXYAndRadius(goal);
+      setGoalPositionsAndYaws(goal);
    }
 
    private void setGoalXYAndRadius(FootstepPlannerGoal goal)
@@ -548,7 +526,6 @@
       }
    }
 
-<<<<<<< HEAD
    private void seeIfNodeIsAtGoal(BipedalFootstepPlannerNode childNode)
    {
       if (footstepPlannerGoalType == FootstepPlannerGoalType.CLOSE_TO_XY_POSITION)
@@ -570,10 +547,7 @@
       }
    }
 
-   private BipedalFootstepPlannerNode createAndAddNextNodeGivenStep(RigidBodyTransform soleZUpTransform, BipedalFootstepPlannerNode nodeToExpand, Vector3d stepVectorInSoleFrame, double stepYaw)
-=======
    protected BipedalFootstepPlannerNode createAndAddNextNodeGivenStep(RigidBodyTransform soleZUpTransform, BipedalFootstepPlannerNode nodeToExpand, Vector3d stepVectorInSoleFrame, double stepYaw)
->>>>>>> ebc47d22
    {
       Point3d stepLocationInWorld = new Point3d(stepVectorInSoleFrame);
       soleZUpTransform.transform(stepLocationInWorld);
