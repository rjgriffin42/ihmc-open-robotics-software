--- conflicted
+++ resolved
@@ -1,10 +1,5 @@
 package us.ihmc.footstepPlanning.simplePlanners;
 
-<<<<<<< HEAD
-import org.apache.commons.lang3.tuple.Pair;
-
-=======
->>>>>>> e772be48
 import us.ihmc.footstepPlanning.FootstepPlan;
 import us.ihmc.footstepPlanning.FootstepPlanner;
 import us.ihmc.footstepPlanning.FootstepPlannerGoal;
@@ -76,14 +71,6 @@
 
          PoseReferenceFrame soleFrameBeforeSnapping = new PoseReferenceFrame("SoleFrameBeforeSnapping", solePose);
          FrameConvexPolygon2d footPolygon = new FrameConvexPolygon2d(soleFrameBeforeSnapping, footPolygons.get(footstep.getRobotSide()));
-<<<<<<< HEAD
-         footPolygon.changeFrameAndProjectToXYPlane(ReferenceFrame.getWorldFrame());
-         Pair<RigidBodyTransform, PlanarRegion> snapTransformAndRegion = PlanarRegionsListPolygonSnapper.snapPolygonToPlanarRegionsList(footPolygon.getConvexPolygon2d(), planarRegionsList);
-         if (snapTransformAndRegion == null)
-            return FootstepPlanningResult.SNAPPING_FAILED;
-
-         solePose.applyTransform(snapTransformAndRegion.getLeft());
-=======
          footPolygon.changeFrameAndProjectToXYPlane(ReferenceFrame.getWorldFrame()); // this works if the soleFrames are z up.
 
          PlanarRegion regionToMoveTo = new PlanarRegion();
@@ -113,7 +100,6 @@
             solePose.changeFrame(ReferenceFrame.getWorldFrame());
          }
 
->>>>>>> e772be48
          footstep.setSoleFramePose(solePose);
       }
       return result;
