package us.ihmc.convexOptimization.quadraticProgram;

import org.ejml.data.DenseMatrix64F;
import org.ejml.factory.LinearSolverFactory;
import org.ejml.interfaces.linsol.LinearSolver;
import org.ejml.ops.CommonOps;

import gnu.trove.list.array.TIntArrayList;
import us.ihmc.commons.PrintTools;

/**
 * Solves a Quadratic Program using a simple active set method.
 * Does not work for problems where having multiple inequality constraints
 * in the active set make the problem infeasible. Seems to work well for
 * problems with benign inequality constraints, such as variable bounds.
 *
 *  Algorithm is very fast when it can find a solution.
 *
 * Uses the algorithm and naming convention found in MIT Paper
 * "An efficiently solvable quadratic program for stabilizing dynamic locomotion"
 * by Scott Kuindersma, Frank Permenter, and Russ Tedrake.
 *
 * @author JerryPratt
 *
 */
public class SimpleEfficientActiveSetQPSolver implements SimpleActiveSetQPSolverInterface
{
<<<<<<< HEAD
   private double fractionToAdd = 0.90;
=======
   private static final double violationFractionToAdd = 0.8;
   private static final double violationFractionToRemove = 0.95;
>>>>>>> 237a2eb6
   private double convergenceThreshold = 1e-10;
   private int maxNumberOfIterations = 10;

   private final DenseMatrix64F quadraticCostQMatrix = new DenseMatrix64F(0, 0);
   private final DenseMatrix64F quadraticCostQVector = new DenseMatrix64F(0, 0);
   private double quadraticCostScalar;

   private final DenseMatrix64F linearEqualityConstraintsAMatrix = new DenseMatrix64F(0, 0);
   private final DenseMatrix64F linearEqualityConstraintsBVector = new DenseMatrix64F(0, 0);

   private final DenseMatrix64F linearInequalityConstraintsCMatrixO = new DenseMatrix64F(0, 0);
   private final DenseMatrix64F linearInequalityConstraintsDVectorO = new DenseMatrix64F(0, 0);

   private final DenseMatrix64F variableLowerBounds = new DenseMatrix64F(0, 0);
   private final DenseMatrix64F variableUpperBounds = new DenseMatrix64F(0, 0);

   private final TIntArrayList activeInequalityIndices = new TIntArrayList();
   private final TIntArrayList activeUpperBoundIndices = new TIntArrayList();
   private final TIntArrayList activeLowerBoundIndices = new TIntArrayList();

   // Some temporary matrices:
   private final DenseMatrix64F symmetricCostQuadraticMatrix = new DenseMatrix64F(0, 0);
   private final DenseMatrix64F negativeQuadraticCostQVector = new DenseMatrix64F(0, 0);

   private final DenseMatrix64F linearInequalityConstraintsCheck = new DenseMatrix64F(0, 0);

   private final DenseMatrix64F CBar = new DenseMatrix64F(0, 0); // Active inequality constraints
   private final DenseMatrix64F DBar = new DenseMatrix64F(0, 0);
   private final DenseMatrix64F CHat = new DenseMatrix64F(0, 0); // Active variable bounds constraints
   private final DenseMatrix64F DHat = new DenseMatrix64F(0, 0);

   private final DenseMatrix64F ATranspose = new DenseMatrix64F(0, 0);
   private final DenseMatrix64F CBarTranspose = new DenseMatrix64F(0, 0);
   private final DenseMatrix64F CHatTranspose = new DenseMatrix64F(0, 0);

   private final DenseMatrix64F QInverse = new DenseMatrix64F(0, 0);
   private final DenseMatrix64F AQInverse = new DenseMatrix64F(0, 0);
   private final DenseMatrix64F QInverseATranspose = new DenseMatrix64F(0, 0);
   private final DenseMatrix64F CBarQInverse = new DenseMatrix64F(0, 0);
   private final DenseMatrix64F CHatQInverse = new DenseMatrix64F(0, 0);
   private final DenseMatrix64F AQInverseATranspose = new DenseMatrix64F(0, 0);
   private final DenseMatrix64F AQInverseCBarTranspose = new DenseMatrix64F(0, 0);
   private final DenseMatrix64F AQInverseCHatTranspose = new DenseMatrix64F(0, 0);
   private final DenseMatrix64F CBarQInverseATranspose = new DenseMatrix64F(0, 0);
   private final DenseMatrix64F CHatQInverseATranspose = new DenseMatrix64F(0, 0);
   private final DenseMatrix64F QInverseCBarTranspose = new DenseMatrix64F(0, 0);
   private final DenseMatrix64F QInverseCHatTranspose = new DenseMatrix64F(0, 0);
   private final DenseMatrix64F CBarQInverseCBarTranspose = new DenseMatrix64F(0, 0);
   private final DenseMatrix64F CHatQInverseCHatTranspose = new DenseMatrix64F(0, 0);

   private final DenseMatrix64F CBarQInverseCHatTranspose = new DenseMatrix64F(0, 0);
   private final DenseMatrix64F CHatQInverseCBarTranspose = new DenseMatrix64F(0, 0);

   private final DenseMatrix64F ATransposeAndCTranspose = new DenseMatrix64F(0, 0);
   private final DenseMatrix64F ATransposeMuAndCTransposeLambda = new DenseMatrix64F(0, 0);

   private final DenseMatrix64F bigMatrixForLagrangeMultiplierSolution = new DenseMatrix64F(0, 0);
   private final DenseMatrix64F bigVectorForLagrangeMultiplierSolution = new DenseMatrix64F(0, 0);

   private final DenseMatrix64F tempVector = new DenseMatrix64F(0, 0);
   private final DenseMatrix64F augmentedLagrangeMultipliers = new DenseMatrix64F(0, 0);

   private final TIntArrayList inequalityIndicesToAddToActiveSet = new TIntArrayList();
   private final TIntArrayList inequalityIndicesToRemoveFromActiveSet = new TIntArrayList();

   private final TIntArrayList upperBoundIndicesToAddToActiveSet = new TIntArrayList();
   private final TIntArrayList upperBoundIndicesToRemoveFromActiveSet = new TIntArrayList();

   private final TIntArrayList lowerBoundIndicesToAddToActiveSet = new TIntArrayList();
   private final TIntArrayList lowerBoundIndicesToRemoveFromActiveSet = new TIntArrayList();

   private final DenseMatrix64F computedObjectiveFunctionValue = new DenseMatrix64F(1, 1);

   private final LinearSolver<DenseMatrix64F> solver = LinearSolverFactory.linear(0);

   private final DenseMatrix64F lowerBoundViolations = new DenseMatrix64F(0, 0);
   private final DenseMatrix64F upperBoundViolations = new DenseMatrix64F(0, 0);

   private boolean useWarmStart = false;

   private int previousNumberOfVariables = 0;
   private int previousNumberOfEqualityConstraints = 0;
   private int previousNumberOfInequalityConstraints = 0;
   private int previousNumberOfLowerBoundConstraints = 0;
   private int previousNumberOfUpperBoundConstraints = 0;

   @Override
   public void setConvergenceThreshold(double convergenceThreshold)
   {
      this.convergenceThreshold = convergenceThreshold;
   }

   public void setFractionOfViolatedConstraintsToAdd(double fractionToAdd)
   {
      this.fractionToAdd = fractionToAdd;
   }

   @Override
   public void setMaxNumberOfIterations(int maxNumberOfIterations)
   {
      this.maxNumberOfIterations = maxNumberOfIterations;
   }

   @Override
   public void clear()
   {
      quadraticCostQMatrix.reshape(0, 0);
      quadraticCostQVector.reshape(0, 0);

      linearEqualityConstraintsAMatrix.reshape(0, 0);
      linearEqualityConstraintsBVector.reshape(0, 0);

      linearInequalityConstraintsCMatrixO.reshape(0, 0);
      linearInequalityConstraintsDVectorO.reshape(0, 0);

      variableLowerBounds.reshape(0, 0);
      variableUpperBounds.reshape(0, 0);

      lowerBoundViolations.reshape(0, 0);
      upperBoundViolations.reshape(0, 0);
   }

   @Override
   public void setLowerBounds(DenseMatrix64F variableLowerBounds)
   {
      if (variableLowerBounds.getNumRows() != quadraticCostQMatrix.getNumRows())
         throw new RuntimeException("variableLowerBounds.getNumRows() != quadraticCostQMatrix.getNumRows()");

      this.variableLowerBounds.set(variableLowerBounds);
      this.lowerBoundViolations.reshape(variableLowerBounds.numRows, 1);
   }

   @Override
   public void setUpperBounds(DenseMatrix64F variableUpperBounds)
   {
      if (variableUpperBounds.getNumRows() != quadraticCostQMatrix.getNumRows())
         throw new RuntimeException("variableUpperBounds.getNumRows() != quadraticCostQMatrix.getNumRows()");

      this.variableUpperBounds.set(variableUpperBounds);
      this.upperBoundViolations.reshape(variableUpperBounds.numRows, 1);
   }

   @Override
   public void setQuadraticCostFunction(DenseMatrix64F costQuadraticMatrix, DenseMatrix64F costLinearVector, double quadraticCostScalar)
   {
      if (costLinearVector.getNumCols() != 1)
         throw new RuntimeException("costLinearVector.getNumCols() != 1");
      if (costQuadraticMatrix.getNumRows() != costLinearVector.getNumRows())
         throw new RuntimeException("costQuadraticMatrix.getNumRows() != costLinearVector.getNumRows()");
      if (costQuadraticMatrix.getNumRows() != costQuadraticMatrix.getNumCols())
         throw new RuntimeException("costQuadraticMatrix.getNumRows() != costQuadraticMatrix.getNumCols()");

      symmetricCostQuadraticMatrix.reshape(costQuadraticMatrix.getNumCols(), costQuadraticMatrix.getNumRows());
      CommonOps.transpose(costQuadraticMatrix, symmetricCostQuadraticMatrix);

      CommonOps.add(costQuadraticMatrix, symmetricCostQuadraticMatrix, symmetricCostQuadraticMatrix);
      CommonOps.scale(0.5, symmetricCostQuadraticMatrix);
      this.quadraticCostQMatrix.set(symmetricCostQuadraticMatrix);
      this.quadraticCostQVector.set(costLinearVector);
      this.quadraticCostScalar = quadraticCostScalar;
   }

   @Override
   public double getObjectiveCost(DenseMatrix64F x)
   {
      multQuad(x, quadraticCostQMatrix, computedObjectiveFunctionValue);
      CommonOps.scale(0.5, computedObjectiveFunctionValue);
      CommonOps.multAddTransA(quadraticCostQVector, x, computedObjectiveFunctionValue);
      return computedObjectiveFunctionValue.get(0, 0) + quadraticCostScalar;
   }

   private final DenseMatrix64F temporaryMatrix = new DenseMatrix64F(0, 0);

   private void multQuad(DenseMatrix64F xVector, DenseMatrix64F QMatrix, DenseMatrix64F xTransposeQx)
   {
      temporaryMatrix.reshape(xVector.numCols, QMatrix.numCols);
      CommonOps.multTransA(xVector, QMatrix, temporaryMatrix);
      CommonOps.mult(temporaryMatrix, xVector, xTransposeQx);
   }

   @Override
   public void setLinearEqualityConstraints(DenseMatrix64F linearEqualityConstraintsAMatrix, DenseMatrix64F linearEqualityConstraintsBVector)
   {
      if (linearEqualityConstraintsBVector.getNumCols() != 1)
         throw new RuntimeException("linearEqualityConstraintsBVector.getNumCols() != 1");
      if (linearEqualityConstraintsAMatrix.getNumRows() != linearEqualityConstraintsBVector.getNumRows())
         throw new RuntimeException("linearEqualityConstraintsAMatrix.getNumRows() != linearEqualityConstraintsBVector.getNumRows()");
      if (linearEqualityConstraintsAMatrix.getNumCols() != quadraticCostQMatrix.getNumCols())
         throw new RuntimeException("linearEqualityConstraintsAMatrix.getNumCols() != quadraticCostQMatrix.getNumCols()");

      this.linearEqualityConstraintsBVector.set(linearEqualityConstraintsBVector);
      this.linearEqualityConstraintsAMatrix.set(linearEqualityConstraintsAMatrix);
   }

   @Override
   public void setLinearInequalityConstraints(DenseMatrix64F linearInequalityConstraintCMatrix, DenseMatrix64F linearInequalityConstraintDVector)
   {
      if (linearInequalityConstraintDVector.getNumCols() != 1)
         throw new RuntimeException("linearInequalityConstraintDVector.getNumCols() != 1");
      if (linearInequalityConstraintCMatrix.getNumRows() != linearInequalityConstraintDVector.getNumRows())
         throw new RuntimeException("linearInequalityConstraintCMatrix.getNumRows() != linearInequalityConstraintDVector.getNumRows()");
      if (linearInequalityConstraintCMatrix.getNumCols() != quadraticCostQMatrix.getNumCols())
         throw new RuntimeException("linearInequalityConstraintCMatrix.getNumCols() != quadraticCostQMatrix.getNumCols()");

      this.linearInequalityConstraintsDVectorO.set(linearInequalityConstraintDVector);
      this.linearInequalityConstraintsCMatrixO.set(linearInequalityConstraintCMatrix);
   }

   @Override
   public int solve(double[] solutionToPack)
   {
      int numberOfEqualityConstraints = linearEqualityConstraintsAMatrix.getNumRows();
      int numberOfInequalityConstraints = linearInequalityConstraintsCMatrixO.getNumRows();

      double[] lagrangeEqualityConstraintMultipliersToPack = new double[numberOfEqualityConstraints];
      double[] lagrangeInequalityConstraintMultipliersToPack = new double[numberOfInequalityConstraints];

      return solve(solutionToPack, lagrangeEqualityConstraintMultipliersToPack, lagrangeInequalityConstraintMultipliersToPack);
   }

   @Override
   public int solve(double[] solutionToPack, double[] lagrangeEqualityConstraintMultipliersToPack, double[] lagrangeInequalityConstraintMultipliersToPack)
   {
      int numberOfLowerBoundConstraints = variableLowerBounds.getNumRows();
      int numberOfUpperBoundConstraints = variableUpperBounds.getNumRows();

      double[] lagrangeLowerBoundsConstraintMultipliersToPack = new double[numberOfLowerBoundConstraints];
      double[] lagrangeUpperBoundsConstraintMultipliersToPack = new double[numberOfUpperBoundConstraints];

      return solve(solutionToPack, lagrangeEqualityConstraintMultipliersToPack, lagrangeInequalityConstraintMultipliersToPack,
                   lagrangeLowerBoundsConstraintMultipliersToPack, lagrangeUpperBoundsConstraintMultipliersToPack);
   }

   @Override
   public int solve(double[] solutionToPack, double[] lagrangeEqualityConstraintMultipliersToPack, double[] lagrangeInequalityConstraintMultipliersToPack,
                    double[] lagrangeLowerBoundsConstraintMultipliersToPack, double[] lagrangeUpperBoundsConstraintMultipliersToPack)
   {
      int numberOfVariables = quadraticCostQMatrix.getNumCols();
      int numberOfEqualityConstraints = linearEqualityConstraintsAMatrix.getNumRows();
      int numberOfInequalityConstraints = linearInequalityConstraintsCMatrixO.getNumRows();
      int numberOfLowerBoundConstraints = variableLowerBounds.getNumRows();
      int numberOfUpperBoundConstraints = variableUpperBounds.getNumRows();

      if (solutionToPack.length != numberOfVariables)
         throw new RuntimeException("solutionToPack.length != numberOfVariables");
      if (lagrangeEqualityConstraintMultipliersToPack.length != numberOfEqualityConstraints)
         throw new RuntimeException("lagrangeEqualityConstraintMultipliersToPack.length != numberOfEqualityConstraints");
      if (lagrangeInequalityConstraintMultipliersToPack.length != numberOfInequalityConstraints)
         throw new RuntimeException("lagrangeInequalityConstraintMultipliersToPack.length != numberOfInequalityConstraints");

      if (lagrangeLowerBoundsConstraintMultipliersToPack.length != numberOfLowerBoundConstraints)
         throw new RuntimeException("lagrangeLowerBoundsConstraintMultipliersToPack.length != numberOfLowerBoundConstraints. numberOfLowerBoundConstraints = " + numberOfLowerBoundConstraints);
      if (lagrangeUpperBoundsConstraintMultipliersToPack.length != numberOfUpperBoundConstraints)
         throw new RuntimeException("lagrangeUpperBoundsConstraintMultipliersToPack.length != numberOfUpperBoundConstraints");

      DenseMatrix64F solution = new DenseMatrix64F(numberOfVariables, 1);
      DenseMatrix64F lagrangeEqualityConstraintMultipliers = new DenseMatrix64F(numberOfEqualityConstraints, 1);
      DenseMatrix64F lagrangeInequalityConstraintMultipliers = new DenseMatrix64F(numberOfInequalityConstraints, 1);
      DenseMatrix64F lagrangeLowerBoundConstraintMultipliers = new DenseMatrix64F(numberOfLowerBoundConstraints, 1);
      DenseMatrix64F lagrangeUpperBoundConstraintMultipliers = new DenseMatrix64F(numberOfUpperBoundConstraints, 1);

      int numberOfIterations = solve(solution, lagrangeEqualityConstraintMultipliers, lagrangeInequalityConstraintMultipliers,
                                     lagrangeLowerBoundConstraintMultipliers, lagrangeUpperBoundConstraintMultipliers);

      double[] solutionData = solution.getData();

      for (int i = 0; i < numberOfVariables; i++)
      {
         solutionToPack[i] = solutionData[i];
      }

      double[] lagrangeEqualityConstraintMultipliersData = lagrangeEqualityConstraintMultipliers.getData();
      double[] lagrangeInequalityConstraintMultipliersData = lagrangeInequalityConstraintMultipliers.getData();
      double[] lagrangeLowerBoundMultipliersData = lagrangeLowerBoundConstraintMultipliers.getData();
      double[] lagrangeUpperBoundMultipliersData = lagrangeUpperBoundConstraintMultipliers.getData();

      for (int i = 0; i < numberOfEqualityConstraints; i++)
      {
         lagrangeEqualityConstraintMultipliersToPack[i] = lagrangeEqualityConstraintMultipliersData[i];
      }

      for (int i = 0; i < numberOfInequalityConstraints; i++)
      {
         lagrangeInequalityConstraintMultipliersToPack[i] = lagrangeInequalityConstraintMultipliersData[i];
      }

      for (int i = 0; i < numberOfLowerBoundConstraints; i++)
      {
         lagrangeLowerBoundsConstraintMultipliersToPack[i] = lagrangeLowerBoundMultipliersData[i];
      }

      for (int i = 0; i < numberOfUpperBoundConstraints; i++)
      {
         lagrangeUpperBoundsConstraintMultipliersToPack[i] = lagrangeUpperBoundMultipliersData[i];
      }

      return numberOfIterations;
   }

   @Override
   public void setUseWarmStart(boolean useWarmStart)
   {
      this.useWarmStart = useWarmStart;
   }

   @Override
   public void resetActiveConstraints()
   {
      CBar.reshape(0, 0);
      CHat.reshape(0, 0);
      DBar.reshape(0, 0);
      DHat.reshape(0, 0);

      activeInequalityIndices.reset();
      activeUpperBoundIndices.reset();
      activeLowerBoundIndices.reset();
   }

   private final DenseMatrix64F lagrangeEqualityConstraintMultipliersToThrowAway = new DenseMatrix64F(0, 0);
   private final DenseMatrix64F lagrangeInequalityConstraintMultipliersToThrowAway = new DenseMatrix64F(0, 0);
   private final DenseMatrix64F lagrangeLowerBoundMultipliersToThrowAway = new DenseMatrix64F(0, 0);
   private final DenseMatrix64F lagrangeUpperBoundMultipliersToThrowAway = new DenseMatrix64F(0, 0);

   @Override
   public int solve(DenseMatrix64F solutionToPack)
   {
      return solve(solutionToPack, lagrangeEqualityConstraintMultipliersToThrowAway, lagrangeInequalityConstraintMultipliersToThrowAway);
   }

   @Override
   public int solve(DenseMatrix64F solutionToPack, DenseMatrix64F lagrangeEqualityConstraintMultipliersToPack,
                    DenseMatrix64F lagrangeInequalityConstraintMultipliersToPack)
   {
      return solve(solutionToPack, lagrangeEqualityConstraintMultipliersToPack, lagrangeInequalityConstraintMultipliersToPack,
                   lagrangeLowerBoundMultipliersToThrowAway, lagrangeUpperBoundMultipliersToThrowAway);
   }

   @Override
   public int solve(DenseMatrix64F solutionToPack, DenseMatrix64F lagrangeEqualityConstraintMultipliersToPack,
                    DenseMatrix64F lagrangeInequalityConstraintMultipliersToPack, DenseMatrix64F lagrangeLowerBoundConstraintMultipliersToPack,
                    DenseMatrix64F lagrangeUpperBoundConstraintMultipliersToPack)
   {
      if (!useWarmStart || problemSizeChanged())
         resetActiveConstraints();

      int numberOfIterations = 0;

      int numberOfVariables = quadraticCostQMatrix.getNumRows();
      int numberOfEqualityConstraints = linearEqualityConstraintsAMatrix.getNumRows();
      int numberOfInequalityConstraints = linearInequalityConstraintsCMatrixO.getNumRows();
      int numberOfLowerBoundConstraints = variableLowerBounds.getNumRows();
      int numberOfUpperBoundConstraints = variableUpperBounds.getNumRows();

      solutionToPack.reshape(numberOfVariables, 1);
      lagrangeEqualityConstraintMultipliersToPack.reshape(numberOfEqualityConstraints, 1);
      lagrangeEqualityConstraintMultipliersToPack.zero();
      lagrangeInequalityConstraintMultipliersToPack.reshape(numberOfInequalityConstraints, 1);
      lagrangeInequalityConstraintMultipliersToPack.zero();
      lagrangeLowerBoundConstraintMultipliersToPack.reshape(numberOfLowerBoundConstraints, 1);
      lagrangeLowerBoundConstraintMultipliersToPack.zero();
      lagrangeUpperBoundConstraintMultipliersToPack.reshape(numberOfUpperBoundConstraints, 1);
      lagrangeUpperBoundConstraintMultipliersToPack.zero();

      computeQInverseAndAQInverse();

      solveEqualityConstrainedSubproblemEfficiently(solutionToPack, lagrangeEqualityConstraintMultipliersToPack, lagrangeInequalityConstraintMultipliersToPack,
                                                    lagrangeLowerBoundConstraintMultipliersToPack, lagrangeUpperBoundConstraintMultipliersToPack);

      //      System.out.println(numberOfInequalityConstraints + ", " + numberOfLowerBoundConstraints + ", " + numberOfUpperBoundConstraints);
      if ((numberOfInequalityConstraints == 0) && (numberOfLowerBoundConstraints == 0) && (numberOfUpperBoundConstraints == 0))
         return numberOfIterations;

      for (int i = 0; i < maxNumberOfIterations; i++)
      {
         boolean activeSetWasModified = modifyActiveSetAndTryAgain(solutionToPack, lagrangeEqualityConstraintMultipliersToPack,
                                                                   lagrangeInequalityConstraintMultipliersToPack, lagrangeLowerBoundConstraintMultipliersToPack,
                                                                   lagrangeUpperBoundConstraintMultipliersToPack);
         numberOfIterations++;

         if (!activeSetWasModified)
            return numberOfIterations;
      }

      for (int i = 0; i < numberOfVariables; i++)
         solutionToPack.set(i, 0, Double.NaN);

      return numberOfIterations;
   }

   private boolean problemSizeChanged()
   {
      boolean sizeChanged = checkProblemSize();

      previousNumberOfVariables = quadraticCostQMatrix.getNumRows();
      previousNumberOfEqualityConstraints = linearEqualityConstraintsAMatrix.getNumRows();
      previousNumberOfInequalityConstraints = linearInequalityConstraintsCMatrixO.getNumRows();
      previousNumberOfLowerBoundConstraints = variableLowerBounds.getNumRows();
      previousNumberOfUpperBoundConstraints = variableUpperBounds.getNumRows();

      return sizeChanged;
   }

   private boolean checkProblemSize()
   {
      if (previousNumberOfVariables != quadraticCostQMatrix.getNumRows())
         return true;
      if (previousNumberOfEqualityConstraints != linearEqualityConstraintsAMatrix.getNumRows())
         return true;
      if (previousNumberOfInequalityConstraints != linearInequalityConstraintsCMatrixO.getNumRows())
         return true;
      if (previousNumberOfLowerBoundConstraints != variableLowerBounds.getNumRows())
         return true;
      if (previousNumberOfUpperBoundConstraints != variableUpperBounds.getNumRows())
         return true;

      return false;
   }

   private void computeQInverseAndAQInverse()
   {
      int numberOfVariables = quadraticCostQMatrix.getNumRows();
      int numberOfEqualityConstraints = linearEqualityConstraintsAMatrix.getNumRows();

      ATranspose.reshape(linearEqualityConstraintsAMatrix.getNumCols(), linearEqualityConstraintsAMatrix.getNumRows());
      CommonOps.transpose(linearEqualityConstraintsAMatrix, ATranspose);
      QInverse.reshape(numberOfVariables, numberOfVariables);

      solver.setA(quadraticCostQMatrix);
      solver.invert(QInverse);

      AQInverse.reshape(numberOfEqualityConstraints, numberOfVariables);
      QInverseATranspose.reshape(numberOfVariables, numberOfEqualityConstraints);
      AQInverseATranspose.reshape(numberOfEqualityConstraints, numberOfEqualityConstraints);

      if (numberOfEqualityConstraints > 0)
      {
         CommonOps.mult(linearEqualityConstraintsAMatrix, QInverse, AQInverse);
         CommonOps.mult(QInverse, ATranspose, QInverseATranspose);
         CommonOps.mult(AQInverse, ATranspose, AQInverseATranspose);
      }
   }

   private void computeCBarTempMatrices()
   {
      if (CBar.getNumRows() > 0)
      {
         CBarTranspose.reshape(CBar.getNumCols(), CBar.getNumRows());
         CommonOps.transpose(CBar, CBarTranspose);

         AQInverseCBarTranspose.reshape(AQInverse.getNumRows(), CBarTranspose.getNumCols());
         CommonOps.mult(AQInverse, CBarTranspose, AQInverseCBarTranspose);

         CBarQInverseATranspose.reshape(CBar.getNumRows(), QInverseATranspose.getNumCols());
         CommonOps.mult(CBar, QInverseATranspose, CBarQInverseATranspose);

         CBarQInverse.reshape(CBar.getNumRows(), QInverse.getNumCols());
         CommonOps.mult(CBar, QInverse, CBarQInverse);

         QInverseCBarTranspose.reshape(QInverse.getNumRows(), CBarTranspose.getNumCols());
         CommonOps.mult(QInverse, CBarTranspose, QInverseCBarTranspose);

         CBarQInverseCBarTranspose.reshape(CBar.getNumRows(), QInverseCBarTranspose.getNumCols());
         CommonOps.mult(CBar, QInverseCBarTranspose, CBarQInverseCBarTranspose);
      }
      else
      {
         CBarTranspose.reshape(0, 0);
         AQInverseCBarTranspose.reshape(0, 0);
         CBarQInverseATranspose.reshape(0, 0);
         CBarQInverse.reshape(0, 0);
         QInverseCBarTranspose.reshape(0, 0);
         CBarQInverseCBarTranspose.reshape(0, 0);
      }
   }

   private void computeCHatTempMatrices()
   {
      if (CHat.getNumRows() > 0)
      {
         CHatTranspose.reshape(CHat.getNumCols(), CHat.getNumRows());
         CommonOps.transpose(CHat, CHatTranspose);

         AQInverseCHatTranspose.reshape(AQInverse.getNumRows(), CHatTranspose.getNumCols());
         CommonOps.mult(AQInverse, CHatTranspose, AQInverseCHatTranspose);

         CHatQInverseATranspose.reshape(CHat.getNumRows(), QInverseATranspose.getNumCols());
         CommonOps.mult(CHat, QInverseATranspose, CHatQInverseATranspose);

         CHatQInverse.reshape(CHat.getNumRows(), QInverse.getNumCols());
         CommonOps.mult(CHat, QInverse, CHatQInverse);

         QInverseCHatTranspose.reshape(QInverse.getNumRows(), CHatTranspose.getNumCols());
         CommonOps.mult(QInverse, CHatTranspose, QInverseCHatTranspose);

         CHatQInverseCHatTranspose.reshape(CHat.getNumRows(), QInverseCHatTranspose.getNumCols());
         CommonOps.mult(CHat, QInverseCHatTranspose, CHatQInverseCHatTranspose);

         CBarQInverseCHatTranspose.reshape(CBar.getNumRows(), CHat.getNumRows());
         CHatQInverseCBarTranspose.reshape(CHat.getNumRows(), CBar.getNumRows());

         if (CBar.getNumRows() > 0)
         {
            CommonOps.mult(CBar, QInverseCHatTranspose, CBarQInverseCHatTranspose);
            CommonOps.mult(CHat, QInverseCBarTranspose, CHatQInverseCBarTranspose);
         }
      }
      else
      {
         CHatTranspose.reshape(0, 0);
         AQInverseCHatTranspose.reshape(0, 0);
         CHatQInverseATranspose.reshape(0, 0);
         CHatQInverse.reshape(0, 0);
         QInverseCHatTranspose.reshape(0, 0);
         CHatQInverseCHatTranspose.reshape(0, 0);
         CBarQInverseCHatTranspose.reshape(0, 0);
         CHatQInverseCBarTranspose.reshape(0, 0);
      }
   }

   private boolean modifyActiveSetAndTryAgain(DenseMatrix64F solutionToPack, DenseMatrix64F lagrangeEqualityConstraintMultipliersToPack,
                                              DenseMatrix64F lagrangeInequalityConstraintMultipliersToPack,
                                              DenseMatrix64F lagrangeLowerBoundConstraintMultipliersToPack,
                                              DenseMatrix64F lagrangeUpperBoundConstraintMultipliersToPack)
   {
      if (containsNaN(solutionToPack))
         return false;

      boolean activeSetWasModified = false;

      // find the constraints to add
      int numberOfVariables = quadraticCostQMatrix.getNumRows();
      int numberOfInequalityConstraints = linearInequalityConstraintsCMatrixO.getNumRows();
      int numberOfLowerBoundConstraints = variableLowerBounds.getNumRows();
      int numberOfUpperBoundConstraints = variableUpperBounds.getNumRows();

<<<<<<< HEAD
      // check inequality constraints
      inequalityIndicesToAddToActiveSet.reset();
      inequalityIndicesToRemoveFromActiveSet.reset();
=======
      double maxInequalityViolation = Double.NEGATIVE_INFINITY, maxLowerBoundViolation = Double.NEGATIVE_INFINITY, maxUpperBoundViolation = Double.NEGATIVE_INFINITY;
>>>>>>> 237a2eb6
      if (numberOfInequalityConstraints != 0)
      {
         linearInequalityConstraintsCheck.reshape(numberOfInequalityConstraints, 1);
         CommonOps.mult(linearInequalityConstraintsCMatrixO, solutionToPack, linearInequalityConstraintsCheck);
         CommonOps.subtractEquals(linearInequalityConstraintsCheck, linearInequalityConstraintsDVectorO);

<<<<<<< HEAD
         double maxViolation = CommonOps.elementMax(linearInequalityConstraintsCheck);

         if (maxViolation > convergenceThreshold)
         {
            for (int i = 0; i < numberOfInequalityConstraints; i++)
=======
         maxInequalityViolation = CommonOps.elementMax(linearInequalityConstraintsCheck);
      }

      if (numberOfLowerBoundConstraints != 0)
      {
         CommonOps.subtract(variableLowerBounds, solutionToPack, lowerBoundViolations);
         maxLowerBoundViolation = CommonOps.elementMax(lowerBoundViolations);
      }

      if (numberOfUpperBoundConstraints != 0)
      {
         CommonOps.subtract(solutionToPack, variableUpperBounds, upperBoundViolations);
         maxUpperBoundViolation = CommonOps.elementMax(upperBoundViolations);
      }

      double maxConstraintViolation = Math.max(maxInequalityViolation, Math.max(maxLowerBoundViolation, maxUpperBoundViolation));
      double minViolationToAdd = (1.0 - violationFractionToAdd) * maxConstraintViolation + convergenceThreshold;

      // check inequality constraints
      inequalityIndicesToAddToActiveSet.reset();
      if (maxInequalityViolation > minViolationToAdd)
      {
         for (int i = 0; i < numberOfInequalityConstraints; i++)
         {
            if (activeInequalityIndices.contains(i))
               continue; // Only check violation on those that are not active. Otherwise check should just return 0.0, but roundoff could cause problems.

            if (linearInequalityConstraintsCheck.get(i, 0) > minViolationToAdd)
>>>>>>> 237a2eb6
            {
               if (activeInequalityIndices.contains(i))
                  continue; // Only check violation on those that are not active. Otherwise check should just return 0.0, but roundoff could cause problems.

               if (linearInequalityConstraintsCheck.get(i, 0) > (1.0 - fractionToAdd) * maxViolation + convergenceThreshold)
               {
                  activeSetWasModified = true;
                  inequalityIndicesToAddToActiveSet.add(i);
               }
            }
         }
      }

      // Check the lower bounds
      lowerBoundIndicesToAddToActiveSet.reset();
      if (maxLowerBoundViolation > minViolationToAdd)
      {
         for (int i = 0; i < numberOfLowerBoundConstraints; i++)
         {
            if (activeLowerBoundIndices.contains(i))
               continue; // Only check violation on those that are not active. Otherwise check should just return 0.0, but roundoff could cause problems.

<<<<<<< HEAD
            double lagrangeMultiplier = lagrangeInequalityConstraintMultipliersToPack.get(indexToCheck);
            if (lagrangeMultiplier < -convergenceThreshold)
=======
            if (lowerBoundViolations.get(i, 0) > minViolationToAdd)
>>>>>>> 237a2eb6
            {
               activeSetWasModified = true;
               lowerBoundIndicesToAddToActiveSet.add(i);
            }
         }
      }

<<<<<<< HEAD
      // Check the lower bounds
      lowerBoundIndicesToAddToActiveSet.reset();
      if (numberOfLowerBoundConstraints != 0)
      {
         CommonOps.subtract(variableLowerBounds, solutionToPack, lowerBoundViolations);
         double maxViolation = CommonOps.elementMax(lowerBoundViolations);

         if (maxViolation > convergenceThreshold)
         {
            for (int i = 0; i < numberOfLowerBoundConstraints; i++)
            {
               if (activeLowerBoundIndices.contains(i))
                  continue; // Only check violation on those that are not active. Otherwise check should just return 0.0, but roundoff could cause problems.

               double violation = lowerBoundViolations.get(i, 0);

               if (violation > (1.0 - fractionToAdd) * maxViolation + convergenceThreshold)
               {
                  activeSetWasModified = true;
                  lowerBoundIndicesToAddToActiveSet.add(i);
               }
            }
         }
      }

      // Check the upper bounds
      upperBoundIndicesToAddToActiveSet.reset();
      if (numberOfUpperBoundConstraints != 0)
      {
         CommonOps.subtract(solutionToPack, variableUpperBounds, upperBoundViolations);
         double maxViolation = CommonOps.elementMax(upperBoundViolations);

         if (maxViolation > convergenceThreshold)
         {
            for (int i = 0; i < numberOfUpperBoundConstraints; i++)
            {
               if (activeUpperBoundIndices.contains(i))
                  continue; // Only check violation on those that are not active. Otherwise check should just return 0.0, but roundoff could cause problems.

               double violation = upperBoundViolations.get(i, 0);

               if (violation > (1.0 - fractionToAdd) * maxViolation + convergenceThreshold)
               {
                  activeSetWasModified = true;
                  upperBoundIndicesToAddToActiveSet.add(i);
               }
=======

      // Check the upper bounds
      upperBoundIndicesToAddToActiveSet.reset();
      if (maxUpperBoundViolation > minViolationToAdd)
      {
         for (int i = 0; i < numberOfUpperBoundConstraints; i++)
         {
            if (activeUpperBoundIndices.contains(i))
               continue; // Only check violation on those that are not active. Otherwise check should just return 0.0, but roundoff could cause problems.

            if (upperBoundViolations.get(i, 0) > minViolationToAdd)
            {
               activeSetWasModified = true;
               upperBoundIndicesToAddToActiveSet.add(i);
            }
         }
      }

      // find the constraints to remove
      int numberOfActiveInequalityConstraints = activeInequalityIndices.size();
      int numberOfActiveUpperBounds = activeUpperBoundIndices.size();
      int numberOfActiveLowerBounds = activeLowerBoundIndices.size();

      double minLagrangeInequalityMultiplier = Double.POSITIVE_INFINITY, minLagrangeLowerBoundMultiplier = Double.POSITIVE_INFINITY, minLagrangeUpperBoundMultiplier = Double.POSITIVE_INFINITY;

      if (numberOfActiveInequalityConstraints != 0)
         minLagrangeInequalityMultiplier = CommonOps.elementMin(lagrangeInequalityConstraintMultipliersToPack);
      if (numberOfActiveLowerBounds != 0)
         minLagrangeLowerBoundMultiplier = CommonOps.elementMin(lagrangeLowerBoundConstraintMultipliersToPack);
      if (numberOfActiveUpperBounds != 0)
         minLagrangeUpperBoundMultiplier = CommonOps.elementMin(lagrangeUpperBoundConstraintMultipliersToPack);

      double minLagrangeMultiplier = Math.min(minLagrangeInequalityMultiplier, Math.min(minLagrangeLowerBoundMultiplier, minLagrangeUpperBoundMultiplier));
      double maxLagrangeMultiplierToRemove = -(1.0 - violationFractionToRemove) * minLagrangeMultiplier - convergenceThreshold;

      inequalityIndicesToRemoveFromActiveSet.reset();
      if (minLagrangeInequalityMultiplier < maxLagrangeMultiplierToRemove)
      {
         for (int i = 0; i < activeInequalityIndices.size(); i++)
         {
            int indexToCheck = activeInequalityIndices.get(i);

            double lagrangeMultiplier = lagrangeInequalityConstraintMultipliersToPack.get(indexToCheck);
            if (lagrangeMultiplier < maxLagrangeMultiplierToRemove)
            {
               activeSetWasModified = true;
               inequalityIndicesToRemoveFromActiveSet.add(indexToCheck);
>>>>>>> 237a2eb6
            }
         }
      }

      lowerBoundIndicesToRemoveFromActiveSet.reset();
      if (minLagrangeLowerBoundMultiplier < maxLagrangeMultiplierToRemove)
      {
<<<<<<< HEAD
         int indexToCheck = activeLowerBoundIndices.get(i);

         double lagrangeMultiplier = lagrangeLowerBoundConstraintMultipliersToPack.get(indexToCheck);
         if (lagrangeMultiplier < -convergenceThreshold)
=======
         for (int i = 0; i < activeLowerBoundIndices.size(); i++)
>>>>>>> 237a2eb6
         {
            int indexToCheck = activeLowerBoundIndices.get(i);

            double lagrangeMultiplier = lagrangeLowerBoundConstraintMultipliersToPack.get(indexToCheck);
            if (lagrangeMultiplier < maxLagrangeMultiplierToRemove)
            {
               activeSetWasModified = true;
               lowerBoundIndicesToRemoveFromActiveSet.add(indexToCheck);
            }
         }
      }

      upperBoundIndicesToRemoveFromActiveSet.reset();
      if (minLagrangeUpperBoundMultiplier < maxLagrangeMultiplierToRemove)
      {
<<<<<<< HEAD
         int indexToCheck = activeUpperBoundIndices.get(i);

         double lagrangeMultiplier = lagrangeUpperBoundConstraintMultipliersToPack.get(indexToCheck);
         //         if ((lagrangeMultiplier < 0) || (Double.isInfinite(lagrangeMultiplier)))
         if (lagrangeMultiplier < -convergenceThreshold)
=======
         for (int i = 0; i < activeUpperBoundIndices.size(); i++)
>>>>>>> 237a2eb6
         {
            int indexToCheck = activeUpperBoundIndices.get(i);

            double lagrangeMultiplier = lagrangeUpperBoundConstraintMultipliersToPack.get(indexToCheck);
            if (lagrangeMultiplier < maxLagrangeMultiplierToRemove)
            {
               activeSetWasModified = true;
               upperBoundIndicesToRemoveFromActiveSet.add(indexToCheck);
            }
         }
      }

      if (!activeSetWasModified)
         return false;

      for (int i = 0; i < inequalityIndicesToAddToActiveSet.size(); i++)
      {
         activeInequalityIndices.add(inequalityIndicesToAddToActiveSet.get(i));
      }
      for (int i = 0; i < inequalityIndicesToRemoveFromActiveSet.size(); i++)
      {
         activeInequalityIndices.remove(inequalityIndicesToRemoveFromActiveSet.get(i));
      }

      for (int i = 0; i < lowerBoundIndicesToAddToActiveSet.size(); i++)
      {
         activeLowerBoundIndices.add(lowerBoundIndicesToAddToActiveSet.get(i));
      }
      for (int i = 0; i < lowerBoundIndicesToRemoveFromActiveSet.size(); i++)
      {
         activeLowerBoundIndices.remove(lowerBoundIndicesToRemoveFromActiveSet.get(i));
      }

      for (int i = 0; i < upperBoundIndicesToAddToActiveSet.size(); i++)
      {
         activeUpperBoundIndices.add(upperBoundIndicesToAddToActiveSet.get(i));
      }
      for (int i = 0; i < upperBoundIndicesToRemoveFromActiveSet.size(); i++)
      {
         activeUpperBoundIndices.remove(upperBoundIndicesToRemoveFromActiveSet.get(i));
      }

      // Add active set constraints as equality constraints:
      int sizeOfActiveSet = activeInequalityIndices.size();

      CBar.reshape(sizeOfActiveSet, numberOfVariables);
      DBar.reshape(sizeOfActiveSet, 1);

      for (int i = 0; i < sizeOfActiveSet; i++)
      {
         int inequalityConstraintIndex = activeInequalityIndices.get(i);
         CommonOps.extract(linearInequalityConstraintsCMatrixO, inequalityConstraintIndex, inequalityConstraintIndex + 1, 0, numberOfVariables, CBar, i, 0);
         CommonOps.extract(linearInequalityConstraintsDVectorO, inequalityConstraintIndex, inequalityConstraintIndex + 1, 0, 1, DBar, i, 0);
      }

      // Add active bounds constraints as equality constraints:
      int sizeOfLowerBoundsActiveSet = activeLowerBoundIndices.size();
      int sizeOfUpperBoundsActiveSet = activeUpperBoundIndices.size();

      int sizeOfBoundsActiveSet = sizeOfLowerBoundsActiveSet + sizeOfUpperBoundsActiveSet;

      CHat.reshape(sizeOfBoundsActiveSet, numberOfVariables);
      DHat.reshape(sizeOfBoundsActiveSet, 1);

      CHat.zero();
      DHat.zero();

      int row = 0;

      for (int i = 0; i < sizeOfLowerBoundsActiveSet; i++)
      {
         int lowerBoundsConstraintIndex = activeLowerBoundIndices.get(i);

         CHat.set(row, lowerBoundsConstraintIndex, -1.0);
         DHat.set(row, 0, -variableLowerBounds.get(lowerBoundsConstraintIndex));
         row++;
      }

      for (int i = 0; i < sizeOfUpperBoundsActiveSet; i++)
      {
         int upperBoundsConstraintIndex = activeUpperBoundIndices.get(i);

         CHat.set(row, upperBoundsConstraintIndex, 1.0);
         DHat.set(row, 0, variableUpperBounds.get(upperBoundsConstraintIndex));
         row++;
      }

      //printSetChanges();

      solveEqualityConstrainedSubproblemEfficiently(solutionToPack, lagrangeEqualityConstraintMultipliersToPack, lagrangeInequalityConstraintMultipliersToPack,
                                                    lagrangeLowerBoundConstraintMultipliersToPack, lagrangeUpperBoundConstraintMultipliersToPack);

      return true;
   }

   private void printSetChanges()
   {
      if (!lowerBoundIndicesToAddToActiveSet.isEmpty())
      {
         PrintTools.info("Lower bound indices added : ");
         for (int i = 0; i < lowerBoundIndicesToAddToActiveSet.size(); i++)
            PrintTools.info("" + lowerBoundIndicesToAddToActiveSet.get(i));
      }
      if (!lowerBoundIndicesToRemoveFromActiveSet.isEmpty())
      {
         PrintTools.info("Lower bound indices removed : ");
         for (int i = 0; i < lowerBoundIndicesToRemoveFromActiveSet.size(); i++)
            PrintTools.info("" + lowerBoundIndicesToRemoveFromActiveSet.get(i));
      }

      if (!upperBoundIndicesToAddToActiveSet.isEmpty())
      {
         PrintTools.info("Upper bound indices added : ");
         for (int i = 0; i < upperBoundIndicesToAddToActiveSet.size(); i++)
            PrintTools.info("" + upperBoundIndicesToAddToActiveSet.get(i));
      }
      if (!upperBoundIndicesToRemoveFromActiveSet.isEmpty())
      {
         PrintTools.info("Upper bound indices removed : ");
         for (int i = 0; i < upperBoundIndicesToRemoveFromActiveSet.size(); i++)
            PrintTools.info("" + upperBoundIndicesToRemoveFromActiveSet.get(i));
      }

      if (!inequalityIndicesToAddToActiveSet.isEmpty())
      {
         PrintTools.info("Inequality constraint indices added : ");
         for (int i = 0; i < inequalityIndicesToAddToActiveSet.size(); i++)
            PrintTools.info("" + inequalityIndicesToAddToActiveSet.get(i));
      }
      if (!inequalityIndicesToRemoveFromActiveSet.isEmpty())
      {
         PrintTools.info("Inequality constraint indices removed : ");
         for (int i = 0; i < inequalityIndicesToRemoveFromActiveSet.size(); i++)
            PrintTools.info("" + inequalityIndicesToRemoveFromActiveSet.get(i));
      }
   }

   private boolean containsNaN(DenseMatrix64F solution)
   {
      for (int i = 0; i < solution.getNumRows(); i++)
      {
         if (Double.isNaN(solution.get(i, 0)))
            return true;
      }

      return false;
   }

   private void solveEqualityConstrainedSubproblemEfficiently(DenseMatrix64F xSolutionToPack, DenseMatrix64F lagrangeEqualityConstraintMultipliersToPack,
                                                              DenseMatrix64F lagrangeInequalityConstraintMultipliersToPack,
                                                              DenseMatrix64F lagrangeLowerBoundConstraintMultipliersToPack,
                                                              DenseMatrix64F lagrangeUpperBoundConstraintMultipliersToPack)
   {
      int numberOfVariables = quadraticCostQMatrix.getNumRows();
      int numberOfOriginalEqualityConstraints = linearEqualityConstraintsAMatrix.getNumRows();

      int numberOfActiveInequalityConstraints = activeInequalityIndices.size();
      int numberOfActiveLowerBoundConstraints = activeLowerBoundIndices.size();
      int numberOfActiveUpperBoundConstraints = activeUpperBoundIndices.size();

      int numberOfAugmentedEqualityConstraints = numberOfOriginalEqualityConstraints + numberOfActiveInequalityConstraints + numberOfActiveLowerBoundConstraints
            + numberOfActiveUpperBoundConstraints;

      negativeQuadraticCostQVector.set(quadraticCostQVector);
      CommonOps.scale(-1.0, negativeQuadraticCostQVector);

      if (numberOfAugmentedEqualityConstraints == 0)
      {
         CommonOps.mult(QInverse, negativeQuadraticCostQVector, xSolutionToPack);
         //         CommonOps.solve(quadraticCostQMatrix, negativeQuadraticCostQVector, xSolutionToPack);
         return;
      }

      computeCBarTempMatrices();
      computeCHatTempMatrices();

      bigMatrixForLagrangeMultiplierSolution.reshape(numberOfAugmentedEqualityConstraints, numberOfAugmentedEqualityConstraints);
      bigVectorForLagrangeMultiplierSolution.reshape(numberOfAugmentedEqualityConstraints, 1);

      CommonOps.insert(AQInverseATranspose, bigMatrixForLagrangeMultiplierSolution, 0, 0);
      CommonOps.insert(AQInverseCBarTranspose, bigMatrixForLagrangeMultiplierSolution, 0, numberOfOriginalEqualityConstraints);
      CommonOps.insert(AQInverseCHatTranspose, bigMatrixForLagrangeMultiplierSolution, 0,
                       numberOfOriginalEqualityConstraints + numberOfActiveInequalityConstraints);

      CommonOps.insert(CBarQInverseATranspose, bigMatrixForLagrangeMultiplierSolution, numberOfOriginalEqualityConstraints, 0);
      CommonOps.insert(CBarQInverseCBarTranspose, bigMatrixForLagrangeMultiplierSolution, numberOfOriginalEqualityConstraints,
                       numberOfOriginalEqualityConstraints);
      CommonOps.insert(CBarQInverseCHatTranspose, bigMatrixForLagrangeMultiplierSolution, numberOfOriginalEqualityConstraints,
                       numberOfOriginalEqualityConstraints + numberOfActiveInequalityConstraints);

      CommonOps.insert(CHatQInverseATranspose, bigMatrixForLagrangeMultiplierSolution,
                       numberOfOriginalEqualityConstraints + numberOfActiveInequalityConstraints, 0);
      CommonOps.insert(CHatQInverseCBarTranspose, bigMatrixForLagrangeMultiplierSolution,
                       numberOfOriginalEqualityConstraints + numberOfActiveInequalityConstraints, numberOfOriginalEqualityConstraints);
      CommonOps.insert(CHatQInverseCHatTranspose, bigMatrixForLagrangeMultiplierSolution,
                       numberOfOriginalEqualityConstraints + numberOfActiveInequalityConstraints,
                       numberOfOriginalEqualityConstraints + numberOfActiveInequalityConstraints);

      if (numberOfOriginalEqualityConstraints > 0)
      {
         tempVector.reshape(numberOfOriginalEqualityConstraints, 1);
         CommonOps.mult(AQInverse, quadraticCostQVector, tempVector);
         CommonOps.addEquals(tempVector, linearEqualityConstraintsBVector);
         CommonOps.scale(-1.0, tempVector);

         CommonOps.insert(tempVector, bigVectorForLagrangeMultiplierSolution, 0, 0);
      }

      if (numberOfActiveInequalityConstraints > 0)
      {
         tempVector.reshape(numberOfActiveInequalityConstraints, 1);
         CommonOps.mult(CBarQInverse, quadraticCostQVector, tempVector);
         CommonOps.addEquals(tempVector, DBar);
         CommonOps.scale(-1.0, tempVector);

         CommonOps.insert(tempVector, bigVectorForLagrangeMultiplierSolution, numberOfOriginalEqualityConstraints, 0);
      }

      if (numberOfActiveLowerBoundConstraints + numberOfActiveUpperBoundConstraints > 0)
      {
         tempVector.reshape(numberOfActiveLowerBoundConstraints + numberOfActiveUpperBoundConstraints, 1);
         CommonOps.mult(CHatQInverse, quadraticCostQVector, tempVector);
         CommonOps.addEquals(tempVector, DHat);
         CommonOps.scale(-1.0, tempVector);

         CommonOps.insert(tempVector, bigVectorForLagrangeMultiplierSolution, numberOfOriginalEqualityConstraints + numberOfActiveInequalityConstraints, 0);
      }

      augmentedLagrangeMultipliers.reshape(numberOfAugmentedEqualityConstraints, 1);
      solver.setA(bigMatrixForLagrangeMultiplierSolution);
      solver.solve(bigVectorForLagrangeMultiplierSolution, augmentedLagrangeMultipliers);

      ATransposeAndCTranspose.reshape(numberOfVariables, numberOfAugmentedEqualityConstraints);
      CommonOps.insert(ATranspose, ATransposeAndCTranspose, 0, 0);
      CommonOps.insert(CBarTranspose, ATransposeAndCTranspose, 0, numberOfOriginalEqualityConstraints);
      CommonOps.insert(CHatTranspose, ATransposeAndCTranspose, 0, numberOfOriginalEqualityConstraints + numberOfActiveInequalityConstraints);

      ATransposeMuAndCTransposeLambda.reshape(numberOfVariables, 1);
      CommonOps.mult(ATransposeAndCTranspose, augmentedLagrangeMultipliers, ATransposeMuAndCTransposeLambda);

      tempVector.set(quadraticCostQVector);
      CommonOps.scale(-1.0, tempVector);
      CommonOps.subtractEquals(tempVector, ATransposeMuAndCTransposeLambda);

      CommonOps.mult(QInverse, tempVector, xSolutionToPack);

      int startRow = 0;
      int numberOfRows = numberOfOriginalEqualityConstraints;
      CommonOps.extract(augmentedLagrangeMultipliers, startRow, startRow + numberOfRows, 0, 1, lagrangeEqualityConstraintMultipliersToPack, 0, 0);

      startRow += numberOfRows;
      lagrangeInequalityConstraintMultipliersToPack.zero();
      for (int i = 0; i < numberOfActiveInequalityConstraints; i++)
      {
         int inequalityConstraintIndex = activeInequalityIndices.get(i);
         CommonOps.extract(augmentedLagrangeMultipliers, startRow + i, startRow + i + 1, 0, 1, lagrangeInequalityConstraintMultipliersToPack,
                           inequalityConstraintIndex, 0);
      }

      startRow += numberOfActiveInequalityConstraints;
      lagrangeLowerBoundConstraintMultipliersToPack.zero();
      for (int i = 0; i < numberOfActiveLowerBoundConstraints; i++)
      {
         int lowerBoundConstraintIndex = activeLowerBoundIndices.get(i);
         CommonOps.extract(augmentedLagrangeMultipliers, startRow + i, startRow + i + 1, 0, 1, lagrangeLowerBoundConstraintMultipliersToPack,
                           lowerBoundConstraintIndex, 0);
      }

      startRow += numberOfActiveLowerBoundConstraints;
      lagrangeUpperBoundConstraintMultipliersToPack.zero();
      for (int i = 0; i < numberOfActiveUpperBoundConstraints; i++)
      {
         int upperBoundConstraintIndex = activeUpperBoundIndices.get(i);
         CommonOps.extract(augmentedLagrangeMultipliers, startRow + i, startRow + i + 1, 0, 1, lagrangeUpperBoundConstraintMultipliersToPack,
                           upperBoundConstraintIndex, 0);
      }
   }
}<|MERGE_RESOLUTION|>--- conflicted
+++ resolved
@@ -25,12 +25,8 @@
  */
 public class SimpleEfficientActiveSetQPSolver implements SimpleActiveSetQPSolverInterface
 {
-<<<<<<< HEAD
-   private double fractionToAdd = 0.90;
-=======
    private static final double violationFractionToAdd = 0.8;
    private static final double violationFractionToRemove = 0.95;
->>>>>>> 237a2eb6
    private double convergenceThreshold = 1e-10;
    private int maxNumberOfIterations = 10;
 
@@ -123,11 +119,6 @@
       this.convergenceThreshold = convergenceThreshold;
    }
 
-   public void setFractionOfViolatedConstraintsToAdd(double fractionToAdd)
-   {
-      this.fractionToAdd = fractionToAdd;
-   }
-
    @Override
    public void setMaxNumberOfIterations(int maxNumberOfIterations)
    {
@@ -566,26 +557,13 @@
       int numberOfLowerBoundConstraints = variableLowerBounds.getNumRows();
       int numberOfUpperBoundConstraints = variableUpperBounds.getNumRows();
 
-<<<<<<< HEAD
-      // check inequality constraints
-      inequalityIndicesToAddToActiveSet.reset();
-      inequalityIndicesToRemoveFromActiveSet.reset();
-=======
       double maxInequalityViolation = Double.NEGATIVE_INFINITY, maxLowerBoundViolation = Double.NEGATIVE_INFINITY, maxUpperBoundViolation = Double.NEGATIVE_INFINITY;
->>>>>>> 237a2eb6
       if (numberOfInequalityConstraints != 0)
       {
          linearInequalityConstraintsCheck.reshape(numberOfInequalityConstraints, 1);
          CommonOps.mult(linearInequalityConstraintsCMatrixO, solutionToPack, linearInequalityConstraintsCheck);
          CommonOps.subtractEquals(linearInequalityConstraintsCheck, linearInequalityConstraintsDVectorO);
 
-<<<<<<< HEAD
-         double maxViolation = CommonOps.elementMax(linearInequalityConstraintsCheck);
-
-         if (maxViolation > convergenceThreshold)
-         {
-            for (int i = 0; i < numberOfInequalityConstraints; i++)
-=======
          maxInequalityViolation = CommonOps.elementMax(linearInequalityConstraintsCheck);
       }
 
@@ -614,16 +592,9 @@
                continue; // Only check violation on those that are not active. Otherwise check should just return 0.0, but roundoff could cause problems.
 
             if (linearInequalityConstraintsCheck.get(i, 0) > minViolationToAdd)
->>>>>>> 237a2eb6
             {
-               if (activeInequalityIndices.contains(i))
-                  continue; // Only check violation on those that are not active. Otherwise check should just return 0.0, but roundoff could cause problems.
-
-               if (linearInequalityConstraintsCheck.get(i, 0) > (1.0 - fractionToAdd) * maxViolation + convergenceThreshold)
-               {
-                  activeSetWasModified = true;
-                  inequalityIndicesToAddToActiveSet.add(i);
-               }
+               activeSetWasModified = true;
+               inequalityIndicesToAddToActiveSet.add(i);
             }
          }
       }
@@ -637,12 +608,7 @@
             if (activeLowerBoundIndices.contains(i))
                continue; // Only check violation on those that are not active. Otherwise check should just return 0.0, but roundoff could cause problems.
 
-<<<<<<< HEAD
-            double lagrangeMultiplier = lagrangeInequalityConstraintMultipliersToPack.get(indexToCheck);
-            if (lagrangeMultiplier < -convergenceThreshold)
-=======
             if (lowerBoundViolations.get(i, 0) > minViolationToAdd)
->>>>>>> 237a2eb6
             {
                activeSetWasModified = true;
                lowerBoundIndicesToAddToActiveSet.add(i);
@@ -650,54 +616,6 @@
          }
       }
 
-<<<<<<< HEAD
-      // Check the lower bounds
-      lowerBoundIndicesToAddToActiveSet.reset();
-      if (numberOfLowerBoundConstraints != 0)
-      {
-         CommonOps.subtract(variableLowerBounds, solutionToPack, lowerBoundViolations);
-         double maxViolation = CommonOps.elementMax(lowerBoundViolations);
-
-         if (maxViolation > convergenceThreshold)
-         {
-            for (int i = 0; i < numberOfLowerBoundConstraints; i++)
-            {
-               if (activeLowerBoundIndices.contains(i))
-                  continue; // Only check violation on those that are not active. Otherwise check should just return 0.0, but roundoff could cause problems.
-
-               double violation = lowerBoundViolations.get(i, 0);
-
-               if (violation > (1.0 - fractionToAdd) * maxViolation + convergenceThreshold)
-               {
-                  activeSetWasModified = true;
-                  lowerBoundIndicesToAddToActiveSet.add(i);
-               }
-            }
-         }
-      }
-
-      // Check the upper bounds
-      upperBoundIndicesToAddToActiveSet.reset();
-      if (numberOfUpperBoundConstraints != 0)
-      {
-         CommonOps.subtract(solutionToPack, variableUpperBounds, upperBoundViolations);
-         double maxViolation = CommonOps.elementMax(upperBoundViolations);
-
-         if (maxViolation > convergenceThreshold)
-         {
-            for (int i = 0; i < numberOfUpperBoundConstraints; i++)
-            {
-               if (activeUpperBoundIndices.contains(i))
-                  continue; // Only check violation on those that are not active. Otherwise check should just return 0.0, but roundoff could cause problems.
-
-               double violation = upperBoundViolations.get(i, 0);
-
-               if (violation > (1.0 - fractionToAdd) * maxViolation + convergenceThreshold)
-               {
-                  activeSetWasModified = true;
-                  upperBoundIndicesToAddToActiveSet.add(i);
-               }
-=======
 
       // Check the upper bounds
       upperBoundIndicesToAddToActiveSet.reset();
@@ -745,7 +663,6 @@
             {
                activeSetWasModified = true;
                inequalityIndicesToRemoveFromActiveSet.add(indexToCheck);
->>>>>>> 237a2eb6
             }
          }
       }
@@ -753,14 +670,7 @@
       lowerBoundIndicesToRemoveFromActiveSet.reset();
       if (minLagrangeLowerBoundMultiplier < maxLagrangeMultiplierToRemove)
       {
-<<<<<<< HEAD
-         int indexToCheck = activeLowerBoundIndices.get(i);
-
-         double lagrangeMultiplier = lagrangeLowerBoundConstraintMultipliersToPack.get(indexToCheck);
-         if (lagrangeMultiplier < -convergenceThreshold)
-=======
          for (int i = 0; i < activeLowerBoundIndices.size(); i++)
->>>>>>> 237a2eb6
          {
             int indexToCheck = activeLowerBoundIndices.get(i);
 
@@ -776,15 +686,7 @@
       upperBoundIndicesToRemoveFromActiveSet.reset();
       if (minLagrangeUpperBoundMultiplier < maxLagrangeMultiplierToRemove)
       {
-<<<<<<< HEAD
-         int indexToCheck = activeUpperBoundIndices.get(i);
-
-         double lagrangeMultiplier = lagrangeUpperBoundConstraintMultipliersToPack.get(indexToCheck);
-         //         if ((lagrangeMultiplier < 0) || (Double.isInfinite(lagrangeMultiplier)))
-         if (lagrangeMultiplier < -convergenceThreshold)
-=======
          for (int i = 0; i < activeUpperBoundIndices.size(); i++)
->>>>>>> 237a2eb6
          {
             int indexToCheck = activeUpperBoundIndices.get(i);
 
