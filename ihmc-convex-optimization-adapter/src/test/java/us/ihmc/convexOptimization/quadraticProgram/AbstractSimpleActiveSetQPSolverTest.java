--- conflicted
+++ resolved
@@ -1569,17 +1569,10 @@
    @Test(timeout = 30000)
    public void testMaxIterations()
    {
-<<<<<<< HEAD
       testMaxIterations(3, true);
    }
 
    public void testMaxIterations(int maxForSolution, boolean checkLagrangeMultipliers)
-=======
-      testMaxIterations(3, false);
-   }
-
-   public void testMaxIterations(int maxForSolution, boolean ignoreLagrangeMultipliers)
->>>>>>> 857f7266
    {
       SimpleActiveSetQPSolverInterface solver = createSolverToTest();
 
@@ -1624,11 +1617,7 @@
       assertEquals(6.0, solution[1], 1e-7);
       assertEquals(14.0, solution[2], 1e-7);
       /** These lagrange multipliers cause problems */
-<<<<<<< HEAD
       if (checkLagrangeMultipliers)
-=======
-      if (!ignoreLagrangeMultipliers)
->>>>>>> 857f7266
       {
          assertEquals(8.0, lagrangeEqualityMultipliers[0], 1e-7);
          assertEquals(28.0, lagrangeInequalityMultipliers[0], 1e-7);
