--- conflicted
+++ resolved
@@ -306,11 +306,7 @@
    @Test(timeout = 30000)
    public void testMaxIterations()
    {
-<<<<<<< HEAD
       testMaxIterations(6, false);
-=======
-      testMaxIterations(6, true);
->>>>>>> e8f255bd
    }
 
    @ContinuousIntegrationTest(estimatedDuration = 0.0)
