buildscript {
   repositories {
      maven { url "https://plugins.gradle.org/m2/" }
      mavenLocal()
   }
   dependencies {
      classpath "us.ihmc:ihmc-build:0.15.1"
      classpath "us.ihmc:ihmc-ci-plugin:0.18.0"
   }
}
apply plugin: "us.ihmc.ihmc-build"
apply plugin: "us.ihmc.ihmc-ci-plugin"

ihmc {
   loadProductProperties("../product.properties")
   
   configureDependencyResolution()
   configurePublications()
}

testSuites {
   def prefix = "LIBS-IHMCOPENROBOTICSSOFTWARE"
   bambooPlanKeys = [prefix + "FAST", prefix + "INDEVELOPMENT", prefix + "UI", prefix + "VIDEO"]
}

mainDependencies {
<<<<<<< HEAD
   compile group: "org.apache.commons", name: "commons-math3", version: "3.3"
   compile group: "com.github.vincentfk", name: "joptimizer", version: "3.3.0"
   compile group: "org.ejml", name: "core", version: "0.30"
   compile group: "org.ejml", name: "dense64", version: "0.30"
   compile group: "net.sf.trove4j", name: "trove4j", version: "3.0.3"
   compile group: "org.ojalgo", name: "ojalgo", version: "40.0.0"

   compile group: "us.ihmc", name: "IHMCOptimizerWrappers", version: "0.0.26"
   compile group: "us.ihmc", name: "ihmc-yovariables", version: "0.3.5"
   compile group: "us.ihmc", name: "ihmc-commons", version: "0.23.0"
=======
   compile group: 'us.ihmc', name: 'IHMCOptimizerWrappers', version: '0.0.26'
   compile group: 'us.ihmc', name: 'ihmc-yovariables', version: '0.3.4'
   compile group: 'org.apache.commons', name: 'commons-math3', version: '3.3'
   compile group: 'com.github.vincentfk', name: 'joptimizer', version: '3.3.0'
   compile group: 'org.ejml', name: 'core', version: '0.30'
   compile group: 'org.ejml', name: 'dense64', version: '0.30'
   compile group: 'net.sf.trove4j', name: 'trove4j', version: '3.0.3'
   compile group: 'org.ojalgo', name: 'ojalgo', version: '40.0.0'
   compile group: "us.ihmc", name: "ihmc-commons", version: "0.20.1"
>>>>>>> 39dbbbc9
   compile group: "us.ihmc", name: "ihmc-java-toolkit", version: "source"
   compile group: "us.ihmc", name: "ihmc-robotics-toolkit", version: "source"
}

testDependencies {
<<<<<<< HEAD
   compile group: "junit", name: "junit", version: "4.12"
   compile group: "org.yaml", name: "snakeyaml", version: "1.13"

   compile group: "us.ihmc", name: "ihmc-ci-core-api", version: "0.17.14"
   compile group: "us.ihmc", name: "ihmc-commons-testing", version: "0.23.0"
=======
   compile group: "us.ihmc", name: "ihmc-ci-core-api", version: "0.18.0"
   compile group: "junit", name: "junit", version: "4.12"
   compile group: 'org.yaml', name: 'snakeyaml', version: '1.13'
   compile group: "us.ihmc", name: "ihmc-commons-testing", version: "0.20.1"
>>>>>>> 39dbbbc9
   compile group: "us.ihmc", name: "ihmc-robotics-toolkit-test", version: "source"
}<|MERGE_RESOLUTION|>--- conflicted
+++ resolved
@@ -24,7 +24,6 @@
 }
 
 mainDependencies {
-<<<<<<< HEAD
    compile group: "org.apache.commons", name: "commons-math3", version: "3.3"
    compile group: "com.github.vincentfk", name: "joptimizer", version: "3.3.0"
    compile group: "org.ejml", name: "core", version: "0.30"
@@ -35,33 +34,15 @@
    compile group: "us.ihmc", name: "IHMCOptimizerWrappers", version: "0.0.26"
    compile group: "us.ihmc", name: "ihmc-yovariables", version: "0.3.5"
    compile group: "us.ihmc", name: "ihmc-commons", version: "0.23.0"
-=======
-   compile group: 'us.ihmc', name: 'IHMCOptimizerWrappers', version: '0.0.26'
-   compile group: 'us.ihmc', name: 'ihmc-yovariables', version: '0.3.4'
-   compile group: 'org.apache.commons', name: 'commons-math3', version: '3.3'
-   compile group: 'com.github.vincentfk', name: 'joptimizer', version: '3.3.0'
-   compile group: 'org.ejml', name: 'core', version: '0.30'
-   compile group: 'org.ejml', name: 'dense64', version: '0.30'
-   compile group: 'net.sf.trove4j', name: 'trove4j', version: '3.0.3'
-   compile group: 'org.ojalgo', name: 'ojalgo', version: '40.0.0'
-   compile group: "us.ihmc", name: "ihmc-commons", version: "0.20.1"
->>>>>>> 39dbbbc9
    compile group: "us.ihmc", name: "ihmc-java-toolkit", version: "source"
    compile group: "us.ihmc", name: "ihmc-robotics-toolkit", version: "source"
 }
 
 testDependencies {
-<<<<<<< HEAD
    compile group: "junit", name: "junit", version: "4.12"
    compile group: "org.yaml", name: "snakeyaml", version: "1.13"
 
-   compile group: "us.ihmc", name: "ihmc-ci-core-api", version: "0.17.14"
+   compile group: "us.ihmc", name: "ihmc-ci-core-api", version: "0.18.0"
    compile group: "us.ihmc", name: "ihmc-commons-testing", version: "0.23.0"
-=======
-   compile group: "us.ihmc", name: "ihmc-ci-core-api", version: "0.18.0"
-   compile group: "junit", name: "junit", version: "4.12"
-   compile group: 'org.yaml', name: 'snakeyaml', version: '1.13'
-   compile group: "us.ihmc", name: "ihmc-commons-testing", version: "0.20.1"
->>>>>>> 39dbbbc9
    compile group: "us.ihmc", name: "ihmc-robotics-toolkit-test", version: "source"
 }