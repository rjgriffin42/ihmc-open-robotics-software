buildscript {
   repositories {
      maven { url "https://plugins.gradle.org/m2/" }
      mavenLocal()
   }
   dependencies {
      classpath "us.ihmc:ihmc-build:0.15.1"
      classpath "us.ihmc:ihmc-ci-plugin:0.18.0"
   }
}
apply plugin: "us.ihmc.ihmc-build"
apply plugin: "us.ihmc.ihmc-ci-plugin"

ihmc {
   loadProductProperties("../product.properties")
   
   configureDependencyResolution()
   configurePublications()
}

testSuites {
   def prefix = "LIBS-IHMCOPENROBOTICSSOFTWARE"
   bambooPlanKeys = [prefix + "FAST", prefix + "INDEVELOPMENT", prefix + "UI", prefix + "VIDEO"]
}

mainDependencies {
<<<<<<< HEAD
   compile group: "org.apache.commons", name: "commons-lang3", version: "3.7"
   compile group: "javax.vecmath", name: "vecmath", version: "1.5.2"
   compile group: "com.google.guava", name: "guava", version: "18.0"

   compile group: "us.ihmc", name: "ihmc-commons", version: "0.23.0"
   compile group: "us.ihmc", name: "ihmc-yovariables", version: "0.3.5"
   compile group: "us.ihmc", name: "ihmc-robot-description", version: "0.12.2"
   compile group: "us.ihmc", name: "ihmc-graphics-description", version: "0.12.5"
=======
   compile group: 'org.apache.commons', name: 'commons-lang3', version: '3.7'
   compile group: 'javax.vecmath', name: 'vecmath', version: '1.5.2'
   compile group: 'com.google.guava', name: 'guava', version: '18.0'
   compile group: "us.ihmc", name: "ihmc-commons", version: "0.20.1"
   compile group: 'us.ihmc', name: 'ihmc-yovariables', version: '0.3.4'
>>>>>>> 9988f4f1
   compile group: "us.ihmc", name: "ihmc-robotics-toolkit", version: "source"
}

testDependencies {
   compile group: "us.ihmc", name: "ihmc-ci-core-api", version: "0.18.0"
   compile group: "junit", name: "junit", version: "4.12"
}

visualizersDependencies {
   compile ihmc.sourceSetProject("main")
   compile ihmc.sourceSetProject("test")
   compile group: "us.ihmc", name: "ihmc-interfaces", version: "source"
   compile group: "us.ihmc", name: "ihmc-java-toolkit", version: "source"
   compile group: "us.ihmc", name: "simulation-construction-set-tools", version: "source"
   compile group: "us.ihmc", name: "simulation-construction-set", version: "0.12.5"
}<|MERGE_RESOLUTION|>--- conflicted
+++ resolved
@@ -24,7 +24,6 @@
 }
 
 mainDependencies {
-<<<<<<< HEAD
    compile group: "org.apache.commons", name: "commons-lang3", version: "3.7"
    compile group: "javax.vecmath", name: "vecmath", version: "1.5.2"
    compile group: "com.google.guava", name: "guava", version: "18.0"
@@ -33,19 +32,13 @@
    compile group: "us.ihmc", name: "ihmc-yovariables", version: "0.3.5"
    compile group: "us.ihmc", name: "ihmc-robot-description", version: "0.12.2"
    compile group: "us.ihmc", name: "ihmc-graphics-description", version: "0.12.5"
-=======
-   compile group: 'org.apache.commons', name: 'commons-lang3', version: '3.7'
-   compile group: 'javax.vecmath', name: 'vecmath', version: '1.5.2'
-   compile group: 'com.google.guava', name: 'guava', version: '18.0'
-   compile group: "us.ihmc", name: "ihmc-commons", version: "0.20.1"
-   compile group: 'us.ihmc', name: 'ihmc-yovariables', version: '0.3.4'
->>>>>>> 9988f4f1
    compile group: "us.ihmc", name: "ihmc-robotics-toolkit", version: "source"
 }
 
 testDependencies {
+   compile group: "junit", name: "junit", version: "4.12"
+   
    compile group: "us.ihmc", name: "ihmc-ci-core-api", version: "0.18.0"
-   compile group: "junit", name: "junit", version: "4.12"
 }
 
 visualizersDependencies {
