--- conflicted
+++ resolved
@@ -22,13 +22,8 @@
    compile group: "us.ihmc", name: "euclid", version: "0.11.0"
    compile group: "us.ihmc", name: "ihmc-yovariables", version: "0.3.7"
    compile group: "us.ihmc", name: "ihmc-video-codecs", version: "2.1.5"
-<<<<<<< HEAD
-   compile group: "us.ihmc", name: "ihmc-commons", version: "0.25.1"
-   compile group: "us.ihmc", name: "simulation-construction-set", version: "0.12.10"
-=======
    compile group: "us.ihmc", name: "ihmc-commons", version: "0.25.4"
    compile group: "us.ihmc", name: "simulation-construction-set", version: "0.12.9"
->>>>>>> 2a023231
    compile group: "us.ihmc", name: "ihmc-javafx-toolkit", version: "0.12.7"
    compile group: "us.ihmc", name: "ihmc-graphics-description", version: "0.12.9"
    compile group: "us.ihmc", name: "ihmc-robot-description", version: "0.12.5"
