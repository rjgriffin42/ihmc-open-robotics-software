buildscript {
   repositories {
      maven { url "https://plugins.gradle.org/m2/" }
      mavenLocal()
   }
   dependencies {
      classpath "us.ihmc:ihmc-build:0.15.1"
      classpath "us.ihmc:ihmc-ci-plugin:0.18.0"
   }
}
plugins {
   id "org.hidetake.ssh" version "2.9.0"
   id "application"
}
apply plugin: "us.ihmc.ihmc-build"
apply plugin: "us.ihmc.ihmc-ci-plugin"

ihmc {
   loadProductProperties("../product.properties")

   configureDependencyResolution()
   configurePublications()
}

testSuites {
   def prefix = "LIBS-IHMCOPENROBOTICSSOFTWARE"
   bambooPlanKeys = [prefix + "FAST", prefix + "INDEVELOPMENT", prefix + "UI", prefix + "VIDEO"]
}

mainDependencies {
<<<<<<< HEAD
   compile group: "net.sf.trove4j", name: "trove4j", version: "3.0.3"
   compile group: "com.martiansoftware", name: "jsap", version: "2.1"
   compile group: "net.sourceforge.jmatio", name: "jmatio", version: "1.0"

   compile group: "us.ihmc", name: "euclid-core", version: "0.6.1"
   compile group: "us.ihmc", name: "ihmc-yovariables", version: "0.3.5"
   compile group: "us.ihmc", name: "IHMCVideoCodecs", version: "2.1.3"
   compile group: "us.ihmc", name: "ihmc-commons", version: "0.23.0"
   compile group: "us.ihmc", name: "simulation-construction-set", version: "0.12.6"
   compile group: "us.ihmc", name: "ihmc-javafx-toolkit", version: "0.12.4"
   compile group: "us.ihmc", name: "ihmc-graphics-description", version: "0.12.5"
   compile group: "us.ihmc", name: "ihmc-robot-description", version: "0.12.2"
   compile group: "us.ihmc", name: "ihmc-model-file-loader", version: "source"
   compile group: "us.ihmc", name: "ihmc-communication", version: "source"
=======
   compile group: 'us.ihmc', name: 'euclid-core', version: '0.5.1'
   compile group: 'us.ihmc', name: 'ihmc-yovariables', version: '0.3.4'
   compile group: 'net.sf.trove4j', name: 'trove4j', version: '3.0.3'
   compile group: 'com.martiansoftware', name: 'jsap', version: '2.1'
   compile group: 'net.sourceforge.jmatio', name: 'jmatio', version: '1.0'
   compile group: 'us.ihmc', name: 'IHMCVideoCodecs', version: '2.1.3'
   compile group: "us.ihmc", name: "ihmc-commons", version: "0.20.1"
   compile group: "us.ihmc", name: "ihmc-model-file-loader", version: "source"
   compile group: "us.ihmc", name: "simulation-construction-set", version: "0.12.5"
   compile group: "us.ihmc", name: "ihmc-communication", version: "source"
   compile group: "us.ihmc", name: "ihmc-javafx-toolkit", version: "0.12.3"
>>>>>>> f3b61d37
   compile group: "us.ihmc", name: "ihmc-java-toolkit", version: "source"
   compile group: "us.ihmc", name: "ihmc-humanoid-robotics", version: "source"
   compile group: "us.ihmc", name: "ihmc-robotics-toolkit", version: "source"
   compile group: "us.ihmc", name: "ihmc-robot-data-logger", version: "source"
}

testDependencies {
   compile group: "us.ihmc", name: "ihmc-ci-core-api", version: "0.18.0"
   compile group: "junit", name: "junit", version: "4.12"
}

mainClassName = hasProperty("mainClass") ? mainClass : "us.ihmc.robotDataVisualizer.visualizer.SCSVisualizer"

if (ihmc.isBuildRoot())
{
   task viewerStartScripts(type: CreateStartScripts) {
      outputDir = file("build/scripts")
      mainClassName = "us.ihmc.robotDataVisualizer.gui.GUICaptureViewer"
      applicationName = "IHMCGUICaptureViewer"
      classpath = project.configurations.runtime + jar.outputs.files
   }

   distributions {
      guiCaptureViewer {
         baseName = "IHMCGUICaptureViewer"
         contents {
            into("lib") {
               from project.configurations.runtime + jar.outputs.files
            }

            into("bin") {
               from viewerStartScripts
               include "IHMCGUICaptureViewer*"
            }
         }
      }
   }

   task setupDeployViewerRemote << {
      def deployViewerUserValue = project.hasProperty("deployViewerUser") ? project.deployViewerUser : "invalid"
      def deployViewerPasswordValue = project.hasProperty("deployViewerPassword") ? project.deployViewerPassword : "invalid"
      def deployViewerHostValue = project.hasProperty("deployViewerHost") ? project.deployViewerHost : "invalid"

      remotes.create("deployViewerTarget") {
         host = deployViewerHostValue
         user = deployViewerUserValue
         password = deployViewerPasswordValue
         knownHosts = allowAnyHosts
      }
   }

   task deployViewer(dependsOn: [guiCaptureViewerDistTar, setupDeployViewerRemote]) << {
      ssh.run {
         session(remotes.deployViewerTarget) {
            project.logger.lifecycle("Copying GUI Capture Viewer distribution tarball to remote host")
            def distTarFile = guiCaptureViewerDistTar.outputs.files.singleFile
            put from: distTarFile, into: "."

            project.logger.lifecycle("Untarring distribution on remote host")
            execute "tar xf ./${distTarFile.name}"
            project.logger.lifecycle("Removing tarball from remote host")
            execute "rm -f ./${distTarFile.name}"
            project.logger.lifecycle("Moving GUI Capture Viewer distribution in to place")
            execute "mv ./${distTarFile.name.replace(".tar", "")} IHMCGUICaptureViewer"
            project.logger.lifecycle("GUI Capture Viewer deployment to remote host complete!")
         }
      }
   }
}<|MERGE_RESOLUTION|>--- conflicted
+++ resolved
@@ -28,7 +28,6 @@
 }
 
 mainDependencies {
-<<<<<<< HEAD
    compile group: "net.sf.trove4j", name: "trove4j", version: "3.0.3"
    compile group: "com.martiansoftware", name: "jsap", version: "2.1"
    compile group: "net.sourceforge.jmatio", name: "jmatio", version: "1.0"
@@ -43,19 +42,6 @@
    compile group: "us.ihmc", name: "ihmc-robot-description", version: "0.12.2"
    compile group: "us.ihmc", name: "ihmc-model-file-loader", version: "source"
    compile group: "us.ihmc", name: "ihmc-communication", version: "source"
-=======
-   compile group: 'us.ihmc', name: 'euclid-core', version: '0.5.1'
-   compile group: 'us.ihmc', name: 'ihmc-yovariables', version: '0.3.4'
-   compile group: 'net.sf.trove4j', name: 'trove4j', version: '3.0.3'
-   compile group: 'com.martiansoftware', name: 'jsap', version: '2.1'
-   compile group: 'net.sourceforge.jmatio', name: 'jmatio', version: '1.0'
-   compile group: 'us.ihmc', name: 'IHMCVideoCodecs', version: '2.1.3'
-   compile group: "us.ihmc", name: "ihmc-commons", version: "0.20.1"
-   compile group: "us.ihmc", name: "ihmc-model-file-loader", version: "source"
-   compile group: "us.ihmc", name: "simulation-construction-set", version: "0.12.5"
-   compile group: "us.ihmc", name: "ihmc-communication", version: "source"
-   compile group: "us.ihmc", name: "ihmc-javafx-toolkit", version: "0.12.3"
->>>>>>> f3b61d37
    compile group: "us.ihmc", name: "ihmc-java-toolkit", version: "source"
    compile group: "us.ihmc", name: "ihmc-humanoid-robotics", version: "source"
    compile group: "us.ihmc", name: "ihmc-robotics-toolkit", version: "source"
@@ -63,8 +49,9 @@
 }
 
 testDependencies {
+   compile group: "junit", name: "junit", version: "4.12"
+   
    compile group: "us.ihmc", name: "ihmc-ci-core-api", version: "0.18.0"
-   compile group: "junit", name: "junit", version: "4.12"
 }
 
 mainClassName = hasProperty("mainClass") ? mainClass : "us.ihmc.robotDataVisualizer.visualizer.SCSVisualizer"
