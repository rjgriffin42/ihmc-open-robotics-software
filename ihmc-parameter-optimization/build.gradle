--- conflicted
+++ resolved
@@ -24,24 +24,14 @@
 }
 
 mainDependencies {
-<<<<<<< HEAD
    compile group: "us.ihmc", name: "ihmc-yovariables", version: "0.3.5"
-=======
-   compile group: 'us.ihmc', name: 'ihmc-yovariables', version: '0.3.4'
->>>>>>> f3b61d37
    compile group: "us.ihmc", name: "ihmc-robotics-toolkit", version: "source"
 }
 
 testDependencies {
-<<<<<<< HEAD
    compile group: "junit", name: "junit", version: "4.12"
 
-   compile group: "us.ihmc", name: "ihmc-ci-core-api", version: "0.17.14"
+   compile group: "us.ihmc", name: "ihmc-ci-core-api", version: "0.18.0"
    compile group: "us.ihmc", name: "ihmc-commons-testing", version: "0.23.0"
-=======
-   compile group: "us.ihmc", name: "ihmc-ci-core-api", version: "0.18.0"
-   compile group: "junit", name: "junit", version: "4.12"
-   compile group: "us.ihmc", name: "ihmc-commons-testing", version: "0.20.1"
->>>>>>> f3b61d37
    compile group: "us.ihmc", name: "ihmc-robotics-toolkit-test", version: "source"
 }