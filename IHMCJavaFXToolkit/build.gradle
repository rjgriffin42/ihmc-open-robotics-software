buildscript {
    repositories {
        jcenter()
        mavenCentral()
        maven {
            url "https://plugins.gradle.org/m2/"
        }
    }
    dependencies {
        classpath group: 'gradle.plugin.us.ihmc.gradle', name: 'ihmc-build', version: '0.0.17'
    }
}

apply plugin: "us.ihmc.gradle.ihmc-build"

sourceCompatibility = 1.8
version = "${getOpenRoboticsSoftwareProject().version}"
project.ext.fullVersion = "${getOpenRoboticsSoftwareProject().ext.fullVersion}"
project.ext.vcsUrl = "${getOpenRoboticsSoftwareProject().ext.vcsUrl}"
project.ext.licenseURL = "http://www.apache.org/licenses/LICENSE-2.0.txt"
project.ext.licenseName = "Apache License, Version 2.0"
project.ext.bintrayLicenseName = "Apache-2.0"

project.sourceSets {
    main {
        java {
            srcDirs = ['src', 'visualizers']
        }

        resources {
            srcDirs = ['src', 'resources']
        }
    }

    test {
        java {
            srcDirs = ['test']
        }

        resources {
            srcDirs = ['testResources']
        }
    }
}

repositories ihmc.ihmcDefaultArtifactProxies()

repositories {
    maven {
        url "http://artifactory.ihmc.us/artifactory/thirdparty/"
    }
}

repositories {
    mavenCentral()
    jcenter()
    mavenLocal()
}



dependencies {
<<<<<<< HEAD
    compile group: 'us.ihmc', name: 'euclid-core', version: '0.4.4'
=======
    compile group: 'us.ihmc', name: 'euclid-core', version: '0.4.3'
    compile group: 'us.ihmc', name: 'ihmc-yovariables', version: '0.1.0'
>>>>>>> 7ffab6e5
    compile "net.sf.trove4j:trove4j:3.0.3"
    compile "org.apache.commons:commons-lang3:3.4"
    compile ("org.fxyz3d:fxyz3d:0.1.1") {
        exclude group: 'java3d', module: 'vecmath'
    }

    compile ihmc.getProjectDependency(":IHMCGraphicsDescription")
    compile ihmc.getProjectDependency(":IHMCRoboticsToolkit")
}<|MERGE_RESOLUTION|>--- conflicted
+++ resolved
@@ -60,12 +60,8 @@
 
 
 dependencies {
-<<<<<<< HEAD
     compile group: 'us.ihmc', name: 'euclid-core', version: '0.4.4'
-=======
-    compile group: 'us.ihmc', name: 'euclid-core', version: '0.4.3'
     compile group: 'us.ihmc', name: 'ihmc-yovariables', version: '0.1.0'
->>>>>>> 7ffab6e5
     compile "net.sf.trove4j:trove4j:3.0.3"
     compile "org.apache.commons:commons-lang3:3.4"
     compile ("org.fxyz3d:fxyz3d:0.1.1") {
