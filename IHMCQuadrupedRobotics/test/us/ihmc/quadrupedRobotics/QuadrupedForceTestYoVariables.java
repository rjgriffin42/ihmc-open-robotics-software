--- conflicted
+++ resolved
@@ -13,8 +13,6 @@
    
    private final DoubleYoVariable stanceHeight;
    private final DoubleYoVariable groundPlanePointZ;
-<<<<<<< HEAD
-=======
    
    private final DoubleYoVariable xGaitEndPhaseShiftInput;
    private final DoubleYoVariable xGaitEndDoubleSupportDurationInput;
@@ -22,7 +20,6 @@
    private final DoubleYoVariable xGaitStanceLengthInput;
    private final DoubleYoVariable xGaitStepGroundClearanceInput;
    private final DoubleYoVariable xGaitStepDurationInput;
->>>>>>> 02ba4c3e
 
    @SuppressWarnings("unchecked")
    public QuadrupedForceTestYoVariables(SimulationConstructionSet scs)
@@ -34,8 +31,6 @@
       
       stanceHeight = (DoubleYoVariable) scs.getVariable("param__stanceHeight");
       groundPlanePointZ = (DoubleYoVariable) scs.getVariable("groundPlanePointZ");
-<<<<<<< HEAD
-=======
       
       xGaitEndPhaseShiftInput = (DoubleYoVariable) scs.getVariable("endPhaseShiftInput");
       xGaitEndDoubleSupportDurationInput = (DoubleYoVariable) scs.getVariable("endDoubleSupportDurationInput");
@@ -43,7 +38,6 @@
       xGaitStanceLengthInput = (DoubleYoVariable) scs.getVariable("stanceLengthInput");
       xGaitStepGroundClearanceInput = (DoubleYoVariable) scs.getVariable("stepGroundClearanceInput");
       xGaitStepDurationInput = (DoubleYoVariable) scs.getVariable("stepDurationInput");
->>>>>>> 02ba4c3e
    }
 
    public EnumYoVariable<QuadrupedForceControllerRequestedEvent> getUserTrigger()
@@ -65,8 +59,6 @@
    {
       return groundPlanePointZ;
    }
-<<<<<<< HEAD
-=======
 
    public DoubleYoVariable getXGaitEndDoubleSupportDurationInput()
    {
@@ -97,5 +89,4 @@
    {
       return xGaitStepDurationInput;
    }
->>>>>>> 02ba4c3e
 }