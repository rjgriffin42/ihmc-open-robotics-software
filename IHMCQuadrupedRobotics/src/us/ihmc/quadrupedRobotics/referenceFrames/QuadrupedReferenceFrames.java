--- conflicted
+++ resolved
@@ -1,337 +1,334 @@
-package us.ihmc.quadrupedRobotics.referenceFrames;
-
-import java.util.EnumMap;
-
-import javax.vecmath.Quat4d;
-
-import us.ihmc.SdfLoader.SDFFullRobotModel;
-import us.ihmc.SdfLoader.models.FullRobotModel;
-import us.ihmc.SdfLoader.partNames.LegJointName;
-import us.ihmc.SdfLoader.partNames.NeckJointName;
-import us.ihmc.SdfLoader.partNames.RobotSpecificJointNames;
-import us.ihmc.quadrupedRobotics.parameters.QuadrupedJointNameMap;
-import us.ihmc.quadrupedRobotics.parameters.QuadrupedPhysicalProperties;
-import us.ihmc.robotics.geometry.FramePoint;
-import us.ihmc.robotics.geometry.FramePose;
-import us.ihmc.robotics.referenceFrames.CenterOfMassReferenceFrame;
-import us.ihmc.robotics.referenceFrames.MidFrameZUpFrame;
-import us.ihmc.robotics.referenceFrames.PoseReferenceFrame;
-import us.ihmc.robotics.referenceFrames.ReferenceFrame;
-import us.ihmc.robotics.referenceFrames.TranslationReferenceFrame;
-import us.ihmc.robotics.referenceFrames.ZUpFrame;
-import us.ihmc.robotics.robotSide.EndDependentList;
-import us.ihmc.robotics.robotSide.QuadrantDependentList;
-import us.ihmc.robotics.robotSide.RobotEnd;
-import us.ihmc.robotics.robotSide.RobotQuadrant;
-import us.ihmc.robotics.robotSide.RobotSide;
-import us.ihmc.robotics.robotSide.SideDependentList;
-import us.ihmc.robotics.screwTheory.OneDoFJoint;
-import us.ihmc.tools.containers.ContainerTools;
-
-/**
- * <p>Title: </p>
- *
- * <p>Description: </p>
- *
- * <p>Copyright: Copyright (c) 2007</p>
- *
- * <p>Company: </p>
- *
- * @author not attributable
- * @version 1.0
- */
-public class QuadrupedReferenceFrames extends CommonQuadrupedReferenceFrames
-{
-   private final FullRobotModel fullRobotModel;
-
-   private static final ReferenceFrame worldFrame = ReferenceFrame.getWorldFrame();
-
-   private final ReferenceFrame bodyFrame, rootJointFrame;
-   private final ZUpFrame bodyZUpFrame;
-
-   private final EnumMap<NeckJointName, ReferenceFrame> neckReferenceFrames = ContainerTools.createEnumMap(NeckJointName.class);
-   private final QuadrantDependentList<EnumMap<LegJointName, ReferenceFrame>> framesBeforeLegJoint = QuadrantDependentList.createListOfEnumMaps(LegJointName.class);
-   private final QuadrantDependentList<EnumMap<LegJointName, ReferenceFrame>> framesAfterLegJoint = QuadrantDependentList.createListOfEnumMaps(LegJointName.class);
-   private final QuadrantDependentList<ReferenceFrame> soleFrames = new QuadrantDependentList<ReferenceFrame>();
-   
-   private final QuadrantDependentList<ReferenceFrame> legAttachementFrames = new QuadrantDependentList<ReferenceFrame>();
-   private final QuadrantDependentList<FramePoint> legAttachementPoints= new QuadrantDependentList<FramePoint>();
-
-   private final SideDependentList<ReferenceFrame> sideDependentMidTrotLineZUpFrames = new SideDependentList<ReferenceFrame>();
-   private final SideDependentList<ReferenceFrame> sideDependentMidFeetZUpFrames = new SideDependentList<ReferenceFrame>();
-   private final EndDependentList<ReferenceFrame> endDependentMidFeetZUpFrames = new EndDependentList<ReferenceFrame>();
-   
-   private final ReferenceFrame centerOfMassFrame;
-   private final PoseReferenceFrame centerOfMassFrameWithRotation;
-   private final ZUpFrame centerOfMassZUpFrame;
-   private final FramePose centerOfMassPose;
-   private final PoseReferenceFrame centerOfFourHipsFrame;
-   private final FramePose centerOfFourHipsFramePose;
-   private final FramePoint centerOfFourHipsFramePoint = new FramePoint();
-   
-
-   public QuadrupedReferenceFrames(SDFFullRobotModel fullRobotModel, QuadrupedJointNameMap quadrupedJointNameMap, QuadrupedPhysicalProperties quadrupedPhysicalProperties)
-   {
-      this.fullRobotModel = fullRobotModel;
-
-      rootJointFrame = fullRobotModel.getRootJoint().getFrameAfterJoint();
-      bodyFrame = fullRobotModel.getRootJoint().getSuccessor().getBodyFixedFrame();
-      centerOfMassPose = new FramePose(bodyFrame);
-
-      bodyZUpFrame = new ZUpFrame(worldFrame, bodyFrame, "bodyZUpFrame");
-      RobotSpecificJointNames robotJointNames = fullRobotModel.getRobotSpecificJointNames();
-      
-      for (NeckJointName neckJointName : robotJointNames.getNeckJointNames())
-      {
-         this.neckReferenceFrames.put(neckJointName, fullRobotModel.getNeckJoint(neckJointName).getFrameAfterJoint());
-      }
-
-      LegJointName[] legJointNames = quadrupedJointNameMap.getLegJointNames();
-      for (RobotQuadrant robotQuadrant : RobotQuadrant.values)
-      {         
-         for (LegJointName legJointName : legJointNames)
-         {
-            String jointName = quadrupedJointNameMap.getLegJointName(robotQuadrant, legJointName);
-            OneDoFJoint oneDoFJoint = fullRobotModel.getOneDoFJointByName(jointName);
-            ReferenceFrame frameBeforeJoint = oneDoFJoint.getFrameBeforeJoint();
-            ReferenceFrame frameAfterJoint = oneDoFJoint.getFrameAfterJoint();
-            
-            framesBeforeLegJoint.get(robotQuadrant).put(legJointName, frameBeforeJoint);
-            framesAfterLegJoint.get(robotQuadrant).put(legJointName, frameAfterJoint);
-         }
-         
-         ReferenceFrame frameAfterKnee = framesAfterLegJoint.get(robotQuadrant).get(LegJointName.KNEE);
-
-         TranslationReferenceFrame soleFrame = new TranslationReferenceFrame(robotQuadrant.toString() + "SoleFrame", frameAfterKnee);
-         soleFrame.updateTranslation(quadrupedPhysicalProperties.getOffsetFromKneeToFoot());
-         soleFrame.update();
-         
-         soleFrames.put(robotQuadrant, soleFrame);
-         
-         FramePoint legAttachmentPoint = new FramePoint();
-         legAttachementPoints.put(robotQuadrant, legAttachmentPoint);
-      }
-      
-      for (RobotSide robotSide : RobotSide.values)
-      {
-         RobotQuadrant hindSoleQuadrant = RobotQuadrant.getQuadrant(RobotEnd.HIND, robotSide);
-         RobotQuadrant frontSoleQuadrant = RobotQuadrant.getQuadrant(RobotEnd.FRONT, robotSide);
-         RobotQuadrant frontSoleQuadrantOppositeSide = RobotQuadrant.getQuadrant(RobotEnd.FRONT, robotSide.getOppositeSide());
-         
-         MidFrameZUpFrame midFeetZUpFrame = new MidFrameZUpFrame(robotSide.getCamelCaseNameForStartOfExpression() + "MidFeetZUpFrame", worldFrame, soleFrames.get(hindSoleQuadrant), soleFrames.get(frontSoleQuadrant));
-         sideDependentMidFeetZUpFrames.put(robotSide, midFeetZUpFrame);
-         
-         MidFrameZUpFrame midTrotLineZUpFrame = new MidFrameZUpFrame("hind" + robotSide.getCamelCaseNameForMiddleOfExpression() + "Front" + robotSide.getOppositeSide().getCamelCaseNameForMiddleOfExpression() + "MidTrotLineZUpFrame", worldFrame, soleFrames.get(hindSoleQuadrant), soleFrames.get(frontSoleQuadrantOppositeSide));
-         sideDependentMidTrotLineZUpFrames.put(robotSide, midTrotLineZUpFrame);
-      }
-      
-      for (RobotEnd robotEnd : RobotEnd.values)
-      {
-         RobotQuadrant leftSoleQuadrant = RobotQuadrant.getQuadrant(robotEnd, RobotSide.LEFT);
-         RobotQuadrant rightSoleQuadrant = RobotQuadrant.getQuadrant(robotEnd, RobotSide.RIGHT);
-         
-         MidFrameZUpFrame midFeetZUpFrame = new MidFrameZUpFrame(robotEnd.getCamelCaseNameForStartOfExpression() + "MidFeetZUpFrame", worldFrame, soleFrames.get(leftSoleQuadrant), soleFrames.get(rightSoleQuadrant));
-         endDependentMidFeetZUpFrames.put(robotEnd, midFeetZUpFrame);
-      }
-             
-      for (RobotQuadrant robotQuadrant : RobotQuadrant.values)
-      { 
-         ReferenceFrame frameBeforeHipRoll = framesBeforeLegJoint.get(robotQuadrant).get(LegJointName.HIP_ROLL);         
-         ReferenceFrame frameBeforeHipPitch = framesBeforeLegJoint.get(robotQuadrant).get(LegJointName.HIP_PITCH);
-         
-         FramePoint xyOffsetFromRollToPitch = new FramePoint(frameBeforeHipPitch);
-         xyOffsetFromRollToPitch.changeFrame(frameBeforeHipRoll);
-         
-         TranslationReferenceFrame legAttachmentFrame = new TranslationReferenceFrame(robotQuadrant.getCamelCaseNameForStartOfExpression() + "LegAttachementFrame", frameBeforeHipRoll);
-
-         xyOffsetFromRollToPitch.setZ(0.0);
-         
-         legAttachmentFrame.updateTranslation(xyOffsetFromRollToPitch);
-         legAttachementFrames.put(robotQuadrant, legAttachmentFrame);
-      }
-      
-      centerOfMassFrame = new CenterOfMassReferenceFrame("centerOfMass", worldFrame, fullRobotModel.getElevator());
-      
-      centerOfMassPose.setToZero(centerOfMassFrame);
-      centerOfMassPose.changeFrame(bodyFrame);
-      
-      centerOfMassFrameWithRotation = new PoseReferenceFrame("centerOfMassFrameWithRotation", bodyFrame);
-      centerOfMassFrameWithRotation.setPoseAndUpdate(centerOfMassPose);
-      centerOfMassZUpFrame = new ZUpFrame(worldFrame, centerOfMassFrameWithRotation, "centerOfMassZUpFrame");
-      
-      centerOfFourHipsFramePose = new FramePose(bodyFrame);
-      centerOfFourHipsFrame = new PoseReferenceFrame("centerOfFourHipsFrame", bodyFrame);
-      updateHipsCentroid();
-      
-      initializeCommonValues();
-   }
-
-   private void updateHipsCentroid()
-   {
-      centerOfFourHipsFramePose.setToZero(bodyFrame);
-      centerOfFourHipsFramePoint.setToZero(bodyFrame);
-      
-      for(RobotQuadrant quadrant : RobotQuadrant.values)
-      {
-         FramePoint legAttachmentPoint = legAttachementPoints.get(quadrant);
-         legAttachmentPoint.setToZero(legAttachementFrames.get(quadrant));
-         legAttachmentPoint.changeFrame(bodyFrame);
-         centerOfFourHipsFramePoint.add(legAttachmentPoint);
-         
-      }
-      centerOfFourHipsFramePoint.scale(0.25);
-      centerOfFourHipsFramePose.setPosition(centerOfFourHipsFramePoint);
-      centerOfFourHipsFrame.setPoseAndUpdate(centerOfFourHipsFramePose);
-   }
-
-   public static ReferenceFrame getWorldFrame()
-   {
-      return worldFrame;
-   }
-
-   @Override
-   public ReferenceFrame getBodyFrame()
-   {
-      return bodyFrame;
-   }
-   
-   @Override
-   public ReferenceFrame getBodyZUpFrame()
-   {
-      return bodyZUpFrame;
-   }
-
-   @Override
-   public ReferenceFrame getSideDependentMidFeetZUpFrame(RobotSide robotSide)
-   {
-      return sideDependentMidFeetZUpFrames.get(robotSide);
-   }
-
-   @Override
-   public ReferenceFrame getMidTrotLnieZUpFrame(RobotQuadrant quadrantAssocaitedWithTrotLine)
-   {
-      if(quadrantAssocaitedWithTrotLine.isQuadrantInHind())
-      {
-         return sideDependentMidTrotLineZUpFrames.get(quadrantAssocaitedWithTrotLine.getSide());
-      }
-      return sideDependentMidTrotLineZUpFrames.get(quadrantAssocaitedWithTrotLine.getOppositeSide());
-   }
-   
-   @Override
-   public ReferenceFrame getEndDependentMidFeetZUpFrame(RobotEnd robotEnd)
-   {
-      return endDependentMidFeetZUpFrames.get(robotEnd);
-   }
-   
-   @Override
-   public ReferenceFrame getRootJointFrame()
-   {
-      return rootJointFrame;
-   }
-   
-   public ReferenceFrame getNeckFrame(NeckJointName neckJointName)
-   {
-      return neckReferenceFrames.get(neckJointName);
-   }
-
-   public ReferenceFrame getFrameBeforeLegJoint(RobotQuadrant robotQuadrant, LegJointName legJointName)
-   {
-      return framesBeforeLegJoint.get(robotQuadrant).get(legJointName);
-   }
-   
-   public ReferenceFrame getLegJointFrame(RobotQuadrant robotQuadrant, LegJointName legJointName)
-   {
-      return framesAfterLegJoint.get(robotQuadrant).get(legJointName);
-   }
-   
-   @Override
-   public ReferenceFrame getLegAttachmentFrame(RobotQuadrant robotQuadrant)
-   {
-      return legAttachementFrames.get(robotQuadrant);
-   }
-   
-   @Override
-   public ReferenceFrame getHipRollFrame(RobotQuadrant robotQuadrant)
-   {
-      return getLegJointFrame(robotQuadrant, LegJointName.HIP_ROLL);
-   }
-
-   @Override
-   public ReferenceFrame getHipPitchFrame(RobotQuadrant robotQuadrant)
-   {
-      return getLegJointFrame(robotQuadrant, LegJointName.HIP_PITCH);
-   }
-
-   @Override
-   public ReferenceFrame getKneeFrame(RobotQuadrant robotQuadrant)
-   {
-      return getLegJointFrame(robotQuadrant, LegJointName.KNEE);
-   }
-   
-   @Override
-   public ReferenceFrame getFootFrame(RobotQuadrant robotQuadrant)
-   {
-      return soleFrames.get(robotQuadrant);
-   }
-   
-   @Override
-   public ReferenceFrame getCenterOfMassFrame()
-   {
-      //return centerOfMassFrame;
-      return centerOfMassFrameWithRotation;
-   }
-
-   public ReferenceFrame getCenterOfMassZUpFrame()
-   {
-      //return centerOfMassFrame;
-      return centerOfMassFrameWithRotation;
-   }
-
-   @Override
-   public QuadrantDependentList<ReferenceFrame> getFootReferenceFrames()
-   {
-      return soleFrames;
-   }
-   
-   public void updateFrames()
-   {
-      fullRobotModel.updateFrames();
-      bodyZUpFrame.update();
-      
-      for (RobotQuadrant robotQuadrant : RobotQuadrant.values)
-      {
-         soleFrames.get(robotQuadrant).update();
-      }
-      
-      for (RobotSide robotSide : RobotSide.values)
-      {
-         sideDependentMidFeetZUpFrames.get(robotSide).update();
-         sideDependentMidTrotLineZUpFrames.get(robotSide).update();
-      }
-      
-      for (RobotEnd robotEnd : RobotEnd.values)
-      {
-         endDependentMidFeetZUpFrames.get(robotEnd).update();
-      }
-
-      centerOfMassFrame.update();
-      
-      centerOfMassPose.setToZero(centerOfMassFrame);
-      centerOfMassPose.changeFrame(bodyFrame);
-      centerOfMassPose.setOrientation(new Quat4d());
-      
-      centerOfMassFrameWithRotation.setPoseAndUpdate(centerOfMassPose);
-<<<<<<< HEAD
-      centerOfMassZUpFrame.update();
-=======
-      
-      updateHipsCentroid();
-   }
-
-   @Override
-   public ReferenceFrame getCenterOfFourHipsFrame()
-   {
-      return centerOfFourHipsFrame;
->>>>>>> 23fdb9db
-   }
-}
+package us.ihmc.quadrupedRobotics.referenceFrames;
+
+import java.util.EnumMap;
+
+import javax.vecmath.Quat4d;
+
+import us.ihmc.SdfLoader.SDFFullRobotModel;
+import us.ihmc.SdfLoader.models.FullRobotModel;
+import us.ihmc.SdfLoader.partNames.LegJointName;
+import us.ihmc.SdfLoader.partNames.NeckJointName;
+import us.ihmc.SdfLoader.partNames.RobotSpecificJointNames;
+import us.ihmc.quadrupedRobotics.parameters.QuadrupedJointNameMap;
+import us.ihmc.quadrupedRobotics.parameters.QuadrupedPhysicalProperties;
+import us.ihmc.robotics.geometry.FramePoint;
+import us.ihmc.robotics.geometry.FramePose;
+import us.ihmc.robotics.referenceFrames.CenterOfMassReferenceFrame;
+import us.ihmc.robotics.referenceFrames.MidFrameZUpFrame;
+import us.ihmc.robotics.referenceFrames.PoseReferenceFrame;
+import us.ihmc.robotics.referenceFrames.ReferenceFrame;
+import us.ihmc.robotics.referenceFrames.TranslationReferenceFrame;
+import us.ihmc.robotics.referenceFrames.ZUpFrame;
+import us.ihmc.robotics.robotSide.EndDependentList;
+import us.ihmc.robotics.robotSide.QuadrantDependentList;
+import us.ihmc.robotics.robotSide.RobotEnd;
+import us.ihmc.robotics.robotSide.RobotQuadrant;
+import us.ihmc.robotics.robotSide.RobotSide;
+import us.ihmc.robotics.robotSide.SideDependentList;
+import us.ihmc.robotics.screwTheory.OneDoFJoint;
+import us.ihmc.tools.containers.ContainerTools;
+
+/**
+ * <p>Title: </p>
+ *
+ * <p>Description: </p>
+ *
+ * <p>Copyright: Copyright (c) 2007</p>
+ *
+ * <p>Company: </p>
+ *
+ * @author not attributable
+ * @version 1.0
+ */
+public class QuadrupedReferenceFrames extends CommonQuadrupedReferenceFrames
+{
+   private final FullRobotModel fullRobotModel;
+
+   private static final ReferenceFrame worldFrame = ReferenceFrame.getWorldFrame();
+
+   private final ReferenceFrame bodyFrame, rootJointFrame;
+   private final ZUpFrame bodyZUpFrame;
+
+   private final EnumMap<NeckJointName, ReferenceFrame> neckReferenceFrames = ContainerTools.createEnumMap(NeckJointName.class);
+   private final QuadrantDependentList<EnumMap<LegJointName, ReferenceFrame>> framesBeforeLegJoint = QuadrantDependentList.createListOfEnumMaps(LegJointName.class);
+   private final QuadrantDependentList<EnumMap<LegJointName, ReferenceFrame>> framesAfterLegJoint = QuadrantDependentList.createListOfEnumMaps(LegJointName.class);
+   private final QuadrantDependentList<ReferenceFrame> soleFrames = new QuadrantDependentList<ReferenceFrame>();
+   
+   private final QuadrantDependentList<ReferenceFrame> legAttachementFrames = new QuadrantDependentList<ReferenceFrame>();
+   private final QuadrantDependentList<FramePoint> legAttachementPoints= new QuadrantDependentList<FramePoint>();
+
+   private final SideDependentList<ReferenceFrame> sideDependentMidTrotLineZUpFrames = new SideDependentList<ReferenceFrame>();
+   private final SideDependentList<ReferenceFrame> sideDependentMidFeetZUpFrames = new SideDependentList<ReferenceFrame>();
+   private final EndDependentList<ReferenceFrame> endDependentMidFeetZUpFrames = new EndDependentList<ReferenceFrame>();
+   
+   private final ReferenceFrame centerOfMassFrame;
+   private final PoseReferenceFrame centerOfMassFrameWithRotation;
+   private final ZUpFrame centerOfMassZUpFrame;
+   private final FramePose centerOfMassPose;
+   private final PoseReferenceFrame centerOfFourHipsFrame;
+   private final FramePose centerOfFourHipsFramePose;
+   private final FramePoint centerOfFourHipsFramePoint = new FramePoint();
+   
+
+   public QuadrupedReferenceFrames(SDFFullRobotModel fullRobotModel, QuadrupedJointNameMap quadrupedJointNameMap, QuadrupedPhysicalProperties quadrupedPhysicalProperties)
+   {
+      this.fullRobotModel = fullRobotModel;
+
+      rootJointFrame = fullRobotModel.getRootJoint().getFrameAfterJoint();
+      bodyFrame = fullRobotModel.getRootJoint().getSuccessor().getBodyFixedFrame();
+      centerOfMassPose = new FramePose(bodyFrame);
+
+      bodyZUpFrame = new ZUpFrame(worldFrame, bodyFrame, "bodyZUpFrame");
+      RobotSpecificJointNames robotJointNames = fullRobotModel.getRobotSpecificJointNames();
+      
+      for (NeckJointName neckJointName : robotJointNames.getNeckJointNames())
+      {
+         this.neckReferenceFrames.put(neckJointName, fullRobotModel.getNeckJoint(neckJointName).getFrameAfterJoint());
+      }
+
+      LegJointName[] legJointNames = quadrupedJointNameMap.getLegJointNames();
+      for (RobotQuadrant robotQuadrant : RobotQuadrant.values)
+      {         
+         for (LegJointName legJointName : legJointNames)
+         {
+            String jointName = quadrupedJointNameMap.getLegJointName(robotQuadrant, legJointName);
+            OneDoFJoint oneDoFJoint = fullRobotModel.getOneDoFJointByName(jointName);
+            ReferenceFrame frameBeforeJoint = oneDoFJoint.getFrameBeforeJoint();
+            ReferenceFrame frameAfterJoint = oneDoFJoint.getFrameAfterJoint();
+            
+            framesBeforeLegJoint.get(robotQuadrant).put(legJointName, frameBeforeJoint);
+            framesAfterLegJoint.get(robotQuadrant).put(legJointName, frameAfterJoint);
+         }
+         
+         ReferenceFrame frameAfterKnee = framesAfterLegJoint.get(robotQuadrant).get(LegJointName.KNEE);
+
+         TranslationReferenceFrame soleFrame = new TranslationReferenceFrame(robotQuadrant.toString() + "SoleFrame", frameAfterKnee);
+         soleFrame.updateTranslation(quadrupedPhysicalProperties.getOffsetFromKneeToFoot());
+         soleFrame.update();
+         
+         soleFrames.put(robotQuadrant, soleFrame);
+         
+         FramePoint legAttachmentPoint = new FramePoint();
+         legAttachementPoints.put(robotQuadrant, legAttachmentPoint);
+      }
+      
+      for (RobotSide robotSide : RobotSide.values)
+      {
+         RobotQuadrant hindSoleQuadrant = RobotQuadrant.getQuadrant(RobotEnd.HIND, robotSide);
+         RobotQuadrant frontSoleQuadrant = RobotQuadrant.getQuadrant(RobotEnd.FRONT, robotSide);
+         RobotQuadrant frontSoleQuadrantOppositeSide = RobotQuadrant.getQuadrant(RobotEnd.FRONT, robotSide.getOppositeSide());
+         
+         MidFrameZUpFrame midFeetZUpFrame = new MidFrameZUpFrame(robotSide.getCamelCaseNameForStartOfExpression() + "MidFeetZUpFrame", worldFrame, soleFrames.get(hindSoleQuadrant), soleFrames.get(frontSoleQuadrant));
+         sideDependentMidFeetZUpFrames.put(robotSide, midFeetZUpFrame);
+         
+         MidFrameZUpFrame midTrotLineZUpFrame = new MidFrameZUpFrame("hind" + robotSide.getCamelCaseNameForMiddleOfExpression() + "Front" + robotSide.getOppositeSide().getCamelCaseNameForMiddleOfExpression() + "MidTrotLineZUpFrame", worldFrame, soleFrames.get(hindSoleQuadrant), soleFrames.get(frontSoleQuadrantOppositeSide));
+         sideDependentMidTrotLineZUpFrames.put(robotSide, midTrotLineZUpFrame);
+      }
+      
+      for (RobotEnd robotEnd : RobotEnd.values)
+      {
+         RobotQuadrant leftSoleQuadrant = RobotQuadrant.getQuadrant(robotEnd, RobotSide.LEFT);
+         RobotQuadrant rightSoleQuadrant = RobotQuadrant.getQuadrant(robotEnd, RobotSide.RIGHT);
+         
+         MidFrameZUpFrame midFeetZUpFrame = new MidFrameZUpFrame(robotEnd.getCamelCaseNameForStartOfExpression() + "MidFeetZUpFrame", worldFrame, soleFrames.get(leftSoleQuadrant), soleFrames.get(rightSoleQuadrant));
+         endDependentMidFeetZUpFrames.put(robotEnd, midFeetZUpFrame);
+      }
+             
+      for (RobotQuadrant robotQuadrant : RobotQuadrant.values)
+      { 
+         ReferenceFrame frameBeforeHipRoll = framesBeforeLegJoint.get(robotQuadrant).get(LegJointName.HIP_ROLL);         
+         ReferenceFrame frameBeforeHipPitch = framesBeforeLegJoint.get(robotQuadrant).get(LegJointName.HIP_PITCH);
+         
+         FramePoint xyOffsetFromRollToPitch = new FramePoint(frameBeforeHipPitch);
+         xyOffsetFromRollToPitch.changeFrame(frameBeforeHipRoll);
+         
+         TranslationReferenceFrame legAttachmentFrame = new TranslationReferenceFrame(robotQuadrant.getCamelCaseNameForStartOfExpression() + "LegAttachementFrame", frameBeforeHipRoll);
+
+         xyOffsetFromRollToPitch.setZ(0.0);
+         
+         legAttachmentFrame.updateTranslation(xyOffsetFromRollToPitch);
+         legAttachementFrames.put(robotQuadrant, legAttachmentFrame);
+      }
+      
+      centerOfMassFrame = new CenterOfMassReferenceFrame("centerOfMass", worldFrame, fullRobotModel.getElevator());
+      
+      centerOfMassPose.setToZero(centerOfMassFrame);
+      centerOfMassPose.changeFrame(bodyFrame);
+      
+      centerOfMassFrameWithRotation = new PoseReferenceFrame("centerOfMassFrameWithRotation", bodyFrame);
+      centerOfMassFrameWithRotation.setPoseAndUpdate(centerOfMassPose);
+      centerOfMassZUpFrame = new ZUpFrame(worldFrame, centerOfMassFrameWithRotation, "centerOfMassZUpFrame");
+      
+      centerOfFourHipsFramePose = new FramePose(bodyFrame);
+      centerOfFourHipsFrame = new PoseReferenceFrame("centerOfFourHipsFrame", bodyFrame);
+      updateHipsCentroid();
+      
+      initializeCommonValues();
+   }
+
+   private void updateHipsCentroid()
+   {
+      centerOfFourHipsFramePose.setToZero(bodyFrame);
+      centerOfFourHipsFramePoint.setToZero(bodyFrame);
+      
+      for(RobotQuadrant quadrant : RobotQuadrant.values)
+      {
+         FramePoint legAttachmentPoint = legAttachementPoints.get(quadrant);
+         legAttachmentPoint.setToZero(legAttachementFrames.get(quadrant));
+         legAttachmentPoint.changeFrame(bodyFrame);
+         centerOfFourHipsFramePoint.add(legAttachmentPoint);
+         
+      }
+      centerOfFourHipsFramePoint.scale(0.25);
+      centerOfFourHipsFramePose.setPosition(centerOfFourHipsFramePoint);
+      centerOfFourHipsFrame.setPoseAndUpdate(centerOfFourHipsFramePose);
+   }
+
+   public static ReferenceFrame getWorldFrame()
+   {
+      return worldFrame;
+   }
+
+   @Override
+   public ReferenceFrame getBodyFrame()
+   {
+      return bodyFrame;
+   }
+   
+   @Override
+   public ReferenceFrame getBodyZUpFrame()
+   {
+      return bodyZUpFrame;
+   }
+
+   @Override
+   public ReferenceFrame getSideDependentMidFeetZUpFrame(RobotSide robotSide)
+   {
+      return sideDependentMidFeetZUpFrames.get(robotSide);
+   }
+
+   @Override
+   public ReferenceFrame getMidTrotLnieZUpFrame(RobotQuadrant quadrantAssocaitedWithTrotLine)
+   {
+      if(quadrantAssocaitedWithTrotLine.isQuadrantInHind())
+      {
+         return sideDependentMidTrotLineZUpFrames.get(quadrantAssocaitedWithTrotLine.getSide());
+      }
+      return sideDependentMidTrotLineZUpFrames.get(quadrantAssocaitedWithTrotLine.getOppositeSide());
+   }
+   
+   @Override
+   public ReferenceFrame getEndDependentMidFeetZUpFrame(RobotEnd robotEnd)
+   {
+      return endDependentMidFeetZUpFrames.get(robotEnd);
+   }
+   
+   @Override
+   public ReferenceFrame getRootJointFrame()
+   {
+      return rootJointFrame;
+   }
+   
+   public ReferenceFrame getNeckFrame(NeckJointName neckJointName)
+   {
+      return neckReferenceFrames.get(neckJointName);
+   }
+
+   public ReferenceFrame getFrameBeforeLegJoint(RobotQuadrant robotQuadrant, LegJointName legJointName)
+   {
+      return framesBeforeLegJoint.get(robotQuadrant).get(legJointName);
+   }
+   
+   public ReferenceFrame getLegJointFrame(RobotQuadrant robotQuadrant, LegJointName legJointName)
+   {
+      return framesAfterLegJoint.get(robotQuadrant).get(legJointName);
+   }
+   
+   @Override
+   public ReferenceFrame getLegAttachmentFrame(RobotQuadrant robotQuadrant)
+   {
+      return legAttachementFrames.get(robotQuadrant);
+   }
+   
+   @Override
+   public ReferenceFrame getHipRollFrame(RobotQuadrant robotQuadrant)
+   {
+      return getLegJointFrame(robotQuadrant, LegJointName.HIP_ROLL);
+   }
+
+   @Override
+   public ReferenceFrame getHipPitchFrame(RobotQuadrant robotQuadrant)
+   {
+      return getLegJointFrame(robotQuadrant, LegJointName.HIP_PITCH);
+   }
+
+   @Override
+   public ReferenceFrame getKneeFrame(RobotQuadrant robotQuadrant)
+   {
+      return getLegJointFrame(robotQuadrant, LegJointName.KNEE);
+   }
+   
+   @Override
+   public ReferenceFrame getFootFrame(RobotQuadrant robotQuadrant)
+   {
+      return soleFrames.get(robotQuadrant);
+   }
+   
+   @Override
+   public ReferenceFrame getCenterOfMassFrame()
+   {
+      //return centerOfMassFrame;
+      return centerOfMassFrameWithRotation;
+   }
+
+   public ReferenceFrame getCenterOfMassZUpFrame()
+   {
+      //return centerOfMassFrame;
+      return centerOfMassFrameWithRotation;
+   }
+
+   @Override
+   public QuadrantDependentList<ReferenceFrame> getFootReferenceFrames()
+   {
+      return soleFrames;
+   }
+   
+   public void updateFrames()
+   {
+      fullRobotModel.updateFrames();
+      bodyZUpFrame.update();
+      
+      for (RobotQuadrant robotQuadrant : RobotQuadrant.values)
+      {
+         soleFrames.get(robotQuadrant).update();
+      }
+      
+      for (RobotSide robotSide : RobotSide.values)
+      {
+         sideDependentMidFeetZUpFrames.get(robotSide).update();
+         sideDependentMidTrotLineZUpFrames.get(robotSide).update();
+      }
+      
+      for (RobotEnd robotEnd : RobotEnd.values)
+      {
+         endDependentMidFeetZUpFrames.get(robotEnd).update();
+      }
+
+      centerOfMassFrame.update();
+      
+      centerOfMassPose.setToZero(centerOfMassFrame);
+      centerOfMassPose.changeFrame(bodyFrame);
+      centerOfMassPose.setOrientation(new Quat4d());
+      
+      centerOfMassFrameWithRotation.setPoseAndUpdate(centerOfMassPose);
+      centerOfMassZUpFrame.update();
+      
+      updateHipsCentroid();
+   }
+
+   @Override
+   public ReferenceFrame getCenterOfFourHipsFrame()
+   {
+      return centerOfFourHipsFrame;
+   }
+}