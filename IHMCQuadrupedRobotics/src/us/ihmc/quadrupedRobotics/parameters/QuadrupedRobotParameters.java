package us.ihmc.quadrupedRobotics.parameters;

import us.ihmc.SdfLoader.SDFFullRobotModel;
import us.ihmc.SdfLoader.SDFParameters;
import us.ihmc.SdfLoader.SDFRobot;

public interface QuadrupedRobotParameters
{
   public SDFRobot createSdfRobot();

   public QuadrupedJointNameMap getJointMap();
   
   public QuadrupedJointLimits getJointLimits();

   public SDFFullRobotModel createFullRobotModel();

   public String getModelName();

   public SDFParameters getSdfParameters();

   public QuadrupedPhysicalProperties getPhysicalProperties();

   public QuadrupedControllerParameters getQuadrupedControllerParameters();
   
<<<<<<< HEAD
   public QuadrupedVirtualModelParameters getQuadrupedVirtualModelParameters();

   public QuadrupedVirtualModelBasedStandParameters getQuadrupedVMCStandParameters();
=======
   public QuadrupedStandPrepParameters getQuadrupedStandPrepParameters();
   
   public QuadrupedVMCStandParameters getQuadrupedVMCStandParameters();
>>>>>>> ffb57767

   public QuadrupedActuatorParameters getActuatorParameters();
}<|MERGE_RESOLUTION|>--- conflicted
+++ resolved
@@ -22,15 +22,11 @@
 
    public QuadrupedControllerParameters getQuadrupedControllerParameters();
    
-<<<<<<< HEAD
+   public QuadrupedStandPrepParameters getQuadrupedStandPrepParameters();
+   
    public QuadrupedVirtualModelParameters getQuadrupedVirtualModelParameters();
 
    public QuadrupedVirtualModelBasedStandParameters getQuadrupedVMCStandParameters();
-=======
-   public QuadrupedStandPrepParameters getQuadrupedStandPrepParameters();
-   
-   public QuadrupedVMCStandParameters getQuadrupedVMCStandParameters();
->>>>>>> ffb57767
 
    public QuadrupedActuatorParameters getActuatorParameters();
 }