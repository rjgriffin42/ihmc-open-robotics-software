package us.ihmc.quadrupedRobotics.parameters;

import us.ihmc.SdfLoader.SDFFullRobotModel;
import us.ihmc.SdfLoader.SDFParameters;
import us.ihmc.SdfLoader.SDFRobot;

public interface QuadrupedRobotParameters
{
   public SDFRobot createSdfRobot();

   public QuadrupedJointNameMap getJointMap();
   
   public QuadrupedJointLimits getJointLimits();

   public SDFFullRobotModel createFullRobotModel();

   public String getModelName();

   public SDFParameters getSdfParameters();

   public QuadrupedPhysicalProperties getPhysicalProperties();

   public QuadrupedControllerParameters getQuadrupedControllerParameters();
   
<<<<<<< HEAD
   public QuadrupedVirtualModelParameters getQuadrupedVirtualModelParameters();

   public QuadrupedVirtualModelBasedStandParameters getQuadrupedVMCStandParameters();
=======
   public QuadrupedStandPrepParameters getQuadrupedStandPrepParameters();
   
   public QuadrupedVMCStandParameters getQuadrupedVMCStandParameters();
>>>>>>> 85ad3e3d

   public QuadrupedActuatorParameters getActuatorParameters();
}<|MERGE_RESOLUTION|>--- conflicted
+++ resolved
@@ -22,15 +22,11 @@
 
    public QuadrupedControllerParameters getQuadrupedControllerParameters();
    
-<<<<<<< HEAD
+   public QuadrupedStandPrepParameters getQuadrupedStandPrepParameters();
+   
    public QuadrupedVirtualModelParameters getQuadrupedVirtualModelParameters();
 
    public QuadrupedVirtualModelBasedStandParameters getQuadrupedVMCStandParameters();
-=======
-   public QuadrupedStandPrepParameters getQuadrupedStandPrepParameters();
-   
-   public QuadrupedVMCStandParameters getQuadrupedVMCStandParameters();
->>>>>>> 85ad3e3d
 
    public QuadrupedActuatorParameters getActuatorParameters();
 }