--- conflicted
+++ resolved
@@ -68,33 +68,6 @@
    public BooleanParameter createBoolean(String name, boolean defaultValue)
    {
       final BooleanParameter parameter = new BooleanParameter(namespace + "." + name, defaultValue);
-<<<<<<< HEAD
-
-      if (registry != null)
-      {
-         final BooleanYoVariable variable = new BooleanYoVariable("param__" + parameter.getShortPath(), registry);
-         variable.set(parameter.get());
-         variable.addVariableChangedListener(new VariableChangedListener()
-         {
-            @Override
-            public void variableChanged(YoVariable<?> v)
-            {
-               parameter.set(((BooleanYoVariable) v).getBooleanValue());
-            }
-         });
-
-         parameter.addChangeListener(new ParameterChangeListener()
-         {
-            @Override
-            public void onChange(Parameter parameter)
-            {
-               variable.set(((BooleanParameter) parameter).get(),false);
-            }
-         });
-      }
-
-=======
->>>>>>> 7d11c3d8
       register(parameter);
 
       if (registry != null)
@@ -140,19 +113,6 @@
                parameter.set(((DoubleYoVariable) v).getDoubleValue());
             }
          });
-<<<<<<< HEAD
-
-         parameter.addChangeListener(new ParameterChangeListener()
-         {
-            @Override
-            public void onChange(Parameter parameter)
-            {
-               variable.set(((DoubleParameter) parameter).get(), false);
-            }
-         });
-      }
-=======
->>>>>>> 7d11c3d8
 
          parameter.addChangeListener(new ParameterChangeListener()
          {
