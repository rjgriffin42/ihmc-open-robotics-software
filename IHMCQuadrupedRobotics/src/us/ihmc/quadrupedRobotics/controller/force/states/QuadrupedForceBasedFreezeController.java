package us.ihmc.quadrupedRobotics.controller.force.states;

import us.ihmc.SdfLoader.SDFFullQuadrupedRobotModel;
import us.ihmc.SdfLoader.partNames.JointRole;
import us.ihmc.SdfLoader.partNames.QuadrupedJointName;
import us.ihmc.quadrupedRobotics.controller.ControllerEvent;
import us.ihmc.quadrupedRobotics.controller.QuadrupedController;
import us.ihmc.quadrupedRobotics.controller.force.QuadrupedForceControllerToolbox;
import us.ihmc.quadrupedRobotics.controller.force.toolbox.QuadrupedSoleForceEstimator;
import us.ihmc.quadrupedRobotics.controller.force.toolbox.QuadrupedSolePositionController;
import us.ihmc.quadrupedRobotics.controller.force.toolbox.QuadrupedTaskSpaceController;
import us.ihmc.quadrupedRobotics.controller.force.toolbox.QuadrupedTaskSpaceEstimator;
import us.ihmc.quadrupedRobotics.model.QuadrupedRuntimeEnvironment;
import us.ihmc.quadrupedRobotics.params.BooleanParameter;
import us.ihmc.quadrupedRobotics.params.DoubleArrayParameter;
import us.ihmc.quadrupedRobotics.params.DoubleParameter;
import us.ihmc.quadrupedRobotics.params.ParameterFactory;
import us.ihmc.quadrupedRobotics.planning.ContactState;
import us.ihmc.robotics.dataStructures.registry.YoVariableRegistry;
import us.ihmc.robotics.dataStructures.variable.BooleanYoVariable;
import us.ihmc.robotics.dataStructures.variable.DoubleYoVariable;
import us.ihmc.robotics.referenceFrames.ReferenceFrame;
import us.ihmc.robotics.robotSide.QuadrantDependentList;
import us.ihmc.robotics.robotSide.RobotQuadrant;
import us.ihmc.robotics.screwTheory.OneDoFJoint;

public class QuadrupedForceBasedFreezeController implements QuadrupedController
{
   private final YoVariableRegistry registry = new YoVariableRegistry(QuadrupedForceBasedFreezeController.class.getSimpleName());

   private final ParameterFactory parameterFactory = ParameterFactory.createWithRegistry(getClass(), registry);
   private final DoubleParameter jointDampingParameter = parameterFactory.createDouble("jointDamping", 15.0);
   private final DoubleArrayParameter solePositionProportionalGainsParameter = parameterFactory
         .createDoubleArray("solePositionProportionalGains", 20000, 20000, 20000);
   private final DoubleArrayParameter solePositionDerivativeGainsParameter = parameterFactory.createDoubleArray("solePositionDerivativeGains", 200, 200, 200);
   private final DoubleArrayParameter solePositionIntegralGainsParameter = parameterFactory.createDoubleArray("solePositionIntegralGains", 0, 0, 0);
   private final DoubleParameter solePositionMaxIntegralErrorParameter = parameterFactory.createDouble("solePositionMaxIntegralError", 0);
   private final DoubleParameter jointPositionLimitDampingParameter = parameterFactory.createDouble("jointPositionLimitDamping", 10);
   private final DoubleParameter jointPositionLimitStiffnessParameter = parameterFactory.createDouble("jointPositionLimitStiffness", 100);
   private final BooleanParameter useForceFeedbackControlParameter = parameterFactory.createBoolean("useForceFeedbackControl", false);
   private final BooleanParameter useSetpointCompensationParameter = parameterFactory.createBoolean("useSetpointCompensation", true);
   private final DoubleParameter maxSetpointCompensationParameter = parameterFactory.createDouble("maxSetpointCompensation", .05);
   private final DoubleParameter setpointCompensationMultiplierZParameter = parameterFactory.createDouble("setpointCompensationMultiplierZ", 1.0);

   // Yo variables
   private final QuadrantDependentList<DoubleYoVariable[]> yoSetpointCompensationList;
   private final BooleanYoVariable yoUseForceFeedbackControl;
   // Reference frames
   private final ReferenceFrame bodyFrame;

   // Feedback controller
   private final QuadrantDependentList<QuadrupedSolePositionController> solePositionController;
   private final QuadrantDependentList<QuadrupedSolePositionController.Setpoints> solePositionControllerSetpoints;

   // Task space controller
   private final QuadrupedTaskSpaceEstimator.Estimates taskSpaceEstimates;
   private final QuadrupedTaskSpaceEstimator taskSpaceEstimator;
   private final QuadrupedTaskSpaceController.Commands taskSpaceControllerCommands;
   private final QuadrupedTaskSpaceController.Settings taskSpaceControllerSettings;
   private final QuadrupedTaskSpaceController taskSpaceController;
   private final QuadrupedSoleForceEstimator soleForceEstimator;

   private SDFFullQuadrupedRobotModel fullRobotModel;

   public QuadrupedForceBasedFreezeController(QuadrupedRuntimeEnvironment environment, QuadrupedForceControllerToolbox controllerToolbox)
   {
      // Reference frames
      bodyFrame = controllerToolbox.getReferenceFrames().getBodyFrame();

      // Yo variables
      yoSetpointCompensationList = new QuadrantDependentList<>();
      yoUseForceFeedbackControl = new BooleanYoVariable("useForceFeedbackControl", registry);
      for (RobotQuadrant quadrant : RobotQuadrant.values())
      {
         DoubleYoVariable[] temp = new DoubleYoVariable[3];
         temp[0] = new DoubleYoVariable(quadrant.getPascalCaseName() + "SetpointCompensation" + "X", registry);
         temp[1] = new DoubleYoVariable(quadrant.getPascalCaseName() + "SetpointCompensation" + "Z", registry);
         temp[2] = new DoubleYoVariable(quadrant.getPascalCaseName() + "SetpointCompensation" + "Y", registry);
         yoSetpointCompensationList.set(quadrant, temp);
      }
      // Feedback controller
      solePositionController = controllerToolbox.getSolePositionController();
      solePositionControllerSetpoints = new QuadrantDependentList<>();
      for (RobotQuadrant quadrant : RobotQuadrant.values)
      {
         solePositionControllerSetpoints.set(quadrant, new QuadrupedSolePositionController.Setpoints(quadrant));
      }

      // Task space controller
      taskSpaceEstimates = new QuadrupedTaskSpaceEstimator.Estimates();
      taskSpaceEstimator = controllerToolbox.getTaskSpaceEstimator();
      soleForceEstimator = controllerToolbox.getSoleForceEstimator();
      taskSpaceControllerCommands = new QuadrupedTaskSpaceController.Commands();
      taskSpaceControllerSettings = new QuadrupedTaskSpaceController.Settings();
      taskSpaceController = controllerToolbox.getTaskSpaceController();
      fullRobotModel = environment.getFullRobotModel();

      environment.getParentRegistry().addChild(registry);
   }

   @Override
   public void onEntry()
   {
      updateEstimates();

      // Initialize sole position controller
      for (RobotQuadrant quadrant : RobotQuadrant.values)
      {
         solePositionController.get(quadrant).reset();
         solePositionControllerSetpoints.get(quadrant).initialize(taskSpaceEstimates);
      }

      // Initialize task space controller
      taskSpaceControllerSettings.initialize();
      for (RobotQuadrant quadrant : RobotQuadrant.values)
      {
         taskSpaceControllerSettings.setContactState(quadrant, ContactState.NO_CONTACT);
      }
      taskSpaceController.reset();

      // Initialize sole force estimator
      soleForceEstimator.reset();

      // Initial sole position setpoints
      soleForceEstimator.compute();
      for (RobotQuadrant quadrant : RobotQuadrant.values)
      {
         solePositionControllerSetpoints.get(quadrant).getSolePosition().setIncludingFrame(taskSpaceEstimates.getSolePosition(quadrant));
         solePositionControllerSetpoints.get(quadrant).getSolePosition().changeFrame(bodyFrame);
<<<<<<< HEAD
         solePositionControllerSetpoints.get(quadrant).getSolePosition().setIncludingFrame(taskSpaceEstimates.getSolePosition(quadrant));
         solePositionControllerSetpoints.get(quadrant).getSolePosition().changeFrame(bodyFrame);
         if (useSetpointCompensationParameter.get())
         {
            yoSetpointCompensationList.get(quadrant)[0].set(Math
                  .max(soleForceEstimator.getSoleForce(quadrant).getX() / solePositionProportionalGainsParameter.get(0),
                        -maxSetpointCompensationParameter.get()));
            yoSetpointCompensationList.get(quadrant)[1].set(
                  Math.max(soleForceEstimator.getSoleForce(quadrant).getY() / solePositionProportionalGainsParameter.get(1),
                        -maxSetpointCompensationParameter.get()));
            yoSetpointCompensationList.get(quadrant)[2].set(
                  Math.max(setpointCompensationMultiplierZParameter.get()*soleForceEstimator.getSoleForce(quadrant).getZ() / solePositionProportionalGainsParameter.get(2),
                        -maxSetpointCompensationParameter.get()));
            solePositionControllerSetpoints.get(quadrant).getSolePosition()
                  .add(yoSetpointCompensationList.get(quadrant)[0].getDoubleValue(), yoSetpointCompensationList.get(quadrant)[1].getDoubleValue(), yoSetpointCompensationList.get(quadrant)[2].getDoubleValue());
         }
         else
         {
            yoSetpointCompensationList.get(quadrant)[0].set(0);
            yoSetpointCompensationList.get(quadrant)[1].set(0);
            yoSetpointCompensationList.get(quadrant)[2].set(0);
         }
=======
>>>>>>> 5689b5b1
      }
      yoUseForceFeedbackControl.set(useForceFeedbackControlParameter.get());
      // Initialize force feedback
      for (QuadrupedJointName jointName : QuadrupedJointName.values)
      {
         OneDoFJoint oneDoFJoint = fullRobotModel.getOneDoFJointByName(jointName);
         if (oneDoFJoint != null && jointName.getRole().equals(JointRole.LEG))
         {
            oneDoFJoint.setUseFeedBackForceControl(yoUseForceFeedbackControl.getBooleanValue());
         }
      }
   }

   @Override
   public ControllerEvent process()
   {
      updateGains();
      updateEstimates();
      updateSetpoints();
      taskSpaceControllerSettings.getVirtualModelControllerSettings().setJointDamping(jointDampingParameter.get());

      return null;
   }

   @Override
   public void onExit()
   {
<<<<<<< HEAD
      yoUseForceFeedbackControl.set(true);
      for (QuadrupedJointName jointName : QuadrupedJointName.values())
=======
      for (QuadrupedJointName jointName : QuadrupedJointName.values)
>>>>>>> 5689b5b1
      {
         OneDoFJoint oneDoFJoint = fullRobotModel.getOneDoFJointByName(jointName);
         if (oneDoFJoint != null && jointName.getRole().equals(JointRole.LEG))
         {
            oneDoFJoint.setUseFeedBackForceControl(yoUseForceFeedbackControl.getBooleanValue());
         }
      }
   }

   private void updateGains()
   {
      for (RobotQuadrant quadrant : RobotQuadrant.values)
      {
         solePositionController.get(quadrant).getGains().setProportionalGains(solePositionProportionalGainsParameter.get());
         solePositionController.get(quadrant).getGains().setIntegralGains(solePositionIntegralGainsParameter.get(), solePositionMaxIntegralErrorParameter.get());
         solePositionController.get(quadrant).getGains().setDerivativeGains(solePositionDerivativeGainsParameter.get());
      }
      taskSpaceControllerSettings.getVirtualModelControllerSettings().setJointDamping(jointDampingParameter.get());
      taskSpaceControllerSettings.getVirtualModelControllerSettings().setJointPositionLimitDamping(jointPositionLimitDampingParameter.get());
      taskSpaceControllerSettings.getVirtualModelControllerSettings().setJointPositionLimitStiffness(jointPositionLimitStiffnessParameter.get());
   }

   private void updateEstimates()
   {
      taskSpaceEstimator.compute(taskSpaceEstimates);
   }

   private void updateSetpoints()
   {
      for (RobotQuadrant quadrant : RobotQuadrant.values)
      {
         solePositionController.get(quadrant)
               .compute(taskSpaceControllerCommands.getSoleForce(quadrant), solePositionControllerSetpoints.get(quadrant), taskSpaceEstimates);
      }
      taskSpaceController.compute(taskSpaceControllerSettings, taskSpaceControllerCommands);
   }
}<|MERGE_RESOLUTION|>--- conflicted
+++ resolved
@@ -38,13 +38,13 @@
    private final DoubleParameter jointPositionLimitDampingParameter = parameterFactory.createDouble("jointPositionLimitDamping", 10);
    private final DoubleParameter jointPositionLimitStiffnessParameter = parameterFactory.createDouble("jointPositionLimitStiffness", 100);
    private final BooleanParameter useForceFeedbackControlParameter = parameterFactory.createBoolean("useForceFeedbackControl", false);
-   private final BooleanParameter useSetpointCompensationParameter = parameterFactory.createBoolean("useSetpointCompensation", true);
-   private final DoubleParameter maxSetpointCompensationParameter = parameterFactory.createDouble("maxSetpointCompensation", .05);
-   private final DoubleParameter setpointCompensationMultiplierZParameter = parameterFactory.createDouble("setpointCompensationMultiplierZ", 1.0);
+   private final BooleanParameter useSoleForceFeedForwardParameter = parameterFactory.createBoolean("useSoleForceFeedForward", true);
+   private final DoubleParameter feedForwardRampTimeParameter = parameterFactory.createDouble("feedForwardRampTime", 2.0);
 
    // Yo variables
-   private final QuadrantDependentList<DoubleYoVariable[]> yoSetpointCompensationList;
    private final BooleanYoVariable yoUseForceFeedbackControl;
+
+   private final QuadrantDependentList<Double[]> initialSoleForces;
    // Reference frames
    private final ReferenceFrame bodyFrame;
 
@@ -59,24 +59,22 @@
    private final QuadrupedTaskSpaceController.Settings taskSpaceControllerSettings;
    private final QuadrupedTaskSpaceController taskSpaceController;
    private final QuadrupedSoleForceEstimator soleForceEstimator;
+   private final DoubleYoVariable robotTimestamp;
+   private double initialTime;
 
    private SDFFullQuadrupedRobotModel fullRobotModel;
 
    public QuadrupedForceBasedFreezeController(QuadrupedRuntimeEnvironment environment, QuadrupedForceControllerToolbox controllerToolbox)
    {
+      this.robotTimestamp = environment.getRobotTimestamp();
       // Reference frames
       bodyFrame = controllerToolbox.getReferenceFrames().getBodyFrame();
-
       // Yo variables
-      yoSetpointCompensationList = new QuadrantDependentList<>();
       yoUseForceFeedbackControl = new BooleanYoVariable("useForceFeedbackControl", registry);
+      initialSoleForces = new QuadrantDependentList<>();
       for (RobotQuadrant quadrant : RobotQuadrant.values())
       {
-         DoubleYoVariable[] temp = new DoubleYoVariable[3];
-         temp[0] = new DoubleYoVariable(quadrant.getPascalCaseName() + "SetpointCompensation" + "X", registry);
-         temp[1] = new DoubleYoVariable(quadrant.getPascalCaseName() + "SetpointCompensation" + "Z", registry);
-         temp[2] = new DoubleYoVariable(quadrant.getPascalCaseName() + "SetpointCompensation" + "Y", registry);
-         yoSetpointCompensationList.set(quadrant, temp);
+         initialSoleForces.set(quadrant, new Double[3]);
       }
       // Feedback controller
       solePositionController = controllerToolbox.getSolePositionController();
@@ -94,13 +92,13 @@
       taskSpaceControllerSettings = new QuadrupedTaskSpaceController.Settings();
       taskSpaceController = controllerToolbox.getTaskSpaceController();
       fullRobotModel = environment.getFullRobotModel();
-
       environment.getParentRegistry().addChild(registry);
    }
 
    @Override
    public void onEntry()
    {
+      initialTime = robotTimestamp.getDoubleValue();
       updateEstimates();
 
       // Initialize sole position controller
@@ -127,35 +125,13 @@
       {
          solePositionControllerSetpoints.get(quadrant).getSolePosition().setIncludingFrame(taskSpaceEstimates.getSolePosition(quadrant));
          solePositionControllerSetpoints.get(quadrant).getSolePosition().changeFrame(bodyFrame);
-<<<<<<< HEAD
-         solePositionControllerSetpoints.get(quadrant).getSolePosition().setIncludingFrame(taskSpaceEstimates.getSolePosition(quadrant));
-         solePositionControllerSetpoints.get(quadrant).getSolePosition().changeFrame(bodyFrame);
-         if (useSetpointCompensationParameter.get())
-         {
-            yoSetpointCompensationList.get(quadrant)[0].set(Math
-                  .max(soleForceEstimator.getSoleForce(quadrant).getX() / solePositionProportionalGainsParameter.get(0),
-                        -maxSetpointCompensationParameter.get()));
-            yoSetpointCompensationList.get(quadrant)[1].set(
-                  Math.max(soleForceEstimator.getSoleForce(quadrant).getY() / solePositionProportionalGainsParameter.get(1),
-                        -maxSetpointCompensationParameter.get()));
-            yoSetpointCompensationList.get(quadrant)[2].set(
-                  Math.max(setpointCompensationMultiplierZParameter.get()*soleForceEstimator.getSoleForce(quadrant).getZ() / solePositionProportionalGainsParameter.get(2),
-                        -maxSetpointCompensationParameter.get()));
-            solePositionControllerSetpoints.get(quadrant).getSolePosition()
-                  .add(yoSetpointCompensationList.get(quadrant)[0].getDoubleValue(), yoSetpointCompensationList.get(quadrant)[1].getDoubleValue(), yoSetpointCompensationList.get(quadrant)[2].getDoubleValue());
-         }
-         else
-         {
-            yoSetpointCompensationList.get(quadrant)[0].set(0);
-            yoSetpointCompensationList.get(quadrant)[1].set(0);
-            yoSetpointCompensationList.get(quadrant)[2].set(0);
-         }
-=======
->>>>>>> 5689b5b1
+         initialSoleForces.get(quadrant)[0] = soleForceEstimator.getSoleForce(quadrant).getX();
+         initialSoleForces.get(quadrant)[1] = soleForceEstimator.getSoleForce(quadrant).getY();
+         initialSoleForces.get(quadrant)[2] = soleForceEstimator.getSoleForce(quadrant).getZ();
       }
       yoUseForceFeedbackControl.set(useForceFeedbackControlParameter.get());
       // Initialize force feedback
-      for (QuadrupedJointName jointName : QuadrupedJointName.values)
+      for (QuadrupedJointName jointName : QuadrupedJointName.values())
       {
          OneDoFJoint oneDoFJoint = fullRobotModel.getOneDoFJointByName(jointName);
          if (oneDoFJoint != null && jointName.getRole().equals(JointRole.LEG))
@@ -172,19 +148,14 @@
       updateEstimates();
       updateSetpoints();
       taskSpaceControllerSettings.getVirtualModelControllerSettings().setJointDamping(jointDampingParameter.get());
-
       return null;
    }
 
    @Override
    public void onExit()
    {
-<<<<<<< HEAD
       yoUseForceFeedbackControl.set(true);
       for (QuadrupedJointName jointName : QuadrupedJointName.values())
-=======
-      for (QuadrupedJointName jointName : QuadrupedJointName.values)
->>>>>>> 5689b5b1
       {
          OneDoFJoint oneDoFJoint = fullRobotModel.getOneDoFJointByName(jointName);
          if (oneDoFJoint != null && jointName.getRole().equals(JointRole.LEG))
@@ -199,7 +170,8 @@
       for (RobotQuadrant quadrant : RobotQuadrant.values)
       {
          solePositionController.get(quadrant).getGains().setProportionalGains(solePositionProportionalGainsParameter.get());
-         solePositionController.get(quadrant).getGains().setIntegralGains(solePositionIntegralGainsParameter.get(), solePositionMaxIntegralErrorParameter.get());
+         solePositionController.get(quadrant).getGains()
+               .setIntegralGains(solePositionIntegralGainsParameter.get(), solePositionMaxIntegralErrorParameter.get());
          solePositionController.get(quadrant).getGains().setDerivativeGains(solePositionDerivativeGainsParameter.get());
       }
       taskSpaceControllerSettings.getVirtualModelControllerSettings().setJointDamping(jointDampingParameter.get());
@@ -214,11 +186,18 @@
 
    private void updateSetpoints()
    {
-      for (RobotQuadrant quadrant : RobotQuadrant.values)
-      {
-         solePositionController.get(quadrant)
-               .compute(taskSpaceControllerCommands.getSoleForce(quadrant), solePositionControllerSetpoints.get(quadrant), taskSpaceEstimates);
-      }
-      taskSpaceController.compute(taskSpaceControllerSettings, taskSpaceControllerCommands);
+      double currentTime = robotTimestamp.getDoubleValue();
+      for (RobotQuadrant quadrant : RobotQuadrant.values)
+      {
+         if (useSoleForceFeedForwardParameter.get())
+         {
+            double rampMultiplier = 1 - Math.min(1.0, (currentTime - initialTime) / feedForwardRampTimeParameter.get());
+            solePositionControllerSetpoints.get(quadrant).getSoleForceFeedforward()
+                  .set(rampMultiplier * initialSoleForces.get(quadrant)[0],
+                        rampMultiplier * initialSoleForces.get(quadrant)[1],
+                        rampMultiplier * initialSoleForces.get(quadrant)[2]);
+         } solePositionController.get(quadrant)
+            .compute(taskSpaceControllerCommands.getSoleForce(quadrant), solePositionControllerSetpoints.get(quadrant), taskSpaceEstimates);
+      } taskSpaceController.compute(taskSpaceControllerSettings, taskSpaceControllerCommands);
    }
 }