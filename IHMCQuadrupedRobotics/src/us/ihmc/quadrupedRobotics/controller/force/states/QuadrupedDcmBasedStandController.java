--- conflicted
+++ resolved
@@ -183,12 +183,8 @@
 
    @Override public ControllerEvent process()
    {
-<<<<<<< HEAD
       lipModel.setComHeight(inputProvider.getComPositionInput().getZ());
-=======
-      dcmPositionController.setComHeight(inputProvider.getComPositionInput().getZ());
       updateGains();
->>>>>>> 2183f935
       updateEstimates();
       updateSetpoints();
       return null;
@@ -203,12 +199,6 @@
       // initialize feedback controllers
       dcmPositionControllerSetpoints.initialize(dcmPositionEstimate);
       dcmPositionController.reset();
-<<<<<<< HEAD
-      dcmPositionController.getGains().setProportionalGains(dcmPositionProportionalGainsParameter.get());
-      dcmPositionController.getGains().setIntegralGains(dcmPositionIntegralGainsParameter.get(), dcmPositionMaxIntegralErrorParameter.get());
-      dcmPositionController.getGains().setDerivativeGains(dcmPositionDerivativeGainsParameter.get());
-=======
->>>>>>> 2183f935
       comPositionControllerSetpoints.initialize(taskSpaceEstimates);
       comPositionController.reset();
       bodyOrientationControllerSetpoints.initialize(taskSpaceEstimates);
