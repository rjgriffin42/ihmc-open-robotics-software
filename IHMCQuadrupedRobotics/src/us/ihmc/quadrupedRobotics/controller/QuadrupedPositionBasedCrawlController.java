package us.ihmc.quadrupedRobotics.controller;

import us.ihmc.SdfLoader.SDFFullRobotModel;
import us.ihmc.graphics3DAdapter.graphics.appearances.AppearanceDefinition;
import us.ihmc.graphics3DAdapter.graphics.appearances.YoAppearance;
import us.ihmc.quadrupedRobotics.dataProviders.QuadrupedDataProvider;
import us.ihmc.quadrupedRobotics.footstepChooser.MidFootZUpSwingTargetGenerator;
import us.ihmc.quadrupedRobotics.footstepChooser.QuadrupedControllerParameters;
import us.ihmc.quadrupedRobotics.inverseKinematics.QuadrupedLegInverseKinematicsCalculator;
import us.ihmc.quadrupedRobotics.parameters.QuadrupedJointNameMap;
import us.ihmc.quadrupedRobotics.parameters.QuadrupedRobotParameters;
import us.ihmc.quadrupedRobotics.referenceFrames.QuadrupedReferenceFrames;
import us.ihmc.quadrupedRobotics.supportPolygon.QuadrupedSupportPolygon;
import us.ihmc.quadrupedRobotics.trajectory.QuadrupedSwingTrajectoryGenerator;
import us.ihmc.robotics.dataStructures.listener.VariableChangedListener;
import us.ihmc.robotics.dataStructures.registry.YoVariableRegistry;
import us.ihmc.robotics.dataStructures.variable.BooleanYoVariable;
import us.ihmc.robotics.dataStructures.variable.DoubleYoVariable;
import us.ihmc.robotics.dataStructures.variable.EnumYoVariable;
import us.ihmc.robotics.dataStructures.variable.YoVariable;
import us.ihmc.robotics.geometry.*;
import us.ihmc.robotics.math.filters.AlphaFilteredWrappingYoVariable;
import us.ihmc.robotics.math.filters.AlphaFilteredYoFramePoint;
import us.ihmc.robotics.math.filters.AlphaFilteredYoVariable;
import us.ihmc.robotics.math.frames.*;
import us.ihmc.robotics.math.trajectories.VelocityConstrainedPositionTrajectoryGenerator;
import us.ihmc.robotics.math.trajectories.providers.YoPositionProvider;
import us.ihmc.robotics.math.trajectories.providers.YoVariableDoubleProvider;
import us.ihmc.robotics.referenceFrames.PoseReferenceFrame;
import us.ihmc.robotics.referenceFrames.ReferenceFrame;
import us.ihmc.robotics.robotSide.QuadrantDependentList;
import us.ihmc.robotics.robotSide.RobotQuadrant;
import us.ihmc.robotics.robotSide.RobotSide;
import us.ihmc.robotics.robotSide.SideDependentList;
import us.ihmc.robotics.screwTheory.CenterOfMassJacobian;
import us.ihmc.robotics.stateMachines.State;
import us.ihmc.robotics.stateMachines.StateMachine;
import us.ihmc.robotics.stateMachines.StateTransition;
import us.ihmc.robotics.stateMachines.StateTransitionCondition;
import us.ihmc.robotics.trajectories.providers.DoubleProvider;
import us.ihmc.robotics.trajectories.providers.VectorProvider;
import us.ihmc.simulationconstructionset.robotController.RobotController;
import us.ihmc.simulationconstructionset.yoUtilities.graphics.YoGraphicPosition;
import us.ihmc.simulationconstructionset.yoUtilities.graphics.YoGraphicPosition.GraphicType;
import us.ihmc.simulationconstructionset.yoUtilities.graphics.YoGraphicReferenceFrame;
import us.ihmc.simulationconstructionset.yoUtilities.graphics.YoGraphicsListRegistry;
import us.ihmc.simulationconstructionset.yoUtilities.graphics.plotting.YoArtifactCircle;
import us.ihmc.simulationconstructionset.yoUtilities.graphics.plotting.YoArtifactLineSegment2d;
import us.ihmc.simulationconstructionset.yoUtilities.graphics.plotting.YoArtifactPolygon;

import javax.vecmath.Point2d;
import javax.vecmath.Vector3d;
import java.awt.*;

public class QuadrupedPositionBasedCrawlController implements RobotController
{
   private static final double INITIAL_DESIRED_FOOT_CORRECTION_BREAK_FREQUENCY = 1.0;
   private static final double DEFAULT_DESIRED_FOOT_CORRECTION_BREAK_FREQUENCY = 0.15;
   private static final double DEFAULT_HEADING_CORRECTION_BREAK_FREQUENCY = 1.0;
   private static final double DEFAULT_COM_PITCH_FILTER_BREAK_FREQUENCY = 0.75;
   private static final double DEFAULT_COM_ROLL_FILTER_BREAK_FREQUENCY = 0.75;
   private static final double DEFAULT_COM_HEIGHT_Z_FILTER_BREAK_FREQUENCY = 0.6;
   private static final double DEFAULT_TIME_TO_STAY_IN_DOUBLE_SUPPORT = 0.01;
   
   
   
   private final double dt;
   private final String name = getClass().getSimpleName();
   private final YoVariableRegistry registry = new YoVariableRegistry(name);
   private final DoubleYoVariable robotTimestamp;
   
   public enum CrawlGateWalkingState
   {
      QUADRUPLE_SUPPORT, TRIPLE_SUPPORT
   }

   
   private final StateMachine<CrawlGateWalkingState> walkingStateMachine;
   private final QuadrupedLegInverseKinematicsCalculator inverseKinematicsCalculators;
   
   private final SDFFullRobotModel fullRobotModel;
   private final QuadrupedReferenceFrames referenceFrames;
   private final CenterOfMassJacobian centerOfMassJacobian;
   private final ReferenceFrame bodyFrame;
   private final ReferenceFrame comFrame;
   private final PoseReferenceFrame desiredCoMPoseReferenceFrame = new PoseReferenceFrame("desiredCoMPoseReferenceFrame", ReferenceFrame.getWorldFrame());
   
   private final DoubleYoVariable filteredDesiredCoMYawAlphaBreakFrequency = new DoubleYoVariable("filteredDesiredCoMYawAlphaBreakFrequency", registry);
   private final DoubleYoVariable filteredDesiredCoMYawAlpha = new DoubleYoVariable("filteredDesiredCoMYawAlpha", registry);
   
   private final DoubleYoVariable filteredDesiredCoMPitchAlphaBreakFrequency = new DoubleYoVariable("filteredDesiredCoMPitchAlphaBreakFrequency", registry);
   private final DoubleYoVariable filteredDesiredCoMPitchAlpha = new DoubleYoVariable("filteredDesiredCoMOrientationAlpha", registry);
   
   private final DoubleYoVariable filteredDesiredCoMRollAlphaBreakFrequency = new DoubleYoVariable("filteredDesiredCoMRollAlphaBreakFrequency", registry);
   private final DoubleYoVariable filteredDesiredCoMRollAlpha = new DoubleYoVariable("filteredDesiredCoMRollAlpha", registry);

   private final YoFramePoint desiredCoMPosition = new YoFramePoint("desiredCoMPosition", ReferenceFrame.getWorldFrame(), registry);

   private final DoubleYoVariable desiredCoMHeight = new DoubleYoVariable("desiredCoMHeight", registry);
   private final DoubleYoVariable filteredDesiredCoMHeightAlphaBreakFrequency = new DoubleYoVariable("filteredDesiredCoMHeightAlphaBreakFrequency", registry);
   private final DoubleYoVariable filteredDesiredCoMHeightAlpha = new DoubleYoVariable("filteredDesiredCoMHeightAlpha", registry);
   private final AlphaFilteredYoVariable filteredDesiredCoMHeight = new AlphaFilteredYoVariable("filteredDesiredCoMHeight", registry, filteredDesiredCoMHeightAlpha , desiredCoMHeight );
   
   private final YoFrameOrientation desiredCoMOrientation = new YoFrameOrientation("desiredCoMOrientation", ReferenceFrame.getWorldFrame(), registry);
   private final AlphaFilteredWrappingYoVariable filteredDesiredCoMYaw = new AlphaFilteredWrappingYoVariable("filteredDesiredCoMYaw", "", registry, desiredCoMOrientation.getYaw(), filteredDesiredCoMYawAlpha, -Math.PI, Math.PI);
   private final AlphaFilteredWrappingYoVariable filteredDesiredCoMPitch = new AlphaFilteredWrappingYoVariable("filteredDesiredCoMPitch", "", registry, desiredCoMOrientation.getPitch(), filteredDesiredCoMPitchAlpha, -Math.PI, Math.PI);
   private final AlphaFilteredWrappingYoVariable filteredDesiredCoMRoll = new AlphaFilteredWrappingYoVariable("filteredDesiredCoMRoll", "", registry, desiredCoMOrientation.getRoll(), filteredDesiredCoMRollAlpha, -Math.PI, Math.PI);
   private final YoFrameOrientation filteredDesiredCoMOrientation = new YoFrameOrientation(filteredDesiredCoMYaw, filteredDesiredCoMPitch, filteredDesiredCoMRoll, ReferenceFrame.getWorldFrame());
   private final YoFramePose desiredCoMPose = new YoFramePose(desiredCoMPosition, filteredDesiredCoMOrientation);

   private final EnumYoVariable<RobotQuadrant> swingLeg = new EnumYoVariable<RobotQuadrant>("swingLeg", registry, RobotQuadrant.class, true);
   private final YoFrameVector desiredVelocity;
   private final FrameVector desiredBodyVelocity = new FrameVector();
   private final DoubleYoVariable desiredYawRate = new DoubleYoVariable("desiredYawRate", registry);

   private final DoubleYoVariable nominalYaw = new DoubleYoVariable("nominalYaw", registry);
   private final YoFrameLineSegment2d nominalYawLineSegment = new YoFrameLineSegment2d("nominalYawLineSegment", "", ReferenceFrame.getWorldFrame(), registry);
   private final YoArtifactLineSegment2d nominalYawArtifact = new YoArtifactLineSegment2d("nominalYawArtifact", nominalYawLineSegment, Color.YELLOW, 0.02, 0.02);
   private final FramePoint2d endPoint2d = new FramePoint2d();
   
   private final QuadrupedSupportPolygon fourFootSupportPolygon = new QuadrupedSupportPolygon();
   private final QuadrupedSupportPolygon commonSupportPolygon = new QuadrupedSupportPolygon();
   
   private final QuadrantDependentList<QuadrupedSwingTrajectoryGenerator> swingTrajectoryGenerators = new QuadrantDependentList<>();
   private final DoubleYoVariable swingDuration = new DoubleYoVariable("swingDuration", registry);
   
   private enum SwingTargetGeneratorType {MIDZUP, INPLACE};
   private final EnumYoVariable<SwingTargetGeneratorType> selectedSwingTargetGenerator;
   private final MidFootZUpSwingTargetGenerator zUpSwingTargetGenerator;
   
   private final QuadrantDependentList<ReferenceFrame> legAttachmentFrames = new QuadrantDependentList<>();
   private final QuadrantDependentList<YoFramePoint> actualFeetLocations = new QuadrantDependentList<YoFramePoint>();
   private final QuadrantDependentList<AlphaFilteredYoFramePoint> desiredFeetLocations = new QuadrantDependentList<AlphaFilteredYoFramePoint>();
   private final QuadrantDependentList<DoubleYoVariable> desiredFeetLocationsAlpha = new QuadrantDependentList<DoubleYoVariable>();
   private final DoubleYoVariable desiredFeetAlphaFilterBreakFrequency = new DoubleYoVariable("desiredFeetAlphaFilterBreakFrequency", registry);
   private final BooleanYoVariable enableFootAlpha = new BooleanYoVariable("enableFootAlpha", registry);
   
   private final YoFrameConvexPolygon2d supportPolygon = new YoFrameConvexPolygon2d("quadPolygon", "", ReferenceFrame.getWorldFrame(), 4, registry);
   private final YoFrameConvexPolygon2d currentTriplePolygon = new YoFrameConvexPolygon2d("currentTriplePolygon", "", ReferenceFrame.getWorldFrame(), 3, registry);
   private final YoFrameConvexPolygon2d upcommingTriplePolygon = new YoFrameConvexPolygon2d("upcommingTriplePolygon", "", ReferenceFrame.getWorldFrame(), 3, registry);
   private final YoFrameConvexPolygon2d commonTriplePolygon = new YoFrameConvexPolygon2d("commonTriplePolygon", "", ReferenceFrame.getWorldFrame(), 3, registry);
   
   private final YoFrameConvexPolygon2d commonTriplePolygonLeft = new YoFrameConvexPolygon2d("commonTriplePolygonLeft", "", ReferenceFrame.getWorldFrame(), 3, registry);
   private final YoFrameConvexPolygon2d commonTriplePolygonRight = new YoFrameConvexPolygon2d("commonTriplePolygonRight", "", ReferenceFrame.getWorldFrame(), 3, registry);
   private final SideDependentList<YoFrameConvexPolygon2d> commonTriplePolygons = new SideDependentList<>(commonTriplePolygonLeft, commonTriplePolygonRight);
   private final YoFrameConvexPolygon2d[] tripleSupportPolygons = new YoFrameConvexPolygon2d[6];
   private final YoArtifactPolygon[] tripleSupportArtifactPolygons = new YoArtifactPolygon[6];
   
   private final YoFramePoint circleCenter = new YoFramePoint("circleCenter", ReferenceFrame.getWorldFrame(), registry);
   private final Point2d circleCenter2d = new Point2d();
   private final YoGraphicPosition circleCenterGraphic = new YoGraphicPosition("circleCenterGraphic", circleCenter, 0.005, YoAppearance.Green());

   private final DoubleYoVariable inscribedCircleRadius = new DoubleYoVariable("inscribedCircleRadius", registry);
   private final YoArtifactCircle inscribedCircle = new YoArtifactCircle("inscribedCircle", circleCenter, inscribedCircleRadius, Color.BLACK);
   
   private final BooleanYoVariable useSubCircleForBodyShiftTarget = new BooleanYoVariable("useSubCircleForBodyShiftTarget", registry);
   private final DoubleYoVariable subCircleRadius = new DoubleYoVariable("subCircleRadius", registry);
   
   private final YoFramePoint centerOfMassPosition = new YoFramePoint("centerOfMass", ReferenceFrame.getWorldFrame(), registry);
   private final FrameVector comVelocity = new FrameVector();
   private final FramePoint centerOfMassFramePoint = new FramePoint();
   private final Point2d centerOfMassPoint2d = new Point2d();
   private final YoGraphicPosition centerOfMassViz = new YoGraphicPosition("centerOfMass", centerOfMassPosition, 0.02, YoAppearance.Black(), GraphicType.BALL_WITH_CROSS);
   
   private final YoFramePoint currentSwingTarget = new YoFramePoint("currentSwingTarget", ReferenceFrame.getWorldFrame(), registry);
   private final YoGraphicPosition currentSwingTargetViz = new YoGraphicPosition("currentSwingTarget", currentSwingTarget, 0.01, YoAppearance.Red());
   
   private final YoFramePoint desiredCoMTarget = new YoFramePoint("desiredCoMTarget", ReferenceFrame.getWorldFrame(), registry);
   private final YoGraphicPosition desiredCoMTargetViz = new YoGraphicPosition("desiredCoMTargetViz", desiredCoMTarget, 0.01, YoAppearance.Turquoise());
   
   private final YoFramePoint desiredCoM = new YoFramePoint("desiredCoM", ReferenceFrame.getWorldFrame(), registry);
   private final YoGraphicPosition desiredCoMViz = new YoGraphicPosition("desiredCoMViz", desiredCoM, 0.01, YoAppearance.HotPink());
   
   private final YoFramePoint currentICP = new YoFramePoint("currentICP", ReferenceFrame.getWorldFrame(), registry);
   private final YoGraphicPosition currentICPViz = new YoGraphicPosition("currentICPViz", currentICP, 0.01, YoAppearance.DarkSlateBlue());
   
   private final YoGraphicReferenceFrame desiredCoMPoseYoGraphic = new YoGraphicReferenceFrame(desiredCoMPoseReferenceFrame, registry, 0.45);
   private final YoGraphicReferenceFrame comPoseYoGraphic;
   private final YoGraphicReferenceFrame leftMidZUpFrameViz;
   private final YoGraphicReferenceFrame rightMidZUpFrameViz;
   
   /** body sway trajectory **/
   private final VelocityConstrainedPositionTrajectoryGenerator bodyTrajectoryGenerator = new VelocityConstrainedPositionTrajectoryGenerator("body", ReferenceFrame.getWorldFrame(), registry);
//   private final StraightLinePositionTrajectoryGenerator bodyTrajectoryGenerator;
   private final YoFramePoint initialCoMPosition = new YoFramePoint("initialBodyPosition", ReferenceFrame.getWorldFrame(), registry);
   private final DoubleYoVariable bodyMovementTrajectoryTimeStart = new DoubleYoVariable("bodyMovementTrajectoryTimeStart", registry);
   private final DoubleYoVariable bodyMovementTrajectoryTimeCurrent = new DoubleYoVariable("bodyMovementTrajectoryTimeCurrent", registry);
   private final DoubleYoVariable bodyMovementTrajectoryTimeDesired = new DoubleYoVariable("bodyMovementTrajectoryTimeDesired", registry);
   private final YoVariableDoubleProvider trajectoryTimeProvider =new YoVariableDoubleProvider(bodyMovementTrajectoryTimeDesired);
   private final YoPositionProvider initialBodyPositionProvider = new YoPositionProvider(initialCoMPosition);
   private final YoPositionProvider finalBodyPositionProvider = new YoPositionProvider(desiredCoMTarget);

   private VectorProvider desiredVelocityProvider;
   private DoubleProvider desiredYawRateProvider;
   
<<<<<<< HEAD
   public QuadrupedPositionBasedCrawlController(final double dt, QuadrupedRobotParameters robotParameters, SDFFullRobotModel fullRobotModel, QuadrupedJointNameMap quadrupedJointNameMap,
         final QuadrupedReferenceFrames referenceFrames, QuadrupedLegInverseKinematicsCalculator quadrupedInverseKinematicsCalulcator, YoGraphicsListRegistry yoGraphicsListRegistry,
         DoubleYoVariable yoTime, QuadrupedDataProvider dataProvider)
=======
   public QuadrupedPositionBasedCrawlController(final double dt, QuadrupedRobotParameters robotParameters, SDFFullRobotModel fullRobotModel,
         QuadrupedJointNameMap quadrupedJointNameMap, final QuadrupedReferenceFrames referenceFrames,
         QuadrupedLegInverseKinematicsCalculator quadrupedInverseKinematicsCalulcator, YoGraphicsListRegistry yoGraphicsListRegistry,
         YoGraphicsListRegistry yoGraphicsListRegistryForDetachedOverhead, DoubleYoVariable yoTime, VectorProvider desiredVelocityProvider,
         DoubleProvider desiredYawRateProvider)
>>>>>>> c13e4537
   {
      swingDuration.set(0.3);
      subCircleRadius.set(0.1);
      useSubCircleForBodyShiftTarget.set(true);
      swingLeg.set(RobotQuadrant.FRONT_RIGHT);
      
      this.robotTimestamp = yoTime;
      this.dt = dt;
      this.referenceFrames = referenceFrames;
      this.fullRobotModel = fullRobotModel;
      this.centerOfMassJacobian = new CenterOfMassJacobian(fullRobotModel.getElevator());
      this.walkingStateMachine = new StateMachine<CrawlGateWalkingState>(name, "walkingStateTranistionTime", CrawlGateWalkingState.class, yoTime, registry);
      inverseKinematicsCalculators = quadrupedInverseKinematicsCalulcator;

      if(dataProvider != null)
      {
         desiredVelocityProvider = dataProvider.getDesiredVelocityProvider();
         desiredYawRateProvider = dataProvider.getDesiredYawRateProvider();
      }

      QuadrupedControllerParameters quadrupedControllerParameters = robotParameters.getQuadrupedControllerParameters();
      referenceFrames.updateFrames();
      bodyFrame = referenceFrames.getBodyFrame();
      comFrame = referenceFrames.getCenterOfMassFrame();
      
      desiredVelocity = new YoFrameVector("desiredVelocity", bodyFrame, registry);
      desiredVelocity.setX(0.0);
      bodyMovementTrajectoryTimeDesired.set(1.0);
      
//      bodyTrajectoryGenerator = new StraightLinePositionTrajectoryGenerator("body", ReferenceFrame.getWorldFrame(), trajectoryTimeProvider, initialBodyPositionProvider, finalBodyPositionProvider, registry);
      
      selectedSwingTargetGenerator = new EnumYoVariable<QuadrupedPositionBasedCrawlController.SwingTargetGeneratorType>("selectedSwingTargetGenerator", registry, SwingTargetGeneratorType.class);
      selectedSwingTargetGenerator.set(SwingTargetGeneratorType.MIDZUP);
      zUpSwingTargetGenerator = new MidFootZUpSwingTargetGenerator(quadrupedControllerParameters, referenceFrames, registry);
      
      comPoseYoGraphic = new YoGraphicReferenceFrame("rasta_", referenceFrames.getCenterOfMassFrame(), registry, 0.25, YoAppearance.Green());
      leftMidZUpFrameViz = new YoGraphicReferenceFrame(referenceFrames.getSideDependentMidFeetZUpFrame(RobotSide.LEFT), registry, 0.2);
      rightMidZUpFrameViz = new YoGraphicReferenceFrame(referenceFrames.getSideDependentMidFeetZUpFrame(RobotSide.RIGHT), registry, 0.2);
      
      filteredDesiredCoMYawAlphaBreakFrequency.set(DEFAULT_HEADING_CORRECTION_BREAK_FREQUENCY);
      filteredDesiredCoMYawAlpha.set(
            AlphaFilteredYoVariable.computeAlphaGivenBreakFrequencyProperly(filteredDesiredCoMYawAlphaBreakFrequency.getDoubleValue(), dt));
      filteredDesiredCoMYawAlphaBreakFrequency.addVariableChangedListener(
            createBreakFrequencyChangeListener(dt, filteredDesiredCoMYawAlphaBreakFrequency, filteredDesiredCoMYawAlpha));
      
      filteredDesiredCoMPitchAlphaBreakFrequency.set(DEFAULT_COM_PITCH_FILTER_BREAK_FREQUENCY);
      filteredDesiredCoMPitchAlpha.set(
            AlphaFilteredYoVariable.computeAlphaGivenBreakFrequencyProperly(filteredDesiredCoMPitchAlphaBreakFrequency.getDoubleValue(), dt));
      filteredDesiredCoMPitchAlphaBreakFrequency.addVariableChangedListener(
            createBreakFrequencyChangeListener(dt, filteredDesiredCoMPitchAlphaBreakFrequency, filteredDesiredCoMPitchAlpha));
      
      filteredDesiredCoMRollAlphaBreakFrequency.set(DEFAULT_COM_ROLL_FILTER_BREAK_FREQUENCY);
      filteredDesiredCoMRollAlpha.set(
            AlphaFilteredYoVariable.computeAlphaGivenBreakFrequencyProperly(filteredDesiredCoMRollAlphaBreakFrequency.getDoubleValue(), dt));
      filteredDesiredCoMRollAlphaBreakFrequency.addVariableChangedListener(
            createBreakFrequencyChangeListener(dt, filteredDesiredCoMRollAlphaBreakFrequency, filteredDesiredCoMRollAlpha));
      
      filteredDesiredCoMHeightAlphaBreakFrequency.set(DEFAULT_COM_HEIGHT_Z_FILTER_BREAK_FREQUENCY);
      filteredDesiredCoMHeightAlpha.set(
            AlphaFilteredYoVariable.computeAlphaGivenBreakFrequencyProperly(filteredDesiredCoMHeightAlphaBreakFrequency.getDoubleValue(), dt));
      filteredDesiredCoMHeightAlphaBreakFrequency.addVariableChangedListener(new VariableChangedListener()
      {

         @Override
         public void variableChanged(YoVariable<?> v)
         {
            filteredDesiredCoMHeightAlpha.set(
                  AlphaFilteredYoVariable.computeAlphaGivenBreakFrequencyProperly(filteredDesiredCoMHeightAlphaBreakFrequency.getDoubleValue(), dt));

         }
      });
      
      desiredFeetAlphaFilterBreakFrequency.set(INITIAL_DESIRED_FOOT_CORRECTION_BREAK_FREQUENCY);
      desiredFeetAlphaFilterBreakFrequency.addVariableChangedListener(new VariableChangedListener()
      {

         @Override
         public void variableChanged(YoVariable<?> v)
         {
            double alpha = AlphaFilteredYoVariable.computeAlphaGivenBreakFrequencyProperly(desiredFeetAlphaFilterBreakFrequency.getDoubleValue(), dt);
            for (RobotQuadrant robotQuadrant : RobotQuadrant.values)
            {
               desiredFeetLocationsAlpha.get(robotQuadrant).set(alpha);
            }
         }
      });
      
      for (RobotQuadrant robotQuadrant : RobotQuadrant.values)
      {
         QuadrupedSwingTrajectoryGenerator swingTrajectoryGenerator = new QuadrupedSwingTrajectoryGenerator(referenceFrames, robotQuadrant, registry, yoGraphicsListRegistry, dt);
         swingTrajectoryGenerators.put(robotQuadrant, swingTrajectoryGenerator);
         
         ReferenceFrame footReferenceFrame = referenceFrames.getFootFrame(robotQuadrant);
         ReferenceFrame legAttachmentFrame = referenceFrames.getLegAttachmentFrame(robotQuadrant);
         
         legAttachmentFrames.put(robotQuadrant, legAttachmentFrame);

         String prefix = robotQuadrant.getCamelCaseNameForStartOfExpression();
         
         YoFramePoint actualFootPosition = new YoFramePoint(prefix + "actualFootPosition", ReferenceFrame.getWorldFrame(), registry);
         actualFeetLocations.put(robotQuadrant, actualFootPosition);
         
         DoubleYoVariable alpha = new DoubleYoVariable(prefix, registry);
         alpha.set(AlphaFilteredYoVariable.computeAlphaGivenBreakFrequencyProperly(desiredFeetAlphaFilterBreakFrequency.getDoubleValue(), dt));
         desiredFeetLocationsAlpha.put(robotQuadrant, alpha);
         
         AlphaFilteredYoFramePoint desiredFootLocation = AlphaFilteredYoFramePoint.createAlphaFilteredYoFramePoint(prefix + "FootDesiredPosition", "", registry,
               alpha, actualFootPosition);
         
         FramePoint footPosition = new FramePoint(footReferenceFrame);
         footPosition.changeFrame(ReferenceFrame.getWorldFrame());
         footPosition.setZ(0.0);
         desiredFootLocation.set(footPosition);
         desiredFeetLocations.put(robotQuadrant, desiredFootLocation);
      }
      
      for (int i = 0; i < tripleSupportPolygons.length; i++)
      {
         String polygonName = "trippleSupport" + i;
         YoFrameConvexPolygon2d yoFrameConvexPolygon2d = new YoFrameConvexPolygon2d(polygonName, "", ReferenceFrame.getWorldFrame(), 3, registry);
         tripleSupportPolygons[i] = yoFrameConvexPolygon2d;

         float saturation = 0.5f;
         float brightness = 0.5f;
         float hue = (float) (0.1 * i);

         tripleSupportArtifactPolygons[i] = new YoArtifactPolygon(polygonName, yoFrameConvexPolygon2d, Color.getHSBColor(hue, saturation, brightness), false);
         yoGraphicsListRegistry.registerArtifact(polygonName, tripleSupportArtifactPolygons[i]);
         yoGraphicsListRegistryForDetachedOverhead.registerArtifact(polygonName, tripleSupportArtifactPolygons[i]);
      }
      
      createGraphicsAndArtifacts(yoGraphicsListRegistry, yoGraphicsListRegistryForDetachedOverhead);
      
      referenceFrames.updateFrames();
      updateFeetLocations();
      
      FramePose centerOfMassPose = new FramePose(comFrame);
      centerOfMassPose.changeFrame(ReferenceFrame.getWorldFrame());
      desiredCoMHeight.set(quadrupedControllerParameters.getInitalCoMHeight());
      filteredDesiredCoMHeight.update();
      centerOfMassPose.setZ(filteredDesiredCoMHeight.getDoubleValue());
      desiredCoMPose.set(centerOfMassPose);
      
      final QuadrupleSupportState quadrupleSupportState = new QuadrupleSupportState(CrawlGateWalkingState.QUADRUPLE_SUPPORT, DEFAULT_TIME_TO_STAY_IN_DOUBLE_SUPPORT);
      TripleSupportState tripleSupportState = new TripleSupportState(CrawlGateWalkingState.TRIPLE_SUPPORT);
      
      walkingStateMachine.addState(quadrupleSupportState);
      walkingStateMachine.addState(tripleSupportState);
      walkingStateMachine.setCurrentState(CrawlGateWalkingState.QUADRUPLE_SUPPORT);

      final BooleanYoVariable isCoMInsideTriangleForSwingLeg = new BooleanYoVariable("isCoMInsideTriangleForSwingLeg", registry);
      
      StateTransitionCondition quadrupleToTripleCondition = new StateTransitionCondition()
      {
         @Override
         public boolean checkCondition()
         {
            if(!quadrupleSupportState.isMinimumTimeInQuadSupportElapsed())
            {
               return false;
            }
            isCoMInsideTriangleForSwingLeg.set(quadrupleSupportState.isCoMInsideTriangleForSwingLeg(swingLeg.getEnumValue()));
            
            return quadrupleSupportState.isCoMInsideTriangleForSwingLeg(swingLeg.getEnumValue()) && (desiredVelocity.length() != 0.0 || desiredYawRate.getDoubleValue() != 0); //bodyTrajectoryGenerator.isDone() &&
         }
      };

      StateTransitionCondition tripleToQuadrupleCondition = new StateTransitionCondition()
      {
         @Override
         public boolean checkCondition()
         {
            return isSwingFinished(swingLeg.getEnumValue());
         }
      };

      quadrupleSupportState.addStateTransition(new StateTransition<CrawlGateWalkingState>(CrawlGateWalkingState.TRIPLE_SUPPORT, quadrupleToTripleCondition));
      tripleSupportState.addStateTransition(new StateTransition<CrawlGateWalkingState>(CrawlGateWalkingState.QUADRUPLE_SUPPORT, tripleToQuadrupleCondition));
   }


   private VariableChangedListener createBreakFrequencyChangeListener(final double dt, final DoubleYoVariable breakFrequency, final DoubleYoVariable alpha)
   {
      return new VariableChangedListener()
      {
         @Override
         public void variableChanged(YoVariable<?> v)
         {
            double newAlpha = AlphaFilteredYoVariable.computeAlphaGivenBreakFrequencyProperly(breakFrequency.getDoubleValue(), dt);
            alpha.set(newAlpha);
         }
      };
   }


   private void createGraphicsAndArtifacts(YoGraphicsListRegistry yoGraphicsListRegistry, YoGraphicsListRegistry yoGraphicsListRegistryForDetachedOverhead)
   {
      YoArtifactPolygon supportPolygonArtifact = new YoArtifactPolygon("quadSupportPolygonArtifact", supportPolygon, Color.blue, false);
      YoArtifactPolygon currentTriplePolygonArtifact = new YoArtifactPolygon("currentTriplePolygonArtifact", currentTriplePolygon, Color.GREEN, false);
      YoArtifactPolygon upcommingTriplePolygonArtifact = new YoArtifactPolygon("upcommingTriplePolygonArtifact", upcommingTriplePolygon, Color.yellow, false);
      YoArtifactPolygon commonTriplePolygonArtifact = new YoArtifactPolygon("commonTriplePolygonArtifact", commonTriplePolygon, Color.RED, false);
      YoArtifactPolygon commonTriplePolygonLeftArtifact = new YoArtifactPolygon("commonTriplePolygonLeftArtifact", commonTriplePolygonLeft, Color.BLUE, false);
      YoArtifactPolygon commonTriplePolygonRightArtifact = new YoArtifactPolygon("commonTriplePolygonRightArtifact", commonTriplePolygonRight, Color.MAGENTA, false);
      
      yoGraphicsListRegistry.registerArtifact("supportPolygon", supportPolygonArtifact);
      yoGraphicsListRegistry.registerArtifact("currentTriplePolygon", currentTriplePolygonArtifact);
      yoGraphicsListRegistry.registerArtifact("upcommingTriplePolygon", upcommingTriplePolygonArtifact);
      yoGraphicsListRegistry.registerArtifact("commonTriplePolygon", commonTriplePolygonArtifact);
      yoGraphicsListRegistry.registerArtifact("commonTriplePolygonLeft", commonTriplePolygonLeftArtifact);
      yoGraphicsListRegistry.registerArtifact("commonTriplePolygonRight", commonTriplePolygonRightArtifact);
      
      yoGraphicsListRegistryForDetachedOverhead.registerArtifact("supportPolygon", supportPolygonArtifact);
      yoGraphicsListRegistryForDetachedOverhead.registerArtifact("currentTriplePolygon", currentTriplePolygonArtifact);
      yoGraphicsListRegistryForDetachedOverhead.registerArtifact("upcommingTriplePolygon", upcommingTriplePolygonArtifact);
      yoGraphicsListRegistryForDetachedOverhead.registerArtifact("commonTriplePolygon", commonTriplePolygonArtifact);
      yoGraphicsListRegistryForDetachedOverhead.registerArtifact("commonTriplePolygonLeft", commonTriplePolygonLeftArtifact);
      yoGraphicsListRegistryForDetachedOverhead.registerArtifact("commonTriplePolygonRight", commonTriplePolygonRightArtifact);
      
      yoGraphicsListRegistry.registerArtifact("inscribedCircle", inscribedCircle);
      yoGraphicsListRegistry.registerArtifact("circleCenterViz", circleCenterGraphic.createArtifact());
      yoGraphicsListRegistry.registerArtifact("centerOfMassViz", centerOfMassViz.createArtifact());
      yoGraphicsListRegistry.registerArtifact("currentSwingTarget", currentSwingTargetViz.createArtifact());
      yoGraphicsListRegistry.registerArtifact("desiredCoMTarget", desiredCoMTargetViz.createArtifact());
      yoGraphicsListRegistry.registerArtifact("desiredCoMViz", desiredCoMViz.createArtifact());
      yoGraphicsListRegistry.registerArtifact("currentICPViz", currentICPViz.createArtifact());
      
      yoGraphicsListRegistryForDetachedOverhead.registerArtifact("inscribedCircle", inscribedCircle);
      yoGraphicsListRegistryForDetachedOverhead.registerArtifact("circleCenterViz", circleCenterGraphic.createArtifact());
      yoGraphicsListRegistryForDetachedOverhead.registerArtifact("centerOfMassViz", centerOfMassViz.createArtifact());
      yoGraphicsListRegistryForDetachedOverhead.registerArtifact("currentSwingTarget", currentSwingTargetViz.createArtifact());
      yoGraphicsListRegistryForDetachedOverhead.registerArtifact("desiredCoMTarget", desiredCoMTargetViz.createArtifact());
      yoGraphicsListRegistryForDetachedOverhead.registerArtifact("desiredCoMViz", desiredCoMViz.createArtifact());
      yoGraphicsListRegistryForDetachedOverhead.registerArtifact("currentICPViz", currentICPViz.createArtifact());
      
      yoGraphicsListRegistry.registerArtifact("nominalYawArtifact", nominalYawArtifact);
      yoGraphicsListRegistryForDetachedOverhead.registerArtifact("nominalYawArtifact", nominalYawArtifact);
      
      yoGraphicsListRegistry.registerYoGraphic("centerOfMassViz", centerOfMassViz);
      yoGraphicsListRegistry.registerYoGraphic("desiredCoMPoseYoGraphic", desiredCoMPoseYoGraphic);
      yoGraphicsListRegistry.registerYoGraphic("comPoseYoGraphic", comPoseYoGraphic);
      yoGraphicsListRegistry.registerYoGraphic("leftMidZUpFrameViz", leftMidZUpFrameViz);
      yoGraphicsListRegistry.registerYoGraphic("rightMidZUpFrameViz", rightMidZUpFrameViz);
      
      yoGraphicsListRegistryForDetachedOverhead.registerYoGraphic("centerOfMassViz", centerOfMassViz);
      yoGraphicsListRegistryForDetachedOverhead.registerYoGraphic("desiredCoMPoseYoGraphic", desiredCoMPoseYoGraphic);
      yoGraphicsListRegistryForDetachedOverhead.registerYoGraphic("comPoseYoGraphic", comPoseYoGraphic);
      yoGraphicsListRegistryForDetachedOverhead.registerYoGraphic("leftMidZUpFrameViz", leftMidZUpFrameViz);
      yoGraphicsListRegistryForDetachedOverhead.registerYoGraphic("rightMidZUpFrameViz", rightMidZUpFrameViz);
      
      for (RobotQuadrant robotQuadrant : RobotQuadrant.values)
      {
         String prefix = robotQuadrant.getCamelCaseNameForStartOfExpression();
         
         YoFramePoint footPosition = actualFeetLocations.get(robotQuadrant);
         YoGraphicPosition actualFootPositionViz = new YoGraphicPosition(prefix + "actualFootPositionViz", footPosition, 0.02,
               getYoAppearance(robotQuadrant), GraphicType.BALL_WITH_CROSS);
         
         yoGraphicsListRegistry.registerYoGraphic("actualFootPosition", actualFootPositionViz);
         yoGraphicsListRegistry.registerArtifact("actualFootPosition", actualFootPositionViz.createArtifact());
         yoGraphicsListRegistryForDetachedOverhead.registerYoGraphic("actualFootPosition", actualFootPositionViz);
         yoGraphicsListRegistryForDetachedOverhead.registerArtifact("actualFootPosition", actualFootPositionViz.createArtifact());
         
         YoFramePoint desiredFootPosition = desiredFeetLocations.get(robotQuadrant);
         YoGraphicPosition desiredFootPositionViz = new YoGraphicPosition(prefix + "desiredFootPositionViz", desiredFootPosition, 0.01,
               YoAppearance.Red());
//         desiredFootPositionViz.hideGraphicObject();
         
         yoGraphicsListRegistry.registerYoGraphic("Desired Feet", desiredFootPositionViz);
         yoGraphicsListRegistry.registerArtifact("Desired Feet", desiredFootPositionViz.createArtifact());
         yoGraphicsListRegistryForDetachedOverhead.registerYoGraphic("Desired Feet", desiredFootPositionViz);
         yoGraphicsListRegistryForDetachedOverhead.registerArtifact("Desired Feet", desiredFootPositionViz.createArtifact());
      }
   }
   
   private AppearanceDefinition getYoAppearance(RobotQuadrant robotQuadrant)
   {
      switch (robotQuadrant)
      {
      case FRONT_LEFT:
         return YoAppearance.White();
      case FRONT_RIGHT:
         return YoAppearance.Yellow();
      case HIND_LEFT:
         return YoAppearance.Blue();
      case HIND_RIGHT:
         return YoAppearance.Black();
      default:
         throw new RuntimeException("bad quad");
      }
   }

   @Override
   public void doControl()
   {
      updateYoVariables();
      referenceFrames.updateFrames();
      updateEstimates();
      updateGraphics();
      updateFeetLocations();
      walkingStateMachine.checkTransitionConditions();
      walkingStateMachine.doAction();
      updateDesiredBodyIK();
      updateDesiredBody();
      updateLegsBasedOnDesiredBody();
   }

   private void updateYoVariables()
   {
      if(desiredVelocityProvider != null)
      {
         FrameVector velocity = new FrameVector();
         desiredVelocityProvider.get(velocity);
         velocity.changeFrame(desiredVelocity.getReferenceFrame());
         desiredVelocity.set(velocity);
      }

      if(desiredYawRateProvider != null)
         desiredYawRate.set(desiredYawRateProvider.getValue());
   }
   
   private void updateEstimates()
   {
	  // compute center of mass position and velocity
	  FramePoint comPosition = new FramePoint(comFrame);
	  comPosition.changeFrame(ReferenceFrame.getWorldFrame());
	  centerOfMassJacobian.compute();
	  centerOfMassJacobian.packCenterOfMassVelocity(comVelocity);
	  comVelocity.changeFrame(ReferenceFrame.getWorldFrame());
	  
	  // compute instantaneous capture point
	  double zFoot = actualFeetLocations.get(fourFootSupportPolygon.getLowestFootstep()).getZ();
	  double zDelta = comPosition.getZ() - zFoot;
	  double omega = Math.sqrt(9.81/zDelta);
	  currentICP.setX(comPosition.getX() + comVelocity.getX()/omega);
	  currentICP.setY(comPosition.getY() + comVelocity.getY()/omega);
	  currentICP.setZ(zFoot);
   }

   private void updateGraphics()
   {
      desiredCoMPoseYoGraphic.update();
      leftMidZUpFrameViz.update();
      rightMidZUpFrameViz.update();
      desiredCoMViz.update();
      comPoseYoGraphic.update();
      centerOfMassFramePoint.setToZero(comFrame);
      centerOfMassFramePoint.changeFrame(ReferenceFrame.getWorldFrame());
      centerOfMassPosition.set(centerOfMassFramePoint);
   }
   
   FramePoint footLocation = new FramePoint();

   private void updateFeetLocations()
   {
      for(RobotQuadrant robotQuadrant : RobotQuadrant.values)
      {
         YoFramePoint yoFootLocation = actualFeetLocations.get(robotQuadrant);
         yoFootLocation.getFrameTuple(footLocation);
         
         ReferenceFrame footFrame = referenceFrames.getFootFrame(robotQuadrant);
         footLocation.setToZero(footFrame);
         footLocation.changeFrame(ReferenceFrame.getWorldFrame());
         yoFootLocation.set(footLocation);
//         if(enableFootAlpha.getBooleanValue())
         {
            desiredFeetLocations.get(robotQuadrant).update();
         }
         
         fourFootSupportPolygon.setFootstep(robotQuadrant, footLocation);
      }
      drawSupportPolygon(fourFootSupportPolygon, supportPolygon);
   }
   
   private void updateDesiredBodyIK()
   {
      if(!bodyTrajectoryGenerator.isDone())
      {
         FramePoint desiredBodyFramePose = new FramePoint(ReferenceFrame.getWorldFrame());
         bodyMovementTrajectoryTimeCurrent.set(robotTimestamp.getDoubleValue() - bodyMovementTrajectoryTimeStart.getDoubleValue());
         bodyTrajectoryGenerator.compute(bodyMovementTrajectoryTimeCurrent.getDoubleValue());
         bodyTrajectoryGenerator.get(desiredBodyFramePose);
         desiredBodyFramePose.setZ(desiredCoMPose.getPosition().getZ());
         desiredCoMPose.setPosition(desiredBodyFramePose);
      }
   }

   private void updateDesiredBody()
   {
      if(robotTimestamp.getDoubleValue() > 1.0 && !enableFootAlpha.getBooleanValue())
      {
         enableFootAlpha.set(true);
         desiredFeetAlphaFilterBreakFrequency.set(DEFAULT_DESIRED_FOOT_CORRECTION_BREAK_FREQUENCY);
      }
      
      FramePoint centroidFramePoint = fourFootSupportPolygon.getCentroidFramePoint();
      nominalYaw.set(fourFootSupportPolygon.getNominalYaw());
      
      FramePoint2d centroidFramePoint2d = centroidFramePoint.toFramePoint2d();
      endPoint2d.set(centroidFramePoint2d);
      endPoint2d.add(0.4,0.0);
      endPoint2d.set(endPoint2d.yawAboutPoint(centroidFramePoint2d, nominalYaw.getDoubleValue()));
      
      nominalYawLineSegment.set(centroidFramePoint2d, endPoint2d);
      DoubleYoVariable desiredYaw = desiredCoMOrientation.getYaw();
      desiredYaw.set(nominalYaw.getDoubleValue());
      
      filteredDesiredCoMYaw.update();
      filteredDesiredCoMPitch.update();
      filteredDesiredCoMRoll.update();
      
      filteredDesiredCoMHeight.update();
      desiredCoMPosition.setZ(filteredDesiredCoMHeight.getDoubleValue());
      
      FramePose updatedPose = new FramePose(ReferenceFrame.getWorldFrame());
      desiredCoMPose.getFramePose(updatedPose);
      desiredCoM.set(updatedPose.getFramePointCopy());
      desiredCoMPoseReferenceFrame.setPoseAndUpdate(updatedPose);
   }
   
   private void updateLegsBasedOnDesiredBody()
   {
      for (RobotQuadrant robotQuadrant : RobotQuadrant.values)
      {
         Vector3d footPositionInLegAttachmentFrame = packFootPositionUsingDesiredBodyToBodyHack(robotQuadrant);
         computeDesiredPositionsAndStoreInFullRobotModel(robotQuadrant, footPositionInLegAttachmentFrame);
      }
   }
   
   private void computeDesiredPositionsAndStoreInFullRobotModel(RobotQuadrant robotQuadrant, Vector3d footPositionInLegAttachmentFrame)
   {
      inverseKinematicsCalculators.solveForEndEffectorLocationInBodyAndUpdateDesireds(robotQuadrant, footPositionInLegAttachmentFrame, fullRobotModel);
   }
   
   private Vector3d packFootPositionUsingDesiredBodyToBodyHack(RobotQuadrant robotQuadrant)
   {
      FramePoint desiredFootPosition = desiredFeetLocations.get(robotQuadrant).getFramePointCopy();
      desiredFootPosition.changeFrame(desiredCoMPoseReferenceFrame);

      FramePoint desiredFootPositionInBody = new FramePoint(comFrame, desiredFootPosition.getPoint());

      ReferenceFrame legAttachmentFrame = referenceFrames.getLegAttachmentFrame(robotQuadrant);
      desiredFootPositionInBody.changeFrame(legAttachmentFrame);

      Vector3d footPositionInLegAttachmentFrame = desiredFootPositionInBody.getVectorCopy();
      return footPositionInLegAttachmentFrame;
   }
   
   private void initializeSwingTrajectory(RobotQuadrant swingLeg, FramePoint swingInitial, FramePoint swingTarget, double swingTime)
   {
      QuadrupedSwingTrajectoryGenerator swingTrajectoryGenerator = swingTrajectoryGenerators.get(swingLeg);
      swingTrajectoryGenerator.initializeSwing(swingTime, swingInitial, swingTarget);
   }

   private void computeFootPositionAlongSwingTrajectory(RobotQuadrant swingLeg, FramePoint framePointToPack)
   {
      QuadrupedSwingTrajectoryGenerator swingTrajectoryGenerator = swingTrajectoryGenerators.get(swingLeg);
      swingTrajectoryGenerator.computeSwing(framePointToPack);
   }
   
   private boolean isSwingFinished(RobotQuadrant swingLeg)
   {
      QuadrupedSwingTrajectoryGenerator miniBeastSwingTrajectoryGenerator = swingTrajectoryGenerators.get(swingLeg);
      return miniBeastSwingTrajectoryGenerator.isDone();
   }
   
   private QuadrupedSupportPolygon copyCurrentSupportPolygonWithNewFootPosition(RobotQuadrant robotQuadrant, FramePoint footPosition)
   {
      QuadrupedSupportPolygon swingLegSupportPolygon = fourFootSupportPolygon.replaceFootstepCopy(robotQuadrant, footPosition);
      return swingLegSupportPolygon;
   }
   
   private QuadrupedSupportPolygon getCommonSupportPolygon(RobotQuadrant swingLeg, FramePoint desiredPosition)
   {
      QuadrupedSupportPolygon swingLegSupportPolygon = fourFootSupportPolygon.deleteLegCopy(swingLeg);
      drawSupportPolygon(swingLegSupportPolygon, currentTriplePolygon);
      
      RobotQuadrant nextRegularGaitSwingQuadrant = swingLeg.getNextRegularGaitSwingQuadrant();
      QuadrupedSupportPolygon nextSwingLegSupportPolygon = copyCurrentSupportPolygonWithNewFootPosition(swingLeg, desiredPosition);
      nextSwingLegSupportPolygon.deleteLeg(nextRegularGaitSwingQuadrant);
      drawSupportPolygon(nextSwingLegSupportPolygon, upcommingTriplePolygon);
      
      QuadrupedSupportPolygon shrunkenCommonSupportPolygon = swingLegSupportPolygon.getShrunkenCommonSupportPolygon(nextSwingLegSupportPolygon, swingLeg, 0.02,
            0.02, 0.02);
      if(shrunkenCommonSupportPolygon != null)
      {
         drawSupportPolygon(shrunkenCommonSupportPolygon, commonTriplePolygon);
      }
      
      return shrunkenCommonSupportPolygon;
   }
   
   private void initializeBodyTrajectory(RobotQuadrant upcommingSwingLeg, QuadrupedSupportPolygon commonTriangle)
   {
      if(commonTriangle != null)
      {
         commonSupportPolygon.set(commonTriangle);
         
         FramePoint desiredBodyCurrent = desiredCoMPose.getPosition().getFramePointCopy();
//         FramePoint desiredBodyFinal = commonSupportPolygon.getCentroidFramePoint();
         
         boolean ttrCircleSuccess = false;
         double radius = subCircleRadius.getDoubleValue();
         if(useSubCircleForBodyShiftTarget.getBooleanValue())
         {
            ttrCircleSuccess = commonSupportPolygon.getTangentTangentRadiusCircleCenter(upcommingSwingLeg, radius, circleCenter2d);
         }
         
         if(!ttrCircleSuccess)
         {
            radius = commonSupportPolygon.getInCircle(circleCenter2d);
         }
         inscribedCircleRadius.set(radius);
         
         circleCenter.setXY(circleCenter2d);
         
         initialCoMPosition.set(desiredBodyCurrent);
         desiredCoMTarget.setXY(circleCenter2d);
         desiredCoMTarget.setZ(desiredBodyCurrent.getZ());
         
         double distance = initialCoMPosition.distance(desiredCoMTarget);
         desiredVelocity.getFrameTupleIncludingFrame(desiredBodyVelocity);
         bodyTrajectoryGenerator.setTrajectoryTime(distance / desiredBodyVelocity.getX());
         
         
         desiredBodyVelocity.changeFrame(ReferenceFrame.getWorldFrame());
         bodyTrajectoryGenerator.setInitialConditions(initialCoMPosition, comVelocity);
         bodyTrajectoryGenerator.setFinalConditions(desiredCoMTarget, desiredBodyVelocity);
         
         bodyTrajectoryGenerator.initialize();
         bodyMovementTrajectoryTimeStart.set(robotTimestamp.getDoubleValue());
      }
   }

   public void calculateSwingTarget(RobotQuadrant swingLeg, FramePoint framePointToPack)
   {
      FrameVector desiredVelocityVector = desiredVelocity.getFrameTuple();
      double yawRate = desiredYawRate.getDoubleValue();
      
      switch (selectedSwingTargetGenerator.getEnumValue())
      {
         case INPLACE:
         {
            YoFramePoint yoFootPosition = actualFeetLocations.get(swingLeg);
            FramePoint footPosition = yoFootPosition.getFrameTuple();
            footPosition.changeFrame(ReferenceFrame.getWorldFrame());
            framePointToPack.set(footPosition);
            break;
         }
         case MIDZUP:
         {
            zUpSwingTargetGenerator.getSwingTarget(swingLeg, desiredVelocityVector, framePointToPack, yawRate);
            break;
         }
      }
   }
   
   private void drawSupportPolygon(QuadrupedSupportPolygon supportPolygon, YoFrameConvexPolygon2d yoFramePolygon)
   {
      ConvexPolygon2d polygon = new ConvexPolygon2d();
      for(RobotQuadrant quadrant : RobotQuadrant.values)
      {
         FramePoint footstep = supportPolygon.getFootstep(quadrant);
         if(footstep != null)
         {
            polygon.addVertex(footstep.getX(), footstep.getY());
         }
      }
      polygon.update();
      yoFramePolygon.setConvexPolygon2d(polygon);
   }
   
   private class QuadrupleSupportState extends State<CrawlGateWalkingState>
   {
      private final FramePoint swingDesired = new FramePoint();
      private QuadrupedSupportPolygon stateAfterFirstStep;
      private QuadrupedSupportPolygon stateAfterSecondStep;
      private QuadrupedSupportPolygon stateAfterThirdStep;
      private QuadrupedSupportPolygon stateWithFirstStepSwinging;
      private QuadrupedSupportPolygon stateAfterFirstStepWithSecondSwinging;
      private QuadrupedSupportPolygon stateAfterSecondStepWithThirdSwinging;
      private QuadrupedSupportPolygon stateAfterThirdStepWithFourthSwinging;
      
      private QuadrantDependentList<QuadrupedSupportPolygon> estimatedCommonTriangle = new QuadrantDependentList<>();
      private DoubleYoVariable minimumTimeInQuadSupport;
      private BooleanYoVariable minimumTimeInQuadSupportElapsed;
      
      public QuadrupleSupportState(CrawlGateWalkingState stateEnum, double minimumTimeInQuadSupport)
      {
         super(stateEnum);
         this.minimumTimeInQuadSupport = new DoubleYoVariable("minimumTimeInQuadSupport", registry);
         this.minimumTimeInQuadSupportElapsed = new BooleanYoVariable("minimumTimeInQuadSupportElapsed", registry);
         
         this.minimumTimeInQuadSupport.set(minimumTimeInQuadSupport);
      }

      @Override
      public void doAction()
      {
         
      }

      @Override
      public void doTransitionIntoAction()
      {
         RobotQuadrant lastSwingLeg = swingLeg.getEnumValue();
         RobotQuadrant currentSwingLeg = lastSwingLeg.getNextRegularGaitSwingQuadrant();
         swingLeg.set(currentSwingLeg);
         calculateNextThreeFootSteps(currentSwingLeg);
         
         QuadrupedSupportPolygon quadrupedSupportPolygon = estimatedCommonTriangle.get(currentSwingLeg.getNextRegularGaitSwingQuadrant());
         initializeBodyTrajectory(currentSwingLeg.getNextRegularGaitSwingQuadrant(), quadrupedSupportPolygon);
      }
      
      public void calculateNextThreeFootSteps(RobotQuadrant firstSwingLeg)
      {
         RobotQuadrant secondSwingLeg = firstSwingLeg.getNextRegularGaitSwingQuadrant();
         RobotQuadrant thirdSwingLeg = secondSwingLeg.getNextRegularGaitSwingQuadrant();
         RobotQuadrant fourthSwingLeg = thirdSwingLeg.getNextRegularGaitSwingQuadrant();
         
         FrameVector desiredVelocityVector = desiredVelocity.getFrameTuple();
         double yawRate = desiredYawRate.getDoubleValue();
         
         swingDesired.changeFrame(ReferenceFrame.getWorldFrame());
         calculateSwingTarget(firstSwingLeg, swingDesired);
         stateAfterFirstStep = fourFootSupportPolygon.replaceFootstepCopy(firstSwingLeg, swingDesired);
         
         zUpSwingTargetGenerator.getSwingTarget(stateAfterFirstStep, secondSwingLeg, desiredVelocityVector, swingDesired, yawRate);
         stateAfterSecondStep = stateAfterFirstStep.replaceFootstepCopy(secondSwingLeg, swingDesired);
         
         zUpSwingTargetGenerator.getSwingTarget(stateAfterSecondStep, thirdSwingLeg, desiredVelocityVector, swingDesired, yawRate);
         stateAfterThirdStep = stateAfterSecondStep.replaceFootstepCopy(thirdSwingLeg, swingDesired);
         
         stateWithFirstStepSwinging = stateAfterFirstStep.deleteLegCopy(secondSwingLeg);
         stateAfterFirstStepWithSecondSwinging = stateAfterFirstStep.deleteLegCopy(secondSwingLeg);
         stateAfterSecondStepWithThirdSwinging = stateAfterSecondStep.deleteLegCopy(thirdSwingLeg);
         stateAfterThirdStepWithFourthSwinging = stateAfterThirdStep.deleteLegCopy(fourthSwingLeg);
         
         drawSupportPolygon(stateWithFirstStepSwinging, tripleSupportPolygons[0]);
         drawSupportPolygon(stateAfterFirstStepWithSecondSwinging, tripleSupportPolygons[1]);
         QuadrupedSupportPolygon firstAndSecondCommonPolygon = stateWithFirstStepSwinging.getShrunkenCommonSupportPolygon(stateAfterFirstStepWithSecondSwinging,
               firstSwingLeg, 0.02, 0.02, 0.02);
         if(firstAndSecondCommonPolygon != null)
         {
            estimatedCommonTriangle.put(firstSwingLeg, firstAndSecondCommonPolygon);
            estimatedCommonTriangle.put(firstSwingLeg.getSameSideQuadrant(), firstAndSecondCommonPolygon.swapSameSideFeetCopy(firstSwingLeg));
            drawSupportPolygon(firstAndSecondCommonPolygon, commonTriplePolygons.get(firstSwingLeg.getSide()));
         }
         
         drawSupportPolygon(stateAfterFirstStepWithSecondSwinging, tripleSupportPolygons[2]);
         drawSupportPolygon(stateAfterSecondStepWithThirdSwinging, tripleSupportPolygons[3]);
         QuadrupedSupportPolygon secondAndThirdCommonPolygon = stateAfterFirstStepWithSecondSwinging.getShrunkenCommonSupportPolygon(
               stateAfterSecondStepWithThirdSwinging, secondSwingLeg, 0.02, 0.02, 0.02);
         if(secondAndThirdCommonPolygon != null)
         {
            estimatedCommonTriangle.put(secondSwingLeg, secondAndThirdCommonPolygon);
            estimatedCommonTriangle.put(secondSwingLeg.getSameSideQuadrant(), secondAndThirdCommonPolygon.swapSameSideFeetCopy(secondSwingLeg));
            drawSupportPolygon(secondAndThirdCommonPolygon, commonTriplePolygons.get(secondSwingLeg.getSide()));
         }
         
         drawSupportPolygon(stateAfterSecondStepWithThirdSwinging, tripleSupportPolygons[2]);
         drawSupportPolygon(stateAfterThirdStepWithFourthSwinging, tripleSupportPolygons[3]);
         QuadrupedSupportPolygon thirdAndFourthCommonPolygon = stateAfterSecondStepWithThirdSwinging.getShrunkenCommonSupportPolygon(
               stateAfterThirdStepWithFourthSwinging, thirdSwingLeg, 0.02, 0.02, 0.02);
         if(thirdAndFourthCommonPolygon != null)
         {
            estimatedCommonTriangle.put(thirdSwingLeg, thirdAndFourthCommonPolygon);
            estimatedCommonTriangle.put(thirdSwingLeg.getSameSideQuadrant(), thirdAndFourthCommonPolygon.swapSameSideFeetCopy(thirdSwingLeg));
            drawSupportPolygon(thirdAndFourthCommonPolygon, commonTriplePolygons.get(thirdSwingLeg.getSide()));
         }
         
         
      }
      
      public boolean isMinimumTimeInQuadSupportElapsed()
      {
         if(getTimeInCurrentState() > minimumTimeInQuadSupport.getDoubleValue())
         {
            minimumTimeInQuadSupportElapsed.set(true);
         }
         return minimumTimeInQuadSupportElapsed.getBooleanValue();
      }
      
      @Override
      public void doTransitionOutOfAction()
      {
         minimumTimeInQuadSupportElapsed.set(false);
      }
      
      public boolean isCommonTriangleNull(RobotQuadrant swingLeg)
      {
         return estimatedCommonTriangle.get(swingLeg.getSide()) == null;
      }
      
      public boolean isCoMInsideCommonTriangleForSwingLeg(RobotQuadrant swingLeg)
      {
         if(isCommonTriangleNull(swingLeg))
         {
            return false;
         }
         centerOfMassFramePoint.changeFrame(ReferenceFrame.getWorldFrame());
         centerOfMassFramePoint.getPoint2d(centerOfMassPoint2d);
        
         return estimatedCommonTriangle.get(swingLeg.getSide()).isInside(centerOfMassPoint2d);
      }
      
      public boolean isCoMInsideTriangleForSwingLeg(RobotQuadrant swingLeg)
      {
         centerOfMassFramePoint.changeFrame(ReferenceFrame.getWorldFrame());
         centerOfMassFramePoint.getPoint2d(centerOfMassPoint2d);
         QuadrupedSupportPolygon supportTriangleDuringStep = fourFootSupportPolygon.deleteLegCopy(swingLeg);
         return supportTriangleDuringStep.isInside(centerOfMassPoint2d);
      }
   }

   private class TripleSupportState extends State<CrawlGateWalkingState>
   {
      private final FramePoint swingTarget = new FramePoint(ReferenceFrame.getWorldFrame());
      private final FramePoint currentDesiredInTrajectory = new FramePoint();
      private final Vector3d footPositionInLegAttachmentFrame = new Vector3d();
      public TripleSupportState(CrawlGateWalkingState stateEnum)
      {
         super(stateEnum);
      }

      @Override
      public void doAction()
      {
         RobotQuadrant swingQuadrant = swingLeg.getEnumValue();
         
         computeFootPositionAlongSwingTrajectory(swingQuadrant, currentDesiredInTrajectory);
         currentDesiredInTrajectory.changeFrame(ReferenceFrame.getWorldFrame());
         currentSwingTarget.set(currentDesiredInTrajectory);
         currentDesiredInTrajectory.changeFrame(bodyFrame);
         
         desiredFeetLocations.get(swingQuadrant).setAndMatchFrame(currentDesiredInTrajectory);

         currentDesiredInTrajectory.changeFrame(referenceFrames.getLegAttachmentFrame(swingQuadrant));
         currentDesiredInTrajectory.get(footPositionInLegAttachmentFrame);
         computeDesiredPositionsAndStoreInFullRobotModel(swingQuadrant, footPositionInLegAttachmentFrame);
      }

      @Override
      public void doTransitionIntoAction()
      {        
         RobotQuadrant swingQuadrant = swingLeg.getEnumValue();
         YoFramePoint yoDesiredFootPosition = desiredFeetLocations.get(swingQuadrant);
         YoFramePoint yoActualFootPosition = actualFeetLocations.get(swingQuadrant);
         swingTarget.changeFrame(ReferenceFrame.getWorldFrame());
         calculateSwingTarget(swingQuadrant, swingTarget);
         currentSwingTarget.set(swingTarget);
         
         initializeSwingTrajectory(swingQuadrant, yoDesiredFootPosition.getFramePointCopy(), swingTarget, swingDuration.getDoubleValue());
      }

      @Override
      public void doTransitionOutOfAction()
      {
      }
   }

   @Override
   public void initialize()
   {
      
   }


   @Override
   public YoVariableRegistry getYoVariableRegistry()
   {
      return registry;
   }


   @Override
   public String getName()
   {
      return null;
   }


   @Override
   public String getDescription()
   {
      return null;
   }
}<|MERGE_RESOLUTION|>--- conflicted
+++ resolved
@@ -193,17 +193,10 @@
    private VectorProvider desiredVelocityProvider;
    private DoubleProvider desiredYawRateProvider;
    
-<<<<<<< HEAD
-   public QuadrupedPositionBasedCrawlController(final double dt, QuadrupedRobotParameters robotParameters, SDFFullRobotModel fullRobotModel, QuadrupedJointNameMap quadrupedJointNameMap,
-         final QuadrupedReferenceFrames referenceFrames, QuadrupedLegInverseKinematicsCalculator quadrupedInverseKinematicsCalulcator, YoGraphicsListRegistry yoGraphicsListRegistry,
-         DoubleYoVariable yoTime, QuadrupedDataProvider dataProvider)
-=======
    public QuadrupedPositionBasedCrawlController(final double dt, QuadrupedRobotParameters robotParameters, SDFFullRobotModel fullRobotModel,
          QuadrupedJointNameMap quadrupedJointNameMap, final QuadrupedReferenceFrames referenceFrames,
          QuadrupedLegInverseKinematicsCalculator quadrupedInverseKinematicsCalulcator, YoGraphicsListRegistry yoGraphicsListRegistry,
-         YoGraphicsListRegistry yoGraphicsListRegistryForDetachedOverhead, DoubleYoVariable yoTime, VectorProvider desiredVelocityProvider,
-         DoubleProvider desiredYawRateProvider)
->>>>>>> c13e4537
+         YoGraphicsListRegistry yoGraphicsListRegistryForDetachedOverhead, DoubleYoVariable yoTime, QuadrupedDataProvider dataProvider)
    {
       swingDuration.set(0.3);
       subCircleRadius.set(0.1);
@@ -421,7 +414,7 @@
       yoGraphicsListRegistryForDetachedOverhead.registerArtifact("commonTriplePolygon", commonTriplePolygonArtifact);
       yoGraphicsListRegistryForDetachedOverhead.registerArtifact("commonTriplePolygonLeft", commonTriplePolygonLeftArtifact);
       yoGraphicsListRegistryForDetachedOverhead.registerArtifact("commonTriplePolygonRight", commonTriplePolygonRightArtifact);
-      
+
       yoGraphicsListRegistry.registerArtifact("inscribedCircle", inscribedCircle);
       yoGraphicsListRegistry.registerArtifact("circleCenterViz", circleCenterGraphic.createArtifact());
       yoGraphicsListRegistry.registerArtifact("centerOfMassViz", centerOfMassViz.createArtifact());
@@ -437,10 +430,10 @@
       yoGraphicsListRegistryForDetachedOverhead.registerArtifact("desiredCoMTarget", desiredCoMTargetViz.createArtifact());
       yoGraphicsListRegistryForDetachedOverhead.registerArtifact("desiredCoMViz", desiredCoMViz.createArtifact());
       yoGraphicsListRegistryForDetachedOverhead.registerArtifact("currentICPViz", currentICPViz.createArtifact());
-      
+
       yoGraphicsListRegistry.registerArtifact("nominalYawArtifact", nominalYawArtifact);
       yoGraphicsListRegistryForDetachedOverhead.registerArtifact("nominalYawArtifact", nominalYawArtifact);
-      
+
       yoGraphicsListRegistry.registerYoGraphic("centerOfMassViz", centerOfMassViz);
       yoGraphicsListRegistry.registerYoGraphic("desiredCoMPoseYoGraphic", desiredCoMPoseYoGraphic);
       yoGraphicsListRegistry.registerYoGraphic("comPoseYoGraphic", comPoseYoGraphic);
@@ -452,7 +445,7 @@
       yoGraphicsListRegistryForDetachedOverhead.registerYoGraphic("comPoseYoGraphic", comPoseYoGraphic);
       yoGraphicsListRegistryForDetachedOverhead.registerYoGraphic("leftMidZUpFrameViz", leftMidZUpFrameViz);
       yoGraphicsListRegistryForDetachedOverhead.registerYoGraphic("rightMidZUpFrameViz", rightMidZUpFrameViz);
-      
+
       for (RobotQuadrant robotQuadrant : RobotQuadrant.values)
       {
          String prefix = robotQuadrant.getCamelCaseNameForStartOfExpression();
@@ -465,7 +458,7 @@
          yoGraphicsListRegistry.registerArtifact("actualFootPosition", actualFootPositionViz.createArtifact());
          yoGraphicsListRegistryForDetachedOverhead.registerYoGraphic("actualFootPosition", actualFootPositionViz);
          yoGraphicsListRegistryForDetachedOverhead.registerArtifact("actualFootPosition", actualFootPositionViz.createArtifact());
-         
+
          YoFramePoint desiredFootPosition = desiredFeetLocations.get(robotQuadrant);
          YoGraphicPosition desiredFootPositionViz = new YoGraphicPosition(prefix + "desiredFootPositionViz", desiredFootPosition, 0.01,
                YoAppearance.Red());
