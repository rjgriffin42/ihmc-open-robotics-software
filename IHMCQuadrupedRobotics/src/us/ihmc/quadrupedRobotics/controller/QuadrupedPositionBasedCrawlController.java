--- conflicted
+++ resolved
@@ -66,21 +66,13 @@
 
 public class QuadrupedPositionBasedCrawlController extends State<QuadrupedControllerState>
 {
-<<<<<<< HEAD
-   private static final double INITIAL_DESIRED_FOOT_CORRECTION_BREAK_FREQUENCY = 1.0 / 4.0;
-   private static final double DEFAULT_DESIRED_FOOT_CORRECTION_BREAK_FREQUENCY = 0.01;
-=======
->>>>>>> 4010310e
    private static final double DEFAULT_HEADING_CORRECTION_BREAK_FREQUENCY = 1.0;
    private static final double DEFAULT_COM_PITCH_FILTER_BREAK_FREQUENCY = 0.5;
    private static final double DEFAULT_COM_ROLL_FILTER_BREAK_FREQUENCY = 0.5;
    private static final double DEFAULT_COM_HEIGHT_Z_FILTER_BREAK_FREQUENCY = 0.5;
    private static final double DEFAULT_TIME_TO_STAY_IN_DOUBLE_SUPPORT = 0.01;
-<<<<<<< HEAD
-=======
    private final double initialDesiredFootCorrectionBreakFrequency;
    private final double defaultDesiredFootCorrectionBreakFrequency;
->>>>>>> 4010310e
    private boolean finishedStandPrep = false;
    
    private final double dt;
@@ -559,11 +551,7 @@
    {
       if(robotTimestamp.getDoubleValue() > 4.0 && !finishedStandPrep)
       {
-<<<<<<< HEAD
-         desiredFeetAlphaFilterBreakFrequency.set(DEFAULT_DESIRED_FOOT_CORRECTION_BREAK_FREQUENCY);
-=======
          desiredFeetAlphaFilterBreakFrequency.set(defaultDesiredFootCorrectionBreakFrequency);
->>>>>>> 4010310e
          finishedStandPrep = true;
       }
       
