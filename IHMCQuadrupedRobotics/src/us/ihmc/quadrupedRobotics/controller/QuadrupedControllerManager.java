--- conflicted
+++ resolved
@@ -19,14 +19,10 @@
    private final YoVariableRegistry registry = new YoVariableRegistry(getClass().getSimpleName());
 
    private final QuadrupedStateEstimator stateEstimator;
-<<<<<<< HEAD
+   private final QuadrupedVirtualModelController virtualModelController;
 
    private final GenericStateMachine<QuadrupedControllerState, QuadrupedController> stateMachine;
-=======
-   private final QuadrupedVirtualModelController virtualModelController;
    
-   private final StateMachine<QuadrupedControllerState> stateMachine;
->>>>>>> 022a3465
    private final EnumYoVariable<QuadrupedControllerState> requestedState;
    private final EnumYoVariable<SliderBoardModes> sliderboardMode = new EnumYoVariable<>("sliderboardMode", registry, SliderBoardModes.class);
 
@@ -44,33 +40,19 @@
          YoGraphicsListRegistry yoGraphicsListRegistry, YoGraphicsListRegistry yoGraphicsListRegistryForDetachedOverhead)
    {
       this.stateEstimator = stateEstimator;
-<<<<<<< HEAD
+      this.virtualModelController = new QuadrupedVirtualModelController(sdfFullRobotModel, quadrupedRobotParameters, registry);
 
       // configure state machine
       stateMachine = new GenericStateMachine<>("QuadrupedControllerStateMachine", "QuadrupedControllerSwitchTime", QuadrupedControllerState.class,
             robotTimestamp, registry);
       requestedState = new EnumYoVariable<>("QuadrupedControllerStateMachineRequestedState", registry, QuadrupedControllerState.class, true);
 
-      QuadrupedVMCStandController vmcStandController = new QuadrupedVMCStandController(simulationDT, quadrupedRobotParameters, sdfFullRobotModel,
-            robotTimestamp, registry, yoGraphicsListRegistry);
+      QuadrupedVMCStandController vmcStandController = new QuadrupedVMCStandController(simulationDT, quadrupedRobotParameters, sdfFullRobotModel, virtualModelController, robotTimestamp, registry, yoGraphicsListRegistry);
 
       QuadrupedPositionBasedCrawlController positionBasedCrawlController = new QuadrupedPositionBasedCrawlController(simulationDT, quadrupedRobotParameters,
             sdfFullRobotModel, stateEstimator, inverseKinematicsCalculators, globalDataProducer, robotTimestamp, registry, yoGraphicsListRegistry,
             yoGraphicsListRegistryForDetachedOverhead);
 
-=======
-      this.virtualModelController = new QuadrupedVirtualModelController(sdfFullRobotModel, quadrupedRobotParameters, registry);
-      
-      stateMachine = new StateMachine<>("QuadrupedControllerStateMachine", "QuadrupedControllerSwitchTime", QuadrupedControllerState.class, robotTimestamp, registry);
-      requestedState = new EnumYoVariable<>("QuadrupedControllerStateMachineRequestedState", registry, QuadrupedControllerState.class, true);
-      
-      QuadrupedVMCStandController vmcStandController = new QuadrupedVMCStandController(simulationDT, quadrupedRobotParameters, sdfFullRobotModel,
-            virtualModelController, robotTimestamp, registry, yoGraphicsListRegistry);
-      
-      QuadrupedPositionBasedCrawlController positionBasedCrawlController = new QuadrupedPositionBasedCrawlController(simulationDT, quadrupedRobotParameters, sdfFullRobotModel,
-            stateEstimator, inverseKinematicsCalculators, globalDataProducer, robotTimestamp, registry, yoGraphicsListRegistry, yoGraphicsListRegistryForDetachedOverhead);
-      
->>>>>>> 022a3465
       stateMachine.addState(vmcStandController);
       stateMachine.addState(positionBasedCrawlController);
 
