--- conflicted
+++ resolved
@@ -1,2126 +1,2067 @@
-package us.ihmc.quadrupedRobotics.supportPolygon;
-
-import java.io.Serializable;
-
-import javax.vecmath.Point2d;
-import javax.vecmath.Vector2d;
-import javax.vecmath.Vector3d;
-
-import us.ihmc.robotics.geometry.FrameConvexPolygon2d;
-import us.ihmc.robotics.geometry.FramePoint;
-import us.ihmc.robotics.geometry.FramePoint2d;
-import us.ihmc.robotics.geometry.FrameVector;
-import us.ihmc.robotics.geometry.FrameVector2d;
-import us.ihmc.robotics.geometry.GeometryTools;
-import us.ihmc.robotics.math.exceptions.UndefinedOperationException;
-import us.ihmc.robotics.math.frames.YoFrameConvexPolygon2d;
-import us.ihmc.robotics.referenceFrames.ReferenceFrame;
-import us.ihmc.robotics.robotSide.QuadrantDependentList;
-import us.ihmc.robotics.robotSide.RobotEnd;
-import us.ihmc.robotics.robotSide.RobotQuadrant;
-import us.ihmc.robotics.robotSide.RobotSide;
-
-public class QuadrupedSupportPolygon implements Serializable
-{
-   private static final long serialVersionUID = 4247638266737494462L;
+package us.ihmc.quadrupedRobotics.supportPolygon;
+
+import java.io.Serializable;
+
+import javax.vecmath.Point2d;
+import javax.vecmath.Vector2d;
+import javax.vecmath.Vector3d;
+
+import us.ihmc.robotics.geometry.FrameConvexPolygon2d;
+import us.ihmc.robotics.geometry.FramePoint;
+import us.ihmc.robotics.geometry.FramePoint2d;
+import us.ihmc.robotics.geometry.FrameVector;
+import us.ihmc.robotics.geometry.FrameVector2d;
+import us.ihmc.robotics.geometry.GeometryTools;
+import us.ihmc.robotics.math.exceptions.UndefinedOperationException;
+import us.ihmc.robotics.math.frames.YoFrameConvexPolygon2d;
+import us.ihmc.robotics.referenceFrames.ReferenceFrame;
+import us.ihmc.robotics.robotSide.QuadrantDependentList;
+import us.ihmc.robotics.robotSide.RobotEnd;
+import us.ihmc.robotics.robotSide.RobotQuadrant;
+import us.ihmc.robotics.robotSide.RobotSide;
+
+public class QuadrupedSupportPolygon implements Serializable
+{
+   private static final long serialVersionUID = 4247638266737494462L;
+   
+   private final QuadrantDependentFootstepList footsteps = new QuadrantDependentFootstepList();
+   
+   private final FrameConvexPolygon2d frameConvexPolygon2d = new FrameConvexPolygon2d();
+   
+   private final FramePoint temporaryFramePoint = new FramePoint();
+   private final FramePoint temporaryFramePoint2 = new FramePoint();
+   private final FrameVector tempPlaneNormalInWorld = new FrameVector();
+   
+   private final FrameVector[] tempVectorsForInCirclePoint = new FrameVector[] {new FrameVector(), new FrameVector(), new FrameVector(), new FrameVector()};
+   private final FramePoint[] tempPointListForInCirclePoint = new FramePoint[4];
+   private final FramePoint tempInCircleCenter = new FramePoint();
+   
+   private final FrameVector[] tempVectorsForCommonSupportPolygon = new FrameVector[] {new FrameVector(), new FrameVector()};
+
+   public QuadrupedSupportPolygon()
+   {
+      
+   }
+   
+   public QuadrupedSupportPolygon(QuadrantDependentList<FramePoint> footsteps)
+   {
+      for (RobotQuadrant robotQuadrant : footsteps.quadrants())
+      {
+         setFootstep(robotQuadrant, footsteps.get(robotQuadrant));
+      }
+   }
+
+   /**
+    * Copies the support polygon with copies of all of the FramePoints.
+    * 
+    * @param polygon to copy
+    */
+   public QuadrupedSupportPolygon(QuadrupedSupportPolygon polygon) 
+   {
+      for (RobotQuadrant robotQuadrant : polygon.getSupportingQuadrantsInOrder())
+      {
+         footsteps.set(robotQuadrant, polygon.getFootstep(robotQuadrant));
+      }
+   }
+   
+   private class QuadrantDependentFootstepList extends QuadrantDependentList<FramePoint>
+   {
+      private final FramePoint[] framePointsForStorageWhenNull = new FramePoint[4];
+      {
+         framePointsForStorageWhenNull[0] = new FramePoint();
+         framePointsForStorageWhenNull[1] = new FramePoint();
+         framePointsForStorageWhenNull[2] = new FramePoint();
+         framePointsForStorageWhenNull[3] = new FramePoint();
+      }
+      
+      public QuadrantDependentFootstepList()
+      {
+         super();
+      }
+      
+      @Override
+      public void set(RobotQuadrant robotQuadrant, FramePoint element)
+      {
+         // do nothing
+         if (element == get(robotQuadrant))
+         {
+            return;
+         }
+         // remove
+         if (element == null && containsQuadrant(robotQuadrant))
+         {
+            framePointsForStorageWhenNull[robotQuadrant.ordinal()] = get(robotQuadrant);
+            super.set(robotQuadrant, element);
+            return;
+         }
+         // add
+         else if (element != null && !containsQuadrant(robotQuadrant))
+         {
+            framePointsForStorageWhenNull[robotQuadrant.ordinal()].setIncludingFrame(element);
+            super.set(robotQuadrant, element);
+            return;
+         }
+         // replace
+         else if (element != get(robotQuadrant))
+         {
+            get(robotQuadrant).setIncludingFrame(element);
+         }
+      }
+      
+      @Override
+      public FramePoint remove(RobotQuadrant robotQuadrant)
+      {
+         // remove
+         if (containsQuadrant(robotQuadrant))
+         {
+            framePointsForStorageWhenNull[robotQuadrant.ordinal()] = get(robotQuadrant);
+            return super.remove(robotQuadrant);
+         }
+         // do nothing
+         else
+         {
+            return get(robotQuadrant);
+         }
+      }
+      
+      @Override
+      public void clear()
+      {
+         for (RobotQuadrant robotQuadrant : quadrants())
+         {
+            framePointsForStorageWhenNull[robotQuadrant.ordinal()] = get(robotQuadrant);
+         }
+         
+         super.clear();
+      }
+   }
+   
+   public void printOutPolygon(String string)
+   {
+      System.out.print(getClass().getSimpleName() + ": " + string);
+      for (RobotQuadrant robotQuadrant : getSupportingQuadrantsInOrder())
+      {
+         System.out.print("\n" + robotQuadrant + " " + getFootstep(robotQuadrant));
+      }
+      System.out.println();
+   }
+
+   @Override
+   public String toString()
+   {
+      String string = getClass().getSimpleName();
+      for(RobotQuadrant robotQuadrant : getSupportingQuadrantsInOrder())
+      {
+         string += "\n" + robotQuadrant + " " + getFootstep(robotQuadrant);
+      }
+      return string;
+   }
+
+   /**
+    * @return the reference frame of the first non-null footstep.
+    */
+   public ReferenceFrame getReferenceFrame()
+   {
+      return getFootstep(getFirstSupportingQuadrant()).getReferenceFrame();
+   }
+
+   public void changeFrame(ReferenceFrame referenceFrame)
+   {
+      for (RobotQuadrant robotQuadrant : getSupportingQuadrantsInOrder())
+      {
+         getFootstep(robotQuadrant).changeFrame(referenceFrame);
+      }
+   }
+
+   /**
+    * This method cycles over the cases 0 - 4 for the number
+    * of Footsteps in the polygon. The ordering of the pairs
+    * starts with the FL and goes clockwise. E.g., if the swing leg is the FR,
+    * the pairs will be: FL-HR, HR-HL, HL-FL
+    *
+    * @return LegName[][]
+    */
+   public RobotQuadrant[][] getLegPairs()
+   {
+      int numberOfLegs = size();
+      switch (numberOfLegs)
+      {
+      case 0:
+      case 1:
+         throw new UndefinedOperationException("No leg pairs exist");
+      case 2:
+         RobotQuadrant firstLeg = getFirstSupportingQuadrant();
+         RobotQuadrant lastLeg = getLastSupportingQuadrant();
+         return new RobotQuadrant[][] {{firstLeg, lastLeg}};
+      case 3:
+         switch (getFirstNonSupportingQuadrant())
+         {
+         case FRONT_LEFT:
+            return new RobotQuadrant[][]
+            {
+               {RobotQuadrant.FRONT_RIGHT, RobotQuadrant.HIND_RIGHT},
+               {RobotQuadrant.HIND_RIGHT, RobotQuadrant.HIND_LEFT},
+               {RobotQuadrant.HIND_LEFT, RobotQuadrant.FRONT_RIGHT}
+            };
+         case FRONT_RIGHT:
+            return new RobotQuadrant[][]
+            {
+               {RobotQuadrant.FRONT_LEFT, RobotQuadrant.HIND_RIGHT},
+               {RobotQuadrant.HIND_RIGHT, RobotQuadrant.HIND_LEFT},
+               {RobotQuadrant.HIND_LEFT, RobotQuadrant.FRONT_LEFT}
+            };
+         case HIND_RIGHT:
+            return new RobotQuadrant[][]
+            {
+               {RobotQuadrant.FRONT_LEFT, RobotQuadrant.FRONT_RIGHT},
+               {RobotQuadrant.FRONT_RIGHT, RobotQuadrant.HIND_LEFT},
+               {RobotQuadrant.HIND_LEFT, RobotQuadrant.FRONT_LEFT}
+            };
+         case HIND_LEFT:
+            return new RobotQuadrant[][]
+            {
+               {RobotQuadrant.FRONT_LEFT, RobotQuadrant.FRONT_RIGHT},
+               {RobotQuadrant.FRONT_RIGHT, RobotQuadrant.HIND_RIGHT},
+               {RobotQuadrant.HIND_RIGHT, RobotQuadrant.FRONT_LEFT}
+            };
+         }
+      case 4:
+         return new RobotQuadrant[][]
+         {
+            {RobotQuadrant.FRONT_LEFT, RobotQuadrant.FRONT_RIGHT},
+            {RobotQuadrant.FRONT_RIGHT, RobotQuadrant.HIND_RIGHT},
+            {RobotQuadrant.HIND_RIGHT, RobotQuadrant.HIND_LEFT},
+            {RobotQuadrant.HIND_LEFT, RobotQuadrant.FRONT_LEFT}
+         };
+      default:
+         throw new UndefinedOperationException("Size unknown");
+      }
+   }
+   
+   public int size()
+   {
+      return footsteps.size();
+   }
+   
+   public RobotQuadrant[] getSupportingQuadrantsInOrder()
+   {
+      return footsteps.quadrants();
+   }
+
+   public RobotQuadrant getFirstSupportingQuadrant()
+   {
+      if (containsFootstep(RobotQuadrant.FRONT_LEFT)) // begin punching nanos
+         return RobotQuadrant.FRONT_LEFT;
+      else if (containsFootstep(RobotQuadrant.FRONT_RIGHT))
+         return RobotQuadrant.FRONT_RIGHT;
+      else if (containsFootstep(RobotQuadrant.HIND_RIGHT))
+         return RobotQuadrant.HIND_RIGHT;
+      else if (containsFootstep(RobotQuadrant.HIND_LEFT))
+         return RobotQuadrant.HIND_LEFT;
+      else
+         throw new EmptySupportPolygonException();
+   }
+   
+   public RobotQuadrant getFirstNonSupportingQuadrant()
+   {
+      if (!containsFootstep(RobotQuadrant.FRONT_LEFT))
+         return RobotQuadrant.FRONT_LEFT;
+      else if (!containsFootstep(RobotQuadrant.FRONT_RIGHT))
+         return RobotQuadrant.FRONT_RIGHT;
+      else if (!containsFootstep(RobotQuadrant.HIND_RIGHT))
+         return RobotQuadrant.HIND_RIGHT;
+      else if (!containsFootstep(RobotQuadrant.HIND_LEFT))
+         return RobotQuadrant.HIND_LEFT;
+      else
+         throw new EmptySupportPolygonException();
+   }
+   
+   public RobotQuadrant getLastSupportingQuadrant()
+   {
+      if (containsFootstep(RobotQuadrant.HIND_LEFT))
+         return RobotQuadrant.HIND_LEFT;
+      else if (containsFootstep(RobotQuadrant.HIND_RIGHT))
+         return RobotQuadrant.HIND_RIGHT;
+      else if (containsFootstep(RobotQuadrant.FRONT_RIGHT))
+         return RobotQuadrant.FRONT_RIGHT;
+      else if (containsFootstep(RobotQuadrant.FRONT_LEFT))
+         return RobotQuadrant.FRONT_LEFT;
+      else
+         throw new EmptySupportPolygonException();
+   }
+
+   public RobotQuadrant getLastNonSupportingQuadrant()
+   {
+      if (!containsFootstep(RobotQuadrant.HIND_LEFT))
+         return RobotQuadrant.HIND_LEFT;
+      else if (!containsFootstep(RobotQuadrant.HIND_RIGHT))
+         return RobotQuadrant.HIND_RIGHT;
+      else if (!containsFootstep(RobotQuadrant.FRONT_RIGHT))
+         return RobotQuadrant.FRONT_RIGHT;
+      else if (!containsFootstep(RobotQuadrant.FRONT_LEFT))
+         return RobotQuadrant.FRONT_LEFT;
+      else
+         throw new EmptySupportPolygonException();
+   }
+   
+   public RobotQuadrant getNextClockwiseSupportingQuadrant(RobotQuadrant robotQuadrant)
+   {
+      RobotQuadrant prospectiveQuadrant = robotQuadrant;
+      for (int i = 0; i < 4; i++)
+      {
+         prospectiveQuadrant = prospectiveQuadrant.getNextClockwiseQuadrant();
+         if (containsFootstep(prospectiveQuadrant))
+            return prospectiveQuadrant;
+      }
+      
+      throw new EmptySupportPolygonException("Legs: " + size());
+   }
+   
+   public RobotQuadrant getNextCounterClockwiseSupportingQuadrant(RobotQuadrant robotQuadrant)
+   {
+      RobotQuadrant prospectiveQuadrant = robotQuadrant;
+      for (int i = 0; i < 4; i++)
+      {
+         prospectiveQuadrant = prospectiveQuadrant.getNextCounterClockwiseQuadrant();
+         if (containsFootstep(prospectiveQuadrant))
+            return prospectiveQuadrant;
+      }
+      
+      throw new EmptySupportPolygonException();
+   }
+    
+   public FramePoint getFootstep(RobotQuadrant robotQuadrant)
+   {
+      return footsteps.get(robotQuadrant);
+   }
+   
+   public FramePoint getFootstepOrCreateIfNonSupporting(RobotQuadrant robotQuadrant)
+   {
+      if  (!containsFootstep(robotQuadrant))
+         setFootstep(robotQuadrant, new FramePoint());
+      
+      return getFootstep(robotQuadrant);
+   }
+   
+   public void set(QuadrupedSupportPolygon polygon)
+   {
+      for (RobotQuadrant robotQuadrant : RobotQuadrant.values())
+      {
+         setFootstep(robotQuadrant, polygon.getFootstep(robotQuadrant));
+      }
+   }
+
+   public void setFootstep(RobotQuadrant robotQuadrant, FramePoint footstep)
+   {
+      footsteps.set(robotQuadrant, footstep);
+   }
+
+   /**
+    * replaceFootstepCopy: this replaces the stored footsep with the passed in one.
+    * If the stored footstep is null, it will throw an exception.
+    *
+    * @param footstep Footstep
+    * @return Polygon
+    */
+   public QuadrupedSupportPolygon replaceFootstepCopy(RobotQuadrant quadrant, FramePoint footstep)
+   {
+      QuadrupedSupportPolygon newPolygon = new QuadrupedSupportPolygon(this);
+      newPolygon.setFootstep(quadrant, footstep);
+      return newPolygon;
+   }
+
+   public void packPolygonWithoutLeg(RobotQuadrant legToDelete, QuadrupedSupportPolygon quadrupedSupportPolygonToPack)
+   {
+      quadrupedSupportPolygonToPack.clear();
+      for (RobotQuadrant robotQuadrant : RobotQuadrant.values)
+      {
+         if (robotQuadrant != legToDelete)
+         {
+            quadrupedSupportPolygonToPack.setFootstep(robotQuadrant, getFootstep(robotQuadrant));
+         }
+      }
+   }
+
+   public QuadrupedSupportPolygon swapSameSideFeetCopy(RobotQuadrant quadrant)
+   {
+      QuadrupedSupportPolygon newQuadrupedSupportPolygon = new QuadrupedSupportPolygon(this);
+      newQuadrupedSupportPolygon.setFootstep(quadrant, getFootstep(quadrant.getSameSideQuadrant()));
+      newQuadrupedSupportPolygon.setFootstep(quadrant.getSameSideQuadrant(), getFootstep(quadrant));
+      return newQuadrupedSupportPolygon;
+   }
+
+   public QuadrupedSupportPolygon deleteLegCopy(RobotQuadrant legName)
+   {
+      QuadrupedSupportPolygon newPolygon = new QuadrupedSupportPolygon(this);
+      newPolygon.removeFootstep(legName);
+      return newPolygon;
+   }
+
+   public void removeFootstep(RobotQuadrant robotQuadrant)
+   {
+      footsteps.remove(robotQuadrant);
+   }
+
+   /**
+    * Translates this polygon in X and Y.
+    */
+   public void translate(Vector3d translateBy)
+   {
+      for (RobotQuadrant robotQuadrant : getSupportingQuadrantsInOrder())
+      {
+         getFootstep(robotQuadrant).add(translateBy);
+      }
+   }
+
+   /**
+    * Rotates the feet about the Centroid, keeping the z heights.
+    *
+    * @return SupportPolygon
+    */
+   public void yawAboutCentroid(double yaw)
+   {
+      getCentroid2d(temporaryFramePoint);
+   
+      for(RobotQuadrant quadrant : RobotQuadrant.values)
+      {
+         FramePoint footstep = getFootstep(quadrant);
+         if (containsFootstep(footstep))
+         {
+            FramePoint rotatedPoint = new FramePoint();
+            footstep.yawAboutPoint(temporaryFramePoint, rotatedPoint, yaw);
+            footstep.set(rotatedPoint);
+         }
+      }
+   }
+
+   private boolean containsFootstep(FramePoint footstep)
+   {
+      if (footstep == null)
+         return false;
+      else
+         return true;
+   }
+
+   public boolean containsFootstep(RobotQuadrant robotQuadrant)
+   {
+      return footsteps.containsQuadrant(robotQuadrant);
+   }
+
+   public void clear()
+   {
+      footsteps.clear();
+   }
+   
+   private void computeFramePolygonConvex2d()
+   {
+      frameConvexPolygon2d.clear();
+      frameConvexPolygon2d.changeFrame(getReferenceFrame());
+      for (RobotQuadrant supportingQuadrant : getSupportingQuadrantsInOrder())
+      {
+         frameConvexPolygon2d.addVertexByProjectionOntoXYPlane(getFootstep(supportingQuadrant));
+      }
+      frameConvexPolygon2d.update();
+   }
+
+   public void packYoFrameConvexPolygon2d(YoFrameConvexPolygon2d yoFrameConvexPolygon2d)
+   {
+      FrameConvexPolygon2d frameConvexPolygon2d = yoFrameConvexPolygon2d.getFrameConvexPolygon2d();
+      
+      frameConvexPolygon2d.clear();
+      frameConvexPolygon2d.changeFrame(getReferenceFrame());
+      for (RobotQuadrant supportingQuadrant : getSupportingQuadrantsInOrder())
+      {
+         frameConvexPolygon2d.addVertexByProjectionOntoXYPlane(getFootstep(supportingQuadrant));
+      }
+      frameConvexPolygon2d.update();
+      
+      yoFrameConvexPolygon2d.setFrameConvexPolygon2d(frameConvexPolygon2d);
+   }
+
+   /**
+    * Get footstep with least Z height.
+    *
+    * @return lowest footstep
+    */
+   public RobotQuadrant getLowestFootstep()
+   {
+      double minZ = Double.POSITIVE_INFINITY;
+      RobotQuadrant lowest = null;
+   
+      for (RobotQuadrant robotQuadrant : getSupportingQuadrantsInOrder())
+      {
+         double footZ = getFootstep(robotQuadrant).getZ();
+         if (footZ < minZ)
+         {
+            minZ = footZ;
+            lowest = robotQuadrant;
+         }
+      }
+   
+      return lowest;
+   }
+
+   /**
+    * Get footstep with most Z height.
+    *
+    * @return highest footstep
+    */
+   public RobotQuadrant getHighestFootstep()
+   {
+      double maxZ = Double.NEGATIVE_INFINITY;
+      RobotQuadrant highest = null;
+   
+      for (RobotQuadrant robotQuadrant : getSupportingQuadrantsInOrder())
+      {
+         double footZ = getFootstep(robotQuadrant).getZ();
+         if (footZ > maxZ)
+         {
+            maxZ = footZ;
+            highest = robotQuadrant;
+         }
+      }
+   
+      return highest;
+   }
+
+   public RobotQuadrant getClosestFootstep(FramePoint midPoint)
+   {
+      double minDistance = Double.MAX_VALUE;
+      RobotQuadrant closestQuadrant = null;
+      for(RobotQuadrant robotQuadrant : getSupportingQuadrantsInOrder())
+      {
+         if(getFootstep(robotQuadrant).distance(midPoint) < minDistance)
+         {
+            closestQuadrant = robotQuadrant;
+         }
+      }
+      return closestQuadrant;
+   }
+
+   /**
+    * This will return the vector normal for each edge. The normal of an
+    * edge points outward of the support polygon. The ordering is of the edges
+    * starts with the FL and goes clockwise. E.g., if the swing leg is the FR,
+    * the edges will be: FL-HR, HR-HL, HL-FL
+    *
+    * @return Vector2d[]
+    */
+   public void getEdgeNormals2d(FrameVector2d[] normalsToPack)
+   {
+      computeFramePolygonConvex2d();
+      
+      frameConvexPolygon2d.getOutwardEdgeNormals(normalsToPack);
+   }
+
+   public void getCentroid2d(FramePoint centroidToPack)
+   {
+      centroidToPack.setToZero();
+      
+      for (RobotQuadrant robotQuadrant : getSupportingQuadrantsInOrder())
+      {
+         centroidToPack.add(getFootstep(robotQuadrant));
+      }
+      
+      centroidToPack.scale(1.0 / size());
+   }
+
+   public void getCentroid2d(FramePoint2d centroidToPack2d)
+   {
+      centroidToPack2d.setToZero();
+      
+      for (RobotQuadrant robotQuadrant : getSupportingQuadrantsInOrder())
+      {
+         centroidToPack2d.add(getFootstep(robotQuadrant).getX(), getFootstep(robotQuadrant).getY());
+      }
+      
+      centroidToPack2d.scale(1.0 / size());
+   }
+
+   /**
+    * Moves each footstep a given distance toward the opposite edge.
+    * To guarantee shrinkage, we cap the shrink amount by half the polygon's
+    * incircle radius.
+    *
+    * This method works only for triangle polygons where the footsteps
+    * are Cartesian.
+    *
+    * NOTE: The Z values for the feet will remain unchanged;
+    * we are shrinking the polygon in terms of (X,Y) positions only.
+    *
+    * @param shrinkDistance double
+    * @return Polygon
+    */
+   public QuadrupedSupportPolygon getShrunkenPolygon2d(double shrinkDistance)
+   {
+      if (size() != 3)
+      {
+         throw new RuntimeException("This method works only for triangle polygons.");
+      }
+
+      // Cap the shrink amount by half the radius of the largest inscribed circle.
+      shrinkDistance = Math.min(shrinkDistance, 0.5 * getInCircleRadius2d());
+
+      QuadrantDependentList<FramePoint> newFeet = new QuadrantDependentList<FramePoint>();
+
+      // Foot 0
+      FramePoint footPoint = getFootstep(RobotQuadrant.FRONT_LEFT);
+      FramePoint point1 = getFootstep(RobotQuadrant.FRONT_RIGHT);
+      FramePoint point2 = getFootstep(RobotQuadrant.HIND_RIGHT);
+      Vector2d edgeVector = new Vector2d(point2.getX(), point2.getY());
+      edgeVector.sub(new Point2d(point1.getX(), point1.getY()));
+      Vector3d edgeNormal = new Vector3d(-edgeVector.y, edgeVector.x, 0.0);
+      edgeNormal.normalize();
+      edgeNormal.scale(shrinkDistance);
+      footPoint.add(new FrameVector(footPoint.getReferenceFrame(), edgeNormal));
+      newFeet.set(RobotQuadrant.FRONT_LEFT, footPoint);
+
+      // Foot 1
+      footPoint = getFootstep(RobotQuadrant.FRONT_RIGHT);
+      point1 = getFootstep(RobotQuadrant.HIND_RIGHT);
+      point2 = getFootstep(RobotQuadrant.FRONT_LEFT);
+      edgeVector = new Vector2d(point2.getX(), point2.getY());
+      edgeVector.sub(new Point2d(point1.getX(), point1.getY()));
+      edgeNormal = new Vector3d(-edgeVector.y, edgeVector.x, 0.0);
+      edgeNormal.normalize();
+      edgeNormal.scale(shrinkDistance);
+      footPoint.add(new FrameVector(footPoint.getReferenceFrame(), edgeNormal));
+      newFeet.set(RobotQuadrant.FRONT_RIGHT, footPoint);
+
+      // Foot 2
+      footPoint = getFootstep(RobotQuadrant.HIND_RIGHT);
+      point1 = getFootstep(RobotQuadrant.FRONT_LEFT);
+      point2 = point1 = getFootstep(RobotQuadrant.FRONT_RIGHT);
+      edgeVector = new Vector2d(point2.getX(), point2.getY());
+      edgeVector.sub(new Point2d(point1.getX(), point1.getY()));
+      edgeNormal = new Vector3d(-edgeVector.y, edgeVector.x, 0.0);
+      edgeNormal.normalize();
+      edgeNormal.scale(shrinkDistance);
+      footPoint.add(new FrameVector(footPoint.getReferenceFrame(), edgeNormal));
+      newFeet.set(RobotQuadrant.HIND_RIGHT, footPoint);
+
+      return new QuadrupedSupportPolygon(newFeet);
+   }
+   
+   public double getLowestFootStepZHeight()
+   {
+      RobotQuadrant lowestFootstepQuadrant = getLowestFootstep();
+      FramePoint lowestFootstep = getFootstep(lowestFootstepQuadrant);
+      return lowestFootstep.getZ();
+   }
+
+   /**
+    * getBounds modifies the min and max points passed in to the min and max
+    * xy values contained in the set of Footsteps that make up the polygon
+    *
+    * @param min Point2d  Minimum x and y value contained in footsteps list
+    * @param max Point2d  Maximum x and y value contained in footsteps list
+    */
+   public void getBounds(Point2d min, Point2d max)
+   {
+      min.x = min.y = Double.POSITIVE_INFINITY;
+      max.x = max.y = Double.NEGATIVE_INFINITY;
+
+      for (RobotQuadrant robotQuadrant : RobotQuadrant.values)
+      {
+         FramePoint footstep = getFootstep(robotQuadrant);
+         if (containsFootstep(footstep))
+         {
+            if (footstep.getX() < min.x)
+            {
+               min.x = footstep.getX();
+            }
+
+            if (footstep.getY() < min.y)
+            {
+               min.y = footstep.getY();
+            }
+
+            if (footstep.getX() > max.x)
+            {
+               max.x = footstep.getX();
+            }
+
+            if (footstep.getY() > max.y)
+            {
+               max.y = footstep.getY();
+            }
+         }
+      }
+   }
+
+   /**
+    * Returns true if the given (x,y) value is inside the polygon. This test
+    * ignores Z values for the polygon. The test works by computing the minimum
+    * distance from each polygon line segment to the point.
+    *
+    * @param point Point2d
+    * @return boolean
+    */
+   public boolean isInside(FramePoint point)
+   {
+      if (distanceInside2d(point) > 0.0)
+      {
+         return true;
+      }
+
+      return false;
+   }
+   
+   /**
+    * Returns true if the given (x,y) value is inside the polygon. This test
+    * ignores Z values for the polygon. The test works by computing the minimum
+    * distance from each polygon line segment to the point.
+    *
+    * @param point Point2d
+    * @return boolean
+    */
+   public boolean isInside(FramePoint2d point)
+   {
+      temporaryFramePoint.setXY(point);
+      if (distanceInside2d(temporaryFramePoint) > 0.0)
+      {
+         return true;
+      }
+
+      return false;
+   }
+
+   /**
+    * Returns the distance the given (x,y) value is inside the polygon.  This is defined
+    * as the minimum distance from the point to each line segment on the polygon.
+    * If the point is outside the polygon, the distance will be negative and represent
+    * the farthest distance from the point to each edge.
+    * This test ignores Z values for the polygon.
+    *
+    * @param point Point2d
+    * @return boolean
+    */
+   public double distanceInside2d(FramePoint point)
+   {
+//      computeFramePolygonConvex2d();
+//      
+//      temporaryFramePoint2d.set(point.getX(), point.getY());
+//      return frameConvexPolygon2d.getDistanceInside(temporaryFramePoint2d);
+      
+      if (size() == 1)
+      {
+         return -point.distance(getFootstep(getFirstSupportingQuadrant()));
+      }
+      else if (size() == 2)
+      {
+         FramePoint pointOne = getFootstep(getFirstSupportingQuadrant());
+         FramePoint pointTwo = getFootstep(getLastSupportingQuadrant());
+         return -Math.abs(GeometryTools.distanceFromPointToLine2d(point, pointOne, pointTwo));
+      }
+      else
+      {
+         double closestDistance = Double.POSITIVE_INFINITY;
+         
+         for (RobotQuadrant robotQuadrant : getSupportingQuadrantsInOrder())
+         {
+            FramePoint pointOne = getFootstep(robotQuadrant);
+            FramePoint pointTwo = getFootstep(getNextClockwiseSupportingQuadrant(robotQuadrant));
+            
+            double distance = computeDistanceToSideOfSegment(point, pointOne, pointTwo);
+            if (distance < closestDistance)
+            {
+               closestDistance = distance;
+            }
+         }
+         
+         return closestDistance;
+      }
+   }
+   
+   private double computeDistanceToSideOfSegment(FramePoint point, FramePoint pointOne, FramePoint pointTwo)
+   {
+      double x0 = point.getX();
+      double y0 = point.getY();
+      
+      double x1 = pointOne.getX();
+      double y1 = pointOne.getY();
+      
+      double x2 = pointTwo.getX();
+      double y2 = pointTwo.getY();
+      
+      double numerator = (y2 - y1) * x0 - (x2 - x1) * y0 + x2*y1 - y2*x1;
+      double denominator = Math.sqrt((y2-y1) * (y2-y1) + (x2-x1) * (x2-x1));
+      
+      return numerator/denominator;
+   }
+
+   /**
+    * Get the radius of the largest circle that can be
+    * drawn in the polygon.
+    *
+    * @return radius of the in circle
+    */
+   public double getInCircleRadius2d()
+   {
+      return getInCircle2d(tempInCircleCenter);
+   }
+   
+   /**
+    * Get the radius and center point of the largest 
+    * circle that can be drawn in the polygon.
+    *
+    * @param center of circle point to pack
+    * @return radius of the in circle
+    */
+   public double getInCircle2d(FramePoint inCircleCenterToPack)
+   {
+      getInCirclePoint2d(inCircleCenterToPack);
+      
+      double minimumRadius = Double.MAX_VALUE;
+      double radius;
+      
+      for (RobotQuadrant[] legPair : getLegPairs())
+      {
+         radius = GeometryTools.distanceFromPointToLine2d(inCircleCenterToPack, getFootstep(legPair[0]), getFootstep(legPair[1]));
+         
+         if (radius < minimumRadius)
+         {
+            minimumRadius = radius;
+         }
+      }
+
+      return minimumRadius;
+   }
+   
+   /**
+    * getInCirclePoint
+    *
+    * This method assumes the points are in a specific order (U-shape).
+    * It returns the InCircle Point based on the two angles formed by the three line segments
+    *
+    * @param p1 Point2d point defining the three line segments (must be in order)
+    * @param p2 Point2d point defining the three line segments (must be in order)
+    * @param p3 Point2d point defining the three line segments (must be in order)
+    * @param p4 Point2d point defining the three line segments (must be in order)
+    * @return Point2d incirlce point
+    */
+   public void getInCirclePoint2d(FramePoint intersectionToPack)
+   {
+      if (size() < 3)
+      {
+         throw new UndefinedOperationException("InCirclePoint only defined for 3 and 4 legs.");
+      }
+      
+      int i = 0;
+      for (RobotQuadrant robotQuadrant : getSupportingQuadrantsInOrder())
+      {
+         tempPointListForInCirclePoint[i++] = getFootstep(robotQuadrant);
+      }
+      
+      if (size() == 3)
+      {
+         tempPointListForInCirclePoint[3] = tempPointListForInCirclePoint[0];
+      }
+      
+      // get first two line segments
+      tempVectorsForInCirclePoint[0].sub(tempPointListForInCirclePoint[0], tempPointListForInCirclePoint[1]);
+      tempVectorsForInCirclePoint[0].normalize();
+      tempVectorsForInCirclePoint[1].sub(tempPointListForInCirclePoint[2], tempPointListForInCirclePoint[1]);
+      tempVectorsForInCirclePoint[1].normalize();
+
+      // normalize and subtract to get vector that bisects the first angle
+      FrameVector v2p = tempVectorsForInCirclePoint[0];
+      v2p.add(tempVectorsForInCirclePoint[1]);
+      v2p.normalize();
+
+      // get second two line segments
+      tempVectorsForInCirclePoint[2].sub(tempPointListForInCirclePoint[3], tempPointListForInCirclePoint[2]);
+      tempVectorsForInCirclePoint[2].normalize();
+      tempVectorsForInCirclePoint[3].sub(tempPointListForInCirclePoint[1], tempPointListForInCirclePoint[2]);
+      tempVectorsForInCirclePoint[3].normalize();
+
+      // normalize and subtract to get vector that bisects the second angle
+      FrameVector v3p = tempVectorsForInCirclePoint[2];
+      v3p.add(tempVectorsForInCirclePoint[3]);
+      v3p.normalize();
+
+      // find intersection point of the two bisecting vectors
+      GeometryTools.getIntersectionBetweenTwoLines2d(intersectionToPack, tempPointListForInCirclePoint[1], v2p, tempPointListForInCirclePoint[2], v3p);
+   }
+
+   public int getNumberOfFootstepsOnTopOfEachOther()
+   {
+      int total = 0;
+      RobotQuadrant[] quadrants = RobotQuadrant.values;
+      for (int i = 0; i < quadrants.length; i++)
+      {
+         if(containsFootstep(quadrants[i]))
+         {
+            for (int j = i + 1; j < quadrants.length; j++)
+            {
+               if(getFootstep(quadrants[i]).epsilonEquals(getFootstep(quadrants[j]), 0.001))
+               {
+                  total++;
+               }
+            }
+         }
+      }
+      return total;
+   }
+
+   /**
+    * Get the distance of the point inside of the in circle.
+    *
+    * @param point
+    * @return distance
+    */
+   public double distanceInsideInCircle(FramePoint point)
+   {
+      double inCircleRadius = getInCircle2d(tempInCircleCenter);
+      double distanceToInCircleCenter = point.distance(tempInCircleCenter);
+      return (inCircleRadius - distanceToInCircleCenter);
+   }
+   
+   /**
+    * Computes a nominal yaw angle. If triangle support, then the angle from the front to back support foot on the same side.
+    * If a quad, then the average of the two front to back angles.
+    *
+    * @return double
+    */
+   public double getNominalYaw()
+   {
+      FramePoint flFootstep = getFootstep(RobotQuadrant.FRONT_LEFT);
+      FramePoint frFootstep = getFootstep(RobotQuadrant.FRONT_RIGHT);
+      FramePoint hrFootstep = getFootstep(RobotQuadrant.HIND_RIGHT);
+      FramePoint hlFootstep = getFootstep(RobotQuadrant.HIND_LEFT);
+
+      Vector2d vector1 = null, vector2 = null;
+
+      if ((flFootstep != null) && (hlFootstep != null))
+      {
+         vector1 = new Vector2d(flFootstep.getX() - hlFootstep.getX(), flFootstep.getY() - hlFootstep.getY());
+      }
+
+      if ((frFootstep != null) && (hrFootstep != null))
+      {
+         vector2 = new Vector2d(frFootstep.getX() - hrFootstep.getX(), frFootstep.getY() - hrFootstep.getY());
+      }
+
+      if ((vector1 != null) && (vector2 != null))
+      {
+         vector1.add(vector2);
+
+         return Math.atan2(vector1.y, vector1.x);
+      }
+
+      else if (vector1 != null)
+      {
+         return Math.atan2(vector1.y, vector1.x);
+      }
+      else if (vector2 != null)
+      {
+         return Math.atan2(vector2.y, vector2.x);
+      }
+      else
+      {
+         return 0.0;
+      }
+   }
+
+   public double getNominalYawHindLegs()
+   {
+      FramePoint hrFootstep = getFootstep(RobotQuadrant.HIND_RIGHT);
+      FramePoint hlFootstep = getFootstep(RobotQuadrant.HIND_LEFT);
+
+      double ret = Math.atan2(hrFootstep.getX() - hlFootstep.getX(), -(hrFootstep.getY() - hlFootstep.getY()));
+
+      return ret;
+   }
+
+   /**
+    * Computes a nominal pitch angle. If triangle support, then the angle from the front to back support foot on the same side.
+    * If a quad, then the average of the two front to back angles.
+    * @return double
+    */
+   public double getNominalPitch()
+   {
+      FramePoint flFootstep = getFootstep(RobotQuadrant.FRONT_LEFT);
+      FramePoint frFootstep = getFootstep(RobotQuadrant.FRONT_RIGHT);
+      FramePoint hrFootstep = getFootstep(RobotQuadrant.HIND_RIGHT);
+      FramePoint hlFootstep = getFootstep(RobotQuadrant.HIND_LEFT);
+
+      Vector3d vector1 = null, vector2 = null;
+
+      if ((containsFootstep(flFootstep) && containsFootstep(hlFootstep)))
+      {
+         vector1 = new Vector3d(flFootstep.getX() - hlFootstep.getX(), flFootstep.getY() - hlFootstep.getY(), flFootstep.getZ() - hlFootstep.getZ());
+      }
+
+      if (containsFootstep(frFootstep) && containsFootstep(hrFootstep))
+      {
+         vector2 = new Vector3d(frFootstep.getX() - hrFootstep.getX(), frFootstep.getY() - hrFootstep.getY(), frFootstep.getZ() - hrFootstep.getZ());
+      }
+
+      if ((vector1 != null) && (vector2 != null))
+      {
+         vector1.add(vector2);
+         double length = vector1.length();
+         if (length < 1e-3)
+            return 0.0;    // Avoid division by zero and NaN...
+
+         return -Math.asin(vector1.z / length);
+      }
+
+      else if (vector1 != null)
+      {
+         double length = vector1.length();
+         if (length < 1e-3)
+            return 0.0;
+
+         return -Math.asin(vector1.z / length);
+      }
+      else if (vector2 != null)
+      {
+         double length = vector2.length();
+         if (length < 1e-3)
+            return 0.0;
+
+         return -Math.asin(vector2.z / length);
+      }
+      else
+      {
+         return 0.0;
+      }
+   }
+
+   /**
+    * Computes a nominal roll angle. If triangle support, then the angle from the front to back support foot on the same side.
+    * If a quad, then the average of the two front to back angles.
+    * @return double
+    */
+   public double getNominalRoll()
+   {
+      FramePoint flFootstep = getFootstep(RobotQuadrant.FRONT_LEFT);
+      FramePoint frFootstep = getFootstep(RobotQuadrant.FRONT_RIGHT);
+      FramePoint hrFootstep = getFootstep(RobotQuadrant.HIND_RIGHT);
+      FramePoint hlFootstep = getFootstep(RobotQuadrant.HIND_LEFT);
+
+      Vector3d vector1 = null, vector2 = null;
+
+      if ((containsFootstep(flFootstep) && containsFootstep(frFootstep)))
+      {
+         vector1 = new Vector3d(flFootstep.getX() - frFootstep.getX(), flFootstep.getY() - frFootstep.getY(), flFootstep.getZ() - frFootstep.getZ());
+      }
+
+      if (containsFootstep(hlFootstep) && containsFootstep(hrFootstep))
+      {
+         vector2 = new Vector3d(hlFootstep.getX() - hrFootstep.getX(), hlFootstep.getY() - hrFootstep.getY(), hlFootstep.getZ() - hrFootstep.getZ());
+      }
+
+      if ((vector1 != null) && (vector2 != null))
+      {
+         vector1.add(vector2);
+         double length = vector1.length();
+         if (length < 1e-3)
+            return 0.0;    // Avoid division by zero and NaN...
+
+         return Math.asin(vector1.z / length);
+      }
+
+      else if (vector1 != null)
+      {
+         double length = vector1.length();
+         if (length < 1e-3)
+            return 0.0;
+
+         return Math.asin(vector1.z / length);
+      }
+      else if (vector2 != null)
+      {
+         double length = vector2.length();
+         if (length < 1e-3)
+            return 0.0;
+
+         return Math.asin(vector2.z / length);
+      }
+      else
+      {
+         return 0.0;
+      }
+   }
+
+   /**
+    * Returns pitch of the polygon in radians.  Negative values indicate the
+    * polygon's "front" is higher than the "back": average front foot positions
+    * are higher than then average back foot positions
+    *
+    * @return double
+    */
+   public double getPitchInRadians()
+   {
+      FramePoint averageFrontPosition = new FramePoint(getReferenceFrame());
+      getAverageFrontFootPosition(averageFrontPosition);
+
+      FramePoint averageHindPosition = new FramePoint(getReferenceFrame());
+      getAverageHindFootPosition(averageHindPosition);
+      
+      if (!averageFrontPosition.containsNaN() && !averageHindPosition.containsNaN())
+      {
+         return -Math.atan2(averageFrontPosition.getZ() - averageHindPosition.getZ(), averageFrontPosition.getXYPlaneDistance(averageHindPosition));
+      }
+      else
+      {
+         return Double.NaN;
+      }
+   }
+
+   /**
+    * Returns the average position of the vertices in the polygon
+    * corresponding to front foot locations. NaN is front feet aren't
+    * supporting.
+    *
+    * @params framePointToPack
+    */
+   public void getAverageFrontFootPosition(FramePoint framePointToPack)
+   {
+      if (containsFootstep(RobotQuadrant.FRONT_LEFT) && containsFootstep(RobotQuadrant.FRONT_RIGHT))
+      {
+         framePointToPack.setToZero();
+         framePointToPack.add(getFootstep(RobotQuadrant.FRONT_LEFT));
+         framePointToPack.add(getFootstep(RobotQuadrant.FRONT_RIGHT));
+         framePointToPack.scale(0.5);
+      }
+      else if (containsFootstep(RobotQuadrant.FRONT_LEFT))
+      {
+         framePointToPack.set(getFootstep(RobotQuadrant.FRONT_LEFT));
+      }
+      else if (containsFootstep(RobotQuadrant.FRONT_RIGHT))
+      {
+         framePointToPack.set(getFootstep(RobotQuadrant.FRONT_RIGHT));
+      }
+      else
+      {
+         framePointToPack.setToNaN();
+      }
+   }
+
+   /**
+    * Returns the average position of the vertices in the polygon
+    * corresponding to hind foot locations. NaN is hind feet aren't
+    * supporting.
+    *
+    * @params framePointToPack
+    */
+   public void getAverageHindFootPosition(FramePoint framePointToPack)
+   {
+      if (containsFootstep(RobotQuadrant.HIND_LEFT) && containsFootstep(RobotQuadrant.HIND_RIGHT))
+      {
+         framePointToPack.setToZero();
+         framePointToPack.add(getFootstep(RobotQuadrant.HIND_LEFT));
+         framePointToPack.add(getFootstep(RobotQuadrant.HIND_RIGHT));
+         framePointToPack.scale(0.5);
+      }
+      else if (containsFootstep(RobotQuadrant.HIND_LEFT))
+      {
+         framePointToPack.set(getFootstep(RobotQuadrant.HIND_LEFT));
+      }
+      else if (containsFootstep(RobotQuadrant.HIND_RIGHT))
+      {
+         framePointToPack.set(getFootstep(RobotQuadrant.HIND_RIGHT));
+      }
+      else
+      {
+         framePointToPack.setToNaN();
+      }
+   }
+
+   /**
+    * getDistancesToSupportLines
+    *
+    * @param point Point2d
+    * @param removeSwingLeg boolean
+    * @return double[]
+    */
+   public double[] getDistancesToSupportLines(Point2d point)
+   {
+      int numberOfLegs = size();
+      int numberOfEdges;
+
+      // Because of the singular case of 2 feet having one edge
+      if (numberOfLegs > 2)
+      {
+         numberOfEdges = numberOfLegs;
+      }
+      else
+      {
+         numberOfEdges = numberOfLegs - 1;
+      }
+
+      double[] distances = new double[numberOfEdges];
+
+      RobotQuadrant indexStart = getLastSupportingQuadrant();
+      RobotQuadrant indexEnd = getFirstSupportingQuadrant();
+
+      // indexStart must be greater than indexEnd
+      if (indexStart.ordinal() < indexEnd.ordinal())
+      {
+         throw new RuntimeException("SupportPolygon.distanceInside(): indexStart must be > indexEnd");
+      }
+
+      FramePoint pointStart = getFootstep(indexStart);
+      FramePoint pointEnd = getFootstep(indexEnd);
+
+      // FramePoint pointStart = getFootstep(footsteps.size() - 1).getPositionFramePoint();
+      // FramePoint pointEnd = getFootstep(0).getPositionFramePoint();
+
+      if ((!pointStart.getReferenceFrame().isWorldFrame()) || (!pointEnd.getReferenceFrame().isWorldFrame()))
+      {
+         throw new RuntimeException("SupportPolygon.distanceInside() should only be called from a Polygon in a World Frame!!");
+      }
+
+      Point2d lineStart = new Point2d();
+      Point2d lineEnd = new Point2d();
+      pointStart.getPoint2d(lineStart);
+      pointEnd.getPoint2d(lineEnd);
+      
+      boolean onLeftSide = GeometryTools.isPointOnLeftSideOfLine(point, lineStart, lineEnd);
+      double distance = GeometryTools.distanceFromPointToLine(point, lineStart, lineEnd);
+
+      int counter = 0;
+      if (onLeftSide)
+         distances[counter] = -distance;
+      else
+         distances[counter] = distance;
+
+      for (int i = indexEnd.ordinal() + 1; i <= indexStart.ordinal(); i++)
+      {
+         lineStart = lineEnd;
+         FramePoint footstep = getFootstep(RobotQuadrant.getQuadrantNameFromOrdinal(i));
+         if (containsFootstep(footstep))
+         {
+            counter++;
+            footstep.getPoint2d(lineEnd);
+
+            onLeftSide = GeometryTools.isPointOnLeftSideOfLine(point, lineStart, lineEnd);
+            distance = GeometryTools.distanceFromPointToLine(point, lineStart, lineEnd);
+            if (onLeftSide)
+               distances[counter] = -distance;
+            else
+               distances[counter] = distance;
+         }
+      }
+
+      return distances;
+   }
+
+   public boolean hasSameFootsteps(QuadrupedSupportPolygon polyTwo)
+   {
+      for(RobotQuadrant robotQuadrant : RobotQuadrant.values)
+      {
+         FramePoint thisFootstep = getFootstep(robotQuadrant);
+         FramePoint otherFootstep = polyTwo.getFootstep(robotQuadrant);
+         if(!thisFootstep.epsilonEquals(otherFootstep, 0.005))
+         {
+            return false;
+         }
+      }
+      return true;
+   }
+
+   /**
+    *  This method returns the bisector point
+    *  Given a triangle polygon, the bisector point is defined as
+    *  the point that intersects the opposite side from the line bisecting the
+    *  angle formed on the support leg that is on the same side as the swing leg
+    *
+    *  (see Geometry tools for math)
+    *
+    * @return FramePoint bisector point
+    */
+   public FramePoint getBisectorPoint()
+   {
+      // verify has exactly three legs
+      if (size() != 3)
+         throw new IllegalArgumentException("This supportPolygon must contain exactly three legs not " + size());
+
+      RobotQuadrant nonSupportingQuadrant = getFirstNonSupportingQuadrant();
+      Point2d A = new Point2d();
+      getFootstep(nonSupportingQuadrant.getAcrossBodyQuadrant()).getPoint2d(A);
+      Point2d B = new Point2d();
+      getFootstep(nonSupportingQuadrant.getSameSideQuadrant()).getPoint2d(B);
+      Point2d C = new Point2d();
+      getFootstep(nonSupportingQuadrant.getDiagonalOppositeQuadrant()).getPoint2d(C);
+      Point2d bisectingPoint = GeometryTools.getTriangleBisector(A, B, C);
+      
+      return new FramePoint(getReferenceFrame(), bisectingPoint.x, bisectingPoint.y, 0.0);
+   }
+   
+   /**
+    *  getStanceWidthFrontLegs
+    * 
+    *  @return double
+    */
+   public double getStanceLength(RobotSide robotSide)
+   {
+      if (size() != 4)
+      {
+         throw new RuntimeException("Need 4 legs for SupportPolygon.getStanceWidthFrontLegs()");
+      }
+
+      FramePoint frontFootstep = getFootstep(RobotQuadrant.getQuadrant(RobotEnd.FRONT, robotSide));
+      FramePoint endFootstep = getFootstep(RobotQuadrant.getQuadrant(RobotEnd.HIND, robotSide));
+
+      return frontFootstep.distance(endFootstep);
+   }
+   
+   /**
+    *  getStanceWidthFrontLegs
+    * 
+    *  @return double
+    */
+   public double getStanceWidthFrontLegs()
+   {
+      if (size() != 4)
+      {
+         throw new RuntimeException("Need 4 legs for SupportPolygon.getStanceWidthFrontLegs()");
+      }
+
+      double heading = getNominalYaw();
+      Vector2d perpendicularHeadingVecetor = new Vector2d(-Math.sin(heading), Math.cos(heading));
+
+      FramePoint frontLeft = getFootstep(RobotQuadrant.FRONT_LEFT);
+      FramePoint frontRight = getFootstep(RobotQuadrant.FRONT_RIGHT);
+
+      frontLeft.checkReferenceFrameMatch(ReferenceFrame.getWorldFrame());
+      frontRight.checkReferenceFrameMatch(ReferenceFrame.getWorldFrame());
+
+      double vectorX = frontLeft.getX() - frontRight.getX();
+      double vectorY = frontLeft.getY() - frontRight.getY();
+
+      Vector2d rightToLeft = new Vector2d(vectorX, vectorY);
+
+      return Math.abs(rightToLeft.dot(perpendicularHeadingVecetor));
+   }
+
+   /**
+    * getStanceWidthHindLegs
+    *
+    * @return double
+    */
+   public double getStanceWidthHindLegs()
+   {
+      if (size() != 4)
+      {
+         throw new RuntimeException("Need 4 legs for SupportPolygon.getStanceWidthHindLegs()");
+      }
+
+      double heading = getNominalYaw();
+      Vector2d perpendicularHeadingVecetor = new Vector2d(-Math.sin(heading), Math.cos(heading));
+
+      FramePoint hindLeft = getFootstep(RobotQuadrant.HIND_LEFT);
+      FramePoint hindRight = getFootstep(RobotQuadrant.HIND_RIGHT);
+
+      hindLeft.checkReferenceFrameMatch(ReferenceFrame.getWorldFrame());
+      hindRight.checkReferenceFrameMatch(ReferenceFrame.getWorldFrame());
+
+      double vectorX = hindLeft.getX() - hindRight.getX();
+      double vectorY = hindLeft.getY() - hindRight.getY();
+
+      Vector2d rightToLeft = new Vector2d(vectorX, vectorY);
+
+      return Math.abs(rightToLeft.dot(perpendicularHeadingVecetor));
+   }
+
+//   /**
+//    * Returns the intersection points of the polygon and the given line segment.
+//    * The first returned FramePoint will be the point nearest the segmentStartFramePoint and the second returned FramePoint
+//    * will be the point nearest the segmentEndFramePoint. If both segment FramePoints are inside the polygon, both returned
+//    * FramePoints will be non-null. If both segment FramePoints are outside the Polygon, the one corresponding to the nearest will be non-null.
+//    * If one is inside and one is outside, such that the segment fully intersect the polygon, then
+//    * the one corresponding to the one inside will be non-null.
+//    * The z value of the returned points will be set so that the points are along the line between the feet points. That will make these points be
+//    * the tipping points on the polygon.
+//    *
+//    * @param segmentStartFramePoint FramePoint
+//    * @param segmentEndFramePoint FramePoint
+//    *
+//    * @return FramePoint[]
+//    */
+//   public FramePoint[] getIntersectingPointsOfSegment(FramePoint segmentStartFramePoint, FramePoint segmentEndFramePoint)
+//   {
+//      getReferenceFrame().checkReferenceFrameMatch(segmentStartFramePoint.getReferenceFrame());
+//      segmentStartFramePoint.getReferenceFrame().checkReferenceFrameMatch(segmentEndFramePoint.getReferenceFrame());
+//
+//      FramePoint feetPointStart = getFootstep(getFirstSupportingQuadrant());
+//      FramePoint feetPointEnd = getFootstep(getLastSupportingQuadrant());
+//
+//      double[] percentages = new double[2];
+//      GeometryTools.getLineSegmentPercentagesIfIntersecting(segmentStartFramePoint, segmentEndFramePoint, feetPointStart, feetPointEnd, percentages);
+//
+//      FramePoint intersectionNearStart = null;
+//      FramePoint intersectionNearEnd = null;
+//
+//      if (-EPSILON < percentages[1] && percentages[1] < 1.0 + EPSILON)
+//      {
+//         if (percentages[0] <= 0.0)
+//         {
+//            intersectionNearStart = new FramePoint(getReferenceFrame());
+//            intersectionNearStart.interpolate(feetPointStart, feetPointEnd, percentages[1]);
+//         }
+//         else if (percentages[0] >= 1.0)
+//         {
+//            intersectionNearEnd = new FramePoint(getReferenceFrame());
+//            intersectionNearEnd.interpolate(feetPointStart, feetPointEnd, percentages[1]);
+//         }
+//         else if (isInside(segmentStartFramePoint))
+//         {
+//            intersectionNearStart = new FramePoint(getReferenceFrame());
+//            intersectionNearStart.interpolate(feetPointStart, feetPointEnd, percentages[1]);
+//
+//            return new FramePoint[] {intersectionNearStart, intersectionNearEnd};
+//         }
+//         else
+//         {
+//            intersectionNearEnd = new FramePoint(getReferenceFrame());
+//            intersectionNearEnd.interpolate(feetPointStart, feetPointEnd, percentages[1]);
+//
+//            return new FramePoint[] {intersectionNearStart, intersectionNearEnd};
+//         }
+//      }
+//
+//      for (RobotQuadrant robotQuadrant : getSupportingQuadrantsInOrder())
+//      {
+//         GeometryTools.getLineSegmentPercentagesIfIntersecting(segmentStartFramePoint, segmentEndFramePoint, feetPointStart, feetPointEnd, percentages);
+//
+//         if ((percentages != null) && ((-EPSILON < percentages[1]) && (percentages[1] < 1.0 + EPSILON)))
+//         {
+//            if (percentages[0] <= 0.0)
+//            {
+//               FramePoint newIntersectionNearStart = new FramePoint(getReferenceFrame());
+//               newIntersectionNearStart.interpolate(feetPointStart, feetPointEnd, percentages[1]);
+//               if (intersectionNearStart != null)
+//               {
+//                  double distanceOne = segmentStartFramePoint.getXYPlaneDistance(intersectionNearStart);
+//                  double distanceTwo = segmentStartFramePoint.getXYPlaneDistance(newIntersectionNearStart);
+//                  if (distanceTwo < distanceOne)
+//                     intersectionNearStart = newIntersectionNearStart;
+//               }
+//               else
+//               {
+//                  intersectionNearStart = newIntersectionNearStart;
+//               }
+//            }
+//            else if (percentages[0] >= 1.0)
+//            {
+//               FramePoint newIntersectionNearEnd = new FramePoint(getReferenceFrame());
+//               newIntersectionNearEnd.interpolate(feetPointStart, feetPointEnd, percentages[1]);
+//
+//               if (intersectionNearEnd != null)
+//               {
+//                  double distanceOne = segmentEndFramePoint.getXYPlaneDistance(intersectionNearEnd);
+//                  double distanceTwo = segmentEndFramePoint.getXYPlaneDistance(newIntersectionNearEnd);
+//
+//                  if (distanceTwo < distanceOne)
+//                     intersectionNearEnd = newIntersectionNearEnd;
+//               }
+//               else
+//               {
+//                  intersectionNearEnd = newIntersectionNearEnd;
+//               }
+//            }
+//            else if (isInside(segmentStartFramePoint))
+//            {
+//               intersectionNearStart = new FramePoint(getReferenceFrame());
+//               intersectionNearStart.interpolate(feetPointStart, feetPointEnd, percentages[1]);
+//               intersectionNearEnd = null;
+//
+//               return new FramePoint[] {intersectionNearStart, intersectionNearEnd};
+//            }
+//            else
+//            {
+//               intersectionNearEnd = new FramePoint(getReferenceFrame());
+//               intersectionNearEnd.interpolate(feetPointStart, feetPointEnd, percentages[1]);
+//               intersectionNearStart = null;
+//
+//               return new FramePoint[] {intersectionNearStart, intersectionNearEnd};
+//            }
+//         }
+//      }
+//
+//      return new FramePoint[] {intersectionNearStart, intersectionNearEnd};
+//   }
+   
+   public void deleteLegCopy(RobotQuadrant legName, QuadrupedSupportPolygon quadrupedSupportPolygonToPack)
+   {
+      quadrupedSupportPolygonToPack.set(this);
+      quadrupedSupportPolygonToPack.removeFootstep(legName);
+   }
    
-   private final QuadrantDependentFootstepList footsteps = new QuadrantDependentFootstepList();
-   
-   private final FrameConvexPolygon2d frameConvexPolygon2d = new FrameConvexPolygon2d();
-   
-   private final FramePoint temporaryFramePoint = new FramePoint();
-   private final FramePoint temporaryFramePoint2 = new FramePoint();
-   private final FrameVector tempPlaneNormalInWorld = new FrameVector();
-   
-   private final FrameVector[] tempVectorsForInCirclePoint = new FrameVector[] {new FrameVector(), new FrameVector(), new FrameVector(), new FrameVector()};
-   private final FramePoint[] tempPointListForInCirclePoint = new FramePoint[4];
-   private final FramePoint tempInCircleCenter = new FramePoint();
-   
-   private final FrameVector[] tempVectorsForCommonSupportPolygon = new FrameVector[] {new FrameVector(), new FrameVector()};
-
-   public QuadrupedSupportPolygon()
-   {
-      
-   }
-   
-   public QuadrupedSupportPolygon(QuadrantDependentList<FramePoint> footsteps)
-   {
-      for (RobotQuadrant robotQuadrant : footsteps.quadrants())
-      {
-         setFootstep(robotQuadrant, footsteps.get(robotQuadrant));
-      }
-   }
-
+   /**
+    *  This method returns the common support polygon bewteen this and the supplied supportPolygon
+    *
+    *  *** Assumes regular gait 
+    *
+    * @param polygonToCompare SupportPolygon
+    *        1) must contain only three kegs
+    *        2) exactly two footsteps must be the same
+    * @param quadrantForIntersection LegName is the legname to assign to the intersection footstep
+    *        3) must be one of the swinging (same side) leg names
+    * @return SupportPolygon That is common to both (can be null for opposite side swing legs)
+    *        This should be the two matching feet and the intersection of the two tror lines
+    */
+   public void getCommonSupportPolygon(QuadrupedSupportPolygon polygonToCompare, QuadrupedSupportPolygon commonPolygonToPack, RobotQuadrant quadrantForIntersection)
+   {
+      // verify both have exactly three legs
+      if (size() != 3)
+         throw new UndefinedOperationException("This supportPolygon must contain exactly three legs, not " + size());
+      if (polygonToCompare.size() != 3)
+         throw new UndefinedOperationException("Supplied supportPolygon must contain exactly three legs, not " + polygonToCompare.size());
+
+      // return null if swing legs are not same side *** Assumes regular gait ***
+      RobotQuadrant thisSwingLeg = getFirstNonSupportingQuadrant();
+      RobotQuadrant compareSwingLeg = polygonToCompare.getFirstNonSupportingQuadrant();
+      if (compareSwingLeg != thisSwingLeg.getSameSideQuadrant())
+         throw new UndefinedOperationException("Swing legs should be on same side.");
+
+      // verify exactly two legs epsilon match
+      if (getNumberOfMatchinfFootsteps(polygonToCompare) != 2)
+         throw new UndefinedOperationException("There must be exactly two similar foosteps not " + getNumberOfMatchinfFootsteps(polygonToCompare));
+
+      // verify specified swing leg name is one of the swinging (same side) leg names
+      if ((quadrantForIntersection != thisSwingLeg) && (quadrantForIntersection != compareSwingLeg))
+         throw new UndefinedOperationException("The specified intersection quadrant must be one of the swinging (same side) leg names");
+      
+      FrameVector direction1 = tempVectorsForCommonSupportPolygon[0];
+      direction1.sub(getFootstep(compareSwingLeg.getDiagonalOppositeQuadrant()), getFootstep(compareSwingLeg));
+      
+      FrameVector direction2 = tempVectorsForCommonSupportPolygon[1];
+      direction2.sub(polygonToCompare.getFootstep(thisSwingLeg.getDiagonalOppositeQuadrant()), polygonToCompare.getFootstep(thisSwingLeg));
+      
+      FramePoint intersection = commonPolygonToPack.getFootstepOrCreateIfNonSupporting(quadrantForIntersection);
+      GeometryTools.getIntersectionBetweenTwoLines2d(intersection, getFootstep(compareSwingLeg), direction1, polygonToCompare.getFootstep(thisSwingLeg), direction2);
+      
+      commonPolygonToPack.setFootstep(thisSwingLeg.getAcrossBodyQuadrant(), getFootstep(thisSwingLeg.getAcrossBodyQuadrant()));
+      commonPolygonToPack.setFootstep(thisSwingLeg.getDiagonalOppositeQuadrant(), getFootstep(thisSwingLeg.getDiagonalOppositeQuadrant()));
+      commonPolygonToPack.removeFootstep(quadrantForIntersection.getSameSideQuadrant());
+   }
+
+   /**
+    *  This method compares this to another support polygon and returns the number of matching footsetps
+    *
+    * @return int the number of footsteps that epsilon match
+    */
+   public int getNumberOfMatchinfFootsteps(QuadrupedSupportPolygon polygon)
+   {
+      // check the number of null legs
+      int numberOfMatching = 0;
+      for (RobotQuadrant robotQuadrant : RobotQuadrant.values)
+      {
+         FramePoint thisFootStep = getFootstep(robotQuadrant);
+         FramePoint otherFootStep = polygon.getFootstep(robotQuadrant);
+         
+         if (thisFootStep != null && thisFootStep.epsilonEquals(otherFootStep, 0.0005))
+         {
+            numberOfMatching++;
+         }
+      }
+   
+      return numberOfMatching;
+   }
+
+   /**
+    *  This method returns the common support polygon bewteen this and the supplied supportPolygon
+    *  shrunken by the specified amounts.  Each amount is the distance in meters the edge should be
+    *  moved in parallel to itself.
+    *
+    *  *** Assumes regular gait 
+    *
+    * @param nextSupportPolygon SupportPolygon
+    *        1) must contain only three legs
+    *        2) exactly two footsteps must be the same
+    * @param quadrantForIntersection LegName is the legname to assign to the intersection footstep
+    *        3) must be one of the swinging (same side) leg names
+    * @param frontDistance double  distance to shrink the front side
+    * @param sideDistance double  distance to shrink the side side
+    * @param hindDistance double  distance to shrink the hind side
+    *
+    * @return SupportPolygon That is common to both (can be null for opposite side swing legs)
+    *        This should be the two matching feet and the intersection of the two tror lines
+    *        Each side is shrunken by the specified distance.
+    *        If the remaining distance is insufficent to shrink, then return null
+    */
+   public void getShrunkenCommonSupportPolygon(QuadrupedSupportPolygon nextSupportPolygon, QuadrupedSupportPolygon shrunkenCommonPolygonToPack,
+         RobotQuadrant quadrantForIntersection, double frontDistance, double sideDistance, double hindDistance)
+   {
+      QuadrupedSupportPolygon commonSupportPolygon = new QuadrupedSupportPolygon();
+      getCommonSupportPolygon(nextSupportPolygon, commonSupportPolygon, quadrantForIntersection);
+      
+      shrunkenCommonPolygonToPack.set(commonSupportPolygon);
+      
+      RobotQuadrant swingLeg = commonSupportPolygon.getFirstNonSupportingQuadrant();
+      RobotQuadrant swingLegSameSide = swingLeg.getSameSideQuadrant();
+      RobotQuadrant nextEdgeQuadrant = commonSupportPolygon.getNextClockwiseSupportingQuadrant(swingLegSameSide);
+      RobotQuadrant previousEdgeQuadrant = commonSupportPolygon.getNextCounterClockwiseSupportingQuadrant(swingLegSameSide);
+      
+      RobotQuadrant frontEdgeQuadrant;
+      RobotQuadrant sideEdgeQuadrant;
+      RobotQuadrant hindEdgeQuadrant;
+      if (swingLeg.isQuadrantOnLeftSide())
+      {
+         frontEdgeQuadrant = swingLegSameSide;
+         sideEdgeQuadrant = nextEdgeQuadrant;
+         hindEdgeQuadrant = previousEdgeQuadrant;
+      }
+      else
+      {
+         frontEdgeQuadrant = previousEdgeQuadrant;
+         sideEdgeQuadrant = nextEdgeQuadrant;
+         hindEdgeQuadrant = swingLegSameSide;
+      }
+      
+      commonSupportPolygon.getShrunkenPolygon2d(shrunkenCommonPolygonToPack, frontEdgeQuadrant, frontDistance);
+      commonSupportPolygon.set(shrunkenCommonPolygonToPack);
+      commonSupportPolygon.getShrunkenPolygon2d(shrunkenCommonPolygonToPack, sideEdgeQuadrant, sideDistance);
+      commonSupportPolygon.set(shrunkenCommonPolygonToPack);
+      commonSupportPolygon.getShrunkenPolygon2d(shrunkenCommonPolygonToPack, hindEdgeQuadrant, hindDistance);
+   }
+   
+   /**
+    * Shrinks one side of the polygon.
+    * 
+    * @param shrunkenPolygonToPack
+    * @param sideToShrink side to shrink is the clockwise connected edge to the provided quadrant (ex. FRONT_LEFT -> TOP)
+    * @param distance
+    */
+   public void getShrunkenPolygon2d(QuadrupedSupportPolygon shrunkenPolygonToPack, RobotQuadrant sideToShrink, double distance)
+   {
+      shrunkenPolygonToPack.set(this);
+      
+      if (size() == 3)
+      {
+         RobotQuadrant nextEdgeQuadrant = getNextClockwiseSupportingQuadrant(sideToShrink);
+         RobotQuadrant previousEdgeQuadrant = getNextCounterClockwiseSupportingQuadrant(sideToShrink);
+         
+         FramePoint originalShrinkEdgeFoot = getFootstep(sideToShrink);
+         FramePoint originalNextEdgeFoot = getFootstep(nextEdgeQuadrant);
+         FramePoint originalPreviousEdgeFoot = getFootstep(previousEdgeQuadrant);
+         
+         FramePoint shrunkenShrinkEdgeFoot = shrunkenPolygonToPack.getFootstep(sideToShrink);
+         FramePoint shrunkenNextEdgeFoot = shrunkenPolygonToPack.getFootstep(nextEdgeQuadrant);
+         
+         FrameVector shrinkDirection = new FrameVector();
+         shrinkDirection.sub(originalShrinkEdgeFoot, originalNextEdgeFoot);
+         GeometryTools.getPerpendicularVector2d(shrinkDirection, shrinkDirection);
+         shrinkDirection.normalize();
+         shrinkDirection.scale(distance);
+         
+         shrunkenShrinkEdgeFoot.add(shrinkDirection);
+         shrunkenNextEdgeFoot.add(shrinkDirection);
+         
+         GeometryTools.getIntersectionBetweenTwoLines2d(shrunkenShrinkEdgeFoot, shrunkenNextEdgeFoot, shrunkenShrinkEdgeFoot, originalPreviousEdgeFoot, originalShrinkEdgeFoot);
+         GeometryTools.getIntersectionBetweenTwoLines2d(shrunkenNextEdgeFoot, shrunkenShrinkEdgeFoot, shrunkenNextEdgeFoot, originalPreviousEdgeFoot, originalNextEdgeFoot);
+      }
+      else if (size() == 4)
+      {
+         
+      }
+      else
+      {
+         throw new UndefinedOperationException("Can only shrink 3 or 4 side polygon");
+      }
+   }
+   
+   /**
+    * If this and the given supportPolygon differ only by one footstep, this returns the leg that differs.
+    * Else it returns null
+    * @param supportPolygonEnd SupportPolygon
+    * @return LegName
+    */
+   public RobotQuadrant getSwingLegFromHereToNextPolygon(QuadrupedSupportPolygon nextSupportPolygon)
+   {
+      RobotQuadrant swingLeg = null;
+
+      // First Check using ==
+      for (RobotQuadrant legName : RobotQuadrant.values())
+      {
+         if (getFootstep(legName) != nextSupportPolygon.getFootstep(legName))
+         {
+            if (swingLeg != null)
+            {
+               swingLeg = null;
+
+               break;
+            }
+
+            swingLeg = legName;
+         }
+      }
+
+      if (swingLeg != null)
+         return swingLeg;
+
+      // If that doesn't give an answer, then check using isEpsilonEqualTo
+      for (RobotQuadrant legName : RobotQuadrant.values())
+      {
+         if (!getFootstep(legName).epsilonEquals(nextSupportPolygon.getFootstep(legName), 1e-5))
+         {
+            if (swingLeg != null)
+            {
+               return null;
+            }
+
+            swingLeg = legName;
+         }
+      }
+
+      return swingLeg;
+   }
+
+   public double distanceInsideTrotLine(FramePoint framePoint)
+   {
+      if (size() == 4)
+         return 0.0;
+
+      RobotQuadrant swingLeg = getFirstNonSupportingQuadrant();
+
+      FramePoint pointStart = getFootstep(swingLeg.getAcrossBodyQuadrant());
+      FramePoint pointEnd = getFootstep(swingLeg.getSameSideQuadrant());
+
+      temporaryFramePoint.set(pointStart);
+      temporaryFramePoint2.set(pointEnd);
+
+      boolean inside = GeometryTools.isPointOnLeftSideOfLine(framePoint, temporaryFramePoint, temporaryFramePoint2);
+
+      if ((swingLeg == RobotQuadrant.HIND_LEFT) || (swingLeg == RobotQuadrant.FRONT_RIGHT))
+      {
+         inside = !inside;
+      }
+
+      double distance = GeometryTools.distanceFromPointToLine2d(framePoint, temporaryFramePoint, temporaryFramePoint2);
+
+      if (!inside)
+         distance = -distance;
+
+      return distance;
+   }
+
+   public void getTrotLineMiddle(FramePoint framePointToPack)
+   {
+      RobotQuadrant swingLeg = getFirstNonSupportingQuadrant();
+
+      FramePoint footstep1 = getFootstep(swingLeg.getAcrossBodyQuadrant());
+      FramePoint footstep2 = getFootstep(swingLeg.getSameSideQuadrant());
+
+      framePointToPack.set(footstep1);
+      framePointToPack.add(footstep2);
+
+      framePointToPack.scale(0.5);
+   }
+
+   public void get2DVectorPerpendicularToTrotLinePointingInside(FrameVector frameVectorToPack)
+   {
+      RobotQuadrant swingLeg = getFirstNonSupportingQuadrant();
+
+      FramePoint footstep1 = getFootstep(swingLeg.getAcrossBodyQuadrant());
+      FramePoint footstep2 = getFootstep(swingLeg.getSameSideQuadrant());
+
+      frameVectorToPack.set(footstep2);
+      frameVectorToPack.sub(footstep1);
+
+      frameVectorToPack.setZ(0.0);
+      double x = frameVectorToPack.getX();
+      double y = frameVectorToPack.getY();
+
+      if (swingLeg == RobotQuadrant.HIND_LEFT)
+      {
+         frameVectorToPack.setX(y);
+         frameVectorToPack.setY(-x);
+         frameVectorToPack.normalize();
+      }
+      else if (swingLeg == RobotQuadrant.HIND_RIGHT)
+      {
+         frameVectorToPack.setX(-y);
+         frameVectorToPack.setY(x);
+         frameVectorToPack.normalize();
+      }
+      else
+      {
+         throw new RuntimeException("Not implemented for fronts!");
+      }
+   }
+
+   /**
+    * Returns true if any of the legs are crossing.
+    * By this what we mean is that as you trace out a path from FL to FR to HR to HL,
+    * considering only the x,y coordinates, that the path will only take right turns
+    * and no left turns.
+    * @return true if any of the legs are crossing. Otherwise false.
+    */
+   public boolean areLegsCrossing()
+   {
+      // JEP: This is hardcoded like this instead of using points and vectors because it needs
+      // to be really fast I think. I could be wrong though.
+
+      double xFL, yFL, xFR, yFR, xHR, yHR, xHL, yHL;
+      if (size() == 4)
+      {
+         xFL = getFootstep(RobotQuadrant.FRONT_LEFT).getX();
+         yFL = getFootstep(RobotQuadrant.FRONT_LEFT).getY();
+                       
+         xFR = getFootstep(RobotQuadrant.FRONT_RIGHT).getX();
+         yFR = getFootstep(RobotQuadrant.FRONT_RIGHT).getY();
+                       
+         xHR = getFootstep(RobotQuadrant.HIND_RIGHT).getX();
+         yHR = getFootstep(RobotQuadrant.HIND_RIGHT).getY();
+                       
+         xHL = getFootstep(RobotQuadrant.HIND_LEFT).getX();
+         yHL = getFootstep(RobotQuadrant.HIND_LEFT).getY();
+      }
+      else
+      {
+         xFL = (getFootstep(RobotQuadrant.FRONT_LEFT) == null) ? Double.NaN : getFootstep(RobotQuadrant.FRONT_LEFT).getX();
+         yFL = (getFootstep(RobotQuadrant.FRONT_LEFT) == null) ? Double.NaN : getFootstep(RobotQuadrant.FRONT_LEFT).getY();
+         
+         xFR = (getFootstep(RobotQuadrant.FRONT_RIGHT) == null) ? Double.NaN : getFootstep(RobotQuadrant.FRONT_RIGHT).getX();
+         yFR = (getFootstep(RobotQuadrant.FRONT_RIGHT) == null) ? Double.NaN : getFootstep(RobotQuadrant.FRONT_RIGHT).getY();
+                
+         xHR = (getFootstep(RobotQuadrant.HIND_RIGHT) == null) ? Double.NaN : getFootstep(RobotQuadrant.HIND_RIGHT).getX();
+         yHR = (getFootstep(RobotQuadrant.HIND_RIGHT) == null) ? Double.NaN : getFootstep(RobotQuadrant.HIND_RIGHT).getY();
+                
+         xHL = (getFootstep(RobotQuadrant.HIND_LEFT) == null) ? Double.NaN : getFootstep(RobotQuadrant.HIND_LEFT).getX();
+         yHL = (getFootstep(RobotQuadrant.HIND_LEFT) == null) ? Double.NaN : getFootstep(RobotQuadrant.HIND_LEFT).getY();
+      }
+
+      double xFLtoFR = xFR - xFL;
+      double yFLtoFR = yFR - yFL;
+
+      double xFRtoHR = xHR - xFR;
+      double yFRtoHR = yHR - yFR;
+
+      double xHRtoHL = xHL - xHR;
+      double yHRtoHL = yHL - yHR;
+
+      double xHLtoFL = xFL - xHL;
+      double yHLtoFL = yFL - yHL;
+
+      if (xFLtoFR * yFRtoHR - yFLtoFR * xFRtoHR > 0.0)
+         return true;
+      if (xFRtoHR * yHRtoHL - yFRtoHR * xHRtoHL > 0.0)
+         return true;
+      if (xHRtoHL * yHLtoFL - yHRtoHL * xHLtoFL > 0.0)
+         return true;
+      if (xHLtoFL * yFLtoFR - yHLtoFL * xFLtoFR > 0.0)
+         return true;
+
+      return false;
+
+   }
+   
+   /**
+    * replaceFootstepCopy: this replaces the stored footsep with the passed in one.
+    * If the stored footstep is null, it will throw an exception.
+    *
+    * @param footstep Footstep
+    * @return Polygon
+    */
+   public void replaceFootstepCopy(RobotQuadrant quadrant, FramePoint footstep, QuadrupedSupportPolygon supportPolygonToPack)
+   {
+      supportPolygonToPack.set(this);
+      supportPolygonToPack.setFootstep(quadrant, footstep);
+   }
+
    /**
-    * Copies the support polygon with copies of all of the FramePoints.
-    * 
-    * @param polygon to copy
-    */
-   public QuadrupedSupportPolygon(QuadrupedSupportPolygon polygon) 
-   {
-      for (RobotQuadrant robotQuadrant : polygon.getSupportingQuadrantsInOrder())
-      {
-         footsteps.set(robotQuadrant, polygon.getFootstep(robotQuadrant));
-      }
-   }
-   
-   private class QuadrantDependentFootstepList extends QuadrantDependentList<FramePoint>
-   {
-      private final FramePoint[] framePointsForStorageWhenNull = new FramePoint[4];
-      {
-         framePointsForStorageWhenNull[0] = new FramePoint();
-         framePointsForStorageWhenNull[1] = new FramePoint();
-         framePointsForStorageWhenNull[2] = new FramePoint();
-         framePointsForStorageWhenNull[3] = new FramePoint();
-      }
-      
-      public QuadrantDependentFootstepList()
-      {
-         super();
-      }
-      
-      @Override
-      public void set(RobotQuadrant robotQuadrant, FramePoint element)
-      {
-         // do nothing
-         if (element == get(robotQuadrant))
-         {
-            return;
-         }
-         // remove
-         if (element == null && containsQuadrant(robotQuadrant))
-         {
-            framePointsForStorageWhenNull[robotQuadrant.ordinal()] = get(robotQuadrant);
-            super.set(robotQuadrant, element);
-            return;
-         }
-         // add
-         else if (element != null && !containsQuadrant(robotQuadrant))
-         {
-            framePointsForStorageWhenNull[robotQuadrant.ordinal()].setIncludingFrame(element);
-            super.set(robotQuadrant, element);
-            return;
-         }
-         // replace
-         else if (element != get(robotQuadrant))
-         {
-            get(robotQuadrant).setIncludingFrame(element);
-         }
-      }
-      
-      @Override
-      public FramePoint remove(RobotQuadrant robotQuadrant)
-      {
-         // remove
-         if (containsQuadrant(robotQuadrant))
-         {
-            framePointsForStorageWhenNull[robotQuadrant.ordinal()] = get(robotQuadrant);
-            return super.remove(robotQuadrant);
-         }
-         // do nothing
-         else
-         {
-            return get(robotQuadrant);
-         }
-      }
-      
-      @Override
-      public void clear()
-      {
-         for (RobotQuadrant robotQuadrant : quadrants())
-         {
-            framePointsForStorageWhenNull[robotQuadrant.ordinal()] = get(robotQuadrant);
-         }
-         
-         super.clear();
-      }
-   }
-   
-   public void printOutPolygon(String string)
-   {
-      System.out.print(getClass().getSimpleName() + ": " + string);
-      for (RobotQuadrant robotQuadrant : getSupportingQuadrantsInOrder())
-      {
-         System.out.print("\n" + robotQuadrant + " " + getFootstep(robotQuadrant));
-      }
-      System.out.println();
-   }
-
-   @Override
-   public String toString()
-   {
-      String string = getClass().getSimpleName();
-      for(RobotQuadrant robotQuadrant : getSupportingQuadrantsInOrder())
-      {
-         string += "\n" + robotQuadrant + " " + getFootstep(robotQuadrant);
-      }
-      return string;
-   }
-
-   /**
-    * @return the reference frame of the first non-null footstep.
-    */
-   public ReferenceFrame getReferenceFrame()
-   {
-      return getFootstep(getFirstSupportingQuadrant()).getReferenceFrame();
-   }
-
-   public void changeFrame(ReferenceFrame referenceFrame)
-   {
-      for (RobotQuadrant robotQuadrant : getSupportingQuadrantsInOrder())
-      {
-         getFootstep(robotQuadrant).changeFrame(referenceFrame);
-      }
-   }
-
-   /**
-    * This method cycles over the cases 0 - 4 for the number
-    * of Footsteps in the polygon. The ordering of the pairs
-    * starts with the FL and goes clockwise. E.g., if the swing leg is the FR,
-    * the pairs will be: FL-HR, HR-HL, HL-FL
-    *
-    * @return LegName[][]
-    */
-   public RobotQuadrant[][] getLegPairs()
-   {
-      int numberOfLegs = size();
-      switch (numberOfLegs)
-      {
-      case 0:
-      case 1:
-         throw new UndefinedOperationException("No leg pairs exist");
-      case 2:
-         RobotQuadrant firstLeg = getFirstSupportingQuadrant();
-         RobotQuadrant lastLeg = getLastSupportingQuadrant();
-         return new RobotQuadrant[][] {{firstLeg, lastLeg}};
-      case 3:
-         switch (getFirstNonSupportingQuadrant())
-         {
-         case FRONT_LEFT:
-            return new RobotQuadrant[][]
-            {
-               {RobotQuadrant.FRONT_RIGHT, RobotQuadrant.HIND_RIGHT},
-               {RobotQuadrant.HIND_RIGHT, RobotQuadrant.HIND_LEFT},
-               {RobotQuadrant.HIND_LEFT, RobotQuadrant.FRONT_RIGHT}
-            };
-         case FRONT_RIGHT:
-            return new RobotQuadrant[][]
-            {
-               {RobotQuadrant.FRONT_LEFT, RobotQuadrant.HIND_RIGHT},
-               {RobotQuadrant.HIND_RIGHT, RobotQuadrant.HIND_LEFT},
-               {RobotQuadrant.HIND_LEFT, RobotQuadrant.FRONT_LEFT}
-            };
-         case HIND_RIGHT:
-            return new RobotQuadrant[][]
-            {
-               {RobotQuadrant.FRONT_LEFT, RobotQuadrant.FRONT_RIGHT},
-               {RobotQuadrant.FRONT_RIGHT, RobotQuadrant.HIND_LEFT},
-               {RobotQuadrant.HIND_LEFT, RobotQuadrant.FRONT_LEFT}
-            };
-         case HIND_LEFT:
-            return new RobotQuadrant[][]
-            {
-               {RobotQuadrant.FRONT_LEFT, RobotQuadrant.FRONT_RIGHT},
-               {RobotQuadrant.FRONT_RIGHT, RobotQuadrant.HIND_RIGHT},
-               {RobotQuadrant.HIND_RIGHT, RobotQuadrant.FRONT_LEFT}
-            };
-         }
-      case 4:
-         return new RobotQuadrant[][]
-         {
-            {RobotQuadrant.FRONT_LEFT, RobotQuadrant.FRONT_RIGHT},
-            {RobotQuadrant.FRONT_RIGHT, RobotQuadrant.HIND_RIGHT},
-            {RobotQuadrant.HIND_RIGHT, RobotQuadrant.HIND_LEFT},
-            {RobotQuadrant.HIND_LEFT, RobotQuadrant.FRONT_LEFT}
-         };
-      default:
-         throw new UndefinedOperationException("Size unknown");
-      }
-   }
-   
-   public int size()
-   {
-      return footsteps.size();
-   }
-   
-   public RobotQuadrant[] getSupportingQuadrantsInOrder()
-   {
-      return footsteps.quadrants();
-   }
-
-   public RobotQuadrant getFirstSupportingQuadrant()
-   {
-      if (containsFootstep(RobotQuadrant.FRONT_LEFT)) // begin punching nanos
-         return RobotQuadrant.FRONT_LEFT;
-      else if (containsFootstep(RobotQuadrant.FRONT_RIGHT))
-         return RobotQuadrant.FRONT_RIGHT;
-      else if (containsFootstep(RobotQuadrant.HIND_RIGHT))
-         return RobotQuadrant.HIND_RIGHT;
-      else if (containsFootstep(RobotQuadrant.HIND_LEFT))
-         return RobotQuadrant.HIND_LEFT;
-      else
-         throw new EmptySupportPolygonException();
-   }
-   
-   public RobotQuadrant getFirstNonSupportingQuadrant()
-   {
-      if (!containsFootstep(RobotQuadrant.FRONT_LEFT))
-         return RobotQuadrant.FRONT_LEFT;
-      else if (!containsFootstep(RobotQuadrant.FRONT_RIGHT))
-         return RobotQuadrant.FRONT_RIGHT;
-      else if (!containsFootstep(RobotQuadrant.HIND_RIGHT))
-         return RobotQuadrant.HIND_RIGHT;
-      else if (!containsFootstep(RobotQuadrant.HIND_LEFT))
-         return RobotQuadrant.HIND_LEFT;
-      else
-         throw new EmptySupportPolygonException();
-   }
-   
-   public RobotQuadrant getLastSupportingQuadrant()
-   {
-      if (containsFootstep(RobotQuadrant.HIND_LEFT))
-         return RobotQuadrant.HIND_LEFT;
-      else if (containsFootstep(RobotQuadrant.HIND_RIGHT))
-         return RobotQuadrant.HIND_RIGHT;
-      else if (containsFootstep(RobotQuadrant.FRONT_RIGHT))
-         return RobotQuadrant.FRONT_RIGHT;
-      else if (containsFootstep(RobotQuadrant.FRONT_LEFT))
-         return RobotQuadrant.FRONT_LEFT;
-      else
-         throw new EmptySupportPolygonException();
-   }
-
-   public RobotQuadrant getLastNonSupportingQuadrant()
-   {
-      if (!containsFootstep(RobotQuadrant.HIND_LEFT))
-         return RobotQuadrant.HIND_LEFT;
-      else if (!containsFootstep(RobotQuadrant.HIND_RIGHT))
-         return RobotQuadrant.HIND_RIGHT;
-      else if (!containsFootstep(RobotQuadrant.FRONT_RIGHT))
-         return RobotQuadrant.FRONT_RIGHT;
-      else if (!containsFootstep(RobotQuadrant.FRONT_LEFT))
-         return RobotQuadrant.FRONT_LEFT;
-      else
-         throw new EmptySupportPolygonException();
-   }
-   
-   public RobotQuadrant getNextClockwiseSupportingQuadrant(RobotQuadrant robotQuadrant)
-   {
-      RobotQuadrant prospectiveQuadrant = robotQuadrant;
-      for (int i = 0; i < 4; i++)
-      {
-         prospectiveQuadrant = prospectiveQuadrant.getNextClockwiseQuadrant();
-         if (containsFootstep(prospectiveQuadrant))
-            return prospectiveQuadrant;
-      }
-      
-      throw new EmptySupportPolygonException("Legs: " + size());
-   }
-   
-   public RobotQuadrant getNextCounterClockwiseSupportingQuadrant(RobotQuadrant robotQuadrant)
-   {
-      RobotQuadrant prospectiveQuadrant = robotQuadrant;
-      for (int i = 0; i < 4; i++)
-      {
-         prospectiveQuadrant = prospectiveQuadrant.getNextCounterClockwiseQuadrant();
-         if (containsFootstep(prospectiveQuadrant))
-            return prospectiveQuadrant;
-      }
-      
-      throw new EmptySupportPolygonException();
-   }
-    
-   public FramePoint getFootstep(RobotQuadrant robotQuadrant)
-   {
-      return footsteps.get(robotQuadrant);
-   }
-   
-   public FramePoint getFootstepOrCreateIfNonSupporting(RobotQuadrant robotQuadrant)
-   {
-      if  (!containsFootstep(robotQuadrant))
-         setFootstep(robotQuadrant, new FramePoint());
-      
-      return getFootstep(robotQuadrant);
-   }
-   
-   public void set(QuadrupedSupportPolygon polygon)
-   {
-      for (RobotQuadrant robotQuadrant : RobotQuadrant.values())
-      {
-         setFootstep(robotQuadrant, polygon.getFootstep(robotQuadrant));
-      }
-   }
-
-   public void setFootstep(RobotQuadrant robotQuadrant, FramePoint footstep)
-   {
-      footsteps.set(robotQuadrant, footstep);
-   }
-
-   /**
-    * replaceFootstepCopy: this replaces the stored footsep with the passed in one.
-    * If the stored footstep is null, it will throw an exception.
-    *
-    * @param footstep Footstep
-    * @return Polygon
-    */
-   public QuadrupedSupportPolygon replaceFootstepCopy(RobotQuadrant quadrant, FramePoint footstep)
-   {
-      QuadrupedSupportPolygon newPolygon = new QuadrupedSupportPolygon(this);
-      newPolygon.setFootstep(quadrant, footstep);
-      return newPolygon;
-   }
-
-   public void packPolygonWithoutLeg(RobotQuadrant legToDelete, QuadrupedSupportPolygon quadrupedSupportPolygonToPack)
-   {
-      quadrupedSupportPolygonToPack.clear();
-      for (RobotQuadrant robotQuadrant : RobotQuadrant.values)
-      {
-         if (robotQuadrant != legToDelete)
-         {
-            quadrupedSupportPolygonToPack.setFootstep(robotQuadrant, getFootstep(robotQuadrant));
-         }
-      }
-   }
-
-   public QuadrupedSupportPolygon swapSameSideFeetCopy(RobotQuadrant quadrant)
-   {
-      QuadrupedSupportPolygon newQuadrupedSupportPolygon = new QuadrupedSupportPolygon(this);
-      newQuadrupedSupportPolygon.setFootstep(quadrant, getFootstep(quadrant.getSameSideQuadrant()));
-      newQuadrupedSupportPolygon.setFootstep(quadrant.getSameSideQuadrant(), getFootstep(quadrant));
-      return newQuadrupedSupportPolygon;
-   }
-
-   public QuadrupedSupportPolygon deleteLegCopy(RobotQuadrant legName)
-   {
-      QuadrupedSupportPolygon newPolygon = new QuadrupedSupportPolygon(this);
-      newPolygon.removeFootstep(legName);
-      return newPolygon;
-   }
-
-   public void removeFootstep(RobotQuadrant robotQuadrant)
-   {
-      footsteps.remove(robotQuadrant);
-   }
-
-   /**
-    * Translates this polygon in X and Y.
-    */
-   public void translate(Vector3d translateBy)
-   {
-      for (RobotQuadrant robotQuadrant : getSupportingQuadrantsInOrder())
-      {
-         getFootstep(robotQuadrant).add(translateBy);
-      }
-   }
-
-   /**
-    * Rotates the feet about the Centroid, keeping the z heights.
-    *
-    * @return SupportPolygon
-    */
-   public void yawAboutCentroid(double yaw)
-   {
-      getCentroid2d(temporaryFramePoint);
-   
-      for(RobotQuadrant quadrant : RobotQuadrant.values)
-      {
-         FramePoint footstep = getFootstep(quadrant);
-         if (containsFootstep(footstep))
-         {
-            FramePoint rotatedPoint = new FramePoint();
-            footstep.yawAboutPoint(temporaryFramePoint, rotatedPoint, yaw);
-            footstep.set(rotatedPoint);
-         }
-      }
-   }
-
-   private boolean containsFootstep(FramePoint footstep)
-   {
-      if (footstep == null)
-         return false;
-      else
-         return true;
-   }
-
-   public boolean containsFootstep(RobotQuadrant robotQuadrant)
-   {
-      return footsteps.containsQuadrant(robotQuadrant);
-   }
-
-   public void clear()
-   {
-      footsteps.clear();
-   }
-   
-   private void computeFramePolygonConvex2d()
-   {
-      frameConvexPolygon2d.clear();
-      frameConvexPolygon2d.changeFrame(getReferenceFrame());
-      for (RobotQuadrant supportingQuadrant : getSupportingQuadrantsInOrder())
-      {
-         frameConvexPolygon2d.addVertexByProjectionOntoXYPlane(getFootstep(supportingQuadrant));
-      }
-      frameConvexPolygon2d.update();
-   }
-
-   public void packYoFrameConvexPolygon2d(YoFrameConvexPolygon2d yoFrameConvexPolygon2d)
-   {
-      FrameConvexPolygon2d frameConvexPolygon2d = yoFrameConvexPolygon2d.getFrameConvexPolygon2d();
-      
-      frameConvexPolygon2d.clear();
-      frameConvexPolygon2d.changeFrame(getReferenceFrame());
-      for (RobotQuadrant supportingQuadrant : getSupportingQuadrantsInOrder())
-      {
-         frameConvexPolygon2d.addVertexByProjectionOntoXYPlane(getFootstep(supportingQuadrant));
-      }
-      frameConvexPolygon2d.update();
-      
-      yoFrameConvexPolygon2d.setFrameConvexPolygon2d(frameConvexPolygon2d);
-   }
-
-   /**
-    * Get footstep with least Z height.
-    *
-    * @return lowest footstep
-    */
-   public RobotQuadrant getLowestFootstep()
-   {
-      double minZ = Double.POSITIVE_INFINITY;
-      RobotQuadrant lowest = null;
-   
-      for (RobotQuadrant robotQuadrant : getSupportingQuadrantsInOrder())
-      {
-         double footZ = getFootstep(robotQuadrant).getZ();
-         if (footZ < minZ)
-         {
-            minZ = footZ;
-            lowest = robotQuadrant;
-         }
-      }
-   
-      return lowest;
-   }
-
-   /**
-    * Get footstep with most Z height.
-    *
-    * @return highest footstep
-    */
-   public RobotQuadrant getHighestFootstep()
-   {
-      double maxZ = Double.NEGATIVE_INFINITY;
-      RobotQuadrant highest = null;
-   
-      for (RobotQuadrant robotQuadrant : getSupportingQuadrantsInOrder())
-      {
-         double footZ = getFootstep(robotQuadrant).getZ();
-         if (footZ > maxZ)
-         {
-            maxZ = footZ;
-            highest = robotQuadrant;
-         }
-      }
-   
-      return highest;
-   }
-
-   public RobotQuadrant getClosestFootstep(FramePoint midPoint)
-   {
-      double minDistance = Double.MAX_VALUE;
-      RobotQuadrant closestQuadrant = null;
-      for(RobotQuadrant robotQuadrant : getSupportingQuadrantsInOrder())
-      {
-         if(getFootstep(robotQuadrant).distance(midPoint) < minDistance)
-         {
-            closestQuadrant = robotQuadrant;
-         }
-      }
-      return closestQuadrant;
-   }
-
-   /**
-    * This will return the vector normal for each edge. The normal of an
-    * edge points outward of the support polygon. The ordering is of the edges
-    * starts with the FL and goes clockwise. E.g., if the swing leg is the FR,
-    * the edges will be: FL-HR, HR-HL, HL-FL
-    *
-    * @return Vector2d[]
-    */
-   public void getEdgeNormals2d(FrameVector2d[] normalsToPack)
-   {
-      computeFramePolygonConvex2d();
-      
-      frameConvexPolygon2d.getOutwardEdgeNormals(normalsToPack);
-   }
-
-   public void getCentroid2d(FramePoint centroidToPack)
-   {
-      centroidToPack.setToZero();
-      
-      for (RobotQuadrant robotQuadrant : getSupportingQuadrantsInOrder())
-      {
-         centroidToPack.add(getFootstep(robotQuadrant));
-      }
-      
-      centroidToPack.scale(1.0 / size());
-   }
-
-   public void getCentroid2d(FramePoint2d centroidToPack2d)
-   {
-      centroidToPack2d.setToZero();
-      
-      for (RobotQuadrant robotQuadrant : getSupportingQuadrantsInOrder())
-      {
-         centroidToPack2d.add(getFootstep(robotQuadrant).getX(), getFootstep(robotQuadrant).getY());
-      }
-      
-      centroidToPack2d.scale(1.0 / size());
-   }
-
-   /**
-    * Moves each footstep a given distance toward the opposite edge.
-    * To guarantee shrinkage, we cap the shrink amount by half the polygon's
-    * incircle radius.
-    *
-    * This method works only for triangle polygons where the footsteps
-    * are Cartesian.
-    *
-    * NOTE: The Z values for the feet will remain unchanged;
-    * we are shrinking the polygon in terms of (X,Y) positions only.
-    *
-    * @param shrinkDistance double
-    * @return Polygon
-    */
-   public QuadrupedSupportPolygon getShrunkenPolygon2d(double shrinkDistance)
-   {
-      if (size() != 3)
-      {
-         throw new RuntimeException("This method works only for triangle polygons.");
-      }
-
-      // Cap the shrink amount by half the radius of the largest inscribed circle.
-      shrinkDistance = Math.min(shrinkDistance, 0.5 * getInCircleRadius2d());
-
-      QuadrantDependentList<FramePoint> newFeet = new QuadrantDependentList<FramePoint>();
-
-      // Foot 0
-      FramePoint footPoint = getFootstep(RobotQuadrant.FRONT_LEFT);
-      FramePoint point1 = getFootstep(RobotQuadrant.FRONT_RIGHT);
-      FramePoint point2 = getFootstep(RobotQuadrant.HIND_RIGHT);
-      Vector2d edgeVector = new Vector2d(point2.getX(), point2.getY());
-      edgeVector.sub(new Point2d(point1.getX(), point1.getY()));
-      Vector3d edgeNormal = new Vector3d(-edgeVector.y, edgeVector.x, 0.0);
-      edgeNormal.normalize();
-      edgeNormal.scale(shrinkDistance);
-      footPoint.add(new FrameVector(footPoint.getReferenceFrame(), edgeNormal));
-      newFeet.set(RobotQuadrant.FRONT_LEFT, footPoint);
-
-      // Foot 1
-      footPoint = getFootstep(RobotQuadrant.FRONT_RIGHT);
-      point1 = getFootstep(RobotQuadrant.HIND_RIGHT);
-      point2 = getFootstep(RobotQuadrant.FRONT_LEFT);
-      edgeVector = new Vector2d(point2.getX(), point2.getY());
-      edgeVector.sub(new Point2d(point1.getX(), point1.getY()));
-      edgeNormal = new Vector3d(-edgeVector.y, edgeVector.x, 0.0);
-      edgeNormal.normalize();
-      edgeNormal.scale(shrinkDistance);
-      footPoint.add(new FrameVector(footPoint.getReferenceFrame(), edgeNormal));
-      newFeet.set(RobotQuadrant.FRONT_RIGHT, footPoint);
-
-      // Foot 2
-      footPoint = getFootstep(RobotQuadrant.HIND_RIGHT);
-      point1 = getFootstep(RobotQuadrant.FRONT_LEFT);
-      point2 = point1 = getFootstep(RobotQuadrant.FRONT_RIGHT);
-      edgeVector = new Vector2d(point2.getX(), point2.getY());
-      edgeVector.sub(new Point2d(point1.getX(), point1.getY()));
-      edgeNormal = new Vector3d(-edgeVector.y, edgeVector.x, 0.0);
-      edgeNormal.normalize();
-      edgeNormal.scale(shrinkDistance);
-      footPoint.add(new FrameVector(footPoint.getReferenceFrame(), edgeNormal));
-      newFeet.set(RobotQuadrant.HIND_RIGHT, footPoint);
-
-      return new QuadrupedSupportPolygon(newFeet);
-   }
-
-   /**
-<<<<<<< HEAD
-    * getLowestFootstep
-    *
-    * @param removeSwingLeg boolean
-    * @return Footstep
-    */
-   public RobotQuadrant getLowestFootstep()
-   {
-      double minZ = Double.POSITIVE_INFINITY;
-      RobotQuadrant lowest = null;
-
-      for (RobotQuadrant robotQuadrant : RobotQuadrant.values)
-      {
-         FramePoint footstep = footsteps.get(robotQuadrant);
-         if (useThisLeg(footstep))
-         {
-            double footZ = footstep.getZ();
-            if (footZ < minZ)
-            {
-               minZ = footZ;
-               lowest = robotQuadrant;
-            }
-         }
-      }
-
-      return lowest;
-   }
-   
-   public double getLowestFootStepZHeight()
-   {
-      RobotQuadrant lowestFootstepQuadrant = getLowestFootstep();
-      FramePoint lowestFootstep = getFootstep(lowestFootstepQuadrant);
-      return lowestFootstep.getZ();
-   }
-
-   /**
-    * getHighestFootstep
-    *
-    * @param removeSwingLeg boolean
-    * @return Footstep
-    */
-   public RobotQuadrant getHighestFootstep()
-   {
-      double maxZ = Double.NEGATIVE_INFINITY;
-      RobotQuadrant highest = null;
-
-      for (RobotQuadrant robotQuadrant : RobotQuadrant.values)
-      {
-         FramePoint footstep = footsteps.get(robotQuadrant);
-         if (useThisLeg(footstep))
-         {
-            double footZ = footstep.getZ();
-            if (footZ > maxZ)
-            {
-               maxZ = footZ;
-               highest = robotQuadrant;
-            }
-         }
-      }
-
-      return highest;
-   }
-
-   /**
-=======
->>>>>>> 0b9d8ca9
-    * getBounds modifies the min and max points passed in to the min and max
-    * xy values contained in the set of Footsteps that make up the polygon
-    *
-    * @param min Point2d  Minimum x and y value contained in footsteps list
-    * @param max Point2d  Maximum x and y value contained in footsteps list
-    */
-   public void getBounds(Point2d min, Point2d max)
-   {
-      min.x = min.y = Double.POSITIVE_INFINITY;
-      max.x = max.y = Double.NEGATIVE_INFINITY;
-
-      for (RobotQuadrant robotQuadrant : RobotQuadrant.values)
-      {
-         FramePoint footstep = getFootstep(robotQuadrant);
-         if (containsFootstep(footstep))
-         {
-            if (footstep.getX() < min.x)
-            {
-               min.x = footstep.getX();
-            }
-
-            if (footstep.getY() < min.y)
-            {
-               min.y = footstep.getY();
-            }
-
-            if (footstep.getX() > max.x)
-            {
-               max.x = footstep.getX();
-            }
-
-            if (footstep.getY() > max.y)
-            {
-               max.y = footstep.getY();
-            }
-         }
-      }
-   }
-
-   /**
-    * Returns true if the given (x,y) value is inside the polygon. This test
-    * ignores Z values for the polygon. The test works by computing the minimum
-    * distance from each polygon line segment to the point.
-    *
-    * @param point Point2d
-    * @return boolean
-    */
-   public boolean isInside(FramePoint point)
-   {
-      if (distanceInside2d(point) > 0.0)
-      {
-         return true;
-      }
-
-      return false;
-   }
-   
-   /**
-    * Returns true if the given (x,y) value is inside the polygon. This test
-    * ignores Z values for the polygon. The test works by computing the minimum
-    * distance from each polygon line segment to the point.
-    *
-    * @param point Point2d
-    * @return boolean
-    */
-   public boolean isInside(FramePoint2d point)
-   {
-      temporaryFramePoint.setXY(point);
-      if (distanceInside2d(temporaryFramePoint) > 0.0)
-      {
-         return true;
-      }
-
-      return false;
-   }
-
-   /**
-    * Returns the distance the given (x,y) value is inside the polygon.  This is defined
-    * as the minimum distance from the point to each line segment on the polygon.
-    * If the point is outside the polygon, the distance will be negative and represent
-    * the farthest distance from the point to each edge.
-    * This test ignores Z values for the polygon.
-    *
-    * @param point Point2d
-    * @return boolean
-    */
-   public double distanceInside2d(FramePoint point)
-   {
-//      computeFramePolygonConvex2d();
-//      
-//      temporaryFramePoint2d.set(point.getX(), point.getY());
-//      return frameConvexPolygon2d.getDistanceInside(temporaryFramePoint2d);
-      
-      if (size() == 1)
-      {
-         return -point.distance(getFootstep(getFirstSupportingQuadrant()));
-      }
-      else if (size() == 2)
-      {
-         FramePoint pointOne = getFootstep(getFirstSupportingQuadrant());
-         FramePoint pointTwo = getFootstep(getLastSupportingQuadrant());
-         return -Math.abs(GeometryTools.distanceFromPointToLine2d(point, pointOne, pointTwo));
-      }
-      else
-      {
-         double closestDistance = Double.POSITIVE_INFINITY;
-         
-         for (RobotQuadrant robotQuadrant : getSupportingQuadrantsInOrder())
-         {
-            FramePoint pointOne = getFootstep(robotQuadrant);
-            FramePoint pointTwo = getFootstep(getNextClockwiseSupportingQuadrant(robotQuadrant));
-            
-            double distance = computeDistanceToSideOfSegment(point, pointOne, pointTwo);
-            if (distance < closestDistance)
-            {
-               closestDistance = distance;
-            }
-         }
-         
-         return closestDistance;
-      }
-   }
-   
-   private double computeDistanceToSideOfSegment(FramePoint point, FramePoint pointOne, FramePoint pointTwo)
-   {
-      double x0 = point.getX();
-      double y0 = point.getY();
-      
-      double x1 = pointOne.getX();
-      double y1 = pointOne.getY();
-      
-      double x2 = pointTwo.getX();
-      double y2 = pointTwo.getY();
-      
-      double numerator = (y2 - y1) * x0 - (x2 - x1) * y0 + x2*y1 - y2*x1;
-      double denominator = Math.sqrt((y2-y1) * (y2-y1) + (x2-x1) * (x2-x1));
-      
-      return numerator/denominator;
-   }
-
-   /**
-    * Get the radius of the largest circle that can be
-    * drawn in the polygon.
-    *
-    * @return radius of the in circle
-    */
-   public double getInCircleRadius2d()
-   {
-      return getInCircle2d(tempInCircleCenter);
-   }
-   
-   /**
-    * Get the radius and center point of the largest 
-    * circle that can be drawn in the polygon.
-    *
-    * @param center of circle point to pack
-    * @return radius of the in circle
-    */
-   public double getInCircle2d(FramePoint inCircleCenterToPack)
-   {
-      getInCirclePoint2d(inCircleCenterToPack);
-      
-      double minimumRadius = Double.MAX_VALUE;
-      double radius;
-      
-      for (RobotQuadrant[] legPair : getLegPairs())
-      {
-         radius = GeometryTools.distanceFromPointToLine2d(inCircleCenterToPack, getFootstep(legPair[0]), getFootstep(legPair[1]));
-         
-         if (radius < minimumRadius)
-         {
-            minimumRadius = radius;
-         }
-      }
-
-      return minimumRadius;
-   }
-   
-   /**
-    * getInCirclePoint
-    *
-    * This method assumes the points are in a specific order (U-shape).
-    * It returns the InCircle Point based on the two angles formed by the three line segments
-    *
-    * @param p1 Point2d point defining the three line segments (must be in order)
-    * @param p2 Point2d point defining the three line segments (must be in order)
-    * @param p3 Point2d point defining the three line segments (must be in order)
-    * @param p4 Point2d point defining the three line segments (must be in order)
-    * @return Point2d incirlce point
-    */
-   public void getInCirclePoint2d(FramePoint intersectionToPack)
-   {
-      if (size() < 3)
-      {
-         throw new UndefinedOperationException("InCirclePoint only defined for 3 and 4 legs.");
-      }
-      
-      int i = 0;
-      for (RobotQuadrant robotQuadrant : getSupportingQuadrantsInOrder())
-      {
-         tempPointListForInCirclePoint[i++] = getFootstep(robotQuadrant);
-      }
-      
-      if (size() == 3)
-      {
-         tempPointListForInCirclePoint[3] = tempPointListForInCirclePoint[0];
-      }
-      
-      // get first two line segments
-      tempVectorsForInCirclePoint[0].sub(tempPointListForInCirclePoint[0], tempPointListForInCirclePoint[1]);
-      tempVectorsForInCirclePoint[0].normalize();
-      tempVectorsForInCirclePoint[1].sub(tempPointListForInCirclePoint[2], tempPointListForInCirclePoint[1]);
-      tempVectorsForInCirclePoint[1].normalize();
-
-      // normalize and subtract to get vector that bisects the first angle
-      FrameVector v2p = tempVectorsForInCirclePoint[0];
-      v2p.add(tempVectorsForInCirclePoint[1]);
-      v2p.normalize();
-
-      // get second two line segments
-      tempVectorsForInCirclePoint[2].sub(tempPointListForInCirclePoint[3], tempPointListForInCirclePoint[2]);
-      tempVectorsForInCirclePoint[2].normalize();
-      tempVectorsForInCirclePoint[3].sub(tempPointListForInCirclePoint[1], tempPointListForInCirclePoint[2]);
-      tempVectorsForInCirclePoint[3].normalize();
-
-      // normalize and subtract to get vector that bisects the second angle
-      FrameVector v3p = tempVectorsForInCirclePoint[2];
-      v3p.add(tempVectorsForInCirclePoint[3]);
-      v3p.normalize();
-
-      // find intersection point of the two bisecting vectors
-      GeometryTools.getIntersectionBetweenTwoLines2d(intersectionToPack, tempPointListForInCirclePoint[1], v2p, tempPointListForInCirclePoint[2], v3p);
-   }
-
-   public int getNumberOfFootstepsOnTopOfEachOther()
-   {
-      int total = 0;
-      RobotQuadrant[] quadrants = RobotQuadrant.values;
-      for (int i = 0; i < quadrants.length; i++)
-      {
-         if(containsFootstep(quadrants[i]))
-         {
-            for (int j = i + 1; j < quadrants.length; j++)
-            {
-               if(getFootstep(quadrants[i]).epsilonEquals(getFootstep(quadrants[j]), 0.001))
-               {
-                  total++;
-               }
-            }
-         }
-      }
-      return total;
-   }
-
-   /**
-    * Get the distance of the point inside of the in circle.
-    *
-    * @param point
-    * @return distance
-    */
-   public double distanceInsideInCircle(FramePoint point)
-   {
-      double inCircleRadius = getInCircle2d(tempInCircleCenter);
-      double distanceToInCircleCenter = point.distance(tempInCircleCenter);
-      return (inCircleRadius - distanceToInCircleCenter);
-   }
-   
-   /**
-    * Computes a nominal yaw angle. If triangle support, then the angle from the front to back support foot on the same side.
-    * If a quad, then the average of the two front to back angles.
-    *
-    * @return double
-    */
-   public double getNominalYaw()
-   {
-      FramePoint flFootstep = getFootstep(RobotQuadrant.FRONT_LEFT);
-      FramePoint frFootstep = getFootstep(RobotQuadrant.FRONT_RIGHT);
-      FramePoint hrFootstep = getFootstep(RobotQuadrant.HIND_RIGHT);
-      FramePoint hlFootstep = getFootstep(RobotQuadrant.HIND_LEFT);
-
-      Vector2d vector1 = null, vector2 = null;
-
-      if ((flFootstep != null) && (hlFootstep != null))
-      {
-         vector1 = new Vector2d(flFootstep.getX() - hlFootstep.getX(), flFootstep.getY() - hlFootstep.getY());
-      }
-
-      if ((frFootstep != null) && (hrFootstep != null))
-      {
-         vector2 = new Vector2d(frFootstep.getX() - hrFootstep.getX(), frFootstep.getY() - hrFootstep.getY());
-      }
-
-      if ((vector1 != null) && (vector2 != null))
-      {
-         vector1.add(vector2);
-
-         return Math.atan2(vector1.y, vector1.x);
-      }
-
-      else if (vector1 != null)
-      {
-         return Math.atan2(vector1.y, vector1.x);
-      }
-      else if (vector2 != null)
-      {
-         return Math.atan2(vector2.y, vector2.x);
-      }
-      else
-      {
-         return 0.0;
-      }
-   }
-
-   public double getNominalYawHindLegs()
-   {
-      FramePoint hrFootstep = getFootstep(RobotQuadrant.HIND_RIGHT);
-      FramePoint hlFootstep = getFootstep(RobotQuadrant.HIND_LEFT);
-
-      double ret = Math.atan2(hrFootstep.getX() - hlFootstep.getX(), -(hrFootstep.getY() - hlFootstep.getY()));
-
-      return ret;
-   }
-
-   /**
-    * Computes a nominal pitch angle. If triangle support, then the angle from the front to back support foot on the same side.
-    * If a quad, then the average of the two front to back angles.
-    * @return double
-    */
-   public double getNominalPitch()
-   {
-      FramePoint flFootstep = getFootstep(RobotQuadrant.FRONT_LEFT);
-      FramePoint frFootstep = getFootstep(RobotQuadrant.FRONT_RIGHT);
-      FramePoint hrFootstep = getFootstep(RobotQuadrant.HIND_RIGHT);
-      FramePoint hlFootstep = getFootstep(RobotQuadrant.HIND_LEFT);
-
-      Vector3d vector1 = null, vector2 = null;
-
-      if ((containsFootstep(flFootstep) && containsFootstep(hlFootstep)))
-      {
-         vector1 = new Vector3d(flFootstep.getX() - hlFootstep.getX(), flFootstep.getY() - hlFootstep.getY(), flFootstep.getZ() - hlFootstep.getZ());
-      }
-
-      if (containsFootstep(frFootstep) && containsFootstep(hrFootstep))
-      {
-         vector2 = new Vector3d(frFootstep.getX() - hrFootstep.getX(), frFootstep.getY() - hrFootstep.getY(), frFootstep.getZ() - hrFootstep.getZ());
-      }
-
-      if ((vector1 != null) && (vector2 != null))
-      {
-         vector1.add(vector2);
-         double length = vector1.length();
-         if (length < 1e-3)
-            return 0.0;    // Avoid division by zero and NaN...
-
-         return -Math.asin(vector1.z / length);
-      }
-
-      else if (vector1 != null)
-      {
-         double length = vector1.length();
-         if (length < 1e-3)
-            return 0.0;
-
-         return -Math.asin(vector1.z / length);
-      }
-      else if (vector2 != null)
-      {
-         double length = vector2.length();
-         if (length < 1e-3)
-            return 0.0;
-
-         return -Math.asin(vector2.z / length);
-      }
-      else
-      {
-         return 0.0;
-      }
-   }
-
-   /**
-    * Computes a nominal roll angle. If triangle support, then the angle from the front to back support foot on the same side.
-    * If a quad, then the average of the two front to back angles.
-    * @return double
-    */
-   public double getNominalRoll()
-   {
-      FramePoint flFootstep = getFootstep(RobotQuadrant.FRONT_LEFT);
-      FramePoint frFootstep = getFootstep(RobotQuadrant.FRONT_RIGHT);
-      FramePoint hrFootstep = getFootstep(RobotQuadrant.HIND_RIGHT);
-      FramePoint hlFootstep = getFootstep(RobotQuadrant.HIND_LEFT);
-
-      Vector3d vector1 = null, vector2 = null;
-
-      if ((containsFootstep(flFootstep) && containsFootstep(frFootstep)))
-      {
-         vector1 = new Vector3d(flFootstep.getX() - frFootstep.getX(), flFootstep.getY() - frFootstep.getY(), flFootstep.getZ() - frFootstep.getZ());
-      }
-
-      if (containsFootstep(hlFootstep) && containsFootstep(hrFootstep))
-      {
-         vector2 = new Vector3d(hlFootstep.getX() - hrFootstep.getX(), hlFootstep.getY() - hrFootstep.getY(), hlFootstep.getZ() - hrFootstep.getZ());
-      }
-
-      if ((vector1 != null) && (vector2 != null))
-      {
-         vector1.add(vector2);
-         double length = vector1.length();
-         if (length < 1e-3)
-            return 0.0;    // Avoid division by zero and NaN...
-
-         return Math.asin(vector1.z / length);
-      }
-
-      else if (vector1 != null)
-      {
-         double length = vector1.length();
-         if (length < 1e-3)
-            return 0.0;
-
-         return Math.asin(vector1.z / length);
-      }
-      else if (vector2 != null)
-      {
-         double length = vector2.length();
-         if (length < 1e-3)
-            return 0.0;
-
-         return Math.asin(vector2.z / length);
-      }
-      else
-      {
-         return 0.0;
-      }
-   }
-
-   /**
-    * Returns pitch of the polygon in radians.  Negative values indicate the
-    * polygon's "front" is higher than the "back": average front foot positions
-    * are higher than then average back foot positions
-    *
-    * @return double
-    */
-   public double getPitchInRadians()
-   {
-      FramePoint averageFrontPosition = new FramePoint(getReferenceFrame());
-      getAverageFrontFootPosition(averageFrontPosition);
-
-      FramePoint averageHindPosition = new FramePoint(getReferenceFrame());
-      getAverageHindFootPosition(averageHindPosition);
-      
-      if (!averageFrontPosition.containsNaN() && !averageHindPosition.containsNaN())
-      {
-         return -Math.atan2(averageFrontPosition.getZ() - averageHindPosition.getZ(), averageFrontPosition.getXYPlaneDistance(averageHindPosition));
-      }
-      else
-      {
-         return Double.NaN;
-      }
-   }
-
-   /**
-    * Returns the average position of the vertices in the polygon
-    * corresponding to front foot locations. NaN is front feet aren't
-    * supporting.
-    *
-    * @params framePointToPack
-    */
-   public void getAverageFrontFootPosition(FramePoint framePointToPack)
-   {
-      if (containsFootstep(RobotQuadrant.FRONT_LEFT) && containsFootstep(RobotQuadrant.FRONT_RIGHT))
-      {
-         framePointToPack.setToZero();
-         framePointToPack.add(getFootstep(RobotQuadrant.FRONT_LEFT));
-         framePointToPack.add(getFootstep(RobotQuadrant.FRONT_RIGHT));
-         framePointToPack.scale(0.5);
-      }
-      else if (containsFootstep(RobotQuadrant.FRONT_LEFT))
-      {
-         framePointToPack.set(getFootstep(RobotQuadrant.FRONT_LEFT));
-      }
-      else if (containsFootstep(RobotQuadrant.FRONT_RIGHT))
-      {
-         framePointToPack.set(getFootstep(RobotQuadrant.FRONT_RIGHT));
-      }
-      else
-      {
-         framePointToPack.setToNaN();
-      }
-   }
-
-   /**
-    * Returns the average position of the vertices in the polygon
-    * corresponding to hind foot locations. NaN is hind feet aren't
-    * supporting.
-    *
-    * @params framePointToPack
-    */
-   public void getAverageHindFootPosition(FramePoint framePointToPack)
-   {
-      if (containsFootstep(RobotQuadrant.HIND_LEFT) && containsFootstep(RobotQuadrant.HIND_RIGHT))
-      {
-         framePointToPack.setToZero();
-         framePointToPack.add(getFootstep(RobotQuadrant.HIND_LEFT));
-         framePointToPack.add(getFootstep(RobotQuadrant.HIND_RIGHT));
-         framePointToPack.scale(0.5);
-      }
-      else if (containsFootstep(RobotQuadrant.HIND_LEFT))
-      {
-         framePointToPack.set(getFootstep(RobotQuadrant.HIND_LEFT));
-      }
-      else if (containsFootstep(RobotQuadrant.HIND_RIGHT))
-      {
-         framePointToPack.set(getFootstep(RobotQuadrant.HIND_RIGHT));
-      }
-      else
-      {
-         framePointToPack.setToNaN();
-      }
-   }
-
-   /**
-    * getDistancesToSupportLines
-    *
-    * @param point Point2d
-    * @param removeSwingLeg boolean
-    * @return double[]
-    */
-   public double[] getDistancesToSupportLines(Point2d point)
-   {
-      int numberOfLegs = size();
-      int numberOfEdges;
-
-      // Because of the singular case of 2 feet having one edge
-      if (numberOfLegs > 2)
-      {
-         numberOfEdges = numberOfLegs;
-      }
-      else
-      {
-         numberOfEdges = numberOfLegs - 1;
-      }
-
-      double[] distances = new double[numberOfEdges];
-
-      RobotQuadrant indexStart = getLastSupportingQuadrant();
-      RobotQuadrant indexEnd = getFirstSupportingQuadrant();
-
-      // indexStart must be greater than indexEnd
-      if (indexStart.ordinal() < indexEnd.ordinal())
-      {
-         throw new RuntimeException("SupportPolygon.distanceInside(): indexStart must be > indexEnd");
-      }
-
-      FramePoint pointStart = getFootstep(indexStart);
-      FramePoint pointEnd = getFootstep(indexEnd);
-
-      // FramePoint pointStart = getFootstep(footsteps.size() - 1).getPositionFramePoint();
-      // FramePoint pointEnd = getFootstep(0).getPositionFramePoint();
-
-      if ((!pointStart.getReferenceFrame().isWorldFrame()) || (!pointEnd.getReferenceFrame().isWorldFrame()))
-      {
-         throw new RuntimeException("SupportPolygon.distanceInside() should only be called from a Polygon in a World Frame!!");
-      }
-
-      Point2d lineStart = new Point2d();
-      Point2d lineEnd = new Point2d();
-      pointStart.getPoint2d(lineStart);
-      pointEnd.getPoint2d(lineEnd);
-      
-      boolean onLeftSide = GeometryTools.isPointOnLeftSideOfLine(point, lineStart, lineEnd);
-      double distance = GeometryTools.distanceFromPointToLine(point, lineStart, lineEnd);
-
-      int counter = 0;
-      if (onLeftSide)
-         distances[counter] = -distance;
-      else
-         distances[counter] = distance;
-
-      for (int i = indexEnd.ordinal() + 1; i <= indexStart.ordinal(); i++)
-      {
-         lineStart = lineEnd;
-         FramePoint footstep = getFootstep(RobotQuadrant.getQuadrantNameFromOrdinal(i));
-         if (containsFootstep(footstep))
-         {
-            counter++;
-            footstep.getPoint2d(lineEnd);
-
-            onLeftSide = GeometryTools.isPointOnLeftSideOfLine(point, lineStart, lineEnd);
-            distance = GeometryTools.distanceFromPointToLine(point, lineStart, lineEnd);
-            if (onLeftSide)
-               distances[counter] = -distance;
-            else
-               distances[counter] = distance;
-         }
-      }
-
-      return distances;
-   }
-
-   public boolean hasSameFootsteps(QuadrupedSupportPolygon polyTwo)
-   {
-      for(RobotQuadrant robotQuadrant : RobotQuadrant.values)
-      {
-         FramePoint thisFootstep = getFootstep(robotQuadrant);
-         FramePoint otherFootstep = polyTwo.getFootstep(robotQuadrant);
-         if(!thisFootstep.epsilonEquals(otherFootstep, 0.005))
-         {
-            return false;
-         }
-      }
-      return true;
-   }
-
-   /**
-    *  This method returns the bisector point
-    *  Given a triangle polygon, the bisector point is defined as
-    *  the point that intersects the opposite side from the line bisecting the
-    *  angle formed on the support leg that is on the same side as the swing leg
-    *
-    *  (see Geometry tools for math)
-    *
-    * @return FramePoint bisector point
-    */
-   public FramePoint getBisectorPoint()
-   {
-      // verify has exactly three legs
-      if (size() != 3)
-         throw new IllegalArgumentException("This supportPolygon must contain exactly three legs not " + size());
-
-      RobotQuadrant nonSupportingQuadrant = getFirstNonSupportingQuadrant();
-      Point2d A = new Point2d();
-      getFootstep(nonSupportingQuadrant.getAcrossBodyQuadrant()).getPoint2d(A);
-      Point2d B = new Point2d();
-      getFootstep(nonSupportingQuadrant.getSameSideQuadrant()).getPoint2d(B);
-      Point2d C = new Point2d();
-      getFootstep(nonSupportingQuadrant.getDiagonalOppositeQuadrant()).getPoint2d(C);
-      Point2d bisectingPoint = GeometryTools.getTriangleBisector(A, B, C);
-      
-      return new FramePoint(getReferenceFrame(), bisectingPoint.x, bisectingPoint.y, 0.0);
-   }
-   
-   /**
-    *  getStanceWidthFrontLegs
-    * 
-    *  @return double
-    */
-   public double getStanceLength(RobotSide robotSide)
-   {
-      if (size() != 4)
-      {
-         throw new RuntimeException("Need 4 legs for SupportPolygon.getStanceWidthFrontLegs()");
-      }
-
-      FramePoint frontFootstep = getFootstep(RobotQuadrant.getQuadrant(RobotEnd.FRONT, robotSide));
-      FramePoint endFootstep = getFootstep(RobotQuadrant.getQuadrant(RobotEnd.HIND, robotSide));
-
-      return frontFootstep.distance(endFootstep);
-   }
-   
-   /**
-    *  getStanceWidthFrontLegs
-    * 
-    *  @return double
-    */
-   public double getStanceWidthFrontLegs()
-   {
-      if (size() != 4)
-      {
-         throw new RuntimeException("Need 4 legs for SupportPolygon.getStanceWidthFrontLegs()");
-      }
-
-      double heading = getNominalYaw();
-      Vector2d perpendicularHeadingVecetor = new Vector2d(-Math.sin(heading), Math.cos(heading));
-
-      FramePoint frontLeft = getFootstep(RobotQuadrant.FRONT_LEFT);
-      FramePoint frontRight = getFootstep(RobotQuadrant.FRONT_RIGHT);
-
-      frontLeft.checkReferenceFrameMatch(ReferenceFrame.getWorldFrame());
-      frontRight.checkReferenceFrameMatch(ReferenceFrame.getWorldFrame());
-
-      double vectorX = frontLeft.getX() - frontRight.getX();
-      double vectorY = frontLeft.getY() - frontRight.getY();
-
-      Vector2d rightToLeft = new Vector2d(vectorX, vectorY);
-
-      return Math.abs(rightToLeft.dot(perpendicularHeadingVecetor));
-   }
-
-   /**
-    * getStanceWidthHindLegs
-    *
-    * @return double
-    */
-   public double getStanceWidthHindLegs()
-   {
-      if (size() != 4)
-      {
-         throw new RuntimeException("Need 4 legs for SupportPolygon.getStanceWidthHindLegs()");
-      }
-
-      double heading = getNominalYaw();
-      Vector2d perpendicularHeadingVecetor = new Vector2d(-Math.sin(heading), Math.cos(heading));
-
-      FramePoint hindLeft = getFootstep(RobotQuadrant.HIND_LEFT);
-      FramePoint hindRight = getFootstep(RobotQuadrant.HIND_RIGHT);
-
-      hindLeft.checkReferenceFrameMatch(ReferenceFrame.getWorldFrame());
-      hindRight.checkReferenceFrameMatch(ReferenceFrame.getWorldFrame());
-
-      double vectorX = hindLeft.getX() - hindRight.getX();
-      double vectorY = hindLeft.getY() - hindRight.getY();
-
-      Vector2d rightToLeft = new Vector2d(vectorX, vectorY);
-
-      return Math.abs(rightToLeft.dot(perpendicularHeadingVecetor));
-   }
-
-//   /**
-//    * Returns the intersection points of the polygon and the given line segment.
-//    * The first returned FramePoint will be the point nearest the segmentStartFramePoint and the second returned FramePoint
-//    * will be the point nearest the segmentEndFramePoint. If both segment FramePoints are inside the polygon, both returned
-//    * FramePoints will be non-null. If both segment FramePoints are outside the Polygon, the one corresponding to the nearest will be non-null.
-//    * If one is inside and one is outside, such that the segment fully intersect the polygon, then
-//    * the one corresponding to the one inside will be non-null.
-//    * The z value of the returned points will be set so that the points are along the line between the feet points. That will make these points be
-//    * the tipping points on the polygon.
-//    *
-//    * @param segmentStartFramePoint FramePoint
-//    * @param segmentEndFramePoint FramePoint
-//    *
-//    * @return FramePoint[]
-//    */
-//   public FramePoint[] getIntersectingPointsOfSegment(FramePoint segmentStartFramePoint, FramePoint segmentEndFramePoint)
-//   {
-//      getReferenceFrame().checkReferenceFrameMatch(segmentStartFramePoint.getReferenceFrame());
-//      segmentStartFramePoint.getReferenceFrame().checkReferenceFrameMatch(segmentEndFramePoint.getReferenceFrame());
-//
-//      FramePoint feetPointStart = getFootstep(getFirstSupportingQuadrant());
-//      FramePoint feetPointEnd = getFootstep(getLastSupportingQuadrant());
-//
-//      double[] percentages = new double[2];
-//      GeometryTools.getLineSegmentPercentagesIfIntersecting(segmentStartFramePoint, segmentEndFramePoint, feetPointStart, feetPointEnd, percentages);
-//
-//      FramePoint intersectionNearStart = null;
-//      FramePoint intersectionNearEnd = null;
-//
-//      if (-EPSILON < percentages[1] && percentages[1] < 1.0 + EPSILON)
-//      {
-//         if (percentages[0] <= 0.0)
-//         {
-//            intersectionNearStart = new FramePoint(getReferenceFrame());
-//            intersectionNearStart.interpolate(feetPointStart, feetPointEnd, percentages[1]);
-//         }
-//         else if (percentages[0] >= 1.0)
-//         {
-//            intersectionNearEnd = new FramePoint(getReferenceFrame());
-//            intersectionNearEnd.interpolate(feetPointStart, feetPointEnd, percentages[1]);
-//         }
-//         else if (isInside(segmentStartFramePoint))
-//         {
-//            intersectionNearStart = new FramePoint(getReferenceFrame());
-//            intersectionNearStart.interpolate(feetPointStart, feetPointEnd, percentages[1]);
-//
-//            return new FramePoint[] {intersectionNearStart, intersectionNearEnd};
-//         }
-//         else
-//         {
-//            intersectionNearEnd = new FramePoint(getReferenceFrame());
-//            intersectionNearEnd.interpolate(feetPointStart, feetPointEnd, percentages[1]);
-//
-//            return new FramePoint[] {intersectionNearStart, intersectionNearEnd};
-//         }
-//      }
-//
-//      for (RobotQuadrant robotQuadrant : getSupportingQuadrantsInOrder())
-//      {
-//         GeometryTools.getLineSegmentPercentagesIfIntersecting(segmentStartFramePoint, segmentEndFramePoint, feetPointStart, feetPointEnd, percentages);
-//
-//         if ((percentages != null) && ((-EPSILON < percentages[1]) && (percentages[1] < 1.0 + EPSILON)))
-//         {
-//            if (percentages[0] <= 0.0)
-//            {
-//               FramePoint newIntersectionNearStart = new FramePoint(getReferenceFrame());
-//               newIntersectionNearStart.interpolate(feetPointStart, feetPointEnd, percentages[1]);
-//               if (intersectionNearStart != null)
-//               {
-//                  double distanceOne = segmentStartFramePoint.getXYPlaneDistance(intersectionNearStart);
-//                  double distanceTwo = segmentStartFramePoint.getXYPlaneDistance(newIntersectionNearStart);
-//                  if (distanceTwo < distanceOne)
-//                     intersectionNearStart = newIntersectionNearStart;
-//               }
-//               else
-//               {
-//                  intersectionNearStart = newIntersectionNearStart;
-//               }
-//            }
-//            else if (percentages[0] >= 1.0)
-//            {
-//               FramePoint newIntersectionNearEnd = new FramePoint(getReferenceFrame());
-//               newIntersectionNearEnd.interpolate(feetPointStart, feetPointEnd, percentages[1]);
-//
-//               if (intersectionNearEnd != null)
-//               {
-//                  double distanceOne = segmentEndFramePoint.getXYPlaneDistance(intersectionNearEnd);
-//                  double distanceTwo = segmentEndFramePoint.getXYPlaneDistance(newIntersectionNearEnd);
-//
-//                  if (distanceTwo < distanceOne)
-//                     intersectionNearEnd = newIntersectionNearEnd;
-//               }
-//               else
-//               {
-//                  intersectionNearEnd = newIntersectionNearEnd;
-//               }
-//            }
-//            else if (isInside(segmentStartFramePoint))
-//            {
-//               intersectionNearStart = new FramePoint(getReferenceFrame());
-//               intersectionNearStart.interpolate(feetPointStart, feetPointEnd, percentages[1]);
-//               intersectionNearEnd = null;
-//
-//               return new FramePoint[] {intersectionNearStart, intersectionNearEnd};
-//            }
-//            else
-//            {
-//               intersectionNearEnd = new FramePoint(getReferenceFrame());
-//               intersectionNearEnd.interpolate(feetPointStart, feetPointEnd, percentages[1]);
-//               intersectionNearStart = null;
-//
-//               return new FramePoint[] {intersectionNearStart, intersectionNearEnd};
-//            }
-//         }
-//      }
-//
-//      return new FramePoint[] {intersectionNearStart, intersectionNearEnd};
-//   }
-   
-   public void deleteLegCopy(RobotQuadrant legName, QuadrupedSupportPolygon quadrupedSupportPolygonToPack)
-   {
-      quadrupedSupportPolygonToPack.set(this);
-      quadrupedSupportPolygonToPack.removeFootstep(legName);
-   }
-   
-   /**
-    *  This method returns the common support polygon bewteen this and the supplied supportPolygon
-    *
-    *  *** Assumes regular gait 
-    *
-    * @param polygonToCompare SupportPolygon
-    *        1) must contain only three kegs
-    *        2) exactly two footsteps must be the same
-    * @param quadrantForIntersection LegName is the legname to assign to the intersection footstep
-    *        3) must be one of the swinging (same side) leg names
-    * @return SupportPolygon That is common to both (can be null for opposite side swing legs)
-    *        This should be the two matching feet and the intersection of the two tror lines
-    */
-   public void getCommonSupportPolygon(QuadrupedSupportPolygon polygonToCompare, QuadrupedSupportPolygon commonPolygonToPack, RobotQuadrant quadrantForIntersection)
-   {
-      // verify both have exactly three legs
-      if (size() != 3)
-         throw new UndefinedOperationException("This supportPolygon must contain exactly three legs, not " + size());
-      if (polygonToCompare.size() != 3)
-         throw new UndefinedOperationException("Supplied supportPolygon must contain exactly three legs, not " + polygonToCompare.size());
-
-      // return null if swing legs are not same side *** Assumes regular gait ***
-      RobotQuadrant thisSwingLeg = getFirstNonSupportingQuadrant();
-      RobotQuadrant compareSwingLeg = polygonToCompare.getFirstNonSupportingQuadrant();
-      if (compareSwingLeg != thisSwingLeg.getSameSideQuadrant())
-         throw new UndefinedOperationException("Swing legs should be on same side.");
-
-      // verify exactly two legs epsilon match
-      if (getNumberOfMatchinfFootsteps(polygonToCompare) != 2)
-         throw new UndefinedOperationException("There must be exactly two similar foosteps not " + getNumberOfMatchinfFootsteps(polygonToCompare));
-
-      // verify specified swing leg name is one of the swinging (same side) leg names
-      if ((quadrantForIntersection != thisSwingLeg) && (quadrantForIntersection != compareSwingLeg))
-         throw new UndefinedOperationException("The specified intersection quadrant must be one of the swinging (same side) leg names");
-      
-      FrameVector direction1 = tempVectorsForCommonSupportPolygon[0];
-      direction1.sub(getFootstep(compareSwingLeg.getDiagonalOppositeQuadrant()), getFootstep(compareSwingLeg));
-      
-      FrameVector direction2 = tempVectorsForCommonSupportPolygon[1];
-      direction2.sub(polygonToCompare.getFootstep(thisSwingLeg.getDiagonalOppositeQuadrant()), polygonToCompare.getFootstep(thisSwingLeg));
-      
-      FramePoint intersection = commonPolygonToPack.getFootstepOrCreateIfNonSupporting(quadrantForIntersection);
-      GeometryTools.getIntersectionBetweenTwoLines2d(intersection, getFootstep(compareSwingLeg), direction1, polygonToCompare.getFootstep(thisSwingLeg), direction2);
-      
-      commonPolygonToPack.setFootstep(thisSwingLeg.getAcrossBodyQuadrant(), getFootstep(thisSwingLeg.getAcrossBodyQuadrant()));
-      commonPolygonToPack.setFootstep(thisSwingLeg.getDiagonalOppositeQuadrant(), getFootstep(thisSwingLeg.getDiagonalOppositeQuadrant()));
-      commonPolygonToPack.removeFootstep(quadrantForIntersection.getSameSideQuadrant());
-   }
-
-   /**
-    *  This method compares this to another support polygon and returns the number of matching footsetps
-    *
-    * @return int the number of footsteps that epsilon match
-    */
-   public int getNumberOfMatchinfFootsteps(QuadrupedSupportPolygon polygon)
-   {
-      // check the number of null legs
-      int numberOfMatching = 0;
-      for (RobotQuadrant robotQuadrant : RobotQuadrant.values)
-      {
-         FramePoint thisFootStep = getFootstep(robotQuadrant);
-         FramePoint otherFootStep = polygon.getFootstep(robotQuadrant);
-         
-         if (thisFootStep != null && thisFootStep.epsilonEquals(otherFootStep, 0.0005))
-         {
-            numberOfMatching++;
-         }
-      }
-   
-      return numberOfMatching;
-   }
-
-   /**
-    *  This method returns the common support polygon bewteen this and the supplied supportPolygon
-    *  shrunken by the specified amounts.  Each amount is the distance in meters the edge should be
-    *  moved in parallel to itself.
-    *
-    *  *** Assumes regular gait 
-    *
-    * @param nextSupportPolygon SupportPolygon
-    *        1) must contain only three legs
-    *        2) exactly two footsteps must be the same
-    * @param quadrantForIntersection LegName is the legname to assign to the intersection footstep
-    *        3) must be one of the swinging (same side) leg names
-    * @param frontDistance double  distance to shrink the front side
-    * @param sideDistance double  distance to shrink the side side
-    * @param hindDistance double  distance to shrink the hind side
-    *
-    * @return SupportPolygon That is common to both (can be null for opposite side swing legs)
-    *        This should be the two matching feet and the intersection of the two tror lines
-    *        Each side is shrunken by the specified distance.
-    *        If the remaining distance is insufficent to shrink, then return null
-    */
-   public void getShrunkenCommonSupportPolygon(QuadrupedSupportPolygon nextSupportPolygon, QuadrupedSupportPolygon shrunkenCommonPolygonToPack,
-         RobotQuadrant quadrantForIntersection, double frontDistance, double sideDistance, double hindDistance)
-   {
-      QuadrupedSupportPolygon commonSupportPolygon = new QuadrupedSupportPolygon();
-      getCommonSupportPolygon(nextSupportPolygon, commonSupportPolygon, quadrantForIntersection);
-      
-      shrunkenCommonPolygonToPack.set(commonSupportPolygon);
-      
-      RobotQuadrant swingLeg = commonSupportPolygon.getFirstNonSupportingQuadrant();
-      RobotQuadrant swingLegSameSide = swingLeg.getSameSideQuadrant();
-      RobotQuadrant nextEdgeQuadrant = commonSupportPolygon.getNextClockwiseSupportingQuadrant(swingLegSameSide);
-      RobotQuadrant previousEdgeQuadrant = commonSupportPolygon.getNextCounterClockwiseSupportingQuadrant(swingLegSameSide);
-      
-      RobotQuadrant frontEdgeQuadrant;
-      RobotQuadrant sideEdgeQuadrant;
-      RobotQuadrant hindEdgeQuadrant;
-      if (swingLeg.isQuadrantOnLeftSide())
-      {
-         frontEdgeQuadrant = swingLegSameSide;
-         sideEdgeQuadrant = nextEdgeQuadrant;
-         hindEdgeQuadrant = previousEdgeQuadrant;
-      }
-      else
-      {
-         frontEdgeQuadrant = previousEdgeQuadrant;
-         sideEdgeQuadrant = nextEdgeQuadrant;
-         hindEdgeQuadrant = swingLegSameSide;
-      }
-      
-      commonSupportPolygon.getShrunkenPolygon2d(shrunkenCommonPolygonToPack, frontEdgeQuadrant, frontDistance);
-      commonSupportPolygon.set(shrunkenCommonPolygonToPack);
-      commonSupportPolygon.getShrunkenPolygon2d(shrunkenCommonPolygonToPack, sideEdgeQuadrant, sideDistance);
-      commonSupportPolygon.set(shrunkenCommonPolygonToPack);
-      commonSupportPolygon.getShrunkenPolygon2d(shrunkenCommonPolygonToPack, hindEdgeQuadrant, hindDistance);
-   }
-   
-   /**
-    * Shrinks one side of the polygon.
-    * 
-    * @param shrunkenPolygonToPack
-    * @param sideToShrink side to shrink is the clockwise connected edge to the provided quadrant (ex. FRONT_LEFT -> TOP)
-    * @param distance
-    */
-   public void getShrunkenPolygon2d(QuadrupedSupportPolygon shrunkenPolygonToPack, RobotQuadrant sideToShrink, double distance)
-   {
-      shrunkenPolygonToPack.set(this);
-      
-      if (size() == 3)
-      {
-         RobotQuadrant nextEdgeQuadrant = getNextClockwiseSupportingQuadrant(sideToShrink);
-         RobotQuadrant previousEdgeQuadrant = getNextCounterClockwiseSupportingQuadrant(sideToShrink);
-         
-         FramePoint originalShrinkEdgeFoot = getFootstep(sideToShrink);
-         FramePoint originalNextEdgeFoot = getFootstep(nextEdgeQuadrant);
-         FramePoint originalPreviousEdgeFoot = getFootstep(previousEdgeQuadrant);
-         
-         FramePoint shrunkenShrinkEdgeFoot = shrunkenPolygonToPack.getFootstep(sideToShrink);
-         FramePoint shrunkenNextEdgeFoot = shrunkenPolygonToPack.getFootstep(nextEdgeQuadrant);
-         
-         FrameVector shrinkDirection = new FrameVector();
-         shrinkDirection.sub(originalShrinkEdgeFoot, originalNextEdgeFoot);
-         GeometryTools.getPerpendicularVector2d(shrinkDirection, shrinkDirection);
-         shrinkDirection.normalize();
-         shrinkDirection.scale(distance);
-         
-         shrunkenShrinkEdgeFoot.add(shrinkDirection);
-         shrunkenNextEdgeFoot.add(shrinkDirection);
-         
-         GeometryTools.getIntersectionBetweenTwoLines2d(shrunkenShrinkEdgeFoot, shrunkenNextEdgeFoot, shrunkenShrinkEdgeFoot, originalPreviousEdgeFoot, originalShrinkEdgeFoot);
-         GeometryTools.getIntersectionBetweenTwoLines2d(shrunkenNextEdgeFoot, shrunkenShrinkEdgeFoot, shrunkenNextEdgeFoot, originalPreviousEdgeFoot, originalNextEdgeFoot);
-      }
-      else if (size() == 4)
-      {
-         
-      }
-      else
-      {
-         throw new UndefinedOperationException("Can only shrink 3 or 4 side polygon");
-      }
-   }
-   
-   /**
-    * If this and the given supportPolygon differ only by one footstep, this returns the leg that differs.
-    * Else it returns null
-    * @param supportPolygonEnd SupportPolygon
-    * @return LegName
-    */
-   public RobotQuadrant getSwingLegFromHereToNextPolygon(QuadrupedSupportPolygon nextSupportPolygon)
-   {
-      RobotQuadrant swingLeg = null;
-
-      // First Check using ==
-      for (RobotQuadrant legName : RobotQuadrant.values())
-      {
-         if (getFootstep(legName) != nextSupportPolygon.getFootstep(legName))
-         {
-            if (swingLeg != null)
-            {
-               swingLeg = null;
-
-               break;
-            }
-
-            swingLeg = legName;
-         }
-      }
-
-      if (swingLeg != null)
-         return swingLeg;
-
-      // If that doesn't give an answer, then check using isEpsilonEqualTo
-      for (RobotQuadrant legName : RobotQuadrant.values())
-      {
-         if (!getFootstep(legName).epsilonEquals(nextSupportPolygon.getFootstep(legName), 1e-5))
-         {
-            if (swingLeg != null)
-            {
-               return null;
-            }
-
-            swingLeg = legName;
-         }
-      }
-
-      return swingLeg;
-   }
-
-   public double distanceInsideTrotLine(FramePoint framePoint)
-   {
-      if (size() == 4)
-         return 0.0;
-
-      RobotQuadrant swingLeg = getFirstNonSupportingQuadrant();
-
-      FramePoint pointStart = getFootstep(swingLeg.getAcrossBodyQuadrant());
-      FramePoint pointEnd = getFootstep(swingLeg.getSameSideQuadrant());
-
-      temporaryFramePoint.set(pointStart);
-      temporaryFramePoint2.set(pointEnd);
-
-      boolean inside = GeometryTools.isPointOnLeftSideOfLine(framePoint, temporaryFramePoint, temporaryFramePoint2);
-
-      if ((swingLeg == RobotQuadrant.HIND_LEFT) || (swingLeg == RobotQuadrant.FRONT_RIGHT))
-      {
-         inside = !inside;
-      }
-
-      double distance = GeometryTools.distanceFromPointToLine2d(framePoint, temporaryFramePoint, temporaryFramePoint2);
-
-      if (!inside)
-         distance = -distance;
-
-      return distance;
-   }
-
-   public void getTrotLineMiddle(FramePoint framePointToPack)
-   {
-      RobotQuadrant swingLeg = getFirstNonSupportingQuadrant();
-
-      FramePoint footstep1 = getFootstep(swingLeg.getAcrossBodyQuadrant());
-      FramePoint footstep2 = getFootstep(swingLeg.getSameSideQuadrant());
-
-      framePointToPack.set(footstep1);
-      framePointToPack.add(footstep2);
-
-      framePointToPack.scale(0.5);
-   }
-
-   public void get2DVectorPerpendicularToTrotLinePointingInside(FrameVector frameVectorToPack)
-   {
-      RobotQuadrant swingLeg = getFirstNonSupportingQuadrant();
-
-      FramePoint footstep1 = getFootstep(swingLeg.getAcrossBodyQuadrant());
-      FramePoint footstep2 = getFootstep(swingLeg.getSameSideQuadrant());
-
-      frameVectorToPack.set(footstep2);
-      frameVectorToPack.sub(footstep1);
-
-      frameVectorToPack.setZ(0.0);
-      double x = frameVectorToPack.getX();
-      double y = frameVectorToPack.getY();
-
-      if (swingLeg == RobotQuadrant.HIND_LEFT)
-      {
-         frameVectorToPack.setX(y);
-         frameVectorToPack.setY(-x);
-         frameVectorToPack.normalize();
-      }
-      else if (swingLeg == RobotQuadrant.HIND_RIGHT)
-      {
-         frameVectorToPack.setX(-y);
-         frameVectorToPack.setY(x);
-         frameVectorToPack.normalize();
-      }
-      else
-      {
-         throw new RuntimeException("Not implemented for fronts!");
-      }
-   }
-
-   /**
-    * Returns true if any of the legs are crossing.
-    * By this what we mean is that as you trace out a path from FL to FR to HR to HL,
-    * considering only the x,y coordinates, that the path will only take right turns
-    * and no left turns.
-    * @return true if any of the legs are crossing. Otherwise false.
-    */
-   public boolean areLegsCrossing()
-   {
-      // JEP: This is hardcoded like this instead of using points and vectors because it needs
-      // to be really fast I think. I could be wrong though.
-
-      double xFL, yFL, xFR, yFR, xHR, yHR, xHL, yHL;
-      if (size() == 4)
-      {
-         xFL = getFootstep(RobotQuadrant.FRONT_LEFT).getX();
-         yFL = getFootstep(RobotQuadrant.FRONT_LEFT).getY();
-                       
-         xFR = getFootstep(RobotQuadrant.FRONT_RIGHT).getX();
-         yFR = getFootstep(RobotQuadrant.FRONT_RIGHT).getY();
-                       
-         xHR = getFootstep(RobotQuadrant.HIND_RIGHT).getX();
-         yHR = getFootstep(RobotQuadrant.HIND_RIGHT).getY();
-                       
-         xHL = getFootstep(RobotQuadrant.HIND_LEFT).getX();
-         yHL = getFootstep(RobotQuadrant.HIND_LEFT).getY();
-      }
-      else
-      {
-         xFL = (getFootstep(RobotQuadrant.FRONT_LEFT) == null) ? Double.NaN : getFootstep(RobotQuadrant.FRONT_LEFT).getX();
-         yFL = (getFootstep(RobotQuadrant.FRONT_LEFT) == null) ? Double.NaN : getFootstep(RobotQuadrant.FRONT_LEFT).getY();
-         
-         xFR = (getFootstep(RobotQuadrant.FRONT_RIGHT) == null) ? Double.NaN : getFootstep(RobotQuadrant.FRONT_RIGHT).getX();
-         yFR = (getFootstep(RobotQuadrant.FRONT_RIGHT) == null) ? Double.NaN : getFootstep(RobotQuadrant.FRONT_RIGHT).getY();
-                
-         xHR = (getFootstep(RobotQuadrant.HIND_RIGHT) == null) ? Double.NaN : getFootstep(RobotQuadrant.HIND_RIGHT).getX();
-         yHR = (getFootstep(RobotQuadrant.HIND_RIGHT) == null) ? Double.NaN : getFootstep(RobotQuadrant.HIND_RIGHT).getY();
-                
-         xHL = (getFootstep(RobotQuadrant.HIND_LEFT) == null) ? Double.NaN : getFootstep(RobotQuadrant.HIND_LEFT).getX();
-         yHL = (getFootstep(RobotQuadrant.HIND_LEFT) == null) ? Double.NaN : getFootstep(RobotQuadrant.HIND_LEFT).getY();
-      }
-
-      double xFLtoFR = xFR - xFL;
-      double yFLtoFR = yFR - yFL;
-
-      double xFRtoHR = xHR - xFR;
-      double yFRtoHR = yHR - yFR;
-
-      double xHRtoHL = xHL - xHR;
-      double yHRtoHL = yHL - yHR;
-
-      double xHLtoFL = xFL - xHL;
-      double yHLtoFL = yFL - yHL;
-
-      if (xFLtoFR * yFRtoHR - yFLtoFR * xFRtoHR > 0.0)
-         return true;
-      if (xFRtoHR * yHRtoHL - yFRtoHR * xHRtoHL > 0.0)
-         return true;
-      if (xHRtoHL * yHLtoFL - yHRtoHL * xHLtoFL > 0.0)
-         return true;
-      if (xHLtoFL * yFLtoFR - yHLtoFL * xFLtoFR > 0.0)
-         return true;
-
-      return false;
-
-   }
-   
-   /**
-    * replaceFootstepCopy: this replaces the stored footsep with the passed in one.
-    * If the stored footstep is null, it will throw an exception.
-    *
-    * @param footstep Footstep
-    * @return Polygon
-    */
-   public void replaceFootstepCopy(RobotQuadrant quadrant, FramePoint footstep, QuadrupedSupportPolygon supportPolygonToPack)
-   {
-      supportPolygonToPack.set(this);
-      supportPolygonToPack.setFootstep(quadrant, footstep);
-   }
-
-   /**
-    *  getDiagonalIntersection returns a point that has a value of the intersection
-    *  of the diagonals in a quad stance.
-    * 
-    *  @return Point3d  A point that is the diagonal intersection of the quad stance
-    *                   null if stance is not a quad
-    */
-   public void getDiagonalIntersection(FramePoint framePointToPack)
-   {
-      // Copied from http://local.wasp.uwa.edu.au/~pbourke/geometry/lineline2d/
-      // Uses the P = P1 + alpha (P2-P1) method rather than y = mx+b and thus doesn't have problems with vertical lines.
-
-      FramePoint frontLeftFootstep = getFootstep(RobotQuadrant.FRONT_LEFT);
-      FramePoint frontRightFootstep = getFootstep(RobotQuadrant.FRONT_RIGHT);
-      FramePoint hindRightFootstep = getFootstep(RobotQuadrant.HIND_RIGHT);
-      FramePoint hindLeftFootstep = getFootstep(RobotQuadrant.HIND_LEFT);
-
-      if (size() < 4)
-      {
-         throw new UndefinedOperationException("Must have 4 support legs");
-      }
-
-      double x1 = frontLeftFootstep.getX();
-      double y1 = frontLeftFootstep.getY();
-
-      double x2 = hindRightFootstep.getX();
-      double y2 = hindRightFootstep.getY();
-
-      double x3 = frontRightFootstep.getX();
-      double y3 = frontRightFootstep.getY();
-
-      double x4 = hindLeftFootstep.getX();
-      double y4 = hindLeftFootstep.getY();
-
-      double ua_numerator = (x4 - x3) * (y1 - y3) - (y4 - y3) * (x1 - x3);
-      double denominator = (y4 - y3) * (x2 - x1) - (x4 - x3) * (y2 - y1);
-
-      // If denominator is zero then the lines are parallel. If numerator and denominator are zero then the lines are coincident.
-
-      double ua = ua_numerator / denominator;
-
-      double xp = x1 + ua * (x2 - x1);
-      double yp = y1 + ua * (y2 - y1);
-
-      framePointToPack.setIncludingFrame(getReferenceFrame(), xp, yp, 0.0);
-   }
-
-   /**
-    * isValidTrotPolygon:
-    * TRUE if there are exactly two legs in the polygon and they are diagonally opposite
-    * FALSE if not true.
-    *
-    * @return boolean
-    */
-   public boolean isValidTrotPolygon()
-   {
-      // check that there are two legs in the polygon
-      if (size() != 2)
-         return false;
-
-      RobotQuadrant firstLeg = getFirstSupportingQuadrant();
-      RobotQuadrant diagonalLeg = firstLeg.getDiagonalOppositeQuadrant();
-      
-      if (getFootstep(diagonalLeg) == null)
-         return false;
-
-      return true;
-   }
-
-   /**
-    * getLeftTrotLeg: returns the left leg of the polyogn if the polygon is a ValidTrotPolygon.
-    * If the polygon is not a ValidTrotPolygon, then it throws an exception
-    *
-    * @return LegName
-    */
-   public RobotQuadrant getLeftTrotLeg()
-   {
-      if (!isValidTrotPolygon())
-         throw new RuntimeException("SupportPolygon is not a ValidTrotPolygon");
-
-      RobotQuadrant firstLeg = getFirstSupportingQuadrant();
-      if(firstLeg.isQuadrantOnLeftSide())
-      {
-         return firstLeg;
-      }
-      
-      return firstLeg.getDiagonalOppositeQuadrant();
-   }
-
-   /**
-    * getRightTrotLeg: returns the left leg of the polyogn if the polygon is a ValidTrotPolygon.
-    * If the polygon is not a ValidTrotPolygon, then it throws an exception
-    *
-    * @return LegName
-    */
-   public RobotQuadrant getRightTrotLeg()
-   {
-      if (!isValidTrotPolygon())
-         throw new RuntimeException("SupportPolygon is not a ValidTrotPolygon");
-
-      RobotQuadrant firstLeg = getFirstSupportingQuadrant();
-      if(firstLeg.isQuadrantOnRightSide())
-      {
-         return firstLeg;
-      }
-      
-      return firstLeg.getDiagonalOppositeQuadrant();
-   }
-
-   public boolean getTangentTangentRadiusCircleCenter(RobotQuadrant robotQuadrantToAnchorTo, double radius, FramePoint2d centerToPack)
-   {
-      if(containsFootstep(robotQuadrantToAnchorTo) && size() == 3)
-      {
-         double maximumInCircleRadius = getInCircleRadius2d();
-         if(maximumInCircleRadius < radius)
-         {
-            return false;
-         }
-         
-         FramePoint vertex = getFootstep(robotQuadrantToAnchorTo);
-         FramePoint pointA = null;
-         FramePoint pointB = null;
-         
-         for(RobotQuadrant robotQuadrant : RobotQuadrant.values)
-         {
-            FramePoint footstep = getFootstep(robotQuadrant);
-            if(footstep == null || robotQuadrant == robotQuadrantToAnchorTo)
-            {
-               continue;
-            }
-            if(pointA == null)
-            {
-               pointA = footstep;
-            }
-            else if(pointB == null)
-            {
-               pointB = footstep;
-            }
-         }
-         
-         Point2d vertex2d = new Point2d(vertex.getX(), vertex.getY());
-         Point2d A2d = new Point2d(pointA.getX(), pointA.getY());
-         Point2d B2d = new Point2d(pointB.getX(), pointB.getY());
-         
-         double VA = vertex.distance(pointA);
-         double VB = vertex.distance(pointB);
-         double AB = pointA.distance(pointB);
-         
-         double theta = GeometryTools.getUnknownTriangleAngleByLawOfCosine(VA, VB, AB);
-         
-         double bisectTheta = 0.5 * theta;
-         
-         double radiusOffsetAlongBisector = radius * (Math.sin(Math.PI / 2.0) / Math.sin(bisectTheta));
-         Point2d adjacentBisector = GeometryTools.getTriangleBisector(A2d, vertex2d, B2d);
-         
-         Vector2d bisectorVector = new Vector2d(adjacentBisector.getX() - vertex.getX(), adjacentBisector.getY() - vertex.getY());
-         double scalar = radiusOffsetAlongBisector / bisectorVector.length();
-         
-         bisectorVector.scale(scalar);
-         
-         vertex2d.add(bisectorVector);
-         centerToPack.set(vertex2d);
-         
-         return true;
-      }
-      
-      return false;
-   }
-
-   public void getIntersectionFromPointAcrossTrotLinePerpindicularToOutsideFeet(RobotQuadrant swingLeg, FramePoint pointAcrossTrotLine, FrameVector planeNormal, FramePoint pointToPack)
-   {
-      tempPlaneNormalInWorld.setIncludingFrame(planeNormal);
-      tempPlaneNormalInWorld.changeFrame(ReferenceFrame.getWorldFrame());
-      tempPlaneNormalInWorld.normalize();
-      RobotQuadrant acrossBodyQuadrant = swingLeg.getAcrossBodyQuadrant();
-      RobotQuadrant sameSideQuadrant = swingLeg.getSameSideQuadrant();
-      FramePoint lineStart = getFootstep(acrossBodyQuadrant);
-      FramePoint lineEnd = getFootstep(sameSideQuadrant);
-      pointToPack.set(GeometryTools.getIntersectionBetweenLineAndPlane(pointAcrossTrotLine, planeNormal, lineStart, lineEnd));
-   }
-
-   public boolean epsilonEquals(QuadrupedSupportPolygon polyTwo)
-   {
-      if (polyTwo == null)
-         return false;
-      
-      for(RobotQuadrant quadrant : RobotQuadrant.values)
-      {
-         FramePoint thisFootstep = getFootstep(quadrant);
-         FramePoint otherFootstep = polyTwo.getFootstep(quadrant);
-         
-         if(!thisFootstep.epsilonEquals(otherFootstep, 0.005))
-         {
-            return false;
-         }
-      }
-   
-      return true;
-   }
-}
+    *  getDiagonalIntersection returns a point that has a value of the intersection
+    *  of the diagonals in a quad stance.
+    * 
+    *  @return Point3d  A point that is the diagonal intersection of the quad stance
+    *                   null if stance is not a quad
+    */
+   public void getDiagonalIntersection(FramePoint framePointToPack)
+   {
+      // Copied from http://local.wasp.uwa.edu.au/~pbourke/geometry/lineline2d/
+      // Uses the P = P1 + alpha (P2-P1) method rather than y = mx+b and thus doesn't have problems with vertical lines.
+
+      FramePoint frontLeftFootstep = getFootstep(RobotQuadrant.FRONT_LEFT);
+      FramePoint frontRightFootstep = getFootstep(RobotQuadrant.FRONT_RIGHT);
+      FramePoint hindRightFootstep = getFootstep(RobotQuadrant.HIND_RIGHT);
+      FramePoint hindLeftFootstep = getFootstep(RobotQuadrant.HIND_LEFT);
+
+      if (size() < 4)
+      {
+         throw new UndefinedOperationException("Must have 4 support legs");
+      }
+
+      double x1 = frontLeftFootstep.getX();
+      double y1 = frontLeftFootstep.getY();
+
+      double x2 = hindRightFootstep.getX();
+      double y2 = hindRightFootstep.getY();
+
+      double x3 = frontRightFootstep.getX();
+      double y3 = frontRightFootstep.getY();
+
+      double x4 = hindLeftFootstep.getX();
+      double y4 = hindLeftFootstep.getY();
+
+      double ua_numerator = (x4 - x3) * (y1 - y3) - (y4 - y3) * (x1 - x3);
+      double denominator = (y4 - y3) * (x2 - x1) - (x4 - x3) * (y2 - y1);
+
+      // If denominator is zero then the lines are parallel. If numerator and denominator are zero then the lines are coincident.
+
+      double ua = ua_numerator / denominator;
+
+      double xp = x1 + ua * (x2 - x1);
+      double yp = y1 + ua * (y2 - y1);
+
+      framePointToPack.setIncludingFrame(getReferenceFrame(), xp, yp, 0.0);
+   }
+
+   /**
+    * isValidTrotPolygon:
+    * TRUE if there are exactly two legs in the polygon and they are diagonally opposite
+    * FALSE if not true.
+    *
+    * @return boolean
+    */
+   public boolean isValidTrotPolygon()
+   {
+      // check that there are two legs in the polygon
+      if (size() != 2)
+         return false;
+
+      RobotQuadrant firstLeg = getFirstSupportingQuadrant();
+      RobotQuadrant diagonalLeg = firstLeg.getDiagonalOppositeQuadrant();
+      
+      if (getFootstep(diagonalLeg) == null)
+         return false;
+
+      return true;
+   }
+
+   /**
+    * getLeftTrotLeg: returns the left leg of the polyogn if the polygon is a ValidTrotPolygon.
+    * If the polygon is not a ValidTrotPolygon, then it throws an exception
+    *
+    * @return LegName
+    */
+   public RobotQuadrant getLeftTrotLeg()
+   {
+      if (!isValidTrotPolygon())
+         throw new RuntimeException("SupportPolygon is not a ValidTrotPolygon");
+
+      RobotQuadrant firstLeg = getFirstSupportingQuadrant();
+      if(firstLeg.isQuadrantOnLeftSide())
+      {
+         return firstLeg;
+      }
+      
+      return firstLeg.getDiagonalOppositeQuadrant();
+   }
+
+   /**
+    * getRightTrotLeg: returns the left leg of the polyogn if the polygon is a ValidTrotPolygon.
+    * If the polygon is not a ValidTrotPolygon, then it throws an exception
+    *
+    * @return LegName
+    */
+   public RobotQuadrant getRightTrotLeg()
+   {
+      if (!isValidTrotPolygon())
+         throw new RuntimeException("SupportPolygon is not a ValidTrotPolygon");
+
+      RobotQuadrant firstLeg = getFirstSupportingQuadrant();
+      if(firstLeg.isQuadrantOnRightSide())
+      {
+         return firstLeg;
+      }
+      
+      return firstLeg.getDiagonalOppositeQuadrant();
+   }
+
+   public boolean getTangentTangentRadiusCircleCenter(RobotQuadrant robotQuadrantToAnchorTo, double radius, FramePoint2d centerToPack)
+   {
+      if(containsFootstep(robotQuadrantToAnchorTo) && size() == 3)
+      {
+         double maximumInCircleRadius = getInCircleRadius2d();
+         if(maximumInCircleRadius < radius)
+         {
+            return false;
+         }
+         
+         FramePoint vertex = getFootstep(robotQuadrantToAnchorTo);
+         FramePoint pointA = null;
+         FramePoint pointB = null;
+         
+         for(RobotQuadrant robotQuadrant : RobotQuadrant.values)
+         {
+            FramePoint footstep = getFootstep(robotQuadrant);
+            if(footstep == null || robotQuadrant == robotQuadrantToAnchorTo)
+            {
+               continue;
+            }
+            if(pointA == null)
+            {
+               pointA = footstep;
+            }
+            else if(pointB == null)
+            {
+               pointB = footstep;
+            }
+         }
+         
+         Point2d vertex2d = new Point2d(vertex.getX(), vertex.getY());
+         Point2d A2d = new Point2d(pointA.getX(), pointA.getY());
+         Point2d B2d = new Point2d(pointB.getX(), pointB.getY());
+         
+         double VA = vertex.distance(pointA);
+         double VB = vertex.distance(pointB);
+         double AB = pointA.distance(pointB);
+         
+         double theta = GeometryTools.getUnknownTriangleAngleByLawOfCosine(VA, VB, AB);
+         
+         double bisectTheta = 0.5 * theta;
+         
+         double radiusOffsetAlongBisector = radius * (Math.sin(Math.PI / 2.0) / Math.sin(bisectTheta));
+         Point2d adjacentBisector = GeometryTools.getTriangleBisector(A2d, vertex2d, B2d);
+         
+         Vector2d bisectorVector = new Vector2d(adjacentBisector.getX() - vertex.getX(), adjacentBisector.getY() - vertex.getY());
+         double scalar = radiusOffsetAlongBisector / bisectorVector.length();
+         
+         bisectorVector.scale(scalar);
+         
+         vertex2d.add(bisectorVector);
+         centerToPack.set(vertex2d);
+         
+         return true;
+      }
+      
+      return false;
+   }
+
+   public void getIntersectionFromPointAcrossTrotLinePerpindicularToOutsideFeet(RobotQuadrant swingLeg, FramePoint pointAcrossTrotLine, FrameVector planeNormal, FramePoint pointToPack)
+   {
+      tempPlaneNormalInWorld.setIncludingFrame(planeNormal);
+      tempPlaneNormalInWorld.changeFrame(ReferenceFrame.getWorldFrame());
+      tempPlaneNormalInWorld.normalize();
+      RobotQuadrant acrossBodyQuadrant = swingLeg.getAcrossBodyQuadrant();
+      RobotQuadrant sameSideQuadrant = swingLeg.getSameSideQuadrant();
+      FramePoint lineStart = getFootstep(acrossBodyQuadrant);
+      FramePoint lineEnd = getFootstep(sameSideQuadrant);
+      pointToPack.set(GeometryTools.getIntersectionBetweenLineAndPlane(pointAcrossTrotLine, planeNormal, lineStart, lineEnd));
+   }
+
+   public boolean epsilonEquals(QuadrupedSupportPolygon polyTwo)
+   {
+      if (polyTwo == null)
+         return false;
+      
+      for(RobotQuadrant quadrant : RobotQuadrant.values)
+      {
+         FramePoint thisFootstep = getFootstep(quadrant);
+         FramePoint otherFootstep = polyTwo.getFootstep(quadrant);
+         
+         if(!thisFootstep.epsilonEquals(otherFootstep, 0.005))
+         {
+            return false;
+         }
+      }
+   
+      return true;
+   }
+}