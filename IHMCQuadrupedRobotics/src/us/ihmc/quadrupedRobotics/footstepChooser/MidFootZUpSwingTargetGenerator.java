<<<<<<< HEAD
package us.ihmc.quadrupedRobotics.footstepChooser;

import javax.vecmath.Vector2d;

import us.ihmc.SdfLoader.partNames.LegJointName;
import us.ihmc.quadrupedRobotics.parameters.SwingTargetGeneratorParameters;
import us.ihmc.quadrupedRobotics.referenceFrames.CommonQuadrupedReferenceFrames;
import us.ihmc.quadrupedRobotics.supportPolygon.QuadrupedSupportPolygon;
import us.ihmc.quadrupedRobotics.util.QuadrupedLinkLengths;
import us.ihmc.robotics.MathTools;
import us.ihmc.robotics.dataStructures.registry.YoVariableRegistry;
import us.ihmc.robotics.dataStructures.variable.DoubleYoVariable;
import us.ihmc.robotics.geometry.FrameOrientation;
import us.ihmc.robotics.geometry.FrameOrientation2d;
import us.ihmc.robotics.geometry.FramePoint;
import us.ihmc.robotics.geometry.FramePose;
import us.ihmc.robotics.geometry.FrameVector;
import us.ihmc.robotics.referenceFrames.MidFrameZUpFrame;
import us.ihmc.robotics.referenceFrames.PoseReferenceFrame;
import us.ihmc.robotics.referenceFrames.ReferenceFrame;
import us.ihmc.robotics.referenceFrames.TranslationReferenceFrame;
import us.ihmc.robotics.robotSide.RobotEnd;
import us.ihmc.robotics.robotSide.RobotQuadrant;
import us.ihmc.robotics.robotSide.RobotSide;
import us.ihmc.robotics.time.GlobalTimer;

public class MidFootZUpSwingTargetGenerator implements SwingTargetGenerator
{
   private final double MINIMUM_VELOCITY_FOR_FULL_SKEW = 0.1;
   public static double MINIMUM_DISTANCE_FROM_SAMESIDE_FOOT = 0.04;
   public static double DEFAULT_STRIDE_LENGTH = 1.373;//0.34;
   public static double DEFAULT_STANCE_WIDTH = 0.36922 * 2;//0.24;
   public static double DEFAULT_MAX_SKEW = 0.1;
   public static double DEFAULT_MAX_YAW = 0.25;

   private final String name = getClass().getSimpleName();
   private final YoVariableRegistry registry = new YoVariableRegistry(name);
   private final CommonQuadrupedReferenceFrames referenceFrames;
   private final DoubleYoVariable minimumVelocityForFullSkew = new DoubleYoVariable("minimumVelocityForFullSkew", registry);
   private final DoubleYoVariable strideLength = new DoubleYoVariable("strideLength", registry);
   private final DoubleYoVariable stanceWidth = new DoubleYoVariable("stanceWidth", registry);
   private final DoubleYoVariable maxForwardSkew = new DoubleYoVariable("maxForwardSkew", registry);
   private final DoubleYoVariable maxLateralSkew = new DoubleYoVariable("maxLateralSkew", registry);
   private final DoubleYoVariable maxYawPerStep = new DoubleYoVariable("maxYawPerStep", registry);
   private final DoubleYoVariable minimumDistanceFromSameSideFoot = new DoubleYoVariable("minimumDistanceFromSameSideFoot", registry);
   private final DoubleYoVariable xOffsetFromCenterOfHips = new DoubleYoVariable("xOffsetFromCenterOfHips", registry);
   private final DoubleYoVariable yOffsetFromCenterOfHips = new DoubleYoVariable("yOffsetFromCenterOfHips", registry);
   private final QuadrupedSupportPolygon supportPolygon = new QuadrupedSupportPolygon();
   private final FramePoint centroid = new FramePoint(ReferenceFrame.getWorldFrame());
   
   private final GlobalTimer getSwingTargetTimer = new GlobalTimer("getSwingTargetTimer", registry);

   private final FramePoint swingLegHipPitchPoint = new FramePoint();
   private final FrameOrientation swingLegHipRollOrientation = new FrameOrientation();

   private final FramePoint desiredSwingFootPositionFromHalfStride = new FramePoint();
   private final FramePoint desiredSwingFootPositionFromOppositeSideFoot = new FramePoint();

   private final FrameVector footDesiredVector= new FrameVector();
   private final Vector2d footDesiredVector2d= new Vector2d();
   
   private final QuadrupedLinkLengths linkLengths;

   public MidFootZUpSwingTargetGenerator(SwingTargetGeneratorParameters footStepParameters, CommonQuadrupedReferenceFrames referenceFrames,
         YoVariableRegistry parentRegistry)
   {
      this.referenceFrames = referenceFrames;
      this.linkLengths = new QuadrupedLinkLengths(referenceFrames);
      parentRegistry.addChild(registry);
      
      if (footStepParameters != null)
      {
         minimumDistanceFromSameSideFoot.set(footStepParameters.getMinimumDistanceFromSameSideFoot());
         minimumVelocityForFullSkew.set(footStepParameters.getMinimumVelocityForFullSkew());
         strideLength.set(footStepParameters.getStanceLength());
         stanceWidth.set(footStepParameters.getStanceWidth());
         maxForwardSkew.set(footStepParameters.getMaxForwardSkew());
         maxLateralSkew.set(footStepParameters.getMaxLateralSkew());
         maxYawPerStep.set(footStepParameters.getMaxYawPerStep());
      }
      else
      {
         minimumDistanceFromSameSideFoot.set(MINIMUM_DISTANCE_FROM_SAMESIDE_FOOT);
         minimumVelocityForFullSkew.set(MINIMUM_VELOCITY_FOR_FULL_SKEW);
         strideLength.set(DEFAULT_STRIDE_LENGTH);
         stanceWidth.set(DEFAULT_STANCE_WIDTH);
         maxForwardSkew.set(DEFAULT_MAX_SKEW);
         maxYawPerStep.set(DEFAULT_MAX_YAW);
      }
   }

   @Override
   public void getSwingTarget(RobotQuadrant swingLeg, FrameVector desiredBodyVelocity, FramePoint swingTargetToPack, double desiredYawRate)
   {
      updateFeetPositions();
      RobotSide oppositeSide = swingLeg.getOppositeSide();
      ReferenceFrame oppositeSideZUpFrame = referenceFrames.getSideDependentMidFeetZUpFrame(oppositeSide);
      calculateSwingTarget(supportPolygon, oppositeSideZUpFrame, swingLeg, desiredBodyVelocity, desiredYawRate, swingTargetToPack);
   }

   private TranslationReferenceFrame hindFoot = new TranslationReferenceFrame("backFoot", ReferenceFrame.getWorldFrame());
   private TranslationReferenceFrame frontFoot = new TranslationReferenceFrame("frontFoot", ReferenceFrame.getWorldFrame());
   private PoseReferenceFrame projectedFrameBeforeLegPitch = new PoseReferenceFrame("projectedFrameBeforeLegPitch", ReferenceFrame.getWorldFrame());
   private MidFrameZUpFrame midFeetZUpFrame = new MidFrameZUpFrame("MidFeetZUpFrame", ReferenceFrame.getWorldFrame(), hindFoot, frontFoot);
   
   private final FramePose projectedLegPitchPose = new FramePose();
   private final FramePoint projectedLegPitchPosition = new FramePoint();
   private final FrameVector scaledVelocityVector = new FrameVector();
   
   @Override
   public void getSwingTarget(RobotQuadrant swingLeg, ReferenceFrame swingLegAttachmentFrame, FrameVector desiredBodyVelocity, double swingDuration, FramePoint swingTargetToPack,
         double desiredYawRate)
   {
      getSwingTargetTimer.startTimer();
      
      getSwingTarget(swingLeg, desiredBodyVelocity, swingTargetToPack, desiredYawRate);
      
      ReferenceFrame frameBeforeHipPitch = referenceFrames.getFrameBeforeLegJoint(swingLeg, LegJointName.HIP_PITCH);
      projectedLegPitchPosition.setToZero(frameBeforeHipPitch);
      projectedLegPitchPose.setToZero(frameBeforeHipPitch);
      
      scaledVelocityVector.setIncludingFrame(desiredBodyVelocity);
      scaledVelocityVector.scale(swingDuration);
      
      scaledVelocityVector.changeFrame(frameBeforeHipPitch);
      projectedLegPitchPosition.add(scaledVelocityVector);
      projectedLegPitchPose.setPosition(projectedLegPitchPosition);
      
//      double amountToYaw = desiredYawRate * swingDuration;
//      projectedLegPitchPose.rotatePoseAboutAxis(hipPitchFrame, Axis.Z, amountToYaw);
      
      projectedLegPitchPose.changeFrame(ReferenceFrame.getWorldFrame());
      projectedFrameBeforeLegPitch.setPoseAndUpdate(projectedLegPitchPose);
      
      swingTargetToPack.changeFrame(frameBeforeHipPitch);
      footDesiredVector.setIncludingFrame(swingTargetToPack);
      
      double requestedFootOffset = footDesiredVector.length();
      double maxFootOffset = getMaxSwingDistanceGivenBodyVelocity(swingLeg, swingTargetToPack, desiredBodyVelocity, swingDuration);
      
      if(requestedFootOffset > maxFootOffset)
      {
         footDesiredVector2d.setX(footDesiredVector.getX());
         footDesiredVector2d.setY(footDesiredVector.getY());
         double zHeight = swingTargetToPack.getZ();
         double maxReach =  Math.sqrt(maxFootOffset * maxFootOffset - zHeight * zHeight); 
         double scalar = maxReach / footDesiredVector2d.length() * 0.96;
         footDesiredVector2d.scale(scalar);
         swingTargetToPack.setX(footDesiredVector2d.getX());
         swingTargetToPack.setY(footDesiredVector2d.getY());
      }      
      swingTargetToPack.changeFrame(ReferenceFrame.getWorldFrame());
      
      getSwingTargetTimer.stopTimer();
   }
   
   private double getMaxSwingDistanceGivenBodyVelocity(RobotQuadrant swingLeg, FramePoint swingTarget, FrameVector desiredBodyVelocity, double swingDuration)
   {
      double legLength = linkLengths.getThighLength(swingLeg) + linkLengths.getShinLength(swingLeg);
      double zHeight = swingTarget.getZ();
      double hipPitch = Math.acos(zHeight / legLength);
      double theta =  Math.PI / 2.0 + hipPitch;
      
      scaledVelocityVector.setIncludingFrame(desiredBodyVelocity);
      scaledVelocityVector.scale(swingDuration);
      
      double bodyShiftLength = scaledVelocityVector.length();
      
      //law of cosines used to get distance from current hip Pitch to foot at singularity given projected hip position and current z height 
      double sidesSquared = bodyShiftLength * bodyShiftLength + legLength * legLength;
      double maxSwingDistance = sidesSquared - 2 * legLength * bodyShiftLength * Math.cos(theta);
      maxSwingDistance = Math.sqrt(maxSwingDistance);
      
      return maxSwingDistance;
   }
   
   @Override
   public void getSwingTarget(QuadrupedSupportPolygon footPostions, RobotQuadrant swingLeg, FrameVector desiredBodyVelocity, FramePoint swingTargetToPack,
         double desiredYawRate)
   {
      FramePoint across = footPostions.getFootstep(swingLeg.getAcrossBodyQuadrant());
      FramePoint diag = footPostions.getFootstep(swingLeg.getDiagonalOppositeQuadrant());

      if(swingLeg.isQuadrantInFront())
      {
         frontFoot.updateTranslation(across);
         hindFoot.updateTranslation(diag);
      }
      else
      {
         frontFoot.updateTranslation(diag);
         hindFoot.updateTranslation(across);
      }
      midFeetZUpFrame.update();
      
      calculateSwingTarget(footPostions, midFeetZUpFrame, swingLeg, desiredBodyVelocity, desiredYawRate, swingTargetToPack);
   }

   private void calculateSwingTarget(QuadrupedSupportPolygon supportPolygon, ReferenceFrame oppositeSideZUpFrame, RobotQuadrant swingLeg, FrameVector desiredBodyVelocity, double desiredYawRate,
         FramePoint swingTargetToPack)
   {
      //calculate hipPitchHeight
      swingLegHipPitchPoint.setToZero(referenceFrames.getHipPitchFrame(swingLeg));
      swingLegHipPitchPoint.changeFrame(ReferenceFrame.getWorldFrame());
      double swingLegHipPitchHeight = swingLegHipPitchPoint.getZ();

      //calculate hip Roll
      swingLegHipRollOrientation.setToZero(referenceFrames.getLegAttachmentFrame(swingLeg));
      swingLegHipRollOrientation.changeFrame(ReferenceFrame.getWorldFrame());
      double stepDistanceRemovedBecauseOfRoll = referenceFrames.getLegLength(swingLeg) * Math.sin(Math.abs(swingLegHipRollOrientation.getRoll()));

      double maxStepDistance;
      double maxStepDistanceWithNoRoll = Math.sqrt(Math.pow(referenceFrames.getLegLength(swingLeg), 2) - Math.pow(swingLegHipPitchHeight, 2));
      if (Double.isNaN(maxStepDistanceWithNoRoll) || Double.isNaN(stepDistanceRemovedBecauseOfRoll))
      {
         maxStepDistance = 0.0;
      }
      else
      {
         maxStepDistance = maxStepDistanceWithNoRoll - stepDistanceRemovedBecauseOfRoll;
         maxStepDistance = Math.max(maxStepDistance, 0.0);
      }

      double deltaYaw = MathTools.clipToMinMax(desiredYawRate, maxYawPerStep.getDoubleValue());

      RobotQuadrant sameSideQuadrant = swingLeg.getSameSideQuadrant();
      RobotQuadrant sameEndQuadrant = swingLeg.getAcrossBodyQuadrant();

      FramePoint footPositionSameSideOppositeEnd =new FramePoint(supportPolygon.getFootstep(sameSideQuadrant));
      FramePoint footPositionOppositeSideSameEnd = new FramePoint(supportPolygon.getFootstep(sameEndQuadrant));

      //midZUpFrame is oriented so X is perpendicular to the two same side feet, Y pointing backward
      determineFootPositionFromHalfStride(supportPolygon, swingLeg, desiredBodyVelocity, maxStepDistance, deltaYaw, footPositionSameSideOppositeEnd,
            footPositionSameSideOppositeEnd, oppositeSideZUpFrame);

      determineFootPositionFromOppositeSideFoot(supportPolygon, swingLeg, desiredBodyVelocity, maxStepDistance, deltaYaw, footPositionSameSideOppositeEnd,
            footPositionOppositeSideSameEnd, oppositeSideZUpFrame);
      
      //pack the destination with 20% of the position from halfStride and 80% of the position from the opposite side foot
      desiredSwingFootPositionFromHalfStride.scale(0.2);
      desiredSwingFootPositionFromOppositeSideFoot.scale(0.8);
      
      swingTargetToPack.set(desiredSwingFootPositionFromHalfStride);
      swingTargetToPack.add(desiredSwingFootPositionFromOppositeSideFoot);
      swingTargetToPack.add(xOffsetFromCenterOfHips.getDoubleValue(), yOffsetFromCenterOfHips.getDoubleValue(), 0.0);
      
      //for debug
      //      swingTargetToPack.set(desiredSwingFootPositionFromHalfStride);
      //      swingTargetToPack.set(desiredSwingFootPositionFromOppositeSideFoot);
   }

   private void determineFootPositionFromHalfStride(QuadrupedSupportPolygon supportPolygon, RobotQuadrant swingLeg, FrameVector desiredBodyVelocity, double maxStepDistance, double deltaYaw,
          FramePoint footPositionSameSideOppositeEnd, FramePoint footPositionOppositeSideSameEnd, ReferenceFrame oppositeSideZUpFrame)
   {
      RobotSide swingSide = swingLeg.getSide();
      RobotEnd robotEnd = swingLeg.getEnd();

      //check the difference in orientation between the oppositeSideZUpFrame and the bodyZUpFrame
      double orientationDeltaWithBody = calculateOppositeSideOrientationWithRespectToBody(oppositeSideZUpFrame);
      
      //handle forward backward placement
      desiredSwingFootPositionFromHalfStride.setToZero(oppositeSideZUpFrame);
      double halfStrideLength = 0.5 * strideLength.getDoubleValue();
      double clippedSkew = MathTools.clipToMinMax(maxForwardSkew.getDoubleValue(), 0.0, halfStrideLength);
      double clippedSkewScalar = MathTools.clipToMinMax(desiredBodyVelocity.getX() / minimumVelocityForFullSkew.getDoubleValue(), 1.0);
      double amountToSkew = clippedSkewScalar * clippedSkew;
      amountToSkew = MathTools.clipToMinMax(amountToSkew, maxStepDistance);
      double newY = robotEnd.negateIfFrontEnd(halfStrideLength) - amountToSkew;
      desiredSwingFootPositionFromHalfStride.setY(newY);

      //handle left right placement
      double halfStanceWidth = 0.5 * stanceWidth.getDoubleValue();
      double lateralClippedSkew = MathTools.clipToMinMax(maxLateralSkew.getDoubleValue(), 0.0, halfStanceWidth);
      double lateralClippedSkewScalar = MathTools.clipToMinMax(desiredBodyVelocity.getY() / minimumVelocityForFullSkew.getDoubleValue(), 1.0);
      double lateralAmountToSkew = lateralClippedSkewScalar * lateralClippedSkew;
      lateralAmountToSkew = MathTools.clipToMinMax(lateralAmountToSkew, maxStepDistance);
      double newX = swingSide.negateIfRightSide(stanceWidth.getDoubleValue()) + lateralAmountToSkew;
      desiredSwingFootPositionFromHalfStride.setX(newX);
      
      // maintain minimumDistanceFromSameSideFoot inline
      footPositionSameSideOppositeEnd.changeFrame(oppositeSideZUpFrame);
      double minimumRadiusFromSameSideFoot = minimumDistanceFromSameSideFoot.getDoubleValue();

      boolean footIsForwardOfOtherFoot = desiredSwingFootPositionFromHalfStride.getY() < footPositionSameSideOppositeEnd.getY();
      boolean footIsBehindOtherFoot = desiredSwingFootPositionFromHalfStride.getY() > footPositionSameSideOppositeEnd.getY();
      boolean footIsCloseToOtherFoot = desiredSwingFootPositionFromHalfStride.distance(footPositionSameSideOppositeEnd) < minimumRadiusFromSameSideFoot;

      if ((robotEnd.equals(RobotEnd.HIND) && footIsForwardOfOtherFoot) || (robotEnd.equals(RobotEnd.FRONT) && footIsBehindOtherFoot) || footIsCloseToOtherFoot)
      {
         desiredSwingFootPositionFromHalfStride.setY(footPositionSameSideOppositeEnd.getY());
         desiredSwingFootPositionFromHalfStride.add(0.0, robotEnd.negateIfFrontEnd(minimumRadiusFromSameSideFoot), 0.0);
      }

      //compensate the angular diplacement if the footsepts of the side used as reference is not aligned with the body
      desiredSwingFootPositionFromHalfStride.yawAboutPoint(footPositionOppositeSideSameEnd, desiredSwingFootPositionFromHalfStride, -orientationDeltaWithBody);
      
      desiredSwingFootPositionFromHalfStride.changeFrame(ReferenceFrame.getWorldFrame());

      //rotate the foot about the centroid of the predicted foot polygon
      supportPolygon.setFootstep(swingLeg, desiredSwingFootPositionFromHalfStride);
      supportPolygon.getCentroid2d(centroid);
      desiredSwingFootPositionFromHalfStride.yawAboutPoint(centroid, desiredSwingFootPositionFromHalfStride, deltaYaw);
   }

   private void determineFootPositionFromOppositeSideFoot(QuadrupedSupportPolygon supportPolygon, RobotQuadrant swingLeg, FrameVector desiredBodyVelocity, double maxStepDistance, double deltaYaw,
         FramePoint footPositionSameSideOppositeEnd, FramePoint footPositionOppositeSideSameEnd, ReferenceFrame oppositeSideZUpFrame)
   {
      RobotSide swingSide = swingLeg.getSide();
      
      //check the difference in orientation between the oppositeSideZUpFrame and the bodyZUpFrame
      double orientationDeltaWithBody = calculateOppositeSideOrientationWithRespectToBody(oppositeSideZUpFrame);
      
      desiredSwingFootPositionFromOppositeSideFoot.setToZero(oppositeSideZUpFrame);
      double halfStrideLength = 0.5 * strideLength.getDoubleValue();
      double clippedSkew = MathTools.clipToMinMax(maxForwardSkew.getDoubleValue(), 0.0, halfStrideLength);
      double clippedSkewScalar = MathTools.clipToMinMax(desiredBodyVelocity.getX() / minimumVelocityForFullSkew.getDoubleValue(), 1.0);
      double amountToSkew = clippedSkewScalar * clippedSkew;
      amountToSkew = MathTools.clipToMinMax(amountToSkew, maxStepDistance);
      
      footPositionOppositeSideSameEnd.changeFrame(oppositeSideZUpFrame);      
      
      double newY = footPositionOppositeSideSameEnd.getY() - amountToSkew;

      // maintain minimumDistanceFromSameSideFoot inline
      footPositionSameSideOppositeEnd.changeFrame(oppositeSideZUpFrame);
      if(swingLeg.isQuadrantInHind() && (footPositionSameSideOppositeEnd.getY() + minimumDistanceFromSameSideFoot.getDoubleValue() > newY ))
         newY = footPositionSameSideOppositeEnd.getY() + minimumDistanceFromSameSideFoot.getDoubleValue();
      
      desiredSwingFootPositionFromOppositeSideFoot.setY(newY);
      
      //handle left right placement
      double halfStanceWidth = 0.5 * stanceWidth.getDoubleValue();
      double lateralClippedSkew = MathTools.clipToMinMax(maxLateralSkew.getDoubleValue(), 0.0, halfStanceWidth);
      double lateralClippedSkewScalar = MathTools.clipToMinMax(desiredBodyVelocity.getY() / minimumVelocityForFullSkew.getDoubleValue(), 1.0);
      double lateralAmountToSkew = lateralClippedSkewScalar * lateralClippedSkew;
      lateralAmountToSkew = MathTools.clipToMinMax(lateralAmountToSkew, maxStepDistance);
      
      double newX = swingSide.negateIfRightSide(stanceWidth.getDoubleValue()) + lateralAmountToSkew;
      desiredSwingFootPositionFromOppositeSideFoot.setX(newX);
      
      //compensate the angular diplacement if the footsepts of the side used as reference is not aligned with the body
      desiredSwingFootPositionFromOppositeSideFoot.yawAboutPoint(footPositionOppositeSideSameEnd, desiredSwingFootPositionFromOppositeSideFoot, -orientationDeltaWithBody);
      
      desiredSwingFootPositionFromOppositeSideFoot.changeFrame(ReferenceFrame.getWorldFrame());
      
      //rotate the foot about the centroid of the predicted foot polygon
      supportPolygon.setFootstep(swingLeg, desiredSwingFootPositionFromOppositeSideFoot);
      supportPolygon.getCentroid2d(centroid);
      desiredSwingFootPositionFromOppositeSideFoot.yawAboutPoint(centroid, desiredSwingFootPositionFromOppositeSideFoot, deltaYaw);
   }

   private double calculateOppositeSideOrientationWithRespectToBody(ReferenceFrame oppositeSideZUpFrame)
   {
      FrameOrientation2d oppositeSideOrientation = new FrameOrientation2d(oppositeSideZUpFrame);
      oppositeSideOrientation.changeFrame(referenceFrames.getBodyZUpFrame());
      double orientationDeltaWithBody = oppositeSideOrientation.getYaw() - Math.PI / 2.0;
      return orientationDeltaWithBody;
   }

   private void updateFeetPositions()
   {
      for (RobotQuadrant robotQuadrant : RobotQuadrant.values)
      {
         FramePoint footPosition = supportPolygon.getFootstep(robotQuadrant);
         if(footPosition == null)
         {
            footPosition = new FramePoint(ReferenceFrame.getWorldFrame());
         }
         
         footPosition.setToZero(referenceFrames.getFootFrame(robotQuadrant));
         footPosition.changeFrame(ReferenceFrame.getWorldFrame());
         supportPolygon.setFootstep(robotQuadrant, footPosition);
      }
   }
}
=======
package us.ihmc.quadrupedRobotics.footstepChooser;

import javax.vecmath.Vector2d;

import us.ihmc.SdfLoader.partNames.LegJointName;
import us.ihmc.quadrupedRobotics.parameters.SwingTargetGeneratorParameters;
import us.ihmc.quadrupedRobotics.referenceFrames.CommonQuadrupedReferenceFrames;
import us.ihmc.quadrupedRobotics.supportPolygon.QuadrupedSupportPolygon;
import us.ihmc.quadrupedRobotics.util.QuadrupedLinkLengths;
import us.ihmc.robotics.MathTools;
import us.ihmc.robotics.dataStructures.registry.YoVariableRegistry;
import us.ihmc.robotics.dataStructures.variable.DoubleYoVariable;
import us.ihmc.robotics.geometry.FrameOrientation;
import us.ihmc.robotics.geometry.FrameOrientation2d;
import us.ihmc.robotics.geometry.FramePoint;
import us.ihmc.robotics.geometry.FramePose;
import us.ihmc.robotics.geometry.FrameVector;
import us.ihmc.robotics.referenceFrames.MidFrameZUpFrame;
import us.ihmc.robotics.referenceFrames.PoseReferenceFrame;
import us.ihmc.robotics.referenceFrames.ReferenceFrame;
import us.ihmc.robotics.referenceFrames.TranslationReferenceFrame;
import us.ihmc.robotics.robotSide.RobotEnd;
import us.ihmc.robotics.robotSide.RobotQuadrant;
import us.ihmc.robotics.robotSide.RobotSide;
import us.ihmc.robotics.time.GlobalTimer;

public class MidFootZUpSwingTargetGenerator implements SwingTargetGenerator
{
   private final double MINIMUM_VELOCITY_FOR_FULL_SKEW = 0.1;
   public static double MINIMUM_DISTANCE_FROM_SAMESIDE_FOOT = 0.04;
   public static double DEFAULT_STRIDE_LENGTH = 1.373;//0.34;
   public static double DEFAULT_STANCE_WIDTH = 0.36922 * 2;//0.24;
   public static double DEFAULT_MAX_SKEW = 0.1;
   public static double DEFAULT_MAX_YAW = 0.25;

   private final String name = getClass().getSimpleName();
   private final YoVariableRegistry registry = new YoVariableRegistry(name);
   private final CommonQuadrupedReferenceFrames referenceFrames;
   private final DoubleYoVariable minimumVelocityForFullSkew = new DoubleYoVariable("minimumVelocityForFullSkew", registry);
   private final DoubleYoVariable strideLength = new DoubleYoVariable("strideLength", registry);
   private final DoubleYoVariable stanceWidth = new DoubleYoVariable("stanceWidth", registry);
   private final DoubleYoVariable maxForwardSkew = new DoubleYoVariable("maxForwardSkew", registry);
   private final DoubleYoVariable maxLateralSkew = new DoubleYoVariable("maxLateralSkew", registry);
   private final DoubleYoVariable maxYawPerStep = new DoubleYoVariable("maxYawPerStep", registry);
   private final DoubleYoVariable minimumDistanceFromSameSideFoot = new DoubleYoVariable("minimumDistanceFromSameSideFoot", registry);
   private final DoubleYoVariable xOffsetFromCenterOfHips = new DoubleYoVariable("xOffsetFromCenterOfHips", registry);
   private final DoubleYoVariable yOffsetFromCenterOfHips = new DoubleYoVariable("yOffsetFromCenterOfHips", registry);
   private final QuadrupedSupportPolygon supportPolygon = new QuadrupedSupportPolygon();
   private final FramePoint centroid = new FramePoint(ReferenceFrame.getWorldFrame());
   
   private final FramePoint tempFootPositionSameSideOppositeEnd = new FramePoint();
   private final FramePoint tempFootPositionOppositeSideSameEnd = new FramePoint();
   
   private final FrameOrientation2d tempOppositeSideOrientation = new FrameOrientation2d();
   
   private final GlobalTimer getSwingTargetTimer = new GlobalTimer("getSwingTargetTimer", registry);

   private final FramePoint swingLegHipPitchPoint = new FramePoint();
   private final FrameOrientation swingLegHipRollOrientation = new FrameOrientation();

   private final FramePoint desiredSwingFootPositionFromHalfStride = new FramePoint();
   private final FramePoint desiredSwingFootPositionFromOppositeSideFoot = new FramePoint();

   private final FrameVector footDesiredVector= new FrameVector();
   private final Vector2d footDesiredVector2d= new Vector2d();
   
   private final QuadrupedLinkLengths linkLengths;

   public MidFootZUpSwingTargetGenerator(SwingTargetGeneratorParameters footStepParameters, CommonQuadrupedReferenceFrames referenceFrames,
         YoVariableRegistry parentRegistry)
   {
      this.referenceFrames = referenceFrames;
      this.linkLengths = new QuadrupedLinkLengths(referenceFrames);
      parentRegistry.addChild(registry);
      
      if (footStepParameters != null)
      {
         minimumDistanceFromSameSideFoot.set(footStepParameters.getMinimumDistanceFromSameSideFoot());
         minimumVelocityForFullSkew.set(footStepParameters.getMinimumVelocityForFullSkew());
         strideLength.set(footStepParameters.getStanceLength());
         stanceWidth.set(footStepParameters.getStanceWidth());
         maxForwardSkew.set(footStepParameters.getMaxForwardSkew());
         maxLateralSkew.set(footStepParameters.getMaxLateralSkew());
         maxYawPerStep.set(footStepParameters.getMaxYawPerStep());
      }
      else
      {
         minimumDistanceFromSameSideFoot.set(MINIMUM_DISTANCE_FROM_SAMESIDE_FOOT);
         minimumVelocityForFullSkew.set(MINIMUM_VELOCITY_FOR_FULL_SKEW);
         strideLength.set(DEFAULT_STRIDE_LENGTH);
         stanceWidth.set(DEFAULT_STANCE_WIDTH);
         maxForwardSkew.set(DEFAULT_MAX_SKEW);
         maxYawPerStep.set(DEFAULT_MAX_YAW);
      }
   }

   @Override
   public void getSwingTarget(RobotQuadrant swingLeg, FrameVector desiredBodyVelocity, FramePoint swingTargetToPack, double desiredYawRate)
   {
      updateFeetPositions();
      RobotSide oppositeSide = swingLeg.getOppositeSide();
      ReferenceFrame oppositeSideZUpFrame = referenceFrames.getSideDependentMidFeetZUpFrame(oppositeSide);
      calculateSwingTarget(supportPolygon, oppositeSideZUpFrame, swingLeg, desiredBodyVelocity, desiredYawRate, swingTargetToPack);
   }

   private TranslationReferenceFrame hindFoot = new TranslationReferenceFrame("backFoot", ReferenceFrame.getWorldFrame());
   private TranslationReferenceFrame frontFoot = new TranslationReferenceFrame("frontFoot", ReferenceFrame.getWorldFrame());
   private PoseReferenceFrame projectedFrameBeforeLegPitch = new PoseReferenceFrame("projectedFrameBeforeLegPitch", ReferenceFrame.getWorldFrame());
   private MidFrameZUpFrame midFeetZUpFrame = new MidFrameZUpFrame("MidFeetZUpFrame", ReferenceFrame.getWorldFrame(), hindFoot, frontFoot);
   
   private final FramePose projectedLegPitchPose = new FramePose();
   private final FramePoint projectedLegPitchPosition = new FramePoint();
   private final FrameVector scaledVelocityVector = new FrameVector();
   
   @Override
   public void getSwingTarget(RobotQuadrant swingLeg, ReferenceFrame swingLegAttachmentFrame, FrameVector desiredBodyVelocity, double swingDuration, FramePoint swingTargetToPack,
         double desiredYawRate)
   {
      getSwingTargetTimer.startTimer();
      
      getSwingTarget(swingLeg, desiredBodyVelocity, swingTargetToPack, desiredYawRate);
      
      ReferenceFrame frameBeforeHipPitch = referenceFrames.getFrameBeforeLegJoint(swingLeg, LegJointName.HIP_PITCH);
      projectedLegPitchPosition.setToZero(frameBeforeHipPitch);
      projectedLegPitchPose.setToZero(frameBeforeHipPitch);
      
      scaledVelocityVector.setIncludingFrame(desiredBodyVelocity);
      scaledVelocityVector.scale(swingDuration);
      
      scaledVelocityVector.changeFrame(frameBeforeHipPitch);
      projectedLegPitchPosition.add(scaledVelocityVector);
      projectedLegPitchPose.setPosition(projectedLegPitchPosition);
      
//      double amountToYaw = desiredYawRate * swingDuration;
//      projectedLegPitchPose.rotatePoseAboutAxis(hipPitchFrame, Axis.Z, amountToYaw);
      
      projectedLegPitchPose.changeFrame(ReferenceFrame.getWorldFrame());
      projectedFrameBeforeLegPitch.setPoseAndUpdate(projectedLegPitchPose);
      
      swingTargetToPack.changeFrame(frameBeforeHipPitch);
      footDesiredVector.setIncludingFrame(swingTargetToPack);
      
      double requestedFootOffset = footDesiredVector.length();
      double maxFootOffset = getMaxSwingDistanceGivenBodyVelocity(swingLeg, swingTargetToPack, desiredBodyVelocity, swingDuration);
      
      if(requestedFootOffset > maxFootOffset)
      {
         footDesiredVector2d.setX(footDesiredVector.getX());
         footDesiredVector2d.setY(footDesiredVector.getY());
         double zHeight = swingTargetToPack.getZ();
         double maxReach =  Math.sqrt(maxFootOffset * maxFootOffset - zHeight * zHeight); 
         double scalar = maxReach / footDesiredVector2d.length() * 0.96;
         footDesiredVector2d.scale(scalar);
         swingTargetToPack.setX(footDesiredVector2d.getX());
         swingTargetToPack.setY(footDesiredVector2d.getY());
      }      
      swingTargetToPack.changeFrame(ReferenceFrame.getWorldFrame());
      
      getSwingTargetTimer.stopTimer();
   }
   
   private double getMaxSwingDistanceGivenBodyVelocity(RobotQuadrant swingLeg, FramePoint swingTarget, FrameVector desiredBodyVelocity, double swingDuration)
   {
      double legLength = linkLengths.getThighLength(swingLeg) + linkLengths.getShinLength(swingLeg);
      double zHeight = swingTarget.getZ();
      double hipPitch = Math.acos(zHeight / legLength);
      double theta =  Math.PI / 2.0 + hipPitch;
      
      scaledVelocityVector.setIncludingFrame(desiredBodyVelocity);
      scaledVelocityVector.scale(swingDuration);
      
      double bodyShiftLength = scaledVelocityVector.length();
      
      //law of cosines used to get distance from current hip Pitch to foot at singularity given projected hip position and current z height 
      double sidesSquared = bodyShiftLength * bodyShiftLength + legLength * legLength;
      double maxSwingDistance = sidesSquared - 2 * legLength * bodyShiftLength * Math.cos(theta);
      maxSwingDistance = Math.sqrt(maxSwingDistance);
      
      return maxSwingDistance;
   }
   
   @Override
   public void getSwingTarget(QuadrupedSupportPolygon footPostions, RobotQuadrant swingLeg, FrameVector desiredBodyVelocity, FramePoint swingTargetToPack,
         double desiredYawRate)
   {
      FramePoint across = footPostions.getFootstep(swingLeg.getAcrossBodyQuadrant());
      FramePoint diag = footPostions.getFootstep(swingLeg.getDiagonalOppositeQuadrant());

      if(swingLeg.isQuadrantInFront())
      {
         frontFoot.updateTranslation(across);
         hindFoot.updateTranslation(diag);
      }
      else
      {
         frontFoot.updateTranslation(diag);
         hindFoot.updateTranslation(across);
      }
      midFeetZUpFrame.update();
      
      calculateSwingTarget(footPostions, midFeetZUpFrame, swingLeg, desiredBodyVelocity, desiredYawRate, swingTargetToPack);
   }

   private void calculateSwingTarget(QuadrupedSupportPolygon supportPolygon, ReferenceFrame oppositeSideZUpFrame, RobotQuadrant swingLeg, FrameVector desiredBodyVelocity, double desiredYawRate,
         FramePoint swingTargetToPack)
   {
      //calculate hipPitchHeight
      swingLegHipPitchPoint.setToZero(referenceFrames.getHipPitchFrame(swingLeg));
      swingLegHipPitchPoint.changeFrame(ReferenceFrame.getWorldFrame());
      double swingLegHipPitchHeight = swingLegHipPitchPoint.getZ();

      //calculate hip Roll
      swingLegHipRollOrientation.setToZero(referenceFrames.getLegAttachmentFrame(swingLeg));
      swingLegHipRollOrientation.changeFrame(ReferenceFrame.getWorldFrame());
      double stepDistanceRemovedBecauseOfRoll = referenceFrames.getLegLength(swingLeg) * Math.sin(Math.abs(swingLegHipRollOrientation.getRoll()));

      double maxStepDistance;
      double maxStepDistanceWithNoRoll = Math.sqrt(Math.pow(referenceFrames.getLegLength(swingLeg), 2) - Math.pow(swingLegHipPitchHeight, 2));
      if (Double.isNaN(maxStepDistanceWithNoRoll) || Double.isNaN(stepDistanceRemovedBecauseOfRoll))
      {
         maxStepDistance = 0.0;
      }
      else
      {
         maxStepDistance = maxStepDistanceWithNoRoll - stepDistanceRemovedBecauseOfRoll;
         maxStepDistance = Math.max(maxStepDistance, 0.0);
      }

      double deltaYaw = MathTools.clipToMinMax(desiredYawRate, maxYawPerStep.getDoubleValue());

      RobotQuadrant sameSideQuadrant = swingLeg.getSameSideQuadrant();
      RobotQuadrant sameEndQuadrant = swingLeg.getAcrossBodyQuadrant();

      tempFootPositionSameSideOppositeEnd.setIncludingFrame(supportPolygon.getFootstep(sameSideQuadrant));
      tempFootPositionOppositeSideSameEnd.setIncludingFrame(supportPolygon.getFootstep(sameEndQuadrant));

      //midZUpFrame is oriented so X is perpendicular to the two same side feet, Y pointing backward
      determineFootPositionFromHalfStride(supportPolygon, swingLeg, desiredBodyVelocity, maxStepDistance, deltaYaw, tempFootPositionSameSideOppositeEnd,
            tempFootPositionSameSideOppositeEnd, oppositeSideZUpFrame);

      determineFootPositionFromOppositeSideFoot(supportPolygon, swingLeg, desiredBodyVelocity, maxStepDistance, deltaYaw, tempFootPositionSameSideOppositeEnd,
            tempFootPositionOppositeSideSameEnd, oppositeSideZUpFrame);
      
      //pack the destination with 20% of the position from halfStride and 80% of the position from the opposite side foot
      desiredSwingFootPositionFromHalfStride.scale(0.2);
      desiredSwingFootPositionFromOppositeSideFoot.scale(0.8);
      
      swingTargetToPack.set(desiredSwingFootPositionFromHalfStride);
      swingTargetToPack.add(desiredSwingFootPositionFromOppositeSideFoot);
      swingTargetToPack.add(xOffsetFromCenterOfHips.getDoubleValue(), yOffsetFromCenterOfHips.getDoubleValue(), 0.0);
      
      //for debug
      //      swingTargetToPack.set(desiredSwingFootPositionFromHalfStride);
      //      swingTargetToPack.set(desiredSwingFootPositionFromOppositeSideFoot);
   }

   private void determineFootPositionFromHalfStride(QuadrupedSupportPolygon supportPolygon, RobotQuadrant swingLeg, FrameVector desiredBodyVelocity, double maxStepDistance, double deltaYaw,
          FramePoint footPositionSameSideOppositeEnd, FramePoint footPositionOppositeSideSameEnd, ReferenceFrame oppositeSideZUpFrame)
   {
      RobotSide swingSide = swingLeg.getSide();
      RobotEnd robotEnd = swingLeg.getEnd();

      //check the difference in orientation between the oppositeSideZUpFrame and the bodyZUpFrame
      double orientationDeltaWithBody = calculateOppositeSideOrientationWithRespectToBody(oppositeSideZUpFrame);
      
      //handle forward backward placement
      desiredSwingFootPositionFromHalfStride.setToZero(oppositeSideZUpFrame);
      double halfStrideLength = 0.5 * strideLength.getDoubleValue();
      double clippedSkew = MathTools.clipToMinMax(maxForwardSkew.getDoubleValue(), 0.0, halfStrideLength);
      double clippedSkewScalar = MathTools.clipToMinMax(desiredBodyVelocity.getX() / minimumVelocityForFullSkew.getDoubleValue(), 1.0);
      double amountToSkew = clippedSkewScalar * clippedSkew;
      amountToSkew = MathTools.clipToMinMax(amountToSkew, maxStepDistance);
      double newY = robotEnd.negateIfFrontEnd(halfStrideLength) - amountToSkew;
      desiredSwingFootPositionFromHalfStride.setY(newY);

      //handle left right placement
      double halfStanceWidth = 0.5 * stanceWidth.getDoubleValue();
      double lateralClippedSkew = MathTools.clipToMinMax(maxLateralSkew.getDoubleValue(), 0.0, halfStanceWidth);
      double lateralClippedSkewScalar = MathTools.clipToMinMax(desiredBodyVelocity.getY() / minimumVelocityForFullSkew.getDoubleValue(), 1.0);
      double lateralAmountToSkew = lateralClippedSkewScalar * lateralClippedSkew;
      lateralAmountToSkew = MathTools.clipToMinMax(lateralAmountToSkew, maxStepDistance);
      double newX = swingSide.negateIfRightSide(stanceWidth.getDoubleValue()) + lateralAmountToSkew;
      desiredSwingFootPositionFromHalfStride.setX(newX);
      
      // maintain minimumDistanceFromSameSideFoot inline
      footPositionSameSideOppositeEnd.changeFrame(oppositeSideZUpFrame);
      double minimumRadiusFromSameSideFoot = minimumDistanceFromSameSideFoot.getDoubleValue();

      boolean footIsForwardOfOtherFoot = desiredSwingFootPositionFromHalfStride.getY() < footPositionSameSideOppositeEnd.getY();
      boolean footIsBehindOtherFoot = desiredSwingFootPositionFromHalfStride.getY() > footPositionSameSideOppositeEnd.getY();
      boolean footIsCloseToOtherFoot = desiredSwingFootPositionFromHalfStride.distance(footPositionSameSideOppositeEnd) < minimumRadiusFromSameSideFoot;

      if ((robotEnd.equals(RobotEnd.HIND) && footIsForwardOfOtherFoot) || (robotEnd.equals(RobotEnd.FRONT) && footIsBehindOtherFoot) || footIsCloseToOtherFoot)
      {
         desiredSwingFootPositionFromHalfStride.setY(footPositionSameSideOppositeEnd.getY());
         desiredSwingFootPositionFromHalfStride.add(0.0, robotEnd.negateIfFrontEnd(minimumRadiusFromSameSideFoot), 0.0);
      }

      //compensate the angular diplacement if the footsepts of the side used as reference is not aligned with the body
      desiredSwingFootPositionFromHalfStride.yawAboutPoint(footPositionOppositeSideSameEnd, desiredSwingFootPositionFromHalfStride, -orientationDeltaWithBody);
      
      desiredSwingFootPositionFromHalfStride.changeFrame(ReferenceFrame.getWorldFrame());

      //rotate the foot about the centroid of the predicted foot polygon
      supportPolygon.setFootstep(swingLeg, desiredSwingFootPositionFromHalfStride);
      supportPolygon.getCentroid2d(centroid);
      desiredSwingFootPositionFromHalfStride.yawAboutPoint(centroid, desiredSwingFootPositionFromHalfStride, deltaYaw);
   }

   private void determineFootPositionFromOppositeSideFoot(QuadrupedSupportPolygon supportPolygon, RobotQuadrant swingLeg, FrameVector desiredBodyVelocity, double maxStepDistance, double deltaYaw,
         FramePoint footPositionSameSideOppositeEnd, FramePoint footPositionOppositeSideSameEnd, ReferenceFrame oppositeSideZUpFrame)
   {
      RobotSide swingSide = swingLeg.getSide();
      
      //check the difference in orientation between the oppositeSideZUpFrame and the bodyZUpFrame
      double orientationDeltaWithBody = calculateOppositeSideOrientationWithRespectToBody(oppositeSideZUpFrame);
      
      desiredSwingFootPositionFromOppositeSideFoot.setToZero(oppositeSideZUpFrame);
      double halfStrideLength = 0.5 * strideLength.getDoubleValue();
      double clippedSkew = MathTools.clipToMinMax(maxForwardSkew.getDoubleValue(), 0.0, halfStrideLength);
      double clippedSkewScalar = MathTools.clipToMinMax(desiredBodyVelocity.getX() / minimumVelocityForFullSkew.getDoubleValue(), 1.0);
      double amountToSkew = clippedSkewScalar * clippedSkew;
      amountToSkew = MathTools.clipToMinMax(amountToSkew, maxStepDistance);
      
      footPositionOppositeSideSameEnd.changeFrame(oppositeSideZUpFrame);      
      
      double newY = footPositionOppositeSideSameEnd.getY() - amountToSkew;

      // maintain minimumDistanceFromSameSideFoot inline
      footPositionSameSideOppositeEnd.changeFrame(oppositeSideZUpFrame);
      if(swingLeg.isQuadrantInHind() && (footPositionSameSideOppositeEnd.getY() + minimumDistanceFromSameSideFoot.getDoubleValue() > newY ))
         newY = footPositionSameSideOppositeEnd.getY() + minimumDistanceFromSameSideFoot.getDoubleValue();
      
      desiredSwingFootPositionFromOppositeSideFoot.setY(newY);
      
      //handle left right placement
      double halfStanceWidth = 0.5 * stanceWidth.getDoubleValue();
      double lateralClippedSkew = MathTools.clipToMinMax(maxLateralSkew.getDoubleValue(), 0.0, halfStanceWidth);
      double lateralClippedSkewScalar = MathTools.clipToMinMax(desiredBodyVelocity.getY() / minimumVelocityForFullSkew.getDoubleValue(), 1.0);
      double lateralAmountToSkew = lateralClippedSkewScalar * lateralClippedSkew;
      lateralAmountToSkew = MathTools.clipToMinMax(lateralAmountToSkew, maxStepDistance);
      
      double newX = swingSide.negateIfRightSide(stanceWidth.getDoubleValue()) + lateralAmountToSkew;
      desiredSwingFootPositionFromOppositeSideFoot.setX(newX);
      
      //compensate the angular diplacement if the footsepts of the side used as reference is not aligned with the body
      desiredSwingFootPositionFromOppositeSideFoot.yawAboutPoint(footPositionOppositeSideSameEnd, desiredSwingFootPositionFromOppositeSideFoot, -orientationDeltaWithBody);
      
      desiredSwingFootPositionFromOppositeSideFoot.changeFrame(ReferenceFrame.getWorldFrame());
      
      //rotate the foot about the centroid of the predicted foot polygon
      supportPolygon.setFootstep(swingLeg, desiredSwingFootPositionFromOppositeSideFoot);
      supportPolygon.getCentroid2d(centroid);
      desiredSwingFootPositionFromOppositeSideFoot.yawAboutPoint(centroid, desiredSwingFootPositionFromOppositeSideFoot, deltaYaw);
   }

   private double calculateOppositeSideOrientationWithRespectToBody(ReferenceFrame oppositeSideZUpFrame)
   {
      tempOppositeSideOrientation.setIncludingFrame(oppositeSideZUpFrame, 0.0);
      tempOppositeSideOrientation.changeFrame(referenceFrames.getBodyZUpFrame());
      return tempOppositeSideOrientation.getYaw() - Math.PI / 2.0;
   }

   private void updateFeetPositions()
   {
      for (RobotQuadrant robotQuadrant : RobotQuadrant.values)
      {
         FramePoint footPosition = supportPolygon.getFootstep(robotQuadrant);
         if(footPosition == null)
         {
            footPosition = new FramePoint(ReferenceFrame.getWorldFrame());
         }
         
         footPosition.setToZero(referenceFrames.getFootFrame(robotQuadrant));
         footPosition.changeFrame(ReferenceFrame.getWorldFrame());
         supportPolygon.setFootstep(robotQuadrant, footPosition);
      }
   }
}
>>>>>>> 7b1328dc
<|MERGE_RESOLUTION|>--- conflicted
+++ resolved
@@ -1,4 +1,3 @@
-<<<<<<< HEAD
 package us.ihmc.quadrupedRobotics.footstepChooser;
 
 import javax.vecmath.Vector2d;
@@ -49,6 +48,11 @@
    private final QuadrupedSupportPolygon supportPolygon = new QuadrupedSupportPolygon();
    private final FramePoint centroid = new FramePoint(ReferenceFrame.getWorldFrame());
    
+   private final FramePoint tempFootPositionSameSideOppositeEnd = new FramePoint();
+   private final FramePoint tempFootPositionOppositeSideSameEnd = new FramePoint();
+   
+   private final FrameOrientation2d tempOppositeSideOrientation = new FrameOrientation2d();
+   
    private final GlobalTimer getSwingTargetTimer = new GlobalTimer("getSwingTargetTimer", registry);
 
    private final FramePoint swingLegHipPitchPoint = new FramePoint();
@@ -227,15 +231,15 @@
       RobotQuadrant sameSideQuadrant = swingLeg.getSameSideQuadrant();
       RobotQuadrant sameEndQuadrant = swingLeg.getAcrossBodyQuadrant();
 
-      FramePoint footPositionSameSideOppositeEnd =new FramePoint(supportPolygon.getFootstep(sameSideQuadrant));
-      FramePoint footPositionOppositeSideSameEnd = new FramePoint(supportPolygon.getFootstep(sameEndQuadrant));
+      tempFootPositionSameSideOppositeEnd.setIncludingFrame(supportPolygon.getFootstep(sameSideQuadrant));
+      tempFootPositionOppositeSideSameEnd.setIncludingFrame(supportPolygon.getFootstep(sameEndQuadrant));
 
       //midZUpFrame is oriented so X is perpendicular to the two same side feet, Y pointing backward
-      determineFootPositionFromHalfStride(supportPolygon, swingLeg, desiredBodyVelocity, maxStepDistance, deltaYaw, footPositionSameSideOppositeEnd,
-            footPositionSameSideOppositeEnd, oppositeSideZUpFrame);
-
-      determineFootPositionFromOppositeSideFoot(supportPolygon, swingLeg, desiredBodyVelocity, maxStepDistance, deltaYaw, footPositionSameSideOppositeEnd,
-            footPositionOppositeSideSameEnd, oppositeSideZUpFrame);
+      determineFootPositionFromHalfStride(supportPolygon, swingLeg, desiredBodyVelocity, maxStepDistance, deltaYaw, tempFootPositionSameSideOppositeEnd,
+            tempFootPositionSameSideOppositeEnd, oppositeSideZUpFrame);
+
+      determineFootPositionFromOppositeSideFoot(supportPolygon, swingLeg, desiredBodyVelocity, maxStepDistance, deltaYaw, tempFootPositionSameSideOppositeEnd,
+            tempFootPositionOppositeSideSameEnd, oppositeSideZUpFrame);
       
       //pack the destination with 20% of the position from halfStride and 80% of the position from the opposite side foot
       desiredSwingFootPositionFromHalfStride.scale(0.2);
@@ -352,10 +356,9 @@
 
    private double calculateOppositeSideOrientationWithRespectToBody(ReferenceFrame oppositeSideZUpFrame)
    {
-      FrameOrientation2d oppositeSideOrientation = new FrameOrientation2d(oppositeSideZUpFrame);
-      oppositeSideOrientation.changeFrame(referenceFrames.getBodyZUpFrame());
-      double orientationDeltaWithBody = oppositeSideOrientation.getYaw() - Math.PI / 2.0;
-      return orientationDeltaWithBody;
+      tempOppositeSideOrientation.setIncludingFrame(oppositeSideZUpFrame, 0.0);
+      tempOppositeSideOrientation.changeFrame(referenceFrames.getBodyZUpFrame());
+      return tempOppositeSideOrientation.getYaw() - Math.PI / 2.0;
    }
 
    private void updateFeetPositions()
@@ -373,385 +376,4 @@
          supportPolygon.setFootstep(robotQuadrant, footPosition);
       }
    }
-}
-=======
-package us.ihmc.quadrupedRobotics.footstepChooser;
-
-import javax.vecmath.Vector2d;
-
-import us.ihmc.SdfLoader.partNames.LegJointName;
-import us.ihmc.quadrupedRobotics.parameters.SwingTargetGeneratorParameters;
-import us.ihmc.quadrupedRobotics.referenceFrames.CommonQuadrupedReferenceFrames;
-import us.ihmc.quadrupedRobotics.supportPolygon.QuadrupedSupportPolygon;
-import us.ihmc.quadrupedRobotics.util.QuadrupedLinkLengths;
-import us.ihmc.robotics.MathTools;
-import us.ihmc.robotics.dataStructures.registry.YoVariableRegistry;
-import us.ihmc.robotics.dataStructures.variable.DoubleYoVariable;
-import us.ihmc.robotics.geometry.FrameOrientation;
-import us.ihmc.robotics.geometry.FrameOrientation2d;
-import us.ihmc.robotics.geometry.FramePoint;
-import us.ihmc.robotics.geometry.FramePose;
-import us.ihmc.robotics.geometry.FrameVector;
-import us.ihmc.robotics.referenceFrames.MidFrameZUpFrame;
-import us.ihmc.robotics.referenceFrames.PoseReferenceFrame;
-import us.ihmc.robotics.referenceFrames.ReferenceFrame;
-import us.ihmc.robotics.referenceFrames.TranslationReferenceFrame;
-import us.ihmc.robotics.robotSide.RobotEnd;
-import us.ihmc.robotics.robotSide.RobotQuadrant;
-import us.ihmc.robotics.robotSide.RobotSide;
-import us.ihmc.robotics.time.GlobalTimer;
-
-public class MidFootZUpSwingTargetGenerator implements SwingTargetGenerator
-{
-   private final double MINIMUM_VELOCITY_FOR_FULL_SKEW = 0.1;
-   public static double MINIMUM_DISTANCE_FROM_SAMESIDE_FOOT = 0.04;
-   public static double DEFAULT_STRIDE_LENGTH = 1.373;//0.34;
-   public static double DEFAULT_STANCE_WIDTH = 0.36922 * 2;//0.24;
-   public static double DEFAULT_MAX_SKEW = 0.1;
-   public static double DEFAULT_MAX_YAW = 0.25;
-
-   private final String name = getClass().getSimpleName();
-   private final YoVariableRegistry registry = new YoVariableRegistry(name);
-   private final CommonQuadrupedReferenceFrames referenceFrames;
-   private final DoubleYoVariable minimumVelocityForFullSkew = new DoubleYoVariable("minimumVelocityForFullSkew", registry);
-   private final DoubleYoVariable strideLength = new DoubleYoVariable("strideLength", registry);
-   private final DoubleYoVariable stanceWidth = new DoubleYoVariable("stanceWidth", registry);
-   private final DoubleYoVariable maxForwardSkew = new DoubleYoVariable("maxForwardSkew", registry);
-   private final DoubleYoVariable maxLateralSkew = new DoubleYoVariable("maxLateralSkew", registry);
-   private final DoubleYoVariable maxYawPerStep = new DoubleYoVariable("maxYawPerStep", registry);
-   private final DoubleYoVariable minimumDistanceFromSameSideFoot = new DoubleYoVariable("minimumDistanceFromSameSideFoot", registry);
-   private final DoubleYoVariable xOffsetFromCenterOfHips = new DoubleYoVariable("xOffsetFromCenterOfHips", registry);
-   private final DoubleYoVariable yOffsetFromCenterOfHips = new DoubleYoVariable("yOffsetFromCenterOfHips", registry);
-   private final QuadrupedSupportPolygon supportPolygon = new QuadrupedSupportPolygon();
-   private final FramePoint centroid = new FramePoint(ReferenceFrame.getWorldFrame());
-   
-   private final FramePoint tempFootPositionSameSideOppositeEnd = new FramePoint();
-   private final FramePoint tempFootPositionOppositeSideSameEnd = new FramePoint();
-   
-   private final FrameOrientation2d tempOppositeSideOrientation = new FrameOrientation2d();
-   
-   private final GlobalTimer getSwingTargetTimer = new GlobalTimer("getSwingTargetTimer", registry);
-
-   private final FramePoint swingLegHipPitchPoint = new FramePoint();
-   private final FrameOrientation swingLegHipRollOrientation = new FrameOrientation();
-
-   private final FramePoint desiredSwingFootPositionFromHalfStride = new FramePoint();
-   private final FramePoint desiredSwingFootPositionFromOppositeSideFoot = new FramePoint();
-
-   private final FrameVector footDesiredVector= new FrameVector();
-   private final Vector2d footDesiredVector2d= new Vector2d();
-   
-   private final QuadrupedLinkLengths linkLengths;
-
-   public MidFootZUpSwingTargetGenerator(SwingTargetGeneratorParameters footStepParameters, CommonQuadrupedReferenceFrames referenceFrames,
-         YoVariableRegistry parentRegistry)
-   {
-      this.referenceFrames = referenceFrames;
-      this.linkLengths = new QuadrupedLinkLengths(referenceFrames);
-      parentRegistry.addChild(registry);
-      
-      if (footStepParameters != null)
-      {
-         minimumDistanceFromSameSideFoot.set(footStepParameters.getMinimumDistanceFromSameSideFoot());
-         minimumVelocityForFullSkew.set(footStepParameters.getMinimumVelocityForFullSkew());
-         strideLength.set(footStepParameters.getStanceLength());
-         stanceWidth.set(footStepParameters.getStanceWidth());
-         maxForwardSkew.set(footStepParameters.getMaxForwardSkew());
-         maxLateralSkew.set(footStepParameters.getMaxLateralSkew());
-         maxYawPerStep.set(footStepParameters.getMaxYawPerStep());
-      }
-      else
-      {
-         minimumDistanceFromSameSideFoot.set(MINIMUM_DISTANCE_FROM_SAMESIDE_FOOT);
-         minimumVelocityForFullSkew.set(MINIMUM_VELOCITY_FOR_FULL_SKEW);
-         strideLength.set(DEFAULT_STRIDE_LENGTH);
-         stanceWidth.set(DEFAULT_STANCE_WIDTH);
-         maxForwardSkew.set(DEFAULT_MAX_SKEW);
-         maxYawPerStep.set(DEFAULT_MAX_YAW);
-      }
-   }
-
-   @Override
-   public void getSwingTarget(RobotQuadrant swingLeg, FrameVector desiredBodyVelocity, FramePoint swingTargetToPack, double desiredYawRate)
-   {
-      updateFeetPositions();
-      RobotSide oppositeSide = swingLeg.getOppositeSide();
-      ReferenceFrame oppositeSideZUpFrame = referenceFrames.getSideDependentMidFeetZUpFrame(oppositeSide);
-      calculateSwingTarget(supportPolygon, oppositeSideZUpFrame, swingLeg, desiredBodyVelocity, desiredYawRate, swingTargetToPack);
-   }
-
-   private TranslationReferenceFrame hindFoot = new TranslationReferenceFrame("backFoot", ReferenceFrame.getWorldFrame());
-   private TranslationReferenceFrame frontFoot = new TranslationReferenceFrame("frontFoot", ReferenceFrame.getWorldFrame());
-   private PoseReferenceFrame projectedFrameBeforeLegPitch = new PoseReferenceFrame("projectedFrameBeforeLegPitch", ReferenceFrame.getWorldFrame());
-   private MidFrameZUpFrame midFeetZUpFrame = new MidFrameZUpFrame("MidFeetZUpFrame", ReferenceFrame.getWorldFrame(), hindFoot, frontFoot);
-   
-   private final FramePose projectedLegPitchPose = new FramePose();
-   private final FramePoint projectedLegPitchPosition = new FramePoint();
-   private final FrameVector scaledVelocityVector = new FrameVector();
-   
-   @Override
-   public void getSwingTarget(RobotQuadrant swingLeg, ReferenceFrame swingLegAttachmentFrame, FrameVector desiredBodyVelocity, double swingDuration, FramePoint swingTargetToPack,
-         double desiredYawRate)
-   {
-      getSwingTargetTimer.startTimer();
-      
-      getSwingTarget(swingLeg, desiredBodyVelocity, swingTargetToPack, desiredYawRate);
-      
-      ReferenceFrame frameBeforeHipPitch = referenceFrames.getFrameBeforeLegJoint(swingLeg, LegJointName.HIP_PITCH);
-      projectedLegPitchPosition.setToZero(frameBeforeHipPitch);
-      projectedLegPitchPose.setToZero(frameBeforeHipPitch);
-      
-      scaledVelocityVector.setIncludingFrame(desiredBodyVelocity);
-      scaledVelocityVector.scale(swingDuration);
-      
-      scaledVelocityVector.changeFrame(frameBeforeHipPitch);
-      projectedLegPitchPosition.add(scaledVelocityVector);
-      projectedLegPitchPose.setPosition(projectedLegPitchPosition);
-      
-//      double amountToYaw = desiredYawRate * swingDuration;
-//      projectedLegPitchPose.rotatePoseAboutAxis(hipPitchFrame, Axis.Z, amountToYaw);
-      
-      projectedLegPitchPose.changeFrame(ReferenceFrame.getWorldFrame());
-      projectedFrameBeforeLegPitch.setPoseAndUpdate(projectedLegPitchPose);
-      
-      swingTargetToPack.changeFrame(frameBeforeHipPitch);
-      footDesiredVector.setIncludingFrame(swingTargetToPack);
-      
-      double requestedFootOffset = footDesiredVector.length();
-      double maxFootOffset = getMaxSwingDistanceGivenBodyVelocity(swingLeg, swingTargetToPack, desiredBodyVelocity, swingDuration);
-      
-      if(requestedFootOffset > maxFootOffset)
-      {
-         footDesiredVector2d.setX(footDesiredVector.getX());
-         footDesiredVector2d.setY(footDesiredVector.getY());
-         double zHeight = swingTargetToPack.getZ();
-         double maxReach =  Math.sqrt(maxFootOffset * maxFootOffset - zHeight * zHeight); 
-         double scalar = maxReach / footDesiredVector2d.length() * 0.96;
-         footDesiredVector2d.scale(scalar);
-         swingTargetToPack.setX(footDesiredVector2d.getX());
-         swingTargetToPack.setY(footDesiredVector2d.getY());
-      }      
-      swingTargetToPack.changeFrame(ReferenceFrame.getWorldFrame());
-      
-      getSwingTargetTimer.stopTimer();
-   }
-   
-   private double getMaxSwingDistanceGivenBodyVelocity(RobotQuadrant swingLeg, FramePoint swingTarget, FrameVector desiredBodyVelocity, double swingDuration)
-   {
-      double legLength = linkLengths.getThighLength(swingLeg) + linkLengths.getShinLength(swingLeg);
-      double zHeight = swingTarget.getZ();
-      double hipPitch = Math.acos(zHeight / legLength);
-      double theta =  Math.PI / 2.0 + hipPitch;
-      
-      scaledVelocityVector.setIncludingFrame(desiredBodyVelocity);
-      scaledVelocityVector.scale(swingDuration);
-      
-      double bodyShiftLength = scaledVelocityVector.length();
-      
-      //law of cosines used to get distance from current hip Pitch to foot at singularity given projected hip position and current z height 
-      double sidesSquared = bodyShiftLength * bodyShiftLength + legLength * legLength;
-      double maxSwingDistance = sidesSquared - 2 * legLength * bodyShiftLength * Math.cos(theta);
-      maxSwingDistance = Math.sqrt(maxSwingDistance);
-      
-      return maxSwingDistance;
-   }
-   
-   @Override
-   public void getSwingTarget(QuadrupedSupportPolygon footPostions, RobotQuadrant swingLeg, FrameVector desiredBodyVelocity, FramePoint swingTargetToPack,
-         double desiredYawRate)
-   {
-      FramePoint across = footPostions.getFootstep(swingLeg.getAcrossBodyQuadrant());
-      FramePoint diag = footPostions.getFootstep(swingLeg.getDiagonalOppositeQuadrant());
-
-      if(swingLeg.isQuadrantInFront())
-      {
-         frontFoot.updateTranslation(across);
-         hindFoot.updateTranslation(diag);
-      }
-      else
-      {
-         frontFoot.updateTranslation(diag);
-         hindFoot.updateTranslation(across);
-      }
-      midFeetZUpFrame.update();
-      
-      calculateSwingTarget(footPostions, midFeetZUpFrame, swingLeg, desiredBodyVelocity, desiredYawRate, swingTargetToPack);
-   }
-
-   private void calculateSwingTarget(QuadrupedSupportPolygon supportPolygon, ReferenceFrame oppositeSideZUpFrame, RobotQuadrant swingLeg, FrameVector desiredBodyVelocity, double desiredYawRate,
-         FramePoint swingTargetToPack)
-   {
-      //calculate hipPitchHeight
-      swingLegHipPitchPoint.setToZero(referenceFrames.getHipPitchFrame(swingLeg));
-      swingLegHipPitchPoint.changeFrame(ReferenceFrame.getWorldFrame());
-      double swingLegHipPitchHeight = swingLegHipPitchPoint.getZ();
-
-      //calculate hip Roll
-      swingLegHipRollOrientation.setToZero(referenceFrames.getLegAttachmentFrame(swingLeg));
-      swingLegHipRollOrientation.changeFrame(ReferenceFrame.getWorldFrame());
-      double stepDistanceRemovedBecauseOfRoll = referenceFrames.getLegLength(swingLeg) * Math.sin(Math.abs(swingLegHipRollOrientation.getRoll()));
-
-      double maxStepDistance;
-      double maxStepDistanceWithNoRoll = Math.sqrt(Math.pow(referenceFrames.getLegLength(swingLeg), 2) - Math.pow(swingLegHipPitchHeight, 2));
-      if (Double.isNaN(maxStepDistanceWithNoRoll) || Double.isNaN(stepDistanceRemovedBecauseOfRoll))
-      {
-         maxStepDistance = 0.0;
-      }
-      else
-      {
-         maxStepDistance = maxStepDistanceWithNoRoll - stepDistanceRemovedBecauseOfRoll;
-         maxStepDistance = Math.max(maxStepDistance, 0.0);
-      }
-
-      double deltaYaw = MathTools.clipToMinMax(desiredYawRate, maxYawPerStep.getDoubleValue());
-
-      RobotQuadrant sameSideQuadrant = swingLeg.getSameSideQuadrant();
-      RobotQuadrant sameEndQuadrant = swingLeg.getAcrossBodyQuadrant();
-
-      tempFootPositionSameSideOppositeEnd.setIncludingFrame(supportPolygon.getFootstep(sameSideQuadrant));
-      tempFootPositionOppositeSideSameEnd.setIncludingFrame(supportPolygon.getFootstep(sameEndQuadrant));
-
-      //midZUpFrame is oriented so X is perpendicular to the two same side feet, Y pointing backward
-      determineFootPositionFromHalfStride(supportPolygon, swingLeg, desiredBodyVelocity, maxStepDistance, deltaYaw, tempFootPositionSameSideOppositeEnd,
-            tempFootPositionSameSideOppositeEnd, oppositeSideZUpFrame);
-
-      determineFootPositionFromOppositeSideFoot(supportPolygon, swingLeg, desiredBodyVelocity, maxStepDistance, deltaYaw, tempFootPositionSameSideOppositeEnd,
-            tempFootPositionOppositeSideSameEnd, oppositeSideZUpFrame);
-      
-      //pack the destination with 20% of the position from halfStride and 80% of the position from the opposite side foot
-      desiredSwingFootPositionFromHalfStride.scale(0.2);
-      desiredSwingFootPositionFromOppositeSideFoot.scale(0.8);
-      
-      swingTargetToPack.set(desiredSwingFootPositionFromHalfStride);
-      swingTargetToPack.add(desiredSwingFootPositionFromOppositeSideFoot);
-      swingTargetToPack.add(xOffsetFromCenterOfHips.getDoubleValue(), yOffsetFromCenterOfHips.getDoubleValue(), 0.0);
-      
-      //for debug
-      //      swingTargetToPack.set(desiredSwingFootPositionFromHalfStride);
-      //      swingTargetToPack.set(desiredSwingFootPositionFromOppositeSideFoot);
-   }
-
-   private void determineFootPositionFromHalfStride(QuadrupedSupportPolygon supportPolygon, RobotQuadrant swingLeg, FrameVector desiredBodyVelocity, double maxStepDistance, double deltaYaw,
-          FramePoint footPositionSameSideOppositeEnd, FramePoint footPositionOppositeSideSameEnd, ReferenceFrame oppositeSideZUpFrame)
-   {
-      RobotSide swingSide = swingLeg.getSide();
-      RobotEnd robotEnd = swingLeg.getEnd();
-
-      //check the difference in orientation between the oppositeSideZUpFrame and the bodyZUpFrame
-      double orientationDeltaWithBody = calculateOppositeSideOrientationWithRespectToBody(oppositeSideZUpFrame);
-      
-      //handle forward backward placement
-      desiredSwingFootPositionFromHalfStride.setToZero(oppositeSideZUpFrame);
-      double halfStrideLength = 0.5 * strideLength.getDoubleValue();
-      double clippedSkew = MathTools.clipToMinMax(maxForwardSkew.getDoubleValue(), 0.0, halfStrideLength);
-      double clippedSkewScalar = MathTools.clipToMinMax(desiredBodyVelocity.getX() / minimumVelocityForFullSkew.getDoubleValue(), 1.0);
-      double amountToSkew = clippedSkewScalar * clippedSkew;
-      amountToSkew = MathTools.clipToMinMax(amountToSkew, maxStepDistance);
-      double newY = robotEnd.negateIfFrontEnd(halfStrideLength) - amountToSkew;
-      desiredSwingFootPositionFromHalfStride.setY(newY);
-
-      //handle left right placement
-      double halfStanceWidth = 0.5 * stanceWidth.getDoubleValue();
-      double lateralClippedSkew = MathTools.clipToMinMax(maxLateralSkew.getDoubleValue(), 0.0, halfStanceWidth);
-      double lateralClippedSkewScalar = MathTools.clipToMinMax(desiredBodyVelocity.getY() / minimumVelocityForFullSkew.getDoubleValue(), 1.0);
-      double lateralAmountToSkew = lateralClippedSkewScalar * lateralClippedSkew;
-      lateralAmountToSkew = MathTools.clipToMinMax(lateralAmountToSkew, maxStepDistance);
-      double newX = swingSide.negateIfRightSide(stanceWidth.getDoubleValue()) + lateralAmountToSkew;
-      desiredSwingFootPositionFromHalfStride.setX(newX);
-      
-      // maintain minimumDistanceFromSameSideFoot inline
-      footPositionSameSideOppositeEnd.changeFrame(oppositeSideZUpFrame);
-      double minimumRadiusFromSameSideFoot = minimumDistanceFromSameSideFoot.getDoubleValue();
-
-      boolean footIsForwardOfOtherFoot = desiredSwingFootPositionFromHalfStride.getY() < footPositionSameSideOppositeEnd.getY();
-      boolean footIsBehindOtherFoot = desiredSwingFootPositionFromHalfStride.getY() > footPositionSameSideOppositeEnd.getY();
-      boolean footIsCloseToOtherFoot = desiredSwingFootPositionFromHalfStride.distance(footPositionSameSideOppositeEnd) < minimumRadiusFromSameSideFoot;
-
-      if ((robotEnd.equals(RobotEnd.HIND) && footIsForwardOfOtherFoot) || (robotEnd.equals(RobotEnd.FRONT) && footIsBehindOtherFoot) || footIsCloseToOtherFoot)
-      {
-         desiredSwingFootPositionFromHalfStride.setY(footPositionSameSideOppositeEnd.getY());
-         desiredSwingFootPositionFromHalfStride.add(0.0, robotEnd.negateIfFrontEnd(minimumRadiusFromSameSideFoot), 0.0);
-      }
-
-      //compensate the angular diplacement if the footsepts of the side used as reference is not aligned with the body
-      desiredSwingFootPositionFromHalfStride.yawAboutPoint(footPositionOppositeSideSameEnd, desiredSwingFootPositionFromHalfStride, -orientationDeltaWithBody);
-      
-      desiredSwingFootPositionFromHalfStride.changeFrame(ReferenceFrame.getWorldFrame());
-
-      //rotate the foot about the centroid of the predicted foot polygon
-      supportPolygon.setFootstep(swingLeg, desiredSwingFootPositionFromHalfStride);
-      supportPolygon.getCentroid2d(centroid);
-      desiredSwingFootPositionFromHalfStride.yawAboutPoint(centroid, desiredSwingFootPositionFromHalfStride, deltaYaw);
-   }
-
-   private void determineFootPositionFromOppositeSideFoot(QuadrupedSupportPolygon supportPolygon, RobotQuadrant swingLeg, FrameVector desiredBodyVelocity, double maxStepDistance, double deltaYaw,
-         FramePoint footPositionSameSideOppositeEnd, FramePoint footPositionOppositeSideSameEnd, ReferenceFrame oppositeSideZUpFrame)
-   {
-      RobotSide swingSide = swingLeg.getSide();
-      
-      //check the difference in orientation between the oppositeSideZUpFrame and the bodyZUpFrame
-      double orientationDeltaWithBody = calculateOppositeSideOrientationWithRespectToBody(oppositeSideZUpFrame);
-      
-      desiredSwingFootPositionFromOppositeSideFoot.setToZero(oppositeSideZUpFrame);
-      double halfStrideLength = 0.5 * strideLength.getDoubleValue();
-      double clippedSkew = MathTools.clipToMinMax(maxForwardSkew.getDoubleValue(), 0.0, halfStrideLength);
-      double clippedSkewScalar = MathTools.clipToMinMax(desiredBodyVelocity.getX() / minimumVelocityForFullSkew.getDoubleValue(), 1.0);
-      double amountToSkew = clippedSkewScalar * clippedSkew;
-      amountToSkew = MathTools.clipToMinMax(amountToSkew, maxStepDistance);
-      
-      footPositionOppositeSideSameEnd.changeFrame(oppositeSideZUpFrame);      
-      
-      double newY = footPositionOppositeSideSameEnd.getY() - amountToSkew;
-
-      // maintain minimumDistanceFromSameSideFoot inline
-      footPositionSameSideOppositeEnd.changeFrame(oppositeSideZUpFrame);
-      if(swingLeg.isQuadrantInHind() && (footPositionSameSideOppositeEnd.getY() + minimumDistanceFromSameSideFoot.getDoubleValue() > newY ))
-         newY = footPositionSameSideOppositeEnd.getY() + minimumDistanceFromSameSideFoot.getDoubleValue();
-      
-      desiredSwingFootPositionFromOppositeSideFoot.setY(newY);
-      
-      //handle left right placement
-      double halfStanceWidth = 0.5 * stanceWidth.getDoubleValue();
-      double lateralClippedSkew = MathTools.clipToMinMax(maxLateralSkew.getDoubleValue(), 0.0, halfStanceWidth);
-      double lateralClippedSkewScalar = MathTools.clipToMinMax(desiredBodyVelocity.getY() / minimumVelocityForFullSkew.getDoubleValue(), 1.0);
-      double lateralAmountToSkew = lateralClippedSkewScalar * lateralClippedSkew;
-      lateralAmountToSkew = MathTools.clipToMinMax(lateralAmountToSkew, maxStepDistance);
-      
-      double newX = swingSide.negateIfRightSide(stanceWidth.getDoubleValue()) + lateralAmountToSkew;
-      desiredSwingFootPositionFromOppositeSideFoot.setX(newX);
-      
-      //compensate the angular diplacement if the footsepts of the side used as reference is not aligned with the body
-      desiredSwingFootPositionFromOppositeSideFoot.yawAboutPoint(footPositionOppositeSideSameEnd, desiredSwingFootPositionFromOppositeSideFoot, -orientationDeltaWithBody);
-      
-      desiredSwingFootPositionFromOppositeSideFoot.changeFrame(ReferenceFrame.getWorldFrame());
-      
-      //rotate the foot about the centroid of the predicted foot polygon
-      supportPolygon.setFootstep(swingLeg, desiredSwingFootPositionFromOppositeSideFoot);
-      supportPolygon.getCentroid2d(centroid);
-      desiredSwingFootPositionFromOppositeSideFoot.yawAboutPoint(centroid, desiredSwingFootPositionFromOppositeSideFoot, deltaYaw);
-   }
-
-   private double calculateOppositeSideOrientationWithRespectToBody(ReferenceFrame oppositeSideZUpFrame)
-   {
-      tempOppositeSideOrientation.setIncludingFrame(oppositeSideZUpFrame, 0.0);
-      tempOppositeSideOrientation.changeFrame(referenceFrames.getBodyZUpFrame());
-      return tempOppositeSideOrientation.getYaw() - Math.PI / 2.0;
-   }
-
-   private void updateFeetPositions()
-   {
-      for (RobotQuadrant robotQuadrant : RobotQuadrant.values)
-      {
-         FramePoint footPosition = supportPolygon.getFootstep(robotQuadrant);
-         if(footPosition == null)
-         {
-            footPosition = new FramePoint(ReferenceFrame.getWorldFrame());
-         }
-         
-         footPosition.setToZero(referenceFrames.getFootFrame(robotQuadrant));
-         footPosition.changeFrame(ReferenceFrame.getWorldFrame());
-         supportPolygon.setFootstep(robotQuadrant, footPosition);
-      }
-   }
-}
->>>>>>> 7b1328dc
+}