<<<<<<< HEAD
package us.ihmc.quadrupedRobotics.footstepChooser;

import us.ihmc.quadrupedRobotics.referenceFrames.CommonQuadrupedReferenceFrames;
import us.ihmc.quadrupedRobotics.supportPolygon.QuadrupedSupportPolygon;
import us.ihmc.robotics.MathTools;
import us.ihmc.robotics.dataStructures.registry.YoVariableRegistry;
import us.ihmc.robotics.dataStructures.variable.DoubleYoVariable;
import us.ihmc.robotics.geometry.FrameOrientation;
import us.ihmc.robotics.geometry.FramePoint;
import us.ihmc.robotics.geometry.FrameVector;
import us.ihmc.robotics.referenceFrames.ReferenceFrame;
import us.ihmc.robotics.robotSide.QuadrantDependentList;
import us.ihmc.robotics.robotSide.RobotEnd;
import us.ihmc.robotics.robotSide.RobotQuadrant;
import us.ihmc.robotics.robotSide.RobotSide;

public class MidFootZUpSwingTargetGenerator implements SwingTargetGenerator
{
   private final double MINIMUM_VELOCITY_FOR_FULL_SKEW = 0.1;
   public static double MINIMUM_DISTANCE_FROM_SAMESIDE_FOOT = 0.04;
   public static double DEFAULT_STRIDE_LENGTH = 1.373;//0.34;
   public static double DEFAULT_STANCE_WIDTH = 0.36922 * 2;//0.24;
   public static double DEFAULT_MAX_SKEW = 0.1;
   public static double DEFAULT_MAX_YAW = 0.25;

   private final String name = getClass().getSimpleName();
   private final YoVariableRegistry registry = new YoVariableRegistry(name);
   private final CommonQuadrupedReferenceFrames referenceFrames;
   private final QuadrantDependentList<FramePoint> feetLocations = new QuadrantDependentList<FramePoint>();
   private final DoubleYoVariable minimumVelocityForFullSkew = new DoubleYoVariable("minimumVelocityForFullSkew", registry);
   private final DoubleYoVariable strideLength = new DoubleYoVariable("strideLength", registry);
   private final DoubleYoVariable stanceWidth = new DoubleYoVariable("stanceWidth", registry);
   private final DoubleYoVariable maxSkew = new DoubleYoVariable("maxSkew", registry);
   private final DoubleYoVariable maxYawPerStep = new DoubleYoVariable("maxYawPerStep", registry);
   private final DoubleYoVariable minimumDistanceFromSameSideFoot = new DoubleYoVariable("minimumDistanceFromSameSideFoot", registry);
   private final QuadrupedSupportPolygon supportPolygon = new QuadrupedSupportPolygon();
   private final FramePoint centroid = new FramePoint(ReferenceFrame.getWorldFrame());

   private final QuadrantDependentList<Double> legLengths = new QuadrantDependentList<Double>();
   private final FramePoint swingLegHipPitchPoint = new FramePoint();
   private final FrameOrientation swingLegHipRollOrientation = new FrameOrientation();

   private final FramePoint desiredSwingFootPositionFromHalfStride = new FramePoint();
   private final FramePoint desiredSwingFootPositionFromOppositeSideFoot = new FramePoint();

   public MidFootZUpSwingTargetGenerator(SwingTargetGeneratorParameters footStepParameters, CommonQuadrupedReferenceFrames referenceFrames,
         YoVariableRegistry parentRegistry)
   {
      this.referenceFrames = referenceFrames;
      parentRegistry.addChild(registry);

      for (RobotQuadrant robotQuadrant : RobotQuadrant.values)
      {
         FramePoint footPosition = new FramePoint(ReferenceFrame.getWorldFrame());
         feetLocations.put(robotQuadrant, footPosition);
         legLengths.put(robotQuadrant, calculateLegLength(robotQuadrant));
      }

      if (footStepParameters != null)
      {
         minimumDistanceFromSameSideFoot.set(footStepParameters.getMinimumDistanceFromSameSideFoot());
         minimumVelocityForFullSkew.set(footStepParameters.getMinimumVelocityForFullSkew());
         strideLength.set(footStepParameters.getStrideLength());
         stanceWidth.set(footStepParameters.getStanceWidth());
         maxSkew.set(footStepParameters.getMaxSkew());
         maxYawPerStep.set(footStepParameters.getMaxYawPerStep());
      }
      else
      {
         minimumDistanceFromSameSideFoot.set(MINIMUM_DISTANCE_FROM_SAMESIDE_FOOT);
         minimumVelocityForFullSkew.set(MINIMUM_VELOCITY_FOR_FULL_SKEW);
         strideLength.set(DEFAULT_STRIDE_LENGTH);
         stanceWidth.set(DEFAULT_STANCE_WIDTH);
         maxSkew.set(DEFAULT_MAX_SKEW);
         maxYawPerStep.set(DEFAULT_MAX_YAW);
      }
   }

   private double calculateLegLength(RobotQuadrant robotQuadrant)
   {
      ReferenceFrame hipPitchFrame = referenceFrames.getHipPitchFrame(robotQuadrant);
      ReferenceFrame kneePitchFrame = referenceFrames.getKneeFrame(robotQuadrant);
      ReferenceFrame footFrame = referenceFrames.getFootFrame(robotQuadrant);

      FramePoint hipPitch = new FramePoint(hipPitchFrame);
      FramePoint kneePitch = new FramePoint(kneePitchFrame);
      FramePoint foot = new FramePoint(footFrame);

      kneePitch.changeFrame(hipPitchFrame);
      double thighLength = kneePitch.distance(hipPitch);

      kneePitch.changeFrame(kneePitchFrame);
      foot.changeFrame(kneePitchFrame);
      double shinLength = foot.distance(kneePitch);

      return thighLength + shinLength;
   }

   @Override
   public void getSwingTarget(RobotQuadrant swingLeg, FrameVector desiredBodyVelocity, FramePoint swingTargetToPack, double desiredYawRate)
   {
      updateFeetPositions();

      //calculate hipPitchHeight
      swingLegHipPitchPoint.setToZero(referenceFrames.getHipPitchFrame(swingLeg));
      swingLegHipPitchPoint.changeFrame(ReferenceFrame.getWorldFrame());
      double swingLegHipPitchHeight = swingLegHipPitchPoint.getZ();

      //calculate hip Roll
      swingLegHipRollOrientation.setToZero(referenceFrames.getHipRollFrame(swingLeg));
      swingLegHipRollOrientation.changeFrame(ReferenceFrame.getWorldFrame());
      double stepDistanceRemovedBecauseOfRoll = legLengths.get(swingLeg) * Math.sin(Math.abs(swingLegHipRollOrientation.getRoll()));

      double maxStepDistance;
      double maxStepDistanceWithNoRoll = Math.sqrt(Math.pow(legLengths.get(swingLeg), 2) - Math.pow(swingLegHipPitchHeight, 2));
      if (Double.isNaN(stepDistanceRemovedBecauseOfRoll))
      {
         maxStepDistance = 0.0;
      }
      else
      {
         maxStepDistance = maxStepDistanceWithNoRoll - stepDistanceRemovedBecauseOfRoll;
         maxStepDistance = Math.max(maxStepDistance, 0.0);
      }

      double deltaYaw = MathTools.clipToMinMax(desiredYawRate, maxYawPerStep.getDoubleValue());

      RobotQuadrant sameSideQuadrant = swingLeg.getSameSideQuadrant();
      RobotQuadrant sameEndQuadrant = swingLeg.getAcrossBodyQuadrant();
      RobotSide oppositeSide = swingLeg.getOppositeSide();

      ReferenceFrame oppositeSideZUpFrame = referenceFrames.getSideDependentMidFeetZUpFrame(oppositeSide);
      FramePoint footPositionSameSideOppositeEnd = feetLocations.get(sameSideQuadrant);
      FramePoint footPositionOppositeSideSameEnd = feetLocations.get(sameEndQuadrant);

      //midZUpFrame is oriented so X is perpendicular to the two same side feet, Y pointing backward
      determineFootPositionFromHalfStride(swingLeg, desiredBodyVelocity, maxStepDistance, deltaYaw, footPositionSameSideOppositeEnd, oppositeSideZUpFrame);

      determineFootPositionFromOppositeSideFoot(swingLeg, desiredBodyVelocity, maxStepDistance, deltaYaw, footPositionSameSideOppositeEnd,
            footPositionOppositeSideSameEnd, oppositeSideZUpFrame);
      
      swingTargetToPack.set(desiredSwingFootPositionFromHalfStride);
//      swingTargetToPack.set(desiredSwingFootPositionFromOppositeSideFoot);
   }

   private void determineFootPositionFromHalfStride(RobotQuadrant swingLeg, FrameVector desiredBodyVelocity, double maxStepDistance, double deltaYaw,
          FramePoint footPositionSameSideOppositeEnd, ReferenceFrame oppositeSideZUpFrame)
   {
      
      RobotSide swingSide = swingLeg.getSide();
      RobotEnd robotEnd = swingLeg.getEnd();
      
      //handle forward backward placement
      desiredSwingFootPositionFromHalfStride.setToZero(oppositeSideZUpFrame);
      double halfStrideLength = 0.5 * strideLength.getDoubleValue();
      double clippedSkew = MathTools.clipToMinMax(maxSkew.getDoubleValue(), 0.0, halfStrideLength);
      double clippedSkewScalar = MathTools.clipToMinMax(desiredBodyVelocity.getX() / minimumVelocityForFullSkew.getDoubleValue(), 1.0);
      double amountToSkew = clippedSkewScalar * clippedSkew;
      amountToSkew = MathTools.clipToMinMax(amountToSkew, maxStepDistance);
      double newY = robotEnd.negateIfFrontEnd(halfStrideLength) - amountToSkew;
      desiredSwingFootPositionFromHalfStride.setY(newY);

      //handle left right placement
      desiredSwingFootPositionFromHalfStride.setX(swingSide.negateIfRightSide(stanceWidth.getDoubleValue()));

      // maintain minimumDistanceFromSameSideFoot inline
      footPositionSameSideOppositeEnd.changeFrame(oppositeSideZUpFrame);
      double minimumRadiusFromSameSideFoot = minimumDistanceFromSameSideFoot.getDoubleValue();

      boolean footIsForwardOfOtherFoot = desiredSwingFootPositionFromHalfStride.getY() < footPositionSameSideOppositeEnd.getY();
      boolean footIsBehindOtherFoot = desiredSwingFootPositionFromHalfStride.getY() > footPositionSameSideOppositeEnd.getY();
      boolean footIsCloseToOtherFoot = desiredSwingFootPositionFromHalfStride.distance(footPositionSameSideOppositeEnd) < minimumRadiusFromSameSideFoot;

      if ((robotEnd.equals(RobotEnd.HIND) && footIsForwardOfOtherFoot) || (robotEnd.equals(RobotEnd.FRONT) && footIsBehindOtherFoot) || footIsCloseToOtherFoot)
      {
         desiredSwingFootPositionFromHalfStride.setY(footPositionSameSideOppositeEnd.getY());
         desiredSwingFootPositionFromHalfStride.add(0.0, robotEnd.negateIfFrontEnd(minimumRadiusFromSameSideFoot), 0.0);
      }

      desiredSwingFootPositionFromHalfStride.changeFrame(ReferenceFrame.getWorldFrame());

      //rotate the foot about the centroid of the predicted foot polygon
      supportPolygon.setFootstep(swingLeg, desiredSwingFootPositionFromHalfStride);
      supportPolygon.getCentroid(centroid);
      desiredSwingFootPositionFromHalfStride.set(desiredSwingFootPositionFromHalfStride.yawAboutPoint(centroid, deltaYaw));
      //      swingTargetToPack.setZ(0.0);
   }

   private void determineFootPositionFromOppositeSideFoot(RobotQuadrant swingLeg, FrameVector desiredBodyVelocity, double maxStepDistance, double deltaYaw,
         FramePoint footPositionSameSideOppositeEnd, FramePoint footPositionOppositeSideSameEnd, ReferenceFrame oppositeSideZUpFrame)
   {
      RobotSide swingSide = swingLeg.getSide();
      
      desiredSwingFootPositionFromOppositeSideFoot.setToZero(oppositeSideZUpFrame);
      double halfStrideLength = 0.5 * strideLength.getDoubleValue();
      double clippedSkew = MathTools.clipToMinMax(maxSkew.getDoubleValue(), 0.0, halfStrideLength);
      double clippedSkewScalar = MathTools.clipToMinMax(desiredBodyVelocity.getX() / minimumVelocityForFullSkew.getDoubleValue(), 1.0);
      double amountToSkew = clippedSkewScalar * clippedSkew;
      amountToSkew = MathTools.clipToMinMax(amountToSkew, maxStepDistance);
      
      footPositionOppositeSideSameEnd.changeFrame(oppositeSideZUpFrame);      
      
      double newY = footPositionOppositeSideSameEnd.getY() - amountToSkew;
      
   // maintain minimumDistanceFromSameSideFoot inline
      
      footPositionSameSideOppositeEnd.changeFrame(oppositeSideZUpFrame);
      if(swingLeg.isQuadrantInHind() && footPositionSameSideOppositeEnd.getY() > newY)
         newY = footPositionSameSideOppositeEnd.getY() + minimumDistanceFromSameSideFoot.getDoubleValue();
      
      desiredSwingFootPositionFromOppositeSideFoot.setY(newY);
      
      //handle left right placement
      desiredSwingFootPositionFromOppositeSideFoot.setX(swingSide.negateIfRightSide(stanceWidth.getDoubleValue()));
      
      desiredSwingFootPositionFromOppositeSideFoot.changeFrame(ReferenceFrame.getWorldFrame());
      
      //rotate the foot about the centroid of the predicted foot polygon
      supportPolygon.setFootstep(swingLeg, desiredSwingFootPositionFromOppositeSideFoot);
      supportPolygon.getCentroid(centroid);
      desiredSwingFootPositionFromOppositeSideFoot.set(desiredSwingFootPositionFromOppositeSideFoot.yawAboutPoint(centroid, deltaYaw));
      
   }
   
   private void updateFeetPositions()
   {
      for (RobotQuadrant robotQuadrant : RobotQuadrant.values)
      {
         FramePoint footPosition = feetLocations.get(robotQuadrant);
         footPosition.setToZero(referenceFrames.getFootFrame(robotQuadrant));
         footPosition.changeFrame(ReferenceFrame.getWorldFrame());
         supportPolygon.setFootstep(robotQuadrant, footPosition);
      }
   }
}
=======
package us.ihmc.quadrupedRobotics.footstepChooser;

import us.ihmc.quadrupedRobotics.referenceFrames.CommonQuadrupedReferenceFrames;
import us.ihmc.quadrupedRobotics.supportPolygon.QuadrupedSupportPolygon;
import us.ihmc.robotics.MathTools;
import us.ihmc.robotics.dataStructures.registry.YoVariableRegistry;
import us.ihmc.robotics.dataStructures.variable.DoubleYoVariable;
import us.ihmc.robotics.geometry.FrameOrientation;
import us.ihmc.robotics.geometry.FramePoint;
import us.ihmc.robotics.geometry.FrameVector;
import us.ihmc.robotics.referenceFrames.MidFrameZUpFrame;
import us.ihmc.robotics.referenceFrames.ReferenceFrame;
import us.ihmc.robotics.referenceFrames.TranslationReferenceFrame;
import us.ihmc.robotics.robotSide.QuadrantDependentList;
import us.ihmc.robotics.robotSide.RobotEnd;
import us.ihmc.robotics.robotSide.RobotQuadrant;
import us.ihmc.robotics.robotSide.RobotSide;

public class MidFootZUpSwingTargetGenerator implements SwingTargetGenerator
{
   private final double MINIMUM_VELOCITY_FOR_FULL_SKEW = 0.1;
   public static double MINIMUM_DISTANCE_FROM_SAMESIDE_FOOT = 0.04;
   public static double DEFAULT_STRIDE_LENGTH = 1.373;//0.34;
   public static double DEFAULT_STANCE_WIDTH = 0.36922 * 2;//0.24;
   public static double DEFAULT_MAX_SKEW = 0.1;
   public static double DEFAULT_MAX_YAW = 0.25;

   private final String name = getClass().getSimpleName();
   private final YoVariableRegistry registry = new YoVariableRegistry(name);
   private final CommonQuadrupedReferenceFrames referenceFrames;
   private final DoubleYoVariable minimumVelocityForFullSkew = new DoubleYoVariable("minimumVelocityForFullSkew", registry);
   private final DoubleYoVariable strideLength = new DoubleYoVariable("strideLength", registry);
   private final DoubleYoVariable stanceWidth = new DoubleYoVariable("stanceWidth", registry);
   private final DoubleYoVariable maxSkew = new DoubleYoVariable("maxSkew", registry);
   private final DoubleYoVariable maxYawPerStep = new DoubleYoVariable("maxYawPerStep", registry);
   private final DoubleYoVariable minimumDistanceFromSameSideFoot = new DoubleYoVariable("minimumDistanceFromSameSideFoot", registry);
   private final QuadrupedSupportPolygon supportPolygon = new QuadrupedSupportPolygon();
   private final FramePoint centroid = new FramePoint(ReferenceFrame.getWorldFrame());
   
   private final QuadrantDependentList<Double> legLengths = new QuadrantDependentList<Double>();
   private final FramePoint swingLegHipPitchPoint = new FramePoint();
   private final FrameOrientation swingLegHipRollOrientation = new FrameOrientation();

   private final FramePoint desiredSwingFootPositionFromHalfStride = new FramePoint();
   private final FramePoint desiredSwingFootPositionFromOppositeSideFoot = new FramePoint();

   public MidFootZUpSwingTargetGenerator(SwingTargetGeneratorParameters footStepParameters, CommonQuadrupedReferenceFrames referenceFrames,
         YoVariableRegistry parentRegistry)
   {
      this.referenceFrames = referenceFrames;
      parentRegistry.addChild(registry);

      for (RobotQuadrant robotQuadrant : RobotQuadrant.values)
      {
         legLengths.put(robotQuadrant, calculateLegLength(robotQuadrant));
      }
      
      if (footStepParameters != null)
      {
         minimumDistanceFromSameSideFoot.set(footStepParameters.getMinimumDistanceFromSameSideFoot());
         minimumVelocityForFullSkew.set(footStepParameters.getMinimumVelocityForFullSkew());
         strideLength.set(footStepParameters.getStrideLength());
         stanceWidth.set(footStepParameters.getStanceWidth());
         maxSkew.set(footStepParameters.getMaxSkew());
         maxYawPerStep.set(footStepParameters.getMaxYawPerStep());
      }
      else
      {
         minimumDistanceFromSameSideFoot.set(MINIMUM_DISTANCE_FROM_SAMESIDE_FOOT);
         minimumVelocityForFullSkew.set(MINIMUM_VELOCITY_FOR_FULL_SKEW);
         strideLength.set(DEFAULT_STRIDE_LENGTH);
         stanceWidth.set(DEFAULT_STANCE_WIDTH);
         maxSkew.set(DEFAULT_MAX_SKEW);
         maxYawPerStep.set(DEFAULT_MAX_YAW);
      }
   }
   
   private double calculateLegLength(RobotQuadrant robotQuadrant)
   {
      ReferenceFrame hipPitchFrame = referenceFrames.getHipPitchFrame(robotQuadrant);
      ReferenceFrame kneePitchFrame = referenceFrames.getKneeFrame(robotQuadrant);
      ReferenceFrame footFrame = referenceFrames.getFootFrame(robotQuadrant);

      FramePoint hipPitch = new FramePoint(hipPitchFrame);
      FramePoint kneePitch = new FramePoint(kneePitchFrame);
      FramePoint foot = new FramePoint(footFrame);

      kneePitch.changeFrame(hipPitchFrame);
      double thighLength = kneePitch.distance(hipPitch);

      kneePitch.changeFrame(kneePitchFrame);
      foot.changeFrame(kneePitchFrame);
      double shinLength = foot.distance(kneePitch);

      return thighLength + shinLength;
   }

   @Override
   public void getSwingTarget(RobotQuadrant swingLeg, FrameVector desiredBodyVelocity, FramePoint swingTargetToPack, double desiredYawRate)
   {
      updateFeetPositions();
      RobotSide oppositeSide = swingLeg.getOppositeSide();
      ReferenceFrame oppositeSideZUpFrame = referenceFrames.getSideDependentMidFeetZUpFrame(oppositeSide);
      calculateSwingTarget(supportPolygon, oppositeSideZUpFrame, swingLeg, desiredBodyVelocity, desiredYawRate, swingTargetToPack);
   }

   private TranslationReferenceFrame hindFoot = new TranslationReferenceFrame("backFoot", ReferenceFrame.getWorldFrame());
   private TranslationReferenceFrame frontFoot = new TranslationReferenceFrame("frontFoot", ReferenceFrame.getWorldFrame());
   private MidFrameZUpFrame midFeetZUpFrame = new MidFrameZUpFrame("MidFeetZUpFrame", ReferenceFrame.getWorldFrame(), hindFoot, frontFoot);
   
   @Override
   public void getSwingTarget(QuadrupedSupportPolygon footPostions, RobotQuadrant swingLeg, FrameVector desiredBodyVelocity, FramePoint swingTargetToPack,
         double desiredYawRate)
   {
      FramePoint across = footPostions.getFootstep(swingLeg.getAcrossBodyQuadrant());
      FramePoint diag = footPostions.getFootstep(swingLeg.getDiagonalOppositeQuadrant());
      
      if(swingLeg.isQuadrantInFront())
      {
         frontFoot.updateTranslation(across);
         hindFoot.updateTranslation(diag);
      }
      else
      {
         frontFoot.updateTranslation(diag);
         hindFoot.updateTranslation(across);
      }
      midFeetZUpFrame.update();
      
      calculateSwingTarget(footPostions, midFeetZUpFrame, swingLeg, desiredBodyVelocity, desiredYawRate, swingTargetToPack);
   }

   private void calculateSwingTarget(QuadrupedSupportPolygon supportPolygon, ReferenceFrame oppositeSideZUpFrame, RobotQuadrant swingLeg, FrameVector desiredBodyVelocity, double desiredYawRate,
         FramePoint swingTargetToPack)
   {
      //calculate hipPitchHeight
      swingLegHipPitchPoint.setToZero(referenceFrames.getHipPitchFrame(swingLeg));
      swingLegHipPitchPoint.changeFrame(ReferenceFrame.getWorldFrame());
      double swingLegHipPitchHeight = swingLegHipPitchPoint.getZ();

      //calculate hip Roll
      swingLegHipRollOrientation.setToZero(referenceFrames.getHipRollFrame(swingLeg));
      swingLegHipRollOrientation.changeFrame(ReferenceFrame.getWorldFrame());
      double stepDistanceRemovedBecauseOfRoll = legLengths.get(swingLeg) * Math.sin(Math.abs(swingLegHipRollOrientation.getRoll()));

      double maxStepDistance;
      double maxStepDistanceWithNoRoll = Math.sqrt(Math.pow(legLengths.get(swingLeg), 2) - Math.pow(swingLegHipPitchHeight, 2));
      if (Double.isNaN(stepDistanceRemovedBecauseOfRoll))
      {
         maxStepDistance = 0.0;
      }
      else
      {
         maxStepDistance = maxStepDistanceWithNoRoll - stepDistanceRemovedBecauseOfRoll;
         maxStepDistance = Math.max(maxStepDistance, 0.0);
      }

      double deltaYaw = MathTools.clipToMinMax(desiredYawRate, maxYawPerStep.getDoubleValue());

      RobotQuadrant sameSideQuadrant = swingLeg.getSameSideQuadrant();
      RobotQuadrant sameEndQuadrant = swingLeg.getAcrossBodyQuadrant();
      RobotSide swingSide = swingLeg.getSide();
      RobotSide oppositeSide = swingLeg.getOppositeSide();
      RobotEnd robotEnd = swingLeg.getEnd();

      FramePoint footPositionSameSideOppositeEnd =new FramePoint(supportPolygon.getFootstep(sameSideQuadrant));
      FramePoint footPositionOppositeSideSameEnd = new FramePoint(supportPolygon.getFootstep(sameEndQuadrant));

      //midZUpFrame is oriented so X is perpendicular to the two same side feet, Y pointing backward
      determineFootPositionFromHalfStride(supportPolygon, swingLeg, desiredBodyVelocity, maxStepDistance, deltaYaw, swingSide, robotEnd, oppositeSideZUpFrame,
            footPositionSameSideOppositeEnd);

      swingTargetToPack.set(desiredSwingFootPositionFromHalfStride);
   }
   
   private void determineFootPositionFromHalfStride(QuadrupedSupportPolygon supportPolygon, RobotQuadrant swingLeg, FrameVector desiredBodyVelocity, double maxStepDistance, double deltaYaw,
         RobotSide swingSide, RobotEnd robotEnd, ReferenceFrame oppositeSideZUpFrame, FramePoint footPositionSameSideOppositeEnd)
   {
      //handle forward backward placement
      desiredSwingFootPositionFromHalfStride.setToZero(oppositeSideZUpFrame);
      double halfStrideLength = 0.5 * strideLength.getDoubleValue();
      double clippedSkew = MathTools.clipToMinMax(maxSkew.getDoubleValue(), 0.0, halfStrideLength);
      double clippedSkewScalar = MathTools.clipToMinMax(desiredBodyVelocity.getX() / minimumVelocityForFullSkew.getDoubleValue(), 1.0);
      double amountToSkew = clippedSkewScalar * clippedSkew;
      amountToSkew = MathTools.clipToMinMax(amountToSkew, maxStepDistance);
      double newY = robotEnd.negateIfFrontEnd(halfStrideLength) - amountToSkew;
      desiredSwingFootPositionFromHalfStride.setY(newY);

      //handle left right placement
      desiredSwingFootPositionFromHalfStride.setX(swingSide.negateIfRightSide(stanceWidth.getDoubleValue()));

      // maintain minimumDistanceFromSameSideFoot inline
      footPositionSameSideOppositeEnd.changeFrame(oppositeSideZUpFrame);
      double minimumRadiusFromSameSideFoot = minimumDistanceFromSameSideFoot.getDoubleValue();

      boolean footIsForwardOfOtherFoot = desiredSwingFootPositionFromHalfStride.getY() < footPositionSameSideOppositeEnd.getY();
      boolean footIsBehindOtherFoot = desiredSwingFootPositionFromHalfStride.getY() > footPositionSameSideOppositeEnd.getY();
      boolean footIsCloseToOtherFoot = desiredSwingFootPositionFromHalfStride.distance(footPositionSameSideOppositeEnd) < minimumRadiusFromSameSideFoot;

      if ((robotEnd.equals(RobotEnd.HIND) && footIsForwardOfOtherFoot) || (robotEnd.equals(RobotEnd.FRONT) && footIsBehindOtherFoot) || footIsCloseToOtherFoot)
      {
         desiredSwingFootPositionFromHalfStride.setY(footPositionSameSideOppositeEnd.getY());
         desiredSwingFootPositionFromHalfStride.add(0.0, robotEnd.negateIfFrontEnd(minimumRadiusFromSameSideFoot), 0.0);
      }

      desiredSwingFootPositionFromHalfStride.changeFrame(ReferenceFrame.getWorldFrame());

      //rotate the foot about the centroid of the predicted foot polygon
      supportPolygon.setFootstep(swingLeg, desiredSwingFootPositionFromHalfStride);
      supportPolygon.getCentroid(centroid);
      desiredSwingFootPositionFromHalfStride.set(desiredSwingFootPositionFromHalfStride.yawAboutPoint(centroid, deltaYaw));
      //      swingTargetToPack.setZ(0.0);
   }

   private void updateFeetPositions()
   {
      for (RobotQuadrant robotQuadrant : RobotQuadrant.values)
      {
         FramePoint footPosition = supportPolygon.getFootstep(robotQuadrant);
         if(footPosition == null)
         {
            footPosition = new FramePoint(ReferenceFrame.getWorldFrame());
         }
         
         footPosition.setToZero(referenceFrames.getFootFrame(robotQuadrant));
         footPosition.changeFrame(ReferenceFrame.getWorldFrame());
         supportPolygon.setFootstep(robotQuadrant, footPosition);
      }
   }
}
>>>>>>> 3ea7db81
<|MERGE_RESOLUTION|>--- conflicted
+++ resolved
@@ -1,341 +1,104 @@
-<<<<<<< HEAD
-package us.ihmc.quadrupedRobotics.footstepChooser;
-
-import us.ihmc.quadrupedRobotics.referenceFrames.CommonQuadrupedReferenceFrames;
-import us.ihmc.quadrupedRobotics.supportPolygon.QuadrupedSupportPolygon;
-import us.ihmc.robotics.MathTools;
-import us.ihmc.robotics.dataStructures.registry.YoVariableRegistry;
-import us.ihmc.robotics.dataStructures.variable.DoubleYoVariable;
-import us.ihmc.robotics.geometry.FrameOrientation;
-import us.ihmc.robotics.geometry.FramePoint;
-import us.ihmc.robotics.geometry.FrameVector;
-import us.ihmc.robotics.referenceFrames.ReferenceFrame;
-import us.ihmc.robotics.robotSide.QuadrantDependentList;
-import us.ihmc.robotics.robotSide.RobotEnd;
-import us.ihmc.robotics.robotSide.RobotQuadrant;
-import us.ihmc.robotics.robotSide.RobotSide;
-
-public class MidFootZUpSwingTargetGenerator implements SwingTargetGenerator
-{
-   private final double MINIMUM_VELOCITY_FOR_FULL_SKEW = 0.1;
-   public static double MINIMUM_DISTANCE_FROM_SAMESIDE_FOOT = 0.04;
-   public static double DEFAULT_STRIDE_LENGTH = 1.373;//0.34;
-   public static double DEFAULT_STANCE_WIDTH = 0.36922 * 2;//0.24;
-   public static double DEFAULT_MAX_SKEW = 0.1;
-   public static double DEFAULT_MAX_YAW = 0.25;
-
-   private final String name = getClass().getSimpleName();
-   private final YoVariableRegistry registry = new YoVariableRegistry(name);
-   private final CommonQuadrupedReferenceFrames referenceFrames;
-   private final QuadrantDependentList<FramePoint> feetLocations = new QuadrantDependentList<FramePoint>();
-   private final DoubleYoVariable minimumVelocityForFullSkew = new DoubleYoVariable("minimumVelocityForFullSkew", registry);
-   private final DoubleYoVariable strideLength = new DoubleYoVariable("strideLength", registry);
-   private final DoubleYoVariable stanceWidth = new DoubleYoVariable("stanceWidth", registry);
-   private final DoubleYoVariable maxSkew = new DoubleYoVariable("maxSkew", registry);
-   private final DoubleYoVariable maxYawPerStep = new DoubleYoVariable("maxYawPerStep", registry);
-   private final DoubleYoVariable minimumDistanceFromSameSideFoot = new DoubleYoVariable("minimumDistanceFromSameSideFoot", registry);
-   private final QuadrupedSupportPolygon supportPolygon = new QuadrupedSupportPolygon();
-   private final FramePoint centroid = new FramePoint(ReferenceFrame.getWorldFrame());
-
-   private final QuadrantDependentList<Double> legLengths = new QuadrantDependentList<Double>();
-   private final FramePoint swingLegHipPitchPoint = new FramePoint();
-   private final FrameOrientation swingLegHipRollOrientation = new FrameOrientation();
-
-   private final FramePoint desiredSwingFootPositionFromHalfStride = new FramePoint();
-   private final FramePoint desiredSwingFootPositionFromOppositeSideFoot = new FramePoint();
-
-   public MidFootZUpSwingTargetGenerator(SwingTargetGeneratorParameters footStepParameters, CommonQuadrupedReferenceFrames referenceFrames,
-         YoVariableRegistry parentRegistry)
-   {
-      this.referenceFrames = referenceFrames;
-      parentRegistry.addChild(registry);
-
-      for (RobotQuadrant robotQuadrant : RobotQuadrant.values)
-      {
-         FramePoint footPosition = new FramePoint(ReferenceFrame.getWorldFrame());
-         feetLocations.put(robotQuadrant, footPosition);
-         legLengths.put(robotQuadrant, calculateLegLength(robotQuadrant));
-      }
-
-      if (footStepParameters != null)
-      {
-         minimumDistanceFromSameSideFoot.set(footStepParameters.getMinimumDistanceFromSameSideFoot());
-         minimumVelocityForFullSkew.set(footStepParameters.getMinimumVelocityForFullSkew());
-         strideLength.set(footStepParameters.getStrideLength());
-         stanceWidth.set(footStepParameters.getStanceWidth());
-         maxSkew.set(footStepParameters.getMaxSkew());
-         maxYawPerStep.set(footStepParameters.getMaxYawPerStep());
-      }
-      else
-      {
-         minimumDistanceFromSameSideFoot.set(MINIMUM_DISTANCE_FROM_SAMESIDE_FOOT);
-         minimumVelocityForFullSkew.set(MINIMUM_VELOCITY_FOR_FULL_SKEW);
-         strideLength.set(DEFAULT_STRIDE_LENGTH);
-         stanceWidth.set(DEFAULT_STANCE_WIDTH);
-         maxSkew.set(DEFAULT_MAX_SKEW);
-         maxYawPerStep.set(DEFAULT_MAX_YAW);
-      }
-   }
-
-   private double calculateLegLength(RobotQuadrant robotQuadrant)
-   {
-      ReferenceFrame hipPitchFrame = referenceFrames.getHipPitchFrame(robotQuadrant);
-      ReferenceFrame kneePitchFrame = referenceFrames.getKneeFrame(robotQuadrant);
-      ReferenceFrame footFrame = referenceFrames.getFootFrame(robotQuadrant);
-
-      FramePoint hipPitch = new FramePoint(hipPitchFrame);
-      FramePoint kneePitch = new FramePoint(kneePitchFrame);
-      FramePoint foot = new FramePoint(footFrame);
-
-      kneePitch.changeFrame(hipPitchFrame);
-      double thighLength = kneePitch.distance(hipPitch);
-
-      kneePitch.changeFrame(kneePitchFrame);
-      foot.changeFrame(kneePitchFrame);
-      double shinLength = foot.distance(kneePitch);
-
-      return thighLength + shinLength;
-   }
-
-   @Override
-   public void getSwingTarget(RobotQuadrant swingLeg, FrameVector desiredBodyVelocity, FramePoint swingTargetToPack, double desiredYawRate)
-   {
-      updateFeetPositions();
-
-      //calculate hipPitchHeight
-      swingLegHipPitchPoint.setToZero(referenceFrames.getHipPitchFrame(swingLeg));
-      swingLegHipPitchPoint.changeFrame(ReferenceFrame.getWorldFrame());
-      double swingLegHipPitchHeight = swingLegHipPitchPoint.getZ();
-
-      //calculate hip Roll
-      swingLegHipRollOrientation.setToZero(referenceFrames.getHipRollFrame(swingLeg));
-      swingLegHipRollOrientation.changeFrame(ReferenceFrame.getWorldFrame());
-      double stepDistanceRemovedBecauseOfRoll = legLengths.get(swingLeg) * Math.sin(Math.abs(swingLegHipRollOrientation.getRoll()));
-
-      double maxStepDistance;
-      double maxStepDistanceWithNoRoll = Math.sqrt(Math.pow(legLengths.get(swingLeg), 2) - Math.pow(swingLegHipPitchHeight, 2));
-      if (Double.isNaN(stepDistanceRemovedBecauseOfRoll))
-      {
-         maxStepDistance = 0.0;
-      }
-      else
-      {
-         maxStepDistance = maxStepDistanceWithNoRoll - stepDistanceRemovedBecauseOfRoll;
-         maxStepDistance = Math.max(maxStepDistance, 0.0);
-      }
-
-      double deltaYaw = MathTools.clipToMinMax(desiredYawRate, maxYawPerStep.getDoubleValue());
-
-      RobotQuadrant sameSideQuadrant = swingLeg.getSameSideQuadrant();
-      RobotQuadrant sameEndQuadrant = swingLeg.getAcrossBodyQuadrant();
-      RobotSide oppositeSide = swingLeg.getOppositeSide();
-
-      ReferenceFrame oppositeSideZUpFrame = referenceFrames.getSideDependentMidFeetZUpFrame(oppositeSide);
-      FramePoint footPositionSameSideOppositeEnd = feetLocations.get(sameSideQuadrant);
-      FramePoint footPositionOppositeSideSameEnd = feetLocations.get(sameEndQuadrant);
-
-      //midZUpFrame is oriented so X is perpendicular to the two same side feet, Y pointing backward
-      determineFootPositionFromHalfStride(swingLeg, desiredBodyVelocity, maxStepDistance, deltaYaw, footPositionSameSideOppositeEnd, oppositeSideZUpFrame);
-
-      determineFootPositionFromOppositeSideFoot(swingLeg, desiredBodyVelocity, maxStepDistance, deltaYaw, footPositionSameSideOppositeEnd,
-            footPositionOppositeSideSameEnd, oppositeSideZUpFrame);
-      
-      swingTargetToPack.set(desiredSwingFootPositionFromHalfStride);
-//      swingTargetToPack.set(desiredSwingFootPositionFromOppositeSideFoot);
-   }
-
-   private void determineFootPositionFromHalfStride(RobotQuadrant swingLeg, FrameVector desiredBodyVelocity, double maxStepDistance, double deltaYaw,
-          FramePoint footPositionSameSideOppositeEnd, ReferenceFrame oppositeSideZUpFrame)
-   {
-      
-      RobotSide swingSide = swingLeg.getSide();
-      RobotEnd robotEnd = swingLeg.getEnd();
-      
-      //handle forward backward placement
-      desiredSwingFootPositionFromHalfStride.setToZero(oppositeSideZUpFrame);
-      double halfStrideLength = 0.5 * strideLength.getDoubleValue();
-      double clippedSkew = MathTools.clipToMinMax(maxSkew.getDoubleValue(), 0.0, halfStrideLength);
-      double clippedSkewScalar = MathTools.clipToMinMax(desiredBodyVelocity.getX() / minimumVelocityForFullSkew.getDoubleValue(), 1.0);
-      double amountToSkew = clippedSkewScalar * clippedSkew;
-      amountToSkew = MathTools.clipToMinMax(amountToSkew, maxStepDistance);
-      double newY = robotEnd.negateIfFrontEnd(halfStrideLength) - amountToSkew;
-      desiredSwingFootPositionFromHalfStride.setY(newY);
-
-      //handle left right placement
-      desiredSwingFootPositionFromHalfStride.setX(swingSide.negateIfRightSide(stanceWidth.getDoubleValue()));
-
-      // maintain minimumDistanceFromSameSideFoot inline
-      footPositionSameSideOppositeEnd.changeFrame(oppositeSideZUpFrame);
-      double minimumRadiusFromSameSideFoot = minimumDistanceFromSameSideFoot.getDoubleValue();
-
-      boolean footIsForwardOfOtherFoot = desiredSwingFootPositionFromHalfStride.getY() < footPositionSameSideOppositeEnd.getY();
-      boolean footIsBehindOtherFoot = desiredSwingFootPositionFromHalfStride.getY() > footPositionSameSideOppositeEnd.getY();
-      boolean footIsCloseToOtherFoot = desiredSwingFootPositionFromHalfStride.distance(footPositionSameSideOppositeEnd) < minimumRadiusFromSameSideFoot;
-
-      if ((robotEnd.equals(RobotEnd.HIND) && footIsForwardOfOtherFoot) || (robotEnd.equals(RobotEnd.FRONT) && footIsBehindOtherFoot) || footIsCloseToOtherFoot)
-      {
-         desiredSwingFootPositionFromHalfStride.setY(footPositionSameSideOppositeEnd.getY());
-         desiredSwingFootPositionFromHalfStride.add(0.0, robotEnd.negateIfFrontEnd(minimumRadiusFromSameSideFoot), 0.0);
-      }
-
-      desiredSwingFootPositionFromHalfStride.changeFrame(ReferenceFrame.getWorldFrame());
-
-      //rotate the foot about the centroid of the predicted foot polygon
-      supportPolygon.setFootstep(swingLeg, desiredSwingFootPositionFromHalfStride);
-      supportPolygon.getCentroid(centroid);
-      desiredSwingFootPositionFromHalfStride.set(desiredSwingFootPositionFromHalfStride.yawAboutPoint(centroid, deltaYaw));
-      //      swingTargetToPack.setZ(0.0);
-   }
-
-   private void determineFootPositionFromOppositeSideFoot(RobotQuadrant swingLeg, FrameVector desiredBodyVelocity, double maxStepDistance, double deltaYaw,
-         FramePoint footPositionSameSideOppositeEnd, FramePoint footPositionOppositeSideSameEnd, ReferenceFrame oppositeSideZUpFrame)
-   {
-      RobotSide swingSide = swingLeg.getSide();
-      
-      desiredSwingFootPositionFromOppositeSideFoot.setToZero(oppositeSideZUpFrame);
-      double halfStrideLength = 0.5 * strideLength.getDoubleValue();
-      double clippedSkew = MathTools.clipToMinMax(maxSkew.getDoubleValue(), 0.0, halfStrideLength);
-      double clippedSkewScalar = MathTools.clipToMinMax(desiredBodyVelocity.getX() / minimumVelocityForFullSkew.getDoubleValue(), 1.0);
-      double amountToSkew = clippedSkewScalar * clippedSkew;
-      amountToSkew = MathTools.clipToMinMax(amountToSkew, maxStepDistance);
-      
-      footPositionOppositeSideSameEnd.changeFrame(oppositeSideZUpFrame);      
-      
-      double newY = footPositionOppositeSideSameEnd.getY() - amountToSkew;
-      
-   // maintain minimumDistanceFromSameSideFoot inline
-      
-      footPositionSameSideOppositeEnd.changeFrame(oppositeSideZUpFrame);
-      if(swingLeg.isQuadrantInHind() && footPositionSameSideOppositeEnd.getY() > newY)
-         newY = footPositionSameSideOppositeEnd.getY() + minimumDistanceFromSameSideFoot.getDoubleValue();
-      
-      desiredSwingFootPositionFromOppositeSideFoot.setY(newY);
-      
-      //handle left right placement
-      desiredSwingFootPositionFromOppositeSideFoot.setX(swingSide.negateIfRightSide(stanceWidth.getDoubleValue()));
-      
-      desiredSwingFootPositionFromOppositeSideFoot.changeFrame(ReferenceFrame.getWorldFrame());
-      
-      //rotate the foot about the centroid of the predicted foot polygon
-      supportPolygon.setFootstep(swingLeg, desiredSwingFootPositionFromOppositeSideFoot);
-      supportPolygon.getCentroid(centroid);
-      desiredSwingFootPositionFromOppositeSideFoot.set(desiredSwingFootPositionFromOppositeSideFoot.yawAboutPoint(centroid, deltaYaw));
-      
-   }
-   
-   private void updateFeetPositions()
-   {
-      for (RobotQuadrant robotQuadrant : RobotQuadrant.values)
-      {
-         FramePoint footPosition = feetLocations.get(robotQuadrant);
-         footPosition.setToZero(referenceFrames.getFootFrame(robotQuadrant));
-         footPosition.changeFrame(ReferenceFrame.getWorldFrame());
-         supportPolygon.setFootstep(robotQuadrant, footPosition);
-      }
-   }
-}
-=======
-package us.ihmc.quadrupedRobotics.footstepChooser;
-
-import us.ihmc.quadrupedRobotics.referenceFrames.CommonQuadrupedReferenceFrames;
-import us.ihmc.quadrupedRobotics.supportPolygon.QuadrupedSupportPolygon;
-import us.ihmc.robotics.MathTools;
-import us.ihmc.robotics.dataStructures.registry.YoVariableRegistry;
-import us.ihmc.robotics.dataStructures.variable.DoubleYoVariable;
-import us.ihmc.robotics.geometry.FrameOrientation;
-import us.ihmc.robotics.geometry.FramePoint;
-import us.ihmc.robotics.geometry.FrameVector;
+package us.ihmc.quadrupedRobotics.footstepChooser;
+
+import us.ihmc.quadrupedRobotics.referenceFrames.CommonQuadrupedReferenceFrames;
+import us.ihmc.quadrupedRobotics.supportPolygon.QuadrupedSupportPolygon;
+import us.ihmc.robotics.MathTools;
+import us.ihmc.robotics.dataStructures.registry.YoVariableRegistry;
+import us.ihmc.robotics.dataStructures.variable.DoubleYoVariable;
+import us.ihmc.robotics.geometry.FrameOrientation;
+import us.ihmc.robotics.geometry.FramePoint;
+import us.ihmc.robotics.geometry.FrameVector;
 import us.ihmc.robotics.referenceFrames.MidFrameZUpFrame;
-import us.ihmc.robotics.referenceFrames.ReferenceFrame;
+import us.ihmc.robotics.referenceFrames.ReferenceFrame;
 import us.ihmc.robotics.referenceFrames.TranslationReferenceFrame;
-import us.ihmc.robotics.robotSide.QuadrantDependentList;
-import us.ihmc.robotics.robotSide.RobotEnd;
-import us.ihmc.robotics.robotSide.RobotQuadrant;
-import us.ihmc.robotics.robotSide.RobotSide;
-
-public class MidFootZUpSwingTargetGenerator implements SwingTargetGenerator
-{
-   private final double MINIMUM_VELOCITY_FOR_FULL_SKEW = 0.1;
-   public static double MINIMUM_DISTANCE_FROM_SAMESIDE_FOOT = 0.04;
-   public static double DEFAULT_STRIDE_LENGTH = 1.373;//0.34;
-   public static double DEFAULT_STANCE_WIDTH = 0.36922 * 2;//0.24;
-   public static double DEFAULT_MAX_SKEW = 0.1;
-   public static double DEFAULT_MAX_YAW = 0.25;
-
-   private final String name = getClass().getSimpleName();
-   private final YoVariableRegistry registry = new YoVariableRegistry(name);
-   private final CommonQuadrupedReferenceFrames referenceFrames;
-   private final DoubleYoVariable minimumVelocityForFullSkew = new DoubleYoVariable("minimumVelocityForFullSkew", registry);
-   private final DoubleYoVariable strideLength = new DoubleYoVariable("strideLength", registry);
-   private final DoubleYoVariable stanceWidth = new DoubleYoVariable("stanceWidth", registry);
-   private final DoubleYoVariable maxSkew = new DoubleYoVariable("maxSkew", registry);
-   private final DoubleYoVariable maxYawPerStep = new DoubleYoVariable("maxYawPerStep", registry);
-   private final DoubleYoVariable minimumDistanceFromSameSideFoot = new DoubleYoVariable("minimumDistanceFromSameSideFoot", registry);
-   private final QuadrupedSupportPolygon supportPolygon = new QuadrupedSupportPolygon();
-   private final FramePoint centroid = new FramePoint(ReferenceFrame.getWorldFrame());
-   
-   private final QuadrantDependentList<Double> legLengths = new QuadrantDependentList<Double>();
-   private final FramePoint swingLegHipPitchPoint = new FramePoint();
-   private final FrameOrientation swingLegHipRollOrientation = new FrameOrientation();
-
-   private final FramePoint desiredSwingFootPositionFromHalfStride = new FramePoint();
-   private final FramePoint desiredSwingFootPositionFromOppositeSideFoot = new FramePoint();
-
-   public MidFootZUpSwingTargetGenerator(SwingTargetGeneratorParameters footStepParameters, CommonQuadrupedReferenceFrames referenceFrames,
-         YoVariableRegistry parentRegistry)
-   {
-      this.referenceFrames = referenceFrames;
-      parentRegistry.addChild(registry);
-
-      for (RobotQuadrant robotQuadrant : RobotQuadrant.values)
-      {
-         legLengths.put(robotQuadrant, calculateLegLength(robotQuadrant));
-      }
-      
-      if (footStepParameters != null)
-      {
-         minimumDistanceFromSameSideFoot.set(footStepParameters.getMinimumDistanceFromSameSideFoot());
-         minimumVelocityForFullSkew.set(footStepParameters.getMinimumVelocityForFullSkew());
-         strideLength.set(footStepParameters.getStrideLength());
-         stanceWidth.set(footStepParameters.getStanceWidth());
-         maxSkew.set(footStepParameters.getMaxSkew());
-         maxYawPerStep.set(footStepParameters.getMaxYawPerStep());
-      }
-      else
-      {
-         minimumDistanceFromSameSideFoot.set(MINIMUM_DISTANCE_FROM_SAMESIDE_FOOT);
-         minimumVelocityForFullSkew.set(MINIMUM_VELOCITY_FOR_FULL_SKEW);
-         strideLength.set(DEFAULT_STRIDE_LENGTH);
-         stanceWidth.set(DEFAULT_STANCE_WIDTH);
-         maxSkew.set(DEFAULT_MAX_SKEW);
-         maxYawPerStep.set(DEFAULT_MAX_YAW);
-      }
-   }
-   
-   private double calculateLegLength(RobotQuadrant robotQuadrant)
-   {
-      ReferenceFrame hipPitchFrame = referenceFrames.getHipPitchFrame(robotQuadrant);
-      ReferenceFrame kneePitchFrame = referenceFrames.getKneeFrame(robotQuadrant);
-      ReferenceFrame footFrame = referenceFrames.getFootFrame(robotQuadrant);
-
-      FramePoint hipPitch = new FramePoint(hipPitchFrame);
-      FramePoint kneePitch = new FramePoint(kneePitchFrame);
-      FramePoint foot = new FramePoint(footFrame);
-
-      kneePitch.changeFrame(hipPitchFrame);
-      double thighLength = kneePitch.distance(hipPitch);
-
-      kneePitch.changeFrame(kneePitchFrame);
-      foot.changeFrame(kneePitchFrame);
-      double shinLength = foot.distance(kneePitch);
-
-      return thighLength + shinLength;
-   }
-
-   @Override
-   public void getSwingTarget(RobotQuadrant swingLeg, FrameVector desiredBodyVelocity, FramePoint swingTargetToPack, double desiredYawRate)
-   {
-      updateFeetPositions();
+import us.ihmc.robotics.robotSide.QuadrantDependentList;
+import us.ihmc.robotics.robotSide.RobotEnd;
+import us.ihmc.robotics.robotSide.RobotQuadrant;
+import us.ihmc.robotics.robotSide.RobotSide;
+
+public class MidFootZUpSwingTargetGenerator implements SwingTargetGenerator
+{
+   private final double MINIMUM_VELOCITY_FOR_FULL_SKEW = 0.1;
+   public static double MINIMUM_DISTANCE_FROM_SAMESIDE_FOOT = 0.04;
+   public static double DEFAULT_STRIDE_LENGTH = 1.373;//0.34;
+   public static double DEFAULT_STANCE_WIDTH = 0.36922 * 2;//0.24;
+   public static double DEFAULT_MAX_SKEW = 0.1;
+   public static double DEFAULT_MAX_YAW = 0.25;
+
+   private final String name = getClass().getSimpleName();
+   private final YoVariableRegistry registry = new YoVariableRegistry(name);
+   private final CommonQuadrupedReferenceFrames referenceFrames;
+   private final DoubleYoVariable minimumVelocityForFullSkew = new DoubleYoVariable("minimumVelocityForFullSkew", registry);
+   private final DoubleYoVariable strideLength = new DoubleYoVariable("strideLength", registry);
+   private final DoubleYoVariable stanceWidth = new DoubleYoVariable("stanceWidth", registry);
+   private final DoubleYoVariable maxSkew = new DoubleYoVariable("maxSkew", registry);
+   private final DoubleYoVariable maxYawPerStep = new DoubleYoVariable("maxYawPerStep", registry);
+   private final DoubleYoVariable minimumDistanceFromSameSideFoot = new DoubleYoVariable("minimumDistanceFromSameSideFoot", registry);
+   private final QuadrupedSupportPolygon supportPolygon = new QuadrupedSupportPolygon();
+   private final FramePoint centroid = new FramePoint(ReferenceFrame.getWorldFrame());
+
+   private final QuadrantDependentList<Double> legLengths = new QuadrantDependentList<Double>();
+   private final FramePoint swingLegHipPitchPoint = new FramePoint();
+   private final FrameOrientation swingLegHipRollOrientation = new FrameOrientation();
+
+   private final FramePoint desiredSwingFootPositionFromHalfStride = new FramePoint();
+   private final FramePoint desiredSwingFootPositionFromOppositeSideFoot = new FramePoint();
+
+   public MidFootZUpSwingTargetGenerator(SwingTargetGeneratorParameters footStepParameters, CommonQuadrupedReferenceFrames referenceFrames,
+         YoVariableRegistry parentRegistry)
+   {
+      this.referenceFrames = referenceFrames;
+      parentRegistry.addChild(registry);
+
+      for (RobotQuadrant robotQuadrant : RobotQuadrant.values)
+      {
+         legLengths.put(robotQuadrant, calculateLegLength(robotQuadrant));
+      }
+
+      if (footStepParameters != null)
+      {
+         minimumDistanceFromSameSideFoot.set(footStepParameters.getMinimumDistanceFromSameSideFoot());
+         minimumVelocityForFullSkew.set(footStepParameters.getMinimumVelocityForFullSkew());
+         strideLength.set(footStepParameters.getStrideLength());
+         stanceWidth.set(footStepParameters.getStanceWidth());
+         maxSkew.set(footStepParameters.getMaxSkew());
+         maxYawPerStep.set(footStepParameters.getMaxYawPerStep());
+      }
+      else
+      {
+         minimumDistanceFromSameSideFoot.set(MINIMUM_DISTANCE_FROM_SAMESIDE_FOOT);
+         minimumVelocityForFullSkew.set(MINIMUM_VELOCITY_FOR_FULL_SKEW);
+         strideLength.set(DEFAULT_STRIDE_LENGTH);
+         stanceWidth.set(DEFAULT_STANCE_WIDTH);
+         maxSkew.set(DEFAULT_MAX_SKEW);
+         maxYawPerStep.set(DEFAULT_MAX_YAW);
+      }
+   }
+
+   private double calculateLegLength(RobotQuadrant robotQuadrant)
+   {
+      ReferenceFrame hipPitchFrame = referenceFrames.getHipPitchFrame(robotQuadrant);
+      ReferenceFrame kneePitchFrame = referenceFrames.getKneeFrame(robotQuadrant);
+      ReferenceFrame footFrame = referenceFrames.getFootFrame(robotQuadrant);
+
+      FramePoint hipPitch = new FramePoint(hipPitchFrame);
+      FramePoint kneePitch = new FramePoint(kneePitchFrame);
+      FramePoint foot = new FramePoint(footFrame);
+
+      kneePitch.changeFrame(hipPitchFrame);
+      double thighLength = kneePitch.distance(hipPitch);
+
+      kneePitch.changeFrame(kneePitchFrame);
+      foot.changeFrame(kneePitchFrame);
+      double shinLength = foot.distance(kneePitch);
+
+      return thighLength + shinLength;
+   }
+
+   @Override
+   public void getSwingTarget(RobotQuadrant swingLeg, FrameVector desiredBodyVelocity, FramePoint swingTargetToPack, double desiredYawRate)
+   {
+      updateFeetPositions();
       RobotSide oppositeSide = swingLeg.getOppositeSide();
       ReferenceFrame oppositeSideZUpFrame = referenceFrames.getSideDependentMidFeetZUpFrame(oppositeSide);
       calculateSwingTarget(supportPolygon, oppositeSideZUpFrame, swingLeg, desiredBodyVelocity, desiredYawRate, swingTargetToPack);
@@ -351,7 +114,7 @@
    {
       FramePoint across = footPostions.getFootstep(swingLeg.getAcrossBodyQuadrant());
       FramePoint diag = footPostions.getFootstep(swingLeg.getDiagonalOppositeQuadrant());
-      
+
       if(swingLeg.isQuadrantInFront())
       {
          frontFoot.updateTranslation(across);
@@ -370,99 +133,139 @@
    private void calculateSwingTarget(QuadrupedSupportPolygon supportPolygon, ReferenceFrame oppositeSideZUpFrame, RobotQuadrant swingLeg, FrameVector desiredBodyVelocity, double desiredYawRate,
          FramePoint swingTargetToPack)
    {
-      //calculate hipPitchHeight
-      swingLegHipPitchPoint.setToZero(referenceFrames.getHipPitchFrame(swingLeg));
-      swingLegHipPitchPoint.changeFrame(ReferenceFrame.getWorldFrame());
-      double swingLegHipPitchHeight = swingLegHipPitchPoint.getZ();
-
-      //calculate hip Roll
-      swingLegHipRollOrientation.setToZero(referenceFrames.getHipRollFrame(swingLeg));
-      swingLegHipRollOrientation.changeFrame(ReferenceFrame.getWorldFrame());
-      double stepDistanceRemovedBecauseOfRoll = legLengths.get(swingLeg) * Math.sin(Math.abs(swingLegHipRollOrientation.getRoll()));
-
-      double maxStepDistance;
-      double maxStepDistanceWithNoRoll = Math.sqrt(Math.pow(legLengths.get(swingLeg), 2) - Math.pow(swingLegHipPitchHeight, 2));
-      if (Double.isNaN(stepDistanceRemovedBecauseOfRoll))
-      {
-         maxStepDistance = 0.0;
-      }
-      else
-      {
-         maxStepDistance = maxStepDistanceWithNoRoll - stepDistanceRemovedBecauseOfRoll;
-         maxStepDistance = Math.max(maxStepDistance, 0.0);
-      }
-
-      double deltaYaw = MathTools.clipToMinMax(desiredYawRate, maxYawPerStep.getDoubleValue());
-
-      RobotQuadrant sameSideQuadrant = swingLeg.getSameSideQuadrant();
-      RobotQuadrant sameEndQuadrant = swingLeg.getAcrossBodyQuadrant();
-      RobotSide swingSide = swingLeg.getSide();
-      RobotSide oppositeSide = swingLeg.getOppositeSide();
-      RobotEnd robotEnd = swingLeg.getEnd();
-
+      //calculate hipPitchHeight
+      swingLegHipPitchPoint.setToZero(referenceFrames.getHipPitchFrame(swingLeg));
+      swingLegHipPitchPoint.changeFrame(ReferenceFrame.getWorldFrame());
+      double swingLegHipPitchHeight = swingLegHipPitchPoint.getZ();
+
+      //calculate hip Roll
+      swingLegHipRollOrientation.setToZero(referenceFrames.getHipRollFrame(swingLeg));
+      swingLegHipRollOrientation.changeFrame(ReferenceFrame.getWorldFrame());
+      double stepDistanceRemovedBecauseOfRoll = legLengths.get(swingLeg) * Math.sin(Math.abs(swingLegHipRollOrientation.getRoll()));
+
+      double maxStepDistance;
+      double maxStepDistanceWithNoRoll = Math.sqrt(Math.pow(legLengths.get(swingLeg), 2) - Math.pow(swingLegHipPitchHeight, 2));
+      if (Double.isNaN(stepDistanceRemovedBecauseOfRoll))
+      {
+         maxStepDistance = 0.0;
+      }
+      else
+      {
+         maxStepDistance = maxStepDistanceWithNoRoll - stepDistanceRemovedBecauseOfRoll;
+         maxStepDistance = Math.max(maxStepDistance, 0.0);
+      }
+
+      double deltaYaw = MathTools.clipToMinMax(desiredYawRate, maxYawPerStep.getDoubleValue());
+
+      RobotQuadrant sameSideQuadrant = swingLeg.getSameSideQuadrant();
+      RobotQuadrant sameEndQuadrant = swingLeg.getAcrossBodyQuadrant();
+      RobotSide oppositeSide = swingLeg.getOppositeSide();
+
       FramePoint footPositionSameSideOppositeEnd =new FramePoint(supportPolygon.getFootstep(sameSideQuadrant));
       FramePoint footPositionOppositeSideSameEnd = new FramePoint(supportPolygon.getFootstep(sameEndQuadrant));
-
-      //midZUpFrame is oriented so X is perpendicular to the two same side feet, Y pointing backward
-      determineFootPositionFromHalfStride(supportPolygon, swingLeg, desiredBodyVelocity, maxStepDistance, deltaYaw, swingSide, robotEnd, oppositeSideZUpFrame,
-            footPositionSameSideOppositeEnd);
-
-      swingTargetToPack.set(desiredSwingFootPositionFromHalfStride);
-   }
-   
-   private void determineFootPositionFromHalfStride(QuadrupedSupportPolygon supportPolygon, RobotQuadrant swingLeg, FrameVector desiredBodyVelocity, double maxStepDistance, double deltaYaw,
-         RobotSide swingSide, RobotEnd robotEnd, ReferenceFrame oppositeSideZUpFrame, FramePoint footPositionSameSideOppositeEnd)
-   {
-      //handle forward backward placement
-      desiredSwingFootPositionFromHalfStride.setToZero(oppositeSideZUpFrame);
-      double halfStrideLength = 0.5 * strideLength.getDoubleValue();
-      double clippedSkew = MathTools.clipToMinMax(maxSkew.getDoubleValue(), 0.0, halfStrideLength);
-      double clippedSkewScalar = MathTools.clipToMinMax(desiredBodyVelocity.getX() / minimumVelocityForFullSkew.getDoubleValue(), 1.0);
-      double amountToSkew = clippedSkewScalar * clippedSkew;
-      amountToSkew = MathTools.clipToMinMax(amountToSkew, maxStepDistance);
-      double newY = robotEnd.negateIfFrontEnd(halfStrideLength) - amountToSkew;
-      desiredSwingFootPositionFromHalfStride.setY(newY);
-
-      //handle left right placement
-      desiredSwingFootPositionFromHalfStride.setX(swingSide.negateIfRightSide(stanceWidth.getDoubleValue()));
-
-      // maintain minimumDistanceFromSameSideFoot inline
-      footPositionSameSideOppositeEnd.changeFrame(oppositeSideZUpFrame);
-      double minimumRadiusFromSameSideFoot = minimumDistanceFromSameSideFoot.getDoubleValue();
-
-      boolean footIsForwardOfOtherFoot = desiredSwingFootPositionFromHalfStride.getY() < footPositionSameSideOppositeEnd.getY();
-      boolean footIsBehindOtherFoot = desiredSwingFootPositionFromHalfStride.getY() > footPositionSameSideOppositeEnd.getY();
-      boolean footIsCloseToOtherFoot = desiredSwingFootPositionFromHalfStride.distance(footPositionSameSideOppositeEnd) < minimumRadiusFromSameSideFoot;
-
-      if ((robotEnd.equals(RobotEnd.HIND) && footIsForwardOfOtherFoot) || (robotEnd.equals(RobotEnd.FRONT) && footIsBehindOtherFoot) || footIsCloseToOtherFoot)
-      {
-         desiredSwingFootPositionFromHalfStride.setY(footPositionSameSideOppositeEnd.getY());
-         desiredSwingFootPositionFromHalfStride.add(0.0, robotEnd.negateIfFrontEnd(minimumRadiusFromSameSideFoot), 0.0);
-      }
-
-      desiredSwingFootPositionFromHalfStride.changeFrame(ReferenceFrame.getWorldFrame());
-
-      //rotate the foot about the centroid of the predicted foot polygon
-      supportPolygon.setFootstep(swingLeg, desiredSwingFootPositionFromHalfStride);
-      supportPolygon.getCentroid(centroid);
-      desiredSwingFootPositionFromHalfStride.set(desiredSwingFootPositionFromHalfStride.yawAboutPoint(centroid, deltaYaw));
-      //      swingTargetToPack.setZ(0.0);
-   }
-
-   private void updateFeetPositions()
-   {
-      for (RobotQuadrant robotQuadrant : RobotQuadrant.values)
-      {
+
+      //midZUpFrame is oriented so X is perpendicular to the two same side feet, Y pointing backward
+      determineFootPositionFromHalfStride(supportPolygon, swingLeg, desiredBodyVelocity, maxStepDistance, deltaYaw, footPositionSameSideOppositeEnd, oppositeSideZUpFrame);
+
+      determineFootPositionFromOppositeSideFoot(swingLeg, desiredBodyVelocity, maxStepDistance, deltaYaw, footPositionSameSideOppositeEnd,
+            footPositionOppositeSideSameEnd, oppositeSideZUpFrame);
+      
+      swingTargetToPack.set(desiredSwingFootPositionFromHalfStride);
+//      swingTargetToPack.set(desiredSwingFootPositionFromOppositeSideFoot);
+   }
+
+   private void determineFootPositionFromHalfStride(QuadrupedSupportPolygon supportPolygon, RobotQuadrant swingLeg, FrameVector desiredBodyVelocity, double maxStepDistance, double deltaYaw,
+          FramePoint footPositionSameSideOppositeEnd, ReferenceFrame oppositeSideZUpFrame)
+   {
+      
+      RobotSide swingSide = swingLeg.getSide();
+      RobotEnd robotEnd = swingLeg.getEnd();
+      
+      //handle forward backward placement
+      desiredSwingFootPositionFromHalfStride.setToZero(oppositeSideZUpFrame);
+      double halfStrideLength = 0.5 * strideLength.getDoubleValue();
+      double clippedSkew = MathTools.clipToMinMax(maxSkew.getDoubleValue(), 0.0, halfStrideLength);
+      double clippedSkewScalar = MathTools.clipToMinMax(desiredBodyVelocity.getX() / minimumVelocityForFullSkew.getDoubleValue(), 1.0);
+      double amountToSkew = clippedSkewScalar * clippedSkew;
+      amountToSkew = MathTools.clipToMinMax(amountToSkew, maxStepDistance);
+      double newY = robotEnd.negateIfFrontEnd(halfStrideLength) - amountToSkew;
+      desiredSwingFootPositionFromHalfStride.setY(newY);
+
+      //handle left right placement
+      desiredSwingFootPositionFromHalfStride.setX(swingSide.negateIfRightSide(stanceWidth.getDoubleValue()));
+
+      // maintain minimumDistanceFromSameSideFoot inline
+      footPositionSameSideOppositeEnd.changeFrame(oppositeSideZUpFrame);
+      double minimumRadiusFromSameSideFoot = minimumDistanceFromSameSideFoot.getDoubleValue();
+
+      boolean footIsForwardOfOtherFoot = desiredSwingFootPositionFromHalfStride.getY() < footPositionSameSideOppositeEnd.getY();
+      boolean footIsBehindOtherFoot = desiredSwingFootPositionFromHalfStride.getY() > footPositionSameSideOppositeEnd.getY();
+      boolean footIsCloseToOtherFoot = desiredSwingFootPositionFromHalfStride.distance(footPositionSameSideOppositeEnd) < minimumRadiusFromSameSideFoot;
+
+      if ((robotEnd.equals(RobotEnd.HIND) && footIsForwardOfOtherFoot) || (robotEnd.equals(RobotEnd.FRONT) && footIsBehindOtherFoot) || footIsCloseToOtherFoot)
+      {
+         desiredSwingFootPositionFromHalfStride.setY(footPositionSameSideOppositeEnd.getY());
+         desiredSwingFootPositionFromHalfStride.add(0.0, robotEnd.negateIfFrontEnd(minimumRadiusFromSameSideFoot), 0.0);
+      }
+
+      desiredSwingFootPositionFromHalfStride.changeFrame(ReferenceFrame.getWorldFrame());
+
+      //rotate the foot about the centroid of the predicted foot polygon
+      supportPolygon.setFootstep(swingLeg, desiredSwingFootPositionFromHalfStride);
+      supportPolygon.getCentroid(centroid);
+      desiredSwingFootPositionFromHalfStride.set(desiredSwingFootPositionFromHalfStride.yawAboutPoint(centroid, deltaYaw));
+      //      swingTargetToPack.setZ(0.0);
+   }
+
+   private void determineFootPositionFromOppositeSideFoot(RobotQuadrant swingLeg, FrameVector desiredBodyVelocity, double maxStepDistance, double deltaYaw,
+         FramePoint footPositionSameSideOppositeEnd, FramePoint footPositionOppositeSideSameEnd, ReferenceFrame oppositeSideZUpFrame)
+   {
+      RobotSide swingSide = swingLeg.getSide();
+      
+      desiredSwingFootPositionFromOppositeSideFoot.setToZero(oppositeSideZUpFrame);
+      double halfStrideLength = 0.5 * strideLength.getDoubleValue();
+      double clippedSkew = MathTools.clipToMinMax(maxSkew.getDoubleValue(), 0.0, halfStrideLength);
+      double clippedSkewScalar = MathTools.clipToMinMax(desiredBodyVelocity.getX() / minimumVelocityForFullSkew.getDoubleValue(), 1.0);
+      double amountToSkew = clippedSkewScalar * clippedSkew;
+      amountToSkew = MathTools.clipToMinMax(amountToSkew, maxStepDistance);
+      
+      footPositionOppositeSideSameEnd.changeFrame(oppositeSideZUpFrame);      
+      
+      double newY = footPositionOppositeSideSameEnd.getY() - amountToSkew;
+      
+   // maintain minimumDistanceFromSameSideFoot inline
+      
+      footPositionSameSideOppositeEnd.changeFrame(oppositeSideZUpFrame);
+      if(swingLeg.isQuadrantInHind() && footPositionSameSideOppositeEnd.getY() > newY)
+         newY = footPositionSameSideOppositeEnd.getY() + minimumDistanceFromSameSideFoot.getDoubleValue();
+      
+      desiredSwingFootPositionFromOppositeSideFoot.setY(newY);
+      
+      //handle left right placement
+      desiredSwingFootPositionFromOppositeSideFoot.setX(swingSide.negateIfRightSide(stanceWidth.getDoubleValue()));
+      
+      desiredSwingFootPositionFromOppositeSideFoot.changeFrame(ReferenceFrame.getWorldFrame());
+      
+      //rotate the foot about the centroid of the predicted foot polygon
+      supportPolygon.setFootstep(swingLeg, desiredSwingFootPositionFromOppositeSideFoot);
+      supportPolygon.getCentroid(centroid);
+      desiredSwingFootPositionFromOppositeSideFoot.set(desiredSwingFootPositionFromOppositeSideFoot.yawAboutPoint(centroid, deltaYaw));
+      
+   }
+   
+   private void updateFeetPositions()
+   {
+      for (RobotQuadrant robotQuadrant : RobotQuadrant.values)
+      {
          FramePoint footPosition = supportPolygon.getFootstep(robotQuadrant);
          if(footPosition == null)
          {
             footPosition = new FramePoint(ReferenceFrame.getWorldFrame());
          }
          
-         footPosition.setToZero(referenceFrames.getFootFrame(robotQuadrant));
-         footPosition.changeFrame(ReferenceFrame.getWorldFrame());
-         supportPolygon.setFootstep(robotQuadrant, footPosition);
-      }
-   }
-}
->>>>>>> 3ea7db81
+         footPosition.setToZero(referenceFrames.getFootFrame(robotQuadrant));
+         footPosition.changeFrame(ReferenceFrame.getWorldFrame());
+         supportPolygon.setFootstep(robotQuadrant, footPosition);
+      }
+   }
+}