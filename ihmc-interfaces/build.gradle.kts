buildscript {
   repositories {
      maven { url = uri("https://plugins.gradle.org/m2/") }
      mavenCentral()
      mavenLocal()
      jcenter()
   }
   dependencies {
      classpath("us.ihmc:ros2-msg-to-pubsub-generator:0.20.3")
   }
}

plugins {
   id("us.ihmc.ihmc-build")
   id("us.ihmc.ihmc-ci") version "7.4"
   id("us.ihmc.ihmc-cd") version "1.21"
   id("us.ihmc.log-tools-plugin") version "0.6.1"
}

ihmc {
   loadProductProperties("../product.properties")

   configureDependencyResolution()
   resourceDirectory("main", "messages")
   resourceDirectory("main", "generated-idl")
   javaDirectory("main", "generated-java")
   resourceDirectory("generator", "docker")
   configurePublications()
}

mainDependencies {
<<<<<<< HEAD
   api("us.ihmc:euclid:0.16.2")
   api("us.ihmc:euclid-geometry:0.16.2")
   api("us.ihmc:ihmc-pub-sub:0.16.1")
   api("us.ihmc:ros2-common-interfaces:0.20.3") {
=======
   api("us.ihmc:euclid:0.17.0")
   api("us.ihmc:euclid-geometry:0.17.0")
   api("us.ihmc:ihmc-pub-sub:0.15.0")
   api("us.ihmc:ros2-common-interfaces:0.19.4") {
>>>>>>> ffafcc89
      exclude(group = "org.junit.jupiter", module = "junit-jupiter-api")
      exclude(group = "org.junit.jupiter", module = "junit-jupiter-engine")
      exclude(group = "org.junit.platform", module = "junit-platform-commons")
      exclude(group = "org.junit.platform", module = "junit-platform-launcher")
   }
   api("us.ihmc:ihmc-commons:0.30.4")
}

testDependencies {
   api("us.ihmc:ihmc-ros2-library:0.20.3")
}

generatorDependencies {
   api("us.ihmc:euclid:0.17.0")
   api("us.ihmc:ihmc-commons:0.30.4")
   api("us.ihmc:ros2-msg-to-pubsub-generator:0.20.3")
}

val generator = us.ihmc.ros2.rosidl.ROS2InterfaceGenerator()

tasks.create("generateMessages") {
   doFirst {
      delete("src/main/generated-idl")
      delete("src/main/generated-java")
      delete("src/main/messages/ros1/controller_msgs/msg")
      delete("build/tmp/generateMessages")

      var foundDependency = false

      copy {
         for (file in configurations.default.get().files)
         {
            if (file.name.contains("ros2-common-interfaces"))
            {
               from(zipTree(file))
               foundDependency = true
            }
            into(file("build/tmp/generateMessages/ros2-common-interfaces"))
         }
      }

      if (!foundDependency)
      {
         throw GradleException("Could not find ros2-common-interfaces in configurations.default!")
      }

      generator.addPackageRootToIDLGenerator(file("build/tmp/generateMessages/ros2-common-interfaces/rcl_interfaces").toPath())
      generator.addPackageRootToIDLGenerator(file("build/tmp/generateMessages/ros2-common-interfaces/common_interfaces").toPath())
      generator.addPackageRootToIDLGenerator(file("src/main/messages/ihmc_interfaces").toPath())
      generator.addPackageRootToROS1Generator(file("src/main/messages/ihmc_interfaces").toPath())

      generator.addCustomIDLFiles(file("build/tmp/generateMessages/ros2-common-interfaces/").toPath())

      generator.generate(file("build/tmp/generateMessages/generated-idl").toPath(),
                         file("build/tmp/generateMessages/generated-ros1").toPath(),
                         file("build/tmp/generateMessages/generated-java").toPath())

      copy {
         from("build/tmp/generateMessages/generated-idl/controller_msgs")
         into("src/main/generated-idl/controller_msgs")
      }

      copy {
         from("build/tmp/generateMessages/generated-java/controller_msgs")
         into("src/main/generated-java/controller_msgs")
      }

      copy {
         from("build/tmp/generateMessages/generated-ros1/controller_msgs")
         into("src/main/messages/ros1/controller_msgs")
      }

      us.ihmc.ros2.rosidl.ROS2InterfaceGenerator.convertDirectoryToUnixEOL(file("src/main/generated-idl").toPath())
      us.ihmc.ros2.rosidl.ROS2InterfaceGenerator.convertDirectoryToUnixEOL(file("src/main/generated-java").toPath())
      us.ihmc.ros2.rosidl.ROS2InterfaceGenerator.convertDirectoryToUnixEOL(file("src/main/messages/ros1").toPath())
   }
}<|MERGE_RESOLUTION|>--- conflicted
+++ resolved
@@ -29,17 +29,10 @@
 }
 
 mainDependencies {
-<<<<<<< HEAD
-   api("us.ihmc:euclid:0.16.2")
-   api("us.ihmc:euclid-geometry:0.16.2")
-   api("us.ihmc:ihmc-pub-sub:0.16.1")
-   api("us.ihmc:ros2-common-interfaces:0.20.3") {
-=======
    api("us.ihmc:euclid:0.17.0")
    api("us.ihmc:euclid-geometry:0.17.0")
    api("us.ihmc:ihmc-pub-sub:0.15.0")
    api("us.ihmc:ros2-common-interfaces:0.19.4") {
->>>>>>> ffafcc89
       exclude(group = "org.junit.jupiter", module = "junit-jupiter-api")
       exclude(group = "org.junit.jupiter", module = "junit-jupiter-engine")
       exclude(group = "org.junit.platform", module = "junit-platform-commons")
