buildscript {
   repositories {
      maven { url = uri("https://plugins.gradle.org/m2/") }
      mavenCentral()
      mavenLocal()
   }
   dependencies {
      classpath("us.ihmc:ros2-msg-to-pubsub-generator:0.22.4")
      classpath("us.ihmc:log-tools:0.6.3") // removes vulnerable log4j versions from plugin classpath; can be removed later
   }
}

plugins {
   id("us.ihmc.ihmc-build")
   id("us.ihmc.ihmc-ci") version "7.7"
   id("us.ihmc.ihmc-cd") version "1.24"
   id("us.ihmc.log-tools-plugin") version "0.6.3"
}

ihmc {
   loadProductProperties("../product.properties")

   configureDependencyResolution()
   resourceDirectory("main", "messages")
   resourceDirectory("main", "generated-idl")
   javaDirectory("main", "generated-java")
   resourceDirectory("generator", "docker")
   configurePublications()
}

mainDependencies {
   api("us.ihmc:euclid:0.19.1")
   api("us.ihmc:euclid-geometry:0.19.1")
   api("us.ihmc:ihmc-pub-sub:0.18.4")
   api("us.ihmc:ros2-common-interfaces:0.22.4") {
      exclude(group = "org.junit.jupiter", module = "junit-jupiter-api")
      exclude(group = "org.junit.jupiter", module = "junit-jupiter-engine")
      exclude(group = "org.junit.platform", module = "junit-platform-commons")
      exclude(group = "org.junit.platform", module = "junit-platform-launcher")
   }
   api("us.ihmc:ihmc-commons:0.32.0")
}

testDependencies {
   api("us.ihmc:ihmc-ros2-library:0.22.4")
}

generatorDependencies {
   api("us.ihmc:euclid:0.19.1")
   api("us.ihmc:ihmc-commons:0.32.0")
   api("us.ihmc:ros2-msg-to-pubsub-generator:0.22.4")
}

val generator = us.ihmc.ros2.rosidl.ROS2InterfaceGenerator()
<<<<<<< HEAD
val msg_packages = listOf("ihmc_common_msgs",
                          "controller_msgs",
                          "toolbox_msgs",
                          "quadruped_msgs",
                          "perception_msgs",
                          "behavior_msgs",
                          "exoskeleton_msgs",
                          "atlas_msgs")
=======
val msg_packages = listOf("ihmc_common_msgs", "mission_control_msgs", "controller_msgs", "toolbox_msgs", "quadruped_msgs", "perception_msgs", "exoskeleton_msgs", "atlas_msgs")
>>>>>>> 1bfa4fc1

tasks.create("generateMessages") {
   doFirst {
      delete("src/main/generated-idl")
      delete("src/main/generated-java")
      delete("build/tmp/generateMessages")

      for (packag in msg_packages) {
         delete("src/main/messages/ros1/" + packag + "/msg")
      }

      var foundDependency = false

      copy {
         for (file in configurations.runtimeClasspath.get().files)
         {
            if (file.name.contains("ros2-common-interfaces"))
            {
               from(zipTree(file))
               foundDependency = true
            }
            into(file("build/tmp/generateMessages/ros2-common-interfaces"))
         }
      }

      if (!foundDependency)
      {
         throw GradleException("Could not find ros2-common-interfaces in configurations.runtimeClasspath!")
      }

      generator.addPackageRootToIDLGenerator(file("build/tmp/generateMessages/ros2-common-interfaces/rcl_interfaces").toPath())
      generator.addPackageRootToIDLGenerator(file("build/tmp/generateMessages/ros2-common-interfaces/common_interfaces").toPath())
      generator.addPackageRootToIDLGenerator(file("src/main/messages/ihmc_interfaces").toPath())
      generator.addPackageRootToROS1Generator(file("src/main/messages/ihmc_interfaces").toPath())

      generator.addCustomIDLFiles(file("build/tmp/generateMessages/ros2-common-interfaces/").toPath())

      generator.generate(file("build/tmp/generateMessages/generated-idl").toPath(),
                         file("build/tmp/generateMessages/generated-ros1").toPath(),
                         file("build/tmp/generateMessages/generated-java").toPath())

      for (packag in msg_packages) {
         copy {
            from("build/tmp/generateMessages/generated-idl/$packag")
            into("src/main/generated-idl/$packag")
         }

         copy {
            from("build/tmp/generateMessages/generated-java/$packag")
            into("src/main/generated-java/$packag")
         }

         copy {
            from("build/tmp/generateMessages/generated-ros1/$packag")
            into("src/main/messages/ros1/$packag")
         }
      }

      us.ihmc.ros2.rosidl.ROS2InterfaceGenerator.convertDirectoryToUnixEOL(file("src/main/generated-idl").toPath())
      us.ihmc.ros2.rosidl.ROS2InterfaceGenerator.convertDirectoryToUnixEOL(file("src/main/generated-java").toPath())
      us.ihmc.ros2.rosidl.ROS2InterfaceGenerator.convertDirectoryToUnixEOL(file("src/main/messages/ros1").toPath())
   }
}<|MERGE_RESOLUTION|>--- conflicted
+++ resolved
@@ -52,8 +52,8 @@
 }
 
 val generator = us.ihmc.ros2.rosidl.ROS2InterfaceGenerator()
-<<<<<<< HEAD
 val msg_packages = listOf("ihmc_common_msgs",
+                          "mission_control_msgs",
                           "controller_msgs",
                           "toolbox_msgs",
                           "quadruped_msgs",
@@ -61,9 +61,6 @@
                           "behavior_msgs",
                           "exoskeleton_msgs",
                           "atlas_msgs")
-=======
-val msg_packages = listOf("ihmc_common_msgs", "mission_control_msgs", "controller_msgs", "toolbox_msgs", "quadruped_msgs", "perception_msgs", "exoskeleton_msgs", "atlas_msgs")
->>>>>>> 1bfa4fc1
 
 tasks.create("generateMessages") {
    doFirst {
