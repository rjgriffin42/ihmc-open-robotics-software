#ifndef __controller_msgs__msg__SakeHandDesiredCommandMessage__idl__
#define __controller_msgs__msg__SakeHandDesiredCommandMessage__idl__

module controller_msgs
{
  module msg
  {
    module dds
    {
      const octet ROBOT_SIDE_LEFT =
      0;

      const octet ROBOT_SIDE_RIGHT =
      1;

<<<<<<< HEAD
      const octet COMMAND_OPTION_OPEN =
      0;

      const octet COMMAND_OPTION_CLOSE =
      1;

      const octet COMMAND_OPTION_GRIP =
      2;

      const octet COMMAND_OPTION_CUSTOM =
      3;

      const octet COMMAND_OPTION_CALIBRATE =
      4;

=======
>>>>>>> 59d22d22

      /**
       * Message for commanding the Sake hands to perform various predefined grasps.
       * Also allows for custom grasps with set positions/torques
       */
      @TypeCode(type="controller_msgs::msg::dds_::SakeHandDesiredCommandMessage_")
      struct SakeHandDesiredCommandMessage
      {
        /**
         * Specifies the side of the robot of the hand being referred to
         */
        @defaultValue(value=255)
        octet robot_side;
        /**
         * Request the gripper to perform a calibration sequence
         */
<<<<<<< HEAD
        @defaultValue(value=255)
        octet desired_command_option;
        /**
         * Set to true when user confirms an error
         */
        boolean error_confirmation;
        /**
         * 1.0 is closed, 0.0 is open
         */
        double position_ratio;
=======
        boolean request_calibration;
        /**
         * Request to reset the gripper error state after overheating
         */
        boolean request_reset_errors;
        /**
         * The desired dynamixel position, normalized to the gripper range of motion
         * 0.0 (fingers touching) -> 1.0 (open 210 degrees between fingers)
         * -1.0 means "unspecified". Gripper will keep current value
         */
        double normalized_gripper_desired_position;
>>>>>>> 59d22d22
        /**
         * The dynamixel torque limit setting in achieving the desired position,
         * normalized to the peak dynamixel torque.
         * 0.0: dynamixel will not apply any force and will not achieve desired position
         * 0.3: A reasonable normal value
         * 1.0: dynamixel max torque which will quickly overheat the motor
         * -1.0 means "unspecified". Gripper will keep current value
         */
        double normalized_gripper_torque_limit;
      };
    };
  };
};

#endif<|MERGE_RESOLUTION|>--- conflicted
+++ resolved
@@ -13,24 +13,6 @@
       const octet ROBOT_SIDE_RIGHT =
       1;
 
-<<<<<<< HEAD
-      const octet COMMAND_OPTION_OPEN =
-      0;
-
-      const octet COMMAND_OPTION_CLOSE =
-      1;
-
-      const octet COMMAND_OPTION_GRIP =
-      2;
-
-      const octet COMMAND_OPTION_CUSTOM =
-      3;
-
-      const octet COMMAND_OPTION_CALIBRATE =
-      4;
-
-=======
->>>>>>> 59d22d22
 
       /**
        * Message for commanding the Sake hands to perform various predefined grasps.
@@ -47,18 +29,6 @@
         /**
          * Request the gripper to perform a calibration sequence
          */
-<<<<<<< HEAD
-        @defaultValue(value=255)
-        octet desired_command_option;
-        /**
-         * Set to true when user confirms an error
-         */
-        boolean error_confirmation;
-        /**
-         * 1.0 is closed, 0.0 is open
-         */
-        double position_ratio;
-=======
         boolean request_calibration;
         /**
          * Request to reset the gripper error state after overheating
@@ -70,7 +40,6 @@
          * -1.0 means "unspecified". Gripper will keep current value
          */
         double normalized_gripper_desired_position;
->>>>>>> 59d22d22
         /**
          * The dynamixel torque limit setting in achieving the desired position,
          * normalized to the peak dynamixel torque.
