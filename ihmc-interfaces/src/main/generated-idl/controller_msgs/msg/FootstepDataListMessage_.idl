#ifndef __controller_msgs__msg__FootstepDataListMessage__idl__
#define __controller_msgs__msg__FootstepDataListMessage__idl__

#include "controller_msgs/msg/./FootstepDataMessage_.idl"
#include "controller_msgs/msg/./QueueableMessage_.idl"
module controller_msgs
{
  module msg
  {
    module dds
    {
      const octet EXECUTION_TIMING_CONTROL_DURATIONS =
      0;

      const octet EXECUTION_TIMING_CONTROL_ABSOLUTE_TIMINGS =
      1;


      /**
       * This message is part of the IHMC whole-body controller API.
       * This message commands the controller to execute a list of footsteps.
       * See FootstepDataMessage for more information about defining a footstep.
       */
      @TypeCode(type="controller_msgs::msg::dds_::FootstepDataListMessage_")
      struct FootstepDataListMessage
      {
        /**
         * Unique ID used to identify this message, should preferably be consecutively increasing.
         */
        unsigned long sequence_id;
        /**
         * Defines the list of footstep to perform.
         */
        sequence<controller_msgs::msg::dds::FootstepDataMessage, 50> footstep_data_list;
        /**
         * When CONTROL_DURATIONS is chosen:
         * The controller will try to achieve the swing_duration and the transfer_duration specified in the message.
         * If a footstep touches down early, the next step will not be affected by this and the whole trajectory might finish earlier than expected.
         * When CONTROL_ABSOLUTE_TIMINGS is chosen:
         * The controller will compute the expected times for swing start and touchdown and attempt to start a footstep at that time.
         * If a footstep touches down early, the following transfer will be extended to make up for this
         * time difference and the footstep plan will finish at the expected time.
         */
        octet execution_timing;
        /**
         * The swing_duration is the time a foot is not in ground contact during a step.
         * Each step in a list of footsteps might have a different swing duration.
         * The value specified here is a default value, used if a footstep in this list was created without a swing_duration.
         * When set to zero or a negative value, the controller will its own default value.
         */
        @defaultValue(value=-1.0)
        double default_swing_duration;
        /**
         * The transfer_duration is the time spent with the feet in ground contact before a step.
         * Each step in a list of footsteps might have a different transfer duration.
         * The value specified here is a default value, used if a footstep in this list was created without a transfer-duration.
         * When set to zero or a negative value, the controller will its own default value.
         */
        @defaultValue(value=-1.0)
        double default_transfer_duration;
        /**
         * Specifies the time used to return to a stable standing stance after the execution of the
         * footstep list is finished. If the value is negative the default_transfer_duration will be used,
         * which in turn if not provided indicate the controller to use its own internal default value.
         */
        @defaultValue(value=-1.0)
        double final_transfer_duration;
        /**
<<<<<<< HEAD
=======
         * The swing_duration_shift_fraction is the fraction of the swing duration spent shifting the weight from the heel of the foot to the toe of the foot.
         * A higher split fraction means that the weight is shifted to the toe slowly, then spends very little time on the toe.
         * A lower split fraction means that the weight is shifted to the toe quickly, then spends a long time on the toe.
         */
        @defaultValue(value=-1.0)
        double default_swing_duration_shift_fraction;
        /**
         * The swing_split_fraction is the fraction of the shift portion of swing duration spent shifting the weight from the heel of the foot to the ball of the foot.
         * A higher split fraction means that the weight is shifted to the ball slowly, then to the toe quickly.
         * A lower split fraction means that the weight is shifted to the ball quickly, then to the toe slowly.
         */
        @defaultValue(value=-1.0)
        double default_swing_split_fraction;
        /**
>>>>>>> 14666b3f
         * The transfer_split_fraction is the fraction of the transfer duration spent shifting the weight from the trailing foot to the middle of the stance.
         * A higher split fraction means that the weight is shifted to the center slowly, then to the upcoming support foot quickly.
         * A lower split fraction means that the weight is shifted to the center quickly, then to the upcoming support foot slowly.
         */
        @defaultValue(value=-1.0)
        double default_transfer_split_fraction;
        /**
<<<<<<< HEAD
=======
         * The final_transfer_split_fraction is the fraction of the final transfer duration spent shifting the weight from the trailing foot to the middle of the stance.
         * A higher split fraction means that the weight is shifted to the center slowly, then to the upcoming support foot quickly.
         * A lower split fraction means that the weight is shifted to the center quickly, then to the upcoming support foot slowly.
         */
        @defaultValue(value=-1.0)
        double final_transfer_split_fraction;
        /**
         * The transfer_weight_distribution is the fraction through transfer that the CoP midpoint is located at.
         * A lower fraction means that the midpoint is located near the trailing foot.
         * A higher fraction means that the midpoint is located near the leading foot.
         */
        @defaultValue(value=-1.0)
        double default_transfer_weight_distribution;
        /**
         * The final_transfer_weight_distribution is the fraction through final transfer that the CoP midpoint is located at.
         * A lower fraction means that the midpoint is located near the trailing foot.
         * A higher fraction means that the midpoint is located near the leading foot.
         */
        @defaultValue(value=-1.0)
        double final_transfer_weight_distribution;
        /**
>>>>>>> 14666b3f
         * If false the controller adjust each footstep height to be at the support sole height.
         */
        @defaultValue(value=True)
        boolean trust_height_of_footsteps;
        /**
         * Contains information on whether the robot can automatically adjust its footsteps to retain balance.
         */
        boolean are_footsteps_adjustable;
        /**
         * If true the controller will adjust the x and y coordinates of the upcoming footsteps with the location error of previous steps.
         */
        boolean offset_footsteps_with_execution_error;
        /**
         * If true the controller will adjust the z coordinate of the adjust upcoming footsteps with the location error of previous steps.
         */
        boolean offset_footsteps_height_with_execution_error;
        /**
         * Properties for queueing footstep lists.
         */
        controller_msgs::msg::dds::QueueableMessage queueing_properties;
      };
    };
  };
};

#endif<|MERGE_RESOLUTION|>--- conflicted
+++ resolved
@@ -66,8 +66,6 @@
         @defaultValue(value=-1.0)
         double final_transfer_duration;
         /**
-<<<<<<< HEAD
-=======
          * The swing_duration_shift_fraction is the fraction of the swing duration spent shifting the weight from the heel of the foot to the toe of the foot.
          * A higher split fraction means that the weight is shifted to the toe slowly, then spends very little time on the toe.
          * A lower split fraction means that the weight is shifted to the toe quickly, then spends a long time on the toe.
@@ -82,7 +80,6 @@
         @defaultValue(value=-1.0)
         double default_swing_split_fraction;
         /**
->>>>>>> 14666b3f
          * The transfer_split_fraction is the fraction of the transfer duration spent shifting the weight from the trailing foot to the middle of the stance.
          * A higher split fraction means that the weight is shifted to the center slowly, then to the upcoming support foot quickly.
          * A lower split fraction means that the weight is shifted to the center quickly, then to the upcoming support foot slowly.
@@ -90,8 +87,6 @@
         @defaultValue(value=-1.0)
         double default_transfer_split_fraction;
         /**
-<<<<<<< HEAD
-=======
          * The final_transfer_split_fraction is the fraction of the final transfer duration spent shifting the weight from the trailing foot to the middle of the stance.
          * A higher split fraction means that the weight is shifted to the center slowly, then to the upcoming support foot quickly.
          * A lower split fraction means that the weight is shifted to the center quickly, then to the upcoming support foot slowly.
@@ -113,7 +108,6 @@
         @defaultValue(value=-1.0)
         double final_transfer_weight_distribution;
         /**
->>>>>>> 14666b3f
          * If false the controller adjust each footstep height to be at the support sole height.
          */
         @defaultValue(value=True)
