--- conflicted
+++ resolved
@@ -23,13 +23,8 @@
 
 int8 PELVIS_HEIGHT_PITCH_ACTION=17
 
-<<<<<<< HEAD
 int8 WAIT_DURATION_ACTION=18
 
-int8 WALK_ACTION=19
-
-=======
->>>>>>> 89253519
 # Monotonically increasing message ID that matches the CRDTInfo update number
 uint32 sequence_id
 
