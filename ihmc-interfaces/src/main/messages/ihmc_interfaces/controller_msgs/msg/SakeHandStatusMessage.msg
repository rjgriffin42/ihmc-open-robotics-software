# Message used to report the current joint angles for the fingers of the sake gripper.

byte ROBOT_SIDE_LEFT = 0
byte ROBOT_SIDE_RIGHT = 1

# Specifies the side of the robot of the hand being referred to
byte robot_side 255

<<<<<<< HEAD
# 0.0 open, 1.0 closed
float64 normalized_desired_position

# 0.0 min, 1.0 max
float64 normalized_desired_torque

# Celsius divided by 100
float64 normalized_temperature

# 0.0 open, 1.0 closed
float64 normalized_measured_position

# 0.0 min, 1.0 max
float64 normalized_measured_torque

# -1.0 = opening, 1.0 = closing. 0.0 = not moving
float64 normalized_measured_velocity

# error message as reported by Dynamixel. See: https://emanual.robotis.com/docs/en/dxl/protocol1/#error
string error_message

# tick value from Dynamixel. Increments from 0 to 32767, then repeats
uint16 realtime_tick
=======
float64 temperature

# The current dynamixel position, normalized to the gripper range of motion
# 0.0 (fingers touching) -> 1.0 (open 210 degrees between fingers)
float64 normalized_current_position

# The current dynamixel torque
# 0.0: dynamixel will not apply any force and will not achieve desired position
# 0.3: A reasonable normal value
# 1.0: dynamixel max torque which will quickly overheat the motor
float64 normalized_current_torque

float64 normalized_desired_position

float64 normalized_torque_limit

bool is_calibrated

bool needs_reset
>>>>>>> 59d22d22
<|MERGE_RESOLUTION|>--- conflicted
+++ resolved
@@ -6,31 +6,6 @@
 # Specifies the side of the robot of the hand being referred to
 byte robot_side 255
 
-<<<<<<< HEAD
-# 0.0 open, 1.0 closed
-float64 normalized_desired_position
-
-# 0.0 min, 1.0 max
-float64 normalized_desired_torque
-
-# Celsius divided by 100
-float64 normalized_temperature
-
-# 0.0 open, 1.0 closed
-float64 normalized_measured_position
-
-# 0.0 min, 1.0 max
-float64 normalized_measured_torque
-
-# -1.0 = opening, 1.0 = closing. 0.0 = not moving
-float64 normalized_measured_velocity
-
-# error message as reported by Dynamixel. See: https://emanual.robotis.com/docs/en/dxl/protocol1/#error
-string error_message
-
-# tick value from Dynamixel. Increments from 0 to 32767, then repeats
-uint16 realtime_tick
-=======
 float64 temperature
 
 # The current dynamixel position, normalized to the gripper range of motion
@@ -49,5 +24,4 @@
 
 bool is_calibrated
 
-bool needs_reset
->>>>>>> 59d22d22
+bool needs_reset