# This message is part of the IHMC whole-body controller API.
# This message commands the controller to execute a list of footsteps.
# See FootstepDataMessage for more information about defining a footstep.

byte EXECUTION_TIMING_CONTROL_DURATIONS = 0
byte EXECUTION_TIMING_CONTROL_ABSOLUTE_TIMINGS = 1

# Unique ID used to identify this message, should preferably be consecutively increasing.
uint32 sequence_id

# Defines the list of footstep to perform.
FootstepDataMessage[<=50] footstep_data_list
# When CONTROL_DURATIONS is chosen:
#   The controller will try to achieve the swing_duration and the transfer_duration specified in the message.
#   If a footstep touches down early, the next step will not be affected by this and the whole trajectory might finish earlier than expected.
# When CONTROL_ABSOLUTE_TIMINGS is chosen:
#   The controller will compute the expected times for swing start and touchdown and attempt to start a footstep at that time.
#   If a footstep touches down early, the following transfer will be extended to make up for this
#   time difference and the footstep plan will finish at the expected time.
byte execution_timing 0
# The swing_duration is the time a foot is not in ground contact during a step.
# Each step in a list of footsteps might have a different swing duration.
# The value specified here is a default value, used if a footstep in this list was created without a swing_duration.
# When set to zero or a negative value, the controller will its own default value.
float64 default_swing_duration -1.0
# The transfer_duration is the time spent with the feet in ground contact before a step.
# Each step in a list of footsteps might have a different transfer duration.
# The value specified here is a default value, used if a footstep in this list was created without a transfer-duration.
# When set to zero or a negative value, the controller will its own default value.
float64 default_transfer_duration -1.0
# Specifies the time used to return to a stable standing stance after the execution of the
# footstep list is finished. If the value is negative the default_transfer_duration will be used,
# which in turn if not provided indicate the controller to use its own internal default value.
float64 final_transfer_duration -1.0
<<<<<<< HEAD
=======
# The swing_duration_shift_fraction is the fraction of the swing duration spent shifting the weight from the heel of the foot to the toe of the foot.
# A higher split fraction means that the weight is shifted to the toe slowly, then spends very little time on the toe.
# A lower split fraction means that the weight is shifted to the toe quickly, then spends a long time on the toe.
float64 default_swing_duration_shift_fraction -1.0
# The swing_split_fraction is the fraction of the shift portion of swing duration spent shifting the weight from the heel of the foot to the ball of the foot.
# A higher split fraction means that the weight is shifted to the ball slowly, then to the toe quickly.
# A lower split fraction means that the weight is shifted to the ball quickly, then to the toe slowly.
float64 default_swing_split_fraction -1.0
>>>>>>> 14666b3f
# The transfer_split_fraction is the fraction of the transfer duration spent shifting the weight from the trailing foot to the middle of the stance.
# A higher split fraction means that the weight is shifted to the center slowly, then to the upcoming support foot quickly.
# A lower split fraction means that the weight is shifted to the center quickly, then to the upcoming support foot slowly.
float64 default_transfer_split_fraction -1.0
<<<<<<< HEAD
=======
# The final_transfer_split_fraction is the fraction of the final transfer duration spent shifting the weight from the trailing foot to the middle of the stance.
# A higher split fraction means that the weight is shifted to the center slowly, then to the upcoming support foot quickly.
# A lower split fraction means that the weight is shifted to the center quickly, then to the upcoming support foot slowly.
float64 final_transfer_split_fraction -1.0
# The transfer_weight_distribution is the fraction through transfer that the CoP midpoint is located at.
# A lower fraction means that the midpoint is located near the trailing foot.
# A higher fraction means that the midpoint is located near the leading foot.
float64 default_transfer_weight_distribution -1.0
# The final_transfer_weight_distribution is the fraction through final transfer that the CoP midpoint is located at.
# A lower fraction means that the midpoint is located near the trailing foot.
# A higher fraction means that the midpoint is located near the leading foot.
float64 final_transfer_weight_distribution -1.0
>>>>>>> 14666b3f
# If false the controller adjust each footstep height to be at the support sole height.
bool trust_height_of_footsteps true
# Contains information on whether the robot can automatically adjust its footsteps to retain balance.
bool are_footsteps_adjustable false
# If true the controller will adjust the x and y coordinates of the upcoming footsteps with the location error of previous steps.
bool offset_footsteps_with_execution_error false
# If true the controller will adjust the z coordinate of the adjust upcoming footsteps with the location error of previous steps.
bool offset_footsteps_height_with_execution_error false
# Properties for queueing footstep lists.
QueueableMessage queueing_properties<|MERGE_RESOLUTION|>--- conflicted
+++ resolved
@@ -32,8 +32,6 @@
 # footstep list is finished. If the value is negative the default_transfer_duration will be used,
 # which in turn if not provided indicate the controller to use its own internal default value.
 float64 final_transfer_duration -1.0
-<<<<<<< HEAD
-=======
 # The swing_duration_shift_fraction is the fraction of the swing duration spent shifting the weight from the heel of the foot to the toe of the foot.
 # A higher split fraction means that the weight is shifted to the toe slowly, then spends very little time on the toe.
 # A lower split fraction means that the weight is shifted to the toe quickly, then spends a long time on the toe.
@@ -42,13 +40,10 @@
 # A higher split fraction means that the weight is shifted to the ball slowly, then to the toe quickly.
 # A lower split fraction means that the weight is shifted to the ball quickly, then to the toe slowly.
 float64 default_swing_split_fraction -1.0
->>>>>>> 14666b3f
 # The transfer_split_fraction is the fraction of the transfer duration spent shifting the weight from the trailing foot to the middle of the stance.
 # A higher split fraction means that the weight is shifted to the center slowly, then to the upcoming support foot quickly.
 # A lower split fraction means that the weight is shifted to the center quickly, then to the upcoming support foot slowly.
 float64 default_transfer_split_fraction -1.0
-<<<<<<< HEAD
-=======
 # The final_transfer_split_fraction is the fraction of the final transfer duration spent shifting the weight from the trailing foot to the middle of the stance.
 # A higher split fraction means that the weight is shifted to the center slowly, then to the upcoming support foot quickly.
 # A lower split fraction means that the weight is shifted to the center quickly, then to the upcoming support foot slowly.
@@ -61,7 +56,6 @@
 # A lower fraction means that the midpoint is located near the trailing foot.
 # A higher fraction means that the midpoint is located near the leading foot.
 float64 final_transfer_weight_distribution -1.0
->>>>>>> 14666b3f
 # If false the controller adjust each footstep height to be at the support sole height.
 bool trust_height_of_footsteps true
 # Contains information on whether the robot can automatically adjust its footsteps to retain balance.
