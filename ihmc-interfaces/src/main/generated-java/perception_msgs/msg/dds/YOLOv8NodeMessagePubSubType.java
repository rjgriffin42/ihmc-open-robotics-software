--- conflicted
+++ resolved
@@ -15,11 +15,7 @@
    @Override
    public final java.lang.String getDefinitionChecksum()
    {
-<<<<<<< HEAD
-   		return "dcb7b3493507eac049d528f7cc3d3af22ee03f788ebd7c70b1a7cd46a9b45376";
-=======
-   		return "4fa99065ebfbd80a85c7eab79aa94cc729cb9bcc3d1c622569e79b47c8c6ac15";
->>>>>>> d665cce8
+   		return "6a9ae1256d36373bf586d130f90a4e7ab03537b6fe235b8ebc878e0c0af0bdb9";
    }
    
    @Override
