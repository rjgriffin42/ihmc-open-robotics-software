--- conflicted
+++ resolved
@@ -15,11 +15,7 @@
    @Override
    public final java.lang.String getDefinitionChecksum()
    {
-<<<<<<< HEAD
-   		return "9f1c82e64aa1a1f7a046987a597cec970f81806e76885bc313a0bf92ccac8b9e";
-=======
-   		return "60b44bf2baff581fc262caa1c841f121d6d415ffeb3dd30f29409be9865120c3";
->>>>>>> 4b56d92e
+   		return "241db50e185e62b6445fe554870fb129abe7598e3694c89e6f25a3ad08283ec5";
    }
    
    @Override
