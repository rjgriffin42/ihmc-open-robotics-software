package perception_msgs.msg.dds;

/**
* 
* Topic data type of the struct "SceneGraphMessage" defined in "SceneGraphMessage_.idl". Use this class to provide the TopicDataType to a Participant. 
*
* This file was automatically generated from SceneGraphMessage_.idl by us.ihmc.idl.generator.IDLGenerator. 
* Do not update this file directly, edit SceneGraphMessage_.idl instead.
*
*/
public class SceneGraphMessagePubSubType implements us.ihmc.pubsub.TopicDataType<perception_msgs.msg.dds.SceneGraphMessage>
{
   public static final java.lang.String name = "perception_msgs::msg::dds_::SceneGraphMessage_";
   
   @Override
   public final java.lang.String getDefinitionChecksum()
   {
<<<<<<< HEAD
   		return "a2492a0342650f5118c84441b9dee7e21b8fcfc4de85721c08ed5fd6b007a401";
=======
   		return "0093a4e10034feb6c658e1b424435a2fbda368e0741ab031bb10c8e82be16700";
>>>>>>> 4b56d92e
   }
   
   @Override
   public final java.lang.String getDefinitionVersion()
   {
   		return "local";
   }

   private final us.ihmc.idl.CDR serializeCDR = new us.ihmc.idl.CDR();
   private final us.ihmc.idl.CDR deserializeCDR = new us.ihmc.idl.CDR();

   @Override
   public void serialize(perception_msgs.msg.dds.SceneGraphMessage data, us.ihmc.pubsub.common.SerializedPayload serializedPayload) throws java.io.IOException
   {
      serializeCDR.serialize(serializedPayload);
      write(data, serializeCDR);
      serializeCDR.finishSerialize();
   }

   @Override
   public void deserialize(us.ihmc.pubsub.common.SerializedPayload serializedPayload, perception_msgs.msg.dds.SceneGraphMessage data) throws java.io.IOException
   {
      deserializeCDR.deserialize(serializedPayload);
      read(data, deserializeCDR);
      deserializeCDR.finishDeserialize();
   }

   public static int getMaxCdrSerializedSize()
   {
      return getMaxCdrSerializedSize(0);
   }

   public static int getMaxCdrSerializedSize(int current_alignment)
   {
      int initial_alignment = current_alignment;

      current_alignment += 4 + us.ihmc.idl.CDR.alignment(current_alignment, 4);

      current_alignment += 4 + us.ihmc.idl.CDR.alignment(current_alignment, 4);current_alignment += (1000 * 1) + us.ihmc.idl.CDR.alignment(current_alignment, 1);

      current_alignment += 4 + us.ihmc.idl.CDR.alignment(current_alignment, 4);current_alignment += (1000 * 4) + us.ihmc.idl.CDR.alignment(current_alignment, 4);

      current_alignment += 4 + us.ihmc.idl.CDR.alignment(current_alignment, 4);for(int i0 = 0; i0 < 200; ++i0)
      {
          current_alignment += perception_msgs.msg.dds.SceneNodeMessagePubSubType.getMaxCdrSerializedSize(current_alignment);}
      current_alignment += 4 + us.ihmc.idl.CDR.alignment(current_alignment, 4);for(int i0 = 0; i0 < 200; ++i0)
      {
          current_alignment += perception_msgs.msg.dds.DetectableSceneNodeMessagePubSubType.getMaxCdrSerializedSize(current_alignment);}
      current_alignment += 4 + us.ihmc.idl.CDR.alignment(current_alignment, 4);for(int i0 = 0; i0 < 200; ++i0)
      {
          current_alignment += perception_msgs.msg.dds.PredefinedRigidBodySceneNodeMessagePubSubType.getMaxCdrSerializedSize(current_alignment);}
      current_alignment += 4 + us.ihmc.idl.CDR.alignment(current_alignment, 4);for(int i0 = 0; i0 < 200; ++i0)
      {
          current_alignment += perception_msgs.msg.dds.ArUcoMarkerNodeMessagePubSubType.getMaxCdrSerializedSize(current_alignment);}
      current_alignment += 4 + us.ihmc.idl.CDR.alignment(current_alignment, 4);for(int i0 = 0; i0 < 200; ++i0)
      {
          current_alignment += perception_msgs.msg.dds.CenterposeNodeMessagePubSubType.getMaxCdrSerializedSize(current_alignment);}
      current_alignment += 4 + us.ihmc.idl.CDR.alignment(current_alignment, 4);for(int i0 = 0; i0 < 200; ++i0)
      {
          current_alignment += perception_msgs.msg.dds.StaticRelativeSceneNodeMessagePubSubType.getMaxCdrSerializedSize(current_alignment);}
      current_alignment += 4 + us.ihmc.idl.CDR.alignment(current_alignment, 4);for(int i0 = 0; i0 < 200; ++i0)
      {
          current_alignment += perception_msgs.msg.dds.PrimitiveRigidBodySceneNodeMessagePubSubType.getMaxCdrSerializedSize(current_alignment);}
      current_alignment += 4 + us.ihmc.idl.CDR.alignment(current_alignment, 4);for(int i0 = 0; i0 < 200; ++i0)
      {
          current_alignment += perception_msgs.msg.dds.YOLOv8NodeMessagePubSubType.getMaxCdrSerializedSize(current_alignment);}
      current_alignment += 4 + us.ihmc.idl.CDR.alignment(current_alignment, 4);for(int i0 = 0; i0 < 200; ++i0)
      {
          current_alignment += perception_msgs.msg.dds.DoorNodeMessagePubSubType.getMaxCdrSerializedSize(current_alignment);}

      return current_alignment - initial_alignment;
   }

   public final static int getCdrSerializedSize(perception_msgs.msg.dds.SceneGraphMessage data)
   {
      return getCdrSerializedSize(data, 0);
   }

   public final static int getCdrSerializedSize(perception_msgs.msg.dds.SceneGraphMessage data, int current_alignment)
   {
      int initial_alignment = current_alignment;

      current_alignment += 4 + us.ihmc.idl.CDR.alignment(current_alignment, 4);


      current_alignment += 4 + us.ihmc.idl.CDR.alignment(current_alignment, 4);
      current_alignment += (data.getSceneTreeTypes().size() * 1) + us.ihmc.idl.CDR.alignment(current_alignment, 1);


      current_alignment += 4 + us.ihmc.idl.CDR.alignment(current_alignment, 4);
      current_alignment += (data.getSceneTreeIndices().size() * 4) + us.ihmc.idl.CDR.alignment(current_alignment, 4);


      current_alignment += 4 + us.ihmc.idl.CDR.alignment(current_alignment, 4);
      for(int i0 = 0; i0 < data.getSceneNodes().size(); ++i0)
      {
          current_alignment += perception_msgs.msg.dds.SceneNodeMessagePubSubType.getCdrSerializedSize(data.getSceneNodes().get(i0), current_alignment);}

      current_alignment += 4 + us.ihmc.idl.CDR.alignment(current_alignment, 4);
      for(int i0 = 0; i0 < data.getDetectableSceneNodes().size(); ++i0)
      {
          current_alignment += perception_msgs.msg.dds.DetectableSceneNodeMessagePubSubType.getCdrSerializedSize(data.getDetectableSceneNodes().get(i0), current_alignment);}

      current_alignment += 4 + us.ihmc.idl.CDR.alignment(current_alignment, 4);
      for(int i0 = 0; i0 < data.getPredefinedRigidBodySceneNodes().size(); ++i0)
      {
          current_alignment += perception_msgs.msg.dds.PredefinedRigidBodySceneNodeMessagePubSubType.getCdrSerializedSize(data.getPredefinedRigidBodySceneNodes().get(i0), current_alignment);}

      current_alignment += 4 + us.ihmc.idl.CDR.alignment(current_alignment, 4);
      for(int i0 = 0; i0 < data.getArucoMarkerSceneNodes().size(); ++i0)
      {
          current_alignment += perception_msgs.msg.dds.ArUcoMarkerNodeMessagePubSubType.getCdrSerializedSize(data.getArucoMarkerSceneNodes().get(i0), current_alignment);}

      current_alignment += 4 + us.ihmc.idl.CDR.alignment(current_alignment, 4);
      for(int i0 = 0; i0 < data.getCenterposeSceneNodes().size(); ++i0)
      {
          current_alignment += perception_msgs.msg.dds.CenterposeNodeMessagePubSubType.getCdrSerializedSize(data.getCenterposeSceneNodes().get(i0), current_alignment);}

      current_alignment += 4 + us.ihmc.idl.CDR.alignment(current_alignment, 4);
      for(int i0 = 0; i0 < data.getStaticRelativeSceneNodes().size(); ++i0)
      {
          current_alignment += perception_msgs.msg.dds.StaticRelativeSceneNodeMessagePubSubType.getCdrSerializedSize(data.getStaticRelativeSceneNodes().get(i0), current_alignment);}

      current_alignment += 4 + us.ihmc.idl.CDR.alignment(current_alignment, 4);
      for(int i0 = 0; i0 < data.getPrimitiveRigidBodySceneNodes().size(); ++i0)
      {
          current_alignment += perception_msgs.msg.dds.PrimitiveRigidBodySceneNodeMessagePubSubType.getCdrSerializedSize(data.getPrimitiveRigidBodySceneNodes().get(i0), current_alignment);}

      current_alignment += 4 + us.ihmc.idl.CDR.alignment(current_alignment, 4);
      for(int i0 = 0; i0 < data.getYoloSceneNodes().size(); ++i0)
      {
          current_alignment += perception_msgs.msg.dds.YOLOv8NodeMessagePubSubType.getCdrSerializedSize(data.getYoloSceneNodes().get(i0), current_alignment);}

      current_alignment += 4 + us.ihmc.idl.CDR.alignment(current_alignment, 4);
      for(int i0 = 0; i0 < data.getDoorSceneNodes().size(); ++i0)
      {
          current_alignment += perception_msgs.msg.dds.DoorNodeMessagePubSubType.getCdrSerializedSize(data.getDoorSceneNodes().get(i0), current_alignment);}


      return current_alignment - initial_alignment;
   }

   public static void write(perception_msgs.msg.dds.SceneGraphMessage data, us.ihmc.idl.CDR cdr)
   {
      cdr.write_type_4(data.getNextId());

      if(data.getSceneTreeTypes().size() <= 1000)
      cdr.write_type_e(data.getSceneTreeTypes());else
          throw new RuntimeException("scene_tree_types field exceeds the maximum length");

      if(data.getSceneTreeIndices().size() <= 1000)
      cdr.write_type_e(data.getSceneTreeIndices());else
          throw new RuntimeException("scene_tree_indices field exceeds the maximum length");

      if(data.getSceneNodes().size() <= 200)
      cdr.write_type_e(data.getSceneNodes());else
          throw new RuntimeException("scene_nodes field exceeds the maximum length");

      if(data.getDetectableSceneNodes().size() <= 200)
      cdr.write_type_e(data.getDetectableSceneNodes());else
          throw new RuntimeException("detectable_scene_nodes field exceeds the maximum length");

      if(data.getPredefinedRigidBodySceneNodes().size() <= 200)
      cdr.write_type_e(data.getPredefinedRigidBodySceneNodes());else
          throw new RuntimeException("predefined_rigid_body_scene_nodes field exceeds the maximum length");

      if(data.getArucoMarkerSceneNodes().size() <= 200)
      cdr.write_type_e(data.getArucoMarkerSceneNodes());else
          throw new RuntimeException("aruco_marker_scene_nodes field exceeds the maximum length");

      if(data.getCenterposeSceneNodes().size() <= 200)
      cdr.write_type_e(data.getCenterposeSceneNodes());else
          throw new RuntimeException("centerpose_scene_nodes field exceeds the maximum length");

      if(data.getStaticRelativeSceneNodes().size() <= 200)
      cdr.write_type_e(data.getStaticRelativeSceneNodes());else
          throw new RuntimeException("static_relative_scene_nodes field exceeds the maximum length");

      if(data.getPrimitiveRigidBodySceneNodes().size() <= 200)
      cdr.write_type_e(data.getPrimitiveRigidBodySceneNodes());else
          throw new RuntimeException("primitive_rigid_body_scene_nodes field exceeds the maximum length");

      if(data.getYoloSceneNodes().size() <= 200)
      cdr.write_type_e(data.getYoloSceneNodes());else
          throw new RuntimeException("yolo_scene_nodes field exceeds the maximum length");

      if(data.getDoorSceneNodes().size() <= 200)
      cdr.write_type_e(data.getDoorSceneNodes());else
          throw new RuntimeException("door_scene_nodes field exceeds the maximum length");

   }

   public static void read(perception_msgs.msg.dds.SceneGraphMessage data, us.ihmc.idl.CDR cdr)
   {
      data.setNextId(cdr.read_type_4());
      	
      cdr.read_type_e(data.getSceneTreeTypes());	
      cdr.read_type_e(data.getSceneTreeIndices());	
      cdr.read_type_e(data.getSceneNodes());	
      cdr.read_type_e(data.getDetectableSceneNodes());	
      cdr.read_type_e(data.getPredefinedRigidBodySceneNodes());	
      cdr.read_type_e(data.getArucoMarkerSceneNodes());	
      cdr.read_type_e(data.getCenterposeSceneNodes());	
      cdr.read_type_e(data.getStaticRelativeSceneNodes());	
      cdr.read_type_e(data.getPrimitiveRigidBodySceneNodes());	
      cdr.read_type_e(data.getYoloSceneNodes());	
      cdr.read_type_e(data.getDoorSceneNodes());	

   }

   @Override
   public final void serialize(perception_msgs.msg.dds.SceneGraphMessage data, us.ihmc.idl.InterchangeSerializer ser)
   {
      ser.write_type_4("next_id", data.getNextId());
      ser.write_type_e("scene_tree_types", data.getSceneTreeTypes());
      ser.write_type_e("scene_tree_indices", data.getSceneTreeIndices());
      ser.write_type_e("scene_nodes", data.getSceneNodes());
      ser.write_type_e("detectable_scene_nodes", data.getDetectableSceneNodes());
      ser.write_type_e("predefined_rigid_body_scene_nodes", data.getPredefinedRigidBodySceneNodes());
      ser.write_type_e("aruco_marker_scene_nodes", data.getArucoMarkerSceneNodes());
      ser.write_type_e("centerpose_scene_nodes", data.getCenterposeSceneNodes());
      ser.write_type_e("static_relative_scene_nodes", data.getStaticRelativeSceneNodes());
      ser.write_type_e("primitive_rigid_body_scene_nodes", data.getPrimitiveRigidBodySceneNodes());
      ser.write_type_e("yolo_scene_nodes", data.getYoloSceneNodes());
      ser.write_type_e("door_scene_nodes", data.getDoorSceneNodes());
   }

   @Override
   public final void deserialize(us.ihmc.idl.InterchangeSerializer ser, perception_msgs.msg.dds.SceneGraphMessage data)
   {
      data.setNextId(ser.read_type_4("next_id"));
      ser.read_type_e("scene_tree_types", data.getSceneTreeTypes());
      ser.read_type_e("scene_tree_indices", data.getSceneTreeIndices());
      ser.read_type_e("scene_nodes", data.getSceneNodes());
      ser.read_type_e("detectable_scene_nodes", data.getDetectableSceneNodes());
      ser.read_type_e("predefined_rigid_body_scene_nodes", data.getPredefinedRigidBodySceneNodes());
      ser.read_type_e("aruco_marker_scene_nodes", data.getArucoMarkerSceneNodes());
      ser.read_type_e("centerpose_scene_nodes", data.getCenterposeSceneNodes());
      ser.read_type_e("static_relative_scene_nodes", data.getStaticRelativeSceneNodes());
      ser.read_type_e("primitive_rigid_body_scene_nodes", data.getPrimitiveRigidBodySceneNodes());
      ser.read_type_e("yolo_scene_nodes", data.getYoloSceneNodes());
      ser.read_type_e("door_scene_nodes", data.getDoorSceneNodes());
   }

   public static void staticCopy(perception_msgs.msg.dds.SceneGraphMessage src, perception_msgs.msg.dds.SceneGraphMessage dest)
   {
      dest.set(src);
   }

   @Override
   public perception_msgs.msg.dds.SceneGraphMessage createData()
   {
      return new perception_msgs.msg.dds.SceneGraphMessage();
   }
   @Override
   public int getTypeSize()
   {
      return us.ihmc.idl.CDR.getTypeSize(getMaxCdrSerializedSize());
   }

   @Override
   public java.lang.String getName()
   {
      return name;
   }
   
   public void serialize(perception_msgs.msg.dds.SceneGraphMessage data, us.ihmc.idl.CDR cdr)
   {
      write(data, cdr);
   }

   public void deserialize(perception_msgs.msg.dds.SceneGraphMessage data, us.ihmc.idl.CDR cdr)
   {
      read(data, cdr);
   }
   
   public void copy(perception_msgs.msg.dds.SceneGraphMessage src, perception_msgs.msg.dds.SceneGraphMessage dest)
   {
      staticCopy(src, dest);
   }

   @Override
   public SceneGraphMessagePubSubType newInstance()
   {
      return new SceneGraphMessagePubSubType();
   }
}<|MERGE_RESOLUTION|>--- conflicted
+++ resolved
@@ -15,11 +15,7 @@
    @Override
    public final java.lang.String getDefinitionChecksum()
    {
-<<<<<<< HEAD
-   		return "a2492a0342650f5118c84441b9dee7e21b8fcfc4de85721c08ed5fd6b007a401";
-=======
-   		return "0093a4e10034feb6c658e1b424435a2fbda368e0741ab031bb10c8e82be16700";
->>>>>>> 4b56d92e
+   		return "d2f42ce6b021a2213bb5c0c01d43987a6473a543396fd02d6c3146cc20349ac7";
    }
    
    @Override
