--- conflicted
+++ resolved
@@ -15,11 +15,7 @@
    @Override
    public final java.lang.String getDefinitionChecksum()
    {
-<<<<<<< HEAD
-   		return "3fb77cff8d061117ebc806d63ba46331ce92d844bcaac5cfa8fbeec3c1c8057b";
-=======
-   		return "28287e0b25f4f692dda1c106263e90afe4c4cad74397540e9d2e7f450a0ce5b5";
->>>>>>> d665cce8
+   		return "cf26457a98c35ce15cdf1b4fd1e9691ce230bbb6be5a333b292db3d01b0003e0";
    }
    
    @Override
