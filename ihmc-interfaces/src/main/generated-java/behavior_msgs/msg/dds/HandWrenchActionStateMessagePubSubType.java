--- conflicted
+++ resolved
@@ -15,11 +15,7 @@
    @Override
    public final java.lang.String getDefinitionChecksum()
    {
-<<<<<<< HEAD
-   		return "5e56be253a56840abe46565778f57f6886c1dd55be985af7b50d4c231fcdc096";
-=======
    		return "ad167934b71971de58850ae4777a9dfedc66cc2699be5e8cce2b72ad99fe318d";
->>>>>>> b3f8243d
    }
    
    @Override
