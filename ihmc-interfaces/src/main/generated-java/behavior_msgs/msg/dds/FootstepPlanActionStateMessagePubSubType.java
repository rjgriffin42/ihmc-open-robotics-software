--- conflicted
+++ resolved
@@ -15,11 +15,7 @@
    @Override
    public final java.lang.String getDefinitionChecksum()
    {
-<<<<<<< HEAD
-   		return "a2f09fff834ad4cc700b5d136963c17d2a86c3fe1f260f2cf0ab6def50aa3511";
-=======
-   		return "6b45f6b67126536f5adb087a0273a70cadbc440df5775a7243188200b4a2c8ae";
->>>>>>> e51c7ab9
+   		return "5597979ae6de61a27e332b279b82f92835bb6e67a8d62bad4a9a9b7b7f0dcdf4";
    }
    
    @Override
