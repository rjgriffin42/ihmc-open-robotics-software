--- conflicted
+++ resolved
@@ -15,11 +15,7 @@
    @Override
    public final java.lang.String getDefinitionChecksum()
    {
-<<<<<<< HEAD
-   		return "9bb09776ce7aeffb91cac8ce851a2760cf122935d52987926ed4e07eaad4e6ad";
-=======
-   		return "6b45f6b67126536f5adb087a0273a70cadbc440df5775a7243188200b4a2c8ae";
->>>>>>> 78d23a0b
+   		return "7f207631b6a40eaf2ab43fccfe9c8b4966ededae46cb5c027c938de72ce06569";
    }
    
    @Override
