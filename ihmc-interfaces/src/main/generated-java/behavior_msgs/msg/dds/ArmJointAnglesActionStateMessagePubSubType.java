--- conflicted
+++ resolved
@@ -15,11 +15,7 @@
    @Override
    public final java.lang.String getDefinitionChecksum()
    {
-<<<<<<< HEAD
-   		return "a26c1e4ebbf66acc79f04e071d78d41466fc02cb867c923727b32329ff777e1f";
-=======
-   		return "380fe5c5d4521e5291b85f442260e6e12c2e194b20faeafe3a3163c3873b9f56";
->>>>>>> 163e27fe
+   		return "128f79bf5f60a0c8766ea545e875407691c6dbb07e17357ba51a1464e9122b1d";
    }
    
    @Override
