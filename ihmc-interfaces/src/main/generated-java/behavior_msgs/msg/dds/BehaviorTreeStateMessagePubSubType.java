--- conflicted
+++ resolved
@@ -15,11 +15,7 @@
    @Override
    public final java.lang.String getDefinitionChecksum()
    {
-<<<<<<< HEAD
-   		return "d0b2537b44392646e6ecfea24cb6fd5fe90c74550fab3390bb7f1d6b7858d818";
-=======
    		return "c697fb3db8733853f909aae51ba29cb7b53b4c747416cda977a77224d5b38090";
->>>>>>> 245dbc04
    }
    
    @Override
