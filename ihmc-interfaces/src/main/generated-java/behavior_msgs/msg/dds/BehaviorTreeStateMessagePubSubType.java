package behavior_msgs.msg.dds;

/**
* 
* Topic data type of the struct "BehaviorTreeStateMessage" defined in "BehaviorTreeStateMessage_.idl". Use this class to provide the TopicDataType to a Participant. 
*
* This file was automatically generated from BehaviorTreeStateMessage_.idl by us.ihmc.idl.generator.IDLGenerator. 
* Do not update this file directly, edit BehaviorTreeStateMessage_.idl instead.
*
*/
public class BehaviorTreeStateMessagePubSubType implements us.ihmc.pubsub.TopicDataType<behavior_msgs.msg.dds.BehaviorTreeStateMessage>
{
   public static final java.lang.String name = "behavior_msgs::msg::dds_::BehaviorTreeStateMessage_";
   
   @Override
   public final java.lang.String getDefinitionChecksum()
   {
<<<<<<< HEAD
   		return "a8dc20465150a3f8bdd2a3d8a3bee1afc832634a9bd34c2f790aa25bd4cc24f9";
=======
   		return "8a44e070360b505fdf96e97040c07fd1e8e6694e2f9cde3b6cf6750ffa431ded";
>>>>>>> 194cc60a
   }
   
   @Override
   public final java.lang.String getDefinitionVersion()
   {
   		return "local";
   }

   private final us.ihmc.idl.CDR serializeCDR = new us.ihmc.idl.CDR();
   private final us.ihmc.idl.CDR deserializeCDR = new us.ihmc.idl.CDR();

   @Override
   public void serialize(behavior_msgs.msg.dds.BehaviorTreeStateMessage data, us.ihmc.pubsub.common.SerializedPayload serializedPayload) throws java.io.IOException
   {
      serializeCDR.serialize(serializedPayload);
      write(data, serializeCDR);
      serializeCDR.finishSerialize();
   }

   @Override
   public void deserialize(us.ihmc.pubsub.common.SerializedPayload serializedPayload, behavior_msgs.msg.dds.BehaviorTreeStateMessage data) throws java.io.IOException
   {
      deserializeCDR.deserialize(serializedPayload);
      read(data, deserializeCDR);
      deserializeCDR.finishDeserialize();
   }

   public static int getMaxCdrSerializedSize()
   {
      return getMaxCdrSerializedSize(0);
   }

   public static int getMaxCdrSerializedSize(int current_alignment)
   {
      int initial_alignment = current_alignment;

      current_alignment += 4 + us.ihmc.idl.CDR.alignment(current_alignment, 4);

      current_alignment += 4 + us.ihmc.idl.CDR.alignment(current_alignment, 4);

      current_alignment += ihmc_common_msgs.msg.dds.ConfirmableRequestMessagePubSubType.getMaxCdrSerializedSize(current_alignment);

      current_alignment += 4 + us.ihmc.idl.CDR.alignment(current_alignment, 4);current_alignment += (1000 * 1) + us.ihmc.idl.CDR.alignment(current_alignment, 1);

      current_alignment += 4 + us.ihmc.idl.CDR.alignment(current_alignment, 4);current_alignment += (1000 * 4) + us.ihmc.idl.CDR.alignment(current_alignment, 4);

      current_alignment += 4 + us.ihmc.idl.CDR.alignment(current_alignment, 4);for(int i0 = 0; i0 < 1; ++i0)
      {
          current_alignment += behavior_msgs.msg.dds.BehaviorTreeRootNodeStateMessagePubSubType.getMaxCdrSerializedSize(current_alignment);}
      current_alignment += 4 + us.ihmc.idl.CDR.alignment(current_alignment, 4);for(int i0 = 0; i0 < 200; ++i0)
      {
          current_alignment += behavior_msgs.msg.dds.BasicNodeStateMessagePubSubType.getMaxCdrSerializedSize(current_alignment);}
      current_alignment += 4 + us.ihmc.idl.CDR.alignment(current_alignment, 4);for(int i0 = 0; i0 < 200; ++i0)
      {
          current_alignment += behavior_msgs.msg.dds.ActionSequenceStateMessagePubSubType.getMaxCdrSerializedSize(current_alignment);}
      current_alignment += 4 + us.ihmc.idl.CDR.alignment(current_alignment, 4);for(int i0 = 0; i0 < 200; ++i0)
      {
          current_alignment += behavior_msgs.msg.dds.DoorTraversalStateMessagePubSubType.getMaxCdrSerializedSize(current_alignment);}
      current_alignment += 4 + us.ihmc.idl.CDR.alignment(current_alignment, 4);for(int i0 = 0; i0 < 200; ++i0)
      {
          current_alignment += behavior_msgs.msg.dds.TrashCanInteractionStateMessagePubSubType.getMaxCdrSerializedSize(current_alignment);}
      current_alignment += 4 + us.ihmc.idl.CDR.alignment(current_alignment, 4);for(int i0 = 0; i0 < 200; ++i0)
      {
          current_alignment += behavior_msgs.msg.dds.BuildingExplorationStateMessagePubSubType.getMaxCdrSerializedSize(current_alignment);}
      current_alignment += 4 + us.ihmc.idl.CDR.alignment(current_alignment, 4);for(int i0 = 0; i0 < 200; ++i0)
      {
          current_alignment += behavior_msgs.msg.dds.ChestOrientationActionStateMessagePubSubType.getMaxCdrSerializedSize(current_alignment);}
      current_alignment += 4 + us.ihmc.idl.CDR.alignment(current_alignment, 4);for(int i0 = 0; i0 < 200; ++i0)
      {
          current_alignment += behavior_msgs.msg.dds.FootstepPlanActionStateMessagePubSubType.getMaxCdrSerializedSize(current_alignment);}
      current_alignment += 4 + us.ihmc.idl.CDR.alignment(current_alignment, 4);for(int i0 = 0; i0 < 200; ++i0)
      {
          current_alignment += behavior_msgs.msg.dds.SakeHandCommandActionStateMessagePubSubType.getMaxCdrSerializedSize(current_alignment);}
      current_alignment += 4 + us.ihmc.idl.CDR.alignment(current_alignment, 4);for(int i0 = 0; i0 < 200; ++i0)
      {
          current_alignment += behavior_msgs.msg.dds.HandPoseActionStateMessagePubSubType.getMaxCdrSerializedSize(current_alignment);}
      current_alignment += 4 + us.ihmc.idl.CDR.alignment(current_alignment, 4);for(int i0 = 0; i0 < 200; ++i0)
      {
          current_alignment += behavior_msgs.msg.dds.HandWrenchActionStateMessagePubSubType.getMaxCdrSerializedSize(current_alignment);}
      current_alignment += 4 + us.ihmc.idl.CDR.alignment(current_alignment, 4);for(int i0 = 0; i0 < 200; ++i0)
      {
          current_alignment += behavior_msgs.msg.dds.ScrewPrimitiveActionStateMessagePubSubType.getMaxCdrSerializedSize(current_alignment);}
      current_alignment += 4 + us.ihmc.idl.CDR.alignment(current_alignment, 4);for(int i0 = 0; i0 < 200; ++i0)
      {
          current_alignment += behavior_msgs.msg.dds.PelvisHeightOrientationActionStateMessagePubSubType.getMaxCdrSerializedSize(current_alignment);}
      current_alignment += 4 + us.ihmc.idl.CDR.alignment(current_alignment, 4);for(int i0 = 0; i0 < 200; ++i0)
      {
          current_alignment += behavior_msgs.msg.dds.WaitDurationActionStateMessagePubSubType.getMaxCdrSerializedSize(current_alignment);}
      current_alignment += 4 + us.ihmc.idl.CDR.alignment(current_alignment, 4);for(int i0 = 0; i0 < 200; ++i0)
      {
          current_alignment += behavior_msgs.msg.dds.FootPoseActionStateMessagePubSubType.getMaxCdrSerializedSize(current_alignment);}

      return current_alignment - initial_alignment;
   }

   public final static int getCdrSerializedSize(behavior_msgs.msg.dds.BehaviorTreeStateMessage data)
   {
      return getCdrSerializedSize(data, 0);
   }

   public final static int getCdrSerializedSize(behavior_msgs.msg.dds.BehaviorTreeStateMessage data, int current_alignment)
   {
      int initial_alignment = current_alignment;

      current_alignment += 4 + us.ihmc.idl.CDR.alignment(current_alignment, 4);


      current_alignment += 4 + us.ihmc.idl.CDR.alignment(current_alignment, 4);


      current_alignment += ihmc_common_msgs.msg.dds.ConfirmableRequestMessagePubSubType.getCdrSerializedSize(data.getConfirmableRequest(), current_alignment);

      current_alignment += 4 + us.ihmc.idl.CDR.alignment(current_alignment, 4);
      current_alignment += (data.getBehaviorTreeTypes().size() * 1) + us.ihmc.idl.CDR.alignment(current_alignment, 1);


      current_alignment += 4 + us.ihmc.idl.CDR.alignment(current_alignment, 4);
      current_alignment += (data.getBehaviorTreeIndices().size() * 4) + us.ihmc.idl.CDR.alignment(current_alignment, 4);


      current_alignment += 4 + us.ihmc.idl.CDR.alignment(current_alignment, 4);
      for(int i0 = 0; i0 < data.getRootNodes().size(); ++i0)
      {
          current_alignment += behavior_msgs.msg.dds.BehaviorTreeRootNodeStateMessagePubSubType.getCdrSerializedSize(data.getRootNodes().get(i0), current_alignment);}

      current_alignment += 4 + us.ihmc.idl.CDR.alignment(current_alignment, 4);
      for(int i0 = 0; i0 < data.getBasicNodes().size(); ++i0)
      {
          current_alignment += behavior_msgs.msg.dds.BasicNodeStateMessagePubSubType.getCdrSerializedSize(data.getBasicNodes().get(i0), current_alignment);}

      current_alignment += 4 + us.ihmc.idl.CDR.alignment(current_alignment, 4);
      for(int i0 = 0; i0 < data.getActionSequences().size(); ++i0)
      {
          current_alignment += behavior_msgs.msg.dds.ActionSequenceStateMessagePubSubType.getCdrSerializedSize(data.getActionSequences().get(i0), current_alignment);}

      current_alignment += 4 + us.ihmc.idl.CDR.alignment(current_alignment, 4);
      for(int i0 = 0; i0 < data.getDoorTraversals().size(); ++i0)
      {
          current_alignment += behavior_msgs.msg.dds.DoorTraversalStateMessagePubSubType.getCdrSerializedSize(data.getDoorTraversals().get(i0), current_alignment);}

      current_alignment += 4 + us.ihmc.idl.CDR.alignment(current_alignment, 4);
      for(int i0 = 0; i0 < data.getTrashCanInteractions().size(); ++i0)
      {
          current_alignment += behavior_msgs.msg.dds.TrashCanInteractionStateMessagePubSubType.getCdrSerializedSize(data.getTrashCanInteractions().get(i0), current_alignment);}

      current_alignment += 4 + us.ihmc.idl.CDR.alignment(current_alignment, 4);
      for(int i0 = 0; i0 < data.getBuildingExplorations().size(); ++i0)
      {
          current_alignment += behavior_msgs.msg.dds.BuildingExplorationStateMessagePubSubType.getCdrSerializedSize(data.getBuildingExplorations().get(i0), current_alignment);}

      current_alignment += 4 + us.ihmc.idl.CDR.alignment(current_alignment, 4);
      for(int i0 = 0; i0 < data.getChestOrientationActions().size(); ++i0)
      {
          current_alignment += behavior_msgs.msg.dds.ChestOrientationActionStateMessagePubSubType.getCdrSerializedSize(data.getChestOrientationActions().get(i0), current_alignment);}

      current_alignment += 4 + us.ihmc.idl.CDR.alignment(current_alignment, 4);
      for(int i0 = 0; i0 < data.getFootstepPlanActions().size(); ++i0)
      {
          current_alignment += behavior_msgs.msg.dds.FootstepPlanActionStateMessagePubSubType.getCdrSerializedSize(data.getFootstepPlanActions().get(i0), current_alignment);}

      current_alignment += 4 + us.ihmc.idl.CDR.alignment(current_alignment, 4);
      for(int i0 = 0; i0 < data.getSakeHandCommandActions().size(); ++i0)
      {
          current_alignment += behavior_msgs.msg.dds.SakeHandCommandActionStateMessagePubSubType.getCdrSerializedSize(data.getSakeHandCommandActions().get(i0), current_alignment);}

      current_alignment += 4 + us.ihmc.idl.CDR.alignment(current_alignment, 4);
      for(int i0 = 0; i0 < data.getHandPoseActions().size(); ++i0)
      {
          current_alignment += behavior_msgs.msg.dds.HandPoseActionStateMessagePubSubType.getCdrSerializedSize(data.getHandPoseActions().get(i0), current_alignment);}

      current_alignment += 4 + us.ihmc.idl.CDR.alignment(current_alignment, 4);
      for(int i0 = 0; i0 < data.getHandWrenchActions().size(); ++i0)
      {
          current_alignment += behavior_msgs.msg.dds.HandWrenchActionStateMessagePubSubType.getCdrSerializedSize(data.getHandWrenchActions().get(i0), current_alignment);}

      current_alignment += 4 + us.ihmc.idl.CDR.alignment(current_alignment, 4);
      for(int i0 = 0; i0 < data.getScrewPrimitiveActions().size(); ++i0)
      {
          current_alignment += behavior_msgs.msg.dds.ScrewPrimitiveActionStateMessagePubSubType.getCdrSerializedSize(data.getScrewPrimitiveActions().get(i0), current_alignment);}

      current_alignment += 4 + us.ihmc.idl.CDR.alignment(current_alignment, 4);
      for(int i0 = 0; i0 < data.getPelvisHeightActions().size(); ++i0)
      {
          current_alignment += behavior_msgs.msg.dds.PelvisHeightOrientationActionStateMessagePubSubType.getCdrSerializedSize(data.getPelvisHeightActions().get(i0), current_alignment);}

      current_alignment += 4 + us.ihmc.idl.CDR.alignment(current_alignment, 4);
      for(int i0 = 0; i0 < data.getWaitDurationActions().size(); ++i0)
      {
          current_alignment += behavior_msgs.msg.dds.WaitDurationActionStateMessagePubSubType.getCdrSerializedSize(data.getWaitDurationActions().get(i0), current_alignment);}

      current_alignment += 4 + us.ihmc.idl.CDR.alignment(current_alignment, 4);
      for(int i0 = 0; i0 < data.getFootPoseActions().size(); ++i0)
      {
          current_alignment += behavior_msgs.msg.dds.FootPoseActionStateMessagePubSubType.getCdrSerializedSize(data.getFootPoseActions().get(i0), current_alignment);}


      return current_alignment - initial_alignment;
   }

   public static void write(behavior_msgs.msg.dds.BehaviorTreeStateMessage data, us.ihmc.idl.CDR cdr)
   {
      cdr.write_type_4(data.getSequenceId());

      cdr.write_type_4(data.getNextId());

      ihmc_common_msgs.msg.dds.ConfirmableRequestMessagePubSubType.write(data.getConfirmableRequest(), cdr);
      if(data.getBehaviorTreeTypes().size() <= 1000)
      cdr.write_type_e(data.getBehaviorTreeTypes());else
          throw new RuntimeException("behavior_tree_types field exceeds the maximum length");

      if(data.getBehaviorTreeIndices().size() <= 1000)
      cdr.write_type_e(data.getBehaviorTreeIndices());else
          throw new RuntimeException("behavior_tree_indices field exceeds the maximum length");

      if(data.getRootNodes().size() <= 1)
      cdr.write_type_e(data.getRootNodes());else
          throw new RuntimeException("root_nodes field exceeds the maximum length");

      if(data.getBasicNodes().size() <= 200)
      cdr.write_type_e(data.getBasicNodes());else
          throw new RuntimeException("basic_nodes field exceeds the maximum length");

      if(data.getActionSequences().size() <= 200)
      cdr.write_type_e(data.getActionSequences());else
          throw new RuntimeException("action_sequences field exceeds the maximum length");

      if(data.getDoorTraversals().size() <= 200)
      cdr.write_type_e(data.getDoorTraversals());else
          throw new RuntimeException("door_traversals field exceeds the maximum length");

      if(data.getTrashCanInteractions().size() <= 200)
      cdr.write_type_e(data.getTrashCanInteractions());else
          throw new RuntimeException("trash_can_interactions field exceeds the maximum length");

      if(data.getBuildingExplorations().size() <= 200)
      cdr.write_type_e(data.getBuildingExplorations());else
          throw new RuntimeException("building_explorations field exceeds the maximum length");

      if(data.getChestOrientationActions().size() <= 200)
      cdr.write_type_e(data.getChestOrientationActions());else
          throw new RuntimeException("chest_orientation_actions field exceeds the maximum length");

      if(data.getFootstepPlanActions().size() <= 200)
      cdr.write_type_e(data.getFootstepPlanActions());else
          throw new RuntimeException("footstep_plan_actions field exceeds the maximum length");

      if(data.getSakeHandCommandActions().size() <= 200)
      cdr.write_type_e(data.getSakeHandCommandActions());else
          throw new RuntimeException("sake_hand_command_actions field exceeds the maximum length");

      if(data.getHandPoseActions().size() <= 200)
      cdr.write_type_e(data.getHandPoseActions());else
          throw new RuntimeException("hand_pose_actions field exceeds the maximum length");

      if(data.getHandWrenchActions().size() <= 200)
      cdr.write_type_e(data.getHandWrenchActions());else
          throw new RuntimeException("hand_wrench_actions field exceeds the maximum length");

      if(data.getScrewPrimitiveActions().size() <= 200)
      cdr.write_type_e(data.getScrewPrimitiveActions());else
          throw new RuntimeException("screw_primitive_actions field exceeds the maximum length");

      if(data.getPelvisHeightActions().size() <= 200)
      cdr.write_type_e(data.getPelvisHeightActions());else
          throw new RuntimeException("pelvis_height_actions field exceeds the maximum length");

      if(data.getWaitDurationActions().size() <= 200)
      cdr.write_type_e(data.getWaitDurationActions());else
          throw new RuntimeException("wait_duration_actions field exceeds the maximum length");

      if(data.getFootPoseActions().size() <= 200)
      cdr.write_type_e(data.getFootPoseActions());else
          throw new RuntimeException("foot_pose_actions field exceeds the maximum length");

   }

   public static void read(behavior_msgs.msg.dds.BehaviorTreeStateMessage data, us.ihmc.idl.CDR cdr)
   {
      data.setSequenceId(cdr.read_type_4());
      	
      data.setNextId(cdr.read_type_4());
      	
      ihmc_common_msgs.msg.dds.ConfirmableRequestMessagePubSubType.read(data.getConfirmableRequest(), cdr);	
      cdr.read_type_e(data.getBehaviorTreeTypes());	
      cdr.read_type_e(data.getBehaviorTreeIndices());	
      cdr.read_type_e(data.getRootNodes());	
      cdr.read_type_e(data.getBasicNodes());	
      cdr.read_type_e(data.getActionSequences());	
      cdr.read_type_e(data.getDoorTraversals());	
      cdr.read_type_e(data.getTrashCanInteractions());	
      cdr.read_type_e(data.getBuildingExplorations());	
      cdr.read_type_e(data.getChestOrientationActions());	
      cdr.read_type_e(data.getFootstepPlanActions());	
      cdr.read_type_e(data.getSakeHandCommandActions());	
      cdr.read_type_e(data.getHandPoseActions());	
      cdr.read_type_e(data.getHandWrenchActions());	
      cdr.read_type_e(data.getScrewPrimitiveActions());	
      cdr.read_type_e(data.getPelvisHeightActions());	
      cdr.read_type_e(data.getWaitDurationActions());	
      cdr.read_type_e(data.getFootPoseActions());	

   }

   @Override
   public final void serialize(behavior_msgs.msg.dds.BehaviorTreeStateMessage data, us.ihmc.idl.InterchangeSerializer ser)
   {
      ser.write_type_4("sequence_id", data.getSequenceId());
      ser.write_type_4("next_id", data.getNextId());
      ser.write_type_a("confirmable_request", new ihmc_common_msgs.msg.dds.ConfirmableRequestMessagePubSubType(), data.getConfirmableRequest());

      ser.write_type_e("behavior_tree_types", data.getBehaviorTreeTypes());
      ser.write_type_e("behavior_tree_indices", data.getBehaviorTreeIndices());
      ser.write_type_e("root_nodes", data.getRootNodes());
      ser.write_type_e("basic_nodes", data.getBasicNodes());
      ser.write_type_e("action_sequences", data.getActionSequences());
      ser.write_type_e("door_traversals", data.getDoorTraversals());
      ser.write_type_e("trash_can_interactions", data.getTrashCanInteractions());
      ser.write_type_e("building_explorations", data.getBuildingExplorations());
      ser.write_type_e("chest_orientation_actions", data.getChestOrientationActions());
      ser.write_type_e("footstep_plan_actions", data.getFootstepPlanActions());
      ser.write_type_e("sake_hand_command_actions", data.getSakeHandCommandActions());
      ser.write_type_e("hand_pose_actions", data.getHandPoseActions());
      ser.write_type_e("hand_wrench_actions", data.getHandWrenchActions());
      ser.write_type_e("screw_primitive_actions", data.getScrewPrimitiveActions());
      ser.write_type_e("pelvis_height_actions", data.getPelvisHeightActions());
      ser.write_type_e("wait_duration_actions", data.getWaitDurationActions());
      ser.write_type_e("foot_pose_actions", data.getFootPoseActions());
   }

   @Override
   public final void deserialize(us.ihmc.idl.InterchangeSerializer ser, behavior_msgs.msg.dds.BehaviorTreeStateMessage data)
   {
      data.setSequenceId(ser.read_type_4("sequence_id"));
      data.setNextId(ser.read_type_4("next_id"));
      ser.read_type_a("confirmable_request", new ihmc_common_msgs.msg.dds.ConfirmableRequestMessagePubSubType(), data.getConfirmableRequest());

      ser.read_type_e("behavior_tree_types", data.getBehaviorTreeTypes());
      ser.read_type_e("behavior_tree_indices", data.getBehaviorTreeIndices());
      ser.read_type_e("root_nodes", data.getRootNodes());
      ser.read_type_e("basic_nodes", data.getBasicNodes());
      ser.read_type_e("action_sequences", data.getActionSequences());
      ser.read_type_e("door_traversals", data.getDoorTraversals());
      ser.read_type_e("trash_can_interactions", data.getTrashCanInteractions());
      ser.read_type_e("building_explorations", data.getBuildingExplorations());
      ser.read_type_e("chest_orientation_actions", data.getChestOrientationActions());
      ser.read_type_e("footstep_plan_actions", data.getFootstepPlanActions());
      ser.read_type_e("sake_hand_command_actions", data.getSakeHandCommandActions());
      ser.read_type_e("hand_pose_actions", data.getHandPoseActions());
      ser.read_type_e("hand_wrench_actions", data.getHandWrenchActions());
      ser.read_type_e("screw_primitive_actions", data.getScrewPrimitiveActions());
      ser.read_type_e("pelvis_height_actions", data.getPelvisHeightActions());
      ser.read_type_e("wait_duration_actions", data.getWaitDurationActions());
      ser.read_type_e("foot_pose_actions", data.getFootPoseActions());
   }

   public static void staticCopy(behavior_msgs.msg.dds.BehaviorTreeStateMessage src, behavior_msgs.msg.dds.BehaviorTreeStateMessage dest)
   {
      dest.set(src);
   }

   @Override
   public behavior_msgs.msg.dds.BehaviorTreeStateMessage createData()
   {
      return new behavior_msgs.msg.dds.BehaviorTreeStateMessage();
   }
   @Override
   public int getTypeSize()
   {
      return us.ihmc.idl.CDR.getTypeSize(getMaxCdrSerializedSize());
   }

   @Override
   public java.lang.String getName()
   {
      return name;
   }
   
   public void serialize(behavior_msgs.msg.dds.BehaviorTreeStateMessage data, us.ihmc.idl.CDR cdr)
   {
      write(data, cdr);
   }

   public void deserialize(behavior_msgs.msg.dds.BehaviorTreeStateMessage data, us.ihmc.idl.CDR cdr)
   {
      read(data, cdr);
   }
   
   public void copy(behavior_msgs.msg.dds.BehaviorTreeStateMessage src, behavior_msgs.msg.dds.BehaviorTreeStateMessage dest)
   {
      staticCopy(src, dest);
   }

   @Override
   public BehaviorTreeStateMessagePubSubType newInstance()
   {
      return new BehaviorTreeStateMessagePubSubType();
   }
}<|MERGE_RESOLUTION|>--- conflicted
+++ resolved
@@ -15,11 +15,7 @@
    @Override
    public final java.lang.String getDefinitionChecksum()
    {
-<<<<<<< HEAD
-   		return "a8dc20465150a3f8bdd2a3d8a3bee1afc832634a9bd34c2f790aa25bd4cc24f9";
-=======
    		return "8a44e070360b505fdf96e97040c07fd1e8e6694e2f9cde3b6cf6750ffa431ded";
->>>>>>> 194cc60a
    }
    
    @Override
