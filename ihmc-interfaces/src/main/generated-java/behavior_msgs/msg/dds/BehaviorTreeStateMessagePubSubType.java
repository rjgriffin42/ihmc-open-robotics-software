--- conflicted
+++ resolved
@@ -15,11 +15,7 @@
    @Override
    public final java.lang.String getDefinitionChecksum()
    {
-<<<<<<< HEAD
-   		return "d0b2537b44392646e6ecfea24cb6fd5fe90c74550fab3390bb7f1d6b7858d818";
-=======
    		return "0cadafcf88d3befe9b17fd2ea5955866a6247568204461d4f94697e107ac95b6";
->>>>>>> 812f5997
    }
    
    @Override
