package behavior_msgs.msg.dds;

/**
* 
* Topic data type of the struct "BehaviorTreeStateMessage" defined in "BehaviorTreeStateMessage_.idl". Use this class to provide the TopicDataType to a Participant. 
*
* This file was automatically generated from BehaviorTreeStateMessage_.idl by us.ihmc.idl.generator.IDLGenerator. 
* Do not update this file directly, edit BehaviorTreeStateMessage_.idl instead.
*
*/
public class BehaviorTreeStateMessagePubSubType implements us.ihmc.pubsub.TopicDataType<behavior_msgs.msg.dds.BehaviorTreeStateMessage>
{
   public static final java.lang.String name = "behavior_msgs::msg::dds_::BehaviorTreeStateMessage_";
   
   @Override
   public final java.lang.String getDefinitionChecksum()
   {
<<<<<<< HEAD
   		return "7a0846b0aa9f2dc96584f548ee25051bc3319464788cbc438f5a1949f583950d";
=======
   		return "88eb347cc8823bb956085f5b9f2b0d78ad5456bff4f4c2bea695fe790ab93952";
>>>>>>> b3f8243d
   }
   
   @Override
   public final java.lang.String getDefinitionVersion()
   {
   		return "local";
   }

   private final us.ihmc.idl.CDR serializeCDR = new us.ihmc.idl.CDR();
   private final us.ihmc.idl.CDR deserializeCDR = new us.ihmc.idl.CDR();

   @Override
   public void serialize(behavior_msgs.msg.dds.BehaviorTreeStateMessage data, us.ihmc.pubsub.common.SerializedPayload serializedPayload) throws java.io.IOException
   {
      serializeCDR.serialize(serializedPayload);
      write(data, serializeCDR);
      serializeCDR.finishSerialize();
   }

   @Override
   public void deserialize(us.ihmc.pubsub.common.SerializedPayload serializedPayload, behavior_msgs.msg.dds.BehaviorTreeStateMessage data) throws java.io.IOException
   {
      deserializeCDR.deserialize(serializedPayload);
      read(data, deserializeCDR);
      deserializeCDR.finishDeserialize();
   }

   public static int getMaxCdrSerializedSize()
   {
      return getMaxCdrSerializedSize(0);
   }

   public static int getMaxCdrSerializedSize(int current_alignment)
   {
      int initial_alignment = current_alignment;

      current_alignment += 4 + us.ihmc.idl.CDR.alignment(current_alignment, 4);

      current_alignment += 4 + us.ihmc.idl.CDR.alignment(current_alignment, 4);

      current_alignment += ihmc_common_msgs.msg.dds.ConfirmableRequestMessagePubSubType.getMaxCdrSerializedSize(current_alignment);

      current_alignment += 4 + us.ihmc.idl.CDR.alignment(current_alignment, 4);current_alignment += (1000 * 1) + us.ihmc.idl.CDR.alignment(current_alignment, 1);

      current_alignment += 4 + us.ihmc.idl.CDR.alignment(current_alignment, 4);current_alignment += (1000 * 4) + us.ihmc.idl.CDR.alignment(current_alignment, 4);

      current_alignment += 4 + us.ihmc.idl.CDR.alignment(current_alignment, 4);for(int i0 = 0; i0 < 200; ++i0)
      {
          current_alignment += behavior_msgs.msg.dds.BasicNodeStateMessagePubSubType.getMaxCdrSerializedSize(current_alignment);}
      current_alignment += 4 + us.ihmc.idl.CDR.alignment(current_alignment, 4);for(int i0 = 0; i0 < 200; ++i0)
      {
          current_alignment += behavior_msgs.msg.dds.ActionSequenceStateMessagePubSubType.getMaxCdrSerializedSize(current_alignment);}
      current_alignment += 4 + us.ihmc.idl.CDR.alignment(current_alignment, 4);for(int i0 = 0; i0 < 200; ++i0)
      {
          current_alignment += behavior_msgs.msg.dds.ArmJointAnglesActionStateMessagePubSubType.getMaxCdrSerializedSize(current_alignment);}
      current_alignment += 4 + us.ihmc.idl.CDR.alignment(current_alignment, 4);for(int i0 = 0; i0 < 200; ++i0)
      {
          current_alignment += behavior_msgs.msg.dds.ChestOrientationActionStateMessagePubSubType.getMaxCdrSerializedSize(current_alignment);}
      current_alignment += 4 + us.ihmc.idl.CDR.alignment(current_alignment, 4);for(int i0 = 0; i0 < 200; ++i0)
      {
          current_alignment += behavior_msgs.msg.dds.FootstepPlanActionStateMessagePubSubType.getMaxCdrSerializedSize(current_alignment);}
      current_alignment += 4 + us.ihmc.idl.CDR.alignment(current_alignment, 4);for(int i0 = 0; i0 < 200; ++i0)
      {
          current_alignment += behavior_msgs.msg.dds.SakeHandCommandActionStateMessagePubSubType.getMaxCdrSerializedSize(current_alignment);}
      current_alignment += 4 + us.ihmc.idl.CDR.alignment(current_alignment, 4);for(int i0 = 0; i0 < 200; ++i0)
      {
          current_alignment += behavior_msgs.msg.dds.HandPoseActionStateMessagePubSubType.getMaxCdrSerializedSize(current_alignment);}
      current_alignment += 4 + us.ihmc.idl.CDR.alignment(current_alignment, 4);for(int i0 = 0; i0 < 200; ++i0)
      {
          current_alignment += behavior_msgs.msg.dds.HandWrenchActionStateMessagePubSubType.getMaxCdrSerializedSize(current_alignment);}
      current_alignment += 4 + us.ihmc.idl.CDR.alignment(current_alignment, 4);for(int i0 = 0; i0 < 200; ++i0)
      {
          current_alignment += behavior_msgs.msg.dds.ScrewPrimitiveActionStateMessagePubSubType.getMaxCdrSerializedSize(current_alignment);}
      current_alignment += 4 + us.ihmc.idl.CDR.alignment(current_alignment, 4);for(int i0 = 0; i0 < 200; ++i0)
      {
          current_alignment += behavior_msgs.msg.dds.PelvisHeightPitchActionStateMessagePubSubType.getMaxCdrSerializedSize(current_alignment);}
      current_alignment += 4 + us.ihmc.idl.CDR.alignment(current_alignment, 4);for(int i0 = 0; i0 < 200; ++i0)
      {
          current_alignment += behavior_msgs.msg.dds.WaitDurationActionStateMessagePubSubType.getMaxCdrSerializedSize(current_alignment);}

      return current_alignment - initial_alignment;
   }

   public final static int getCdrSerializedSize(behavior_msgs.msg.dds.BehaviorTreeStateMessage data)
   {
      return getCdrSerializedSize(data, 0);
   }

   public final static int getCdrSerializedSize(behavior_msgs.msg.dds.BehaviorTreeStateMessage data, int current_alignment)
   {
      int initial_alignment = current_alignment;

      current_alignment += 4 + us.ihmc.idl.CDR.alignment(current_alignment, 4);


      current_alignment += 4 + us.ihmc.idl.CDR.alignment(current_alignment, 4);


      current_alignment += ihmc_common_msgs.msg.dds.ConfirmableRequestMessagePubSubType.getCdrSerializedSize(data.getConfirmableRequest(), current_alignment);

      current_alignment += 4 + us.ihmc.idl.CDR.alignment(current_alignment, 4);
      current_alignment += (data.getBehaviorTreeTypes().size() * 1) + us.ihmc.idl.CDR.alignment(current_alignment, 1);


      current_alignment += 4 + us.ihmc.idl.CDR.alignment(current_alignment, 4);
      current_alignment += (data.getBehaviorTreeIndices().size() * 4) + us.ihmc.idl.CDR.alignment(current_alignment, 4);


      current_alignment += 4 + us.ihmc.idl.CDR.alignment(current_alignment, 4);
      for(int i0 = 0; i0 < data.getBasicNodes().size(); ++i0)
      {
          current_alignment += behavior_msgs.msg.dds.BasicNodeStateMessagePubSubType.getCdrSerializedSize(data.getBasicNodes().get(i0), current_alignment);}

      current_alignment += 4 + us.ihmc.idl.CDR.alignment(current_alignment, 4);
      for(int i0 = 0; i0 < data.getActionSequences().size(); ++i0)
      {
          current_alignment += behavior_msgs.msg.dds.ActionSequenceStateMessagePubSubType.getCdrSerializedSize(data.getActionSequences().get(i0), current_alignment);}

      current_alignment += 4 + us.ihmc.idl.CDR.alignment(current_alignment, 4);
      for(int i0 = 0; i0 < data.getArmJointAnglesActions().size(); ++i0)
      {
          current_alignment += behavior_msgs.msg.dds.ArmJointAnglesActionStateMessagePubSubType.getCdrSerializedSize(data.getArmJointAnglesActions().get(i0), current_alignment);}

      current_alignment += 4 + us.ihmc.idl.CDR.alignment(current_alignment, 4);
      for(int i0 = 0; i0 < data.getChestOrientationActions().size(); ++i0)
      {
          current_alignment += behavior_msgs.msg.dds.ChestOrientationActionStateMessagePubSubType.getCdrSerializedSize(data.getChestOrientationActions().get(i0), current_alignment);}

      current_alignment += 4 + us.ihmc.idl.CDR.alignment(current_alignment, 4);
      for(int i0 = 0; i0 < data.getFootstepPlanActions().size(); ++i0)
      {
          current_alignment += behavior_msgs.msg.dds.FootstepPlanActionStateMessagePubSubType.getCdrSerializedSize(data.getFootstepPlanActions().get(i0), current_alignment);}

      current_alignment += 4 + us.ihmc.idl.CDR.alignment(current_alignment, 4);
      for(int i0 = 0; i0 < data.getSakeHandCommandActions().size(); ++i0)
      {
          current_alignment += behavior_msgs.msg.dds.SakeHandCommandActionStateMessagePubSubType.getCdrSerializedSize(data.getSakeHandCommandActions().get(i0), current_alignment);}

      current_alignment += 4 + us.ihmc.idl.CDR.alignment(current_alignment, 4);
      for(int i0 = 0; i0 < data.getHandPoseActions().size(); ++i0)
      {
          current_alignment += behavior_msgs.msg.dds.HandPoseActionStateMessagePubSubType.getCdrSerializedSize(data.getHandPoseActions().get(i0), current_alignment);}

      current_alignment += 4 + us.ihmc.idl.CDR.alignment(current_alignment, 4);
      for(int i0 = 0; i0 < data.getHandWrenchActions().size(); ++i0)
      {
          current_alignment += behavior_msgs.msg.dds.HandWrenchActionStateMessagePubSubType.getCdrSerializedSize(data.getHandWrenchActions().get(i0), current_alignment);}

      current_alignment += 4 + us.ihmc.idl.CDR.alignment(current_alignment, 4);
      for(int i0 = 0; i0 < data.getScrewPrimitiveActions().size(); ++i0)
      {
          current_alignment += behavior_msgs.msg.dds.ScrewPrimitiveActionStateMessagePubSubType.getCdrSerializedSize(data.getScrewPrimitiveActions().get(i0), current_alignment);}

      current_alignment += 4 + us.ihmc.idl.CDR.alignment(current_alignment, 4);
      for(int i0 = 0; i0 < data.getPelvisHeightActions().size(); ++i0)
      {
          current_alignment += behavior_msgs.msg.dds.PelvisHeightPitchActionStateMessagePubSubType.getCdrSerializedSize(data.getPelvisHeightActions().get(i0), current_alignment);}

      current_alignment += 4 + us.ihmc.idl.CDR.alignment(current_alignment, 4);
      for(int i0 = 0; i0 < data.getWaitDurationActions().size(); ++i0)
      {
          current_alignment += behavior_msgs.msg.dds.WaitDurationActionStateMessagePubSubType.getCdrSerializedSize(data.getWaitDurationActions().get(i0), current_alignment);}


      return current_alignment - initial_alignment;
   }

   public static void write(behavior_msgs.msg.dds.BehaviorTreeStateMessage data, us.ihmc.idl.CDR cdr)
   {
      cdr.write_type_4(data.getSequenceId());

      cdr.write_type_4(data.getNextId());

      ihmc_common_msgs.msg.dds.ConfirmableRequestMessagePubSubType.write(data.getConfirmableRequest(), cdr);
      if(data.getBehaviorTreeTypes().size() <= 1000)
      cdr.write_type_e(data.getBehaviorTreeTypes());else
          throw new RuntimeException("behavior_tree_types field exceeds the maximum length");

      if(data.getBehaviorTreeIndices().size() <= 1000)
      cdr.write_type_e(data.getBehaviorTreeIndices());else
          throw new RuntimeException("behavior_tree_indices field exceeds the maximum length");

      if(data.getBasicNodes().size() <= 200)
      cdr.write_type_e(data.getBasicNodes());else
          throw new RuntimeException("basic_nodes field exceeds the maximum length");

      if(data.getActionSequences().size() <= 200)
      cdr.write_type_e(data.getActionSequences());else
          throw new RuntimeException("action_sequences field exceeds the maximum length");

      if(data.getArmJointAnglesActions().size() <= 200)
      cdr.write_type_e(data.getArmJointAnglesActions());else
          throw new RuntimeException("arm_joint_angles_actions field exceeds the maximum length");

      if(data.getChestOrientationActions().size() <= 200)
      cdr.write_type_e(data.getChestOrientationActions());else
          throw new RuntimeException("chest_orientation_actions field exceeds the maximum length");

      if(data.getFootstepPlanActions().size() <= 200)
      cdr.write_type_e(data.getFootstepPlanActions());else
          throw new RuntimeException("footstep_plan_actions field exceeds the maximum length");

      if(data.getSakeHandCommandActions().size() <= 200)
      cdr.write_type_e(data.getSakeHandCommandActions());else
          throw new RuntimeException("sake_hand_command_actions field exceeds the maximum length");

      if(data.getHandPoseActions().size() <= 200)
      cdr.write_type_e(data.getHandPoseActions());else
          throw new RuntimeException("hand_pose_actions field exceeds the maximum length");

      if(data.getHandWrenchActions().size() <= 200)
      cdr.write_type_e(data.getHandWrenchActions());else
          throw new RuntimeException("hand_wrench_actions field exceeds the maximum length");

      if(data.getScrewPrimitiveActions().size() <= 200)
      cdr.write_type_e(data.getScrewPrimitiveActions());else
          throw new RuntimeException("screw_primitive_actions field exceeds the maximum length");

      if(data.getPelvisHeightActions().size() <= 200)
      cdr.write_type_e(data.getPelvisHeightActions());else
          throw new RuntimeException("pelvis_height_actions field exceeds the maximum length");

      if(data.getWaitDurationActions().size() <= 200)
      cdr.write_type_e(data.getWaitDurationActions());else
          throw new RuntimeException("wait_duration_actions field exceeds the maximum length");

   }

   public static void read(behavior_msgs.msg.dds.BehaviorTreeStateMessage data, us.ihmc.idl.CDR cdr)
   {
      data.setSequenceId(cdr.read_type_4());
      	
      data.setNextId(cdr.read_type_4());
      	
      ihmc_common_msgs.msg.dds.ConfirmableRequestMessagePubSubType.read(data.getConfirmableRequest(), cdr);	
      cdr.read_type_e(data.getBehaviorTreeTypes());	
      cdr.read_type_e(data.getBehaviorTreeIndices());	
      cdr.read_type_e(data.getBasicNodes());	
      cdr.read_type_e(data.getActionSequences());	
      cdr.read_type_e(data.getArmJointAnglesActions());	
      cdr.read_type_e(data.getChestOrientationActions());	
      cdr.read_type_e(data.getFootstepPlanActions());	
      cdr.read_type_e(data.getSakeHandCommandActions());	
      cdr.read_type_e(data.getHandPoseActions());	
      cdr.read_type_e(data.getHandWrenchActions());	
      cdr.read_type_e(data.getScrewPrimitiveActions());	
      cdr.read_type_e(data.getPelvisHeightActions());	
      cdr.read_type_e(data.getWaitDurationActions());	

   }

   @Override
   public final void serialize(behavior_msgs.msg.dds.BehaviorTreeStateMessage data, us.ihmc.idl.InterchangeSerializer ser)
   {
      ser.write_type_4("sequence_id", data.getSequenceId());
      ser.write_type_4("next_id", data.getNextId());
      ser.write_type_a("confirmable_request", new ihmc_common_msgs.msg.dds.ConfirmableRequestMessagePubSubType(), data.getConfirmableRequest());

      ser.write_type_e("behavior_tree_types", data.getBehaviorTreeTypes());
      ser.write_type_e("behavior_tree_indices", data.getBehaviorTreeIndices());
      ser.write_type_e("basic_nodes", data.getBasicNodes());
      ser.write_type_e("action_sequences", data.getActionSequences());
      ser.write_type_e("arm_joint_angles_actions", data.getArmJointAnglesActions());
      ser.write_type_e("chest_orientation_actions", data.getChestOrientationActions());
      ser.write_type_e("footstep_plan_actions", data.getFootstepPlanActions());
      ser.write_type_e("sake_hand_command_actions", data.getSakeHandCommandActions());
      ser.write_type_e("hand_pose_actions", data.getHandPoseActions());
      ser.write_type_e("hand_wrench_actions", data.getHandWrenchActions());
      ser.write_type_e("screw_primitive_actions", data.getScrewPrimitiveActions());
      ser.write_type_e("pelvis_height_actions", data.getPelvisHeightActions());
      ser.write_type_e("wait_duration_actions", data.getWaitDurationActions());
   }

   @Override
   public final void deserialize(us.ihmc.idl.InterchangeSerializer ser, behavior_msgs.msg.dds.BehaviorTreeStateMessage data)
   {
      data.setSequenceId(ser.read_type_4("sequence_id"));
      data.setNextId(ser.read_type_4("next_id"));
      ser.read_type_a("confirmable_request", new ihmc_common_msgs.msg.dds.ConfirmableRequestMessagePubSubType(), data.getConfirmableRequest());

      ser.read_type_e("behavior_tree_types", data.getBehaviorTreeTypes());
      ser.read_type_e("behavior_tree_indices", data.getBehaviorTreeIndices());
      ser.read_type_e("basic_nodes", data.getBasicNodes());
      ser.read_type_e("action_sequences", data.getActionSequences());
      ser.read_type_e("arm_joint_angles_actions", data.getArmJointAnglesActions());
      ser.read_type_e("chest_orientation_actions", data.getChestOrientationActions());
      ser.read_type_e("footstep_plan_actions", data.getFootstepPlanActions());
      ser.read_type_e("sake_hand_command_actions", data.getSakeHandCommandActions());
      ser.read_type_e("hand_pose_actions", data.getHandPoseActions());
      ser.read_type_e("hand_wrench_actions", data.getHandWrenchActions());
      ser.read_type_e("screw_primitive_actions", data.getScrewPrimitiveActions());
      ser.read_type_e("pelvis_height_actions", data.getPelvisHeightActions());
      ser.read_type_e("wait_duration_actions", data.getWaitDurationActions());
   }

   public static void staticCopy(behavior_msgs.msg.dds.BehaviorTreeStateMessage src, behavior_msgs.msg.dds.BehaviorTreeStateMessage dest)
   {
      dest.set(src);
   }

   @Override
   public behavior_msgs.msg.dds.BehaviorTreeStateMessage createData()
   {
      return new behavior_msgs.msg.dds.BehaviorTreeStateMessage();
   }
   @Override
   public int getTypeSize()
   {
      return us.ihmc.idl.CDR.getTypeSize(getMaxCdrSerializedSize());
   }

   @Override
   public java.lang.String getName()
   {
      return name;
   }
   
   public void serialize(behavior_msgs.msg.dds.BehaviorTreeStateMessage data, us.ihmc.idl.CDR cdr)
   {
      write(data, cdr);
   }

   public void deserialize(behavior_msgs.msg.dds.BehaviorTreeStateMessage data, us.ihmc.idl.CDR cdr)
   {
      read(data, cdr);
   }
   
   public void copy(behavior_msgs.msg.dds.BehaviorTreeStateMessage src, behavior_msgs.msg.dds.BehaviorTreeStateMessage dest)
   {
      staticCopy(src, dest);
   }

   @Override
   public BehaviorTreeStateMessagePubSubType newInstance()
   {
      return new BehaviorTreeStateMessagePubSubType();
   }
}<|MERGE_RESOLUTION|>--- conflicted
+++ resolved
@@ -15,11 +15,7 @@
    @Override
    public final java.lang.String getDefinitionChecksum()
    {
-<<<<<<< HEAD
-   		return "7a0846b0aa9f2dc96584f548ee25051bc3319464788cbc438f5a1949f583950d";
-=======
    		return "88eb347cc8823bb956085f5b9f2b0d78ad5456bff4f4c2bea695fe790ab93952";
->>>>>>> b3f8243d
    }
    
    @Override
