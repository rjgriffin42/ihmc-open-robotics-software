package behavior_msgs.msg.dds;

/**
* 
* Topic data type of the struct "BehaviorTreeStateMessage" defined in "BehaviorTreeStateMessage_.idl". Use this class to provide the TopicDataType to a Participant. 
*
* This file was automatically generated from BehaviorTreeStateMessage_.idl by us.ihmc.idl.generator.IDLGenerator. 
* Do not update this file directly, edit BehaviorTreeStateMessage_.idl instead.
*
*/
public class BehaviorTreeStateMessagePubSubType implements us.ihmc.pubsub.TopicDataType<behavior_msgs.msg.dds.BehaviorTreeStateMessage>
{
   public static final java.lang.String name = "behavior_msgs::msg::dds_::BehaviorTreeStateMessage_";
   
   @Override
   public final java.lang.String getDefinitionChecksum()
   {
<<<<<<< HEAD
   		return "8cc786637286440be3d878ed1df671ef7ab8baec3de6f1701a7b111b326ab81c";
=======
   		return "37891ce73268750f598d784a233d6dd991adb94d0e022a75190f7be3d3e8336c";
>>>>>>> fe085d50
   }
   
   @Override
   public final java.lang.String getDefinitionVersion()
   {
   		return "local";
   }

   private final us.ihmc.idl.CDR serializeCDR = new us.ihmc.idl.CDR();
   private final us.ihmc.idl.CDR deserializeCDR = new us.ihmc.idl.CDR();

   @Override
   public void serialize(behavior_msgs.msg.dds.BehaviorTreeStateMessage data, us.ihmc.pubsub.common.SerializedPayload serializedPayload) throws java.io.IOException
   {
      serializeCDR.serialize(serializedPayload);
      write(data, serializeCDR);
      serializeCDR.finishSerialize();
   }

   @Override
   public void deserialize(us.ihmc.pubsub.common.SerializedPayload serializedPayload, behavior_msgs.msg.dds.BehaviorTreeStateMessage data) throws java.io.IOException
   {
      deserializeCDR.deserialize(serializedPayload);
      read(data, deserializeCDR);
      deserializeCDR.finishDeserialize();
   }

   public static int getMaxCdrSerializedSize()
   {
      return getMaxCdrSerializedSize(0);
   }

   public static int getMaxCdrSerializedSize(int current_alignment)
   {
      int initial_alignment = current_alignment;

      current_alignment += 4 + us.ihmc.idl.CDR.alignment(current_alignment, 4);

      current_alignment += 4 + us.ihmc.idl.CDR.alignment(current_alignment, 4);

      current_alignment += ihmc_common_msgs.msg.dds.ConfirmableRequestMessagePubSubType.getMaxCdrSerializedSize(current_alignment);

      current_alignment += 4 + us.ihmc.idl.CDR.alignment(current_alignment, 4);current_alignment += (1000 * 1) + us.ihmc.idl.CDR.alignment(current_alignment, 1);

      current_alignment += 4 + us.ihmc.idl.CDR.alignment(current_alignment, 4);current_alignment += (1000 * 4) + us.ihmc.idl.CDR.alignment(current_alignment, 4);

      current_alignment += 4 + us.ihmc.idl.CDR.alignment(current_alignment, 4);for(int i0 = 0; i0 < 200; ++i0)
      {
          current_alignment += behavior_msgs.msg.dds.BasicNodeStateMessagePubSubType.getMaxCdrSerializedSize(current_alignment);}
      current_alignment += 4 + us.ihmc.idl.CDR.alignment(current_alignment, 4);for(int i0 = 0; i0 < 200; ++i0)
      {
          current_alignment += behavior_msgs.msg.dds.ActionSequenceStateMessagePubSubType.getMaxCdrSerializedSize(current_alignment);}
      current_alignment += 4 + us.ihmc.idl.CDR.alignment(current_alignment, 4);for(int i0 = 0; i0 < 200; ++i0)
      {
          current_alignment += behavior_msgs.msg.dds.DoorTraversalStateMessagePubSubType.getMaxCdrSerializedSize(current_alignment);}
      current_alignment += 4 + us.ihmc.idl.CDR.alignment(current_alignment, 4);for(int i0 = 0; i0 < 200; ++i0)
      {
          current_alignment += behavior_msgs.msg.dds.ChestOrientationActionStateMessagePubSubType.getMaxCdrSerializedSize(current_alignment);}
      current_alignment += 4 + us.ihmc.idl.CDR.alignment(current_alignment, 4);for(int i0 = 0; i0 < 200; ++i0)
      {
          current_alignment += behavior_msgs.msg.dds.FootstepPlanActionStateMessagePubSubType.getMaxCdrSerializedSize(current_alignment);}
      current_alignment += 4 + us.ihmc.idl.CDR.alignment(current_alignment, 4);for(int i0 = 0; i0 < 200; ++i0)
      {
          current_alignment += behavior_msgs.msg.dds.SakeHandCommandActionStateMessagePubSubType.getMaxCdrSerializedSize(current_alignment);}
      current_alignment += 4 + us.ihmc.idl.CDR.alignment(current_alignment, 4);for(int i0 = 0; i0 < 200; ++i0)
      {
          current_alignment += behavior_msgs.msg.dds.HandPoseActionStateMessagePubSubType.getMaxCdrSerializedSize(current_alignment);}
      current_alignment += 4 + us.ihmc.idl.CDR.alignment(current_alignment, 4);for(int i0 = 0; i0 < 200; ++i0)
      {
          current_alignment += behavior_msgs.msg.dds.HandWrenchActionStateMessagePubSubType.getMaxCdrSerializedSize(current_alignment);}
      current_alignment += 4 + us.ihmc.idl.CDR.alignment(current_alignment, 4);for(int i0 = 0; i0 < 200; ++i0)
      {
          current_alignment += behavior_msgs.msg.dds.ScrewPrimitiveActionStateMessagePubSubType.getMaxCdrSerializedSize(current_alignment);}
      current_alignment += 4 + us.ihmc.idl.CDR.alignment(current_alignment, 4);for(int i0 = 0; i0 < 200; ++i0)
      {
          current_alignment += behavior_msgs.msg.dds.PelvisHeightPitchActionStateMessagePubSubType.getMaxCdrSerializedSize(current_alignment);}
      current_alignment += 4 + us.ihmc.idl.CDR.alignment(current_alignment, 4);for(int i0 = 0; i0 < 200; ++i0)
      {
          current_alignment += behavior_msgs.msg.dds.WaitDurationActionStateMessagePubSubType.getMaxCdrSerializedSize(current_alignment);}
      current_alignment += 4 + us.ihmc.idl.CDR.alignment(current_alignment, 4);for(int i0 = 0; i0 < 200; ++i0)
      {
          current_alignment += behavior_msgs.msg.dds.WholeBodyBimanipulationActionStateMessagePubSubType.getMaxCdrSerializedSize(current_alignment);}

      return current_alignment - initial_alignment;
   }

   public final static int getCdrSerializedSize(behavior_msgs.msg.dds.BehaviorTreeStateMessage data)
   {
      return getCdrSerializedSize(data, 0);
   }

   public final static int getCdrSerializedSize(behavior_msgs.msg.dds.BehaviorTreeStateMessage data, int current_alignment)
   {
      int initial_alignment = current_alignment;

      current_alignment += 4 + us.ihmc.idl.CDR.alignment(current_alignment, 4);


      current_alignment += 4 + us.ihmc.idl.CDR.alignment(current_alignment, 4);


      current_alignment += ihmc_common_msgs.msg.dds.ConfirmableRequestMessagePubSubType.getCdrSerializedSize(data.getConfirmableRequest(), current_alignment);

      current_alignment += 4 + us.ihmc.idl.CDR.alignment(current_alignment, 4);
      current_alignment += (data.getBehaviorTreeTypes().size() * 1) + us.ihmc.idl.CDR.alignment(current_alignment, 1);


      current_alignment += 4 + us.ihmc.idl.CDR.alignment(current_alignment, 4);
      current_alignment += (data.getBehaviorTreeIndices().size() * 4) + us.ihmc.idl.CDR.alignment(current_alignment, 4);


      current_alignment += 4 + us.ihmc.idl.CDR.alignment(current_alignment, 4);
      for(int i0 = 0; i0 < data.getBasicNodes().size(); ++i0)
      {
          current_alignment += behavior_msgs.msg.dds.BasicNodeStateMessagePubSubType.getCdrSerializedSize(data.getBasicNodes().get(i0), current_alignment);}

      current_alignment += 4 + us.ihmc.idl.CDR.alignment(current_alignment, 4);
      for(int i0 = 0; i0 < data.getActionSequences().size(); ++i0)
      {
          current_alignment += behavior_msgs.msg.dds.ActionSequenceStateMessagePubSubType.getCdrSerializedSize(data.getActionSequences().get(i0), current_alignment);}

      current_alignment += 4 + us.ihmc.idl.CDR.alignment(current_alignment, 4);
      for(int i0 = 0; i0 < data.getDoorTraversals().size(); ++i0)
      {
          current_alignment += behavior_msgs.msg.dds.DoorTraversalStateMessagePubSubType.getCdrSerializedSize(data.getDoorTraversals().get(i0), current_alignment);}

      current_alignment += 4 + us.ihmc.idl.CDR.alignment(current_alignment, 4);
      for(int i0 = 0; i0 < data.getChestOrientationActions().size(); ++i0)
      {
          current_alignment += behavior_msgs.msg.dds.ChestOrientationActionStateMessagePubSubType.getCdrSerializedSize(data.getChestOrientationActions().get(i0), current_alignment);}

      current_alignment += 4 + us.ihmc.idl.CDR.alignment(current_alignment, 4);
      for(int i0 = 0; i0 < data.getFootstepPlanActions().size(); ++i0)
      {
          current_alignment += behavior_msgs.msg.dds.FootstepPlanActionStateMessagePubSubType.getCdrSerializedSize(data.getFootstepPlanActions().get(i0), current_alignment);}

      current_alignment += 4 + us.ihmc.idl.CDR.alignment(current_alignment, 4);
      for(int i0 = 0; i0 < data.getSakeHandCommandActions().size(); ++i0)
      {
          current_alignment += behavior_msgs.msg.dds.SakeHandCommandActionStateMessagePubSubType.getCdrSerializedSize(data.getSakeHandCommandActions().get(i0), current_alignment);}

      current_alignment += 4 + us.ihmc.idl.CDR.alignment(current_alignment, 4);
      for(int i0 = 0; i0 < data.getHandPoseActions().size(); ++i0)
      {
          current_alignment += behavior_msgs.msg.dds.HandPoseActionStateMessagePubSubType.getCdrSerializedSize(data.getHandPoseActions().get(i0), current_alignment);}

      current_alignment += 4 + us.ihmc.idl.CDR.alignment(current_alignment, 4);
      for(int i0 = 0; i0 < data.getHandWrenchActions().size(); ++i0)
      {
          current_alignment += behavior_msgs.msg.dds.HandWrenchActionStateMessagePubSubType.getCdrSerializedSize(data.getHandWrenchActions().get(i0), current_alignment);}

      current_alignment += 4 + us.ihmc.idl.CDR.alignment(current_alignment, 4);
      for(int i0 = 0; i0 < data.getScrewPrimitiveActions().size(); ++i0)
      {
          current_alignment += behavior_msgs.msg.dds.ScrewPrimitiveActionStateMessagePubSubType.getCdrSerializedSize(data.getScrewPrimitiveActions().get(i0), current_alignment);}

      current_alignment += 4 + us.ihmc.idl.CDR.alignment(current_alignment, 4);
      for(int i0 = 0; i0 < data.getPelvisHeightActions().size(); ++i0)
      {
          current_alignment += behavior_msgs.msg.dds.PelvisHeightPitchActionStateMessagePubSubType.getCdrSerializedSize(data.getPelvisHeightActions().get(i0), current_alignment);}

      current_alignment += 4 + us.ihmc.idl.CDR.alignment(current_alignment, 4);
      for(int i0 = 0; i0 < data.getWaitDurationActions().size(); ++i0)
      {
          current_alignment += behavior_msgs.msg.dds.WaitDurationActionStateMessagePubSubType.getCdrSerializedSize(data.getWaitDurationActions().get(i0), current_alignment);}

      current_alignment += 4 + us.ihmc.idl.CDR.alignment(current_alignment, 4);
      for(int i0 = 0; i0 < data.getWholebodyBimanipulationAction().size(); ++i0)
      {
          current_alignment += behavior_msgs.msg.dds.WholeBodyBimanipulationActionStateMessagePubSubType.getCdrSerializedSize(data.getWholebodyBimanipulationAction().get(i0), current_alignment);}


      return current_alignment - initial_alignment;
   }

   public static void write(behavior_msgs.msg.dds.BehaviorTreeStateMessage data, us.ihmc.idl.CDR cdr)
   {
      cdr.write_type_4(data.getSequenceId());

      cdr.write_type_4(data.getNextId());

      ihmc_common_msgs.msg.dds.ConfirmableRequestMessagePubSubType.write(data.getConfirmableRequest(), cdr);
      if(data.getBehaviorTreeTypes().size() <= 1000)
      cdr.write_type_e(data.getBehaviorTreeTypes());else
          throw new RuntimeException("behavior_tree_types field exceeds the maximum length");

      if(data.getBehaviorTreeIndices().size() <= 1000)
      cdr.write_type_e(data.getBehaviorTreeIndices());else
          throw new RuntimeException("behavior_tree_indices field exceeds the maximum length");

      if(data.getBasicNodes().size() <= 200)
      cdr.write_type_e(data.getBasicNodes());else
          throw new RuntimeException("basic_nodes field exceeds the maximum length");

      if(data.getActionSequences().size() <= 200)
      cdr.write_type_e(data.getActionSequences());else
          throw new RuntimeException("action_sequences field exceeds the maximum length");

      if(data.getDoorTraversals().size() <= 200)
      cdr.write_type_e(data.getDoorTraversals());else
          throw new RuntimeException("door_traversals field exceeds the maximum length");

      if(data.getChestOrientationActions().size() <= 200)
      cdr.write_type_e(data.getChestOrientationActions());else
          throw new RuntimeException("chest_orientation_actions field exceeds the maximum length");

      if(data.getFootstepPlanActions().size() <= 200)
      cdr.write_type_e(data.getFootstepPlanActions());else
          throw new RuntimeException("footstep_plan_actions field exceeds the maximum length");

      if(data.getSakeHandCommandActions().size() <= 200)
      cdr.write_type_e(data.getSakeHandCommandActions());else
          throw new RuntimeException("sake_hand_command_actions field exceeds the maximum length");

      if(data.getHandPoseActions().size() <= 200)
      cdr.write_type_e(data.getHandPoseActions());else
          throw new RuntimeException("hand_pose_actions field exceeds the maximum length");

      if(data.getHandWrenchActions().size() <= 200)
      cdr.write_type_e(data.getHandWrenchActions());else
          throw new RuntimeException("hand_wrench_actions field exceeds the maximum length");

      if(data.getScrewPrimitiveActions().size() <= 200)
      cdr.write_type_e(data.getScrewPrimitiveActions());else
          throw new RuntimeException("screw_primitive_actions field exceeds the maximum length");

      if(data.getPelvisHeightActions().size() <= 200)
      cdr.write_type_e(data.getPelvisHeightActions());else
          throw new RuntimeException("pelvis_height_actions field exceeds the maximum length");

      if(data.getWaitDurationActions().size() <= 200)
      cdr.write_type_e(data.getWaitDurationActions());else
          throw new RuntimeException("wait_duration_actions field exceeds the maximum length");

      if(data.getWholebodyBimanipulationAction().size() <= 200)
      cdr.write_type_e(data.getWholebodyBimanipulationAction());else
          throw new RuntimeException("wholebody_bimanipulation_action field exceeds the maximum length");

   }

   public static void read(behavior_msgs.msg.dds.BehaviorTreeStateMessage data, us.ihmc.idl.CDR cdr)
   {
      data.setSequenceId(cdr.read_type_4());
      	
      data.setNextId(cdr.read_type_4());
      	
      ihmc_common_msgs.msg.dds.ConfirmableRequestMessagePubSubType.read(data.getConfirmableRequest(), cdr);	
      cdr.read_type_e(data.getBehaviorTreeTypes());	
      cdr.read_type_e(data.getBehaviorTreeIndices());	
      cdr.read_type_e(data.getBasicNodes());	
      cdr.read_type_e(data.getActionSequences());	
      cdr.read_type_e(data.getDoorTraversals());	
      cdr.read_type_e(data.getChestOrientationActions());	
      cdr.read_type_e(data.getFootstepPlanActions());	
      cdr.read_type_e(data.getSakeHandCommandActions());	
      cdr.read_type_e(data.getHandPoseActions());	
      cdr.read_type_e(data.getHandWrenchActions());	
      cdr.read_type_e(data.getScrewPrimitiveActions());	
      cdr.read_type_e(data.getPelvisHeightActions());	
      cdr.read_type_e(data.getWaitDurationActions());	
      cdr.read_type_e(data.getWholebodyBimanipulationAction());	

   }

   @Override
   public final void serialize(behavior_msgs.msg.dds.BehaviorTreeStateMessage data, us.ihmc.idl.InterchangeSerializer ser)
   {
      ser.write_type_4("sequence_id", data.getSequenceId());
      ser.write_type_4("next_id", data.getNextId());
      ser.write_type_a("confirmable_request", new ihmc_common_msgs.msg.dds.ConfirmableRequestMessagePubSubType(), data.getConfirmableRequest());

      ser.write_type_e("behavior_tree_types", data.getBehaviorTreeTypes());
      ser.write_type_e("behavior_tree_indices", data.getBehaviorTreeIndices());
      ser.write_type_e("basic_nodes", data.getBasicNodes());
      ser.write_type_e("action_sequences", data.getActionSequences());
      ser.write_type_e("door_traversals", data.getDoorTraversals());
      ser.write_type_e("chest_orientation_actions", data.getChestOrientationActions());
      ser.write_type_e("footstep_plan_actions", data.getFootstepPlanActions());
      ser.write_type_e("sake_hand_command_actions", data.getSakeHandCommandActions());
      ser.write_type_e("hand_pose_actions", data.getHandPoseActions());
      ser.write_type_e("hand_wrench_actions", data.getHandWrenchActions());
      ser.write_type_e("screw_primitive_actions", data.getScrewPrimitiveActions());
      ser.write_type_e("pelvis_height_actions", data.getPelvisHeightActions());
      ser.write_type_e("wait_duration_actions", data.getWaitDurationActions());
      ser.write_type_e("wholebody_bimanipulation_action", data.getWholebodyBimanipulationAction());
   }

   @Override
   public final void deserialize(us.ihmc.idl.InterchangeSerializer ser, behavior_msgs.msg.dds.BehaviorTreeStateMessage data)
   {
      data.setSequenceId(ser.read_type_4("sequence_id"));
      data.setNextId(ser.read_type_4("next_id"));
      ser.read_type_a("confirmable_request", new ihmc_common_msgs.msg.dds.ConfirmableRequestMessagePubSubType(), data.getConfirmableRequest());

      ser.read_type_e("behavior_tree_types", data.getBehaviorTreeTypes());
      ser.read_type_e("behavior_tree_indices", data.getBehaviorTreeIndices());
      ser.read_type_e("basic_nodes", data.getBasicNodes());
      ser.read_type_e("action_sequences", data.getActionSequences());
      ser.read_type_e("door_traversals", data.getDoorTraversals());
      ser.read_type_e("chest_orientation_actions", data.getChestOrientationActions());
      ser.read_type_e("footstep_plan_actions", data.getFootstepPlanActions());
      ser.read_type_e("sake_hand_command_actions", data.getSakeHandCommandActions());
      ser.read_type_e("hand_pose_actions", data.getHandPoseActions());
      ser.read_type_e("hand_wrench_actions", data.getHandWrenchActions());
      ser.read_type_e("screw_primitive_actions", data.getScrewPrimitiveActions());
      ser.read_type_e("pelvis_height_actions", data.getPelvisHeightActions());
      ser.read_type_e("wait_duration_actions", data.getWaitDurationActions());
      ser.read_type_e("wholebody_bimanipulation_action", data.getWholebodyBimanipulationAction());
   }

   public static void staticCopy(behavior_msgs.msg.dds.BehaviorTreeStateMessage src, behavior_msgs.msg.dds.BehaviorTreeStateMessage dest)
   {
      dest.set(src);
   }

   @Override
   public behavior_msgs.msg.dds.BehaviorTreeStateMessage createData()
   {
      return new behavior_msgs.msg.dds.BehaviorTreeStateMessage();
   }
   @Override
   public int getTypeSize()
   {
      return us.ihmc.idl.CDR.getTypeSize(getMaxCdrSerializedSize());
   }

   @Override
   public java.lang.String getName()
   {
      return name;
   }
   
   public void serialize(behavior_msgs.msg.dds.BehaviorTreeStateMessage data, us.ihmc.idl.CDR cdr)
   {
      write(data, cdr);
   }

   public void deserialize(behavior_msgs.msg.dds.BehaviorTreeStateMessage data, us.ihmc.idl.CDR cdr)
   {
      read(data, cdr);
   }
   
   public void copy(behavior_msgs.msg.dds.BehaviorTreeStateMessage src, behavior_msgs.msg.dds.BehaviorTreeStateMessage dest)
   {
      staticCopy(src, dest);
   }

   @Override
   public BehaviorTreeStateMessagePubSubType newInstance()
   {
      return new BehaviorTreeStateMessagePubSubType();
   }
}<|MERGE_RESOLUTION|>--- conflicted
+++ resolved
@@ -15,11 +15,7 @@
    @Override
    public final java.lang.String getDefinitionChecksum()
    {
-<<<<<<< HEAD
-   		return "8cc786637286440be3d878ed1df671ef7ab8baec3de6f1701a7b111b326ab81c";
-=======
    		return "37891ce73268750f598d784a233d6dd991adb94d0e022a75190f7be3d3e8336c";
->>>>>>> fe085d50
    }
    
    @Override
@@ -99,9 +95,6 @@
       current_alignment += 4 + us.ihmc.idl.CDR.alignment(current_alignment, 4);for(int i0 = 0; i0 < 200; ++i0)
       {
           current_alignment += behavior_msgs.msg.dds.WaitDurationActionStateMessagePubSubType.getMaxCdrSerializedSize(current_alignment);}
-      current_alignment += 4 + us.ihmc.idl.CDR.alignment(current_alignment, 4);for(int i0 = 0; i0 < 200; ++i0)
-      {
-          current_alignment += behavior_msgs.msg.dds.WholeBodyBimanipulationActionStateMessagePubSubType.getMaxCdrSerializedSize(current_alignment);}
 
       return current_alignment - initial_alignment;
    }
@@ -185,11 +178,6 @@
       for(int i0 = 0; i0 < data.getWaitDurationActions().size(); ++i0)
       {
           current_alignment += behavior_msgs.msg.dds.WaitDurationActionStateMessagePubSubType.getCdrSerializedSize(data.getWaitDurationActions().get(i0), current_alignment);}
-
-      current_alignment += 4 + us.ihmc.idl.CDR.alignment(current_alignment, 4);
-      for(int i0 = 0; i0 < data.getWholebodyBimanipulationAction().size(); ++i0)
-      {
-          current_alignment += behavior_msgs.msg.dds.WholeBodyBimanipulationActionStateMessagePubSubType.getCdrSerializedSize(data.getWholebodyBimanipulationAction().get(i0), current_alignment);}
 
 
       return current_alignment - initial_alignment;
@@ -253,10 +241,6 @@
       if(data.getWaitDurationActions().size() <= 200)
       cdr.write_type_e(data.getWaitDurationActions());else
           throw new RuntimeException("wait_duration_actions field exceeds the maximum length");
-
-      if(data.getWholebodyBimanipulationAction().size() <= 200)
-      cdr.write_type_e(data.getWholebodyBimanipulationAction());else
-          throw new RuntimeException("wholebody_bimanipulation_action field exceeds the maximum length");
 
    }
 
@@ -280,7 +264,6 @@
       cdr.read_type_e(data.getScrewPrimitiveActions());	
       cdr.read_type_e(data.getPelvisHeightActions());	
       cdr.read_type_e(data.getWaitDurationActions());	
-      cdr.read_type_e(data.getWholebodyBimanipulationAction());	
 
    }
 
@@ -304,7 +287,6 @@
       ser.write_type_e("screw_primitive_actions", data.getScrewPrimitiveActions());
       ser.write_type_e("pelvis_height_actions", data.getPelvisHeightActions());
       ser.write_type_e("wait_duration_actions", data.getWaitDurationActions());
-      ser.write_type_e("wholebody_bimanipulation_action", data.getWholebodyBimanipulationAction());
    }
 
    @Override
@@ -327,7 +309,6 @@
       ser.read_type_e("screw_primitive_actions", data.getScrewPrimitiveActions());
       ser.read_type_e("pelvis_height_actions", data.getPelvisHeightActions());
       ser.read_type_e("wait_duration_actions", data.getWaitDurationActions());
-      ser.read_type_e("wholebody_bimanipulation_action", data.getWholebodyBimanipulationAction());
    }
 
    public static void staticCopy(behavior_msgs.msg.dds.BehaviorTreeStateMessage src, behavior_msgs.msg.dds.BehaviorTreeStateMessage dest)
