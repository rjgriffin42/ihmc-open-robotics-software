--- conflicted
+++ resolved
@@ -15,11 +15,7 @@
    @Override
    public final java.lang.String getDefinitionChecksum()
    {
-<<<<<<< HEAD
-   		return "f7db4d70817768f713a0a9e3bb672520fcaba3d7e3e40e4f2e110a85b165040b";
-=======
-   		return "4d8f085b6a1a4fd41585c4feb7dfed208363d19c7a99cfebfbdb1aa2881a30a4";
->>>>>>> ec93156b
+   		return "73a3aa76a2baf4bba26ac41f037f8810bb2105e667aff092995a2e4bba02ac71";
    }
    
    @Override
