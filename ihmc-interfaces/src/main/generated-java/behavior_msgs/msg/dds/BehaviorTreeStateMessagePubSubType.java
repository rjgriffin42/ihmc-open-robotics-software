package behavior_msgs.msg.dds;

/**
* 
* Topic data type of the struct "BehaviorTreeStateMessage" defined in "BehaviorTreeStateMessage_.idl". Use this class to provide the TopicDataType to a Participant. 
*
* This file was automatically generated from BehaviorTreeStateMessage_.idl by us.ihmc.idl.generator.IDLGenerator. 
* Do not update this file directly, edit BehaviorTreeStateMessage_.idl instead.
*
*/
public class BehaviorTreeStateMessagePubSubType implements us.ihmc.pubsub.TopicDataType<behavior_msgs.msg.dds.BehaviorTreeStateMessage>
{
   public static final java.lang.String name = "behavior_msgs::msg::dds_::BehaviorTreeStateMessage_";
   
   @Override
   public final java.lang.String getDefinitionChecksum()
   {
<<<<<<< HEAD
   		return "2ea2d8fe741288e2650beacd2eb10650f6b95124701d385e1acc7f2e6d82fb4f";
=======
   		return "b11d7eb63f7ae1e9ea645d31c6f567788bf1f0a948b3c6d056b2f45db152b17e";
>>>>>>> d7da4e81
   }
   
   @Override
   public final java.lang.String getDefinitionVersion()
   {
   		return "local";
   }

   private final us.ihmc.idl.CDR serializeCDR = new us.ihmc.idl.CDR();
   private final us.ihmc.idl.CDR deserializeCDR = new us.ihmc.idl.CDR();

   @Override
   public void serialize(behavior_msgs.msg.dds.BehaviorTreeStateMessage data, us.ihmc.pubsub.common.SerializedPayload serializedPayload) throws java.io.IOException
   {
      serializeCDR.serialize(serializedPayload);
      write(data, serializeCDR);
      serializeCDR.finishSerialize();
   }

   @Override
   public void deserialize(us.ihmc.pubsub.common.SerializedPayload serializedPayload, behavior_msgs.msg.dds.BehaviorTreeStateMessage data) throws java.io.IOException
   {
      deserializeCDR.deserialize(serializedPayload);
      read(data, deserializeCDR);
      deserializeCDR.finishDeserialize();
   }

   public static int getMaxCdrSerializedSize()
   {
      return getMaxCdrSerializedSize(0);
   }

   public static int getMaxCdrSerializedSize(int current_alignment)
   {
      int initial_alignment = current_alignment;

      current_alignment += 4 + us.ihmc.idl.CDR.alignment(current_alignment, 4);

      current_alignment += 4 + us.ihmc.idl.CDR.alignment(current_alignment, 4);

      current_alignment += ihmc_common_msgs.msg.dds.ConfirmableRequestMessagePubSubType.getMaxCdrSerializedSize(current_alignment);

      current_alignment += 4 + us.ihmc.idl.CDR.alignment(current_alignment, 4);current_alignment += (1000 * 1) + us.ihmc.idl.CDR.alignment(current_alignment, 1);

      current_alignment += 4 + us.ihmc.idl.CDR.alignment(current_alignment, 4);current_alignment += (1000 * 4) + us.ihmc.idl.CDR.alignment(current_alignment, 4);

      current_alignment += 4 + us.ihmc.idl.CDR.alignment(current_alignment, 4);for(int i0 = 0; i0 < 200; ++i0)
      {
          current_alignment += behavior_msgs.msg.dds.BasicNodeStateMessagePubSubType.getMaxCdrSerializedSize(current_alignment);}
      current_alignment += 4 + us.ihmc.idl.CDR.alignment(current_alignment, 4);for(int i0 = 0; i0 < 200; ++i0)
      {
          current_alignment += behavior_msgs.msg.dds.ActionSequenceStateMessagePubSubType.getMaxCdrSerializedSize(current_alignment);}
      current_alignment += 4 + us.ihmc.idl.CDR.alignment(current_alignment, 4);for(int i0 = 0; i0 < 200; ++i0)
      {
          current_alignment += behavior_msgs.msg.dds.DoorTraversalStateMessagePubSubType.getMaxCdrSerializedSize(current_alignment);}
      current_alignment += 4 + us.ihmc.idl.CDR.alignment(current_alignment, 4);for(int i0 = 0; i0 < 200; ++i0)
      {
<<<<<<< HEAD
          current_alignment += behavior_msgs.msg.dds.TrashCanInteractionStateMessagePubSubType.getMaxCdrSerializedSize(current_alignment);}
=======
          current_alignment += behavior_msgs.msg.dds.BuildingExplorationStateMessagePubSubType.getMaxCdrSerializedSize(current_alignment);}
>>>>>>> d7da4e81
      current_alignment += 4 + us.ihmc.idl.CDR.alignment(current_alignment, 4);for(int i0 = 0; i0 < 200; ++i0)
      {
          current_alignment += behavior_msgs.msg.dds.ChestOrientationActionStateMessagePubSubType.getMaxCdrSerializedSize(current_alignment);}
      current_alignment += 4 + us.ihmc.idl.CDR.alignment(current_alignment, 4);for(int i0 = 0; i0 < 200; ++i0)
      {
          current_alignment += behavior_msgs.msg.dds.FootstepPlanActionStateMessagePubSubType.getMaxCdrSerializedSize(current_alignment);}
      current_alignment += 4 + us.ihmc.idl.CDR.alignment(current_alignment, 4);for(int i0 = 0; i0 < 200; ++i0)
      {
          current_alignment += behavior_msgs.msg.dds.SakeHandCommandActionStateMessagePubSubType.getMaxCdrSerializedSize(current_alignment);}
      current_alignment += 4 + us.ihmc.idl.CDR.alignment(current_alignment, 4);for(int i0 = 0; i0 < 200; ++i0)
      {
          current_alignment += behavior_msgs.msg.dds.HandPoseActionStateMessagePubSubType.getMaxCdrSerializedSize(current_alignment);}
      current_alignment += 4 + us.ihmc.idl.CDR.alignment(current_alignment, 4);for(int i0 = 0; i0 < 200; ++i0)
      {
          current_alignment += behavior_msgs.msg.dds.HandWrenchActionStateMessagePubSubType.getMaxCdrSerializedSize(current_alignment);}
      current_alignment += 4 + us.ihmc.idl.CDR.alignment(current_alignment, 4);for(int i0 = 0; i0 < 200; ++i0)
      {
          current_alignment += behavior_msgs.msg.dds.ScrewPrimitiveActionStateMessagePubSubType.getMaxCdrSerializedSize(current_alignment);}
      current_alignment += 4 + us.ihmc.idl.CDR.alignment(current_alignment, 4);for(int i0 = 0; i0 < 200; ++i0)
      {
          current_alignment += behavior_msgs.msg.dds.PelvisHeightOrientationActionStateMessagePubSubType.getMaxCdrSerializedSize(current_alignment);}
      current_alignment += 4 + us.ihmc.idl.CDR.alignment(current_alignment, 4);for(int i0 = 0; i0 < 200; ++i0)
      {
          current_alignment += behavior_msgs.msg.dds.WaitDurationActionStateMessagePubSubType.getMaxCdrSerializedSize(current_alignment);}
      current_alignment += 4 + us.ihmc.idl.CDR.alignment(current_alignment, 4);for(int i0 = 0; i0 < 200; ++i0)
      {
          current_alignment += behavior_msgs.msg.dds.FootPoseActionStateMessagePubSubType.getMaxCdrSerializedSize(current_alignment);}

      return current_alignment - initial_alignment;
   }

   public final static int getCdrSerializedSize(behavior_msgs.msg.dds.BehaviorTreeStateMessage data)
   {
      return getCdrSerializedSize(data, 0);
   }

   public final static int getCdrSerializedSize(behavior_msgs.msg.dds.BehaviorTreeStateMessage data, int current_alignment)
   {
      int initial_alignment = current_alignment;

      current_alignment += 4 + us.ihmc.idl.CDR.alignment(current_alignment, 4);


      current_alignment += 4 + us.ihmc.idl.CDR.alignment(current_alignment, 4);


      current_alignment += ihmc_common_msgs.msg.dds.ConfirmableRequestMessagePubSubType.getCdrSerializedSize(data.getConfirmableRequest(), current_alignment);

      current_alignment += 4 + us.ihmc.idl.CDR.alignment(current_alignment, 4);
      current_alignment += (data.getBehaviorTreeTypes().size() * 1) + us.ihmc.idl.CDR.alignment(current_alignment, 1);


      current_alignment += 4 + us.ihmc.idl.CDR.alignment(current_alignment, 4);
      current_alignment += (data.getBehaviorTreeIndices().size() * 4) + us.ihmc.idl.CDR.alignment(current_alignment, 4);


      current_alignment += 4 + us.ihmc.idl.CDR.alignment(current_alignment, 4);
      for(int i0 = 0; i0 < data.getBasicNodes().size(); ++i0)
      {
          current_alignment += behavior_msgs.msg.dds.BasicNodeStateMessagePubSubType.getCdrSerializedSize(data.getBasicNodes().get(i0), current_alignment);}

      current_alignment += 4 + us.ihmc.idl.CDR.alignment(current_alignment, 4);
      for(int i0 = 0; i0 < data.getActionSequences().size(); ++i0)
      {
          current_alignment += behavior_msgs.msg.dds.ActionSequenceStateMessagePubSubType.getCdrSerializedSize(data.getActionSequences().get(i0), current_alignment);}

      current_alignment += 4 + us.ihmc.idl.CDR.alignment(current_alignment, 4);
      for(int i0 = 0; i0 < data.getDoorTraversals().size(); ++i0)
      {
          current_alignment += behavior_msgs.msg.dds.DoorTraversalStateMessagePubSubType.getCdrSerializedSize(data.getDoorTraversals().get(i0), current_alignment);}

      current_alignment += 4 + us.ihmc.idl.CDR.alignment(current_alignment, 4);
<<<<<<< HEAD
      for(int i0 = 0; i0 < data.getTrashCanInteractions().size(); ++i0)
      {
          current_alignment += behavior_msgs.msg.dds.TrashCanInteractionStateMessagePubSubType.getCdrSerializedSize(data.getTrashCanInteractions().get(i0), current_alignment);}
=======
      for(int i0 = 0; i0 < data.getBuildingExplorations().size(); ++i0)
      {
          current_alignment += behavior_msgs.msg.dds.BuildingExplorationStateMessagePubSubType.getCdrSerializedSize(data.getBuildingExplorations().get(i0), current_alignment);}
>>>>>>> d7da4e81

      current_alignment += 4 + us.ihmc.idl.CDR.alignment(current_alignment, 4);
      for(int i0 = 0; i0 < data.getChestOrientationActions().size(); ++i0)
      {
          current_alignment += behavior_msgs.msg.dds.ChestOrientationActionStateMessagePubSubType.getCdrSerializedSize(data.getChestOrientationActions().get(i0), current_alignment);}

      current_alignment += 4 + us.ihmc.idl.CDR.alignment(current_alignment, 4);
      for(int i0 = 0; i0 < data.getFootstepPlanActions().size(); ++i0)
      {
          current_alignment += behavior_msgs.msg.dds.FootstepPlanActionStateMessagePubSubType.getCdrSerializedSize(data.getFootstepPlanActions().get(i0), current_alignment);}

      current_alignment += 4 + us.ihmc.idl.CDR.alignment(current_alignment, 4);
      for(int i0 = 0; i0 < data.getSakeHandCommandActions().size(); ++i0)
      {
          current_alignment += behavior_msgs.msg.dds.SakeHandCommandActionStateMessagePubSubType.getCdrSerializedSize(data.getSakeHandCommandActions().get(i0), current_alignment);}

      current_alignment += 4 + us.ihmc.idl.CDR.alignment(current_alignment, 4);
      for(int i0 = 0; i0 < data.getHandPoseActions().size(); ++i0)
      {
          current_alignment += behavior_msgs.msg.dds.HandPoseActionStateMessagePubSubType.getCdrSerializedSize(data.getHandPoseActions().get(i0), current_alignment);}

      current_alignment += 4 + us.ihmc.idl.CDR.alignment(current_alignment, 4);
      for(int i0 = 0; i0 < data.getHandWrenchActions().size(); ++i0)
      {
          current_alignment += behavior_msgs.msg.dds.HandWrenchActionStateMessagePubSubType.getCdrSerializedSize(data.getHandWrenchActions().get(i0), current_alignment);}

      current_alignment += 4 + us.ihmc.idl.CDR.alignment(current_alignment, 4);
      for(int i0 = 0; i0 < data.getScrewPrimitiveActions().size(); ++i0)
      {
          current_alignment += behavior_msgs.msg.dds.ScrewPrimitiveActionStateMessagePubSubType.getCdrSerializedSize(data.getScrewPrimitiveActions().get(i0), current_alignment);}

      current_alignment += 4 + us.ihmc.idl.CDR.alignment(current_alignment, 4);
      for(int i0 = 0; i0 < data.getPelvisHeightActions().size(); ++i0)
      {
          current_alignment += behavior_msgs.msg.dds.PelvisHeightOrientationActionStateMessagePubSubType.getCdrSerializedSize(data.getPelvisHeightActions().get(i0), current_alignment);}

      current_alignment += 4 + us.ihmc.idl.CDR.alignment(current_alignment, 4);
      for(int i0 = 0; i0 < data.getWaitDurationActions().size(); ++i0)
      {
          current_alignment += behavior_msgs.msg.dds.WaitDurationActionStateMessagePubSubType.getCdrSerializedSize(data.getWaitDurationActions().get(i0), current_alignment);}

      current_alignment += 4 + us.ihmc.idl.CDR.alignment(current_alignment, 4);
      for(int i0 = 0; i0 < data.getFootPoseActions().size(); ++i0)
      {
          current_alignment += behavior_msgs.msg.dds.FootPoseActionStateMessagePubSubType.getCdrSerializedSize(data.getFootPoseActions().get(i0), current_alignment);}


      return current_alignment - initial_alignment;
   }

   public static void write(behavior_msgs.msg.dds.BehaviorTreeStateMessage data, us.ihmc.idl.CDR cdr)
   {
      cdr.write_type_4(data.getSequenceId());

      cdr.write_type_4(data.getNextId());

      ihmc_common_msgs.msg.dds.ConfirmableRequestMessagePubSubType.write(data.getConfirmableRequest(), cdr);
      if(data.getBehaviorTreeTypes().size() <= 1000)
      cdr.write_type_e(data.getBehaviorTreeTypes());else
          throw new RuntimeException("behavior_tree_types field exceeds the maximum length");

      if(data.getBehaviorTreeIndices().size() <= 1000)
      cdr.write_type_e(data.getBehaviorTreeIndices());else
          throw new RuntimeException("behavior_tree_indices field exceeds the maximum length");

      if(data.getBasicNodes().size() <= 200)
      cdr.write_type_e(data.getBasicNodes());else
          throw new RuntimeException("basic_nodes field exceeds the maximum length");

      if(data.getActionSequences().size() <= 200)
      cdr.write_type_e(data.getActionSequences());else
          throw new RuntimeException("action_sequences field exceeds the maximum length");

      if(data.getDoorTraversals().size() <= 200)
      cdr.write_type_e(data.getDoorTraversals());else
          throw new RuntimeException("door_traversals field exceeds the maximum length");

<<<<<<< HEAD
      if(data.getTrashCanInteractions().size() <= 200)
      cdr.write_type_e(data.getTrashCanInteractions());else
          throw new RuntimeException("trash_can_interactions field exceeds the maximum length");
=======
      if(data.getBuildingExplorations().size() <= 200)
      cdr.write_type_e(data.getBuildingExplorations());else
          throw new RuntimeException("building_explorations field exceeds the maximum length");
>>>>>>> d7da4e81

      if(data.getChestOrientationActions().size() <= 200)
      cdr.write_type_e(data.getChestOrientationActions());else
          throw new RuntimeException("chest_orientation_actions field exceeds the maximum length");

      if(data.getFootstepPlanActions().size() <= 200)
      cdr.write_type_e(data.getFootstepPlanActions());else
          throw new RuntimeException("footstep_plan_actions field exceeds the maximum length");

      if(data.getSakeHandCommandActions().size() <= 200)
      cdr.write_type_e(data.getSakeHandCommandActions());else
          throw new RuntimeException("sake_hand_command_actions field exceeds the maximum length");

      if(data.getHandPoseActions().size() <= 200)
      cdr.write_type_e(data.getHandPoseActions());else
          throw new RuntimeException("hand_pose_actions field exceeds the maximum length");

      if(data.getHandWrenchActions().size() <= 200)
      cdr.write_type_e(data.getHandWrenchActions());else
          throw new RuntimeException("hand_wrench_actions field exceeds the maximum length");

      if(data.getScrewPrimitiveActions().size() <= 200)
      cdr.write_type_e(data.getScrewPrimitiveActions());else
          throw new RuntimeException("screw_primitive_actions field exceeds the maximum length");

      if(data.getPelvisHeightActions().size() <= 200)
      cdr.write_type_e(data.getPelvisHeightActions());else
          throw new RuntimeException("pelvis_height_actions field exceeds the maximum length");

      if(data.getWaitDurationActions().size() <= 200)
      cdr.write_type_e(data.getWaitDurationActions());else
          throw new RuntimeException("wait_duration_actions field exceeds the maximum length");

      if(data.getFootPoseActions().size() <= 200)
      cdr.write_type_e(data.getFootPoseActions());else
          throw new RuntimeException("foot_pose_actions field exceeds the maximum length");

   }

   public static void read(behavior_msgs.msg.dds.BehaviorTreeStateMessage data, us.ihmc.idl.CDR cdr)
   {
      data.setSequenceId(cdr.read_type_4());
      	
      data.setNextId(cdr.read_type_4());
      	
      ihmc_common_msgs.msg.dds.ConfirmableRequestMessagePubSubType.read(data.getConfirmableRequest(), cdr);	
      cdr.read_type_e(data.getBehaviorTreeTypes());	
      cdr.read_type_e(data.getBehaviorTreeIndices());	
      cdr.read_type_e(data.getBasicNodes());	
      cdr.read_type_e(data.getActionSequences());	
      cdr.read_type_e(data.getDoorTraversals());	
<<<<<<< HEAD
      cdr.read_type_e(data.getTrashCanInteractions());	
=======
      cdr.read_type_e(data.getBuildingExplorations());	
>>>>>>> d7da4e81
      cdr.read_type_e(data.getChestOrientationActions());	
      cdr.read_type_e(data.getFootstepPlanActions());	
      cdr.read_type_e(data.getSakeHandCommandActions());	
      cdr.read_type_e(data.getHandPoseActions());	
      cdr.read_type_e(data.getHandWrenchActions());	
      cdr.read_type_e(data.getScrewPrimitiveActions());	
      cdr.read_type_e(data.getPelvisHeightActions());	
      cdr.read_type_e(data.getWaitDurationActions());	
      cdr.read_type_e(data.getFootPoseActions());	

   }

   @Override
   public final void serialize(behavior_msgs.msg.dds.BehaviorTreeStateMessage data, us.ihmc.idl.InterchangeSerializer ser)
   {
      ser.write_type_4("sequence_id", data.getSequenceId());
      ser.write_type_4("next_id", data.getNextId());
      ser.write_type_a("confirmable_request", new ihmc_common_msgs.msg.dds.ConfirmableRequestMessagePubSubType(), data.getConfirmableRequest());

      ser.write_type_e("behavior_tree_types", data.getBehaviorTreeTypes());
      ser.write_type_e("behavior_tree_indices", data.getBehaviorTreeIndices());
      ser.write_type_e("basic_nodes", data.getBasicNodes());
      ser.write_type_e("action_sequences", data.getActionSequences());
      ser.write_type_e("door_traversals", data.getDoorTraversals());
<<<<<<< HEAD
      ser.write_type_e("trash_can_interactions", data.getTrashCanInteractions());
=======
      ser.write_type_e("building_explorations", data.getBuildingExplorations());
>>>>>>> d7da4e81
      ser.write_type_e("chest_orientation_actions", data.getChestOrientationActions());
      ser.write_type_e("footstep_plan_actions", data.getFootstepPlanActions());
      ser.write_type_e("sake_hand_command_actions", data.getSakeHandCommandActions());
      ser.write_type_e("hand_pose_actions", data.getHandPoseActions());
      ser.write_type_e("hand_wrench_actions", data.getHandWrenchActions());
      ser.write_type_e("screw_primitive_actions", data.getScrewPrimitiveActions());
      ser.write_type_e("pelvis_height_actions", data.getPelvisHeightActions());
      ser.write_type_e("wait_duration_actions", data.getWaitDurationActions());
      ser.write_type_e("foot_pose_actions", data.getFootPoseActions());
   }

   @Override
   public final void deserialize(us.ihmc.idl.InterchangeSerializer ser, behavior_msgs.msg.dds.BehaviorTreeStateMessage data)
   {
      data.setSequenceId(ser.read_type_4("sequence_id"));
      data.setNextId(ser.read_type_4("next_id"));
      ser.read_type_a("confirmable_request", new ihmc_common_msgs.msg.dds.ConfirmableRequestMessagePubSubType(), data.getConfirmableRequest());

      ser.read_type_e("behavior_tree_types", data.getBehaviorTreeTypes());
      ser.read_type_e("behavior_tree_indices", data.getBehaviorTreeIndices());
      ser.read_type_e("basic_nodes", data.getBasicNodes());
      ser.read_type_e("action_sequences", data.getActionSequences());
      ser.read_type_e("door_traversals", data.getDoorTraversals());
<<<<<<< HEAD
      ser.read_type_e("trash_can_interactions", data.getTrashCanInteractions());
=======
      ser.read_type_e("building_explorations", data.getBuildingExplorations());
>>>>>>> d7da4e81
      ser.read_type_e("chest_orientation_actions", data.getChestOrientationActions());
      ser.read_type_e("footstep_plan_actions", data.getFootstepPlanActions());
      ser.read_type_e("sake_hand_command_actions", data.getSakeHandCommandActions());
      ser.read_type_e("hand_pose_actions", data.getHandPoseActions());
      ser.read_type_e("hand_wrench_actions", data.getHandWrenchActions());
      ser.read_type_e("screw_primitive_actions", data.getScrewPrimitiveActions());
      ser.read_type_e("pelvis_height_actions", data.getPelvisHeightActions());
      ser.read_type_e("wait_duration_actions", data.getWaitDurationActions());
      ser.read_type_e("foot_pose_actions", data.getFootPoseActions());
   }

   public static void staticCopy(behavior_msgs.msg.dds.BehaviorTreeStateMessage src, behavior_msgs.msg.dds.BehaviorTreeStateMessage dest)
   {
      dest.set(src);
   }

   @Override
   public behavior_msgs.msg.dds.BehaviorTreeStateMessage createData()
   {
      return new behavior_msgs.msg.dds.BehaviorTreeStateMessage();
   }
   @Override
   public int getTypeSize()
   {
      return us.ihmc.idl.CDR.getTypeSize(getMaxCdrSerializedSize());
   }

   @Override
   public java.lang.String getName()
   {
      return name;
   }
   
   public void serialize(behavior_msgs.msg.dds.BehaviorTreeStateMessage data, us.ihmc.idl.CDR cdr)
   {
      write(data, cdr);
   }

   public void deserialize(behavior_msgs.msg.dds.BehaviorTreeStateMessage data, us.ihmc.idl.CDR cdr)
   {
      read(data, cdr);
   }
   
   public void copy(behavior_msgs.msg.dds.BehaviorTreeStateMessage src, behavior_msgs.msg.dds.BehaviorTreeStateMessage dest)
   {
      staticCopy(src, dest);
   }

   @Override
   public BehaviorTreeStateMessagePubSubType newInstance()
   {
      return new BehaviorTreeStateMessagePubSubType();
   }
}<|MERGE_RESOLUTION|>--- conflicted
+++ resolved
@@ -15,11 +15,7 @@
    @Override
    public final java.lang.String getDefinitionChecksum()
    {
-<<<<<<< HEAD
-   		return "2ea2d8fe741288e2650beacd2eb10650f6b95124701d385e1acc7f2e6d82fb4f";
-=======
-   		return "b11d7eb63f7ae1e9ea645d31c6f567788bf1f0a948b3c6d056b2f45db152b17e";
->>>>>>> d7da4e81
+   		return "0d87f209bc6115a9e75b7da6b01c64a6d33a928b732e6699bc97835b8d350ec8";
    }
    
    @Override
@@ -77,11 +73,10 @@
           current_alignment += behavior_msgs.msg.dds.DoorTraversalStateMessagePubSubType.getMaxCdrSerializedSize(current_alignment);}
       current_alignment += 4 + us.ihmc.idl.CDR.alignment(current_alignment, 4);for(int i0 = 0; i0 < 200; ++i0)
       {
-<<<<<<< HEAD
           current_alignment += behavior_msgs.msg.dds.TrashCanInteractionStateMessagePubSubType.getMaxCdrSerializedSize(current_alignment);}
-=======
+      current_alignment += 4 + us.ihmc.idl.CDR.alignment(current_alignment, 4);for(int i0 = 0; i0 < 200; ++i0)
+      {
           current_alignment += behavior_msgs.msg.dds.BuildingExplorationStateMessagePubSubType.getMaxCdrSerializedSize(current_alignment);}
->>>>>>> d7da4e81
       current_alignment += 4 + us.ihmc.idl.CDR.alignment(current_alignment, 4);for(int i0 = 0; i0 < 200; ++i0)
       {
           current_alignment += behavior_msgs.msg.dds.ChestOrientationActionStateMessagePubSubType.getMaxCdrSerializedSize(current_alignment);}
@@ -154,15 +149,14 @@
           current_alignment += behavior_msgs.msg.dds.DoorTraversalStateMessagePubSubType.getCdrSerializedSize(data.getDoorTraversals().get(i0), current_alignment);}
 
       current_alignment += 4 + us.ihmc.idl.CDR.alignment(current_alignment, 4);
-<<<<<<< HEAD
       for(int i0 = 0; i0 < data.getTrashCanInteractions().size(); ++i0)
       {
           current_alignment += behavior_msgs.msg.dds.TrashCanInteractionStateMessagePubSubType.getCdrSerializedSize(data.getTrashCanInteractions().get(i0), current_alignment);}
-=======
+
+      current_alignment += 4 + us.ihmc.idl.CDR.alignment(current_alignment, 4);
       for(int i0 = 0; i0 < data.getBuildingExplorations().size(); ++i0)
       {
           current_alignment += behavior_msgs.msg.dds.BuildingExplorationStateMessagePubSubType.getCdrSerializedSize(data.getBuildingExplorations().get(i0), current_alignment);}
->>>>>>> d7da4e81
 
       current_alignment += 4 + us.ihmc.idl.CDR.alignment(current_alignment, 4);
       for(int i0 = 0; i0 < data.getChestOrientationActions().size(); ++i0)
@@ -240,15 +234,13 @@
       cdr.write_type_e(data.getDoorTraversals());else
           throw new RuntimeException("door_traversals field exceeds the maximum length");
 
-<<<<<<< HEAD
       if(data.getTrashCanInteractions().size() <= 200)
       cdr.write_type_e(data.getTrashCanInteractions());else
           throw new RuntimeException("trash_can_interactions field exceeds the maximum length");
-=======
+
       if(data.getBuildingExplorations().size() <= 200)
       cdr.write_type_e(data.getBuildingExplorations());else
           throw new RuntimeException("building_explorations field exceeds the maximum length");
->>>>>>> d7da4e81
 
       if(data.getChestOrientationActions().size() <= 200)
       cdr.write_type_e(data.getChestOrientationActions());else
@@ -300,11 +292,8 @@
       cdr.read_type_e(data.getBasicNodes());	
       cdr.read_type_e(data.getActionSequences());	
       cdr.read_type_e(data.getDoorTraversals());	
-<<<<<<< HEAD
       cdr.read_type_e(data.getTrashCanInteractions());	
-=======
       cdr.read_type_e(data.getBuildingExplorations());	
->>>>>>> d7da4e81
       cdr.read_type_e(data.getChestOrientationActions());	
       cdr.read_type_e(data.getFootstepPlanActions());	
       cdr.read_type_e(data.getSakeHandCommandActions());	
@@ -329,11 +318,8 @@
       ser.write_type_e("basic_nodes", data.getBasicNodes());
       ser.write_type_e("action_sequences", data.getActionSequences());
       ser.write_type_e("door_traversals", data.getDoorTraversals());
-<<<<<<< HEAD
       ser.write_type_e("trash_can_interactions", data.getTrashCanInteractions());
-=======
       ser.write_type_e("building_explorations", data.getBuildingExplorations());
->>>>>>> d7da4e81
       ser.write_type_e("chest_orientation_actions", data.getChestOrientationActions());
       ser.write_type_e("footstep_plan_actions", data.getFootstepPlanActions());
       ser.write_type_e("sake_hand_command_actions", data.getSakeHandCommandActions());
@@ -357,11 +343,8 @@
       ser.read_type_e("basic_nodes", data.getBasicNodes());
       ser.read_type_e("action_sequences", data.getActionSequences());
       ser.read_type_e("door_traversals", data.getDoorTraversals());
-<<<<<<< HEAD
       ser.read_type_e("trash_can_interactions", data.getTrashCanInteractions());
-=======
       ser.read_type_e("building_explorations", data.getBuildingExplorations());
->>>>>>> d7da4e81
       ser.read_type_e("chest_orientation_actions", data.getChestOrientationActions());
       ser.read_type_e("footstep_plan_actions", data.getFootstepPlanActions());
       ser.read_type_e("sake_hand_command_actions", data.getSakeHandCommandActions());
