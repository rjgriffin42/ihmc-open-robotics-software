package behavior_msgs.msg.dds;

import us.ihmc.communication.packets.Packet;
import us.ihmc.euclid.interfaces.Settable;
import us.ihmc.euclid.interfaces.EpsilonComparable;
import java.util.function.Supplier;
import us.ihmc.pubsub.TopicDataType;

/**
       * Gives the current state of the complete collection of behavior tree nodes.
       * Publishing all behavior tree nodes in one message can simplify synchronization and
       * reduce the complexity of logic in figuring out when nodes are currently under
       * consideration.
       */
public class BehaviorTreeStateMessage extends Packet<BehaviorTreeStateMessage> implements Settable<BehaviorTreeStateMessage>, EpsilonComparable<BehaviorTreeStateMessage>
{
<<<<<<< HEAD
   public static final byte BASIC_NODE = (byte) 0;
   public static final byte ACTION_SEQUENCE = (byte) 1;
   public static final byte DOOR_TRAVERSAL = (byte) 2;
   public static final byte CHEST_ORIENTATION_ACTION = (byte) 3;
   public static final byte FOOTSTEP_PLAN_ACTION = (byte) 4;
   public static final byte SAKE_HAND_COMMAND_ACTION = (byte) 5;
   public static final byte HAND_POSE_ACTION = (byte) 6;
   public static final byte HAND_WRENCH_ACTION = (byte) 7;
   public static final byte SCREW_PRIMITIVE_ACTION = (byte) 8;
   public static final byte PELVIS_HEIGHT_PITCH_ACTION = (byte) 9;
   public static final byte WAIT_DURATION_ACTION = (byte) 10;
   public static final byte KICK_DOOR_ACTION = (byte) 11;
   public static final byte KICK_DOOR_APPROACH_ACTION = (byte) 12;
=======
   public static final byte ROOT_NODE = (byte) 0;
   public static final byte BASIC_NODE = (byte) 1;
   public static final byte ACTION_SEQUENCE = (byte) 2;
   public static final byte DOOR_TRAVERSAL = (byte) 3;
   public static final byte TRASH_CAN_INTERACTION = (byte) 4;
   public static final byte BUILDING_EXPLORATION = (byte) 5;
   public static final byte CHEST_ORIENTATION_ACTION = (byte) 10;
   public static final byte FOOTSTEP_PLAN_ACTION = (byte) 11;
   public static final byte SAKE_HAND_COMMAND_ACTION = (byte) 12;
   public static final byte HAND_POSE_ACTION = (byte) 13;
   public static final byte HAND_WRENCH_ACTION = (byte) 14;
   public static final byte SCREW_PRIMITIVE_ACTION = (byte) 15;
   public static final byte PELVIS_HEIGHT_ORIENTATION_ACTION = (byte) 16;
   public static final byte WAIT_DURATION_ACTION = (byte) 17;
   public static final byte FOOT_POSE_ACTION = (byte) 18;
>>>>>>> f9221c30
   /**
            * Monotonically increasing message ID that matches the CRDTInfo update number
            */
   public long sequence_id_;
   /**
            * The ID to assign to the next instantiated node
            */
   public long next_id_;
   /**
            * A mechanism for confirming and ending a freeze early
            */
   public ihmc_common_msgs.msg.dds.ConfirmableRequestMessage confirmable_request_;
   /**
            * A depth first ordered list of types.
            */
   public us.ihmc.idl.IDLSequence.Byte  behavior_tree_types_;
   /**
            * A depth first ordered list of node indexes.
            * The index is of that node in it's respective list for
            * it's type.
            */
   public us.ihmc.idl.IDLSequence.Long  behavior_tree_indices_;
   public us.ihmc.idl.IDLSequence.Object<behavior_msgs.msg.dds.BehaviorTreeRootNodeStateMessage>  root_nodes_;
   public us.ihmc.idl.IDLSequence.Object<behavior_msgs.msg.dds.BasicNodeStateMessage>  basic_nodes_;
   public us.ihmc.idl.IDLSequence.Object<behavior_msgs.msg.dds.ActionSequenceStateMessage>  action_sequences_;
   public us.ihmc.idl.IDLSequence.Object<behavior_msgs.msg.dds.DoorTraversalStateMessage>  door_traversals_;
   public us.ihmc.idl.IDLSequence.Object<behavior_msgs.msg.dds.TrashCanInteractionStateMessage>  trash_can_interactions_;
   public us.ihmc.idl.IDLSequence.Object<behavior_msgs.msg.dds.BuildingExplorationStateMessage>  building_explorations_;
   public us.ihmc.idl.IDLSequence.Object<behavior_msgs.msg.dds.ChestOrientationActionStateMessage>  chest_orientation_actions_;
   public us.ihmc.idl.IDLSequence.Object<behavior_msgs.msg.dds.FootstepPlanActionStateMessage>  footstep_plan_actions_;
   public us.ihmc.idl.IDLSequence.Object<behavior_msgs.msg.dds.SakeHandCommandActionStateMessage>  sake_hand_command_actions_;
   public us.ihmc.idl.IDLSequence.Object<behavior_msgs.msg.dds.HandPoseActionStateMessage>  hand_pose_actions_;
   public us.ihmc.idl.IDLSequence.Object<behavior_msgs.msg.dds.HandWrenchActionStateMessage>  hand_wrench_actions_;
   public us.ihmc.idl.IDLSequence.Object<behavior_msgs.msg.dds.ScrewPrimitiveActionStateMessage>  screw_primitive_actions_;
   public us.ihmc.idl.IDLSequence.Object<behavior_msgs.msg.dds.PelvisHeightOrientationActionStateMessage>  pelvis_height_actions_;
   public us.ihmc.idl.IDLSequence.Object<behavior_msgs.msg.dds.WaitDurationActionStateMessage>  wait_duration_actions_;
<<<<<<< HEAD
   public us.ihmc.idl.IDLSequence.Object<behavior_msgs.msg.dds.KickDoorActionStateMessage>  kick_door_actions_;
   public us.ihmc.idl.IDLSequence.Object<behavior_msgs.msg.dds.KickDoorApproachPlanStateMessage>  kick_door_approach_actions_;
=======
   public us.ihmc.idl.IDLSequence.Object<behavior_msgs.msg.dds.FootPoseActionStateMessage>  foot_pose_actions_;
>>>>>>> f9221c30

   public BehaviorTreeStateMessage()
   {
      confirmable_request_ = new ihmc_common_msgs.msg.dds.ConfirmableRequestMessage();
      behavior_tree_types_ = new us.ihmc.idl.IDLSequence.Byte (1000, "type_9");

      behavior_tree_indices_ = new us.ihmc.idl.IDLSequence.Long (1000, "type_4");

      root_nodes_ = new us.ihmc.idl.IDLSequence.Object<behavior_msgs.msg.dds.BehaviorTreeRootNodeStateMessage> (1, new behavior_msgs.msg.dds.BehaviorTreeRootNodeStateMessagePubSubType());
      basic_nodes_ = new us.ihmc.idl.IDLSequence.Object<behavior_msgs.msg.dds.BasicNodeStateMessage> (200, new behavior_msgs.msg.dds.BasicNodeStateMessagePubSubType());
      action_sequences_ = new us.ihmc.idl.IDLSequence.Object<behavior_msgs.msg.dds.ActionSequenceStateMessage> (200, new behavior_msgs.msg.dds.ActionSequenceStateMessagePubSubType());
      door_traversals_ = new us.ihmc.idl.IDLSequence.Object<behavior_msgs.msg.dds.DoorTraversalStateMessage> (200, new behavior_msgs.msg.dds.DoorTraversalStateMessagePubSubType());
      trash_can_interactions_ = new us.ihmc.idl.IDLSequence.Object<behavior_msgs.msg.dds.TrashCanInteractionStateMessage> (200, new behavior_msgs.msg.dds.TrashCanInteractionStateMessagePubSubType());
      building_explorations_ = new us.ihmc.idl.IDLSequence.Object<behavior_msgs.msg.dds.BuildingExplorationStateMessage> (200, new behavior_msgs.msg.dds.BuildingExplorationStateMessagePubSubType());
      chest_orientation_actions_ = new us.ihmc.idl.IDLSequence.Object<behavior_msgs.msg.dds.ChestOrientationActionStateMessage> (200, new behavior_msgs.msg.dds.ChestOrientationActionStateMessagePubSubType());
      footstep_plan_actions_ = new us.ihmc.idl.IDLSequence.Object<behavior_msgs.msg.dds.FootstepPlanActionStateMessage> (200, new behavior_msgs.msg.dds.FootstepPlanActionStateMessagePubSubType());
      sake_hand_command_actions_ = new us.ihmc.idl.IDLSequence.Object<behavior_msgs.msg.dds.SakeHandCommandActionStateMessage> (200, new behavior_msgs.msg.dds.SakeHandCommandActionStateMessagePubSubType());
      hand_pose_actions_ = new us.ihmc.idl.IDLSequence.Object<behavior_msgs.msg.dds.HandPoseActionStateMessage> (200, new behavior_msgs.msg.dds.HandPoseActionStateMessagePubSubType());
      hand_wrench_actions_ = new us.ihmc.idl.IDLSequence.Object<behavior_msgs.msg.dds.HandWrenchActionStateMessage> (200, new behavior_msgs.msg.dds.HandWrenchActionStateMessagePubSubType());
      screw_primitive_actions_ = new us.ihmc.idl.IDLSequence.Object<behavior_msgs.msg.dds.ScrewPrimitiveActionStateMessage> (200, new behavior_msgs.msg.dds.ScrewPrimitiveActionStateMessagePubSubType());
      pelvis_height_actions_ = new us.ihmc.idl.IDLSequence.Object<behavior_msgs.msg.dds.PelvisHeightOrientationActionStateMessage> (200, new behavior_msgs.msg.dds.PelvisHeightOrientationActionStateMessagePubSubType());
      wait_duration_actions_ = new us.ihmc.idl.IDLSequence.Object<behavior_msgs.msg.dds.WaitDurationActionStateMessage> (200, new behavior_msgs.msg.dds.WaitDurationActionStateMessagePubSubType());
<<<<<<< HEAD
      kick_door_actions_ = new us.ihmc.idl.IDLSequence.Object<behavior_msgs.msg.dds.KickDoorActionStateMessage> (200, new behavior_msgs.msg.dds.KickDoorActionStateMessagePubSubType());
      kick_door_approach_actions_ = new us.ihmc.idl.IDLSequence.Object<behavior_msgs.msg.dds.KickDoorApproachPlanStateMessage> (200, new behavior_msgs.msg.dds.KickDoorApproachPlanStateMessagePubSubType());
=======
      foot_pose_actions_ = new us.ihmc.idl.IDLSequence.Object<behavior_msgs.msg.dds.FootPoseActionStateMessage> (200, new behavior_msgs.msg.dds.FootPoseActionStateMessagePubSubType());
>>>>>>> f9221c30

   }

   public BehaviorTreeStateMessage(BehaviorTreeStateMessage other)
   {
      this();
      set(other);
   }

   public void set(BehaviorTreeStateMessage other)
   {
      sequence_id_ = other.sequence_id_;

      next_id_ = other.next_id_;

      ihmc_common_msgs.msg.dds.ConfirmableRequestMessagePubSubType.staticCopy(other.confirmable_request_, confirmable_request_);
      behavior_tree_types_.set(other.behavior_tree_types_);
      behavior_tree_indices_.set(other.behavior_tree_indices_);
      root_nodes_.set(other.root_nodes_);
      basic_nodes_.set(other.basic_nodes_);
      action_sequences_.set(other.action_sequences_);
      door_traversals_.set(other.door_traversals_);
      trash_can_interactions_.set(other.trash_can_interactions_);
      building_explorations_.set(other.building_explorations_);
      chest_orientation_actions_.set(other.chest_orientation_actions_);
      footstep_plan_actions_.set(other.footstep_plan_actions_);
      sake_hand_command_actions_.set(other.sake_hand_command_actions_);
      hand_pose_actions_.set(other.hand_pose_actions_);
      hand_wrench_actions_.set(other.hand_wrench_actions_);
      screw_primitive_actions_.set(other.screw_primitive_actions_);
      pelvis_height_actions_.set(other.pelvis_height_actions_);
      wait_duration_actions_.set(other.wait_duration_actions_);
<<<<<<< HEAD
      kick_door_actions_.set(other.kick_door_actions_);
      kick_door_approach_actions_.set(other.kick_door_approach_actions_);
=======
      foot_pose_actions_.set(other.foot_pose_actions_);
>>>>>>> f9221c30
   }

   /**
            * Monotonically increasing message ID that matches the CRDTInfo update number
            */
   public void setSequenceId(long sequence_id)
   {
      sequence_id_ = sequence_id;
   }
   /**
            * Monotonically increasing message ID that matches the CRDTInfo update number
            */
   public long getSequenceId()
   {
      return sequence_id_;
   }

   /**
            * The ID to assign to the next instantiated node
            */
   public void setNextId(long next_id)
   {
      next_id_ = next_id;
   }
   /**
            * The ID to assign to the next instantiated node
            */
   public long getNextId()
   {
      return next_id_;
   }


   /**
            * A mechanism for confirming and ending a freeze early
            */
   public ihmc_common_msgs.msg.dds.ConfirmableRequestMessage getConfirmableRequest()
   {
      return confirmable_request_;
   }


   /**
            * A depth first ordered list of types.
            */
   public us.ihmc.idl.IDLSequence.Byte  getBehaviorTreeTypes()
   {
      return behavior_tree_types_;
   }


   /**
            * A depth first ordered list of node indexes.
            * The index is of that node in it's respective list for
            * it's type.
            */
   public us.ihmc.idl.IDLSequence.Long  getBehaviorTreeIndices()
   {
      return behavior_tree_indices_;
   }


   public us.ihmc.idl.IDLSequence.Object<behavior_msgs.msg.dds.BehaviorTreeRootNodeStateMessage>  getRootNodes()
   {
      return root_nodes_;
   }


   public us.ihmc.idl.IDLSequence.Object<behavior_msgs.msg.dds.BasicNodeStateMessage>  getBasicNodes()
   {
      return basic_nodes_;
   }


   public us.ihmc.idl.IDLSequence.Object<behavior_msgs.msg.dds.ActionSequenceStateMessage>  getActionSequences()
   {
      return action_sequences_;
   }


   public us.ihmc.idl.IDLSequence.Object<behavior_msgs.msg.dds.DoorTraversalStateMessage>  getDoorTraversals()
   {
      return door_traversals_;
   }


   public us.ihmc.idl.IDLSequence.Object<behavior_msgs.msg.dds.TrashCanInteractionStateMessage>  getTrashCanInteractions()
   {
      return trash_can_interactions_;
   }


   public us.ihmc.idl.IDLSequence.Object<behavior_msgs.msg.dds.BuildingExplorationStateMessage>  getBuildingExplorations()
   {
      return building_explorations_;
   }


   public us.ihmc.idl.IDLSequence.Object<behavior_msgs.msg.dds.ChestOrientationActionStateMessage>  getChestOrientationActions()
   {
      return chest_orientation_actions_;
   }


   public us.ihmc.idl.IDLSequence.Object<behavior_msgs.msg.dds.FootstepPlanActionStateMessage>  getFootstepPlanActions()
   {
      return footstep_plan_actions_;
   }


   public us.ihmc.idl.IDLSequence.Object<behavior_msgs.msg.dds.SakeHandCommandActionStateMessage>  getSakeHandCommandActions()
   {
      return sake_hand_command_actions_;
   }


   public us.ihmc.idl.IDLSequence.Object<behavior_msgs.msg.dds.HandPoseActionStateMessage>  getHandPoseActions()
   {
      return hand_pose_actions_;
   }


   public us.ihmc.idl.IDLSequence.Object<behavior_msgs.msg.dds.HandWrenchActionStateMessage>  getHandWrenchActions()
   {
      return hand_wrench_actions_;
   }


   public us.ihmc.idl.IDLSequence.Object<behavior_msgs.msg.dds.ScrewPrimitiveActionStateMessage>  getScrewPrimitiveActions()
   {
      return screw_primitive_actions_;
   }


   public us.ihmc.idl.IDLSequence.Object<behavior_msgs.msg.dds.PelvisHeightOrientationActionStateMessage>  getPelvisHeightActions()
   {
      return pelvis_height_actions_;
   }


   public us.ihmc.idl.IDLSequence.Object<behavior_msgs.msg.dds.WaitDurationActionStateMessage>  getWaitDurationActions()
   {
      return wait_duration_actions_;
   }


<<<<<<< HEAD
   public us.ihmc.idl.IDLSequence.Object<behavior_msgs.msg.dds.KickDoorActionStateMessage>  getKickDoorActions()
   {
      return kick_door_actions_;
   }


   public us.ihmc.idl.IDLSequence.Object<behavior_msgs.msg.dds.KickDoorApproachPlanStateMessage>  getKickDoorApproachActions()
   {
      return kick_door_approach_actions_;
=======
   public us.ihmc.idl.IDLSequence.Object<behavior_msgs.msg.dds.FootPoseActionStateMessage>  getFootPoseActions()
   {
      return foot_pose_actions_;
>>>>>>> f9221c30
   }


   public static Supplier<BehaviorTreeStateMessagePubSubType> getPubSubType()
   {
      return BehaviorTreeStateMessagePubSubType::new;
   }

   @Override
   public Supplier<TopicDataType> getPubSubTypePacket()
   {
      return BehaviorTreeStateMessagePubSubType::new;
   }

   @Override
   public boolean epsilonEquals(BehaviorTreeStateMessage other, double epsilon)
   {
      if(other == null) return false;
      if(other == this) return true;

      if (!us.ihmc.idl.IDLTools.epsilonEqualsPrimitive(this.sequence_id_, other.sequence_id_, epsilon)) return false;

      if (!us.ihmc.idl.IDLTools.epsilonEqualsPrimitive(this.next_id_, other.next_id_, epsilon)) return false;

      if (!this.confirmable_request_.epsilonEquals(other.confirmable_request_, epsilon)) return false;
      if (!us.ihmc.idl.IDLTools.epsilonEqualsByteSequence(this.behavior_tree_types_, other.behavior_tree_types_, epsilon)) return false;

      if (!us.ihmc.idl.IDLTools.epsilonEqualsLongSequence(this.behavior_tree_indices_, other.behavior_tree_indices_, epsilon)) return false;

      if (this.root_nodes_.size() != other.root_nodes_.size()) { return false; }
      else
      {
         for (int i = 0; i < this.root_nodes_.size(); i++)
         {  if (!this.root_nodes_.get(i).epsilonEquals(other.root_nodes_.get(i), epsilon)) return false; }
      }

      if (this.basic_nodes_.size() != other.basic_nodes_.size()) { return false; }
      else
      {
         for (int i = 0; i < this.basic_nodes_.size(); i++)
         {  if (!this.basic_nodes_.get(i).epsilonEquals(other.basic_nodes_.get(i), epsilon)) return false; }
      }

      if (this.action_sequences_.size() != other.action_sequences_.size()) { return false; }
      else
      {
         for (int i = 0; i < this.action_sequences_.size(); i++)
         {  if (!this.action_sequences_.get(i).epsilonEquals(other.action_sequences_.get(i), epsilon)) return false; }
      }

      if (this.door_traversals_.size() != other.door_traversals_.size()) { return false; }
      else
      {
         for (int i = 0; i < this.door_traversals_.size(); i++)
         {  if (!this.door_traversals_.get(i).epsilonEquals(other.door_traversals_.get(i), epsilon)) return false; }
      }

      if (this.trash_can_interactions_.size() != other.trash_can_interactions_.size()) { return false; }
      else
      {
         for (int i = 0; i < this.trash_can_interactions_.size(); i++)
         {  if (!this.trash_can_interactions_.get(i).epsilonEquals(other.trash_can_interactions_.get(i), epsilon)) return false; }
      }

      if (this.building_explorations_.size() != other.building_explorations_.size()) { return false; }
      else
      {
         for (int i = 0; i < this.building_explorations_.size(); i++)
         {  if (!this.building_explorations_.get(i).epsilonEquals(other.building_explorations_.get(i), epsilon)) return false; }
      }

      if (this.chest_orientation_actions_.size() != other.chest_orientation_actions_.size()) { return false; }
      else
      {
         for (int i = 0; i < this.chest_orientation_actions_.size(); i++)
         {  if (!this.chest_orientation_actions_.get(i).epsilonEquals(other.chest_orientation_actions_.get(i), epsilon)) return false; }
      }

      if (this.footstep_plan_actions_.size() != other.footstep_plan_actions_.size()) { return false; }
      else
      {
         for (int i = 0; i < this.footstep_plan_actions_.size(); i++)
         {  if (!this.footstep_plan_actions_.get(i).epsilonEquals(other.footstep_plan_actions_.get(i), epsilon)) return false; }
      }

      if (this.sake_hand_command_actions_.size() != other.sake_hand_command_actions_.size()) { return false; }
      else
      {
         for (int i = 0; i < this.sake_hand_command_actions_.size(); i++)
         {  if (!this.sake_hand_command_actions_.get(i).epsilonEquals(other.sake_hand_command_actions_.get(i), epsilon)) return false; }
      }

      if (this.hand_pose_actions_.size() != other.hand_pose_actions_.size()) { return false; }
      else
      {
         for (int i = 0; i < this.hand_pose_actions_.size(); i++)
         {  if (!this.hand_pose_actions_.get(i).epsilonEquals(other.hand_pose_actions_.get(i), epsilon)) return false; }
      }

      if (this.hand_wrench_actions_.size() != other.hand_wrench_actions_.size()) { return false; }
      else
      {
         for (int i = 0; i < this.hand_wrench_actions_.size(); i++)
         {  if (!this.hand_wrench_actions_.get(i).epsilonEquals(other.hand_wrench_actions_.get(i), epsilon)) return false; }
      }

      if (this.screw_primitive_actions_.size() != other.screw_primitive_actions_.size()) { return false; }
      else
      {
         for (int i = 0; i < this.screw_primitive_actions_.size(); i++)
         {  if (!this.screw_primitive_actions_.get(i).epsilonEquals(other.screw_primitive_actions_.get(i), epsilon)) return false; }
      }

      if (this.pelvis_height_actions_.size() != other.pelvis_height_actions_.size()) { return false; }
      else
      {
         for (int i = 0; i < this.pelvis_height_actions_.size(); i++)
         {  if (!this.pelvis_height_actions_.get(i).epsilonEquals(other.pelvis_height_actions_.get(i), epsilon)) return false; }
      }

      if (this.wait_duration_actions_.size() != other.wait_duration_actions_.size()) { return false; }
      else
      {
         for (int i = 0; i < this.wait_duration_actions_.size(); i++)
         {  if (!this.wait_duration_actions_.get(i).epsilonEquals(other.wait_duration_actions_.get(i), epsilon)) return false; }
      }

<<<<<<< HEAD
      if (this.kick_door_actions_.size() != other.kick_door_actions_.size()) { return false; }
      else
      {
         for (int i = 0; i < this.kick_door_actions_.size(); i++)
         {  if (!this.kick_door_actions_.get(i).epsilonEquals(other.kick_door_actions_.get(i), epsilon)) return false; }
      }

      if (this.kick_door_approach_actions_.size() != other.kick_door_approach_actions_.size()) { return false; }
      else
      {
         for (int i = 0; i < this.kick_door_approach_actions_.size(); i++)
         {  if (!this.kick_door_approach_actions_.get(i).epsilonEquals(other.kick_door_approach_actions_.get(i), epsilon)) return false; }
=======
      if (this.foot_pose_actions_.size() != other.foot_pose_actions_.size()) { return false; }
      else
      {
         for (int i = 0; i < this.foot_pose_actions_.size(); i++)
         {  if (!this.foot_pose_actions_.get(i).epsilonEquals(other.foot_pose_actions_.get(i), epsilon)) return false; }
>>>>>>> f9221c30
      }


      return true;
   }

   @Override
   public boolean equals(Object other)
   {
      if(other == null) return false;
      if(other == this) return true;
      if(!(other instanceof BehaviorTreeStateMessage)) return false;

      BehaviorTreeStateMessage otherMyClass = (BehaviorTreeStateMessage) other;

      if(this.sequence_id_ != otherMyClass.sequence_id_) return false;

      if(this.next_id_ != otherMyClass.next_id_) return false;

      if (!this.confirmable_request_.equals(otherMyClass.confirmable_request_)) return false;
      if (!this.behavior_tree_types_.equals(otherMyClass.behavior_tree_types_)) return false;
      if (!this.behavior_tree_indices_.equals(otherMyClass.behavior_tree_indices_)) return false;
      if (!this.root_nodes_.equals(otherMyClass.root_nodes_)) return false;
      if (!this.basic_nodes_.equals(otherMyClass.basic_nodes_)) return false;
      if (!this.action_sequences_.equals(otherMyClass.action_sequences_)) return false;
      if (!this.door_traversals_.equals(otherMyClass.door_traversals_)) return false;
      if (!this.trash_can_interactions_.equals(otherMyClass.trash_can_interactions_)) return false;
      if (!this.building_explorations_.equals(otherMyClass.building_explorations_)) return false;
      if (!this.chest_orientation_actions_.equals(otherMyClass.chest_orientation_actions_)) return false;
      if (!this.footstep_plan_actions_.equals(otherMyClass.footstep_plan_actions_)) return false;
      if (!this.sake_hand_command_actions_.equals(otherMyClass.sake_hand_command_actions_)) return false;
      if (!this.hand_pose_actions_.equals(otherMyClass.hand_pose_actions_)) return false;
      if (!this.hand_wrench_actions_.equals(otherMyClass.hand_wrench_actions_)) return false;
      if (!this.screw_primitive_actions_.equals(otherMyClass.screw_primitive_actions_)) return false;
      if (!this.pelvis_height_actions_.equals(otherMyClass.pelvis_height_actions_)) return false;
      if (!this.wait_duration_actions_.equals(otherMyClass.wait_duration_actions_)) return false;
<<<<<<< HEAD
      if (!this.kick_door_actions_.equals(otherMyClass.kick_door_actions_)) return false;
      if (!this.kick_door_approach_actions_.equals(otherMyClass.kick_door_approach_actions_)) return false;
=======
      if (!this.foot_pose_actions_.equals(otherMyClass.foot_pose_actions_)) return false;
>>>>>>> f9221c30

      return true;
   }

   @Override
   public java.lang.String toString()
   {
      StringBuilder builder = new StringBuilder();

      builder.append("BehaviorTreeStateMessage {");
      builder.append("sequence_id=");
      builder.append(this.sequence_id_);      builder.append(", ");
      builder.append("next_id=");
      builder.append(this.next_id_);      builder.append(", ");
      builder.append("confirmable_request=");
      builder.append(this.confirmable_request_);      builder.append(", ");
      builder.append("behavior_tree_types=");
      builder.append(this.behavior_tree_types_);      builder.append(", ");
      builder.append("behavior_tree_indices=");
      builder.append(this.behavior_tree_indices_);      builder.append(", ");
      builder.append("root_nodes=");
      builder.append(this.root_nodes_);      builder.append(", ");
      builder.append("basic_nodes=");
      builder.append(this.basic_nodes_);      builder.append(", ");
      builder.append("action_sequences=");
      builder.append(this.action_sequences_);      builder.append(", ");
      builder.append("door_traversals=");
      builder.append(this.door_traversals_);      builder.append(", ");
      builder.append("trash_can_interactions=");
      builder.append(this.trash_can_interactions_);      builder.append(", ");
      builder.append("building_explorations=");
      builder.append(this.building_explorations_);      builder.append(", ");
      builder.append("chest_orientation_actions=");
      builder.append(this.chest_orientation_actions_);      builder.append(", ");
      builder.append("footstep_plan_actions=");
      builder.append(this.footstep_plan_actions_);      builder.append(", ");
      builder.append("sake_hand_command_actions=");
      builder.append(this.sake_hand_command_actions_);      builder.append(", ");
      builder.append("hand_pose_actions=");
      builder.append(this.hand_pose_actions_);      builder.append(", ");
      builder.append("hand_wrench_actions=");
      builder.append(this.hand_wrench_actions_);      builder.append(", ");
      builder.append("screw_primitive_actions=");
      builder.append(this.screw_primitive_actions_);      builder.append(", ");
      builder.append("pelvis_height_actions=");
      builder.append(this.pelvis_height_actions_);      builder.append(", ");
      builder.append("wait_duration_actions=");
      builder.append(this.wait_duration_actions_);      builder.append(", ");
<<<<<<< HEAD
      builder.append("kick_door_actions=");
      builder.append(this.kick_door_actions_);      builder.append(", ");
      builder.append("kick_door_approach_actions=");
      builder.append(this.kick_door_approach_actions_);
=======
      builder.append("foot_pose_actions=");
      builder.append(this.foot_pose_actions_);
>>>>>>> f9221c30
      builder.append("}");
      return builder.toString();
   }
}<|MERGE_RESOLUTION|>--- conflicted
+++ resolved
@@ -14,21 +14,6 @@
        */
 public class BehaviorTreeStateMessage extends Packet<BehaviorTreeStateMessage> implements Settable<BehaviorTreeStateMessage>, EpsilonComparable<BehaviorTreeStateMessage>
 {
-<<<<<<< HEAD
-   public static final byte BASIC_NODE = (byte) 0;
-   public static final byte ACTION_SEQUENCE = (byte) 1;
-   public static final byte DOOR_TRAVERSAL = (byte) 2;
-   public static final byte CHEST_ORIENTATION_ACTION = (byte) 3;
-   public static final byte FOOTSTEP_PLAN_ACTION = (byte) 4;
-   public static final byte SAKE_HAND_COMMAND_ACTION = (byte) 5;
-   public static final byte HAND_POSE_ACTION = (byte) 6;
-   public static final byte HAND_WRENCH_ACTION = (byte) 7;
-   public static final byte SCREW_PRIMITIVE_ACTION = (byte) 8;
-   public static final byte PELVIS_HEIGHT_PITCH_ACTION = (byte) 9;
-   public static final byte WAIT_DURATION_ACTION = (byte) 10;
-   public static final byte KICK_DOOR_ACTION = (byte) 11;
-   public static final byte KICK_DOOR_APPROACH_ACTION = (byte) 12;
-=======
    public static final byte ROOT_NODE = (byte) 0;
    public static final byte BASIC_NODE = (byte) 1;
    public static final byte ACTION_SEQUENCE = (byte) 2;
@@ -44,7 +29,8 @@
    public static final byte PELVIS_HEIGHT_ORIENTATION_ACTION = (byte) 16;
    public static final byte WAIT_DURATION_ACTION = (byte) 17;
    public static final byte FOOT_POSE_ACTION = (byte) 18;
->>>>>>> f9221c30
+   public static final byte KICK_DOOR_ACTION = (byte) 19;
+   public static final byte KICK_DOOR_APPROACH_ACTION = (byte) 20;
    /**
             * Monotonically increasing message ID that matches the CRDTInfo update number
             */
@@ -81,12 +67,9 @@
    public us.ihmc.idl.IDLSequence.Object<behavior_msgs.msg.dds.ScrewPrimitiveActionStateMessage>  screw_primitive_actions_;
    public us.ihmc.idl.IDLSequence.Object<behavior_msgs.msg.dds.PelvisHeightOrientationActionStateMessage>  pelvis_height_actions_;
    public us.ihmc.idl.IDLSequence.Object<behavior_msgs.msg.dds.WaitDurationActionStateMessage>  wait_duration_actions_;
-<<<<<<< HEAD
+   public us.ihmc.idl.IDLSequence.Object<behavior_msgs.msg.dds.FootPoseActionStateMessage>  foot_pose_actions_;
    public us.ihmc.idl.IDLSequence.Object<behavior_msgs.msg.dds.KickDoorActionStateMessage>  kick_door_actions_;
    public us.ihmc.idl.IDLSequence.Object<behavior_msgs.msg.dds.KickDoorApproachPlanStateMessage>  kick_door_approach_actions_;
-=======
-   public us.ihmc.idl.IDLSequence.Object<behavior_msgs.msg.dds.FootPoseActionStateMessage>  foot_pose_actions_;
->>>>>>> f9221c30
 
    public BehaviorTreeStateMessage()
    {
@@ -109,12 +92,9 @@
       screw_primitive_actions_ = new us.ihmc.idl.IDLSequence.Object<behavior_msgs.msg.dds.ScrewPrimitiveActionStateMessage> (200, new behavior_msgs.msg.dds.ScrewPrimitiveActionStateMessagePubSubType());
       pelvis_height_actions_ = new us.ihmc.idl.IDLSequence.Object<behavior_msgs.msg.dds.PelvisHeightOrientationActionStateMessage> (200, new behavior_msgs.msg.dds.PelvisHeightOrientationActionStateMessagePubSubType());
       wait_duration_actions_ = new us.ihmc.idl.IDLSequence.Object<behavior_msgs.msg.dds.WaitDurationActionStateMessage> (200, new behavior_msgs.msg.dds.WaitDurationActionStateMessagePubSubType());
-<<<<<<< HEAD
+      foot_pose_actions_ = new us.ihmc.idl.IDLSequence.Object<behavior_msgs.msg.dds.FootPoseActionStateMessage> (200, new behavior_msgs.msg.dds.FootPoseActionStateMessagePubSubType());
       kick_door_actions_ = new us.ihmc.idl.IDLSequence.Object<behavior_msgs.msg.dds.KickDoorActionStateMessage> (200, new behavior_msgs.msg.dds.KickDoorActionStateMessagePubSubType());
       kick_door_approach_actions_ = new us.ihmc.idl.IDLSequence.Object<behavior_msgs.msg.dds.KickDoorApproachPlanStateMessage> (200, new behavior_msgs.msg.dds.KickDoorApproachPlanStateMessagePubSubType());
-=======
-      foot_pose_actions_ = new us.ihmc.idl.IDLSequence.Object<behavior_msgs.msg.dds.FootPoseActionStateMessage> (200, new behavior_msgs.msg.dds.FootPoseActionStateMessagePubSubType());
->>>>>>> f9221c30
 
    }
 
@@ -147,12 +127,9 @@
       screw_primitive_actions_.set(other.screw_primitive_actions_);
       pelvis_height_actions_.set(other.pelvis_height_actions_);
       wait_duration_actions_.set(other.wait_duration_actions_);
-<<<<<<< HEAD
+      foot_pose_actions_.set(other.foot_pose_actions_);
       kick_door_actions_.set(other.kick_door_actions_);
       kick_door_approach_actions_.set(other.kick_door_approach_actions_);
-=======
-      foot_pose_actions_.set(other.foot_pose_actions_);
->>>>>>> f9221c30
    }
 
    /**
@@ -299,7 +276,12 @@
    }
 
 
-<<<<<<< HEAD
+   public us.ihmc.idl.IDLSequence.Object<behavior_msgs.msg.dds.FootPoseActionStateMessage>  getFootPoseActions()
+   {
+      return foot_pose_actions_;
+   }
+
+
    public us.ihmc.idl.IDLSequence.Object<behavior_msgs.msg.dds.KickDoorActionStateMessage>  getKickDoorActions()
    {
       return kick_door_actions_;
@@ -309,11 +291,6 @@
    public us.ihmc.idl.IDLSequence.Object<behavior_msgs.msg.dds.KickDoorApproachPlanStateMessage>  getKickDoorApproachActions()
    {
       return kick_door_approach_actions_;
-=======
-   public us.ihmc.idl.IDLSequence.Object<behavior_msgs.msg.dds.FootPoseActionStateMessage>  getFootPoseActions()
-   {
-      return foot_pose_actions_;
->>>>>>> f9221c30
    }
 
 
@@ -441,7 +418,13 @@
          {  if (!this.wait_duration_actions_.get(i).epsilonEquals(other.wait_duration_actions_.get(i), epsilon)) return false; }
       }
 
-<<<<<<< HEAD
+      if (this.foot_pose_actions_.size() != other.foot_pose_actions_.size()) { return false; }
+      else
+      {
+         for (int i = 0; i < this.foot_pose_actions_.size(); i++)
+         {  if (!this.foot_pose_actions_.get(i).epsilonEquals(other.foot_pose_actions_.get(i), epsilon)) return false; }
+      }
+
       if (this.kick_door_actions_.size() != other.kick_door_actions_.size()) { return false; }
       else
       {
@@ -454,13 +437,6 @@
       {
          for (int i = 0; i < this.kick_door_approach_actions_.size(); i++)
          {  if (!this.kick_door_approach_actions_.get(i).epsilonEquals(other.kick_door_approach_actions_.get(i), epsilon)) return false; }
-=======
-      if (this.foot_pose_actions_.size() != other.foot_pose_actions_.size()) { return false; }
-      else
-      {
-         for (int i = 0; i < this.foot_pose_actions_.size(); i++)
-         {  if (!this.foot_pose_actions_.get(i).epsilonEquals(other.foot_pose_actions_.get(i), epsilon)) return false; }
->>>>>>> f9221c30
       }
 
 
@@ -497,12 +473,9 @@
       if (!this.screw_primitive_actions_.equals(otherMyClass.screw_primitive_actions_)) return false;
       if (!this.pelvis_height_actions_.equals(otherMyClass.pelvis_height_actions_)) return false;
       if (!this.wait_duration_actions_.equals(otherMyClass.wait_duration_actions_)) return false;
-<<<<<<< HEAD
+      if (!this.foot_pose_actions_.equals(otherMyClass.foot_pose_actions_)) return false;
       if (!this.kick_door_actions_.equals(otherMyClass.kick_door_actions_)) return false;
       if (!this.kick_door_approach_actions_.equals(otherMyClass.kick_door_approach_actions_)) return false;
-=======
-      if (!this.foot_pose_actions_.equals(otherMyClass.foot_pose_actions_)) return false;
->>>>>>> f9221c30
 
       return true;
    }
@@ -551,15 +524,13 @@
       builder.append(this.pelvis_height_actions_);      builder.append(", ");
       builder.append("wait_duration_actions=");
       builder.append(this.wait_duration_actions_);      builder.append(", ");
-<<<<<<< HEAD
+      builder.append("foot_pose_actions=");
+      builder.append(this.foot_pose_actions_);
+      builder.append(this.wait_duration_actions_);      builder.append(", ");
       builder.append("kick_door_actions=");
       builder.append(this.kick_door_actions_);      builder.append(", ");
       builder.append("kick_door_approach_actions=");
       builder.append(this.kick_door_approach_actions_);
-=======
-      builder.append("foot_pose_actions=");
-      builder.append(this.foot_pose_actions_);
->>>>>>> f9221c30
       builder.append("}");
       return builder.toString();
    }
