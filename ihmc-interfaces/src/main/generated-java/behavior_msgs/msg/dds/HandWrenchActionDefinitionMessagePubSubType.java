--- conflicted
+++ resolved
@@ -15,11 +15,7 @@
    @Override
    public final java.lang.String getDefinitionChecksum()
    {
-<<<<<<< HEAD
-   		return "db19194024d4878b5feb63ef3c5268d9d18503a1cd7e2b588b23ac7bd2e9df0e";
-=======
    		return "5f085b71da58425596e95035e0aaf687c1e856ee21b246ec2dbaa652483174a4";
->>>>>>> b3f8243d
    }
    
    @Override
@@ -150,19 +146,19 @@
       behavior_msgs.msg.dds.ActionNodeDefinitionMessagePubSubType.read(data.getDefinition(), cdr);	
       data.setRobotSide(cdr.read_type_9());
       	
-      cdr.read_type_d(data.getParentFrameName());	
+      cdr.read_type_d(data.getParentFrameName());
       data.setTrajectoryDuration(cdr.read_type_6());
       	
       data.setForceX(cdr.read_type_6());
-      	
+
       data.setForceY(cdr.read_type_6());
-      	
+
       data.setForceZ(cdr.read_type_6());
-      	
+
       data.setTorqueX(cdr.read_type_6());
-      	
+
       data.setTorqueY(cdr.read_type_6());
-      	
+
       data.setTorqueZ(cdr.read_type_6());
       	
 
