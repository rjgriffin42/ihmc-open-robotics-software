package behavior_msgs.msg.dds;

/**
* 
* Topic data type of the struct "ScrewPrimitiveActionStateMessage" defined in "ScrewPrimitiveActionStateMessage_.idl". Use this class to provide the TopicDataType to a Participant. 
*
* This file was automatically generated from ScrewPrimitiveActionStateMessage_.idl by us.ihmc.idl.generator.IDLGenerator. 
* Do not update this file directly, edit ScrewPrimitiveActionStateMessage_.idl instead.
*
*/
public class ScrewPrimitiveActionStateMessagePubSubType implements us.ihmc.pubsub.TopicDataType<behavior_msgs.msg.dds.ScrewPrimitiveActionStateMessage>
{
   public static final java.lang.String name = "behavior_msgs::msg::dds_::ScrewPrimitiveActionStateMessage_";
   
   @Override
   public final java.lang.String getDefinitionChecksum()
   {
<<<<<<< HEAD
   		return "db523c0c0765505da4f1e0e263cd9c832934b4b0ab699248391c2f5ea42bda9c";
=======
   		return "0de0182cf0551b66df4cc554d0241a4a02193c432f1aadd4b4995cae795cd5cb";
>>>>>>> 18e63b4c
   }
   
   @Override
   public final java.lang.String getDefinitionVersion()
   {
   		return "local";
   }

   private final us.ihmc.idl.CDR serializeCDR = new us.ihmc.idl.CDR();
   private final us.ihmc.idl.CDR deserializeCDR = new us.ihmc.idl.CDR();

   @Override
   public void serialize(behavior_msgs.msg.dds.ScrewPrimitiveActionStateMessage data, us.ihmc.pubsub.common.SerializedPayload serializedPayload) throws java.io.IOException
   {
      serializeCDR.serialize(serializedPayload);
      write(data, serializeCDR);
      serializeCDR.finishSerialize();
   }

   @Override
   public void deserialize(us.ihmc.pubsub.common.SerializedPayload serializedPayload, behavior_msgs.msg.dds.ScrewPrimitiveActionStateMessage data) throws java.io.IOException
   {
      deserializeCDR.deserialize(serializedPayload);
      read(data, deserializeCDR);
      deserializeCDR.finishDeserialize();
   }

   public static int getMaxCdrSerializedSize()
   {
      return getMaxCdrSerializedSize(0);
   }

   public static int getMaxCdrSerializedSize(int current_alignment)
   {
      int initial_alignment = current_alignment;

      current_alignment += behavior_msgs.msg.dds.ActionNodeStateMessagePubSubType.getMaxCdrSerializedSize(current_alignment);

      current_alignment += behavior_msgs.msg.dds.ScrewPrimitiveActionDefinitionMessagePubSubType.getMaxCdrSerializedSize(current_alignment);

      current_alignment += 4 + us.ihmc.idl.CDR.alignment(current_alignment, 4);for(int i0 = 0; i0 < 50; ++i0)
      {
          current_alignment += geometry_msgs.msg.dds.PosePubSubType.getMaxCdrSerializedSize(current_alignment);}
      current_alignment += geometry_msgs.msg.dds.Vector3PubSubType.getMaxCdrSerializedSize(current_alignment);

      current_alignment += geometry_msgs.msg.dds.Vector3PubSubType.getMaxCdrSerializedSize(current_alignment);


      return current_alignment - initial_alignment;
   }

   public final static int getCdrSerializedSize(behavior_msgs.msg.dds.ScrewPrimitiveActionStateMessage data)
   {
      return getCdrSerializedSize(data, 0);
   }

   public final static int getCdrSerializedSize(behavior_msgs.msg.dds.ScrewPrimitiveActionStateMessage data, int current_alignment)
   {
      int initial_alignment = current_alignment;

      current_alignment += behavior_msgs.msg.dds.ActionNodeStateMessagePubSubType.getCdrSerializedSize(data.getState(), current_alignment);

      current_alignment += behavior_msgs.msg.dds.ScrewPrimitiveActionDefinitionMessagePubSubType.getCdrSerializedSize(data.getDefinition(), current_alignment);

      current_alignment += 4 + us.ihmc.idl.CDR.alignment(current_alignment, 4);
      for(int i0 = 0; i0 < data.getTrajectory().size(); ++i0)
      {
          current_alignment += geometry_msgs.msg.dds.PosePubSubType.getCdrSerializedSize(data.getTrajectory().get(i0), current_alignment);}

      current_alignment += geometry_msgs.msg.dds.Vector3PubSubType.getCdrSerializedSize(data.getForce(), current_alignment);

      current_alignment += geometry_msgs.msg.dds.Vector3PubSubType.getCdrSerializedSize(data.getTorque(), current_alignment);


      return current_alignment - initial_alignment;
   }

   public static void write(behavior_msgs.msg.dds.ScrewPrimitiveActionStateMessage data, us.ihmc.idl.CDR cdr)
   {
      behavior_msgs.msg.dds.ActionNodeStateMessagePubSubType.write(data.getState(), cdr);
      behavior_msgs.msg.dds.ScrewPrimitiveActionDefinitionMessagePubSubType.write(data.getDefinition(), cdr);
      if(data.getTrajectory().size() <= 50)
      cdr.write_type_e(data.getTrajectory());else
          throw new RuntimeException("trajectory field exceeds the maximum length");

      geometry_msgs.msg.dds.Vector3PubSubType.write(data.getForce(), cdr);
      geometry_msgs.msg.dds.Vector3PubSubType.write(data.getTorque(), cdr);
   }

   public static void read(behavior_msgs.msg.dds.ScrewPrimitiveActionStateMessage data, us.ihmc.idl.CDR cdr)
   {
      behavior_msgs.msg.dds.ActionNodeStateMessagePubSubType.read(data.getState(), cdr);	
      behavior_msgs.msg.dds.ScrewPrimitiveActionDefinitionMessagePubSubType.read(data.getDefinition(), cdr);	
      cdr.read_type_e(data.getTrajectory());	
      geometry_msgs.msg.dds.Vector3PubSubType.read(data.getForce(), cdr);	
      geometry_msgs.msg.dds.Vector3PubSubType.read(data.getTorque(), cdr);	

   }

   @Override
   public final void serialize(behavior_msgs.msg.dds.ScrewPrimitiveActionStateMessage data, us.ihmc.idl.InterchangeSerializer ser)
   {
      ser.write_type_a("state", new behavior_msgs.msg.dds.ActionNodeStateMessagePubSubType(), data.getState());

      ser.write_type_a("definition", new behavior_msgs.msg.dds.ScrewPrimitiveActionDefinitionMessagePubSubType(), data.getDefinition());

      ser.write_type_e("trajectory", data.getTrajectory());
      ser.write_type_a("force", new geometry_msgs.msg.dds.Vector3PubSubType(), data.getForce());

      ser.write_type_a("torque", new geometry_msgs.msg.dds.Vector3PubSubType(), data.getTorque());

   }

   @Override
   public final void deserialize(us.ihmc.idl.InterchangeSerializer ser, behavior_msgs.msg.dds.ScrewPrimitiveActionStateMessage data)
   {
      ser.read_type_a("state", new behavior_msgs.msg.dds.ActionNodeStateMessagePubSubType(), data.getState());

      ser.read_type_a("definition", new behavior_msgs.msg.dds.ScrewPrimitiveActionDefinitionMessagePubSubType(), data.getDefinition());

      ser.read_type_e("trajectory", data.getTrajectory());
      ser.read_type_a("force", new geometry_msgs.msg.dds.Vector3PubSubType(), data.getForce());

      ser.read_type_a("torque", new geometry_msgs.msg.dds.Vector3PubSubType(), data.getTorque());

   }

   public static void staticCopy(behavior_msgs.msg.dds.ScrewPrimitiveActionStateMessage src, behavior_msgs.msg.dds.ScrewPrimitiveActionStateMessage dest)
   {
      dest.set(src);
   }

   @Override
   public behavior_msgs.msg.dds.ScrewPrimitiveActionStateMessage createData()
   {
      return new behavior_msgs.msg.dds.ScrewPrimitiveActionStateMessage();
   }
   @Override
   public int getTypeSize()
   {
      return us.ihmc.idl.CDR.getTypeSize(getMaxCdrSerializedSize());
   }

   @Override
   public java.lang.String getName()
   {
      return name;
   }
   
   public void serialize(behavior_msgs.msg.dds.ScrewPrimitiveActionStateMessage data, us.ihmc.idl.CDR cdr)
   {
      write(data, cdr);
   }

   public void deserialize(behavior_msgs.msg.dds.ScrewPrimitiveActionStateMessage data, us.ihmc.idl.CDR cdr)
   {
      read(data, cdr);
   }
   
   public void copy(behavior_msgs.msg.dds.ScrewPrimitiveActionStateMessage src, behavior_msgs.msg.dds.ScrewPrimitiveActionStateMessage dest)
   {
      staticCopy(src, dest);
   }

   @Override
   public ScrewPrimitiveActionStateMessagePubSubType newInstance()
   {
      return new ScrewPrimitiveActionStateMessagePubSubType();
   }
}<|MERGE_RESOLUTION|>--- conflicted
+++ resolved
@@ -15,11 +15,7 @@
    @Override
    public final java.lang.String getDefinitionChecksum()
    {
-<<<<<<< HEAD
-   		return "db523c0c0765505da4f1e0e263cd9c832934b4b0ab699248391c2f5ea42bda9c";
-=======
-   		return "0de0182cf0551b66df4cc554d0241a4a02193c432f1aadd4b4995cae795cd5cb";
->>>>>>> 18e63b4c
+   		return "c29e71e344900659dda75fcb6e5af864ed6e2ae6d68bd149ba716f45d5b58950";
    }
    
    @Override
