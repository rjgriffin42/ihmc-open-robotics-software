package controller_msgs.msg.dds;

import us.ihmc.communication.packets.Packet;
import us.ihmc.euclid.interfaces.Settable;
import us.ihmc.euclid.interfaces.EpsilonComparable;
import java.util.function.Supplier;
import us.ihmc.pubsub.TopicDataType;

/**
   
 * This message is part of the IHMC footstep planning module.
   
 * Maximum step reach when stepping up.
   
 * 
   
 * Long steps forward are rejected by the planner if one of two criteria are met:
   
 * The total length of the footstep exceeds {@link #getMaximumStepReachWhenSteppingUp()}, when expressed in its parent's z-up sole frame.
   
 * - OR -
   
 * The y-position of the value of the footstep exceeds {@link #getMaximumStepWidthWhenSteppingUp()}, when expressed in its parent's z-up sole frame.
   
 * - AND -
   
 * The z-position of the value of the footstep is greater than {@link #getMaximumStepZWhenSteppingUp()}, when expressed in its parent's z-up sole frame.
   
 * Maximum step width when stepping up.
   
 * 
   
 * Long steps forward are rejected by the planner if one of two criteria are met:
   
 * The total length of the footstep exceeds {@link #getMaximumStepReachWhenSteppingUp()}, when expressed in its parent's z-up sole frame.
   
 * - OR -
   
 * The y-position of the value of the footstep exceeds {@link #getMaximumStepWidthWhenSteppingUp()}, when expressed in its parent's z-up sole frame.
   
 * - AND -
   
 * The z-position of the value of the footstep is greater than {@link #getMaximumStepZWhenSteppingUp()}, when expressed in its parent's z-up sole frame.
   
 * Step height for considering stepping up.
   
 * 
   
 * Long steps forward are rejected by the planner if one of two criteria are met:
   
 * The total length of the footstep exceeds {@link #getMaximumStepReachWhenSteppingUp()}, when expressed in its parent's z-up sole frame.
   
 * - OR -
   
 * The y-position of the value of the footstep exceeds {@link #getMaximumStepWidthWhenSteppingUp()}, when expressed in its parent's z-up sole frame.
   
 * - AND -
   
 * The z-position of the value of the footstep is greater than {@link #getMaximumStepZWhenSteppingUp()}, when expressed in its parent's z-up sole frame.
   
 */
public class FootstepPlannerParametersPacket extends Packet<FootstepPlannerParametersPacket> implements Settable<FootstepPlannerParametersPacket>, EpsilonComparable<FootstepPlannerParametersPacket>
{

   public static final double DEFAULT_NO_VALUE = -11.1;

   /**
       
    * Unique ID used to identify this message, should preferably be consecutively increasing.
       
    */
   public long sequence_id_;

   /**
       
    * Sets whether or not the search should check if the body is colliding with the world. This may cause the planner
       
    * to run slower.
       
    */
   public boolean check_for_body_box_collisions_;

   /**
       
    * Enables a collision check that is lighter-weight than a bounding box. Draws a planar region by vertically extruding the line
       
    * between consecutive steps and invalidates steps with collisions, see: ObstacleBetweenNodesChecker
       
    */
   public boolean check_for_path_collisions_;

   /**
       
    * Returns the ideal step width for walking on flat ground.
       
    */
   public double ideal_footstep_width_ = -11.1;

   /**
       
    * Returns the ideal step length for walking on flat ground.
       
    */
   public double ideal_footstep_length_ = -11.1;

   /**
       
    * Returns the ideal step side step width when "shuffling" sideways.
       
    */
   public double ideal_side_step_width_ = -11.1;

   /**
       
    * Returns the ideal length when walking backwards. This value is negative.
       
    */
   public double ideal_back_step_length_ = -11.1;

   /**
       
    * If the planner in use utilized footstep wiggling (see {@link PolygonWiggler}) to move footholds onto planer
       
    * regions this parameter will be used. It specifies the minimum distance between the foot polygon and the
       
    * edge of the planar region polygon that the footstep is moved into. This value can be negative. That corresponds
       
    * to allowing footsteps that partially intersect planar regions.
       
    * 
       
    * If this value is too high, the planner will not put footsteps on small planar regions. At zero, the planner might
       
    * choose a footstep with an edge along a planar region. This value should roughly be set to the sum of two values:
       
    * The smallest acceptable distance to the edge of a cliff
       
    * The maximum error between desired and actual foot placement
       
    */
   public double wiggle_inside_delta_;

   /**
       
    * Maximum xy-distance the planner will consider for candidate steps.
       
    * Step reach refers to the magnitude of the xy-position of a footstep expressed in its parent's z-up sole frame,
       
    * where the parent is the last footstep taken on the other foot.
       
    * 
       
    * This parameter is intended to prevent accepting candidate footsteps that are near both the maximum step length and step width.
       
    */
   public double maximum_step_reach_ = -11.1;

   /**
       
    * Maximum yaw between consecutive footsteps
       
    * 
       
    * A candidate footstep will be rejected if the yaw between it and its parent is greater than this value.
       
    * 
       
    * This restricts the planner from planning kinematically infeasible footsteps. It is constant through the
       
    * space of potential steps, so the robot should be able to achieve this yaw, for example, when stepping at
       
    * its maximum reach.
       
    */
   public double maximum_step_yaw_ = -11.1;

   /**
       
    * Minimum step width the planner will consider for candidate steps.
       
    * 
       
    * Step width refers to the magnitude of the y-position of a footstep expressed in its parent's sole frame,
       
    * where the parent is the last footstep taken on the other foot.
       
    * 
       
    * If this value is too low, for example below the foot's width, the planner could place consecutive footsteps
       
    * on top of each other. If too high, footsteps might not be kinematically feasible.
       
    */
   public double minimum_step_width_ = -11.1;

   /**
       
    * Minimum step length the planner will consider for candidate steps.
       
    * 
       
    * Step length refers to the x-position of a footstep expressed in its parent's sole frame,
       
    * where the parent is the last footstep taken on the other foot.
       
    * 
       
    * If this value is too low, for example below the foot's length, the planner could place consecutive footsteps
       
    * on top of each other. If too high, footsteps might not be kinematically feasible.
       
    */
   public double minimum_step_length_ = -11.1;

   /**
       
    * Minimum step yaw.
       
    */
   public double minimum_step_yaw_ = -11.1;

   /**
       
    * Large steps forward and up can cause the robot to surpass its torque limits.
       
    * These parameters should be tuned so that when the robot takes a step of length {@link #getMaximumStepReachWhenSteppingUp()} and {@link #getMaximumStepZWhenSteppingUp()},
       
    * it's very close to saturating its torque limits.
       
    */
   public double maximum_step_reach_when_stepping_up_ = -11.1;

   /**
       
    * Large steps forward and up can cause the robot to surpass its torque limits.
       
    * These parameters should be tuned so that when the robot takes a step of length {@link #getMaximumStepReachWhenSteppingUp()} and {@link #getMaximumStepZWhenSteppingUp()},
       
    * it's very close to saturating its torque limits.
       
    */
   public double maximum_step_width_when_stepping_up_ = -11.1;

   /**
       
    * Large steps forward and up can cause the robot to surpass its torque limits.
       
    * These parameters should be tuned so that when the robot takes a step of length {@link #getMaximumStepReachWhenSteppingUp()} and {@link #getMaximumStepZWhenSteppingUp()},
       
    * it's very close to saturating its torque limits.
       
    */
   public double maximum_step_z_when_stepping_up_ = -11.1;

   /**
       
    * Maximum step length when stepping forward and down.
       
    * 
       
    * Large steps forward and down are rejected by the planner if one of two criteria are met:
       
    * The x-position of the value of the footstep exceeds maximumStepXWhenForwardAndDown, when expressed in its parent's z-up sole frame
       
    * - OR -
       
    * The y-position of the value of the footstep exceeds maximumStepYWhenForwardAndDown, when expressed in its parent's z-up sole frame
       
    * - AND -
       
    * The z-position of the value of the footstep is less than maximumStepZWhenForwardAndDown, when expressed in its parent's z-up sole frame
       
    * 
       
    * Large steps forward and down usually cause the robot to hit it's ankle pitch joint limit.
       
    * These parameters should be tuned so that when the robot takes a step of length maximumStepXWhenForwardAndDown and height maximumStepZWhenForwardAndDown,
       
    * it's very close to hitting it's ankle pitch joint limit.
       
    */
   public double maximum_step_x_when_forward_and_down_ = -11.1;

   /**
       
    * Maximum step width when stepping forward and down.
       
    * 
       
    * Large steps forward and down are rejected by the planner if one of two criteria are met:
       
    * The x-position of the value of the footstep exceeds maximumStepXWhenForwardAndDown, when expressed in its parent's z-up sole frame
       
    * - OR -
       
    * The y-position of the value of the footstep exceeds maximumStepYWhenForwardAndDown, when expressed in its parent's z-up sole frame
       
    * - AND -
       
    * The z-position of the value of the footstep is less than maximumStepZWhenForwardAndDown, when expressed in its parent's z-up sole frame
       
    * 
       
    * Large steps forward and down usually cause the robot to hit it's ankle pitch joint limit.
       
    * These parameters should be tuned so that when the robot takes a step of length maximumStepXWhenForwardAndDown and height maximumStepZWhenForwardAndDown,
       
    * it's very close to hitting it's ankle pitch joint limit.
       
    */
   public double maximum_step_y_when_forward_and_down_ = -11.1;

   /**
       
    * Maximum step height when stepping forward and down.
       
    * 
       
    * Large steps forward and down are rejected by the planner if one of two criteria are met:
       
    * The x-position of the value of the footstep exceeds maximumStepXWhenForwardAndDown, when expressed in its parent's z-up sole frame
       
    * - OR -
       
    * The y-position of the value of the footstep exceeds maximumStepYWhenForwardAndDown, when expressed in its parent's z-up sole frame
       
    * - AND -
       
    * The z-position of the value of the footstep is less than maximumStepZWhenForwardAndDown, when expressed in its parent's z-up sole frame
       
    * 
       
    * Large steps forward and down usually cause the robot to hit it's ankle pitch joint limit.
       
    * These parameters should be tuned so that when the robot takes a step of length maximumStepXWhenForwardAndDown and height maximumStepZWhenForwardAndDown,
       
    * it's very close to hitting it's ankle pitch joint limit.
       
    */
   public double maximum_step_z_when_forward_and_down_ = -11.1;

   /**
       
    * Scale factor for checking 2D step limitations when changing height from the grandparent node.
       
    * This is used if the height change from the grandparent node is more than {@link #getMaximumStepZWhenSteppingUp()} or less than
       
    * {@link #getMaximumStepZWhenForwardAndDown()}.
       
    * 
       
    * If that is the case, it checks to see if the reach is greater than the values returned by {@link #getMaximumStepReachWhenSteppingUp()} for going
       
    * up or {@link #getMaximumStepXWhenForwardAndDown()} for going down scaled up by the value returned by {@link #getTranslationScaleFromGrandparentNode()}.
       
    */
   public double translation_scale_from_grandparent_node_ = -11.1;

   /**
       
    * Maximum vertical distance between consecutive footsteps
       
    * 
       
    * A candidate footstep will be rejected if its z-value is greater than this value, when expressed its parent's
       
    * z-up sole frame.
       
    */
   public double maximum_step_z_ = -11.1;

   /**
       
    * Maximum vertical distance between consecutive footsteps when the trailing foot is pitched at {@link #getMinimumSurfaceInclineRadians()} .
       
    * 
       
    * The maximum depth is determined by linearly interpolating between {@link #getMaximumStepZ()} and this value, based on the fraction the foot is pitched by.
       
    * A candidate footstep will be rejected if its z-value is less than this value, when expressed its parent's z-up sole frame.
       
    */
   public double minimum_step_z_when_fully_pitched_ = -11.1;

   /**
       
    * Maximum forward distance between consecutive footsteps when the trailing foot is pitched at {@link #getMinimumSurfaceInclineRadians()} .
       
    * 
       
    * The maximum distance is determined by linearly interpolating between {@link #getMaximumStepZ()} and this value, based on the fraction the foot is pitched by.
       
    * A candidate footstep will be rejected if its z-value is less than this value, when expressed its parent's z-up sole frame.
       
    */
   public double maximum_step_x_when_fully_pitched_ = -11.1;

   /**
       
    * This is the reduction factor for the max yaw when the step is at max reach.
       
    * This means that, when the footstep is at its maximum distance, this is the fraction reduction of the max yaw.
       
    * If this returns 0.0, the max yaw is not modified, even at full reach.
       
    * If this returns 1.0, the max yaw is 0 at full reach.
       
    * 
       
    * That is,
       
    * modifiedMaxYaw = (1.0 - reach / maxReach) * maxYaw + reach / maxReach * (1.0 - alpha) * maxYaw
       
    */
   public double step_yaw_reduction_factor_at_max_reach_ = -11.1;

   /**
       
    * Minimum percentage that a candidate footstep needs to overlap with its associated planar region in order to be accepted.
       
    * 
       
    * If this parameter is set to 1.0 only full footsteps are allowed. A value less then 1.0 will allow partial footholds.
       
    */
   public double minimum_foothold_percent_ = 0.9;

   /**
       
    * The planner will ignore candidate footsteps if they are on a planar region with an incline that is higher
       
    * then the value specified here.
       
    * 
       
    * More specifically, if a footstep has an associated planar region and that regions surface normal has a
       
    * z-value less than cos(minimumSurfaceInclineRadians), it will be rejected.
       
    */
   public double minimum_surface_incline_radians_ = -11.1;

   /**
       
<<<<<<< HEAD
=======
    * The wiggler can either run as a post-processor on a resulting plan or on each candidate step while planning.
       
    * If true, this wiggles each candidate step, which will slow down plan times but resulting plans will be guarunteed to match step constraints.
       
    */
   public boolean wiggle_while_planning_;

   /**
       
>>>>>>> d0579187
    * There are two solvers for wiggling the step, one constrains to the region's convex hull and the other to the region's concave hull,
       
    * this toggles between them.
       
    */
   public boolean enable_concave_hull_wiggler_;

   /**
       
    * If the planner uses footstep wiggling it attempts to move a candidate footstep inside its associated planar region.
       
    * This attempt is parametrized by {@link #getWiggleIntoConvexHullOfPlanarRegions()}, {@link #getWiggleInsideDelta},
       
    * {@link #getMaximumXYWiggleDistance}, and {@link #getMaximumYawWiggle}. If this transform cannot be found, the
       
    * candidate footstep will be rejected if this method returns {@code true}.
       
    */
   public boolean reject_if_cannot_fully_wiggle_inside_;

   /**
       
    * When wiggling a candidate footstep into a planar region, this is the maximum distance xy-distance
       
    * distance the planner will use
       
    */
   public double maximum_xy_wiggle_distance_ = -11.1;

   /**
       
    * When wiggling a candidate footstep into a planar region, this is the maximum yaw
       
    * distance the planner will use
       
    */
   public double maximum_yaw_wiggle_ = -11.1;

   /**
       
    * When snapping a candidate footstep to a planar region, its possible that another planar region
       
    * intersects the footstep at a steep angle, i.e. a valley. If this intersecting planar region
       
    * is never more than maximumZPenetrationOnValleyRegions above the footstep, it won't be rejected,
       
    * otherwise it will.
       
    */
   public double maximum_z_penetration_on_valley_regions_ = -11.1;

   /**
       
    * Maximum step width the planner will consider for candidate steps.
       
    * 
       
    * Step width refers to the magnitude of the y-position of a footstep expressed in its parent's sole frame,
       
    * where the parent is the last footstep taken on the other foot.
       
    * 
       
    * If this value is too low, the planner will unnecessarily reject footsteps. If too high, footsteps might not be kinematically feasible.
       
    */
   public double maximum_step_width_ = -11.1;

   /**
       
    * The planner can be setup to avoid footsteps near the bottom of "cliffs". When the footstep has a planar region
       
    * nearby that is cliffHeightToShiftAwayFrom higher than the candidate footstep, it will move away from it
       
    * until it is minimumDistanceFromCliffBottoms away from it.
       
    * 
       
    * If these values are set to zero, cliff avoidance will be turned off. This creates a risk that the robot will
       
    * hit the cliff with its swing foot. Therefore, these parameters should be set according to what the swing trajectory
       
    * generator is capable of swinging over.
       
    */
   public double cliff_height_to_avoid_ = -11.1;

   /**
       
    * The planner can be setup to avoid footsteps near the bottom of "cliffs". When the footstep has a planar region
       
    * nearby that is {@link #getCliffHeightToAvoid} higher than the candidate footstep, it will move away from it
       
    * until it is minimumDistanceFromCliffBottoms away from it.
       
    * 
       
    * If these values are set to zero, cliff avoidance will be turned off. This creates a risk that the robot will
       
    * hit the cliff with its swing foot. Therefore, these parameters should be set according to what the swing trajectory
       
    * generator is capable of swinging over.
       
    */
   public double minimum_distance_from_cliff_bottoms_ = -11.1;

   /**
       
    * Some node checkers will check if a bounding box that describes the body of the robot will move
       
    * through a planar region (e.g. a wall) when going from one footstep to the next one. To avoid these
       
    * collisions, this defines the box height.
       
    */
   public double body_box_height_ = -11.1;

   /**
       
    * Some node checkers will check if a bounding box that describes the body of the robot will move
       
    * through a planar region (e.g. a wall) when going from one footstep to the next one. To avoid these
       
    * collisions, this defines the box depth.
       
    */
   public double body_box_depth_ = -11.1;

   /**
       
    * Some node checkers will check if a bounding box that describes the body of the robot will move
       
    * through a planar region (e.g. a wall) when going from one footstep to the next one. To avoid these
       
    * collisions, this defines the box width.
       
    */
   public double body_box_width_ = -11.1;

   /**
       
    * Some node checkers will check if a bounding box that describes the body of the robot will move
       
    * through a planar region (e.g. a wall) when going from one footstep to the next one. To avoid these
       
    * collisions, this defines the x-offset of a bounding box relative to the average frame between sequential footsteps.
       
    */
   public double body_box_base_x_ = -11.1;

   /**
       
    * Some node checkers will check if a bounding box that describes the body of the robot will move
       
    * through a planar region (e.g. a wall) when going from one footstep to the next one. To avoid these
       
    * collisions, this defines the y-offset of a bounding box relative to the average frame between sequential footsteps.
       
    */
   public double body_box_base_y_ = -11.1;

   /**
       
    * Some node checkers will check if a bounding box that describes the body of the robot will move
       
    * through a planar region (e.g. a wall) when going from one footstep to the next one. To avoid these
       
    * collisions, this defines the z-offset of a bounding box relative to the average frame between sequential footsteps.
       
    */
   public double body_box_base_z_ = -11.1;

   /**
       
<<<<<<< HEAD
=======
    * Maximum height above a stance step that a candidate step is snapped to. Regions above this height are ignored.
       
    * Intended to avoid ceilings or obstacles that are above the top of the robot
       
    */
   public double maximum_snap_height_ = -11.1;

   /**
       
>>>>>>> d0579187
    * Parameter used inside the node expansion to avoid footsteps that would be on top of the stance foot.
       
    * Nodes are only added to the expanded list if they are outside the box around the stance foot defined by
       
    * this parameter.
       
    */
   public double min_x_clearance_from_stance_ = -11.1;

   /**
       
    * Parameter used inside the node expansion to avoid footsteps that would be on top of the stance foot.
       
    * Nodes are only added to the expanded list if they are outside the box around the stance foot defined by
       
    * this parameter.
       
    */
   public double min_y_clearance_from_stance_ = -11.1;

   /**
       
    * Radius around the goal inside which the planner should start to turn to match the goal's orientation
       
    */
   public double final_turn_proximity_ = -11.1;

   /**
       
    * When using a cost based planning approach this value defined how the yaw of a footstep will be
       
    * weighted in comparison to its position.
       
    */
   public double yaw_weight_ = -11.1;

   /**
       
    * When using a cost based planning approach this value defines how the pitch will be weighted.
       
    */
   public double pitch_weight_ = -11.1;

   /**
       
    * When using a cost based planning approach this value defines how the roll will be weighted.
       
    */
   public double roll_weight_ = -11.1;

   /**
       
    * When using a cost based planning approach, this value defines how the forward (or backward) displacement
       
    * of a footstep will be weighted in comparison to its position. Note that when using a Euclidean distance, this
       
    * weight is averaged with the value returned by {@link #getLateralWeight()}
       
    */
   public double forward_weight_ = -11.1;

   /**
       
    * When using a cost based planning approach, this value defines how the lateral displacement
       
    * of a footstep will be weighted in comparison to its position. Note that when using a Euclidean distance, this
       
    * weight is averaged with the value returned by {@link #getForwardWeight()}
       
    */
   public double lateral_weight_ = -11.1;

   /**
       
    * When using a cost based planning approach this value defines how the height change when stepping up will be
       
    * weighted.
       
    */
   public double step_up_weight_ = -11.1;

   /**
       
    * When using a cost based planning approach this value defines how the height change when stepping down will be
       
    * weighted.
       
    */
   public double step_down_weight_ = -11.1;

   /**
       
    * When using a cost based planning approach this value defines how the a missing foothold area will be weighted.
       
    */
   public double long_step_weight_ = -11.1;

   /**
       
    * When using a cost based planning approach this value defines how the a missing foothold area will be weighted.
       
    */
   public double foothold_area_weight_ = -11.1;

   /**
       
    * When using a cost based planning approach this value defines the cost that is added for each step
       
    * taken. Setting this value to a high number will favor plans with less steps.
       
    */
   public double cost_per_step_ = -11.1;

   /**
       
    * Gets the weight for the heuristics in the A Star planner.
       
    */
   public double a_star_heuristics_weight_ = -11.1;

   /**
       
    * This sets how many bounding box checks to perform. If this value is 1, only the final footstep is checked.
       
    * Additional checks are done by interpolating between the start and end steps
       
    */
   public long number_of_bounding_box_checks_ = 1;

   /**
       
    * If this value is non-zero, nodes will be given cost if the bounding box is within this xy distance of a planar region
       
    * @see FootstepPlannerCostParameters#getBoundingBoxCost
       
    */
   public double maximum_2d_distance_from_bounding_box_to_penalize_ = -11.1;

   /**
       
    * If the robot's mid-foot pose is within this distance of the body path, it will match the body path heading.
       
    * Otherwise, it will turn towards the body path
       
    */
   public double distance_from_path_tolerance_ = -11.1;

   /**
       
    * If the robot's mid-foot pose oriented within this threshold of the body path's heading, it will match the body path heading.
       
    * Otherwise, it will turn in plance towards the body path
       
    */
   public double delta_yaw_from_reference_tolerance_ = -11.1;

   /**
       
    * Maximum steps considered at each iteration. If more than this number of steps are available, the closest steps to the
       
    * ideal step are considered and the others are ignored. Set to non-positive number to disable
       
    */
   public int maximum_branch_factor_ = -1;

   /**
       
    * If true, enables a mask that reduces the number of calculated steps away from the ideal step
       
    */
   public boolean enable_expansion_mask_ = true;

   public FootstepPlannerParametersPacket()
   {































































   }

   public FootstepPlannerParametersPacket(FootstepPlannerParametersPacket other)
   {
      this();
      set(other);
   }

   public void set(FootstepPlannerParametersPacket other)
   {

      sequence_id_ = other.sequence_id_;


      check_for_body_box_collisions_ = other.check_for_body_box_collisions_;


      check_for_path_collisions_ = other.check_for_path_collisions_;


      ideal_footstep_width_ = other.ideal_footstep_width_;


      ideal_footstep_length_ = other.ideal_footstep_length_;


      ideal_side_step_width_ = other.ideal_side_step_width_;


      ideal_back_step_length_ = other.ideal_back_step_length_;


      wiggle_inside_delta_ = other.wiggle_inside_delta_;


      maximum_step_reach_ = other.maximum_step_reach_;


      maximum_step_yaw_ = other.maximum_step_yaw_;


      minimum_step_width_ = other.minimum_step_width_;


      minimum_step_length_ = other.minimum_step_length_;


      minimum_step_yaw_ = other.minimum_step_yaw_;


      maximum_step_reach_when_stepping_up_ = other.maximum_step_reach_when_stepping_up_;


      maximum_step_width_when_stepping_up_ = other.maximum_step_width_when_stepping_up_;


      maximum_step_z_when_stepping_up_ = other.maximum_step_z_when_stepping_up_;


      maximum_step_x_when_forward_and_down_ = other.maximum_step_x_when_forward_and_down_;


      maximum_step_y_when_forward_and_down_ = other.maximum_step_y_when_forward_and_down_;


      maximum_step_z_when_forward_and_down_ = other.maximum_step_z_when_forward_and_down_;


      translation_scale_from_grandparent_node_ = other.translation_scale_from_grandparent_node_;


      maximum_step_z_ = other.maximum_step_z_;


      minimum_step_z_when_fully_pitched_ = other.minimum_step_z_when_fully_pitched_;


      maximum_step_x_when_fully_pitched_ = other.maximum_step_x_when_fully_pitched_;


      step_yaw_reduction_factor_at_max_reach_ = other.step_yaw_reduction_factor_at_max_reach_;


      minimum_foothold_percent_ = other.minimum_foothold_percent_;


      minimum_surface_incline_radians_ = other.minimum_surface_incline_radians_;


      wiggle_while_planning_ = other.wiggle_while_planning_;


      enable_concave_hull_wiggler_ = other.enable_concave_hull_wiggler_;


      reject_if_cannot_fully_wiggle_inside_ = other.reject_if_cannot_fully_wiggle_inside_;


      maximum_xy_wiggle_distance_ = other.maximum_xy_wiggle_distance_;


      maximum_yaw_wiggle_ = other.maximum_yaw_wiggle_;


      maximum_z_penetration_on_valley_regions_ = other.maximum_z_penetration_on_valley_regions_;


      maximum_step_width_ = other.maximum_step_width_;


      cliff_height_to_avoid_ = other.cliff_height_to_avoid_;


      minimum_distance_from_cliff_bottoms_ = other.minimum_distance_from_cliff_bottoms_;


      body_box_height_ = other.body_box_height_;


      body_box_depth_ = other.body_box_depth_;


      body_box_width_ = other.body_box_width_;


      body_box_base_x_ = other.body_box_base_x_;


      body_box_base_y_ = other.body_box_base_y_;


      body_box_base_z_ = other.body_box_base_z_;


      maximum_snap_height_ = other.maximum_snap_height_;


      min_x_clearance_from_stance_ = other.min_x_clearance_from_stance_;


      min_y_clearance_from_stance_ = other.min_y_clearance_from_stance_;


      final_turn_proximity_ = other.final_turn_proximity_;


      yaw_weight_ = other.yaw_weight_;


      pitch_weight_ = other.pitch_weight_;


      roll_weight_ = other.roll_weight_;


      forward_weight_ = other.forward_weight_;


      lateral_weight_ = other.lateral_weight_;


      step_up_weight_ = other.step_up_weight_;


      step_down_weight_ = other.step_down_weight_;


      long_step_weight_ = other.long_step_weight_;


      foothold_area_weight_ = other.foothold_area_weight_;


      cost_per_step_ = other.cost_per_step_;


      a_star_heuristics_weight_ = other.a_star_heuristics_weight_;


      number_of_bounding_box_checks_ = other.number_of_bounding_box_checks_;


      maximum_2d_distance_from_bounding_box_to_penalize_ = other.maximum_2d_distance_from_bounding_box_to_penalize_;


      distance_from_path_tolerance_ = other.distance_from_path_tolerance_;


      delta_yaw_from_reference_tolerance_ = other.delta_yaw_from_reference_tolerance_;


      maximum_branch_factor_ = other.maximum_branch_factor_;


      enable_expansion_mask_ = other.enable_expansion_mask_;

   }


   /**
       
    * Unique ID used to identify this message, should preferably be consecutively increasing.
       
    */
   public void setSequenceId(long sequence_id)
   {
      sequence_id_ = sequence_id;
   }
   /**
       
    * Unique ID used to identify this message, should preferably be consecutively increasing.
       
    */
   public long getSequenceId()
   {
      return sequence_id_;
   }


   /**
       
    * Sets whether or not the search should check if the body is colliding with the world. This may cause the planner
       
    * to run slower.
       
    */
   public void setCheckForBodyBoxCollisions(boolean check_for_body_box_collisions)
   {
      check_for_body_box_collisions_ = check_for_body_box_collisions;
   }
   /**
       
    * Sets whether or not the search should check if the body is colliding with the world. This may cause the planner
       
    * to run slower.
       
    */
   public boolean getCheckForBodyBoxCollisions()
   {
      return check_for_body_box_collisions_;
   }


   /**
       
    * Enables a collision check that is lighter-weight than a bounding box. Draws a planar region by vertically extruding the line
       
    * between consecutive steps and invalidates steps with collisions, see: ObstacleBetweenNodesChecker
       
    */
   public void setCheckForPathCollisions(boolean check_for_path_collisions)
   {
      check_for_path_collisions_ = check_for_path_collisions;
   }
   /**
       
    * Enables a collision check that is lighter-weight than a bounding box. Draws a planar region by vertically extruding the line
       
    * between consecutive steps and invalidates steps with collisions, see: ObstacleBetweenNodesChecker
       
    */
   public boolean getCheckForPathCollisions()
   {
      return check_for_path_collisions_;
   }


   /**
       
    * Returns the ideal step width for walking on flat ground.
       
    */
   public void setIdealFootstepWidth(double ideal_footstep_width)
   {
      ideal_footstep_width_ = ideal_footstep_width;
   }
   /**
       
    * Returns the ideal step width for walking on flat ground.
       
    */
   public double getIdealFootstepWidth()
   {
      return ideal_footstep_width_;
   }


   /**
       
    * Returns the ideal step length for walking on flat ground.
       
    */
   public void setIdealFootstepLength(double ideal_footstep_length)
   {
      ideal_footstep_length_ = ideal_footstep_length;
   }
   /**
       
    * Returns the ideal step length for walking on flat ground.
       
    */
   public double getIdealFootstepLength()
   {
      return ideal_footstep_length_;
   }


   /**
       
    * Returns the ideal step side step width when "shuffling" sideways.
       
    */
   public void setIdealSideStepWidth(double ideal_side_step_width)
   {
      ideal_side_step_width_ = ideal_side_step_width;
   }
   /**
       
    * Returns the ideal step side step width when "shuffling" sideways.
       
    */
   public double getIdealSideStepWidth()
   {
      return ideal_side_step_width_;
   }


   /**
       
    * Returns the ideal length when walking backwards. This value is negative.
       
    */
   public void setIdealBackStepLength(double ideal_back_step_length)
   {
      ideal_back_step_length_ = ideal_back_step_length;
   }
   /**
       
    * Returns the ideal length when walking backwards. This value is negative.
       
    */
   public double getIdealBackStepLength()
   {
      return ideal_back_step_length_;
   }


   /**
       
    * If the planner in use utilized footstep wiggling (see {@link PolygonWiggler}) to move footholds onto planer
       
    * regions this parameter will be used. It specifies the minimum distance between the foot polygon and the
       
    * edge of the planar region polygon that the footstep is moved into. This value can be negative. That corresponds
       
    * to allowing footsteps that partially intersect planar regions.
       
    * 
       
    * If this value is too high, the planner will not put footsteps on small planar regions. At zero, the planner might
       
    * choose a footstep with an edge along a planar region. This value should roughly be set to the sum of two values:
       
    * The smallest acceptable distance to the edge of a cliff
       
    * The maximum error between desired and actual foot placement
       
    */
   public void setWiggleInsideDelta(double wiggle_inside_delta)
   {
      wiggle_inside_delta_ = wiggle_inside_delta;
   }
   /**
       
    * If the planner in use utilized footstep wiggling (see {@link PolygonWiggler}) to move footholds onto planer
       
    * regions this parameter will be used. It specifies the minimum distance between the foot polygon and the
       
    * edge of the planar region polygon that the footstep is moved into. This value can be negative. That corresponds
       
    * to allowing footsteps that partially intersect planar regions.
       
    * 
       
    * If this value is too high, the planner will not put footsteps on small planar regions. At zero, the planner might
       
    * choose a footstep with an edge along a planar region. This value should roughly be set to the sum of two values:
       
    * The smallest acceptable distance to the edge of a cliff
       
    * The maximum error between desired and actual foot placement
       
    */
   public double getWiggleInsideDelta()
   {
      return wiggle_inside_delta_;
   }


   /**
       
    * Maximum xy-distance the planner will consider for candidate steps.
       
    * Step reach refers to the magnitude of the xy-position of a footstep expressed in its parent's z-up sole frame,
       
    * where the parent is the last footstep taken on the other foot.
       
    * 
       
    * This parameter is intended to prevent accepting candidate footsteps that are near both the maximum step length and step width.
       
    */
   public void setMaximumStepReach(double maximum_step_reach)
   {
      maximum_step_reach_ = maximum_step_reach;
   }
   /**
       
    * Maximum xy-distance the planner will consider for candidate steps.
       
    * Step reach refers to the magnitude of the xy-position of a footstep expressed in its parent's z-up sole frame,
       
    * where the parent is the last footstep taken on the other foot.
       
    * 
       
    * This parameter is intended to prevent accepting candidate footsteps that are near both the maximum step length and step width.
       
    */
   public double getMaximumStepReach()
   {
      return maximum_step_reach_;
   }


   /**
       
    * Maximum yaw between consecutive footsteps
       
    * 
       
    * A candidate footstep will be rejected if the yaw between it and its parent is greater than this value.
       
    * 
       
    * This restricts the planner from planning kinematically infeasible footsteps. It is constant through the
       
    * space of potential steps, so the robot should be able to achieve this yaw, for example, when stepping at
       
    * its maximum reach.
       
    */
   public void setMaximumStepYaw(double maximum_step_yaw)
   {
      maximum_step_yaw_ = maximum_step_yaw;
   }
   /**
       
    * Maximum yaw between consecutive footsteps
       
    * 
       
    * A candidate footstep will be rejected if the yaw between it and its parent is greater than this value.
       
    * 
       
    * This restricts the planner from planning kinematically infeasible footsteps. It is constant through the
       
    * space of potential steps, so the robot should be able to achieve this yaw, for example, when stepping at
       
    * its maximum reach.
       
    */
   public double getMaximumStepYaw()
   {
      return maximum_step_yaw_;
   }


   /**
       
    * Minimum step width the planner will consider for candidate steps.
       
    * 
       
    * Step width refers to the magnitude of the y-position of a footstep expressed in its parent's sole frame,
       
    * where the parent is the last footstep taken on the other foot.
       
    * 
       
    * If this value is too low, for example below the foot's width, the planner could place consecutive footsteps
       
    * on top of each other. If too high, footsteps might not be kinematically feasible.
       
    */
   public void setMinimumStepWidth(double minimum_step_width)
   {
      minimum_step_width_ = minimum_step_width;
   }
   /**
       
    * Minimum step width the planner will consider for candidate steps.
       
    * 
       
    * Step width refers to the magnitude of the y-position of a footstep expressed in its parent's sole frame,
       
    * where the parent is the last footstep taken on the other foot.
       
    * 
       
    * If this value is too low, for example below the foot's width, the planner could place consecutive footsteps
       
    * on top of each other. If too high, footsteps might not be kinematically feasible.
       
    */
   public double getMinimumStepWidth()
   {
      return minimum_step_width_;
   }


   /**
       
    * Minimum step length the planner will consider for candidate steps.
       
    * 
       
    * Step length refers to the x-position of a footstep expressed in its parent's sole frame,
       
    * where the parent is the last footstep taken on the other foot.
       
    * 
       
    * If this value is too low, for example below the foot's length, the planner could place consecutive footsteps
       
    * on top of each other. If too high, footsteps might not be kinematically feasible.
       
    */
   public void setMinimumStepLength(double minimum_step_length)
   {
      minimum_step_length_ = minimum_step_length;
   }
   /**
       
    * Minimum step length the planner will consider for candidate steps.
       
    * 
       
    * Step length refers to the x-position of a footstep expressed in its parent's sole frame,
       
    * where the parent is the last footstep taken on the other foot.
       
    * 
       
    * If this value is too low, for example below the foot's length, the planner could place consecutive footsteps
       
    * on top of each other. If too high, footsteps might not be kinematically feasible.
       
    */
   public double getMinimumStepLength()
   {
      return minimum_step_length_;
   }


   /**
       
    * Minimum step yaw.
       
    */
   public void setMinimumStepYaw(double minimum_step_yaw)
   {
      minimum_step_yaw_ = minimum_step_yaw;
   }
   /**
       
    * Minimum step yaw.
       
    */
   public double getMinimumStepYaw()
   {
      return minimum_step_yaw_;
   }


   /**
       
    * Large steps forward and up can cause the robot to surpass its torque limits.
       
    * These parameters should be tuned so that when the robot takes a step of length {@link #getMaximumStepReachWhenSteppingUp()} and {@link #getMaximumStepZWhenSteppingUp()},
       
    * it's very close to saturating its torque limits.
       
    */
   public void setMaximumStepReachWhenSteppingUp(double maximum_step_reach_when_stepping_up)
   {
      maximum_step_reach_when_stepping_up_ = maximum_step_reach_when_stepping_up;
   }
   /**
       
    * Large steps forward and up can cause the robot to surpass its torque limits.
       
    * These parameters should be tuned so that when the robot takes a step of length {@link #getMaximumStepReachWhenSteppingUp()} and {@link #getMaximumStepZWhenSteppingUp()},
       
    * it's very close to saturating its torque limits.
       
    */
   public double getMaximumStepReachWhenSteppingUp()
   {
      return maximum_step_reach_when_stepping_up_;
   }


   /**
       
    * Large steps forward and up can cause the robot to surpass its torque limits.
       
    * These parameters should be tuned so that when the robot takes a step of length {@link #getMaximumStepReachWhenSteppingUp()} and {@link #getMaximumStepZWhenSteppingUp()},
       
    * it's very close to saturating its torque limits.
       
    */
   public void setMaximumStepWidthWhenSteppingUp(double maximum_step_width_when_stepping_up)
   {
      maximum_step_width_when_stepping_up_ = maximum_step_width_when_stepping_up;
   }
   /**
       
    * Large steps forward and up can cause the robot to surpass its torque limits.
       
    * These parameters should be tuned so that when the robot takes a step of length {@link #getMaximumStepReachWhenSteppingUp()} and {@link #getMaximumStepZWhenSteppingUp()},
       
    * it's very close to saturating its torque limits.
       
    */
   public double getMaximumStepWidthWhenSteppingUp()
   {
      return maximum_step_width_when_stepping_up_;
   }


   /**
       
    * Large steps forward and up can cause the robot to surpass its torque limits.
       
    * These parameters should be tuned so that when the robot takes a step of length {@link #getMaximumStepReachWhenSteppingUp()} and {@link #getMaximumStepZWhenSteppingUp()},
       
    * it's very close to saturating its torque limits.
       
    */
   public void setMaximumStepZWhenSteppingUp(double maximum_step_z_when_stepping_up)
   {
      maximum_step_z_when_stepping_up_ = maximum_step_z_when_stepping_up;
   }
   /**
       
    * Large steps forward and up can cause the robot to surpass its torque limits.
       
    * These parameters should be tuned so that when the robot takes a step of length {@link #getMaximumStepReachWhenSteppingUp()} and {@link #getMaximumStepZWhenSteppingUp()},
       
    * it's very close to saturating its torque limits.
       
    */
   public double getMaximumStepZWhenSteppingUp()
   {
      return maximum_step_z_when_stepping_up_;
   }


   /**
       
    * Maximum step length when stepping forward and down.
       
    * 
       
    * Large steps forward and down are rejected by the planner if one of two criteria are met:
       
    * The x-position of the value of the footstep exceeds maximumStepXWhenForwardAndDown, when expressed in its parent's z-up sole frame
       
    * - OR -
       
    * The y-position of the value of the footstep exceeds maximumStepYWhenForwardAndDown, when expressed in its parent's z-up sole frame
       
    * - AND -
       
    * The z-position of the value of the footstep is less than maximumStepZWhenForwardAndDown, when expressed in its parent's z-up sole frame
       
    * 
       
    * Large steps forward and down usually cause the robot to hit it's ankle pitch joint limit.
       
    * These parameters should be tuned so that when the robot takes a step of length maximumStepXWhenForwardAndDown and height maximumStepZWhenForwardAndDown,
       
    * it's very close to hitting it's ankle pitch joint limit.
       
    */
   public void setMaximumStepXWhenForwardAndDown(double maximum_step_x_when_forward_and_down)
   {
      maximum_step_x_when_forward_and_down_ = maximum_step_x_when_forward_and_down;
   }
   /**
       
    * Maximum step length when stepping forward and down.
       
    * 
       
    * Large steps forward and down are rejected by the planner if one of two criteria are met:
       
    * The x-position of the value of the footstep exceeds maximumStepXWhenForwardAndDown, when expressed in its parent's z-up sole frame
       
    * - OR -
       
    * The y-position of the value of the footstep exceeds maximumStepYWhenForwardAndDown, when expressed in its parent's z-up sole frame
       
    * - AND -
       
    * The z-position of the value of the footstep is less than maximumStepZWhenForwardAndDown, when expressed in its parent's z-up sole frame
       
    * 
       
    * Large steps forward and down usually cause the robot to hit it's ankle pitch joint limit.
       
    * These parameters should be tuned so that when the robot takes a step of length maximumStepXWhenForwardAndDown and height maximumStepZWhenForwardAndDown,
       
    * it's very close to hitting it's ankle pitch joint limit.
       
    */
   public double getMaximumStepXWhenForwardAndDown()
   {
      return maximum_step_x_when_forward_and_down_;
   }


   /**
       
    * Maximum step width when stepping forward and down.
       
    * 
       
    * Large steps forward and down are rejected by the planner if one of two criteria are met:
       
    * The x-position of the value of the footstep exceeds maximumStepXWhenForwardAndDown, when expressed in its parent's z-up sole frame
       
    * - OR -
       
    * The y-position of the value of the footstep exceeds maximumStepYWhenForwardAndDown, when expressed in its parent's z-up sole frame
       
    * - AND -
       
    * The z-position of the value of the footstep is less than maximumStepZWhenForwardAndDown, when expressed in its parent's z-up sole frame
       
    * 
       
    * Large steps forward and down usually cause the robot to hit it's ankle pitch joint limit.
       
    * These parameters should be tuned so that when the robot takes a step of length maximumStepXWhenForwardAndDown and height maximumStepZWhenForwardAndDown,
       
    * it's very close to hitting it's ankle pitch joint limit.
       
    */
   public void setMaximumStepYWhenForwardAndDown(double maximum_step_y_when_forward_and_down)
   {
      maximum_step_y_when_forward_and_down_ = maximum_step_y_when_forward_and_down;
   }
   /**
       
    * Maximum step width when stepping forward and down.
       
    * 
       
    * Large steps forward and down are rejected by the planner if one of two criteria are met:
       
    * The x-position of the value of the footstep exceeds maximumStepXWhenForwardAndDown, when expressed in its parent's z-up sole frame
       
    * - OR -
       
    * The y-position of the value of the footstep exceeds maximumStepYWhenForwardAndDown, when expressed in its parent's z-up sole frame
       
    * - AND -
       
    * The z-position of the value of the footstep is less than maximumStepZWhenForwardAndDown, when expressed in its parent's z-up sole frame
       
    * 
       
    * Large steps forward and down usually cause the robot to hit it's ankle pitch joint limit.
       
    * These parameters should be tuned so that when the robot takes a step of length maximumStepXWhenForwardAndDown and height maximumStepZWhenForwardAndDown,
       
    * it's very close to hitting it's ankle pitch joint limit.
       
    */
   public double getMaximumStepYWhenForwardAndDown()
   {
      return maximum_step_y_when_forward_and_down_;
   }


   /**
       
    * Maximum step height when stepping forward and down.
       
    * 
       
    * Large steps forward and down are rejected by the planner if one of two criteria are met:
       
    * The x-position of the value of the footstep exceeds maximumStepXWhenForwardAndDown, when expressed in its parent's z-up sole frame
       
    * - OR -
       
    * The y-position of the value of the footstep exceeds maximumStepYWhenForwardAndDown, when expressed in its parent's z-up sole frame
       
    * - AND -
       
    * The z-position of the value of the footstep is less than maximumStepZWhenForwardAndDown, when expressed in its parent's z-up sole frame
       
    * 
       
    * Large steps forward and down usually cause the robot to hit it's ankle pitch joint limit.
       
    * These parameters should be tuned so that when the robot takes a step of length maximumStepXWhenForwardAndDown and height maximumStepZWhenForwardAndDown,
       
    * it's very close to hitting it's ankle pitch joint limit.
       
    */
   public void setMaximumStepZWhenForwardAndDown(double maximum_step_z_when_forward_and_down)
   {
      maximum_step_z_when_forward_and_down_ = maximum_step_z_when_forward_and_down;
   }
   /**
       
    * Maximum step height when stepping forward and down.
       
    * 
       
    * Large steps forward and down are rejected by the planner if one of two criteria are met:
       
    * The x-position of the value of the footstep exceeds maximumStepXWhenForwardAndDown, when expressed in its parent's z-up sole frame
       
    * - OR -
       
    * The y-position of the value of the footstep exceeds maximumStepYWhenForwardAndDown, when expressed in its parent's z-up sole frame
       
    * - AND -
       
    * The z-position of the value of the footstep is less than maximumStepZWhenForwardAndDown, when expressed in its parent's z-up sole frame
       
    * 
       
    * Large steps forward and down usually cause the robot to hit it's ankle pitch joint limit.
       
    * These parameters should be tuned so that when the robot takes a step of length maximumStepXWhenForwardAndDown and height maximumStepZWhenForwardAndDown,
       
    * it's very close to hitting it's ankle pitch joint limit.
       
    */
   public double getMaximumStepZWhenForwardAndDown()
   {
      return maximum_step_z_when_forward_and_down_;
   }


   /**
       
    * Scale factor for checking 2D step limitations when changing height from the grandparent node.
       
    * This is used if the height change from the grandparent node is more than {@link #getMaximumStepZWhenSteppingUp()} or less than
       
    * {@link #getMaximumStepZWhenForwardAndDown()}.
       
    * 
       
    * If that is the case, it checks to see if the reach is greater than the values returned by {@link #getMaximumStepReachWhenSteppingUp()} for going
       
    * up or {@link #getMaximumStepXWhenForwardAndDown()} for going down scaled up by the value returned by {@link #getTranslationScaleFromGrandparentNode()}.
       
    */
   public void setTranslationScaleFromGrandparentNode(double translation_scale_from_grandparent_node)
   {
      translation_scale_from_grandparent_node_ = translation_scale_from_grandparent_node;
   }
   /**
       
    * Scale factor for checking 2D step limitations when changing height from the grandparent node.
       
    * This is used if the height change from the grandparent node is more than {@link #getMaximumStepZWhenSteppingUp()} or less than
       
    * {@link #getMaximumStepZWhenForwardAndDown()}.
       
    * 
       
    * If that is the case, it checks to see if the reach is greater than the values returned by {@link #getMaximumStepReachWhenSteppingUp()} for going
       
    * up or {@link #getMaximumStepXWhenForwardAndDown()} for going down scaled up by the value returned by {@link #getTranslationScaleFromGrandparentNode()}.
       
    */
   public double getTranslationScaleFromGrandparentNode()
   {
      return translation_scale_from_grandparent_node_;
   }


   /**
       
    * Maximum vertical distance between consecutive footsteps
       
    * 
       
    * A candidate footstep will be rejected if its z-value is greater than this value, when expressed its parent's
       
    * z-up sole frame.
       
    */
   public void setMaximumStepZ(double maximum_step_z)
   {
      maximum_step_z_ = maximum_step_z;
   }
   /**
       
    * Maximum vertical distance between consecutive footsteps
       
    * 
       
    * A candidate footstep will be rejected if its z-value is greater than this value, when expressed its parent's
       
    * z-up sole frame.
       
    */
   public double getMaximumStepZ()
   {
      return maximum_step_z_;
   }


   /**
       
    * Maximum vertical distance between consecutive footsteps when the trailing foot is pitched at {@link #getMinimumSurfaceInclineRadians()} .
       
    * 
       
    * The maximum depth is determined by linearly interpolating between {@link #getMaximumStepZ()} and this value, based on the fraction the foot is pitched by.
       
    * A candidate footstep will be rejected if its z-value is less than this value, when expressed its parent's z-up sole frame.
       
    */
   public void setMinimumStepZWhenFullyPitched(double minimum_step_z_when_fully_pitched)
   {
      minimum_step_z_when_fully_pitched_ = minimum_step_z_when_fully_pitched;
   }
   /**
       
    * Maximum vertical distance between consecutive footsteps when the trailing foot is pitched at {@link #getMinimumSurfaceInclineRadians()} .
       
    * 
       
    * The maximum depth is determined by linearly interpolating between {@link #getMaximumStepZ()} and this value, based on the fraction the foot is pitched by.
       
    * A candidate footstep will be rejected if its z-value is less than this value, when expressed its parent's z-up sole frame.
       
    */
   public double getMinimumStepZWhenFullyPitched()
   {
      return minimum_step_z_when_fully_pitched_;
   }


   /**
       
    * Maximum forward distance between consecutive footsteps when the trailing foot is pitched at {@link #getMinimumSurfaceInclineRadians()} .
       
    * 
       
    * The maximum distance is determined by linearly interpolating between {@link #getMaximumStepZ()} and this value, based on the fraction the foot is pitched by.
       
    * A candidate footstep will be rejected if its z-value is less than this value, when expressed its parent's z-up sole frame.
       
    */
   public void setMaximumStepXWhenFullyPitched(double maximum_step_x_when_fully_pitched)
   {
      maximum_step_x_when_fully_pitched_ = maximum_step_x_when_fully_pitched;
   }
   /**
       
    * Maximum forward distance between consecutive footsteps when the trailing foot is pitched at {@link #getMinimumSurfaceInclineRadians()} .
       
    * 
       
    * The maximum distance is determined by linearly interpolating between {@link #getMaximumStepZ()} and this value, based on the fraction the foot is pitched by.
       
    * A candidate footstep will be rejected if its z-value is less than this value, when expressed its parent's z-up sole frame.
       
    */
   public double getMaximumStepXWhenFullyPitched()
   {
      return maximum_step_x_when_fully_pitched_;
   }


   /**
       
    * This is the reduction factor for the max yaw when the step is at max reach.
       
    * This means that, when the footstep is at its maximum distance, this is the fraction reduction of the max yaw.
       
    * If this returns 0.0, the max yaw is not modified, even at full reach.
       
    * If this returns 1.0, the max yaw is 0 at full reach.
       
    * 
       
    * That is,
       
    * modifiedMaxYaw = (1.0 - reach / maxReach) * maxYaw + reach / maxReach * (1.0 - alpha) * maxYaw
       
    */
   public void setStepYawReductionFactorAtMaxReach(double step_yaw_reduction_factor_at_max_reach)
   {
      step_yaw_reduction_factor_at_max_reach_ = step_yaw_reduction_factor_at_max_reach;
   }
   /**
       
    * This is the reduction factor for the max yaw when the step is at max reach.
       
    * This means that, when the footstep is at its maximum distance, this is the fraction reduction of the max yaw.
       
    * If this returns 0.0, the max yaw is not modified, even at full reach.
       
    * If this returns 1.0, the max yaw is 0 at full reach.
       
    * 
       
    * That is,
       
    * modifiedMaxYaw = (1.0 - reach / maxReach) * maxYaw + reach / maxReach * (1.0 - alpha) * maxYaw
       
    */
   public double getStepYawReductionFactorAtMaxReach()
   {
      return step_yaw_reduction_factor_at_max_reach_;
   }


   /**
       
    * Minimum percentage that a candidate footstep needs to overlap with its associated planar region in order to be accepted.
       
    * 
       
    * If this parameter is set to 1.0 only full footsteps are allowed. A value less then 1.0 will allow partial footholds.
       
    */
   public void setMinimumFootholdPercent(double minimum_foothold_percent)
   {
      minimum_foothold_percent_ = minimum_foothold_percent;
   }
   /**
       
    * Minimum percentage that a candidate footstep needs to overlap with its associated planar region in order to be accepted.
       
    * 
       
    * If this parameter is set to 1.0 only full footsteps are allowed. A value less then 1.0 will allow partial footholds.
       
    */
   public double getMinimumFootholdPercent()
   {
      return minimum_foothold_percent_;
   }


   /**
       
    * The planner will ignore candidate footsteps if they are on a planar region with an incline that is higher
       
    * then the value specified here.
       
    * 
       
    * More specifically, if a footstep has an associated planar region and that regions surface normal has a
       
    * z-value less than cos(minimumSurfaceInclineRadians), it will be rejected.
       
    */
   public void setMinimumSurfaceInclineRadians(double minimum_surface_incline_radians)
   {
      minimum_surface_incline_radians_ = minimum_surface_incline_radians;
   }
   /**
       
    * The planner will ignore candidate footsteps if they are on a planar region with an incline that is higher
       
    * then the value specified here.
       
    * 
       
    * More specifically, if a footstep has an associated planar region and that regions surface normal has a
       
    * z-value less than cos(minimumSurfaceInclineRadians), it will be rejected.
       
    */
   public double getMinimumSurfaceInclineRadians()
   {
      return minimum_surface_incline_radians_;
   }


   /**
       
<<<<<<< HEAD
=======
    * The wiggler can either run as a post-processor on a resulting plan or on each candidate step while planning.
       
    * If true, this wiggles each candidate step, which will slow down plan times but resulting plans will be guarunteed to match step constraints.
       
    */
   public void setWiggleWhilePlanning(boolean wiggle_while_planning)
   {
      wiggle_while_planning_ = wiggle_while_planning;
   }
   /**
       
    * The wiggler can either run as a post-processor on a resulting plan or on each candidate step while planning.
       
    * If true, this wiggles each candidate step, which will slow down plan times but resulting plans will be guarunteed to match step constraints.
       
    */
   public boolean getWiggleWhilePlanning()
   {
      return wiggle_while_planning_;
   }


   /**
       
>>>>>>> d0579187
    * There are two solvers for wiggling the step, one constrains to the region's convex hull and the other to the region's concave hull,
       
    * this toggles between them.
       
    */
   public void setEnableConcaveHullWiggler(boolean enable_concave_hull_wiggler)
   {
      enable_concave_hull_wiggler_ = enable_concave_hull_wiggler;
   }
   /**
       
    * There are two solvers for wiggling the step, one constrains to the region's convex hull and the other to the region's concave hull,
       
    * this toggles between them.
       
    */
   public boolean getEnableConcaveHullWiggler()
   {
      return enable_concave_hull_wiggler_;
   }


   /**
       
    * If the planner uses footstep wiggling it attempts to move a candidate footstep inside its associated planar region.
       
    * This attempt is parametrized by {@link #getWiggleIntoConvexHullOfPlanarRegions()}, {@link #getWiggleInsideDelta},
       
    * {@link #getMaximumXYWiggleDistance}, and {@link #getMaximumYawWiggle}. If this transform cannot be found, the
       
    * candidate footstep will be rejected if this method returns {@code true}.
       
    */
   public void setRejectIfCannotFullyWiggleInside(boolean reject_if_cannot_fully_wiggle_inside)
   {
      reject_if_cannot_fully_wiggle_inside_ = reject_if_cannot_fully_wiggle_inside;
   }
   /**
       
    * If the planner uses footstep wiggling it attempts to move a candidate footstep inside its associated planar region.
       
    * This attempt is parametrized by {@link #getWiggleIntoConvexHullOfPlanarRegions()}, {@link #getWiggleInsideDelta},
       
    * {@link #getMaximumXYWiggleDistance}, and {@link #getMaximumYawWiggle}. If this transform cannot be found, the
       
    * candidate footstep will be rejected if this method returns {@code true}.
       
    */
   public boolean getRejectIfCannotFullyWiggleInside()
   {
      return reject_if_cannot_fully_wiggle_inside_;
   }


   /**
       
    * When wiggling a candidate footstep into a planar region, this is the maximum distance xy-distance
       
    * distance the planner will use
       
    */
   public void setMaximumXyWiggleDistance(double maximum_xy_wiggle_distance)
   {
      maximum_xy_wiggle_distance_ = maximum_xy_wiggle_distance;
   }
   /**
       
    * When wiggling a candidate footstep into a planar region, this is the maximum distance xy-distance
       
    * distance the planner will use
       
    */
   public double getMaximumXyWiggleDistance()
   {
      return maximum_xy_wiggle_distance_;
   }


   /**
       
    * When wiggling a candidate footstep into a planar region, this is the maximum yaw
       
    * distance the planner will use
       
    */
   public void setMaximumYawWiggle(double maximum_yaw_wiggle)
   {
      maximum_yaw_wiggle_ = maximum_yaw_wiggle;
   }
   /**
       
    * When wiggling a candidate footstep into a planar region, this is the maximum yaw
       
    * distance the planner will use
       
    */
   public double getMaximumYawWiggle()
   {
      return maximum_yaw_wiggle_;
   }


   /**
       
    * When snapping a candidate footstep to a planar region, its possible that another planar region
       
    * intersects the footstep at a steep angle, i.e. a valley. If this intersecting planar region
       
    * is never more than maximumZPenetrationOnValleyRegions above the footstep, it won't be rejected,
       
    * otherwise it will.
       
    */
   public void setMaximumZPenetrationOnValleyRegions(double maximum_z_penetration_on_valley_regions)
   {
      maximum_z_penetration_on_valley_regions_ = maximum_z_penetration_on_valley_regions;
   }
   /**
       
    * When snapping a candidate footstep to a planar region, its possible that another planar region
       
    * intersects the footstep at a steep angle, i.e. a valley. If this intersecting planar region
       
    * is never more than maximumZPenetrationOnValleyRegions above the footstep, it won't be rejected,
       
    * otherwise it will.
       
    */
   public double getMaximumZPenetrationOnValleyRegions()
   {
      return maximum_z_penetration_on_valley_regions_;
   }


   /**
       
    * Maximum step width the planner will consider for candidate steps.
       
    * 
       
    * Step width refers to the magnitude of the y-position of a footstep expressed in its parent's sole frame,
       
    * where the parent is the last footstep taken on the other foot.
       
    * 
       
    * If this value is too low, the planner will unnecessarily reject footsteps. If too high, footsteps might not be kinematically feasible.
       
    */
   public void setMaximumStepWidth(double maximum_step_width)
   {
      maximum_step_width_ = maximum_step_width;
   }
   /**
       
    * Maximum step width the planner will consider for candidate steps.
       
    * 
       
    * Step width refers to the magnitude of the y-position of a footstep expressed in its parent's sole frame,
       
    * where the parent is the last footstep taken on the other foot.
       
    * 
       
    * If this value is too low, the planner will unnecessarily reject footsteps. If too high, footsteps might not be kinematically feasible.
       
    */
   public double getMaximumStepWidth()
   {
      return maximum_step_width_;
   }


   /**
       
    * The planner can be setup to avoid footsteps near the bottom of "cliffs". When the footstep has a planar region
       
    * nearby that is cliffHeightToShiftAwayFrom higher than the candidate footstep, it will move away from it
       
    * until it is minimumDistanceFromCliffBottoms away from it.
       
    * 
       
    * If these values are set to zero, cliff avoidance will be turned off. This creates a risk that the robot will
       
    * hit the cliff with its swing foot. Therefore, these parameters should be set according to what the swing trajectory
       
    * generator is capable of swinging over.
       
    */
   public void setCliffHeightToAvoid(double cliff_height_to_avoid)
   {
      cliff_height_to_avoid_ = cliff_height_to_avoid;
   }
   /**
       
    * The planner can be setup to avoid footsteps near the bottom of "cliffs". When the footstep has a planar region
       
    * nearby that is cliffHeightToShiftAwayFrom higher than the candidate footstep, it will move away from it
       
    * until it is minimumDistanceFromCliffBottoms away from it.
       
    * 
       
    * If these values are set to zero, cliff avoidance will be turned off. This creates a risk that the robot will
       
    * hit the cliff with its swing foot. Therefore, these parameters should be set according to what the swing trajectory
       
    * generator is capable of swinging over.
       
    */
   public double getCliffHeightToAvoid()
   {
      return cliff_height_to_avoid_;
   }


   /**
       
    * The planner can be setup to avoid footsteps near the bottom of "cliffs". When the footstep has a planar region
       
    * nearby that is {@link #getCliffHeightToAvoid} higher than the candidate footstep, it will move away from it
       
    * until it is minimumDistanceFromCliffBottoms away from it.
       
    * 
       
    * If these values are set to zero, cliff avoidance will be turned off. This creates a risk that the robot will
       
    * hit the cliff with its swing foot. Therefore, these parameters should be set according to what the swing trajectory
       
    * generator is capable of swinging over.
       
    */
   public void setMinimumDistanceFromCliffBottoms(double minimum_distance_from_cliff_bottoms)
   {
      minimum_distance_from_cliff_bottoms_ = minimum_distance_from_cliff_bottoms;
   }
   /**
       
    * The planner can be setup to avoid footsteps near the bottom of "cliffs". When the footstep has a planar region
       
    * nearby that is {@link #getCliffHeightToAvoid} higher than the candidate footstep, it will move away from it
       
    * until it is minimumDistanceFromCliffBottoms away from it.
       
    * 
       
    * If these values are set to zero, cliff avoidance will be turned off. This creates a risk that the robot will
       
    * hit the cliff with its swing foot. Therefore, these parameters should be set according to what the swing trajectory
       
    * generator is capable of swinging over.
       
    */
   public double getMinimumDistanceFromCliffBottoms()
   {
      return minimum_distance_from_cliff_bottoms_;
   }


   /**
       
    * Some node checkers will check if a bounding box that describes the body of the robot will move
       
    * through a planar region (e.g. a wall) when going from one footstep to the next one. To avoid these
       
    * collisions, this defines the box height.
       
    */
   public void setBodyBoxHeight(double body_box_height)
   {
      body_box_height_ = body_box_height;
   }
   /**
       
    * Some node checkers will check if a bounding box that describes the body of the robot will move
       
    * through a planar region (e.g. a wall) when going from one footstep to the next one. To avoid these
       
    * collisions, this defines the box height.
       
    */
   public double getBodyBoxHeight()
   {
      return body_box_height_;
   }


   /**
       
    * Some node checkers will check if a bounding box that describes the body of the robot will move
       
    * through a planar region (e.g. a wall) when going from one footstep to the next one. To avoid these
       
    * collisions, this defines the box depth.
       
    */
   public void setBodyBoxDepth(double body_box_depth)
   {
      body_box_depth_ = body_box_depth;
   }
   /**
       
    * Some node checkers will check if a bounding box that describes the body of the robot will move
       
    * through a planar region (e.g. a wall) when going from one footstep to the next one. To avoid these
       
    * collisions, this defines the box depth.
       
    */
   public double getBodyBoxDepth()
   {
      return body_box_depth_;
   }


   /**
       
    * Some node checkers will check if a bounding box that describes the body of the robot will move
       
    * through a planar region (e.g. a wall) when going from one footstep to the next one. To avoid these
       
    * collisions, this defines the box width.
       
    */
   public void setBodyBoxWidth(double body_box_width)
   {
      body_box_width_ = body_box_width;
   }
   /**
       
    * Some node checkers will check if a bounding box that describes the body of the robot will move
       
    * through a planar region (e.g. a wall) when going from one footstep to the next one. To avoid these
       
    * collisions, this defines the box width.
       
    */
   public double getBodyBoxWidth()
   {
      return body_box_width_;
   }


   /**
       
    * Some node checkers will check if a bounding box that describes the body of the robot will move
       
    * through a planar region (e.g. a wall) when going from one footstep to the next one. To avoid these
       
    * collisions, this defines the x-offset of a bounding box relative to the average frame between sequential footsteps.
       
    */
   public void setBodyBoxBaseX(double body_box_base_x)
   {
      body_box_base_x_ = body_box_base_x;
   }
   /**
       
    * Some node checkers will check if a bounding box that describes the body of the robot will move
       
    * through a planar region (e.g. a wall) when going from one footstep to the next one. To avoid these
       
    * collisions, this defines the x-offset of a bounding box relative to the average frame between sequential footsteps.
       
    */
   public double getBodyBoxBaseX()
   {
      return body_box_base_x_;
   }


   /**
       
    * Some node checkers will check if a bounding box that describes the body of the robot will move
       
    * through a planar region (e.g. a wall) when going from one footstep to the next one. To avoid these
       
    * collisions, this defines the y-offset of a bounding box relative to the average frame between sequential footsteps.
       
    */
   public void setBodyBoxBaseY(double body_box_base_y)
   {
      body_box_base_y_ = body_box_base_y;
   }
   /**
       
    * Some node checkers will check if a bounding box that describes the body of the robot will move
       
    * through a planar region (e.g. a wall) when going from one footstep to the next one. To avoid these
       
    * collisions, this defines the y-offset of a bounding box relative to the average frame between sequential footsteps.
       
    */
   public double getBodyBoxBaseY()
   {
      return body_box_base_y_;
   }


   /**
       
    * Some node checkers will check if a bounding box that describes the body of the robot will move
       
    * through a planar region (e.g. a wall) when going from one footstep to the next one. To avoid these
       
    * collisions, this defines the z-offset of a bounding box relative to the average frame between sequential footsteps.
       
    */
   public void setBodyBoxBaseZ(double body_box_base_z)
   {
      body_box_base_z_ = body_box_base_z;
   }
   /**
       
    * Some node checkers will check if a bounding box that describes the body of the robot will move
       
    * through a planar region (e.g. a wall) when going from one footstep to the next one. To avoid these
       
    * collisions, this defines the z-offset of a bounding box relative to the average frame between sequential footsteps.
       
    */
   public double getBodyBoxBaseZ()
   {
      return body_box_base_z_;
   }


   /**
       
<<<<<<< HEAD
=======
    * Maximum height above a stance step that a candidate step is snapped to. Regions above this height are ignored.
       
    * Intended to avoid ceilings or obstacles that are above the top of the robot
       
    */
   public void setMaximumSnapHeight(double maximum_snap_height)
   {
      maximum_snap_height_ = maximum_snap_height;
   }
   /**
       
    * Maximum height above a stance step that a candidate step is snapped to. Regions above this height are ignored.
       
    * Intended to avoid ceilings or obstacles that are above the top of the robot
       
    */
   public double getMaximumSnapHeight()
   {
      return maximum_snap_height_;
   }


   /**
       
>>>>>>> d0579187
    * Parameter used inside the node expansion to avoid footsteps that would be on top of the stance foot.
       
    * Nodes are only added to the expanded list if they are outside the box around the stance foot defined by
       
    * this parameter.
       
    */
   public void setMinXClearanceFromStance(double min_x_clearance_from_stance)
   {
      min_x_clearance_from_stance_ = min_x_clearance_from_stance;
   }
   /**
       
    * Parameter used inside the node expansion to avoid footsteps that would be on top of the stance foot.
       
    * Nodes are only added to the expanded list if they are outside the box around the stance foot defined by
       
    * this parameter.
       
    */
   public double getMinXClearanceFromStance()
   {
      return min_x_clearance_from_stance_;
   }


   /**
       
    * Parameter used inside the node expansion to avoid footsteps that would be on top of the stance foot.
       
    * Nodes are only added to the expanded list if they are outside the box around the stance foot defined by
       
    * this parameter.
       
    */
   public void setMinYClearanceFromStance(double min_y_clearance_from_stance)
   {
      min_y_clearance_from_stance_ = min_y_clearance_from_stance;
   }
   /**
       
    * Parameter used inside the node expansion to avoid footsteps that would be on top of the stance foot.
       
    * Nodes are only added to the expanded list if they are outside the box around the stance foot defined by
       
    * this parameter.
       
    */
   public double getMinYClearanceFromStance()
   {
      return min_y_clearance_from_stance_;
   }


   /**
       
    * Radius around the goal inside which the planner should start to turn to match the goal's orientation
       
    */
   public void setFinalTurnProximity(double final_turn_proximity)
   {
      final_turn_proximity_ = final_turn_proximity;
   }
   /**
       
    * Radius around the goal inside which the planner should start to turn to match the goal's orientation
       
    */
   public double getFinalTurnProximity()
   {
      return final_turn_proximity_;
   }


   /**
       
    * When using a cost based planning approach this value defined how the yaw of a footstep will be
       
    * weighted in comparison to its position.
       
    */
   public void setYawWeight(double yaw_weight)
   {
      yaw_weight_ = yaw_weight;
   }
   /**
       
    * When using a cost based planning approach this value defined how the yaw of a footstep will be
       
    * weighted in comparison to its position.
       
    */
   public double getYawWeight()
   {
      return yaw_weight_;
   }


   /**
       
    * When using a cost based planning approach this value defines how the pitch will be weighted.
       
    */
   public void setPitchWeight(double pitch_weight)
   {
      pitch_weight_ = pitch_weight;
   }
   /**
       
    * When using a cost based planning approach this value defines how the pitch will be weighted.
       
    */
   public double getPitchWeight()
   {
      return pitch_weight_;
   }


   /**
       
    * When using a cost based planning approach this value defines how the roll will be weighted.
       
    */
   public void setRollWeight(double roll_weight)
   {
      roll_weight_ = roll_weight;
   }
   /**
       
    * When using a cost based planning approach this value defines how the roll will be weighted.
       
    */
   public double getRollWeight()
   {
      return roll_weight_;
   }


   /**
       
    * When using a cost based planning approach, this value defines how the forward (or backward) displacement
       
    * of a footstep will be weighted in comparison to its position. Note that when using a Euclidean distance, this
       
    * weight is averaged with the value returned by {@link #getLateralWeight()}
       
    */
   public void setForwardWeight(double forward_weight)
   {
      forward_weight_ = forward_weight;
   }
   /**
       
    * When using a cost based planning approach, this value defines how the forward (or backward) displacement
       
    * of a footstep will be weighted in comparison to its position. Note that when using a Euclidean distance, this
       
    * weight is averaged with the value returned by {@link #getLateralWeight()}
       
    */
   public double getForwardWeight()
   {
      return forward_weight_;
   }


   /**
       
    * When using a cost based planning approach, this value defines how the lateral displacement
       
    * of a footstep will be weighted in comparison to its position. Note that when using a Euclidean distance, this
       
    * weight is averaged with the value returned by {@link #getForwardWeight()}
       
    */
   public void setLateralWeight(double lateral_weight)
   {
      lateral_weight_ = lateral_weight;
   }
   /**
       
    * When using a cost based planning approach, this value defines how the lateral displacement
       
    * of a footstep will be weighted in comparison to its position. Note that when using a Euclidean distance, this
       
    * weight is averaged with the value returned by {@link #getForwardWeight()}
       
    */
   public double getLateralWeight()
   {
      return lateral_weight_;
   }


   /**
       
    * When using a cost based planning approach this value defines how the height change when stepping up will be
       
    * weighted.
       
    */
   public void setStepUpWeight(double step_up_weight)
   {
      step_up_weight_ = step_up_weight;
   }
   /**
       
    * When using a cost based planning approach this value defines how the height change when stepping up will be
       
    * weighted.
       
    */
   public double getStepUpWeight()
   {
      return step_up_weight_;
   }


   /**
       
    * When using a cost based planning approach this value defines how the height change when stepping down will be
       
    * weighted.
       
    */
   public void setStepDownWeight(double step_down_weight)
   {
      step_down_weight_ = step_down_weight;
   }
   /**
       
    * When using a cost based planning approach this value defines how the height change when stepping down will be
       
    * weighted.
       
    */
   public double getStepDownWeight()
   {
      return step_down_weight_;
   }


   /**
       
    * When using a cost based planning approach this value defines how the a missing foothold area will be weighted.
       
    */
   public void setLongStepWeight(double long_step_weight)
   {
      long_step_weight_ = long_step_weight;
   }
   /**
       
    * When using a cost based planning approach this value defines how the a missing foothold area will be weighted.
       
    */
   public double getLongStepWeight()
   {
      return long_step_weight_;
   }


   /**
       
    * When using a cost based planning approach this value defines how the a missing foothold area will be weighted.
       
    */
   public void setFootholdAreaWeight(double foothold_area_weight)
   {
      foothold_area_weight_ = foothold_area_weight;
   }
   /**
       
    * When using a cost based planning approach this value defines how the a missing foothold area will be weighted.
       
    */
   public double getFootholdAreaWeight()
   {
      return foothold_area_weight_;
   }


   /**
       
    * When using a cost based planning approach this value defines the cost that is added for each step
       
    * taken. Setting this value to a high number will favor plans with less steps.
       
    */
   public void setCostPerStep(double cost_per_step)
   {
      cost_per_step_ = cost_per_step;
   }
   /**
       
    * When using a cost based planning approach this value defines the cost that is added for each step
       
    * taken. Setting this value to a high number will favor plans with less steps.
       
    */
   public double getCostPerStep()
   {
      return cost_per_step_;
   }


   /**
       
    * Gets the weight for the heuristics in the A Star planner.
       
    */
   public void setAStarHeuristicsWeight(double a_star_heuristics_weight)
   {
      a_star_heuristics_weight_ = a_star_heuristics_weight;
   }
   /**
       
    * Gets the weight for the heuristics in the A Star planner.
       
    */
   public double getAStarHeuristicsWeight()
   {
      return a_star_heuristics_weight_;
   }


   /**
       
    * This sets how many bounding box checks to perform. If this value is 1, only the final footstep is checked.
       
    * Additional checks are done by interpolating between the start and end steps
       
    */
   public void setNumberOfBoundingBoxChecks(long number_of_bounding_box_checks)
   {
      number_of_bounding_box_checks_ = number_of_bounding_box_checks;
   }
   /**
       
    * This sets how many bounding box checks to perform. If this value is 1, only the final footstep is checked.
       
    * Additional checks are done by interpolating between the start and end steps
       
    */
   public long getNumberOfBoundingBoxChecks()
   {
      return number_of_bounding_box_checks_;
   }


   /**
       
    * If this value is non-zero, nodes will be given cost if the bounding box is within this xy distance of a planar region
       
    * @see FootstepPlannerCostParameters#getBoundingBoxCost
       
    */
   public void setMaximum2dDistanceFromBoundingBoxToPenalize(double maximum_2d_distance_from_bounding_box_to_penalize)
   {
      maximum_2d_distance_from_bounding_box_to_penalize_ = maximum_2d_distance_from_bounding_box_to_penalize;
   }
   /**
       
    * If this value is non-zero, nodes will be given cost if the bounding box is within this xy distance of a planar region
       
    * @see FootstepPlannerCostParameters#getBoundingBoxCost
       
    */
   public double getMaximum2dDistanceFromBoundingBoxToPenalize()
   {
      return maximum_2d_distance_from_bounding_box_to_penalize_;
   }


   /**
       
    * If the robot's mid-foot pose is within this distance of the body path, it will match the body path heading.
       
    * Otherwise, it will turn towards the body path
       
    */
   public void setDistanceFromPathTolerance(double distance_from_path_tolerance)
   {
      distance_from_path_tolerance_ = distance_from_path_tolerance;
   }
   /**
       
    * If the robot's mid-foot pose is within this distance of the body path, it will match the body path heading.
       
    * Otherwise, it will turn towards the body path
       
    */
   public double getDistanceFromPathTolerance()
   {
      return distance_from_path_tolerance_;
   }


   /**
       
    * If the robot's mid-foot pose oriented within this threshold of the body path's heading, it will match the body path heading.
       
    * Otherwise, it will turn in plance towards the body path
       
    */
   public void setDeltaYawFromReferenceTolerance(double delta_yaw_from_reference_tolerance)
   {
      delta_yaw_from_reference_tolerance_ = delta_yaw_from_reference_tolerance;
   }
   /**
       
    * If the robot's mid-foot pose oriented within this threshold of the body path's heading, it will match the body path heading.
       
    * Otherwise, it will turn in plance towards the body path
       
    */
   public double getDeltaYawFromReferenceTolerance()
   {
      return delta_yaw_from_reference_tolerance_;
   }


   /**
       
    * Maximum steps considered at each iteration. If more than this number of steps are available, the closest steps to the
       
    * ideal step are considered and the others are ignored. Set to non-positive number to disable
       
    */
   public void setMaximumBranchFactor(int maximum_branch_factor)
   {
      maximum_branch_factor_ = maximum_branch_factor;
   }
   /**
       
    * Maximum steps considered at each iteration. If more than this number of steps are available, the closest steps to the
       
    * ideal step are considered and the others are ignored. Set to non-positive number to disable
       
    */
   public int getMaximumBranchFactor()
   {
      return maximum_branch_factor_;
   }


   /**
       
    * If true, enables a mask that reduces the number of calculated steps away from the ideal step
       
    */
   public void setEnableExpansionMask(boolean enable_expansion_mask)
   {
      enable_expansion_mask_ = enable_expansion_mask;
   }
   /**
       
    * If true, enables a mask that reduces the number of calculated steps away from the ideal step
       
    */
   public boolean getEnableExpansionMask()
   {
      return enable_expansion_mask_;
   }


   public static Supplier<FootstepPlannerParametersPacketPubSubType> getPubSubType()
   {
      return FootstepPlannerParametersPacketPubSubType::new;
   }

   @Override
   public Supplier<TopicDataType> getPubSubTypePacket()
   {
      return FootstepPlannerParametersPacketPubSubType::new;
   }

   @Override
   public boolean epsilonEquals(FootstepPlannerParametersPacket other, double epsilon)
   {
      if(other == null) return false;
      if(other == this) return true;


      if (!us.ihmc.idl.IDLTools.epsilonEqualsPrimitive(this.sequence_id_, other.sequence_id_, epsilon)) return false;


      if (!us.ihmc.idl.IDLTools.epsilonEqualsBoolean(this.check_for_body_box_collisions_, other.check_for_body_box_collisions_, epsilon)) return false;


      if (!us.ihmc.idl.IDLTools.epsilonEqualsBoolean(this.check_for_path_collisions_, other.check_for_path_collisions_, epsilon)) return false;


      if (!us.ihmc.idl.IDLTools.epsilonEqualsPrimitive(this.ideal_footstep_width_, other.ideal_footstep_width_, epsilon)) return false;


      if (!us.ihmc.idl.IDLTools.epsilonEqualsPrimitive(this.ideal_footstep_length_, other.ideal_footstep_length_, epsilon)) return false;


      if (!us.ihmc.idl.IDLTools.epsilonEqualsPrimitive(this.ideal_side_step_width_, other.ideal_side_step_width_, epsilon)) return false;


      if (!us.ihmc.idl.IDLTools.epsilonEqualsPrimitive(this.ideal_back_step_length_, other.ideal_back_step_length_, epsilon)) return false;


      if (!us.ihmc.idl.IDLTools.epsilonEqualsPrimitive(this.wiggle_inside_delta_, other.wiggle_inside_delta_, epsilon)) return false;


      if (!us.ihmc.idl.IDLTools.epsilonEqualsPrimitive(this.maximum_step_reach_, other.maximum_step_reach_, epsilon)) return false;


      if (!us.ihmc.idl.IDLTools.epsilonEqualsPrimitive(this.maximum_step_yaw_, other.maximum_step_yaw_, epsilon)) return false;


      if (!us.ihmc.idl.IDLTools.epsilonEqualsPrimitive(this.minimum_step_width_, other.minimum_step_width_, epsilon)) return false;


      if (!us.ihmc.idl.IDLTools.epsilonEqualsPrimitive(this.minimum_step_length_, other.minimum_step_length_, epsilon)) return false;


      if (!us.ihmc.idl.IDLTools.epsilonEqualsPrimitive(this.minimum_step_yaw_, other.minimum_step_yaw_, epsilon)) return false;


      if (!us.ihmc.idl.IDLTools.epsilonEqualsPrimitive(this.maximum_step_reach_when_stepping_up_, other.maximum_step_reach_when_stepping_up_, epsilon)) return false;


      if (!us.ihmc.idl.IDLTools.epsilonEqualsPrimitive(this.maximum_step_width_when_stepping_up_, other.maximum_step_width_when_stepping_up_, epsilon)) return false;


      if (!us.ihmc.idl.IDLTools.epsilonEqualsPrimitive(this.maximum_step_z_when_stepping_up_, other.maximum_step_z_when_stepping_up_, epsilon)) return false;


      if (!us.ihmc.idl.IDLTools.epsilonEqualsPrimitive(this.maximum_step_x_when_forward_and_down_, other.maximum_step_x_when_forward_and_down_, epsilon)) return false;


      if (!us.ihmc.idl.IDLTools.epsilonEqualsPrimitive(this.maximum_step_y_when_forward_and_down_, other.maximum_step_y_when_forward_and_down_, epsilon)) return false;


      if (!us.ihmc.idl.IDLTools.epsilonEqualsPrimitive(this.maximum_step_z_when_forward_and_down_, other.maximum_step_z_when_forward_and_down_, epsilon)) return false;


      if (!us.ihmc.idl.IDLTools.epsilonEqualsPrimitive(this.translation_scale_from_grandparent_node_, other.translation_scale_from_grandparent_node_, epsilon)) return false;


      if (!us.ihmc.idl.IDLTools.epsilonEqualsPrimitive(this.maximum_step_z_, other.maximum_step_z_, epsilon)) return false;


      if (!us.ihmc.idl.IDLTools.epsilonEqualsPrimitive(this.minimum_step_z_when_fully_pitched_, other.minimum_step_z_when_fully_pitched_, epsilon)) return false;


      if (!us.ihmc.idl.IDLTools.epsilonEqualsPrimitive(this.maximum_step_x_when_fully_pitched_, other.maximum_step_x_when_fully_pitched_, epsilon)) return false;


      if (!us.ihmc.idl.IDLTools.epsilonEqualsPrimitive(this.step_yaw_reduction_factor_at_max_reach_, other.step_yaw_reduction_factor_at_max_reach_, epsilon)) return false;


      if (!us.ihmc.idl.IDLTools.epsilonEqualsPrimitive(this.minimum_foothold_percent_, other.minimum_foothold_percent_, epsilon)) return false;


      if (!us.ihmc.idl.IDLTools.epsilonEqualsPrimitive(this.minimum_surface_incline_radians_, other.minimum_surface_incline_radians_, epsilon)) return false;


      if (!us.ihmc.idl.IDLTools.epsilonEqualsBoolean(this.wiggle_while_planning_, other.wiggle_while_planning_, epsilon)) return false;


      if (!us.ihmc.idl.IDLTools.epsilonEqualsBoolean(this.enable_concave_hull_wiggler_, other.enable_concave_hull_wiggler_, epsilon)) return false;


      if (!us.ihmc.idl.IDLTools.epsilonEqualsBoolean(this.reject_if_cannot_fully_wiggle_inside_, other.reject_if_cannot_fully_wiggle_inside_, epsilon)) return false;


      if (!us.ihmc.idl.IDLTools.epsilonEqualsPrimitive(this.maximum_xy_wiggle_distance_, other.maximum_xy_wiggle_distance_, epsilon)) return false;


      if (!us.ihmc.idl.IDLTools.epsilonEqualsPrimitive(this.maximum_yaw_wiggle_, other.maximum_yaw_wiggle_, epsilon)) return false;


      if (!us.ihmc.idl.IDLTools.epsilonEqualsPrimitive(this.maximum_z_penetration_on_valley_regions_, other.maximum_z_penetration_on_valley_regions_, epsilon)) return false;


      if (!us.ihmc.idl.IDLTools.epsilonEqualsPrimitive(this.maximum_step_width_, other.maximum_step_width_, epsilon)) return false;


      if (!us.ihmc.idl.IDLTools.epsilonEqualsPrimitive(this.cliff_height_to_avoid_, other.cliff_height_to_avoid_, epsilon)) return false;


      if (!us.ihmc.idl.IDLTools.epsilonEqualsPrimitive(this.minimum_distance_from_cliff_bottoms_, other.minimum_distance_from_cliff_bottoms_, epsilon)) return false;


      if (!us.ihmc.idl.IDLTools.epsilonEqualsPrimitive(this.body_box_height_, other.body_box_height_, epsilon)) return false;


      if (!us.ihmc.idl.IDLTools.epsilonEqualsPrimitive(this.body_box_depth_, other.body_box_depth_, epsilon)) return false;


      if (!us.ihmc.idl.IDLTools.epsilonEqualsPrimitive(this.body_box_width_, other.body_box_width_, epsilon)) return false;


      if (!us.ihmc.idl.IDLTools.epsilonEqualsPrimitive(this.body_box_base_x_, other.body_box_base_x_, epsilon)) return false;


      if (!us.ihmc.idl.IDLTools.epsilonEqualsPrimitive(this.body_box_base_y_, other.body_box_base_y_, epsilon)) return false;


      if (!us.ihmc.idl.IDLTools.epsilonEqualsPrimitive(this.body_box_base_z_, other.body_box_base_z_, epsilon)) return false;


      if (!us.ihmc.idl.IDLTools.epsilonEqualsPrimitive(this.maximum_snap_height_, other.maximum_snap_height_, epsilon)) return false;


      if (!us.ihmc.idl.IDLTools.epsilonEqualsPrimitive(this.min_x_clearance_from_stance_, other.min_x_clearance_from_stance_, epsilon)) return false;


      if (!us.ihmc.idl.IDLTools.epsilonEqualsPrimitive(this.min_y_clearance_from_stance_, other.min_y_clearance_from_stance_, epsilon)) return false;


      if (!us.ihmc.idl.IDLTools.epsilonEqualsPrimitive(this.final_turn_proximity_, other.final_turn_proximity_, epsilon)) return false;


      if (!us.ihmc.idl.IDLTools.epsilonEqualsPrimitive(this.yaw_weight_, other.yaw_weight_, epsilon)) return false;


      if (!us.ihmc.idl.IDLTools.epsilonEqualsPrimitive(this.pitch_weight_, other.pitch_weight_, epsilon)) return false;


      if (!us.ihmc.idl.IDLTools.epsilonEqualsPrimitive(this.roll_weight_, other.roll_weight_, epsilon)) return false;


      if (!us.ihmc.idl.IDLTools.epsilonEqualsPrimitive(this.forward_weight_, other.forward_weight_, epsilon)) return false;


      if (!us.ihmc.idl.IDLTools.epsilonEqualsPrimitive(this.lateral_weight_, other.lateral_weight_, epsilon)) return false;


      if (!us.ihmc.idl.IDLTools.epsilonEqualsPrimitive(this.step_up_weight_, other.step_up_weight_, epsilon)) return false;


      if (!us.ihmc.idl.IDLTools.epsilonEqualsPrimitive(this.step_down_weight_, other.step_down_weight_, epsilon)) return false;


      if (!us.ihmc.idl.IDLTools.epsilonEqualsPrimitive(this.long_step_weight_, other.long_step_weight_, epsilon)) return false;


      if (!us.ihmc.idl.IDLTools.epsilonEqualsPrimitive(this.foothold_area_weight_, other.foothold_area_weight_, epsilon)) return false;


      if (!us.ihmc.idl.IDLTools.epsilonEqualsPrimitive(this.cost_per_step_, other.cost_per_step_, epsilon)) return false;


      if (!us.ihmc.idl.IDLTools.epsilonEqualsPrimitive(this.a_star_heuristics_weight_, other.a_star_heuristics_weight_, epsilon)) return false;


      if (!us.ihmc.idl.IDLTools.epsilonEqualsPrimitive(this.number_of_bounding_box_checks_, other.number_of_bounding_box_checks_, epsilon)) return false;


      if (!us.ihmc.idl.IDLTools.epsilonEqualsPrimitive(this.maximum_2d_distance_from_bounding_box_to_penalize_, other.maximum_2d_distance_from_bounding_box_to_penalize_, epsilon)) return false;


      if (!us.ihmc.idl.IDLTools.epsilonEqualsPrimitive(this.distance_from_path_tolerance_, other.distance_from_path_tolerance_, epsilon)) return false;


      if (!us.ihmc.idl.IDLTools.epsilonEqualsPrimitive(this.delta_yaw_from_reference_tolerance_, other.delta_yaw_from_reference_tolerance_, epsilon)) return false;


      if (!us.ihmc.idl.IDLTools.epsilonEqualsPrimitive(this.maximum_branch_factor_, other.maximum_branch_factor_, epsilon)) return false;


      if (!us.ihmc.idl.IDLTools.epsilonEqualsBoolean(this.enable_expansion_mask_, other.enable_expansion_mask_, epsilon)) return false;


      return true;
   }

   @Override
   public boolean equals(Object other)
   {
      if(other == null) return false;
      if(other == this) return true;
      if(!(other instanceof FootstepPlannerParametersPacket)) return false;

      FootstepPlannerParametersPacket otherMyClass = (FootstepPlannerParametersPacket) other;


      if(this.sequence_id_ != otherMyClass.sequence_id_) return false;


      if(this.check_for_body_box_collisions_ != otherMyClass.check_for_body_box_collisions_) return false;


      if(this.check_for_path_collisions_ != otherMyClass.check_for_path_collisions_) return false;


      if(this.ideal_footstep_width_ != otherMyClass.ideal_footstep_width_) return false;


      if(this.ideal_footstep_length_ != otherMyClass.ideal_footstep_length_) return false;


      if(this.ideal_side_step_width_ != otherMyClass.ideal_side_step_width_) return false;


      if(this.ideal_back_step_length_ != otherMyClass.ideal_back_step_length_) return false;


      if(this.wiggle_inside_delta_ != otherMyClass.wiggle_inside_delta_) return false;


      if(this.maximum_step_reach_ != otherMyClass.maximum_step_reach_) return false;


      if(this.maximum_step_yaw_ != otherMyClass.maximum_step_yaw_) return false;


      if(this.minimum_step_width_ != otherMyClass.minimum_step_width_) return false;


      if(this.minimum_step_length_ != otherMyClass.minimum_step_length_) return false;


      if(this.minimum_step_yaw_ != otherMyClass.minimum_step_yaw_) return false;


      if(this.maximum_step_reach_when_stepping_up_ != otherMyClass.maximum_step_reach_when_stepping_up_) return false;


      if(this.maximum_step_width_when_stepping_up_ != otherMyClass.maximum_step_width_when_stepping_up_) return false;


      if(this.maximum_step_z_when_stepping_up_ != otherMyClass.maximum_step_z_when_stepping_up_) return false;


      if(this.maximum_step_x_when_forward_and_down_ != otherMyClass.maximum_step_x_when_forward_and_down_) return false;


      if(this.maximum_step_y_when_forward_and_down_ != otherMyClass.maximum_step_y_when_forward_and_down_) return false;


      if(this.maximum_step_z_when_forward_and_down_ != otherMyClass.maximum_step_z_when_forward_and_down_) return false;


      if(this.translation_scale_from_grandparent_node_ != otherMyClass.translation_scale_from_grandparent_node_) return false;


      if(this.maximum_step_z_ != otherMyClass.maximum_step_z_) return false;


      if(this.minimum_step_z_when_fully_pitched_ != otherMyClass.minimum_step_z_when_fully_pitched_) return false;


      if(this.maximum_step_x_when_fully_pitched_ != otherMyClass.maximum_step_x_when_fully_pitched_) return false;


      if(this.step_yaw_reduction_factor_at_max_reach_ != otherMyClass.step_yaw_reduction_factor_at_max_reach_) return false;


      if(this.minimum_foothold_percent_ != otherMyClass.minimum_foothold_percent_) return false;


      if(this.minimum_surface_incline_radians_ != otherMyClass.minimum_surface_incline_radians_) return false;


      if(this.wiggle_while_planning_ != otherMyClass.wiggle_while_planning_) return false;


      if(this.enable_concave_hull_wiggler_ != otherMyClass.enable_concave_hull_wiggler_) return false;


      if(this.reject_if_cannot_fully_wiggle_inside_ != otherMyClass.reject_if_cannot_fully_wiggle_inside_) return false;


      if(this.maximum_xy_wiggle_distance_ != otherMyClass.maximum_xy_wiggle_distance_) return false;


      if(this.maximum_yaw_wiggle_ != otherMyClass.maximum_yaw_wiggle_) return false;


      if(this.maximum_z_penetration_on_valley_regions_ != otherMyClass.maximum_z_penetration_on_valley_regions_) return false;


      if(this.maximum_step_width_ != otherMyClass.maximum_step_width_) return false;


      if(this.cliff_height_to_avoid_ != otherMyClass.cliff_height_to_avoid_) return false;


      if(this.minimum_distance_from_cliff_bottoms_ != otherMyClass.minimum_distance_from_cliff_bottoms_) return false;


      if(this.body_box_height_ != otherMyClass.body_box_height_) return false;


      if(this.body_box_depth_ != otherMyClass.body_box_depth_) return false;


      if(this.body_box_width_ != otherMyClass.body_box_width_) return false;


      if(this.body_box_base_x_ != otherMyClass.body_box_base_x_) return false;


      if(this.body_box_base_y_ != otherMyClass.body_box_base_y_) return false;


      if(this.body_box_base_z_ != otherMyClass.body_box_base_z_) return false;


      if(this.maximum_snap_height_ != otherMyClass.maximum_snap_height_) return false;


      if(this.min_x_clearance_from_stance_ != otherMyClass.min_x_clearance_from_stance_) return false;


      if(this.min_y_clearance_from_stance_ != otherMyClass.min_y_clearance_from_stance_) return false;


      if(this.final_turn_proximity_ != otherMyClass.final_turn_proximity_) return false;


      if(this.yaw_weight_ != otherMyClass.yaw_weight_) return false;


      if(this.pitch_weight_ != otherMyClass.pitch_weight_) return false;


      if(this.roll_weight_ != otherMyClass.roll_weight_) return false;


      if(this.forward_weight_ != otherMyClass.forward_weight_) return false;


      if(this.lateral_weight_ != otherMyClass.lateral_weight_) return false;


      if(this.step_up_weight_ != otherMyClass.step_up_weight_) return false;


      if(this.step_down_weight_ != otherMyClass.step_down_weight_) return false;


      if(this.long_step_weight_ != otherMyClass.long_step_weight_) return false;


      if(this.foothold_area_weight_ != otherMyClass.foothold_area_weight_) return false;


      if(this.cost_per_step_ != otherMyClass.cost_per_step_) return false;


      if(this.a_star_heuristics_weight_ != otherMyClass.a_star_heuristics_weight_) return false;


      if(this.number_of_bounding_box_checks_ != otherMyClass.number_of_bounding_box_checks_) return false;


      if(this.maximum_2d_distance_from_bounding_box_to_penalize_ != otherMyClass.maximum_2d_distance_from_bounding_box_to_penalize_) return false;


      if(this.distance_from_path_tolerance_ != otherMyClass.distance_from_path_tolerance_) return false;


      if(this.delta_yaw_from_reference_tolerance_ != otherMyClass.delta_yaw_from_reference_tolerance_) return false;


      if(this.maximum_branch_factor_ != otherMyClass.maximum_branch_factor_) return false;


      if(this.enable_expansion_mask_ != otherMyClass.enable_expansion_mask_) return false;


      return true;
   }

   @Override
   public java.lang.String toString()
   {
      StringBuilder builder = new StringBuilder();

      builder.append("FootstepPlannerParametersPacket {");

      builder.append("sequence_id=");
      builder.append(this.sequence_id_);      builder.append(", ");

      builder.append("check_for_body_box_collisions=");
      builder.append(this.check_for_body_box_collisions_);      builder.append(", ");

      builder.append("check_for_path_collisions=");
      builder.append(this.check_for_path_collisions_);      builder.append(", ");

      builder.append("ideal_footstep_width=");
      builder.append(this.ideal_footstep_width_);      builder.append(", ");

      builder.append("ideal_footstep_length=");
      builder.append(this.ideal_footstep_length_);      builder.append(", ");

      builder.append("ideal_side_step_width=");
      builder.append(this.ideal_side_step_width_);      builder.append(", ");

      builder.append("ideal_back_step_length=");
      builder.append(this.ideal_back_step_length_);      builder.append(", ");

      builder.append("wiggle_inside_delta=");
      builder.append(this.wiggle_inside_delta_);      builder.append(", ");

      builder.append("maximum_step_reach=");
      builder.append(this.maximum_step_reach_);      builder.append(", ");

      builder.append("maximum_step_yaw=");
      builder.append(this.maximum_step_yaw_);      builder.append(", ");

      builder.append("minimum_step_width=");
      builder.append(this.minimum_step_width_);      builder.append(", ");

      builder.append("minimum_step_length=");
      builder.append(this.minimum_step_length_);      builder.append(", ");

      builder.append("minimum_step_yaw=");
      builder.append(this.minimum_step_yaw_);      builder.append(", ");

      builder.append("maximum_step_reach_when_stepping_up=");
      builder.append(this.maximum_step_reach_when_stepping_up_);      builder.append(", ");

      builder.append("maximum_step_width_when_stepping_up=");
      builder.append(this.maximum_step_width_when_stepping_up_);      builder.append(", ");

      builder.append("maximum_step_z_when_stepping_up=");
      builder.append(this.maximum_step_z_when_stepping_up_);      builder.append(", ");

      builder.append("maximum_step_x_when_forward_and_down=");
      builder.append(this.maximum_step_x_when_forward_and_down_);      builder.append(", ");

      builder.append("maximum_step_y_when_forward_and_down=");
      builder.append(this.maximum_step_y_when_forward_and_down_);      builder.append(", ");

      builder.append("maximum_step_z_when_forward_and_down=");
      builder.append(this.maximum_step_z_when_forward_and_down_);      builder.append(", ");

      builder.append("translation_scale_from_grandparent_node=");
      builder.append(this.translation_scale_from_grandparent_node_);      builder.append(", ");

      builder.append("maximum_step_z=");
      builder.append(this.maximum_step_z_);      builder.append(", ");

      builder.append("minimum_step_z_when_fully_pitched=");
      builder.append(this.minimum_step_z_when_fully_pitched_);      builder.append(", ");

      builder.append("maximum_step_x_when_fully_pitched=");
      builder.append(this.maximum_step_x_when_fully_pitched_);      builder.append(", ");

      builder.append("step_yaw_reduction_factor_at_max_reach=");
      builder.append(this.step_yaw_reduction_factor_at_max_reach_);      builder.append(", ");

      builder.append("minimum_foothold_percent=");
      builder.append(this.minimum_foothold_percent_);      builder.append(", ");

      builder.append("minimum_surface_incline_radians=");
      builder.append(this.minimum_surface_incline_radians_);      builder.append(", ");

      builder.append("wiggle_while_planning=");
      builder.append(this.wiggle_while_planning_);      builder.append(", ");

      builder.append("enable_concave_hull_wiggler=");
      builder.append(this.enable_concave_hull_wiggler_);      builder.append(", ");

      builder.append("reject_if_cannot_fully_wiggle_inside=");
      builder.append(this.reject_if_cannot_fully_wiggle_inside_);      builder.append(", ");

      builder.append("maximum_xy_wiggle_distance=");
      builder.append(this.maximum_xy_wiggle_distance_);      builder.append(", ");

      builder.append("maximum_yaw_wiggle=");
      builder.append(this.maximum_yaw_wiggle_);      builder.append(", ");

      builder.append("maximum_z_penetration_on_valley_regions=");
      builder.append(this.maximum_z_penetration_on_valley_regions_);      builder.append(", ");

      builder.append("maximum_step_width=");
      builder.append(this.maximum_step_width_);      builder.append(", ");

      builder.append("cliff_height_to_avoid=");
      builder.append(this.cliff_height_to_avoid_);      builder.append(", ");

      builder.append("minimum_distance_from_cliff_bottoms=");
      builder.append(this.minimum_distance_from_cliff_bottoms_);      builder.append(", ");

      builder.append("body_box_height=");
      builder.append(this.body_box_height_);      builder.append(", ");

      builder.append("body_box_depth=");
      builder.append(this.body_box_depth_);      builder.append(", ");

      builder.append("body_box_width=");
      builder.append(this.body_box_width_);      builder.append(", ");

      builder.append("body_box_base_x=");
      builder.append(this.body_box_base_x_);      builder.append(", ");

      builder.append("body_box_base_y=");
      builder.append(this.body_box_base_y_);      builder.append(", ");

      builder.append("body_box_base_z=");
      builder.append(this.body_box_base_z_);      builder.append(", ");

      builder.append("maximum_snap_height=");
      builder.append(this.maximum_snap_height_);      builder.append(", ");

      builder.append("min_x_clearance_from_stance=");
      builder.append(this.min_x_clearance_from_stance_);      builder.append(", ");

      builder.append("min_y_clearance_from_stance=");
      builder.append(this.min_y_clearance_from_stance_);      builder.append(", ");

      builder.append("final_turn_proximity=");
      builder.append(this.final_turn_proximity_);      builder.append(", ");

      builder.append("yaw_weight=");
      builder.append(this.yaw_weight_);      builder.append(", ");

      builder.append("pitch_weight=");
      builder.append(this.pitch_weight_);      builder.append(", ");

      builder.append("roll_weight=");
      builder.append(this.roll_weight_);      builder.append(", ");

      builder.append("forward_weight=");
      builder.append(this.forward_weight_);      builder.append(", ");

      builder.append("lateral_weight=");
      builder.append(this.lateral_weight_);      builder.append(", ");

      builder.append("step_up_weight=");
      builder.append(this.step_up_weight_);      builder.append(", ");

      builder.append("step_down_weight=");
      builder.append(this.step_down_weight_);      builder.append(", ");

      builder.append("long_step_weight=");
      builder.append(this.long_step_weight_);      builder.append(", ");

      builder.append("foothold_area_weight=");
      builder.append(this.foothold_area_weight_);      builder.append(", ");

      builder.append("cost_per_step=");
      builder.append(this.cost_per_step_);      builder.append(", ");

      builder.append("a_star_heuristics_weight=");
      builder.append(this.a_star_heuristics_weight_);      builder.append(", ");

      builder.append("number_of_bounding_box_checks=");
      builder.append(this.number_of_bounding_box_checks_);      builder.append(", ");

      builder.append("maximum_2d_distance_from_bounding_box_to_penalize=");
      builder.append(this.maximum_2d_distance_from_bounding_box_to_penalize_);      builder.append(", ");

      builder.append("distance_from_path_tolerance=");
      builder.append(this.distance_from_path_tolerance_);      builder.append(", ");

      builder.append("delta_yaw_from_reference_tolerance=");
      builder.append(this.delta_yaw_from_reference_tolerance_);      builder.append(", ");

      builder.append("maximum_branch_factor=");
      builder.append(this.maximum_branch_factor_);      builder.append(", ");

      builder.append("enable_expansion_mask=");
      builder.append(this.enable_expansion_mask_);
      builder.append("}");
      return builder.toString();
   }
}<|MERGE_RESOLUTION|>--- conflicted
+++ resolved
@@ -441,9 +441,7 @@
    public double minimum_surface_incline_radians_ = -11.1;
 
    /**
-       
-<<<<<<< HEAD
-=======
+
     * The wiggler can either run as a post-processor on a resulting plan or on each candidate step while planning.
        
     * If true, this wiggles each candidate step, which will slow down plan times but resulting plans will be guarunteed to match step constraints.
@@ -452,8 +450,7 @@
    public boolean wiggle_while_planning_;
 
    /**
-       
->>>>>>> d0579187
+
     * There are two solvers for wiggling the step, one constrains to the region's convex hull and the other to the region's concave hull,
        
     * this toggles between them.
@@ -627,9 +624,7 @@
    public double body_box_base_z_ = -11.1;
 
    /**
-       
-<<<<<<< HEAD
-=======
+
     * Maximum height above a stance step that a candidate step is snapped to. Regions above this height are ignored.
        
     * Intended to avoid ceilings or obstacles that are above the top of the robot
@@ -638,8 +633,7 @@
    public double maximum_snap_height_ = -11.1;
 
    /**
-       
->>>>>>> d0579187
+
     * Parameter used inside the node expansion to avoid footsteps that would be on top of the stance foot.
        
     * Nodes are only added to the expanded list if they are outside the box around the stance foot defined by
@@ -1985,9 +1979,7 @@
 
 
    /**
-       
-<<<<<<< HEAD
-=======
+
     * The wiggler can either run as a post-processor on a resulting plan or on each candidate step while planning.
        
     * If true, this wiggles each candidate step, which will slow down plan times but resulting plans will be guarunteed to match step constraints.
@@ -2011,8 +2003,7 @@
 
 
    /**
-       
->>>>>>> d0579187
+
     * There are two solvers for wiggling the step, one constrains to the region's convex hull and the other to the region's concave hull,
        
     * this toggles between them.
@@ -2444,9 +2435,7 @@
 
 
    /**
-       
-<<<<<<< HEAD
-=======
+
     * Maximum height above a stance step that a candidate step is snapped to. Regions above this height are ignored.
        
     * Intended to avoid ceilings or obstacles that are above the top of the robot
@@ -2470,8 +2459,7 @@
 
 
    /**
-       
->>>>>>> d0579187
+
     * Parameter used inside the node expansion to avoid footsteps that would be on top of the stance foot.
        
     * Nodes are only added to the expanded list if they are outside the box around the stance foot defined by
