package controller_msgs.msg.dds;

import us.ihmc.communication.packets.Packet;
import us.ihmc.euclid.interfaces.Settable;
import us.ihmc.euclid.interfaces.EpsilonComparable;
import java.util.function.Supplier;
import us.ihmc.pubsub.TopicDataType;

/**
       * This message is part of the IHMC whole-body controller API.
       * This message specifies the position, orientation and side (left or right) of a desired footstep in world frame.
       */
public class FootstepDataMessage extends Packet<FootstepDataMessage> implements Settable<FootstepDataMessage>, EpsilonComparable<FootstepDataMessage>
{
   public static final byte ROBOT_SIDE_LEFT = (byte) 0;
   public static final byte ROBOT_SIDE_RIGHT = (byte) 1;
   public static final byte TRAJECTORY_TYPE_DEFAULT = (byte) 0;
   public static final byte TRAJECTORY_TYPE_OBSTACLE_CLEARANCE = (byte) 1;
   public static final byte TRAJECTORY_TYPE_CUSTOM = (byte) 2;
   public static final byte TRAJECTORY_TYPE_WAYPOINTS = (byte) 3;
   /**
            * Unique ID used to identify this message, should preferably be consecutively increasing.
            */
   public long sequence_id_;
   /**
            * Specifies which foot will swing to reach the footstep.
            */
   public byte robot_side_ = (byte) 255;
   /**
            * Specifies the position of the footstep (sole frame) in world frame.
            */
   public us.ihmc.euclid.tuple3D.Point3D location_;
   /**
            * Specifies the orientation of the footstep (sole frame) in world frame.
            */
   public us.ihmc.euclid.tuple4D.Quaternion orientation_;
   /**
            * Predicted contact points represent the vertices of the expected contact polygon between the foot and the world.
            * An empty list will request the controller to use the default foot support polygon.
            * Contact points  are expressed in sole frame. The ordering does not matter.
            * For example: to tell the controller to use the entire foot, the predicted contact points would be:
            * - x: 0.5 * foot_length, y: -0.5 * toe_width
            * - x: 0.5 * foot_length, y: 0.5 * toe_width
            * - x: -0.5 * foot_length, y: -0.5 * heel_width
            * - x: -0.5 * foot_length, y: 0.5 * heel_width
            * Note: The z coordinate of each point is ignored.
            */
   public us.ihmc.idl.IDLSequence.Object<us.ihmc.euclid.tuple3D.Point3D>  predicted_contact_points_2d_;
   /**
            * This contains information on what the swing trajectory should be for each step. Recommended is TRAJECTORY_TYPE_DEFAULT.
            */
   public byte trajectory_type_;
   /**
            * Contains information on how high the robot should swing its foot.
            * This affects trajectory types TRAJECTORY_TYPE_DEFAULT and TRAJECTORY_TYPE_OBSTACLE_CLEARANCE.
            * If a value smaller then the minimal swing height is chosen (e.g. 0.0) the swing height will be changed to a default value.
            */
   public double swing_height_ = -1.0;
   /**
            * In case the trajectory type is set to TRAJECTORY_TYPE_DEFAULT or TRAJECTORY_TYPE_OBSTACLE_CLEARANCE, custom waypoint proportions
            * can be requested. These proportions encode the xy positions of the swing trajectory's two waypoints. A proportion of 0.0 and 1.0 will
            * place a waypoint's xy-position at the start and end of the trajectory, respectively. If this value is empty, the default proportions are used.
            */
   public us.ihmc.idl.IDLSequence.Double  custom_waypoint_proportions_;
   /**
            * In case the trajectory type is set to TRAJECTORY_TYPE_CUSTOM two swing waypoints can be specified here.
            * The waypoints define sole positions.
            * The controller will compute times and velocities at the waypoints.
            * This is a convenient way to shape the trajectory of the swing.
            * If full control over the swing trajectory is desired use the trajectory type TRAJECTORY_TYPE_WAYPOINTS instead.
            * The position waypoints are expected in the trajectory frame.
            */
   public us.ihmc.idl.IDLSequence.Object<us.ihmc.euclid.tuple3D.Point3D>  custom_position_waypoints_;
   /**
            * In case the trajectory type is set to TRAJECTORY_TYPE_WAYPOINTS, swing waypoints can be specified here.
            * The waypoints do not include the start point (which is set to the current foot state at lift-off) and the touch down point
            * (which is specified by the location and orientation fields).
            * All waypoints are for the sole frame and expressed in the trajectory frame.
            * The maximum number of points can be found in the Footstep class.
            */
   public us.ihmc.idl.IDLSequence.Object<controller_msgs.msg.dds.SE3TrajectoryPointMessage>  swing_trajectory_;
   /**
            * In case the trajectory type is set to TRAJECTORY_TYPE_WAYPOINTS, this value can be used to specify the trajectory blend duration in seconds.
            * If greater than zero, waypoints that fall within the valid time window (beginning at the start of the swing phase and spanning the desired blend duration)
            * will be adjusted to account for the initial error between the actual and expected position and orientation of the swing foot.
            * Note that the expected_initial_location and expected_initial_orientation fields must be defined in order to enable trajectory blending.
            */
   public double swing_trajectory_blend_duration_;
   /**
            * The swingDuration is the time a foot is not in ground contact during a step.
            * If the value of this field is invalid (not positive) it will be replaced by a default swing_duration.
            */
   public double swing_duration_ = -1.0;
   /**
            * The transferDuration is the time spent with the feet in ground contact before a step.
            * If the value of this field is invalid (not positive) it will be replaced by a default transfer_duration.
            */
   public double transfer_duration_ = -1.0;
   /**
            * The time to delay this command on the controller side before being executed.
            */
   public double execution_delay_time_;
   /**
<<<<<<< HEAD
=======
            * The swing_duration_shift_fraction is the fraction of the swing duration spent shifting the weight from the heel of the foot to the toe of the foot.
            * A higher split fraction means that the weight is shifted to the toe slowly, then spends very little time on the toe.
            * A lower split fraction means that the weight is shifted to the toe quickly, then spends a long time on the toe.
            */
   public double swing_duration_shift_fraction_ = -1.0;
   /**
            * The swing_split_fraction is the fraction of the shift portion of swing duration spent shifting the weight from the heel of the foot to the ball of the foot.
            * A higher split fraction means that the weight is shifted to the ball slowly, then to the toe quickly.
            * A lower split fraction means that the weight is shifted to the ball quickly, then to the toe slowly.
            */
   public double swing_split_fraction_ = -1.0;
   /**
>>>>>>> cd1dc29b
            * The transfer_split_fraction is the fraction of the transfer duration spent shifting the weight from the trailing foot to the middle of the stance.
            * A higher split fraction means that the weight is shifted to the center slowly, then to the upcoming support foot quickly.
            * A lower split fraction means that the weight is shifted to the center quickly, then to the upcoming support foot slowly.
            */
   public double transfer_split_fraction_ = -1.0;
   /**
<<<<<<< HEAD
=======
            * The transfer_weight_distribution is the fraction through transfer that the CoP midpoint is located at.
            * A lower fraction means that the midpoint is located near the trailing foot.
            * A higher fraction means that the midpoint is located near the leading foot.
            */
   public double transfer_weight_distribution_ = -1.0;
   /**
>>>>>>> cd1dc29b
            * Time spent after touchdown to transition from heel or toe support to full foot support. Note, that this only has an
            * effect if the foot touches down non-flat. More specific: the foot pitch (in sole z-up frame) at touchdown must be
            * different from the pitch of the foothold pose provided in this message.
            */
   public double touchdown_duration_ = -1.0;
   /**
            * Time spent in toe or heel support before the step. This duration is part of the transfer duration and must therefore
            * be shorter then the transfer. Note, that this only has an effect if the swing trajectory is provided, the swing trajectory
            * has its first waypoint at time 0.0, and the pitch of the first swing waypoint (in sole z-up frame) is different from the
            * foot pitch.
            */
   public double liftoff_duration_ = -1.0;

   public FootstepDataMessage()
   {
      location_ = new us.ihmc.euclid.tuple3D.Point3D();
      orientation_ = new us.ihmc.euclid.tuple4D.Quaternion();
      predicted_contact_points_2d_ = new us.ihmc.idl.IDLSequence.Object<us.ihmc.euclid.tuple3D.Point3D> (10, new geometry_msgs.msg.dds.PointPubSubType());
      custom_waypoint_proportions_ = new us.ihmc.idl.IDLSequence.Double (2, "type_6");

      custom_position_waypoints_ = new us.ihmc.idl.IDLSequence.Object<us.ihmc.euclid.tuple3D.Point3D> (10, new geometry_msgs.msg.dds.PointPubSubType());
      swing_trajectory_ = new us.ihmc.idl.IDLSequence.Object<controller_msgs.msg.dds.SE3TrajectoryPointMessage> (10, new controller_msgs.msg.dds.SE3TrajectoryPointMessagePubSubType());

   }

   public FootstepDataMessage(FootstepDataMessage other)
   {
      this();
      set(other);
   }

   public void set(FootstepDataMessage other)
   {
      sequence_id_ = other.sequence_id_;

      robot_side_ = other.robot_side_;

      geometry_msgs.msg.dds.PointPubSubType.staticCopy(other.location_, location_);
      geometry_msgs.msg.dds.QuaternionPubSubType.staticCopy(other.orientation_, orientation_);
      predicted_contact_points_2d_.set(other.predicted_contact_points_2d_);
      trajectory_type_ = other.trajectory_type_;

      swing_height_ = other.swing_height_;

      custom_waypoint_proportions_.set(other.custom_waypoint_proportions_);
      custom_position_waypoints_.set(other.custom_position_waypoints_);
      swing_trajectory_.set(other.swing_trajectory_);
      swing_trajectory_blend_duration_ = other.swing_trajectory_blend_duration_;

      swing_duration_ = other.swing_duration_;

      transfer_duration_ = other.transfer_duration_;

      execution_delay_time_ = other.execution_delay_time_;

<<<<<<< HEAD
      transfer_split_fraction_ = other.transfer_split_fraction_;

=======
      swing_duration_shift_fraction_ = other.swing_duration_shift_fraction_;

      swing_split_fraction_ = other.swing_split_fraction_;

      transfer_split_fraction_ = other.transfer_split_fraction_;

      transfer_weight_distribution_ = other.transfer_weight_distribution_;

>>>>>>> cd1dc29b
      touchdown_duration_ = other.touchdown_duration_;

      liftoff_duration_ = other.liftoff_duration_;

   }

   /**
            * Unique ID used to identify this message, should preferably be consecutively increasing.
            */
   public void setSequenceId(long sequence_id)
   {
      sequence_id_ = sequence_id;
   }
   /**
            * Unique ID used to identify this message, should preferably be consecutively increasing.
            */
   public long getSequenceId()
   {
      return sequence_id_;
   }

   /**
            * Specifies which foot will swing to reach the footstep.
            */
   public void setRobotSide(byte robot_side)
   {
      robot_side_ = robot_side;
   }
   /**
            * Specifies which foot will swing to reach the footstep.
            */
   public byte getRobotSide()
   {
      return robot_side_;
   }


   /**
            * Specifies the position of the footstep (sole frame) in world frame.
            */
   public us.ihmc.euclid.tuple3D.Point3D getLocation()
   {
      return location_;
   }


   /**
            * Specifies the orientation of the footstep (sole frame) in world frame.
            */
   public us.ihmc.euclid.tuple4D.Quaternion getOrientation()
   {
      return orientation_;
   }


   /**
            * Predicted contact points represent the vertices of the expected contact polygon between the foot and the world.
            * An empty list will request the controller to use the default foot support polygon.
            * Contact points  are expressed in sole frame. The ordering does not matter.
            * For example: to tell the controller to use the entire foot, the predicted contact points would be:
            * - x: 0.5 * foot_length, y: -0.5 * toe_width
            * - x: 0.5 * foot_length, y: 0.5 * toe_width
            * - x: -0.5 * foot_length, y: -0.5 * heel_width
            * - x: -0.5 * foot_length, y: 0.5 * heel_width
            * Note: The z coordinate of each point is ignored.
            */
   public us.ihmc.idl.IDLSequence.Object<us.ihmc.euclid.tuple3D.Point3D>  getPredictedContactPoints2d()
   {
      return predicted_contact_points_2d_;
   }

   /**
            * This contains information on what the swing trajectory should be for each step. Recommended is TRAJECTORY_TYPE_DEFAULT.
            */
   public void setTrajectoryType(byte trajectory_type)
   {
      trajectory_type_ = trajectory_type;
   }
   /**
            * This contains information on what the swing trajectory should be for each step. Recommended is TRAJECTORY_TYPE_DEFAULT.
            */
   public byte getTrajectoryType()
   {
      return trajectory_type_;
   }

   /**
            * Contains information on how high the robot should swing its foot.
            * This affects trajectory types TRAJECTORY_TYPE_DEFAULT and TRAJECTORY_TYPE_OBSTACLE_CLEARANCE.
            * If a value smaller then the minimal swing height is chosen (e.g. 0.0) the swing height will be changed to a default value.
            */
   public void setSwingHeight(double swing_height)
   {
      swing_height_ = swing_height;
   }
   /**
            * Contains information on how high the robot should swing its foot.
            * This affects trajectory types TRAJECTORY_TYPE_DEFAULT and TRAJECTORY_TYPE_OBSTACLE_CLEARANCE.
            * If a value smaller then the minimal swing height is chosen (e.g. 0.0) the swing height will be changed to a default value.
            */
   public double getSwingHeight()
   {
      return swing_height_;
   }


   /**
            * In case the trajectory type is set to TRAJECTORY_TYPE_DEFAULT or TRAJECTORY_TYPE_OBSTACLE_CLEARANCE, custom waypoint proportions
            * can be requested. These proportions encode the xy positions of the swing trajectory's two waypoints. A proportion of 0.0 and 1.0 will
            * place a waypoint's xy-position at the start and end of the trajectory, respectively. If this value is empty, the default proportions are used.
            */
   public us.ihmc.idl.IDLSequence.Double  getCustomWaypointProportions()
   {
      return custom_waypoint_proportions_;
   }


   /**
            * In case the trajectory type is set to TRAJECTORY_TYPE_CUSTOM two swing waypoints can be specified here.
            * The waypoints define sole positions.
            * The controller will compute times and velocities at the waypoints.
            * This is a convenient way to shape the trajectory of the swing.
            * If full control over the swing trajectory is desired use the trajectory type TRAJECTORY_TYPE_WAYPOINTS instead.
            * The position waypoints are expected in the trajectory frame.
            */
   public us.ihmc.idl.IDLSequence.Object<us.ihmc.euclid.tuple3D.Point3D>  getCustomPositionWaypoints()
   {
      return custom_position_waypoints_;
   }


   /**
            * In case the trajectory type is set to TRAJECTORY_TYPE_WAYPOINTS, swing waypoints can be specified here.
            * The waypoints do not include the start point (which is set to the current foot state at lift-off) and the touch down point
            * (which is specified by the location and orientation fields).
            * All waypoints are for the sole frame and expressed in the trajectory frame.
            * The maximum number of points can be found in the Footstep class.
            */
   public us.ihmc.idl.IDLSequence.Object<controller_msgs.msg.dds.SE3TrajectoryPointMessage>  getSwingTrajectory()
   {
      return swing_trajectory_;
   }

   /**
            * In case the trajectory type is set to TRAJECTORY_TYPE_WAYPOINTS, this value can be used to specify the trajectory blend duration in seconds.
            * If greater than zero, waypoints that fall within the valid time window (beginning at the start of the swing phase and spanning the desired blend duration)
            * will be adjusted to account for the initial error between the actual and expected position and orientation of the swing foot.
            * Note that the expected_initial_location and expected_initial_orientation fields must be defined in order to enable trajectory blending.
            */
   public void setSwingTrajectoryBlendDuration(double swing_trajectory_blend_duration)
   {
      swing_trajectory_blend_duration_ = swing_trajectory_blend_duration;
   }
   /**
            * In case the trajectory type is set to TRAJECTORY_TYPE_WAYPOINTS, this value can be used to specify the trajectory blend duration in seconds.
            * If greater than zero, waypoints that fall within the valid time window (beginning at the start of the swing phase and spanning the desired blend duration)
            * will be adjusted to account for the initial error between the actual and expected position and orientation of the swing foot.
            * Note that the expected_initial_location and expected_initial_orientation fields must be defined in order to enable trajectory blending.
            */
   public double getSwingTrajectoryBlendDuration()
   {
      return swing_trajectory_blend_duration_;
   }

   /**
            * The swingDuration is the time a foot is not in ground contact during a step.
            * If the value of this field is invalid (not positive) it will be replaced by a default swing_duration.
            */
   public void setSwingDuration(double swing_duration)
   {
      swing_duration_ = swing_duration;
   }
   /**
            * The swingDuration is the time a foot is not in ground contact during a step.
            * If the value of this field is invalid (not positive) it will be replaced by a default swing_duration.
            */
   public double getSwingDuration()
   {
      return swing_duration_;
   }

   /**
            * The transferDuration is the time spent with the feet in ground contact before a step.
            * If the value of this field is invalid (not positive) it will be replaced by a default transfer_duration.
            */
   public void setTransferDuration(double transfer_duration)
   {
      transfer_duration_ = transfer_duration;
   }
   /**
            * The transferDuration is the time spent with the feet in ground contact before a step.
            * If the value of this field is invalid (not positive) it will be replaced by a default transfer_duration.
            */
   public double getTransferDuration()
   {
      return transfer_duration_;
   }

   /**
            * The time to delay this command on the controller side before being executed.
            */
   public void setExecutionDelayTime(double execution_delay_time)
   {
      execution_delay_time_ = execution_delay_time;
   }
   /**
            * The time to delay this command on the controller side before being executed.
            */
   public double getExecutionDelayTime()
   {
      return execution_delay_time_;
   }

   /**
<<<<<<< HEAD
=======
            * The swing_duration_shift_fraction is the fraction of the swing duration spent shifting the weight from the heel of the foot to the toe of the foot.
            * A higher split fraction means that the weight is shifted to the toe slowly, then spends very little time on the toe.
            * A lower split fraction means that the weight is shifted to the toe quickly, then spends a long time on the toe.
            */
   public void setSwingDurationShiftFraction(double swing_duration_shift_fraction)
   {
      swing_duration_shift_fraction_ = swing_duration_shift_fraction;
   }
   /**
            * The swing_duration_shift_fraction is the fraction of the swing duration spent shifting the weight from the heel of the foot to the toe of the foot.
            * A higher split fraction means that the weight is shifted to the toe slowly, then spends very little time on the toe.
            * A lower split fraction means that the weight is shifted to the toe quickly, then spends a long time on the toe.
            */
   public double getSwingDurationShiftFraction()
   {
      return swing_duration_shift_fraction_;
   }

   /**
            * The swing_split_fraction is the fraction of the shift portion of swing duration spent shifting the weight from the heel of the foot to the ball of the foot.
            * A higher split fraction means that the weight is shifted to the ball slowly, then to the toe quickly.
            * A lower split fraction means that the weight is shifted to the ball quickly, then to the toe slowly.
            */
   public void setSwingSplitFraction(double swing_split_fraction)
   {
      swing_split_fraction_ = swing_split_fraction;
   }
   /**
            * The swing_split_fraction is the fraction of the shift portion of swing duration spent shifting the weight from the heel of the foot to the ball of the foot.
            * A higher split fraction means that the weight is shifted to the ball slowly, then to the toe quickly.
            * A lower split fraction means that the weight is shifted to the ball quickly, then to the toe slowly.
            */
   public double getSwingSplitFraction()
   {
      return swing_split_fraction_;
   }

   /**
>>>>>>> cd1dc29b
            * The transfer_split_fraction is the fraction of the transfer duration spent shifting the weight from the trailing foot to the middle of the stance.
            * A higher split fraction means that the weight is shifted to the center slowly, then to the upcoming support foot quickly.
            * A lower split fraction means that the weight is shifted to the center quickly, then to the upcoming support foot slowly.
            */
   public void setTransferSplitFraction(double transfer_split_fraction)
   {
      transfer_split_fraction_ = transfer_split_fraction;
   }
   /**
            * The transfer_split_fraction is the fraction of the transfer duration spent shifting the weight from the trailing foot to the middle of the stance.
            * A higher split fraction means that the weight is shifted to the center slowly, then to the upcoming support foot quickly.
            * A lower split fraction means that the weight is shifted to the center quickly, then to the upcoming support foot slowly.
            */
   public double getTransferSplitFraction()
   {
      return transfer_split_fraction_;
   }

   /**
<<<<<<< HEAD
=======
            * The transfer_weight_distribution is the fraction through transfer that the CoP midpoint is located at.
            * A lower fraction means that the midpoint is located near the trailing foot.
            * A higher fraction means that the midpoint is located near the leading foot.
            */
   public void setTransferWeightDistribution(double transfer_weight_distribution)
   {
      transfer_weight_distribution_ = transfer_weight_distribution;
   }
   /**
            * The transfer_weight_distribution is the fraction through transfer that the CoP midpoint is located at.
            * A lower fraction means that the midpoint is located near the trailing foot.
            * A higher fraction means that the midpoint is located near the leading foot.
            */
   public double getTransferWeightDistribution()
   {
      return transfer_weight_distribution_;
   }

   /**
>>>>>>> cd1dc29b
            * Time spent after touchdown to transition from heel or toe support to full foot support. Note, that this only has an
            * effect if the foot touches down non-flat. More specific: the foot pitch (in sole z-up frame) at touchdown must be
            * different from the pitch of the foothold pose provided in this message.
            */
   public void setTouchdownDuration(double touchdown_duration)
   {
      touchdown_duration_ = touchdown_duration;
   }
   /**
            * Time spent after touchdown to transition from heel or toe support to full foot support. Note, that this only has an
            * effect if the foot touches down non-flat. More specific: the foot pitch (in sole z-up frame) at touchdown must be
            * different from the pitch of the foothold pose provided in this message.
            */
   public double getTouchdownDuration()
   {
      return touchdown_duration_;
   }

   /**
            * Time spent in toe or heel support before the step. This duration is part of the transfer duration and must therefore
            * be shorter then the transfer. Note, that this only has an effect if the swing trajectory is provided, the swing trajectory
            * has its first waypoint at time 0.0, and the pitch of the first swing waypoint (in sole z-up frame) is different from the
            * foot pitch.
            */
   public void setLiftoffDuration(double liftoff_duration)
   {
      liftoff_duration_ = liftoff_duration;
   }
   /**
            * Time spent in toe or heel support before the step. This duration is part of the transfer duration and must therefore
            * be shorter then the transfer. Note, that this only has an effect if the swing trajectory is provided, the swing trajectory
            * has its first waypoint at time 0.0, and the pitch of the first swing waypoint (in sole z-up frame) is different from the
            * foot pitch.
            */
   public double getLiftoffDuration()
   {
      return liftoff_duration_;
   }


   public static Supplier<FootstepDataMessagePubSubType> getPubSubType()
   {
      return FootstepDataMessagePubSubType::new;
   }

   @Override
   public Supplier<TopicDataType> getPubSubTypePacket()
   {
      return FootstepDataMessagePubSubType::new;
   }

   @Override
   public boolean epsilonEquals(FootstepDataMessage other, double epsilon)
   {
      if(other == null) return false;
      if(other == this) return true;

      if (!us.ihmc.idl.IDLTools.epsilonEqualsPrimitive(this.sequence_id_, other.sequence_id_, epsilon)) return false;

      if (!us.ihmc.idl.IDLTools.epsilonEqualsPrimitive(this.robot_side_, other.robot_side_, epsilon)) return false;

      if (!this.location_.epsilonEquals(other.location_, epsilon)) return false;
      if (!this.orientation_.epsilonEquals(other.orientation_, epsilon)) return false;
      if (this.predicted_contact_points_2d_.size() != other.predicted_contact_points_2d_.size()) { return false; }
      else
      {
         for (int i = 0; i < this.predicted_contact_points_2d_.size(); i++)
         {  if (!this.predicted_contact_points_2d_.get(i).epsilonEquals(other.predicted_contact_points_2d_.get(i), epsilon)) return false; }
      }

      if (!us.ihmc.idl.IDLTools.epsilonEqualsPrimitive(this.trajectory_type_, other.trajectory_type_, epsilon)) return false;

      if (!us.ihmc.idl.IDLTools.epsilonEqualsPrimitive(this.swing_height_, other.swing_height_, epsilon)) return false;

      if (!us.ihmc.idl.IDLTools.epsilonEqualsDoubleSequence(this.custom_waypoint_proportions_, other.custom_waypoint_proportions_, epsilon)) return false;

      if (this.custom_position_waypoints_.size() != other.custom_position_waypoints_.size()) { return false; }
      else
      {
         for (int i = 0; i < this.custom_position_waypoints_.size(); i++)
         {  if (!this.custom_position_waypoints_.get(i).epsilonEquals(other.custom_position_waypoints_.get(i), epsilon)) return false; }
      }

      if (this.swing_trajectory_.size() != other.swing_trajectory_.size()) { return false; }
      else
      {
         for (int i = 0; i < this.swing_trajectory_.size(); i++)
         {  if (!this.swing_trajectory_.get(i).epsilonEquals(other.swing_trajectory_.get(i), epsilon)) return false; }
      }

      if (!us.ihmc.idl.IDLTools.epsilonEqualsPrimitive(this.swing_trajectory_blend_duration_, other.swing_trajectory_blend_duration_, epsilon)) return false;

      if (!us.ihmc.idl.IDLTools.epsilonEqualsPrimitive(this.swing_duration_, other.swing_duration_, epsilon)) return false;

      if (!us.ihmc.idl.IDLTools.epsilonEqualsPrimitive(this.transfer_duration_, other.transfer_duration_, epsilon)) return false;

      if (!us.ihmc.idl.IDLTools.epsilonEqualsPrimitive(this.execution_delay_time_, other.execution_delay_time_, epsilon)) return false;

<<<<<<< HEAD
      if (!us.ihmc.idl.IDLTools.epsilonEqualsPrimitive(this.transfer_split_fraction_, other.transfer_split_fraction_, epsilon)) return false;

=======
      if (!us.ihmc.idl.IDLTools.epsilonEqualsPrimitive(this.swing_duration_shift_fraction_, other.swing_duration_shift_fraction_, epsilon)) return false;

      if (!us.ihmc.idl.IDLTools.epsilonEqualsPrimitive(this.swing_split_fraction_, other.swing_split_fraction_, epsilon)) return false;

      if (!us.ihmc.idl.IDLTools.epsilonEqualsPrimitive(this.transfer_split_fraction_, other.transfer_split_fraction_, epsilon)) return false;

      if (!us.ihmc.idl.IDLTools.epsilonEqualsPrimitive(this.transfer_weight_distribution_, other.transfer_weight_distribution_, epsilon)) return false;

>>>>>>> cd1dc29b
      if (!us.ihmc.idl.IDLTools.epsilonEqualsPrimitive(this.touchdown_duration_, other.touchdown_duration_, epsilon)) return false;

      if (!us.ihmc.idl.IDLTools.epsilonEqualsPrimitive(this.liftoff_duration_, other.liftoff_duration_, epsilon)) return false;


      return true;
   }

   @Override
   public boolean equals(Object other)
   {
      if(other == null) return false;
      if(other == this) return true;
      if(!(other instanceof FootstepDataMessage)) return false;

      FootstepDataMessage otherMyClass = (FootstepDataMessage) other;

      if(this.sequence_id_ != otherMyClass.sequence_id_) return false;

      if(this.robot_side_ != otherMyClass.robot_side_) return false;

      if (!this.location_.equals(otherMyClass.location_)) return false;
      if (!this.orientation_.equals(otherMyClass.orientation_)) return false;
      if (!this.predicted_contact_points_2d_.equals(otherMyClass.predicted_contact_points_2d_)) return false;
      if(this.trajectory_type_ != otherMyClass.trajectory_type_) return false;

      if(this.swing_height_ != otherMyClass.swing_height_) return false;

      if (!this.custom_waypoint_proportions_.equals(otherMyClass.custom_waypoint_proportions_)) return false;
      if (!this.custom_position_waypoints_.equals(otherMyClass.custom_position_waypoints_)) return false;
      if (!this.swing_trajectory_.equals(otherMyClass.swing_trajectory_)) return false;
      if(this.swing_trajectory_blend_duration_ != otherMyClass.swing_trajectory_blend_duration_) return false;

      if(this.swing_duration_ != otherMyClass.swing_duration_) return false;

      if(this.transfer_duration_ != otherMyClass.transfer_duration_) return false;

      if(this.execution_delay_time_ != otherMyClass.execution_delay_time_) return false;

<<<<<<< HEAD
      if(this.transfer_split_fraction_ != otherMyClass.transfer_split_fraction_) return false;

=======
      if(this.swing_duration_shift_fraction_ != otherMyClass.swing_duration_shift_fraction_) return false;

      if(this.swing_split_fraction_ != otherMyClass.swing_split_fraction_) return false;

      if(this.transfer_split_fraction_ != otherMyClass.transfer_split_fraction_) return false;

      if(this.transfer_weight_distribution_ != otherMyClass.transfer_weight_distribution_) return false;

>>>>>>> cd1dc29b
      if(this.touchdown_duration_ != otherMyClass.touchdown_duration_) return false;

      if(this.liftoff_duration_ != otherMyClass.liftoff_duration_) return false;


      return true;
   }

   @Override
   public java.lang.String toString()
   {
      StringBuilder builder = new StringBuilder();

      builder.append("FootstepDataMessage {");
      builder.append("sequence_id=");
      builder.append(this.sequence_id_);      builder.append(", ");
      builder.append("robot_side=");
      builder.append(this.robot_side_);      builder.append(", ");
      builder.append("location=");
      builder.append(this.location_);      builder.append(", ");
      builder.append("orientation=");
      builder.append(this.orientation_);      builder.append(", ");
      builder.append("predicted_contact_points_2d=");
      builder.append(this.predicted_contact_points_2d_);      builder.append(", ");
      builder.append("trajectory_type=");
      builder.append(this.trajectory_type_);      builder.append(", ");
      builder.append("swing_height=");
      builder.append(this.swing_height_);      builder.append(", ");
      builder.append("custom_waypoint_proportions=");
      builder.append(this.custom_waypoint_proportions_);      builder.append(", ");
      builder.append("custom_position_waypoints=");
      builder.append(this.custom_position_waypoints_);      builder.append(", ");
      builder.append("swing_trajectory=");
      builder.append(this.swing_trajectory_);      builder.append(", ");
      builder.append("swing_trajectory_blend_duration=");
      builder.append(this.swing_trajectory_blend_duration_);      builder.append(", ");
      builder.append("swing_duration=");
      builder.append(this.swing_duration_);      builder.append(", ");
      builder.append("transfer_duration=");
      builder.append(this.transfer_duration_);      builder.append(", ");
      builder.append("execution_delay_time=");
      builder.append(this.execution_delay_time_);      builder.append(", ");
<<<<<<< HEAD
      builder.append("transfer_split_fraction=");
      builder.append(this.transfer_split_fraction_);      builder.append(", ");
=======
      builder.append("swing_duration_shift_fraction=");
      builder.append(this.swing_duration_shift_fraction_);      builder.append(", ");
      builder.append("swing_split_fraction=");
      builder.append(this.swing_split_fraction_);      builder.append(", ");
      builder.append("transfer_split_fraction=");
      builder.append(this.transfer_split_fraction_);      builder.append(", ");
      builder.append("transfer_weight_distribution=");
      builder.append(this.transfer_weight_distribution_);      builder.append(", ");
>>>>>>> cd1dc29b
      builder.append("touchdown_duration=");
      builder.append(this.touchdown_duration_);      builder.append(", ");
      builder.append("liftoff_duration=");
      builder.append(this.liftoff_duration_);
      builder.append("}");
      return builder.toString();
   }
}<|MERGE_RESOLUTION|>--- conflicted
+++ resolved
@@ -101,8 +101,6 @@
             */
    public double execution_delay_time_;
    /**
-<<<<<<< HEAD
-=======
             * The swing_duration_shift_fraction is the fraction of the swing duration spent shifting the weight from the heel of the foot to the toe of the foot.
             * A higher split fraction means that the weight is shifted to the toe slowly, then spends very little time on the toe.
             * A lower split fraction means that the weight is shifted to the toe quickly, then spends a long time on the toe.
@@ -115,22 +113,18 @@
             */
    public double swing_split_fraction_ = -1.0;
    /**
->>>>>>> cd1dc29b
             * The transfer_split_fraction is the fraction of the transfer duration spent shifting the weight from the trailing foot to the middle of the stance.
             * A higher split fraction means that the weight is shifted to the center slowly, then to the upcoming support foot quickly.
             * A lower split fraction means that the weight is shifted to the center quickly, then to the upcoming support foot slowly.
             */
    public double transfer_split_fraction_ = -1.0;
    /**
-<<<<<<< HEAD
-=======
             * The transfer_weight_distribution is the fraction through transfer that the CoP midpoint is located at.
             * A lower fraction means that the midpoint is located near the trailing foot.
             * A higher fraction means that the midpoint is located near the leading foot.
             */
    public double transfer_weight_distribution_ = -1.0;
    /**
->>>>>>> cd1dc29b
             * Time spent after touchdown to transition from heel or toe support to full foot support. Note, that this only has an
             * effect if the foot touches down non-flat. More specific: the foot pitch (in sole z-up frame) at touchdown must be
             * different from the pitch of the foothold pose provided in this message.
@@ -186,19 +180,14 @@
 
       execution_delay_time_ = other.execution_delay_time_;
 
-<<<<<<< HEAD
+      swing_duration_shift_fraction_ = other.swing_duration_shift_fraction_;
+
+      swing_split_fraction_ = other.swing_split_fraction_;
+
       transfer_split_fraction_ = other.transfer_split_fraction_;
 
-=======
-      swing_duration_shift_fraction_ = other.swing_duration_shift_fraction_;
-
-      swing_split_fraction_ = other.swing_split_fraction_;
-
-      transfer_split_fraction_ = other.transfer_split_fraction_;
-
       transfer_weight_distribution_ = other.transfer_weight_distribution_;
 
->>>>>>> cd1dc29b
       touchdown_duration_ = other.touchdown_duration_;
 
       liftoff_duration_ = other.liftoff_duration_;
@@ -413,8 +402,6 @@
    }
 
    /**
-<<<<<<< HEAD
-=======
             * The swing_duration_shift_fraction is the fraction of the swing duration spent shifting the weight from the heel of the foot to the toe of the foot.
             * A higher split fraction means that the weight is shifted to the toe slowly, then spends very little time on the toe.
             * A lower split fraction means that the weight is shifted to the toe quickly, then spends a long time on the toe.
@@ -453,7 +440,6 @@
    }
 
    /**
->>>>>>> cd1dc29b
             * The transfer_split_fraction is the fraction of the transfer duration spent shifting the weight from the trailing foot to the middle of the stance.
             * A higher split fraction means that the weight is shifted to the center slowly, then to the upcoming support foot quickly.
             * A lower split fraction means that the weight is shifted to the center quickly, then to the upcoming support foot slowly.
@@ -473,8 +459,6 @@
    }
 
    /**
-<<<<<<< HEAD
-=======
             * The transfer_weight_distribution is the fraction through transfer that the CoP midpoint is located at.
             * A lower fraction means that the midpoint is located near the trailing foot.
             * A higher fraction means that the midpoint is located near the leading foot.
@@ -494,7 +478,6 @@
    }
 
    /**
->>>>>>> cd1dc29b
             * Time spent after touchdown to transition from heel or toe support to full foot support. Note, that this only has an
             * effect if the foot touches down non-flat. More specific: the foot pitch (in sole z-up frame) at touchdown must be
             * different from the pitch of the foothold pose provided in this message.
@@ -593,19 +576,14 @@
 
       if (!us.ihmc.idl.IDLTools.epsilonEqualsPrimitive(this.execution_delay_time_, other.execution_delay_time_, epsilon)) return false;
 
-<<<<<<< HEAD
+      if (!us.ihmc.idl.IDLTools.epsilonEqualsPrimitive(this.swing_duration_shift_fraction_, other.swing_duration_shift_fraction_, epsilon)) return false;
+
+      if (!us.ihmc.idl.IDLTools.epsilonEqualsPrimitive(this.swing_split_fraction_, other.swing_split_fraction_, epsilon)) return false;
+
       if (!us.ihmc.idl.IDLTools.epsilonEqualsPrimitive(this.transfer_split_fraction_, other.transfer_split_fraction_, epsilon)) return false;
 
-=======
-      if (!us.ihmc.idl.IDLTools.epsilonEqualsPrimitive(this.swing_duration_shift_fraction_, other.swing_duration_shift_fraction_, epsilon)) return false;
-
-      if (!us.ihmc.idl.IDLTools.epsilonEqualsPrimitive(this.swing_split_fraction_, other.swing_split_fraction_, epsilon)) return false;
-
-      if (!us.ihmc.idl.IDLTools.epsilonEqualsPrimitive(this.transfer_split_fraction_, other.transfer_split_fraction_, epsilon)) return false;
-
       if (!us.ihmc.idl.IDLTools.epsilonEqualsPrimitive(this.transfer_weight_distribution_, other.transfer_weight_distribution_, epsilon)) return false;
 
->>>>>>> cd1dc29b
       if (!us.ihmc.idl.IDLTools.epsilonEqualsPrimitive(this.touchdown_duration_, other.touchdown_duration_, epsilon)) return false;
 
       if (!us.ihmc.idl.IDLTools.epsilonEqualsPrimitive(this.liftoff_duration_, other.liftoff_duration_, epsilon)) return false;
@@ -645,19 +623,14 @@
 
       if(this.execution_delay_time_ != otherMyClass.execution_delay_time_) return false;
 
-<<<<<<< HEAD
+      if(this.swing_duration_shift_fraction_ != otherMyClass.swing_duration_shift_fraction_) return false;
+
+      if(this.swing_split_fraction_ != otherMyClass.swing_split_fraction_) return false;
+
       if(this.transfer_split_fraction_ != otherMyClass.transfer_split_fraction_) return false;
 
-=======
-      if(this.swing_duration_shift_fraction_ != otherMyClass.swing_duration_shift_fraction_) return false;
-
-      if(this.swing_split_fraction_ != otherMyClass.swing_split_fraction_) return false;
-
-      if(this.transfer_split_fraction_ != otherMyClass.transfer_split_fraction_) return false;
-
       if(this.transfer_weight_distribution_ != otherMyClass.transfer_weight_distribution_) return false;
 
->>>>>>> cd1dc29b
       if(this.touchdown_duration_ != otherMyClass.touchdown_duration_) return false;
 
       if(this.liftoff_duration_ != otherMyClass.liftoff_duration_) return false;
@@ -700,10 +673,6 @@
       builder.append(this.transfer_duration_);      builder.append(", ");
       builder.append("execution_delay_time=");
       builder.append(this.execution_delay_time_);      builder.append(", ");
-<<<<<<< HEAD
-      builder.append("transfer_split_fraction=");
-      builder.append(this.transfer_split_fraction_);      builder.append(", ");
-=======
       builder.append("swing_duration_shift_fraction=");
       builder.append(this.swing_duration_shift_fraction_);      builder.append(", ");
       builder.append("swing_split_fraction=");
@@ -712,7 +681,6 @@
       builder.append(this.transfer_split_fraction_);      builder.append(", ");
       builder.append("transfer_weight_distribution=");
       builder.append(this.transfer_weight_distribution_);      builder.append(", ");
->>>>>>> cd1dc29b
       builder.append("touchdown_duration=");
       builder.append(this.touchdown_duration_);      builder.append(", ");
       builder.append("liftoff_duration=");
