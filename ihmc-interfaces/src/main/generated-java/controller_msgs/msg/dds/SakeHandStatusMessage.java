package controller_msgs.msg.dds;

import us.ihmc.communication.packets.Packet;
import us.ihmc.euclid.interfaces.Settable;
import us.ihmc.euclid.interfaces.EpsilonComparable;
import java.util.function.Supplier;
import us.ihmc.pubsub.TopicDataType;

/**
       * Message used to report the current joint angles for the fingers of the sake gripper.
       */
public class SakeHandStatusMessage extends Packet<SakeHandStatusMessage> implements Settable<SakeHandStatusMessage>, EpsilonComparable<SakeHandStatusMessage>
{
   public static final byte ROBOT_SIDE_LEFT = (byte) 0;
   public static final byte ROBOT_SIDE_RIGHT = (byte) 1;
   /**
            * Specifies the side of the robot of the hand being referred to
            */
   public byte robot_side_ = (byte) 255;
   /**
            * 0.0 open, 1.0 closed
            */
   public double normalized_desired_position_;
   /**
            * The current dynamixel position, normalized to the gripper range of motion
            * 0.0 (fingers touching) -> 1.0 (open 210 degrees between fingers)
            */
<<<<<<< HEAD
   public double normalized_desired_torque_;
   /**
            * Celsius divided by 100
            */
   public double normalized_temperature_;
   /**
            * 0.0 open, 1.0 closed
            */
   public double normalized_measured_position_;
   /**
            * 0.0 min, 1.0 max
            */
   public double normalized_measured_torque_;
   /**
            * -1.0 = opening, 1.0 = closing. 0.0 = not moving
            */
   public double normalized_measured_velocity_;
   /**
            * error message as reported by Dynamixel. See: https://emanual.robotis.com/docs/en/dxl/protocol1/#error
            */
   public java.lang.StringBuilder error_message_;
   /**
            * tick value from Dynamixel. Increments from 0 to 32767, then repeats
            */
   public int realtime_tick_;
=======
   public double normalized_current_position_;
   /**
            * The current dynamixel torque
            * 0.0: dynamixel will not apply any force and will not achieve desired position
            * 0.3: A reasonable normal value
            * 1.0: dynamixel max torque which will quickly overheat the motor
            */
   public double normalized_current_torque_;
   public double normalized_desired_position_;
   public double normalized_torque_limit_;
   public boolean is_calibrated_;
   public boolean needs_reset_;
>>>>>>> 59d22d22

   public SakeHandStatusMessage()
   {
      error_message_ = new java.lang.StringBuilder(255);
   }

   public SakeHandStatusMessage(SakeHandStatusMessage other)
   {
      this();
      set(other);
   }

   public void set(SakeHandStatusMessage other)
   {
      robot_side_ = other.robot_side_;

      normalized_desired_position_ = other.normalized_desired_position_;

<<<<<<< HEAD
      normalized_desired_torque_ = other.normalized_desired_torque_;

      normalized_temperature_ = other.normalized_temperature_;

      normalized_measured_position_ = other.normalized_measured_position_;

      normalized_measured_torque_ = other.normalized_measured_torque_;
=======
      normalized_current_position_ = other.normalized_current_position_;

      normalized_current_torque_ = other.normalized_current_torque_;

      normalized_desired_position_ = other.normalized_desired_position_;

      normalized_torque_limit_ = other.normalized_torque_limit_;

      is_calibrated_ = other.is_calibrated_;
>>>>>>> 59d22d22

      normalized_measured_velocity_ = other.normalized_measured_velocity_;

      error_message_.setLength(0);
      error_message_.append(other.error_message_);

      realtime_tick_ = other.realtime_tick_;

   }

   /**
            * Specifies the side of the robot of the hand being referred to
            */
   public void setRobotSide(byte robot_side)
   {
      robot_side_ = robot_side;
   }
   /**
            * Specifies the side of the robot of the hand being referred to
            */
   public byte getRobotSide()
   {
      return robot_side_;
   }

   /**
            * 0.0 open, 1.0 closed
            */
   public void setNormalizedDesiredPosition(double normalized_desired_position)
   {
      normalized_desired_position_ = normalized_desired_position;
   }
   /**
            * 0.0 open, 1.0 closed
            */
   public double getNormalizedDesiredPosition()
   {
      return normalized_desired_position_;
   }

   /**
            * The current dynamixel position, normalized to the gripper range of motion
            * 0.0 (fingers touching) -> 1.0 (open 210 degrees between fingers)
            */
<<<<<<< HEAD
   public void setNormalizedDesiredTorque(double normalized_desired_torque)
   {
      normalized_desired_torque_ = normalized_desired_torque;
=======
   public void setNormalizedCurrentPosition(double normalized_current_position)
   {
      normalized_current_position_ = normalized_current_position;
>>>>>>> 59d22d22
   }
   /**
            * The current dynamixel position, normalized to the gripper range of motion
            * 0.0 (fingers touching) -> 1.0 (open 210 degrees between fingers)
            */
<<<<<<< HEAD
   public double getNormalizedDesiredTorque()
   {
      return normalized_desired_torque_;
   }

   /**
            * Celsius divided by 100
            */
   public void setNormalizedTemperature(double normalized_temperature)
   {
      normalized_temperature_ = normalized_temperature;
   }
   /**
            * Celsius divided by 100
            */
   public double getNormalizedTemperature()
   {
      return normalized_temperature_;
   }

   /**
            * 0.0 open, 1.0 closed
            */
   public void setNormalizedMeasuredPosition(double normalized_measured_position)
   {
      normalized_measured_position_ = normalized_measured_position;
   }
   /**
            * 0.0 open, 1.0 closed
            */
   public double getNormalizedMeasuredPosition()
   {
      return normalized_measured_position_;
   }

   /**
            * 0.0 min, 1.0 max
            */
   public void setNormalizedMeasuredTorque(double normalized_measured_torque)
   {
      normalized_measured_torque_ = normalized_measured_torque;
   }
   /**
            * 0.0 min, 1.0 max
            */
   public double getNormalizedMeasuredTorque()
   {
      return normalized_measured_torque_;
   }

   /**
            * -1.0 = opening, 1.0 = closing. 0.0 = not moving
            */
   public void setNormalizedMeasuredVelocity(double normalized_measured_velocity)
   {
      normalized_measured_velocity_ = normalized_measured_velocity;
   }
   /**
            * -1.0 = opening, 1.0 = closing. 0.0 = not moving
            */
   public double getNormalizedMeasuredVelocity()
   {
      return normalized_measured_velocity_;
=======
   public double getNormalizedCurrentPosition()
   {
      return normalized_current_position_;
   }

   /**
            * The current dynamixel torque
            * 0.0: dynamixel will not apply any force and will not achieve desired position
            * 0.3: A reasonable normal value
            * 1.0: dynamixel max torque which will quickly overheat the motor
            */
   public void setNormalizedCurrentTorque(double normalized_current_torque)
   {
      normalized_current_torque_ = normalized_current_torque;
   }
   /**
            * The current dynamixel torque
            * 0.0: dynamixel will not apply any force and will not achieve desired position
            * 0.3: A reasonable normal value
            * 1.0: dynamixel max torque which will quickly overheat the motor
            */
   public double getNormalizedCurrentTorque()
   {
      return normalized_current_torque_;
   }

   public void setNormalizedDesiredPosition(double normalized_desired_position)
   {
      normalized_desired_position_ = normalized_desired_position;
   }
   public double getNormalizedDesiredPosition()
   {
      return normalized_desired_position_;
   }

   public void setNormalizedTorqueLimit(double normalized_torque_limit)
   {
      normalized_torque_limit_ = normalized_torque_limit;
   }
   public double getNormalizedTorqueLimit()
   {
      return normalized_torque_limit_;
   }

   public void setIsCalibrated(boolean is_calibrated)
   {
      is_calibrated_ = is_calibrated;
   }
   public boolean getIsCalibrated()
   {
      return is_calibrated_;
>>>>>>> 59d22d22
   }

   /**
            * error message as reported by Dynamixel. See: https://emanual.robotis.com/docs/en/dxl/protocol1/#error
            */
   public void setErrorMessage(java.lang.String error_message)
   {
      error_message_.setLength(0);
      error_message_.append(error_message);
   }

   /**
            * error message as reported by Dynamixel. See: https://emanual.robotis.com/docs/en/dxl/protocol1/#error
            */
   public java.lang.String getErrorMessageAsString()
   {
      return getErrorMessage().toString();
   }
   /**
            * error message as reported by Dynamixel. See: https://emanual.robotis.com/docs/en/dxl/protocol1/#error
            */
   public java.lang.StringBuilder getErrorMessage()
   {
      return error_message_;
   }

   /**
            * tick value from Dynamixel. Increments from 0 to 32767, then repeats
            */
   public void setRealtimeTick(int realtime_tick)
   {
      realtime_tick_ = realtime_tick;
   }
   /**
            * tick value from Dynamixel. Increments from 0 to 32767, then repeats
            */
   public int getRealtimeTick()
   {
      return realtime_tick_;
   }


   public static Supplier<SakeHandStatusMessagePubSubType> getPubSubType()
   {
      return SakeHandStatusMessagePubSubType::new;
   }

   @Override
   public Supplier<TopicDataType> getPubSubTypePacket()
   {
      return SakeHandStatusMessagePubSubType::new;
   }

   @Override
   public boolean epsilonEquals(SakeHandStatusMessage other, double epsilon)
   {
      if(other == null) return false;
      if(other == this) return true;

      if (!us.ihmc.idl.IDLTools.epsilonEqualsPrimitive(this.robot_side_, other.robot_side_, epsilon)) return false;

      if (!us.ihmc.idl.IDLTools.epsilonEqualsPrimitive(this.normalized_desired_position_, other.normalized_desired_position_, epsilon)) return false;

      if (!us.ihmc.idl.IDLTools.epsilonEqualsPrimitive(this.normalized_desired_torque_, other.normalized_desired_torque_, epsilon)) return false;

<<<<<<< HEAD
      if (!us.ihmc.idl.IDLTools.epsilonEqualsPrimitive(this.normalized_temperature_, other.normalized_temperature_, epsilon)) return false;

      if (!us.ihmc.idl.IDLTools.epsilonEqualsPrimitive(this.normalized_measured_position_, other.normalized_measured_position_, epsilon)) return false;

      if (!us.ihmc.idl.IDLTools.epsilonEqualsPrimitive(this.normalized_measured_torque_, other.normalized_measured_torque_, epsilon)) return false;

      if (!us.ihmc.idl.IDLTools.epsilonEqualsPrimitive(this.normalized_measured_velocity_, other.normalized_measured_velocity_, epsilon)) return false;
=======
      if (!us.ihmc.idl.IDLTools.epsilonEqualsPrimitive(this.normalized_current_position_, other.normalized_current_position_, epsilon)) return false;

      if (!us.ihmc.idl.IDLTools.epsilonEqualsPrimitive(this.normalized_current_torque_, other.normalized_current_torque_, epsilon)) return false;

      if (!us.ihmc.idl.IDLTools.epsilonEqualsPrimitive(this.normalized_desired_position_, other.normalized_desired_position_, epsilon)) return false;

      if (!us.ihmc.idl.IDLTools.epsilonEqualsPrimitive(this.normalized_torque_limit_, other.normalized_torque_limit_, epsilon)) return false;

      if (!us.ihmc.idl.IDLTools.epsilonEqualsBoolean(this.is_calibrated_, other.is_calibrated_, epsilon)) return false;
>>>>>>> 59d22d22

      if (!us.ihmc.idl.IDLTools.epsilonEqualsStringBuilder(this.error_message_, other.error_message_, epsilon)) return false;

      if (!us.ihmc.idl.IDLTools.epsilonEqualsPrimitive(this.realtime_tick_, other.realtime_tick_, epsilon)) return false;


      return true;
   }

   @Override
   public boolean equals(Object other)
   {
      if(other == null) return false;
      if(other == this) return true;
      if(!(other instanceof SakeHandStatusMessage)) return false;

      SakeHandStatusMessage otherMyClass = (SakeHandStatusMessage) other;

      if(this.robot_side_ != otherMyClass.robot_side_) return false;

      if(this.normalized_desired_position_ != otherMyClass.normalized_desired_position_) return false;

      if(this.normalized_desired_torque_ != otherMyClass.normalized_desired_torque_) return false;

      if(this.normalized_temperature_ != otherMyClass.normalized_temperature_) return false;

<<<<<<< HEAD
      if(this.normalized_measured_position_ != otherMyClass.normalized_measured_position_) return false;

      if(this.normalized_measured_torque_ != otherMyClass.normalized_measured_torque_) return false;

      if(this.normalized_measured_velocity_ != otherMyClass.normalized_measured_velocity_) return false;

      if (!us.ihmc.idl.IDLTools.equals(this.error_message_, otherMyClass.error_message_)) return false;
=======
      if(this.normalized_current_position_ != otherMyClass.normalized_current_position_) return false;

      if(this.normalized_current_torque_ != otherMyClass.normalized_current_torque_) return false;

      if(this.normalized_desired_position_ != otherMyClass.normalized_desired_position_) return false;

      if(this.normalized_torque_limit_ != otherMyClass.normalized_torque_limit_) return false;

      if(this.is_calibrated_ != otherMyClass.is_calibrated_) return false;
>>>>>>> 59d22d22

      if(this.realtime_tick_ != otherMyClass.realtime_tick_) return false;


      return true;
   }

   @Override
   public java.lang.String toString()
   {
      StringBuilder builder = new StringBuilder();

      builder.append("SakeHandStatusMessage {");
      builder.append("robot_side=");
      builder.append(this.robot_side_);      builder.append(", ");
<<<<<<< HEAD
      builder.append("normalized_desired_position=");
      builder.append(this.normalized_desired_position_);      builder.append(", ");
      builder.append("normalized_desired_torque=");
      builder.append(this.normalized_desired_torque_);      builder.append(", ");
      builder.append("normalized_temperature=");
      builder.append(this.normalized_temperature_);      builder.append(", ");
      builder.append("normalized_measured_position=");
      builder.append(this.normalized_measured_position_);      builder.append(", ");
      builder.append("normalized_measured_torque=");
      builder.append(this.normalized_measured_torque_);      builder.append(", ");
      builder.append("normalized_measured_velocity=");
      builder.append(this.normalized_measured_velocity_);      builder.append(", ");
      builder.append("error_message=");
      builder.append(this.error_message_);      builder.append(", ");
      builder.append("realtime_tick=");
      builder.append(this.realtime_tick_);
=======
      builder.append("temperature=");
      builder.append(this.temperature_);      builder.append(", ");
      builder.append("normalized_current_position=");
      builder.append(this.normalized_current_position_);      builder.append(", ");
      builder.append("normalized_current_torque=");
      builder.append(this.normalized_current_torque_);      builder.append(", ");
      builder.append("normalized_desired_position=");
      builder.append(this.normalized_desired_position_);      builder.append(", ");
      builder.append("normalized_torque_limit=");
      builder.append(this.normalized_torque_limit_);      builder.append(", ");
      builder.append("is_calibrated=");
      builder.append(this.is_calibrated_);      builder.append(", ");
      builder.append("needs_reset=");
      builder.append(this.needs_reset_);
>>>>>>> 59d22d22
      builder.append("}");
      return builder.toString();
   }
}<|MERGE_RESOLUTION|>--- conflicted
+++ resolved
@@ -17,41 +17,11 @@
             * Specifies the side of the robot of the hand being referred to
             */
    public byte robot_side_ = (byte) 255;
-   /**
-            * 0.0 open, 1.0 closed
-            */
-   public double normalized_desired_position_;
+   public double temperature_;
    /**
             * The current dynamixel position, normalized to the gripper range of motion
             * 0.0 (fingers touching) -> 1.0 (open 210 degrees between fingers)
             */
-<<<<<<< HEAD
-   public double normalized_desired_torque_;
-   /**
-            * Celsius divided by 100
-            */
-   public double normalized_temperature_;
-   /**
-            * 0.0 open, 1.0 closed
-            */
-   public double normalized_measured_position_;
-   /**
-            * 0.0 min, 1.0 max
-            */
-   public double normalized_measured_torque_;
-   /**
-            * -1.0 = opening, 1.0 = closing. 0.0 = not moving
-            */
-   public double normalized_measured_velocity_;
-   /**
-            * error message as reported by Dynamixel. See: https://emanual.robotis.com/docs/en/dxl/protocol1/#error
-            */
-   public java.lang.StringBuilder error_message_;
-   /**
-            * tick value from Dynamixel. Increments from 0 to 32767, then repeats
-            */
-   public int realtime_tick_;
-=======
    public double normalized_current_position_;
    /**
             * The current dynamixel torque
@@ -64,11 +34,9 @@
    public double normalized_torque_limit_;
    public boolean is_calibrated_;
    public boolean needs_reset_;
->>>>>>> 59d22d22
 
    public SakeHandStatusMessage()
    {
-      error_message_ = new java.lang.StringBuilder(255);
    }
 
    public SakeHandStatusMessage(SakeHandStatusMessage other)
@@ -81,34 +49,19 @@
    {
       robot_side_ = other.robot_side_;
 
+      temperature_ = other.temperature_;
+
+      normalized_current_position_ = other.normalized_current_position_;
+
+      normalized_current_torque_ = other.normalized_current_torque_;
+
       normalized_desired_position_ = other.normalized_desired_position_;
 
-<<<<<<< HEAD
-      normalized_desired_torque_ = other.normalized_desired_torque_;
-
-      normalized_temperature_ = other.normalized_temperature_;
-
-      normalized_measured_position_ = other.normalized_measured_position_;
-
-      normalized_measured_torque_ = other.normalized_measured_torque_;
-=======
-      normalized_current_position_ = other.normalized_current_position_;
-
-      normalized_current_torque_ = other.normalized_current_torque_;
-
-      normalized_desired_position_ = other.normalized_desired_position_;
-
       normalized_torque_limit_ = other.normalized_torque_limit_;
 
       is_calibrated_ = other.is_calibrated_;
->>>>>>> 59d22d22
-
-      normalized_measured_velocity_ = other.normalized_measured_velocity_;
-
-      error_message_.setLength(0);
-      error_message_.append(other.error_message_);
-
-      realtime_tick_ = other.realtime_tick_;
+
+      needs_reset_ = other.needs_reset_;
 
    }
 
@@ -127,104 +80,27 @@
       return robot_side_;
    }
 
-   /**
-            * 0.0 open, 1.0 closed
-            */
-   public void setNormalizedDesiredPosition(double normalized_desired_position)
-   {
-      normalized_desired_position_ = normalized_desired_position;
-   }
-   /**
-            * 0.0 open, 1.0 closed
-            */
-   public double getNormalizedDesiredPosition()
-   {
-      return normalized_desired_position_;
+   public void setTemperature(double temperature)
+   {
+      temperature_ = temperature;
+   }
+   public double getTemperature()
+   {
+      return temperature_;
    }
 
    /**
             * The current dynamixel position, normalized to the gripper range of motion
             * 0.0 (fingers touching) -> 1.0 (open 210 degrees between fingers)
             */
-<<<<<<< HEAD
-   public void setNormalizedDesiredTorque(double normalized_desired_torque)
-   {
-      normalized_desired_torque_ = normalized_desired_torque;
-=======
    public void setNormalizedCurrentPosition(double normalized_current_position)
    {
       normalized_current_position_ = normalized_current_position;
->>>>>>> 59d22d22
    }
    /**
             * The current dynamixel position, normalized to the gripper range of motion
             * 0.0 (fingers touching) -> 1.0 (open 210 degrees between fingers)
             */
-<<<<<<< HEAD
-   public double getNormalizedDesiredTorque()
-   {
-      return normalized_desired_torque_;
-   }
-
-   /**
-            * Celsius divided by 100
-            */
-   public void setNormalizedTemperature(double normalized_temperature)
-   {
-      normalized_temperature_ = normalized_temperature;
-   }
-   /**
-            * Celsius divided by 100
-            */
-   public double getNormalizedTemperature()
-   {
-      return normalized_temperature_;
-   }
-
-   /**
-            * 0.0 open, 1.0 closed
-            */
-   public void setNormalizedMeasuredPosition(double normalized_measured_position)
-   {
-      normalized_measured_position_ = normalized_measured_position;
-   }
-   /**
-            * 0.0 open, 1.0 closed
-            */
-   public double getNormalizedMeasuredPosition()
-   {
-      return normalized_measured_position_;
-   }
-
-   /**
-            * 0.0 min, 1.0 max
-            */
-   public void setNormalizedMeasuredTorque(double normalized_measured_torque)
-   {
-      normalized_measured_torque_ = normalized_measured_torque;
-   }
-   /**
-            * 0.0 min, 1.0 max
-            */
-   public double getNormalizedMeasuredTorque()
-   {
-      return normalized_measured_torque_;
-   }
-
-   /**
-            * -1.0 = opening, 1.0 = closing. 0.0 = not moving
-            */
-   public void setNormalizedMeasuredVelocity(double normalized_measured_velocity)
-   {
-      normalized_measured_velocity_ = normalized_measured_velocity;
-   }
-   /**
-            * -1.0 = opening, 1.0 = closing. 0.0 = not moving
-            */
-   public double getNormalizedMeasuredVelocity()
-   {
-      return normalized_measured_velocity_;
-=======
    public double getNormalizedCurrentPosition()
    {
       return normalized_current_position_;
@@ -276,46 +152,15 @@
    public boolean getIsCalibrated()
    {
       return is_calibrated_;
->>>>>>> 59d22d22
-   }
-
-   /**
-            * error message as reported by Dynamixel. See: https://emanual.robotis.com/docs/en/dxl/protocol1/#error
-            */
-   public void setErrorMessage(java.lang.String error_message)
-   {
-      error_message_.setLength(0);
-      error_message_.append(error_message);
-   }
-
-   /**
-            * error message as reported by Dynamixel. See: https://emanual.robotis.com/docs/en/dxl/protocol1/#error
-            */
-   public java.lang.String getErrorMessageAsString()
-   {
-      return getErrorMessage().toString();
-   }
-   /**
-            * error message as reported by Dynamixel. See: https://emanual.robotis.com/docs/en/dxl/protocol1/#error
-            */
-   public java.lang.StringBuilder getErrorMessage()
-   {
-      return error_message_;
-   }
-
-   /**
-            * tick value from Dynamixel. Increments from 0 to 32767, then repeats
-            */
-   public void setRealtimeTick(int realtime_tick)
-   {
-      realtime_tick_ = realtime_tick;
-   }
-   /**
-            * tick value from Dynamixel. Increments from 0 to 32767, then repeats
-            */
-   public int getRealtimeTick()
-   {
-      return realtime_tick_;
+   }
+
+   public void setNeedsReset(boolean needs_reset)
+   {
+      needs_reset_ = needs_reset;
+   }
+   public boolean getNeedsReset()
+   {
+      return needs_reset_;
    }
 
 
@@ -338,33 +183,19 @@
 
       if (!us.ihmc.idl.IDLTools.epsilonEqualsPrimitive(this.robot_side_, other.robot_side_, epsilon)) return false;
 
+      if (!us.ihmc.idl.IDLTools.epsilonEqualsPrimitive(this.temperature_, other.temperature_, epsilon)) return false;
+
+      if (!us.ihmc.idl.IDLTools.epsilonEqualsPrimitive(this.normalized_current_position_, other.normalized_current_position_, epsilon)) return false;
+
+      if (!us.ihmc.idl.IDLTools.epsilonEqualsPrimitive(this.normalized_current_torque_, other.normalized_current_torque_, epsilon)) return false;
+
       if (!us.ihmc.idl.IDLTools.epsilonEqualsPrimitive(this.normalized_desired_position_, other.normalized_desired_position_, epsilon)) return false;
 
-      if (!us.ihmc.idl.IDLTools.epsilonEqualsPrimitive(this.normalized_desired_torque_, other.normalized_desired_torque_, epsilon)) return false;
-
-<<<<<<< HEAD
-      if (!us.ihmc.idl.IDLTools.epsilonEqualsPrimitive(this.normalized_temperature_, other.normalized_temperature_, epsilon)) return false;
-
-      if (!us.ihmc.idl.IDLTools.epsilonEqualsPrimitive(this.normalized_measured_position_, other.normalized_measured_position_, epsilon)) return false;
-
-      if (!us.ihmc.idl.IDLTools.epsilonEqualsPrimitive(this.normalized_measured_torque_, other.normalized_measured_torque_, epsilon)) return false;
-
-      if (!us.ihmc.idl.IDLTools.epsilonEqualsPrimitive(this.normalized_measured_velocity_, other.normalized_measured_velocity_, epsilon)) return false;
-=======
-      if (!us.ihmc.idl.IDLTools.epsilonEqualsPrimitive(this.normalized_current_position_, other.normalized_current_position_, epsilon)) return false;
-
-      if (!us.ihmc.idl.IDLTools.epsilonEqualsPrimitive(this.normalized_current_torque_, other.normalized_current_torque_, epsilon)) return false;
-
-      if (!us.ihmc.idl.IDLTools.epsilonEqualsPrimitive(this.normalized_desired_position_, other.normalized_desired_position_, epsilon)) return false;
-
       if (!us.ihmc.idl.IDLTools.epsilonEqualsPrimitive(this.normalized_torque_limit_, other.normalized_torque_limit_, epsilon)) return false;
 
       if (!us.ihmc.idl.IDLTools.epsilonEqualsBoolean(this.is_calibrated_, other.is_calibrated_, epsilon)) return false;
->>>>>>> 59d22d22
-
-      if (!us.ihmc.idl.IDLTools.epsilonEqualsStringBuilder(this.error_message_, other.error_message_, epsilon)) return false;
-
-      if (!us.ihmc.idl.IDLTools.epsilonEqualsPrimitive(this.realtime_tick_, other.realtime_tick_, epsilon)) return false;
+
+      if (!us.ihmc.idl.IDLTools.epsilonEqualsBoolean(this.needs_reset_, other.needs_reset_, epsilon)) return false;
 
 
       return true;
@@ -381,33 +212,19 @@
 
       if(this.robot_side_ != otherMyClass.robot_side_) return false;
 
+      if(this.temperature_ != otherMyClass.temperature_) return false;
+
+      if(this.normalized_current_position_ != otherMyClass.normalized_current_position_) return false;
+
+      if(this.normalized_current_torque_ != otherMyClass.normalized_current_torque_) return false;
+
       if(this.normalized_desired_position_ != otherMyClass.normalized_desired_position_) return false;
 
-      if(this.normalized_desired_torque_ != otherMyClass.normalized_desired_torque_) return false;
-
-      if(this.normalized_temperature_ != otherMyClass.normalized_temperature_) return false;
-
-<<<<<<< HEAD
-      if(this.normalized_measured_position_ != otherMyClass.normalized_measured_position_) return false;
-
-      if(this.normalized_measured_torque_ != otherMyClass.normalized_measured_torque_) return false;
-
-      if(this.normalized_measured_velocity_ != otherMyClass.normalized_measured_velocity_) return false;
-
-      if (!us.ihmc.idl.IDLTools.equals(this.error_message_, otherMyClass.error_message_)) return false;
-=======
-      if(this.normalized_current_position_ != otherMyClass.normalized_current_position_) return false;
-
-      if(this.normalized_current_torque_ != otherMyClass.normalized_current_torque_) return false;
-
-      if(this.normalized_desired_position_ != otherMyClass.normalized_desired_position_) return false;
-
       if(this.normalized_torque_limit_ != otherMyClass.normalized_torque_limit_) return false;
 
       if(this.is_calibrated_ != otherMyClass.is_calibrated_) return false;
->>>>>>> 59d22d22
-
-      if(this.realtime_tick_ != otherMyClass.realtime_tick_) return false;
+
+      if(this.needs_reset_ != otherMyClass.needs_reset_) return false;
 
 
       return true;
@@ -421,24 +238,6 @@
       builder.append("SakeHandStatusMessage {");
       builder.append("robot_side=");
       builder.append(this.robot_side_);      builder.append(", ");
-<<<<<<< HEAD
-      builder.append("normalized_desired_position=");
-      builder.append(this.normalized_desired_position_);      builder.append(", ");
-      builder.append("normalized_desired_torque=");
-      builder.append(this.normalized_desired_torque_);      builder.append(", ");
-      builder.append("normalized_temperature=");
-      builder.append(this.normalized_temperature_);      builder.append(", ");
-      builder.append("normalized_measured_position=");
-      builder.append(this.normalized_measured_position_);      builder.append(", ");
-      builder.append("normalized_measured_torque=");
-      builder.append(this.normalized_measured_torque_);      builder.append(", ");
-      builder.append("normalized_measured_velocity=");
-      builder.append(this.normalized_measured_velocity_);      builder.append(", ");
-      builder.append("error_message=");
-      builder.append(this.error_message_);      builder.append(", ");
-      builder.append("realtime_tick=");
-      builder.append(this.realtime_tick_);
-=======
       builder.append("temperature=");
       builder.append(this.temperature_);      builder.append(", ");
       builder.append("normalized_current_position=");
@@ -453,7 +252,6 @@
       builder.append(this.is_calibrated_);      builder.append(", ");
       builder.append("needs_reset=");
       builder.append(this.needs_reset_);
->>>>>>> 59d22d22
       builder.append("}");
       return builder.toString();
    }
