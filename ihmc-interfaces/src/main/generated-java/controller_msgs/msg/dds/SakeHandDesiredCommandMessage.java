--- conflicted
+++ resolved
@@ -14,14 +14,6 @@
 {
    public static final byte ROBOT_SIDE_LEFT = (byte) 0;
    public static final byte ROBOT_SIDE_RIGHT = (byte) 1;
-<<<<<<< HEAD
-   public static final byte COMMAND_OPTION_OPEN = (byte) 0;
-   public static final byte COMMAND_OPTION_CLOSE = (byte) 1;
-   public static final byte COMMAND_OPTION_GRIP = (byte) 2;
-   public static final byte COMMAND_OPTION_CUSTOM = (byte) 3;
-   public static final byte COMMAND_OPTION_CALIBRATE = (byte) 4;
-=======
->>>>>>> 59d22d22
    /**
             * Specifies the side of the robot of the hand being referred to
             */
@@ -33,17 +25,6 @@
    /**
             * Request to reset the gripper error state after overheating
             */
-<<<<<<< HEAD
-   public byte desired_command_option_ = (byte) 255;
-   /**
-            * Set to true when user confirms an error
-            */
-   public boolean error_confirmation_;
-   /**
-            * 1.0 is closed, 0.0 is open
-            */
-   public double position_ratio_;
-=======
    public boolean request_reset_errors_;
    /**
             * The desired dynamixel position, normalized to the gripper range of motion
@@ -51,7 +32,6 @@
             * -1.0 means "unspecified". Gripper will keep current value
             */
    public double normalized_gripper_desired_position_;
->>>>>>> 59d22d22
    /**
             * The dynamixel torque limit setting in achieving the desired position,
             * normalized to the peak dynamixel torque.
@@ -76,19 +56,11 @@
    {
       robot_side_ = other.robot_side_;
 
-<<<<<<< HEAD
-      desired_command_option_ = other.desired_command_option_;
-
-      error_confirmation_ = other.error_confirmation_;
-
-      position_ratio_ = other.position_ratio_;
-=======
       request_calibration_ = other.request_calibration_;
 
       request_reset_errors_ = other.request_reset_errors_;
 
       normalized_gripper_desired_position_ = other.normalized_gripper_desired_position_;
->>>>>>> 59d22d22
 
       normalized_gripper_torque_limit_ = other.normalized_gripper_torque_limit_;
 
@@ -127,54 +99,13 @@
    /**
             * Request to reset the gripper error state after overheating
             */
-<<<<<<< HEAD
-   public void setDesiredCommandOption(byte desired_command_option)
-   {
-      desired_command_option_ = desired_command_option;
-=======
    public void setRequestResetErrors(boolean request_reset_errors)
    {
       request_reset_errors_ = request_reset_errors;
->>>>>>> 59d22d22
    }
    /**
             * Request to reset the gripper error state after overheating
             */
-<<<<<<< HEAD
-   public byte getDesiredCommandOption()
-   {
-      return desired_command_option_;
-   }
-
-   /**
-            * Set to true when user confirms an error
-            */
-   public void setErrorConfirmation(boolean error_confirmation)
-   {
-      error_confirmation_ = error_confirmation;
-   }
-   /**
-            * Set to true when user confirms an error
-            */
-   public boolean getErrorConfirmation()
-   {
-      return error_confirmation_;
-   }
-
-   /**
-            * 1.0 is closed, 0.0 is open
-            */
-   public void setPositionRatio(double position_ratio)
-   {
-      position_ratio_ = position_ratio;
-   }
-   /**
-            * 1.0 is closed, 0.0 is open
-            */
-   public double getPositionRatio()
-   {
-      return position_ratio_;
-=======
    public boolean getRequestResetErrors()
    {
       return request_reset_errors_;
@@ -197,7 +128,6 @@
    public double getNormalizedGripperDesiredPosition()
    {
       return normalized_gripper_desired_position_;
->>>>>>> 59d22d22
    }
 
    /**
@@ -245,19 +175,11 @@
 
       if (!us.ihmc.idl.IDLTools.epsilonEqualsPrimitive(this.robot_side_, other.robot_side_, epsilon)) return false;
 
-<<<<<<< HEAD
-      if (!us.ihmc.idl.IDLTools.epsilonEqualsPrimitive(this.desired_command_option_, other.desired_command_option_, epsilon)) return false;
-
-      if (!us.ihmc.idl.IDLTools.epsilonEqualsBoolean(this.error_confirmation_, other.error_confirmation_, epsilon)) return false;
-
-      if (!us.ihmc.idl.IDLTools.epsilonEqualsPrimitive(this.position_ratio_, other.position_ratio_, epsilon)) return false;
-=======
       if (!us.ihmc.idl.IDLTools.epsilonEqualsBoolean(this.request_calibration_, other.request_calibration_, epsilon)) return false;
 
       if (!us.ihmc.idl.IDLTools.epsilonEqualsBoolean(this.request_reset_errors_, other.request_reset_errors_, epsilon)) return false;
 
       if (!us.ihmc.idl.IDLTools.epsilonEqualsPrimitive(this.normalized_gripper_desired_position_, other.normalized_gripper_desired_position_, epsilon)) return false;
->>>>>>> 59d22d22
 
       if (!us.ihmc.idl.IDLTools.epsilonEqualsPrimitive(this.normalized_gripper_torque_limit_, other.normalized_gripper_torque_limit_, epsilon)) return false;
 
@@ -276,19 +198,11 @@
 
       if(this.robot_side_ != otherMyClass.robot_side_) return false;
 
-<<<<<<< HEAD
-      if(this.desired_command_option_ != otherMyClass.desired_command_option_) return false;
-
-      if(this.error_confirmation_ != otherMyClass.error_confirmation_) return false;
-
-      if(this.position_ratio_ != otherMyClass.position_ratio_) return false;
-=======
       if(this.request_calibration_ != otherMyClass.request_calibration_) return false;
 
       if(this.request_reset_errors_ != otherMyClass.request_reset_errors_) return false;
 
       if(this.normalized_gripper_desired_position_ != otherMyClass.normalized_gripper_desired_position_) return false;
->>>>>>> 59d22d22
 
       if(this.normalized_gripper_torque_limit_ != otherMyClass.normalized_gripper_torque_limit_) return false;
 
@@ -304,16 +218,6 @@
       builder.append("SakeHandDesiredCommandMessage {");
       builder.append("robot_side=");
       builder.append(this.robot_side_);      builder.append(", ");
-<<<<<<< HEAD
-      builder.append("desired_command_option=");
-      builder.append(this.desired_command_option_);      builder.append(", ");
-      builder.append("error_confirmation=");
-      builder.append(this.error_confirmation_);      builder.append(", ");
-      builder.append("position_ratio=");
-      builder.append(this.position_ratio_);      builder.append(", ");
-      builder.append("torque_ratio=");
-      builder.append(this.torque_ratio_);
-=======
       builder.append("request_calibration=");
       builder.append(this.request_calibration_);      builder.append(", ");
       builder.append("request_reset_errors=");
@@ -322,7 +226,6 @@
       builder.append(this.normalized_gripper_desired_position_);      builder.append(", ");
       builder.append("normalized_gripper_torque_limit=");
       builder.append(this.normalized_gripper_torque_limit_);
->>>>>>> 59d22d22
       builder.append("}");
       return builder.toString();
    }
