--- conflicted
+++ resolved
@@ -15,11 +15,7 @@
    @Override
    public final java.lang.String getDefinitionChecksum()
    {
-<<<<<<< HEAD
-   		return "d79416e50f647c920896d9581d05bb49c88527cc4abcdb30b83c990169609691";
-=======
    		return "22305c68d3c88a32d98689c96452b8e810ebde4fc7b99b8a983bf213a3a6c39d";
->>>>>>> 0b04583c
    }
    
    @Override
