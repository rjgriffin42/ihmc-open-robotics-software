--- conflicted
+++ resolved
@@ -9,13 +9,8 @@
    }
    dependencies {
       classpath "us.ihmc:ihmc-build:0.13.7"
-<<<<<<< HEAD
-      classpath "us.ihmc:ros2-msg-to-pubsub-generator:0.7.3-alpha"
-//      classpath "us.ihmc:ihmc-pub-sub-generator:0.6.11-alpha"
-=======
       classpath "us.ihmc:ros2-msg-to-pubsub-generator:0.9.0"
 //      classpath "us.ihmc:ihmc-pub-sub-generator:0.8.3"
->>>>>>> 71a7b11e
       classpath "org.ajoberstar:grgit:2.1.0"
       classpath "com.bmuschko:gradle-docker-plugin:3.2.5"
    }
@@ -44,19 +39,6 @@
 mainDependencies {
    compile group: 'us.ihmc', name: 'euclid-core', version: '0.5.1'
    compile group: 'us.ihmc', name: 'euclid', version: '0.8.2'
-<<<<<<< HEAD
-   compile group: 'us.ihmc', name: 'ihmc-pub-sub', version: '0.6.11-alpha'
-   compile group: 'us.ihmc', name: 'ros2-common-interfaces', version: '0.7.3-alpha'
-}
-
-testDependencies {
-   compile group: 'us.ihmc', name: 'ihmc-ros2-library', version: '0.7.3-alpha'
-}
-
-generatorDependencies {
-   compile group: "us.ihmc", name: "ihmc-commons", version: "0.19.0"
-   compile group: "us.ihmc", name: "ros2-msg-to-pubsub-generator", version: "0.7.3-alpha"
-=======
    compile group: 'us.ihmc', name: 'ihmc-pub-sub', version: '0.8.3'
    compile group: 'us.ihmc', name: 'ros2-common-interfaces', version: '0.9.0'
    compile group: 'us.ihmc', name: 'ihmc-commons', version: '0.20.0'
@@ -69,7 +51,6 @@
 generatorDependencies {
    compile group: "us.ihmc", name: "ihmc-commons", version: "0.20.0"
    compile group: "us.ihmc", name: "ros2-msg-to-pubsub-generator", version: "0.9.0"
->>>>>>> 71a7b11e
 }
 
 task buildImage(type: com.bmuschko.gradle.docker.tasks.image.DockerBuildImage) {
