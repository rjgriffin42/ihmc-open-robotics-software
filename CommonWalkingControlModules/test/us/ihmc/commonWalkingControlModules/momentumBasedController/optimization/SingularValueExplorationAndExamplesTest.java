--- conflicted
+++ resolved
@@ -20,96 +20,43 @@
    {
    }
 
-<<<<<<< HEAD
-   @DeployableTestMethod(estimatedDuration = 0.0)
-   @Test(timeout = 30000)
-   public void testSimpleCase()
-   {
-      DenseMatrix64F matrixJ = new DenseMatrix64F(new double[][] {{1.0, 0.0, 0.0}, {1.0, 0.0, 0.0}});
-=======
 	@DeployableTestMethod(estimatedDuration = 0.0)
 	@Test(timeout = 30000)
    public void testSimpleCase()
    {
       DenseMatrix64F matrixJ = new DenseMatrix64F(new double[][]{{1.0, 0.0, 0.0}, {1.0, 0.0, 0.0}});
->>>>>>> 8ab7e8ae
 
       int numRows = matrixJ.getNumRows();
       int numColumns = matrixJ.getNumCols();
       boolean needU = true;
       boolean needV = true;
       boolean compact = false;
-<<<<<<< HEAD
-
+      
       SingularValueDecomposition<DenseMatrix64F> svd = DecompositionFactory.svd(numRows, numColumns, needU, needV, compact);
       svd.decompose(matrixJ);
-
-=======
-      
-      SingularValueDecomposition<DenseMatrix64F> svd = DecompositionFactory.svd(numRows, numColumns, needU, needV, compact);
-      svd.decompose(matrixJ);
-      
->>>>>>> 8ab7e8ae
+      
       double[] singularValues = svd.getSingularValues();
       DenseMatrix64F matrixU = new DenseMatrix64F(numRows, numRows);
       DenseMatrix64F matrixW = new DenseMatrix64F(numRows, numColumns);
       DenseMatrix64F matrixVTranspose = new DenseMatrix64F(numColumns, numColumns);
-<<<<<<< HEAD
-
-=======
-      
->>>>>>> 8ab7e8ae
+      
       boolean transposeU = false;
       boolean transposeV = true;
       svd.getU(matrixU, transposeU);
       svd.getV(matrixVTranspose, transposeV);
       svd.getW(matrixW);
-<<<<<<< HEAD
-
-=======
-      
->>>>>>> 8ab7e8ae
+      
       System.out.println("matrixJ = " + matrixJ);
       System.out.println("matrixU = " + matrixU);
       System.out.println("matrixW = " + matrixW);
       System.out.println("matrixV = " + matrixVTranspose);
-<<<<<<< HEAD
-
-=======
-      
->>>>>>> 8ab7e8ae
+      
       DenseMatrix64F matrixJReconstructed = reconstructMatrix(matrixU, matrixW, matrixVTranspose);
       System.out.println("matrixJReconstructed = " + matrixJReconstructed);
 
       JUnitTools.assertMatrixEquals(matrixJ, matrixJReconstructed, 1e-7);
    }
 
-<<<<<<< HEAD
-   @DeployableTestMethod(estimatedDuration = 0.1)
-   @Test(timeout = 30000)
-   public void showIMinusNNTransposeJDoesntMakeSense()
-   {
-
-      // To make this not singular, get rid of row 1 (0.001) 2 (0.001) 3 (0.554) 4 (0.973) or 5 (0.463)  NOT: 6, 7
-      double[][] entries = new double[][] {
-            {1.000, -0.018, 0.004, -0.000, 0.000, 0.000, 0.000, 0.003, 0.000, 0.000, 1.000, 0.000, 0.000, 0.000, 0.000, 0.000, 0.000, 0.000, 0.000, 0.000,
-                  0.000, 0.000, 0.000, 0.000, 0.000, 0.000, 1.000, 0.000, 0.000, 0.000, 0.000, 0.000, 0.000, 0.000},
-            {0.018, 1.000, 0.009, -0.000, 0.000, 0.000, 0.000, 0.009, 0.000, 0.000, 0.000, 0.000, 0.000, 0.996, 0.000, 0.000, 0.000, 0.000, 0.996, 0.000, 0.000,
-                  0.000, 0.996, 0.000, 0.000, 0.000, 0.000, 0.000, 0.000, 0.000, 0.000, 0.000, 0.000, 0.000},
-            {-0.137, -0.282, 0.807, 0.351, -0.172, -0.000, 0.000, 0.838, 0.000, 0.000, -0.132, 0.000, 0.000, -0.182, 0.000, 0.000, 0.000, 0.000, -0.054, 0.000,
-                  0.000, 0.000, 0.049, 0.000, 0.000, 0.000, -0.011, 0.000, 0.000, 0.000, 0.000, 0.000, 0.000, 0.000},
-            {0.238, -0.267, 0.203, 0.339, 0.305, 0.004, 0.000, 0.233, 0.000, 0.000, 0.242, 0.000, 0.000, -0.223, 0.000, 0.000, 0.000, 0.000, -0.099, 0.000,
-                  0.000, 0.000, 0.010, 0.000, 0.000, 0.000, 0.020, 0.000, 0.000, 0.000, 0.000, 0.000, 0.000, 0.000},
-            {0.667, -0.251, -0.483, 0.327, 0.849, 0.009, 0.000, -0.454, 0.000, 0.000, 0.670, 0.000, 0.000, -0.271, 0.000, 0.000, 0.000, 0.000, -0.150, 0.000,
-                  0.000, 0.000, -0.033, 0.000, 0.000, 0.000, 0.057, 0.000, 0.000, 0.000, 0.000, 0.000, 0.000, 0.000},
-            {0.159, 0.313, 0.003, -0.004, -0.009, 1.000, 0.000, 0.003, 0.000, 0.000, 0.065, 0.000, 0.000, 0.362, 0.000, 0.000, 0.000, 0.000, 0.265, 0.000,
-                  0.000, 0.000, -0.027, 0.000, 0.000, 0.000, 0.000, 0.000, 0.000, 0.000, 0.000, 0.000, 0.000, 0.000},
-            {0.000, 0.000, 0.000, 0.000, 0.000, 0.000, 0.000, 0.001, 0.000, 0.000, 0.000, 0.000, 0.000, -0.433, 0.000, 0.000, 0.000, 0.000, 0.817, 0.000, 0.000,
-                  0.000, -0.381, 0.000, 0.000, 0.000, 0.000, 0.000, 0.000, 0.000, 0.000, 0.000, 0.000, 0.000}};
-
-      DenseMatrix64F matrixJ = new DenseMatrix64F(entries);
-
-=======
 	@DeployableTestMethod(estimatedDuration = 0.1)
 	@Test(timeout = 30000)
    public void showIMinusNNTransposeJDoesntMakeSense()
@@ -128,90 +75,52 @@
       
       DenseMatrix64F matrixJ = new DenseMatrix64F(entries);
       
->>>>>>> 8ab7e8ae
       int numRows = matrixJ.getNumRows();
       int numColumns = matrixJ.getNumCols();
       boolean needU = true;
       boolean needV = true;
       boolean compact = false;
-<<<<<<< HEAD
-
+      
       SingularValueDecomposition<DenseMatrix64F> svd = DecompositionFactory.svd(numRows, numColumns, needU, needV, compact);
       svd.decompose(matrixJ);
-
-=======
-      
-      SingularValueDecomposition<DenseMatrix64F> svd = DecompositionFactory.svd(numRows, numColumns, needU, needV, compact);
-      svd.decompose(matrixJ);
-      
->>>>>>> 8ab7e8ae
+      
       double[] singularValues = svd.getSingularValues();
       DenseMatrix64F matrixU = new DenseMatrix64F(numRows, numRows);
       DenseMatrix64F matrixW = new DenseMatrix64F(numRows, numColumns);
       DenseMatrix64F matrixVTranspose = new DenseMatrix64F(numColumns, numColumns);
-<<<<<<< HEAD
-
-=======
-      
->>>>>>> 8ab7e8ae
+      
       boolean transposeU = false;
       boolean transposeV = true;
       svd.getU(matrixU, transposeU);
       svd.getV(matrixVTranspose, transposeV);
       svd.getW(matrixW);
-<<<<<<< HEAD
-
-=======
-      
->>>>>>> 8ab7e8ae
+      
       System.out.println("matrixJ = " + matrixJ);
       System.out.println("matrixU = " + matrixU);
       System.out.println("matrixW = " + matrixW);
       System.out.println("matrixVTranspose = " + matrixVTranspose);
-<<<<<<< HEAD
-
-=======
-      
->>>>>>> 8ab7e8ae
+      
       DenseMatrix64F matrixJReconstructed = reconstructMatrix(matrixU, matrixW, matrixVTranspose);
       System.out.println("matrixJReconstructed = " + matrixJReconstructed);
 
       JUnitTools.assertMatrixEquals(matrixJ, matrixJReconstructed, 1e-7);
-<<<<<<< HEAD
-
-      // Extract Nullspace:
-
-      DenseMatrix64F matrixNTranspose = new DenseMatrix64F(1, matrixVTranspose.getNumCols());
-      CommonOps.extract(matrixVTranspose, matrixVTranspose.getNumRows() - 1, matrixVTranspose.getNumRows(), 0, matrixVTranspose.getNumCols(), matrixNTranspose,
-            0, 0);
-
-=======
       
       // Extract Nullspace:
 
       DenseMatrix64F matrixNTranspose = new DenseMatrix64F(1, matrixVTranspose.getNumCols());
       CommonOps.extract(matrixVTranspose, matrixVTranspose.getNumRows()-1, matrixVTranspose.getNumRows(), 0, matrixVTranspose.getNumCols(), matrixNTranspose, 0, 0);
       
->>>>>>> 8ab7e8ae
       System.out.println("matrixNTranspose = " + matrixNTranspose);
 
       DenseMatrix64F identity = CommonOps.identity(matrixNTranspose.getNumCols());
       DenseMatrix64F matrixNNTranspose = new DenseMatrix64F(matrixNTranspose.getNumCols(), matrixNTranspose.getNumCols());
       CommonOps.multInner(matrixNTranspose, matrixNNTranspose);
-<<<<<<< HEAD
-
-=======
-      
->>>>>>> 8ab7e8ae
+      
       System.out.println("matrixNNTranspose = " + matrixNNTranspose);
 
       DenseMatrix64F iMinusNNTranspose = new DenseMatrix64F(matrixNNTranspose.getNumRows(), matrixNNTranspose.getNumCols());
       CommonOps.subtract(identity, matrixNNTranspose, iMinusNNTranspose);
-<<<<<<< HEAD
-
-=======
-      
->>>>>>> 8ab7e8ae
+      
       System.out.println("iMinusNNTranspose = " + iMinusNNTranspose);
 
       DenseMatrix64F matrixJPrime = new DenseMatrix64F(matrixJ.getNumRows(), matrixJ.getNumCols());
@@ -222,15 +131,9 @@
          System.out.println("matrixJPrime = " + matrixJPrime);
          fail("Dimensions don't even match!");
       }
-<<<<<<< HEAD
-      catch (Exception e)
-      {
-
-=======
       catch(Exception e)
       {
          
->>>>>>> 8ab7e8ae
       }
 
    }
@@ -239,79 +142,6 @@
    {
       DenseMatrix64F temp = new DenseMatrix64F(matrixW.getNumRows(), matrixW.getNumCols());
       DenseMatrix64F ret = new DenseMatrix64F(matrixW.getNumRows(), matrixW.getNumCols());
-<<<<<<< HEAD
-
-      CommonOps.mult(matrixU, matrixW, temp);
-      CommonOps.mult(temp, matrixV, ret);
-
-      return ret;
-   }
-
-   @DeployableTestMethod(estimatedDuration = 0.0)
-   @Test(timeout = 30000)
-   public void foo2()
-   {
-
-      // To make this not singular, get rid of row 1 (0.001) 2 (0.001) 3 (0.554) 4 (0.973) or 5 (0.463)  NOT: 6, 7
-      double[][] entries = new double[][] {{1.000, 0.001}};
-
-      DenseMatrix64F matrixJ = new DenseMatrix64F(entries);
-
-      int numRows = matrixJ.getNumRows();
-      int numColumns = matrixJ.getNumCols();
-      boolean needU = true;
-      boolean needV = true;
-      boolean compact = false;
-
-      SingularValueDecomposition<DenseMatrix64F> svd = DecompositionFactory.svd(numRows, numColumns, needU, needV, compact);
-      svd.decompose(matrixJ);
-
-      double[] singularValues = svd.getSingularValues();
-      DenseMatrix64F matrixU = new DenseMatrix64F(numRows, numRows);
-      DenseMatrix64F matrixW = new DenseMatrix64F(numRows, numColumns);
-      DenseMatrix64F matrixVTranspose = new DenseMatrix64F(numColumns, numColumns);
-
-      boolean transposeU = false;
-      boolean transposeV = true;
-      svd.getU(matrixU, transposeU);
-      svd.getV(matrixVTranspose, transposeV);
-      svd.getW(matrixW);
-
-      System.out.println("matrixJ = " + matrixJ);
-      System.out.println("matrixU = " + matrixU);
-      System.out.println("matrixW = " + matrixW);
-      System.out.println("matrixV = " + matrixVTranspose);
-
-      DenseMatrix64F matrixJReconstructed = reconstructMatrix(matrixU, matrixW, matrixVTranspose);
-      System.out.println("matrixJReconstructed = " + matrixJReconstructed);
-
-      JUnitTools.assertMatrixEquals(matrixJ, matrixJReconstructed, 1e-7);
-
-      DenseMatrix64F matrixJTranspose = new DenseMatrix64F(matrixJ);
-      CommonOps.transpose(matrixJTranspose);
-
-      DenseMatrix64F matrixJJTranspose = new DenseMatrix64F(matrixJ.getNumRows(), matrixJ.getNumRows());
-      CommonOps.mult(matrixJ, matrixJTranspose, matrixJJTranspose);
-
-      DenseMatrix64F matrixJJTransposeInverse = new DenseMatrix64F(matrixJJTranspose);
-      CommonOps.invert(matrixJJTransposeInverse);
-
-      DenseMatrix64F jPlus = new DenseMatrix64F(matrixJ.getNumCols(), matrixJ.getNumRows());
-      CommonOps.mult(matrixJTranspose, matrixJJTransposeInverse, jPlus);
-
-      System.out.println("jPlus = " + jPlus);
-
-      DenseMatrix64F jPlusJ = new DenseMatrix64F(jPlus.getNumRows(), matrixJ.getNumCols());
-      CommonOps.mult(jPlus, matrixJ, jPlusJ);
-
-      System.out.println("jPlusJ = " + jPlusJ);
-
-      DenseMatrix64F identity = CommonOps.identity(jPlusJ.getNumRows());
-      DenseMatrix64F matrixQ = new DenseMatrix64F(identity.getNumRows(), identity.getNumCols());
-
-      CommonOps.subtract(identity, jPlusJ, matrixQ);
-      System.out.println("matrixQ = " + matrixQ);
-=======
       
       CommonOps.mult(matrixU, matrixW, temp);
       CommonOps.mult(temp, matrixV, ret);
@@ -387,7 +217,6 @@
          CommonOps.subtract(identity, jPlusJ, matrixQ);
          System.out.println("matrixQ = " + matrixQ);
 
->>>>>>> 8ab7e8ae
 
    }
 
