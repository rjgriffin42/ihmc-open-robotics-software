--- conflicted
+++ resolved
@@ -1,4 +1,3 @@
-<<<<<<< HEAD
 package us.ihmc.commonWalkingControlModules.momentumBasedController.optimization;
 
 import static org.junit.Assert.assertEquals;
@@ -121,7 +120,7 @@
       Map<RigidBody, Wrench> externalWrenchSolution = momentumModuleSolution.getExternalWrenchSolution();
 
       DenseMatrix64F jointAccelerationsBack = new DenseMatrix64F(desiredJointAccelerations.getNumRows(), 1);
-      ScrewTools.packDesiredJointAccelerationsMatrix(revoluteJointsArray, jointAccelerationsBack);
+      ScrewTools.getDesiredJointAccelerationsMatrix(revoluteJointsArray, jointAccelerationsBack);
 
       assertWrenchesSumUpToMomentumDot(externalWrenchSolution.values(), momentumRateOfChangeOut, gravityZ, totalMass, centerOfMassFrame, 1e-3);
       assertWrenchesInFrictionCones(externalWrenchSolution, contactStates, coefficientOfFriction);
@@ -194,7 +193,7 @@
       twistCalculator.compute();
       spatialAccelerationCalculator.compute();
       SpatialAccelerationVector endEffectorAccelerationBack = new SpatialAccelerationVector();
-      spatialAccelerationCalculator.packRelativeAcceleration(endEffectorAccelerationBack, base, endEffector);
+      spatialAccelerationCalculator.getRelativeAcceleration(endEffectorAccelerationBack, base, endEffector);
       SpatialMotionVectorTest.assertSpatialMotionVectorEquals(endEffectorSpatialAcceleration, endEffectorAccelerationBack, 1e-3);
 
       assertWrenchesSumUpToMomentumDot(externalWrenchSolution.values(), momentumRateOfChangeOut, gravityZ, totalMass, centerOfMassFrame, 1e-3);
@@ -262,18 +261,18 @@
       TwistCalculator twistCalculator = new TwistCalculator(elevator.getBodyFixedFrame(), elevator);
       twistCalculator.compute();
       Twist twist = new Twist();
-      twistCalculator.packRelativeTwist(twist, base, endEffector);
+      twistCalculator.getRelativeTwist(twist, base, endEffector);
 
       SpatialAccelerationCalculator spatialAccelerationCalculator = createSpatialAccelerationCalculator(twistCalculator, elevator);
       spatialAccelerationCalculator.compute();
       SpatialAccelerationVector acceleration = new SpatialAccelerationVector();
-      spatialAccelerationCalculator.packRelativeAcceleration(acceleration, base, endEffector);
+      spatialAccelerationCalculator.getRelativeAcceleration(acceleration, base, endEffector);
       acceleration.changeFrame(jacobian.getBaseFrame(), twist, twist);
 
       FrameVector desiredPointAccelerationBack = new FrameVector(jacobian.getBaseFrame());
       bodyFixedPoint.changeFrame(jacobian.getBaseFrame());
       twist.changeFrame(jacobian.getBaseFrame());
-      acceleration.packAccelerationOfPointFixedInBodyFrame(twist, bodyFixedPoint, desiredPointAccelerationBack);
+      acceleration.getAccelerationOfPointFixedInBodyFrame(twist, bodyFixedPoint, desiredPointAccelerationBack);
 
       assertWrenchesSumUpToMomentumDot(externalWrenchSolution.values(), momentumRateOfChangeOut, gravityZ, totalMass, centerOfMassFrame, 1e-3);
       SpatialForceVectorTest.assertSpatialForceVectorEquals(momentumRateOfChangeIn, momentumRateOfChangeOut, 1e-3);
@@ -419,7 +418,7 @@
       twistCalculator.compute();
       spatialAccelerationCalculator.compute();
       SpatialAccelerationVector endEffectorAccelerationBack = new SpatialAccelerationVector();
-      spatialAccelerationCalculator.packRelativeAcceleration(endEffectorAccelerationBack, base, endEffector);
+      spatialAccelerationCalculator.getRelativeAcceleration(endEffectorAccelerationBack, base, endEffector);
       SpatialMotionVectorTest.assertSpatialMotionVectorEquals(endEffectorSpatialAcceleration, endEffectorAccelerationBack, 1e-3);
 
       for (RevoluteJoint revoluteJoint : desiredJointAccelerations.keySet())
@@ -504,7 +503,7 @@
 
       InverseDynamicsJoint[] jointList = ScrewTools.computeSubtreeJoints(base);
       DenseMatrix64F vdotTaskSpace = new DenseMatrix64F(ScrewTools.computeDegreesOfFreedom(jointList), 1);
-      ScrewTools.packDesiredJointAccelerationsMatrix(jointList, vdotTaskSpace);
+      ScrewTools.getDesiredJointAccelerationsMatrix(jointList, vdotTaskSpace);
       DenseMatrix64F nullspaceMultiplierCheck = new DenseMatrix64F(nullspace.getNumCols(), vdotTaskSpace.getNumCols());
       CommonOps.multTransA(nullspace, vdotTaskSpace, nullspaceMultiplierCheck);
       CommonOps.subtractEquals(nullspaceMultiplierCheck, nullspaceMultipliers);
@@ -623,656 +622,4 @@
 
       return momentumOptimizationSettings;
    }
-}
-=======
-package us.ihmc.commonWalkingControlModules.momentumBasedController.optimization;
-
-import org.ejml.data.DenseMatrix64F;
-import org.ejml.ops.CommonOps;
-import org.ejml.ops.EjmlUnitTests;
-import org.ejml.ops.MatrixFeatures;
-import org.ejml.ops.RandomMatrices;
-import org.junit.Test;
-import us.ihmc.commonWalkingControlModules.bipedSupportPolygons.PlaneContactState;
-import us.ihmc.commonWalkingControlModules.bipedSupportPolygons.RectangularContactableBody;
-import us.ihmc.commonWalkingControlModules.bipedSupportPolygons.YoPlaneContactState;
-import us.ihmc.commonWalkingControlModules.controlModules.nativeOptimization.MomentumOptimizerNative;
-import us.ihmc.commonWalkingControlModules.momentumBasedController.TaskspaceConstraintData;
-import us.ihmc.commonWalkingControlModules.momentumBasedController.dataObjects.DesiredJointAccelerationCommand;
-import us.ihmc.commonWalkingControlModules.momentumBasedController.dataObjects.DesiredPointAccelerationCommand;
-import us.ihmc.commonWalkingControlModules.momentumBasedController.dataObjects.DesiredRateOfChangeOfMomentumCommand;
-import us.ihmc.commonWalkingControlModules.momentumBasedController.dataObjects.DesiredSpatialAccelerationCommand;
-import us.ihmc.commonWalkingControlModules.momentumBasedController.dataObjects.MomentumModuleSolution;
-import us.ihmc.commonWalkingControlModules.momentumBasedController.dataObjects.MomentumRateOfChangeData;
-import us.ihmc.commonWalkingControlModules.wrenchDistribution.ContactPointWrenchMatrixCalculator;
-import us.ihmc.humanoidRobotics.bipedSupportPolygons.ContactablePlaneBody;
-import us.ihmc.robotics.dataStructures.registry.YoVariableRegistry;
-import us.ihmc.robotics.geometry.FramePoint;
-import us.ihmc.robotics.geometry.FrameVector;
-import us.ihmc.robotics.geometry.FrameVectorTest;
-import us.ihmc.robotics.geometry.RigidBodyTransform;
-import us.ihmc.robotics.linearAlgebra.NullspaceCalculator;
-import us.ihmc.robotics.random.RandomTools;
-import us.ihmc.tools.exceptions.NoConvergenceException;
-import us.ihmc.tools.testing.TestPlanAnnotations.DeployableTestMethod;
-import us.ihmc.robotics.referenceFrames.CenterOfMassReferenceFrame;
-import us.ihmc.robotics.referenceFrames.ReferenceFrame;
-import us.ihmc.robotics.screwTheory.GeometricJacobian;
-import us.ihmc.robotics.screwTheory.InverseDynamicsJoint;
-import us.ihmc.robotics.screwTheory.RevoluteJoint;
-import us.ihmc.robotics.screwTheory.RigidBody;
-import us.ihmc.robotics.screwTheory.ScrewTestTools;
-import us.ihmc.robotics.screwTheory.ScrewTools;
-import us.ihmc.robotics.screwTheory.SixDoFJoint;
-import us.ihmc.robotics.screwTheory.SpatialAccelerationCalculator;
-import us.ihmc.robotics.screwTheory.SpatialAccelerationVector;
-import us.ihmc.robotics.screwTheory.SpatialForceVector;
-import us.ihmc.robotics.screwTheory.SpatialForceVectorTest;
-import us.ihmc.robotics.screwTheory.SpatialMotionVectorTest;
-import us.ihmc.robotics.screwTheory.TotalMassCalculator;
-import us.ihmc.robotics.screwTheory.TotalWrenchCalculator;
-import us.ihmc.robotics.screwTheory.Twist;
-import us.ihmc.robotics.screwTheory.TwistCalculator;
-import us.ihmc.robotics.screwTheory.Wrench;
-
-import javax.vecmath.Vector3d;
-import java.util.ArrayList;
-import java.util.Collection;
-import java.util.HashMap;
-import java.util.LinkedHashMap;
-import java.util.List;
-import java.util.Map;
-import java.util.Random;
-
-import static org.junit.Assert.assertEquals;
-import static org.junit.Assert.assertTrue;
-import static us.ihmc.commonWalkingControlModules.momentumBasedController.MomentumControlTestTools.assertRootJointWrenchZero;
-import static us.ihmc.commonWalkingControlModules.momentumBasedController.MomentumControlTestTools.assertWrenchesInFrictionCones;
-import static us.ihmc.commonWalkingControlModules.momentumBasedController.MomentumControlTestTools.assertWrenchesSumUpToMomentumDot;
-
-/**
- * @author twan
- *         Date: 5/4/13
- */
-public class OptimizationMomentumControlModuleTest
-{
-   private static final Vector3d X = new Vector3d(1.0, 0.0, 0.0);
-   private static final Vector3d Y = new Vector3d(0.0, 1.0, 0.0);
-   private static final Vector3d Z = new Vector3d(0.0, 0.0, 1.0);
-
-   private final double controlDT = 1e-5;    // 5e-3;
-   private final double gravityZ = 9.81;
-
-	@DeployableTestMethod(estimatedDuration = 0.0)
-	@Test(timeout = 30000)
-   public void testMomentumAndJointSpaceConstraints() throws NoConvergenceException
-   {
-      Random random = new Random(1223521L);
-      Vector3d[] jointAxes = new Vector3d[]
-      {
-         X, Y, Z, Z, X, Y, X, Y
-      };
-      ScrewTestTools.RandomFloatingChain randomFloatingChain = new ScrewTestTools.RandomFloatingChain(random, jointAxes);
-      randomFloatingChain.setRandomPositionsAndVelocities(random);
-      randomFloatingChain.getElevator().updateFramesRecursively();
-
-      SixDoFJoint rootJoint = randomFloatingChain.getRootJoint();
-      ReferenceFrame centerOfMassFrame = new CenterOfMassReferenceFrame("com", ReferenceFrame.getWorldFrame(), rootJoint.getSuccessor());
-      centerOfMassFrame.update();
-
-      MomentumOptimizationSettings momentumOptimizationSettings = createStandardOptimizationSettings(rootJoint);
-      
-      LinkedHashMap<ContactablePlaneBody, PlaneContactState> contactStates = new LinkedHashMap<ContactablePlaneBody, PlaneContactState>();
-      double coefficientOfFriction = 1.0;
-      addContactState(coefficientOfFriction, randomFloatingChain.getLeafBody(), contactStates);
-
-      OptimizationMomentumControlModule momentumControlModule = createAndInitializeMomentumControlModule(rootJoint, randomFloatingChain.getRevoluteJoints(),
-                                                                   controlDT, centerOfMassFrame, momentumOptimizationSettings, contactStates.values());
-
-      MomentumRateOfChangeData momentumRateOfChangeData = new MomentumRateOfChangeData(centerOfMassFrame);
-      double totalMass = TotalMassCalculator.computeSubTreeMass(randomFloatingChain.getElevator());
-      SpatialForceVector momentumRateOfChangeIn = generateRandomFeasibleMomentumRateOfChange(centerOfMassFrame, contactStates, totalMass, gravityZ, random,
-                                                     momentumOptimizationSettings.getRhoMinScalar());
-      momentumRateOfChangeData.set(momentumRateOfChangeIn);
-      
-      DesiredRateOfChangeOfMomentumCommand desiredRateOfChangeOfMomentumCommand = new DesiredRateOfChangeOfMomentumCommand(momentumRateOfChangeData);
-      momentumControlModule.setDesiredRateOfChangeOfMomentum(desiredRateOfChangeOfMomentumCommand);
-
-      List<RevoluteJoint> revoluteJoints = randomFloatingChain.getRevoluteJoints();
-      InverseDynamicsJoint[] revoluteJointsArray = revoluteJoints.toArray(new InverseDynamicsJoint[revoluteJoints.size()]);
-      DenseMatrix64F desiredJointAccelerations = setRandomJointAccelerations(random, momentumControlModule, revoluteJoints);
-
-      MomentumModuleSolution momentumModuleSolution = momentumControlModule.compute(contactStates, null);
-
-      SpatialForceVector momentumRateOfChangeOut = momentumModuleSolution.getCentroidalMomentumRateSolution();
-      Map<RigidBody, Wrench> externalWrenchSolution = momentumModuleSolution.getExternalWrenchSolution();
-      
-      DenseMatrix64F jointAccelerationsBack = new DenseMatrix64F(desiredJointAccelerations.getNumRows(), 1);
-      ScrewTools.getDesiredJointAccelerationsMatrix(revoluteJointsArray, jointAccelerationsBack);
-
-      assertWrenchesSumUpToMomentumDot(externalWrenchSolution.values(), momentumRateOfChangeOut, gravityZ, totalMass, centerOfMassFrame,
-                                       1e-3);
-      assertWrenchesInFrictionCones(externalWrenchSolution, contactStates, coefficientOfFriction);
-      SpatialForceVectorTest.assertSpatialForceVectorEquals(momentumRateOfChangeIn, momentumRateOfChangeOut, 1e-3);
-      EjmlUnitTests.assertEquals(desiredJointAccelerations, jointAccelerationsBack, 1e-3);
-      assertRootJointWrenchZero(externalWrenchSolution, rootJoint, gravityZ, 1e-3);
-   }
-
-	@DeployableTestMethod(estimatedDuration = 0.0)
-	@Test(timeout = 30000)
-   public void testMomentumAndTaskSpaceConstraints()
-   {
-      Random random = new Random(1223525L);
-      Vector3d[] jointAxes = new Vector3d[]
-      {
-         X, Y, Z, Y, Y, X, Z, Y, X, X, Y, Z
-      };
-      ScrewTestTools.RandomFloatingChain randomFloatingChain = new ScrewTestTools.RandomFloatingChain(random, jointAxes);
-      randomFloatingChain.setRandomPositionsAndVelocities(random);
-
-      SixDoFJoint rootJoint = randomFloatingChain.getRootJoint();
-      ReferenceFrame centerOfMassFrame = new CenterOfMassReferenceFrame("com", ReferenceFrame.getWorldFrame(), rootJoint.getSuccessor());
-      centerOfMassFrame.update();
-
-      MomentumOptimizationSettings momentumOptimizationSettings = createStandardOptimizationSettings(rootJoint);
-      momentumOptimizationSettings.setRhoMin(-10000.0);
-      
-      LinkedHashMap<ContactablePlaneBody, PlaneContactState> contactStates = new LinkedHashMap<ContactablePlaneBody, PlaneContactState>();
-      RigidBody endEffector = randomFloatingChain.getLeafBody();
-      double coefficientOfFriction = 1000.0;
-      addContactState(coefficientOfFriction, endEffector, contactStates);
-
-      OptimizationMomentumControlModule momentumControlModule = createAndInitializeMomentumControlModule(rootJoint, randomFloatingChain.getRevoluteJoints(),
-                                                                   controlDT, centerOfMassFrame, momentumOptimizationSettings, contactStates.values());
-
-      MomentumRateOfChangeData momentumRateOfChangeData = new MomentumRateOfChangeData(centerOfMassFrame);
-      RigidBody elevator = randomFloatingChain.getElevator();
-      double totalMass = TotalMassCalculator.computeSubTreeMass(elevator);
-      SpatialForceVector momentumRateOfChangeIn = generateRandomFeasibleMomentumRateOfChange(centerOfMassFrame, contactStates, totalMass, gravityZ, random,
-                                                     0.0);
-      momentumRateOfChangeData.set(momentumRateOfChangeIn);
-      
-      DesiredRateOfChangeOfMomentumCommand desiredRateOfChangeOfMomentumCommand = new DesiredRateOfChangeOfMomentumCommand(momentumRateOfChangeData);
-      momentumControlModule.setDesiredRateOfChangeOfMomentum(desiredRateOfChangeOfMomentumCommand);
-
-      RigidBody base = elevator;    // rootJoint.getSuccessor();
-      GeometricJacobian jacobian = new GeometricJacobian(base, endEffector, endEffector.getBodyFixedFrame());
-      jacobian.compute();
-      TaskspaceConstraintData taskSpaceConstraintData = new TaskspaceConstraintData();
-      SpatialAccelerationVector endEffectorSpatialAcceleration = new SpatialAccelerationVector(endEffector.getBodyFixedFrame(), base.getBodyFixedFrame(),
-                                                                    endEffector.getBodyFixedFrame());
-      endEffectorSpatialAcceleration.setAngularPart(RandomTools.generateRandomVector(random));
-      endEffectorSpatialAcceleration.setLinearPart(RandomTools.generateRandomVector(random));
-      taskSpaceConstraintData.set(endEffectorSpatialAcceleration);
-      
-      DesiredSpatialAccelerationCommand desiredSpatialAccelerationCommand = new DesiredSpatialAccelerationCommand(jacobian, taskSpaceConstraintData); // , 10.0);
-      momentumControlModule.setDesiredSpatialAcceleration(desiredSpatialAccelerationCommand);    
-      
-      MomentumModuleSolution momentumModuleSolution; 
-      try
-      {
-         momentumModuleSolution = momentumControlModule.compute(contactStates, null);
-      } catch (MomentumControlModuleException momentumControlModuleException)
-      {
-         momentumModuleSolution = momentumControlModuleException.getMomentumModuleSolution();
-      }
-      SpatialForceVector momentumRateOfChangeOut = momentumModuleSolution.getCentroidalMomentumRateSolution();
-      Map<RigidBody, Wrench> externalWrenchSolution = momentumModuleSolution.getExternalWrenchSolution();
-
-      TwistCalculator twistCalculator = new TwistCalculator(elevator.getBodyFixedFrame(), elevator);
-      SpatialAccelerationCalculator spatialAccelerationCalculator = createSpatialAccelerationCalculator(twistCalculator, elevator);
-      twistCalculator.compute();
-      spatialAccelerationCalculator.compute();
-      SpatialAccelerationVector endEffectorAccelerationBack = new SpatialAccelerationVector();
-      spatialAccelerationCalculator.getRelativeAcceleration(endEffectorAccelerationBack, base, endEffector);
-      SpatialMotionVectorTest.assertSpatialMotionVectorEquals(endEffectorSpatialAcceleration, endEffectorAccelerationBack, 1e-3);
-
-      assertWrenchesSumUpToMomentumDot(externalWrenchSolution.values(), momentumRateOfChangeOut, gravityZ, totalMass, centerOfMassFrame,
-                                       1e-3);
-      SpatialForceVectorTest.assertSpatialForceVectorEquals(momentumRateOfChangeIn, momentumRateOfChangeOut, 1e-1);
-      assertWrenchesInFrictionCones(externalWrenchSolution, contactStates, coefficientOfFriction);
-      assertRootJointWrenchZero(externalWrenchSolution, rootJoint, gravityZ, 1e-2);
-   }
-
-	@DeployableTestMethod(estimatedDuration = 0.0)
-	@Test(timeout = 30000)
-   public void testMomentumAndPointAccelerationConstraints() throws NoConvergenceException
-   {
-      Random random = new Random(1223525L);
-      Vector3d[] jointAxes = new Vector3d[]
-      {
-         X, Y, Z, Y, Y, X, Z, Y, X, X, Y, Z
-      };
-      ScrewTestTools.RandomFloatingChain randomFloatingChain = new ScrewTestTools.RandomFloatingChain(random, jointAxes);
-      randomFloatingChain.setRandomPositionsAndVelocities(random);
-
-      SixDoFJoint rootJoint = randomFloatingChain.getRootJoint();
-      ReferenceFrame centerOfMassFrame = new CenterOfMassReferenceFrame("com", ReferenceFrame.getWorldFrame(), rootJoint.getSuccessor());
-      centerOfMassFrame.update();
-
-      MomentumOptimizationSettings momentumOptimizationSettings = createStandardOptimizationSettings(rootJoint);
-      momentumOptimizationSettings.setRhoMin(-10000.0);
-      
-      LinkedHashMap<ContactablePlaneBody, PlaneContactState> contactStates = new LinkedHashMap<ContactablePlaneBody, PlaneContactState>();
-      RigidBody endEffector = randomFloatingChain.getLeafBody();
-      double coefficientOfFriction = 1000.0;
-      addContactState(coefficientOfFriction, endEffector, contactStates);
-
-      OptimizationMomentumControlModule momentumControlModule = createAndInitializeMomentumControlModule(rootJoint, randomFloatingChain.getRevoluteJoints(),
-                                                                   controlDT, centerOfMassFrame, momentumOptimizationSettings, contactStates.values());
-
-      MomentumRateOfChangeData momentumRateOfChangeData = new MomentumRateOfChangeData(centerOfMassFrame);
-      RigidBody elevator = randomFloatingChain.getElevator();
-      double totalMass = TotalMassCalculator.computeSubTreeMass(elevator);
-      SpatialForceVector momentumRateOfChangeIn = generateRandomFeasibleMomentumRateOfChange(centerOfMassFrame, contactStates, totalMass, gravityZ, random,
-                                                     0.0);
-      momentumRateOfChangeData.set(momentumRateOfChangeIn);
-      
-      DesiredRateOfChangeOfMomentumCommand desiredRateOfChangeOfMomentumCommand = new DesiredRateOfChangeOfMomentumCommand(momentumRateOfChangeData);
-      momentumControlModule.setDesiredRateOfChangeOfMomentum(desiredRateOfChangeOfMomentumCommand);
-
-      RigidBody base = elevator;    // rootJoint.getSuccessor();
-      GeometricJacobian jacobian = new GeometricJacobian(base, endEffector, base.getBodyFixedFrame());
-      jacobian.compute();
-
-      FramePoint bodyFixedPoint = new FramePoint(endEffector.getBodyFixedFrame(), RandomTools.generateRandomVector(random));
-      FrameVector desiredPointAcceleration = new FrameVector(base.getBodyFixedFrame(), RandomTools.generateRandomVector(random));
-      
-      DesiredPointAccelerationCommand desiredPointAccelerationCommand = new DesiredPointAccelerationCommand(jacobian, bodyFixedPoint, desiredPointAcceleration);
-      momentumControlModule.setDesiredPointAcceleration(desiredPointAccelerationCommand);
-
-      MomentumModuleSolution momentumModuleSolution;
-      try
-      {
-         momentumModuleSolution = momentumControlModule.compute(contactStates, null);
-      } catch (MomentumControlModuleException momentumControlModuleException)
-      {
-         momentumModuleSolution = momentumControlModuleException.getMomentumModuleSolution();
-      }
-      SpatialForceVector momentumRateOfChangeOut = momentumModuleSolution.getCentroidalMomentumRateSolution();
-      Map<RigidBody, Wrench> externalWrenchSolution = momentumModuleSolution.getExternalWrenchSolution();
-
-      TwistCalculator twistCalculator = new TwistCalculator(elevator.getBodyFixedFrame(), elevator);
-      twistCalculator.compute();
-      Twist twist = new Twist();
-      twistCalculator.getRelativeTwist(twist, base, endEffector);
-
-      SpatialAccelerationCalculator spatialAccelerationCalculator = createSpatialAccelerationCalculator(twistCalculator, elevator);
-      spatialAccelerationCalculator.compute();
-      SpatialAccelerationVector acceleration = new SpatialAccelerationVector();
-      spatialAccelerationCalculator.getRelativeAcceleration(acceleration, base, endEffector);
-      acceleration.changeFrame(jacobian.getBaseFrame(), twist, twist);
-
-      FrameVector desiredPointAccelerationBack = new FrameVector(jacobian.getBaseFrame());
-      bodyFixedPoint.changeFrame(jacobian.getBaseFrame());
-      twist.changeFrame(jacobian.getBaseFrame());
-      acceleration.getAccelerationOfPointFixedInBodyFrame(twist, bodyFixedPoint, desiredPointAccelerationBack);
-
-      assertWrenchesSumUpToMomentumDot(externalWrenchSolution.values(), momentumRateOfChangeOut, gravityZ, totalMass, centerOfMassFrame,
-                                       1e-3);
-      SpatialForceVectorTest.assertSpatialForceVectorEquals(momentumRateOfChangeIn, momentumRateOfChangeOut, 1e-3);
-      assertWrenchesInFrictionCones(externalWrenchSolution, contactStates, coefficientOfFriction);
-      assertRootJointWrenchZero(externalWrenchSolution, rootJoint, gravityZ, 1e-3);
-      FrameVectorTest.assertFrameVectorEquals(desiredPointAccelerationBack, desiredPointAcceleration, 1e-3);
-   }
-
-	@DeployableTestMethod(estimatedDuration = 0.2)
-	@Test(timeout = 30000)
-   public void testSingleRigidBody() throws NoConvergenceException
-   {
-      Random random = new Random(125152L);
-      ReferenceFrame elevatorFrame = ReferenceFrame.constructFrameWithUnchangingTransformToParent("elevator", ReferenceFrame.getWorldFrame(),
-                                        new RigidBodyTransform());
-      RigidBody elevator = new RigidBody("elevator", elevatorFrame);
-
-      SixDoFJoint rootJoint = new SixDoFJoint("rootJoint", elevator, elevatorFrame);
-      RigidBody rootBody = ScrewTestTools.addRandomRigidBody("rootBody", random, rootJoint);
-
-
-      ReferenceFrame centerOfMassFrame = new CenterOfMassReferenceFrame("com", ReferenceFrame.getWorldFrame(), elevator);
-      MomentumOptimizationSettings momentumOptimizationSettings = createStandardOptimizationSettings(rootJoint);
-      
-      LinkedHashMap<ContactablePlaneBody, PlaneContactState> contactStates = new LinkedHashMap<ContactablePlaneBody, PlaneContactState>();
-      double coefficientOfFriction = 1.0;
-      addContactState(coefficientOfFriction, rootBody, contactStates);
-
-      OptimizationMomentumControlModule momentumControlModule = createAndInitializeMomentumControlModule(rootJoint, new ArrayList<RevoluteJoint>(), controlDT,
-                                                                   centerOfMassFrame, momentumOptimizationSettings, contactStates.values());
-      double totalMass = TotalMassCalculator.computeMass(ScrewTools.computeSupportAndSubtreeSuccessors(elevator));
-      double rhoMin = momentumOptimizationSettings.getRhoMinScalar();
-
-
-      ScrewTestTools.setRandomPositionAndOrientation(rootJoint, random);
-      elevator.updateFramesRecursively();
-      centerOfMassFrame.update();
-      momentumControlModule.initialize();
-
-      for (int i = 0; i < 100; i++)
-      {
-         momentumControlModule.reset();
-
-         ScrewTestTools.setRandomVelocity(rootJoint, random);
-         ScrewTestTools.integrateVelocities(rootJoint, controlDT);
-
-         elevator.updateFramesRecursively();
-         centerOfMassFrame.update();
-
-         SpatialForceVector desiredRateOfChangeOfMomentum = generateRandomFeasibleMomentumRateOfChange(centerOfMassFrame, contactStates, totalMass, gravityZ,
-                                                               random, rhoMin);
-         MomentumRateOfChangeData momentumRateOfChangeData = new MomentumRateOfChangeData(centerOfMassFrame);
-         momentumRateOfChangeData.set(desiredRateOfChangeOfMomentum);
-         
-         DesiredRateOfChangeOfMomentumCommand desiredRateOfChangeOfMomentumCommand = new DesiredRateOfChangeOfMomentumCommand(momentumRateOfChangeData);
-         momentumControlModule.setDesiredRateOfChangeOfMomentum(desiredRateOfChangeOfMomentumCommand);
-
-         MomentumModuleSolution momentumModuleSolution = momentumControlModule.compute(contactStates, null);
-
-
-         SpatialForceVector momentumRateOfChangeOut = momentumModuleSolution.getCentroidalMomentumRateSolution();
-         Map<RigidBody, Wrench> externalWrenchSolution = momentumModuleSolution.getExternalWrenchSolution();
-         
-         assertWrenchesSumUpToMomentumDot(externalWrenchSolution.values(), momentumRateOfChangeOut, gravityZ, totalMass,
-                                          centerOfMassFrame, 1e-2);
-         SpatialForceVectorTest.assertSpatialForceVectorEquals(desiredRateOfChangeOfMomentum, momentumRateOfChangeOut, 1e-1);
-         assertWrenchesInFrictionCones(externalWrenchSolution, contactStates, coefficientOfFriction);
-         assertRootJointWrenchZero(externalWrenchSolution, rootJoint, gravityZ, 1e-2);
-      }
-   }
-
-	@DeployableTestMethod(estimatedDuration = 0.1)
-	@Test(timeout = 30000)
-   public void testPrimaryAndSecondaryConstraints() throws NoConvergenceException
-   {
-      Random random = new Random(1223525L);
-      Vector3d[] jointAxes = new Vector3d[]
-      {
-         X, Y, Z, Y, Y, X, Z, Y, X, X, Y, Z
-      };
-      ScrewTestTools.RandomFloatingChain randomFloatingChain = new ScrewTestTools.RandomFloatingChain(random, jointAxes);
-      randomFloatingChain.setRandomPositionsAndVelocities(random);
-
-      SixDoFJoint rootJoint = randomFloatingChain.getRootJoint();
-      ReferenceFrame centerOfMassFrame = new CenterOfMassReferenceFrame("com", ReferenceFrame.getWorldFrame(), rootJoint.getSuccessor());
-      centerOfMassFrame.update();
-
-      MomentumOptimizationSettings momentumOptimizationSettings = createStandardOptimizationSettings(rootJoint);
-      momentumOptimizationSettings.setRhoMin(-10000.0);
-      
-      LinkedHashMap<ContactablePlaneBody, PlaneContactState> contactStates = new LinkedHashMap<ContactablePlaneBody, PlaneContactState>();
-      RigidBody endEffector = randomFloatingChain.getLeafBody();
-      double coefficientOfFriction = 1000.0;
-      addContactState(coefficientOfFriction, endEffector, contactStates);
-
-      OptimizationMomentumControlModule momentumControlModule = createAndInitializeMomentumControlModule(rootJoint, randomFloatingChain.getRevoluteJoints(),
-                                                                   controlDT, centerOfMassFrame, momentumOptimizationSettings, contactStates.values());
-
-      MomentumRateOfChangeData momentumRateOfChangeData = new MomentumRateOfChangeData(centerOfMassFrame);
-      RigidBody elevator = randomFloatingChain.getElevator();
-      double totalMass = TotalMassCalculator.computeSubTreeMass(elevator);
-      SpatialForceVector momentumRateOfChangeIn = generateRandomFeasibleMomentumRateOfChange(centerOfMassFrame, contactStates, totalMass, gravityZ, random,
-                                                     0.0);
-      momentumRateOfChangeData.set(momentumRateOfChangeIn);
-      
-      DesiredRateOfChangeOfMomentumCommand desiredRateOfChangeOfMomentumCommand = new DesiredRateOfChangeOfMomentumCommand(momentumRateOfChangeData);
-      momentumControlModule.setDesiredRateOfChangeOfMomentum(desiredRateOfChangeOfMomentumCommand);
-
-      RigidBody base = elevator;    // rootJoint.getSuccessor();
-      GeometricJacobian jacobian = new GeometricJacobian(base, endEffector, endEffector.getBodyFixedFrame());
-      jacobian.compute();
-      TaskspaceConstraintData taskSpaceConstraintData = new TaskspaceConstraintData();
-      SpatialAccelerationVector endEffectorSpatialAcceleration = new SpatialAccelerationVector(endEffector.getBodyFixedFrame(), base.getBodyFixedFrame(),
-                                                                    endEffector.getBodyFixedFrame());
-      endEffectorSpatialAcceleration.setAngularPart(RandomTools.generateRandomVector(random));
-      endEffectorSpatialAcceleration.setLinearPart(RandomTools.generateRandomVector(random));
-      taskSpaceConstraintData.set(endEffectorSpatialAcceleration);
-      
-      DesiredSpatialAccelerationCommand desiredSpatialAccelerationCommand = new DesiredSpatialAccelerationCommand(jacobian, taskSpaceConstraintData);    // , 10.0);
-      momentumControlModule.setDesiredSpatialAcceleration(desiredSpatialAccelerationCommand);
-
-      Map<RevoluteJoint, Double> desiredJointAccelerations = new HashMap<RevoluteJoint, Double>();
-      desiredJointAccelerations.put(randomFloatingChain.getRevoluteJoints().get(3), random.nextDouble());
-      desiredJointAccelerations.put(randomFloatingChain.getRevoluteJoints().get(8), random.nextDouble());
-
-      for (RevoluteJoint revoluteJoint : desiredJointAccelerations.keySet())
-      {
-         DenseMatrix64F desiredJointAcceleration = new DenseMatrix64F(1, 1);
-         desiredJointAcceleration.set(0, 0, desiredJointAccelerations.get(revoluteJoint));
-         double weight = 1.0;
-         
-         DesiredJointAccelerationCommand desiredJointAccelerationCommand = new DesiredJointAccelerationCommand(revoluteJoint, desiredJointAcceleration, weight);
-         momentumControlModule.setDesiredJointAcceleration(desiredJointAccelerationCommand);
-      }
-
-      MomentumModuleSolution momentumModuleSolution;
-      try
-      {
-         momentumModuleSolution = momentumControlModule.compute(contactStates, null);
-      } catch (MomentumControlModuleException momentumControlModuleException)
-      {
-         momentumModuleSolution = momentumControlModuleException.getMomentumModuleSolution();
-      }
-      SpatialForceVector momentumRateOfChangeOut = momentumModuleSolution.getCentroidalMomentumRateSolution();
-      Map<RigidBody, Wrench> externalWrenchSolution = momentumModuleSolution.getExternalWrenchSolution();
-
-      TwistCalculator twistCalculator = new TwistCalculator(elevator.getBodyFixedFrame(), elevator);
-      SpatialAccelerationCalculator spatialAccelerationCalculator = createSpatialAccelerationCalculator(twistCalculator, elevator);
-      twistCalculator.compute();
-      spatialAccelerationCalculator.compute();
-      SpatialAccelerationVector endEffectorAccelerationBack = new SpatialAccelerationVector();
-      spatialAccelerationCalculator.getRelativeAcceleration(endEffectorAccelerationBack, base, endEffector);
-      SpatialMotionVectorTest.assertSpatialMotionVectorEquals(endEffectorSpatialAcceleration, endEffectorAccelerationBack, 1e-3);
-
-      for (RevoluteJoint revoluteJoint : desiredJointAccelerations.keySet())
-      {
-         assertEquals(revoluteJoint.getQddDesired(), desiredJointAccelerations.get(revoluteJoint), 1e-5);
-      }
-
-      assertWrenchesSumUpToMomentumDot(externalWrenchSolution.values(), momentumRateOfChangeOut, gravityZ, totalMass, centerOfMassFrame,
-                                       1e-3);
-      SpatialForceVectorTest.assertSpatialForceVectorEquals(momentumRateOfChangeIn, momentumRateOfChangeOut, 1e-1);
-      assertWrenchesInFrictionCones(externalWrenchSolution, contactStates, coefficientOfFriction);
-      assertRootJointWrenchZero(externalWrenchSolution, rootJoint, gravityZ, 1e-2);
-   }
-
-	@DeployableTestMethod(estimatedDuration = 0.0)
-	@Test(timeout = 30000)
-   public void testNullspaceMultipliers() throws NoConvergenceException
-   {
-      Random random = new Random(2534L);
-      Vector3d[] jointAxes = new Vector3d[]
-            {
-                  X, Y, Z, Y, Y, X
-            };
-      ScrewTestTools.RandomFloatingChain randomFloatingChain = new ScrewTestTools.RandomFloatingChain(random, jointAxes);
-
-      SixDoFJoint rootJoint = randomFloatingChain.getRootJoint();
-      ArrayList<SixDoFJoint> sixDoFJoints = new ArrayList<SixDoFJoint>();
-      sixDoFJoints.add(rootJoint);
-      randomFloatingChain.setRandomPositionsAndVelocities(random);
-
-      List<RevoluteJoint> revoluteJoints = randomFloatingChain.getRevoluteJoints();
-
-      int kneeIndex = 3;
-      RevoluteJoint kneeJoint = revoluteJoints.get(kneeIndex);
-      kneeJoint.setQ(0.0);
-      randomFloatingChain.getElevator().updateFramesRecursively();
-
-      RigidBody elevator = randomFloatingChain.getElevator();
-      ReferenceFrame centerOfMassFrame = new CenterOfMassReferenceFrame("com", ReferenceFrame.getWorldFrame(), elevator);
-      centerOfMassFrame.update();
-
-
-      MomentumOptimizationSettings momentumOptimizationSettings = createStandardOptimizationSettings(rootJoint);
-      momentumOptimizationSettings.setDampedLeastSquaresFactor(0.0);
-      momentumOptimizationSettings.setRhoMin(-10000.0);
-
-      LinkedHashMap<ContactablePlaneBody, PlaneContactState> contactStates = new LinkedHashMap<ContactablePlaneBody, PlaneContactState>();
-      RigidBody endEffector = randomFloatingChain.getLeafBody();
-      double coefficientOfFriction = 1000.0;
-      addContactState(coefficientOfFriction, endEffector, contactStates);
-
-
-      OptimizationMomentumControlModule momentumControlModule = createAndInitializeMomentumControlModule(rootJoint, revoluteJoints, controlDT,
-            centerOfMassFrame, momentumOptimizationSettings, contactStates.values());
-
-      double totalMass = TotalMassCalculator.computeSubTreeMass(elevator);
-      SpatialForceVector desiredMomentumRate = generateRandomFeasibleMomentumRateOfChange(centerOfMassFrame, contactStates, totalMass, gravityZ, random,
-            0.0);
-      MomentumRateOfChangeData momentumRateOfChangeData = new MomentumRateOfChangeData(centerOfMassFrame);
-      momentumRateOfChangeData.set(desiredMomentumRate);
-      
-      DesiredRateOfChangeOfMomentumCommand desiredRateOfChangeOfMomentumCommand = new DesiredRateOfChangeOfMomentumCommand(momentumRateOfChangeData);
-      momentumControlModule.setDesiredRateOfChangeOfMomentum(desiredRateOfChangeOfMomentumCommand);
-
-      RigidBody base = rootJoint.getSuccessor();
-      GeometricJacobian jacobian = new GeometricJacobian(base, endEffector, endEffector.getBodyFixedFrame());
-
-      jacobian.compute();
-
-
-      SpatialAccelerationVector taskSpaceAcceleration = new SpatialAccelerationVector(endEffector.getBodyFixedFrame(), elevator.getBodyFixedFrame(),
-            endEffector.getBodyFixedFrame(), RandomTools.generateRandomVector(random),
-            RandomTools.generateRandomVector(random));
-
-      int nullity = 1;
-      DenseMatrix64F nullspaceMultipliers = new DenseMatrix64F(nullity, 1);
-      CommonOps.fill(nullspaceMultipliers, 0.0);
-      RandomMatrices.setRandom(nullspaceMultipliers, random);
-
-      TaskspaceConstraintData taskspaceConstraintData = new TaskspaceConstraintData();
-      taskspaceConstraintData.set(taskSpaceAcceleration, nullspaceMultipliers);
-      
-      DesiredSpatialAccelerationCommand desiredSpatialAccelerationCommand = new DesiredSpatialAccelerationCommand(jacobian, taskspaceConstraintData);
-      momentumControlModule.setDesiredSpatialAcceleration(desiredSpatialAccelerationCommand);
-
-      MomentumModuleSolution momentumModuleSolution = momentumControlModule.compute(contactStates, null);
-
-
-      NullspaceCalculator nullspaceCalculator = new NullspaceCalculator(jacobian.getNumberOfColumns(), true);
-      nullspaceCalculator.setMatrix(jacobian.getJacobianMatrix(), nullity);
-      DenseMatrix64F nullspace = nullspaceCalculator.getNullspace();
-
-      InverseDynamicsJoint[] jointList = ScrewTools.computeSubtreeJoints(base);
-      DenseMatrix64F vdotTaskSpace = new DenseMatrix64F(ScrewTools.computeDegreesOfFreedom(jointList), 1);
-      ScrewTools.getDesiredJointAccelerationsMatrix(jointList, vdotTaskSpace);
-      DenseMatrix64F nullspaceMultiplierCheck = new DenseMatrix64F(nullspace.getNumCols(), vdotTaskSpace.getNumCols());
-      CommonOps.multTransA(nullspace, vdotTaskSpace, nullspaceMultiplierCheck);
-      CommonOps.subtractEquals(nullspaceMultiplierCheck, nullspaceMultipliers);
-
-      assertTrue(MatrixFeatures.isConstantVal(nullspaceMultiplierCheck, 0.0, 1e-6));
-
-      SpatialForceVector momentumRateOfChangeOut = momentumModuleSolution.getCentroidalMomentumRateSolution();
-      Map<RigidBody, Wrench> externalWrenchSolution = momentumModuleSolution.getExternalWrenchSolution();
-      
-      assertWrenchesSumUpToMomentumDot(externalWrenchSolution.values(), momentumRateOfChangeOut, gravityZ, totalMass, centerOfMassFrame,
-            1e-3);
-      SpatialForceVectorTest.assertSpatialForceVectorEquals(desiredMomentumRate, momentumRateOfChangeOut, 1e-1);
-      assertWrenchesInFrictionCones(externalWrenchSolution, contactStates, coefficientOfFriction);
-      assertRootJointWrenchZero(externalWrenchSolution, rootJoint, gravityZ, 1e-2);
-   }
-
-   private OptimizationMomentumControlModule createAndInitializeMomentumControlModule(SixDoFJoint rootJoint, List<RevoluteJoint> revoluteJoints, double dt,
-         ReferenceFrame centerOfMassFrame, MomentumOptimizationSettings momentumOptimizationSettings,
-         Collection<? extends PlaneContactState> planeContactStates)
-   {
-      YoVariableRegistry registry = new YoVariableRegistry("test");
-
-      TwistCalculator twistCalculator = new TwistCalculator(ReferenceFrame.getWorldFrame(), rootJoint.getPredecessor());
-
-      OptimizationMomentumControlModule momentumControlModule = new OptimizationMomentumControlModule(rootJoint, centerOfMassFrame, controlDT, gravityZ,
-            momentumOptimizationSettings, twistCalculator, null, planeContactStates, null, registry);
-      
-      momentumControlModule.initialize();
-
-      ScrewTestTools.integrateVelocities(rootJoint, dt);
-      ScrewTestTools.integrateVelocities(revoluteJoints, dt);
-      twistCalculator.compute();
-
-      rootJoint.getPredecessor().updateFramesRecursively();
-
-      return momentumControlModule;
-   }
-
-   private static SpatialAccelerationCalculator createSpatialAccelerationCalculator(TwistCalculator twistCalculator, RigidBody elevator)
-   {
-      ReferenceFrame rootFrame = elevator.getBodyFixedFrame();
-      SpatialAccelerationVector rootAcceleration = new SpatialAccelerationVector(rootFrame, rootFrame, rootFrame);
-      SpatialAccelerationCalculator spatialAccelerationCalculator = new SpatialAccelerationCalculator(elevator, rootFrame, rootAcceleration, twistCalculator,
-                                                                       true, true);
-
-      return spatialAccelerationCalculator;
-   }
-
-   private static DenseMatrix64F setRandomJointAccelerations(Random random, OptimizationMomentumControlModule momentumControlModule,
-           List<? extends InverseDynamicsJoint> joints)
-   {
-      DenseMatrix64F desiredJointAccelerations = new DenseMatrix64F(ScrewTools.computeDegreesOfFreedom(joints), 1);
-      int index = 0;
-      for (InverseDynamicsJoint joint : joints)
-      {
-         DenseMatrix64F jointAcceleration = new DenseMatrix64F(joint.getDegreesOfFreedom(), 1);
-         RandomMatrices.setRandom(jointAcceleration, random);
-         
-         DesiredJointAccelerationCommand desiredJointAccelerationCommand = new DesiredJointAccelerationCommand(joint, jointAcceleration);
-         momentumControlModule.setDesiredJointAcceleration(desiredJointAccelerationCommand);
-         CommonOps.insert(jointAcceleration, desiredJointAccelerations, index, 0);
-         index += joint.getDegreesOfFreedom();
-      }
-
-      return desiredJointAccelerations;
-   }
-
-   private void addContactState(double coefficientOfFriction, RigidBody endEffector, LinkedHashMap<ContactablePlaneBody, PlaneContactState> contactStates)
-   {
-      ReferenceFrame soleFrame = endEffector.getBodyFixedFrame();
-      ContactablePlaneBody contactablePlaneBody = new RectangularContactableBody(endEffector, soleFrame, 1.0, -2.0, 3.0, -4.0);
-      YoPlaneContactState contactState = new YoPlaneContactState("testContactState", endEffector, soleFrame, contactablePlaneBody.getContactPoints2d(),
-                                            coefficientOfFriction, new YoVariableRegistry("bla"));
-      contactStates.put(contactablePlaneBody, contactState);
-   }
-
-   public static SpatialForceVector generateRandomFeasibleMomentumRateOfChange(ReferenceFrame centerOfMassFrame,
-           LinkedHashMap<ContactablePlaneBody, PlaneContactState> contactStates, double totalMass, double gravityZ, Random random, double rhoMin)
-
-   {
-      ContactPointWrenchMatrixCalculator contactPointWrenchMatrixCalculator = new ContactPointWrenchMatrixCalculator(centerOfMassFrame,
-                                                                                 MomentumOptimizerNative.nSupportVectors, MomentumOptimizerNative.rhoSize);
-      contactPointWrenchMatrixCalculator.computeMatrix(contactStates.values());
-      DenseMatrix64F rho = new DenseMatrix64F(MomentumOptimizerNative.rhoSize, 1);
-      RandomMatrices.setRandom(rho, random);
-      CommonOps.add(rho, rhoMin);
-      Map<RigidBody, Wrench> rigidBodyWrenchMap = contactPointWrenchMatrixCalculator.computeWrenches(convertContactStates(contactStates), rho);
-      TotalWrenchCalculator totalWrenchCalculator = new TotalWrenchCalculator();
-      Wrench ret = new Wrench();
-      totalWrenchCalculator.computeTotalWrench(ret, rigidBodyWrenchMap.values(), centerOfMassFrame);
-      ret.setLinearPartZ(ret.getLinearPartZ() - totalMass * gravityZ);
-
-      return ret;
-   }
-
-   private static LinkedHashMap<RigidBody, PlaneContactState> convertContactStates(Map<ContactablePlaneBody, ? extends PlaneContactState> contactStates)
-   {
-      LinkedHashMap<RigidBody, PlaneContactState> ret = new LinkedHashMap<RigidBody, PlaneContactState>();
-      for (ContactablePlaneBody contactablePlaneBody : contactStates.keySet())
-      {
-         ret.put(contactablePlaneBody.getRigidBody(), contactStates.get(contactablePlaneBody));
-      }
-
-      return ret;
-   }
-
-   private static MomentumOptimizationSettings createStandardOptimizationSettings(SixDoFJoint rootJoint)
-   {
-      InverseDynamicsJoint[] jointsToOptimizeFor = ScrewTools.computeSupportAndSubtreeJoints(rootJoint.getSuccessor());
-      
-      MomentumOptimizationSettings momentumOptimizationSettings = new MomentumOptimizationSettings(jointsToOptimizeFor, new YoVariableRegistry("test1"));
-      momentumOptimizationSettings.setMomentumWeight(1.0, 1.0, 1.0, 1.0);
-
-    momentumOptimizationSettings.setDampedLeastSquaresFactor(0.0);
-//    momentumOptimizationSettings.setGroundReactionForceRegularization(1e-9);
-      momentumOptimizationSettings.setRhoMin(0.0);
-
-      return momentumOptimizationSettings;
-   }
-}
->>>>>>> cdd0b23a
+}