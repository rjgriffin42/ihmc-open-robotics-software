<<<<<<< HEAD
package us.ihmc.commonWalkingControlModules.momentumBasedController;

import java.text.DecimalFormat;
import java.util.ArrayList;
import java.util.Random;

import javax.vecmath.Vector3d;

import org.ejml.data.DenseMatrix64F;
import org.ejml.ops.CommonOps;
import org.junit.Test;

import us.ihmc.robotics.linearAlgebra.MatrixTools;
import us.ihmc.robotics.random.RandomTools;
import us.ihmc.robotics.referenceFrames.CenterOfMassReferenceFrame;
import us.ihmc.robotics.referenceFrames.ReferenceFrame;
import us.ihmc.robotics.screwTheory.CentroidalMomentumMatrix;
import us.ihmc.robotics.screwTheory.CentroidalMomentumRateADotVTerm;
import us.ihmc.robotics.screwTheory.CentroidalMomentumRateTermCalculator;
import us.ihmc.robotics.screwTheory.InverseDynamicsJoint;
import us.ihmc.robotics.screwTheory.RevoluteJoint;
import us.ihmc.robotics.screwTheory.RigidBody;
import us.ihmc.robotics.screwTheory.ScrewTestTools;
import us.ihmc.robotics.screwTheory.ScrewTools;
import us.ihmc.robotics.screwTheory.TotalMassCalculator;
import us.ihmc.simulationconstructionset.RobotTools.SCSRobotFromInverseDynamicsRobotModel;
import us.ihmc.simulationconstructionset.UnreasonableAccelerationException;
import us.ihmc.tools.testing.TestPlanAnnotations.DeployableTestMethod;

public class CentroidalMomentumBenchmarkTest
{
   private static final int iters = 50000;

   private static final ReferenceFrame worldFrame = ReferenceFrame.getWorldFrame();

   private final double controlDT = 0.00000005;

   private final DenseMatrix64F a = new DenseMatrix64F(0, 0);
   private final DenseMatrix64F aPrevVal = new DenseMatrix64F(0, 0);
   private final DenseMatrix64F aDot = new DenseMatrix64F(0, 0);

   private final DenseMatrix64F aDotVNumerical = new DenseMatrix64F(6, 1);
   private final DenseMatrix64F aDotVAnalytical = new DenseMatrix64F(6, 1);

   @DeployableTestMethod(estimatedDuration = 24.7)
   @Test(timeout = 120000)
   public void floatingChainTest() throws UnreasonableAccelerationException
   {
      Random random = new Random(12651L);

      ArrayList<RevoluteJoint> joints = new ArrayList<>();
      int numberOfJoints = 34;
      Vector3d[] jointAxes = new Vector3d[numberOfJoints];
      for (int i = 0; i < numberOfJoints; i++)
         jointAxes[i] = RandomTools.generateRandomVector(random, 1.0);

      ScrewTestTools.RandomFloatingChain idRobot = new ScrewTestTools.RandomFloatingChain(random, jointAxes);
      RigidBody elevator = idRobot.getElevator();
      joints.addAll(idRobot.getRevoluteJoints());

      SCSRobotFromInverseDynamicsRobotModel robot = new SCSRobotFromInverseDynamicsRobotModel("robot", idRobot.getRootJoint());

      assertADotV(random, joints, elevator, robot, numberOfJoints + 1);
   }

   private void assertADotV(Random random, ArrayList<RevoluteJoint> joints, RigidBody elevator, SCSRobotFromInverseDynamicsRobotModel robot, int numJoints)
         throws UnreasonableAccelerationException
   {
      int numberOfDoFs = ScrewTools.computeDegreesOfFreedom(ScrewTools.computeSubtreeJoints(elevator));
      DenseMatrix64F v = new DenseMatrix64F(numberOfDoFs, 1);

      InverseDynamicsJoint[] idJoints = new InverseDynamicsJoint[numJoints];
      CenterOfMassReferenceFrame centerOfMassFrame = new CenterOfMassReferenceFrame("com", worldFrame, elevator);

      CentroidalMomentumMatrix centroidalMomentumMatrixCalculator = new CentroidalMomentumMatrix(elevator, centerOfMassFrame);

      a.reshape(6, numberOfDoFs);
      aPrevVal.reshape(6, numberOfDoFs);
      aDot.reshape(6, numberOfDoFs);

      double totalMass = TotalMassCalculator.computeSubTreeMass(elevator);
      CentroidalMomentumRateADotVTerm aDotVAnalyticalCalculator = new CentroidalMomentumRateADotVTerm(elevator, centerOfMassFrame,
            centroidalMomentumMatrixCalculator, totalMass, v);

      CentroidalMomentumRateTermCalculator testTermCalc = new CentroidalMomentumRateTermCalculator(elevator, centerOfMassFrame, v, totalMass);

      ScrewTestTools.setRandomVelocities(joints, random);
      ScrewTestTools.setRandomPositions(joints, random);
      ScrewTestTools.setRandomTorques(joints, random);

      robot.updateJointPositions_ID_to_SCS();
      robot.updateJointVelocities_ID_to_SCS();
      robot.updateJointTorques_ID_to_SCS();

      centerOfMassFrame.update();

      centroidalMomentumMatrixCalculator.compute();
      aPrevVal.set(centroidalMomentumMatrixCalculator.getMatrix());

      robot.doDynamicsAndIntegrate(controlDT);
      robot.updateVelocities();
      robot.updateJointPositions_SCS_to_ID();
      robot.updateJointVelocities_SCS_to_ID();
      elevator.updateFramesRecursively();
      centerOfMassFrame.update();

      robot.packIdJoints(idJoints);
      ScrewTools.packJointVelocitiesMatrix(idJoints, v);

      long startTime = System.nanoTime();
      for (int i = 0; i < iters; i++)
      {
         testTermCalc.compute();
      }
      long duration = (System.nanoTime() - startTime) / (iters);
      double termCalculatorTime = ((double) duration / 1000000000);

      // Compute aDotV analytically
      aDotVAnalyticalCalculator.compute();
      aDotVAnalytical.set(aDotVAnalyticalCalculator.getMatrix());

      // Compute aDotV numerically
      startTime = System.nanoTime();
      for (int i = 0; i < iters; i++)
      {
         centroidalMomentumMatrixCalculator.compute();
         a.set(centroidalMomentumMatrixCalculator.getMatrix());
         MatrixTools.numericallyDifferentiate(aDot, aPrevVal, a, controlDT);
         CommonOps.mult(aDot, v, aDotVNumerical);
      }
      duration = (System.nanoTime() - startTime) / (iters);
      double numericallyDifferentiatedTime = ((double) duration / 1000000000);

      System.out.println("solution time using analytical solution: " + new DecimalFormat("#.##########").format(termCalculatorTime) + " Seconds");
      System.out.println(
            "solution time using numerically differentiated solution: " + new DecimalFormat("#.##########").format(numericallyDifferentiatedTime) + " Seconds");

   }
}
=======
package us.ihmc.commonWalkingControlModules.momentumBasedController;

import java.text.DecimalFormat;
import java.util.ArrayList;
import java.util.Random;

import javax.vecmath.Vector3d;

import org.ejml.data.DenseMatrix64F;
import org.ejml.ops.CommonOps;
import org.junit.Test;

import us.ihmc.simulationconstructionset.UnreasonableAccelerationException;
import us.ihmc.simulationconstructionset.RobotTools.SCSRobotFromInverseDynamicsRobotModel;
import us.ihmc.tools.testing.TestPlanAnnotations.DeployableTestMethod;
import us.ihmc.robotics.linearAlgebra.MatrixTools;
import us.ihmc.robotics.random.RandomTools;
import us.ihmc.robotics.referenceFrames.CenterOfMassReferenceFrame;
import us.ihmc.robotics.referenceFrames.ReferenceFrame;
import us.ihmc.robotics.screwTheory.CentroidalMomentumMatrix;
import us.ihmc.robotics.screwTheory.CentroidalMomentumRateADotVTerm;
import us.ihmc.robotics.screwTheory.CentroidalMomentumRateTermCalculator;
import us.ihmc.robotics.screwTheory.InverseDynamicsJoint;
import us.ihmc.robotics.screwTheory.RevoluteJoint;
import us.ihmc.robotics.screwTheory.RigidBody;
import us.ihmc.robotics.screwTheory.ScrewTestTools;
import us.ihmc.robotics.screwTheory.ScrewTools;
import us.ihmc.robotics.screwTheory.TotalMassCalculator;

public class CentroidalMomentumBenchmarkTest
{
   private static final int iters = 50000;

   private static final ReferenceFrame worldFrame = ReferenceFrame.getWorldFrame();

   private final double controlDT = 0.00000005;

   private final DenseMatrix64F a = new DenseMatrix64F(0, 0);
   private final DenseMatrix64F aPrevVal = new DenseMatrix64F(0, 0);
   private final DenseMatrix64F aDot = new DenseMatrix64F(0, 0);

   private final DenseMatrix64F aDotVNumerical = new DenseMatrix64F(6, 1);
   private final DenseMatrix64F aDotVAnalytical = new DenseMatrix64F(6, 1);

	@DeployableTestMethod(estimatedDuration = 24.7)
	@Test(timeout = 120000)
   public void floatingChainTest() throws UnreasonableAccelerationException
   {
      Random random = new Random(12651L);

      ArrayList<RevoluteJoint> joints = new ArrayList<>();
      int numberOfJoints = 34; 
      Vector3d[] jointAxes = new Vector3d[numberOfJoints];
      for (int i = 0; i < numberOfJoints; i++)
         jointAxes[i] = RandomTools.generateRandomVector(random, 1.0);

      ScrewTestTools.RandomFloatingChain idRobot = new ScrewTestTools.RandomFloatingChain(random, jointAxes);
      RigidBody elevator = idRobot.getElevator();
      joints.addAll(idRobot.getRevoluteJoints());

      SCSRobotFromInverseDynamicsRobotModel robot = new SCSRobotFromInverseDynamicsRobotModel("robot", idRobot.getRootJoint());

      assertADotV(random, joints, elevator, robot, numberOfJoints + 1);
   }

   private void assertADotV(Random random, ArrayList<RevoluteJoint> joints, RigidBody elevator, SCSRobotFromInverseDynamicsRobotModel robot,int numJoints)
         throws UnreasonableAccelerationException
   {
      int numberOfDoFs = ScrewTools.computeDegreesOfFreedom(ScrewTools.computeSubtreeJoints(elevator));
      DenseMatrix64F v = new DenseMatrix64F(numberOfDoFs, 1);

      InverseDynamicsJoint[] idJoints = new InverseDynamicsJoint[numJoints]; 
      CenterOfMassReferenceFrame centerOfMassFrame = new CenterOfMassReferenceFrame("com", worldFrame, elevator);

      CentroidalMomentumMatrix centroidalMomentumMatrixCalculator = new CentroidalMomentumMatrix(elevator, centerOfMassFrame);

      a.reshape(6, numberOfDoFs);
      aPrevVal.reshape(6, numberOfDoFs);
      aDot.reshape(6, numberOfDoFs);

      double totalMass = TotalMassCalculator.computeSubTreeMass(elevator);
      CentroidalMomentumRateADotVTerm aDotVAnalyticalCalculator = new CentroidalMomentumRateADotVTerm(elevator, centerOfMassFrame,
            centroidalMomentumMatrixCalculator, totalMass, v);
      
      CentroidalMomentumRateTermCalculator testTermCalc = new CentroidalMomentumRateTermCalculator(elevator, centerOfMassFrame, v, totalMass);

      ScrewTestTools.setRandomVelocities(joints, random);
      ScrewTestTools.setRandomPositions(joints, random);
      ScrewTestTools.setRandomTorques(joints, random);

      robot.updateJointPositions_ID_to_SCS();
      robot.updateJointVelocities_ID_to_SCS();
      robot.updateJointTorques_ID_to_SCS();

      centerOfMassFrame.update();

      centroidalMomentumMatrixCalculator.compute();
      aPrevVal.set(centroidalMomentumMatrixCalculator.getMatrix());

      robot.doDynamicsAndIntegrate(controlDT);
      robot.updateVelocities();
      robot.updateJointPositions_SCS_to_ID();
      robot.updateJointVelocities_SCS_to_ID();
      elevator.updateFramesRecursively();
      centerOfMassFrame.update();
      
      robot.packIdJoints(idJoints);
      ScrewTools.getJointVelocitiesMatrix(idJoints, v);

      long startTime = System.nanoTime();
      for(int i = 0; i<iters; i++)
      {
         testTermCalc.compute();
      }
      long duration = (System.nanoTime() - startTime)/(iters);
      double termCalculatorTime = ((double)duration/1000000000);
      
      // Compute aDotV analytically
      aDotVAnalyticalCalculator.compute();
      aDotVAnalytical.set(aDotVAnalyticalCalculator.getMatrix());

      // Compute aDotV numerically
      startTime = System.nanoTime();
      for(int i = 0; i<iters; i++)
      {
         centroidalMomentumMatrixCalculator.compute();
         a.set(centroidalMomentumMatrixCalculator.getMatrix());
         MatrixTools.numericallyDifferentiate(aDot, aPrevVal, a, controlDT);
         CommonOps.mult(aDot, v, aDotVNumerical);
      }
      duration = (System.nanoTime() - startTime)/(iters);
      double numericallyDifferentiatedTime = ((double)duration/1000000000);
      
      System.out.println("solution time using analytical solution: " + new DecimalFormat("#.##########").format(termCalculatorTime) + " Seconds");
      System.out.println("solution time using numerically differentiated solution: " + new DecimalFormat("#.##########").format(numericallyDifferentiatedTime) + " Seconds");

   }
}
>>>>>>> 4b8763ae
<|MERGE_RESOLUTION|>--- conflicted
+++ resolved
@@ -1,4 +1,3 @@
-<<<<<<< HEAD
 package us.ihmc.commonWalkingControlModules.momentumBasedController;
 
 import java.text.DecimalFormat;
@@ -106,7 +105,7 @@
       centerOfMassFrame.update();
 
       robot.packIdJoints(idJoints);
-      ScrewTools.packJointVelocitiesMatrix(idJoints, v);
+      ScrewTools.getJointVelocitiesMatrix(idJoints, v);
 
       long startTime = System.nanoTime();
       for (int i = 0; i < iters; i++)
@@ -137,144 +136,4 @@
             "solution time using numerically differentiated solution: " + new DecimalFormat("#.##########").format(numericallyDifferentiatedTime) + " Seconds");
 
    }
-}
-=======
-package us.ihmc.commonWalkingControlModules.momentumBasedController;
-
-import java.text.DecimalFormat;
-import java.util.ArrayList;
-import java.util.Random;
-
-import javax.vecmath.Vector3d;
-
-import org.ejml.data.DenseMatrix64F;
-import org.ejml.ops.CommonOps;
-import org.junit.Test;
-
-import us.ihmc.simulationconstructionset.UnreasonableAccelerationException;
-import us.ihmc.simulationconstructionset.RobotTools.SCSRobotFromInverseDynamicsRobotModel;
-import us.ihmc.tools.testing.TestPlanAnnotations.DeployableTestMethod;
-import us.ihmc.robotics.linearAlgebra.MatrixTools;
-import us.ihmc.robotics.random.RandomTools;
-import us.ihmc.robotics.referenceFrames.CenterOfMassReferenceFrame;
-import us.ihmc.robotics.referenceFrames.ReferenceFrame;
-import us.ihmc.robotics.screwTheory.CentroidalMomentumMatrix;
-import us.ihmc.robotics.screwTheory.CentroidalMomentumRateADotVTerm;
-import us.ihmc.robotics.screwTheory.CentroidalMomentumRateTermCalculator;
-import us.ihmc.robotics.screwTheory.InverseDynamicsJoint;
-import us.ihmc.robotics.screwTheory.RevoluteJoint;
-import us.ihmc.robotics.screwTheory.RigidBody;
-import us.ihmc.robotics.screwTheory.ScrewTestTools;
-import us.ihmc.robotics.screwTheory.ScrewTools;
-import us.ihmc.robotics.screwTheory.TotalMassCalculator;
-
-public class CentroidalMomentumBenchmarkTest
-{
-   private static final int iters = 50000;
-
-   private static final ReferenceFrame worldFrame = ReferenceFrame.getWorldFrame();
-
-   private final double controlDT = 0.00000005;
-
-   private final DenseMatrix64F a = new DenseMatrix64F(0, 0);
-   private final DenseMatrix64F aPrevVal = new DenseMatrix64F(0, 0);
-   private final DenseMatrix64F aDot = new DenseMatrix64F(0, 0);
-
-   private final DenseMatrix64F aDotVNumerical = new DenseMatrix64F(6, 1);
-   private final DenseMatrix64F aDotVAnalytical = new DenseMatrix64F(6, 1);
-
-	@DeployableTestMethod(estimatedDuration = 24.7)
-	@Test(timeout = 120000)
-   public void floatingChainTest() throws UnreasonableAccelerationException
-   {
-      Random random = new Random(12651L);
-
-      ArrayList<RevoluteJoint> joints = new ArrayList<>();
-      int numberOfJoints = 34; 
-      Vector3d[] jointAxes = new Vector3d[numberOfJoints];
-      for (int i = 0; i < numberOfJoints; i++)
-         jointAxes[i] = RandomTools.generateRandomVector(random, 1.0);
-
-      ScrewTestTools.RandomFloatingChain idRobot = new ScrewTestTools.RandomFloatingChain(random, jointAxes);
-      RigidBody elevator = idRobot.getElevator();
-      joints.addAll(idRobot.getRevoluteJoints());
-
-      SCSRobotFromInverseDynamicsRobotModel robot = new SCSRobotFromInverseDynamicsRobotModel("robot", idRobot.getRootJoint());
-
-      assertADotV(random, joints, elevator, robot, numberOfJoints + 1);
-   }
-
-   private void assertADotV(Random random, ArrayList<RevoluteJoint> joints, RigidBody elevator, SCSRobotFromInverseDynamicsRobotModel robot,int numJoints)
-         throws UnreasonableAccelerationException
-   {
-      int numberOfDoFs = ScrewTools.computeDegreesOfFreedom(ScrewTools.computeSubtreeJoints(elevator));
-      DenseMatrix64F v = new DenseMatrix64F(numberOfDoFs, 1);
-
-      InverseDynamicsJoint[] idJoints = new InverseDynamicsJoint[numJoints]; 
-      CenterOfMassReferenceFrame centerOfMassFrame = new CenterOfMassReferenceFrame("com", worldFrame, elevator);
-
-      CentroidalMomentumMatrix centroidalMomentumMatrixCalculator = new CentroidalMomentumMatrix(elevator, centerOfMassFrame);
-
-      a.reshape(6, numberOfDoFs);
-      aPrevVal.reshape(6, numberOfDoFs);
-      aDot.reshape(6, numberOfDoFs);
-
-      double totalMass = TotalMassCalculator.computeSubTreeMass(elevator);
-      CentroidalMomentumRateADotVTerm aDotVAnalyticalCalculator = new CentroidalMomentumRateADotVTerm(elevator, centerOfMassFrame,
-            centroidalMomentumMatrixCalculator, totalMass, v);
-      
-      CentroidalMomentumRateTermCalculator testTermCalc = new CentroidalMomentumRateTermCalculator(elevator, centerOfMassFrame, v, totalMass);
-
-      ScrewTestTools.setRandomVelocities(joints, random);
-      ScrewTestTools.setRandomPositions(joints, random);
-      ScrewTestTools.setRandomTorques(joints, random);
-
-      robot.updateJointPositions_ID_to_SCS();
-      robot.updateJointVelocities_ID_to_SCS();
-      robot.updateJointTorques_ID_to_SCS();
-
-      centerOfMassFrame.update();
-
-      centroidalMomentumMatrixCalculator.compute();
-      aPrevVal.set(centroidalMomentumMatrixCalculator.getMatrix());
-
-      robot.doDynamicsAndIntegrate(controlDT);
-      robot.updateVelocities();
-      robot.updateJointPositions_SCS_to_ID();
-      robot.updateJointVelocities_SCS_to_ID();
-      elevator.updateFramesRecursively();
-      centerOfMassFrame.update();
-      
-      robot.packIdJoints(idJoints);
-      ScrewTools.getJointVelocitiesMatrix(idJoints, v);
-
-      long startTime = System.nanoTime();
-      for(int i = 0; i<iters; i++)
-      {
-         testTermCalc.compute();
-      }
-      long duration = (System.nanoTime() - startTime)/(iters);
-      double termCalculatorTime = ((double)duration/1000000000);
-      
-      // Compute aDotV analytically
-      aDotVAnalyticalCalculator.compute();
-      aDotVAnalytical.set(aDotVAnalyticalCalculator.getMatrix());
-
-      // Compute aDotV numerically
-      startTime = System.nanoTime();
-      for(int i = 0; i<iters; i++)
-      {
-         centroidalMomentumMatrixCalculator.compute();
-         a.set(centroidalMomentumMatrixCalculator.getMatrix());
-         MatrixTools.numericallyDifferentiate(aDot, aPrevVal, a, controlDT);
-         CommonOps.mult(aDot, v, aDotVNumerical);
-      }
-      duration = (System.nanoTime() - startTime)/(iters);
-      double numericallyDifferentiatedTime = ((double)duration/1000000000);
-      
-      System.out.println("solution time using analytical solution: " + new DecimalFormat("#.##########").format(termCalculatorTime) + " Seconds");
-      System.out.println("solution time using numerically differentiated solution: " + new DecimalFormat("#.##########").format(numericallyDifferentiatedTime) + " Seconds");
-
-   }
-}
->>>>>>> 4b8763ae
+}