--- conflicted
+++ resolved
@@ -1,4 +1,3 @@
-<<<<<<< HEAD
 package us.ihmc.commonWalkingControlModules.trajectories;
 
 import static org.junit.Assert.assertTrue;
@@ -136,11 +135,11 @@
          originalOrientation.compute(t);
          trajToTest.compute(t);
 
-         originalPosition.packLinearData(position1, velocity1, acceleration1);
-         originalOrientation.packAngularData(orientation1, angularVelocity1, angularAcceleration1);
-
-         trajToTest.packLinearData(position2, velocity2, acceleration2);
-         trajToTest.packAngularData(orientation2, angularVelocity2, angularAcceleration2);
+         originalPosition.getLinearData(position1, velocity1, acceleration1);
+         originalOrientation.getAngularData(orientation1, angularVelocity1, angularAcceleration1);
+
+         trajToTest.getLinearData(position2, velocity2, acceleration2);
+         trajToTest.getAngularData(orientation2, angularVelocity2, angularAcceleration2);
 
          assertTrue(position1.epsilonEquals(position2, EPSILON));
          assertTrue(velocity1.epsilonEquals(velocity2, EPSILON));
@@ -186,8 +185,8 @@
       FrameVector angularVelocity2 = new FrameVector();
       FrameVector angularAcceleration2 = new FrameVector();
 
-      trajToTest.packLinearData(position2, velocity2, acceleration2);
-      trajToTest.packAngularData(orientation2, angularVelocity2, angularAcceleration2);
+      trajToTest.getLinearData(position2, velocity2, acceleration2);
+      trajToTest.getAngularData(orientation2, angularVelocity2, angularAcceleration2);
 
       assertTrue(position1.epsilonEquals(position2, EPSILON));
       assertTrue(velocity1.epsilonEquals(velocity2, EPSILON));
@@ -232,8 +231,8 @@
       FrameVector angularVelocity2 = new FrameVector();
       FrameVector angularAcceleration2 = new FrameVector();
 
-      trajToTest.packLinearData(position2, velocity2, acceleration2);
-      trajToTest.packAngularData(orientation2, angularVelocity2, angularAcceleration2);
+      trajToTest.getLinearData(position2, velocity2, acceleration2);
+      trajToTest.getAngularData(orientation2, angularVelocity2, angularAcceleration2);
 
       assertTrue(position1.epsilonEquals(position2, EPSILON));
       assertTrue(velocity1.epsilonEquals(velocity2, EPSILON));
@@ -295,11 +294,11 @@
          originalOrientation.compute(t);
          trajToTest.compute(t);
 
-         originalPosition.packLinearData(position1, velocity1, acceleration1);
-         originalOrientation.packAngularData(orientation1, angularVelocity1, angularAcceleration1);
-
-         trajToTest.packLinearData(position2, velocity2, acceleration2);
-         trajToTest.packAngularData(orientation2, angularVelocity2, angularAcceleration2);
+         originalPosition.getLinearData(position1, velocity1, acceleration1);
+         originalOrientation.getAngularData(orientation1, angularVelocity1, angularAcceleration1);
+
+         trajToTest.getLinearData(position2, velocity2, acceleration2);
+         trajToTest.getAngularData(orientation2, angularVelocity2, angularAcceleration2);
 
          assertTrue(position1.epsilonEquals(position2, EPSILON));
          assertTrue(velocity1.epsilonEquals(velocity2, EPSILON));
@@ -341,11 +340,11 @@
          originalOrientation.compute(t);
          trajToTest.compute(t);
 
-         originalPosition.packLinearData(position1, velocity1, acceleration1);
-         originalOrientation.packAngularData(orientation1, angularVelocity1, angularAcceleration1);
-
-         trajToTest.packLinearData(position2, velocity2, acceleration2);
-         trajToTest.packAngularData(orientation2, angularVelocity2, angularAcceleration2);
+         originalPosition.getLinearData(position1, velocity1, acceleration1);
+         originalOrientation.getAngularData(orientation1, angularVelocity1, angularAcceleration1);
+
+         trajToTest.getLinearData(position2, velocity2, acceleration2);
+         trajToTest.getAngularData(orientation2, angularVelocity2, angularAcceleration2);
 
          assertTrue(position1.epsilonEquals(position2, EPSILON));
          assertTrue(velocity1.epsilonEquals(velocity2, EPSILON));
@@ -355,364 +354,4 @@
          assertTrue(angularAcceleration1.epsilonEquals(angularAcceleration2, EPSILON));
       }
    }
-}
-=======
-package us.ihmc.commonWalkingControlModules.trajectories;
-
-import static org.junit.Assert.assertTrue;
-import static org.junit.Assert.fail;
-
-import java.util.Random;
-
-import org.junit.Test;
-
-import us.ihmc.robotics.geometry.RigidBodyTransform;
-import us.ihmc.robotics.math.trajectories.OrientationInterpolationTrajectoryGenerator;
-import us.ihmc.robotics.math.trajectories.StraightLinePositionTrajectoryGenerator;
-import us.ihmc.commonWalkingControlModules.trajectories.StraightLinePoseTrajectoryGenerator;
-import us.ihmc.robotics.dataStructures.registry.YoVariableRegistry;
-import us.ihmc.robotics.geometry.FrameOrientation;
-import us.ihmc.robotics.geometry.FramePoint;
-import us.ihmc.robotics.geometry.FramePose;
-import us.ihmc.robotics.geometry.FrameVector;
-import us.ihmc.robotics.referenceFrames.ReferenceFrame;
-import us.ihmc.robotics.trajectories.providers.ConstantDoubleProvider;
-import us.ihmc.robotics.trajectories.providers.ConstantOrientationProvider;
-import us.ihmc.robotics.trajectories.providers.ConstantPositionProvider;
-import us.ihmc.robotics.trajectories.providers.DoubleProvider;
-import us.ihmc.robotics.trajectories.providers.OrientationProvider;
-import us.ihmc.robotics.trajectories.providers.PositionProvider;
-import us.ihmc.tools.testing.TestPlanAnnotations.DeployableTestMethod;
-
-public class StraightLinePoseTrajectoryGeneratorTest
-{
-   private static final Random random = new Random(1516351L);
-
-   private static final ReferenceFrame worldFrame = ReferenceFrame.getWorldFrame();
-   private static final ReferenceFrame frameA = ReferenceFrame.constructBodyFrameWithUnchangingTransformToParent("frameA", worldFrame,
-         RigidBodyTransform.generateRandomTransform(random));
-
-   private static final double EPSILON = 1.0e-10;
-
-	@DeployableTestMethod(estimatedDuration = 0.0)
-	@Test(timeout = 30000)
-   public void testRuntimeExceptions()
-   {
-      YoVariableRegistry registry = new YoVariableRegistry("youpiloup");
-      StraightLinePoseTrajectoryGenerator trajToTest1 = new StraightLinePoseTrajectoryGenerator("blop1", worldFrame, registry);
-      StraightLinePoseTrajectoryGenerator trajToTest2 = new StraightLinePoseTrajectoryGenerator("blop2", false, worldFrame, registry);
-
-      try
-      {
-         trajToTest1.registerNewTrajectoryFrame(frameA);
-         fail("Should have thrown an exception.");
-      }
-      catch (Exception e)
-      {
-         // Good
-      }
-
-      try
-      {
-         trajToTest1.switchTrajectoryFrame(worldFrame);
-         fail("Should have thrown an exception.");
-      }
-      catch (Exception e)
-      {
-         // Good
-      }
-
-      try
-      {
-         trajToTest2.registerNewTrajectoryFrame(frameA);
-         fail("Should have thrown an exception.");
-      }
-      catch (Exception e)
-      {
-         // Good
-      }
-
-      try
-      {
-         trajToTest2.switchTrajectoryFrame(worldFrame);
-         fail("Should have thrown an exception.");
-      }
-      catch (Exception e)
-      {
-         // Good
-      }
-   }
-
-	@DeployableTestMethod(estimatedDuration = 0.1)
-	@Test(timeout = 30000)
-   public void testCompareWithSingleFrameTrajectoryGenerators()
-   {
-      YoVariableRegistry registry = new YoVariableRegistry("youpiloup");
-      StraightLinePoseTrajectoryGenerator trajToTest = new StraightLinePoseTrajectoryGenerator("blop", worldFrame, registry);
-
-      DoubleProvider trajectoryTimeProvider = new ConstantDoubleProvider(10.0);
-      FramePoint initialPosition = FramePoint.generateRandomFramePoint(random, worldFrame, 100.0, 100.0, 100.0);
-      PositionProvider initialPositionProvider = new ConstantPositionProvider(initialPosition);
-      FramePoint finalPosition = FramePoint.generateRandomFramePoint(random, worldFrame, 100.0, 100.0, 100.0);
-      PositionProvider finalPositionProvider = new ConstantPositionProvider(finalPosition);
-
-      FrameOrientation initialOrientation = FrameOrientation.generateRandomFrameOrientation(random, worldFrame);
-      OrientationProvider initialOrientationProvider = new ConstantOrientationProvider(initialOrientation);
-      FrameOrientation finalOrientation = FrameOrientation.generateRandomFrameOrientation(random, worldFrame);
-      OrientationProvider finalOrientationProvider = new ConstantOrientationProvider(finalOrientation);
-
-      StraightLinePositionTrajectoryGenerator originalPosition = new StraightLinePositionTrajectoryGenerator("position", worldFrame, trajectoryTimeProvider,
-            initialPositionProvider, finalPositionProvider, registry);
-      OrientationInterpolationTrajectoryGenerator originalOrientation = new OrientationInterpolationTrajectoryGenerator("orientation", worldFrame,
-            trajectoryTimeProvider, initialOrientationProvider, finalOrientationProvider, registry);
-
-      trajToTest.setInitialPose(initialPosition, initialOrientation);
-      trajToTest.setFinalPose(new FramePose(finalPosition, finalOrientation));
-      trajToTest.setTrajectoryTime(trajectoryTimeProvider.getValue());
-
-      originalPosition.initialize();
-      originalOrientation.initialize();
-      trajToTest.initialize();
-
-      double dt = 1.0e-3;
-      FramePoint position1 = new FramePoint();
-      FrameVector velocity1 = new FrameVector();
-      FrameVector acceleration1 = new FrameVector();
-      FrameOrientation orientation1 = new FrameOrientation();
-      FrameVector angularVelocity1 = new FrameVector();
-      FrameVector angularAcceleration1 = new FrameVector();
-
-      FramePoint position2 = new FramePoint();
-      FrameVector velocity2 = new FrameVector();
-      FrameVector acceleration2 = new FrameVector();
-      FrameOrientation orientation2 = new FrameOrientation();
-      FrameVector angularVelocity2 = new FrameVector();
-      FrameVector angularAcceleration2 = new FrameVector();
-
-      for (double t = 0.0; t <= trajectoryTimeProvider.getValue(); t += dt)
-      {
-         originalPosition.compute(t);
-         originalOrientation.compute(t);
-         trajToTest.compute(t);
-
-         originalPosition.getLinearData(position1, velocity1, acceleration1);
-         originalOrientation.getAngularData(orientation1, angularVelocity1, angularAcceleration1);
-
-         trajToTest.getLinearData(position2, velocity2, acceleration2);
-         trajToTest.getAngularData(orientation2, angularVelocity2, angularAcceleration2);
-
-         assertTrue(position1.epsilonEquals(position2, EPSILON));
-         assertTrue(velocity1.epsilonEquals(velocity2, EPSILON));
-         assertTrue(acceleration1.epsilonEquals(acceleration2, EPSILON));
-         assertTrue(orientation1.epsilonEquals(orientation2, EPSILON));
-         assertTrue(angularVelocity1.epsilonEquals(angularVelocity2, EPSILON));
-         assertTrue(angularAcceleration1.epsilonEquals(angularAcceleration2, EPSILON));
-      }
-   }
-
-	@DeployableTestMethod(estimatedDuration = 0.0)
-	@Test(timeout = 30000)
-   public void testNegativeTime()
-   {
-      YoVariableRegistry registry = new YoVariableRegistry("youpiloup");
-      StraightLinePoseTrajectoryGenerator trajToTest = new StraightLinePoseTrajectoryGenerator("blop", worldFrame, registry);
-
-      DoubleProvider trajectoryTimeProvider = new ConstantDoubleProvider(10.0);
-      FramePoint initialPosition = FramePoint.generateRandomFramePoint(random, worldFrame, 100.0, 100.0, 100.0);
-      FramePoint finalPosition = FramePoint.generateRandomFramePoint(random, worldFrame, 100.0, 100.0, 100.0);
-
-      FrameOrientation initialOrientation = FrameOrientation.generateRandomFrameOrientation(random, worldFrame);
-      FrameOrientation finalOrientation = FrameOrientation.generateRandomFrameOrientation(random, worldFrame);
-
-      trajToTest.setInitialPose(initialPosition, initialOrientation);
-      trajToTest.setFinalPose(new FramePose(finalPosition, finalOrientation));
-      trajToTest.setTrajectoryTime(trajectoryTimeProvider.getValue());
-
-      trajToTest.initialize();
-      trajToTest.compute(-5.0);
-
-      FramePoint position1 = new FramePoint(initialPosition);
-      FrameVector velocity1 = new FrameVector(worldFrame);
-      FrameVector acceleration1 = new FrameVector(worldFrame);
-      FrameOrientation orientation1 = new FrameOrientation(initialOrientation);
-      FrameVector angularVelocity1 = new FrameVector(worldFrame);
-      FrameVector angularAcceleration1 = new FrameVector(worldFrame);
-
-      FramePoint position2 = new FramePoint();
-      FrameVector velocity2 = new FrameVector();
-      FrameVector acceleration2 = new FrameVector();
-      FrameOrientation orientation2 = new FrameOrientation();
-      FrameVector angularVelocity2 = new FrameVector();
-      FrameVector angularAcceleration2 = new FrameVector();
-
-      trajToTest.getLinearData(position2, velocity2, acceleration2);
-      trajToTest.getAngularData(orientation2, angularVelocity2, angularAcceleration2);
-
-      assertTrue(position1.epsilonEquals(position2, EPSILON));
-      assertTrue(velocity1.epsilonEquals(velocity2, EPSILON));
-      assertTrue(acceleration1.epsilonEquals(acceleration2, EPSILON));
-      assertTrue(orientation1.epsilonEquals(orientation2, EPSILON));
-      assertTrue(angularVelocity1.epsilonEquals(angularVelocity2, EPSILON));
-      assertTrue(angularAcceleration1.epsilonEquals(angularAcceleration2, EPSILON));
-   }
-
-	@DeployableTestMethod(estimatedDuration = 0.0)
-	@Test(timeout = 30000)
-   public void testTooBigTime()
-   {
-      YoVariableRegistry registry = new YoVariableRegistry("youpiloup");
-      StraightLinePoseTrajectoryGenerator trajToTest = new StraightLinePoseTrajectoryGenerator("blop", worldFrame, registry);
-
-      DoubleProvider trajectoryTimeProvider = new ConstantDoubleProvider(10.0);
-      FramePoint initialPosition = FramePoint.generateRandomFramePoint(random, worldFrame, 100.0, 100.0, 100.0);
-      FramePoint finalPosition = FramePoint.generateRandomFramePoint(random, worldFrame, 100.0, 100.0, 100.0);
-
-      FrameOrientation initialOrientation = FrameOrientation.generateRandomFrameOrientation(random, worldFrame);
-      FrameOrientation finalOrientation = FrameOrientation.generateRandomFrameOrientation(random, worldFrame);
-
-      trajToTest.setInitialPose(initialPosition, initialOrientation);
-      trajToTest.setFinalPose(new FramePose(finalPosition, finalOrientation));
-      trajToTest.setTrajectoryTime(trajectoryTimeProvider.getValue());
-
-      trajToTest.initialize();
-      trajToTest.compute(15.0);
-
-      FramePoint position1 = new FramePoint(finalPosition);
-      FrameVector velocity1 = new FrameVector(worldFrame);
-      FrameVector acceleration1 = new FrameVector(worldFrame);
-      FrameOrientation orientation1 = new FrameOrientation(finalOrientation);
-      FrameVector angularVelocity1 = new FrameVector(worldFrame);
-      FrameVector angularAcceleration1 = new FrameVector(worldFrame);
-
-      FramePoint position2 = new FramePoint();
-      FrameVector velocity2 = new FrameVector();
-      FrameVector acceleration2 = new FrameVector();
-      FrameOrientation orientation2 = new FrameOrientation();
-      FrameVector angularVelocity2 = new FrameVector();
-      FrameVector angularAcceleration2 = new FrameVector();
-
-      trajToTest.getLinearData(position2, velocity2, acceleration2);
-      trajToTest.getAngularData(orientation2, angularVelocity2, angularAcceleration2);
-
-      assertTrue(position1.epsilonEquals(position2, EPSILON));
-      assertTrue(velocity1.epsilonEquals(velocity2, EPSILON));
-      assertTrue(acceleration1.epsilonEquals(acceleration2, EPSILON));
-      assertTrue(orientation1.epsilonEquals(orientation2, EPSILON));
-      assertTrue(angularVelocity1.epsilonEquals(angularVelocity2, EPSILON));
-      assertTrue(angularAcceleration1.epsilonEquals(angularAcceleration2, EPSILON));
-   }
-
-	@DeployableTestMethod(estimatedDuration = 0.1)
-	@Test(timeout = 30000)
-   public void testMultipleFramesWithSingleFrameTrajectoryGenerators()
-   {
-      YoVariableRegistry registry = new YoVariableRegistry("youpiloup");
-      StraightLinePoseTrajectoryGenerator trajToTest = new StraightLinePoseTrajectoryGenerator("blop", true, worldFrame, registry);
-
-      DoubleProvider trajectoryTimeProvider = new ConstantDoubleProvider(10.0);
-      FramePoint initialPosition = FramePoint.generateRandomFramePoint(random, worldFrame, 100.0, 100.0, 100.0);
-      PositionProvider initialPositionProvider = new ConstantPositionProvider(initialPosition);
-      FramePoint finalPosition = FramePoint.generateRandomFramePoint(random, worldFrame, 100.0, 100.0, 100.0);
-      PositionProvider finalPositionProvider = new ConstantPositionProvider(finalPosition);
-
-      FrameOrientation initialOrientation = FrameOrientation.generateRandomFrameOrientation(random, worldFrame);
-      OrientationProvider initialOrientationProvider = new ConstantOrientationProvider(initialOrientation);
-      FrameOrientation finalOrientation = FrameOrientation.generateRandomFrameOrientation(random, worldFrame);
-      OrientationProvider finalOrientationProvider = new ConstantOrientationProvider(finalOrientation);
-
-      StraightLinePositionTrajectoryGenerator originalPosition = new StraightLinePositionTrajectoryGenerator("position1", worldFrame, trajectoryTimeProvider,
-            initialPositionProvider, finalPositionProvider, registry);
-      OrientationInterpolationTrajectoryGenerator originalOrientation = new OrientationInterpolationTrajectoryGenerator("orientation1", worldFrame,
-            trajectoryTimeProvider, initialOrientationProvider, finalOrientationProvider, registry);
-
-      trajToTest.setInitialPose(initialPosition, initialOrientation);
-      trajToTest.setFinalPose(new FramePose(finalPosition, finalOrientation));
-      trajToTest.setTrajectoryTime(trajectoryTimeProvider.getValue());
-
-      originalPosition.initialize();
-      originalOrientation.initialize();
-      trajToTest.initialize();
-
-      double dt = 1.0e-3;
-      FramePoint position1 = new FramePoint();
-      FrameVector velocity1 = new FrameVector();
-      FrameVector acceleration1 = new FrameVector();
-      FrameOrientation orientation1 = new FrameOrientation();
-      FrameVector angularVelocity1 = new FrameVector();
-      FrameVector angularAcceleration1 = new FrameVector();
-
-      FramePoint position2 = new FramePoint();
-      FrameVector velocity2 = new FrameVector();
-      FrameVector acceleration2 = new FrameVector();
-      FrameOrientation orientation2 = new FrameOrientation();
-      FrameVector angularVelocity2 = new FrameVector();
-      FrameVector angularAcceleration2 = new FrameVector();
-
-      for (double t = 0.0; t <= trajectoryTimeProvider.getValue(); t += dt)
-      {
-         originalPosition.compute(t);
-         originalOrientation.compute(t);
-         trajToTest.compute(t);
-
-         originalPosition.getLinearData(position1, velocity1, acceleration1);
-         originalOrientation.getAngularData(orientation1, angularVelocity1, angularAcceleration1);
-
-         trajToTest.getLinearData(position2, velocity2, acceleration2);
-         trajToTest.getAngularData(orientation2, angularVelocity2, angularAcceleration2);
-
-         assertTrue(position1.epsilonEquals(position2, EPSILON));
-         assertTrue(velocity1.epsilonEquals(velocity2, EPSILON));
-         assertTrue(acceleration1.epsilonEquals(acceleration2, EPSILON));
-         assertTrue(orientation1.epsilonEquals(orientation2, EPSILON));
-         assertTrue(angularVelocity1.epsilonEquals(angularVelocity2, EPSILON));
-         assertTrue(angularAcceleration1.epsilonEquals(angularAcceleration2, EPSILON));
-      }
-
-      // Do the same in another frame
-      initialPosition = FramePoint.generateRandomFramePoint(random, frameA, 100.0, 100.0, 100.0);
-      initialPositionProvider = new ConstantPositionProvider(initialPosition);
-      finalPosition = FramePoint.generateRandomFramePoint(random, frameA, 100.0, 100.0, 100.0);
-      finalPositionProvider = new ConstantPositionProvider(finalPosition);
-
-      initialOrientation = FrameOrientation.generateRandomFrameOrientation(random, frameA);
-      initialOrientationProvider = new ConstantOrientationProvider(initialOrientation);
-      finalOrientation = FrameOrientation.generateRandomFrameOrientation(random, frameA);
-      finalOrientationProvider = new ConstantOrientationProvider(finalOrientation);
-
-      originalPosition = new StraightLinePositionTrajectoryGenerator("position2", frameA, trajectoryTimeProvider,
-            initialPositionProvider, finalPositionProvider, registry);
-      originalOrientation = new OrientationInterpolationTrajectoryGenerator("orientation2", frameA,
-            trajectoryTimeProvider, initialOrientationProvider, finalOrientationProvider, registry);
-
-      trajToTest.registerNewTrajectoryFrame(frameA);
-      trajToTest.switchTrajectoryFrame(frameA);
-      trajToTest.setInitialPose(initialPosition, initialOrientation);
-      trajToTest.setFinalPose(new FramePose(finalPosition, finalOrientation));
-      trajToTest.setTrajectoryTime(trajectoryTimeProvider.getValue());
-
-      originalPosition.initialize();
-      originalOrientation.initialize();
-      trajToTest.initialize();
-
-      for (double t = 0.0; t <= trajectoryTimeProvider.getValue(); t += dt)
-      {
-         originalPosition.compute(t);
-         originalOrientation.compute(t);
-         trajToTest.compute(t);
-
-         originalPosition.getLinearData(position1, velocity1, acceleration1);
-         originalOrientation.getAngularData(orientation1, angularVelocity1, angularAcceleration1);
-
-         trajToTest.getLinearData(position2, velocity2, acceleration2);
-         trajToTest.getAngularData(orientation2, angularVelocity2, angularAcceleration2);
-
-         assertTrue(position1.epsilonEquals(position2, EPSILON));
-         assertTrue(velocity1.epsilonEquals(velocity2, EPSILON));
-         assertTrue(acceleration1.epsilonEquals(acceleration2, EPSILON));
-         assertTrue(orientation1.epsilonEquals(orientation2, EPSILON));
-         assertTrue(angularVelocity1.epsilonEquals(angularVelocity2, EPSILON));
-         assertTrue(angularAcceleration1.epsilonEquals(angularAcceleration2, EPSILON));
-      }
-   }
-}
->>>>>>> 4b8763ae
+}