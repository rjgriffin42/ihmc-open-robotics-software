--- conflicted
+++ resolved
@@ -1,4 +1,3 @@
-<<<<<<< HEAD
 package us.ihmc.commonWalkingControlModules.trajectories;
 
 import static org.junit.Assert.assertEquals;
@@ -72,143 +71,6 @@
       trajectory.compute(0.0);
       FramePoint actual = new FramePoint(worldFrame);
       FramePoint expected = new FramePoint(worldFrame);
-      initialPositionProvider.get(expected);
-      trajectory.get(actual);
-      assertEquals(actual.getX(), expected.getX(), 1e-7);
-      assertEquals(actual.getY(), expected.getY(), 1e-7);
-      assertEquals(actual.getZ(), expected.getZ(), 1e-7);
-
-      FrameVector actualVel = new FrameVector(worldFrame);
-      FrameVector expectedVel = new FrameVector(worldFrame);
-      trajectory.packVelocity(actualVel);
-      initialVelocityProvider.get(expectedVel);
-      assertEquals(actualVel.getX(), expectedVel.getX(), 1e-7);
-      assertEquals(actualVel.getY(), expectedVel.getY(), 1e-7);
-      assertEquals(actualVel.getZ(), expectedVel.getZ(), 1e-7);
-
-      trajectory.compute(0.8);
-      finalPositionProvider.get(expected);
-      trajectory.get(actual);
-      assertEquals(actual.getX(), expected.getX(), 1e-7);
-      assertEquals(actual.getY(), expected.getY(), 1e-7);
-      assertEquals(actual.getZ(), expected.getZ(), 1e-7);
-
-      trajectory.packVelocity(actualVel);
-      finalVelocityProvider.get(expectedVel);
-      assertEquals(actualVel.getX(), expectedVel.getX(), 1e-7);
-      assertEquals(actualVel.getY(), expectedVel.getY(), 1e-7);
-      assertEquals(actualVel.getZ(), expectedVel.getZ(), 1e-7);
-
-      trajectory.compute(0.4);
-
-      FramePoint intermediatePosition = new FramePoint();
-      FrameVector intermediateVelocity = new FrameVector();
-      trajectory.get(intermediatePosition);
-      trajectory.packVelocity(intermediateVelocity);
-
-      PositionProvider intermediatePositionProvider = new ConstantPositionProvider(intermediatePosition);
-      VectorProvider intermediateVelocityProvider = new ConstantVectorProvider(intermediateVelocity);
-
-      PositionTrajectoryGenerator pushRecoveryTrajectoryGenerator = new PushRecoveryTrajectoryGenerator("", worldFrame, stepTimeProvider, timeRemainingProvider,
-            intermediatePositionProvider, intermediateVelocityProvider, finalPositionProvider, new YoVariableRegistry(""), null, trajectory);
-
-      double tIntoStep = 0.4;
-      timeRemainingProvider.set(stepTimeProvider.getValue() - tIntoStep);
-
-      pushRecoveryTrajectoryGenerator.initialize();
-      pushRecoveryTrajectoryGenerator.compute(0.4);
-
-      intermediatePositionProvider.get(expected);
-      pushRecoveryTrajectoryGenerator.get(actual);
-      assertEquals(actual.getX(), expected.getX(), 1e-7);
-      assertEquals(actual.getY(), expected.getY(), 1e-7);
-
-      intermediateVelocityProvider.get(expectedVel);
-      pushRecoveryTrajectoryGenerator.packVelocity(actualVel);
-      assertEquals(actualVel.getX(), expectedVel.getX(), 1e-7);
-      assertEquals(actualVel.getY(), expectedVel.getY(), 1e-7);
-
-      pushRecoveryTrajectoryGenerator.compute(0.8);
-
-      finalPositionProvider.get(expected);
-      pushRecoveryTrajectoryGenerator.get(actual);
-      assertEquals(actual.getX(), expected.getX(), 1e-7);
-      assertEquals(actual.getY(), expected.getY(), 1e-7);
-   }
-}
-=======
-package us.ihmc.commonWalkingControlModules.trajectories;
-
-import static org.junit.Assert.assertEquals;
-
-import java.util.ArrayList;
-import java.util.List;
-
-import javax.vecmath.Point3d;
-
-import org.junit.Test;
-
-import us.ihmc.robotics.dataStructures.registry.YoVariableRegistry;
-import us.ihmc.robotics.geometry.FramePoint;
-import us.ihmc.robotics.geometry.FrameVector;
-import us.ihmc.robotics.math.frames.YoFramePoint;
-import us.ihmc.robotics.math.trajectories.PositionTrajectoryGenerator;
-import us.ihmc.robotics.math.trajectories.providers.YoPositionProvider;
-import us.ihmc.robotics.math.trajectories.providers.YoVariableDoubleProvider;
-import us.ihmc.robotics.referenceFrames.ReferenceFrame;
-import us.ihmc.robotics.trajectories.providers.ConstantPositionProvider;
-import us.ihmc.robotics.trajectories.providers.ConstantVectorProvider;
-import us.ihmc.robotics.trajectories.providers.PositionProvider;
-import us.ihmc.robotics.trajectories.providers.TrajectoryParameters;
-import us.ihmc.robotics.trajectories.providers.TrajectoryParametersProvider;
-import us.ihmc.robotics.trajectories.providers.VectorProvider;
-import us.ihmc.tools.testing.TestPlanAnnotations.DeployableTestMethod;
-
-public class PushRecoveryTrajectoryGeneratorTest
-{
-
-   private static ReferenceFrame worldFrame = ReferenceFrame.getWorldFrame();
-
-	@DeployableTestMethod(estimatedDuration = 0.1)
-   @Test(timeout = 30000)
-   public void testSimpleTrajectories()
-   {
-      testSimpleTrajectory(3);
-      testSimpleTrajectory(4);
-   }
-
-   private void testSimpleTrajectory(int numDesiredSplines)
-   {
-      YoVariableDoubleProvider stepTimeProvider = new YoVariableDoubleProvider("", new YoVariableRegistry(""));
-      stepTimeProvider.set(0.8);
-      YoVariableDoubleProvider timeRemainingProvider = new YoVariableDoubleProvider("", new YoVariableRegistry(""));
-      PositionProvider initialPositionProvider = new ConstantPositionProvider(new FramePoint(worldFrame, new double[] { -0.1, 2.3, 0.0 }));
-      VectorProvider initialVelocityProvider = new ConstantVectorProvider(new FrameVector(worldFrame, new double[] { 0.2, 0.0, -0.05 }));
-
-      Point3d firstIntermediatePosition = new Point3d(new double[] { 0.12, 2.4, 0.2 });
-      Point3d secondIntermediatePosition = new Point3d(new double[] { 0.16, 2.3, 0.15 });
-      ArrayList<Point3d> waypoints = new ArrayList<Point3d>();
-      waypoints.add(firstIntermediatePosition);
-      waypoints.add(secondIntermediatePosition);
-
-      YoFramePoint finalPosition = new YoFramePoint("", worldFrame, new YoVariableRegistry(""));
-      finalPosition.set(new FramePoint(worldFrame, new double[] { 0.2, 2.35, 0.03 }));
-      YoPositionProvider finalPositionProvider = new YoPositionProvider(finalPosition);
-      VectorProvider finalVelocityProvider = new ConstantVectorProvider(new FrameVector(worldFrame, new double[] { 0, 0, -0.02 }));
-
-      TrajectoryParameters trajectoryParameters = new TrajectoryParameters();
-      TrajectoryParametersProvider trajectoryParametersProvider = new TrajectoryParametersProvider(trajectoryParameters);
-
-      TwoWaypointPositionTrajectoryGenerator trajectory = new TwoWaypointPositionTrajectoryGenerator("", worldFrame, stepTimeProvider, initialPositionProvider,
-            initialVelocityProvider, null, finalPositionProvider, finalVelocityProvider, trajectoryParametersProvider, new YoVariableRegistry(""), null, null, false);
-
-      List<Point3d> points = new ArrayList<Point3d>();
-      points.add(firstIntermediatePosition);
-      points.add(secondIntermediatePosition);
-      trajectory.initialize();
-      trajectory.compute(0.0);
-      FramePoint actual = new FramePoint(worldFrame);
-      FramePoint expected = new FramePoint(worldFrame);
       initialPositionProvider.getPosition(expected);
       trajectory.getPosition(actual);
       assertEquals(actual.getX(), expected.getX(), 1e-7);
@@ -246,9 +108,8 @@
       PositionProvider intermediatePositionProvider = new ConstantPositionProvider(intermediatePosition);
       VectorProvider intermediateVelocityProvider = new ConstantVectorProvider(intermediateVelocity);
 
-      PositionTrajectoryGenerator pushRecoveryTrajectoryGenerator = new PushRecoveryTrajectoryGenerator("", worldFrame, stepTimeProvider,
-            timeRemainingProvider, intermediatePositionProvider, intermediateVelocityProvider, finalPositionProvider, new YoVariableRegistry(""), null,
-            trajectory);
+      PositionTrajectoryGenerator pushRecoveryTrajectoryGenerator = new PushRecoveryTrajectoryGenerator("", worldFrame, stepTimeProvider, timeRemainingProvider,
+            intermediatePositionProvider, intermediateVelocityProvider, finalPositionProvider, new YoVariableRegistry(""), null, trajectory);
 
       double tIntoStep = 0.4;
       timeRemainingProvider.set(stepTimeProvider.getValue() - tIntoStep);
@@ -273,5 +134,4 @@
       assertEquals(actual.getX(), expected.getX(), 1e-7);
       assertEquals(actual.getY(), expected.getY(), 1e-7);
    }
-}
->>>>>>> cdd0b23a
+}