package us.ihmc.commonWalkingControlModules.highLevelHumanoidControl.highLevelStates.walkingController;

import static org.junit.Assert.assertEquals;
import static org.junit.Assert.assertFalse;
import static org.junit.Assert.assertNotNull;
import static org.junit.Assert.assertNull;
import static org.junit.Assert.assertTrue;

import java.lang.reflect.Constructor;
import java.lang.reflect.InvocationTargetException;
import java.util.ArrayList;
import java.util.List;
import java.util.Random;

import org.apache.commons.lang3.NotImplementedException;
import org.junit.Test;

import us.ihmc.commonWalkingControlModules.highLevelHumanoidControl.factories.ControllerAPIDefinition;
import us.ihmc.commons.MutationTestFacilitator;
import us.ihmc.communication.controllerAPI.CommandInputManager;
import us.ihmc.communication.controllerAPI.command.Command;
import us.ihmc.communication.packets.Packet;
<<<<<<< HEAD
import us.ihmc.yoVariables.variable.DoubleYoVariable;
=======
import us.ihmc.humanoidRobotics.communication.controllerAPI.command.ClearDelayQueueCommand;
import us.ihmc.humanoidRobotics.communication.controllerAPI.command.StopAllTrajectoryCommand;
import us.ihmc.robotics.dataStructures.variable.DoubleYoVariable;
>>>>>>> 4338e00f
import us.ihmc.robotics.lists.GenericTypeBuilder;

public class CommandConsumerWithDelayBuffersTest
{

   @Test
   public void testConstructor()
   {
      List<Class<? extends Command<?, ?>>> controllerSupportedCommands = ControllerAPIDefinition.getControllerSupportedCommands();
      CommandInputManager commandInputManager = new CommandInputManager(controllerSupportedCommands);
      DoubleYoVariable yoTime = new DoubleYoVariable("yoTime", null);
      CommandConsumerWithDelayBuffers commandConsumer = new CommandConsumerWithDelayBuffers(commandInputManager, yoTime);
      assertNotNull(commandConsumer);
      
      for(Class clazz: controllerSupportedCommands)
      {
         assertFalse(commandConsumer.isNewCommandAvailable(clazz));
         assertNull(commandConsumer.pollNewestCommand(clazz));
         assertEquals(0, commandConsumer.pollNewCommands(clazz).size());
      }
   }

   @Test
   public <C extends Command<C, ?>, M extends Packet<M>> void testIsNewCommandAvailableWithNoDelays() throws SecurityException, InstantiationException, IllegalAccessException, IllegalArgumentException, InvocationTargetException
   {
      Random random = new Random(100);
      List<Class<? extends Command<?, ?>>> controllerSupportedCommands = ControllerAPIDefinition.getControllerSupportedCommands();
      CommandInputManager commandInputManager = new CommandInputManager(controllerSupportedCommands);
      DoubleYoVariable yoTime = new DoubleYoVariable("yoTime", null);
      CommandConsumerWithDelayBuffers commandConsumer = new CommandConsumerWithDelayBuffers(commandInputManager, yoTime);
      for(Class<? extends Command<?, ?>> clazz: controllerSupportedCommands)
      {
         Command<?,M> command = getCommand(random, clazz);
         
         if(command.isCommandValid() && command.getClass() != ClearDelayQueueCommand.class)
         {
            try
            {
               commandInputManager.submitCommand((C) command);
               commandConsumer.update();
               assertTrue(commandConsumer.isNewCommandAvailable(clazz));
            }
            catch (NotImplementedException e) 
            {
            }
         }
      }
      
      for(Class<? extends Command<?, ?>> clazz: controllerSupportedCommands)
      {
         //check if a command is available
         if(commandConsumer.isNewCommandAvailable(clazz))
         {
            //if it is available pop it
            assertNotNull(commandConsumer.pollNewestCommand((Class<C>) clazz));
         }
         else
         {
            //if it says there is nothing check that is true
            assertNull(commandConsumer.pollNewestCommand((Class<C>) clazz));
         }
         
         //we only added one command and then popped so now they should all be empty
         assertFalse(commandConsumer.isNewCommandAvailable(clazz));
      }
      
//      assertFalse(commandConsumer.isNewCommandAvailable(clazz));
//      assertNull(commandConsumer.pollNewestCommand(clazz));
//      assertEquals(0, commandConsumer.pollNewCommands(clazz).size());
      
   }

   @Test
   public <C extends Command<C, ?>, M extends Packet<M>> void testIsNewCommandAvailableWithDelays() throws SecurityException, InstantiationException, IllegalAccessException, IllegalArgumentException, InvocationTargetException
   {
      Random random = new Random(100);
      List<Class<? extends Command<?, ?>>> controllerSupportedCommands = ControllerAPIDefinition.getControllerSupportedCommands();
      CommandInputManager commandInputManager = new CommandInputManager(controllerSupportedCommands);
      DoubleYoVariable yoTime = new DoubleYoVariable("yoTime", null);
      CommandConsumerWithDelayBuffers commandConsumer = new CommandConsumerWithDelayBuffers(commandInputManager, yoTime);
      for(Class<? extends Command<?, ?>> clazz: controllerSupportedCommands)
      {
         yoTime.set(0.0);
         Command<?,M> command = getCommand(random, clazz);
         
         if(command.isCommandValid() && command.getClass() != ClearDelayQueueCommand.class)
         {
            try
            {
               command.setExecutionDelayTime(random.nextDouble() + 0.1);
               commandInputManager.submitCommand((C) command);
               assertFalse(commandConsumer.isNewCommandAvailable(clazz));
            }
            catch (NotImplementedException e) 
            {
            }
         }
      }
      
      commandConsumer.update();
      
      
      //check no commands are available, (they should all be queued)
      for(Class<? extends Command<?, ?>> clazz: controllerSupportedCommands)
      {
         if(commandConsumer.isNewCommandAvailable(clazz))
         {
            //a command is available, but when we try to get it, it has a delay and gets queued, so the commandConsumer returns null
            assertNull(commandConsumer.pollNewestCommand((Class<C>) clazz));
         }
         
         
         //we only added one command and then popped so now they should all be empty
         assertFalse(commandConsumer.isNewCommandAvailable(clazz));
         assertNull(commandConsumer.pollNewestCommand((Class<C>) clazz));
         assertEquals(0, commandConsumer.pollNewCommands((Class<C>) clazz).size());
      }
      
      yoTime.set(2.0);
      
      //yoTime is now larger than the delay so all commands should be available
      for(Class<? extends Command<?, ?>> clazz: controllerSupportedCommands)
      {
         if(commandConsumer.isNewCommandAvailable(clazz))
         {
            //if it is available pop it
            assertNotNull(commandConsumer.pollNewestCommand((Class<C>) clazz));
            
            //we only added one command and then popped so now they should all be empty
            assertFalse(commandConsumer.isNewCommandAvailable(clazz));
            assertEquals(0, commandConsumer.pollNewCommands((Class<C>) clazz).size());
         }
         else
         {
            //if it says there is nothing check that is true
            assertNull(commandConsumer.pollNewestCommand((Class<C>) clazz));
            assertEquals(0, commandConsumer.pollNewCommands((Class<C>) clazz).size());
         }
      }
   }

   @Test
   public <C extends Command<C, ?>, M extends Packet<M>> void testSendMultipleCommandWithDelays() throws SecurityException, InstantiationException, IllegalAccessException, IllegalArgumentException, InvocationTargetException
   {
      Random random = new Random(10);
      List<Class<? extends Command<?, ?>>> controllerSupportedCommands = ControllerAPIDefinition.getControllerSupportedCommands();
      CommandInputManager commandInputManager = new CommandInputManager(controllerSupportedCommands);
      DoubleYoVariable yoTime = new DoubleYoVariable("yoTime", null);
      CommandConsumerWithDelayBuffers commandConsumer = new CommandConsumerWithDelayBuffers(commandInputManager, yoTime);
      for(Class<? extends Command<?, ?>> clazz: controllerSupportedCommands)
      {
         for (int i = 0; i < CommandConsumerWithDelayBuffers.NUMBER_OF_COMMANDS_TO_QUEUE; i++)
         {
            Command<?, M> command = getCommand(random, clazz);
            
            if (command.isCommandValid() && command.getClass() != ClearDelayQueueCommand.class)
            {
               try
               {
                  command.setExecutionDelayTime(random.nextDouble() + 0.1);
                  commandInputManager.submitCommand((C) command);
                  commandConsumer.update();
                  assertFalse(commandConsumer.isNewCommandAvailable(clazz));
               }
               catch (NotImplementedException e)
               {
               }
            }
         }
      }
      
      for(Class<? extends Command<?, ?>> clazz: controllerSupportedCommands)
      {
         if(commandConsumer.isNewCommandAvailable(clazz))
         {
            //a command is available, but when we try to get it, it has a delay and gets queued, so the commandConsumer returns null
            assertEquals(0,commandConsumer.pollNewCommands((Class<C>) clazz).size());
         }
         
         
         //we only added one command and then popped so now they should all be empty
         assertFalse(commandConsumer.isNewCommandAvailable(clazz));
         assertNull(commandConsumer.pollNewestCommand((Class<C>) clazz));
         assertEquals(0, commandConsumer.pollNewCommands((Class<C>) clazz).size());
      }
      
      yoTime.set(2.0);
      
      //yoTime is now larger than the delay so all commands should be available
      for(Class<? extends Command<?, ?>> clazz: controllerSupportedCommands)
      {
//      Class clazz = FootstepDataListCommand.class;
//      Class clazz = FootstepDataListCommand.class;
         if(commandConsumer.isNewCommandAvailable(clazz))
         {
            System.out.println(clazz);
            assertEquals(CommandConsumerWithDelayBuffers.NUMBER_OF_COMMANDS_TO_QUEUE, commandConsumer.pollNewCommands((Class<C>) clazz).size());
            //we added several commands and then popped them so now they should all be empty
            assertNull(commandConsumer.pollNewestCommand((Class<C>) clazz));
            assertFalse(commandConsumer.isNewCommandAvailable(clazz));
            
         }
         else
         {
            //if it says there is nothing check that is true
            assertNull(commandConsumer.pollNewestCommand((Class<C>) clazz));
            assertEquals(0, commandConsumer.pollNewCommands((Class<C>) clazz).size());
         }
      }
   }
   
   @Test
   public <C extends Command<C, ?>, M extends Packet<M>> void testQueueingManually()
   {
      Random random = new Random(100);
      List<Class<? extends Command<?, ?>>> controllerSupportedCommands = new ArrayList<>();
      controllerSupportedCommands.add(TestCommand.class);
      CommandInputManager commandInputManager = new CommandInputManager(controllerSupportedCommands);
      DoubleYoVariable yoTime = new DoubleYoVariable("yoTime", null);
      yoTime.set(random.nextDouble() * random.nextInt(1000));
      CommandConsumerWithDelayBuffers commandConsumer = new CommandConsumerWithDelayBuffers(commandInputManager, yoTime);
      
      TestCommand[] commands = new TestCommand[CommandConsumerWithDelayBuffers.NUMBER_OF_COMMANDS_TO_QUEUE];
      ArrayList<TestCommand> randomOrderedCommands = new ArrayList<TestCommand>();
      for(int i = 0; i < commands.length; i++)
      {
         TestCommand command = new TestCommand();
         command.setExecutionDelayTime(i + 0.5);
         command.setData(random.nextLong());
         commands[i] = command;
         randomOrderedCommands.add(random.nextInt(randomOrderedCommands.size() + 1), command);
      }
      
      for(int i = 0; i < randomOrderedCommands.size(); i++)
      {
         commandInputManager.submitCommand(randomOrderedCommands.get(i));
      }
      assertFalse(commandConsumer.isNewCommandAvailable(TestCommand.class));
      commandConsumer.update();
      assertFalse(commandConsumer.isNewCommandAvailable(TestCommand.class));
      assertEquals(0,commandConsumer.pollNewCommands(TestCommand.class).size());
      
      
      double startTime = yoTime.getDoubleValue();
      for(int i = 0; i < commands.length; i++)
      {
         //alternate between exact delay time and past the delay time
         if(random.nextBoolean())
         {
            yoTime.set(startTime + i + 0.5);
         }
         else
         {
            yoTime.set(startTime + i + 0.5 + 1e-8);
         }
         assertTrue(commandConsumer.isNewCommandAvailable(TestCommand.class));
         List<TestCommand> polledCommands = commandConsumer.pollNewCommands(TestCommand.class);
         System.out.println(i);
         assertEquals(1,polledCommands.size());
         
         assertEquals(commands[i].getData(), polledCommands.get(0).getData());
         assertEquals(0,commandConsumer.pollNewCommands(TestCommand.class).size());
         
      }
   }
   
   @Test
   public <C extends Command<C, ?>, M extends Packet<M>> void testClearAllQueues()
   {
      Random random = new Random(100);
      List<Class<? extends Command<?, ?>>> controllerSupportedCommands = new ArrayList<>();
      controllerSupportedCommands.add(TestCommand.class);
      controllerSupportedCommands.add(ClearDelayQueueCommand.class);
      CommandInputManager commandInputManager = new CommandInputManager(controllerSupportedCommands);
      DoubleYoVariable yoTime = new DoubleYoVariable("yoTime", null);
      CommandConsumerWithDelayBuffers commandConsumer = new CommandConsumerWithDelayBuffers(commandInputManager, yoTime);
      
      TestCommand[] commands = new TestCommand[CommandConsumerWithDelayBuffers.NUMBER_OF_COMMANDS_TO_QUEUE - 1];
      ArrayList<TestCommand> randomOrderedCommands = new ArrayList<TestCommand>();
      for(int i = 0; i < commands.length; i++)
      {
         TestCommand command = new TestCommand();
         command.setExecutionDelayTime(i + 0.5);
         command.setData(random.nextLong());
         commands[i] = command;
         randomOrderedCommands.add(random.nextInt(randomOrderedCommands.size() + 1), command);
      }
      
      for(int i = 0; i < randomOrderedCommands.size(); i++)
      {
         commandInputManager.submitCommand(randomOrderedCommands.get(i));
      }
      
      commandConsumer.update();
      assertFalse(commandConsumer.isNewCommandAvailable(TestCommand.class));
      assertEquals(0,commandConsumer.pollNewCommands(TestCommand.class).size());
      
      ClearDelayQueueCommand clearQueueCommand = new ClearDelayQueueCommand();
      clearQueueCommand.setClearAllDelayBuffers(true);
      commandInputManager.submitCommand(clearQueueCommand);
      
      commandConsumer.update();
      assertFalse(commandConsumer.isNewCommandAvailable(ClearDelayQueueCommand.class));
      List<ClearDelayQueueCommand> polledCommands = commandConsumer.pollNewCommands(ClearDelayQueueCommand.class);
      assertEquals(0,polledCommands.size());
      
      yoTime.set(CommandConsumerWithDelayBuffers.NUMBER_OF_COMMANDS_TO_QUEUE);
      assertFalse(commandConsumer.isNewCommandAvailable(TestCommand.class));
      assertEquals(0,commandConsumer.pollNewCommands(TestCommand.class).size());
   }

   @Test
   public <C extends Command<C, ?>, M extends Packet<M>> void testClearSingleQueue()
   {
      Random random = new Random(100);
      List<Class<? extends Command<?, ?>>> controllerSupportedCommands = new ArrayList<>();
      controllerSupportedCommands.add(TestCommand.class);
      controllerSupportedCommands.add(ClearDelayQueueCommand.class);
      controllerSupportedCommands.add(StopAllTrajectoryCommand.class);
      CommandInputManager commandInputManager = new CommandInputManager(controllerSupportedCommands);
      DoubleYoVariable yoTime = new DoubleYoVariable("yoTime", null);
      CommandConsumerWithDelayBuffers commandConsumer = new CommandConsumerWithDelayBuffers(commandInputManager, yoTime);
      
      TestCommand[] commands = new TestCommand[CommandConsumerWithDelayBuffers.NUMBER_OF_COMMANDS_TO_QUEUE - 1];
      StopAllTrajectoryCommand[] stopCommands = new StopAllTrajectoryCommand[CommandConsumerWithDelayBuffers.NUMBER_OF_COMMANDS_TO_QUEUE - 1];
      ArrayList<TestCommand> randomOrderedCommands = new ArrayList<TestCommand>();
      ArrayList<StopAllTrajectoryCommand> randomOrderedStopCommands = new ArrayList<StopAllTrajectoryCommand>();
      for(int i = 0; i < commands.length; i++)
      {
         TestCommand command = new TestCommand();
         command.setExecutionDelayTime(i + 0.5);
         command.setData(random.nextLong());
         commands[i] = command;
         randomOrderedCommands.add(random.nextInt(randomOrderedCommands.size() + 1), command);
         
         StopAllTrajectoryCommand stopCommand = new StopAllTrajectoryCommand();
         stopCommand.setExecutionDelayTime(i + 0.5);
         stopCommands[i] = stopCommand;
         randomOrderedStopCommands.add(random.nextInt(randomOrderedStopCommands.size() + 1), stopCommand);
      }
      
      for(int i = 0; i < randomOrderedCommands.size(); i++)
      {
         commandInputManager.submitCommand(randomOrderedCommands.get(i));
         commandInputManager.submitCommand(randomOrderedStopCommands.get(i));
      }
      
      commandConsumer.update();
      
      assertFalse(commandConsumer.isNewCommandAvailable(TestCommand.class));
      assertFalse(commandConsumer.isNewCommandAvailable(StopAllTrajectoryCommand.class));
      assertEquals(0,commandConsumer.pollNewCommands(TestCommand.class).size());
      assertEquals(0,commandConsumer.pollNewCommands(StopAllTrajectoryCommand.class).size());
      
      ClearDelayQueueCommand clearQueueCommand = new ClearDelayQueueCommand();
      clearQueueCommand.setCommandClassToClear(TestCommand.class);
      commandInputManager.submitCommand(clearQueueCommand);
      
      commandConsumer.update();
      
      assertFalse(commandConsumer.isNewCommandAvailable(ClearDelayQueueCommand.class));
      List<ClearDelayQueueCommand> polledCommands = commandConsumer.pollNewCommands(ClearDelayQueueCommand.class);
      assertEquals(0,polledCommands.size());
      
      yoTime.set(CommandConsumerWithDelayBuffers.NUMBER_OF_COMMANDS_TO_QUEUE);
      assertFalse(commandConsumer.isNewCommandAvailable(TestCommand.class));
      assertEquals(0,commandConsumer.pollNewCommands(TestCommand.class).size());

      assertTrue(commandConsumer.isNewCommandAvailable(StopAllTrajectoryCommand.class));
      assertEquals(commands.length,commandConsumer.pollNewCommands(StopAllTrajectoryCommand.class).size());
      
      
   }
  
   @Test
   public <C extends Command<C, ?>, M extends Packet<M>> void testFlushCommands()
   {
      Random random = new Random(100);
      List<Class<? extends Command<?, ?>>> controllerSupportedCommands = new ArrayList<>();
      controllerSupportedCommands.add(TestCommand.class);
      CommandInputManager commandInputManager = new CommandInputManager(controllerSupportedCommands);
      DoubleYoVariable yoTime = new DoubleYoVariable("yoTime", null);
      CommandConsumerWithDelayBuffers commandConsumer = new CommandConsumerWithDelayBuffers(commandInputManager, yoTime);
      
      TestCommand[] commands = new TestCommand[CommandConsumerWithDelayBuffers.NUMBER_OF_COMMANDS_TO_QUEUE];
      ArrayList<TestCommand> randomOrderedCommands = new ArrayList<TestCommand>();
      for(int i = 0; i < commands.length; i++)
      {
         TestCommand command = new TestCommand();
         command.setExecutionDelayTime(i + 0.5);
         command.setData(random.nextLong());
         commands[i] = command;
         randomOrderedCommands.add(random.nextInt(randomOrderedCommands.size() + 1), command);
      }
      
      for(int i = 0; i < randomOrderedCommands.size(); i++)
      {
         commandInputManager.submitCommand(randomOrderedCommands.get(i));
      }
      
      commandConsumer.update();
      assertFalse(commandConsumer.isNewCommandAvailable(TestCommand.class));
      assertEquals(0,commandConsumer.pollNewCommands(TestCommand.class).size());

      commandConsumer.flushCommands(TestCommand.class);
      
      assertFalse(commandConsumer.isNewCommandAvailable(TestCommand.class));
      assertEquals(0,commandConsumer.pollNewCommands(TestCommand.class).size());
      
      yoTime.set(CommandConsumerWithDelayBuffers.NUMBER_OF_COMMANDS_TO_QUEUE + 1);
      assertFalse(commandConsumer.isNewCommandAvailable(TestCommand.class));
      assertEquals(0,commandConsumer.pollNewCommands(TestCommand.class).size());
   }
   
   @Test
   public <C extends Command<C, ?>, M extends Packet<M>> void testAddingTooManyCommands()
   {
      Random random = new Random(100);
      List<Class<? extends Command<?, ?>>> controllerSupportedCommands = new ArrayList<>();
      controllerSupportedCommands.add(TestCommand.class);
      CommandInputManager commandInputManager = new CommandInputManager(controllerSupportedCommands);
      DoubleYoVariable yoTime = new DoubleYoVariable("yoTime", null);
      CommandConsumerWithDelayBuffers commandConsumer = new CommandConsumerWithDelayBuffers(commandInputManager, yoTime);
      
      TestCommand[] commands = new TestCommand[CommandConsumerWithDelayBuffers.NUMBER_OF_COMMANDS_TO_QUEUE + 1];
      ArrayList<TestCommand> randomOrderedCommands = new ArrayList<TestCommand>();
      for(int i = 0; i < commands.length; i++)
      {
         TestCommand command = new TestCommand();
         command.setExecutionDelayTime(i + 0.5);
         command.setData(random.nextLong());
         commands[i] = command;
         randomOrderedCommands.add(random.nextInt(randomOrderedCommands.size() + 1), command);
      }
      
      for(int i = 0; i < randomOrderedCommands.size(); i++)
      {
         commandInputManager.submitCommand(randomOrderedCommands.get(i));
         commandConsumer.update();
      }
      
      yoTime.set(CommandConsumerWithDelayBuffers.NUMBER_OF_COMMANDS_TO_QUEUE + 2);
      assertEquals(CommandConsumerWithDelayBuffers.NUMBER_OF_COMMANDS_TO_QUEUE,commandConsumer.pollNewCommands(TestCommand.class).size());
      
      
   }
   
   private <M extends Packet<M>> Command<?, M> getCommand(Random random, Class clazz)
         throws InstantiationException, IllegalAccessException, InvocationTargetException
   {
      Command<?, M> command;
      command = (Command<?, M>) getInstanceUsingRandomConstructor(random, clazz);
      
      if(command == null)
      {
         command = (Command<?, M>) getInstanceUsingEmptyConstructor(clazz);
         if(!command.isCommandValid())
         {
            Class<?> messageClass = command.getMessageClass();
            Packet<M> message = (Packet<M>) getInstanceUsingRandomConstructor(random, messageClass);
            if(message != null)
            {
               command.set((M) message);
            }
         }
      }
      return command;
   }

   private Command<?, ?> getInstanceUsingEmptyConstructor(Class clazz)
   {
      Command<?, ?> command;
      GenericTypeBuilder builder = GenericTypeBuilder.createBuilderWithEmptyConstructor(clazz);
      command = (Command<?, ?>) builder.newInstance();
      return command;
   }

   private Object getInstanceUsingRandomConstructor(Random random, Class clazz)
         throws InstantiationException, IllegalAccessException, InvocationTargetException
   {
      try
      {
         Constructor randomConstructor = clazz.getConstructor(Random.class);
         return randomConstructor.newInstance(random);
      }
      catch (NoSuchMethodException e) 
      {
         
      }
      return null;
   }

   public static void main(String[] args)
   {
      MutationTestFacilitator.facilitateMutationTestForClass(CommandConsumerWithDelayBuffers.class, CommandConsumerWithDelayBuffersTest.class);
   }

}<|MERGE_RESOLUTION|>--- conflicted
+++ resolved
@@ -20,13 +20,9 @@
 import us.ihmc.communication.controllerAPI.CommandInputManager;
 import us.ihmc.communication.controllerAPI.command.Command;
 import us.ihmc.communication.packets.Packet;
-<<<<<<< HEAD
-import us.ihmc.yoVariables.variable.DoubleYoVariable;
-=======
 import us.ihmc.humanoidRobotics.communication.controllerAPI.command.ClearDelayQueueCommand;
 import us.ihmc.humanoidRobotics.communication.controllerAPI.command.StopAllTrajectoryCommand;
-import us.ihmc.robotics.dataStructures.variable.DoubleYoVariable;
->>>>>>> 4338e00f
+import us.ihmc.yoVariables.variable.DoubleYoVariable;
 import us.ihmc.robotics.lists.GenericTypeBuilder;
 
 public class CommandConsumerWithDelayBuffersTest
@@ -349,7 +345,7 @@
       CommandInputManager commandInputManager = new CommandInputManager(controllerSupportedCommands);
       DoubleYoVariable yoTime = new DoubleYoVariable("yoTime", null);
       CommandConsumerWithDelayBuffers commandConsumer = new CommandConsumerWithDelayBuffers(commandInputManager, yoTime);
-      
+
       TestCommand[] commands = new TestCommand[CommandConsumerWithDelayBuffers.NUMBER_OF_COMMANDS_TO_QUEUE - 1];
       StopAllTrajectoryCommand[] stopCommands = new StopAllTrajectoryCommand[CommandConsumerWithDelayBuffers.NUMBER_OF_COMMANDS_TO_QUEUE - 1];
       ArrayList<TestCommand> randomOrderedCommands = new ArrayList<TestCommand>();
@@ -361,46 +357,46 @@
          command.setData(random.nextLong());
          commands[i] = command;
          randomOrderedCommands.add(random.nextInt(randomOrderedCommands.size() + 1), command);
-         
+
          StopAllTrajectoryCommand stopCommand = new StopAllTrajectoryCommand();
          stopCommand.setExecutionDelayTime(i + 0.5);
          stopCommands[i] = stopCommand;
          randomOrderedStopCommands.add(random.nextInt(randomOrderedStopCommands.size() + 1), stopCommand);
       }
-      
+
       for(int i = 0; i < randomOrderedCommands.size(); i++)
       {
          commandInputManager.submitCommand(randomOrderedCommands.get(i));
          commandInputManager.submitCommand(randomOrderedStopCommands.get(i));
       }
-      
-      commandConsumer.update();
-      
+
+      commandConsumer.update();
+
       assertFalse(commandConsumer.isNewCommandAvailable(TestCommand.class));
       assertFalse(commandConsumer.isNewCommandAvailable(StopAllTrajectoryCommand.class));
       assertEquals(0,commandConsumer.pollNewCommands(TestCommand.class).size());
       assertEquals(0,commandConsumer.pollNewCommands(StopAllTrajectoryCommand.class).size());
-      
+
       ClearDelayQueueCommand clearQueueCommand = new ClearDelayQueueCommand();
       clearQueueCommand.setCommandClassToClear(TestCommand.class);
       commandInputManager.submitCommand(clearQueueCommand);
-      
-      commandConsumer.update();
-      
+
+      commandConsumer.update();
+
       assertFalse(commandConsumer.isNewCommandAvailable(ClearDelayQueueCommand.class));
       List<ClearDelayQueueCommand> polledCommands = commandConsumer.pollNewCommands(ClearDelayQueueCommand.class);
       assertEquals(0,polledCommands.size());
-      
+
       yoTime.set(CommandConsumerWithDelayBuffers.NUMBER_OF_COMMANDS_TO_QUEUE);
       assertFalse(commandConsumer.isNewCommandAvailable(TestCommand.class));
       assertEquals(0,commandConsumer.pollNewCommands(TestCommand.class).size());
 
       assertTrue(commandConsumer.isNewCommandAvailable(StopAllTrajectoryCommand.class));
       assertEquals(commands.length,commandConsumer.pollNewCommands(StopAllTrajectoryCommand.class).size());
-      
-      
-   }
-  
+
+
+   }
+
    @Test
    public <C extends Command<C, ?>, M extends Packet<M>> void testFlushCommands()
    {
