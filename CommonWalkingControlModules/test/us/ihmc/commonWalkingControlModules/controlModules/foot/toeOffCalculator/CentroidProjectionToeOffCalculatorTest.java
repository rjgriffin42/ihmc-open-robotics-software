package us.ihmc.commonWalkingControlModules.controlModules.foot.toeOffCalculator;

import java.util.ArrayList;
import java.util.LinkedHashMap;
import java.util.List;

import org.apache.commons.lang3.tuple.ImmutablePair;
import org.junit.After;
import org.junit.Before;
import org.junit.Test;

import us.ihmc.commonWalkingControlModules.bipedSupportPolygons.YoPlaneContactState;
import us.ihmc.commonWalkingControlModules.configurations.ICPAngularMomentumModifierParameters;
import us.ihmc.commonWalkingControlModules.configurations.SwingTrajectoryParameters;
import us.ihmc.commonWalkingControlModules.configurations.ToeOffParameters;
import us.ihmc.commonWalkingControlModules.configurations.WalkingControllerParameters;
import us.ihmc.commonWalkingControlModules.instantaneousCapturePoint.ICPControlGains;
import us.ihmc.commonWalkingControlModules.momentumBasedController.optimization.MomentumOptimizationSettings;
import us.ihmc.continuousIntegration.ContinuousIntegrationAnnotations.ContinuousIntegrationTest;
import us.ihmc.euclid.referenceFrame.FramePoint2D;
import us.ihmc.euclid.referenceFrame.FramePoint3D;
import us.ihmc.euclid.referenceFrame.ReferenceFrame;
import us.ihmc.euclid.transform.RigidBodyTransform;
import us.ihmc.euclid.tuple2D.Point2D;
import us.ihmc.humanoidRobotics.footstep.FootSpoof;
import us.ihmc.robotics.controllers.YoOrientationPIDGainsInterface;
import us.ihmc.robotics.controllers.YoPDGains;
import us.ihmc.robotics.controllers.YoSE3PIDGainsInterface;
<<<<<<< HEAD
import us.ihmc.yoVariables.registry.YoVariableRegistry;
=======
import us.ihmc.robotics.geometry.FramePoint;
import us.ihmc.robotics.geometry.FramePoint2d;
>>>>>>> 29f4a117
import us.ihmc.robotics.geometry.FramePose;
import us.ihmc.robotics.partNames.NeckJointName;
import us.ihmc.robotics.robotSide.RobotSide;
import us.ihmc.robotics.robotSide.SideDependentList;
import us.ihmc.robotics.screwTheory.RigidBody;
import us.ihmc.sensorProcessing.stateEstimation.FootSwitchType;
import us.ihmc.yoVariables.registry.YoVariableRegistry;

public class CentroidProjectionToeOffCalculatorTest
{
   private static final ReferenceFrame worldFrame = ReferenceFrame.getWorldFrame();

   private static final double footLengthForControl = 0.22;
   private static final double footWidthForControl = 0.11;
   private static final double toeWidthForControl = 0.0825;

   private ToeOffCalculator toeOffCalculator;
   private YoVariableRegistry parentRegistry;

   private final SideDependentList<FootSpoof> contactableFeet = new SideDependentList<>();
   private final SideDependentList<YoPlaneContactState> contactStates = new SideDependentList<>();

   @Before
   public void setUp()
   {
      parentRegistry = new YoVariableRegistry("parentRegistryTEST");

      for (RobotSide robotSide : RobotSide.values)
      {
         String sidePrefix = robotSide.getCamelCaseNameForStartOfExpression();
         double xToAnkle = 0.0;
         double yToAnkle = 0.0;
         double zToAnkle = 0.0;
         List<Point2D> contactPointsInSoleFrame = new ArrayList<>();
         contactPointsInSoleFrame.add(new Point2D(footLengthForControl / 2.0, toeWidthForControl / 2.0));
         contactPointsInSoleFrame.add(new Point2D(footLengthForControl / 2.0, -toeWidthForControl / 2.0));
         contactPointsInSoleFrame.add(new Point2D(-footLengthForControl / 2.0, -footWidthForControl / 2.0));
         contactPointsInSoleFrame.add(new Point2D(-footLengthForControl / 2.0, footWidthForControl / 2.0));
         FootSpoof contactableFoot = new FootSpoof(sidePrefix + "Foot", xToAnkle, yToAnkle, zToAnkle, contactPointsInSoleFrame, 0.0);
         FramePose startingPose = new FramePose();
         startingPose.setToZero(worldFrame);
         startingPose.setY(robotSide.negateIfRightSide(0.20));
         contactableFoot.setSoleFrame(startingPose);
         contactableFeet.put(robotSide, contactableFoot);

         RigidBody foot = contactableFoot.getRigidBody();
         ReferenceFrame soleFrame = contactableFoot.getSoleFrame();
         List<FramePoint2D> contactFramePoints = contactableFoot.getContactPoints2d();
         double coefficientOfFriction = contactableFoot.getCoefficientOfFriction();
         YoPlaneContactState yoPlaneContactState = new YoPlaneContactState(sidePrefix + "Foot", foot, soleFrame, contactFramePoints, coefficientOfFriction, parentRegistry);
         yoPlaneContactState.setFullyConstrained();
         contactStates.put(robotSide, yoPlaneContactState);
      }

   }

   @After
   public void tearDown()
   {

   }



	@ContinuousIntegrationTest(estimatedDuration = 0.0)
	@Test(timeout = 30000)
   public void testConstructor()
   {
      toeOffCalculator = new CentroidProjectionToeOffCalculator(contactStates, contactableFeet, getToeOffParameters(), parentRegistry);
   }


   @ContinuousIntegrationTest(estimatedDuration = 0.0)
   @Test(timeout = 30000)
   public void testClear()
   {
      toeOffCalculator = new CentroidProjectionToeOffCalculator(contactStates, contactableFeet, getToeOffParameters(), parentRegistry);
      toeOffCalculator.clear();
   }

   @ContinuousIntegrationTest(estimatedDuration = 0.0)
   @Test(timeout = 30000)
   public void testSetExitCMP()
   {
      RobotSide trailingSide = RobotSide.LEFT;
      FramePoint3D exitCMP = new FramePoint3D();
      exitCMP.setToZero(contactableFeet.get(trailingSide).getSoleFrame());
      exitCMP.setX(0.05);

      toeOffCalculator = new CentroidProjectionToeOffCalculator(contactStates, contactableFeet, getToeOffParameters(), parentRegistry);
      toeOffCalculator.setExitCMP(exitCMP, trailingSide);
   }


   @ContinuousIntegrationTest(estimatedDuration = 0.0)
   @Test(timeout = 30000)
   public void testComputeToeOffContactPoint()
   {
      RobotSide trailingSide = RobotSide.LEFT;

<<<<<<< HEAD
      FramePoint3D exitCMP = new FramePoint3D();
      FramePoint2D desiredCMP = new FramePoint2D();
=======

      FramePoint exitCMP = new FramePoint();
      FramePoint2d desiredCMP = new FramePoint2d();
>>>>>>> 29f4a117

      exitCMP.setToZero(contactableFeet.get(trailingSide).getSoleFrame());
      desiredCMP.setToZero(contactableFeet.get(trailingSide).getSoleFrame());

      exitCMP.setX(0.05);
      desiredCMP.setX(0.05);

      toeOffCalculator = new CentroidProjectionToeOffCalculator(contactStates, contactableFeet, getToeOffParameters(), parentRegistry);
      toeOffCalculator.setExitCMP(exitCMP, trailingSide);
      toeOffCalculator.computeToeOffContactPoint(desiredCMP, trailingSide);
   }

   @ContinuousIntegrationTest(estimatedDuration = 0.0)
   @Test(timeout = 30000)
   public void testGetToeOffContactPoint()
   {
      RobotSide trailingSide = RobotSide.LEFT;

      FramePoint3D exitCMP = new FramePoint3D();
      FramePoint2D desiredCMP = new FramePoint2D();
      FramePoint2D toeOffPoint = new FramePoint2D();

      exitCMP.setToZero(contactableFeet.get(trailingSide).getSoleFrame());
      desiredCMP.setToZero(contactableFeet.get(trailingSide).getSoleFrame());
      toeOffPoint.setToZero(contactableFeet.get(trailingSide).getSoleFrame());

      exitCMP.setX(0.05);
      desiredCMP.setX(0.05);

      toeOffCalculator = new CentroidProjectionToeOffCalculator(contactStates, contactableFeet, getToeOffParameters(), parentRegistry);
      toeOffCalculator.setExitCMP(exitCMP, trailingSide);
      toeOffCalculator.computeToeOffContactPoint(desiredCMP, trailingSide);
      toeOffCalculator.getToeOffContactPoint(toeOffPoint, trailingSide);
   }

   public WalkingControllerParameters getWalkingControllerParameters()
   {
      return new WalkingControllerParameters()
      {
         @Override
         public SideDependentList<RigidBodyTransform> getDesiredHandPosesWithRespectToChestFrame()
         {
            return null;
         }

         @Override
         public String[] getDefaultChestOrientationControlJointNames()
         {
            return new String[0];
         }

         @Override
         public double getOmega0()
         {
            return 0;
         }

         @Override
         public double getAnkleHeight()
         {
            return 0;
         }

         @Override
         public double getLegLength()
         {
            return 0;
         }

         @Override
         public double minimumHeightAboveAnkle()
         {
            return 0;
         }

         @Override
         public double nominalHeightAboveAnkle()
         {
            return 0;
         }

         @Override
         public double maximumHeightAboveAnkle()
         {
            return 0;
         }

         @Override
         public double defaultOffsetHeightAboveAnkle()
         {
            return 0;
         }

         @Override
         public double pelvisToAnkleThresholdForWalking()
         {
            return 0;
         }

         @Override
         public double getTimeToGetPreparedForLocomotion()
         {
            return 0;
         }

         @Override
         public boolean allowShrinkingSingleSupportFootPolygon()
         {
            return false;
         }

         @Override
         public boolean allowDisturbanceRecoveryBySpeedingUpSwing()
         {
            return false;
         }

         @Override
         public boolean allowAutomaticManipulationAbort()
         {
            return false;
         }

         @Override
         public double getMinimumSwingTimeForDisturbanceRecovery()
         {
            return 0;
         }

         @Override
         public boolean useOptimizationBasedICPController()
         {
            return false;
         }

         @Override
         public double getICPErrorThresholdToSpeedUpSwing()
         {
            return 0;
         }

         @Override
         public ICPControlGains createICPControlGains(YoVariableRegistry registry)
         {
            return null;
         }

         @Override
         public YoPDGains createPelvisICPBasedXYControlGains(YoVariableRegistry registry)
         {
            return null;
         }

         @Override
         public YoOrientationPIDGainsInterface createPelvisOrientationControlGains(YoVariableRegistry registry)
         {
            return null;
         }

         @Override
         public YoPDGains createCoMHeightControlGains(YoVariableRegistry registry)
         {
            return null;
         }

         @Override
         public boolean getCoMHeightDriftCompensation()
         {
            return false;
         }

         @Override
         public YoPDGains createUnconstrainedJointsControlGains(YoVariableRegistry registry)
         {
            return null;
         }

         @Override
         public YoOrientationPIDGainsInterface createChestControlGains(YoVariableRegistry registry)
         {
            return null;
         }

         @Override
         public YoSE3PIDGainsInterface createSwingFootControlGains(YoVariableRegistry registry)
         {
            return null;
         }

         @Override
         public YoSE3PIDGainsInterface createHoldPositionFootControlGains(YoVariableRegistry registry)
         {
            return null;
         }

         @Override
         public YoSE3PIDGainsInterface createToeOffFootControlGains(YoVariableRegistry registry)
         {
            return null;
         }

         @Override
         public YoSE3PIDGainsInterface createEdgeTouchdownFootControlGains(YoVariableRegistry registry)
         {
            return null;
         }

         @Override
         public double getSwingHeightMaxForPushRecoveryTrajectory()
         {
            return 0;
         }

         @Override
         public boolean doPrepareManipulationForLocomotion()
         {
            return false;
         }

         @Override
         public boolean controlHeadAndHandsWithSliders()
         {
            return false;
         }

         @Override
         public double getDefaultTransferTime()
         {
            return 0;
         }

         @Override
         public double getDefaultSwingTime()
         {
            return 0;
         }

         @Override
         public double getSpineYawLimit()
         {
            return 0;
         }

         @Override
         public double getSpinePitchUpperLimit()
         {
            return 0;
         }

         @Override
         public double getSpinePitchLowerLimit()
         {
            return 0;
         }

         @Override
         public double getSpineRollLimit()
         {
            return 0;
         }

         @Override
         public boolean isSpinePitchReversed()
         {
            return false;
         }

         @Override
         public double getFoot_start_toetaper_from_back()
         {
            return 0;
         }

         @Override
         public double getSideLengthOfBoundingBoxForFootstepHeight()
         {
            return 0;
         }

         @Override
         public double getContactThresholdForce()
         {
            return 0;
         }

         @Override
         public double getSecondContactThresholdForceIgnoringCoP()
         {
            return 0;
         }

         @Override
         public LinkedHashMap<NeckJointName, ImmutablePair<Double, Double>> getSliderBoardControlledNeckJointsWithLimits()
         {
            return null;
         }

         @Override
         public SideDependentList<LinkedHashMap<String, ImmutablePair<Double, Double>>> getSliderBoardControlledFingerJointsWithLimits()
         {
            return null;
         }

         @Override
         public double getCoPThresholdFraction()
         {
            return 0;
         }

         @Override
         public String[] getJointsToIgnoreInController()
         {
            return new String[0];
         }

         @Override
         public MomentumOptimizationSettings getMomentumOptimizationSettings()
         {
            return null;
         }

         @Override
         public ICPAngularMomentumModifierParameters getICPAngularMomentumModifierParameters()
         {
            return null;
         }

         @Override
         public boolean doFancyOnToesControl()
         {
            return false;
         }

         @Override
         public FootSwitchType getFootSwitchType()
         {
            return null;
         }

         @Override
         public double getContactThresholdHeight()
         {
            return 0;
         }

         @Override
         public double getMaxICPErrorBeforeSingleSupportX()
         {
            return 0;
         }

         @Override
         public double getMaxICPErrorBeforeSingleSupportY()
         {
            return 0;
         }

         @Override
         public boolean finishSingleSupportWhenICPPlannerIsDone()
         {
            return false;
         }

         @Override
         public void useInverseDynamicsControlCore()
         {

         }

         @Override
         public void useVirtualModelControlCore()
         {

         }

         @Override
         public double getHighCoPDampingDurationToPreventFootShakies()
         {
            return 0;
         }

         @Override
         public double getCoPErrorThresholdForHighCoPDamping()
         {
            return 0;
         }

         @Override
         public double getFootForwardOffset()
         {
            return 0;
         }

         @Override
         public double getFootBackwardOffset()
         {
            return 0;
         }

         @Override
         public double getFootWidth()
         {
            return 0;
         }

         @Override
         public double getToeWidth()
         {
            return 0;
         }

         @Override
         public double getFootLength()
         {
            return 0;
         }

         @Override
         public double getActualFootWidth()
         {
            return 0;
         }

         @Override
         public double getActualFootLength()
         {
            return 0;
         }

         @Override
         public double getFootstepArea()
         {
            return 0;
         }

         @Override
         public double getMaxStepLength()
         {
            return 0;
         }

         @Override
         public double getDefaultStepLength()
         {
            return 0;
         }

         @Override
         public double getMaxStepWidth()
         {
            return 0;
         }

         @Override
         public double getMinStepWidth()
         {
            return 0;
         }

         @Override
         public double getInPlaceWidth()
         {
            return 0;
         }

         @Override
         public double getDesiredStepForward()
         {
            return 0;
         }

         @Override
         public double getStepPitch()
         {
            return 0;
         }

         @Override
         public double getMaxStepUp()
         {
            return 0;
         }

         @Override
         public double getMaxStepDown()
         {
            return 0;
         }

         @Override
         public double getMaxSwingHeightFromStanceFoot()
         {
            return 0;
         }

         @Override
         public double getMaxAngleTurnOutwards()
         {
            return 0;
         }

         @Override
         public double getMaxAngleTurnInwards()
         {
            return 0;
         }

         @Override
         public double getMinAreaPercentForValidFootstep()
         {
            return 0;
         }

         @Override
         public double getDangerAreaPercentForValidFootstep()
         {
            return 0;
         }

         @Override
         public ToeOffParameters getToeOffParameters()
         {
            return new ToeOffParameters()
            {
               @Override
               public boolean doToeOffIfPossible()
               {
                  return false;
               }

               @Override
               public boolean doToeOffIfPossibleInSingleSupport()
               {
                  return false;
               }

               @Override
               public boolean checkECMPLocationToTriggerToeOff()
               {
                  return false;
               }

               @Override
               public double getMinStepLengthForToeOff()
               {
                  return 0;
               }

               @Override
               public boolean doToeOffWhenHittingAnkleLimit()
               {
                  return false;
               }

               @Override
               public double getMaximumToeOffAngle()
               {
                  return 0;
               }
            };
         }

         @Override
         public SwingTrajectoryParameters getSwingTrajectoryParameters()
         {
            return new SwingTrajectoryParameters()
            {
               @Override
               public boolean doToeTouchdownIfPossible()
               {
                  return false;
               }

               @Override
               public double getToeTouchdownAngle()
               {
                  return 0;
               }

               @Override
               public boolean doHeelTouchdownIfPossible()
               {
                  return false;
               }

               @Override
               public double getHeelTouchdownAngle()
               {
                  return 0;
               }

               @Override
               public double getDesiredTouchdownHeightOffset()
               {
                  return 0;
               }

               @Override
               public double getDesiredTouchdownVelocity()
               {
                  return 0;
               }

               @Override
               public double getDesiredTouchdownAcceleration()
               {
                  return 0;
               }

               @Override
               public double getMinMechanicalLegLength()
               {
                  return 0;
               }
            };
         }

      };
   }

   public ToeOffParameters getToeOffParameters()
   {
      return new ToeOffParameters()
      {
         @Override
         public boolean doToeOffIfPossible()
         {
            return false;
         }

         @Override
         public boolean doToeOffIfPossibleInSingleSupport()
         {
            return false;
         }

         @Override
         public boolean checkECMPLocationToTriggerToeOff()
         {
            return false;
         }

         @Override
         public double getMinStepLengthForToeOff()
         {
            return 0;
         }

         @Override
         public boolean doToeOffWhenHittingAnkleLimit()
         {
            return false;
         }

         @Override
         public double getMaximumToeOffAngle()
         {
            return 0;
         }

      };

   }
}<|MERGE_RESOLUTION|>--- conflicted
+++ resolved
@@ -26,12 +26,6 @@
 import us.ihmc.robotics.controllers.YoOrientationPIDGainsInterface;
 import us.ihmc.robotics.controllers.YoPDGains;
 import us.ihmc.robotics.controllers.YoSE3PIDGainsInterface;
-<<<<<<< HEAD
-import us.ihmc.yoVariables.registry.YoVariableRegistry;
-=======
-import us.ihmc.robotics.geometry.FramePoint;
-import us.ihmc.robotics.geometry.FramePoint2d;
->>>>>>> 29f4a117
 import us.ihmc.robotics.geometry.FramePose;
 import us.ihmc.robotics.partNames.NeckJointName;
 import us.ihmc.robotics.robotSide.RobotSide;
@@ -132,14 +126,9 @@
    {
       RobotSide trailingSide = RobotSide.LEFT;
 
-<<<<<<< HEAD
+
       FramePoint3D exitCMP = new FramePoint3D();
       FramePoint2D desiredCMP = new FramePoint2D();
-=======
-
-      FramePoint exitCMP = new FramePoint();
-      FramePoint2d desiredCMP = new FramePoint2d();
->>>>>>> 29f4a117
 
       exitCMP.setToZero(contactableFeet.get(trailingSide).getSoleFrame());
       desiredCMP.setToZero(contactableFeet.get(trailingSide).getSoleFrame());
