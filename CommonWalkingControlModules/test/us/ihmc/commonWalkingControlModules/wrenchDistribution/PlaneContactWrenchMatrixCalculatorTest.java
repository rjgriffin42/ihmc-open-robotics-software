<<<<<<< HEAD
package us.ihmc.commonWalkingControlModules.wrenchDistribution;

import static junit.framework.Assert.assertTrue;

import java.util.ArrayList;
import java.util.Collection;
import java.util.LinkedHashMap;
import java.util.List;
import java.util.Map;
import java.util.Random;

import javax.vecmath.Vector3d;

import org.ejml.data.DenseMatrix64F;
import org.ejml.ops.CommonOps;
import org.ejml.ops.EjmlUnitTests;
import org.ejml.ops.RandomMatrices;
import org.junit.Test;

import us.ihmc.commonWalkingControlModules.bipedSupportPolygons.PlaneContactState;
import us.ihmc.commonWalkingControlModules.bipedSupportPolygons.YoPlaneContactState;
import us.ihmc.commonWalkingControlModules.controlModules.CenterOfPressureResolver;
import us.ihmc.robotics.dataStructures.registry.YoVariableRegistry;
import us.ihmc.robotics.geometry.FrameConvexPolygon2d;
import us.ihmc.robotics.geometry.FramePoint2d;
import us.ihmc.robotics.referenceFrames.CenterOfMassReferenceFrame;
import us.ihmc.robotics.referenceFrames.ReferenceFrame;
import us.ihmc.robotics.screwTheory.RigidBody;
import us.ihmc.robotics.screwTheory.ScrewTestTools;
import us.ihmc.robotics.screwTheory.SpatialForceVector;
import us.ihmc.robotics.screwTheory.Wrench;
import us.ihmc.tools.testing.TestPlanAnnotations.DeployableTestMethod;

public class PlaneContactWrenchMatrixCalculatorTest
{
   private static final Vector3d X = new Vector3d(1.0, 0.0, 0.0);
   private static final Vector3d Y = new Vector3d(0.0, 1.0, 0.0);
   private static final Vector3d Z = new Vector3d(0.0, 0.0, 1.0);

   @DeployableTestMethod(estimatedDuration = 5.0)
   @Test(timeout = 30000)
   public void testComputePlaneContactWrenchMatrix() throws Exception
   {
      Random random = new Random(12341253L);

      int nTests = 1000;
      for (int testNumber = 0; testNumber < nTests; testNumber++)
      {
         Vector3d[] jointAxes = new Vector3d[] {X, Y, Z, X, Y, Z};
         ScrewTestTools.RandomFloatingChain randomFloatingChain = new ScrewTestTools.RandomFloatingChain(random, jointAxes);
         randomFloatingChain.setRandomPositionsAndVelocities(random);

         CenterOfMassReferenceFrame centerOfMassFrame = new CenterOfMassReferenceFrame("com", ReferenceFrame.getWorldFrame(),
               randomFloatingChain.getElevator());
         centerOfMassFrame.update();

         List<RigidBody> bodies = new ArrayList<RigidBody>();
         bodies.add(randomFloatingChain.getRevoluteJoints().get(2).getSuccessor());
         bodies.add(randomFloatingChain.getRevoluteJoints().get(4).getSuccessor());

         LinkedHashMap<RigidBody, PlaneContactState> contactStates = new LinkedHashMap<RigidBody, PlaneContactState>();
         YoVariableRegistry registry = new YoVariableRegistry("test");

         double coefficientOfFriction = random.nextDouble();

         int nContactPoints = 4;
         int contactNumber = 0;

         for (RigidBody body : bodies)
         {
            ReferenceFrame planeFrame = body.getBodyFixedFrame();

            List<FramePoint2d> contactPoints = new ArrayList<FramePoint2d>();
            for (int i = 0; i < nContactPoints; i++)
            {
               FramePoint2d contactPoint = new FramePoint2d(planeFrame, random.nextDouble(), random.nextDouble());
               contactPoints.add(contactPoint);
            }

            YoPlaneContactState contactState = new YoPlaneContactState("contactState" + contactNumber++, body, planeFrame, contactPoints, coefficientOfFriction,
                  registry);
            contactStates.put(body, contactState);
         }

         int nSupportVectorsPerContactPoint = 4;
         int rhoSize = nContactPoints * contactStates.size() * nSupportVectorsPerContactPoint + 5;
         double wRho = 0.0;
         double wRhoSmoother = 0.0;
         double wRhoPenalizer = 0.0;
         PlaneContactWrenchMatrixCalculator calculator = new PlaneContactWrenchMatrixCalculator(centerOfMassFrame, rhoSize, nContactPoints,
               nSupportVectorsPerContactPoint, wRho, wRhoSmoother, wRhoPenalizer, contactStates.values(), registry);

         calculator.computeMatrices();
         DenseMatrix64F q = calculator.getQRho();

         DenseMatrix64F rho = new DenseMatrix64F(rhoSize, 1);
         RandomMatrices.setRandom(rho, random);

         Map<RigidBody, Wrench> rigidBodyWrenchMap = calculator.computeWrenches(rho);

         assertTotalWrenchIsSumOfIndividualWrenches(centerOfMassFrame, rigidBodyWrenchMap.values(), q, rho);

         assertWrenchesOK(contactStates, rigidBodyWrenchMap, coefficientOfFriction);
      }

   }

   private void assertTotalWrenchIsSumOfIndividualWrenches(CenterOfMassReferenceFrame centerOfMassFrame, Collection<Wrench> rigidBodyWrenchMap,
         DenseMatrix64F q, DenseMatrix64F rho)
   {
      DenseMatrix64F totalWrenchFromQ = new DenseMatrix64F(Wrench.SIZE, 1);
      CommonOps.mult(q, rho, totalWrenchFromQ);

      SpatialForceVector totalWrench = new Wrench(centerOfMassFrame, centerOfMassFrame);
      for (Wrench wrench : rigidBodyWrenchMap)
      {
         wrench.changeFrame(centerOfMassFrame);
         totalWrench.add(wrench);
      }

      DenseMatrix64F totalWrenchMatrix = new DenseMatrix64F(Wrench.SIZE, 1);
      totalWrench.packMatrix(totalWrenchMatrix);

      EjmlUnitTests.assertEquals(totalWrenchFromQ, totalWrenchMatrix, 1e-12);
   }

   /**
    * Asserts for each contactable body that:
    * 1- Normal contact force remains positive (the contactable body is not pulling on the ground),
    * 2- Contact force remains inside friction cone,
    * 3- Center of pressure remains inside the support polygon.
    * @param contactStates
    * @param rigidBodyWrenchMap
    * @param coefficientOfFriction
    */
   private void assertWrenchesOK(Map<RigidBody, PlaneContactState> contactStates, Map<RigidBody, Wrench> rigidBodyWrenchMap, double coefficientOfFriction)
   {
      CenterOfPressureResolver centerOfPressureResolver = new CenterOfPressureResolver();
      for (RigidBody rigidBody : rigidBodyWrenchMap.keySet())
      {
         Wrench wrench = rigidBodyWrenchMap.get(rigidBody);
         PlaneContactState contactState = contactStates.get(rigidBody);
         ReferenceFrame planeFrame = contactState.getPlaneFrame();

         wrench.changeFrame(planeFrame);

         double fZ = wrench.getLinearPartZ();
         assertTrue(fZ > 0.0);

         double fT = Math.hypot(wrench.getLinearPartX(), wrench.getLinearPartY());
         assertTrue(fT / fZ < coefficientOfFriction);

         FramePoint2d cop = new FramePoint2d(planeFrame);
         centerOfPressureResolver.resolveCenterOfPressureAndNormalTorque(cop, wrench, planeFrame);

         FrameConvexPolygon2d supportPolygon = new FrameConvexPolygon2d(contactState.getContactFramePoints2dInContactCopy());
         assertTrue(supportPolygon.isPointInside(cop));
      }
   }
}
=======
package us.ihmc.commonWalkingControlModules.wrenchDistribution;

import static junit.framework.Assert.assertTrue;

import java.util.ArrayList;
import java.util.Collection;
import java.util.LinkedHashMap;
import java.util.List;
import java.util.Map;
import java.util.Random;

import javax.vecmath.Vector3d;

import org.ejml.data.DenseMatrix64F;
import org.ejml.ops.CommonOps;
import org.ejml.ops.EjmlUnitTests;
import org.ejml.ops.RandomMatrices;
import org.junit.Test;

import us.ihmc.commonWalkingControlModules.bipedSupportPolygons.PlaneContactState;
import us.ihmc.commonWalkingControlModules.bipedSupportPolygons.YoPlaneContactState;
import us.ihmc.commonWalkingControlModules.controlModules.CenterOfPressureResolver;
import us.ihmc.robotics.referenceFrames.CenterOfMassReferenceFrame;
import us.ihmc.robotics.dataStructures.registry.YoVariableRegistry;
import us.ihmc.robotics.geometry.FrameConvexPolygon2d;
import us.ihmc.robotics.geometry.FramePoint2d;
import us.ihmc.robotics.referenceFrames.ReferenceFrame;
import us.ihmc.robotics.screwTheory.RigidBody;
import us.ihmc.robotics.screwTheory.ScrewTestTools;
import us.ihmc.robotics.screwTheory.SpatialForceVector;
import us.ihmc.robotics.screwTheory.Wrench;
import us.ihmc.tools.testing.TestPlanAnnotations.DeployableTestMethod;

public class PlaneContactWrenchMatrixCalculatorTest
{
   private static final Vector3d X = new Vector3d(1.0, 0.0, 0.0);
   private static final Vector3d Y = new Vector3d(0.0, 1.0, 0.0);
   private static final Vector3d Z = new Vector3d(0.0, 0.0, 1.0);

	@DeployableTestMethod(estimatedDuration = 5.0)
	@Test(timeout = 30000)
   public void testComputePlaneContactWrenchMatrix() throws Exception
   {
      Random random = new Random(12341253L);

      int nTests = 1000;
      for (int testNumber = 0; testNumber < nTests; testNumber++)
      {
         Vector3d[] jointAxes = new Vector3d[] {X, Y, Z, X, Y, Z};
         ScrewTestTools.RandomFloatingChain randomFloatingChain = new ScrewTestTools.RandomFloatingChain(random, jointAxes);
         randomFloatingChain.setRandomPositionsAndVelocities(random);

         CenterOfMassReferenceFrame centerOfMassFrame = new CenterOfMassReferenceFrame("com", ReferenceFrame.getWorldFrame(),
               randomFloatingChain.getElevator());
         centerOfMassFrame.update();


         List<RigidBody> bodies = new ArrayList<RigidBody>();
         bodies.add(randomFloatingChain.getRevoluteJoints().get(2).getSuccessor());
         bodies.add(randomFloatingChain.getRevoluteJoints().get(4).getSuccessor());


         LinkedHashMap<RigidBody, PlaneContactState> contactStates = new LinkedHashMap<RigidBody, PlaneContactState>();
         YoVariableRegistry registry = new YoVariableRegistry("test");

         double coefficientOfFriction = random.nextDouble();

         int nContactPoints = 4;
         int contactNumber = 0;

         for (RigidBody body : bodies)
         {
            ReferenceFrame planeFrame = body.getBodyFixedFrame();

            List<FramePoint2d> contactPoints = new ArrayList<FramePoint2d>();
            for (int i = 0; i < nContactPoints; i++)
            {
               FramePoint2d contactPoint = new FramePoint2d(planeFrame, random.nextDouble(), random.nextDouble());
               contactPoints.add(contactPoint);
            }

            YoPlaneContactState contactState = new YoPlaneContactState("contactState" + contactNumber++, body, planeFrame, contactPoints, coefficientOfFriction, registry);
            contactStates.put(body, contactState);
         }

         int nSupportVectorsPerContactPoint = 4;
         int rhoSize = nContactPoints * contactStates.size() * nSupportVectorsPerContactPoint + 5;
         double wRho = 0.0;
         double wRhoSmoother = 0.0;
         double wRhoPenalizer = 0.0;
         PlaneContactWrenchMatrixCalculator calculator = new PlaneContactWrenchMatrixCalculator(centerOfMassFrame, rhoSize, nContactPoints, nSupportVectorsPerContactPoint, wRho, wRhoSmoother, wRhoPenalizer, contactStates.values(), registry);

         calculator.computeMatrices();
         DenseMatrix64F q = calculator.getQRho();

         DenseMatrix64F rho = new DenseMatrix64F(rhoSize, 1);
         RandomMatrices.setRandom(rho, random);

         Map<RigidBody, Wrench> rigidBodyWrenchMap = calculator.computeWrenches(rho);

         assertTotalWrenchIsSumOfIndividualWrenches(centerOfMassFrame, rigidBodyWrenchMap.values(), q, rho);

         assertWrenchesOK(contactStates, rigidBodyWrenchMap, coefficientOfFriction);
      }

   }

   private void assertTotalWrenchIsSumOfIndividualWrenches(CenterOfMassReferenceFrame centerOfMassFrame, Collection<Wrench> rigidBodyWrenchMap, DenseMatrix64F q, DenseMatrix64F rho)
   {
      DenseMatrix64F totalWrenchFromQ = new DenseMatrix64F(Wrench.SIZE, 1);
      CommonOps.mult(q, rho, totalWrenchFromQ);

      SpatialForceVector totalWrench = new Wrench(centerOfMassFrame, centerOfMassFrame);
      for (Wrench wrench : rigidBodyWrenchMap)
      {
         wrench.changeFrame(centerOfMassFrame);
         totalWrench.add(wrench);
      }

      DenseMatrix64F totalWrenchMatrix = new DenseMatrix64F(Wrench.SIZE, 1);
      totalWrench.getMatrix(totalWrenchMatrix);

      EjmlUnitTests.assertEquals(totalWrenchFromQ, totalWrenchMatrix, 1e-12);
   }

   /**
    * Asserts for each contactable body that:
    * 1- Normal contact force remains positive (the contactable body is not pulling on the ground),
    * 2- Contact force remains inside friction cone,
    * 3- Center of pressure remains inside the support polygon.
    * @param contactStates
    * @param rigidBodyWrenchMap
    * @param coefficientOfFriction
    */
   private void assertWrenchesOK(Map<RigidBody, PlaneContactState> contactStates,
                                 Map<RigidBody, Wrench> rigidBodyWrenchMap, double coefficientOfFriction)
   {
      CenterOfPressureResolver centerOfPressureResolver = new CenterOfPressureResolver();
      for (RigidBody rigidBody : rigidBodyWrenchMap.keySet())
      {
         Wrench wrench = rigidBodyWrenchMap.get(rigidBody);
         PlaneContactState contactState = contactStates.get(rigidBody);
         ReferenceFrame planeFrame = contactState.getPlaneFrame();

         wrench.changeFrame(planeFrame);

         double fZ = wrench.getLinearPartZ();
         assertTrue(fZ > 0.0);

         double fT = Math.hypot(wrench.getLinearPartX(), wrench.getLinearPartY());
         assertTrue(fT / fZ < coefficientOfFriction);

         FramePoint2d cop = new FramePoint2d(planeFrame);
         centerOfPressureResolver.resolveCenterOfPressureAndNormalTorque(cop, wrench, planeFrame);

         FrameConvexPolygon2d supportPolygon = new FrameConvexPolygon2d(contactState.getContactFramePoints2dInContactCopy());
         assertTrue(supportPolygon.isPointInside(cop));
      }
   }
}
>>>>>>> cdd0b23a
<|MERGE_RESOLUTION|>--- conflicted
+++ resolved
@@ -1,4 +1,3 @@
-<<<<<<< HEAD
 package us.ihmc.commonWalkingControlModules.wrenchDistribution;
 
 import static junit.framework.Assert.assertTrue;
@@ -120,7 +119,7 @@
       }
 
       DenseMatrix64F totalWrenchMatrix = new DenseMatrix64F(Wrench.SIZE, 1);
-      totalWrench.packMatrix(totalWrenchMatrix);
+      totalWrench.getMatrix(totalWrenchMatrix);
 
       EjmlUnitTests.assertEquals(totalWrenchFromQ, totalWrenchMatrix, 1e-12);
    }
@@ -158,166 +157,4 @@
          assertTrue(supportPolygon.isPointInside(cop));
       }
    }
-}
-=======
-package us.ihmc.commonWalkingControlModules.wrenchDistribution;
-
-import static junit.framework.Assert.assertTrue;
-
-import java.util.ArrayList;
-import java.util.Collection;
-import java.util.LinkedHashMap;
-import java.util.List;
-import java.util.Map;
-import java.util.Random;
-
-import javax.vecmath.Vector3d;
-
-import org.ejml.data.DenseMatrix64F;
-import org.ejml.ops.CommonOps;
-import org.ejml.ops.EjmlUnitTests;
-import org.ejml.ops.RandomMatrices;
-import org.junit.Test;
-
-import us.ihmc.commonWalkingControlModules.bipedSupportPolygons.PlaneContactState;
-import us.ihmc.commonWalkingControlModules.bipedSupportPolygons.YoPlaneContactState;
-import us.ihmc.commonWalkingControlModules.controlModules.CenterOfPressureResolver;
-import us.ihmc.robotics.referenceFrames.CenterOfMassReferenceFrame;
-import us.ihmc.robotics.dataStructures.registry.YoVariableRegistry;
-import us.ihmc.robotics.geometry.FrameConvexPolygon2d;
-import us.ihmc.robotics.geometry.FramePoint2d;
-import us.ihmc.robotics.referenceFrames.ReferenceFrame;
-import us.ihmc.robotics.screwTheory.RigidBody;
-import us.ihmc.robotics.screwTheory.ScrewTestTools;
-import us.ihmc.robotics.screwTheory.SpatialForceVector;
-import us.ihmc.robotics.screwTheory.Wrench;
-import us.ihmc.tools.testing.TestPlanAnnotations.DeployableTestMethod;
-
-public class PlaneContactWrenchMatrixCalculatorTest
-{
-   private static final Vector3d X = new Vector3d(1.0, 0.0, 0.0);
-   private static final Vector3d Y = new Vector3d(0.0, 1.0, 0.0);
-   private static final Vector3d Z = new Vector3d(0.0, 0.0, 1.0);
-
-	@DeployableTestMethod(estimatedDuration = 5.0)
-	@Test(timeout = 30000)
-   public void testComputePlaneContactWrenchMatrix() throws Exception
-   {
-      Random random = new Random(12341253L);
-
-      int nTests = 1000;
-      for (int testNumber = 0; testNumber < nTests; testNumber++)
-      {
-         Vector3d[] jointAxes = new Vector3d[] {X, Y, Z, X, Y, Z};
-         ScrewTestTools.RandomFloatingChain randomFloatingChain = new ScrewTestTools.RandomFloatingChain(random, jointAxes);
-         randomFloatingChain.setRandomPositionsAndVelocities(random);
-
-         CenterOfMassReferenceFrame centerOfMassFrame = new CenterOfMassReferenceFrame("com", ReferenceFrame.getWorldFrame(),
-               randomFloatingChain.getElevator());
-         centerOfMassFrame.update();
-
-
-         List<RigidBody> bodies = new ArrayList<RigidBody>();
-         bodies.add(randomFloatingChain.getRevoluteJoints().get(2).getSuccessor());
-         bodies.add(randomFloatingChain.getRevoluteJoints().get(4).getSuccessor());
-
-
-         LinkedHashMap<RigidBody, PlaneContactState> contactStates = new LinkedHashMap<RigidBody, PlaneContactState>();
-         YoVariableRegistry registry = new YoVariableRegistry("test");
-
-         double coefficientOfFriction = random.nextDouble();
-
-         int nContactPoints = 4;
-         int contactNumber = 0;
-
-         for (RigidBody body : bodies)
-         {
-            ReferenceFrame planeFrame = body.getBodyFixedFrame();
-
-            List<FramePoint2d> contactPoints = new ArrayList<FramePoint2d>();
-            for (int i = 0; i < nContactPoints; i++)
-            {
-               FramePoint2d contactPoint = new FramePoint2d(planeFrame, random.nextDouble(), random.nextDouble());
-               contactPoints.add(contactPoint);
-            }
-
-            YoPlaneContactState contactState = new YoPlaneContactState("contactState" + contactNumber++, body, planeFrame, contactPoints, coefficientOfFriction, registry);
-            contactStates.put(body, contactState);
-         }
-
-         int nSupportVectorsPerContactPoint = 4;
-         int rhoSize = nContactPoints * contactStates.size() * nSupportVectorsPerContactPoint + 5;
-         double wRho = 0.0;
-         double wRhoSmoother = 0.0;
-         double wRhoPenalizer = 0.0;
-         PlaneContactWrenchMatrixCalculator calculator = new PlaneContactWrenchMatrixCalculator(centerOfMassFrame, rhoSize, nContactPoints, nSupportVectorsPerContactPoint, wRho, wRhoSmoother, wRhoPenalizer, contactStates.values(), registry);
-
-         calculator.computeMatrices();
-         DenseMatrix64F q = calculator.getQRho();
-
-         DenseMatrix64F rho = new DenseMatrix64F(rhoSize, 1);
-         RandomMatrices.setRandom(rho, random);
-
-         Map<RigidBody, Wrench> rigidBodyWrenchMap = calculator.computeWrenches(rho);
-
-         assertTotalWrenchIsSumOfIndividualWrenches(centerOfMassFrame, rigidBodyWrenchMap.values(), q, rho);
-
-         assertWrenchesOK(contactStates, rigidBodyWrenchMap, coefficientOfFriction);
-      }
-
-   }
-
-   private void assertTotalWrenchIsSumOfIndividualWrenches(CenterOfMassReferenceFrame centerOfMassFrame, Collection<Wrench> rigidBodyWrenchMap, DenseMatrix64F q, DenseMatrix64F rho)
-   {
-      DenseMatrix64F totalWrenchFromQ = new DenseMatrix64F(Wrench.SIZE, 1);
-      CommonOps.mult(q, rho, totalWrenchFromQ);
-
-      SpatialForceVector totalWrench = new Wrench(centerOfMassFrame, centerOfMassFrame);
-      for (Wrench wrench : rigidBodyWrenchMap)
-      {
-         wrench.changeFrame(centerOfMassFrame);
-         totalWrench.add(wrench);
-      }
-
-      DenseMatrix64F totalWrenchMatrix = new DenseMatrix64F(Wrench.SIZE, 1);
-      totalWrench.getMatrix(totalWrenchMatrix);
-
-      EjmlUnitTests.assertEquals(totalWrenchFromQ, totalWrenchMatrix, 1e-12);
-   }
-
-   /**
-    * Asserts for each contactable body that:
-    * 1- Normal contact force remains positive (the contactable body is not pulling on the ground),
-    * 2- Contact force remains inside friction cone,
-    * 3- Center of pressure remains inside the support polygon.
-    * @param contactStates
-    * @param rigidBodyWrenchMap
-    * @param coefficientOfFriction
-    */
-   private void assertWrenchesOK(Map<RigidBody, PlaneContactState> contactStates,
-                                 Map<RigidBody, Wrench> rigidBodyWrenchMap, double coefficientOfFriction)
-   {
-      CenterOfPressureResolver centerOfPressureResolver = new CenterOfPressureResolver();
-      for (RigidBody rigidBody : rigidBodyWrenchMap.keySet())
-      {
-         Wrench wrench = rigidBodyWrenchMap.get(rigidBody);
-         PlaneContactState contactState = contactStates.get(rigidBody);
-         ReferenceFrame planeFrame = contactState.getPlaneFrame();
-
-         wrench.changeFrame(planeFrame);
-
-         double fZ = wrench.getLinearPartZ();
-         assertTrue(fZ > 0.0);
-
-         double fT = Math.hypot(wrench.getLinearPartX(), wrench.getLinearPartY());
-         assertTrue(fT / fZ < coefficientOfFriction);
-
-         FramePoint2d cop = new FramePoint2d(planeFrame);
-         centerOfPressureResolver.resolveCenterOfPressureAndNormalTorque(cop, wrench, planeFrame);
-
-         FrameConvexPolygon2d supportPolygon = new FrameConvexPolygon2d(contactState.getContactFramePoints2dInContactCopy());
-         assertTrue(supportPolygon.isPointInside(cop));
-      }
-   }
-}
->>>>>>> cdd0b23a
+}