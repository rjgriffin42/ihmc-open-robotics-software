package us.ihmc.commonWalkingControlModules.instantaneousCapturePoint;

import static org.junit.Assert.*;

import java.util.ArrayList;
import java.util.List;

import org.junit.After;
import org.junit.Before;
import org.junit.Test;

import us.ihmc.commonWalkingControlModules.angularMomentumTrajectoryGenerator.CoPTrajectoryPoint;
import us.ihmc.commonWalkingControlModules.bipedSupportPolygons.BipedSupportPolygons;
import us.ihmc.commonWalkingControlModules.bipedSupportPolygons.ListOfPointsContactableFoot;
import us.ihmc.commonWalkingControlModules.bipedSupportPolygons.YoPlaneContactState;
import us.ihmc.commonWalkingControlModules.configurations.CoPPointName;
import us.ihmc.commonWalkingControlModules.configurations.SmoothCMPPlannerParameters;
import us.ihmc.commonWalkingControlModules.instantaneousCapturePoint.smoothCMP.CoPPointsInFoot;
import us.ihmc.commonWalkingControlModules.instantaneousCapturePoint.smoothCMP.ReferenceCoPTrajectoryGenerator;
<<<<<<< HEAD
=======
import us.ihmc.commons.PrintTools;
import us.ihmc.continuousIntegration.ContinuousIntegrationAnnotations.ContinuousIntegrationTest;
>>>>>>> 16c54ea7
import us.ihmc.euclid.geometry.LineSegment2D;
import us.ihmc.euclid.referenceFrame.FramePoint2D;
import us.ihmc.euclid.referenceFrame.FramePoint3D;
import us.ihmc.euclid.referenceFrame.ReferenceFrame;
import us.ihmc.euclid.tuple2D.Point2D;
import us.ihmc.humanoidRobotics.bipedSupportPolygons.ContactableFoot;
import us.ihmc.humanoidRobotics.footstep.Footstep;
import us.ihmc.humanoidRobotics.footstep.FootstepTiming;
import us.ihmc.robotics.geometry.FrameOrientation;
import us.ihmc.robotics.referenceFrames.MidFootZUpGroundFrame;
import us.ihmc.robotics.referenceFrames.ZUpFrame;
import us.ihmc.robotics.robotSide.RobotSide;
import us.ihmc.robotics.robotSide.SideDependentList;
import us.ihmc.robotics.screwTheory.RigidBody;
import us.ihmc.yoVariables.registry.YoVariableRegistry;
import us.ihmc.yoVariables.variable.YoDouble;
import us.ihmc.yoVariables.variable.YoInteger;

public class ReferenceCenterOfPressureWaypointCalculatorTest
{
   private static final ReferenceFrame worldFrame = ReferenceFrame.getWorldFrame();
   private final int numberOfContactPoints = 4;
   private final double soleFrameYDisplacement = 0.2;
   private final double ankleFrameZDisplacement = 0.05;
   private final double frontContactX = 0.07;
   private final double rearContactX = -0.07;
   private final double side1ContactY = 0.03;
   private final double side2ContactY = -0.03;
   private final double swingTime = 1;
   private final double transferTime = 0.1;
   private final double stepLength = 0.3;
   private final double stepWidth = soleFrameYDisplacement;
   private final double EPSILON = 5e-4;

   ReferenceCoPTrajectoryGenerator testCoPGenerator;
   SideDependentList<ReferenceFrame> soleZUpFrames = new SideDependentList<>();
   SideDependentList<ReferenceFrame> ankleZUpFrames = new SideDependentList<>();
   SideDependentList<ContactableFoot> contactableFeet = new SideDependentList<>();
   SideDependentList<RigidBody> feetBodies = new SideDependentList<>();
   YoVariableRegistry parentRegistry = new YoVariableRegistry("TestRegistry");
   MidFootZUpGroundFrame midFeetZUpFrame;
   SideDependentList<YoPlaneContactState> contactStates = new SideDependentList<>();
   SmoothCMPPlannerParameters plannerParameters;
   YoInteger numberOfFootstepsToConsider = new YoInteger("numberOfFootstepsToConsider", parentRegistry);
   private final ArrayList<YoDouble> swingDurations = new ArrayList<>();
   private final ArrayList<YoDouble> swingSplitFractions = new ArrayList<>();
   private final ArrayList<YoDouble> swingDurationShiftFractions = new ArrayList<>();
   private final ArrayList<YoDouble> transferDurations = new ArrayList<>();
   private final ArrayList<YoDouble> transferSplitFractions = new ArrayList<>();

   @Before
   public void setUp()
   {
      for (RobotSide side : RobotSide.values)
      {
         ZUpFrame soleFrame = new ZUpFrame(ReferenceFrame.getWorldFrame(),
                                           new FramePoint3D(ReferenceFrame.getWorldFrame(), 0.0, side.negateIfRightSide(soleFrameYDisplacement), 0.0),
                                           "DummyRobot" + side.toString() + "FootSoleFrame");
         soleZUpFrames.put(side, soleFrame);
         ZUpFrame ankleFrame = new ZUpFrame(soleFrame, new FramePoint3D(soleFrame, 0.0, 0.0, ankleFrameZDisplacement),
                                            "DummyRobot" + side.toString() + "AnkleSoleFrame");
         ankleZUpFrames.put(side, ankleFrame);
         List<Point2D> contactPoints = new ArrayList<>(numberOfContactPoints);
         Point2D point1 = new Point2D(frontContactX, side.negateIfRightSide(side1ContactY));
         contactPoints.add(point1);
         Point2D point2 = new Point2D(frontContactX, side.negateIfRightSide(side2ContactY));
         contactPoints.add(point2);
         Point2D point3 = new Point2D(rearContactX, side.negateIfRightSide(side1ContactY));
         contactPoints.add(point3);
         Point2D point4 = new Point2D(rearContactX, side.negateIfRightSide(side2ContactY));
         contactPoints.add(point4);
         ContactableFoot contactableFoot = new ListOfPointsContactableFoot(null, (ReferenceFrame) soleFrame, contactPoints, point1,
                                                                           new LineSegment2D(point1, point2));
         contactableFeet.put(side, contactableFoot);
         RigidBody feetBody = new RigidBody(side.toString() + "Feet", ReferenceFrame.getWorldFrame());
         feetBodies.put(side, feetBody);
         List<FramePoint2D> contactFramePoints = new ArrayList<>();
         contactFramePoints.add(new FramePoint2D(soleFrame, point1));
         contactFramePoints.add(new FramePoint2D(soleFrame, point2));
         contactFramePoints.add(new FramePoint2D(soleFrame, point3));
         contactFramePoints.add(new FramePoint2D(soleFrame, point4));

         YoPlaneContactState contactState = new YoPlaneContactState("DummyRobot" + side.toString() + "FootContactState", feetBody, soleFrame,
                                                                    contactFramePoints, 10, parentRegistry);
         contactStates.put(side, contactState);
      }
      midFeetZUpFrame = new MidFootZUpGroundFrame("DummyRobotMidFootZUpFrame", soleZUpFrames.get(RobotSide.LEFT), soleZUpFrames.get(RobotSide.RIGHT));
      BipedSupportPolygons bipedSupportPolygons = new BipedSupportPolygons(ankleZUpFrames, midFeetZUpFrame, soleZUpFrames, parentRegistry, null);
      bipedSupportPolygons.updateUsingContactStates(contactStates);
      plannerParameters = new SmoothCMPPlannerParameters();
      numberOfFootstepsToConsider.set(plannerParameters.getNumberOfFootstepsToConsider());

      for (int i = 0; i < numberOfFootstepsToConsider.getIntegerValue(); i++)
      {
         YoDouble swingDuration = new YoDouble("swingDuration" + i, parentRegistry);
         YoDouble swingSplitFraction = new YoDouble("swingSplitFraction" + i, parentRegistry);
         YoDouble swingDurationShiftFraction = new YoDouble("swingDurationShiftFraction" + i, parentRegistry);
         YoDouble transferDuration = new YoDouble("transferDuration" + i, parentRegistry);
         YoDouble transferSplitFraction = new YoDouble("transferSplitFraction" + i, parentRegistry);

         swingDurations.add(swingDuration);
         swingSplitFractions.add(swingSplitFraction);
         swingDurationShiftFractions.add(swingDurationShiftFraction);
         transferDurations.add(transferDuration);
         transferSplitFractions.add(transferSplitFraction);
      }
      YoDouble transferDuration = new YoDouble("transferDuration" + numberOfFootstepsToConsider.getIntegerValue(), parentRegistry);
      YoDouble transferSplitFraction = new YoDouble("transferSplitFraction" + numberOfFootstepsToConsider.getIntegerValue(), parentRegistry);
      transferDurations.add(transferDuration);
      transferSplitFractions.add(transferSplitFraction);

      int numberOfPointsInFoot = plannerParameters.getNumberOfCoPWayPointsPerFoot();
      int maxNumberOfFootstepsToConsider = plannerParameters.getNumberOfFootstepsToConsider();
      testCoPGenerator = new ReferenceCoPTrajectoryGenerator("TestCoPPlanClass", numberOfPointsInFoot, maxNumberOfFootstepsToConsider, bipedSupportPolygons,
                                                             contactableFeet, numberOfFootstepsToConsider, swingDurations, transferDurations,
                                                             swingSplitFractions, swingDurationShiftFractions, transferSplitFractions, parentRegistry);
      testCoPGenerator.initializeParameters(plannerParameters);
      assertTrue("Object not initialized", testCoPGenerator != null);
   }

   @After
   public void clearAllVariables()
   {
      testCoPGenerator = null;
      soleZUpFrames.clear();
      ankleZUpFrames.clear();
      contactableFeet.clear();
      feetBodies.clear();
      midFeetZUpFrame = null;
      contactStates.clear();
      plannerParameters = null;
   }

   public void sendFootStepMessages(int numberOfFootstepsToPlan)
   {
      RobotSide robotSide = RobotSide.LEFT;
      FramePoint3D footstepLocation = new FramePoint3D();
      FrameOrientation footstepOrientation = new FrameOrientation();
      for (int i = 1; i < numberOfFootstepsToPlan + 1; i++)
      {
         Footstep footstep = new Footstep(feetBodies.get(robotSide), robotSide);
         footstepLocation.set(i * stepLength, robotSide.negateIfRightSide(stepWidth), 0.0);
         footstep.setPose(footstepLocation, footstepOrientation);
         FootstepTiming timing = new FootstepTiming(swingTime, transferTime);
         testCoPGenerator.addFootstepToPlan(footstep, timing);
         robotSide = robotSide.getOppositeSide();
      }
   }

   @ContinuousIntegrationTest(estimatedDuration = 0.0)
   @Test(timeout = 30000)
   public void testDoubleSupportFootstepPlanFromRest()
   {
      int numberOfFootsteps = 3;
      sendFootStepMessages(numberOfFootsteps);
      assertTrue("Footstep registration error", testCoPGenerator.getNumberOfFootstepsRegistered() == numberOfFootsteps);
      testCoPGenerator.computeReferenceCoPsStartingFromDoubleSupport(true, RobotSide.RIGHT);
      List<CoPPointsInFoot> copList = testCoPGenerator.getWaypoints();

      CoPPointName exitCoPName = plannerParameters.getExitCoPName();
      //  Check first step
      CoPPointsInFoot firstStep = copList.get(0);
      {
         CoPTrajectoryPoint previousExitCoP = firstStep.get(0);
         assertTrue(previousExitCoP.epsilonEquals(new FramePoint2D(worldFrame, 0.0, 0.0), EPSILON));
         assertTrue(firstStep.getCoPPointList().get(0) == exitCoPName);
<<<<<<< HEAD
         CoPTrajectoryPoint midStanceCoP = firstStep.get(1);
         assertTrue(midStanceCoP.epsilonEquals(new FramePoint2D(worldFrame, 0.0, 0.0), EPSILON));
=======
         CoPTrajectoryPoint midStanceCoP = firstStep.get(1);         // TODO: replace by CMP
         assertTrue(midStanceCoP.epsilonEquals(new FramePoint2d(worldFrame, 0.0, 0.0), EPSILON));
>>>>>>> 16c54ea7
         assertTrue(firstStep.getCoPPointList().get(1) == CoPPointName.MIDFEET_COP);
         CoPTrajectoryPoint entryCoP = firstStep.get(2);
         assertTrue(entryCoP.epsilonEquals(new FramePoint2D(worldFrame, 0.0, -0.205), EPSILON));
         assertTrue(firstStep.getCoPPointList().get(2) == CoPPointName.HEEL_COP);
         CoPTrajectoryPoint ballCoP = firstStep.get(3);
         assertTrue(ballCoP.epsilonEquals(new FramePoint2D(worldFrame, 0.037, -0.190), EPSILON));
         assertTrue(firstStep.getCoPPointList().get(3) == CoPPointName.BALL_COP);
         CoPTrajectoryPoint toeCoP = firstStep.get(4);
         assertTrue(toeCoP.epsilonEquals(new FramePoint2D(worldFrame, 0.06, -0.180), EPSILON));
         assertTrue(firstStep.getCoPPointList().get(4) == CoPPointName.TOE_COP);
<<<<<<< HEAD
         CoPTrajectoryPoint exitCoP = firstStep.get(4);
         assertTrue(exitCoP.epsilonEquals(new FramePoint2D(worldFrame, 0.06, -0.180), EPSILON));
=======
         CoPTrajectoryPoint exitCoP = firstStep.get(5);
         assertTrue(exitCoP.epsilonEquals(new FramePoint2d(worldFrame, 0.06, -0.180), EPSILON));
>>>>>>> 16c54ea7
         assertTrue(firstStep.getCoPPointList().get(5) == exitCoPName);
      }

      //  Check second step
      CoPPointsInFoot secondStep = copList.get(1);
      {
         CoPTrajectoryPoint midstanceCoP = secondStep.get(0);
         assertTrue(midstanceCoP.epsilonEquals(new FramePoint2D(worldFrame, 0.150, 0.0), EPSILON));
         assertTrue(secondStep.getCoPPointList().get(0) == CoPPointName.MIDFEET_COP);
         CoPTrajectoryPoint entryCoP = secondStep.get(1);
         assertTrue(entryCoP.epsilonEquals(new FramePoint2D(worldFrame, 0.260, 0.205), EPSILON));
         assertTrue(secondStep.getCoPPointList().get(1) == CoPPointName.HEEL_COP);
         CoPTrajectoryPoint ballCoP = secondStep.get(2);
         assertTrue(ballCoP.epsilonEquals(new FramePoint2D(worldFrame, 0.337, 0.190), EPSILON));
         assertTrue(secondStep.getCoPPointList().get(2) == CoPPointName.BALL_COP);
         CoPTrajectoryPoint toeCoP = secondStep.get(3);
         assertTrue(toeCoP.epsilonEquals(new FramePoint2D(worldFrame, 0.360, 0.180), EPSILON));
         assertTrue(secondStep.getCoPPointList().get(3) == CoPPointName.TOE_COP);
         CoPTrajectoryPoint exitCoP = secondStep.get(4);
         assertTrue(exitCoP.epsilonEquals(new FramePoint2D(worldFrame, 0.360, 0.180), EPSILON));
         assertTrue(secondStep.getCoPPointList().get(4) == exitCoPName);
      }

      //  Check third step
      CoPPointsInFoot thirdStep = copList.get(2);
      {
         CoPTrajectoryPoint midstanceCoP = thirdStep.get(0);
         assertTrue(midstanceCoP.epsilonEquals(new FramePoint2D(worldFrame, 0.450, 0.0), EPSILON));
         assertTrue(thirdStep.getCoPPointList().get(0) == CoPPointName.MIDFEET_COP);
         CoPTrajectoryPoint entryCoP = thirdStep.get(1);
         assertTrue(entryCoP.epsilonEquals(new FramePoint2D(worldFrame, 0.560, -0.205), EPSILON));
         assertTrue(thirdStep.getCoPPointList().get(1) == CoPPointName.HEEL_COP);
         CoPTrajectoryPoint ballCoP = thirdStep.get(2);
         assertTrue(ballCoP.epsilonEquals(new FramePoint2D(worldFrame, 0.638, -0.190), EPSILON));
         assertTrue(thirdStep.getCoPPointList().get(2) == CoPPointName.BALL_COP);
         CoPTrajectoryPoint toeCoP = thirdStep.get(3);
         assertTrue(toeCoP.epsilonEquals(new FramePoint2D(worldFrame, 0.660, -0.180), EPSILON));
         assertTrue(thirdStep.getCoPPointList().get(3) == CoPPointName.TOE_COP);
         CoPTrajectoryPoint exitCoP = thirdStep.get(4);
         assertTrue(exitCoP.epsilonEquals(new FramePoint2D(worldFrame, 0.660,-0.180), EPSILON));
         assertTrue(thirdStep.getCoPPointList().get(4) == exitCoPName);
      }

      //  Check final transfer
      CoPPointsInFoot finalTransfer = copList.get(3);
      {
         CoPTrajectoryPoint midstanceCoP = finalTransfer.get(0);
         assertTrue(midstanceCoP.epsilonEquals(new FramePoint2D(worldFrame, 0.750, 0.0), EPSILON));
         assertTrue(thirdStep.getCoPPointList().get(0) == CoPPointName.MIDFEET_COP);
      }

      testCoPGenerator.clear();
      assertTrue("Planned footsteps not removed", testCoPGenerator.getNumberOfFootstepsRegistered() == 0);
   }

   @ContinuousIntegrationTest(estimatedDuration = 0.0)
   @Test(timeout = 30000)
   public void testDoubleSupportFootstepPlanMoving()
   {
      sendFootStepMessages(10);
      //testCoPGenerator.setInitialCoPPosition(new FramePoint2D(ReferenceFrame.getWorldFrame(), 0.0, 0.1));
      testCoPGenerator.computeReferenceCoPsStartingFromDoubleSupport(false, RobotSide.RIGHT);
      List<CoPPointsInFoot> copList = testCoPGenerator.getWaypoints();
      CoPPointName exitCoPName = plannerParameters.getExitCoPName();

      // check first step
      CoPPointsInFoot firstStep = copList.get(0);
      {
         CoPTrajectoryPoint previousExitCoP = firstStep.get(0);
         assertTrue(previousExitCoP.epsilonEquals(new FramePoint2D(worldFrame, 0.0, 0.180), EPSILON));
         assertTrue(firstStep.getCoPPointList().get(0) == exitCoPName);
         CoPTrajectoryPoint midStanceCoP = firstStep.get(1);
         assertTrue(midStanceCoP.epsilonEquals(new FramePoint2D(worldFrame, 0.0, 0.0), EPSILON));
         assertTrue(firstStep.getCoPPointList().get(1) == CoPPointName.MIDFEET_COP);
         CoPTrajectoryPoint entryCoP = firstStep.get(2);
         assertTrue(entryCoP.epsilonEquals(new FramePoint2D(worldFrame, 0.0, -0.205), EPSILON));
         assertTrue(firstStep.getCoPPointList().get(2) == CoPPointName.HEEL_COP);
         CoPTrajectoryPoint ballCoP = firstStep.get(3);
         assertTrue(ballCoP.epsilonEquals(new FramePoint2D(worldFrame, 0.037, -0.190), EPSILON));
         assertTrue(firstStep.getCoPPointList().get(3) == CoPPointName.BALL_COP);
         CoPTrajectoryPoint toeCoP = firstStep.get(4);
         assertTrue(toeCoP.epsilonEquals(new FramePoint2D(worldFrame, 0.06, -0.180), EPSILON));
         assertTrue(firstStep.getCoPPointList().get(4) == CoPPointName.TOE_COP);
<<<<<<< HEAD
         CoPTrajectoryPoint exitCoP = firstStep.get(4);
         assertTrue(exitCoP.epsilonEquals(new FramePoint2D(worldFrame, 0.06, -0.180), EPSILON));
=======
         CoPTrajectoryPoint exitCoP = firstStep.get(5);
         assertTrue(exitCoP.epsilonEquals(new FramePoint2d(worldFrame, 0.06, -0.180), EPSILON));
>>>>>>> 16c54ea7
         assertTrue(firstStep.getCoPPointList().get(5) == exitCoPName);
      }

      //  Check second step
      CoPPointsInFoot secondStep = copList.get(1);
      {
         CoPTrajectoryPoint midstanceCoP = secondStep.get(0);
         assertTrue(midstanceCoP.epsilonEquals(new FramePoint2D(worldFrame, 0.150, 0.0), EPSILON));
         assertTrue(secondStep.getCoPPointList().get(0) == CoPPointName.MIDFEET_COP);
         CoPTrajectoryPoint entryCoP = secondStep.get(1);
         assertTrue(entryCoP.epsilonEquals(new FramePoint2D(worldFrame, 0.260, 0.205), EPSILON));
         assertTrue(secondStep.getCoPPointList().get(1) == CoPPointName.HEEL_COP);
         CoPTrajectoryPoint ballCoP = secondStep.get(2);
         assertTrue(ballCoP.epsilonEquals(new FramePoint2D(worldFrame, 0.337, 0.190), EPSILON));
         assertTrue(secondStep.getCoPPointList().get(2) == CoPPointName.BALL_COP);
         CoPTrajectoryPoint toeCoP = secondStep.get(3);
         assertTrue(toeCoP.epsilonEquals(new FramePoint2D(worldFrame, 0.360, 0.180), EPSILON));
         assertTrue(secondStep.getCoPPointList().get(3) == CoPPointName.TOE_COP);
         CoPTrajectoryPoint exitCoP = secondStep.get(4);
         assertTrue(exitCoP.epsilonEquals(new FramePoint2D(worldFrame, 0.360, 0.180), EPSILON));
         assertTrue(secondStep.getCoPPointList().get(4) == exitCoPName);
      }

      //  Check third step
      CoPPointsInFoot thirdStep = copList.get(2);
      {
         CoPTrajectoryPoint midstanceCoP = thirdStep.get(0);
         assertTrue(midstanceCoP.epsilonEquals(new FramePoint2D(worldFrame, 0.450, 0.0), EPSILON));
         assertTrue(thirdStep.getCoPPointList().get(0) == CoPPointName.MIDFEET_COP);
         CoPTrajectoryPoint entryCoP = thirdStep.get(1);
         assertTrue(entryCoP.epsilonEquals(new FramePoint2D(worldFrame, 0.560, -0.205), EPSILON));
         assertTrue(thirdStep.getCoPPointList().get(1) == CoPPointName.HEEL_COP);
         CoPTrajectoryPoint ballCoP = thirdStep.get(2);
         assertTrue(ballCoP.epsilonEquals(new FramePoint2D(worldFrame, 0.638, -0.190), EPSILON));
         assertTrue(thirdStep.getCoPPointList().get(2) == CoPPointName.BALL_COP);
         CoPTrajectoryPoint toeCoP = thirdStep.get(3);
         assertTrue(toeCoP.epsilonEquals(new FramePoint2D(worldFrame, 0.660, -0.180), EPSILON));
         assertTrue(thirdStep.getCoPPointList().get(3) == CoPPointName.TOE_COP);
         CoPTrajectoryPoint exitCoP = thirdStep.get(4);
         assertTrue(exitCoP.epsilonEquals(new FramePoint2D(worldFrame, 0.660,-0.180), EPSILON));
         assertTrue(thirdStep.getCoPPointList().get(4) == exitCoPName);
      }

      //  Check final transfer
      CoPPointsInFoot finalTransfer = copList.get(3);
      {
         CoPTrajectoryPoint midstanceCoP = finalTransfer.get(0);
         assertTrue(midstanceCoP.epsilonEquals(new FramePoint2D(worldFrame, 0.750, 0.0), EPSILON));
         assertTrue(thirdStep.getCoPPointList().get(0) == CoPPointName.MIDFEET_COP);
      }
   }

   @ContinuousIntegrationTest(estimatedDuration = 0.0)
   @Test(timeout = 30000)
   public void testSingleSupportFootstepPlan()
   {
      int numberOfFootsteps = 10;
      sendFootStepMessages(numberOfFootsteps);
      assertTrue("Footstep registration error", testCoPGenerator.getNumberOfFootstepsRegistered() == numberOfFootsteps);
      //testCoPGenerator.setInitialCoPPosition(initialCoPPosition);
      testCoPGenerator.computeReferenceCoPsStartingFromSingleSupport(RobotSide.RIGHT);
      List<CoPPointsInFoot> copList = testCoPGenerator.getWaypoints();
      CoPPointName exitCoPName = plannerParameters.getExitCoPName();

      // check first step
      CoPPointsInFoot firstStep = copList.get(0);
      {
         CoPTrajectoryPoint entryCoP = firstStep.get(0);
         assertTrue(entryCoP.epsilonEquals(new FramePoint2D(worldFrame, 0.0, -0.205), EPSILON));
         assertTrue(firstStep.getCoPPointList().get(0) == CoPPointName.HEEL_COP);
         CoPTrajectoryPoint ballCoP = firstStep.get(1);
         assertTrue(ballCoP.epsilonEquals(new FramePoint2D(worldFrame, 0.037, -0.190), EPSILON));
         assertTrue(firstStep.getCoPPointList().get(1) == CoPPointName.BALL_COP);
         CoPTrajectoryPoint toeCoP = firstStep.get(2);
         assertTrue(toeCoP.epsilonEquals(new FramePoint2D(worldFrame, 0.06, -0.180), EPSILON));
         assertTrue(firstStep.getCoPPointList().get(2) == CoPPointName.TOE_COP);
         CoPTrajectoryPoint exitCoP = firstStep.get(3);
         assertTrue(exitCoP.epsilonEquals(new FramePoint2D(worldFrame, 0.06, -0.180), EPSILON));
         assertTrue(firstStep.getCoPPointList().get(3) == exitCoPName);
      }

      //  Check second step
      CoPPointsInFoot secondStep = copList.get(1);
      {
         CoPTrajectoryPoint midstanceCoP = secondStep.get(0);
         assertTrue(midstanceCoP.epsilonEquals(new FramePoint2D(worldFrame, 0.150, 0.0), EPSILON));
         assertTrue(secondStep.getCoPPointList().get(0) == CoPPointName.MIDFEET_COP);
         CoPTrajectoryPoint entryCoP = secondStep.get(1);
         assertTrue(entryCoP.epsilonEquals(new FramePoint2D(worldFrame, 0.260, 0.205), EPSILON));
         assertTrue(secondStep.getCoPPointList().get(1) == CoPPointName.HEEL_COP);
         CoPTrajectoryPoint ballCoP = secondStep.get(2);
         assertTrue(ballCoP.epsilonEquals(new FramePoint2D(worldFrame, 0.337, 0.190), EPSILON));
         assertTrue(secondStep.getCoPPointList().get(2) == CoPPointName.BALL_COP);
         CoPTrajectoryPoint toeCoP = secondStep.get(3);
         assertTrue(toeCoP.epsilonEquals(new FramePoint2D(worldFrame, 0.360, 0.180), EPSILON));
         assertTrue(secondStep.getCoPPointList().get(3) == CoPPointName.TOE_COP);
         CoPTrajectoryPoint exitCoP = secondStep.get(4);
         assertTrue(exitCoP.epsilonEquals(new FramePoint2D(worldFrame, 0.360, 0.180), EPSILON));
         assertTrue(secondStep.getCoPPointList().get(4) == exitCoPName);
      }

      //  Check third step
      CoPPointsInFoot thirdStep = copList.get(2);
      {
         CoPTrajectoryPoint midstanceCoP = thirdStep.get(0);
         assertTrue(midstanceCoP.epsilonEquals(new FramePoint2D(worldFrame, 0.450, 0.0), EPSILON));
         assertTrue(thirdStep.getCoPPointList().get(0) == CoPPointName.MIDFEET_COP);
         CoPTrajectoryPoint entryCoP = thirdStep.get(1);
         assertTrue(entryCoP.epsilonEquals(new FramePoint2D(worldFrame, 0.560, -0.205), EPSILON));
         assertTrue(thirdStep.getCoPPointList().get(1) == CoPPointName.HEEL_COP);
         CoPTrajectoryPoint ballCoP = thirdStep.get(2);
         assertTrue(ballCoP.epsilonEquals(new FramePoint2D(worldFrame, 0.638, -0.190), EPSILON));
         assertTrue(thirdStep.getCoPPointList().get(2) == CoPPointName.BALL_COP);
         CoPTrajectoryPoint toeCoP = thirdStep.get(3);
         assertTrue(toeCoP.epsilonEquals(new FramePoint2D(worldFrame, 0.660, -0.180), EPSILON));
         assertTrue(thirdStep.getCoPPointList().get(3) == CoPPointName.TOE_COP);
         CoPTrajectoryPoint exitCoP = thirdStep.get(4);
         assertTrue(exitCoP.epsilonEquals(new FramePoint2D(worldFrame, 0.660,-0.180), EPSILON));
         assertTrue(thirdStep.getCoPPointList().get(4) == exitCoPName);
      }

      //  Check final transfer
      CoPPointsInFoot finalTransfer = copList.get(3);
      {
         CoPTrajectoryPoint midstanceCoP = finalTransfer.get(0);
         assertTrue(midstanceCoP.epsilonEquals(new FramePoint2D(worldFrame, 0.750, 0.0), EPSILON));
         assertTrue(thirdStep.getCoPPointList().get(0) == CoPPointName.MIDFEET_COP);
      }
   }
}<|MERGE_RESOLUTION|>--- conflicted
+++ resolved
@@ -17,11 +17,7 @@
 import us.ihmc.commonWalkingControlModules.configurations.SmoothCMPPlannerParameters;
 import us.ihmc.commonWalkingControlModules.instantaneousCapturePoint.smoothCMP.CoPPointsInFoot;
 import us.ihmc.commonWalkingControlModules.instantaneousCapturePoint.smoothCMP.ReferenceCoPTrajectoryGenerator;
-<<<<<<< HEAD
-=======
-import us.ihmc.commons.PrintTools;
 import us.ihmc.continuousIntegration.ContinuousIntegrationAnnotations.ContinuousIntegrationTest;
->>>>>>> 16c54ea7
 import us.ihmc.euclid.geometry.LineSegment2D;
 import us.ihmc.euclid.referenceFrame.FramePoint2D;
 import us.ihmc.euclid.referenceFrame.FramePoint3D;
@@ -188,13 +184,8 @@
          CoPTrajectoryPoint previousExitCoP = firstStep.get(0);
          assertTrue(previousExitCoP.epsilonEquals(new FramePoint2D(worldFrame, 0.0, 0.0), EPSILON));
          assertTrue(firstStep.getCoPPointList().get(0) == exitCoPName);
-<<<<<<< HEAD
-         CoPTrajectoryPoint midStanceCoP = firstStep.get(1);
+         CoPTrajectoryPoint midStanceCoP = firstStep.get(1);         // TODO: replace by CMP
          assertTrue(midStanceCoP.epsilonEquals(new FramePoint2D(worldFrame, 0.0, 0.0), EPSILON));
-=======
-         CoPTrajectoryPoint midStanceCoP = firstStep.get(1);         // TODO: replace by CMP
-         assertTrue(midStanceCoP.epsilonEquals(new FramePoint2d(worldFrame, 0.0, 0.0), EPSILON));
->>>>>>> 16c54ea7
          assertTrue(firstStep.getCoPPointList().get(1) == CoPPointName.MIDFEET_COP);
          CoPTrajectoryPoint entryCoP = firstStep.get(2);
          assertTrue(entryCoP.epsilonEquals(new FramePoint2D(worldFrame, 0.0, -0.205), EPSILON));
@@ -205,13 +196,8 @@
          CoPTrajectoryPoint toeCoP = firstStep.get(4);
          assertTrue(toeCoP.epsilonEquals(new FramePoint2D(worldFrame, 0.06, -0.180), EPSILON));
          assertTrue(firstStep.getCoPPointList().get(4) == CoPPointName.TOE_COP);
-<<<<<<< HEAD
-         CoPTrajectoryPoint exitCoP = firstStep.get(4);
+         CoPTrajectoryPoint exitCoP = firstStep.get(5);
          assertTrue(exitCoP.epsilonEquals(new FramePoint2D(worldFrame, 0.06, -0.180), EPSILON));
-=======
-         CoPTrajectoryPoint exitCoP = firstStep.get(5);
-         assertTrue(exitCoP.epsilonEquals(new FramePoint2d(worldFrame, 0.06, -0.180), EPSILON));
->>>>>>> 16c54ea7
          assertTrue(firstStep.getCoPPointList().get(5) == exitCoPName);
       }
 
@@ -295,13 +281,8 @@
          CoPTrajectoryPoint toeCoP = firstStep.get(4);
          assertTrue(toeCoP.epsilonEquals(new FramePoint2D(worldFrame, 0.06, -0.180), EPSILON));
          assertTrue(firstStep.getCoPPointList().get(4) == CoPPointName.TOE_COP);
-<<<<<<< HEAD
-         CoPTrajectoryPoint exitCoP = firstStep.get(4);
+         CoPTrajectoryPoint exitCoP = firstStep.get(5);
          assertTrue(exitCoP.epsilonEquals(new FramePoint2D(worldFrame, 0.06, -0.180), EPSILON));
-=======
-         CoPTrajectoryPoint exitCoP = firstStep.get(5);
-         assertTrue(exitCoP.epsilonEquals(new FramePoint2d(worldFrame, 0.06, -0.180), EPSILON));
->>>>>>> 16c54ea7
          assertTrue(firstStep.getCoPPointList().get(5) == exitCoPName);
       }
 
