--- conflicted
+++ resolved
@@ -186,19 +186,13 @@
       {
          CoPPointName copPointName = CoPPointName.values[i];
          if (copPointName.checkCoPPointMatch(CoPPointName.HEEL_COP))
-<<<<<<< HEAD
             assertTrue(copList.get(1).get(i).epsilonEquals(new FramePoint2d(ReferenceFrame.getWorldFrame(), 0.0, -0.205), EPSILON));
-         else if(copPointName.checkCoPPointMatch(copPointName.BALL_COP))
+         else if(copPointName.checkCoPPointMatch(CoPPointName.BALL_COP))
             assertTrue(copList.get(1).get(i).epsilonEquals(new FramePoint2d(ReferenceFrame.getWorldFrame(), 0.06, -0.180), EPSILON));
-=======
-            assertTrue(copList.get(1).get(copPointName).epsilonEquals(new FramePoint2d(ReferenceFrame.getWorldFrame(), 0.0, -0.205), EPSILON));
-         else if(copPointName.checkCoPPointMatch(CoPPointName.BALL_COP))
-            assertTrue(copList.get(1).get(copPointName).epsilonEquals(new FramePoint2d(ReferenceFrame.getWorldFrame(), 0.06, -0.180), EPSILON));
-         else if(copPointName.checkCoPPointMatch(CoPPointName.TOE_COP))
-            assertTrue(copList.get(1).get(copPointName).epsilonEquals(new FramePoint2d(ReferenceFrame.getWorldFrame(), 0.06, -0.180), EPSILON));
-         else if(copPointName.checkCoPPointMatch(CoPPointName.MIDFEET_COP))
-            assertTrue(copList.get(1).get(copPointName).epsilonEquals(new FramePoint2d(ReferenceFrame.getWorldFrame(), 0.150, 0.00), EPSILON));
->>>>>>> 0bc571f1
+         else if(copPointName.checkCoPPointMatch(CoPPointName.TOE_COP))
+            assertTrue(copList.get(1).get(i).epsilonEquals(new FramePoint2d(ReferenceFrame.getWorldFrame(), 0.06, -0.180), EPSILON));
+         else if(copPointName.checkCoPPointMatch(CoPPointName.MIDFEET_COP))
+            assertTrue(copList.get(1).get(i).epsilonEquals(new FramePoint2d(ReferenceFrame.getWorldFrame(), 0.150, 0.00), EPSILON));
          else
             assertTrue(copList.get(1).get(i).containsNaN());
       }
@@ -206,19 +200,13 @@
       {
          CoPPointName copPointName = CoPPointName.values[i];
          if (copPointName.checkCoPPointMatch(CoPPointName.HEEL_COP))
-<<<<<<< HEAD
             assertTrue(copList.get(2).get(i).epsilonEquals(new FramePoint2d(ReferenceFrame.getWorldFrame(), 0.26, 0.205), EPSILON));
-         else if(copPointName.checkCoPPointMatch(copPointName.BALL_COP))
-            assertTrue(copList.get(2).get(i).epsilonEquals(new FramePoint2d(ReferenceFrame.getWorldFrame(), 0.36, 0.180), EPSILON));
-=======
-            assertTrue(copList.get(2).get(copPointName).epsilonEquals(new FramePoint2d(ReferenceFrame.getWorldFrame(), 0.26, 0.205), EPSILON));
-         else if(copPointName.checkCoPPointMatch(CoPPointName.BALL_COP))
-            assertTrue(copList.get(2).get(copPointName).epsilonEquals(new FramePoint2d(ReferenceFrame.getWorldFrame(), 0.36, 0.180), EPSILON));
-         else if(copPointName.checkCoPPointMatch(CoPPointName.TOE_COP))
-            assertTrue(copList.get(2).get(copPointName).epsilonEquals(new FramePoint2d(ReferenceFrame.getWorldFrame(), 0.36, 0.180), EPSILON));
-         else if(copPointName.checkCoPPointMatch(CoPPointName.MIDFEET_COP))
-            assertTrue(copList.get(2).get(copPointName).epsilonEquals(new FramePoint2d(ReferenceFrame.getWorldFrame(), 0.450, 0.00), EPSILON));
->>>>>>> 0bc571f1
+         else if(copPointName.checkCoPPointMatch(CoPPointName.BALL_COP))
+            assertTrue(copList.get(2).get(i).epsilonEquals(new FramePoint2d(ReferenceFrame.getWorldFrame(), 0.36, 0.180), EPSILON));
+         else if(copPointName.checkCoPPointMatch(CoPPointName.TOE_COP))
+            assertTrue(copList.get(2).get(i).epsilonEquals(new FramePoint2d(ReferenceFrame.getWorldFrame(), 0.36, 0.180), EPSILON));
+         else if(copPointName.checkCoPPointMatch(CoPPointName.MIDFEET_COP))
+            assertTrue(copList.get(2).get(i).epsilonEquals(new FramePoint2d(ReferenceFrame.getWorldFrame(), 0.450, 0.00), EPSILON));
          else
             assertTrue(copList.get(2).get(i).containsNaN());
       }
@@ -226,19 +214,13 @@
       {
          CoPPointName copPointName = CoPPointName.values[i];
          if (copPointName.checkCoPPointMatch(CoPPointName.HEEL_COP))
-<<<<<<< HEAD
             assertTrue(copList.get(3).get(i).epsilonEquals(new FramePoint2d(ReferenceFrame.getWorldFrame(), 0.56, -0.205), EPSILON));
-         else if(copPointName.checkCoPPointMatch(copPointName.BALL_COP))
-            assertTrue(copList.get(3).get(i).epsilonEquals(new FramePoint2d(ReferenceFrame.getWorldFrame(), 0.66, -0.180), EPSILON));
-=======
-            assertTrue(copList.get(3).get(copPointName).epsilonEquals(new FramePoint2d(ReferenceFrame.getWorldFrame(), 0.56, -0.205), EPSILON));
-         else if(copPointName.checkCoPPointMatch(CoPPointName.BALL_COP))
-            assertTrue(copList.get(3).get(copPointName).epsilonEquals(new FramePoint2d(ReferenceFrame.getWorldFrame(), 0.66, -0.180), EPSILON));
-         else if(copPointName.checkCoPPointMatch(CoPPointName.TOE_COP))
-            assertTrue(copList.get(3).get(copPointName).epsilonEquals(new FramePoint2d(ReferenceFrame.getWorldFrame(), 0.66, -0.180), EPSILON));
-         else if(copPointName.checkCoPPointMatch(CoPPointName.MIDFEET_COP))
-            assertTrue(copList.get(3).get(copPointName).epsilonEquals(new FramePoint2d(ReferenceFrame.getWorldFrame(), 0.750, 0.000), EPSILON));
->>>>>>> 0bc571f1
+         else if(copPointName.checkCoPPointMatch(CoPPointName.BALL_COP))
+            assertTrue(copList.get(3).get(i).epsilonEquals(new FramePoint2d(ReferenceFrame.getWorldFrame(), 0.66, -0.180), EPSILON));
+         else if(copPointName.checkCoPPointMatch(CoPPointName.TOE_COP))
+            assertTrue(copList.get(3).get(i).epsilonEquals(new FramePoint2d(ReferenceFrame.getWorldFrame(), 0.66, -0.180), EPSILON));
+         else if(copPointName.checkCoPPointMatch(CoPPointName.MIDFEET_COP))
+            assertTrue(copList.get(3).get(i).epsilonEquals(new FramePoint2d(ReferenceFrame.getWorldFrame(), 0.750, 0.000), EPSILON));
          else
             assertTrue(copList.get(3).get(i).containsNaN());
       }
@@ -255,16 +237,11 @@
       List<CoPPointsInFoot> copList = testCoPGenerator.getWaypoints();
       for (int i = 0; i < CoPPointName.values.length; i++)
       {
-<<<<<<< HEAD
-         CoPPointName copPointName = CoPPointName.values[i];
-         if(copPointName.checkCoPPointMatch(copPointName.BALL_COP))
+         CoPPointName copPointName = CoPPointName.values[i];
+         if (copPointName.checkCoPPointMatch(CoPPointName.TOE_COP))
             assertTrue(copList.get(0).get(i).epsilonEquals(new FramePoint2d(ReferenceFrame.getWorldFrame(), 0.0, 0.180), EPSILON));
-=======
-         if (copPointName.checkCoPPointMatch(CoPPointName.TOE_COP))
-            assertTrue(copList.get(0).get(copPointName).epsilonEquals(new FramePoint2d(ReferenceFrame.getWorldFrame(), 0.0, 0.180), EPSILON));
-         else if(copPointName.checkCoPPointMatch(CoPPointName.MIDFEET_COP))
-            assertTrue(copList.get(0).get(copPointName).epsilonEquals(new FramePoint2d(ReferenceFrame.getWorldFrame(), 0.0, 0.00), EPSILON));
->>>>>>> 0bc571f1
+         else if(copPointName.checkCoPPointMatch(CoPPointName.MIDFEET_COP))
+            assertTrue(copList.get(0).get(i).epsilonEquals(new FramePoint2d(ReferenceFrame.getWorldFrame(), 0.0, 0.00), EPSILON));
          else
             assertTrue(copList.get(0).get(i).containsNaN());
       }
@@ -272,19 +249,13 @@
       {
          CoPPointName copPointName = CoPPointName.values[i];
          if (copPointName.checkCoPPointMatch(CoPPointName.HEEL_COP))
-<<<<<<< HEAD
             assertTrue(copList.get(1).get(i).epsilonEquals(new FramePoint2d(ReferenceFrame.getWorldFrame(), 0.0, -0.205), EPSILON));
-         else if(copPointName.checkCoPPointMatch(copPointName.BALL_COP))
+         else if(copPointName.checkCoPPointMatch(CoPPointName.BALL_COP))
             assertTrue(copList.get(1).get(i).epsilonEquals(new FramePoint2d(ReferenceFrame.getWorldFrame(), 0.06, -0.180), EPSILON));
-=======
-            assertTrue(copList.get(1).get(copPointName).epsilonEquals(new FramePoint2d(ReferenceFrame.getWorldFrame(), 0.0, -0.205), EPSILON));
-         else if(copPointName.checkCoPPointMatch(CoPPointName.BALL_COP))
-            assertTrue(copList.get(1).get(copPointName).epsilonEquals(new FramePoint2d(ReferenceFrame.getWorldFrame(), 0.06, -0.180), EPSILON));
-         else if(copPointName.checkCoPPointMatch(CoPPointName.TOE_COP))
-            assertTrue(copList.get(1).get(copPointName).epsilonEquals(new FramePoint2d(ReferenceFrame.getWorldFrame(), 0.06, -0.180), EPSILON));
-         else if(copPointName.checkCoPPointMatch(CoPPointName.MIDFEET_COP))
-            assertTrue(copList.get(1).get(copPointName).epsilonEquals(new FramePoint2d(ReferenceFrame.getWorldFrame(), 0.150, 0.000), EPSILON));
->>>>>>> 0bc571f1
+         else if(copPointName.checkCoPPointMatch(CoPPointName.TOE_COP))
+            assertTrue(copList.get(1).get(i).epsilonEquals(new FramePoint2d(ReferenceFrame.getWorldFrame(), 0.06, -0.180), EPSILON));
+         else if(copPointName.checkCoPPointMatch(CoPPointName.MIDFEET_COP))
+            assertTrue(copList.get(1).get(i).epsilonEquals(new FramePoint2d(ReferenceFrame.getWorldFrame(), 0.150, 0.000), EPSILON));
          else
             assertTrue(copList.get(1).get(i).containsNaN());
       }
@@ -293,19 +264,13 @@
       {
          CoPPointName copPointName = CoPPointName.values[i];
          if (copPointName.checkCoPPointMatch(CoPPointName.HEEL_COP))
-<<<<<<< HEAD
             assertTrue(copList.get(2).get(i).epsilonEquals(new FramePoint2d(ReferenceFrame.getWorldFrame(), 0.26, 0.205), EPSILON));
-         else if(copPointName.checkCoPPointMatch(copPointName.BALL_COP))
-            assertTrue(copList.get(2).get(i).epsilonEquals(new FramePoint2d(ReferenceFrame.getWorldFrame(), 0.36, 0.180), EPSILON));
-=======
-            assertTrue(copList.get(2).get(copPointName).epsilonEquals(new FramePoint2d(ReferenceFrame.getWorldFrame(), 0.26, 0.205), EPSILON));
-         else if(copPointName.checkCoPPointMatch(CoPPointName.BALL_COP))
-            assertTrue(copList.get(2).get(copPointName).epsilonEquals(new FramePoint2d(ReferenceFrame.getWorldFrame(), 0.36, 0.180), EPSILON));
-         else if(copPointName.checkCoPPointMatch(CoPPointName.TOE_COP))
-            assertTrue(copList.get(2).get(copPointName).epsilonEquals(new FramePoint2d(ReferenceFrame.getWorldFrame(), 0.36, 0.180), EPSILON));
-         else if(copPointName.checkCoPPointMatch(CoPPointName.MIDFEET_COP))
-            assertTrue(copList.get(2).get(copPointName).epsilonEquals(new FramePoint2d(ReferenceFrame.getWorldFrame(), 0.450, 0.000), EPSILON));
->>>>>>> 0bc571f1
+         else if(copPointName.checkCoPPointMatch(CoPPointName.BALL_COP))
+            assertTrue(copList.get(2).get(i).epsilonEquals(new FramePoint2d(ReferenceFrame.getWorldFrame(), 0.36, 0.180), EPSILON));
+         else if(copPointName.checkCoPPointMatch(CoPPointName.TOE_COP))
+            assertTrue(copList.get(2).get(i).epsilonEquals(new FramePoint2d(ReferenceFrame.getWorldFrame(), 0.36, 0.180), EPSILON));
+         else if(copPointName.checkCoPPointMatch(CoPPointName.MIDFEET_COP))
+            assertTrue(copList.get(2).get(i).epsilonEquals(new FramePoint2d(ReferenceFrame.getWorldFrame(), 0.450, 0.000), EPSILON));
          else
             assertTrue(copList.get(2).get(i).containsNaN());
       }
@@ -314,19 +279,13 @@
       {
          CoPPointName copPointName = CoPPointName.values[i];
          if (copPointName.checkCoPPointMatch(CoPPointName.HEEL_COP))
-<<<<<<< HEAD
             assertTrue(copList.get(3).get(i).epsilonEquals(new FramePoint2d(ReferenceFrame.getWorldFrame(), 0.56, -0.205), EPSILON));
-         else if(copPointName.checkCoPPointMatch(copPointName.BALL_COP))
-            assertTrue(copList.get(3).get(i).epsilonEquals(new FramePoint2d(ReferenceFrame.getWorldFrame(), 0.66, -0.180), EPSILON));
-=======
-            assertTrue(copList.get(3).get(copPointName).epsilonEquals(new FramePoint2d(ReferenceFrame.getWorldFrame(), 0.56, -0.205), EPSILON));
-         else if(copPointName.checkCoPPointMatch(CoPPointName.BALL_COP))
-            assertTrue(copList.get(3).get(copPointName).epsilonEquals(new FramePoint2d(ReferenceFrame.getWorldFrame(), 0.66, -0.180), EPSILON));
-         else if(copPointName.checkCoPPointMatch(CoPPointName.TOE_COP))
-            assertTrue(copList.get(3).get(copPointName).epsilonEquals(new FramePoint2d(ReferenceFrame.getWorldFrame(), 0.66, -0.180), EPSILON));
-         else if(copPointName.checkCoPPointMatch(CoPPointName.MIDFEET_COP))
-            assertTrue(copList.get(3).get(copPointName).epsilonEquals(new FramePoint2d(ReferenceFrame.getWorldFrame(), 0.750, 0.000), EPSILON));
->>>>>>> 0bc571f1
+         else if(copPointName.checkCoPPointMatch(CoPPointName.BALL_COP))
+            assertTrue(copList.get(3).get(i).epsilonEquals(new FramePoint2d(ReferenceFrame.getWorldFrame(), 0.66, -0.180), EPSILON));
+         else if(copPointName.checkCoPPointMatch(CoPPointName.TOE_COP))
+            assertTrue(copList.get(3).get(i).epsilonEquals(new FramePoint2d(ReferenceFrame.getWorldFrame(), 0.66, -0.180), EPSILON));
+         else if(copPointName.checkCoPPointMatch(CoPPointName.MIDFEET_COP))
+            assertTrue(copList.get(3).get(i).epsilonEquals(new FramePoint2d(ReferenceFrame.getWorldFrame(), 0.750, 0.000), EPSILON));
          else
             assertTrue(copList.get(3).get(i).containsNaN());
       }
@@ -344,16 +303,9 @@
       List<CoPPointsInFoot> copList = testCoPGenerator.getWaypoints();
       for (int i = 0; i < CoPPointName.values.length; i++)
       {
-<<<<<<< HEAD
-         CoPPointName copPointName = CoPPointName.values[i];
-         if (copPointName.checkCoPPointMatch(CoPPointName.HEEL_COP))
-            assertTrue(copList.get(0).get(i).epsilonEquals(new FramePoint2d(ReferenceFrame.getWorldFrame(), 0.0, -0.205), EPSILON));
-         else if(copPointName.checkCoPPointMatch(copPointName.BALL_COP))
-            assertTrue(copList.get(0).get(i).epsilonEquals(new FramePoint2d(ReferenceFrame.getWorldFrame(), 0.060, -0.180), EPSILON));
-=======
+         CoPPointName copPointName = CoPPointName.values[i];
          if(copPointName.checkCoPPointMatch(CoPPointName.MIDFEET_COP))
-            assertTrue(copList.get(0).get(copPointName).epsilonEquals(new FramePoint2d(ReferenceFrame.getWorldFrame(), 0.000, 0.000), EPSILON));
->>>>>>> 0bc571f1
+            assertTrue(copList.get(0).get(i).epsilonEquals(new FramePoint2d(ReferenceFrame.getWorldFrame(), 0.000, 0.000), EPSILON));
          else
             assertTrue(copList.get(0).get(i).containsNaN());
       }
@@ -361,19 +313,13 @@
       {
          CoPPointName copPointName = CoPPointName.values[i];
          if (copPointName.checkCoPPointMatch(CoPPointName.HEEL_COP))
-<<<<<<< HEAD
-            assertTrue(copList.get(1).get(i).epsilonEquals(new FramePoint2d(ReferenceFrame.getWorldFrame(), 0.26, 0.205), EPSILON));
-         else if(copPointName.checkCoPPointMatch(copPointName.BALL_COP))
-            assertTrue(copList.get(1).get(i).epsilonEquals(new FramePoint2d(ReferenceFrame.getWorldFrame(), 0.36, 0.180), EPSILON));
-=======
-            assertTrue(copList.get(1).get(copPointName).epsilonEquals(new FramePoint2d(ReferenceFrame.getWorldFrame(), 0.0, -0.205), EPSILON));
-         else if(copPointName.checkCoPPointMatch(CoPPointName.BALL_COP))
-            assertTrue(copList.get(1).get(copPointName).epsilonEquals(new FramePoint2d(ReferenceFrame.getWorldFrame(), 0.060, -0.180), EPSILON));
-         else if(copPointName.checkCoPPointMatch(CoPPointName.TOE_COP))
-            assertTrue(copList.get(1).get(copPointName).epsilonEquals(new FramePoint2d(ReferenceFrame.getWorldFrame(), 0.060, -0.180), EPSILON));
-         else if(copPointName.checkCoPPointMatch(CoPPointName.MIDFEET_COP))
-            assertTrue(copList.get(1).get(copPointName).epsilonEquals(new FramePoint2d(ReferenceFrame.getWorldFrame(), 0.150, 0.000), EPSILON));
->>>>>>> 0bc571f1
+            assertTrue(copList.get(1).get(i).epsilonEquals(new FramePoint2d(ReferenceFrame.getWorldFrame(), 0.0, -0.205), EPSILON));
+         else if(copPointName.checkCoPPointMatch(CoPPointName.BALL_COP))
+            assertTrue(copList.get(1).get(i).epsilonEquals(new FramePoint2d(ReferenceFrame.getWorldFrame(), 0.060, -0.180), EPSILON));
+         else if(copPointName.checkCoPPointMatch(CoPPointName.TOE_COP))
+            assertTrue(copList.get(1).get(i).epsilonEquals(new FramePoint2d(ReferenceFrame.getWorldFrame(), 0.060, -0.180), EPSILON));
+         else if(copPointName.checkCoPPointMatch(CoPPointName.MIDFEET_COP))
+            assertTrue(copList.get(1).get(i).epsilonEquals(new FramePoint2d(ReferenceFrame.getWorldFrame(), 0.150, 0.000), EPSILON));
          else
             assertTrue(copList.get(1).get(i).containsNaN());
       }
@@ -381,34 +327,29 @@
       {
          CoPPointName copPointName = CoPPointName.values[i];
          if (copPointName.checkCoPPointMatch(CoPPointName.HEEL_COP))
-<<<<<<< HEAD
-            assertTrue(copList.get(2).get(i).epsilonEquals(new FramePoint2d(ReferenceFrame.getWorldFrame(), 0.56, -0.205), EPSILON));
-         else if(copPointName.checkCoPPointMatch(copPointName.BALL_COP))
-            assertTrue(copList.get(2).get(i).epsilonEquals(new FramePoint2d(ReferenceFrame.getWorldFrame(), 0.66, -0.180), EPSILON));
-=======
-            assertTrue(copList.get(2).get(copPointName).epsilonEquals(new FramePoint2d(ReferenceFrame.getWorldFrame(), 0.26, 0.205), EPSILON));
-         else if(copPointName.checkCoPPointMatch(CoPPointName.BALL_COP))
-            assertTrue(copList.get(2).get(copPointName).epsilonEquals(new FramePoint2d(ReferenceFrame.getWorldFrame(), 0.36, 0.180), EPSILON));
-         else if(copPointName.checkCoPPointMatch(CoPPointName.TOE_COP))
-            assertTrue(copList.get(2).get(copPointName).epsilonEquals(new FramePoint2d(ReferenceFrame.getWorldFrame(), 0.36, 0.180), EPSILON));
-         else if(copPointName.checkCoPPointMatch(CoPPointName.MIDFEET_COP))
-            assertTrue(copList.get(2).get(copPointName).epsilonEquals(new FramePoint2d(ReferenceFrame.getWorldFrame(), 0.450, 0.000), EPSILON));
->>>>>>> 0bc571f1
+            assertTrue(copList.get(2).get(i).epsilonEquals(new FramePoint2d(ReferenceFrame.getWorldFrame(), 0.26, 0.205), EPSILON));
+         else if(copPointName.checkCoPPointMatch(CoPPointName.BALL_COP))
+            assertTrue(copList.get(2).get(i).epsilonEquals(new FramePoint2d(ReferenceFrame.getWorldFrame(), 0.36, 0.180), EPSILON));
+         else if(copPointName.checkCoPPointMatch(CoPPointName.TOE_COP))
+            assertTrue(copList.get(2).get(i).epsilonEquals(new FramePoint2d(ReferenceFrame.getWorldFrame(), 0.36, 0.180), EPSILON));
+         else if(copPointName.checkCoPPointMatch(CoPPointName.MIDFEET_COP))
+            assertTrue(copList.get(2).get(i).epsilonEquals(new FramePoint2d(ReferenceFrame.getWorldFrame(), 0.450, 0.000), EPSILON));
          else
             assertTrue(copList.get(2).get(i).containsNaN());
       }
-      for( CoPPointName copPointName : CoPPointName.values)
-      {
-         if (copPointName.checkCoPPointMatch(CoPPointName.HEEL_COP))
-            assertTrue(copList.get(3).get(copPointName).epsilonEquals(new FramePoint2d(ReferenceFrame.getWorldFrame(), 0.56, -0.205), EPSILON));
-         else if(copPointName.checkCoPPointMatch(CoPPointName.BALL_COP))
-            assertTrue(copList.get(3).get(copPointName).epsilonEquals(new FramePoint2d(ReferenceFrame.getWorldFrame(), 0.66, -0.180), EPSILON));
-         else if(copPointName.checkCoPPointMatch(CoPPointName.TOE_COP))
-            assertTrue(copList.get(3).get(copPointName).epsilonEquals(new FramePoint2d(ReferenceFrame.getWorldFrame(), 0.66, -0.180), EPSILON));
-         else if(copPointName.checkCoPPointMatch(CoPPointName.MIDFEET_COP))
-            assertTrue(copList.get(3).get(copPointName).epsilonEquals(new FramePoint2d(ReferenceFrame.getWorldFrame(), 0.750, 0.000), EPSILON));
-         else
-            assertTrue(copList.get(3).get(copPointName).containsNaN());         
+      for (int i = 0; i < CoPPointName.values.length; i++)
+      {
+         CoPPointName copPointName = CoPPointName.values[i];
+         if (copPointName.checkCoPPointMatch(CoPPointName.HEEL_COP))
+            assertTrue(copList.get(3).get(i).epsilonEquals(new FramePoint2d(ReferenceFrame.getWorldFrame(), 0.56, -0.205), EPSILON));
+         else if(copPointName.checkCoPPointMatch(CoPPointName.BALL_COP))
+            assertTrue(copList.get(3).get(i).epsilonEquals(new FramePoint2d(ReferenceFrame.getWorldFrame(), 0.66, -0.180), EPSILON));
+         else if(copPointName.checkCoPPointMatch(CoPPointName.TOE_COP))
+            assertTrue(copList.get(3).get(i).epsilonEquals(new FramePoint2d(ReferenceFrame.getWorldFrame(), 0.66, -0.180), EPSILON));
+         else if(copPointName.checkCoPPointMatch(CoPPointName.MIDFEET_COP))
+            assertTrue(copList.get(3).get(i).epsilonEquals(new FramePoint2d(ReferenceFrame.getWorldFrame(), 0.750, 0.000), EPSILON));
+         else
+            assertTrue(copList.get(3).get(i).containsNaN());
       }
       // Is this needed here ?
       /*for( CoPPointName copPointName : CoPPointName.values)
