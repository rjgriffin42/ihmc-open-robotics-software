package us.ihmc.commonWalkingControlModules.instantaneousCapturePoint.smoothICPGenerator;

import static org.junit.Assert.*;

import java.util.ArrayList;
import java.util.List;
import java.util.Random;

import org.junit.Test;

import us.ihmc.commonWalkingControlModules.angularMomentumTrajectoryGenerator.YoFrameTrajectory3D;
import us.ihmc.continuousIntegration.ContinuousIntegrationAnnotations.ContinuousIntegrationTest;
import us.ihmc.euclid.geometry.Line2D;
import us.ihmc.euclid.referenceFrame.FramePoint2D;
import us.ihmc.euclid.referenceFrame.FramePoint3D;
import us.ihmc.euclid.referenceFrame.ReferenceFrame;
import us.ihmc.euclid.referenceFrame.tools.EuclidFrameTestTools;
import us.ihmc.euclid.tools.EuclidCoreTestTools;
import us.ihmc.euclid.tuple3D.Point3D;
import us.ihmc.euclid.tuple4D.Quaternion;
import us.ihmc.robotics.geometry.FramePose;
import us.ihmc.robotics.lists.FrameTupleArrayList;
import us.ihmc.robotics.math.frames.YoFramePoint;
import us.ihmc.robotics.math.frames.YoFrameVector;
import us.ihmc.robotics.referenceFrames.PoseReferenceFrame;
import us.ihmc.yoVariables.registry.YoVariableRegistry;

public class CapturePointToolsTest
{
   int nTests = 20;
   Random random = new Random();
   YoVariableRegistry registry = new YoVariableRegistry("");
   
   private static final double EPSILON = 10e-6;

   @ContinuousIntegrationTest(estimatedDuration = 0.0)
   @Test(timeout = 30000)
   public void testComputeConstantCMPPointsWithBeginningAndEndBetweenFeetWith2Steps()
   {
      int nFootsteps = 2;
      FrameTupleArrayList<FramePoint3D> footstepList = FrameTupleArrayList.createFramePointArrayList(nFootsteps);
      ArrayList<YoFramePoint> arrayToPack = new ArrayList<YoFramePoint>();
      PoseReferenceFrame poseReferenceFrame = new PoseReferenceFrame("test", new FramePose());

      int numberFootstepsToConsider = 4;
      for (int i = 0; i < numberFootstepsToConsider; i++)
      {
         arrayToPack.add(new YoFramePoint("test" + Integer.toString(i), ReferenceFrame.getWorldFrame(), registry));
      }
      for (int i = 0; i < nFootsteps; i++)
      {
         FramePose pose = new FramePose(ReferenceFrame.getWorldFrame(), new Point3D(random.nextDouble(), random.nextDouble(), random.nextDouble()),
               new Quaternion(random.nextDouble(), random.nextDouble(), random.nextDouble(), random.nextDouble()));

         poseReferenceFrame.setPoseAndUpdate(pose);

         Point3D pointToPack = new Point3D();
         Quaternion orientation = new Quaternion();
         poseReferenceFrame.getPosition(pointToPack);
         poseReferenceFrame.getOrientation(orientation);
         FramePoint3D footstepData = footstepList.getAndGrowIfNeeded(i);
         footstepData.setIncludingFrame(poseReferenceFrame.getRootFrame(), pointToPack);
      }

      boolean startStanding = true;
      boolean endStanding = true;
      int lastFootstepIndex = Math.min(footstepList.size(), numberFootstepsToConsider) - 1;
      CapturePointTools.computeConstantCMPs(arrayToPack, footstepList, 0, lastFootstepIndex, startStanding, endStanding);

      Point3D pointBetweenFeet = new Point3D();
      pointBetweenFeet.set(new Point3D(footstepList.get(0)));
      pointBetweenFeet.add(new Point3D(footstepList.get(1)));
      pointBetweenFeet.scale(0.5);

      for (int i = 0; i < footstepList.size(); i++)
      {
         EuclidCoreTestTools.assertTuple3DEquals("", arrayToPack.get(i).getPoint3dCopy(), pointBetweenFeet, 1e-10);
      }
   }

   @ContinuousIntegrationTest(estimatedDuration = 0.0)
   @Test(timeout = 30000)
   public void testComputeConstantCMPPointsOnFeetAndEndBetweenFeetWith2Steps()
   {
      int nFootsteps = 2;
      FrameTupleArrayList<FramePoint3D> footstepList = FrameTupleArrayList.createFramePointArrayList(nFootsteps);
      ArrayList<YoFramePoint> arrayToPack = new ArrayList<YoFramePoint>();
      PoseReferenceFrame poseReferenceFrame = new PoseReferenceFrame("test", new FramePose());

      int numberFootstepsToConsider = 4;
      for (int i = 0; i < numberFootstepsToConsider; i++)
      {
         arrayToPack.add(new YoFramePoint("test" + Integer.toString(i), ReferenceFrame.getWorldFrame(), registry));
      }
      for (int i = 0; i < nFootsteps; i++)
      {
         FramePose pose = new FramePose(ReferenceFrame.getWorldFrame(), new Point3D(random.nextDouble(), random.nextDouble(), random.nextDouble()),
               new Quaternion(random.nextDouble(), random.nextDouble(), random.nextDouble(), random.nextDouble()));

         poseReferenceFrame.setPoseAndUpdate(pose);

         Point3D pointToPack = new Point3D();
         Quaternion orientation = new Quaternion();
         poseReferenceFrame.getPosition(pointToPack);
         poseReferenceFrame.getOrientation(orientation);
         FramePoint3D footstepData = footstepList.getAndGrowIfNeeded(i);
         footstepData.setIncludingFrame(poseReferenceFrame.getRootFrame(), pointToPack);
      }

      boolean startStanding = false;
      boolean endStanding = true;
      int lastFootstepIndex = Math.min(footstepList.size(), numberFootstepsToConsider) - 1;
      CapturePointTools.computeConstantCMPs(arrayToPack, footstepList, 0, lastFootstepIndex, startStanding, endStanding);

      Point3D pointBetweenFeet = new Point3D();
      pointBetweenFeet.set(new Point3D(footstepList.get(0)));
      pointBetweenFeet.add(new Point3D(footstepList.get(1)));
      pointBetweenFeet.scale(0.5);

      EuclidCoreTestTools.assertTuple3DEquals("", new Point3D(footstepList.get(0)), arrayToPack.get(0).getPoint3dCopy(), 1e-10);

      for (int i = 1; i < footstepList.size(); i++)
      {
         EuclidCoreTestTools.assertTuple3DEquals("", arrayToPack.get(i).getPoint3dCopy(), pointBetweenFeet, 1e-10);
      }
   }

   @ContinuousIntegrationTest(estimatedDuration = 0.0)
   @Test(timeout = 30000)
   public void testComputeConstantCentersOfPressuresOnFeet()
   {
      int nFootsteps = 10;
      FrameTupleArrayList<FramePoint3D> footstepList = FrameTupleArrayList.createFramePointArrayList(nFootsteps);
      ArrayList<YoFramePoint> arrayToPack = new ArrayList<YoFramePoint>();
      PoseReferenceFrame poseReferenceFrame = new PoseReferenceFrame("test", new FramePose());

      int numberFootstepsToConsider = 3;
      for (int i = 0; i < numberFootstepsToConsider; i++)
      {
         arrayToPack.add(new YoFramePoint("test" + Integer.toString(i), ReferenceFrame.getWorldFrame(), registry));
      }

      for (int j = 0; j < nTests; j++)
      {
         for (int i = 0; i < nFootsteps; i++)
         {
            FramePose pose = new FramePose(ReferenceFrame.getWorldFrame(), new Point3D(random.nextDouble(), random.nextDouble(), random.nextDouble()),
                  new Quaternion(random.nextDouble(), random.nextDouble(), random.nextDouble(), random.nextDouble()));

            poseReferenceFrame.setPoseAndUpdate(pose);

            Point3D pointToPack = new Point3D();
            Quaternion orientation = new Quaternion();
            poseReferenceFrame.getPosition(pointToPack);
            poseReferenceFrame.getOrientation(orientation);
            FramePoint3D footstepData = footstepList.getAndGrowIfNeeded(i);
            footstepData.setIncludingFrame(poseReferenceFrame.getRootFrame(), pointToPack);
         }

         CapturePointTools.computeConstantCMPsOnFeet(arrayToPack, footstepList, 0, numberFootstepsToConsider - 1);

         for (int i = 0; i < arrayToPack.size(); i++)
         {
            EuclidCoreTestTools.assertTuple3DEquals("", arrayToPack.get(i).getPoint3dCopy(), new Point3D(footstepList.get(i)), 1e-10);
         }
      }
   }

   @ContinuousIntegrationTest(estimatedDuration = 0.0)
   @Test(timeout = 30000)
   public void testComputeConstantCentersOfPressureWithStartBetweenFeetAndRestOnFeet()
   {
      int nFootsteps = 10;
      FrameTupleArrayList<FramePoint3D> footstepList = FrameTupleArrayList.createFramePointArrayList(nFootsteps);
      ArrayList<YoFramePoint> arrayToPack = new ArrayList<YoFramePoint>();
      PoseReferenceFrame poseReferenceFrame = new PoseReferenceFrame("test", new FramePose());

      int numberFootstepsToConsider = 3;
      for (int i = 0; i < numberFootstepsToConsider; i++)
      {
         arrayToPack.add(new YoFramePoint("test" + Integer.toString(i), ReferenceFrame.getWorldFrame(), registry));
      }

      for (int j = 0; j < nTests; j++)
      {
         for (int i = 0; i < nFootsteps; i++)
         {
            FramePose pose = new FramePose(ReferenceFrame.getWorldFrame(), new Point3D(random.nextDouble(), random.nextDouble(), random.nextDouble()),
                  new Quaternion(random.nextDouble(), random.nextDouble(), random.nextDouble(), random.nextDouble()));

            poseReferenceFrame.setPoseAndUpdate(pose);

            Point3D pointToPack = new Point3D();
            Quaternion orientation = new Quaternion();
            poseReferenceFrame.getPosition(pointToPack);
            poseReferenceFrame.getOrientation(orientation);
            FramePoint3D footstepData = footstepList.getAndGrowIfNeeded(i);
            footstepData.setIncludingFrame(poseReferenceFrame.getRootFrame(), pointToPack);
         }

         boolean startStanding = true;
         boolean endStanding = false;
         int lastFootstepIndex = Math.min(footstepList.size(), numberFootstepsToConsider) - 1;
         CapturePointTools.computeConstantCMPs(arrayToPack, footstepList, 0, lastFootstepIndex, startStanding, endStanding);

         Point3D copPos1 = new Point3D();
         copPos1.set(new Point3D(footstepList.get(0)));
         copPos1.add(new Point3D(footstepList.get(1)));
         copPos1.scale(0.5);
         EuclidCoreTestTools.assertTuple3DEquals("", copPos1, arrayToPack.get(0).getPoint3dCopy(), 1e-10);
         for (int i = 1; i < arrayToPack.size() - 1; i++)
         {
            EuclidCoreTestTools.assertTuple3DEquals("", arrayToPack.get(i).getPoint3dCopy(), new Point3D(footstepList.get(i)), 1e-10);
         }
      }
   }

   @ContinuousIntegrationTest(estimatedDuration = 0.0)
   @Test(timeout = 30000)
   public void testComputeConstantCentersOfPressureWithEndBetweenFeetAndRestOnFeet()
   {
      int nFootsteps = 10;
      FrameTupleArrayList<FramePoint3D> footstepList = FrameTupleArrayList.createFramePointArrayList(nFootsteps);
      ArrayList<YoFramePoint> arrayToPack = new ArrayList<YoFramePoint>();
      PoseReferenceFrame poseReferenceFrame = new PoseReferenceFrame("test", new FramePose());

      int numberFootstepsToConsider = 3;
      for (int i = 0; i < numberFootstepsToConsider; i++)
      {
         arrayToPack.add(new YoFramePoint("test" + Integer.toString(i), ReferenceFrame.getWorldFrame(), registry));
      }

      for (int j = 0; j < nTests; j++)
      {
         for (int i = 0; i < nFootsteps; i++)
         {
            FramePose pose = new FramePose(ReferenceFrame.getWorldFrame(), new Point3D(random.nextDouble(), random.nextDouble(), random.nextDouble()),
                  new Quaternion(random.nextDouble(), random.nextDouble(), random.nextDouble(), random.nextDouble()));

            poseReferenceFrame.setPoseAndUpdate(pose);

            Point3D pointToPack = new Point3D();
            Quaternion orientation = new Quaternion();
            poseReferenceFrame.getPosition(pointToPack);
            poseReferenceFrame.getOrientation(orientation);
            FramePoint3D footstepData = footstepList.getAndGrowIfNeeded(i);
            footstepData.setIncludingFrame(poseReferenceFrame.getRootFrame(), pointToPack);
         }

         boolean startStanding = false;
         boolean endStanding = true;
         int lastFootstepIndex = Math.min(footstepList.size(), numberFootstepsToConsider) - 1;
         CapturePointTools.computeConstantCMPs(arrayToPack, footstepList, 0, lastFootstepIndex, startStanding, endStanding);

         Point3D copPos1 = new Point3D();
         copPos1.set(new Point3D(footstepList.get(numberFootstepsToConsider - 1)));
         copPos1.add(new Point3D(footstepList.get(numberFootstepsToConsider - 2)));
         copPos1.scale(0.5);
         EuclidCoreTestTools.assertTuple3DEquals("", copPos1, arrayToPack.get(numberFootstepsToConsider - 1).getPoint3dCopy(), 1e-10);
         for (int i = 0; i < arrayToPack.size() - 2; i++)
         {
            EuclidCoreTestTools.assertTuple3DEquals("", arrayToPack.get(i).getPoint3dCopy(), new Point3D(footstepList.get(i)), 1e-10);
         }
      }
   }

   @ContinuousIntegrationTest(estimatedDuration = 0.0)
   @Test(timeout = 30000)
   public void testComputeConstantCentersOfPressureWithEndAndBeginningBetweenFeet()
   {
      int nFootsteps = 10;
      FrameTupleArrayList<FramePoint3D> footstepList = FrameTupleArrayList.createFramePointArrayList(nFootsteps);
      ArrayList<YoFramePoint> arrayToPack = new ArrayList<YoFramePoint>();
      PoseReferenceFrame poseReferenceFrame = new PoseReferenceFrame("test", new FramePose());

      int numberFootstepsToConsider = 3;
      for (int i = 0; i < numberFootstepsToConsider; i++)
      {
         arrayToPack.add(new YoFramePoint("test" + Integer.toString(i), ReferenceFrame.getWorldFrame(), registry));
      }

      for (int j = 0; j < nTests; j++)
      {
         for (int i = 0; i < nFootsteps; i++)
         {
            FramePose pose = new FramePose(ReferenceFrame.getWorldFrame(), new Point3D(random.nextDouble(), random.nextDouble(), random.nextDouble()),
                  new Quaternion(random.nextDouble(), random.nextDouble(), random.nextDouble(), random.nextDouble()));

            poseReferenceFrame.setPoseAndUpdate(pose);

            Point3D pointToPack = new Point3D();
            Quaternion orientation = new Quaternion();
            poseReferenceFrame.getPosition(pointToPack);
            poseReferenceFrame.getOrientation(orientation);
            FramePoint3D footstepData = footstepList.getAndGrowIfNeeded(i);
            footstepData.setIncludingFrame(poseReferenceFrame.getRootFrame(), pointToPack);
         }

         boolean startStanding = true;
         boolean endStanding = true;
         int lastFootstepIndex = Math.min(footstepList.size(), numberFootstepsToConsider) - 1;
         CapturePointTools.computeConstantCMPs(arrayToPack, footstepList, 0, lastFootstepIndex, startStanding, endStanding);

         Point3D copPos1 = new Point3D();
         copPos1.set(new Point3D(footstepList.get(numberFootstepsToConsider - 1)));
         copPos1.add(new Point3D(footstepList.get(numberFootstepsToConsider - 2)));
         copPos1.scale(0.5);
         EuclidCoreTestTools.assertTuple3DEquals("", copPos1, arrayToPack.get(numberFootstepsToConsider - 1).getPoint3dCopy(), 1e-10);

         copPos1.set(new Point3D(footstepList.get(0)));
         copPos1.add(new Point3D(footstepList.get(1)));
         copPos1.scale(0.5);
         EuclidCoreTestTools.assertTuple3DEquals("", copPos1, arrayToPack.get(0).getPoint3dCopy(), 1e-10);

         for (int i = 1; i < arrayToPack.size() - 2; i++)
         {
            EuclidCoreTestTools.assertTuple3DEquals("", arrayToPack.get(i).getPoint3dCopy(), new Point3D(footstepList.get(i)), 1e-10);
         }
      }
   }

   @ContinuousIntegrationTest(estimatedDuration = 0.0)
   @Test(timeout = 30000)
   public void testComputeDesiredEndOfStepCapturePointLocations()
   {
      int nFootsteps = 10;
      FrameTupleArrayList<FramePoint3D> footstepList = FrameTupleArrayList.createFramePointArrayList(nFootsteps);
      ArrayList<YoFramePoint> constantCentersOfPressures = new ArrayList<YoFramePoint>();
      ArrayList<YoFramePoint> capturePointsToPack = new ArrayList<YoFramePoint>();
      YoFramePoint icpToCheck = new YoFramePoint("icpToCheck", ReferenceFrame.getWorldFrame(), registry);
      PoseReferenceFrame poseReferenceFrame = new PoseReferenceFrame("test", new FramePose());
      FramePoint2D p1 = new FramePoint2D();
      FramePoint2D p2 = new FramePoint2D();

      int numberFootstepsToConsider = random.nextInt(((nFootsteps - 3) + 1)) + 3;
      for (int i = 0; i < numberFootstepsToConsider; i++)
      {
         constantCentersOfPressures.add(new YoFramePoint("test" + Integer.toString(i), ReferenceFrame.getWorldFrame(), registry));
      }
      int lastFootstepIndex = numberFootstepsToConsider - 1;
      for (int i = 0; i < lastFootstepIndex; i++)
      {
         capturePointsToPack.add(new YoFramePoint("testICP" + Integer.toString(i), ReferenceFrame.getWorldFrame(), registry));
      }

      for (int j = 0; j < nTests; j++)
      {
         for (int i = 0; i < numberFootstepsToConsider; i++)
         {
            FramePose pose = new FramePose(ReferenceFrame.getWorldFrame(), new Point3D(random.nextDouble(), random.nextDouble(), random.nextDouble()),
                  new Quaternion(random.nextDouble(), random.nextDouble(), random.nextDouble(), random.nextDouble()));

            poseReferenceFrame.setPoseAndUpdate(pose);

            Point3D pointToPack = new Point3D();
            Quaternion orientation = new Quaternion();
            poseReferenceFrame.getPosition(pointToPack);
            poseReferenceFrame.getOrientation(orientation);
            FramePoint3D footstepData = footstepList.getAndGrowIfNeeded(i);
            footstepData.setIncludingFrame(poseReferenceFrame.getRootFrame(), pointToPack);
         }

         CapturePointTools.putConstantCMPBetweenFeet(constantCentersOfPressures.get(0), footstepList.get(0), footstepList.get(1));
         CapturePointTools.computeConstantCMPsOnFeet(constantCentersOfPressures, footstepList, 1, lastFootstepIndex);
         CapturePointTools.putConstantCMPBetweenFeet(constantCentersOfPressures.get(lastFootstepIndex), footstepList.get(lastFootstepIndex - 1),
               footstepList.get(lastFootstepIndex));
         double omega0 = 0.5;
         double time = 0.5;
         CapturePointTools.computeDesiredCornerPoints(capturePointsToPack, constantCentersOfPressures, false, time, omega0);

         CapturePointTools.computeDesiredCapturePointPosition(omega0, 0, capturePointsToPack.get(0), constantCentersOfPressures.get(0), icpToCheck);

         
         EuclidFrameTestTools.assertFrameTuple3DEquals(capturePointsToPack.get(0).getFramePointCopy(), icpToCheck.getFramePointCopy(), 1e-8);

         for (int i = 0; i < constantCentersOfPressures.size() - 2; i++)
         {
            p1.set(constantCentersOfPressures.get(i).getFramePoint2dCopy());
            p2.set(capturePointsToPack.get(i).getFramePoint2dCopy());
            Line2D line = new Line2D(p1, p2);
            p1.set(capturePointsToPack.get(i + 1).getFramePoint2dCopy());
            boolean isPointOnLine = line.isPointOnLine(p1.getPoint());
            assertTrue(isPointOnLine);
         }
      }
   }
<<<<<<< HEAD
   
   @ContinuousIntegrationTest(estimatedDuration = 0.0)
   @Test(timeout = 30000)
   public void testComputeDesiredCornerPointsFromCMPPolynomials()
   {
      double omega0 = 3.4;
      int numberOfCoPWaypoints = 8;
      int numberOfCoefficients = 2;
      String namePrefix = "cmpPolynomial";
      
      double t0 = 0.0;
      double tFinal = 0.8;    

      ArrayList<FramePoint3D> copsToPack = new ArrayList<FramePoint3D>();
      List<YoFrameTrajectory3D> cmpPolynomials3D = new ArrayList<YoFrameTrajectory3D>();
      
      ArrayList<FramePoint3D> entryCornerPointsToPack = new ArrayList<FramePoint3D>();
      ArrayList<FramePoint3D> exitCornerPointsToPack = new ArrayList<FramePoint3D>();
      
      ArrayList<FramePoint3D> entryCornerPointsToPackDecoupled = new ArrayList<FramePoint3D>();
      ArrayList<FramePoint3D> exitCornerPointsToPackDecoupled = new ArrayList<FramePoint3D>();
      
      ArrayList<FramePoint3D> entryCornerPointsByHandToPack = new ArrayList<FramePoint3D>();
      ArrayList<FramePoint3D> exitCornerPointsByHandToPack = new ArrayList<FramePoint3D>();

      for (int i = 0; i < numberOfCoPWaypoints; i++)
      {
         copsToPack.add(new FramePoint3D(ReferenceFrame.getWorldFrame()));
      }
      for (int i = 0; i < numberOfCoPWaypoints-1; i++)
      {
         entryCornerPointsToPack.add(new FramePoint3D(ReferenceFrame.getWorldFrame()));
         exitCornerPointsToPack.add(new FramePoint3D(ReferenceFrame.getWorldFrame()));
         
         entryCornerPointsToPackDecoupled.add(new FramePoint3D(ReferenceFrame.getWorldFrame()));
         exitCornerPointsToPackDecoupled.add(new FramePoint3D(ReferenceFrame.getWorldFrame()));
         
         entryCornerPointsByHandToPack.add(new FramePoint3D(ReferenceFrame.getWorldFrame()));
         exitCornerPointsByHandToPack.add(new FramePoint3D(ReferenceFrame.getWorldFrame()));
         
         cmpPolynomials3D.add(new YoFrameTrajectory3D(namePrefix + Integer.toString(i), numberOfCoefficients, ReferenceFrame.getWorldFrame(), registry));
      }

      for (int j = 0; j < nTests; j++)
      {
         for (int i = 0; i < numberOfCoPWaypoints; i++)
         {
            FramePoint3D cop = new FramePoint3D(ReferenceFrame.getWorldFrame(), new Point3D(random.nextDouble(), random.nextDouble(), random.nextDouble()));
            copsToPack.set(i, cop);
         }
         for (int i = 0; i < numberOfCoPWaypoints-1; i++)
         {
            YoFrameTrajectory3D cmpPolynomial3D = new YoFrameTrajectory3D(namePrefix + j + i, numberOfCoefficients, ReferenceFrame.getWorldFrame(), registry);
            cmpPolynomial3D.setLinear(t0, tFinal, copsToPack.get(i), copsToPack.get(i+1));
            cmpPolynomials3D.set(i, cmpPolynomial3D);
         }
         CapturePointTools.computeDesiredCornerPoints(entryCornerPointsToPack, exitCornerPointsToPack, cmpPolynomials3D, omega0);
         CapturePointTools.computeDesiredCornerPointsDecoupled(entryCornerPointsToPackDecoupled, exitCornerPointsToPackDecoupled, cmpPolynomials3D, omega0);
         
         exitCornerPointsByHandToPack.set(exitCornerPointsByHandToPack.size()-1, copsToPack.get(copsToPack.size()-1));
         for(int i = numberOfCoPWaypoints-2; i >= 0; i--)
         {
            double time = 0.0;
            FramePoint3D newEntryICP = new FramePoint3D(ReferenceFrame.getWorldFrame());
            SmoothCapturePointToolsTest.calculateICPPositionByHand3DLinear(omega0, time, cmpPolynomials3D.get(i), exitCornerPointsByHandToPack.get(i), newEntryICP);
            entryCornerPointsByHandToPack.set(i, newEntryICP);
            if(i > 0)
            {
               exitCornerPointsByHandToPack.set(i-1, newEntryICP);
            }
         }
//         PrintTools.debug("Test " + j + ":");
//         PrintTools.debug("Entry Calc: " + entryCornerPointsToPack.toString());
//         PrintTools.debug("Entry Hand: " + entryCornerPointsByHandToPack.toString());
//         PrintTools.debug("Exit Calc: " + exitCornerPointsToPack.toString());
//         PrintTools.debug("Exit Hand: " + exitCornerPointsByHandToPack.toString());
//         PrintTools.debug("");
         
         for(int i = 0; i < numberOfCoefficients-1; i++)
         {
            EuclidCoreTestTools.assertTuple3DEquals("", entryCornerPointsByHandToPack.get(i), entryCornerPointsToPack.get(i), EPSILON);
            EuclidCoreTestTools.assertTuple3DEquals("", exitCornerPointsByHandToPack.get(i), exitCornerPointsToPack.get(i), EPSILON);
            
            EuclidCoreTestTools.assertTuple3DEquals("", entryCornerPointsToPackDecoupled.get(i), entryCornerPointsToPack.get(i), EPSILON);
            EuclidCoreTestTools.assertTuple3DEquals("", exitCornerPointsToPackDecoupled.get(i), exitCornerPointsToPack.get(i), EPSILON);
         }
      }
   }
=======
>>>>>>> 29f4a117

   @ContinuousIntegrationTest(estimatedDuration = 0.0)
   @Test(timeout = 30000)
   public void testComputeDesiredCapturePointLocations()
   {
      int nFootsteps = 10;
      FrameTupleArrayList<FramePoint3D> footstepList = FrameTupleArrayList.createFramePointArrayList(nFootsteps);
      ArrayList<YoFramePoint> constantCentersOfPressures = new ArrayList<YoFramePoint>();
      ArrayList<YoFramePoint> capturePointsToPack = new ArrayList<YoFramePoint>();
      PoseReferenceFrame poseReferenceFrame = new PoseReferenceFrame("test", new FramePose());
      FramePoint2D p1 = new FramePoint2D();
      FramePoint2D p2 = new FramePoint2D();
      YoFramePoint desiredICP = new YoFramePoint("", ReferenceFrame.getWorldFrame(), registry);

      int numberFootstepsToConsider = random.nextInt(((nFootsteps - 3) + 1)) + 3;
      for (int i = 0; i < numberFootstepsToConsider; i++)
      {
         constantCentersOfPressures.add(new YoFramePoint("test" + Integer.toString(i), ReferenceFrame.getWorldFrame(), registry));
      }
      for (int i = 0; i < numberFootstepsToConsider - 1; i++)
      {
         capturePointsToPack.add(new YoFramePoint("testICP" + Integer.toString(i), ReferenceFrame.getWorldFrame(), registry));
      }

      for (int j = 0; j < nTests; j++)
      {
         for (int i = 0; i < nFootsteps; i++)
         {
            FramePose pose = new FramePose(ReferenceFrame.getWorldFrame(), new Point3D(random.nextDouble(), random.nextDouble(), random.nextDouble()),
                  new Quaternion(random.nextDouble(), random.nextDouble(), random.nextDouble(), random.nextDouble()));

            poseReferenceFrame.setPoseAndUpdate(pose);

            Point3D pointToPack = new Point3D();
            Quaternion orientation = new Quaternion();
            poseReferenceFrame.getPosition(pointToPack);
            poseReferenceFrame.getOrientation(orientation);
            FramePoint3D footstepData = footstepList.getAndGrowIfNeeded(i);
            footstepData.setIncludingFrame(poseReferenceFrame.getRootFrame(), pointToPack);
         }

         int lastFootstepIndex = numberFootstepsToConsider - 1;
         CapturePointTools.putConstantCMPBetweenFeet(constantCentersOfPressures.get(0), footstepList.get(0), footstepList.get(1));
         CapturePointTools.computeConstantCMPsOnFeet(constantCentersOfPressures, footstepList, 1, lastFootstepIndex);
         CapturePointTools.putConstantCMPBetweenFeet(constantCentersOfPressures.get(lastFootstepIndex), footstepList.get(lastFootstepIndex - 1),
               footstepList.get(lastFootstepIndex));
         double omega0 = 0.5;
         double time = 0.5;
         CapturePointTools.computeDesiredCornerPoints(capturePointsToPack, constantCentersOfPressures, false, time, omega0);

         for (int i = 0; i < constantCentersOfPressures.size() - 2; i++)
         {
            double timeIntoStep = random.nextDouble() * time;
            CapturePointTools.computeDesiredCapturePointPosition(omega0, timeIntoStep, capturePointsToPack.get(i), constantCentersOfPressures.get(i),
                  desiredICP);

            p1.set(constantCentersOfPressures.get(i).getFramePoint2dCopy());
            p2.set(capturePointsToPack.get(i).getFramePoint2dCopy());
            Line2D line = new Line2D(p1, p2);
            p1.set(desiredICP.getFramePoint2dCopy());
            boolean isPointOnLine = line.isPointOnLine(p1.getPoint());
            assertTrue(isPointOnLine);
         }
      }
   }

   @ContinuousIntegrationTest(estimatedDuration = 0.0)
   @Test(timeout = 30000)
   public void testComputeDesiredCapturePointVelocity()
   {
      YoFramePoint initialCapturePointPosition = new YoFramePoint("", ReferenceFrame.getWorldFrame(), registry);
      YoFramePoint computedCapturePoint1 = new YoFramePoint("1", ReferenceFrame.getWorldFrame(), registry);
      YoFramePoint computedCapturePoint2 = new YoFramePoint("2", ReferenceFrame.getWorldFrame(), registry);
      YoFramePoint initialCenterOfPressure = new YoFramePoint("3", ReferenceFrame.getWorldFrame(), registry);
      YoFrameVector differentiatedCapturePointPosition = new YoFrameVector("4", ReferenceFrame.getWorldFrame(), registry);
      YoFrameVector computedCapturePointVelocity = new YoFrameVector("5", ReferenceFrame.getWorldFrame(), registry);

      for (int i = 0; i < nTests; i++)
      {
         initialCapturePointPosition.set(random.nextDouble(), random.nextDouble(), 0);
         initialCenterOfPressure.set(initialCapturePointPosition.getX() + 0.02, initialCapturePointPosition.getY() + 0.01, 0);

         double deltaT = 0.001;
         double time = random.nextDouble() * 0.1 + 0.05;
         double omega0 = 0.5;

         CapturePointTools.computeDesiredCapturePointPosition(omega0, time, initialCapturePointPosition, initialCenterOfPressure, computedCapturePoint1);
         CapturePointTools.computeDesiredCapturePointPosition(omega0, time + deltaT, initialCapturePointPosition, initialCenterOfPressure,
               computedCapturePoint2);

         differentiatedCapturePointPosition.set(computedCapturePoint2);
         differentiatedCapturePointPosition.sub(computedCapturePoint1);
         differentiatedCapturePointPosition.scale(1 / deltaT);

         CapturePointTools.computeDesiredCapturePointVelocity(omega0, time + deltaT, initialCapturePointPosition, initialCenterOfPressure,
               computedCapturePointVelocity);

         EuclidCoreTestTools.assertTuple3DEquals("", computedCapturePointVelocity.getPoint3dCopy(), differentiatedCapturePointPosition.getPoint3dCopy(), 1e-3);
      }
   }

   @ContinuousIntegrationTest(estimatedDuration = 0.0)
   @Test(timeout = 30000)
   public void testComputeDesiredCapturePointAcceleration()
   {
      YoFramePoint initialCapturePointPosition = new YoFramePoint("", ReferenceFrame.getWorldFrame(), registry);
      YoFramePoint initialCenterOfPressure = new YoFramePoint("3", ReferenceFrame.getWorldFrame(), registry);
      YoFrameVector computedCapturePointVelocity = new YoFrameVector("5", ReferenceFrame.getWorldFrame(), registry);
      YoFrameVector desiredCapturePointAcceleration = new YoFrameVector("6", ReferenceFrame.getWorldFrame(), registry);

      for (int i = 0; i < nTests; i++)
      {
         initialCapturePointPosition.set(random.nextDouble(), random.nextDouble(), 0);
         initialCenterOfPressure.set(initialCapturePointPosition.getX() + 0.02, initialCapturePointPosition.getY() + 0.01, 0);

         double time = random.nextDouble() * 0.1 + 0.05;
         double omega0 = 0.5;

         CapturePointTools.computeDesiredCapturePointVelocity(omega0, time, initialCapturePointPosition, initialCenterOfPressure, computedCapturePointVelocity);
         CapturePointTools.computeDesiredCapturePointAcceleration(omega0, time, initialCapturePointPosition, initialCenterOfPressure,
               desiredCapturePointAcceleration);
         computedCapturePointVelocity.scale(omega0);

         EuclidCoreTestTools.assertTuple3DEquals("", computedCapturePointVelocity.getPoint3dCopy(), desiredCapturePointAcceleration.getPoint3dCopy(), 1e-10);

         computedCapturePointVelocity.scale(1 / omega0);
         CapturePointTools.computeDesiredCapturePointAcceleration(omega0, computedCapturePointVelocity, desiredCapturePointAcceleration);
         computedCapturePointVelocity.scale(omega0);

         EuclidCoreTestTools.assertTuple3DEquals("", computedCapturePointVelocity.getPoint3dCopy(), desiredCapturePointAcceleration.getPoint3dCopy(), 1e-10);
      }
   }

   @ContinuousIntegrationTest(estimatedDuration = 0.0)
   @Test(timeout = 30000)
   public void testComputeConstantCenterOfPressureFromInitialAndFinalCapturePointLocations()
   {
      YoFramePoint constantCenterOfPressure = new YoFramePoint("COP", ReferenceFrame.getWorldFrame(), registry);
      YoFramePoint finalDesiredICP = new YoFramePoint("finalICP", ReferenceFrame.getWorldFrame(), registry);
      YoFramePoint initialICP = new YoFramePoint("initialICP", ReferenceFrame.getWorldFrame(), registry);
      FramePoint2D p1 = new FramePoint2D();
      FramePoint2D p2 = new FramePoint2D();

      for (int j = 0; j < nTests; j++)
      {
         initialICP.set(new Point3D(random.nextDouble(), random.nextDouble(), 0));
         finalDesiredICP.set(new Point3D(random.nextDouble(), random.nextDouble(), 0));

         double omega0 = 3.4;
         double time = 0.5;

         CapturePointTools.computeConstantCMPFromInitialAndFinalCapturePointLocations(constantCenterOfPressure, finalDesiredICP, initialICP, omega0, time);

         p1.set(initialICP.getFramePoint2dCopy());
         p2.set(finalDesiredICP.getFramePoint2dCopy());
         Line2D line = new Line2D(p1, p2);
         p1.set(constantCenterOfPressure.getFramePoint2dCopy());
         boolean isPointOnLine = line.isPointOnLine(p1.getPoint());
         assertTrue(isPointOnLine);
      }
   }
}<|MERGE_RESOLUTION|>--- conflicted
+++ resolved
@@ -384,97 +384,6 @@
          }
       }
    }
-<<<<<<< HEAD
-   
-   @ContinuousIntegrationTest(estimatedDuration = 0.0)
-   @Test(timeout = 30000)
-   public void testComputeDesiredCornerPointsFromCMPPolynomials()
-   {
-      double omega0 = 3.4;
-      int numberOfCoPWaypoints = 8;
-      int numberOfCoefficients = 2;
-      String namePrefix = "cmpPolynomial";
-      
-      double t0 = 0.0;
-      double tFinal = 0.8;    
-
-      ArrayList<FramePoint3D> copsToPack = new ArrayList<FramePoint3D>();
-      List<YoFrameTrajectory3D> cmpPolynomials3D = new ArrayList<YoFrameTrajectory3D>();
-      
-      ArrayList<FramePoint3D> entryCornerPointsToPack = new ArrayList<FramePoint3D>();
-      ArrayList<FramePoint3D> exitCornerPointsToPack = new ArrayList<FramePoint3D>();
-      
-      ArrayList<FramePoint3D> entryCornerPointsToPackDecoupled = new ArrayList<FramePoint3D>();
-      ArrayList<FramePoint3D> exitCornerPointsToPackDecoupled = new ArrayList<FramePoint3D>();
-      
-      ArrayList<FramePoint3D> entryCornerPointsByHandToPack = new ArrayList<FramePoint3D>();
-      ArrayList<FramePoint3D> exitCornerPointsByHandToPack = new ArrayList<FramePoint3D>();
-
-      for (int i = 0; i < numberOfCoPWaypoints; i++)
-      {
-         copsToPack.add(new FramePoint3D(ReferenceFrame.getWorldFrame()));
-      }
-      for (int i = 0; i < numberOfCoPWaypoints-1; i++)
-      {
-         entryCornerPointsToPack.add(new FramePoint3D(ReferenceFrame.getWorldFrame()));
-         exitCornerPointsToPack.add(new FramePoint3D(ReferenceFrame.getWorldFrame()));
-         
-         entryCornerPointsToPackDecoupled.add(new FramePoint3D(ReferenceFrame.getWorldFrame()));
-         exitCornerPointsToPackDecoupled.add(new FramePoint3D(ReferenceFrame.getWorldFrame()));
-         
-         entryCornerPointsByHandToPack.add(new FramePoint3D(ReferenceFrame.getWorldFrame()));
-         exitCornerPointsByHandToPack.add(new FramePoint3D(ReferenceFrame.getWorldFrame()));
-         
-         cmpPolynomials3D.add(new YoFrameTrajectory3D(namePrefix + Integer.toString(i), numberOfCoefficients, ReferenceFrame.getWorldFrame(), registry));
-      }
-
-      for (int j = 0; j < nTests; j++)
-      {
-         for (int i = 0; i < numberOfCoPWaypoints; i++)
-         {
-            FramePoint3D cop = new FramePoint3D(ReferenceFrame.getWorldFrame(), new Point3D(random.nextDouble(), random.nextDouble(), random.nextDouble()));
-            copsToPack.set(i, cop);
-         }
-         for (int i = 0; i < numberOfCoPWaypoints-1; i++)
-         {
-            YoFrameTrajectory3D cmpPolynomial3D = new YoFrameTrajectory3D(namePrefix + j + i, numberOfCoefficients, ReferenceFrame.getWorldFrame(), registry);
-            cmpPolynomial3D.setLinear(t0, tFinal, copsToPack.get(i), copsToPack.get(i+1));
-            cmpPolynomials3D.set(i, cmpPolynomial3D);
-         }
-         CapturePointTools.computeDesiredCornerPoints(entryCornerPointsToPack, exitCornerPointsToPack, cmpPolynomials3D, omega0);
-         CapturePointTools.computeDesiredCornerPointsDecoupled(entryCornerPointsToPackDecoupled, exitCornerPointsToPackDecoupled, cmpPolynomials3D, omega0);
-         
-         exitCornerPointsByHandToPack.set(exitCornerPointsByHandToPack.size()-1, copsToPack.get(copsToPack.size()-1));
-         for(int i = numberOfCoPWaypoints-2; i >= 0; i--)
-         {
-            double time = 0.0;
-            FramePoint3D newEntryICP = new FramePoint3D(ReferenceFrame.getWorldFrame());
-            SmoothCapturePointToolsTest.calculateICPPositionByHand3DLinear(omega0, time, cmpPolynomials3D.get(i), exitCornerPointsByHandToPack.get(i), newEntryICP);
-            entryCornerPointsByHandToPack.set(i, newEntryICP);
-            if(i > 0)
-            {
-               exitCornerPointsByHandToPack.set(i-1, newEntryICP);
-            }
-         }
-//         PrintTools.debug("Test " + j + ":");
-//         PrintTools.debug("Entry Calc: " + entryCornerPointsToPack.toString());
-//         PrintTools.debug("Entry Hand: " + entryCornerPointsByHandToPack.toString());
-//         PrintTools.debug("Exit Calc: " + exitCornerPointsToPack.toString());
-//         PrintTools.debug("Exit Hand: " + exitCornerPointsByHandToPack.toString());
-//         PrintTools.debug("");
-         
-         for(int i = 0; i < numberOfCoefficients-1; i++)
-         {
-            EuclidCoreTestTools.assertTuple3DEquals("", entryCornerPointsByHandToPack.get(i), entryCornerPointsToPack.get(i), EPSILON);
-            EuclidCoreTestTools.assertTuple3DEquals("", exitCornerPointsByHandToPack.get(i), exitCornerPointsToPack.get(i), EPSILON);
-            
-            EuclidCoreTestTools.assertTuple3DEquals("", entryCornerPointsToPackDecoupled.get(i), entryCornerPointsToPack.get(i), EPSILON);
-            EuclidCoreTestTools.assertTuple3DEquals("", exitCornerPointsToPackDecoupled.get(i), exitCornerPointsToPack.get(i), EPSILON);
-         }
-      }
-   }
-=======
->>>>>>> 29f4a117
 
    @ContinuousIntegrationTest(estimatedDuration = 0.0)
    @Test(timeout = 30000)
