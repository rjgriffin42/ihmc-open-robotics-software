--- conflicted
+++ resolved
@@ -273,13 +273,8 @@
          double scaleTFinal = 1.0 / Math.random();
          double t0 = 0.0, tFinal = t0 + scaleTFinal * Math.random();
                     
-<<<<<<< HEAD
-         FramePoint3D cmp0 = new FramePoint3D(worldFrame, new Point3D(random.nextDouble(), random.nextDouble(), random.nextDouble()));
-         FramePoint3D cmpFinal = new FramePoint3D(worldFrame, new Point3D(random.nextDouble(), random.nextDouble(), random.nextDouble()));
-=======
-         FramePoint cmp0 = new FramePoint(worldFrame, new Point3D(random.nextDouble(), random.nextDouble(), 1.0));
-         FramePoint cmpFinal = new FramePoint(worldFrame, new Point3D(random.nextDouble(), random.nextDouble(), 1.0));
->>>>>>> 3228307f
+         FramePoint3D cmp0 = new FramePoint3D(worldFrame, new Point3D(random.nextDouble(), random.nextDouble(), 1.0));
+         FramePoint3D cmpFinal = new FramePoint3D(worldFrame, new Point3D(random.nextDouble(), random.nextDouble(), 1.0));
          
          linear3D.setLinear(t0, tFinal, cmp0, cmpFinal);
          
