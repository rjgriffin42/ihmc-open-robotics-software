package us.ihmc.commonWalkingControlModules.instantaneousCapturePoint.icpOptimization.simpleController;

import java.util.ArrayList;
import java.util.List;

import org.junit.Assert;
import org.junit.Test;

import us.ihmc.commonWalkingControlModules.bipedSupportPolygons.BipedSupportPolygons;
import us.ihmc.commonWalkingControlModules.bipedSupportPolygons.YoPlaneContactState;
import us.ihmc.commonWalkingControlModules.configurations.ICPAngularMomentumModifierParameters;
import us.ihmc.commonWalkingControlModules.configurations.SteppingParameters;
import us.ihmc.commonWalkingControlModules.configurations.SwingTrajectoryParameters;
import us.ihmc.commonWalkingControlModules.configurations.ToeOffParameters;
import us.ihmc.commonWalkingControlModules.configurations.WalkingControllerParameters;
import us.ihmc.commonWalkingControlModules.instantaneousCapturePoint.ICPControlGains;
import us.ihmc.commonWalkingControlModules.instantaneousCapturePoint.ICPControlPlane;
import us.ihmc.commonWalkingControlModules.instantaneousCapturePoint.ICPControlPolygons;
import us.ihmc.commonWalkingControlModules.instantaneousCapturePoint.icpOptimization.ICPOptimizationParameters;
import us.ihmc.commonWalkingControlModules.momentumBasedController.optimization.MomentumOptimizationSettings;
import us.ihmc.continuousIntegration.ContinuousIntegrationAnnotations.ContinuousIntegrationTest;
import us.ihmc.euclid.tuple2D.Point2D;
import us.ihmc.graphicsDescription.yoGraphics.YoGraphicsListRegistry;
import us.ihmc.humanoidRobotics.footstep.FootSpoof;
import us.ihmc.robotics.controllers.YoPDGains;
import us.ihmc.robotics.controllers.YoSE3PIDGainsInterface;
import us.ihmc.robotics.geometry.FramePoint2d;
import us.ihmc.robotics.geometry.FramePose;
import us.ihmc.robotics.geometry.FrameVector2d;
import us.ihmc.robotics.referenceFrames.MidFrameZUpFrame;
import us.ihmc.robotics.referenceFrames.ReferenceFrame;
import us.ihmc.robotics.referenceFrames.ZUpFrame;
import us.ihmc.robotics.robotSide.RobotSide;
import us.ihmc.robotics.robotSide.SideDependentList;
import us.ihmc.robotics.screwTheory.RigidBody;
import us.ihmc.yoVariables.registry.YoVariableRegistry;

public class SimpleAdjustmentICPOptimizationControllerTest
{
   private static final ReferenceFrame worldFrame = ReferenceFrame.getWorldFrame();
   private static final double epsilon = 1e-3;

   private static final double footLength = 0.25;
   private static final double stanceWidth = 0.35;

   private final SideDependentList<FramePose> footPosesAtTouchdown = new SideDependentList<>(new FramePose(), new FramePose());
   private final SideDependentList<ReferenceFrame> ankleFrames = new SideDependentList<>();

   @ContinuousIntegrationTest(estimatedDuration = 1.0)
   @Test(timeout = 21000)
   public void testStandingWithPerfectTracking() throws Exception
   {
      YoVariableRegistry registry = new YoVariableRegistry("robert");

      double feedbackGain = 2.0;
      TestICPOptimizationParameters optimizationParameters = new TestICPOptimizationParameters()
      {
         @Override
         public double getFeedbackParallelGain()
         {
            return feedbackGain;
         }

         @Override
         public double getFeedbackOrthogonalGain()
         {
            return feedbackGain;
         }

         @Override
         public double getDynamicRelaxationWeight()
         {
            return 10000.0;
         }

         @Override
         public boolean useAngularMomentum()
         {
            return false;
         }

         @Override
         public boolean useStepAdjustment()
         {
            return false;
         }
      };

      TestWalkingControllerParameters walkingControllerParameters = new TestWalkingControllerParameters();
      SideDependentList<FootSpoof> contactableFeet = setupContactableFeet(footLength, 0.1, stanceWidth);
      BipedSupportPolygons bipedSupportPolygons = setupBipedSupportPolygons(contactableFeet, registry);
      double controlDT = 0.001;
      SimpleAdjustmentICPOptimizationController controller = new SimpleAdjustmentICPOptimizationController(optimizationParameters, walkingControllerParameters,
<<<<<<< HEAD
                                                                                                           bipedSupportPolygons, contactableFeet, controlDT,
                                                                                                           registry, new YoGraphicsListRegistry());
=======
                                                                                                           bipedSupportPolygons, null, contactableFeet,
                                                                                                           controlDT, registry, null);
>>>>>>> a81e2ac2


      double omega = walkingControllerParameters.getOmega0();

      FramePoint2d desiredICP = new FramePoint2d(worldFrame, 0.03, 0.06);
      FramePoint2d perfectCMP = new FramePoint2d(worldFrame, 0.01, 0.04);
      FrameVector2d desiredICPVelocity = new FrameVector2d();

      desiredICPVelocity.set(desiredICP);
      desiredICPVelocity.sub(perfectCMP);
      desiredICPVelocity.scale(omega);

      FrameVector2d icpError = new FrameVector2d();
      FramePoint2d currentICP = new FramePoint2d();
      currentICP.set(desiredICP);
      currentICP.add(icpError);

      controller.initializeForStanding(0.0);
      controller.compute(0.04, desiredICP, desiredICPVelocity, perfectCMP, currentICP, omega);

      FramePoint2d desiredCMP = new FramePoint2d();
      controller.getDesiredCMP(desiredCMP);

      Assert.assertTrue(desiredCMP.epsilonEquals(perfectCMP, epsilon));
   }

   @ContinuousIntegrationTest(estimatedDuration = 1.0)
   @Test(timeout = 21000)
   public void testTransferWithPerfectTracking() throws Exception
   {
      YoVariableRegistry registry = new YoVariableRegistry("robert");

      double feedbackGain = 2.0;
      TestICPOptimizationParameters optimizationParameters = new TestICPOptimizationParameters()
      {
         @Override
         public double getFeedbackParallelGain()
         {
            return feedbackGain;
         }

         @Override
         public double getFeedbackOrthogonalGain()
         {
            return feedbackGain;
         }

         @Override
         public double getDynamicRelaxationWeight()
         {
            return 10000.0;
         }

         @Override
         public boolean useAngularMomentum()
         {
            return false;
         }

         @Override
         public boolean useStepAdjustment()
         {
            return false;
         }
      };

      TestWalkingControllerParameters walkingControllerParameters = new TestWalkingControllerParameters();
      SideDependentList<FootSpoof> contactableFeet = setupContactableFeet(footLength, 0.1, stanceWidth);
      BipedSupportPolygons bipedSupportPolygons = setupBipedSupportPolygons(contactableFeet, registry);
      double controlDT = 0.001;
      SimpleAdjustmentICPOptimizationController controller = new SimpleAdjustmentICPOptimizationController(optimizationParameters, walkingControllerParameters,
<<<<<<< HEAD
                                                                                                           bipedSupportPolygons, contactableFeet, controlDT,
                                                                                                           registry, new YoGraphicsListRegistry());
=======
                                                                                                           bipedSupportPolygons, null, contactableFeet, controlDT,
                                                                                                           registry, null);
>>>>>>> a81e2ac2


      double omega = walkingControllerParameters.getOmega0();

      FramePoint2d desiredICP = new FramePoint2d(worldFrame, 0.03, 0.06);
      FramePoint2d perfectCMP = new FramePoint2d(worldFrame, 0.01, 0.04);
      FrameVector2d desiredICPVelocity = new FrameVector2d();

      desiredICPVelocity.set(desiredICP);
      desiredICPVelocity.sub(perfectCMP);
      desiredICPVelocity.scale(omega);

      FrameVector2d icpError = new FrameVector2d();
      FramePoint2d currentICP = new FramePoint2d();
      currentICP.set(desiredICP);
      currentICP.add(icpError);

      controller.initializeForTransfer(0.0, RobotSide.LEFT, omega);
      controller.compute(0.04, desiredICP, desiredICPVelocity, perfectCMP, currentICP, omega);

      FramePoint2d desiredCMP = new FramePoint2d();
      controller.getDesiredCMP(desiredCMP);

      Assert.assertTrue(desiredCMP.epsilonEquals(perfectCMP, epsilon));
   }

   @ContinuousIntegrationTest(estimatedDuration = 1.0)
   @Test(timeout = 21000)
   public void testStandingConstrained() throws Exception
   {
      YoVariableRegistry registry = new YoVariableRegistry("robert");

      double feedbackGain = 2.0;
      TestICPOptimizationParameters optimizationParameters = new TestICPOptimizationParameters()
      {
         @Override
         public double getFeedbackParallelGain()
         {
            return feedbackGain;
         }

         @Override
         public double getFeedbackOrthogonalGain()
         {
            return feedbackGain;
         }

         @Override
         public double getDynamicRelaxationWeight()
         {
            return 10000.0;
         }

         @Override
         public boolean useAngularMomentum()
         {
            return false;
         }

         @Override
         public boolean useStepAdjustment()
         {
            return false;
         }
      };

      TestWalkingControllerParameters walkingControllerParameters = new TestWalkingControllerParameters();
      SideDependentList<FootSpoof> contactableFeet = setupContactableFeet(footLength, 0.1, stanceWidth);
      BipedSupportPolygons bipedSupportPolygons = setupBipedSupportPolygons(contactableFeet, registry);
      double controlDT = 0.001;
      SimpleAdjustmentICPOptimizationController controller = new SimpleAdjustmentICPOptimizationController(optimizationParameters, walkingControllerParameters,
<<<<<<< HEAD
                                                                                                           bipedSupportPolygons, contactableFeet, controlDT,
                                                                                                           registry, new YoGraphicsListRegistry());
=======
                                                                                                           bipedSupportPolygons, null, contactableFeet, controlDT,
                                                                                                           registry, null);
>>>>>>> a81e2ac2


      double omega = walkingControllerParameters.getOmega0();

      FramePoint2d desiredICP = new FramePoint2d(worldFrame, 0.03, 0.06);
      FramePoint2d perfectCMP = new FramePoint2d(worldFrame, 0.01, 0.04);
      FrameVector2d desiredICPVelocity = new FrameVector2d();

      desiredICPVelocity.set(desiredICP);
      desiredICPVelocity.sub(perfectCMP);
      desiredICPVelocity.scale(omega);

      FrameVector2d icpError = new FrameVector2d(worldFrame, 0.03, 0.06);
      FramePoint2d currentICP = new FramePoint2d();
      currentICP.set(desiredICP);
      currentICP.add(icpError);

      controller.initializeForStanding(0.0);
         controller.compute(0.04, desiredICP, desiredICPVelocity, perfectCMP, currentICP, omega);

      FramePoint2d desiredCMP = new FramePoint2d();
      controller.getDesiredCMP(desiredCMP);

      FramePoint2d desiredCMPExpected = new FramePoint2d();
      desiredCMPExpected.set(icpError);
      desiredCMPExpected.scale(feedbackGain + 1.0);
      desiredCMPExpected.add(perfectCMP);

      double maxY = stanceWidth / 2.0;
      double maxX = footLength / 2.0;

      desiredCMPExpected.setX(Math.min(maxX, desiredCMPExpected.getX()));
      desiredCMPExpected.setY(Math.min(maxY, desiredCMPExpected.getY()));

      Assert.assertTrue(desiredCMP.epsilonEquals(desiredCMPExpected, epsilon));
   }

   @ContinuousIntegrationTest(estimatedDuration = 1.0)
   @Test(timeout = 21000)
   public void testStandingConstrainedWithAngularMomentum() throws Exception
   {
      YoVariableRegistry registry = new YoVariableRegistry("robert");

      double feedbackGain = 2.0;
      TestICPOptimizationParameters optimizationParameters = new TestICPOptimizationParameters()
      {
         @Override
         public double getFeedbackParallelGain()
         {
            return feedbackGain;
         }

         @Override
         public double getFeedbackOrthogonalGain()
         {
            return feedbackGain;
         }

         @Override
         public double getDynamicRelaxationWeight()
         {
            return 10000.0;
         }

         @Override
         public boolean useAngularMomentum()
         {
            return true;
         }

         @Override
         public double getAngularMomentumMinimizationWeight()
         {
            return 25.0;
         }

         @Override
         public boolean useStepAdjustment()
         {
            return false;
         }
      };

      TestWalkingControllerParameters walkingControllerParameters = new TestWalkingControllerParameters();
      SideDependentList<FootSpoof> contactableFeet = setupContactableFeet(footLength, 0.1, stanceWidth);
      BipedSupportPolygons bipedSupportPolygons = setupBipedSupportPolygons(contactableFeet, registry);
      double controlDT = 0.001;
      SimpleAdjustmentICPOptimizationController controller = new SimpleAdjustmentICPOptimizationController(optimizationParameters, walkingControllerParameters,
<<<<<<< HEAD
                                                                                                           bipedSupportPolygons, contactableFeet, controlDT,
                                                                                                           registry, new YoGraphicsListRegistry());
=======
                                                                                                           bipedSupportPolygons, null, contactableFeet, controlDT,
                                                                                                           registry, null);
>>>>>>> a81e2ac2


      double omega = walkingControllerParameters.getOmega0();

      FramePoint2d desiredICP = new FramePoint2d(worldFrame, 0.03, 0.06);
      FramePoint2d perfectCMP = new FramePoint2d(worldFrame, 0.01, 0.04);
      FrameVector2d desiredICPVelocity = new FrameVector2d();

      desiredICPVelocity.set(desiredICP);
      desiredICPVelocity.sub(perfectCMP);
      desiredICPVelocity.scale(omega);

      FrameVector2d icpError = new FrameVector2d(worldFrame, 0.03, 0.06);
      FramePoint2d currentICP = new FramePoint2d();
      currentICP.set(desiredICP);
      currentICP.add(icpError);

      controller.initializeForStanding(0.0);
      controller.compute(0.04, desiredICP, desiredICPVelocity, perfectCMP, currentICP, omega);

      FramePoint2d desiredCMP = new FramePoint2d();
      controller.getDesiredCMP(desiredCMP);

      FramePoint2d desiredCMPExpected = new FramePoint2d();
      desiredCMPExpected.set(icpError);
      desiredCMPExpected.scale(feedbackGain + 1.0);
      desiredCMPExpected.add(perfectCMP);

      Assert.assertTrue(desiredCMP.epsilonEquals(desiredCMPExpected, epsilon));
   }

   private SideDependentList<FootSpoof> setupContactableFeet(double footLength, double footWidth, double totalWidth)
   {
      SideDependentList<FootSpoof> contactableFeet = new SideDependentList<>();

      for (RobotSide robotSide : RobotSide.values)
      {
         String sidePrefix = robotSide.getCamelCaseNameForStartOfExpression();
         double xToAnkle = 0.0;
         double yToAnkle = 0.0;
         double zToAnkle = 0.084;

         List<Point2D> contactPointsInSoleFrame = new ArrayList<>();
         contactPointsInSoleFrame.add(new Point2D(footLength / 2.0, footWidth / 2.0));
         contactPointsInSoleFrame.add(new Point2D(footLength / 2.0, -footWidth / 2.0));
         contactPointsInSoleFrame.add(new Point2D(-footLength / 2.0, -footWidth / 2.0));
         contactPointsInSoleFrame.add(new Point2D(-footLength / 2.0, footWidth / 2.0));

         FootSpoof contactableFoot = new FootSpoof(sidePrefix + "Foot", xToAnkle, yToAnkle, zToAnkle, contactPointsInSoleFrame, 0.0);
         FramePose startingPose = footPosesAtTouchdown.get(robotSide);
         startingPose.setToZero(worldFrame);
         startingPose.setY(robotSide.negateIfRightSide(0.5 * (totalWidth - footWidth)));
         contactableFoot.setSoleFrame(startingPose);

         contactableFeet.put(robotSide, contactableFoot);
      }

      return contactableFeet;
   }

   private BipedSupportPolygons setupBipedSupportPolygons(SideDependentList<FootSpoof> contactableFeet, YoVariableRegistry registry)
   {
      SideDependentList<ReferenceFrame> ankleZUpFrames = new SideDependentList<>();
      SideDependentList<YoPlaneContactState> contactStates = new SideDependentList<>();

      for (RobotSide robotSide : RobotSide.values)
      {
         FootSpoof contactableFoot = contactableFeet.get(robotSide);
         ReferenceFrame ankleFrame = contactableFoot.getFrameAfterParentJoint();
         ankleFrames.put(robotSide, ankleFrame);
         ankleZUpFrames.put(robotSide, new ZUpFrame(worldFrame, ankleFrame, robotSide.getCamelCaseNameForStartOfExpression() + "ZUp"));

         String sidePrefix = robotSide.getCamelCaseNameForStartOfExpression();
         RigidBody foot = contactableFoot.getRigidBody();
         ReferenceFrame soleFrame = contactableFoot.getSoleFrame();
         List<FramePoint2d> contactFramePoints = contactableFoot.getContactPoints2d();
         double coefficientOfFriction = contactableFoot.getCoefficientOfFriction();
         YoPlaneContactState yoPlaneContactState = new YoPlaneContactState(sidePrefix + "Foot", foot, soleFrame, contactFramePoints, coefficientOfFriction, registry);
         yoPlaneContactState.setFullyConstrained();
         contactStates.put(robotSide, yoPlaneContactState);
      }

      ReferenceFrame midFeetZUpFrame = new MidFrameZUpFrame("midFeetZupFrame", worldFrame, ankleZUpFrames.get(RobotSide.LEFT), ankleZUpFrames.get(RobotSide.RIGHT));
      midFeetZUpFrame.update();

      BipedSupportPolygons bipedSupportPolygons = new BipedSupportPolygons(ankleZUpFrames, midFeetZUpFrame, ankleZUpFrames, registry, null);
      bipedSupportPolygons.updateUsingContactStates(contactStates);

      return bipedSupportPolygons;
   }

   private class TestICPOptimizationParameters extends ICPOptimizationParameters
   {
      @Override
      public boolean useSimpleOptimization()
      {
         return true;
      }

      @Override
      public int numberOfFootstepsToConsider()
      {
         return 1;
      }

      @Override
      public double getForwardFootstepWeight()
      {
         return 10.0;
      }

      @Override
      public double getLateralFootstepWeight()
      {
         return 10.0;
      }

      @Override
      public double getFootstepRegularizationWeight()
      {
         return 0.0001;
      }

      @Override
      public double getFeedbackForwardWeight()
      {
         return 0.5;
      }

      @Override
      public double getFeedbackLateralWeight()
      {
         return 0.5;
      }

      @Override
      public double getFeedbackRegularizationWeight()
      {
         return 0.0001;
      }

      @Override
      public double getFeedbackParallelGain()
      {
         return 3.0;
      }

      @Override
      public double getFeedbackOrthogonalGain()
      {
         return 2.5;
      }

      @Override
      public double getDynamicRelaxationWeight()
      {
         return 500.0;
      }

      @Override
      public double getDynamicRelaxationDoubleSupportWeightModifier()
      {
         return 1.0;
      }

      @Override
      public double getAngularMomentumMinimizationWeight()
      {
         return 50;
      }

      @Override
      public boolean scaleStepRegularizationWeightWithTime()
      {
         return false;
      }

      @Override
      public boolean scaleFeedbackWeightWithGain()
      {
         return false;
      }

      @Override
      public boolean scaleUpcomingStepWeights()
      {
         return false;
      }

      @Override
      public boolean useFeedbackRegularization()
      {
         return false;
      }

      @Override
      public boolean useStepAdjustment()
      {
         return false;
      }

      @Override
      public boolean useAngularMomentum()
      {
         return false;
      }

      @Override
      public boolean useTimingOptimization()
      {
         return false;
      }

      @Override
      public boolean useFootstepRegularization()
      {
         return false;
      }

      @Override
      public double getMinimumFootstepWeight()
      {
         return 0.0001;
      }

      @Override
      public double getMinimumFeedbackWeight()
      {
         return 0.0001;
      }


      @Override
      public double getMinimumTimeRemaining()
      {
         return 0.0001;
      }

      @Override
      public double getAdjustmentDeadband()
      {
         return 0.03;
      }
   }

   private class TestWalkingControllerParameters extends WalkingControllerParameters
   {
      @Override
      public double getOmega0()
      {
         return 3.0;
      }

      @Override
      public boolean allowDisturbanceRecoveryBySpeedingUpSwing()
      {
         return false;
      }

      @Override
      public double getMinimumSwingTimeForDisturbanceRecovery()
      {
         return 0;
      }

      @Override
      public double getICPErrorThresholdToSpeedUpSwing()
      {
         return 0;
      }

      @Override
      public boolean allowAutomaticManipulationAbort()
      {
         return false;
      }

      @Override
      public boolean useOptimizationBasedICPController()
      {
         return false;
      }

      @Override
      public ICPControlGains createICPControlGains(YoVariableRegistry registry)
      {
         return null;
      }

      @Override
      public YoPDGains createCoMHeightControlGains(YoVariableRegistry registry)
      {
         return null;
      }

      @Override
      public YoSE3PIDGainsInterface createSwingFootControlGains(YoVariableRegistry registry)
      {
         return null;
      }

      @Override
      public YoSE3PIDGainsInterface createHoldPositionFootControlGains(YoVariableRegistry registry)
      {
         return null;
      }

      @Override
      public YoSE3PIDGainsInterface createToeOffFootControlGains(YoVariableRegistry registry)
      {
         return null;
      }

      @Override
      public boolean doPrepareManipulationForLocomotion()
      {
         return false;
      }

      @Override
      public double getDefaultTransferTime()
      {
         return 0;
      }

      @Override
      public double getDefaultSwingTime()
      {
         return 0;
      }

      @Override
      public double getContactThresholdForce()
      {
         return 0;
      }

      @Override
      public double getSecondContactThresholdForceIgnoringCoP()
      {
         return 0;
      }

      @Override
      public double getCoPThresholdFraction()
      {
         return 0;
      }

      @Override
      public String[] getJointsToIgnoreInController()
      {
         return new String[0];
      }

      @Override
      public MomentumOptimizationSettings getMomentumOptimizationSettings()
      {
         return null;
      }

      @Override
      public ICPAngularMomentumModifierParameters getICPAngularMomentumModifierParameters()
      {
         return null;
      }

      @Override
      public double getMaxICPErrorBeforeSingleSupportX()
      {
         return 0;
      }

      @Override
      public double getMaxICPErrorBeforeSingleSupportY()
      {
         return 0;
      }

      @Override
      public ToeOffParameters getToeOffParameters()
      {
         return null;
      }

      @Override
      public SwingTrajectoryParameters getSwingTrajectoryParameters()
      {
         return null;
      }

      @Override
      public double getMaximumLegLengthForSingularityAvoidance()
      {
         return 0;
      }

      @Override
      public double minimumHeightAboveAnkle()
      {
         return 0;
      }

      @Override
      public double nominalHeightAboveAnkle()
      {
         return 0;
      }

      @Override
      public double maximumHeightAboveAnkle()
      {
         return 0;
      }

      @Override
      public double defaultOffsetHeightAboveAnkle()
      {
         return 0;
      }

      @Override
      public ICPOptimizationParameters getICPOptimizationParameters()
      {
         return new TestICPOptimizationParameters();
      }

      @Override
      public SteppingParameters getSteppingParameters()
      {
         return null;
      }
   }
}<|MERGE_RESOLUTION|>--- conflicted
+++ resolved
@@ -91,13 +91,8 @@
       BipedSupportPolygons bipedSupportPolygons = setupBipedSupportPolygons(contactableFeet, registry);
       double controlDT = 0.001;
       SimpleAdjustmentICPOptimizationController controller = new SimpleAdjustmentICPOptimizationController(optimizationParameters, walkingControllerParameters,
-<<<<<<< HEAD
-                                                                                                           bipedSupportPolygons, contactableFeet, controlDT,
-                                                                                                           registry, new YoGraphicsListRegistry());
-=======
                                                                                                            bipedSupportPolygons, null, contactableFeet,
                                                                                                            controlDT, registry, null);
->>>>>>> a81e2ac2
 
 
       double omega = walkingControllerParameters.getOmega0();
@@ -169,13 +164,8 @@
       BipedSupportPolygons bipedSupportPolygons = setupBipedSupportPolygons(contactableFeet, registry);
       double controlDT = 0.001;
       SimpleAdjustmentICPOptimizationController controller = new SimpleAdjustmentICPOptimizationController(optimizationParameters, walkingControllerParameters,
-<<<<<<< HEAD
-                                                                                                           bipedSupportPolygons, contactableFeet, controlDT,
-                                                                                                           registry, new YoGraphicsListRegistry());
-=======
                                                                                                            bipedSupportPolygons, null, contactableFeet, controlDT,
                                                                                                            registry, null);
->>>>>>> a81e2ac2
 
 
       double omega = walkingControllerParameters.getOmega0();
@@ -247,13 +237,8 @@
       BipedSupportPolygons bipedSupportPolygons = setupBipedSupportPolygons(contactableFeet, registry);
       double controlDT = 0.001;
       SimpleAdjustmentICPOptimizationController controller = new SimpleAdjustmentICPOptimizationController(optimizationParameters, walkingControllerParameters,
-<<<<<<< HEAD
-                                                                                                           bipedSupportPolygons, contactableFeet, controlDT,
-                                                                                                           registry, new YoGraphicsListRegistry());
-=======
                                                                                                            bipedSupportPolygons, null, contactableFeet, controlDT,
                                                                                                            registry, null);
->>>>>>> a81e2ac2
 
 
       double omega = walkingControllerParameters.getOmega0();
@@ -342,13 +327,8 @@
       BipedSupportPolygons bipedSupportPolygons = setupBipedSupportPolygons(contactableFeet, registry);
       double controlDT = 0.001;
       SimpleAdjustmentICPOptimizationController controller = new SimpleAdjustmentICPOptimizationController(optimizationParameters, walkingControllerParameters,
-<<<<<<< HEAD
-                                                                                                           bipedSupportPolygons, contactableFeet, controlDT,
-                                                                                                           registry, new YoGraphicsListRegistry());
-=======
                                                                                                            bipedSupportPolygons, null, contactableFeet, controlDT,
                                                                                                            registry, null);
->>>>>>> a81e2ac2
 
 
       double omega = walkingControllerParameters.getOmega0();
