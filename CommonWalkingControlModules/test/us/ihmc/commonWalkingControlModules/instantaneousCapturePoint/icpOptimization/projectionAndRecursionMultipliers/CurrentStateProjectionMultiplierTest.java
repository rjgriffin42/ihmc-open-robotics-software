package us.ihmc.commonWalkingControlModules.instantaneousCapturePoint.icpOptimization.projectionAndRecursionMultipliers;

import org.ejml.data.DenseMatrix64F;
import org.ejml.ops.CommonOps;
import org.junit.Assert;
import org.junit.Test;
import us.ihmc.commonWalkingControlModules.instantaneousCapturePoint.icpOptimization.projectionAndRecursionMultipliers.interpolation.CubicDerivativeMatrix;
import us.ihmc.commonWalkingControlModules.instantaneousCapturePoint.icpOptimization.projectionAndRecursionMultipliers.interpolation.CubicMatrix;
import us.ihmc.commonWalkingControlModules.instantaneousCapturePoint.icpOptimization.projectionAndRecursionMultipliers.stateMatrices.swing.SwingStateEndRecursionMatrix;
import us.ihmc.commonWalkingControlModules.instantaneousCapturePoint.icpOptimization.projectionAndRecursionMultipliers.stateMatrices.transfer.TransferStateEndRecursionMatrix;
import us.ihmc.robotics.dataStructures.registry.YoVariableRegistry;
import us.ihmc.robotics.dataStructures.variable.DoubleYoVariable;
import us.ihmc.tools.continuousIntegration.ContinuousIntegrationAnnotations.ContinuousIntegrationTest;
import us.ihmc.tools.testing.MutationTestingTools;

import java.util.ArrayList;

import static com.badlogic.gdx.math.MathUtils.random;

public class CurrentStateProjectionMultiplierTest
{
   private static final double epsilon = 0.0001;

   @ContinuousIntegrationTest(estimatedDuration = 1.0)
   @Test(timeout = 21000)
   public void testOneCMPSS()
   {
      YoVariableRegistry registry = new YoVariableRegistry("registry");

      DoubleYoVariable omega = new DoubleYoVariable("omega", registry);
      DoubleYoVariable defaultDoubleSupportSplitRatio = new DoubleYoVariable("defaultDoubleSupportSplitRatio", registry);
      DoubleYoVariable upcomingDoubleSupportSplitRatio = new DoubleYoVariable("upcomingDoubleSupportSplitRatio", registry);
      DoubleYoVariable exitCMPDurationInPercentOfSteptime = new DoubleYoVariable("exitCMPDurationInPercentOfSteptime", registry);
      DoubleYoVariable startOfSplineTime = new DoubleYoVariable("startOfSplineTime", registry);
      DoubleYoVariable endOfSplineTime = new DoubleYoVariable("endOfSplineTime", registry);
      DoubleYoVariable totalTrajectoryTime = new DoubleYoVariable("totalTrajectoryTime", registry);

      DoubleYoVariable currentDoubleSupportDuration = new DoubleYoVariable("currentDoubleSupportDuration", registry);
      DoubleYoVariable upcomingDoubleSupportDuration = new DoubleYoVariable("upcomingDoubleSupportDuration", registry);

      ArrayList<DoubleYoVariable> doubleSupportDurations = new ArrayList<>();
      doubleSupportDurations.add(currentDoubleSupportDuration);
      doubleSupportDurations.add(upcomingDoubleSupportDuration);

      DoubleYoVariable singleSupportDuration = new DoubleYoVariable("singleSupportDuration", registry);
      ArrayList<DoubleYoVariable> singleSupportDurations = new ArrayList<>();
      singleSupportDurations.add(singleSupportDuration);

      CurrentStateProjectionMultiplier multiplier = new CurrentStateProjectionMultiplier(registry, defaultDoubleSupportSplitRatio, upcomingDoubleSupportSplitRatio,
            startOfSplineTime, endOfSplineTime, totalTrajectoryTime);

      int iters = 100;
      for (int i = 0; i < iters; i++)
      {
         double omega0 = 3.0;
         double splitRatio = 0.7 * random.nextDouble();
         double exitRatio = 0.7 * random.nextDouble();

         omega.set(omega0);
         defaultDoubleSupportSplitRatio.set(splitRatio);
         upcomingDoubleSupportSplitRatio.set(splitRatio);
         exitCMPDurationInPercentOfSteptime.set(exitRatio);

         double currentDoubleSupport = 2.0 * random.nextDouble();
         double upcomingDoubleSupport = 2.0 * random.nextDouble();
         double singleSupport = 5.0 * random.nextDouble();

         double timeRemaining = random.nextDouble() * singleSupport;

         currentDoubleSupportDuration.set(currentDoubleSupport);
         upcomingDoubleSupportDuration.set(upcomingDoubleSupport);
         singleSupportDuration.set(singleSupport);

         double alpha1 = random.nextDouble();
         double alpha2 = random.nextDouble();
         double startOfSpline = Math.min(alpha1, alpha2) * singleSupport;
         double endOfSpline = Math.max(alpha1, alpha2) * singleSupport;

         startOfSplineTime.set(startOfSpline);
         endOfSplineTime.set(endOfSpline);
         totalTrajectoryTime.set(singleSupport);

         double recursionMultiplier = Math.exp(-omega0 * timeRemaining);

         double velocityMultiplier = omega0 * recursionMultiplier;

         multiplier.compute(doubleSupportDurations, singleSupportDurations, timeRemaining, false, false, omega0, false);

         Assert.assertEquals("", recursionMultiplier, multiplier.getPositionMultiplier(), epsilon);
         Assert.assertEquals("", velocityMultiplier, multiplier.getVelocityMultiplier(), epsilon);

         multiplier.reset();
         Assert.assertEquals("", 0.0, multiplier.getPositionMultiplier(), epsilon);
         Assert.assertEquals("", 0.0, multiplier.getVelocityMultiplier(), epsilon);
      }
   }

   @ContinuousIntegrationTest(estimatedDuration = 1.0)
   @Test(timeout = 21000)
   public void testOneCMPSSUsingInitialICP()
   {
      YoVariableRegistry registry = new YoVariableRegistry("registry");

      DoubleYoVariable omega = new DoubleYoVariable("omega", registry);
      DoubleYoVariable defaultDoubleSupportSplitRatio = new DoubleYoVariable("defaultDoubleSupportSplitRatio", registry);
      DoubleYoVariable upcomingDoubleSupportSplitRatio = new DoubleYoVariable("upcomingDoubleSupportSplitRatio", registry);
      DoubleYoVariable exitCMPDurationInPercentOfSteptime = new DoubleYoVariable("exitCMPDurationInPercentOfSteptime", registry);
      DoubleYoVariable startOfSplineTime = new DoubleYoVariable("startOfSplineTime", registry);
      DoubleYoVariable endOfSplineTime = new DoubleYoVariable("endOfSplineTime", registry);
      DoubleYoVariable totalTrajectoryTime = new DoubleYoVariable("totalTrajectoryTime", registry);

      DoubleYoVariable currentDoubleSupportDuration = new DoubleYoVariable("currentDoubleSupportDuration", registry);
      DoubleYoVariable upcomingDoubleSupportDuration = new DoubleYoVariable("upcomingDoubleSupportDuration", registry);

      ArrayList<DoubleYoVariable> doubleSupportDurations = new ArrayList<>();
      doubleSupportDurations.add(currentDoubleSupportDuration);
      doubleSupportDurations.add(upcomingDoubleSupportDuration);

      DoubleYoVariable singleSupportDuration = new DoubleYoVariable("singleSupportDuration", registry);
      ArrayList<DoubleYoVariable> singleSupportDurations = new ArrayList<>();
      singleSupportDurations.add(singleSupportDuration);

      CurrentStateProjectionMultiplier multiplier = new CurrentStateProjectionMultiplier(registry, defaultDoubleSupportSplitRatio, upcomingDoubleSupportSplitRatio,
            startOfSplineTime, endOfSplineTime, totalTrajectoryTime);

      int iters = 100;
      for (int i = 0; i < iters; i++)
      {
         double omega0 = 3.0;
         double splitRatio = 0.7 * random.nextDouble();
         double exitRatio = 0.7 * random.nextDouble();

         omega.set(omega0);
         defaultDoubleSupportSplitRatio.set(splitRatio);
         upcomingDoubleSupportSplitRatio.set(splitRatio);
         exitCMPDurationInPercentOfSteptime.set(exitRatio);

         double currentDoubleSupport = 2.0 * random.nextDouble();
         double upcomingDoubleSupport = 2.0 * random.nextDouble();
         double singleSupport = 5.0 * random.nextDouble();

         double timeRemaining = random.nextDouble() * singleSupport;

         currentDoubleSupportDuration.set(currentDoubleSupport);
         upcomingDoubleSupportDuration.set(upcomingDoubleSupport);
         singleSupportDuration.set(singleSupport);

         double alpha1 = random.nextDouble();
         double alpha2 = random.nextDouble();
         double startOfSpline = Math.min(alpha1, alpha2) * singleSupport;
         double endOfSpline = Math.max(alpha1, alpha2) * singleSupport;

         startOfSplineTime.set(startOfSpline);
         endOfSplineTime.set(endOfSpline);
         totalTrajectoryTime.set(singleSupport);

         double recursionMultiplier = Math.exp(-omega0 * timeRemaining);

         double velocityMultiplier = omega0 * recursionMultiplier;

         multiplier.compute(doubleSupportDurations, singleSupportDurations, timeRemaining, false, false, omega0, true);

         Assert.assertEquals("", recursionMultiplier, multiplier.getPositionMultiplier(), epsilon);
         Assert.assertEquals("", velocityMultiplier, multiplier.getVelocityMultiplier(), epsilon);

         multiplier.reset();
         Assert.assertEquals("", 0.0, multiplier.getPositionMultiplier(), epsilon);
         Assert.assertEquals("", 0.0, multiplier.getVelocityMultiplier(), epsilon);
      }
   }

   @ContinuousIntegrationTest(estimatedDuration = 1.0)
   @Test(timeout = 21000)
   public void testOneCMPTransferUsingInitialICP()
   {
      YoVariableRegistry registry = new YoVariableRegistry("registry");

      DoubleYoVariable omega = new DoubleYoVariable("omega", registry);
      DoubleYoVariable defaultDoubleSupportSplitRatio = new DoubleYoVariable("defaultDoubleSupportSplitRatio", registry);
      DoubleYoVariable upcomingDoubleSupportSplitRatio = new DoubleYoVariable("upcomingDoubleSupportSplitRatio", registry);
      DoubleYoVariable exitCMPDurationInPercentOfSteptime = new DoubleYoVariable("exitCMPDurationInPercentOfSteptime", registry);
      DoubleYoVariable startOfSplineTime = new DoubleYoVariable("startOfSplineTime", registry);
      DoubleYoVariable endOfSplineTime = new DoubleYoVariable("endOfSplineTime", registry);
      DoubleYoVariable totalTrajectoryTime = new DoubleYoVariable("totalTrajectoryTime", registry);

      DoubleYoVariable currentDoubleSupportDuration = new DoubleYoVariable("currentDoubleSupportDuration", registry);
      DoubleYoVariable upcomingDoubleSupportDuration = new DoubleYoVariable("upcomingDoubleSupportDuration", registry);

      ArrayList<DoubleYoVariable> doubleSupportDurations = new ArrayList<>();
      doubleSupportDurations.add(currentDoubleSupportDuration);
      doubleSupportDurations.add(upcomingDoubleSupportDuration);

      DoubleYoVariable singleSupportDuration = new DoubleYoVariable("singleSupportDuration", registry);
      ArrayList<DoubleYoVariable> singleSupportDurations = new ArrayList<>();
      singleSupportDurations.add(singleSupportDuration);

      CurrentStateProjectionMultiplier multiplier = new CurrentStateProjectionMultiplier(registry, defaultDoubleSupportSplitRatio, upcomingDoubleSupportSplitRatio,
            startOfSplineTime, endOfSplineTime, totalTrajectoryTime);
      TransferStateEndRecursionMatrix transferStateEndRecursionMatrix = new TransferStateEndRecursionMatrix();

      CubicMatrix cubicMatrix = new CubicMatrix();
      CubicDerivativeMatrix cubicDerivativeMatrix = new CubicDerivativeMatrix();

      int iters = 100;
      for (int i = 0; i < iters; i++)
      {
         double omega0 = 3.0;
         double splitRatio = 0.7 * random.nextDouble();
         double exitRatio = 0.7 * random.nextDouble();

         omega.set(omega0);
         defaultDoubleSupportSplitRatio.set(splitRatio);
         upcomingDoubleSupportSplitRatio.set(splitRatio);
         exitCMPDurationInPercentOfSteptime.set(exitRatio);

         double currentDoubleSupport = 2.0 * random.nextDouble();
         double upcomingDoubleSupport = 2.0 * random.nextDouble();
         double singleSupport = 5.0 * random.nextDouble();

         currentDoubleSupportDuration.set(currentDoubleSupport);
         upcomingDoubleSupportDuration.set(upcomingDoubleSupport);
         singleSupportDuration.set(singleSupport);

         double timeRemaining = random.nextDouble() * currentDoubleSupport;

         double alpha1 = random.nextDouble();
         double alpha2 = random.nextDouble();
         double startOfSpline = Math.min(alpha1, alpha2) * singleSupport;
         double endOfSpline = Math.max(alpha1, alpha2) * singleSupport;

         startOfSplineTime.set(startOfSpline);
         endOfSplineTime.set(endOfSpline);
         totalTrajectoryTime.set(singleSupport);

         transferStateEndRecursionMatrix.compute(currentDoubleSupport, omega0, true);

         cubicDerivativeMatrix.setSegmentDuration(currentDoubleSupport);
         cubicDerivativeMatrix.update(timeRemaining);
         cubicMatrix.setSegmentDuration(currentDoubleSupport);
         cubicMatrix.update(timeRemaining);

         DenseMatrix64F positionMatrixOut = new DenseMatrix64F(1, 1);
         DenseMatrix64F velocityMatrixOut = new DenseMatrix64F(1, 1);
         CommonOps.mult(cubicMatrix, transferStateEndRecursionMatrix, positionMatrixOut);
         CommonOps.mult(cubicDerivativeMatrix, transferStateEndRecursionMatrix, velocityMatrixOut);

         multiplier.compute(doubleSupportDurations, singleSupportDurations, timeRemaining, false, true, omega0, true);

         Assert.assertEquals("", positionMatrixOut.get(0, 0), multiplier.getPositionMultiplier(), epsilon);
         Assert.assertEquals("", velocityMatrixOut.get(0, 0), multiplier.getVelocityMultiplier(), epsilon);

         multiplier.reset();
         Assert.assertEquals("", 0.0, multiplier.getPositionMultiplier(), epsilon);
         Assert.assertEquals("", 0.0, multiplier.getVelocityMultiplier(), epsilon);
      }
   }

   @ContinuousIntegrationTest(estimatedDuration = 1.0)
   @Test(timeout = 21000)
   public void testOneCMPTransfer()
   {
      YoVariableRegistry registry = new YoVariableRegistry("registry");

      DoubleYoVariable omega = new DoubleYoVariable("omega", registry);
      DoubleYoVariable defaultDoubleSupportSplitRatio = new DoubleYoVariable("defaultDoubleSupportSplitRatio", registry);
      DoubleYoVariable upcomingDoubleSupportSplitRatio = new DoubleYoVariable("upcomingDoubleSupportSplitRatio", registry);
      DoubleYoVariable exitCMPDurationInPercentOfSteptime = new DoubleYoVariable("exitCMPDurationInPercentOfSteptime", registry);
      DoubleYoVariable startOfSplineTime = new DoubleYoVariable("startOfSplineTime", registry);
      DoubleYoVariable endOfSplineTime = new DoubleYoVariable("endOfSplineTime", registry);
      DoubleYoVariable totalTrajectoryTime = new DoubleYoVariable("totalTrajectoryTime", registry);

      DoubleYoVariable currentDoubleSupportDuration = new DoubleYoVariable("currentDoubleSupportDuration", registry);
      DoubleYoVariable upcomingDoubleSupportDuration = new DoubleYoVariable("upcomingDoubleSupportDuration", registry);

      ArrayList<DoubleYoVariable> doubleSupportDurations = new ArrayList<>();
      doubleSupportDurations.add(currentDoubleSupportDuration);
      doubleSupportDurations.add(upcomingDoubleSupportDuration);

      DoubleYoVariable singleSupportDuration = new DoubleYoVariable("singleSupportDuration", registry);
      ArrayList<DoubleYoVariable> singleSupportDurations = new ArrayList<>();
      singleSupportDurations.add(singleSupportDuration);

      CurrentStateProjectionMultiplier multiplier = new CurrentStateProjectionMultiplier(registry, upcomingDoubleSupportSplitRatio, upcomingDoubleSupportSplitRatio,
            startOfSplineTime, endOfSplineTime, totalTrajectoryTime);
      TransferStateEndRecursionMatrix transferStateEndRecursionMatrix = new TransferStateEndRecursionMatrix();

      CubicMatrix cubicMatrix = new CubicMatrix();
      CubicDerivativeMatrix cubicDerivativeMatrix = new CubicDerivativeMatrix();

      int iters = 100;
      for (int i = 0; i < iters; i++)
      {
         double omega0 = 3.0;
         double splitRatio = 0.7 * random.nextDouble();
         double exitRatio = 0.7 * random.nextDouble();

         omega.set(omega0);
         defaultDoubleSupportSplitRatio.set(splitRatio);
         upcomingDoubleSupportSplitRatio.set(splitRatio);
         exitCMPDurationInPercentOfSteptime.set(exitRatio);

         double currentDoubleSupport = 2.0 * random.nextDouble();
         double upcomingDoubleSupport = 2.0 * random.nextDouble();
         double singleSupport = 5.0 * random.nextDouble();

         currentDoubleSupportDuration.set(currentDoubleSupport);
         upcomingDoubleSupportDuration.set(upcomingDoubleSupport);
         singleSupportDuration.set(singleSupport);

         double timeRemaining = random.nextDouble() * currentDoubleSupport;

         double alpha1 = random.nextDouble();
         double alpha2 = random.nextDouble();
         double startOfSpline = Math.min(alpha1, alpha2) * singleSupport;
         double endOfSpline = Math.max(alpha1, alpha2) * singleSupport;

         startOfSplineTime.set(startOfSpline);
         endOfSplineTime.set(endOfSpline);
         totalTrajectoryTime.set(singleSupport);

         transferStateEndRecursionMatrix.compute(currentDoubleSupport, omega0, false);

         cubicDerivativeMatrix.setSegmentDuration(currentDoubleSupport);
         cubicDerivativeMatrix.update(timeRemaining);
         cubicMatrix.setSegmentDuration(currentDoubleSupport);
         cubicMatrix.update(timeRemaining);

         DenseMatrix64F positionMatrixOut = new DenseMatrix64F(1, 1);
         DenseMatrix64F velocityMatrixOut = new DenseMatrix64F(1, 1);
         CommonOps.mult(cubicMatrix, transferStateEndRecursionMatrix, positionMatrixOut);
         CommonOps.mult(cubicDerivativeMatrix, transferStateEndRecursionMatrix, velocityMatrixOut);

         multiplier.compute(doubleSupportDurations, singleSupportDurations, timeRemaining, false, true, omega0, false);

         Assert.assertEquals("", positionMatrixOut.get(0, 0), multiplier.getPositionMultiplier(), epsilon);
         Assert.assertEquals("", velocityMatrixOut.get(0, 0), multiplier.getVelocityMultiplier(), epsilon);

         multiplier.reset();
         Assert.assertEquals("", 0.0, multiplier.getPositionMultiplier(), epsilon);
         Assert.assertEquals("", 0.0, multiplier.getVelocityMultiplier(), epsilon);
      }
   }


   @ContinuousIntegrationTest(estimatedDuration = 1.0)
   @Test(timeout = 21000)
   public void testTwoCMPSSFirstSegment()
   {
      YoVariableRegistry registry = new YoVariableRegistry("registry");

      DoubleYoVariable omega = new DoubleYoVariable("omega", registry);
      DoubleYoVariable defaultDoubleSupportSplitRatio = new DoubleYoVariable("defaultDoubleSupportSplitRatio", registry);
      DoubleYoVariable upcomingDoubleSupportSplitRatio = new DoubleYoVariable("upcomingDoubleSupportSplitRatio", registry);
      DoubleYoVariable exitCMPDurationInPercentOfSteptime = new DoubleYoVariable("exitCMPDurationInPercentOfSteptime", registry);
      DoubleYoVariable startOfSplineTime = new DoubleYoVariable("startOfSplineTime", registry);
      DoubleYoVariable endOfSplineTime = new DoubleYoVariable("endOfSplineTime", registry);
      DoubleYoVariable totalTrajectoryTime = new DoubleYoVariable("totalTrajectoryTime", registry);

      DoubleYoVariable currentDoubleSupportDuration = new DoubleYoVariable("currentDoubleSupportDuration", registry);
      DoubleYoVariable upcomingDoubleSupportDuration = new DoubleYoVariable("upcomingDoubleSupportDuration", registry);

      ArrayList<DoubleYoVariable> doubleSupportDurations = new ArrayList<>();
      doubleSupportDurations.add(currentDoubleSupportDuration);
      doubleSupportDurations.add(upcomingDoubleSupportDuration);

      DoubleYoVariable singleSupportDuration = new DoubleYoVariable("singleSupportDuration", registry);
      ArrayList<DoubleYoVariable> singleSupportDurations = new ArrayList<>();
      singleSupportDurations.add(singleSupportDuration);

      CurrentStateProjectionMultiplier multiplier = new CurrentStateProjectionMultiplier(registry, defaultDoubleSupportSplitRatio, upcomingDoubleSupportSplitRatio,
            startOfSplineTime, endOfSplineTime, totalTrajectoryTime);

      int iters = 100;
      for (int i = 0; i < iters; i++)
      {
         double omega0 = 3.0;
         double splitRatio = 0.7 * random.nextDouble();
         double exitRatio = 0.7 * random.nextDouble();

         omega.set(omega0);
         defaultDoubleSupportSplitRatio.set(splitRatio);
         upcomingDoubleSupportSplitRatio.set(splitRatio);
         exitCMPDurationInPercentOfSteptime.set(exitRatio);

         double currentDoubleSupport = 2.0 * random.nextDouble();
         double upcomingDoubleSupport = 2.0 * random.nextDouble();
         double singleSupport = 5.0 * random.nextDouble();

         currentDoubleSupportDuration.set(currentDoubleSupport);
         upcomingDoubleSupportDuration.set(upcomingDoubleSupport);
         singleSupportDuration.set(singleSupport);

         double alpha1 = random.nextDouble();
         double alpha2 = random.nextDouble();
         double startOfSpline = Math.min(alpha1, alpha2) * singleSupport;
         double endOfSpline = Math.max(alpha1, alpha2) * singleSupport;

         double timeInCurrentState = random.nextDouble() * startOfSpline;
         double timeRemaining = singleSupport - timeInCurrentState;


         double stepDuration = currentDoubleSupport + singleSupport;
         double upcomingInitialDoubleSupport = splitRatio * upcomingDoubleSupport;
         double endOfDoubleSupport = (1.0 - splitRatio) * currentDoubleSupport;

         startOfSplineTime.set(startOfSpline);
         endOfSplineTime.set(endOfSpline);
         totalTrajectoryTime.set(singleSupport);

         multiplier.compute(doubleSupportDurations, singleSupportDurations, timeRemaining, true, false, omega0, false);

         double recursionTime = timeInCurrentState + upcomingInitialDoubleSupport + endOfDoubleSupport - stepDuration;
         double recursion = Math.exp(omega0 * recursionTime);
         double velocityRecursion = omega0 * Math.exp(omega0 * recursionTime);

         Assert.assertEquals("", recursion, multiplier.getPositionMultiplier(), epsilon);
         Assert.assertEquals("", velocityRecursion, multiplier.getVelocityMultiplier(), epsilon);

         multiplier.reset();
         Assert.assertEquals("", 0.0, multiplier.getPositionMultiplier(), epsilon);
         Assert.assertEquals("", 0.0, multiplier.getVelocityMultiplier(), epsilon);
      }
   }

   @ContinuousIntegrationTest(estimatedDuration = 1.0)
   @Test(timeout = 21000)
   public void testTwoCMPSSFirstSegmentUsingInitialICP()
   {
      YoVariableRegistry registry = new YoVariableRegistry("registry");

      DoubleYoVariable omega = new DoubleYoVariable("omega", registry);
      DoubleYoVariable defaultDoubleSupportSplitRatio = new DoubleYoVariable("defaultDoubleSupportSplitRatio", registry);
      DoubleYoVariable upcomingDoubleSupportSplitRatio = new DoubleYoVariable("upcomingDoubleSupportSplitRatio", registry);
      DoubleYoVariable exitCMPDurationInPercentOfSteptime = new DoubleYoVariable("exitCMPDurationInPercentOfSteptime", registry);
      DoubleYoVariable startOfSplineTime = new DoubleYoVariable("startOfSplineTime", registry);
      DoubleYoVariable endOfSplineTime = new DoubleYoVariable("endOfSplineTime", registry);
      DoubleYoVariable totalTrajectoryTime = new DoubleYoVariable("totalTrajectoryTime", registry);

      DoubleYoVariable currentDoubleSupportDuration = new DoubleYoVariable("currentDoubleSupportDuration", registry);
      DoubleYoVariable upcomingDoubleSupportDuration = new DoubleYoVariable("upcomingDoubleSupportDuration", registry);

      ArrayList<DoubleYoVariable> doubleSupportDurations = new ArrayList<>();
      doubleSupportDurations.add(currentDoubleSupportDuration);
      doubleSupportDurations.add(upcomingDoubleSupportDuration);

      DoubleYoVariable singleSupportDuration = new DoubleYoVariable("singleSupportDuration", registry);
      ArrayList<DoubleYoVariable> singleSupportDurations = new ArrayList<>();
      singleSupportDurations.add(singleSupportDuration);

      CurrentStateProjectionMultiplier multiplier = new CurrentStateProjectionMultiplier(registry, defaultDoubleSupportSplitRatio, upcomingDoubleSupportSplitRatio,
            startOfSplineTime, endOfSplineTime, totalTrajectoryTime);

      int iters = 100;
      for (int i = 0; i < iters; i++)
      {
         double omega0 = 3.0;
         double splitRatio = 0.7 * random.nextDouble();
         double exitRatio = 0.7 * random.nextDouble();

         omega.set(omega0);
         defaultDoubleSupportSplitRatio.set(splitRatio);
         upcomingDoubleSupportSplitRatio.set(splitRatio);
         exitCMPDurationInPercentOfSteptime.set(exitRatio);

         double currentDoubleSupport = 2.0 * random.nextDouble();
         double upcomingDoubleSupport = 2.0 * random.nextDouble();
         double singleSupport = 5.0 * random.nextDouble();

         currentDoubleSupportDuration.set(currentDoubleSupport);
         upcomingDoubleSupportDuration.set(upcomingDoubleSupport);
         singleSupportDuration.set(singleSupport);

         double alpha1 = random.nextDouble();
         double alpha2 = random.nextDouble();
         double startOfSpline = Math.min(alpha1, alpha2) * singleSupport;
         double endOfSpline = Math.max(alpha1, alpha2) * singleSupport;

         double timeInCurrentState = random.nextDouble() * startOfSpline;
         double timeRemaining = singleSupport - timeInCurrentState;

         startOfSplineTime.set(startOfSpline);
         endOfSplineTime.set(endOfSpline);
         totalTrajectoryTime.set(singleSupport);

         multiplier.compute(doubleSupportDurations, singleSupportDurations, timeRemaining, true, false, omega0, true);

         Assert.assertEquals("", 0.0, multiplier.getPositionMultiplier(), epsilon);
         Assert.assertEquals("", 0.0, multiplier.getVelocityMultiplier(), epsilon);

         multiplier.reset();
         Assert.assertEquals("", 0.0, multiplier.getPositionMultiplier(), epsilon);
         Assert.assertEquals("", 0.0, multiplier.getVelocityMultiplier(), epsilon);
      }
   }

   @ContinuousIntegrationTest(estimatedDuration = 1.0)
   @Test(timeout = 21000)
   public void testTwoCMPSSThirdSegment()
   {
      YoVariableRegistry registry = new YoVariableRegistry("registry");

      DoubleYoVariable omega = new DoubleYoVariable("omega", registry);
      DoubleYoVariable defaultDoubleSupportSplitRatio = new DoubleYoVariable("defaultDoubleSupportSplitRatio", registry);
      DoubleYoVariable upcomingDoubleSupportSplitRatio = new DoubleYoVariable("upcomingDoubleSupportSplitRatio", registry);
      DoubleYoVariable exitCMPDurationInPercentOfSteptime = new DoubleYoVariable("exitCMPDurationInPercentOfSteptime", registry);
      DoubleYoVariable startOfSplineTime = new DoubleYoVariable("startOfSplineTime", registry);
      DoubleYoVariable endOfSplineTime = new DoubleYoVariable("endOfSplineTime", registry);
      DoubleYoVariable totalTrajectoryTime = new DoubleYoVariable("totalTrajectoryTime", registry);

      DoubleYoVariable currentDoubleSupportDuration = new DoubleYoVariable("currentDoubleSupportDuration", registry);
      DoubleYoVariable upcomingDoubleSupportDuration = new DoubleYoVariable("upcomingDoubleSupportDuration", registry);

      ArrayList<DoubleYoVariable> doubleSupportDurations = new ArrayList<>();
      doubleSupportDurations.add(currentDoubleSupportDuration);
      doubleSupportDurations.add(upcomingDoubleSupportDuration);

      DoubleYoVariable singleSupportDuration = new DoubleYoVariable("singleSupportDuration", registry);
      ArrayList<DoubleYoVariable> singleSupportDurations = new ArrayList<>();
      singleSupportDurations.add(singleSupportDuration);

      CurrentStateProjectionMultiplier multiplier = new CurrentStateProjectionMultiplier(registry, defaultDoubleSupportSplitRatio, upcomingDoubleSupportSplitRatio,
            startOfSplineTime, endOfSplineTime, totalTrajectoryTime);

      int iters = 100;
      for (int i = 0; i < iters; i++)
      {
         double omega0 = 3.0;
         double splitRatio = 0.7 * random.nextDouble();
         double exitRatio = 0.7 * random.nextDouble();

         omega.set(omega0);
         defaultDoubleSupportSplitRatio.set(splitRatio);
         upcomingDoubleSupportSplitRatio.set(splitRatio);
         exitCMPDurationInPercentOfSteptime.set(exitRatio);

         double currentDoubleSupport = 2.0 * random.nextDouble();
         double upcomingDoubleSupport = 2.0 * random.nextDouble();
         double singleSupport = 5.0 * random.nextDouble();

         currentDoubleSupportDuration.set(currentDoubleSupport);
         upcomingDoubleSupportDuration.set(upcomingDoubleSupport);
         singleSupportDuration.set(singleSupport);

         double alpha1 = random.nextDouble();
         double alpha2 = random.nextDouble();
         double startOfSpline = Math.min(alpha1, alpha2) * singleSupport;
         double endOfSpline = Math.max(alpha1, alpha2) * singleSupport;

         double thirdSegmentTime = singleSupport - endOfSpline;

         double timeInCurrentState = random.nextDouble() * thirdSegmentTime + endOfSpline;
         double timeRemaining = singleSupport - timeInCurrentState;

         startOfSplineTime.set(startOfSpline);
         endOfSplineTime.set(endOfSpline);
         totalTrajectoryTime.set(singleSupport);

         multiplier.compute(doubleSupportDurations, singleSupportDurations, timeRemaining, true, false, omega0, false);

         double recursion = Math.exp(-omega0 * timeRemaining);
         double velocityRecursion = omega0 * Math.exp(-omega0 * timeRemaining);

         Assert.assertEquals("", recursion, multiplier.getPositionMultiplier(), epsilon);
         Assert.assertEquals("", velocityRecursion, multiplier.getVelocityMultiplier(), epsilon);

         multiplier.reset();
         Assert.assertEquals("", 0.0, multiplier.getPositionMultiplier(), epsilon);
         Assert.assertEquals("", 0.0, multiplier.getVelocityMultiplier(), epsilon);
      }
   }

   @ContinuousIntegrationTest(estimatedDuration = 1.0)
   @Test(timeout = 21000)
   public void testTwoCMPSSThirdSegmentUsingInitialICP()
   {
      YoVariableRegistry registry = new YoVariableRegistry("registry");

      DoubleYoVariable omega = new DoubleYoVariable("omega", registry);
      DoubleYoVariable defaultDoubleSupportSplitRatio = new DoubleYoVariable("defaultDoubleSupportSplitRatio", registry);
      DoubleYoVariable upcomingDoubleSupportSplitRatio = new DoubleYoVariable("upcomingDoubleSupportSplitRatio", registry);
      DoubleYoVariable exitCMPDurationInPercentOfSteptime = new DoubleYoVariable("exitCMPDurationInPercentOfSteptime", registry);
      DoubleYoVariable startOfSplineTime = new DoubleYoVariable("startOfSplineTime", registry);
      DoubleYoVariable endOfSplineTime = new DoubleYoVariable("endOfSplineTime", registry);
      DoubleYoVariable totalTrajectoryTime = new DoubleYoVariable("totalTrajectoryTime", registry);

      DoubleYoVariable currentDoubleSupportDuration = new DoubleYoVariable("currentDoubleSupportDuration", registry);
      DoubleYoVariable upcomingDoubleSupportDuration = new DoubleYoVariable("upcomingDoubleSupportDuration", registry);

      ArrayList<DoubleYoVariable> doubleSupportDurations = new ArrayList<>();
      doubleSupportDurations.add(currentDoubleSupportDuration);
      doubleSupportDurations.add(upcomingDoubleSupportDuration);

      DoubleYoVariable singleSupportDuration = new DoubleYoVariable("singleSupportDuration", registry);
      ArrayList<DoubleYoVariable> singleSupportDurations = new ArrayList<>();
      singleSupportDurations.add(singleSupportDuration);

      CurrentStateProjectionMultiplier multiplier = new CurrentStateProjectionMultiplier(registry, defaultDoubleSupportSplitRatio, upcomingDoubleSupportSplitRatio,
            startOfSplineTime, endOfSplineTime, totalTrajectoryTime);

      int iters = 100;
      for (int i = 0; i < iters; i++)
      {
         double omega0 = 3.0;
         double splitRatio = 0.7 * random.nextDouble();
         double exitRatio = 0.7 * random.nextDouble();

         omega.set(omega0);
         defaultDoubleSupportSplitRatio.set(splitRatio);
         upcomingDoubleSupportSplitRatio.set(splitRatio);
         exitCMPDurationInPercentOfSteptime.set(exitRatio);

         double currentDoubleSupport = 2.0 * random.nextDouble();
         double upcomingDoubleSupport = 2.0 * random.nextDouble();
         double singleSupport = 5.0 * random.nextDouble();

         currentDoubleSupportDuration.set(currentDoubleSupport);
         upcomingDoubleSupportDuration.set(upcomingDoubleSupport);
         singleSupportDuration.set(singleSupport);

         double alpha1 = random.nextDouble();
         double alpha2 = random.nextDouble();
         double startOfSpline = Math.min(alpha1, alpha2) * singleSupport;
         double endOfSpline = Math.max(alpha1, alpha2) * singleSupport;

         double thirdSegmentTime = singleSupport - endOfSpline;

         double timeInCurrentState = random.nextDouble() * thirdSegmentTime + endOfSpline;
         double timeRemaining = singleSupport - timeInCurrentState;

         startOfSplineTime.set(startOfSpline);
         endOfSplineTime.set(endOfSpline);
         totalTrajectoryTime.set(singleSupport);

         multiplier.compute(doubleSupportDurations, singleSupportDurations, timeRemaining, true, false, omega0, true);

         double recursion = Math.exp(-omega0 * timeRemaining);
         double velocityRecursion = omega0 * Math.exp(-omega0 * timeRemaining);

         Assert.assertEquals("", recursion, multiplier.getPositionMultiplier(), epsilon);
         Assert.assertEquals("", velocityRecursion, multiplier.getVelocityMultiplier(), epsilon);

         multiplier.reset();
         Assert.assertEquals("", 0.0, multiplier.getPositionMultiplier(), epsilon);
         Assert.assertEquals("", 0.0, multiplier.getVelocityMultiplier(), epsilon);
      }
   }

   @ContinuousIntegrationTest(estimatedDuration = 1.0)
   @Test(timeout = 21000)
   public void testTwoCMPSSSecondSegment()
   {
      YoVariableRegistry registry = new YoVariableRegistry("registry");

      DoubleYoVariable omega = new DoubleYoVariable("omega", registry);
      DoubleYoVariable defaultDoubleSupportSplitRatio = new DoubleYoVariable("defaultDoubleSupportSplitRatio", registry);
      DoubleYoVariable upcomingDoubleSupportSplitRatio = new DoubleYoVariable("upcomingDoubleSupportSplitRatio", registry);
      DoubleYoVariable exitCMPDurationInPercentOfSteptime = new DoubleYoVariable("exitCMPDurationInPercentOfSteptime", registry);
      DoubleYoVariable startOfSplineTime = new DoubleYoVariable("startOfSplineTime", registry);
      DoubleYoVariable endOfSplineTime = new DoubleYoVariable("endOfSplineTime", registry);
      DoubleYoVariable totalTrajectoryTime = new DoubleYoVariable("totalTrajectoryTime", registry);

      DoubleYoVariable currentDoubleSupportDuration = new DoubleYoVariable("currentDoubleSupportDuration", registry);
      DoubleYoVariable upcomingDoubleSupportDuration = new DoubleYoVariable("upcomingDoubleSupportDuration", registry);

      ArrayList<DoubleYoVariable> doubleSupportDurations = new ArrayList<>();
      doubleSupportDurations.add(currentDoubleSupportDuration);
      doubleSupportDurations.add(upcomingDoubleSupportDuration);

      DoubleYoVariable singleSupportDuration = new DoubleYoVariable("singleSupportDuration", registry);
      ArrayList<DoubleYoVariable> singleSupportDurations = new ArrayList<>();
      singleSupportDurations.add(singleSupportDuration);

      CurrentStateProjectionMultiplier multiplier = new CurrentStateProjectionMultiplier(registry, defaultDoubleSupportSplitRatio, upcomingDoubleSupportSplitRatio,
            startOfSplineTime, endOfSplineTime, totalTrajectoryTime);

<<<<<<< HEAD
      SwingStateEndRecursionMatrix swingStateEndRecursionMatrix = new SwingStateEndRecursionMatrix(defaultDoubleSupportSplitRatio, upcomingDoubleSupportSplitRatio,
            startOfSplineTime, endOfSplineTime, totalTrajectoryTime);
      CubicProjectionMatrix cubicProjectionMatrix = new CubicProjectionMatrix();
      CubicProjectionDerivativeMatrix cubicProjectionDerivativeMatrix = new CubicProjectionDerivativeMatrix();
=======
      SwingStateEndRecursionMatrix swingStateEndRecursionMatrix = new SwingStateEndRecursionMatrix(doubleSupportSplitRatio, startOfSplineTime, endOfSplineTime,
            totalTrajectoryTime);
      CubicMatrix cubicMatrix = new CubicMatrix();
      CubicDerivativeMatrix cubicDerivativeMatrix = new CubicDerivativeMatrix();
>>>>>>> f96a1636
      int iters = 100;
      for (int i = 0; i < iters; i++)
      {
         double omega0 = 3.0;
         double splitRatio = 0.7 * random.nextDouble();
         double exitRatio = 0.7 * random.nextDouble();

         omega.set(omega0);
         defaultDoubleSupportSplitRatio.set(splitRatio);
         upcomingDoubleSupportSplitRatio.set(splitRatio);
         exitCMPDurationInPercentOfSteptime.set(exitRatio);

         double currentDoubleSupport = 2.0 * random.nextDouble();
         double upcomingDoubleSupport = 2.0 * random.nextDouble();
         double singleSupport = 5.0 * random.nextDouble();

         currentDoubleSupportDuration.set(currentDoubleSupport);
         upcomingDoubleSupportDuration.set(upcomingDoubleSupport);
         singleSupportDuration.set(singleSupport);

         double alpha1 = random.nextDouble();
         double alpha2 = random.nextDouble();
         double startOfSpline = Math.min(alpha1, alpha2) * singleSupport;
         double endOfSpline = Math.max(alpha1, alpha2) * singleSupport;

         double segmentLength = endOfSpline - startOfSpline;
         double timeInSegment = random.nextDouble() * segmentLength;
         double timeRemainingInSegment = segmentLength - timeInSegment;

         double timeInCurrentState = timeInSegment + startOfSpline;
         double timeRemaining = singleSupport - timeInCurrentState;

         startOfSplineTime.set(startOfSpline);
         endOfSplineTime.set(endOfSpline);
         totalTrajectoryTime.set(singleSupport);

         swingStateEndRecursionMatrix.compute(doubleSupportDurations, singleSupportDurations, omega0, false);

         cubicDerivativeMatrix.setSegmentDuration(segmentLength);
         cubicDerivativeMatrix.update(timeRemainingInSegment);
         cubicMatrix.setSegmentDuration(segmentLength);
         cubicMatrix.update(timeRemainingInSegment);

         DenseMatrix64F positionMatrixOut = new DenseMatrix64F(1, 1);
         DenseMatrix64F velocityMatrixOut = new DenseMatrix64F(1, 1);
         CommonOps.mult(cubicMatrix, swingStateEndRecursionMatrix, positionMatrixOut);
         CommonOps.mult(cubicDerivativeMatrix, swingStateEndRecursionMatrix, velocityMatrixOut);

         multiplier.compute(doubleSupportDurations, singleSupportDurations, timeRemaining, true, false, omega0, false);

         Assert.assertEquals("", positionMatrixOut.get(0, 0), multiplier.getPositionMultiplier(), epsilon);
         Assert.assertEquals("", velocityMatrixOut.get(0, 0), multiplier.getVelocityMultiplier(), epsilon);

         multiplier.reset();
         Assert.assertEquals("", 0.0, multiplier.getPositionMultiplier(), epsilon);
         Assert.assertEquals("", 0.0, multiplier.getVelocityMultiplier(), epsilon);
      }
   }

   @ContinuousIntegrationTest(estimatedDuration = 1.0)
   @Test(timeout = 21000)
   public void testTwoCMPSSSecondSegmentUsingInitialICP()
   {
      YoVariableRegistry registry = new YoVariableRegistry("registry");

      DoubleYoVariable omega = new DoubleYoVariable("omega", registry);
      DoubleYoVariable defaultDoubleSupportSplitRatio = new DoubleYoVariable("defaultDoubleSupportSplitRatio", registry);
      DoubleYoVariable upcomingDoubleSupportSplitRatio = new DoubleYoVariable("upcomingDoubleSupportSplitRatio", registry);
      DoubleYoVariable exitCMPDurationInPercentOfSteptime = new DoubleYoVariable("exitCMPDurationInPercentOfSteptime", registry);
      DoubleYoVariable startOfSplineTime = new DoubleYoVariable("startOfSplineTime", registry);
      DoubleYoVariable endOfSplineTime = new DoubleYoVariable("endOfSplineTime", registry);
      DoubleYoVariable totalTrajectoryTime = new DoubleYoVariable("totalTrajectoryTime", registry);

      DoubleYoVariable currentDoubleSupportDuration = new DoubleYoVariable("currentDoubleSupportDuration", registry);
      DoubleYoVariable upcomingDoubleSupportDuration = new DoubleYoVariable("upcomingDoubleSupportDuration", registry);

      ArrayList<DoubleYoVariable> doubleSupportDurations = new ArrayList<>();
      doubleSupportDurations.add(currentDoubleSupportDuration);
      doubleSupportDurations.add(upcomingDoubleSupportDuration);

      DoubleYoVariable singleSupportDuration = new DoubleYoVariable("singleSupportDuration", registry);
      ArrayList<DoubleYoVariable> singleSupportDurations = new ArrayList<>();
      singleSupportDurations.add(singleSupportDuration);

      CurrentStateProjectionMultiplier multiplier = new CurrentStateProjectionMultiplier(registry, defaultDoubleSupportSplitRatio, upcomingDoubleSupportSplitRatio,
            startOfSplineTime, endOfSplineTime, totalTrajectoryTime);

<<<<<<< HEAD
      SwingStateEndRecursionMatrix swingStateEndRecursionMatrix = new SwingStateEndRecursionMatrix(defaultDoubleSupportSplitRatio, upcomingDoubleSupportSplitRatio,
            startOfSplineTime, endOfSplineTime, totalTrajectoryTime);
      CubicProjectionMatrix cubicProjectionMatrix = new CubicProjectionMatrix();
      CubicProjectionDerivativeMatrix cubicProjectionDerivativeMatrix = new CubicProjectionDerivativeMatrix();
=======
      SwingStateEndRecursionMatrix swingStateEndRecursionMatrix = new SwingStateEndRecursionMatrix(doubleSupportSplitRatio, startOfSplineTime, endOfSplineTime,
            totalTrajectoryTime);
      CubicMatrix cubicMatrix = new CubicMatrix();
      CubicDerivativeMatrix cubicDerivativeMatrix = new CubicDerivativeMatrix();
>>>>>>> f96a1636
      int iters = 100;
      for (int i = 0; i < iters; i++)
      {
         double omega0 = 3.0;
         double splitRatio = 0.7 * random.nextDouble();
         double exitRatio = 0.7 * random.nextDouble();

         omega.set(omega0);
         defaultDoubleSupportSplitRatio.set(splitRatio);
         upcomingDoubleSupportSplitRatio.set(splitRatio);
         exitCMPDurationInPercentOfSteptime.set(exitRatio);

         double currentDoubleSupport = 2.0 * random.nextDouble();
         double upcomingDoubleSupport = 2.0 * random.nextDouble();
         double singleSupport = 5.0 * random.nextDouble();

         currentDoubleSupportDuration.set(currentDoubleSupport);
         upcomingDoubleSupportDuration.set(upcomingDoubleSupport);
         singleSupportDuration.set(singleSupport);

         double alpha1 = random.nextDouble();
         double alpha2 = random.nextDouble();
         double startOfSpline = Math.min(alpha1, alpha2) * singleSupport;
         double endOfSpline = Math.max(alpha1, alpha2) * singleSupport;

         double segmentLength = endOfSpline - startOfSpline;
         double timeInSegment = random.nextDouble() * segmentLength;
         double timeRemainingInSegment = segmentLength - timeInSegment;

         double timeInCurrentState = timeInSegment + startOfSpline;
         double timeRemaining = singleSupport - timeInCurrentState;

         startOfSplineTime.set(startOfSpline);
         endOfSplineTime.set(endOfSpline);
         totalTrajectoryTime.set(singleSupport);

         swingStateEndRecursionMatrix.compute(doubleSupportDurations, singleSupportDurations, omega0, true);

         cubicDerivativeMatrix.setSegmentDuration(segmentLength);
         cubicDerivativeMatrix.update(timeRemainingInSegment);
         cubicMatrix.setSegmentDuration(segmentLength);
         cubicMatrix.update(timeRemainingInSegment);

         DenseMatrix64F positionMatrixOut = new DenseMatrix64F(1, 1);
         DenseMatrix64F velocityMatrixOut = new DenseMatrix64F(1, 1);
         CommonOps.mult(cubicMatrix, swingStateEndRecursionMatrix, positionMatrixOut);
         CommonOps.mult(cubicDerivativeMatrix, swingStateEndRecursionMatrix, velocityMatrixOut);

         multiplier.compute(doubleSupportDurations, singleSupportDurations, timeRemaining, true, false, omega0, true);

         Assert.assertEquals("", positionMatrixOut.get(0, 0), multiplier.getPositionMultiplier(), epsilon);
         Assert.assertEquals("", velocityMatrixOut.get(0, 0), multiplier.getVelocityMultiplier(), epsilon);

         multiplier.reset();
         Assert.assertEquals("", 0.0, multiplier.getPositionMultiplier(), epsilon);
         Assert.assertEquals("", 0.0, multiplier.getVelocityMultiplier(), epsilon);
      }
   }

   @ContinuousIntegrationTest(estimatedDuration = 1.0)
   @Test(timeout = 21000)
   public void testTwoCMPTransfer()
   {
      YoVariableRegistry registry = new YoVariableRegistry("registry");

      DoubleYoVariable omega = new DoubleYoVariable("omega", registry);
      DoubleYoVariable defaultDoubleSupportSplitRatio = new DoubleYoVariable("defaultDoubleSupportSplitRatio", registry);
      DoubleYoVariable upcomingDoubleSupportSplitRatio = new DoubleYoVariable("upcomingDoubleSupportSplitRatio", registry);
      DoubleYoVariable exitCMPDurationInPercentOfSteptime = new DoubleYoVariable("exitCMPDurationInPercentOfSteptime", registry);
      DoubleYoVariable startOfSplineTime = new DoubleYoVariable("startOfSplineTime", registry);
      DoubleYoVariable endOfSplineTime = new DoubleYoVariable("endOfSplineTime", registry);
      DoubleYoVariable totalTrajectoryTime = new DoubleYoVariable("totalTrajectoryTime", registry);

      DoubleYoVariable currentDoubleSupportDuration = new DoubleYoVariable("currentDoubleSupportDuration", registry);
      DoubleYoVariable upcomingDoubleSupportDuration = new DoubleYoVariable("upcomingDoubleSupportDuration", registry);

      ArrayList<DoubleYoVariable> doubleSupportDurations = new ArrayList<>();
      doubleSupportDurations.add(currentDoubleSupportDuration);
      doubleSupportDurations.add(upcomingDoubleSupportDuration);

      DoubleYoVariable singleSupportDuration = new DoubleYoVariable("singleSupportDuration", registry);
      ArrayList<DoubleYoVariable> singleSupportDurations = new ArrayList<>();
      singleSupportDurations.add(singleSupportDuration);

      CurrentStateProjectionMultiplier multiplier = new CurrentStateProjectionMultiplier(registry, defaultDoubleSupportSplitRatio, upcomingDoubleSupportSplitRatio,
            startOfSplineTime, endOfSplineTime, totalTrajectoryTime);
      TransferStateEndRecursionMatrix transferStateEndRecursionMatrix = new TransferStateEndRecursionMatrix();

      CubicMatrix cubicMatrix = new CubicMatrix();
      CubicDerivativeMatrix cubicDerivativeMatrix = new CubicDerivativeMatrix();

      int iters = 100;
      for (int i = 0; i < iters; i++)
      {
         double omega0 = 3.0;
         double splitRatio = 0.7 * random.nextDouble();
         double exitRatio = 0.7 * random.nextDouble();

         omega.set(omega0);
         defaultDoubleSupportSplitRatio.set(splitRatio);
         upcomingDoubleSupportSplitRatio.set(splitRatio);
         exitCMPDurationInPercentOfSteptime.set(exitRatio);

         double currentDoubleSupport = 2.0 * random.nextDouble();
         double upcomingDoubleSupport = 2.0 * random.nextDouble();
         double singleSupport = 5.0 * random.nextDouble();

         currentDoubleSupportDuration.set(currentDoubleSupport);
         upcomingDoubleSupportDuration.set(upcomingDoubleSupport);
         singleSupportDuration.set(singleSupport);

         double timeRemaining = random.nextDouble() * currentDoubleSupport;

         double alpha1 = random.nextDouble();
         double alpha2 = random.nextDouble();
         double startOfSpline = Math.min(alpha1, alpha2) * singleSupport;
         double endOfSpline = Math.max(alpha1, alpha2) * singleSupport;

         startOfSplineTime.set(startOfSpline);
         endOfSplineTime.set(endOfSpline);
         totalTrajectoryTime.set(singleSupport);

         transferStateEndRecursionMatrix.compute(currentDoubleSupport, omega0, false);

         cubicDerivativeMatrix.setSegmentDuration(currentDoubleSupport);
         cubicDerivativeMatrix.update(timeRemaining);
         cubicMatrix.setSegmentDuration(currentDoubleSupport);
         cubicMatrix.update(timeRemaining);

         DenseMatrix64F positionMatrixOut = new DenseMatrix64F(1, 1);
         DenseMatrix64F velocityMatrixOut = new DenseMatrix64F(1, 1);
         CommonOps.mult(cubicMatrix, transferStateEndRecursionMatrix, positionMatrixOut);
         CommonOps.mult(cubicDerivativeMatrix, transferStateEndRecursionMatrix, velocityMatrixOut);

         multiplier.compute(doubleSupportDurations, singleSupportDurations, timeRemaining, true, true, omega0, false);

         Assert.assertEquals("", positionMatrixOut.get(0, 0), multiplier.getPositionMultiplier(), epsilon);
         Assert.assertEquals("", velocityMatrixOut.get(0, 0), multiplier.getVelocityMultiplier(), epsilon);

         multiplier.reset();
         Assert.assertEquals("", 0.0, multiplier.getPositionMultiplier(), epsilon);
         Assert.assertEquals("", 0.0, multiplier.getVelocityMultiplier(), epsilon);
      }
   }

   @ContinuousIntegrationTest(estimatedDuration = 1.0)
   @Test(timeout = 21000)
   public void testTwoCMPTransferUsingInitialICP()
   {
      YoVariableRegistry registry = new YoVariableRegistry("registry");

      DoubleYoVariable omega = new DoubleYoVariable("omega", registry);
      DoubleYoVariable defaultDoubleSupportSplitRatio = new DoubleYoVariable("defaultDoubleSupportSplitRatio", registry);
      DoubleYoVariable upcomingDoubleSupportSplitRatio = new DoubleYoVariable("upcomingDoubleSupportSplitRatio", registry);
      DoubleYoVariable exitCMPDurationInPercentOfSteptime = new DoubleYoVariable("exitCMPDurationInPercentOfSteptime", registry);
      DoubleYoVariable startOfSplineTime = new DoubleYoVariable("startOfSplineTime", registry);
      DoubleYoVariable endOfSplineTime = new DoubleYoVariable("endOfSplineTime", registry);
      DoubleYoVariable totalTrajectoryTime = new DoubleYoVariable("totalTrajectoryTime", registry);

      DoubleYoVariable currentDoubleSupportDuration = new DoubleYoVariable("currentDoubleSupportDuration", registry);
      DoubleYoVariable upcomingDoubleSupportDuration = new DoubleYoVariable("upcomingDoubleSupportDuration", registry);

      ArrayList<DoubleYoVariable> doubleSupportDurations = new ArrayList<>();
      doubleSupportDurations.add(currentDoubleSupportDuration);
      doubleSupportDurations.add(upcomingDoubleSupportDuration);

      DoubleYoVariable singleSupportDuration = new DoubleYoVariable("singleSupportDuration", registry);
      ArrayList<DoubleYoVariable> singleSupportDurations = new ArrayList<>();
      singleSupportDurations.add(singleSupportDuration);

      CurrentStateProjectionMultiplier multiplier = new CurrentStateProjectionMultiplier(registry, defaultDoubleSupportSplitRatio, upcomingDoubleSupportSplitRatio,
            startOfSplineTime, endOfSplineTime, totalTrajectoryTime);
      TransferStateEndRecursionMatrix transferStateEndRecursionMatrix = new TransferStateEndRecursionMatrix();

      CubicMatrix cubicMatrix = new CubicMatrix();
      CubicDerivativeMatrix cubicDerivativeMatrix = new CubicDerivativeMatrix();

      int iters = 100;
      for (int i = 0; i < iters; i++)
      {
         double omega0 = 3.0;
         double splitRatio = 0.7 * random.nextDouble();
         double exitRatio = 0.7 * random.nextDouble();

         omega.set(omega0);
         defaultDoubleSupportSplitRatio.set(splitRatio);
         upcomingDoubleSupportSplitRatio.set(splitRatio);
         exitCMPDurationInPercentOfSteptime.set(exitRatio);

         double currentDoubleSupport = 2.0 * random.nextDouble();
         double upcomingDoubleSupport = 2.0 * random.nextDouble();
         double singleSupport = 5.0 * random.nextDouble();

         currentDoubleSupportDuration.set(currentDoubleSupport);
         upcomingDoubleSupportDuration.set(upcomingDoubleSupport);
         singleSupportDuration.set(singleSupport);

         double timeRemaining = random.nextDouble() * currentDoubleSupport;

         double alpha1 = random.nextDouble();
         double alpha2 = random.nextDouble();
         double startOfSpline = Math.min(alpha1, alpha2) * singleSupport;
         double endOfSpline = Math.max(alpha1, alpha2) * singleSupport;

         startOfSplineTime.set(startOfSpline);
         endOfSplineTime.set(endOfSpline);
         totalTrajectoryTime.set(singleSupport);

         transferStateEndRecursionMatrix.compute(currentDoubleSupport, omega0, true);

         cubicDerivativeMatrix.setSegmentDuration(currentDoubleSupport);
         cubicDerivativeMatrix.update(timeRemaining);
         cubicMatrix.setSegmentDuration(currentDoubleSupport);
         cubicMatrix.update(timeRemaining);

         DenseMatrix64F positionMatrixOut = new DenseMatrix64F(1, 1);
         DenseMatrix64F velocityMatrixOut = new DenseMatrix64F(1, 1);
         CommonOps.mult(cubicMatrix, transferStateEndRecursionMatrix, positionMatrixOut);
         CommonOps.mult(cubicDerivativeMatrix, transferStateEndRecursionMatrix, velocityMatrixOut);

         multiplier.compute(doubleSupportDurations, singleSupportDurations, timeRemaining, true, true, omega0, true);

         Assert.assertEquals("", positionMatrixOut.get(0, 0), multiplier.getPositionMultiplier(), epsilon);
         Assert.assertEquals("", velocityMatrixOut.get(0, 0), multiplier.getVelocityMultiplier(), epsilon);

         multiplier.reset();
         Assert.assertEquals("", 0.0, multiplier.getPositionMultiplier(), epsilon);
         Assert.assertEquals("", 0.0, multiplier.getVelocityMultiplier(), epsilon);
      }
   }

   public static void main(String[] args)
   {
      MutationTestingTools.doPITMutationTestAndOpenResult(CurrentStateProjectionMultiplierTest.class);
   }
}<|MERGE_RESOLUTION|>--- conflicted
+++ resolved
@@ -673,17 +673,10 @@
       CurrentStateProjectionMultiplier multiplier = new CurrentStateProjectionMultiplier(registry, defaultDoubleSupportSplitRatio, upcomingDoubleSupportSplitRatio,
             startOfSplineTime, endOfSplineTime, totalTrajectoryTime);
 
-<<<<<<< HEAD
       SwingStateEndRecursionMatrix swingStateEndRecursionMatrix = new SwingStateEndRecursionMatrix(defaultDoubleSupportSplitRatio, upcomingDoubleSupportSplitRatio,
             startOfSplineTime, endOfSplineTime, totalTrajectoryTime);
-      CubicProjectionMatrix cubicProjectionMatrix = new CubicProjectionMatrix();
-      CubicProjectionDerivativeMatrix cubicProjectionDerivativeMatrix = new CubicProjectionDerivativeMatrix();
-=======
-      SwingStateEndRecursionMatrix swingStateEndRecursionMatrix = new SwingStateEndRecursionMatrix(doubleSupportSplitRatio, startOfSplineTime, endOfSplineTime,
-            totalTrajectoryTime);
       CubicMatrix cubicMatrix = new CubicMatrix();
       CubicDerivativeMatrix cubicDerivativeMatrix = new CubicDerivativeMatrix();
->>>>>>> f96a1636
       int iters = 100;
       for (int i = 0; i < iters; i++)
       {
@@ -771,17 +764,10 @@
       CurrentStateProjectionMultiplier multiplier = new CurrentStateProjectionMultiplier(registry, defaultDoubleSupportSplitRatio, upcomingDoubleSupportSplitRatio,
             startOfSplineTime, endOfSplineTime, totalTrajectoryTime);
 
-<<<<<<< HEAD
       SwingStateEndRecursionMatrix swingStateEndRecursionMatrix = new SwingStateEndRecursionMatrix(defaultDoubleSupportSplitRatio, upcomingDoubleSupportSplitRatio,
             startOfSplineTime, endOfSplineTime, totalTrajectoryTime);
-      CubicProjectionMatrix cubicProjectionMatrix = new CubicProjectionMatrix();
-      CubicProjectionDerivativeMatrix cubicProjectionDerivativeMatrix = new CubicProjectionDerivativeMatrix();
-=======
-      SwingStateEndRecursionMatrix swingStateEndRecursionMatrix = new SwingStateEndRecursionMatrix(doubleSupportSplitRatio, startOfSplineTime, endOfSplineTime,
-            totalTrajectoryTime);
       CubicMatrix cubicMatrix = new CubicMatrix();
       CubicDerivativeMatrix cubicDerivativeMatrix = new CubicDerivativeMatrix();
->>>>>>> f96a1636
       int iters = 100;
       for (int i = 0; i < iters; i++)
       {
