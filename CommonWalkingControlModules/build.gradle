buildscript {
  repositories {
    maven {
      url "https://plugins.gradle.org/m2/"
    }
  }
  dependencies {
    classpath "gradle.plugin.us.ihmc.gradle:ihmc-build:0.0.19"
  }
}

apply plugin: "us.ihmc.gradle.ihmc-build"

if(!rootProject.name.equals('IHMCOpenRoboticsSoftware')) { evaluationDependsOn(':IHMCOpenRoboticsSoftware') }

sourceCompatibility = 1.8
version = "${getOpenRoboticsSoftwareProject().version}"
project.ext.fullVersion = "${getOpenRoboticsSoftwareProject().ext.fullVersion}"
project.ext.vcsUrl = "${getOpenRoboticsSoftwareProject().ext.vcsUrl}"
project.ext.licenseURL = "http://www.apache.org/licenses/LICENSE-2.0.txt"
project.ext.licenseName = "Apache License, Version 2.0"
project.ext.bintrayLicenseName = "Apache-2.0"

repositories ihmc.ihmcDefaultArtifactProxies()

repositories {
    mavenLocal()
    jcenter()
    mavenCentral()
    maven {
        url "http://artifactory.ihmc.us/artifactory/thirdparty/"
    }
}

project.sourceSets {
    main {
        java {
            srcDirs = ['src']
        }

        resources {
            srcDirs = ['src', 'resources']
        }
    }

    test {
        java {
            srcDirs = ['test', 'visualizers']
        }
    }
}

def strings = ['ihmc', 'robotics']
ihmc.configureForIHMCOpenSourceBintrayPublish(false, "mavenJava", "maven-release", strings)

dependencies {
	testCompile group: 'junit', name: 'junit', version: '4.11'

<<<<<<< HEAD
    compile group: 'us.ihmc', name: 'euclid-core', version: '0.4.4'
=======
    compile group: 'us.ihmc', name: 'euclid-core', version: '0.4.3'
    compile group: 'us.ihmc', name: 'ihmc-yovariables', version: '0.1.0'
>>>>>>> 69ef7fc5
    compile group: 'gov.nist.math', name: 'jama', version: '1.0.3'
    compile group: 'org.apache.commons', name: 'commons-lang3', version: '3.4'
    compile group: 'com.google.guava', name: 'guava', version: '18.0'
    compile group: 'us.ihmc', name: 'IHMCRealtime', version: '1.1.2'
    compile group: 'org.ejml', name: 'dense64', version: '0.30'
    compile group: 'org.ejml', name: 'core', version: '0.30'
    compile group: 'us.ihmc', name: 'IHMCNativeLibraryLoader', version: '1.0'
    compile group: 'net.java.dev.jna', name: 'jna', version: '4.1.0'
    compile group: 'net.sf.trove4j', name: 'trove4j', version: '3.0.3'
    
    testCompile group: 'us.ihmc', name: 'ihmc-continuous-integration-framework', version: '0.9.4'

    compile ihmc.getProjectDependency(":IHMCRobotModels")
    compile ihmc.getProjectDependency(":SensorProcessing")
    compile ihmc.getProjectDependency(":IHMCCommunication")
    compile ihmc.getProjectDependency(":ConvexOptimizationAdapter")
    compile ihmc.getProjectDependency(":IHMCRoboticsToolkit")
    compile ihmc.getProjectDependency(":IHMCJavaToolkit")
    compile ihmc.getProjectDependency(":IHMCJavaExtensions")
    compile group: 'us.ihmc', name: 'ihmc-commons', version: '0.11.0-alpha'
    compile ihmc.getProjectDependency(":IHMCHumanoidRobotics")
    compile ihmc.getProjectDependency(":IHMCJavaToolkit")
    compile ihmc.getProjectDependency(":IHMCJavaExtensions")
    compile group: 'us.ihmc', name: 'ihmc-commons', version: '0.11.0-alpha'
    compile ihmc.getProjectDependency(":IHMCGraphicsDescription")


	testCompile ihmc.getProjectDependency(":SimulationConstructionSet")
    testCompile ihmc.getProjectDependency(":SimulationConstructionSetTools")
	testCompile ihmc.getProjectTestDependency(":IHMCRoboticsToolkit")
	testCompile ihmc.getProjectTestDependency(":IHMCJavaExtensions")
    testCompile group: 'us.ihmc', name: 'ihmc-commons-testing', version: '0.11.0-alpha'
    testCompile ihmc.getProjectTestDependency(":IHMCRoboticsToolkit")
    testCompile ihmc.getProjectTestDependency(":ConvexOptimizationAdapter")
}

jar {
   manifest {
      attributes(
              "Created-By": "IHMC Gradle Build Script",
              "Implementation-Title": project.name,
              "Implementation-Version": project.version,
              "Implementation-Vendor": "IHMC",

              "Bundle-Name": project.name,
              "Bundle-Version": project.version,
              "Bundle-License": "${project.ext.licenseURL}",
              "Bundle-Vendor": "IHMC")
   }
}<|MERGE_RESOLUTION|>--- conflicted
+++ resolved
@@ -56,12 +56,8 @@
 dependencies {
 	testCompile group: 'junit', name: 'junit', version: '4.11'
 
-<<<<<<< HEAD
     compile group: 'us.ihmc', name: 'euclid-core', version: '0.4.4'
-=======
-    compile group: 'us.ihmc', name: 'euclid-core', version: '0.4.3'
     compile group: 'us.ihmc', name: 'ihmc-yovariables', version: '0.1.0'
->>>>>>> 69ef7fc5
     compile group: 'gov.nist.math', name: 'jama', version: '1.0.3'
     compile group: 'org.apache.commons', name: 'commons-lang3', version: '3.4'
     compile group: 'com.google.guava', name: 'guava', version: '18.0'
