--- conflicted
+++ resolved
@@ -12,9 +12,6 @@
 import us.ihmc.commonWalkingControlModules.controllerCore.command.inverseDynamics.SpatialAccelerationCommand;
 import us.ihmc.commonWalkingControlModules.momentumBasedController.feedbackController.taskspace.SpatialFeedbackController;
 import us.ihmc.euclid.tuple3D.Vector3D;
-<<<<<<< HEAD
-import us.ihmc.robotics.geometry.FrameVector;
-=======
 import us.ihmc.euclid.tuple3D.interfaces.Tuple3DReadOnly;
 import us.ihmc.robotics.geometry.FrameOrientation;
 import us.ihmc.robotics.geometry.FramePoint;
@@ -23,7 +20,6 @@
 import us.ihmc.robotics.geometry.ReferenceFrameMismatchException;
 import us.ihmc.robotics.linearAlgebra.MatrixTools;
 import us.ihmc.robotics.referenceFrames.PoseReferenceFrame;
->>>>>>> fa5e15e9
 import us.ihmc.robotics.referenceFrames.ReferenceFrame;
 import us.ihmc.robotics.screwTheory.RigidBody;
 import us.ihmc.robotics.screwTheory.SpatialAccelerationVector;
@@ -47,10 +43,6 @@
  */
 public class SpatialVelocityCommand implements InverseKinematicsCommand<SpatialVelocityCommand>
 {
-<<<<<<< HEAD
-   private boolean hasWeight;
-   private final Twist spatialVelocity = new Twist();
-=======
    /** Defines the reference frame of interest. It is attached to the end-effector. */
    private final FramePose controlFramePose = new FramePose();
 
@@ -69,7 +61,6 @@
     * Weights on a per component basis to use in the optimization function. A higher weight means
     * higher priority of this task.
     */
->>>>>>> fa5e15e9
    private final DenseMatrix64F weightVector = new DenseMatrix64F(Twist.SIZE, 1);
    /**
     * The selection matrix is used to describe the DoFs (Degrees Of Freedom) of the end-effector
@@ -106,72 +97,51 @@
     */
    public SpatialVelocityCommand()
    {
-      removeWeight();
-   }
-
-<<<<<<< HEAD
-   public void set(RigidBody base, RigidBody endEffector)
-=======
+      setAsHardConstraint();
+   }
+
    /**
     * Performs a full-depth copy of the data contained in the other command.
     */
    @Override
    public void set(SpatialVelocityCommand other)
->>>>>>> fa5e15e9
-   {
-      setBase(base);
-      setEndEffector(endEffector);
-   }
-
-   public void setBase(RigidBody base)
-   {
-      this.base = base;
-      baseName = base.getName();
-   }
-
-   public void setEndEffector(RigidBody endEffector)
-   {
-      this.endEffector = endEffector;
-      endEffectorName = endEffector.getName();
-   }
-
-   public void setPrimaryBase(RigidBody primaryBase)
-   {
-      optionalPrimaryBase = primaryBase;
-      optionalPrimaryBaseName = primaryBase.getName();
-   }
-
-   public void setWeight(double weight)
-   {
-      for (int i = 0; i < Twist.SIZE; i++)
-         weightVector.set(i, 0, weight);
-      hasWeight = weight != HARD_CONSTRAINT;
-   }
-
-   public void setWeight(double angular, double linear)
-   {
-      for (int i = 0; i < 3; i++)
-         weightVector.set(i, 0, angular);
-      for (int i = 3; i < Twist.SIZE; i++)
-         weightVector.set(i, 0, linear);
-      hasWeight = angular != HARD_CONSTRAINT && linear != HARD_CONSTRAINT;
-   }
-
-   public void setWeights(DenseMatrix64F weight)
-   {
-      hasWeight = true;
-
-      for (int i = 0; i < Twist.SIZE; i++)
-      {
-         weightVector.set(i, 0, weight.get(i, 0));
-         if (weight.get(i, 0) == HARD_CONSTRAINT)
-            hasWeight = false;
-      }
-   }
-
-<<<<<<< HEAD
-   public void setAngularWeights(Vector3D angular)
-=======
+   {
+      setWeights(other.getWeightVector());
+
+      selectionMatrix.set(other.getSelectionMatrix());
+      base = other.getBase();
+      endEffector = other.getEndEffector();
+      baseName = other.baseName;
+      endEffectorName = other.endEffectorName;
+
+      optionalPrimaryBase = other.optionalPrimaryBase;
+      optionalPrimaryBaseName = other.optionalPrimaryBaseName;
+
+      controlFramePose.setPoseIncludingFrame(endEffector.getBodyFixedFrame(), other.controlFramePose.getPosition(), other.controlFramePose.getOrientation());
+      desiredAngularVelocity.set(other.desiredAngularVelocity);
+      desiredLinearVelocity.set(other.desiredLinearVelocity);
+   }
+
+   /**
+    * Copies all the fields of the given {@link SpatialAccelerationCommand} into this except for the
+    * spatial acceleration.
+    * 
+    * @param command the command to copy the properties from. Not modified.
+    */
+   public void setProperties(SpatialAccelerationCommand command)
+   {
+      setWeights(command.getWeightVector());
+
+      selectionMatrix.set(command.getSelectionMatrix());
+      base = command.getBase();
+      endEffector = command.getEndEffector();
+      baseName = command.getBaseName();
+      endEffectorName = command.getEndEffectorName();
+
+      optionalPrimaryBase = command.getPrimaryBase();
+      optionalPrimaryBaseName = command.getPrimaryBaseName();
+   }
+
    /**
     * Specifies the rigid-body to be controlled, i.e. {@code endEffector}.
     * <p>
@@ -184,18 +154,14 @@
     * @param endEffector the rigid-body to be controlled.
     */
    public void set(RigidBody base, RigidBody endEffector)
->>>>>>> fa5e15e9
-   {
-      weightVector.set(0, 0, angular.getX());
-      weightVector.set(1, 0, angular.getY());
-      weightVector.set(2, 0, angular.getZ());
-
-      hasWeight = angular.getX() != HARD_CONSTRAINT && angular.getY() != HARD_CONSTRAINT && angular.getZ() != HARD_CONSTRAINT;
-   }
-
-<<<<<<< HEAD
-   public void setWeights(Vector3D angular, Vector3D linear)
-=======
+   {
+      this.base = base;
+      this.endEffector = endEffector;
+
+      baseName = base.getName();
+      endEffectorName = endEffector.getName();
+   }
+
    /**
     * Intermediate base located between the {@code base} and {@code endEffector}.
     * <p>
@@ -216,22 +182,11 @@
     * @param primaryBase the rigid-body to use as the primary base. Optional.
     */
    public void setPrimaryBase(RigidBody primaryBase)
->>>>>>> fa5e15e9
-   {
-      weightVector.set(0, 0, angular.getX());
-      weightVector.set(1, 0, angular.getY());
-      weightVector.set(2, 0, angular.getZ());
-      weightVector.set(3, 0, linear.getX());
-      weightVector.set(4, 0, linear.getY());
-      weightVector.set(5, 0, linear.getZ());
-
-      hasWeight = angular.getX() != HARD_CONSTRAINT && angular.getY() != HARD_CONSTRAINT && angular.getZ() != HARD_CONSTRAINT;
-      hasWeight = linear.getX() != HARD_CONSTRAINT && linear.getY() != HARD_CONSTRAINT && linear.getZ() != HARD_CONSTRAINT && hasWeight;
-   }
-
-<<<<<<< HEAD
-   public void setLinearWeightsToZero()
-=======
+   {
+      optionalPrimaryBase = primaryBase;
+      optionalPrimaryBaseName = primaryBase.getName();
+   }
+
    /**
     * Sets the desired velocity to submit for the optimization to zero.
     * <p>
@@ -248,15 +203,13 @@
     *           end-effector.
     */
    public void setSpatialVelocityToZero(ReferenceFrame controlFrame)
->>>>>>> fa5e15e9
-   {
-      for (int i = 3; i < Twist.SIZE; i++)
-         weightVector.set(i, 0, 0.0);
-   }
-
-<<<<<<< HEAD
-   public void setSpatialVelocity(Twist spatialVelocity)
-=======
+   {
+      controlFramePose.setToZero(controlFrame);
+      controlFramePose.changeFrame(endEffector.getBodyFixedFrame());
+      desiredAngularVelocity.setToZero();
+      desiredLinearVelocity.setToZero();
+   }
+
    /**
     * Sets the desired velocity to submit for the optimization.
     * <p>
@@ -283,20 +236,17 @@
     *            {@code expressedInFrame = controlFrame}.
     */
    public void setSpatialVelocity(ReferenceFrame controlFrame, Twist desiredSpatialVelocity)
->>>>>>> fa5e15e9
-   {
-      this.spatialVelocity.set(spatialVelocity);
-   }
-
-   public void setSpatialVelocity(Twist spatialVelocity, DenseMatrix64F selectionMatrix)
-   {
-      this.spatialVelocity.set(spatialVelocity);
-      this.selectionMatrix.set(selectionMatrix);
-   }
-
-<<<<<<< HEAD
-   public void setAngularVelocity(ReferenceFrame bodyFrame, ReferenceFrame baseFrame, FrameVector desiredAngularVelocity)
-=======
+   {
+      desiredSpatialVelocity.getBodyFrame().checkReferenceFrameMatch(endEffector.getBodyFixedFrame());
+      desiredSpatialVelocity.getBaseFrame().checkReferenceFrameMatch(base.getBodyFixedFrame());
+      desiredSpatialVelocity.getExpressedInFrame().checkReferenceFrameMatch(controlFrame);
+
+      controlFramePose.setToZero(controlFrame);
+      controlFramePose.changeFrame(endEffector.getBodyFixedFrame());
+      desiredSpatialVelocity.getAngularPart(desiredAngularVelocity);
+      desiredSpatialVelocity.getLinearPart(desiredLinearVelocity);
+   }
+
    /**
     * Sets the desired velocity to submit for the optimization.
     * <p>
@@ -327,23 +277,16 @@
     *            {@code desiredLineaerVelocitys} is not expressed in control frame.
     */
    public void setSpatialVelocity(ReferenceFrame controlFrame, FrameVector desiredAngularVelocity, FrameVector desiredLinearVelocity)
->>>>>>> fa5e15e9
-   {
-      spatialVelocity.setToZero(bodyFrame, baseFrame, desiredAngularVelocity.getReferenceFrame());
-      spatialVelocity.setAngularPart(desiredAngularVelocity.getVector());
-   }
-
-   public void setLinearVelocity(ReferenceFrame bodyFrame, ReferenceFrame baseFrame, FrameVector desiredLinearVelocity)
-   {
-      spatialVelocity.setToZero(bodyFrame, baseFrame, desiredLinearVelocity.getReferenceFrame());
-      spatialVelocity.setLinearPart(desiredLinearVelocity.getVector());
-      spatialVelocity.changeFrame(bodyFrame);
-   }
-
-<<<<<<< HEAD
-   @Override
-   public void set(SpatialVelocityCommand other)
-=======
+   {
+      controlFrame.checkReferenceFrameMatch(desiredAngularVelocity);
+      controlFrame.checkReferenceFrameMatch(desiredLinearVelocity);
+
+      controlFramePose.setToZero(controlFrame);
+      controlFramePose.changeFrame(endEffector.getBodyFixedFrame());
+      desiredAngularVelocity.get(this.desiredAngularVelocity);
+      desiredLinearVelocity.get(this.desiredLinearVelocity);
+   }
+
    /**
     * Sets the desired angular velocity to submit for the optimization and also set the linear part
     * to zero.
@@ -369,31 +312,17 @@
     *            control frame.
     */
    public void setAngularVelocity(ReferenceFrame controlFrame, FrameVector desiredAngularVelocity)
->>>>>>> fa5e15e9
-   {
-      hasWeight = other.hasWeight;
-      setWeights(other.getWeightVector());
-
-      spatialVelocity.set(other.getSpatialVelocity());
-      selectionMatrix.set(other.getSelectionMatrix());
-      base = other.getBase();
-      endEffector = other.getEndEffector();
-      baseName = other.baseName;
-      endEffectorName = other.endEffectorName;
-
-      optionalPrimaryBase = other.optionalPrimaryBase;
-      optionalPrimaryBaseName = other.optionalPrimaryBaseName;
-   }
-
-   /**
-<<<<<<< HEAD
-    * Copies all the fields of the given {@link SpatialAccelerationCommand} into this except for the
-    * spatial acceleration.
-    * 
-    * @param command the command to copy the properties from. Not modified.
-    */
-   public void setProperties(SpatialAccelerationCommand command)
-=======
+   {
+      controlFrame.checkReferenceFrameMatch(desiredAngularVelocity);
+
+      controlFramePose.setToZero(controlFrame);
+      controlFramePose.changeFrame(endEffector.getBodyFixedFrame());
+
+      desiredAngularVelocity.get(this.desiredAngularVelocity);
+      desiredLinearVelocity.setToZero();
+   }
+
+   /**
     * Sets the desired linear velocity to submit for the optimization and also set the angular part
     * to zero.
     * <p>
@@ -418,19 +347,14 @@
     *            control frame.
     */
    public void setLinearVelocity(ReferenceFrame controlFrame, FrameVector desiredLinearVelocity)
->>>>>>> fa5e15e9
-   {
-      hasWeight = !command.isHardConstraint();
-      setWeights(command.getWeightVector());
-
-      selectionMatrix.set(command.getSelectionMatrix());
-      base = command.getBase();
-      endEffector = command.getEndEffector();
-      baseName = command.getBaseName();
-      endEffectorName = command.getEndEffectorName();
-
-      optionalPrimaryBase = command.getPrimaryBase();
-      optionalPrimaryBaseName = command.getPrimaryBaseName();
+   {
+      controlFrame.checkReferenceFrameMatch(desiredLinearVelocity);
+
+      controlFramePose.setToZero(controlFrame);
+      controlFramePose.changeFrame(endEffector.getBodyFixedFrame());
+
+      desiredLinearVelocity.get(this.desiredLinearVelocity);
+      desiredAngularVelocity.setToZero();
    }
 
    /**
@@ -558,11 +482,6 @@
       this.selectionMatrix.set(selectionMatrix);
    }
 
-<<<<<<< HEAD
-   public boolean getHasWeight()
-   {
-      return hasWeight;
-=======
    /**
     * Sets all the weights to {@link SolverWeightLevels#HARD_CONSTRAINT} such that this command will
     * be treated as a hard constraint.
@@ -735,7 +654,6 @@
             return true;
       }
       return false;
->>>>>>> fa5e15e9
    }
 
    /**
@@ -791,11 +709,6 @@
       return weightVector;
    }
 
-<<<<<<< HEAD
-   public Twist getSpatialVelocity()
-   {
-      return spatialVelocity;
-=======
    /**
     * Packs the control frame and desired spatial velocity held in this command.
     * <p>
@@ -874,7 +787,6 @@
    {
       controlFramePose.getPositionIncludingFrame(positionToPack);
       controlFramePose.getOrientationIncludingFrame(orientationToPack);
->>>>>>> fa5e15e9
    }
 
    /**
@@ -961,19 +873,11 @@
       return optionalPrimaryBaseName;
    }
 
-<<<<<<< HEAD
-   public void removeWeight()
-   {
-      setWeight(HARD_CONSTRAINT);
-   }
-
-=======
    /**
     * {@inheritDoc}
     * 
     * @return {@link ControllerCoreCommandType#TASKSPACE}.
     */
->>>>>>> fa5e15e9
    @Override
    public ControllerCoreCommandType getCommandType()
    {
@@ -984,7 +888,7 @@
    public String toString()
    {
       String ret = getClass().getSimpleName() + ": base = " + base.getName() + ", endEffector = " + endEffector.getName() + ", linear = "
-            + spatialVelocity.getLinearPartCopy() + ", angular = " + spatialVelocity.getAngularPartCopy();
+            + desiredLinearVelocity + ", angular = " + desiredAngularVelocity;
       return ret;
    }
 }