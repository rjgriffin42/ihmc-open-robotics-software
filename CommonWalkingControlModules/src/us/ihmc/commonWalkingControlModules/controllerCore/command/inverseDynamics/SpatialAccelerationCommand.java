--- conflicted
+++ resolved
@@ -92,15 +92,12 @@
    private String endEffectorName;
    private String optionalPrimaryBaseName;
 
-<<<<<<< HEAD
    private boolean useOptionalPrimaryBaseForControl = false;
 
-=======
    /**
     * Creates an empty command. It needs to be configured before being submitted to the controller
     * core.
     */
->>>>>>> d9014830
    public SpatialAccelerationCommand()
    {
       setAsHardConstraint();
@@ -173,13 +170,11 @@
       optionalPrimaryBaseName = primaryBase.getName();
    }
 
-<<<<<<< HEAD
    public void setUsePrimaryBaseForControl(boolean usePrimaryBaseForController)
    {
       useOptionalPrimaryBaseForControl = usePrimaryBaseForController;
    }
 
-=======
    /**
     * Sets the desired acceleration to submit for the optimization to zero.
     * <p>
@@ -455,7 +450,6 @@
     * 
     * @param weight the weight value to use for this command.
     */
->>>>>>> d9014830
    public void setWeight(double weight)
    {
       for (int i = 0; i < SpatialAccelerationVector.SIZE; i++)
@@ -572,69 +566,6 @@
          weightVector.set(i, 0, 0.0);
    }
 
-<<<<<<< HEAD
-   public void setSpatialAcceleration(SpatialAccelerationVector spatialAcceleration)
-   {
-      this.spatialAcceleration.set(spatialAcceleration);
-   }
-
-   public void setAngularAcceleration(ReferenceFrame bodyFrame, ReferenceFrame baseFrame, FrameVector desiredAngularAcceleration)
-   {
-      spatialAcceleration.setToZero(bodyFrame, baseFrame, desiredAngularAcceleration.getReferenceFrame());
-      spatialAcceleration.setAngularPart(desiredAngularAcceleration.getVector());
-   }
-
-   public void setLinearAcceleration(ReferenceFrame bodyFrame, ReferenceFrame baseFrame, FrameVector desiredLinearAcceleration)
-   {
-      spatialAcceleration.setToZero(bodyFrame, baseFrame, desiredLinearAcceleration.getReferenceFrame());
-      spatialAcceleration.setLinearPart(desiredLinearAcceleration.getVector());
-      spatialAcceleration.changeFrameNoRelativeMotion(bodyFrame);
-   }
-
-   @Override
-   public void set(SpatialAccelerationCommand other)
-   {
-      hasWeight = other.hasWeight;
-      setWeights(other.getWeightVector());
-
-      spatialAcceleration.set(other.getSpatialAcceleration());
-      selectionMatrix.set(other.getSelectionMatrix());
-      base = other.getBase();
-      endEffector = other.getEndEffector();
-      baseName = other.baseName;
-      endEffectorName = other.endEffectorName;
-
-      optionalPrimaryBase = other.optionalPrimaryBase;
-      optionalPrimaryBaseName = other.optionalPrimaryBaseName;
-      useOptionalPrimaryBaseForControl = other.useOptionalPrimaryBaseForControl;
-   }
-
-   public void setSelectionMatrixToIdentity()
-   {
-      selectionMatrix.reshape(SpatialMotionVector.SIZE, SpatialMotionVector.SIZE);
-      CommonOps.setIdentity(selectionMatrix);
-   }
-
-   public void setSelectionMatrixForLinearControl()
-   {
-      selectionMatrix.reshape(3, Twist.SIZE);
-      selectionMatrix.zero();
-      selectionMatrix.set(0, 3, 1.0);
-      selectionMatrix.set(1, 4, 1.0);
-      selectionMatrix.set(2, 5, 1.0);
-   }
-
-   public void setSelectionMatrixForAngularControl()
-   {
-      selectionMatrix.reshape(3, Twist.SIZE);
-      selectionMatrix.zero();
-      selectionMatrix.set(0, 0, 1.0);
-      selectionMatrix.set(1, 1, 1.0);
-      selectionMatrix.set(2, 2, 1.0);
-   }
-
-   public void setSelectionMatrix(DenseMatrix64F selectionMatrix)
-=======
    /**
     * Sets the weights to use in the optimization problem for each translational degree of freedom
     * to zero.
@@ -645,7 +576,6 @@
     * </p>
     */
    public void setLinearWeightsToZero()
->>>>>>> d9014830
    {
       for (int i = 3; i < SpatialAccelerationVector.SIZE; i++)
          weightVector.set(i, 0, 0.0);
@@ -888,24 +818,16 @@
       return optionalPrimaryBaseName;
    }
 
-<<<<<<< HEAD
    public boolean useOptionalPrimaryBaseForControl()
    {
       return useOptionalPrimaryBaseForControl;
    }
 
-   public void removeWeight()
-   {
-      setWeight(HARD_CONSTRAINT);
-   }
-
-=======
    /**
     * {@inheritDoc}
     * 
     * @return {@link ControllerCoreCommandType#TASKSPACE}.
     */
->>>>>>> d9014830
    @Override
    public ControllerCoreCommandType getCommandType()
    {
