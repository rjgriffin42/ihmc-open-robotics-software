package us.ihmc.commonWalkingControlModules.packetConsumers;

import java.util.concurrent.atomic.AtomicInteger;

import us.ihmc.commonWalkingControlModules.packetConsumers.ObjectValidityChecker.ObjectErrorType;
import us.ihmc.communication.packets.Packet;
import us.ihmc.humanoidRobotics.communication.packets.SE3WaypointMessage;
import us.ihmc.humanoidRobotics.communication.packets.SO3WaypointMessage;
import us.ihmc.humanoidRobotics.communication.packets.Waypoint1DMessage;
<<<<<<< HEAD
=======
import us.ihmc.humanoidRobotics.communication.packets.manipulation.ArmDesiredAccelerationsMessage;
import us.ihmc.humanoidRobotics.communication.packets.manipulation.ArmDesiredAccelerationsMessage.ArmControlMode;
>>>>>>> 074ba38a
import us.ihmc.humanoidRobotics.communication.packets.manipulation.ArmTrajectoryMessage;
import us.ihmc.humanoidRobotics.communication.packets.manipulation.DesiredSteeringAnglePacket;
import us.ihmc.humanoidRobotics.communication.packets.manipulation.HandPosePacket;
import us.ihmc.humanoidRobotics.communication.packets.manipulation.HandPosePacket.DataType;
import us.ihmc.humanoidRobotics.communication.packets.manipulation.HandTrajectoryMessage;
import us.ihmc.humanoidRobotics.communication.packets.manipulation.SteeringWheelInformationPacket;
import us.ihmc.humanoidRobotics.communication.packets.manipulation.Trajectory1DMessage;
import us.ihmc.humanoidRobotics.communication.packets.walking.ChestOrientationPacket;
import us.ihmc.humanoidRobotics.communication.packets.walking.ChestTrajectoryMessage;
import us.ihmc.humanoidRobotics.communication.packets.walking.ComHeightPacket;
import us.ihmc.humanoidRobotics.communication.packets.walking.EndEffectorLoadBearingMessage;
import us.ihmc.humanoidRobotics.communication.packets.walking.FootPosePacket;
import us.ihmc.humanoidRobotics.communication.packets.walking.FootTrajectoryMessage;
import us.ihmc.humanoidRobotics.communication.packets.walking.FootstepDataListMessage;
import us.ihmc.humanoidRobotics.communication.packets.walking.FootstepDataMessage;
import us.ihmc.humanoidRobotics.communication.packets.walking.FootstepStatus;
import us.ihmc.humanoidRobotics.communication.packets.walking.HeadOrientationPacket;
import us.ihmc.humanoidRobotics.communication.packets.walking.HeadTrajectoryMessage;
import us.ihmc.humanoidRobotics.communication.packets.walking.PelvisHeightTrajectoryMessage;
import us.ihmc.humanoidRobotics.communication.packets.walking.PelvisTrajectoryMessage;
import us.ihmc.humanoidRobotics.communication.streamingData.HumanoidGlobalDataProducer;
import us.ihmc.robotics.robotSide.SideDependentList;

public abstract class PacketValidityChecker
{

   /**
    * Checks the validity of a {@link ComHeightPacket}.
    * @param packetToCheck
    * @return null if the packet is valid, or the error message.
    */
   public static String validateCoMHeightPacket(ComHeightPacket packetToCheck)
   {
      if (packetToCheck == null)
         return null;
      ObjectErrorType packetFieldErrorType = ObjectValidityChecker.validateDouble(packetToCheck.getHeightOffset());
      if (packetFieldErrorType != null)
      {
         String errorMessage = "heightOffset field " + packetFieldErrorType.getMessage();
         return errorMessage;
      }

      packetFieldErrorType = ObjectValidityChecker.validateTrajectoryTime(packetToCheck.getTrajectoryTime());
      if (packetFieldErrorType != null)
      {
         String errorMessage = "trajectoryTime field " + packetFieldErrorType.getMessage();
         return errorMessage;
      }

      return null;
   }

   /**
    * Checks the validity of a {@link HandPosePacket}.
    * @param packetToCheck
    * @param numberOfArmJoints
    * @return null if the packet is valid, or the error message.
    */
   public static String validateHandPosePacket(HandPosePacket packetToCheck, int numberOfArmJoints)
   {
      if (packetToCheck == null)
         return null;

      if (!packetToCheck.isToHomePosition())
      {
         ObjectErrorType packetFieldErrorType = ObjectValidityChecker.validateEnum(packetToCheck.getDataType());
         if (packetFieldErrorType != null)
         {
            String errorMessage = "dataType field" + packetFieldErrorType.getMessage();
            return errorMessage;
         }

         if (packetToCheck.getDataType() == DataType.HAND_POSE)
         {
            packetFieldErrorType = ObjectValidityChecker.validateTuple3d(packetToCheck.getPosition());
            if (packetFieldErrorType != null)
            {
               String errorMessage = "position field " + packetFieldErrorType.getMessage();
               return errorMessage;
            }

            packetFieldErrorType = ObjectValidityChecker.validateTuple4d(packetToCheck.getOrientation());
            if (packetFieldErrorType != null)
            {
               String errorMessage = "orientation field " + packetFieldErrorType.getMessage();
               return errorMessage;
            }

            packetFieldErrorType = ObjectValidityChecker.validateEnum(packetToCheck.getReferenceFrame());
            if (packetFieldErrorType != null)
            {
               String errorMessage = "frame field" + packetFieldErrorType.getMessage();
               return errorMessage;
            }
         }
         else
         {
            packetFieldErrorType = ObjectValidityChecker.validateArrayOfDouble(packetToCheck.getJointAngles(), numberOfArmJoints);
            if (packetFieldErrorType != null)
            {
               String errorMessage = "jointAngles field " + packetFieldErrorType.getMessage();
               return errorMessage;
            }
         }
      }

      ObjectErrorType packetFieldErrorType = ObjectValidityChecker.validateTrajectoryTime(packetToCheck.getTrajectoryTime());
      if (packetFieldErrorType != null)
      {
         String errorMessage = "trajectoryTime field " + packetFieldErrorType.getMessage();
         return errorMessage;
      }

      packetFieldErrorType = ObjectValidityChecker.validateEnum(packetToCheck.getRobotSide());
      if (packetFieldErrorType != null)
      {
         String errorMessage = "robotSide field" + packetFieldErrorType.getMessage();
         return errorMessage;
      }

      return null;
   }
   
   /**
    * Checks the validity of a {@link FootPosePacket}.
    * @param packetToCheck
    * @return null if the packet is valid, or the error message.
    */
   public static String validateFootPosePacket(FootPosePacket packetToCheck)
   {
      ObjectErrorType packetFieldErrorType = ObjectValidityChecker.validateTuple3d(packetToCheck.getPosition());
      if (packetFieldErrorType != null)
      {
         String errorMessage = "position field " + packetFieldErrorType.getMessage();
         return errorMessage;
      }

      packetFieldErrorType = ObjectValidityChecker.validateTuple4d(packetToCheck.getOrientation());
      if (packetFieldErrorType != null)
      {
         String errorMessage = "orientation field " + packetFieldErrorType.getMessage();
         return errorMessage;
      }

      packetFieldErrorType = ObjectValidityChecker.validateTrajectoryTime(packetToCheck.getTrajectoryTime());
      if (packetFieldErrorType != null)
      {
         String errorMessage = "trajectoryTime field " + packetFieldErrorType.getMessage();
         return errorMessage;
      }

      packetFieldErrorType = ObjectValidityChecker.validateEnum(packetToCheck.getRobotSide());
      if (packetFieldErrorType != null)
      {
         String errorMessage = "robotSide field" + packetFieldErrorType.getMessage();
         return errorMessage;
      }

      return null;
   }

   /**
    * Checks the validity of a {@link FootstepDataMessage}.
    * @param packetToCheck
    * @return null if the packet is valid, or the error message.
    */
<<<<<<< HEAD
   public static String validateFootstepData(FootstepDataMessage packetToCheck)
   {
      ObjectErrorType packetFieldErrorType = ObjectValidityChecker.validateEnum(packetToCheck.getRobotSide());
      if (packetFieldErrorType != null)
      {
         String errorMessage = "robotSide field" + packetFieldErrorType.getMessage();
         return errorMessage;
      }

      packetFieldErrorType = ObjectValidityChecker.validateTuple3d(packetToCheck.getLocation());
      if (packetFieldErrorType != null)
      {
         String errorMessage = "location field " + packetFieldErrorType.getMessage();
         return errorMessage;
      }

      packetFieldErrorType = ObjectValidityChecker.validateTuple4d(packetToCheck.getOrientation());
      if (packetFieldErrorType != null)
      {
         String errorMessage = "orientation field " + packetFieldErrorType.getMessage();
         return errorMessage;
      }
=======
   public static String validateFootstepDataMessage(FootstepDataMessage packetToCheck)
   {
      ObjectErrorType packetFieldErrorType;

      packetFieldErrorType = ObjectValidityChecker.validateEnum(packetToCheck.getOrigin());
      if (packetFieldErrorType != null)
         return "origin field " + packetFieldErrorType.getMessage();

      packetFieldErrorType = ObjectValidityChecker.validateEnum(packetToCheck.getRobotSide());
      if (packetFieldErrorType != null)
         return "robotSide field" + packetFieldErrorType.getMessage();

      packetFieldErrorType = ObjectValidityChecker.validateTuple3d(packetToCheck.getLocation());
      if (packetFieldErrorType != null)
         return "location field " + packetFieldErrorType.getMessage();

      packetFieldErrorType = ObjectValidityChecker.validateTuple4d(packetToCheck.getOrientation());
      if (packetFieldErrorType != null)
         return "orientation field " + packetFieldErrorType.getMessage();
>>>>>>> 074ba38a

      if (packetToCheck.getPredictedContactPoints() != null)
      {
         for (int arrayListIndex = 0; arrayListIndex < packetToCheck.getPredictedContactPoints().size(); arrayListIndex++)
         {
            packetFieldErrorType = ObjectValidityChecker.validateTuple2d(packetToCheck.getPredictedContactPoints().get(arrayListIndex));

            if (packetFieldErrorType != null)
<<<<<<< HEAD
            {
               String errorMessage = "predictedContactPoints field " + packetFieldErrorType.getMessage();
               return errorMessage;
            }

=======
               return "predictedContactPoints field " + packetFieldErrorType.getMessage();
>>>>>>> 074ba38a
         }
      }

      packetFieldErrorType = ObjectValidityChecker.validateEnum(packetToCheck.getTrajectoryType());
      if (packetFieldErrorType != null)
      {
         String errorMessage = "trajectoryType field" + packetFieldErrorType.getMessage();
         return errorMessage;
      }

      //TODO Check if thats supposed to be checked
      packetFieldErrorType = ObjectValidityChecker.validateDouble(packetToCheck.getSwingHeight());
      if (packetFieldErrorType != null)
      {
         String errorMessage = "swingHeight field " + packetFieldErrorType.getMessage();
         return errorMessage;
      }

      return null;
   }

   /**
    * Checks the validity of a {@link FootstepDataListMessage}.
    * @param packetToCheck
    * @return null if the packet is valid, or the error message.
    */
<<<<<<< HEAD
   public static String validateFootstepDataList(FootstepDataListMessage packetToCheck)
   {
      ObjectErrorType packetFieldErrorType = ObjectValidityChecker.validateDouble(packetToCheck.swingTime);
=======
   public static String validateFootstepDataListMessage(FootstepDataListMessage packetToCheck)
   {
      ObjectErrorType packetFieldErrorType;

      packetFieldErrorType = ObjectValidityChecker.validateDouble(packetToCheck.swingTime);
>>>>>>> 074ba38a
      if (packetFieldErrorType != null)
      {
         String errorMessage = "swingTime field" + packetFieldErrorType.getMessage();
         return errorMessage;
      }

      packetFieldErrorType = ObjectValidityChecker.validateDouble(packetToCheck.transferTime);
      if (packetFieldErrorType != null)
      {
         String errorMessage = "transferTime field" + packetFieldErrorType.getMessage();
         return errorMessage;
      }

      if (packetToCheck.getDataList() != null)
      {
         for (int arrayListIndex = 0; arrayListIndex < packetToCheck.getDataList().size(); arrayListIndex++)
         {
<<<<<<< HEAD
            String footstepDataListErrorMessage = validateFootstepData(packetToCheck.getDataList().get(arrayListIndex));
=======
            String footstepDataListErrorMessage = validateFootstepDataMessage(packetToCheck.getDataList().get(arrayListIndex));
>>>>>>> 074ba38a

            if (footstepDataListErrorMessage != null)
            {
               String errorMessage = "footstepDataList field contains a FootstepData in which " + footstepDataListErrorMessage;
               return errorMessage;
            }

         }
      }

      return null;
   }

   /**
    * Checks the validity of a {@link FootstepStatus}.
    * @param packetToCheck
    * @return null if the packet is valid, or the error message.
    */
   public static String validateFootstepStatus(FootstepStatus packetToCheck)
   {
      ObjectErrorType packetFieldErrorType = ObjectValidityChecker.validateTuple3d(packetToCheck.getActualFootPositionInWorld());
      if (packetFieldErrorType != null)
      {
         String errorMessage = "actualFootPositionInWorld field " + packetFieldErrorType.getMessage();
         return errorMessage;
      }

      packetFieldErrorType = ObjectValidityChecker.validateTuple4d(packetToCheck.getActualFootOrientationInWorld());
      if (packetFieldErrorType != null)
      {
         String errorMessage = "actualFootOrientationInWorld field " + packetFieldErrorType.getMessage();
         return errorMessage;
      }

      packetFieldErrorType = ObjectValidityChecker.validateEnum(packetToCheck.getStatus());
      if (packetFieldErrorType != null)
      {
         String errorMessage = "status field" + packetFieldErrorType.getMessage();
         return errorMessage;
      }

      if (packetToCheck.getFootstepIndex() < 0)
         return "footstepIndex field should be non-negative";

      return null;
   }

   /**
    * Checks the validity of a {@link ChestOrientationPacket}.
    * @param packetToCheck
    * @return null if the packet is valid, or the error message.
    */
   public static String validateChestOrientationPacket(ChestOrientationPacket packetToCheck)
   {
      // In this case the controller doesn't read the orientation
      if (!packetToCheck.isToHomeOrientation())
      {
         ObjectErrorType packetFieldErrorType = ObjectValidityChecker.validateTuple4d(packetToCheck.getOrientation());
         if (packetFieldErrorType != null)
         {
            String errorMessage = "orientation field " + packetFieldErrorType.getMessage();
            return errorMessage;
         }
      }

      ObjectErrorType packetFieldErrorType = ObjectValidityChecker.validateTrajectoryTime(packetToCheck.getTrajectoryTime());
      if (packetFieldErrorType != null)
      {
         String errorMessage = "trajectoryTime field " + packetFieldErrorType.getMessage();
         return errorMessage;
      }

      return null;
   }

   /**
    * Checks the validity of a {@link HeadOrientationPacket}.
    * @param packetToCheck
    * @return null if the packet is valid, or the error message.
    */
   public static String validateHeadOrientationPacket(HeadOrientationPacket packetToCheck)
   {
      ObjectErrorType packetFieldErrorType = ObjectValidityChecker.validateTuple4d(packetToCheck.getOrientation());
      if (packetFieldErrorType != null)
      {
         String errorMessage = "quaternion field " + packetFieldErrorType.getMessage();
         return errorMessage;
      }

      packetFieldErrorType = ObjectValidityChecker.validateTrajectoryTime(packetToCheck.getTrajectoryTime());
      if (packetFieldErrorType != null)
      {
         String errorMessage = "trajectoryTime field " + packetFieldErrorType.getMessage();
         return errorMessage;
      }

      return null;
   }

   public static boolean validateSteeringWheelInformationPacket(SteeringWheelInformationPacket packet, SideDependentList<AtomicInteger> steeringWheelIdAtomic, HumanoidGlobalDataProducer globalDataProducer)
   {
      boolean packetIsValid = true;

      if (packet.getRobotSide() == null)
      {
         packetIsValid = false;
         globalDataProducer.notifyInvalidPacketReceived(SteeringWheelInformationPacket.class, "Steering hand side missing");
      }

      if (packet.getSteeringWheelCenter() == null)
      {
         packetIsValid = false;
         globalDataProducer.notifyInvalidPacketReceived(SteeringWheelInformationPacket.class, "Steering wheel center missing");
      }

      if (packet.getSteeringWheelRotationAxis() == null)
      {
         packetIsValid = false;
         globalDataProducer.notifyInvalidPacketReceived(SteeringWheelInformationPacket.class, "Steering wheel rotation axis missing");
      }

      if (packet.getSteeringWheelZeroAxis() == null)
      {
         packetIsValid = false;
         globalDataProducer.notifyInvalidPacketReceived(SteeringWheelInformationPacket.class, "Steering wheel zero axis missing");
      }

      if (Double.isNaN(packet.getSteeringWheelRadius()))
      {
         packetIsValid = false;
         globalDataProducer.notifyInvalidPacketReceived(SteeringWheelInformationPacket.class, "Steering wheel radius missing");
      }

      if (packet.getSteeringWheelId() <= 0)
      {
         packetIsValid = false;
         globalDataProducer.notifyInvalidPacketReceived(SteeringWheelInformationPacket.class, "Invalid steering wheel ID, must be greater than or equal to 1");
      }

      if (packet.getSteeringWheelId() == steeringWheelIdAtomic.get(packet.getRobotSide()).get())
      {
         packetIsValid = false;
         globalDataProducer.notifyInvalidPacketReceived(SteeringWheelInformationPacket.class,
               "Invalid steering wheel ID, must be different than the previous ID");
      }

      ObjectErrorType errorType = ObjectValidityChecker.validateTuple3d(packet.getSteeringWheelCenter());

      if (errorType != null)
      {
         packetIsValid = false;
         globalDataProducer.notifyInvalidPacketReceived(SteeringWheelInformationPacket.class, "Steering wheel center " + errorType.getMessage());
      }

      errorType = ObjectValidityChecker.validateTuple3d(packet.getSteeringWheelRotationAxis());

      if (errorType != null)
      {
         packetIsValid = false;
         globalDataProducer.notifyInvalidPacketReceived(SteeringWheelInformationPacket.class, "Steering wheel rotation axis " + errorType.getMessage());
      }

      errorType = ObjectValidityChecker.validateTuple3d(packet.getSteeringWheelCenter());

      if (errorType != null)
      {
         packetIsValid = false;
         globalDataProducer.notifyInvalidPacketReceived(SteeringWheelInformationPacket.class, "Steering wheel zero axis " + errorType.getMessage());
      }

      return packetIsValid;
   }

   public static boolean validateDesiredSteeringAnglePacket(DesiredSteeringAnglePacket packet, SideDependentList<AtomicInteger> steeringWheelIdAtomic, HumanoidGlobalDataProducer globalDataProducer)
   {
      boolean packetIsValid = true;

      if (Double.isNaN(packet.getDesiredAbsoluteSteeringAngle()))
      {
         packetIsValid = false;
         globalDataProducer.notifyInvalidPacketReceived(DesiredSteeringAnglePacket.class, "Desired steering angle missing");
      }

      if (steeringWheelIdAtomic.get(packet.getRobotSide()).get() == -1)
      {
         packetIsValid = false;
         globalDataProducer.notifyInvalidPacketReceived(DesiredSteeringAnglePacket.class, "Never received SteeringWheelInformationPacket");
      }

      if (packet.getSteeringWheelId() <= 0)
      {
         packetIsValid = false;
         globalDataProducer.notifyInvalidPacketReceived(DesiredSteeringAnglePacket.class, "Invalid steering wheel ID, must be greater than or equal to 1");
      }

      if (packet.getSteeringWheelId() != steeringWheelIdAtomic.get(packet.getRobotSide()).get())
      {
         packetIsValid = false;
         globalDataProducer.notifyInvalidPacketReceived(DesiredSteeringAnglePacket.class,
               "Unexpected steering wheel ID, probably dropped the last SteeringWheelInformationPacket");
      }

      return packetIsValid;
   }

   public static boolean validateHandTrajectoryMessage(HandTrajectoryMessage handTrajectoryMessage, HumanoidGlobalDataProducer globalDataProducer)
   {
<<<<<<< HEAD
      String errorMessage = validatePacket(handTrajectoryMessage);
=======
      String errorMessage = validatePacket(handTrajectoryMessage, true);
>>>>>>> 074ba38a
      if (errorMessage != null)
         return false;

      ObjectErrorType errorType;
      SE3WaypointMessage previousWaypoint = null;

      if (handTrajectoryMessage.getNumberOfWaypoints() == 0)
      {
         errorMessage = "Received trajectory message with no waypoint.";
         globalDataProducer.notifyInvalidPacketReceived(handTrajectoryMessage.getClass(), errorMessage);
      }

      for (int i = 0; i < handTrajectoryMessage.getNumberOfWaypoints(); i++)
      {
         SE3WaypointMessage waypoint = handTrajectoryMessage.getWaypoint(i);
<<<<<<< HEAD
         errorMessage = validateSE3WaypointMessage(waypoint, previousWaypoint);
=======
         errorMessage = validateSE3WaypointMessage(waypoint, previousWaypoint, false);
>>>>>>> 074ba38a
         if (errorMessage != null)
         {
            errorMessage = "The " + i + "th " + errorMessage;
            globalDataProducer.notifyInvalidPacketReceived(handTrajectoryMessage.getClass(), errorMessage);
            return false;
         }
      }

      errorType = ObjectValidityChecker.validateEnum(handTrajectoryMessage.getRobotSide());
      if (errorType != null)
      {
         errorMessage = "robotSide field " + errorType.getMessage();
         globalDataProducer.notifyInvalidPacketReceived(handTrajectoryMessage.getClass(), errorMessage);
         return false;
      }

      return true;
   }

   public static boolean validateArmTrajectoryMessage(ArmTrajectoryMessage armTrajectoryMessage, HumanoidGlobalDataProducer globalDataProducer)
   {
<<<<<<< HEAD
      ObjectErrorType packetFieldErrorType = ObjectValidityChecker.validateEnum(armTrajectoryMessage.robotSide);
      if (packetFieldErrorType != null)
      {
         String errorMessage = "robotSide field" + packetFieldErrorType.getMessage();
=======
      String errorMessage = validatePacket(armTrajectoryMessage, true);
      if (errorMessage != null)
         return false;

      ObjectErrorType packetFieldErrorType = ObjectValidityChecker.validateEnum(armTrajectoryMessage.robotSide);
      if (packetFieldErrorType != null)
      {
         errorMessage = "robotSide field" + packetFieldErrorType.getMessage();
>>>>>>> 074ba38a
         globalDataProducer.notifyInvalidPacketReceived(ArmTrajectoryMessage.class, errorMessage);
         return false;
      }
      
      if (armTrajectoryMessage.jointTrajectory1DMessages == null)
      {
<<<<<<< HEAD
         String errorMessage = "Trajectory pointes are empty.";
=======
         errorMessage = "Trajectory points are empty.";
>>>>>>> 074ba38a
         globalDataProducer.notifyInvalidPacketReceived(ArmTrajectoryMessage.class, errorMessage);
         return false;
      }
      
      int numberOfJoints = armTrajectoryMessage.getNumberOfJoints();
      if (numberOfJoints == 0)
      {
<<<<<<< HEAD
         String errorMessage = "ArmJointTrajectoryPacket does not contain any points";
=======
         errorMessage = "ArmJointTrajectoryPacket does not contain any points";
>>>>>>> 074ba38a
         globalDataProducer.notifyInvalidPacketReceived(ArmTrajectoryMessage.class, errorMessage);
         return false;
      }
      
      for (int jointIndex = 0; jointIndex < numberOfJoints; jointIndex++)
      {
         Trajectory1DMessage jointTrajectory1DMessage = armTrajectoryMessage.getJointTrajectory(jointIndex);
<<<<<<< HEAD
         String errorMessage = validateJointTrajectory1DMessage(jointTrajectory1DMessage);
=======
         errorMessage = validateJointTrajectory1DMessage(jointTrajectory1DMessage, false);
>>>>>>> 074ba38a
         if (errorMessage != null)
         {
            errorMessage = "Error with the " + jointIndex + " jointTrajectory1DMessage: " + errorMessage;

            globalDataProducer.notifyInvalidPacketReceived(ArmTrajectoryMessage.class, errorMessage);
            return false;
         }
      }

      return true;
   }

   public static boolean validateHeadTrajectoryMessage(HeadTrajectoryMessage headTrajectoryMessage, HumanoidGlobalDataProducer globalDataProducer)
   {
<<<<<<< HEAD
      String errorMessage = validatePacket(headTrajectoryMessage);
=======
      String errorMessage = validatePacket(headTrajectoryMessage, true);
>>>>>>> 074ba38a
      if (errorMessage != null)
         return false;

      SO3WaypointMessage previousWaypoint = null;

      if (headTrajectoryMessage.getNumberOfWaypoints() == 0)
      {
         errorMessage = "Received trajectory message with no waypoint.";
         globalDataProducer.notifyInvalidPacketReceived(headTrajectoryMessage.getClass(), errorMessage);
      }

      for (int i = 0; i < headTrajectoryMessage.getNumberOfWaypoints(); i++)
      {
         SO3WaypointMessage waypoint = headTrajectoryMessage.getWaypoint(i);
<<<<<<< HEAD
         errorMessage = validateSO3WaypointMessage(waypoint, previousWaypoint);
=======
         errorMessage = validateSO3WaypointMessage(waypoint, previousWaypoint, false);
>>>>>>> 074ba38a
         if (errorMessage != null)
         {
            errorMessage = "The " + i + "th " + errorMessage;
            globalDataProducer.notifyInvalidPacketReceived(headTrajectoryMessage.getClass(), errorMessage);
            return false;
         }
      }

      return true;
   }

   public static boolean validateChestTrajectoryMessage(ChestTrajectoryMessage chestTrajectoryMessage, HumanoidGlobalDataProducer globalDataProducer)
   {
<<<<<<< HEAD
      String errorMessage = validatePacket(chestTrajectoryMessage);
=======
      String errorMessage = validatePacket(chestTrajectoryMessage, true);
>>>>>>> 074ba38a
      if (errorMessage != null)
         return false;

      SO3WaypointMessage previousWaypoint = null;

      if (chestTrajectoryMessage.getNumberOfWaypoints() == 0)
      {
         errorMessage = "Received trajectory message with no waypoint.";
         globalDataProducer.notifyInvalidPacketReceived(chestTrajectoryMessage.getClass(), errorMessage);
      }

      for (int i = 0; i < chestTrajectoryMessage.getNumberOfWaypoints(); i++)
      {
         SO3WaypointMessage waypoint = chestTrajectoryMessage.getWaypoint(i);
<<<<<<< HEAD
         errorMessage = validateSO3WaypointMessage(waypoint, previousWaypoint);
=======
         errorMessage = validateSO3WaypointMessage(waypoint, previousWaypoint, false);
>>>>>>> 074ba38a
         if (errorMessage != null)
         {
            errorMessage = "The " + i + "th " + errorMessage;
            globalDataProducer.notifyInvalidPacketReceived(chestTrajectoryMessage.getClass(), errorMessage);
            return false;
         }
      }

      return true;
   }

   public static boolean validatePelvisTrajectoryMessage(PelvisTrajectoryMessage pelvisTrajectoryMessage, HumanoidGlobalDataProducer globalDataProducer)
   {
<<<<<<< HEAD
      String errorMessage = validatePacket(pelvisTrajectoryMessage);
=======
      String errorMessage = validatePacket(pelvisTrajectoryMessage, true);
>>>>>>> 074ba38a
      if (errorMessage != null)
         return false;

      SE3WaypointMessage previousWaypoint = null;

      if (pelvisTrajectoryMessage.getNumberOfWaypoints() == 0)
      {
         errorMessage = "Received trajectory message with no waypoint.";
         globalDataProducer.notifyInvalidPacketReceived(pelvisTrajectoryMessage.getClass(), errorMessage);
      }

      for (int i = 0; i < pelvisTrajectoryMessage.getNumberOfWaypoints(); i++)
      {
         SE3WaypointMessage waypoint = pelvisTrajectoryMessage.getWaypoint(i);
<<<<<<< HEAD
         errorMessage = validateSE3WaypointMessage(waypoint, previousWaypoint);
=======
         errorMessage = validateSE3WaypointMessage(waypoint, previousWaypoint, false);
>>>>>>> 074ba38a
         if (errorMessage != null)
         {
            errorMessage = "The " + i + "th " + errorMessage;
            globalDataProducer.notifyInvalidPacketReceived(pelvisTrajectoryMessage.getClass(), errorMessage);
            return false;
         }
      }

      return true;
   }

   public static boolean validateFootTrajectoryMessage(FootTrajectoryMessage footTrajectoryMessage, HumanoidGlobalDataProducer globalDataProducer)
   {
<<<<<<< HEAD
      String errorMessage = validatePacket(footTrajectoryMessage);
=======
      String errorMessage = validatePacket(footTrajectoryMessage, true);
>>>>>>> 074ba38a
      if (errorMessage != null)
         return false;

      ObjectErrorType errorType;
      SE3WaypointMessage previousWaypoint = null;

      if (footTrajectoryMessage.getNumberOfWaypoints() == 0)
      {
         errorMessage = "Received trajectory message with no waypoint.";
         globalDataProducer.notifyInvalidPacketReceived(footTrajectoryMessage.getClass(), errorMessage);
      }

      for (int i = 0; i < footTrajectoryMessage.getNumberOfWaypoints(); i++)
      {
         SE3WaypointMessage waypoint = footTrajectoryMessage.getWaypoint(i);
<<<<<<< HEAD
         errorMessage = validateSE3WaypointMessage(waypoint, previousWaypoint);
=======
         errorMessage = validateSE3WaypointMessage(waypoint, previousWaypoint, false);
>>>>>>> 074ba38a
         if (errorMessage != null)
         {
            errorMessage = "The " + i + "th " + errorMessage;
            globalDataProducer.notifyInvalidPacketReceived(footTrajectoryMessage.getClass(), errorMessage);
            return false;
         }
      }

      errorType = ObjectValidityChecker.validateEnum(footTrajectoryMessage.getRobotSide());
      if (errorType != null)
      {
         errorMessage = "robotSide field " + errorType.getMessage();
         globalDataProducer.notifyInvalidPacketReceived(footTrajectoryMessage.getClass(), errorMessage);
         return false;
      }

      return true;
   }

   public static boolean validateEndEffectorLoadBearingMessage(EndEffectorLoadBearingMessage endEffectorLoadBearingMessage, HumanoidGlobalDataProducer globalDataProducer)
   {
<<<<<<< HEAD
      String errorMessage = validatePacket(endEffectorLoadBearingMessage);
=======
      String errorMessage = validatePacket(endEffectorLoadBearingMessage, true);
>>>>>>> 074ba38a
      if (errorMessage != null)
         return false;

      ObjectErrorType errorType;

      errorType = ObjectValidityChecker.validateEnum(endEffectorLoadBearingMessage.getEndEffector());
      if (errorType != null)
      {
         errorMessage = "endEffector field " + errorType.getMessage();
         globalDataProducer.notifyInvalidPacketReceived(endEffectorLoadBearingMessage.getClass(), errorMessage);
         return false;
      }

      if (endEffectorLoadBearingMessage.getEndEffector().isRobotSideNeeded())
      {
         errorType = ObjectValidityChecker.validateEnum(endEffectorLoadBearingMessage.getRobotSide());
         if (endEffectorLoadBearingMessage.getRobotSide() == null)
         {
            errorMessage = "robotSide field is null. It is required for the endEffector " + endEffectorLoadBearingMessage.getEndEffector();
            globalDataProducer.notifyInvalidPacketReceived(endEffectorLoadBearingMessage.getClass(), errorMessage);
            return false;
         }
      }

      return true;
   }

   public static boolean validatePelvisHeightTrajectoryMessage(PelvisHeightTrajectoryMessage pelvisHeightTrajectoryMessage, HumanoidGlobalDataProducer globalDataProducer)
   {
<<<<<<< HEAD
      String errorMessage = validatePacket(pelvisHeightTrajectoryMessage);
=======
      String errorMessage = validatePacket(pelvisHeightTrajectoryMessage, true);
>>>>>>> 074ba38a
      if (errorMessage != null)
         return false;

      Waypoint1DMessage previousWaypoint = null;

      if (pelvisHeightTrajectoryMessage.getNumberOfWaypoints() == 0)
      {
         errorMessage = "Received trajectory message with no waypoint.";
         globalDataProducer.notifyInvalidPacketReceived(pelvisHeightTrajectoryMessage.getClass(), errorMessage);
      }

      for (int i = 0; i < pelvisHeightTrajectoryMessage.getNumberOfWaypoints(); i++)
      {
         Waypoint1DMessage waypoint = pelvisHeightTrajectoryMessage.getWaypoint(i);
<<<<<<< HEAD
         errorMessage = validateWaypoint1DMessage(waypoint, previousWaypoint);
=======
         errorMessage = validateWaypoint1DMessage(waypoint, previousWaypoint, false);
>>>>>>> 074ba38a
         if (errorMessage != null)
         {
            errorMessage = "The " + i + "th " + errorMessage;
            globalDataProducer.notifyInvalidPacketReceived(pelvisHeightTrajectoryMessage.getClass(), errorMessage);
            return false;
         }
      }

      return true;
   }

<<<<<<< HEAD
   private static String validateSE3WaypointMessage(SE3WaypointMessage se3Waypoint, SE3WaypointMessage previousSE3Waypoint)
   {
      String errorMessage = validatePacket(se3Waypoint);
=======
   public static boolean validateArmDesiredAccelerationsMessage(ArmDesiredAccelerationsMessage armDesiredAccelerationsMessage, HumanoidGlobalDataProducer globalDataProducer)
   {
      String errorMessage = validatePacket(armDesiredAccelerationsMessage, true);
      if (errorMessage != null)
         return false;

      ObjectErrorType packetFieldErrorType = ObjectValidityChecker.validateEnum(armDesiredAccelerationsMessage.robotSide);
      if (packetFieldErrorType != null)
      {
         errorMessage = "robotSide field" + packetFieldErrorType.getMessage();
         globalDataProducer.notifyInvalidPacketReceived(ArmDesiredAccelerationsMessage.class, errorMessage);
         return false;
      }

      packetFieldErrorType = ObjectValidityChecker.validateEnum(armDesiredAccelerationsMessage.armControlMode);
      if (packetFieldErrorType != null)
      {
         errorMessage = "armControlMode field" + packetFieldErrorType.getMessage();
         globalDataProducer.notifyInvalidPacketReceived(ArmDesiredAccelerationsMessage.class, errorMessage);
         return false;
      }
      
      boolean isInUserControlMode = armDesiredAccelerationsMessage.armControlMode == ArmControlMode.USER_CONTROL_MODE;
      if (isInUserControlMode && armDesiredAccelerationsMessage.armDesiredJointAccelerations == null)
      {
         errorMessage = "The field with desired joint acceleration is empty.";
         globalDataProducer.notifyInvalidPacketReceived(ArmDesiredAccelerationsMessage.class, errorMessage);
         return false;
      }
      
      if (isInUserControlMode && armDesiredAccelerationsMessage.getNumberOfJoints() == 0)
      {
         errorMessage = "The field with desired joint acceleration is empty.";
         globalDataProducer.notifyInvalidPacketReceived(ArmDesiredAccelerationsMessage.class, errorMessage);
         return false;
      }

      return true;
   }

   private static String validateSE3WaypointMessage(SE3WaypointMessage se3Waypoint, SE3WaypointMessage previousSE3Waypoint, boolean checkId)
   {
      String errorMessage = validatePacket(se3Waypoint, checkId);
>>>>>>> 074ba38a
      if (errorMessage != null)
         return errorMessage;

      ObjectErrorType errorType;

<<<<<<< HEAD
      errorType = ObjectValidityChecker.validateTuple3d(se3Waypoint.getPosition());
      if (errorType != null)
         return "SE3 waypoint position field " + errorType.getMessage();

      errorType = ObjectValidityChecker.validateTuple4d(se3Waypoint.getOrientation());
      if (errorType != null)
         return "SE3 waypoint orientation field " + errorType.getMessage();

      errorType = ObjectValidityChecker.validateTuple3d(se3Waypoint.getLinearVelocity());
      if (errorType != null)
         return "SE3 waypoint linear velocity field " + errorType.getMessage();

      errorType = ObjectValidityChecker.validateTuple3d(se3Waypoint.getAngularVelocity());
=======
      errorType = ObjectValidityChecker.validateTuple3d(se3Waypoint.position);
      if (errorType != null)
         return "SE3 waypoint position field " + errorType.getMessage();

      errorType = ObjectValidityChecker.validateTuple4d(se3Waypoint.orientation);
      if (errorType != null)
         return "SE3 waypoint orientation field " + errorType.getMessage();

      errorType = ObjectValidityChecker.validateTuple3d(se3Waypoint.linearVelocity);
      if (errorType != null)
         return "SE3 waypoint linear velocity field " + errorType.getMessage();

      errorType = ObjectValidityChecker.validateTuple3d(se3Waypoint.angularVelocity);
>>>>>>> 074ba38a
      if (errorType != null)
         return "SE3 waypoint angular velocity field " + errorType.getMessage();;

      double subTrajectoryTime = se3Waypoint.getTime();
      if (previousSE3Waypoint != null)
         subTrajectoryTime -= previousSE3Waypoint.getTime();
         
      errorType = ObjectValidityChecker.validateTrajectoryTime(subTrajectoryTime);
      if (errorType != null)
         return "SE3 waypoint time (relative to previous waypoint) " + errorType.getMessage();

      return null;
   }

<<<<<<< HEAD
   private static String validateSO3WaypointMessage(SO3WaypointMessage so3Waypoint, SO3WaypointMessage previousSO3Waypoint)
   {
      String errorMessage = validatePacket(so3Waypoint);
=======
   private static String validateSO3WaypointMessage(SO3WaypointMessage so3Waypoint, SO3WaypointMessage previousSO3Waypoint, boolean checkId)
   {
      String errorMessage = validatePacket(so3Waypoint, checkId);
>>>>>>> 074ba38a
      if (errorMessage != null)
         return errorMessage;

      ObjectErrorType errorType;

<<<<<<< HEAD
      errorType = ObjectValidityChecker.validateTuple4d(so3Waypoint.getOrientation());
      if (errorType != null)
         return "SO3 waypoint orientation field " + errorType.getMessage();;

      errorType = ObjectValidityChecker.validateTuple3d(so3Waypoint.getAngularVelocity());
=======
      errorType = ObjectValidityChecker.validateTuple4d(so3Waypoint.orientation);
      if (errorType != null)
         return "SO3 waypoint orientation field " + errorType.getMessage();;

      errorType = ObjectValidityChecker.validateTuple3d(so3Waypoint.angularVelocity);
>>>>>>> 074ba38a
      if (errorType != null)
         return "SO3 waypoint angular velocity field " + errorType.getMessage();

      double subTrajectoryTime = so3Waypoint.getTime();
      if (previousSO3Waypoint != null)
         subTrajectoryTime -= previousSO3Waypoint.getTime();
         
      errorType = ObjectValidityChecker.validateTrajectoryTime(subTrajectoryTime);
      if (errorType != null)
         return "SO3 waypoint time (relative to previous waypoint) " + errorType.getMessage();

      return null;
   }

<<<<<<< HEAD
   private static String validateWaypoint1DMessage(Waypoint1DMessage waypoint1D, Waypoint1DMessage previousWaypoint1D)
   {
      String errorMessage = validatePacket(waypoint1D);
=======
   private static String validateWaypoint1DMessage(Waypoint1DMessage waypoint1D, Waypoint1DMessage previousWaypoint1D, boolean checkId)
   {
      String errorMessage = validatePacket(waypoint1D, checkId);
>>>>>>> 074ba38a
      if (errorMessage != null)
         return errorMessage;

      ObjectErrorType errorType;

      errorType = ObjectValidityChecker.validateDouble(waypoint1D.getPosition());
      if (errorType != null)
         return "1D waypoint orientation field " + errorType.getMessage();

      errorType = ObjectValidityChecker.validateDouble(waypoint1D.getVelocity());
      if (errorType != null)
         return "1D waypoint angular velocity field " + errorType.getMessage();

      double subTrajectoryTime = waypoint1D.getTime();
      if (previousWaypoint1D != null)
         subTrajectoryTime -= previousWaypoint1D.getTime();
         
      errorType = ObjectValidityChecker.validateTrajectoryTime(subTrajectoryTime);
      if (errorType != null)
         return "1D waypoint time (relative to previous waypoint) " + errorType.getMessage();

      return null;
   }

   private final static double MAX_ACCEPTED_JOINT_VELOCITY = 100.0;

<<<<<<< HEAD
   public static String validateJointTrajectory1DMessage(Trajectory1DMessage jointTrajectory1DMessage)
   {
      String errorMessage = validatePacket(jointTrajectory1DMessage);
=======
   public static String validateJointTrajectory1DMessage(Trajectory1DMessage jointTrajectory1DMessage, boolean checkId)
   {
      String errorMessage = validatePacket(jointTrajectory1DMessage, checkId);
>>>>>>> 074ba38a
      if (errorMessage != null)
         return errorMessage;

      Waypoint1DMessage previousWaypoint = null;

      if (jointTrajectory1DMessage.getNumberOfWaypoints() == 0)
         return "The joint trajectory message has no waypoint.";

      for (int i = 0; i < jointTrajectory1DMessage.getNumberOfWaypoints(); i++)
      {
         Waypoint1DMessage waypoint = jointTrajectory1DMessage.getWaypoint(i);
<<<<<<< HEAD
         errorMessage = validateWaypoint1DMessage(waypoint, previousWaypoint);
=======
         errorMessage = validateWaypoint1DMessage(waypoint, previousWaypoint, false);
>>>>>>> 074ba38a
         if (errorMessage != null)
            return "The " + i + "th " + errorMessage;
      }

      for (int waypointIndex = 0; waypointIndex < jointTrajectory1DMessage.getNumberOfWaypoints(); waypointIndex++)
      {
         Waypoint1DMessage waypoint = jointTrajectory1DMessage.getWaypoint(waypointIndex);
         double waypointPosition = waypoint.getPosition();

         if (Math.abs(waypointPosition) > Math.PI)
            return "The " + waypointIndex + "th waypoint position is unreasonable: " + waypointPosition;

         double waypointVelocity = waypoint.getVelocity();

         if (Math.abs(waypointVelocity) > MAX_ACCEPTED_JOINT_VELOCITY)
            return "The " + waypointIndex + "th waypoint velocity is unreasonable: " + waypointVelocity;
      }

      return null;
   }

<<<<<<< HEAD
   public static String validatePacket(Packet<?> packet)
   {
      if (packet == null)
         return "is null.";
      if (packet.getUniqueId() <= 0)
=======
   public static String validatePacket(Packet<?> packet, boolean checkId)
   {
      if (packet == null)
         return "is null.";
      if (checkId && packet.getUniqueId() == Packet.INVALID_MESSAGE_ID)
>>>>>>> 074ba38a
         return "invalid id.";
      return null;
   }
}<|MERGE_RESOLUTION|>--- conflicted
+++ resolved
@@ -7,11 +7,8 @@
 import us.ihmc.humanoidRobotics.communication.packets.SE3WaypointMessage;
 import us.ihmc.humanoidRobotics.communication.packets.SO3WaypointMessage;
 import us.ihmc.humanoidRobotics.communication.packets.Waypoint1DMessage;
-<<<<<<< HEAD
-=======
 import us.ihmc.humanoidRobotics.communication.packets.manipulation.ArmDesiredAccelerationsMessage;
 import us.ihmc.humanoidRobotics.communication.packets.manipulation.ArmDesiredAccelerationsMessage.ArmControlMode;
->>>>>>> 074ba38a
 import us.ihmc.humanoidRobotics.communication.packets.manipulation.ArmTrajectoryMessage;
 import us.ihmc.humanoidRobotics.communication.packets.manipulation.DesiredSteeringAnglePacket;
 import us.ihmc.humanoidRobotics.communication.packets.manipulation.HandPosePacket;
@@ -178,50 +175,25 @@
     * @param packetToCheck
     * @return null if the packet is valid, or the error message.
     */
-<<<<<<< HEAD
-   public static String validateFootstepData(FootstepDataMessage packetToCheck)
-   {
-      ObjectErrorType packetFieldErrorType = ObjectValidityChecker.validateEnum(packetToCheck.getRobotSide());
-      if (packetFieldErrorType != null)
-      {
-         String errorMessage = "robotSide field" + packetFieldErrorType.getMessage();
-         return errorMessage;
-      }
+   public static String validateFootstepDataMessage(FootstepDataMessage packetToCheck)
+   {
+      ObjectErrorType packetFieldErrorType;
+
+      packetFieldErrorType = ObjectValidityChecker.validateEnum(packetToCheck.getOrigin());
+      if (packetFieldErrorType != null)
+         return "origin field " + packetFieldErrorType.getMessage();
+
+      packetFieldErrorType = ObjectValidityChecker.validateEnum(packetToCheck.getRobotSide());
+      if (packetFieldErrorType != null)
+         return "robotSide field" + packetFieldErrorType.getMessage();
 
       packetFieldErrorType = ObjectValidityChecker.validateTuple3d(packetToCheck.getLocation());
       if (packetFieldErrorType != null)
-      {
-         String errorMessage = "location field " + packetFieldErrorType.getMessage();
-         return errorMessage;
-      }
+         return "location field " + packetFieldErrorType.getMessage();
 
       packetFieldErrorType = ObjectValidityChecker.validateTuple4d(packetToCheck.getOrientation());
       if (packetFieldErrorType != null)
-      {
-         String errorMessage = "orientation field " + packetFieldErrorType.getMessage();
-         return errorMessage;
-      }
-=======
-   public static String validateFootstepDataMessage(FootstepDataMessage packetToCheck)
-   {
-      ObjectErrorType packetFieldErrorType;
-
-      packetFieldErrorType = ObjectValidityChecker.validateEnum(packetToCheck.getOrigin());
-      if (packetFieldErrorType != null)
-         return "origin field " + packetFieldErrorType.getMessage();
-
-      packetFieldErrorType = ObjectValidityChecker.validateEnum(packetToCheck.getRobotSide());
-      if (packetFieldErrorType != null)
-         return "robotSide field" + packetFieldErrorType.getMessage();
-
-      packetFieldErrorType = ObjectValidityChecker.validateTuple3d(packetToCheck.getLocation());
-      if (packetFieldErrorType != null)
-         return "location field " + packetFieldErrorType.getMessage();
-
-      packetFieldErrorType = ObjectValidityChecker.validateTuple4d(packetToCheck.getOrientation());
-      if (packetFieldErrorType != null)
          return "orientation field " + packetFieldErrorType.getMessage();
->>>>>>> 074ba38a
 
       if (packetToCheck.getPredictedContactPoints() != null)
       {
@@ -230,15 +202,7 @@
             packetFieldErrorType = ObjectValidityChecker.validateTuple2d(packetToCheck.getPredictedContactPoints().get(arrayListIndex));
 
             if (packetFieldErrorType != null)
-<<<<<<< HEAD
-            {
-               String errorMessage = "predictedContactPoints field " + packetFieldErrorType.getMessage();
-               return errorMessage;
-            }
-
-=======
                return "predictedContactPoints field " + packetFieldErrorType.getMessage();
->>>>>>> 074ba38a
          }
       }
 
@@ -265,17 +229,11 @@
     * @param packetToCheck
     * @return null if the packet is valid, or the error message.
     */
-<<<<<<< HEAD
-   public static String validateFootstepDataList(FootstepDataListMessage packetToCheck)
-   {
-      ObjectErrorType packetFieldErrorType = ObjectValidityChecker.validateDouble(packetToCheck.swingTime);
-=======
    public static String validateFootstepDataListMessage(FootstepDataListMessage packetToCheck)
    {
       ObjectErrorType packetFieldErrorType;
 
       packetFieldErrorType = ObjectValidityChecker.validateDouble(packetToCheck.swingTime);
->>>>>>> 074ba38a
       if (packetFieldErrorType != null)
       {
          String errorMessage = "swingTime field" + packetFieldErrorType.getMessage();
@@ -293,11 +251,7 @@
       {
          for (int arrayListIndex = 0; arrayListIndex < packetToCheck.getDataList().size(); arrayListIndex++)
          {
-<<<<<<< HEAD
-            String footstepDataListErrorMessage = validateFootstepData(packetToCheck.getDataList().get(arrayListIndex));
-=======
             String footstepDataListErrorMessage = validateFootstepDataMessage(packetToCheck.getDataList().get(arrayListIndex));
->>>>>>> 074ba38a
 
             if (footstepDataListErrorMessage != null)
             {
@@ -505,11 +459,7 @@
 
    public static boolean validateHandTrajectoryMessage(HandTrajectoryMessage handTrajectoryMessage, HumanoidGlobalDataProducer globalDataProducer)
    {
-<<<<<<< HEAD
-      String errorMessage = validatePacket(handTrajectoryMessage);
-=======
       String errorMessage = validatePacket(handTrajectoryMessage, true);
->>>>>>> 074ba38a
       if (errorMessage != null)
          return false;
 
@@ -525,11 +475,7 @@
       for (int i = 0; i < handTrajectoryMessage.getNumberOfWaypoints(); i++)
       {
          SE3WaypointMessage waypoint = handTrajectoryMessage.getWaypoint(i);
-<<<<<<< HEAD
-         errorMessage = validateSE3WaypointMessage(waypoint, previousWaypoint);
-=======
          errorMessage = validateSE3WaypointMessage(waypoint, previousWaypoint, false);
->>>>>>> 074ba38a
          if (errorMessage != null)
          {
             errorMessage = "The " + i + "th " + errorMessage;
@@ -551,32 +497,21 @@
 
    public static boolean validateArmTrajectoryMessage(ArmTrajectoryMessage armTrajectoryMessage, HumanoidGlobalDataProducer globalDataProducer)
    {
-<<<<<<< HEAD
+      String errorMessage = validatePacket(armTrajectoryMessage, true);
+      if (errorMessage != null)
+         return false;
+
       ObjectErrorType packetFieldErrorType = ObjectValidityChecker.validateEnum(armTrajectoryMessage.robotSide);
       if (packetFieldErrorType != null)
       {
-         String errorMessage = "robotSide field" + packetFieldErrorType.getMessage();
-=======
-      String errorMessage = validatePacket(armTrajectoryMessage, true);
-      if (errorMessage != null)
-         return false;
-
-      ObjectErrorType packetFieldErrorType = ObjectValidityChecker.validateEnum(armTrajectoryMessage.robotSide);
-      if (packetFieldErrorType != null)
-      {
          errorMessage = "robotSide field" + packetFieldErrorType.getMessage();
->>>>>>> 074ba38a
          globalDataProducer.notifyInvalidPacketReceived(ArmTrajectoryMessage.class, errorMessage);
          return false;
       }
       
       if (armTrajectoryMessage.jointTrajectory1DMessages == null)
       {
-<<<<<<< HEAD
-         String errorMessage = "Trajectory pointes are empty.";
-=======
          errorMessage = "Trajectory points are empty.";
->>>>>>> 074ba38a
          globalDataProducer.notifyInvalidPacketReceived(ArmTrajectoryMessage.class, errorMessage);
          return false;
       }
@@ -584,11 +519,7 @@
       int numberOfJoints = armTrajectoryMessage.getNumberOfJoints();
       if (numberOfJoints == 0)
       {
-<<<<<<< HEAD
-         String errorMessage = "ArmJointTrajectoryPacket does not contain any points";
-=======
          errorMessage = "ArmJointTrajectoryPacket does not contain any points";
->>>>>>> 074ba38a
          globalDataProducer.notifyInvalidPacketReceived(ArmTrajectoryMessage.class, errorMessage);
          return false;
       }
@@ -596,11 +527,7 @@
       for (int jointIndex = 0; jointIndex < numberOfJoints; jointIndex++)
       {
          Trajectory1DMessage jointTrajectory1DMessage = armTrajectoryMessage.getJointTrajectory(jointIndex);
-<<<<<<< HEAD
-         String errorMessage = validateJointTrajectory1DMessage(jointTrajectory1DMessage);
-=======
          errorMessage = validateJointTrajectory1DMessage(jointTrajectory1DMessage, false);
->>>>>>> 074ba38a
          if (errorMessage != null)
          {
             errorMessage = "Error with the " + jointIndex + " jointTrajectory1DMessage: " + errorMessage;
@@ -615,11 +542,7 @@
 
    public static boolean validateHeadTrajectoryMessage(HeadTrajectoryMessage headTrajectoryMessage, HumanoidGlobalDataProducer globalDataProducer)
    {
-<<<<<<< HEAD
-      String errorMessage = validatePacket(headTrajectoryMessage);
-=======
       String errorMessage = validatePacket(headTrajectoryMessage, true);
->>>>>>> 074ba38a
       if (errorMessage != null)
          return false;
 
@@ -634,11 +557,7 @@
       for (int i = 0; i < headTrajectoryMessage.getNumberOfWaypoints(); i++)
       {
          SO3WaypointMessage waypoint = headTrajectoryMessage.getWaypoint(i);
-<<<<<<< HEAD
-         errorMessage = validateSO3WaypointMessage(waypoint, previousWaypoint);
-=======
          errorMessage = validateSO3WaypointMessage(waypoint, previousWaypoint, false);
->>>>>>> 074ba38a
          if (errorMessage != null)
          {
             errorMessage = "The " + i + "th " + errorMessage;
@@ -652,11 +571,7 @@
 
    public static boolean validateChestTrajectoryMessage(ChestTrajectoryMessage chestTrajectoryMessage, HumanoidGlobalDataProducer globalDataProducer)
    {
-<<<<<<< HEAD
-      String errorMessage = validatePacket(chestTrajectoryMessage);
-=======
       String errorMessage = validatePacket(chestTrajectoryMessage, true);
->>>>>>> 074ba38a
       if (errorMessage != null)
          return false;
 
@@ -671,11 +586,7 @@
       for (int i = 0; i < chestTrajectoryMessage.getNumberOfWaypoints(); i++)
       {
          SO3WaypointMessage waypoint = chestTrajectoryMessage.getWaypoint(i);
-<<<<<<< HEAD
-         errorMessage = validateSO3WaypointMessage(waypoint, previousWaypoint);
-=======
          errorMessage = validateSO3WaypointMessage(waypoint, previousWaypoint, false);
->>>>>>> 074ba38a
          if (errorMessage != null)
          {
             errorMessage = "The " + i + "th " + errorMessage;
@@ -689,11 +600,7 @@
 
    public static boolean validatePelvisTrajectoryMessage(PelvisTrajectoryMessage pelvisTrajectoryMessage, HumanoidGlobalDataProducer globalDataProducer)
    {
-<<<<<<< HEAD
-      String errorMessage = validatePacket(pelvisTrajectoryMessage);
-=======
       String errorMessage = validatePacket(pelvisTrajectoryMessage, true);
->>>>>>> 074ba38a
       if (errorMessage != null)
          return false;
 
@@ -708,11 +615,7 @@
       for (int i = 0; i < pelvisTrajectoryMessage.getNumberOfWaypoints(); i++)
       {
          SE3WaypointMessage waypoint = pelvisTrajectoryMessage.getWaypoint(i);
-<<<<<<< HEAD
-         errorMessage = validateSE3WaypointMessage(waypoint, previousWaypoint);
-=======
          errorMessage = validateSE3WaypointMessage(waypoint, previousWaypoint, false);
->>>>>>> 074ba38a
          if (errorMessage != null)
          {
             errorMessage = "The " + i + "th " + errorMessage;
@@ -726,11 +629,7 @@
 
    public static boolean validateFootTrajectoryMessage(FootTrajectoryMessage footTrajectoryMessage, HumanoidGlobalDataProducer globalDataProducer)
    {
-<<<<<<< HEAD
-      String errorMessage = validatePacket(footTrajectoryMessage);
-=======
       String errorMessage = validatePacket(footTrajectoryMessage, true);
->>>>>>> 074ba38a
       if (errorMessage != null)
          return false;
 
@@ -746,11 +645,7 @@
       for (int i = 0; i < footTrajectoryMessage.getNumberOfWaypoints(); i++)
       {
          SE3WaypointMessage waypoint = footTrajectoryMessage.getWaypoint(i);
-<<<<<<< HEAD
-         errorMessage = validateSE3WaypointMessage(waypoint, previousWaypoint);
-=======
          errorMessage = validateSE3WaypointMessage(waypoint, previousWaypoint, false);
->>>>>>> 074ba38a
          if (errorMessage != null)
          {
             errorMessage = "The " + i + "th " + errorMessage;
@@ -772,11 +667,7 @@
 
    public static boolean validateEndEffectorLoadBearingMessage(EndEffectorLoadBearingMessage endEffectorLoadBearingMessage, HumanoidGlobalDataProducer globalDataProducer)
    {
-<<<<<<< HEAD
-      String errorMessage = validatePacket(endEffectorLoadBearingMessage);
-=======
       String errorMessage = validatePacket(endEffectorLoadBearingMessage, true);
->>>>>>> 074ba38a
       if (errorMessage != null)
          return false;
 
@@ -806,11 +697,7 @@
 
    public static boolean validatePelvisHeightTrajectoryMessage(PelvisHeightTrajectoryMessage pelvisHeightTrajectoryMessage, HumanoidGlobalDataProducer globalDataProducer)
    {
-<<<<<<< HEAD
-      String errorMessage = validatePacket(pelvisHeightTrajectoryMessage);
-=======
       String errorMessage = validatePacket(pelvisHeightTrajectoryMessage, true);
->>>>>>> 074ba38a
       if (errorMessage != null)
          return false;
 
@@ -825,11 +712,7 @@
       for (int i = 0; i < pelvisHeightTrajectoryMessage.getNumberOfWaypoints(); i++)
       {
          Waypoint1DMessage waypoint = pelvisHeightTrajectoryMessage.getWaypoint(i);
-<<<<<<< HEAD
-         errorMessage = validateWaypoint1DMessage(waypoint, previousWaypoint);
-=======
          errorMessage = validateWaypoint1DMessage(waypoint, previousWaypoint, false);
->>>>>>> 074ba38a
          if (errorMessage != null)
          {
             errorMessage = "The " + i + "th " + errorMessage;
@@ -841,11 +724,6 @@
       return true;
    }
 
-<<<<<<< HEAD
-   private static String validateSE3WaypointMessage(SE3WaypointMessage se3Waypoint, SE3WaypointMessage previousSE3Waypoint)
-   {
-      String errorMessage = validatePacket(se3Waypoint);
-=======
    public static boolean validateArmDesiredAccelerationsMessage(ArmDesiredAccelerationsMessage armDesiredAccelerationsMessage, HumanoidGlobalDataProducer globalDataProducer)
    {
       String errorMessage = validatePacket(armDesiredAccelerationsMessage, true);
@@ -889,41 +767,24 @@
    private static String validateSE3WaypointMessage(SE3WaypointMessage se3Waypoint, SE3WaypointMessage previousSE3Waypoint, boolean checkId)
    {
       String errorMessage = validatePacket(se3Waypoint, checkId);
->>>>>>> 074ba38a
       if (errorMessage != null)
          return errorMessage;
 
       ObjectErrorType errorType;
 
-<<<<<<< HEAD
-      errorType = ObjectValidityChecker.validateTuple3d(se3Waypoint.getPosition());
+      errorType = ObjectValidityChecker.validateTuple3d(se3Waypoint.position);
       if (errorType != null)
          return "SE3 waypoint position field " + errorType.getMessage();
 
-      errorType = ObjectValidityChecker.validateTuple4d(se3Waypoint.getOrientation());
+      errorType = ObjectValidityChecker.validateTuple4d(se3Waypoint.orientation);
       if (errorType != null)
          return "SE3 waypoint orientation field " + errorType.getMessage();
 
-      errorType = ObjectValidityChecker.validateTuple3d(se3Waypoint.getLinearVelocity());
+      errorType = ObjectValidityChecker.validateTuple3d(se3Waypoint.linearVelocity);
       if (errorType != null)
          return "SE3 waypoint linear velocity field " + errorType.getMessage();
 
-      errorType = ObjectValidityChecker.validateTuple3d(se3Waypoint.getAngularVelocity());
-=======
-      errorType = ObjectValidityChecker.validateTuple3d(se3Waypoint.position);
-      if (errorType != null)
-         return "SE3 waypoint position field " + errorType.getMessage();
-
-      errorType = ObjectValidityChecker.validateTuple4d(se3Waypoint.orientation);
-      if (errorType != null)
-         return "SE3 waypoint orientation field " + errorType.getMessage();
-
-      errorType = ObjectValidityChecker.validateTuple3d(se3Waypoint.linearVelocity);
-      if (errorType != null)
-         return "SE3 waypoint linear velocity field " + errorType.getMessage();
-
       errorType = ObjectValidityChecker.validateTuple3d(se3Waypoint.angularVelocity);
->>>>>>> 074ba38a
       if (errorType != null)
          return "SE3 waypoint angular velocity field " + errorType.getMessage();;
 
@@ -938,33 +799,19 @@
       return null;
    }
 
-<<<<<<< HEAD
-   private static String validateSO3WaypointMessage(SO3WaypointMessage so3Waypoint, SO3WaypointMessage previousSO3Waypoint)
-   {
-      String errorMessage = validatePacket(so3Waypoint);
-=======
    private static String validateSO3WaypointMessage(SO3WaypointMessage so3Waypoint, SO3WaypointMessage previousSO3Waypoint, boolean checkId)
    {
       String errorMessage = validatePacket(so3Waypoint, checkId);
->>>>>>> 074ba38a
       if (errorMessage != null)
          return errorMessage;
 
       ObjectErrorType errorType;
 
-<<<<<<< HEAD
-      errorType = ObjectValidityChecker.validateTuple4d(so3Waypoint.getOrientation());
+      errorType = ObjectValidityChecker.validateTuple4d(so3Waypoint.orientation);
       if (errorType != null)
          return "SO3 waypoint orientation field " + errorType.getMessage();;
 
-      errorType = ObjectValidityChecker.validateTuple3d(so3Waypoint.getAngularVelocity());
-=======
-      errorType = ObjectValidityChecker.validateTuple4d(so3Waypoint.orientation);
-      if (errorType != null)
-         return "SO3 waypoint orientation field " + errorType.getMessage();;
-
       errorType = ObjectValidityChecker.validateTuple3d(so3Waypoint.angularVelocity);
->>>>>>> 074ba38a
       if (errorType != null)
          return "SO3 waypoint angular velocity field " + errorType.getMessage();
 
@@ -979,15 +826,9 @@
       return null;
    }
 
-<<<<<<< HEAD
-   private static String validateWaypoint1DMessage(Waypoint1DMessage waypoint1D, Waypoint1DMessage previousWaypoint1D)
-   {
-      String errorMessage = validatePacket(waypoint1D);
-=======
    private static String validateWaypoint1DMessage(Waypoint1DMessage waypoint1D, Waypoint1DMessage previousWaypoint1D, boolean checkId)
    {
       String errorMessage = validatePacket(waypoint1D, checkId);
->>>>>>> 074ba38a
       if (errorMessage != null)
          return errorMessage;
 
@@ -1014,15 +855,9 @@
 
    private final static double MAX_ACCEPTED_JOINT_VELOCITY = 100.0;
 
-<<<<<<< HEAD
-   public static String validateJointTrajectory1DMessage(Trajectory1DMessage jointTrajectory1DMessage)
-   {
-      String errorMessage = validatePacket(jointTrajectory1DMessage);
-=======
    public static String validateJointTrajectory1DMessage(Trajectory1DMessage jointTrajectory1DMessage, boolean checkId)
    {
       String errorMessage = validatePacket(jointTrajectory1DMessage, checkId);
->>>>>>> 074ba38a
       if (errorMessage != null)
          return errorMessage;
 
@@ -1034,11 +869,7 @@
       for (int i = 0; i < jointTrajectory1DMessage.getNumberOfWaypoints(); i++)
       {
          Waypoint1DMessage waypoint = jointTrajectory1DMessage.getWaypoint(i);
-<<<<<<< HEAD
-         errorMessage = validateWaypoint1DMessage(waypoint, previousWaypoint);
-=======
          errorMessage = validateWaypoint1DMessage(waypoint, previousWaypoint, false);
->>>>>>> 074ba38a
          if (errorMessage != null)
             return "The " + i + "th " + errorMessage;
       }
@@ -1060,19 +891,11 @@
       return null;
    }
 
-<<<<<<< HEAD
-   public static String validatePacket(Packet<?> packet)
-   {
-      if (packet == null)
-         return "is null.";
-      if (packet.getUniqueId() <= 0)
-=======
    public static String validatePacket(Packet<?> packet, boolean checkId)
    {
       if (packet == null)
          return "is null.";
       if (checkId && packet.getUniqueId() == Packet.INVALID_MESSAGE_ID)
->>>>>>> 074ba38a
          return "invalid id.";
       return null;
    }
