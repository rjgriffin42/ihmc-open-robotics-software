package us.ihmc.commonWalkingControlModules.packetConsumers;

import java.util.concurrent.atomic.AtomicInteger;

import us.ihmc.commonWalkingControlModules.packetConsumers.ObjectValidityChecker.ObjectErrorType;
import us.ihmc.communication.packets.Packet;
import us.ihmc.humanoidRobotics.communication.packets.SE3WaypointMessage;
import us.ihmc.humanoidRobotics.communication.packets.SO3WaypointMessage;
import us.ihmc.humanoidRobotics.communication.packets.Waypoint1DMessage;
import us.ihmc.humanoidRobotics.communication.packets.manipulation.ArmDesiredAccelerationsMessage;
import us.ihmc.humanoidRobotics.communication.packets.manipulation.ArmDesiredAccelerationsMessage.ArmControlMode;
import us.ihmc.humanoidRobotics.communication.packets.manipulation.ArmTrajectoryMessage;
import us.ihmc.humanoidRobotics.communication.packets.manipulation.DesiredSteeringAnglePacket;
import us.ihmc.humanoidRobotics.communication.packets.manipulation.HandPosePacket;
import us.ihmc.humanoidRobotics.communication.packets.manipulation.HandPosePacket.DataType;
import us.ihmc.humanoidRobotics.communication.packets.manipulation.HandTrajectoryMessage;
import us.ihmc.humanoidRobotics.communication.packets.manipulation.SteeringWheelInformationPacket;
import us.ihmc.humanoidRobotics.communication.packets.manipulation.Trajectory1DMessage;
import us.ihmc.humanoidRobotics.communication.packets.walking.ChestOrientationPacket;
import us.ihmc.humanoidRobotics.communication.packets.walking.ChestTrajectoryMessage;
import us.ihmc.humanoidRobotics.communication.packets.walking.ComHeightPacket;
import us.ihmc.humanoidRobotics.communication.packets.walking.EndEffectorLoadBearingMessage;
import us.ihmc.humanoidRobotics.communication.packets.walking.FootPosePacket;
import us.ihmc.humanoidRobotics.communication.packets.walking.FootTrajectoryMessage;
import us.ihmc.humanoidRobotics.communication.packets.walking.FootstepDataListMessage;
import us.ihmc.humanoidRobotics.communication.packets.walking.FootstepDataMessage;
import us.ihmc.humanoidRobotics.communication.packets.walking.FootstepStatus;
import us.ihmc.humanoidRobotics.communication.packets.walking.HeadOrientationPacket;
import us.ihmc.humanoidRobotics.communication.packets.walking.HeadTrajectoryMessage;
import us.ihmc.humanoidRobotics.communication.packets.walking.PelvisHeightTrajectoryMessage;
import us.ihmc.humanoidRobotics.communication.packets.walking.PelvisTrajectoryMessage;
import us.ihmc.humanoidRobotics.communication.streamingData.HumanoidGlobalDataProducer;
import us.ihmc.robotics.robotSide.SideDependentList;

public abstract class PacketValidityChecker
{

   /**
    * Checks the validity of a {@link ComHeightPacket}.
    * @param packetToCheck
    * @return null if the packet is valid, or the error message.
    */
   public static String validateCoMHeightPacket(ComHeightPacket packetToCheck)
   {
      if (packetToCheck == null)
         return null;
      ObjectErrorType packetFieldErrorType = ObjectValidityChecker.validateDouble(packetToCheck.getHeightOffset());
      if (packetFieldErrorType != null)
      {
         String errorMessage = "heightOffset field " + packetFieldErrorType.getMessage();
         return errorMessage;
      }

      packetFieldErrorType = ObjectValidityChecker.validateTrajectoryTime(packetToCheck.getTrajectoryTime());
      if (packetFieldErrorType != null)
      {
         String errorMessage = "trajectoryTime field " + packetFieldErrorType.getMessage();
         return errorMessage;
      }

      return null;
   }

   /**
    * Checks the validity of a {@link HandPosePacket}.
    * @param packetToCheck
    * @param numberOfArmJoints
    * @return null if the packet is valid, or the error message.
    */
   public static String validateHandPosePacket(HandPosePacket packetToCheck, int numberOfArmJoints)
   {
      if (packetToCheck == null)
         return null;

      if (!packetToCheck.isToHomePosition())
      {
         ObjectErrorType packetFieldErrorType = ObjectValidityChecker.validateEnum(packetToCheck.getDataType());
         if (packetFieldErrorType != null)
         {
            String errorMessage = "dataType field" + packetFieldErrorType.getMessage();
            return errorMessage;
         }

         if (packetToCheck.getDataType() == DataType.HAND_POSE)
         {
            packetFieldErrorType = ObjectValidityChecker.validateTuple3d(packetToCheck.getPosition());
            if (packetFieldErrorType != null)
            {
               String errorMessage = "position field " + packetFieldErrorType.getMessage();
               return errorMessage;
            }

            packetFieldErrorType = ObjectValidityChecker.validateTuple4d(packetToCheck.getOrientation());
            if (packetFieldErrorType != null)
            {
               String errorMessage = "orientation field " + packetFieldErrorType.getMessage();
               return errorMessage;
            }

            packetFieldErrorType = ObjectValidityChecker.validateEnum(packetToCheck.getReferenceFrame());
            if (packetFieldErrorType != null)
            {
               String errorMessage = "frame field" + packetFieldErrorType.getMessage();
               return errorMessage;
            }
         }
         else
         {
            packetFieldErrorType = ObjectValidityChecker.validateArrayOfDouble(packetToCheck.getJointAngles(), numberOfArmJoints);
            if (packetFieldErrorType != null)
            {
               String errorMessage = "jointAngles field " + packetFieldErrorType.getMessage();
               return errorMessage;
            }
         }
      }

      ObjectErrorType packetFieldErrorType = ObjectValidityChecker.validateTrajectoryTime(packetToCheck.getTrajectoryTime());
      if (packetFieldErrorType != null)
      {
         String errorMessage = "trajectoryTime field " + packetFieldErrorType.getMessage();
         return errorMessage;
      }

      packetFieldErrorType = ObjectValidityChecker.validateEnum(packetToCheck.getRobotSide());
      if (packetFieldErrorType != null)
      {
         String errorMessage = "robotSide field" + packetFieldErrorType.getMessage();
         return errorMessage;
      }

      return null;
   }
<<<<<<< HEAD

=======
   
>>>>>>> 9a1ee4ce
   /**
    * Checks the validity of a {@link FootPosePacket}.
    * @param packetToCheck
    * @return null if the packet is valid, or the error message.
    */
   public static String validateFootPosePacket(FootPosePacket packetToCheck)
   {
      ObjectErrorType packetFieldErrorType = ObjectValidityChecker.validateTuple3d(packetToCheck.getPosition());
      if (packetFieldErrorType != null)
      {
         String errorMessage = "position field " + packetFieldErrorType.getMessage();
         return errorMessage;
      }

      packetFieldErrorType = ObjectValidityChecker.validateTuple4d(packetToCheck.getOrientation());
      if (packetFieldErrorType != null)
      {
         String errorMessage = "orientation field " + packetFieldErrorType.getMessage();
         return errorMessage;
      }

      packetFieldErrorType = ObjectValidityChecker.validateTrajectoryTime(packetToCheck.getTrajectoryTime());
      if (packetFieldErrorType != null)
      {
         String errorMessage = "trajectoryTime field " + packetFieldErrorType.getMessage();
         return errorMessage;
      }

      packetFieldErrorType = ObjectValidityChecker.validateEnum(packetToCheck.getRobotSide());
      if (packetFieldErrorType != null)
      {
         String errorMessage = "robotSide field" + packetFieldErrorType.getMessage();
         return errorMessage;
      }

      return null;
   }

   /**
    * Checks the validity of a {@link FootstepDataMessage}.
    * @param packetToCheck
    * @return null if the packet is valid, or the error message.
    */
<<<<<<< HEAD
   public static String validateFootstepData(FootstepDataMessage packetToCheck)
   {
      ObjectErrorType packetFieldErrorType = ObjectValidityChecker.validateEnum(packetToCheck.getRobotSide());
      if (packetFieldErrorType != null)
      {
         String errorMessage = "robotSide field" + packetFieldErrorType.getMessage();
         return errorMessage;
      }

      packetFieldErrorType = ObjectValidityChecker.validateTuple3d(packetToCheck.getLocation());
      if (packetFieldErrorType != null)
      {
         String errorMessage = "location field " + packetFieldErrorType.getMessage();
         return errorMessage;
      }

      packetFieldErrorType = ObjectValidityChecker.validateTuple4d(packetToCheck.getOrientation());
      if (packetFieldErrorType != null)
      {
         String errorMessage = "orientation field " + packetFieldErrorType.getMessage();
         return errorMessage;
      }
=======
   public static String validateFootstepDataMessage(FootstepDataMessage packetToCheck)
   {
      ObjectErrorType packetFieldErrorType;

      packetFieldErrorType = ObjectValidityChecker.validateEnum(packetToCheck.getOrigin());
      if (packetFieldErrorType != null)
         return "origin field " + packetFieldErrorType.getMessage();

      packetFieldErrorType = ObjectValidityChecker.validateEnum(packetToCheck.getRobotSide());
      if (packetFieldErrorType != null)
         return "robotSide field" + packetFieldErrorType.getMessage();

      packetFieldErrorType = ObjectValidityChecker.validateTuple3d(packetToCheck.getLocation());
      if (packetFieldErrorType != null)
         return "location field " + packetFieldErrorType.getMessage();

      packetFieldErrorType = ObjectValidityChecker.validateTuple4d(packetToCheck.getOrientation());
      if (packetFieldErrorType != null)
         return "orientation field " + packetFieldErrorType.getMessage();
>>>>>>> 9a1ee4ce

      if (packetToCheck.getPredictedContactPoints() != null)
      {
         for (int arrayListIndex = 0; arrayListIndex < packetToCheck.getPredictedContactPoints().size(); arrayListIndex++)
         {
            packetFieldErrorType = ObjectValidityChecker.validateTuple2d(packetToCheck.getPredictedContactPoints().get(arrayListIndex));

            if (packetFieldErrorType != null)
<<<<<<< HEAD
            {
               String errorMessage = "predictedContactPoints field " + packetFieldErrorType.getMessage();
               return errorMessage;
            }

=======
               return "predictedContactPoints field " + packetFieldErrorType.getMessage();
>>>>>>> 9a1ee4ce
         }
      }

      packetFieldErrorType = ObjectValidityChecker.validateEnum(packetToCheck.getTrajectoryType());
      if (packetFieldErrorType != null)
      {
         String errorMessage = "trajectoryType field" + packetFieldErrorType.getMessage();
         return errorMessage;
      }

      //TODO Check if thats supposed to be checked
      packetFieldErrorType = ObjectValidityChecker.validateDouble(packetToCheck.getSwingHeight());
      if (packetFieldErrorType != null)
      {
         String errorMessage = "swingHeight field " + packetFieldErrorType.getMessage();
         return errorMessage;
      }

      return null;
   }

   /**
    * Checks the validity of a {@link FootstepDataListMessage}.
    * @param packetToCheck
    * @return null if the packet is valid, or the error message.
    */
<<<<<<< HEAD
   public static String validateFootstepDataList(FootstepDataListMessage packetToCheck)
   {
      ObjectErrorType packetFieldErrorType = ObjectValidityChecker.validateDouble(packetToCheck.swingTime);
=======
   public static String validateFootstepDataListMessage(FootstepDataListMessage packetToCheck)
   {
      ObjectErrorType packetFieldErrorType;

      packetFieldErrorType = ObjectValidityChecker.validateDouble(packetToCheck.swingTime);
>>>>>>> 9a1ee4ce
      if (packetFieldErrorType != null)
      {
         String errorMessage = "swingTime field" + packetFieldErrorType.getMessage();
         return errorMessage;
      }

      packetFieldErrorType = ObjectValidityChecker.validateDouble(packetToCheck.transferTime);
      if (packetFieldErrorType != null)
      {
         String errorMessage = "transferTime field" + packetFieldErrorType.getMessage();
         return errorMessage;
      }

      if (packetToCheck.getDataList() != null)
      {
         for (int arrayListIndex = 0; arrayListIndex < packetToCheck.getDataList().size(); arrayListIndex++)
         {
<<<<<<< HEAD
            String footstepDataListErrorMessage = validateFootstepData(packetToCheck.getDataList().get(arrayListIndex));
=======
            String footstepDataListErrorMessage = validateFootstepDataMessage(packetToCheck.getDataList().get(arrayListIndex));
>>>>>>> 9a1ee4ce

            if (footstepDataListErrorMessage != null)
            {
               String errorMessage = "footstepDataList field contains a FootstepData in which " + footstepDataListErrorMessage;
               return errorMessage;
            }

         }
      }

      return null;
   }

   /**
    * Checks the validity of a {@link FootstepStatus}.
    * @param packetToCheck
    * @return null if the packet is valid, or the error message.
    */
   public static String validateFootstepStatus(FootstepStatus packetToCheck)
   {
      ObjectErrorType packetFieldErrorType = ObjectValidityChecker.validateTuple3d(packetToCheck.getActualFootPositionInWorld());
      if (packetFieldErrorType != null)
      {
         String errorMessage = "actualFootPositionInWorld field " + packetFieldErrorType.getMessage();
         return errorMessage;
      }

      packetFieldErrorType = ObjectValidityChecker.validateTuple4d(packetToCheck.getActualFootOrientationInWorld());
      if (packetFieldErrorType != null)
      {
         String errorMessage = "actualFootOrientationInWorld field " + packetFieldErrorType.getMessage();
         return errorMessage;
      }

      packetFieldErrorType = ObjectValidityChecker.validateEnum(packetToCheck.getStatus());
      if (packetFieldErrorType != null)
      {
         String errorMessage = "status field" + packetFieldErrorType.getMessage();
         return errorMessage;
      }

      if (packetToCheck.getFootstepIndex() < 0)
         return "footstepIndex field should be non-negative";

      return null;
   }

   /**
    * Checks the validity of a {@link ChestOrientationPacket}.
    * @param packetToCheck
    * @return null if the packet is valid, or the error message.
    */
   public static String validateChestOrientationPacket(ChestOrientationPacket packetToCheck)
   {
      // In this case the controller doesn't read the orientation
      if (!packetToCheck.isToHomeOrientation())
      {
         ObjectErrorType packetFieldErrorType = ObjectValidityChecker.validateTuple4d(packetToCheck.getOrientation());
         if (packetFieldErrorType != null)
         {
            String errorMessage = "orientation field " + packetFieldErrorType.getMessage();
            return errorMessage;
         }
      }

      ObjectErrorType packetFieldErrorType = ObjectValidityChecker.validateTrajectoryTime(packetToCheck.getTrajectoryTime());
      if (packetFieldErrorType != null)
      {
         String errorMessage = "trajectoryTime field " + packetFieldErrorType.getMessage();
         return errorMessage;
      }

      return null;
   }

   /**
    * Checks the validity of a {@link HeadOrientationPacket}.
    * @param packetToCheck
    * @return null if the packet is valid, or the error message.
    */
   public static String validateHeadOrientationPacket(HeadOrientationPacket packetToCheck)
   {
      ObjectErrorType packetFieldErrorType = ObjectValidityChecker.validateTuple4d(packetToCheck.getOrientation());
      if (packetFieldErrorType != null)
      {
         String errorMessage = "quaternion field " + packetFieldErrorType.getMessage();
         return errorMessage;
      }

      packetFieldErrorType = ObjectValidityChecker.validateTrajectoryTime(packetToCheck.getTrajectoryTime());
      if (packetFieldErrorType != null)
      {
         String errorMessage = "trajectoryTime field " + packetFieldErrorType.getMessage();
         return errorMessage;
      }

      return null;
   }

<<<<<<< HEAD
   public static boolean validateSteeringWheelInformationPacket(SteeringWheelInformationPacket packet, SideDependentList<AtomicInteger> steeringWheelIdAtomic,
         HumanoidGlobalDataProducer globalDataProducer)
=======
   public static boolean validateSteeringWheelInformationPacket(SteeringWheelInformationPacket packet, SideDependentList<AtomicInteger> steeringWheelIdAtomic, HumanoidGlobalDataProducer globalDataProducer)
>>>>>>> 9a1ee4ce
   {
      boolean packetIsValid = true;

      if (packet.getRobotSide() == null)
      {
         packetIsValid = false;
         globalDataProducer.notifyInvalidPacketReceived(SteeringWheelInformationPacket.class, "Steering hand side missing");
      }

      if (packet.getSteeringWheelCenter() == null)
      {
         packetIsValid = false;
         globalDataProducer.notifyInvalidPacketReceived(SteeringWheelInformationPacket.class, "Steering wheel center missing");
      }

      if (packet.getSteeringWheelRotationAxis() == null)
      {
         packetIsValid = false;
         globalDataProducer.notifyInvalidPacketReceived(SteeringWheelInformationPacket.class, "Steering wheel rotation axis missing");
      }

      if (packet.getSteeringWheelZeroAxis() == null)
      {
         packetIsValid = false;
         globalDataProducer.notifyInvalidPacketReceived(SteeringWheelInformationPacket.class, "Steering wheel zero axis missing");
      }

      if (Double.isNaN(packet.getSteeringWheelRadius()))
      {
         packetIsValid = false;
         globalDataProducer.notifyInvalidPacketReceived(SteeringWheelInformationPacket.class, "Steering wheel radius missing");
      }

      if (packet.getSteeringWheelId() <= 0)
      {
         packetIsValid = false;
         globalDataProducer.notifyInvalidPacketReceived(SteeringWheelInformationPacket.class, "Invalid steering wheel ID, must be greater than or equal to 1");
      }

      if (packet.getSteeringWheelId() == steeringWheelIdAtomic.get(packet.getRobotSide()).get())
      {
         packetIsValid = false;
         globalDataProducer.notifyInvalidPacketReceived(SteeringWheelInformationPacket.class,
               "Invalid steering wheel ID, must be different than the previous ID");
      }

      ObjectErrorType errorType = ObjectValidityChecker.validateTuple3d(packet.getSteeringWheelCenter());

      if (errorType != null)
      {
         packetIsValid = false;
         globalDataProducer.notifyInvalidPacketReceived(SteeringWheelInformationPacket.class, "Steering wheel center " + errorType.getMessage());
      }

      errorType = ObjectValidityChecker.validateTuple3d(packet.getSteeringWheelRotationAxis());

      if (errorType != null)
      {
         packetIsValid = false;
         globalDataProducer.notifyInvalidPacketReceived(SteeringWheelInformationPacket.class, "Steering wheel rotation axis " + errorType.getMessage());
      }

      errorType = ObjectValidityChecker.validateTuple3d(packet.getSteeringWheelCenter());

      if (errorType != null)
      {
         packetIsValid = false;
         globalDataProducer.notifyInvalidPacketReceived(SteeringWheelInformationPacket.class, "Steering wheel zero axis " + errorType.getMessage());
      }

      return packetIsValid;
   }

<<<<<<< HEAD
   public static boolean validateDesiredSteeringAnglePacket(DesiredSteeringAnglePacket packet, SideDependentList<AtomicInteger> steeringWheelIdAtomic,
         HumanoidGlobalDataProducer globalDataProducer)
=======
   public static boolean validateDesiredSteeringAnglePacket(DesiredSteeringAnglePacket packet, SideDependentList<AtomicInteger> steeringWheelIdAtomic, HumanoidGlobalDataProducer globalDataProducer)
>>>>>>> 9a1ee4ce
   {
      boolean packetIsValid = true;

      if (Double.isNaN(packet.getDesiredAbsoluteSteeringAngle()))
      {
         packetIsValid = false;
         globalDataProducer.notifyInvalidPacketReceived(DesiredSteeringAnglePacket.class, "Desired steering angle missing");
      }

      if (steeringWheelIdAtomic.get(packet.getRobotSide()).get() == -1)
      {
         packetIsValid = false;
         globalDataProducer.notifyInvalidPacketReceived(DesiredSteeringAnglePacket.class, "Never received SteeringWheelInformationPacket");
      }

      if (packet.getSteeringWheelId() <= 0)
      {
         packetIsValid = false;
         globalDataProducer.notifyInvalidPacketReceived(DesiredSteeringAnglePacket.class, "Invalid steering wheel ID, must be greater than or equal to 1");
      }

      if (packet.getSteeringWheelId() != steeringWheelIdAtomic.get(packet.getRobotSide()).get())
      {
         packetIsValid = false;
         globalDataProducer.notifyInvalidPacketReceived(DesiredSteeringAnglePacket.class,
               "Unexpected steering wheel ID, probably dropped the last SteeringWheelInformationPacket");
      }

      return packetIsValid;
   }

   public static boolean validateHandTrajectoryMessage(HandTrajectoryMessage handTrajectoryMessage, HumanoidGlobalDataProducer globalDataProducer)
   {
      String errorMessage = validatePacket(handTrajectoryMessage, true);
      if (errorMessage != null)
         return false;

      ObjectErrorType errorType;
      SE3WaypointMessage previousWaypoint = null;

      if (handTrajectoryMessage.getNumberOfWaypoints() == 0)
      {
         errorMessage = "Received trajectory message with no waypoint.";
         globalDataProducer.notifyInvalidPacketReceived(handTrajectoryMessage.getClass(), errorMessage);
      }

      for (int i = 0; i < handTrajectoryMessage.getNumberOfWaypoints(); i++)
      {
         SE3WaypointMessage waypoint = handTrajectoryMessage.getWaypoint(i);
         errorMessage = validateSE3WaypointMessage(waypoint, previousWaypoint, false);
         if (errorMessage != null)
         {
            errorMessage = "The " + i + "th " + errorMessage;
            globalDataProducer.notifyInvalidPacketReceived(handTrajectoryMessage.getClass(), errorMessage);
            return false;
         }
      }

      errorType = ObjectValidityChecker.validateEnum(handTrajectoryMessage.getRobotSide());
      if (errorType != null)
      {
         errorMessage = "robotSide field " + errorType.getMessage();
         globalDataProducer.notifyInvalidPacketReceived(handTrajectoryMessage.getClass(), errorMessage);
         return false;
      }

      return true;
   }

   public static boolean validateArmTrajectoryMessage(ArmTrajectoryMessage armTrajectoryMessage, HumanoidGlobalDataProducer globalDataProducer)
   {
      String errorMessage = validatePacket(armTrajectoryMessage, true);
      if (errorMessage != null)
         return false;

      ObjectErrorType packetFieldErrorType = ObjectValidityChecker.validateEnum(armTrajectoryMessage.robotSide);
      if (packetFieldErrorType != null)
      {
         errorMessage = "robotSide field" + packetFieldErrorType.getMessage();
         globalDataProducer.notifyInvalidPacketReceived(ArmTrajectoryMessage.class, errorMessage);
         return false;
      }
<<<<<<< HEAD

=======
      
>>>>>>> 9a1ee4ce
      if (armTrajectoryMessage.jointTrajectory1DMessages == null)
      {
         errorMessage = "Trajectory points are empty.";
         globalDataProducer.notifyInvalidPacketReceived(ArmTrajectoryMessage.class, errorMessage);
         return false;
      }
<<<<<<< HEAD

=======
      
>>>>>>> 9a1ee4ce
      int numberOfJoints = armTrajectoryMessage.getNumberOfJoints();
      if (numberOfJoints == 0)
      {
         errorMessage = "ArmJointTrajectoryPacket does not contain any points";
         globalDataProducer.notifyInvalidPacketReceived(ArmTrajectoryMessage.class, errorMessage);
         return false;
      }
<<<<<<< HEAD

=======
      
>>>>>>> 9a1ee4ce
      for (int jointIndex = 0; jointIndex < numberOfJoints; jointIndex++)
      {
         Trajectory1DMessage jointTrajectory1DMessage = armTrajectoryMessage.getJointTrajectory(jointIndex);
         errorMessage = validateJointTrajectory1DMessage(jointTrajectory1DMessage, false);
         if (errorMessage != null)
         {
            errorMessage = "Error with the " + jointIndex + " jointTrajectory1DMessage: " + errorMessage;

            globalDataProducer.notifyInvalidPacketReceived(ArmTrajectoryMessage.class, errorMessage);
            return false;
         }
      }

      return true;
   }

   public static boolean validateHeadTrajectoryMessage(HeadTrajectoryMessage headTrajectoryMessage, HumanoidGlobalDataProducer globalDataProducer)
   {
      String errorMessage = validatePacket(headTrajectoryMessage, true);
      if (errorMessage != null)
         return false;

      SO3WaypointMessage previousWaypoint = null;

      if (headTrajectoryMessage.getNumberOfWaypoints() == 0)
      {
         errorMessage = "Received trajectory message with no waypoint.";
         globalDataProducer.notifyInvalidPacketReceived(headTrajectoryMessage.getClass(), errorMessage);
      }

      for (int i = 0; i < headTrajectoryMessage.getNumberOfWaypoints(); i++)
      {
         SO3WaypointMessage waypoint = headTrajectoryMessage.getWaypoint(i);
         errorMessage = validateSO3WaypointMessage(waypoint, previousWaypoint, false);
         if (errorMessage != null)
         {
            errorMessage = "The " + i + "th " + errorMessage;
            globalDataProducer.notifyInvalidPacketReceived(headTrajectoryMessage.getClass(), errorMessage);
            return false;
         }
      }

      return true;
   }

   public static boolean validateChestTrajectoryMessage(ChestTrajectoryMessage chestTrajectoryMessage, HumanoidGlobalDataProducer globalDataProducer)
   {
      String errorMessage = validatePacket(chestTrajectoryMessage, true);
      if (errorMessage != null)
         return false;

      SO3WaypointMessage previousWaypoint = null;

      if (chestTrajectoryMessage.getNumberOfWaypoints() == 0)
      {
         errorMessage = "Received trajectory message with no waypoint.";
         globalDataProducer.notifyInvalidPacketReceived(chestTrajectoryMessage.getClass(), errorMessage);
      }

      for (int i = 0; i < chestTrajectoryMessage.getNumberOfWaypoints(); i++)
      {
         SO3WaypointMessage waypoint = chestTrajectoryMessage.getWaypoint(i);
         errorMessage = validateSO3WaypointMessage(waypoint, previousWaypoint, false);
         if (errorMessage != null)
         {
            errorMessage = "The " + i + "th " + errorMessage;
            globalDataProducer.notifyInvalidPacketReceived(chestTrajectoryMessage.getClass(), errorMessage);
            return false;
         }
      }

      return true;
   }

   public static boolean validatePelvisTrajectoryMessage(PelvisTrajectoryMessage pelvisTrajectoryMessage, HumanoidGlobalDataProducer globalDataProducer)
   {
      String errorMessage = validatePacket(pelvisTrajectoryMessage, true);
      if (errorMessage != null)
         return false;

      SE3WaypointMessage previousWaypoint = null;

      if (pelvisTrajectoryMessage.getNumberOfWaypoints() == 0)
      {
         errorMessage = "Received trajectory message with no waypoint.";
         globalDataProducer.notifyInvalidPacketReceived(pelvisTrajectoryMessage.getClass(), errorMessage);
      }

      for (int i = 0; i < pelvisTrajectoryMessage.getNumberOfWaypoints(); i++)
      {
         SE3WaypointMessage waypoint = pelvisTrajectoryMessage.getWaypoint(i);
         errorMessage = validateSE3WaypointMessage(waypoint, previousWaypoint, false);
         if (errorMessage != null)
         {
            errorMessage = "The " + i + "th " + errorMessage;
            globalDataProducer.notifyInvalidPacketReceived(pelvisTrajectoryMessage.getClass(), errorMessage);
            return false;
         }
      }

      return true;
   }

   public static boolean validateFootTrajectoryMessage(FootTrajectoryMessage footTrajectoryMessage, HumanoidGlobalDataProducer globalDataProducer)
   {
      String errorMessage = validatePacket(footTrajectoryMessage, true);
      if (errorMessage != null)
         return false;

      ObjectErrorType errorType;
      SE3WaypointMessage previousWaypoint = null;

      if (footTrajectoryMessage.getNumberOfWaypoints() == 0)
      {
         errorMessage = "Received trajectory message with no waypoint.";
         globalDataProducer.notifyInvalidPacketReceived(footTrajectoryMessage.getClass(), errorMessage);
      }

      for (int i = 0; i < footTrajectoryMessage.getNumberOfWaypoints(); i++)
      {
         SE3WaypointMessage waypoint = footTrajectoryMessage.getWaypoint(i);
         errorMessage = validateSE3WaypointMessage(waypoint, previousWaypoint, false);
         if (errorMessage != null)
         {
            errorMessage = "The " + i + "th " + errorMessage;
            globalDataProducer.notifyInvalidPacketReceived(footTrajectoryMessage.getClass(), errorMessage);
            return false;
         }
      }

      errorType = ObjectValidityChecker.validateEnum(footTrajectoryMessage.getRobotSide());
      if (errorType != null)
      {
         errorMessage = "robotSide field " + errorType.getMessage();
         globalDataProducer.notifyInvalidPacketReceived(footTrajectoryMessage.getClass(), errorMessage);
         return false;
      }

      return true;
   }

<<<<<<< HEAD
   public static boolean validateEndEffectorLoadBearingMessage(EndEffectorLoadBearingMessage endEffectorLoadBearingMessage,
         HumanoidGlobalDataProducer globalDataProducer)
=======
   public static boolean validateEndEffectorLoadBearingMessage(EndEffectorLoadBearingMessage endEffectorLoadBearingMessage, HumanoidGlobalDataProducer globalDataProducer)
>>>>>>> 9a1ee4ce
   {
      String errorMessage = validatePacket(endEffectorLoadBearingMessage, true);
      if (errorMessage != null)
         return false;

      ObjectErrorType errorType;

      errorType = ObjectValidityChecker.validateEnum(endEffectorLoadBearingMessage.getEndEffector());
      if (errorType != null)
      {
         errorMessage = "endEffector field " + errorType.getMessage();
         globalDataProducer.notifyInvalidPacketReceived(endEffectorLoadBearingMessage.getClass(), errorMessage);
         return false;
      }

      if (endEffectorLoadBearingMessage.getEndEffector().isRobotSideNeeded())
      {
         errorType = ObjectValidityChecker.validateEnum(endEffectorLoadBearingMessage.getRobotSide());
         if (endEffectorLoadBearingMessage.getRobotSide() == null)
         {
            errorMessage = "robotSide field is null. It is required for the endEffector " + endEffectorLoadBearingMessage.getEndEffector();
            globalDataProducer.notifyInvalidPacketReceived(endEffectorLoadBearingMessage.getClass(), errorMessage);
            return false;
         }
      }

      return true;
   }

<<<<<<< HEAD
   public static boolean validatePelvisHeightTrajectoryMessage(PelvisHeightTrajectoryMessage pelvisHeightTrajectoryMessage,
         HumanoidGlobalDataProducer globalDataProducer)
=======
   public static boolean validatePelvisHeightTrajectoryMessage(PelvisHeightTrajectoryMessage pelvisHeightTrajectoryMessage, HumanoidGlobalDataProducer globalDataProducer)
>>>>>>> 9a1ee4ce
   {
      String errorMessage = validatePacket(pelvisHeightTrajectoryMessage, true);
      if (errorMessage != null)
         return false;

      Waypoint1DMessage previousWaypoint = null;

      if (pelvisHeightTrajectoryMessage.getNumberOfWaypoints() == 0)
      {
         errorMessage = "Received trajectory message with no waypoint.";
         globalDataProducer.notifyInvalidPacketReceived(pelvisHeightTrajectoryMessage.getClass(), errorMessage);
      }

      for (int i = 0; i < pelvisHeightTrajectoryMessage.getNumberOfWaypoints(); i++)
      {
         Waypoint1DMessage waypoint = pelvisHeightTrajectoryMessage.getWaypoint(i);
         errorMessage = validateWaypoint1DMessage(waypoint, previousWaypoint, false);
         if (errorMessage != null)
         {
            errorMessage = "The " + i + "th " + errorMessage;
            globalDataProducer.notifyInvalidPacketReceived(pelvisHeightTrajectoryMessage.getClass(), errorMessage);
            return false;
         }
      }

      return true;
   }

<<<<<<< HEAD
   public static boolean validateArmDesiredAccelerationsMessage(ArmDesiredAccelerationsMessage armDesiredAccelerationsMessage,
         HumanoidGlobalDataProducer globalDataProducer)
=======
   public static boolean validateArmDesiredAccelerationsMessage(ArmDesiredAccelerationsMessage armDesiredAccelerationsMessage, HumanoidGlobalDataProducer globalDataProducer)
>>>>>>> 9a1ee4ce
   {
      String errorMessage = validatePacket(armDesiredAccelerationsMessage, true);
      if (errorMessage != null)
         return false;

      ObjectErrorType packetFieldErrorType = ObjectValidityChecker.validateEnum(armDesiredAccelerationsMessage.robotSide);
      if (packetFieldErrorType != null)
      {
         errorMessage = "robotSide field" + packetFieldErrorType.getMessage();
         globalDataProducer.notifyInvalidPacketReceived(ArmDesiredAccelerationsMessage.class, errorMessage);
         return false;
      }

      packetFieldErrorType = ObjectValidityChecker.validateEnum(armDesiredAccelerationsMessage.armControlMode);
      if (packetFieldErrorType != null)
      {
         errorMessage = "armControlMode field" + packetFieldErrorType.getMessage();
         globalDataProducer.notifyInvalidPacketReceived(ArmDesiredAccelerationsMessage.class, errorMessage);
         return false;
      }
<<<<<<< HEAD

=======
      
>>>>>>> 9a1ee4ce
      boolean isInUserControlMode = armDesiredAccelerationsMessage.armControlMode == ArmControlMode.USER_CONTROL_MODE;
      if (isInUserControlMode && armDesiredAccelerationsMessage.armDesiredJointAccelerations == null)
      {
         errorMessage = "The field with desired joint acceleration is empty.";
         globalDataProducer.notifyInvalidPacketReceived(ArmDesiredAccelerationsMessage.class, errorMessage);
         return false;
      }
<<<<<<< HEAD

=======
      
>>>>>>> 9a1ee4ce
      if (isInUserControlMode && armDesiredAccelerationsMessage.getNumberOfJoints() == 0)
      {
         errorMessage = "The field with desired joint acceleration is empty.";
         globalDataProducer.notifyInvalidPacketReceived(ArmDesiredAccelerationsMessage.class, errorMessage);
         return false;
      }

      return true;
   }

   private static String validateSE3WaypointMessage(SE3WaypointMessage se3Waypoint, SE3WaypointMessage previousSE3Waypoint, boolean checkId)
   {
      String errorMessage = validatePacket(se3Waypoint, checkId);
      if (errorMessage != null)
         return errorMessage;

      ObjectErrorType errorType;

      errorType = ObjectValidityChecker.validateTuple3d(se3Waypoint.position);
      if (errorType != null)
         return "SE3 waypoint position field " + errorType.getMessage();

      errorType = ObjectValidityChecker.validateTuple4d(se3Waypoint.orientation);
      if (errorType != null)
         return "SE3 waypoint orientation field " + errorType.getMessage();

      errorType = ObjectValidityChecker.validateTuple3d(se3Waypoint.linearVelocity);
      if (errorType != null)
         return "SE3 waypoint linear velocity field " + errorType.getMessage();

      errorType = ObjectValidityChecker.validateTuple3d(se3Waypoint.angularVelocity);
      if (errorType != null)
<<<<<<< HEAD
         return "SE3 waypoint angular velocity field " + errorType.getMessage();
      ;
=======
         return "SE3 waypoint angular velocity field " + errorType.getMessage();;
>>>>>>> 9a1ee4ce

      double subTrajectoryTime = se3Waypoint.getTime();
      if (previousSE3Waypoint != null)
         subTrajectoryTime -= previousSE3Waypoint.getTime();
<<<<<<< HEAD

=======
         
>>>>>>> 9a1ee4ce
      errorType = ObjectValidityChecker.validateTrajectoryTime(subTrajectoryTime);
      if (errorType != null)
         return "SE3 waypoint time (relative to previous waypoint) " + errorType.getMessage();

      return null;
   }

   private static String validateSO3WaypointMessage(SO3WaypointMessage so3Waypoint, SO3WaypointMessage previousSO3Waypoint, boolean checkId)
   {
      String errorMessage = validatePacket(so3Waypoint, checkId);
      if (errorMessage != null)
         return errorMessage;

      ObjectErrorType errorType;

      errorType = ObjectValidityChecker.validateTuple4d(so3Waypoint.orientation);
      if (errorType != null)
<<<<<<< HEAD
         return "SO3 waypoint orientation field " + errorType.getMessage();
      ;
=======
         return "SO3 waypoint orientation field " + errorType.getMessage();;
>>>>>>> 9a1ee4ce

      errorType = ObjectValidityChecker.validateTuple3d(so3Waypoint.angularVelocity);
      if (errorType != null)
         return "SO3 waypoint angular velocity field " + errorType.getMessage();

      double subTrajectoryTime = so3Waypoint.getTime();
      if (previousSO3Waypoint != null)
         subTrajectoryTime -= previousSO3Waypoint.getTime();
<<<<<<< HEAD

=======
         
>>>>>>> 9a1ee4ce
      errorType = ObjectValidityChecker.validateTrajectoryTime(subTrajectoryTime);
      if (errorType != null)
         return "SO3 waypoint time (relative to previous waypoint) " + errorType.getMessage();

      return null;
   }

   private static String validateWaypoint1DMessage(Waypoint1DMessage waypoint1D, Waypoint1DMessage previousWaypoint1D, boolean checkId)
   {
      String errorMessage = validatePacket(waypoint1D, checkId);
      if (errorMessage != null)
         return errorMessage;

      ObjectErrorType errorType;

      errorType = ObjectValidityChecker.validateDouble(waypoint1D.getPosition());
      if (errorType != null)
         return "1D waypoint orientation field " + errorType.getMessage();

      errorType = ObjectValidityChecker.validateDouble(waypoint1D.getVelocity());
      if (errorType != null)
         return "1D waypoint angular velocity field " + errorType.getMessage();

      double subTrajectoryTime = waypoint1D.getTime();
      if (previousWaypoint1D != null)
         subTrajectoryTime -= previousWaypoint1D.getTime();
<<<<<<< HEAD

=======
         
>>>>>>> 9a1ee4ce
      errorType = ObjectValidityChecker.validateTrajectoryTime(subTrajectoryTime);
      if (errorType != null)
         return "1D waypoint time (relative to previous waypoint) " + errorType.getMessage();

      return null;
   }

   private final static double MAX_ACCEPTED_JOINT_VELOCITY = 100.0;

   public static String validateJointTrajectory1DMessage(Trajectory1DMessage jointTrajectory1DMessage, boolean checkId)
   {
      String errorMessage = validatePacket(jointTrajectory1DMessage, checkId);
      if (errorMessage != null)
         return errorMessage;

      Waypoint1DMessage previousWaypoint = null;

      if (jointTrajectory1DMessage.getNumberOfWaypoints() == 0)
         return "The joint trajectory message has no waypoint.";

      for (int i = 0; i < jointTrajectory1DMessage.getNumberOfWaypoints(); i++)
      {
         Waypoint1DMessage waypoint = jointTrajectory1DMessage.getWaypoint(i);
         errorMessage = validateWaypoint1DMessage(waypoint, previousWaypoint, false);
         if (errorMessage != null)
            return "The " + i + "th " + errorMessage;
      }

      for (int waypointIndex = 0; waypointIndex < jointTrajectory1DMessage.getNumberOfWaypoints(); waypointIndex++)
      {
         Waypoint1DMessage waypoint = jointTrajectory1DMessage.getWaypoint(waypointIndex);
         double waypointPosition = waypoint.getPosition();

         if (Math.abs(waypointPosition) > Math.PI)
            return "The " + waypointIndex + "th waypoint position is unreasonable: " + waypointPosition;

         double waypointVelocity = waypoint.getVelocity();

         if (Math.abs(waypointVelocity) > MAX_ACCEPTED_JOINT_VELOCITY)
            return "The " + waypointIndex + "th waypoint velocity is unreasonable: " + waypointVelocity;
      }

      return null;
   }

   public static String validatePacket(Packet<?> packet, boolean checkId)
   {
      if (packet == null)
         return "is null.";
      if (checkId && packet.getUniqueId() == Packet.INVALID_MESSAGE_ID)
         return "invalid id.";
      return null;
   }
}<|MERGE_RESOLUTION|>--- conflicted
+++ resolved
@@ -131,11 +131,7 @@
 
       return null;
    }
-<<<<<<< HEAD
-
-=======
-   
->>>>>>> 9a1ee4ce
+
    /**
     * Checks the validity of a {@link FootPosePacket}.
     * @param packetToCheck
@@ -179,50 +175,25 @@
     * @param packetToCheck
     * @return null if the packet is valid, or the error message.
     */
-<<<<<<< HEAD
-   public static String validateFootstepData(FootstepDataMessage packetToCheck)
-   {
-      ObjectErrorType packetFieldErrorType = ObjectValidityChecker.validateEnum(packetToCheck.getRobotSide());
-      if (packetFieldErrorType != null)
-      {
-         String errorMessage = "robotSide field" + packetFieldErrorType.getMessage();
-         return errorMessage;
-      }
+   public static String validateFootstepDataMessage(FootstepDataMessage packetToCheck)
+   {
+      ObjectErrorType packetFieldErrorType;
+
+      packetFieldErrorType = ObjectValidityChecker.validateEnum(packetToCheck.getOrigin());
+      if (packetFieldErrorType != null)
+         return "origin field " + packetFieldErrorType.getMessage();
+
+      packetFieldErrorType = ObjectValidityChecker.validateEnum(packetToCheck.getRobotSide());
+      if (packetFieldErrorType != null)
+         return "robotSide field" + packetFieldErrorType.getMessage();
 
       packetFieldErrorType = ObjectValidityChecker.validateTuple3d(packetToCheck.getLocation());
       if (packetFieldErrorType != null)
-      {
-         String errorMessage = "location field " + packetFieldErrorType.getMessage();
-         return errorMessage;
-      }
+         return "location field " + packetFieldErrorType.getMessage();
 
       packetFieldErrorType = ObjectValidityChecker.validateTuple4d(packetToCheck.getOrientation());
       if (packetFieldErrorType != null)
-      {
-         String errorMessage = "orientation field " + packetFieldErrorType.getMessage();
-         return errorMessage;
-      }
-=======
-   public static String validateFootstepDataMessage(FootstepDataMessage packetToCheck)
-   {
-      ObjectErrorType packetFieldErrorType;
-
-      packetFieldErrorType = ObjectValidityChecker.validateEnum(packetToCheck.getOrigin());
-      if (packetFieldErrorType != null)
-         return "origin field " + packetFieldErrorType.getMessage();
-
-      packetFieldErrorType = ObjectValidityChecker.validateEnum(packetToCheck.getRobotSide());
-      if (packetFieldErrorType != null)
-         return "robotSide field" + packetFieldErrorType.getMessage();
-
-      packetFieldErrorType = ObjectValidityChecker.validateTuple3d(packetToCheck.getLocation());
-      if (packetFieldErrorType != null)
-         return "location field " + packetFieldErrorType.getMessage();
-
-      packetFieldErrorType = ObjectValidityChecker.validateTuple4d(packetToCheck.getOrientation());
-      if (packetFieldErrorType != null)
          return "orientation field " + packetFieldErrorType.getMessage();
->>>>>>> 9a1ee4ce
 
       if (packetToCheck.getPredictedContactPoints() != null)
       {
@@ -231,15 +202,7 @@
             packetFieldErrorType = ObjectValidityChecker.validateTuple2d(packetToCheck.getPredictedContactPoints().get(arrayListIndex));
 
             if (packetFieldErrorType != null)
-<<<<<<< HEAD
-            {
-               String errorMessage = "predictedContactPoints field " + packetFieldErrorType.getMessage();
-               return errorMessage;
-            }
-
-=======
                return "predictedContactPoints field " + packetFieldErrorType.getMessage();
->>>>>>> 9a1ee4ce
          }
       }
 
@@ -266,17 +229,11 @@
     * @param packetToCheck
     * @return null if the packet is valid, or the error message.
     */
-<<<<<<< HEAD
-   public static String validateFootstepDataList(FootstepDataListMessage packetToCheck)
-   {
-      ObjectErrorType packetFieldErrorType = ObjectValidityChecker.validateDouble(packetToCheck.swingTime);
-=======
    public static String validateFootstepDataListMessage(FootstepDataListMessage packetToCheck)
    {
       ObjectErrorType packetFieldErrorType;
 
       packetFieldErrorType = ObjectValidityChecker.validateDouble(packetToCheck.swingTime);
->>>>>>> 9a1ee4ce
       if (packetFieldErrorType != null)
       {
          String errorMessage = "swingTime field" + packetFieldErrorType.getMessage();
@@ -294,11 +251,7 @@
       {
          for (int arrayListIndex = 0; arrayListIndex < packetToCheck.getDataList().size(); arrayListIndex++)
          {
-<<<<<<< HEAD
-            String footstepDataListErrorMessage = validateFootstepData(packetToCheck.getDataList().get(arrayListIndex));
-=======
             String footstepDataListErrorMessage = validateFootstepDataMessage(packetToCheck.getDataList().get(arrayListIndex));
->>>>>>> 9a1ee4ce
 
             if (footstepDataListErrorMessage != null)
             {
@@ -398,12 +351,8 @@
       return null;
    }
 
-<<<<<<< HEAD
    public static boolean validateSteeringWheelInformationPacket(SteeringWheelInformationPacket packet, SideDependentList<AtomicInteger> steeringWheelIdAtomic,
          HumanoidGlobalDataProducer globalDataProducer)
-=======
-   public static boolean validateSteeringWheelInformationPacket(SteeringWheelInformationPacket packet, SideDependentList<AtomicInteger> steeringWheelIdAtomic, HumanoidGlobalDataProducer globalDataProducer)
->>>>>>> 9a1ee4ce
    {
       boolean packetIsValid = true;
 
@@ -477,12 +426,8 @@
       return packetIsValid;
    }
 
-<<<<<<< HEAD
    public static boolean validateDesiredSteeringAnglePacket(DesiredSteeringAnglePacket packet, SideDependentList<AtomicInteger> steeringWheelIdAtomic,
          HumanoidGlobalDataProducer globalDataProducer)
-=======
-   public static boolean validateDesiredSteeringAnglePacket(DesiredSteeringAnglePacket packet, SideDependentList<AtomicInteger> steeringWheelIdAtomic, HumanoidGlobalDataProducer globalDataProducer)
->>>>>>> 9a1ee4ce
    {
       boolean packetIsValid = true;
 
@@ -565,22 +510,14 @@
          globalDataProducer.notifyInvalidPacketReceived(ArmTrajectoryMessage.class, errorMessage);
          return false;
       }
-<<<<<<< HEAD
-
-=======
-      
->>>>>>> 9a1ee4ce
+
       if (armTrajectoryMessage.jointTrajectory1DMessages == null)
       {
          errorMessage = "Trajectory points are empty.";
          globalDataProducer.notifyInvalidPacketReceived(ArmTrajectoryMessage.class, errorMessage);
          return false;
       }
-<<<<<<< HEAD
-
-=======
-      
->>>>>>> 9a1ee4ce
+
       int numberOfJoints = armTrajectoryMessage.getNumberOfJoints();
       if (numberOfJoints == 0)
       {
@@ -588,11 +525,7 @@
          globalDataProducer.notifyInvalidPacketReceived(ArmTrajectoryMessage.class, errorMessage);
          return false;
       }
-<<<<<<< HEAD
-
-=======
-      
->>>>>>> 9a1ee4ce
+
       for (int jointIndex = 0; jointIndex < numberOfJoints; jointIndex++)
       {
          Trajectory1DMessage jointTrajectory1DMessage = armTrajectoryMessage.getJointTrajectory(jointIndex);
@@ -734,12 +667,8 @@
       return true;
    }
 
-<<<<<<< HEAD
    public static boolean validateEndEffectorLoadBearingMessage(EndEffectorLoadBearingMessage endEffectorLoadBearingMessage,
          HumanoidGlobalDataProducer globalDataProducer)
-=======
-   public static boolean validateEndEffectorLoadBearingMessage(EndEffectorLoadBearingMessage endEffectorLoadBearingMessage, HumanoidGlobalDataProducer globalDataProducer)
->>>>>>> 9a1ee4ce
    {
       String errorMessage = validatePacket(endEffectorLoadBearingMessage, true);
       if (errorMessage != null)
@@ -769,12 +698,8 @@
       return true;
    }
 
-<<<<<<< HEAD
    public static boolean validatePelvisHeightTrajectoryMessage(PelvisHeightTrajectoryMessage pelvisHeightTrajectoryMessage,
          HumanoidGlobalDataProducer globalDataProducer)
-=======
-   public static boolean validatePelvisHeightTrajectoryMessage(PelvisHeightTrajectoryMessage pelvisHeightTrajectoryMessage, HumanoidGlobalDataProducer globalDataProducer)
->>>>>>> 9a1ee4ce
    {
       String errorMessage = validatePacket(pelvisHeightTrajectoryMessage, true);
       if (errorMessage != null)
@@ -803,12 +728,8 @@
       return true;
    }
 
-<<<<<<< HEAD
    public static boolean validateArmDesiredAccelerationsMessage(ArmDesiredAccelerationsMessage armDesiredAccelerationsMessage,
          HumanoidGlobalDataProducer globalDataProducer)
-=======
-   public static boolean validateArmDesiredAccelerationsMessage(ArmDesiredAccelerationsMessage armDesiredAccelerationsMessage, HumanoidGlobalDataProducer globalDataProducer)
->>>>>>> 9a1ee4ce
    {
       String errorMessage = validatePacket(armDesiredAccelerationsMessage, true);
       if (errorMessage != null)
@@ -829,11 +750,7 @@
          globalDataProducer.notifyInvalidPacketReceived(ArmDesiredAccelerationsMessage.class, errorMessage);
          return false;
       }
-<<<<<<< HEAD
-
-=======
-      
->>>>>>> 9a1ee4ce
+
       boolean isInUserControlMode = armDesiredAccelerationsMessage.armControlMode == ArmControlMode.USER_CONTROL_MODE;
       if (isInUserControlMode && armDesiredAccelerationsMessage.armDesiredJointAccelerations == null)
       {
@@ -841,11 +758,7 @@
          globalDataProducer.notifyInvalidPacketReceived(ArmDesiredAccelerationsMessage.class, errorMessage);
          return false;
       }
-<<<<<<< HEAD
-
-=======
-      
->>>>>>> 9a1ee4ce
+
       if (isInUserControlMode && armDesiredAccelerationsMessage.getNumberOfJoints() == 0)
       {
          errorMessage = "The field with desired joint acceleration is empty.";
@@ -878,21 +791,13 @@
 
       errorType = ObjectValidityChecker.validateTuple3d(se3Waypoint.angularVelocity);
       if (errorType != null)
-<<<<<<< HEAD
          return "SE3 waypoint angular velocity field " + errorType.getMessage();
       ;
-=======
-         return "SE3 waypoint angular velocity field " + errorType.getMessage();;
->>>>>>> 9a1ee4ce
 
       double subTrajectoryTime = se3Waypoint.getTime();
       if (previousSE3Waypoint != null)
          subTrajectoryTime -= previousSE3Waypoint.getTime();
-<<<<<<< HEAD
-
-=======
-         
->>>>>>> 9a1ee4ce
+
       errorType = ObjectValidityChecker.validateTrajectoryTime(subTrajectoryTime);
       if (errorType != null)
          return "SE3 waypoint time (relative to previous waypoint) " + errorType.getMessage();
@@ -910,12 +815,8 @@
 
       errorType = ObjectValidityChecker.validateTuple4d(so3Waypoint.orientation);
       if (errorType != null)
-<<<<<<< HEAD
          return "SO3 waypoint orientation field " + errorType.getMessage();
       ;
-=======
-         return "SO3 waypoint orientation field " + errorType.getMessage();;
->>>>>>> 9a1ee4ce
 
       errorType = ObjectValidityChecker.validateTuple3d(so3Waypoint.angularVelocity);
       if (errorType != null)
@@ -924,11 +825,7 @@
       double subTrajectoryTime = so3Waypoint.getTime();
       if (previousSO3Waypoint != null)
          subTrajectoryTime -= previousSO3Waypoint.getTime();
-<<<<<<< HEAD
-
-=======
-         
->>>>>>> 9a1ee4ce
+
       errorType = ObjectValidityChecker.validateTrajectoryTime(subTrajectoryTime);
       if (errorType != null)
          return "SO3 waypoint time (relative to previous waypoint) " + errorType.getMessage();
@@ -955,11 +852,7 @@
       double subTrajectoryTime = waypoint1D.getTime();
       if (previousWaypoint1D != null)
          subTrajectoryTime -= previousWaypoint1D.getTime();
-<<<<<<< HEAD
-
-=======
-         
->>>>>>> 9a1ee4ce
+
       errorType = ObjectValidityChecker.validateTrajectoryTime(subTrajectoryTime);
       if (errorType != null)
          return "1D waypoint time (relative to previous waypoint) " + errorType.getMessage();
