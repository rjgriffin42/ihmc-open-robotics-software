--- conflicted
+++ resolved
@@ -300,12 +300,8 @@
 
       feedbackTermToPack.setToZero(worldFrame);
       feedbackTermToPack.sub(desiredPosition, currentPosition);
-<<<<<<< HEAD
+      selectionMatrix.applyLinearSelection(feedbackTermToPack);
       feedbackTermToPack.clipToMaxLength(gains.getMaximumProportionalError());
-=======
-      selectionMatrix.applyLinearSelection(feedbackTermToPack);
-      feedbackTermToPack.limitLength(gains.getMaximumProportionalError());
->>>>>>> 8eb09a93
       yoErrorPosition.set(feedbackTermToPack);
 
       if (linearGainsFrame != null)
@@ -342,12 +338,8 @@
 
       feedbackTermToPack.setToZero(worldFrame);
       feedbackTermToPack.sub(desiredLinearVelocity, currentLinearVelocity);
-<<<<<<< HEAD
+      selectionMatrix.applyLinearSelection(feedbackTermToPack);
       feedbackTermToPack.clipToMaxLength(gains.getMaximumDerivativeError());
-=======
-      selectionMatrix.applyLinearSelection(feedbackTermToPack);
-      feedbackTermToPack.limitLength(gains.getMaximumDerivativeError());
->>>>>>> 8eb09a93
       yoErrorLinearVelocity.set(feedbackTermToPack);
 
       if (linearGainsFrame != null)
@@ -387,12 +379,8 @@
       yoErrorPosition.getFrameTupleIncludingFrame(feedbackTermToPack);
       feedbackTermToPack.scale(dt);
       feedbackTermToPack.add(yoErrorPositionIntegrated.getFrameTuple());
-<<<<<<< HEAD
+      selectionMatrix.applyLinearSelection(feedbackTermToPack);
       feedbackTermToPack.clipToMaxLength(maximumIntegralError);
-=======
-      selectionMatrix.applyLinearSelection(feedbackTermToPack);
-      feedbackTermToPack.limitLength(maximumIntegralError);
->>>>>>> 8eb09a93
       yoErrorPositionIntegrated.set(feedbackTermToPack);
 
       if (linearGainsFrame != null)
