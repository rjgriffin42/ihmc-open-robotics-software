--- conflicted
+++ resolved
@@ -71,16 +71,12 @@
 
    public InverseDynamicsOptimizationControlModule(WholeBodyControlCoreToolbox toolbox, YoVariableRegistry parentRegistry)
    {
-<<<<<<< HEAD
-      this(toolbox, null, null, parentRegistry);
-   }
-
-   public InverseDynamicsOptimizationControlModule(WholeBodyControlCoreToolbox toolbox, WrenchMatrixCalculator wrenchMatrixCalculator,
-         DynamicsMatrixCalculator dynamicsMatrixCalculator, YoVariableRegistry parentRegistry)
-   {
-      controlDT = toolbox.getControlDT();
-=======
->>>>>>> be972631
+      this(toolbox, null, parentRegistry);
+   }
+
+   public InverseDynamicsOptimizationControlModule(WholeBodyControlCoreToolbox toolbox, DynamicsMatrixCalculator dynamicsMatrixCalculator,
+                                                   YoVariableRegistry parentRegistry)
+   {
       jointIndexHandler = toolbox.getJointIndexHandler();
       jointsToOptimizeFor = jointIndexHandler.getIndexedJoints();
       oneDoFJoints = jointIndexHandler.getIndexedOneDoFJoints();
@@ -97,16 +93,7 @@
 
       ControllerCoreOptimizationSettings optimizationSettings = toolbox.getOptimizationSettings();
 
-<<<<<<< HEAD
-      geometricJacobianHolder = toolbox.getGeometricJacobianHolder();
-
-      if (wrenchMatrixCalculator == null)
-         this.wrenchMatrixCalculator = new WrenchMatrixCalculator(toolbox, registry);
-      else
-         this.wrenchMatrixCalculator = wrenchMatrixCalculator;
-=======
       wrenchMatrixCalculator = toolbox.getWrenchMatrixCalculator();
->>>>>>> be972631
 
       YoGraphicsListRegistry yoGraphicsListRegistry = toolbox.getYoGraphicsListRegistry();
       if (VISUALIZE_RHO_BASIS_VECTORS)
@@ -132,20 +119,14 @@
       }
 
       rhoMin.set(optimizationSettings.getRhoMin());
-      
+
       momentumModuleSolution = new MomentumModuleSolution();
 
-<<<<<<< HEAD
-      qpSolver = new InverseDynamicsQPSolver(numberOfDoFs, rhoSize, registry);
-      qpSolver.setAccelerationRegularizationWeight(momentumOptimizationSettings.getJointAccelerationWeight());
-      qpSolver.setJerkRegularizationWeight(momentumOptimizationSettings.getJointJerkWeight());
-      qpSolver.setJointTorqueWeight(momentumOptimizationSettings.getJointTorqueWeight());
-=======
       boolean hasFloatingBase = toolbox.getRootJoint() != null;
       qpSolver = new InverseDynamicsQPSolver(numberOfDoFs, rhoSize, hasFloatingBase, registry);
       qpSolver.setAccelerationRegularizationWeight(optimizationSettings.getJointAccelerationWeight());
       qpSolver.setJerkRegularizationWeight(optimizationSettings.getJointJerkWeight());
->>>>>>> be972631
+      qpSolver.setJointTorqueWeight(optimizationSettings.getJointTorqueWeight());
 
       parentRegistry.addChild(registry);
    }
@@ -275,7 +256,8 @@
    public void setupTorqueMinimizationCommand()
    {
       qpSolver.addTorqueMinimizationObjective(dynamicsMatrixCalculator.getTorqueMinimizationAccelerationJacobian(),
-            dynamicsMatrixCalculator.getTorqueMinimizationRhoJacobian(), dynamicsMatrixCalculator.getTorqueMinimizationObjective());
+                                              dynamicsMatrixCalculator.getTorqueMinimizationRhoJacobian(),
+                                              dynamicsMatrixCalculator.getTorqueMinimizationObjective());
    }
 
    public void submitSpatialAccelerationCommand(SpatialAccelerationCommand command)
