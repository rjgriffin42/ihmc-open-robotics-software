--- conflicted
+++ resolved
@@ -200,16 +200,13 @@
       SpatialForceVector centroidalMomentumRateSolution = motionQPInputCalculator.computeCentroidalMomentumRateFromSolution(qDDotSolution);
       Map<RigidBody, Wrench> externalWrenchSolution = externalWrenchHandler.getExternalWrenchMap();
       List<RigidBody> rigidBodiesWithExternalWrench = externalWrenchHandler.getRigidBodiesWithExternalWrench();
-<<<<<<< HEAD
-      MomentumModuleSolution momentumModuleSolution = new MomentumModuleSolution(jointsToOptimizeFor, qDDotSolution, rhoSolution, centroidalMomentumRateSolution,
-            externalWrenchSolution, rigidBodiesWithExternalWrench);
-=======
+
       momentumModuleSolution.setCentroidalMomentumRateSolution(centroidalMomentumRateSolution);
       momentumModuleSolution.setExternalWrenchSolution(externalWrenchSolution);
       momentumModuleSolution.setJointAccelerations(qDDotSolution);
+      momentumModuleSolution.setRhoSolution(rhoSolution);
       momentumModuleSolution.setJointsToOptimizeFor(jointsToOptimizeFor);
       momentumModuleSolution.setRigidBodiesWithExternalWrench(rigidBodiesWithExternalWrench);
->>>>>>> 52cacdc4
 
       if (noConvergenceException != null)
       {
