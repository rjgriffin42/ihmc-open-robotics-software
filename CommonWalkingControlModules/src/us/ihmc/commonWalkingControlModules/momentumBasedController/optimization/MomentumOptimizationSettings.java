--- conflicted
+++ resolved
@@ -1,15 +1,7 @@
 package us.ihmc.commonWalkingControlModules.momentumBasedController.optimization;
 
-<<<<<<< HEAD
-import org.ejml.data.DenseMatrix64F;
-import us.ihmc.convexOptimization.qpOASES.DenseMatrix;
-
-import javax.vecmath.Vector2d;
-import javax.vecmath.Vector3d;
-=======
 import us.ihmc.euclid.tuple2D.Vector2D;
 import us.ihmc.euclid.tuple3D.Vector3D;
->>>>>>> 369d6951
 
 public abstract class MomentumOptimizationSettings
 {
@@ -19,30 +11,11 @@
 
    public abstract Vector3D getAngularMomentumWeight();
 
-<<<<<<< HEAD
-   private double jointAccelerationWeight = 0.005;
-   private double jointJerkWeight = 0.1;
-   private double jointTorqueWeight = 0.001;
-   private double rhoWeight = 0.00001;
-   private double rhoMin = 4.0;
-   // Be careful with that guy, even 0.005 seems to make the ICP control sluggish.
-   private double rhoRateDefaultWeight = 0.002; // 0.005
-   private double rhoRateHighWeight = 0.05;
-   private final Vector2d copWeight = new Vector2d(100.0, 200.0); //750.0, 1500.0);
-   private final Vector2d copRateDefaultWeight = new Vector2d(20000.0, 20000.0); //100000.0, 200000.0);
-   private final Vector2d copRateHighWeight = new Vector2d(2500000.0, 10000000.0);
-   private double headJointspaceWeight = 1.0;
-   private double headTaskspaceWeight = 1.0;
-   private double headUserModeWeight = 1.0;
-   private double handUserModeWeight = 50.0;
-   private double handJointspaceWeight = 1.0;
-   private Vector3d handAngularTaskspaceWeight = new Vector3d(1.0, 1.0, 1.0);
-   private Vector3d handLinearTaskspaceWeight = new Vector3d(1.0, 1.0, 1.0);
-=======
    public abstract double getJointAccelerationWeight();
->>>>>>> 369d6951
 
    public abstract double getJointJerkWeight();
+
+   public abstract double getJointTorqueWeight();
 
    public abstract double getRhoWeight();
 
@@ -74,16 +47,7 @@
 
    public abstract Vector3D getHighLinearFootWeight();
 
-<<<<<<< HEAD
-   public void setJointWeight(double jointAccelerationWeight, double jointJerkWeight, double jointTorqueWeight)
-   {
-      this.jointAccelerationWeight = jointAccelerationWeight;
-      this.jointJerkWeight = jointJerkWeight;
-      this.jointTorqueWeight = jointTorqueWeight;
-   }
-=======
    public abstract Vector3D getHighAngularFootWeight();
->>>>>>> 369d6951
 
    public abstract double getHandUserModeWeight();
 
@@ -101,167 +65,5 @@
 
    public abstract int getRhoSize();
 
-<<<<<<< HEAD
-   public void setNumberOfContactPointsPerContactableBody(int nContactPointsPerContactableBody)
-   {
-      this.nContactPointsPerContactableBody = nContactPointsPerContactableBody;
-   }
-
-   public void setNumberOfContactableBodies(int nContactableBodies)
-   {
-      this.nContactableBodies = nContactableBodies;
-   }
-
-   public Vector3d getLinearMomentumWeight()
-   {
-      return linearMomentumWeight;
-   }
-
-   public Vector3d getHighLinearMomentumWeightForRecovery()
-   {
-      return highLinearMomentumWeightForRecovery;
-   }
-
-   public Vector3d getAngularMomentumWeight()
-   {
-      return angularMomentumWeight;
-   }
-
-   public double getJointAccelerationWeight()
-   {
-      return jointAccelerationWeight;
-   }
-
-   public double getJointJerkWeight()
-   {
-      return jointJerkWeight;
-   }
-
-   public double getJointTorqueWeight()
-   {
-      return jointTorqueWeight;
-   }
-
-   public double getRhoWeight()
-   {
-      return rhoWeight;
-   }
-
-   public double getRhoMin()
-   {
-      return rhoMin;
-   }
-
-   public double getRhoRateDefaultWeight()
-   {
-      return rhoRateDefaultWeight;
-   }
-
-   public double getRhoRateHighWeight()
-   {
-      return rhoRateHighWeight;
-   }
-
-   public Vector2d getCoPWeight()
-   {
-      return copWeight;
-   }
-
-   public Vector2d getCoPRateDefaultWeight()
-   {
-      return copRateDefaultWeight;
-   }
-
-   public Vector2d getCoPRateHighWeight()
-   {
-      return copRateHighWeight;
-   }
-
-   public double getHeadUserModeWeight()
-   {
-      return headUserModeWeight;
-   }
-
-   public double getHeadJointspaceWeight()
-   {
-      return headJointspaceWeight;
-   }
-
-   public double getHeadTaskspaceWeight()
-   {
-      return headTaskspaceWeight;
-   }
-
-   public Vector3d getChestAngularWeight()
-   {
-      return chestAngularWeight;
-   }
-
-   public Vector3d getPelvisAngularWeight()
-   {
-      return pelvisAngularWeight;
-   }
-
-   public Vector3d getDefaultLinearFootWeight()
-   {
-      return defaultLinearFootWeight;
-   }
-
-   public Vector3d getDefaultAngularFootWeight()
-   {
-      return defaultAngularFootWeight;
-   }
-
-   public Vector3d getHighLinearFootWeight()
-   {
-      return highLinearFootWeight;
-   }
-
-   public Vector3d getHighAngularFootWeight()
-   {
-      return highAngularFootWeight;
-   }
-
-   public double getHandUserModeWeight()
-   {
-      return handUserModeWeight;
-   }
-
-   public double getHandJointspaceWeight()
-   {
-      return handJointspaceWeight;
-   }
-
-   public Vector3d getHandAngularTaskspaceWeight()
-   {
-      return handAngularTaskspaceWeight;
-   }
-
-   public Vector3d getHandLinearTaskspaceWeight()
-   {
-      return handLinearTaskspaceWeight;
-   }
-
-   public int getNumberOfBasisVectorsPerContactPoint()
-   {
-      return nBasisVectorsPerContactPoint;
-   }
-
-   public int getNumberOfContactPointsPerContactableBody()
-   {
-      return nContactPointsPerContactableBody;
-   }
-
-   public int getNumberOfContactableBodies()
-   {
-      return nContactableBodies;
-   }
-
-   public int getRhoSize()
-   {
-      return  nContactableBodies * nContactPointsPerContactableBody * nBasisVectorsPerContactPoint;
-   }
-=======
    public abstract double getSpineJointspaceWeight();
->>>>>>> 369d6951
 }