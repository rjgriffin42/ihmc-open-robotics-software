package us.ihmc.commonWalkingControlModules.momentumBasedController.optimization;

import java.util.Map;

import gnu.trove.map.hash.TObjectDoubleHashMap;
import us.ihmc.euclid.tuple3D.Vector3D;

public abstract class MomentumOptimizationSettings implements ControllerCoreOptimizationSettings
{
   public abstract Vector3D getLinearMomentumWeight();

   public abstract Vector3D getHighLinearMomentumWeightForRecovery();

   public abstract Vector3D getAngularMomentumWeight();

<<<<<<< HEAD
   public abstract double getJointAccelerationWeight();

   public abstract double getJointJerkWeight();

   public double getJointTorqueWeight()
   {
      return 0.005;
   }

   public abstract double getRhoWeight();

   public abstract double getRhoMin();

   public abstract double getRhoRateDefaultWeight();

   public abstract double getRhoRateHighWeight();

   public abstract Vector2D getCoPWeight();

   public abstract Vector2D getCoPRateDefaultWeight();

   public abstract Vector2D getCoPRateHighWeight();

   public abstract double getHeadUserModeWeight();

=======
   /**
    * The map returned contains all optimization weights for jointspace objectives. The key of the map
    * is the joint name as defined in the robot joint map. If a joint is not contained in the map,
    * jointspace control is not supported for that joint.
    *
    * @return map containing jointspace QP weights by joint name
    */
   public abstract TObjectDoubleHashMap<String> getJointspaceWeights();

   /**
    * The map returned contains all optimization weights for user desired acceleration objectives. The
    * key of the map is the joint name as defined in the robot joint map. If a joint is not contained
    * in the map, user desired acceleration commands are not supported for that joint.
    *
    * @return map containing user desired acceleration QP weights by joint name
    */
   public abstract TObjectDoubleHashMap<String> getUserModeWeights();

   /**
    * The map returned contains all optimization weights for taskspace orientation objectives. The key
    * of the map is the rigid body name as defined in the robot joint map. If a rigid body is not
    * contained in the map, taskspace orientation objectives are not supported for that body.
    *
    * @return map containing taskspace orientation QP weights by rigid body name
    */
   public abstract Map<String, Vector3D> getTaskspaceAngularWeights();

   /**
    * The map returned contains all optimization weights for taskspace position objectives. The key
    * of the map is the rigid body name as defined in the robot joint map. If a rigid body is not
    * contained in the map, taskspace position objectives are not supported for that body.
    *
    * @return map containing taskspace position QP weights by rigid body name
    */
   public abstract Map<String, Vector3D> getTaskspaceLinearWeights();

   // TODO: nuke this once the rigid body manager stuff is done and these weights are contained in the maps above
   public abstract double getHandJointspaceWeight();
>>>>>>> d0c555d9
   public abstract double getHeadJointspaceWeight();
   public abstract double getChestUserModeWeight();
   public abstract double getHandUserModeWeight();
   public abstract double getHeadUserModeWeight();
   public abstract Vector3D getHeadAngularWeight();
   public abstract Vector3D getChestAngularWeight();
   public abstract Vector3D getPelvisAngularWeight();
   public abstract Vector3D getHandAngularTaskspaceWeight();
   public abstract Vector3D getHandLinearTaskspaceWeight();

   // TODO: figure out how to handle these with the maps:
   public abstract Vector3D getDefaultLinearFootWeight();
   public abstract Vector3D getDefaultAngularFootWeight();
   public abstract Vector3D getHighLinearFootWeight();
   public abstract Vector3D getHighAngularFootWeight();
}<|MERGE_RESOLUTION|>--- conflicted
+++ resolved
@@ -13,33 +13,6 @@
 
    public abstract Vector3D getAngularMomentumWeight();
 
-<<<<<<< HEAD
-   public abstract double getJointAccelerationWeight();
-
-   public abstract double getJointJerkWeight();
-
-   public double getJointTorqueWeight()
-   {
-      return 0.005;
-   }
-
-   public abstract double getRhoWeight();
-
-   public abstract double getRhoMin();
-
-   public abstract double getRhoRateDefaultWeight();
-
-   public abstract double getRhoRateHighWeight();
-
-   public abstract Vector2D getCoPWeight();
-
-   public abstract Vector2D getCoPRateDefaultWeight();
-
-   public abstract Vector2D getCoPRateHighWeight();
-
-   public abstract double getHeadUserModeWeight();
-
-=======
    /**
     * The map returned contains all optimization weights for jointspace objectives. The key of the map
     * is the joint name as defined in the robot joint map. If a joint is not contained in the map,
@@ -78,7 +51,6 @@
 
    // TODO: nuke this once the rigid body manager stuff is done and these weights are contained in the maps above
    public abstract double getHandJointspaceWeight();
->>>>>>> d0c555d9
    public abstract double getHeadJointspaceWeight();
    public abstract double getChestUserModeWeight();
    public abstract double getHandUserModeWeight();
