--- conflicted
+++ resolved
@@ -121,59 +121,8 @@
 
       nullspaceCalculator.setPseudoInverseAlpha(nullspaceProjectionAlpha.getDoubleValue());
 
-<<<<<<< HEAD
       int taskSize = 0;
 
-      for (int chainIndex = 0; chainIndex < privilegedConfigurationHandler.getNumberOfChains(); chainIndex++)
-      {
-         RigidBody chainBase = privilegedConfigurationHandler.getChainBase(chainIndex);
-         RigidBody chainEndEffector = privilegedConfigurationHandler.getChainEndEffector(chainIndex);
-
-         long chainJacobianId = geometricJacobianHolder.getOrCreateGeometricJacobian(chainBase, chainEndEffector, chainEndEffector.getBodyFixedFrame());
-         GeometricJacobian chainJacobian = geometricJacobianHolder.getJacobian(chainJacobianId);
-         InverseDynamicsJoint[] chainJoints = chainJacobian.getJointsInOrder();
-
-         if (chainJoints.length == 0)
-            continue;
-
-         // Check that all the joints are indexed before doing the calculation.
-         if (!jointIndexHandler.areJointsIndexed(chainJoints))
-            continue;
-
-         int chainNumberOfDoFs = chainJacobian.getNumberOfColumns();
-         tempCompactJacobian.reshape(chainNumberOfDoFs, chainNumberOfDoFs);
-         CommonOps.setIdentity(tempCompactJacobian);
-         nullspaceCalculator.projectOntoNullspace(tempCompactJacobian, chainJacobian.getJacobianMatrix());
-
-         tempTaskJacobian.reshape(chainNumberOfDoFs, numberOfDoFs);
-
-         // Since we know here that all the joints are indexed this method call will succeed.
-         jointIndexHandler.compactBlockToFullBlock(chainJoints, tempCompactJacobian, tempTaskJacobian);
-//         recordTaskJacobian(tempTaskJacobian);
-
-         motionQPInputToPack.reshape(taskSize + chainNumberOfDoFs);
-         CommonOps.insert(tempTaskJacobian, motionQPInputToPack.taskJacobian, taskSize, 0);
-
-         for (int i = 0; i < chainNumberOfDoFs; i++)
-         {
-            try
-            {
-               OneDoFJoint chainJoint = (OneDoFJoint) chainJoints[i];
-               motionQPInputToPack.taskObjective.set(taskSize + i, 0, privilegedConfigurationHandler.getPrivilegedJointAcceleration(chainJoint));
-               motionQPInputToPack.taskWeightMatrix.set(taskSize + i, taskSize + i, privilegedConfigurationHandler.getWeight(chainJoint));
-            }
-            catch (ClassCastException e)
-            {
-               throw new ClassCastException("Can only handle " + OneDoFJoint.class.getSimpleName() + ". Received unexpected joint: " + chainJoints[i].getName()
-                     + ", joint class: " + chainJoints[i].getClass().getSimpleName());
-            }
-         }
-
-         taskSize += chainNumberOfDoFs;
-      }
-
-=======
->>>>>>> 52cacdc4
       DenseMatrix64F selectionMatrix = privilegedConfigurationHandler.getSelectionMatrix();
       int robotTaskSize = selectionMatrix.getNumRows();
 
@@ -187,14 +136,9 @@
          {
             motionQPInputToPack.reshape(robotTaskSize);
             nullspaceCalculator.projectOntoNullspace(tempTaskJacobian, allTaskJacobian);
-<<<<<<< HEAD
             CommonOps.insert(tempTaskJacobian, motionQPInputToPack.taskJacobian, taskSize, 0);
             CommonOps.insert(privilegedConfigurationHandler.getPrivilegedJointAccelerations(), motionQPInputToPack.taskObjective, taskSize, 0);
             CommonOps.insert(privilegedConfigurationHandler.getWeights(), motionQPInputToPack.taskWeightMatrix, taskSize, taskSize);
-=======
-            CommonOps.insert(tempTaskJacobian, motionQPInputToPack.taskJacobian, 0, 0);
-            CommonOps.insert(privilegedConfigurationHandler.getPrivilegedJointAccelerations(), motionQPInputToPack.taskObjective, 0, 0);
->>>>>>> 52cacdc4
          }
       }
 
