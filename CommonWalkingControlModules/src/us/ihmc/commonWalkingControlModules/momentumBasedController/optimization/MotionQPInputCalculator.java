package us.ihmc.commonWalkingControlModules.momentumBasedController.optimization;

import java.util.List;

import org.ejml.data.DenseMatrix64F;
import org.ejml.ops.CommonOps;

import us.ihmc.commonWalkingControlModules.configurations.JointPrivilegedConfigurationParameters;
import us.ihmc.commonWalkingControlModules.controllerCore.command.inverseDynamics.JointspaceAccelerationCommand;
import us.ihmc.commonWalkingControlModules.controllerCore.command.inverseDynamics.MomentumRateCommand;
import us.ihmc.commonWalkingControlModules.controllerCore.command.inverseDynamics.SpatialAccelerationCommand;
import us.ihmc.commonWalkingControlModules.controllerCore.command.inverseKinematics.JointspaceVelocityCommand;
import us.ihmc.commonWalkingControlModules.controllerCore.command.inverseKinematics.MomentumCommand;
import us.ihmc.commonWalkingControlModules.controllerCore.command.inverseKinematics.PrivilegedConfigurationCommand;
import us.ihmc.commonWalkingControlModules.controllerCore.command.inverseKinematics.SpatialVelocityCommand;
import us.ihmc.commonWalkingControlModules.inverseKinematics.JointPrivilegedConfigurationHandler;
import us.ihmc.robotics.dataStructures.registry.YoVariableRegistry;
import us.ihmc.robotics.dataStructures.variable.DoubleYoVariable;
import us.ihmc.robotics.linearAlgebra.MatrixTools;
import us.ihmc.robotics.referenceFrames.PoseReferenceFrame;
import us.ihmc.robotics.referenceFrames.ReferenceFrame;
import us.ihmc.robotics.screwTheory.GeometricJacobianCalculator;
import us.ihmc.robotics.screwTheory.InverseDynamicsJoint;
import us.ihmc.robotics.screwTheory.OneDoFJoint;
import us.ihmc.robotics.screwTheory.RigidBody;
import us.ihmc.robotics.screwTheory.ScrewTools;
import us.ihmc.robotics.screwTheory.SpatialAccelerationVector;
import us.ihmc.robotics.screwTheory.SpatialForceVector;
import us.ihmc.robotics.screwTheory.SpatialMotionVector;
import us.ihmc.robotics.screwTheory.TwistCalculator;

public class MotionQPInputCalculator
{
   private static final ReferenceFrame worldFrame = ReferenceFrame.getWorldFrame();

   private final YoVariableRegistry registry = new YoVariableRegistry(getClass().getSimpleName());
   private final DoubleYoVariable nullspaceProjectionAlpha = new DoubleYoVariable("nullspaceProjectionAlpha", registry);
   private final DoubleYoVariable secondaryTaskJointsWeight = new DoubleYoVariable("secondaryTaskJointsWeight", registry);

   private final PoseReferenceFrame controlFrame = new PoseReferenceFrame("controlFrame", worldFrame);
   private final GeometricJacobianCalculator jacobianCalculator = new GeometricJacobianCalculator();

   private final InverseDynamicsJoint[] jointsToOptimizeFor;
   private final OneDoFJoint[] oneDoFJoints;

   private final DenseMatrix64F convectiveTermMatrix = new DenseMatrix64F(SpatialMotionVector.SIZE, 1);

   private final CentroidalMomentumHandler centroidalMomentumHandler;

   private final JointPrivilegedConfigurationHandler privilegedConfigurationHandler;

   private final DenseMatrix64F tempPrimaryTaskJacobian = new DenseMatrix64F(SpatialMotionVector.SIZE, 12);

   private final DenseMatrix64F tempTaskJacobian = new DenseMatrix64F(SpatialMotionVector.SIZE, 12);
   private final DenseMatrix64F tempTaskObjective = new DenseMatrix64F(SpatialMotionVector.SIZE, 1);
   private final DenseMatrix64F tempTaskAlphaTaskPriority = new DenseMatrix64F(SpatialAccelerationVector.SIZE, 1);
   private final DenseMatrix64F tempTaskWeight = new DenseMatrix64F(SpatialAccelerationVector.SIZE, SpatialAccelerationVector.SIZE);
   private final DenseMatrix64F tempTaskWeightSubspace = new DenseMatrix64F(SpatialAccelerationVector.SIZE, SpatialAccelerationVector.SIZE);

   private final JointIndexHandler jointIndexHandler;

   private final DenseMatrix64F allTaskJacobian;
   private final DampedLeastSquaresNullspaceCalculator nullspaceCalculator;

   private final int numberOfDoFs;

   public MotionQPInputCalculator(ReferenceFrame centerOfMassFrame, TwistCalculator twistCalculator, JointIndexHandler jointIndexHandler,
                                  JointPrivilegedConfigurationParameters jointPrivilegedConfigurationParameters, YoVariableRegistry parentRegistry)
   {
      this.jointIndexHandler = jointIndexHandler;
      this.jointsToOptimizeFor = jointIndexHandler.getIndexedJoints();
      oneDoFJoints = jointIndexHandler.getIndexedOneDoFJoints();
      centroidalMomentumHandler = new CentroidalMomentumHandler(twistCalculator.getRootBody(), centerOfMassFrame);

      if (jointPrivilegedConfigurationParameters != null)
         privilegedConfigurationHandler = new JointPrivilegedConfigurationHandler(oneDoFJoints, jointPrivilegedConfigurationParameters, registry);
      else
         privilegedConfigurationHandler = null;

      numberOfDoFs = jointIndexHandler.getNumberOfDoFs();
      allTaskJacobian = new DenseMatrix64F(numberOfDoFs, numberOfDoFs);
      secondaryTaskJointsWeight.set(1.0); // TODO Needs to be rethought, it doesn't seem to be that useful.
      nullspaceProjectionAlpha.set(0.005);
      nullspaceCalculator = new DampedLeastSquaresNullspaceCalculator(numberOfDoFs, nullspaceProjectionAlpha.getDoubleValue());

      parentRegistry.addChild(registry);
   }

   public void initialize()
   {
      centroidalMomentumHandler.compute();
      allTaskJacobian.reshape(0, numberOfDoFs);
   }

   public void updatePrivilegedConfiguration(PrivilegedConfigurationCommand command)
   {
      if (privilegedConfigurationHandler == null)
         throw new NullPointerException("JointPrivilegedConfigurationParameters have to be set to enable this feature.");
      privilegedConfigurationHandler.submitPrivilegedConfigurationCommand(command);
   }

   public boolean computePrivilegedJointAccelerations(MotionQPInput motionQPInputToPack)
   {
      if (privilegedConfigurationHandler == null || !privilegedConfigurationHandler.isEnabled())
         return false;

      privilegedConfigurationHandler.computePrivilegedJointAccelerations();

      motionQPInputToPack.setIsMotionConstraint(false);
      motionQPInputToPack.setUseWeightScalar(false);

      nullspaceCalculator.setPseudoInverseAlpha(nullspaceProjectionAlpha.getDoubleValue());

      int taskSize = 0;

      DenseMatrix64F selectionMatrix = privilegedConfigurationHandler.getSelectionMatrix();
      int robotTaskSize = selectionMatrix.getNumRows();

      if (robotTaskSize > 0)
      {
         OneDoFJoint[] joints = privilegedConfigurationHandler.getJoints();
         tempTaskJacobian.reshape(robotTaskSize, numberOfDoFs);
         boolean success = jointIndexHandler.compactBlockToFullBlock(joints, selectionMatrix, tempTaskJacobian);

         if (success)
         {
            motionQPInputToPack.reshape(robotTaskSize);
            nullspaceCalculator.projectOntoNullspace(tempTaskJacobian, allTaskJacobian);
            CommonOps.insert(tempTaskJacobian, motionQPInputToPack.taskJacobian, taskSize, 0);
            CommonOps.insert(privilegedConfigurationHandler.getPrivilegedJointAccelerations(), motionQPInputToPack.taskObjective, taskSize, 0);
            CommonOps.insert(privilegedConfigurationHandler.getWeights(), motionQPInputToPack.taskWeightMatrix, taskSize, taskSize);
         }
      }

      return robotTaskSize > 0;
   }

   public boolean computePrivilegedJointVelocities(MotionQPInput motionQPInputToPack)
   {
      if (privilegedConfigurationHandler == null || !privilegedConfigurationHandler.isEnabled())
         return false;

      privilegedConfigurationHandler.computePrivilegedJointVelocities();

      motionQPInputToPack.setIsMotionConstraint(false);
      motionQPInputToPack.setUseWeightScalar(false);

      DenseMatrix64F selectionMatrix = privilegedConfigurationHandler.getSelectionMatrix();

      int taskSize = selectionMatrix.getNumRows();

      if (taskSize == 0)
         return false;

      motionQPInputToPack.reshape(taskSize);

      motionQPInputToPack.setTaskObjective(privilegedConfigurationHandler.getPrivilegedJointVelocities());
      motionQPInputToPack.setTaskWeightMatrix(privilegedConfigurationHandler.getWeights());

      OneDoFJoint[] joints = privilegedConfigurationHandler.getJoints();
      boolean success = jointIndexHandler.compactBlockToFullBlock(joints, selectionMatrix, motionQPInputToPack.taskJacobian);

      if (!success)
         return false;

      nullspaceCalculator.projectOntoNullspace(motionQPInputToPack.taskJacobian, allTaskJacobian);

      return true;
   }

   /**
    * Converts a {@link SpatialAccelerationCommand} into a {@link MotionQPInput}.
    * <p>
    * The idea is to convert the information held in the {@code commandToConvert} such that it ends
    * up being formulated as follows:<br>
    * J<sub>MxN</sub> * vDot<sub>Nx1</sub> = p<sub>Mx1</sub> <br>
    * where J is the M-by-N Jacobian matrix, vDot is the N-by-1 desired joint acceleration vector
    * that the QP solver is solving for, and p is the M-by-1 objective vector. M is called the task
    * size and N is the overall number of degrees of freedom (DoFs) to be controlled.
    * </p>
    * 
    * @return true if the command was successfully converted.
    */
   public boolean convertSpatialAccelerationCommand(SpatialAccelerationCommand commandToConvert, MotionQPInput motionQPInputToPack)
   {
      // Gets the M-by-6 selection matrix S.
      DenseMatrix64F selectionMatrix = commandToConvert.getSelectionMatrix();
      int taskSize = selectionMatrix.getNumRows();

      if (taskSize == 0)
         return false;

      motionQPInputToPack.reshape(taskSize);
      motionQPInputToPack.setIsMotionConstraint(commandToConvert.isHardConstraint());
      // If the task is setup as a hard constraint, there is no need for a weight matrix.
      if (!commandToConvert.isHardConstraint())
      {
         // Compute the M-by-M weight matrix W computed as follows: W = S * W * S^T
         motionQPInputToPack.setUseWeightScalar(false);
         tempTaskWeight.reshape(SpatialAccelerationVector.SIZE, SpatialAccelerationVector.SIZE);
         commandToConvert.getWeightMatrix(tempTaskWeight);
         tempTaskWeightSubspace.reshape(taskSize, SpatialAccelerationVector.SIZE);
         CommonOps.mult(selectionMatrix, tempTaskWeight, tempTaskWeightSubspace);
         CommonOps.multTransB(tempTaskWeightSubspace, selectionMatrix, motionQPInputToPack.taskWeightMatrix);
      }

      RigidBody base = commandToConvert.getBase();
      RigidBody endEffector = commandToConvert.getEndEffector();
      commandToConvert.getControlFrame(controlFrame);

      jacobianCalculator.clear();
      jacobianCalculator.setKinematicChain(base, endEffector);
      jacobianCalculator.setJacobianFrame(controlFrame);
      jacobianCalculator.computeJacobianMatrix();
      jacobianCalculator.computeConvectiveTerm();

      /*
       * @formatter:off
       * Compute the M-by-1 task objective vector p as follows:
       * p = S * ( TDot - JDot * qDot )
       * where TDot is the 6-by-1 end-effector desired acceleration vector and (JDot * qDot) is the 6-by-1
       * convective term vector resulting from the Coriolis and Centrifugal effects.
       * @formatter:on
       */
      jacobianCalculator.getConvectiveTerm(convectiveTermMatrix);
      commandToConvert.getDesiredSpatialAcceleration(tempTaskObjective);
      CommonOps.subtractEquals(tempTaskObjective, convectiveTermMatrix);
      CommonOps.mult(selectionMatrix, tempTaskObjective, motionQPInputToPack.taskObjective);

      // Compute the M-by-N task Jacobian: J = S * J
      // Step 1, let's get the 'small' Jacobian matrix j.
      // It is called small as its number of columns is equal to the number of DoFs to its kinematic chain which is way smaller than the number of robot DoFs.
      jacobianCalculator.getJacobianMatrix(selectionMatrix, tempTaskJacobian);

      // Dealing with the primary base:
      RigidBody primaryBase = commandToConvert.getPrimaryBase();
      List<InverseDynamicsJoint> jointsUsedInTask = jacobianCalculator.getJointsFromBaseToEndEffector();

      // Step 2: The small Jacobian matrix into the full Jacobian matrix. Proper indexing has to be ensured, so it is handled by the jointIndexHandler.
      jointIndexHandler.compactBlockToFullBlockIgnoreUnindexedJoints(jointsUsedInTask, tempTaskJacobian, motionQPInputToPack.taskJacobian);

      if (primaryBase == null)
      { // No primary base provided for this task.
           // Record the resulting Jacobian matrix for the privileged configuration.
         recordTaskJacobian(motionQPInputToPack.taskJacobian);
         // We're done!
      }
      else
      { // A primary base has been provided, two things are happening here:
           // 1- A weight is applied on the joints between the base and the primary base with objective to reduce their involvement for this task.
        // 2- The Jacobian is transformed before being recorded such that the privileged configuration is only applied from the primary base to the end-effector.
         tempPrimaryTaskJacobian.set(motionQPInputToPack.taskJacobian);

         boolean isJointUpstreamOfPrimaryBase = false;
         for (int i = jointsUsedInTask.size() - 1; i >= 0; i--)
         {
            InverseDynamicsJoint joint = jointsUsedInTask.get(i);

            if (joint.getSuccessor() == primaryBase)
               isJointUpstreamOfPrimaryBase = true;

            if (isJointUpstreamOfPrimaryBase)
            { // The current joint is located between the base and the primary base:
                 // Find the column indices corresponding to this joint (it is usually only one index except for the floating joint which has 6).
               int[] jointIndices = jointIndexHandler.getJointIndices(joint);

               for (int dofIndex : jointIndices)
               {
                  // Apply a down-scale on the task Jacobian for the joint's column(s) so it has lower priority in the optimization.
                  MatrixTools.scaleColumn(secondaryTaskJointsWeight.getDoubleValue(), dofIndex, motionQPInputToPack.taskJacobian);
                  // Zero out the task Jacobian at the joint's column(s) so it is removed from the nullspace calculation for applying the privileged configuration.
                  MatrixTools.zeroColumn(dofIndex, tempPrimaryTaskJacobian);
               }
            }
         }

         // Record the resulting Jacobian matrix which only zeros before the primary base for the privileged configuration.
         recordTaskJacobian(tempPrimaryTaskJacobian);
         // We're done!
      }

<<<<<<< HEAD
      if (primaryBase == null || !commandToConvert.useOptionalPrimaryBaseForControl())
         jointIndexHandler.compactBlockToFullBlockIgnoreUnindexedJoints(jointsUsedInTask, tempTaskJacobian, motionQPInputToPack.taskJacobian);
      else
         motionQPInputToPack.taskJacobian.set(tempFullPrimaryTaskJacobian);


      // Compute the task objective: p = S * ( TDot - JDot qDot )
      convectiveTermCalculator.computeJacobianDerivativeTerm(jacobian, convectiveTerm);
      convectiveTerm.getMatrix(convectiveTermMatrix, 0);
      spatialAcceleration.getMatrix(tempTaskObjective, 0);
      CommonOps.subtractEquals(tempTaskObjective, convectiveTermMatrix);
      CommonOps.mult(selectionMatrix, tempTaskObjective, motionQPInputToPack.taskObjective);

      if (primaryBase != null)
         recordTaskJacobian(tempFullPrimaryTaskJacobian);
      else
         recordTaskJacobian(motionQPInputToPack.taskJacobian);

=======
>>>>>>> 67cc786c
      return true;
   }

   /**
    * Converts a {@link SpatialVelocityCommand} into a {@link MotionQPInput}.
    * <p>
    * The idea is to convert the information held in the {@code commandToConvert} such that it ends
    * up being formulated as follows:<br>
    * J<sub>MxN</sub> * v<sub>Nx1</sub> = p<sub>Mx1</sub> <br>
    * where J is the M-by-N Jacobian matrix, v is the N-by-1 desired joint velocity vector
    * that the QP solver is solving for, and p is the M-by-1 objective vector. M is called the task
    * size and N is the overall number of degrees of freedom (DoFs) to be controlled.
    * </p>
    * 
    * @return true if the command was successfully converted.
    */
   public boolean convertSpatialVelocityCommand(SpatialVelocityCommand commandToConvert, MotionQPInput motionQPInputToPack)
   {
      // Gets the M-by-6 selection matrix S.
      DenseMatrix64F selectionMatrix = commandToConvert.getSelectionMatrix();
      int taskSize = selectionMatrix.getNumRows();

      if (taskSize == 0)
         return false;

      motionQPInputToPack.reshape(taskSize);
      motionQPInputToPack.setIsMotionConstraint(commandToConvert.isHardConstraint());
      // If the task is setup as a hard constraint, there is no need for a weight matrix.
      if (!commandToConvert.isHardConstraint())
      {
         // Compute the M-by-M weight matrix W computed as follows: W = S * W * S^T
         motionQPInputToPack.setUseWeightScalar(false);
         tempTaskWeight.reshape(SpatialAccelerationVector.SIZE, SpatialAccelerationVector.SIZE);
         commandToConvert.getWeightMatrix(tempTaskWeight);
         tempTaskWeightSubspace.reshape(taskSize, SpatialAccelerationVector.SIZE);
         CommonOps.mult(selectionMatrix, tempTaskWeight, tempTaskWeightSubspace);
         CommonOps.multTransB(tempTaskWeightSubspace, selectionMatrix, motionQPInputToPack.taskWeightMatrix);
      }

      RigidBody base = commandToConvert.getBase();
      RigidBody endEffector = commandToConvert.getEndEffector();
      commandToConvert.getControlFrame(controlFrame);

      jacobianCalculator.clear();
      jacobianCalculator.setKinematicChain(base, endEffector);
      jacobianCalculator.setJacobianFrame(controlFrame);
      jacobianCalculator.computeJacobianMatrix();

      /*
       * @formatter:off
       * Compute the M-by-1 task objective vector p as follows:
       * p = S * T
       * where T is the 6-by-1 end-effector desired velocity vector.
       * @formatter:on
       */
      commandToConvert.getDesiredSpatialVelocity(tempTaskObjective);
      CommonOps.mult(selectionMatrix, tempTaskObjective, motionQPInputToPack.taskObjective);

      // Compute the M-by-N task Jacobian: J = S * J
      // Step 1, let's get the 'small' Jacobian matrix j.
      // It is called small as its number of columns is equal to the number of DoFs to its kinematic chain which is way smaller than the number of robot DoFs.
      jacobianCalculator.getJacobianMatrix(selectionMatrix, tempTaskJacobian);

      // Dealing with the primary base:
      RigidBody primaryBase = commandToConvert.getPrimaryBase();
      List<InverseDynamicsJoint> jointsUsedInTask = jacobianCalculator.getJointsFromBaseToEndEffector();

      // Step 2: The small Jacobian matrix into the full Jacobian matrix. Proper indexing has to be ensured, so it is handled by the jointIndexHandler.
      jointIndexHandler.compactBlockToFullBlockIgnoreUnindexedJoints(jointsUsedInTask, tempTaskJacobian, motionQPInputToPack.taskJacobian);

      if (primaryBase == null)
      { // No primary base provided for this task.
           // Record the resulting Jacobian matrix for the privileged configuration.
         recordTaskJacobian(motionQPInputToPack.taskJacobian);
         // We're done!
      }
      else
      { // A primary base has been provided, two things are happening here:
           // 1- A weight is applied on the joints between the base and the primary base with objective to reduce their involvement for this task.
        // 2- The Jacobian is transformed before being recorded such that the privileged configuration is only applied from the primary base to the end-effector.
         tempPrimaryTaskJacobian.set(motionQPInputToPack.taskJacobian);

         boolean isJointUpstreamOfPrimaryBase = false;
         for (int i = jointsUsedInTask.size() - 1; i >= 0; i--)
         {
            InverseDynamicsJoint joint = jointsUsedInTask.get(i);

            if (joint.getSuccessor() == primaryBase)
               isJointUpstreamOfPrimaryBase = true;

            if (isJointUpstreamOfPrimaryBase)
            { // The current joint is located between the base and the primary base:
                 // Find the column indices corresponding to this joint (it is usually only one index except for the floating joint which has 6).
               int[] jointIndices = jointIndexHandler.getJointIndices(joint);

               for (int dofIndex : jointIndices)
               {
                  // Apply a down-scale on the task Jacobian for the joint's column(s) so it has lower priority in the optimization.
                  MatrixTools.scaleColumn(secondaryTaskJointsWeight.getDoubleValue(), dofIndex, motionQPInputToPack.taskJacobian);
                  // Zero out the task Jacobian at the joint's column(s) so it is removed from the nullspace calculation for applying the privileged configuration.
                  MatrixTools.zeroColumn(dofIndex, tempPrimaryTaskJacobian);
               }
            }
         }

         // Record the resulting Jacobian matrix which only zeros before the primary base for the privileged configuration.
         recordTaskJacobian(tempPrimaryTaskJacobian);
         // We're done!
      }

      return true;
   }

   /**
    * Converts a {@link MomentumRateCommand} into a {@link MotionQPInput}.
    * 
    * @return true if the command was successfully converted.
    */
   public boolean convertMomentumRateCommand(MomentumRateCommand commandToConvert, MotionQPInput motionQPInputToPack)
   {
      DenseMatrix64F selectionMatrix = commandToConvert.getSelectionMatrix();
      int taskSize = selectionMatrix.getNumRows();

      if (taskSize == 0)
         return false;

      motionQPInputToPack.reshape(taskSize);
      motionQPInputToPack.setUseWeightScalar(false);
      motionQPInputToPack.setIsMotionConstraint(false);

      // Compute the weight: W = S * W * S^T
      tempTaskWeight.reshape(SpatialAccelerationVector.SIZE, SpatialAccelerationVector.SIZE);
      commandToConvert.getWeightMatrix(tempTaskWeight);
      tempTaskWeightSubspace.reshape(taskSize, SpatialAccelerationVector.SIZE);
      CommonOps.mult(selectionMatrix, tempTaskWeight, tempTaskWeightSubspace);
      CommonOps.multTransB(tempTaskWeightSubspace, selectionMatrix, motionQPInputToPack.taskWeightMatrix);

      // Compute the task Jacobian: J = S * A
      DenseMatrix64F centroidalMomentumMatrix = getCentroidalMomentumMatrix();
      CommonOps.mult(selectionMatrix, centroidalMomentumMatrix, motionQPInputToPack.taskJacobian);

      DenseMatrix64F momemtumRate = commandToConvert.getMomentumRate();
      DenseMatrix64F convectiveTerm = centroidalMomentumHandler.getCentroidalMomentumConvectiveTerm();

      // Compute the task objective: p = S * ( hDot - ADot qDot )
      CommonOps.subtract(momemtumRate, convectiveTerm, tempTaskObjective);
      CommonOps.mult(selectionMatrix, tempTaskObjective, motionQPInputToPack.taskObjective);

      tempTaskAlphaTaskPriority.reshape(taskSize, 1);
      CommonOps.mult(selectionMatrix, commandToConvert.getAlphaTaskPriorityVector(), tempTaskAlphaTaskPriority);

      for (int i = taskSize - 1; i >= 0; i--)
      {
         double alpha = tempTaskAlphaTaskPriority.get(i, 0);
         MatrixTools.scaleRow(alpha, i, motionQPInputToPack.taskJacobian);
         MatrixTools.scaleRow(alpha, i, motionQPInputToPack.taskObjective);
      }

      recordTaskJacobian(motionQPInputToPack.taskJacobian);

      return true;
   }

   /**
    * Converts a {@link MomentumCommand} into a {@link MotionQPInput}.
    * 
    * @return true if the command was successfully converted.
    */
   public boolean convertMomentumCommand(MomentumCommand commandToConvert, MotionQPInput motionQPInputToPack)
   {
      DenseMatrix64F selectionMatrix = commandToConvert.getSelectionMatrix();
      int taskSize = selectionMatrix.getNumRows();

      if (taskSize == 0)
         return false;

      motionQPInputToPack.reshape(taskSize);
      motionQPInputToPack.setUseWeightScalar(false);
      motionQPInputToPack.setIsMotionConstraint(false);

      // Compute the weight: W = S * W * S^T
      tempTaskWeight.reshape(SpatialAccelerationVector.SIZE, SpatialAccelerationVector.SIZE);
      commandToConvert.getWeightMatrix(tempTaskWeight);
      tempTaskWeightSubspace.reshape(taskSize, SpatialAccelerationVector.SIZE);
      CommonOps.mult(selectionMatrix, tempTaskWeight, tempTaskWeightSubspace);
      CommonOps.multTransB(tempTaskWeightSubspace, selectionMatrix, motionQPInputToPack.taskWeightMatrix);

      // Compute the task Jacobian: J = S * A
      DenseMatrix64F centroidalMomentumMatrix = getCentroidalMomentumMatrix();
      CommonOps.mult(selectionMatrix, centroidalMomentumMatrix, motionQPInputToPack.taskJacobian);

      DenseMatrix64F momemtum = commandToConvert.getMomentum();

      // Compute the task objective: p = S * h
      CommonOps.mult(selectionMatrix, momemtum, motionQPInputToPack.taskObjective);

      recordTaskJacobian(motionQPInputToPack.taskJacobian);

      return true;
   }

   /**
    * Converts a {@link JointspaceAccelerationCommand} into a {@link MotionQPInput}.
    * 
    * @return true if the command was successfully converted.
    */
   public boolean convertJointspaceAccelerationCommand(JointspaceAccelerationCommand commandToConvert, MotionQPInput motionQPInputToPack)
   {
      int taskSize = ScrewTools.computeDegreesOfFreedom(commandToConvert.getJoints());

      if (taskSize == 0)
         return false;

      motionQPInputToPack.reshape(taskSize);
      motionQPInputToPack.setIsMotionConstraint(commandToConvert.isHardConstraint());
      motionQPInputToPack.taskJacobian.zero();
      motionQPInputToPack.taskWeightMatrix.zero();
      motionQPInputToPack.setUseWeightScalar(false);

      int row = 0;
      for (int jointIndex = 0; jointIndex < commandToConvert.getNumberOfJoints(); jointIndex++)
      {
         InverseDynamicsJoint joint = commandToConvert.getJoint(jointIndex);
         double weight = commandToConvert.getWeight(jointIndex);
         int[] columns = jointIndexHandler.getJointIndices(joint);
         if (columns == null)
            return false;

         CommonOps.insert(commandToConvert.getDesiredAcceleration(jointIndex), motionQPInputToPack.taskObjective, row, 0);
         for (int column : columns)
         {
            motionQPInputToPack.taskJacobian.set(row, column, 1.0);
            motionQPInputToPack.taskWeightMatrix.set(row, row, weight);
            row++;
         }
      }

      recordTaskJacobian(motionQPInputToPack.taskJacobian);
      return true;
   }

   /**
    * Converts a {@link JointspaceVelocityCommand} into a {@link MotionQPInput}.
    * 
    * @return true if the command was successfully converted.
    */
   public boolean convertJointspaceVelocityCommand(JointspaceVelocityCommand commandToConvert, MotionQPInput motionQPInputToPack)
   {
      int taskSize = ScrewTools.computeDegreesOfFreedom(commandToConvert.getJoints());

      if (taskSize == 0)
         return false;

      motionQPInputToPack.reshape(taskSize);
      motionQPInputToPack.setIsMotionConstraint(commandToConvert.isHardConstraint());
      motionQPInputToPack.taskJacobian.zero();
      motionQPInputToPack.taskWeightMatrix.zero();
      motionQPInputToPack.setUseWeightScalar(false);

      int row = 0;
      for (int jointIndex = 0; jointIndex < commandToConvert.getNumberOfJoints(); jointIndex++)
      {
         InverseDynamicsJoint joint = commandToConvert.getJoint(jointIndex);
         double weight = commandToConvert.getWeight(jointIndex);
         int[] columns = jointIndexHandler.getJointIndices(joint);
         if (columns == null)
            return false;

         CommonOps.insert(commandToConvert.getDesiredVelocity(jointIndex), motionQPInputToPack.taskObjective, row, 0);
         for (int column : columns)
         {
            motionQPInputToPack.taskJacobian.set(row, column, 1.0);
            motionQPInputToPack.taskWeightMatrix.set(row, row, weight);
            row++;
         }
      }

      recordTaskJacobian(motionQPInputToPack.taskJacobian);
      return true;
   }

   private void recordTaskJacobian(DenseMatrix64F taskJacobian)
   {
      int taskSize = taskJacobian.getNumRows();
      allTaskJacobian.reshape(allTaskJacobian.getNumRows() + taskSize, numberOfDoFs);
      CommonOps.insert(taskJacobian, allTaskJacobian, allTaskJacobian.getNumRows() - taskSize, 0);
   }

   public DenseMatrix64F getCentroidalMomentumMatrix()
   {
      return centroidalMomentumHandler.getCentroidalMomentumMatrixPart(jointsToOptimizeFor);
   }

   public DenseMatrix64F getCentroidalMomentumConvectiveTerm()
   {
      return centroidalMomentumHandler.getCentroidalMomentumConvectiveTerm();
   }

   public SpatialForceVector computeCentroidalMomentumRateFromSolution(DenseMatrix64F jointAccelerations)
   {
      centroidalMomentumHandler.computeCentroidalMomentumRate(jointsToOptimizeFor, jointAccelerations);
      return centroidalMomentumHandler.getCentroidalMomentumRate();
   }
}<|MERGE_RESOLUTION|>--- conflicted
+++ resolved
@@ -236,11 +236,11 @@
       RigidBody primaryBase = commandToConvert.getPrimaryBase();
       List<InverseDynamicsJoint> jointsUsedInTask = jacobianCalculator.getJointsFromBaseToEndEffector();
 
-      // Step 2: The small Jacobian matrix into the full Jacobian matrix. Proper indexing has to be ensured, so it is handled by the jointIndexHandler.
-      jointIndexHandler.compactBlockToFullBlockIgnoreUnindexedJoints(jointsUsedInTask, tempTaskJacobian, motionQPInputToPack.taskJacobian);
 
       if (primaryBase == null)
       { // No primary base provided for this task.
+         // Step 2: The small Jacobian matrix into the full Jacobian matrix. Proper indexing has to be ensured, so it is handled by the jointIndexHandler.
+         jointIndexHandler.compactBlockToFullBlockIgnoreUnindexedJoints(jointsUsedInTask, tempTaskJacobian, motionQPInputToPack.taskJacobian);
            // Record the resulting Jacobian matrix for the privileged configuration.
          recordTaskJacobian(motionQPInputToPack.taskJacobian);
          // We're done!
@@ -274,32 +274,22 @@
             }
          }
 
+         if (commandToConvert.useOptionalPrimaryBaseForControl())
+         { // It hasn't been specified to use the primary base for control, so use the full Jacobian to the floating base.
+            // Step 2: The small Jacobian matrix into the full Jacobian matrix. Proper indexing has to be ensured, so it is handled by the jointIndexHandler.
+            jointIndexHandler.compactBlockToFullBlockIgnoreUnindexedJoints(jointsUsedInTask, tempPrimaryTaskJacobian, motionQPInputToPack.taskJacobian);
+         }
+         else
+         { // We want to use the primary base for control, so we will only try and achieve the acceleration with the joints in the kinematic chain.
+            // Step 2: The small Jacobian matrix into the full Jacobian matrix. Proper indexing has to be ensured, so it is handled by the jointIndexHandler.
+            jointIndexHandler.compactBlockToFullBlockIgnoreUnindexedJoints(jointsUsedInTask, tempTaskJacobian, motionQPInputToPack.taskJacobian);
+         }
+
          // Record the resulting Jacobian matrix which only zeros before the primary base for the privileged configuration.
          recordTaskJacobian(tempPrimaryTaskJacobian);
          // We're done!
       }
 
-<<<<<<< HEAD
-      if (primaryBase == null || !commandToConvert.useOptionalPrimaryBaseForControl())
-         jointIndexHandler.compactBlockToFullBlockIgnoreUnindexedJoints(jointsUsedInTask, tempTaskJacobian, motionQPInputToPack.taskJacobian);
-      else
-         motionQPInputToPack.taskJacobian.set(tempFullPrimaryTaskJacobian);
-
-
-      // Compute the task objective: p = S * ( TDot - JDot qDot )
-      convectiveTermCalculator.computeJacobianDerivativeTerm(jacobian, convectiveTerm);
-      convectiveTerm.getMatrix(convectiveTermMatrix, 0);
-      spatialAcceleration.getMatrix(tempTaskObjective, 0);
-      CommonOps.subtractEquals(tempTaskObjective, convectiveTermMatrix);
-      CommonOps.mult(selectionMatrix, tempTaskObjective, motionQPInputToPack.taskObjective);
-
-      if (primaryBase != null)
-         recordTaskJacobian(tempFullPrimaryTaskJacobian);
-      else
-         recordTaskJacobian(motionQPInputToPack.taskJacobian);
-
-=======
->>>>>>> 67cc786c
       return true;
    }
 
