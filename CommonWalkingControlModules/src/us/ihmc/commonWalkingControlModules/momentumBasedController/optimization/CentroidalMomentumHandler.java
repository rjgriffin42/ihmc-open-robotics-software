package us.ihmc.commonWalkingControlModules.momentumBasedController.optimization;

import java.util.LinkedHashMap;
import java.util.Map;

import org.ejml.data.DenseMatrix64F;
import org.ejml.ops.CommonOps;

import gnu.trove.list.array.TIntArrayList;
import us.ihmc.commonWalkingControlModules.momentumBasedController.dataObjects.MomentumRateData;
import us.ihmc.robotics.dataStructures.registry.YoVariableRegistry;
import us.ihmc.robotics.dataStructures.variable.DoubleYoVariable;
import us.ihmc.robotics.linearAlgebra.MatrixTools;
import us.ihmc.robotics.math.MatrixYoVariableConversionTools;
import us.ihmc.robotics.referenceFrames.ReferenceFrame;
import us.ihmc.robotics.screwTheory.CentroidalMomentumMatrix;
import us.ihmc.robotics.screwTheory.CentroidalMomentumRateTermCalculator;
import us.ihmc.robotics.screwTheory.InverseDynamicsJoint;
import us.ihmc.robotics.screwTheory.Momentum;
import us.ihmc.robotics.screwTheory.ScrewTools;
import us.ihmc.robotics.screwTheory.SpatialForceVector;
import us.ihmc.robotics.screwTheory.SpatialMotionVector;
import us.ihmc.robotics.screwTheory.TotalMassCalculator;

/**
 * @author twan
 *         Date: 5/1/13
 */
public class CentroidalMomentumHandler
{
   private final YoVariableRegistry registry = new YoVariableRegistry(getClass().getSimpleName());
   private final CentroidalMomentumMatrix centroidalMomentumMatrix;
   private final DenseMatrix64F adotV = new DenseMatrix64F(SpatialMotionVector.SIZE, 1);
   private final DenseMatrix64F centroidalMomentumMatrixPart = new DenseMatrix64F(1, 1);
   private final SpatialForceVector centroidalMomentumRate;

   private final DenseMatrix64F previousCentroidalMomentumMatrix;
   private final DoubleYoVariable[][] yoPreviousCentroidalMomentumMatrix; // to make numerical differentiation rewindable

   private final InverseDynamicsJoint[] jointsInOrder;
   private final DenseMatrix64F v;
   private final Map<InverseDynamicsJoint, int[]> columnsForJoints = new LinkedHashMap<InverseDynamicsJoint, int[]>();
   private final DenseMatrix64F hdot = new DenseMatrix64F(Momentum.SIZE, 1);
   private final DenseMatrix64F centroidalMomentumEquationRightHandSide = new DenseMatrix64F(Momentum.SIZE, 1);
   private final ReferenceFrame centerOfMassFrame;
   private final CentroidalMomentumRateTermCalculator centroidalMomentumRateTermCalculator;

   public CentroidalMomentumHandler(InverseDynamicsJoint rootJoint, ReferenceFrame centerOfMassFrame, YoVariableRegistry parentRegistry)
   {
      this.jointsInOrder = ScrewTools.computeSupportAndSubtreeJoints(rootJoint.getSuccessor());

      this.centroidalMomentumMatrix = new CentroidalMomentumMatrix(ScrewTools.getRootBody(rootJoint.getPredecessor()), centerOfMassFrame);
      this.previousCentroidalMomentumMatrix = new DenseMatrix64F(centroidalMomentumMatrix.getMatrix().getNumRows(),
            centroidalMomentumMatrix.getMatrix().getNumCols());
      yoPreviousCentroidalMomentumMatrix = new DoubleYoVariable[previousCentroidalMomentumMatrix.getNumRows()][previousCentroidalMomentumMatrix.getNumCols()];
      MatrixYoVariableConversionTools.populateYoVariables(yoPreviousCentroidalMomentumMatrix, "previousCMMatrix", registry);

      int nDegreesOfFreedom = ScrewTools.computeDegreesOfFreedom(jointsInOrder);
      this.v = new DenseMatrix64F(nDegreesOfFreedom, 1);

      for (InverseDynamicsJoint joint : jointsInOrder)
      {
         TIntArrayList listToPackIndices = new TIntArrayList();
         ScrewTools.computeIndexForJoint(jointsInOrder, listToPackIndices, joint);
         int[] indices = listToPackIndices.toArray();
         columnsForJoints.put(joint, indices);
      }

      centroidalMomentumRate = new SpatialForceVector(centerOfMassFrame);
      this.centerOfMassFrame = centerOfMassFrame;

      parentRegistry.addChild(registry);

      this.centroidalMomentumRateTermCalculator = new CentroidalMomentumRateTermCalculator(rootJoint.getPredecessor(), centerOfMassFrame, v,
            TotalMassCalculator.computeSubTreeMass(rootJoint.getSuccessor()));
   }

   public void initialize()
   {
   }

   public void compute()
   {
<<<<<<< HEAD
      ScrewTools.packJointVelocitiesMatrix(jointsInOrder, v);

      centroidalMomentumRateTermCalculator.compute();
      adotV.set(centroidalMomentumRateTermCalculator.getADotVTerm());
=======
      ScrewTools.getJointVelocitiesMatrix(jointsInOrder, v);
      
      if(USE_NUMERICALLY_DIFFERENTIATED_CENTROIDAL_MOMENTUM_MATRIX)
      {
         centroidalMomentumMatrix.compute();
         
         MatrixYoVariableConversionTools.getFromYoVariables(previousCentroidalMomentumMatrix, yoPreviousCentroidalMomentumMatrix);
         MatrixTools.numericallyDifferentiate(centroidalMomentumMatrixDerivative, previousCentroidalMomentumMatrix, centroidalMomentumMatrix.getMatrix(),
                 controlDT);
         MatrixYoVariableConversionTools.storeInYoVariables(previousCentroidalMomentumMatrix, yoPreviousCentroidalMomentumMatrix);
   
         CommonOps.mult(centroidalMomentumMatrixDerivative, v, adotV);
      }
      else
      {
         centroidalMomentumRateTermCalculator.compute();
         adotV.set(centroidalMomentumRateTermCalculator.getADotVTerm());
      }
>>>>>>> 00b390c2
   }

   public DenseMatrix64F getCentroidalMomentumMatrixPart(InverseDynamicsJoint[] joints)
   {
      int partDegreesOfFreedom = ScrewTools.computeDegreesOfFreedom(joints);
      centroidalMomentumMatrixPart.reshape(Momentum.SIZE, partDegreesOfFreedom);
      centroidalMomentumMatrixPart.zero();
      int startColumn = 0;
      for (InverseDynamicsJoint joint : joints)
      {
         int[] columnsForJoint = columnsForJoints.get(joint);
         MatrixTools.extractColumns(centroidalMomentumRateTermCalculator.getCentroidalMomentumMatrix(), columnsForJoint, centroidalMomentumMatrixPart,
               startColumn);
         startColumn += columnsForJoint.length;
      }
      return centroidalMomentumMatrixPart;
   }

   public DenseMatrix64F getCentroidalMomentumConvectiveTerm()
   {
      return adotV;
   }

   public void computeCentroidalMomentumRate(InverseDynamicsJoint[] jointsToOptimizeFor, DenseMatrix64F jointAccelerations)
   {
      DenseMatrix64F centroidalMomentumMatrixPart = getCentroidalMomentumMatrixPart(jointsToOptimizeFor);
      CommonOps.mult(centroidalMomentumMatrixPart, jointAccelerations, hdot);
      CommonOps.addEquals(hdot, adotV);
      centroidalMomentumRate.set(centerOfMassFrame, hdot);
   }

   public SpatialForceVector getCentroidalMomentumRate()
   {
      return centroidalMomentumRate;
   }

   public DenseMatrix64F getMomentumDotEquationRightHandSide(MomentumRateData momentumRateOfChangeData)
   {
      DenseMatrix64F momentumSubspace = momentumRateOfChangeData.getMomentumSubspace();
      DenseMatrix64F momentumMultipliers = momentumRateOfChangeData.getMomentumMultipliers();

      CommonOps.mult(momentumSubspace, momentumMultipliers, centroidalMomentumEquationRightHandSide);
      CommonOps.subtractEquals(centroidalMomentumEquationRightHandSide, adotV);
      return centroidalMomentumEquationRightHandSide;
   }
}<|MERGE_RESOLUTION|>--- conflicted
+++ resolved
@@ -81,31 +81,10 @@
 
    public void compute()
    {
-<<<<<<< HEAD
-      ScrewTools.packJointVelocitiesMatrix(jointsInOrder, v);
+      ScrewTools.getJointVelocitiesMatrix(jointsInOrder, v);
 
       centroidalMomentumRateTermCalculator.compute();
       adotV.set(centroidalMomentumRateTermCalculator.getADotVTerm());
-=======
-      ScrewTools.getJointVelocitiesMatrix(jointsInOrder, v);
-      
-      if(USE_NUMERICALLY_DIFFERENTIATED_CENTROIDAL_MOMENTUM_MATRIX)
-      {
-         centroidalMomentumMatrix.compute();
-         
-         MatrixYoVariableConversionTools.getFromYoVariables(previousCentroidalMomentumMatrix, yoPreviousCentroidalMomentumMatrix);
-         MatrixTools.numericallyDifferentiate(centroidalMomentumMatrixDerivative, previousCentroidalMomentumMatrix, centroidalMomentumMatrix.getMatrix(),
-                 controlDT);
-         MatrixYoVariableConversionTools.storeInYoVariables(previousCentroidalMomentumMatrix, yoPreviousCentroidalMomentumMatrix);
-   
-         CommonOps.mult(centroidalMomentumMatrixDerivative, v, adotV);
-      }
-      else
-      {
-         centroidalMomentumRateTermCalculator.compute();
-         adotV.set(centroidalMomentumRateTermCalculator.getADotVTerm());
-      }
->>>>>>> 00b390c2
    }
 
    public DenseMatrix64F getCentroidalMomentumMatrixPart(InverseDynamicsJoint[] joints)
