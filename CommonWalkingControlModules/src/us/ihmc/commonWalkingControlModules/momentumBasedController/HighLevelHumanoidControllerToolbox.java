package us.ihmc.commonWalkingControlModules.momentumBasedController;

import static us.ihmc.graphics3DAdapter.graphics.appearances.YoAppearance.Blue;
import static us.ihmc.robotics.lists.FrameTuple2dArrayList.createFramePoint2dArrayList;
import static us.ihmc.simulationconstructionset.yoUtilities.graphics.YoGraphicPosition.GraphicType.ROTATED_CROSS;

import java.awt.Color;
import java.util.ArrayList;
import java.util.Arrays;
import java.util.LinkedHashMap;
import java.util.List;

import javax.vecmath.Point2d;

import us.ihmc.SdfLoader.models.FullHumanoidRobotModel;
import us.ihmc.SdfLoader.partNames.LegJointName;
import us.ihmc.commonWalkingControlModules.bipedSupportPolygons.BipedSupportPolygons;
import us.ihmc.commonWalkingControlModules.bipedSupportPolygons.ContactPointVisualizer;
import us.ihmc.commonWalkingControlModules.bipedSupportPolygons.YoContactPoint;
import us.ihmc.commonWalkingControlModules.bipedSupportPolygons.YoPlaneContactState;
import us.ihmc.commonWalkingControlModules.controllers.Updatable;
import us.ihmc.commonWalkingControlModules.referenceFrames.CommonHumanoidReferenceFramesVisualizer;
import us.ihmc.humanoidRobotics.bipedSupportPolygons.ContactableFoot;
import us.ihmc.humanoidRobotics.bipedSupportPolygons.ContactablePlaneBody;
import us.ihmc.humanoidRobotics.footstep.Footstep;
import us.ihmc.robotics.MathTools;
import us.ihmc.robotics.dataStructures.registry.YoVariableRegistry;
import us.ihmc.robotics.dataStructures.variable.BooleanYoVariable;
import us.ihmc.robotics.dataStructures.variable.DoubleYoVariable;
import us.ihmc.robotics.geometry.FrameConvexPolygon2d;
import us.ihmc.robotics.geometry.FramePoint;
import us.ihmc.robotics.geometry.FramePoint2d;
import us.ihmc.robotics.geometry.FrameVector;
import us.ihmc.robotics.geometry.FrameVector2d;
import us.ihmc.robotics.lists.FrameTuple2dArrayList;
import us.ihmc.robotics.math.filters.AlphaFilteredYoVariable;
import us.ihmc.robotics.math.frames.YoFramePoint;
import us.ihmc.robotics.math.frames.YoFramePoint2d;
import us.ihmc.robotics.math.frames.YoFrameVector;
import us.ihmc.robotics.math.frames.YoFrameVector2d;
import us.ihmc.robotics.referenceFrames.CenterOfMassReferenceFrame;
import us.ihmc.robotics.referenceFrames.ReferenceFrame;
import us.ihmc.robotics.robotSide.RobotSide;
import us.ihmc.robotics.robotSide.SideDependentList;
import us.ihmc.robotics.screwTheory.CenterOfMassJacobian;
import us.ihmc.robotics.screwTheory.GeometricJacobian;
import us.ihmc.robotics.screwTheory.InverseDynamicsCalculatorListener;
import us.ihmc.robotics.screwTheory.InverseDynamicsJoint;
import us.ihmc.robotics.screwTheory.Momentum;
import us.ihmc.robotics.screwTheory.MomentumCalculator;
import us.ihmc.robotics.screwTheory.OneDoFJoint;
import us.ihmc.robotics.screwTheory.RigidBody;
import us.ihmc.robotics.screwTheory.ScrewTools;
import us.ihmc.robotics.screwTheory.TotalMassCalculator;
import us.ihmc.robotics.screwTheory.TwistCalculator;
import us.ihmc.robotics.screwTheory.Wrench;
import us.ihmc.robotics.sensors.FootSwitchInterface;
import us.ihmc.robotics.sensors.ForceSensorDataReadOnly;
import us.ihmc.sensorProcessing.frames.CommonHumanoidReferenceFrames;
import us.ihmc.sensorProcessing.model.RobotMotionStatus;
import us.ihmc.sensorProcessing.model.RobotMotionStatusChangedListener;
import us.ihmc.simulationconstructionset.util.simulationRunner.ControllerFailureListener;
import us.ihmc.simulationconstructionset.util.simulationRunner.ControllerStateChangedListener;
import us.ihmc.simulationconstructionset.yoUtilities.graphics.YoGraphicPosition;
import us.ihmc.simulationconstructionset.yoUtilities.graphics.YoGraphicPosition.GraphicType;
import us.ihmc.simulationconstructionset.yoUtilities.graphics.YoGraphicsListRegistry;
import us.ihmc.simulationconstructionset.yoUtilities.graphics.plotting.YoArtifactPosition;

public class HighLevelHumanoidControllerToolbox
{
   protected static final ReferenceFrame worldFrame = ReferenceFrame.getWorldFrame();

   private final String name = getClass().getSimpleName();
   private final YoVariableRegistry registry = new YoVariableRegistry(name);

   private final ReferenceFrame centerOfMassFrame;
   private final FullHumanoidRobotModel fullRobotModel;
   private final CenterOfMassJacobian centerOfMassJacobian;
   private final CommonHumanoidReferenceFrames referenceFrames;
   private final CommonHumanoidReferenceFramesVisualizer referenceFramesVisualizer;
   private final TwistCalculator twistCalculator;

   protected final SideDependentList<ContactableFoot> feet;
   private final SideDependentList<ContactablePlaneBody> hands;

   private final SideDependentList<YoPlaneContactState> footContactStates = new SideDependentList<>();
   private final SideDependentList<FrameConvexPolygon2d> defaultFootPolygons = new SideDependentList<>();

   private final List<ContactablePlaneBody> contactablePlaneBodyList;
   private final List<YoPlaneContactState> yoPlaneContactStateList = new ArrayList<YoPlaneContactState>();
   protected final LinkedHashMap<ContactablePlaneBody, YoFramePoint2d> footDesiredCenterOfPressures = new LinkedHashMap<>();
   private final LinkedHashMap<ContactablePlaneBody, YoPlaneContactState> yoPlaneContactStates = new LinkedHashMap<ContactablePlaneBody, YoPlaneContactState>();

   private final ArrayList<Updatable> updatables = new ArrayList<Updatable>();
   private final DoubleYoVariable yoTime;
   private final double controlDT;
   private final double gravity;

   private final SideDependentList<CenterOfMassReferenceFrame> handCenterOfMassFrames;
   private final SideDependentList<YoFrameVector> wristRawMeasuredForces;
   private final SideDependentList<YoFrameVector> wristRawMeasuredTorques;
   private final SideDependentList<YoFrameVector> wristForcesHandWeightCancelled;
   private final SideDependentList<YoFrameVector> wristTorquesHandWeightCancelled;
   private final SideDependentList<ReferenceFrame> wristForceSensorMeasurementFrames;
   private final Wrench wristWrenchDueToGravity = new Wrench();
   private final Wrench wristTempWrench = new Wrench();
   private final FrameVector tempWristForce = new FrameVector();
   private final FrameVector tempWristTorque = new FrameVector();

   private final SideDependentList<DoubleYoVariable> handsMass;

   private final GeometricJacobianHolder robotJacobianHolder;

   private final SideDependentList<FootSwitchInterface> footSwitches;
   private final SideDependentList<ForceSensorDataReadOnly> wristForceSensors;
   private final DoubleYoVariable alphaCoPControl = new DoubleYoVariable("alphaCoPControl", registry);
   private final DoubleYoVariable maxAnkleTorqueCoPControl = new DoubleYoVariable("maxAnkleTorqueCoPControl", registry);

   private final SideDependentList<Double> xSignsForCoPControl, ySignsForCoPControl;
   private final double minZForceForCoPControlScaling;

   private final SideDependentList<YoFrameVector2d> yoCoPError;
   private final SideDependentList<DoubleYoVariable> yoCoPErrorMagnitude = new SideDependentList<DoubleYoVariable>(
         new DoubleYoVariable("leftFootCoPErrorMagnitude", registry), new DoubleYoVariable("rightFootCoPErrorMagnitude", registry));
   private final SideDependentList<DoubleYoVariable> copControlScales;

   private final YoGraphicsListRegistry yoGraphicsListRegistry;

   private final InverseDynamicsJoint[] controlledJoints;

   private final SideDependentList<Wrench> handWrenches = new SideDependentList<>();

   private final ArrayList<ControllerFailureListener> controllerFailureListeners = new ArrayList<>();
   private final ArrayList<ControllerStateChangedListener> controllerStateChangedListeners = new ArrayList<>();
   private final ArrayList<RobotMotionStatusChangedListener> robotMotionStatusChangedListeners = new ArrayList<>();

   private final BipedSupportPolygons bipedSupportPolygons;

   private final SideDependentList<FrameTuple2dArrayList<FramePoint2d>> previousFootContactPoints = new SideDependentList<>(createFramePoint2dArrayList(), createFramePoint2dArrayList());

   protected final YoFramePoint yoCapturePoint = new YoFramePoint("capturePoint", worldFrame, registry);
   private final DoubleYoVariable omega0 = new DoubleYoVariable("omega0", registry);

   private final MomentumCalculator upperBodyMomentumCalculator;
   private final YoFrameVector yoUpperBodyAngularMomentum;

   private final FramePoint2d centerOfPressure = new FramePoint2d();
   private final YoFramePoint2d yoCenterOfPressure = new YoFramePoint2d("CenterOfPressure", worldFrame, registry);

   public HighLevelHumanoidControllerToolbox(FullHumanoidRobotModel fullRobotModel, GeometricJacobianHolder robotJacobianHolder,
         CommonHumanoidReferenceFrames referenceFrames, SideDependentList<FootSwitchInterface> footSwitches,
         SideDependentList<ForceSensorDataReadOnly> wristForceSensors, DoubleYoVariable yoTime, double gravityZ, double omega0,
         TwistCalculator twistCalculator, SideDependentList<ContactableFoot> feet, SideDependentList<ContactablePlaneBody> hands, double controlDT,
         ArrayList<Updatable> updatables, YoGraphicsListRegistry yoGraphicsListRegistry, InverseDynamicsJoint... jointsToIgnore)
   {
      this.yoGraphicsListRegistry = yoGraphicsListRegistry;

      this.robotJacobianHolder = robotJacobianHolder;
      centerOfMassFrame = referenceFrames.getCenterOfMassFrame();

      SideDependentList<ReferenceFrame> ankleZUpFrames = referenceFrames.getAnkleZUpReferenceFrames();
      ReferenceFrame midFeetZUpFrame = referenceFrames.getMidFeetZUpFrame();
      SideDependentList<ReferenceFrame> soleZUpFrames = referenceFrames.getSoleZUpFrames();
      bipedSupportPolygons = new BipedSupportPolygons(ankleZUpFrames, midFeetZUpFrame, soleZUpFrames, registry, yoGraphicsListRegistry);

      this.footSwitches = footSwitches;
      this.wristForceSensors = wristForceSensors;

      MathTools.checkIfInRange(gravityZ, 0.0, Double.POSITIVE_INFINITY);

      this.fullRobotModel = fullRobotModel;
      this.referenceFrames = referenceFrames;
      this.twistCalculator = twistCalculator;
      this.controlDT = controlDT;
      this.gravity = gravityZ;
      this.yoTime = yoTime;
      this.omega0.set(omega0);

      this.centerOfMassJacobian = new CenterOfMassJacobian(fullRobotModel.getElevator());
      if (yoGraphicsListRegistry != null)
      {
         referenceFramesVisualizer = new CommonHumanoidReferenceFramesVisualizer(referenceFrames, yoGraphicsListRegistry, registry);
      }
      else
      {
         referenceFramesVisualizer = null;
      }

      // Initialize the contactable bodies
      this.feet = feet;
      this.hands = hands;

      RigidBody elevator = fullRobotModel.getElevator();
      double totalMass = TotalMassCalculator.computeSubTreeMass(elevator);

      for (RobotSide robotSide : RobotSide.values)
      {
         ContactableFoot contactableFoot = feet.get(robotSide);
         ReferenceFrame soleFrame = contactableFoot.getSoleFrame();
         String namePrefix = soleFrame.getName() + "DesiredCoP";
         YoFramePoint2d yoDesiredCenterOfPressure = new YoFramePoint2d(namePrefix, soleFrame, registry);
         footDesiredCenterOfPressures.put(contactableFoot, yoDesiredCenterOfPressure);
      }

      if (updatables != null)
      {
         this.updatables.addAll(updatables);
      }

      double coefficientOfFriction = 1.0; // TODO: magic number...

      // TODO: get rid of the null checks
      this.contactablePlaneBodyList = new ArrayList<ContactablePlaneBody>();

      if (feet != null)
      {
         this.contactablePlaneBodyList.addAll(feet.values()); // leftSole and rightSole
      }

      if (hands != null)
      {
         this.contactablePlaneBodyList.addAll(hands.values());
      }

      for (ContactablePlaneBody contactablePlaneBody : this.contactablePlaneBodyList)
      {
         RigidBody rigidBody = contactablePlaneBody.getRigidBody();
         YoPlaneContactState contactState = new YoPlaneContactState(contactablePlaneBody.getSoleFrame().getName(), rigidBody,
               contactablePlaneBody.getSoleFrame(), contactablePlaneBody.getContactPoints2d(), coefficientOfFriction, registry);
         yoPlaneContactStates.put(contactablePlaneBody, contactState);
         yoPlaneContactStateList.add(contactState);
      }

      for (RobotSide robotSide : RobotSide.values)
      {
         footContactStates.put(robotSide, yoPlaneContactStates.get(feet.get(robotSide)));
         previousFootContactPoints.get(robotSide).copyFromListAndTrimSize(feet.get(robotSide).getContactPoints2d());

         FrameConvexPolygon2d defaultFootPolygon = new FrameConvexPolygon2d(feet.get(robotSide).getContactPoints2d());
         defaultFootPolygons.put(robotSide, defaultFootPolygon);
      }

      controlledJoints = computeJointsToOptimizeFor(fullRobotModel, jointsToIgnore);

      if (yoGraphicsListRegistry != null)
      {
         ContactPointVisualizer contactPointVisualizer = new ContactPointVisualizer(new ArrayList<YoPlaneContactState>(yoPlaneContactStateList),
               yoGraphicsListRegistry, registry);
         addUpdatable(contactPointVisualizer);
      }

      yoCoPError = new SideDependentList<YoFrameVector2d>();
      xSignsForCoPControl = new SideDependentList<Double>();
      ySignsForCoPControl = new SideDependentList<Double>();
      copControlScales = new SideDependentList<DoubleYoVariable>();

      for (RobotSide robotSide : RobotSide.values())
      {
         OneDoFJoint anklePitchJoint = fullRobotModel.getLegJoint(robotSide, LegJointName.ANKLE_PITCH);
         OneDoFJoint ankleRollJoint = fullRobotModel.getLegJoint(robotSide, LegJointName.ANKLE_ROLL);

         FrameVector pitchJointAxis;
         FrameVector rollJointAxis;
         if (anklePitchJoint != null)
         {
            pitchJointAxis = anklePitchJoint.getJointAxis();
            xSignsForCoPControl.put(robotSide, pitchJointAxis.getY());
         }
         else
         {
            xSignsForCoPControl.put(robotSide, 0.0);
         }
         if (ankleRollJoint != null)
         {
            rollJointAxis = ankleRollJoint.getJointAxis();
            ySignsForCoPControl.put(robotSide, rollJointAxis.getY());
         }
         else
         {
            ySignsForCoPControl.put(robotSide, 0.0);
         }

         copControlScales.put(robotSide, new DoubleYoVariable(robotSide.getCamelCaseNameForStartOfExpression() + "CoPControlScale", registry));
      }

      minZForceForCoPControlScaling = 0.20 * totalMass * gravityZ;

      alphaCoPControl.set(AlphaFilteredYoVariable.computeAlphaGivenBreakFrequencyProperly(16.0, controlDT));
      maxAnkleTorqueCoPControl.set(10.0);

      for (RobotSide robotSide : RobotSide.values)
      {
         yoCoPError.put(robotSide,
               new YoFrameVector2d(robotSide.getCamelCaseNameForStartOfExpression() + "FootCoPError", feet.get(robotSide).getSoleFrame(), registry));

         RigidBody hand = fullRobotModel.getHand(robotSide);
         if (hand != null)
         {
            handWrenches.put(robotSide, new Wrench());
         }
      }

      if (wristForceSensors == null)
      {
         wristForceSensorMeasurementFrames = null;
         wristRawMeasuredForces = null;
         wristRawMeasuredTorques = null;
         wristForcesHandWeightCancelled = null;
         wristTorquesHandWeightCancelled = null;
         handCenterOfMassFrames = null;
         handsMass = null;
      }
      else
      {
         wristForceSensorMeasurementFrames = new SideDependentList<>();
         wristRawMeasuredForces = new SideDependentList<>();
         wristRawMeasuredTorques = new SideDependentList<>();
         wristForcesHandWeightCancelled = new SideDependentList<>();
         wristTorquesHandWeightCancelled = new SideDependentList<>();
         handCenterOfMassFrames = new SideDependentList<>();
         handsMass = new SideDependentList<>();

         for (RobotSide robotSide : RobotSide.values)
         {
            ForceSensorDataReadOnly wristForceSensor = wristForceSensors.get(robotSide);
            ReferenceFrame measurementFrame = wristForceSensor.getMeasurementFrame();
            RigidBody measurementLink = wristForceSensor.getMeasurementLink();
            wristForceSensorMeasurementFrames.put(robotSide, measurementFrame);

            String sidePrefix = robotSide.getCamelCaseNameForStartOfExpression();
            String namePrefix = sidePrefix + "WristSensor";
            wristRawMeasuredForces.put(robotSide, new YoFrameVector(namePrefix + "Force", measurementFrame, registry));
            wristRawMeasuredTorques.put(robotSide, new YoFrameVector(namePrefix + "Torque", measurementFrame, registry));
            wristForcesHandWeightCancelled.put(robotSide, new YoFrameVector(namePrefix + "ForceHandWeightCancelled", measurementFrame, registry));
            wristTorquesHandWeightCancelled.put(robotSide, new YoFrameVector(namePrefix + "TorqueHandWeightCancelled", measurementFrame, registry));

            RigidBody[] handBodies = ScrewTools.computeRigidBodiesAfterThisJoint(measurementLink.getParentJoint());
            CenterOfMassReferenceFrame handCoMFrame = new CenterOfMassReferenceFrame(sidePrefix + "HandCoMFrame", measurementFrame, handBodies);
            handCenterOfMassFrames.put(robotSide, handCoMFrame);
            DoubleYoVariable handMass = new DoubleYoVariable(sidePrefix + "HandTotalMass", registry);
            handsMass.put(robotSide, handMass);
            handMass.set(TotalMassCalculator.computeSubTreeMass(measurementLink));
         }
      }

      String graphicListName = getClass().getSimpleName();
      if (yoGraphicsListRegistry != null)
      {
         YoGraphicPosition capturePointViz = new YoGraphicPosition("Capture Point", yoCapturePoint, 0.01, Blue(), ROTATED_CROSS);
         yoGraphicsListRegistry.registerArtifact(graphicListName, capturePointViz.createArtifact());

         YoArtifactPosition copViz = new YoArtifactPosition("Controller CoP", yoCenterOfPressure.getYoX(), yoCenterOfPressure.getYoY(),
               GraphicType.DIAMOND, Color.BLACK , 0.005);
         yoGraphicsListRegistry.registerArtifact(graphicListName, copViz);
      }
<<<<<<< HEAD

      RigidBody chest = fullRobotModel.getChest();
      upperBodyMass = TotalMassCalculator.computeSubTreeMass(chest);
      upperBodyMomentumCalculator = new MomentumCalculator(twistCalculator, ScrewTools.computeSubtreeSuccessors(chest.getParentJoint()));
      yoUpperBodyAngularMomentum = new YoFrameVector("UpperBodyAngularMomentum", centerOfMassFrame, registry);
      momentumGain.set(0.0);
=======
      yoCenterOfPressure.setToNaN();
>>>>>>> 84511b5e
   }

   public static InverseDynamicsJoint[] computeJointsToOptimizeFor(FullHumanoidRobotModel fullRobotModel, InverseDynamicsJoint... jointsToRemove)
   {
      List<InverseDynamicsJoint> joints = new ArrayList<InverseDynamicsJoint>();
      InverseDynamicsJoint[] allJoints = ScrewTools.computeSupportAndSubtreeJoints(fullRobotModel.getRootJoint().getSuccessor());
      joints.addAll(Arrays.asList(allJoints));

      for (RobotSide robotSide : RobotSide.values)
      {
         RigidBody hand = fullRobotModel.getHand(robotSide);
         if (hand != null)
         {
            List<InverseDynamicsJoint> fingerJoints = Arrays.asList(ScrewTools.computeSubtreeJoints(hand));
            joints.removeAll(fingerJoints);
         }
      }

      if (jointsToRemove != null)
      {
         for (InverseDynamicsJoint joint : jointsToRemove)
         {
            joints.remove(joint);
         }
      }

      return joints.toArray(new InverseDynamicsJoint[joints.size()]);
   }

   public void setInverseDynamicsCalculatorListener(InverseDynamicsCalculatorListener inverseDynamicsCalculatorListener)
   {
      throw new RuntimeException("Sylvain was there.");
   }

   public SideDependentList<YoPlaneContactState> getFootContactStates()
   {
      return footContactStates;
   }

   public void update()
   {
      referenceFrames.updateFrames();
      twistCalculator.compute();
      centerOfMassJacobian.compute();
      if (referenceFramesVisualizer != null)
         referenceFramesVisualizer.update();

      computeCop();
      computeCapturePoint();
      updateBipedSupportPolygons();
      readWristSensorData();

      computeCop();
      computeAngularMomentum();

      robotJacobianHolder.compute();

      for (int i = 0; i < updatables.size(); i++)
         updatables.get(i).update(yoTime.getDoubleValue());

      for (RobotSide robotSide : RobotSide.values)
         footSwitches.get(robotSide).updateCoP();
   }

   private final FramePoint2d tempFootCop2d = new FramePoint2d();
   private final FramePoint tempFootCop = new FramePoint();
   private final Wrench tempFootWrench = new Wrench();
   private void computeCop()
   {
      double force = 0.0;
      centerOfPressure.setToZero(worldFrame);
      for (RobotSide robotSide : RobotSide.values)
      {
         footSwitches.get(robotSide).computeAndPackCoP(tempFootCop2d);
         if (tempFootCop2d.containsNaN())
            continue;
         footSwitches.get(robotSide).computeAndPackFootWrench(tempFootWrench);
         double footForce = tempFootWrench.getLinearPartZ();
         force += footForce;
         tempFootCop.setIncludingFrame(tempFootCop2d.getReferenceFrame(), tempFootCop2d.getX(), tempFootCop2d.getY(), 0.0);
         tempFootCop.changeFrame(worldFrame);
         tempFootCop.scale(footForce);
         centerOfPressure.add(tempFootCop.getX(), tempFootCop.getY());
      }
      centerOfPressure.scale(1.0 / force);
      yoCenterOfPressure.set(centerOfPressure);
   }

   public void updateBipedSupportPolygons()
   {
      bipedSupportPolygons.updateUsingContactStates(footContactStates);
   }

   private final FramePoint2d capturePoint2d = new FramePoint2d();
   private final FramePoint centerOfMassPosition = new FramePoint();
   private final FrameVector centerOfMassVelocity = new FrameVector();
   private final FramePoint2d centerOfMassPosition2d = new FramePoint2d();
   private final FrameVector2d centerOfMassVelocity2d = new FrameVector2d();

   private void computeCapturePoint()
   {
      centerOfMassPosition.setToZero(centerOfMassFrame);
      centerOfMassJacobian.getCenterOfMassVelocity(centerOfMassVelocity);

      centerOfMassPosition.changeFrame(worldFrame);
      centerOfMassVelocity.changeFrame(worldFrame);

      centerOfMassPosition2d.setByProjectionOntoXYPlaneIncludingFrame(centerOfMassPosition);
      centerOfMassVelocity2d.setByProjectionOntoXYPlaneIncludingFrame(centerOfMassVelocity);

      CapturePointCalculator.computeCapturePoint(capturePoint2d, centerOfMassPosition2d, centerOfMassVelocity2d, omega0.getDoubleValue());

      capturePoint2d.changeFrame(yoCapturePoint.getReferenceFrame());
      yoCapturePoint.setXY(capturePoint2d);
   }

   private final FrameVector upperBodyAngularMomentum = new FrameVector();
   private final Momentum upperBodyMomentum = new Momentum();
   private void computeAngularMomentum()
   {
      upperBodyMomentum.setToZero(centerOfMassFrame);
      upperBodyMomentumCalculator.computeAndPack(upperBodyMomentum);
      upperBodyMomentum.getAngularPartIncludingFrame(upperBodyAngularMomentum);
      yoUpperBodyAngularMomentum.set(upperBodyAngularMomentum);
   }

   private final double upperBodyMass;
   private final FramePoint2d localDesiredCapturePoint = new FramePoint2d();
   private final DoubleYoVariable momentumGain = new DoubleYoVariable("MomentumGain", registry);
   public void getAdjustedDesiredCapturePoint(FramePoint2d desiredCapturePoint, FramePoint2d adjustedDesiredCapturePoint)
   {
      ReferenceFrame comFrame = upperBodyAngularMomentum.getReferenceFrame();
      localDesiredCapturePoint.setIncludingFrame(desiredCapturePoint);
      localDesiredCapturePoint.changeFrameAndProjectToXYPlane(comFrame);

      double scaleFactor = momentumGain.getDoubleValue() * omega0.getDoubleValue() / (upperBodyMass * gravity);

      adjustedDesiredCapturePoint.setIncludingFrame(comFrame, upperBodyAngularMomentum.getY(), upperBodyAngularMomentum.getX());
      adjustedDesiredCapturePoint.scale(scaleFactor);
      adjustedDesiredCapturePoint.add(localDesiredCapturePoint);
      adjustedDesiredCapturePoint.changeFrameAndProjectToXYPlane(desiredCapturePoint.getReferenceFrame());
   }

   public void getCapturePoint(FramePoint2d capturePointToPack)
   {
      yoCapturePoint.getFrameTuple2dIncludingFrame(capturePointToPack);
   }

   public void getCapturePoint(FramePoint capturePointToPack)
   {
      yoCapturePoint.getFrameTuple(capturePointToPack);
   }

   private final FramePoint2d copDesired = new FramePoint2d();
   private final FramePoint2d copActual = new FramePoint2d();
   private final FrameVector2d copError = new FrameVector2d();
   private final Wrench footWrench = new Wrench();
   private final FrameVector footForceVector = new FrameVector();

   private final BooleanYoVariable enableHighCoPDampingForShakies = new BooleanYoVariable("enableHighCoPDampingForShakies", registry);
   private final BooleanYoVariable isCoPTrackingBad = new BooleanYoVariable("isCoPTrackingBad", registry);
   private final DoubleYoVariable highCoPDampingErrorTrigger = new DoubleYoVariable("highCoPDampingErrorTrigger", registry);
   private final DoubleYoVariable highCoPDampingStartTime = new DoubleYoVariable("highCoPDampingStartTime", registry);
   private final DoubleYoVariable highCoPDampingDuration = new DoubleYoVariable("highCoPDampingDuration", registry);

   public boolean estimateIfHighCoPDampingNeeded(SideDependentList<FramePoint2d> desiredCoPs)
   {
      if (!enableHighCoPDampingForShakies.getBooleanValue())
         return false;

      boolean atLeastOneFootWithBadCoPControl = false;

      for (RobotSide robotSide : RobotSide.values)
      {
         ContactablePlaneBody contactablePlaneBody = feet.get(robotSide);
         ReferenceFrame planeFrame = contactablePlaneBody.getSoleFrame();

         copDesired.setIncludingFrame(desiredCoPs.get(robotSide));

         if (copDesired.containsNaN())
         {
            yoCoPError.get(robotSide).setToZero();
            yoCoPErrorMagnitude.get(robotSide).set(0.0);
         }

         FootSwitchInterface footSwitch = footSwitches.get(robotSide);
         footSwitch.computeAndPackCoP(copActual);

         if (copActual.containsNaN())
         {
            yoCoPError.get(robotSide).setToZero();
            yoCoPErrorMagnitude.get(robotSide).set(0.0);
         }

         copError.setToZero(planeFrame);
         copError.sub(copDesired, copActual);
         yoCoPError.get(robotSide).set(copError);
         yoCoPErrorMagnitude.get(robotSide).set(copError.length());

         footSwitch.computeAndPackFootWrench(footWrench);
         footWrench.getLinearPartIncludingFrame(footForceVector);
         footForceVector.changeFrame(ReferenceFrame.getWorldFrame());

         if (footForceVector.getZ() > minZForceForCoPControlScaling && yoCoPErrorMagnitude.get(robotSide).getDoubleValue() > highCoPDampingErrorTrigger.getDoubleValue())
         {
            atLeastOneFootWithBadCoPControl = true;
         }
      }

      isCoPTrackingBad.set(atLeastOneFootWithBadCoPControl);

      boolean isCoPDampened = yoTime.getDoubleValue() - highCoPDampingStartTime.getDoubleValue() <= highCoPDampingDuration.getDoubleValue();

      if (atLeastOneFootWithBadCoPControl && !isCoPDampened)
      {
         highCoPDampingStartTime.set(yoTime.getDoubleValue());
         isCoPDampened = true;
      }

      return isCoPDampened;
   }

   public void setHighCoPDampingParameters(boolean enable, double duration, double copErrorThreshold)
   {
      enableHighCoPDampingForShakies.set(enable);
      highCoPDampingDuration.set(duration);
      highCoPDampingErrorTrigger.set(copErrorThreshold);
   }

   public void addUpdatable(Updatable updatable)
   {
      updatables.add(updatable);
   }

   public void addUpdatables(List<Updatable> updatables)
   {
      for (int i = 0; i < updatables.size(); i++)
         this.updatables.add(updatables.get(i));
   }

   public void initialize()
   {
      update();
   }

   private void readWristSensorData()
   {
      if (wristForceSensors == null)
         return;

      for (RobotSide robotSide : RobotSide.values)
      {
         ForceSensorDataReadOnly wristForceSensor = wristForceSensors.get(robotSide);
         ReferenceFrame measurementFrame = wristForceSensor.getMeasurementFrame();
         wristForceSensor.getWrench(wristTempWrench);

         wristTempWrench.getLinearPartIncludingFrame(tempWristForce);
         wristTempWrench.getAngularPartIncludingFrame(tempWristTorque);

         wristRawMeasuredForces.get(robotSide).setAndMatchFrame(tempWristForce);
         wristRawMeasuredTorques.get(robotSide).setAndMatchFrame(tempWristTorque);

         cancelHandWeight(robotSide, wristTempWrench, measurementFrame);

         wristTempWrench.getLinearPartIncludingFrame(tempWristForce);
         wristTempWrench.getAngularPartIncludingFrame(tempWristTorque);

         wristForcesHandWeightCancelled.get(robotSide).setAndMatchFrame(tempWristForce);
         wristTorquesHandWeightCancelled.get(robotSide).setAndMatchFrame(tempWristTorque);
      }
   }

   private void cancelHandWeight(RobotSide robotSide, Wrench wrenchToSubstractHandWeightTo, ReferenceFrame measurementFrame)
   {
      CenterOfMassReferenceFrame handCoMFrame = handCenterOfMassFrames.get(robotSide);
      handCoMFrame.update();
      tempWristForce.setIncludingFrame(worldFrame, 0.0, 0.0, -handsMass.get(robotSide).getDoubleValue() * gravity);
      tempWristForce.changeFrame(handCoMFrame);
      wristWrenchDueToGravity.setToZero(measurementFrame, handCoMFrame);
      wristWrenchDueToGravity.setLinearPart(tempWristForce);
      wristWrenchDueToGravity.changeFrame(measurementFrame);

      wrenchToSubstractHandWeightTo.sub(wristWrenchDueToGravity);
   }

   public YoVariableRegistry getYoVariableRegistry()
   {
      return registry;
   }

   public String getName()
   {
      return name;
   }

   public String getDescription()
   {
      return getName();
   }

   public void setDesiredCenterOfPressure(ContactablePlaneBody contactablePlaneBody, FramePoint2d desiredCoP)
   {
      YoFramePoint2d cop = footDesiredCenterOfPressures.get(contactablePlaneBody);
      if (cop != null)
         cop.set(desiredCoP);
   }

   public void getDesiredCenterOfPressure(ContactablePlaneBody contactablePlaneBody, FramePoint2d desiredCoPToPack)
   {
      footDesiredCenterOfPressures.get(contactablePlaneBody).getFrameTuple2dIncludingFrame(desiredCoPToPack);
   }

   public void updateContactPointsForUpcomingFootstep(Footstep nextFootstep)
   {
      RobotSide robotSide = nextFootstep.getRobotSide();

      List<Point2d> predictedContactPoints = nextFootstep.getPredictedContactPoints();

      if ((predictedContactPoints != null) && (!predictedContactPoints.isEmpty()))
      {
         setFootPlaneContactPoints(robotSide, predictedContactPoints);
      }
      else
      {
         resetFootPlaneContactPoint(robotSide);
      }
   }

   private void resetFootPlaneContactPoint(RobotSide robotSide)
   {
      ContactablePlaneBody foot = feet.get(robotSide);
      YoPlaneContactState footContactState = yoPlaneContactStates.get(foot);
      List<FramePoint2d> defaultContactPoints = foot.getContactPoints2d();
      previousFootContactPoints.get(robotSide).copyFromListAndTrimSize(defaultContactPoints);
      footContactState.setContactFramePoints(defaultContactPoints);
   }

   private void setFootPlaneContactPoints(RobotSide robotSide, List<Point2d> predictedContactPoints)
   {
      ContactablePlaneBody foot = feet.get(robotSide);
      YoPlaneContactState footContactState = yoPlaneContactStates.get(foot);
      footContactState.getContactFramePoint2dsInContact(previousFootContactPoints.get(robotSide));
      footContactState.setContactPoints(predictedContactPoints);
   }

   public void restorePreviousFootContactPoints(RobotSide robotSide)
   {
      ContactablePlaneBody foot = feet.get(robotSide);
      YoPlaneContactState footContactState = yoPlaneContactStates.get(foot);
      footContactState.setContactFramePoints(previousFootContactPoints.get(robotSide));
   }

   public void setPlaneContactCoefficientOfFriction(ContactablePlaneBody contactableBody, double coefficientOfFriction)
   {
      YoPlaneContactState yoPlaneContactState = yoPlaneContactStates.get(contactableBody);
      yoPlaneContactState.setCoefficientOfFriction(coefficientOfFriction);
   }

   public void setPlaneContactStateNormalContactVector(ContactablePlaneBody contactableBody, FrameVector normalContactVector)
   {
      YoPlaneContactState yoPlaneContactState = yoPlaneContactStates.get(contactableBody);
      yoPlaneContactState.setContactNormalVector(normalContactVector);
   }

   public void setPlaneContactState(ContactablePlaneBody contactableBody, boolean[] newContactPointStates)
   {
      YoPlaneContactState yoPlaneContactState = yoPlaneContactStates.get(contactableBody);
      yoPlaneContactState.setContactPointsInContact(newContactPointStates);
   }

   public void setPlaneContactState(ContactablePlaneBody contactableBody, boolean[] newContactPointStates, FrameVector normalContactVector)
   {
      YoPlaneContactState yoPlaneContactState = yoPlaneContactStates.get(contactableBody);
      yoPlaneContactState.setContactPointsInContact(newContactPointStates);
      yoPlaneContactState.setContactNormalVector(normalContactVector);
   }

   public void setPlaneContactStateFullyConstrained(ContactablePlaneBody contactableBody)
   {
      YoPlaneContactState yoPlaneContactState = yoPlaneContactStates.get(contactableBody);
      yoPlaneContactState.setFullyConstrained();
   }

   public void setPlaneContactStateFullyConstrained(ContactablePlaneBody contactableBody, double coefficientOfFriction, FrameVector normalContactVector)
   {
      YoPlaneContactState yoPlaneContactState = yoPlaneContactStates.get(contactableBody);
      yoPlaneContactState.setFullyConstrained();
      yoPlaneContactState.setCoefficientOfFriction(coefficientOfFriction);
      yoPlaneContactState.setContactNormalVector(normalContactVector);
   }

   public void setPlaneContactStateFree(ContactablePlaneBody contactableBody)
   {
      YoPlaneContactState yoPlaneContactState = yoPlaneContactStates.get(contactableBody);
      if (yoPlaneContactState != null)
         yoPlaneContactState.clear();
   }

   public ReferenceFrame getCenterOfMassFrame()
   {
      return centerOfMassFrame;
   }

   public ReferenceFrame getPelvisZUpFrame()
   {
      return referenceFrames.getPelvisZUpFrame();
   }

   public CommonHumanoidReferenceFrames getReferenceFrames()
   {
      return referenceFrames;
   }

   public DoubleYoVariable getYoTime()
   {
      return yoTime;
   }

   public double getGravityZ()
   {
      return gravity;
   }

   public double getControlDT()
   {
      return controlDT;
   }

   public FullHumanoidRobotModel getFullRobotModel()
   {
      return fullRobotModel;
   }

   public TwistCalculator getTwistCalculator()
   {
      return twistCalculator;
   }

   public CenterOfMassJacobian getCenterOfMassJacobian()
   {
      return centerOfMassJacobian;
   }

   public SideDependentList<ContactableFoot> getContactableFeet()
   {
      return feet;
   }

   public SideDependentList<ContactablePlaneBody> getContactableHands()
   {
      return hands;
   }

   public void getContactPoints(ContactablePlaneBody contactablePlaneBody, List<FramePoint> contactPointListToPack)
   {
      yoPlaneContactStates.get(contactablePlaneBody).getContactFramePointsInContact(contactPointListToPack);
   }

   public YoPlaneContactState getContactState(ContactablePlaneBody contactablePlaneBody)
   {
      return yoPlaneContactStates.get(contactablePlaneBody);
   }

   public List<ContactablePlaneBody> getContactablePlaneBodyList()
   {
      return contactablePlaneBodyList;
   }

   public void clearContacts()
   {
      for (int i = 0; i < yoPlaneContactStateList.size(); i++)
      {
         yoPlaneContactStateList.get(i).clear();
      }
   }

   public long getOrCreateGeometricJacobian(RigidBody ancestor, RigidBody descendant, ReferenceFrame jacobianFrame)
   {
      return robotJacobianHolder.getOrCreateGeometricJacobian(ancestor, descendant, jacobianFrame);
   }

   public long getOrCreateGeometricJacobian(InverseDynamicsJoint[] joints, ReferenceFrame jacobianFrame)
   {
      return robotJacobianHolder.getOrCreateGeometricJacobian(joints, jacobianFrame);
   }

   /**
    * Return a jacobian previously created with the getOrCreate method using a jacobianId.
    * @param jacobianId
    * @return
    */
   public GeometricJacobian getJacobian(long jacobianId)
   {
      return robotJacobianHolder.getJacobian(jacobianId);
   }

   public SideDependentList<FootSwitchInterface> getFootSwitches()
   {
      return footSwitches;
   }

   public SideDependentList<ForceSensorDataReadOnly> getWristForceSensors()
   {
      return wristForceSensors;
   }

   public ForceSensorDataReadOnly getWristForceSensor(RobotSide robotSide)
   {
      if (wristForceSensors != null)
      {
         return wristForceSensors.get(robotSide);
      }

      return null;
   }

   public BipedSupportPolygons getBipedSupportPolygons()
   {
      return bipedSupportPolygons;
   }

   public YoGraphicsListRegistry getDynamicGraphicObjectsListRegistry()
   {
      return yoGraphicsListRegistry;
   }

   public InverseDynamicsJoint[] getControlledJoints()
   {
      return controlledJoints;
   }

   public void attachControllerFailureListener(ControllerFailureListener listener)
   {
      this.controllerFailureListeners.add(listener);
   }

   public void reportControllerFailureToListeners(FrameVector2d fallingDirection)
   {
      for (int i = 0; i < controllerFailureListeners.size(); i++)
      {
         controllerFailureListeners.get(i).controllerFailed(fallingDirection);
      }
   }

   public void attachControllerStateChangedListener(ControllerStateChangedListener listener)
   {
      this.controllerStateChangedListeners.add(listener);
   }

   public void attachControllerStateChangedListeners(List<ControllerStateChangedListener> listeners)
   {
      for (int i = 0; i < listeners.size(); i++)
      {
         attachControllerStateChangedListener(listeners.get(i));
      }
   }

   public void reportControllerStateChangeToListeners(Enum<?> oldState, Enum<?> newState)
   {
      for (int i = 0; i < controllerStateChangedListeners.size(); i++)
      {
         controllerStateChangedListeners.get(i).controllerStateHasChanged(oldState, newState);
      }
   }

   public void attachRobotMotionStatusChangedListener(RobotMotionStatusChangedListener listener)
   {
      robotMotionStatusChangedListeners.add(listener);
   }

   public void reportChangeOfRobotMotionStatus(RobotMotionStatus newStatus)
   {
      for (int i = 0; i < robotMotionStatusChangedListeners.size(); i++)
      {
         robotMotionStatusChangedListeners.get(i).robotMotionStatusHasChanged(newStatus, yoTime.getDoubleValue());
      }
   }

   public void getWristRawMeasuredWrench(Wrench wrenchToPack, RobotSide robotSide)
   {
      if (wristRawMeasuredForces == null || wristRawMeasuredTorques == null)
         return;

      wristRawMeasuredForces.get(robotSide).getFrameTupleIncludingFrame(tempWristForce);
      wristRawMeasuredTorques.get(robotSide).getFrameTupleIncludingFrame(tempWristTorque);
      ReferenceFrame measurementFrames = wristForceSensorMeasurementFrames.get(robotSide);
      wrenchToPack.setToZero(measurementFrames, measurementFrames);
      wrenchToPack.setLinearPart(tempWristForce);
      wrenchToPack.setAngularPart(tempWristTorque);
   }

   public void getWristMeasuredWrenchHandWeightCancelled(Wrench wrenchToPack, RobotSide robotSide)
   {
      if (wristForcesHandWeightCancelled == null || wristTorquesHandWeightCancelled == null)
         return;

      wristForcesHandWeightCancelled.get(robotSide).getFrameTupleIncludingFrame(tempWristForce);
      wristTorquesHandWeightCancelled.get(robotSide).getFrameTupleIncludingFrame(tempWristTorque);
      ReferenceFrame measurementFrames = wristForceSensorMeasurementFrames.get(robotSide);
      wrenchToPack.setToZero(measurementFrames, measurementFrames);
      wrenchToPack.setLinearPart(tempWristForce);
      wrenchToPack.setAngularPart(tempWristTorque);
   }

   public void getDefaultFootPolygon(RobotSide robotSide, FrameConvexPolygon2d polygonToPack)
   {
      polygonToPack.set(defaultFootPolygons.get(robotSide));
   }

   public SideDependentList<FrameConvexPolygon2d> getDefaultFootPolygons()
   {
      return defaultFootPolygons;
   }

   private final FramePoint tempPosition = new FramePoint();
   public void resetFootSupportPolygon(RobotSide robotSide)
   {
      YoPlaneContactState contactState = footContactStates.get(robotSide);
      List<YoContactPoint> contactPoints = contactState.getContactPoints();
      FrameConvexPolygon2d defaultSupportPolygon = defaultFootPolygons.get(robotSide);

      for (int i = 0; i < defaultSupportPolygon.getNumberOfVertices(); i++)
      {
         defaultSupportPolygon.getFrameVertexXY(i, tempPosition);
         contactPoints.get(i).setPosition(tempPosition);
      }
      contactState.notifyContactStateHasChanged();
   }

   public double getOmega0()
   {
      return omega0.getDoubleValue();
   }

   public void getCop(FramePoint2d copToPack)
   {
      yoCenterOfPressure.getFrameTuple2dIncludingFrame(copToPack);
   }

   public void getUpperBodyAngularMomentum(FrameVector upperBodyAngularMomentumToPack)
   {
      upperBodyAngularMomentumToPack.setIncludingFrame(upperBodyAngularMomentum);
   }

}<|MERGE_RESOLUTION|>--- conflicted
+++ resolved
@@ -353,16 +353,13 @@
                GraphicType.DIAMOND, Color.BLACK , 0.005);
          yoGraphicsListRegistry.registerArtifact(graphicListName, copViz);
       }
-<<<<<<< HEAD
+      yoCenterOfPressure.setToNaN();
 
       RigidBody chest = fullRobotModel.getChest();
       upperBodyMass = TotalMassCalculator.computeSubTreeMass(chest);
       upperBodyMomentumCalculator = new MomentumCalculator(twistCalculator, ScrewTools.computeSubtreeSuccessors(chest.getParentJoint()));
       yoUpperBodyAngularMomentum = new YoFrameVector("UpperBodyAngularMomentum", centerOfMassFrame, registry);
       momentumGain.set(0.0);
-=======
-      yoCenterOfPressure.setToNaN();
->>>>>>> 84511b5e
    }
 
    public static InverseDynamicsJoint[] computeJointsToOptimizeFor(FullHumanoidRobotModel fullRobotModel, InverseDynamicsJoint... jointsToRemove)
@@ -415,7 +412,6 @@
       updateBipedSupportPolygons();
       readWristSensorData();
 
-      computeCop();
       computeAngularMomentum();
 
       robotJacobianHolder.compute();
