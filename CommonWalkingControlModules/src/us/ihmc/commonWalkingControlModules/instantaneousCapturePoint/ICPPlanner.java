package us.ihmc.commonWalkingControlModules.instantaneousCapturePoint;

import static us.ihmc.commonWalkingControlModules.instantaneousCapturePoint.smoothICPGenerator.CapturePointTools.*;

import java.util.ArrayList;
import java.util.List;

import us.ihmc.commonWalkingControlModules.bipedSupportPolygons.BipedSupportPolygons;
import us.ihmc.commonWalkingControlModules.configurations.CapturePointPlannerParameters;
import us.ihmc.commonWalkingControlModules.dynamicReachability.CoMIntegrationTools;
import us.ihmc.graphicsDescription.appearance.YoAppearance;
import us.ihmc.graphicsDescription.yoGraphics.YoGraphicPosition;
import us.ihmc.graphicsDescription.yoGraphics.YoGraphicPosition.GraphicType;
import us.ihmc.graphicsDescription.yoGraphics.YoGraphicsList;
import us.ihmc.graphicsDescription.yoGraphics.YoGraphicsListRegistry;
import us.ihmc.graphicsDescription.yoGraphics.plotting.ArtifactList;
import us.ihmc.humanoidRobotics.bipedSupportPolygons.ContactablePlaneBody;
import us.ihmc.humanoidRobotics.footstep.Footstep;
import us.ihmc.humanoidRobotics.footstep.FootstepTiming;
import us.ihmc.robotics.MathTools;
import us.ihmc.robotics.dataStructures.registry.YoVariableRegistry;
import us.ihmc.robotics.dataStructures.variable.BooleanYoVariable;
import us.ihmc.robotics.dataStructures.variable.DoubleYoVariable;
import us.ihmc.robotics.dataStructures.variable.EnumYoVariable;
import us.ihmc.robotics.dataStructures.variable.IntegerYoVariable;
import us.ihmc.robotics.geometry.FrameLine2d;
import us.ihmc.robotics.geometry.FrameLineSegment2d;
import us.ihmc.robotics.geometry.FramePoint;
import us.ihmc.robotics.geometry.FramePoint2d;
import us.ihmc.robotics.geometry.FrameVector;
import us.ihmc.robotics.geometry.FrameVector2d;
import us.ihmc.robotics.math.frames.YoFramePoint;
import us.ihmc.robotics.math.frames.YoFramePoint2d;
import us.ihmc.robotics.math.frames.YoFramePointInMultipleFrames;
import us.ihmc.robotics.math.frames.YoFrameVector;
import us.ihmc.robotics.referenceFrames.ReferenceFrame;
import us.ihmc.robotics.robotSide.RobotSide;
import us.ihmc.robotics.robotSide.SideDependentList;

/**
 * Implementation of the ICP (Instantaneous Capture Point) planners introduced by Johannes
 * Englsberger:
 * <ol>
 * <li>Three-Dimensional Bipedal Walking Control Based on Divergent Component of Motion, IEEE
 * Transactions on Robotics, 2015.
 * <li>Three-Dimensional Bipedal Walking Control Using Divergent Component of Motion, IEEE/RSJ
 * International Conference on Intelligent Robots and Systems, 2013.
 * <li>Trajectory generation for continuous leg forces during double support and heel-to-toe shift
 * based on divergent component of motion, IEEE/RSJ International Conference on Intelligent Robots
 * and Systems, 2014.
 * </ol>
 * 
 * To summarize, the idea is to compute a smooth ICP trajectory for a given set of upcoming
 * footsteps and a set of desired constant CMP (Centroidal Moment Pivot) locations for each support.
 * <p>
 * Note that this ICP planner does not guarantee that the resulting CMP will always be inside the
 * support polygon. Indeed the ICP trajectory is generated using splines without additional
 * constraints on CMP. Usually the CMP will remain inside the support polygon, however, for certain
 * combinations of transfer and swing durations, the generated ICP trajectory might result in CMP
 * overshooting outside the support polygon. This is mostly happens when transfer and swing
 * durations are on very different scales, i.e. one is very small while the other is very large.
 * </p>
 * <p>
 * Note on the reference frames used in the planner. The overall ICP trajectory is a piecewise set
 * of splines representing portions of the trajectory for each phase of the gait cycle (single
 * support, double support). Each of these trajectories starts from initial conditions expressed in
 * a reference frame relevant to the initial support context and ends at final conditions expressed
 * in a reference frame relevant to the final support situation. By doing so, foot slippage is
 * inherently handle by this ICP planner as when a foot is slipping, the active trajectory is
 * immediately stretched such that the initial and final conditions are following the foot they are
 * attached to.
 * </p>
 * <p>
 * How to use the ICP planner.
 * <ul>
 * <li>First clear the current plan with {@link #clearPlan()}.
 * <li>Register the footsteps to be used in the plan with
 * {@link #addFootstepToPlan(Footstep, FootstepTiming)}.
 * <li>Set the duration to be used for the last transfer phase, i.e. once the last footstep has been
 * reached, using {@link #setFinalTransferDuration(double)}.
 * <li>Then several options depending on the current phase of the walking gait:
 * <ul>
 * <li>The robot is simply standing: simply call {@link #initializeForStanding(double)} providing
 * the current controller time.
 * <li>The robot is about to perform a transfer of its weight from one foot to the other. You first
 * need to provide the information about which foot the robot is transferring to via
 * {@link #setTransferToSide(RobotSide)} or transferring from via
 * {@link #setTransferFromSide(RobotSide)}. Then call {@link #initializeForTransfer(double)}
 * providing the current controller time.
 * <li>The robot is about to perform a single support phase. You first need to provide the
 * information about the foot that will be used a the support foot via
 * {@link #setSupportLeg(RobotSide)}. Then call {@link #initializeForSingleSupport(double)}
 * providing the current controller time.
 * </ul>
 * <li>The state of the ICP plan can then computed via {@link #compute(double)} given the current
 * controller time.
 * <li>The output of the planner can be accessed using the various following getters:
 * <ul>
 * <li>To get the ICP position, use either {@link #getDesiredCapturePointPosition(FramePoint)},
 * {@link #getDesiredCapturePointPosition(FramePoint2d)}, or
 * {@link #getDesiredCapturePointPosition(YoFramePoint)}.
 * <li>To get the ICP velocity, use either {@link #getDesiredCapturePointVelocity(FrameVector)},
 * {@link #getDesiredCapturePointVelocity(FrameVector2d)}, or
 * {@link #getDesiredCapturePointVelocity(YoFrameVector)}.
 * <li>To get the CMP position, use either
 * {@link #getDesiredCentroidalMomentumPivotPosition(FramePoint)}, or
 * {@link #getDesiredCentroidalMomentumPivotPosition(FramePoint2d)}.
 * <li>To get the CMP velocity, use either
 * {@link #getDesiredCentroidalMomentumPivotVelocity(FrameVector)}, or
 * {@link #getDesiredCentroidalMomentumPivotVelocity(FrameVector2d)}.
 * </ul>
 * </ul>
 * </p>
 *
 */
public class ICPPlanner
{
   /** Whether to display by default the various artifacts for debug or not. */
   private static final boolean VISUALIZE = false;
   /** Visualization parameter. */
   private static final double ICP_CORNER_POINT_SIZE = 0.004;

   protected final YoVariableRegistry registry = new YoVariableRegistry(getClass().getSimpleName());
   private final ReferenceFrame worldFrame = ReferenceFrame.getWorldFrame();

   private final String namePrefix = "icpPlanner";

   private final BooleanYoVariable isStanding = new BooleanYoVariable(namePrefix + "IsStanding", registry);
   private final BooleanYoVariable isInitialTransfer = new BooleanYoVariable(namePrefix + "IsInitialTransfer", registry);
   private final BooleanYoVariable isDoubleSupport = new BooleanYoVariable(namePrefix + "IsDoubleSupport", registry);

   /////////////////////////////// Start Planner Output ///////////////////////////////

   /** Desired position for the Instantaneous Capture Point (ICP) */
   private final YoFramePoint desiredICPPosition = new YoFramePoint(namePrefix + "DesiredCapturePointPosition", worldFrame, registry);
   /** Desired velocity for the Instantaneous Capture Point (ICP) */
   private final YoFrameVector desiredICPVelocity = new YoFrameVector(namePrefix + "DesiredCapturePointVelocity", worldFrame, registry);
   /** Desired acceleration for the Instantaneous Capture Point (ICP) */
   private final YoFrameVector desiredICPAcceleration = new YoFrameVector(namePrefix + "DesiredCapturePointAcceleration", worldFrame, registry);
   /** Desired position for the Centroidal Momentum Pivot (CMP) */
   private final YoFramePoint desiredCMPPosition = new YoFramePoint(namePrefix + "DesiredCentroidalMomentumPosition", worldFrame, registry);
   /** Desired velocity for the Centroidal Momentum Pivot (CMP) */
   private final YoFrameVector desiredCMPVelocity = new YoFrameVector(namePrefix + "DesiredCentroidalMomentumVelocity", worldFrame, registry);
   /** Desired position for the Center of Mass (CoM) */
   private final YoFramePoint desiredCoMPosition = new YoFramePoint(namePrefix + "DesiredCoMPosition", worldFrame, registry);

   //////////////////////////////// End Planner Output ////////////////////////////////

   private final DoubleYoVariable omega0 = new DoubleYoVariable(namePrefix + "Omega0", registry);

   /** Time at which the current state was initialized. */
   private final DoubleYoVariable initialTime = new DoubleYoVariable(namePrefix + "CurrentStateInitialTime", registry);
   /** Time spent in the current state. */
   private final DoubleYoVariable timeInCurrentState = new DoubleYoVariable(namePrefix + "TimeInCurrentState", registry);
   /** Time remaining before the end of the current state. */
   private final DoubleYoVariable timeInCurrentStateRemaining = new DoubleYoVariable(namePrefix + "RemainingTime", registry);

   private final BooleanYoVariable useTwoConstantCMPsPerSupport = new BooleanYoVariable(namePrefix + "UseTwoConstantCMPsPerSupport", registry);

   /**
    * Repartition of the swing duration around the exit corner point:
    * <ul>
    * <li>{@code alpha * swingDuration} is spent with the ICP located before the exit corner point.
    * <li>{@code (1.0 - alpha) * swingDuration} is spent with the ICP located after the exit corner
    * point.
    * </ul>
    * <p>
    * This variable is only used when using two constant CMPs per support:
    * {@code useTwoConstantCMPsPerSupport == true}.
    * </p>
    */
   private final DoubleYoVariable swingDurationAlpha = new DoubleYoVariable(namePrefix + "SwingDurationAlpha",
                                                                            "Repartition of the swing duration around the exit corner point.", registry);

   /**
    * Repartition of the transfer duration around the entry corner point:
    * <ul>
    * <li>{@code alpha * transferDuration} is spent with the ICP located before the entry corner
    * point.
    * <li>{@code (1.0 - alpha) * transferDuration} is spent with the ICP located after the entry
    * corner point.
    * </ul>
    */
   private final DoubleYoVariable transferDurationAlpha = new DoubleYoVariable(namePrefix + "TransferDurationAlpha",
                                                                               "Repartition of the transfer duration around the entry corner point.", registry);

   private final IntegerYoVariable numberFootstepsToConsider = new IntegerYoVariable(namePrefix + "NumberFootstepsToConsider", registry);

   /**
    * Duration parameter used to linearly decrease the desired ICP velocity once the current state
    * is done.
    * <p>
    * This reduction in desired ICP velocity is particularly useful to reduce the CIP tracking error
    * when the robot is getting stuck at the end of transfer.
    * </p>
    */
   private final DoubleYoVariable velocityDecayDurationWhenDone = new DoubleYoVariable(namePrefix + "VelocityDecayDurationWhenDone", registry);
   /**
    * Output of the linear reduction being applied on the desired ICP velocity when the current
    * state is done.
    * <p>
    * This reduction in desired ICP velocity is particularly useful to reduce the CIP tracking error
    * when the robot is getting stuck at the end of transfer.
    * </p>
    */
   private final DoubleYoVariable velocityReductionFactor = new DoubleYoVariable(namePrefix + "VelocityReductionFactor", registry);

   private final YoFramePointInMultipleFrames singleSupportInitialICP;
   private final YoFrameVector singleSupportInitialICPVelocity = new YoFrameVector(namePrefix + "SingleSupportInitialICPVelocity", worldFrame, registry);

   private final YoFramePointInMultipleFrames singleSupportFinalICP;
   private final YoFrameVector singleSupportFinalICPVelocity = new YoFrameVector(namePrefix + "SingleSupportFinalICPVelocity", worldFrame, registry);

   private final YoFramePointInMultipleFrames yoSingleSupportInitialCoM;
   private final YoFramePointInMultipleFrames yoSingleSupportFinalCoM;
   private final FramePoint singleSupportInitialCoM = new FramePoint();
   private final FramePoint singleSupportFinalCoM = new FramePoint();

   private final BooleanYoVariable requestedHoldPosition = new BooleanYoVariable(namePrefix + "RequestedHoldPosition", registry);
   private final BooleanYoVariable isHoldingPosition = new BooleanYoVariable(namePrefix + "IsHoldingPosition", registry);
   private final YoFramePoint icpPositionToHold = new YoFramePoint(namePrefix + "CapturePointPositionToHold", worldFrame, registry);

   private final EnumYoVariable<RobotSide> transferToSide = new EnumYoVariable<>(namePrefix + "TransferToSide", registry, RobotSide.class, true);
   private final EnumYoVariable<RobotSide> supportSide = new EnumYoVariable<>(namePrefix + "SupportSide", registry, RobotSide.class, true);

   private final List<YoFramePointInMultipleFrames> entryCornerPoints = new ArrayList<>();
   private final List<YoFramePointInMultipleFrames> exitCornerPoints = new ArrayList<>();

   private final List<DoubleYoVariable> swingDurations = new ArrayList<>();
   private final List<DoubleYoVariable> transferDurations = new ArrayList<>();
   private final DoubleYoVariable finalTransferDuration = new DoubleYoVariable(namePrefix + "FinalTransferDuration", registry);

   private final ICPPlannerTrajectoryGenerator icpDoubleSupportTrajectoryGenerator;
   private final ICPPlannerSegmentedTrajectoryGenerator icpSingleSupportTrajectoryGenerator;
   private final ReferenceCentroidalMomentumPivotLocationsCalculator referenceCMPsCalculator;

   private final ReferenceFrame midFeetZUpFrame;
   private final SideDependentList<ReferenceFrame> soleZUpFrames;

   private final FramePoint tempConstantCMP = new FramePoint();
   private final FramePoint tempICP = new FramePoint();
   private final FramePoint tempCoM = new FramePoint();

   /**
    * Creates an ICP planner. Refer to the class documentation: {@link ICPPlanner}.
    * 
    * @param bipedSupportPolygons it is used to get reference frames relevant for walking such as
    *           the sole frames. It is also used in
    *           {@link ReferenceCentroidalMomentumPivotLocationsCalculator} to adapt the ICP plan to
    *           available support polygon. The reference to this parameter is saved internally and
    *           it will be accessed to access up-to-date information.
    * @param contactableFeet it is used to get the set of default contact points for each foot.
    * @param icpPlannerParameters configuration class used to initialized the constant parameters of
    *           the ICP plan.
    * @param parentRegistry registry to which the ICP planner's registry is attached to.
    * @param yoGraphicsListRegistry registry to which the visualization for the planner should be
    *           added to.
    */
   public ICPPlanner(BipedSupportPolygons bipedSupportPolygons, SideDependentList<? extends ContactablePlaneBody> contactableFeet,
                     CapturePointPlannerParameters icpPlannerParameters, YoVariableRegistry parentRegistry, YoGraphicsListRegistry yoGraphicsListRegistry)
   {
      isStanding.set(true);

      finalTransferDuration.setToNaN();

      icpPositionToHold.setToNaN();
      isHoldingPosition.set(false);

      icpDoubleSupportTrajectoryGenerator = new ICPPlannerTrajectoryGenerator(namePrefix + "DoubleSupport", worldFrame, omega0, registry);
      icpSingleSupportTrajectoryGenerator = new ICPPlannerSegmentedTrajectoryGenerator(namePrefix + "SingleSupport", worldFrame, omega0, registry);
      icpSingleSupportTrajectoryGenerator.setMaximumSplineDuration(icpPlannerParameters.getMaxDurationForSmoothingEntryToExitCMPSwitch());
      icpSingleSupportTrajectoryGenerator.setMinimumTimeToSpendOnFinalCMP(icpPlannerParameters.getMinTimeToSpendOnExitCMPInSingleSupport());

      numberFootstepsToConsider.set(icpPlannerParameters.getNumberOfFootstepsToConsider());
      transferDurationAlpha.set(icpPlannerParameters.getTransferDurationAlpha());
      swingDurationAlpha.set(icpPlannerParameters.getSwingDurationAlpha());
      useTwoConstantCMPsPerSupport.set(icpPlannerParameters.useTwoCMPsPerSupport());

      velocityDecayDurationWhenDone.set(icpPlannerParameters.getVelocityDecayDurationWhenDone());
      velocityReductionFactor.set(Double.NaN);

      // Initialize omega0 to NaN to force the user to explicitly set it.
      omega0.set(Double.NaN);

      referenceCMPsCalculator = new ReferenceCentroidalMomentumPivotLocationsCalculator(namePrefix, bipedSupportPolygons, contactableFeet,
                                                                                        numberFootstepsToConsider.getIntegerValue(), registry);
      referenceCMPsCalculator.initializeParameters(icpPlannerParameters);

      midFeetZUpFrame = bipedSupportPolygons.getMidFeetZUpFrame();
      soleZUpFrames = bipedSupportPolygons.getSoleZUpFrames();

      ReferenceFrame[] framesToRegister = new ReferenceFrame[] {worldFrame, midFeetZUpFrame, soleZUpFrames.get(RobotSide.LEFT),
            soleZUpFrames.get(RobotSide.RIGHT)};
      singleSupportInitialICP = new YoFramePointInMultipleFrames(namePrefix + "SingleSupportInitialICP", registry, framesToRegister);
      singleSupportFinalICP = new YoFramePointInMultipleFrames(namePrefix + "SingleSupportFinalICP", registry, framesToRegister);

      yoSingleSupportInitialCoM = new YoFramePointInMultipleFrames(namePrefix + "SingleSupportInitialCoM", registry, framesToRegister);
      yoSingleSupportFinalCoM = new YoFramePointInMultipleFrames(namePrefix + "SingleSupportFinalCoM", registry, framesToRegister);

      for (int i = 0; i < numberFootstepsToConsider.getIntegerValue() - 1; i++)
      {
         YoFramePointInMultipleFrames entryCornerPoint = new YoFramePointInMultipleFrames(namePrefix + "EntryCornerPoints" + i, registry, framesToRegister);
         entryCornerPoints.add(entryCornerPoint);

         YoFramePointInMultipleFrames exitCornerPoint = new YoFramePointInMultipleFrames(namePrefix + "ExitCornerPoints" + i, registry, framesToRegister);
         exitCornerPoints.add(exitCornerPoint);
      }

      for (int i = 0; i < numberFootstepsToConsider.getIntegerValue(); i++)
      {
         DoubleYoVariable swingDuration = new DoubleYoVariable(namePrefix + "SwingDuration" + i, registry);
         swingDuration.setToNaN();
         swingDurations.add(swingDuration);
         DoubleYoVariable transferDuration = new DoubleYoVariable(namePrefix + "TransferDuration" + i, registry);
         transferDuration.setToNaN();
         transferDurations.add(transferDuration);
      }

      parentRegistry.addChild(registry);

      if (yoGraphicsListRegistry != null)
      {
         setupVisualizers(yoGraphicsListRegistry);
      }
   }

   private void setupVisualizers(YoGraphicsListRegistry yoGraphicsListRegistry)
   {
      YoGraphicsList yoGraphicsList = new YoGraphicsList(getClass().getSimpleName());
      ArtifactList artifactList = new ArtifactList(getClass().getSimpleName());

      referenceCMPsCalculator.createVisualizerForConstantCMPs(yoGraphicsList, artifactList);

      for (int i = 0; i < numberFootstepsToConsider.getIntegerValue() - 1; i++)
      {
         YoFramePoint entryCornerPointInWorld = entryCornerPoints.get(i).buildUpdatedYoFramePointForVisualizationOnly();
         YoGraphicPosition icpEarlyCornerPointsViz = new YoGraphicPosition("EntryCornerPoints" + i, entryCornerPointInWorld, ICP_CORNER_POINT_SIZE,
                                                                           YoAppearance.Blue(), GraphicType.SOLID_BALL);

         yoGraphicsList.add(icpEarlyCornerPointsViz);
         artifactList.add(icpEarlyCornerPointsViz.createArtifact());

         YoFramePoint exitCornerPointInWorld = exitCornerPoints.get(i).buildUpdatedYoFramePointForVisualizationOnly();
         YoGraphicPosition lateCornerPointsViz = new YoGraphicPosition("ExitCornerPoints" + i, exitCornerPointInWorld, ICP_CORNER_POINT_SIZE,
                                                                       YoAppearance.Blue(), GraphicType.BALL);

         yoGraphicsList.add(lateCornerPointsViz);
         artifactList.add(lateCornerPointsViz.createArtifact());
      }

      YoFramePoint initialICPInWorld = singleSupportInitialICP.buildUpdatedYoFramePointForVisualizationOnly();
      YoGraphicPosition singleSupportInitialICPViz = new YoGraphicPosition("singleSupportInitialICP", initialICPInWorld, 0.004, YoAppearance.Chocolate(),
                                                                           GraphicType.SOLID_BALL);
      yoGraphicsList.add(singleSupportInitialICPViz);
      artifactList.add(singleSupportInitialICPViz.createArtifact());

      YoFramePoint finalICPInWorld = singleSupportFinalICP.buildUpdatedYoFramePointForVisualizationOnly();
      YoGraphicPosition singleSupportFinalICPViz = new YoGraphicPosition("singleSupportFinalICP", finalICPInWorld, 0.004, YoAppearance.Chocolate(),
                                                                         GraphicType.BALL);
      yoGraphicsList.add(singleSupportFinalICPViz);
      artifactList.add(singleSupportFinalICPViz.createArtifact());

      YoGraphicPosition desiredCenterOfMassPositionViz = new YoGraphicPosition("desiredCoMLocation", desiredCoMPosition, 0.004, YoAppearance.YellowGreen(),
            GraphicType.BALL_WITH_CROSS);
      yoGraphicsList.add(desiredCenterOfMassPositionViz);
      artifactList.add(desiredCenterOfMassPositionViz.createArtifact());

      YoFramePoint initialCoMInWorld = yoSingleSupportInitialCoM.buildUpdatedYoFramePointForVisualizationOnly();
      YoGraphicPosition singleSupportInitialCoMViz = new YoGraphicPosition("singleSupportInitialCoM", initialCoMInWorld, 0.004, YoAppearance.Black(),
            GraphicType.SOLID_BALL);
      yoGraphicsList.add(singleSupportInitialCoMViz);
      artifactList.add(singleSupportInitialCoMViz.createArtifact());

      YoFramePoint finalCoMInWorld = yoSingleSupportFinalCoM.buildUpdatedYoFramePointForVisualizationOnly();
      YoGraphicPosition singleSupportFinalCoMViz = new YoGraphicPosition("singleSupportFinalCoM", finalCoMInWorld, 0.004, YoAppearance.Black(),
            GraphicType.BALL);
      yoGraphicsList.add(singleSupportFinalCoMViz);
      artifactList.add(singleSupportFinalCoMViz.createArtifact());


      icpSingleSupportTrajectoryGenerator.createVisualizers(yoGraphicsList, artifactList);

      artifactList.setVisible(VISUALIZE);
      yoGraphicsList.setVisible(VISUALIZE);

      yoGraphicsListRegistry.registerYoGraphicsList(yoGraphicsList);
      yoGraphicsListRegistry.registerArtifactList(artifactList);
   }

   /**
    * Clear footstep and timing information making the ICP planner ready to be reinitialized with
    * new footsteps.
    * <p>
    * Don't forget to call this method before registering a new set of footsteps.
    * </p>
    */
   public void clearPlan()
   {
      referenceCMPsCalculator.clear();

      for (int i = 0; i < swingDurations.size(); i++)
      {
         swingDurations.get(i).setToNaN();
         transferDurations.get(i).setToNaN();
      }
   }

   /**
    * Registers the side of the support leg.
    * <p>
    * This is required before initializing the planner for a single support phase.
    * </p>
    * 
    * @param robotSide the side of the support leg.
    */
   public void setSupportLeg(RobotSide robotSide)
   {
      supportSide.set(robotSide);
   }

   /**
    * Registers the side to which the robot is about to transfer its weight.
    * <p>
    * This is required before initializing the planner for a transfer phase.
    * </p>
    * 
    * @param robotSide the side towards which the robot is about to transfer.
    */
   public void setTransferToSide(RobotSide robotSide)
   {
      transferToSide.set(robotSide);
   }

   /**
    * Registers the side from which the robot is about to transfer its weight.
    * <p>
    * This is equivalent to: {@code setTransferToSide(robotSide.getOppositeSide())}.
    * </p>
    * <p>
    * This is required before initializing the planner for a transfer phase.
    * </p>
    * 
    * @param robotSide the side from which the robot is about to transfer.
    */
   public void setTransferFromSide(RobotSide robotSide)
   {
      if (robotSide != null)
         transferToSide.set(robotSide.getOppositeSide());
   }

   /**
    * Registers an additional footstep to consider in the next plan.
    * <p>
    * Footsteps have to be registered before initializing the planner.
    * </p>
    * <p>
    * The reference to {@code footstep} is saved internally. The active ICP plan can be modified by
    * updating a footstep and then calling the method {@link #updateCurrentPlan()}.
    * </p>
    * 
    * @param footstep the new footstep to be queued to the current list of footsteps. Not modified.
    * @param timing the timings to use when performing the footstep. Not modified.
    */
   public void addFootstepToPlan(Footstep footstep, FootstepTiming timing)
   {
      if (footstep == null)
         return;

      referenceCMPsCalculator.addUpcomingFootstep(footstep);
      int footstepIndex = referenceCMPsCalculator.getNumberOfFootstepRegistered() - 1;
      swingDurations.get(footstepIndex).set(timing.getSwingTime());
      transferDurations.get(footstepIndex).set(timing.getTransferTime());
   }


   /**
    * Prepares the planner to hold the given ICP position {@code icpPositionToHold} during the
    * double support phase.
    * <p>
    * This is usually useful for dealing with unexpected switch to double support where centering
    * the ICP in the support polygon would be undesirable.
    * </p>
    * 
    * @param icpPositionToHold the position at which the ICP will be held during the next double
    *           support phase. Not modified.
    */
   public void holdCurrentICP(FramePoint icpPositionToHold)
   {
      this.icpPositionToHold.set(icpPositionToHold);
      requestedHoldPosition.set(true);
   }

   /**
    * Initializes the planner to smoothly re-center the ICP in the support polygon preparing the
    * robot for standing.
    * <p>
    * This method is typically useful when done with a walking sequence so the robot smoothly
    * terminates its last transfer.
    * </p>
    * <p>
    * Call {@link #setFinalTransferDuration(double)} beforehand to change the time taken to
    * re-center the ICP.
    * </p>
    * 
    * @param initialTime typically refers to the current controller time. Marks the initial phase
    *           time for the planner.
    */
   public void initializeForStanding(double initialTime)
   {
      clearPlan();
      isStanding.set(true);
      isDoubleSupport.set(true);
      this.initialTime.set(initialTime);
      transferDurations.get(0).set(finalTransferDuration.getDoubleValue());
      updateTransferPlan();
   }

   /**
    * Prepares the ICP planner for a transfer phase.
    * <p>
    * Make sure that footsteps have been registered using
    * {@link #addFootstepToPlan(Footstep, FootstepTiming)} and that the transfer side has been
    * registered using {@link #setTransferToSide(RobotSide)} before calling this method.
    * </p>
    * 
    * @param initialTime typically refers to the current controller time. Marks the initial phase
    *           time for the planner.
    */
   public void initializeForTransfer(double initialTime)
   {
      isDoubleSupport.set(true);
      this.initialTime.set(initialTime);

      int numberOfFootstepRegistered = referenceCMPsCalculator.getNumberOfFootstepRegistered();
      if (numberOfFootstepRegistered < numberFootstepsToConsider.getIntegerValue())
         transferDurations.get(numberOfFootstepRegistered).set(finalTransferDuration.getDoubleValue());

      updateTransferPlan();
   }

   private void updateTransferPlan()
   {
      RobotSide transferToSide = this.transferToSide.getEnumValue();
      if (transferToSide == null)
         transferToSide = RobotSide.LEFT;

      icpSingleSupportTrajectoryGenerator.hideVisualization();

      referenceCMPsCalculator.setUseTwoCMPsPerSupport(useTwoConstantCMPsPerSupport.getBooleanValue());
      referenceCMPsCalculator.computeReferenceCMPsStartingFromDoubleSupport(isStanding.getBooleanValue(), transferToSide);
      referenceCMPsCalculator.update();

      initializeTransferTrajectory(transferToSide);

      if (!isStanding.getBooleanValue())
         computeFinalCoMPositionInTransferInternal();
   }

   private void initializeTransferTrajectory(RobotSide transferToSide)
   {
      RobotSide transferFromSide = transferToSide.getOppositeSide();
      ReferenceFrame transferFromSoleFrame = soleZUpFrames.get(transferFromSide);
      ReferenceFrame transferToSoleFrame = soleZUpFrames.get(transferToSide);

      List<YoFramePoint> entryCMPs = referenceCMPsCalculator.getEntryCMPs();
      List<YoFramePoint> exitCMPs = referenceCMPsCalculator.getExitCMPs();
      switchCornerPointsToWorldFrame();
      singleSupportInitialICP.switchCurrentReferenceFrame(worldFrame);
      singleSupportFinalICP.switchCurrentReferenceFrame(worldFrame);

      boolean isDoneWalking = referenceCMPsCalculator.isDoneWalking();

      ReferenceFrame initialFrame;

      if (isStanding.getBooleanValue())
      {
         initialFrame = midFeetZUpFrame;
      }
      else
      {
         tempICP.setToZero(midFeetZUpFrame);
         tempICP.changeFrame(worldFrame);
         double distanceFromDesiredICPToMidfeetZUpFrame = desiredICPPosition.getXYPlaneDistance(tempICP);
         tempICP.setToZero(transferFromSoleFrame);
         tempICP.changeFrame(worldFrame);
         double distanceFromDesiredICPToTransferFromSoleFrame = desiredICPPosition.getXYPlaneDistance(tempICP);

         if (distanceFromDesiredICPToMidfeetZUpFrame < distanceFromDesiredICPToTransferFromSoleFrame)
            initialFrame = midFeetZUpFrame;
         else
            initialFrame = transferFromSoleFrame;
      }
      ReferenceFrame finalFrame = isDoneWalking ? midFeetZUpFrame : transferToSoleFrame;

      double transferDuration = transferDurations.get(0).getDoubleValue();
      double swingDuration = swingDurations.get(0).getDoubleValue();

      if (requestedHoldPosition.getBooleanValue())
      {
         desiredICPPosition.set(icpPositionToHold);
         desiredICPVelocity.setToZero();
         singleSupportInitialICP.setIncludingFrame(icpPositionToHold);
         singleSupportFinalICP.setIncludingFrame(icpPositionToHold);
         singleSupportInitialICPVelocity.set(0.0, 0.0, 0.0);
         setCornerPointsToNaN();
         icpPositionToHold.setToNaN();
         isDoneWalking = true;
         requestedHoldPosition.set(false);
         isHoldingPosition.set(true);
      }
      else if (isDoneWalking)
      {
         singleSupportInitialICP.setIncludingFrame(entryCMPs.get(0));
         singleSupportFinalICP.setIncludingFrame(singleSupportInitialICP);
         singleSupportInitialICPVelocity.set(0.0, 0.0, 0.0);
         setCornerPointsToNaN();
         isHoldingPosition.set(false);
      }
      else
      {
         double transferAlpha = transferDurationAlpha.getDoubleValue();
         double swingAlpha = swingDurationAlpha.getDoubleValue();
         double transferDurationAfterEntryCornerPoint = transferDuration * (1.0 - transferAlpha);

         double omega0 = this.omega0.getDoubleValue();

         if (useTwoConstantCMPsPerSupport.getBooleanValue())
         {
            computeDesiredCornerPointsDoubleSupport(entryCornerPoints, exitCornerPoints, entryCMPs, exitCMPs, swingDurations, transferDurations, swingAlpha,
                                                    transferAlpha, omega0);

            double swingDurationOnExitCMP = swingDuration * (1.0 - swingAlpha);
            computeDesiredCapturePointPosition(omega0, swingDurationOnExitCMP, exitCornerPoints.get(1), exitCMPs.get(1), singleSupportFinalICP);
            computeDesiredCapturePointVelocity(omega0, swingDurationOnExitCMP, exitCornerPoints.get(1), exitCMPs.get(1), singleSupportFinalICPVelocity);
            exitCornerPoints.get(0).changeFrame(initialFrame);
            exitCornerPoints.get(1).changeFrame(finalFrame);
         }
         else
         {
            computeDesiredCornerPointsDoubleSupport(entryCornerPoints, entryCMPs, swingDurations, transferDurations, transferAlpha, omega0);
            double timeToNextCornerPoint = transferDurationAfterEntryCornerPoint + swingDuration;
            computeDesiredCapturePointPosition(omega0, timeToNextCornerPoint, entryCornerPoints.get(1), entryCMPs.get(1), singleSupportFinalICP);
            computeDesiredCapturePointVelocity(omega0, timeToNextCornerPoint, entryCornerPoints.get(1), entryCMPs.get(1), singleSupportFinalICPVelocity);
         }

         computeDesiredCapturePointPosition(omega0, transferDurationAfterEntryCornerPoint, entryCornerPoints.get(1), entryCMPs.get(1), singleSupportInitialICP);
         computeDesiredCapturePointVelocity(omega0, 0.0, singleSupportInitialICP, entryCMPs.get(1), singleSupportInitialICPVelocity);

         entryCornerPoints.get(0).changeFrame(initialFrame);
         entryCornerPoints.get(1).changeFrame(finalFrame);
         changeFrameOfRemainingCornerPoints(2, worldFrame);
         isHoldingPosition.set(false);
      }

      if (isStanding.getBooleanValue() && !isDoneWalking)
      {
         isInitialTransfer.set(true);
         isStanding.set(false);
      }

      if (!isStanding.getBooleanValue())
         computeFinalCoMPositionInTransfer();

      singleSupportInitialICP.changeFrame(finalFrame);
      singleSupportFinalICP.changeFrame(worldFrame);

      icpDoubleSupportTrajectoryGenerator.setTrajectoryTime(transferDuration);
      icpDoubleSupportTrajectoryGenerator.setInitialConditions(desiredICPPosition, desiredICPVelocity, initialFrame);
      icpDoubleSupportTrajectoryGenerator.setFinalConditions(singleSupportInitialICP, singleSupportInitialICPVelocity, finalFrame);
      icpDoubleSupportTrajectoryGenerator.setInitialCoMPosition(desiredCoMPosition, worldFrame);
      icpDoubleSupportTrajectoryGenerator.initialize();
<<<<<<< HEAD
=======
   }

   /**
    * Computes the final CoM position in transfer. Uses most of the same methods as {@link #initializeForSingleSupport(double)},
    * but doesn't update the reference CMP calculator, making it slightly more computationally efficient
    * <p>
    * Make sure that footsteps have been registered using
    * {@link #addFootstepToPlan(Footstep, FootstepTiming)} and that the support side has been
    * registered using {@link #setSupportLeg(RobotSide)} before calling this method.
    * </p>
    */
   public void computeFinalCoMPositionInTransfer()
   {
      int numberOfFootstepRegistered = referenceCMPsCalculator.getNumberOfFootstepRegistered();
      if (numberOfFootstepRegistered < numberFootstepsToConsider.getIntegerValue())
      {
         transferDurations.get(numberOfFootstepRegistered).set(finalTransferDuration.getDoubleValue());
         transferDurationAlphas.get(numberOfFootstepRegistered).set(finalTransferDurationAlpha.getDoubleValue());
      }

      RobotSide transferToSide = this.transferToSide.getEnumValue();
      if (transferToSide == null)
         transferToSide = RobotSide.LEFT;
      initializeTransferTrajectory(transferToSide);

      computeFinalCoMPositionInTransferInternal();
>>>>>>> f0b8f3d4
   }


   private void computeFinalCoMPositionInTransferInternal()
   {
      icpDoubleSupportTrajectoryGenerator.computeFinalCoMPosition(singleSupportInitialCoM);
      yoSingleSupportInitialCoM.set(singleSupportInitialCoM);

      double swingDuration = swingDurations.get(0).getDoubleValue();
      if (useTwoConstantCMPsPerSupport.getBooleanValue())
      {
<<<<<<< HEAD
         double swingAlpha = swingDurationAlpha.getDoubleValue();
         double timeOnEntryDuringSwing = swingDuration * swingAlpha;
         double timeOnExitDuringSwing = swingDuration * (1.0 - swingAlpha);

         ReferenceFrame supportSoleFrame = soleZUpFrames.get(transferToSide.getEnumValue());

         icpSingleSupportTrajectoryGenerator.setBoundaryICP(singleSupportInitialICP, singleSupportFinalICP);
         icpSingleSupportTrajectoryGenerator.setCornerPoints(entryCornerPoints.get(1), exitCornerPoints.get(1));
         icpSingleSupportTrajectoryGenerator.setReferenceCMPs(referenceCMPsCalculator.getEntryCMPs().get(1), referenceCMPsCalculator.getExitCMPs().get(1));
         icpSingleSupportTrajectoryGenerator.setReferenceFrames(supportSoleFrame, worldFrame);
         icpSingleSupportTrajectoryGenerator.setInitialCoMPosition(singleSupportInitialCoM, worldFrame);
         icpSingleSupportTrajectoryGenerator.setTrajectoryTime(timeOnEntryDuringSwing, timeOnExitDuringSwing);
         icpSingleSupportTrajectoryGenerator.initialize();

         icpSingleSupportTrajectoryGenerator.setInitialCoMPosition(singleSupportInitialCoM, worldFrame);
         icpSingleSupportTrajectoryGenerator.computeFinalCoMPosition(singleSupportFinalCoM);
=======
         if (useTwoConstantCMPsPerSupport.getBooleanValue())
         {
            double swingAlpha = swingDurationAlphas.get(0).getDoubleValue();
            double timeOnEntryDuringSwing = swingDuration * swingAlpha;
            double timeOnExitDuringSwing = swingDuration * (1.0 - swingAlpha);

            ReferenceFrame supportSoleFrame = soleZUpFrames.get(transferToSide.getEnumValue());

            icpSingleSupportTrajectoryGenerator.setBoundaryICP(singleSupportInitialICP, singleSupportFinalICP);
            icpSingleSupportTrajectoryGenerator.setCornerPoints(entryCornerPoints.get(1), exitCornerPoints.get(1));
            icpSingleSupportTrajectoryGenerator.setReferenceCMPs(referenceCMPsCalculator.getEntryCMPs().get(1), referenceCMPsCalculator.getExitCMPs().get(1));
            icpSingleSupportTrajectoryGenerator.setReferenceFrames(supportSoleFrame, worldFrame);
            icpSingleSupportTrajectoryGenerator.setInitialCoMPosition(singleSupportInitialCoM, worldFrame);
            icpSingleSupportTrajectoryGenerator.setTrajectoryTime(timeOnEntryDuringSwing, timeOnExitDuringSwing);
            icpSingleSupportTrajectoryGenerator.initialize();

            icpSingleSupportTrajectoryGenerator.setInitialCoMPosition(singleSupportInitialCoM, worldFrame);
            icpSingleSupportTrajectoryGenerator.computeFinalCoMPosition(singleSupportFinalCoM);
         }
         else
         {
            singleSupportInitialICP.changeFrame(worldFrame);
            integrateCoMPositionUsingConstantCMP(swingDuration, omega0.getDoubleValue(), referenceCMPsCalculator.getEntryCMPs().get(1), singleSupportInitialICP,
                  singleSupportInitialCoM, singleSupportFinalCoM);
         }
>>>>>>> f0b8f3d4
      }
      else
      {
         singleSupportInitialICP.changeFrame(worldFrame);
         CoMIntegrationTools.integrateCoMPositionUsingConstantCMP(swingDuration, omega0.getDoubleValue(), referenceCMPsCalculator.getEntryCMPs().get(1),
               singleSupportInitialICP, singleSupportInitialCoM, singleSupportFinalCoM);
      }
      yoSingleSupportFinalCoM.set(singleSupportFinalCoM);
   }

   /**
    * Prepares the ICP planner for a single support phase.
    * <p>
    * Make sure that footsteps have been registered using
    * {@link #addFootstepToPlan(Footstep, FootstepTiming)} and that the support side has been
    * registered using {@link #setSupportLeg(RobotSide)} before calling this method.
    * </p>
    * 
    * @param initialTime typically refers to the current controller time. Marks the initial phase
    *           time for the planner.
    */
   public void initializeForSingleSupport(double initialTime)
   {
      isHoldingPosition.set(false);

      isStanding.set(false);
      isInitialTransfer.set(false);
      isDoubleSupport.set(false);
      this.initialTime.set(initialTime);

      int numberOfFootstepRegistered = referenceCMPsCalculator.getNumberOfFootstepRegistered();
      if (numberOfFootstepRegistered < numberFootstepsToConsider.getIntegerValue())
         transferDurations.get(numberOfFootstepRegistered).set(finalTransferDuration.getDoubleValue());

      yoSingleSupportInitialCoM.set(desiredCoMPosition);
      desiredCoMPosition.getFrameTuple(singleSupportInitialCoM);
      updateSingleSupportPlan();
   }

   private void updateSingleSupportPlan()
   {
      RobotSide supportSide = this.supportSide.getEnumValue();

      referenceCMPsCalculator.setUseTwoCMPsPerSupport(useTwoConstantCMPsPerSupport.getBooleanValue());
      referenceCMPsCalculator.computeReferenceCMPsStartingFromSingleSupport(supportSide);
      referenceCMPsCalculator.update();

      ReferenceFrame supportSoleFrame = initializeSwingTrajectory();

      computeFinalCoMPositionInSwingInternal();

      singleSupportInitialICP.changeFrame(supportSoleFrame);
      entryCornerPoints.get(0).changeFrame(supportSoleFrame);
      singleSupportFinalICP.changeFrame(worldFrame);
      changeFrameOfRemainingCornerPoints(1, worldFrame);
   }

   private ReferenceFrame initializeSwingTrajectory()
   {
      List<YoFramePoint> entryCMPs = referenceCMPsCalculator.getEntryCMPs();
      List<YoFramePoint> exitCMPs = referenceCMPsCalculator.getExitCMPs();

      double swingDuration = swingDurations.get(0).getDoubleValue();
      double transferAlpha = transferDurationAlpha.getDoubleValue();
      double swingAlpha = swingDurationAlpha.getDoubleValue();
      double transferDurationAfterEntryCornerPoint = transferDurations.get(0).getDoubleValue() * (1.0 - transferAlpha);
      double timeRemainingOnEntryCMP = swingDuration * swingAlpha;
      double timeToSpendOnExitCMPBeforeDoubleSupport = swingDuration * (1.0 - swingAlpha);

      switchCornerPointsToWorldFrame();
      singleSupportInitialICP.switchCurrentReferenceFrame(worldFrame);
      singleSupportFinalICP.switchCurrentReferenceFrame(worldFrame);
      yoSingleSupportInitialCoM.getFrameTuple(singleSupportInitialCoM);

      ReferenceFrame supportSoleFrame = soleZUpFrames.get(supportSide.getEnumValue());
      double omega0 = this.omega0.getDoubleValue();
      if (useTwoConstantCMPsPerSupport.getBooleanValue())
      {
         computeDesiredCornerPointsSingleSupport(entryCornerPoints, exitCornerPoints, entryCMPs, exitCMPs, swingDurations, transferDurations, swingAlpha,
                                                 transferAlpha, omega0);
         computeDesiredCapturePointPosition(omega0, transferDurationAfterEntryCornerPoint, entryCornerPoints.get(0), entryCMPs.get(0), singleSupportInitialICP);
         computeDesiredCapturePointVelocity(omega0, transferDurationAfterEntryCornerPoint, entryCornerPoints.get(0), entryCMPs.get(0),
               singleSupportInitialICPVelocity);

         computeDesiredCapturePointPosition(omega0, timeToSpendOnExitCMPBeforeDoubleSupport, exitCornerPoints.get(0), exitCMPs.get(0), singleSupportFinalICP);
         computeDesiredCapturePointVelocity(omega0, timeToSpendOnExitCMPBeforeDoubleSupport, exitCornerPoints.get(0), exitCMPs.get(0),
               singleSupportFinalICPVelocity);

         icpSingleSupportTrajectoryGenerator.setBoundaryICP(singleSupportInitialICP, singleSupportFinalICP);
         icpSingleSupportTrajectoryGenerator.setCornerPoints(entryCornerPoints.get(0), exitCornerPoints.get(0));
         icpSingleSupportTrajectoryGenerator.setReferenceCMPs(entryCMPs.get(0), exitCMPs.get(0));
         icpSingleSupportTrajectoryGenerator.setReferenceFrames(supportSoleFrame, worldFrame);
         icpSingleSupportTrajectoryGenerator.setInitialCoMPosition(singleSupportInitialCoM, worldFrame);
         icpSingleSupportTrajectoryGenerator.setTrajectoryTime(timeRemainingOnEntryCMP, timeToSpendOnExitCMPBeforeDoubleSupport);
         icpSingleSupportTrajectoryGenerator.initialize();

         exitCornerPoints.get(0).changeFrame(supportSoleFrame);
      }
      else
      {
         computeDesiredCornerPointsSingleSupport(entryCornerPoints, entryCMPs, swingDurations, transferDurations, transferAlpha, omega0);
         double tInitial = transferDurationAfterEntryCornerPoint;
         double tFinal = tInitial + swingDuration;
         computeDesiredCapturePointPosition(omega0, tInitial, entryCornerPoints.get(0), entryCMPs.get(0), singleSupportInitialICP);
         computeDesiredCapturePointPosition(omega0, tFinal, entryCornerPoints.get(0), entryCMPs.get(0), singleSupportFinalICP);
      }

      return supportSoleFrame;
   }

   /**
    * Computes the final CoM position in swing. Uses most of the same methods as {@link #initializeForSingleSupport(double)},
    * but doesn't update the reference CMP calculator, making it slightly more computationally efficient
    * <p>
    * Make sure that footsteps have been registered using
    * {@link #addFootstepToPlan(Footstep, FootstepTiming)} and that the support side has been
    * registered using {@link #setSupportLeg(RobotSide)} before calling this method.
    * </p>
    */
   public void computeFinalCoMPositionInSwing()
   {
      ReferenceFrame supportSoleFrame = initializeSwingTrajectory();

      computeFinalCoMPositionInSwingInternal();

      singleSupportInitialICP.changeFrame(supportSoleFrame);
      entryCornerPoints.get(0).changeFrame(supportSoleFrame);
      singleSupportFinalICP.changeFrame(worldFrame);
      changeFrameOfRemainingCornerPoints(1, worldFrame);
   }

   private void computeFinalCoMPositionInSwingInternal()
   {
      if (useTwoConstantCMPsPerSupport.getBooleanValue())
      {
         icpSingleSupportTrajectoryGenerator.setInitialCoMPosition(singleSupportInitialCoM, worldFrame);
         icpSingleSupportTrajectoryGenerator.computeFinalCoMPosition(singleSupportFinalCoM);
      }
      else
      {
         double swingDuration = swingDurations.get(0).getDoubleValue();
         List<YoFramePoint> entryCMPs = referenceCMPsCalculator.getEntryCMPs();
         singleSupportInitialICP.changeFrame(worldFrame);
         CoMIntegrationTools.integrateCoMPositionUsingConstantCMP(swingDuration, omega0.getDoubleValue(), entryCMPs.get(0), singleSupportInitialICP,
               singleSupportInitialCoM, singleSupportFinalCoM);
      }
      yoSingleSupportFinalCoM.set(singleSupportFinalCoM);
   }



   private void setCornerPointsToNaN()
   {
      for (int i = 0; i < entryCornerPoints.size(); i++)
         entryCornerPoints.get(i).setToNaN();
      for (int i = 0; i < exitCornerPoints.size(); i++)
         exitCornerPoints.get(i).setToNaN();
   }

   private void switchCornerPointsToWorldFrame()
   {
      for (int i = 0; i < entryCornerPoints.size(); i++)
         entryCornerPoints.get(i).switchCurrentReferenceFrame(worldFrame);
      for (int i = 0; i < exitCornerPoints.size(); i++)
         exitCornerPoints.get(i).switchCurrentReferenceFrame(worldFrame);
   }

   private void changeFrameOfRemainingCornerPoints(int fromIndex, ReferenceFrame desiredFrame)
   {
      for (int i = fromIndex; i < entryCornerPoints.size(); i++)
         entryCornerPoints.get(i).changeFrame(desiredFrame);
      for (int i = fromIndex; i < exitCornerPoints.size(); i++)
         exitCornerPoints.get(i).changeFrame(desiredFrame);
   }

   /**
    * Reinitializes the current plan without changing its initial time.
    * <p>
    * This is typically useful for updating the ICP plan with any change in contact state, i.e. on
    * foot switched to toe-off or the support polygon has been resized.
    * </p>
    * <p>
    * It can also be used to update the ICP plan when one of the registered footstep has been
    * modified from the outside. i.e. when dealing with push recovery via step adjustment.
    * </p>
    */
   public void updateCurrentPlan()
   {
      if (isDoubleSupport.getBooleanValue())
      {
         if (isHoldingPosition.getBooleanValue())
            requestedHoldPosition.set(true);
         updateTransferPlan();
      }
      else
      {
         updateSingleSupportPlan();
      }
   }

   /**
    * Given the location of the actual ICP {@code actualCapturePointPosition}, this method estimates
    * the duration before the capture point reaches its desired location at foot touchdown.
    * <p>
    * Note this method is to be used when in single support and assumes that the internal state of
    * the planner is up-to-date, i.e. {@link #compute(double)} has been called in the current
    * control tick.
    * 
    * @param actualCapturePointPosition the current position of the measured ICP. Not modified.
    * @return the estimated time remaining before the capture point reaches its desired position at
    *         the end of this state.
    */
   public double estimateTimeRemainingForStateUnderDisturbance(FramePoint2d actualCapturePointPosition)
   {
      if (isDone())
         return 0.0;

      double deltaTimeToBeAccounted = estimateDeltaTimeBetweenDesiredICPAndActualICP(actualCapturePointPosition);

      if (Double.isNaN(deltaTimeToBeAccounted))
         return 0.0;

      double estimatedTimeRemaining = getTimeInCurrentStateRemaining() - deltaTimeToBeAccounted;
      estimatedTimeRemaining = MathTools.clamp(estimatedTimeRemaining, 0.0, Double.POSITIVE_INFINITY);

      return estimatedTimeRemaining;
   }

   private final FramePoint2d desiredICP2d = new FramePoint2d();
   private final FramePoint2d finalICP2d = new FramePoint2d();
   private final FrameLine2d desiredICPToFinalICPLine = new FrameLine2d();
   private final FrameLineSegment2d desiredICPToFinalICPLineSegment = new FrameLineSegment2d();
   private final FramePoint2d actualICP2d = new FramePoint2d();

   private double estimateDeltaTimeBetweenDesiredICPAndActualICP(FramePoint2d actualCapturePointPosition)
   {
      desiredICPPosition.getFrameTuple2dIncludingFrame(desiredICP2d);
      singleSupportFinalICP.getFrameTuple2dIncludingFrame(finalICP2d);

      if (desiredICP2d.distance(finalICP2d) < 1.0e-10)
         return Double.NaN;

      desiredICPToFinalICPLineSegment.set(desiredICP2d, finalICP2d);
      actualICP2d.setIncludingFrame(actualCapturePointPosition);
      double percentAlongLineSegmentICP = desiredICPToFinalICPLineSegment.percentageAlongLineSegment(actualICP2d);
      if (percentAlongLineSegmentICP < 0.0)
      {
         desiredICPToFinalICPLine.set(desiredICP2d, finalICP2d);
         desiredICPToFinalICPLine.orthogonalProjection(actualICP2d);
      }
      else
      {
         desiredICPToFinalICPLineSegment.orthogonalProjection(actualICP2d);
      }

      double actualDistanceDueToDisturbance = desiredCMPPosition.getXYPlaneDistance(actualICP2d);
      double expectedDistanceAccordingToPlan = desiredCMPPosition.getXYPlaneDistance(desiredICPPosition);

      double distanceRatio = actualDistanceDueToDisturbance / expectedDistanceAccordingToPlan;

      if (distanceRatio < 1.0e-3)
         return 0.0;
      else
         return Math.log(distanceRatio) / omega0.getDoubleValue();
   }

   /**
    * Updates the current state of the ICP plan.
    * <p>
    * The ICP planner has to be initialized before calling this method.
    * </p>
    * <p>
    * The ICP planner has to be updated before accessing its outputs.
    * </p>
    * 
    * @param time the current controller time.
    */
   public void compute(double time)
   {
      timeInCurrentState.set(time - initialTime.getDoubleValue());
      timeInCurrentStateRemaining.set(getCurrentStateDuration() - timeInCurrentState.getDoubleValue());

      time = timeInCurrentState.getDoubleValue();

      update();
      referenceCMPsCalculator.update();

      double omega0 = this.omega0.getDoubleValue();

      if (isDoubleSupport.getBooleanValue())
      {
         icpDoubleSupportTrajectoryGenerator.compute(time);
         icpDoubleSupportTrajectoryGenerator.getLinearData(desiredICPPosition, desiredICPVelocity, desiredICPAcceleration);
         icpDoubleSupportTrajectoryGenerator.getCoMPosition(desiredCoMPosition);
      }
      else if (useTwoConstantCMPsPerSupport.getBooleanValue())
      {
         icpSingleSupportTrajectoryGenerator.compute(time);
         icpSingleSupportTrajectoryGenerator.getLinearData(desiredICPPosition, desiredICPVelocity, desiredICPAcceleration);
         icpSingleSupportTrajectoryGenerator.getCoMPosition(desiredCoMPosition);
      }
      else
      {
         referenceCMPsCalculator.getNextEntryCMP(tempConstantCMP);
         singleSupportInitialICP.getFrameTupleIncludingFrame(tempICP);
         yoSingleSupportInitialCoM.getFrameTuple(singleSupportInitialCoM);
         tempICP.changeFrame(worldFrame);
         double swingDuration = swingDurations.get(0).getDoubleValue();
         time = MathTools.clamp(time, 0.0, swingDuration);
         computeDesiredCapturePointPosition(omega0, time, tempICP, tempConstantCMP, desiredICPPosition);
         computeDesiredCapturePointVelocity(omega0, time, tempICP, tempConstantCMP, desiredICPVelocity);
         computeDesiredCapturePointAcceleration(omega0, time, tempICP, tempConstantCMP, desiredICPAcceleration);

         CoMIntegrationTools.integrateCoMPositionUsingConstantCMP(0.0, time, omega0, tempConstantCMP, tempICP, singleSupportInitialCoM, tempCoM);
         desiredCoMPosition.set(tempCoM);
      }

      decayDesiredVelocityIfNeeded();

      computeDesiredCentroidalMomentumPivot(desiredICPPosition, desiredICPVelocity, omega0, desiredCMPPosition);
      computeDesiredCentroidalMomentumPivotVelocity(desiredICPVelocity, desiredICPAcceleration, omega0, desiredCMPVelocity);
   }

   private void update()
   {
      singleSupportInitialICP.notifyVariableChangedListeners();
      singleSupportFinalICP.notifyVariableChangedListeners();

      for (int i = 0; i < entryCornerPoints.size(); i++)
         entryCornerPoints.get(i).notifyVariableChangedListeners();
      for (int i = 0; i < exitCornerPoints.size(); i++)
         exitCornerPoints.get(i).notifyVariableChangedListeners();
   }

   private void decayDesiredVelocityIfNeeded()
   {
      if (velocityDecayDurationWhenDone.isNaN() || isStanding.getBooleanValue())
      {
         velocityReductionFactor.set(Double.NaN);
         return;
      }

      double hasBeenDoneForDuration = -timeInCurrentStateRemaining.getDoubleValue();

      if (hasBeenDoneForDuration <= 0.0)
      {
         velocityReductionFactor.set(Double.NaN);
      }
      else
      {
         velocityReductionFactor.set(MathTools.clamp(1.0 - hasBeenDoneForDuration / velocityDecayDurationWhenDone.getDoubleValue(), 0.0, 1.0));
         desiredICPVelocity.scale(velocityReductionFactor.getDoubleValue());
      }
   }

   /**
    * Gets the current ICP position.
    * <p>
    * The ICP planner has to be updated every control tick using the method
    * {@link #compute(double)}.
    * </p>
    * 
    * @param desiredCapturePointPositionToPack the current ICP position. Modified.
    */
   public void getDesiredCapturePointPosition(FramePoint desiredCapturePointPositionToPack)
   {
      desiredICPPosition.getFrameTupleIncludingFrame(desiredCapturePointPositionToPack);
   }

   /**
    * Gets the current ICP position.
    * <p>
    * The ICP planner has to be updated every control tick using the method
    * {@link #compute(double)}.
    * </p>
    * 
    * @param desiredCapturePointPositionToPack the current ICP position. Modified.
    */
   public void getDesiredCapturePointPosition(FramePoint2d desiredCapturePointPositionToPack)
   {
      desiredICPPosition.getFrameTuple2dIncludingFrame(desiredCapturePointPositionToPack);
   }

   /**
    * Gets the current ICP position.
    * <p>
    * The ICP planner has to be updated every control tick using the method
    * {@link #compute(double)}.
    * </p>
    * 
    * @param desiredCapturePointPositionToPack the current ICP position. Modified.
    */
   public void getDesiredCapturePointPosition(YoFramePoint desiredCapturePointPositionToPack)
   {
      desiredCapturePointPositionToPack.set(desiredICPPosition);
   }

   /**
    * Gets the current ICP velocity.
    * <p>
    * The ICP planner has to be updated every control tick using the method
    * {@link #compute(double)}.
    * </p>
    * 
    * @param desiredCapturePointVelocityToPack the current ICP velocity. Modified.
    */
   public void getDesiredCapturePointVelocity(FrameVector desiredCapturePointVelocityToPack)
   {
      desiredICPVelocity.getFrameTupleIncludingFrame(desiredCapturePointVelocityToPack);
   }

   /**
    * Gets the current ICP velocity.
    * <p>
    * The ICP planner has to be updated every control tick using the method
    * {@link #compute(double)}.
    * </p>
    * 
    * @param desiredCapturePointVelocityToPack the current ICP velocity. Modified.
    */
   public void getDesiredCapturePointVelocity(FrameVector2d desiredCapturePointVelocityToPack)
   {
      desiredICPVelocity.getFrameTuple2dIncludingFrame(desiredCapturePointVelocityToPack);
   }

   /**
    * Gets the current ICP velocity.
    * <p>
    * The ICP planner has to be updated every control tick using the method
    * {@link #compute(double)}.
    * </p>
    * 
    * @param desiredCapturePointVelocityToPack the current ICP velocity. Modified.
    */
   public void getDesiredCapturePointVelocity(YoFrameVector desiredCapturePointVelocityToPack)
   {
      desiredCapturePointVelocityToPack.set(desiredICPVelocity);
   }

   /**
    * Gets the current CMP position.
    * <p>
    * The ICP planner has to be updated every control tick using the method
    * {@link #compute(double)}.
    * </p>
    * 
    * @param desiredCentroidalMomentumPivotPositionToPack the current CMP position. Modified.
    */
   public void getDesiredCentroidalMomentumPivotPosition(FramePoint desiredCentroidalMomentumPivotPositionToPack)
   {
      desiredCMPPosition.getFrameTupleIncludingFrame(desiredCentroidalMomentumPivotPositionToPack);
   }

   /**
    * Gets the current CMP position.
    * <p>
    * The ICP planner has to be updated every control tick using the method
    * {@link #compute(double)}.
    * </p>
    * 
    * @param desiredCentroidalMomentumPivotPositionToPack the current CMP position. Modified.
    */
   public void getDesiredCentroidalMomentumPivotPosition(FramePoint2d desiredCentroidalMomentumPivotPositionToPack)
   {
      desiredCMPPosition.getFrameTuple2dIncludingFrame(desiredCentroidalMomentumPivotPositionToPack);
   }

   /**
    * Gets the current CMP velocity.
    * <p>
    * The ICP planner has to be updated every control tick using the method
    * {@link #compute(double)}.
    * </p>
    * 
    * @param desiredCentroidalMomentumPivotVelocityToPack the current CMP velocity. Modified.
    */
   public void getDesiredCentroidalMomentumPivotVelocity(FrameVector desiredCentroidalMomentumPivotVelocityToPack)
   {
      desiredCMPVelocity.getFrameTupleIncludingFrame(desiredCentroidalMomentumPivotVelocityToPack);
   }

   /**
    * Gets the current CMP velocity.
    * <p>
    * The ICP planner has to be updated every control tick using the method
    * {@link #compute(double)}.
    * </p>
    * 
    * @param desiredCentroidalMomentumPivotVelocityToPack the current CMP velocity. Modified.
    */
   public void getDesiredCentroidalMomentumPivotVelocity(FrameVector2d desiredCentroidalMomentumPivotVelocityToPack)
   {
      desiredCMPVelocity.getFrameTuple2dIncludingFrame(desiredCentroidalMomentumPivotVelocityToPack);
   }

   /**
    * Gets the time relative to the beginning of the current state.
    * 
    * @return the time spent in the current state.
    */
   public double getTimeInCurrentState()
   {
      return timeInCurrentState.getDoubleValue();
   }

   /**
    * Gets the time remaining before the end of the current state.
    * 
    * @return the time remaining.
    */
   public double getTimeInCurrentStateRemaining()
   {
      return timeInCurrentStateRemaining.getDoubleValue();
   }

   /**
    * Gets the current state overall duration.
    * 
    * @return the current state duration.
    */
   public double getCurrentStateDuration()
   {
      if (isDoubleSupport.getBooleanValue())
         return transferDurations.get(0).getDoubleValue();
      else
         return swingDurations.get(0).getDoubleValue();
   }

   /**
    * Changes the duration for the last transfer when going to standing state.
    * <p>
    * This method mostly affects {@link #initializeForStanding(double)}.
    * </p>
    * 
    * @param duration
    */
   public void setFinalTransferDuration(double duration)
   {
      finalTransferDuration.set(duration);
   }

   /**
    * Intrinsic robot parameter.
    * <p>
    * Correspond the natural frequency response of the robot when modeled as an inverted pendulum:
    * {@code omega0 = Math.sqrt(g / z0)}, where {@code g} is equal to the magnitude of the gravity,
    * and {@code z0} is the constant center of mass height of the robot with respect to is feet.
    * </p>
    * 
    * @param omega0 the robot's natural frequency.
    */
   public void setOmega0(double omega0)
   {
      this.omega0.set(omega0);
   }

   /**
    * Returns whether the ICP planner currently assumes to that the robot is in double support.
    * 
    * @return whether the ICP plan is in double support state or not.
    */
   public boolean isInDoubleSupport()
   {
      return isDoubleSupport.getBooleanValue();
   }

   /**
    * Returns whether the ICP planner currently assumes to that the robot is standing.
    * 
    * @return whether the ICP plan is in standing state or not.
    */
   public boolean isInStanding()
   {
      return isStanding.getBooleanValue();
   }

   /**
    * Returns whether the ICP planner currently assumes to that the robot is performing the first
    * transfer of a walking sequence, i.e. just left standing state.
    * 
    * @return whether the ICP plan is in initial transfer state or not.
    */
   public boolean isInInitialTranfer()
   {
      return isInitialTransfer.getBooleanValue();
   }

   /**
    * Retrieves the desired ICP position at the end of the current state.
    * 
    * @param finalDesiredCapturePointPositionToPack the final desired ICP position. Modified.
    */
   public void getFinalDesiredCapturePointPosition(FramePoint finalDesiredCapturePointPositionToPack)
   {
      if (isStanding.getBooleanValue())
         referenceCMPsCalculator.getNextEntryCMP(tempFinalICP);
      else
         entryCornerPoints.get(1).getFrameTupleIncludingFrame(tempFinalICP);
      tempFinalICP.changeFrame(worldFrame);
      finalDesiredCapturePointPositionToPack.setIncludingFrame(tempFinalICP);
   }

   private final FramePoint tempFinalICP = new FramePoint();

   /**
    * Retrieves the desired ICP position at the end of the current state.
    * 
    * @param finalDesiredCapturePointPositionToPack the final desired ICP position. Modified.
    */
   public void getFinalDesiredCapturePointPosition(YoFramePoint2d finalDesiredCapturePointPositionToPack)
   {
      if (isStanding.getBooleanValue())
         referenceCMPsCalculator.getNextEntryCMP(tempFinalICP);
      else
         entryCornerPoints.get(1).getFrameTupleIncludingFrame(tempFinalICP);
      tempFinalICP.changeFrame(finalDesiredCapturePointPositionToPack.getReferenceFrame());
      finalDesiredCapturePointPositionToPack.setByProjectionOntoXYPlane(tempFinalICP);
   }

   /**
    * Retrieves the position of the next exit CMP.
    * <p>
    * This is typically useful to estimate where the robot will put its center of pressure at the
    * end of single support.
    * </p>
    * 
    * @param entryCMPToPack the next exit CMP position. Modified.
    */
   public void getNextExitCMP(FramePoint entryCMPToPack)
   {
      referenceCMPsCalculator.getNextExitCMP(entryCMPToPack);
   }

   /**
    * Tests if the ICP planner is done with the current state.
    * 
    * @return {@code true} if the plan for the current state is done, returns {@code false}
    *         otherwise.
    */
   public boolean isDone()
   {
      return timeInCurrentStateRemaining.getDoubleValue() <= 0.0;
   }

   /**
    * Tests the current state in the ICP plan results in having the desired CMP located at the exit
    * CMP.
    * 
    * @return {@code true} if the current CMP is located on the exit CMP, returns {@code false}
    *         otherwise.
    */
   public boolean isOnExitCMP()
   {
      if (isDoubleSupport.getBooleanValue())
         return false;
      else
         return icpSingleSupportTrajectoryGenerator.isOnExitCMP();
   }
}<|MERGE_RESOLUTION|>--- conflicted
+++ resolved
@@ -1,13 +1,13 @@
 package us.ihmc.commonWalkingControlModules.instantaneousCapturePoint;
 
 import static us.ihmc.commonWalkingControlModules.instantaneousCapturePoint.smoothICPGenerator.CapturePointTools.*;
+import static us.ihmc.commonWalkingControlModules.dynamicReachability.CoMIntegrationTools.*;
 
 import java.util.ArrayList;
 import java.util.List;
 
 import us.ihmc.commonWalkingControlModules.bipedSupportPolygons.BipedSupportPolygons;
 import us.ihmc.commonWalkingControlModules.configurations.CapturePointPlannerParameters;
-import us.ihmc.commonWalkingControlModules.dynamicReachability.CoMIntegrationTools;
 import us.ihmc.graphicsDescription.appearance.YoAppearance;
 import us.ihmc.graphicsDescription.yoGraphics.YoGraphicPosition;
 import us.ihmc.graphicsDescription.yoGraphics.YoGraphicPosition.GraphicType;
@@ -29,10 +29,7 @@
 import us.ihmc.robotics.geometry.FramePoint2d;
 import us.ihmc.robotics.geometry.FrameVector;
 import us.ihmc.robotics.geometry.FrameVector2d;
-import us.ihmc.robotics.math.frames.YoFramePoint;
-import us.ihmc.robotics.math.frames.YoFramePoint2d;
-import us.ihmc.robotics.math.frames.YoFramePointInMultipleFrames;
-import us.ihmc.robotics.math.frames.YoFrameVector;
+import us.ihmc.robotics.math.frames.*;
 import us.ihmc.robotics.referenceFrames.ReferenceFrame;
 import us.ihmc.robotics.robotSide.RobotSide;
 import us.ihmc.robotics.robotSide.SideDependentList;
@@ -102,6 +99,9 @@
  * <li>To get the ICP velocity, use either {@link #getDesiredCapturePointVelocity(FrameVector)},
  * {@link #getDesiredCapturePointVelocity(FrameVector2d)}, or
  * {@link #getDesiredCapturePointVelocity(YoFrameVector)}.
+ * <li>To get the CoM position, use either {@link #getDesiredCenterOfMassPosition(FramePoint)},
+ * {@link #getDesiredCenterOfMassPosition(FramePoint2d)}, or
+ * {@link #getDesiredCenterOfMassPosition(YoFramePoint2d)}.
  * <li>To get the CMP position, use either
  * {@link #getDesiredCentroidalMomentumPivotPosition(FramePoint)}, or
  * {@link #getDesiredCentroidalMomentumPivotPosition(FramePoint2d)}.
@@ -116,9 +116,9 @@
 public class ICPPlanner
 {
    /** Whether to display by default the various artifacts for debug or not. */
-   private static final boolean VISUALIZE = false;
+   private static final boolean VISUALIZE = true;
    /** Visualization parameter. */
-   private static final double ICP_CORNER_POINT_SIZE = 0.004;
+   private static final double ICP_CORNER_POINT_SIZE = 0.008;
 
    protected final YoVariableRegistry registry = new YoVariableRegistry(getClass().getSimpleName());
    private final ReferenceFrame worldFrame = ReferenceFrame.getWorldFrame();
@@ -142,7 +142,7 @@
    /** Desired velocity for the Centroidal Momentum Pivot (CMP) */
    private final YoFrameVector desiredCMPVelocity = new YoFrameVector(namePrefix + "DesiredCentroidalMomentumVelocity", worldFrame, registry);
    /** Desired position for the Center of Mass (CoM) */
-   private final YoFramePoint desiredCoMPosition = new YoFramePoint(namePrefix + "DesiredCoMPosition", worldFrame, registry);
+   private final YoFramePoint2d desiredCoMPosition = new YoFramePoint2d(namePrefix + "DesiredCoMPosition", worldFrame, registry);
 
    //////////////////////////////// End Planner Output ////////////////////////////////
 
@@ -169,8 +169,9 @@
     * {@code useTwoConstantCMPsPerSupport == true}.
     * </p>
     */
-   private final DoubleYoVariable swingDurationAlpha = new DoubleYoVariable(namePrefix + "SwingDurationAlpha",
+   private final DoubleYoVariable defaultSwingDurationAlpha = new DoubleYoVariable(namePrefix + "DefaultSwingDurationAlpha",
                                                                             "Repartition of the swing duration around the exit corner point.", registry);
+   private final ArrayList<DoubleYoVariable> swingDurationAlphas = new ArrayList<>();
 
    /**
     * Repartition of the transfer duration around the entry corner point:
@@ -181,8 +182,9 @@
     * corner point.
     * </ul>
     */
-   private final DoubleYoVariable transferDurationAlpha = new DoubleYoVariable(namePrefix + "TransferDurationAlpha",
+   private final DoubleYoVariable defaultTransferDurationAlpha = new DoubleYoVariable(namePrefix + "DefaultTransferDurationAlpha",
                                                                                "Repartition of the transfer duration around the entry corner point.", registry);
+   private final ArrayList<DoubleYoVariable> transferDurationAlphas = new ArrayList<>();
 
    private final IntegerYoVariable numberFootstepsToConsider = new IntegerYoVariable(namePrefix + "NumberFootstepsToConsider", registry);
 
@@ -199,7 +201,7 @@
     * Output of the linear reduction being applied on the desired ICP velocity when the current
     * state is done.
     * <p>
-    * This reduction in desired ICP velocity is particularly useful to reduce the CIP tracking error
+    * This reduction in desired ICP velocity is particularly useful to reduce the ICP tracking error
     * when the robot is getting stuck at the end of transfer.
     * </p>
     */
@@ -211,10 +213,10 @@
    private final YoFramePointInMultipleFrames singleSupportFinalICP;
    private final YoFrameVector singleSupportFinalICPVelocity = new YoFrameVector(namePrefix + "SingleSupportFinalICPVelocity", worldFrame, registry);
 
-   private final YoFramePointInMultipleFrames yoSingleSupportInitialCoM;
-   private final YoFramePointInMultipleFrames yoSingleSupportFinalCoM;
-   private final FramePoint singleSupportInitialCoM = new FramePoint();
-   private final FramePoint singleSupportFinalCoM = new FramePoint();
+   private final YoFramePoint2d yoSingleSupportInitialCoM;
+   private final YoFramePoint2d yoSingleSupportFinalCoM;
+   private final FramePoint2d singleSupportInitialCoM = new FramePoint2d();
+   private final FramePoint2d singleSupportFinalCoM = new FramePoint2d();
 
    private final BooleanYoVariable requestedHoldPosition = new BooleanYoVariable(namePrefix + "RequestedHoldPosition", registry);
    private final BooleanYoVariable isHoldingPosition = new BooleanYoVariable(namePrefix + "IsHoldingPosition", registry);
@@ -228,7 +230,9 @@
 
    private final List<DoubleYoVariable> swingDurations = new ArrayList<>();
    private final List<DoubleYoVariable> transferDurations = new ArrayList<>();
+   private final DoubleYoVariable defaultFinalTransferDuration = new DoubleYoVariable(namePrefix + "DefaultFinalTransferDuration", registry);
    private final DoubleYoVariable finalTransferDuration = new DoubleYoVariable(namePrefix + "FinalTransferDuration", registry);
+   private final DoubleYoVariable finalTransferDurationAlpha = new DoubleYoVariable(namePrefix + "FinalTransferDurationAlpha", registry);
 
    private final ICPPlannerTrajectoryGenerator icpDoubleSupportTrajectoryGenerator;
    private final ICPPlannerSegmentedTrajectoryGenerator icpSingleSupportTrajectoryGenerator;
@@ -239,7 +243,7 @@
 
    private final FramePoint tempConstantCMP = new FramePoint();
    private final FramePoint tempICP = new FramePoint();
-   private final FramePoint tempCoM = new FramePoint();
+   private final FramePoint2d tempCoM = new FramePoint2d();
 
    /**
     * Creates an ICP planner. Refer to the class documentation: {@link ICPPlanner}.
@@ -272,8 +276,9 @@
       icpSingleSupportTrajectoryGenerator.setMinimumTimeToSpendOnFinalCMP(icpPlannerParameters.getMinTimeToSpendOnExitCMPInSingleSupport());
 
       numberFootstepsToConsider.set(icpPlannerParameters.getNumberOfFootstepsToConsider());
-      transferDurationAlpha.set(icpPlannerParameters.getTransferDurationAlpha());
-      swingDurationAlpha.set(icpPlannerParameters.getSwingDurationAlpha());
+      defaultTransferDurationAlpha.set(icpPlannerParameters.getTransferDurationAlpha());
+      defaultSwingDurationAlpha.set(icpPlannerParameters.getSwingDurationAlpha());
+      finalTransferDurationAlpha.set(icpPlannerParameters.getTransferDurationAlpha());
       useTwoConstantCMPsPerSupport.set(icpPlannerParameters.useTwoCMPsPerSupport());
 
       velocityDecayDurationWhenDone.set(icpPlannerParameters.getVelocityDecayDurationWhenDone());
@@ -294,8 +299,8 @@
       singleSupportInitialICP = new YoFramePointInMultipleFrames(namePrefix + "SingleSupportInitialICP", registry, framesToRegister);
       singleSupportFinalICP = new YoFramePointInMultipleFrames(namePrefix + "SingleSupportFinalICP", registry, framesToRegister);
 
-      yoSingleSupportInitialCoM = new YoFramePointInMultipleFrames(namePrefix + "SingleSupportInitialCoM", registry, framesToRegister);
-      yoSingleSupportFinalCoM = new YoFramePointInMultipleFrames(namePrefix + "SingleSupportFinalCoM", registry, framesToRegister);
+      yoSingleSupportInitialCoM = new YoFramePoint2d(namePrefix + "SingleSupportInitialCoM", worldFrame, registry);
+      yoSingleSupportFinalCoM = new YoFramePoint2d(namePrefix + "SingleSupportFinalCoM", worldFrame, registry);
 
       for (int i = 0; i < numberFootstepsToConsider.getIntegerValue() - 1; i++)
       {
@@ -314,6 +319,15 @@
          DoubleYoVariable transferDuration = new DoubleYoVariable(namePrefix + "TransferDuration" + i, registry);
          transferDuration.setToNaN();
          transferDurations.add(transferDuration);
+
+         DoubleYoVariable transferDurationAlpha = new DoubleYoVariable(namePrefix + "TransferDurationAlpha" + i,
+               "Repartition of the transfer duration around the entry corner point.", registry);
+         transferDurationAlpha.setToNaN();
+         transferDurationAlphas.add(transferDurationAlpha);
+         DoubleYoVariable swingDurationAlpha = new DoubleYoVariable(namePrefix + "SwingDurationAlpha" + i,
+               "Repartition of the transfer duration around the entry corner point.", registry);
+         swingDurationAlpha.setToNaN();
+         swingDurationAlphas.add(swingDurationAlpha);
       }
 
       parentRegistry.addChild(registry);
@@ -365,14 +379,12 @@
       yoGraphicsList.add(desiredCenterOfMassPositionViz);
       artifactList.add(desiredCenterOfMassPositionViz.createArtifact());
 
-      YoFramePoint initialCoMInWorld = yoSingleSupportInitialCoM.buildUpdatedYoFramePointForVisualizationOnly();
-      YoGraphicPosition singleSupportInitialCoMViz = new YoGraphicPosition("singleSupportInitialCoM", initialCoMInWorld, 0.004, YoAppearance.Black(),
+      YoGraphicPosition singleSupportInitialCoMViz = new YoGraphicPosition("singleSupportInitialCoM", yoSingleSupportInitialCoM, 0.004, YoAppearance.Black(),
             GraphicType.SOLID_BALL);
       yoGraphicsList.add(singleSupportInitialCoMViz);
       artifactList.add(singleSupportInitialCoMViz.createArtifact());
 
-      YoFramePoint finalCoMInWorld = yoSingleSupportFinalCoM.buildUpdatedYoFramePointForVisualizationOnly();
-      YoGraphicPosition singleSupportFinalCoMViz = new YoGraphicPosition("singleSupportFinalCoM", finalCoMInWorld, 0.004, YoAppearance.Black(),
+      YoGraphicPosition singleSupportFinalCoMViz = new YoGraphicPosition("singleSupportFinalCoM", yoSingleSupportFinalCoM, 0.004, YoAppearance.Black(),
             GraphicType.BALL);
       yoGraphicsList.add(singleSupportFinalCoMViz);
       artifactList.add(singleSupportFinalCoMViz.createArtifact());
@@ -402,6 +414,8 @@
       {
          swingDurations.get(i).setToNaN();
          transferDurations.get(i).setToNaN();
+         swingDurationAlphas.get(i).setToNaN();
+         transferDurationAlphas.get(i).setToNaN();
       }
    }
 
@@ -470,6 +484,12 @@
       int footstepIndex = referenceCMPsCalculator.getNumberOfFootstepRegistered() - 1;
       swingDurations.get(footstepIndex).set(timing.getSwingTime());
       transferDurations.get(footstepIndex).set(timing.getTransferTime());
+
+      swingDurationAlphas.get(footstepIndex).set(defaultSwingDurationAlpha.getDoubleValue());
+      transferDurationAlphas.get(footstepIndex).set(defaultTransferDurationAlpha.getDoubleValue());
+
+      finalTransferDuration.set(defaultFinalTransferDuration.getDoubleValue());
+      finalTransferDurationAlpha.set(defaultTransferDurationAlpha.getDoubleValue());
    }
 
 
@@ -512,6 +532,7 @@
       isDoubleSupport.set(true);
       this.initialTime.set(initialTime);
       transferDurations.get(0).set(finalTransferDuration.getDoubleValue());
+      transferDurationAlphas.get(0).set(finalTransferDurationAlpha.getDoubleValue());
       updateTransferPlan();
    }
 
@@ -533,7 +554,10 @@
 
       int numberOfFootstepRegistered = referenceCMPsCalculator.getNumberOfFootstepRegistered();
       if (numberOfFootstepRegistered < numberFootstepsToConsider.getIntegerValue())
+      {
          transferDurations.get(numberOfFootstepRegistered).set(finalTransferDuration.getDoubleValue());
+         transferDurationAlphas.get(numberOfFootstepRegistered).set(finalTransferDurationAlpha.getDoubleValue());
+      }
 
       updateTransferPlan();
    }
@@ -599,6 +623,7 @@
       {
          desiredICPPosition.set(icpPositionToHold);
          desiredICPVelocity.setToZero();
+         desiredCoMPosition.set(icpPositionToHold.getX(), icpPositionToHold.getY());
          singleSupportInitialICP.setIncludingFrame(icpPositionToHold);
          singleSupportFinalICP.setIncludingFrame(icpPositionToHold);
          singleSupportInitialICPVelocity.set(0.0, 0.0, 0.0);
@@ -618,16 +643,16 @@
       }
       else
       {
-         double transferAlpha = transferDurationAlpha.getDoubleValue();
-         double swingAlpha = swingDurationAlpha.getDoubleValue();
+         double transferAlpha = transferDurationAlphas.get(0).getDoubleValue();
+         double swingAlpha = swingDurationAlphas.get(0).getDoubleValue();
          double transferDurationAfterEntryCornerPoint = transferDuration * (1.0 - transferAlpha);
 
          double omega0 = this.omega0.getDoubleValue();
 
          if (useTwoConstantCMPsPerSupport.getBooleanValue())
          {
-            computeDesiredCornerPointsDoubleSupport(entryCornerPoints, exitCornerPoints, entryCMPs, exitCMPs, swingDurations, transferDurations, swingAlpha,
-                                                    transferAlpha, omega0);
+            computeDesiredCornerPointsDoubleSupport(entryCornerPoints, exitCornerPoints, entryCMPs, exitCMPs, swingDurations, transferDurations,
+                  swingDurationAlphas, transferDurationAlphas, omega0);
 
             double swingDurationOnExitCMP = swingDuration * (1.0 - swingAlpha);
             computeDesiredCapturePointPosition(omega0, swingDurationOnExitCMP, exitCornerPoints.get(1), exitCMPs.get(1), singleSupportFinalICP);
@@ -637,7 +662,7 @@
          }
          else
          {
-            computeDesiredCornerPointsDoubleSupport(entryCornerPoints, entryCMPs, swingDurations, transferDurations, transferAlpha, omega0);
+            computeDesiredCornerPointsDoubleSupport(entryCornerPoints, entryCMPs, swingDurations, transferDurations, transferDurationAlphas, omega0);
             double timeToNextCornerPoint = transferDurationAfterEntryCornerPoint + swingDuration;
             computeDesiredCapturePointPosition(omega0, timeToNextCornerPoint, entryCornerPoints.get(1), entryCMPs.get(1), singleSupportFinalICP);
             computeDesiredCapturePointVelocity(omega0, timeToNextCornerPoint, entryCornerPoints.get(1), entryCMPs.get(1), singleSupportFinalICPVelocity);
@@ -657,9 +682,6 @@
          isInitialTransfer.set(true);
          isStanding.set(false);
       }
-
-      if (!isStanding.getBooleanValue())
-         computeFinalCoMPositionInTransfer();
 
       singleSupportInitialICP.changeFrame(finalFrame);
       singleSupportFinalICP.changeFrame(worldFrame);
@@ -669,8 +691,6 @@
       icpDoubleSupportTrajectoryGenerator.setFinalConditions(singleSupportInitialICP, singleSupportInitialICPVelocity, finalFrame);
       icpDoubleSupportTrajectoryGenerator.setInitialCoMPosition(desiredCoMPosition, worldFrame);
       icpDoubleSupportTrajectoryGenerator.initialize();
-<<<<<<< HEAD
-=======
    }
 
    /**
@@ -697,7 +717,6 @@
       initializeTransferTrajectory(transferToSide);
 
       computeFinalCoMPositionInTransferInternal();
->>>>>>> f0b8f3d4
    }
 
 
@@ -707,26 +726,9 @@
       yoSingleSupportInitialCoM.set(singleSupportInitialCoM);
 
       double swingDuration = swingDurations.get(0).getDoubleValue();
-      if (useTwoConstantCMPsPerSupport.getBooleanValue())
-      {
-<<<<<<< HEAD
-         double swingAlpha = swingDurationAlpha.getDoubleValue();
-         double timeOnEntryDuringSwing = swingDuration * swingAlpha;
-         double timeOnExitDuringSwing = swingDuration * (1.0 - swingAlpha);
-
-         ReferenceFrame supportSoleFrame = soleZUpFrames.get(transferToSide.getEnumValue());
-
-         icpSingleSupportTrajectoryGenerator.setBoundaryICP(singleSupportInitialICP, singleSupportFinalICP);
-         icpSingleSupportTrajectoryGenerator.setCornerPoints(entryCornerPoints.get(1), exitCornerPoints.get(1));
-         icpSingleSupportTrajectoryGenerator.setReferenceCMPs(referenceCMPsCalculator.getEntryCMPs().get(1), referenceCMPsCalculator.getExitCMPs().get(1));
-         icpSingleSupportTrajectoryGenerator.setReferenceFrames(supportSoleFrame, worldFrame);
-         icpSingleSupportTrajectoryGenerator.setInitialCoMPosition(singleSupportInitialCoM, worldFrame);
-         icpSingleSupportTrajectoryGenerator.setTrajectoryTime(timeOnEntryDuringSwing, timeOnExitDuringSwing);
-         icpSingleSupportTrajectoryGenerator.initialize();
-
-         icpSingleSupportTrajectoryGenerator.setInitialCoMPosition(singleSupportInitialCoM, worldFrame);
-         icpSingleSupportTrajectoryGenerator.computeFinalCoMPosition(singleSupportFinalCoM);
-=======
+
+      if (Double.isFinite(swingDuration))
+      {
          if (useTwoConstantCMPsPerSupport.getBooleanValue())
          {
             double swingAlpha = swingDurationAlphas.get(0).getDoubleValue();
@@ -752,13 +754,10 @@
             integrateCoMPositionUsingConstantCMP(swingDuration, omega0.getDoubleValue(), referenceCMPsCalculator.getEntryCMPs().get(1), singleSupportInitialICP,
                   singleSupportInitialCoM, singleSupportFinalCoM);
          }
->>>>>>> f0b8f3d4
       }
       else
       {
-         singleSupportInitialICP.changeFrame(worldFrame);
-         CoMIntegrationTools.integrateCoMPositionUsingConstantCMP(swingDuration, omega0.getDoubleValue(), referenceCMPsCalculator.getEntryCMPs().get(1),
-               singleSupportInitialICP, singleSupportInitialCoM, singleSupportFinalCoM);
+         singleSupportFinalCoM.set(singleSupportInitialCoM);
       }
       yoSingleSupportFinalCoM.set(singleSupportFinalCoM);
    }
@@ -785,10 +784,13 @@
 
       int numberOfFootstepRegistered = referenceCMPsCalculator.getNumberOfFootstepRegistered();
       if (numberOfFootstepRegistered < numberFootstepsToConsider.getIntegerValue())
+      {
          transferDurations.get(numberOfFootstepRegistered).set(finalTransferDuration.getDoubleValue());
+         transferDurationAlphas.get(numberOfFootstepRegistered).set(finalTransferDurationAlpha.getDoubleValue());
+      }
 
       yoSingleSupportInitialCoM.set(desiredCoMPosition);
-      desiredCoMPosition.getFrameTuple(singleSupportInitialCoM);
+      desiredCoMPosition.getFrameTuple2d(singleSupportInitialCoM);
       updateSingleSupportPlan();
    }
 
@@ -815,9 +817,9 @@
       List<YoFramePoint> entryCMPs = referenceCMPsCalculator.getEntryCMPs();
       List<YoFramePoint> exitCMPs = referenceCMPsCalculator.getExitCMPs();
 
+      double transferAlpha = transferDurationAlphas.get(0).getDoubleValue();
+      double swingAlpha = swingDurationAlphas.get(0).getDoubleValue();
       double swingDuration = swingDurations.get(0).getDoubleValue();
-      double transferAlpha = transferDurationAlpha.getDoubleValue();
-      double swingAlpha = swingDurationAlpha.getDoubleValue();
       double transferDurationAfterEntryCornerPoint = transferDurations.get(0).getDoubleValue() * (1.0 - transferAlpha);
       double timeRemainingOnEntryCMP = swingDuration * swingAlpha;
       double timeToSpendOnExitCMPBeforeDoubleSupport = swingDuration * (1.0 - swingAlpha);
@@ -825,14 +827,14 @@
       switchCornerPointsToWorldFrame();
       singleSupportInitialICP.switchCurrentReferenceFrame(worldFrame);
       singleSupportFinalICP.switchCurrentReferenceFrame(worldFrame);
-      yoSingleSupportInitialCoM.getFrameTuple(singleSupportInitialCoM);
+      yoSingleSupportInitialCoM.getFrameTuple2d(singleSupportInitialCoM);
 
       ReferenceFrame supportSoleFrame = soleZUpFrames.get(supportSide.getEnumValue());
       double omega0 = this.omega0.getDoubleValue();
       if (useTwoConstantCMPsPerSupport.getBooleanValue())
       {
-         computeDesiredCornerPointsSingleSupport(entryCornerPoints, exitCornerPoints, entryCMPs, exitCMPs, swingDurations, transferDurations, swingAlpha,
-                                                 transferAlpha, omega0);
+         computeDesiredCornerPointsSingleSupport(entryCornerPoints, exitCornerPoints, entryCMPs, exitCMPs, swingDurations, transferDurations,
+               swingDurationAlphas, transferDurationAlphas, omega0);
          computeDesiredCapturePointPosition(omega0, transferDurationAfterEntryCornerPoint, entryCornerPoints.get(0), entryCMPs.get(0), singleSupportInitialICP);
          computeDesiredCapturePointVelocity(omega0, transferDurationAfterEntryCornerPoint, entryCornerPoints.get(0), entryCMPs.get(0),
                singleSupportInitialICPVelocity);
@@ -853,7 +855,7 @@
       }
       else
       {
-         computeDesiredCornerPointsSingleSupport(entryCornerPoints, entryCMPs, swingDurations, transferDurations, transferAlpha, omega0);
+         computeDesiredCornerPointsSingleSupport(entryCornerPoints, entryCMPs, swingDurations, transferDurations, transferDurationAlphas, omega0);
          double tInitial = transferDurationAfterEntryCornerPoint;
          double tFinal = tInitial + swingDuration;
          computeDesiredCapturePointPosition(omega0, tInitial, entryCornerPoints.get(0), entryCMPs.get(0), singleSupportInitialICP);
@@ -886,18 +888,25 @@
 
    private void computeFinalCoMPositionInSwingInternal()
    {
-      if (useTwoConstantCMPsPerSupport.getBooleanValue())
-      {
-         icpSingleSupportTrajectoryGenerator.setInitialCoMPosition(singleSupportInitialCoM, worldFrame);
-         icpSingleSupportTrajectoryGenerator.computeFinalCoMPosition(singleSupportFinalCoM);
+      double swingDuration = swingDurations.get(0).getDoubleValue();
+      if (Double.isFinite(swingDuration))
+      {
+         if (useTwoConstantCMPsPerSupport.getBooleanValue())
+         {
+            icpSingleSupportTrajectoryGenerator.setInitialCoMPosition(singleSupportInitialCoM, worldFrame);
+            icpSingleSupportTrajectoryGenerator.computeFinalCoMPosition(singleSupportFinalCoM);
+         }
+         else
+         {
+            List<YoFramePoint> entryCMPs = referenceCMPsCalculator.getEntryCMPs();
+            singleSupportInitialICP.changeFrame(worldFrame);
+            integrateCoMPositionUsingConstantCMP(swingDuration, omega0.getDoubleValue(), entryCMPs.get(0), singleSupportInitialICP, singleSupportInitialCoM,
+                  singleSupportFinalCoM);
+         }
       }
       else
       {
-         double swingDuration = swingDurations.get(0).getDoubleValue();
-         List<YoFramePoint> entryCMPs = referenceCMPsCalculator.getEntryCMPs();
-         singleSupportInitialICP.changeFrame(worldFrame);
-         CoMIntegrationTools.integrateCoMPositionUsingConstantCMP(swingDuration, omega0.getDoubleValue(), entryCMPs.get(0), singleSupportInitialICP,
-               singleSupportInitialCoM, singleSupportFinalCoM);
+         singleSupportFinalCoM.set(singleSupportInitialCoM);
       }
       yoSingleSupportFinalCoM.set(singleSupportFinalCoM);
    }
@@ -1058,7 +1067,7 @@
       {
          referenceCMPsCalculator.getNextEntryCMP(tempConstantCMP);
          singleSupportInitialICP.getFrameTupleIncludingFrame(tempICP);
-         yoSingleSupportInitialCoM.getFrameTuple(singleSupportInitialCoM);
+         yoSingleSupportInitialCoM.getFrameTuple2d(singleSupportInitialCoM);
          tempICP.changeFrame(worldFrame);
          double swingDuration = swingDurations.get(0).getDoubleValue();
          time = MathTools.clamp(time, 0.0, swingDuration);
@@ -1066,7 +1075,7 @@
          computeDesiredCapturePointVelocity(omega0, time, tempICP, tempConstantCMP, desiredICPVelocity);
          computeDesiredCapturePointAcceleration(omega0, time, tempICP, tempConstantCMP, desiredICPAcceleration);
 
-         CoMIntegrationTools.integrateCoMPositionUsingConstantCMP(0.0, time, omega0, tempConstantCMP, tempICP, singleSupportInitialCoM, tempCoM);
+         integrateCoMPositionUsingConstantCMP(0.0, time, omega0, tempConstantCMP, tempICP, singleSupportInitialCoM, tempCoM);
          desiredCoMPosition.set(tempCoM);
       }
 
@@ -1151,98 +1160,139 @@
    }
 
    /**
-    * Gets the current ICP velocity.
+    * Gets the current CoM position.
     * <p>
     * The ICP planner has to be updated every control tick using the method
     * {@link #compute(double)}.
     * </p>
-    * 
-    * @param desiredCapturePointVelocityToPack the current ICP velocity. Modified.
-    */
-   public void getDesiredCapturePointVelocity(FrameVector desiredCapturePointVelocityToPack)
-   {
-      desiredICPVelocity.getFrameTupleIncludingFrame(desiredCapturePointVelocityToPack);
-   }
-
-   /**
-    * Gets the current ICP velocity.
+    *
+    * @param desiredCenterOfMassPositionToPack the current CoM position. Modified.
+    */
+   public void getDesiredCenterOfMassPosition(FramePoint desiredCenterOfMassPositionToPack)
+   {
+      desiredCoMPosition.getFrameTupleIncludingFrame(desiredCenterOfMassPositionToPack);
+   }
+
+   /**
+    * Gets the current CoM position.
     * <p>
     * The ICP planner has to be updated every control tick using the method
     * {@link #compute(double)}.
     * </p>
-    * 
-    * @param desiredCapturePointVelocityToPack the current ICP velocity. Modified.
-    */
-   public void getDesiredCapturePointVelocity(FrameVector2d desiredCapturePointVelocityToPack)
-   {
-      desiredICPVelocity.getFrameTuple2dIncludingFrame(desiredCapturePointVelocityToPack);
-   }
-
-   /**
-    * Gets the current ICP velocity.
+    *
+    * @param desiredCenterOfMassPositionToPack the current CoM position. Modified.
+    */
+   public void getDesiredCenterOfMassPosition(FramePoint2d desiredCenterOfMassPositionToPack)
+   {
+      desiredCoMPosition.getFrameTuple2dIncludingFrame(desiredCenterOfMassPositionToPack);
+   }
+
+   /**
+    * Gets the current CoM position.
     * <p>
     * The ICP planner has to be updated every control tick using the method
     * {@link #compute(double)}.
     * </p>
-    * 
-    * @param desiredCapturePointVelocityToPack the current ICP velocity. Modified.
-    */
-   public void getDesiredCapturePointVelocity(YoFrameVector desiredCapturePointVelocityToPack)
-   {
-      desiredCapturePointVelocityToPack.set(desiredICPVelocity);
-   }
-
-   /**
-    * Gets the current CMP position.
+    *
+    * @param desiredCenterOfMassPositionToPack the current CoM position. Modified.
+    */
+   public void getDesiredCenterOfMassPosition(YoFramePoint2d desiredCenterOfMassPositionToPack)
+   {
+      desiredCenterOfMassPositionToPack.set(desiredCoMPosition);
+   }
+   /**
+    * Gets the current ICP velocity.
     * <p>
     * The ICP planner has to be updated every control tick using the method
     * {@link #compute(double)}.
     * </p>
     * 
-    * @param desiredCentroidalMomentumPivotPositionToPack the current CMP position. Modified.
-    */
-   public void getDesiredCentroidalMomentumPivotPosition(FramePoint desiredCentroidalMomentumPivotPositionToPack)
-   {
-      desiredCMPPosition.getFrameTupleIncludingFrame(desiredCentroidalMomentumPivotPositionToPack);
-   }
-
-   /**
-    * Gets the current CMP position.
+    * @param desiredCapturePointVelocityToPack the current ICP velocity. Modified.
+    */
+   public void getDesiredCapturePointVelocity(FrameVector desiredCapturePointVelocityToPack)
+   {
+      desiredICPVelocity.getFrameTupleIncludingFrame(desiredCapturePointVelocityToPack);
+   }
+
+   /**
+    * Gets the current ICP velocity.
     * <p>
     * The ICP planner has to be updated every control tick using the method
     * {@link #compute(double)}.
     * </p>
     * 
-    * @param desiredCentroidalMomentumPivotPositionToPack the current CMP position. Modified.
-    */
-   public void getDesiredCentroidalMomentumPivotPosition(FramePoint2d desiredCentroidalMomentumPivotPositionToPack)
-   {
-      desiredCMPPosition.getFrameTuple2dIncludingFrame(desiredCentroidalMomentumPivotPositionToPack);
-   }
-
-   /**
-    * Gets the current CMP velocity.
+    * @param desiredCapturePointVelocityToPack the current ICP velocity. Modified.
+    */
+   public void getDesiredCapturePointVelocity(FrameVector2d desiredCapturePointVelocityToPack)
+   {
+      desiredICPVelocity.getFrameTuple2dIncludingFrame(desiredCapturePointVelocityToPack);
+   }
+
+   /**
+    * Gets the current ICP velocity.
     * <p>
     * The ICP planner has to be updated every control tick using the method
     * {@link #compute(double)}.
     * </p>
     * 
-    * @param desiredCentroidalMomentumPivotVelocityToPack the current CMP velocity. Modified.
-    */
-   public void getDesiredCentroidalMomentumPivotVelocity(FrameVector desiredCentroidalMomentumPivotVelocityToPack)
-   {
-      desiredCMPVelocity.getFrameTupleIncludingFrame(desiredCentroidalMomentumPivotVelocityToPack);
-   }
-
-   /**
-    * Gets the current CMP velocity.
+    * @param desiredCapturePointVelocityToPack the current ICP velocity. Modified.
+    */
+   public void getDesiredCapturePointVelocity(YoFrameVector desiredCapturePointVelocityToPack)
+   {
+      desiredCapturePointVelocityToPack.set(desiredICPVelocity);
+   }
+
+   /**
+    * Gets the current CMP position.
     * <p>
     * The ICP planner has to be updated every control tick using the method
     * {@link #compute(double)}.
     * </p>
     * 
+    * @param desiredCentroidalMomentumPivotPositionToPack the current CMP position. Modified.
+    */
+   public void getDesiredCentroidalMomentumPivotPosition(FramePoint desiredCentroidalMomentumPivotPositionToPack)
+   {
+      desiredCMPPosition.getFrameTupleIncludingFrame(desiredCentroidalMomentumPivotPositionToPack);
+   }
+
+   /**
+    * Gets the current CMP position.
+    * <p>
+    * The ICP planner has to be updated every control tick using the method
+    * {@link #compute(double)}.
+    * </p>
+    * 
+    * @param desiredCentroidalMomentumPivotPositionToPack the current CMP position. Modified.
+    */
+   public void getDesiredCentroidalMomentumPivotPosition(FramePoint2d desiredCentroidalMomentumPivotPositionToPack)
+   {
+      desiredCMPPosition.getFrameTuple2dIncludingFrame(desiredCentroidalMomentumPivotPositionToPack);
+   }
+
+   /**
+    * Gets the current CMP velocity.
+    * <p>
+    * The ICP planner has to be updated every control tick using the method
+    * {@link #compute(double)}.
+    * </p>
+    * 
     * @param desiredCentroidalMomentumPivotVelocityToPack the current CMP velocity. Modified.
     */
+   public void getDesiredCentroidalMomentumPivotVelocity(FrameVector desiredCentroidalMomentumPivotVelocityToPack)
+   {
+      desiredCMPVelocity.getFrameTupleIncludingFrame(desiredCentroidalMomentumPivotVelocityToPack);
+   }
+
+   /**
+    * Gets the current CMP velocity.
+    * <p>
+    * The ICP planner has to be updated every control tick using the method
+    * {@link #compute(double)}.
+    * </p>
+    * 
+    * @param desiredCentroidalMomentumPivotVelocityToPack the current CMP velocity. Modified.
+    */
    public void getDesiredCentroidalMomentumPivotVelocity(FrameVector2d desiredCentroidalMomentumPivotVelocityToPack)
    {
       desiredCMPVelocity.getFrameTuple2dIncludingFrame(desiredCentroidalMomentumPivotVelocityToPack);
@@ -1276,9 +1326,33 @@
    public double getCurrentStateDuration()
    {
       if (isDoubleSupport.getBooleanValue())
-         return transferDurations.get(0).getDoubleValue();
+         return getTransferDuration(0);
       else
-         return swingDurations.get(0).getDoubleValue();
+         return getSwingDuration(0);
+   }
+
+   public void setTransferDuration(int stepNumber, double duration)
+   {
+      int numberOfFootstepRegistered = referenceCMPsCalculator.getNumberOfFootstepRegistered();
+      if (stepNumber < numberOfFootstepRegistered + 1)
+         transferDurations.get(stepNumber).set(duration);
+   }
+
+   public void setSwingDuration(int stepNumber, double duration)
+   {
+      int numberOfFootstepRegistered = referenceCMPsCalculator.getNumberOfFootstepRegistered();
+      if (stepNumber < numberOfFootstepRegistered)
+         swingDurations.get(stepNumber).set(duration);
+   }
+
+   public double getTransferDuration(int stepNumber)
+   {
+      return transferDurations.get(stepNumber).getDoubleValue();
+   }
+
+   public double getSwingDuration(int stepNumber)
+   {
+      return swingDurations.get(stepNumber).getDoubleValue();
    }
 
    /**
@@ -1291,7 +1365,54 @@
     */
    public void setFinalTransferDuration(double duration)
    {
-      finalTransferDuration.set(duration);
+      defaultFinalTransferDuration.set(duration);
+   }
+
+   public void setFinalTransferDurationAlpha(double durationAlpha)
+   {
+      finalTransferDurationAlpha.set(durationAlpha);
+   }
+
+   /**
+    * Allows setting of the transfer duration alpha (see {@link #defaultTransferDurationAlpha}) for the specified step number.
+    *
+    * @param stepNumber step transfer duration alpha to modify.
+    * @param transferDurationAlpha new transfer duration alpha value.
+    */
+   public void setTransferDurationAlpha(int stepNumber, double transferDurationAlpha)
+   {
+      transferDurationAlphas.get(stepNumber).set(transferDurationAlpha);
+   }
+
+   /**
+    * Allows setting of the swing duration alpha (see {@link #defaultSwingDurationAlpha}) for the specified step number.
+    *
+    * @param stepNumber step swing duration alpha to modify.
+    * @param swingDurationAlpha new swing duration alpha value.
+    */
+   public void setSwingDurationAlpha(int stepNumber, double swingDurationAlpha)
+   {
+      swingDurationAlphas.get(stepNumber).set(swingDurationAlpha);
+   }
+
+   public double getTransferDurationAlpha(int stepNumber)
+   {
+      return transferDurationAlphas.get(stepNumber).getDoubleValue();
+   }
+
+   public double getSwingDurationAlpha(int stepNumber)
+   {
+      return swingDurationAlphas.get(stepNumber).getDoubleValue();
+   }
+
+   /**
+    * Gets the time at which the swing phase is initalized
+    *
+    * @return initialTime
+    */
+   public double getInitialTime()
+   {
+      return initialTime.getDoubleValue();
    }
 
    /**
@@ -1339,6 +1460,8 @@
    {
       return isInitialTransfer.getBooleanValue();
    }
+
+   private final FramePoint tempFinalICP = new FramePoint();
 
    /**
     * Retrieves the desired ICP position at the end of the current state.
@@ -1355,8 +1478,6 @@
       finalDesiredCapturePointPositionToPack.setIncludingFrame(tempFinalICP);
    }
 
-   private final FramePoint tempFinalICP = new FramePoint();
-
    /**
     * Retrieves the desired ICP position at the end of the current state.
     * 
@@ -1372,6 +1493,29 @@
       finalDesiredCapturePointPositionToPack.setByProjectionOntoXYPlane(tempFinalICP);
    }
 
+   private final FramePoint2d tempFinalCoM = new FramePoint2d();
+
+   /**
+    * Retrieves the desired CoM position at the end of the current step.
+    *
+    * @param finalDesiredCenterOfMassPositionToPack the final desired ICP position. Modified.
+    */
+   public void getFinalDesiredCenterOfMassPosition(FramePoint2d finalDesiredCenterOfMassPositionToPack)
+   {
+      if (isStanding.getBooleanValue())
+      {
+         referenceCMPsCalculator.getNextEntryCMP(tempFinalICP);
+         tempFinalCoM.setByProjectionOntoXYPlane(tempFinalICP);
+      }
+      else
+      {
+         tempFinalCoM.set(singleSupportFinalCoM);
+      }
+
+      tempFinalCoM.changeFrame(worldFrame);
+      finalDesiredCenterOfMassPositionToPack.setIncludingFrame(tempFinalCoM);
+   }
+
    /**
     * Retrieves the position of the next exit CMP.
     * <p>
@@ -1411,4 +1555,14 @@
       else
          return icpSingleSupportTrajectoryGenerator.isOnExitCMP();
    }
+
+   public int getNumberOfFootstepsToConsider()
+   {
+      return numberFootstepsToConsider.getIntegerValue();
+   }
+
+   public int getNumberOfFootstepsRegistered()
+   {
+      return referenceCMPsCalculator.getNumberOfFootstepRegistered();
+   }
 }