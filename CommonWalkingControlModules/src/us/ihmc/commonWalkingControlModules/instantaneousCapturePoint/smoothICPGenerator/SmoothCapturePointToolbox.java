package us.ihmc.commonWalkingControlModules.instantaneousCapturePoint.smoothICPGenerator;

import java.util.List;

import org.ejml.data.DenseMatrix64F;
import org.ejml.ops.CommonOps;

import us.ihmc.euclid.referenceFrame.FramePoint3D;
import us.ihmc.euclid.referenceFrame.FrameTuple3D;
import us.ihmc.euclid.referenceFrame.FrameVector3D;
import us.ihmc.robotics.geometry.Direction;
import us.ihmc.robotics.math.trajectories.FrameTrajectory3D;
import us.ihmc.robotics.math.trajectories.Trajectory;
import us.ihmc.robotics.math.trajectories.YoFrameTrajectory3D;
import us.ihmc.robotics.math.trajectories.YoTrajectory;

/**
 * @author Tim Seyde
 */

public class SmoothCapturePointToolbox
{
   // private static final ThreadLocal<DenseMatrix64F> dummyName = new ThreadLocal<>();
   
   private static final int defaultSize = 100;
   
   private final DenseMatrix64F tPowersDerivativeVector = new DenseMatrix64F(defaultSize, 1);
   private final DenseMatrix64F tPowersDerivativeVectorTranspose = new DenseMatrix64F(defaultSize, 1);
   
   private final DenseMatrix64F generalizedAlphaPrimeRow = new DenseMatrix64F(1, defaultSize);
   private final DenseMatrix64F generalizedBetaPrimeRow = new DenseMatrix64F(1, defaultSize);
   
   private final DenseMatrix64F polynomialCoefficientCombinedVector= new DenseMatrix64F(defaultSize, defaultSize);
   private final DenseMatrix64F polynomialCoefficientVector= new DenseMatrix64F(defaultSize, 1);
   
   private final DenseMatrix64F generalizedAlphaPrimeMatrix = new DenseMatrix64F(defaultSize, defaultSize);
   private final DenseMatrix64F generalizedBetaPrimeMatrix = new DenseMatrix64F(defaultSize, defaultSize);
   private final DenseMatrix64F generalizedGammaPrimeMatrix = new DenseMatrix64F(1, 1);
   private final DenseMatrix64F generalizedAlphaBetaPrimeMatrix = new DenseMatrix64F(defaultSize, defaultSize);
   
   private final DenseMatrix64F M1 = new DenseMatrix64F(defaultSize, defaultSize);
   private final DenseMatrix64F M2 = new DenseMatrix64F(defaultSize, defaultSize);
   
   public SmoothCapturePointToolbox()
   {
      
   }
   
   //TODO: implement validity checks
   /**
    * Backward iteration to determine &xi;<sub>ref,&phi;</sub>(0) and &xi;<sub>ref,&phi;</sub>(T<sub>&phi;</sub>) for all segments &phi;
    */
   public void computeDesiredCornerPoints3D(List<FramePoint3D> entryCornerPointsToPack, List<FramePoint3D> exitCornerPointsToPack,
                                                 List<FrameTrajectory3D> cmpPolynomials3D, double omega0)
   {
      FrameTrajectory3D cmpPolynomial3D = cmpPolynomials3D.get(cmpPolynomials3D.size() - 1);
      
      cmpPolynomial3D.compute(cmpPolynomial3D.getFinalTime());
      FramePoint3D nextEntryCornerPoint = cmpPolynomial3D.getFramePosition();
            
      for (int i = cmpPolynomials3D.size() - 1; i >= 0; i--)
      {
         cmpPolynomial3D = cmpPolynomials3D.get(i);
         
         FramePoint3D exitCornerPoint = exitCornerPointsToPack.get(i);
         FramePoint3D entryCornerPoint = entryCornerPointsToPack.get(i);
         
         exitCornerPoint.set(nextEntryCornerPoint);
         
         computeDesiredCapturePointPosition3D(omega0, cmpPolynomial3D.getInitialTime(), exitCornerPoint, cmpPolynomial3D, entryCornerPoint);
         nextEntryCornerPoint = entryCornerPoint;
      }
   }
   
   public void computeDesiredCornerPoints(List<FramePoint3D> entryCornerPointsToPack, List<FramePoint3D> exitCornerPointsToPack,
<<<<<<< HEAD
                                          List<YoFrameTrajectory3D> cmpPolynomials3D, double omega0)
=======
                                                   List<FrameTrajectory3D> cmpPolynomials3D, double omega0)
>>>>>>> 843246b7
   {
      FrameTrajectory3D cmpPolynomial3D = cmpPolynomials3D.get(cmpPolynomials3D.size() - 1);
      
      cmpPolynomial3D.compute(cmpPolynomial3D.getFinalTime());
      FramePoint3D nextEntryCornerPoint = cmpPolynomial3D.getFramePosition();
            
      for (int i = cmpPolynomials3D.size() - 1; i >= 0; i--)
      {
         cmpPolynomial3D = cmpPolynomials3D.get(i);
         
         FramePoint3D exitCornerPoint = exitCornerPointsToPack.get(i);
         FramePoint3D entryCornerPoint = entryCornerPointsToPack.get(i);
         
         exitCornerPoint.set(nextEntryCornerPoint);
         
         computeDesiredCapturePointPosition(omega0, cmpPolynomial3D.getInitialTime(), exitCornerPoint, cmpPolynomial3D, entryCornerPoint);
         nextEntryCornerPoint = entryCornerPoint;
      }
   }
   
   public void computeDesiredCapturePointPosition3D(double omega0, double time, FramePoint3D finalCapturePoint, FrameTrajectory3D cmpPolynomial3D, 
                                                         FramePoint3D desiredCapturePointToPack)
   {         
      calculateICPQuantityFromCorrespondingCMPPolynomial3D(omega0, time, 0, cmpPolynomial3D, finalCapturePoint, 
                                                                                   desiredCapturePointToPack);
   }
   
   public void computeDesiredCapturePointPosition(double omega0, double time, FramePoint3D finalCapturePoint, FrameTrajectory3D cmpPolynomial3D, 
                                                                  FramePoint3D desiredCapturePointToPack)
   {  
      for(Direction dir : Direction.values())
      {
         Trajectory cmpPolynomial = cmpPolynomial3D.getTrajectory(dir);    
         double icpPositionDesired = calculateICPQuantityFromCorrespondingCMPPolynomial1D(omega0, time, 0, cmpPolynomial, finalCapturePoint.getElement(dir.getIndex()));
         
         desiredCapturePointToPack.setElement(dir.getIndex(), icpPositionDesired);
      }
   }  
   
   public void computeDesiredCapturePointVelocity3D(double omega0, double time, FramePoint3D finalCapturePoint, FrameTrajectory3D cmpPolynomial3D,
                                                         FrameVector3D desiredCapturePointVelocityToPack)
   {
      calculateICPQuantityFromCorrespondingCMPPolynomial3D(omega0, time, 1, cmpPolynomial3D, finalCapturePoint, 
                                                                                   desiredCapturePointVelocityToPack);
   }
   
   public void computeDesiredCapturePointVelocity(double omega0, double time, FramePoint3D finalCapturePoint, FrameTrajectory3D cmpPolynomial3D,
                                                                  FrameVector3D desiredCapturePointVelocityToPack)
   {
      for(Direction dir : Direction.values())
      {
         Trajectory cmpPolynomial = cmpPolynomial3D.getTrajectory(dir);    
         double icpVelocityDesired = calculateICPQuantityFromCorrespondingCMPPolynomial1D(omega0, time, 1, cmpPolynomial, finalCapturePoint.getElement(dir.getIndex()));
         
         desiredCapturePointVelocityToPack.setElement(dir.getIndex(), icpVelocityDesired);
      }
   }
   
   public void computeDesiredCapturePointAcceleration3D(double omega0, double time, FramePoint3D finalCapturePoint, FrameTrajectory3D cmpPolynomial3D,
                                                             FrameVector3D desiredCapturePointAccelerationToPack)
   {
      calculateICPQuantityFromCorrespondingCMPPolynomial3D(omega0, time, 2, cmpPolynomial3D, finalCapturePoint, 
                                                                                   desiredCapturePointAccelerationToPack);
   }
   
   public void computeDesiredCapturePointAcceleration(double omega0, double time, FramePoint3D finalCapturePoint, FrameTrajectory3D cmpPolynomial3D,
                                                                      FrameVector3D desiredCapturePointAccelerationToPack)
   {
      for(Direction dir : Direction.values())
      {
         Trajectory cmpPolynomial = cmpPolynomial3D.getTrajectory(dir);    
         double icpAccelerationDesired = calculateICPQuantityFromCorrespondingCMPPolynomial1D(omega0, time, 2, cmpPolynomial, finalCapturePoint.getElement(dir.getIndex()));
         
         desiredCapturePointAccelerationToPack.setElement(dir.getIndex(), icpAccelerationDesired);
      }
   }  
   
   
   /**
    * Variation of J. Englsberger's "Smooth trajectory generation and push-recovery based on DCM"
    * <br>
    * The approach for calculating DCMs is based on CMP polynomials instead of discrete waypoints
    * 
    * @param icpDerivativeOrder
    * @param cmpPolynomial
    * @param icpPositionDesiredFinal
    * @param time
    * @return
    */
   public void calculateICPQuantityFromCorrespondingCMPPolynomial3D(double omega0, double time, int icpDerivativeOrder, 
                                                                           FrameTrajectory3D cmpPolynomial3D, 
                                                                           FrameTuple3D<?, ?> icpPositionDesiredFinal, 
                                                                           FrameTuple3D<?, ?> icpQuantityDesired)
   {        
      int numberOfCoefficients = cmpPolynomial3D.getNumberOfCoefficients();
      if(numberOfCoefficients == -1)
      {
         icpQuantityDesired.setToNaN();
         return;
      }
            
      initializeMatrices3D(numberOfCoefficients);
      setPolynomialCoefficientVector3D(polynomialCoefficientCombinedVector, cmpPolynomial3D);

      calculateGeneralizedAlphaPrimeOnCMPSegment3D(omega0, time, generalizedAlphaPrimeMatrix, icpDerivativeOrder, cmpPolynomial3D);
      calculateGeneralizedBetaPrimeOnCMPSegment3D(omega0, time, generalizedBetaPrimeMatrix, icpDerivativeOrder, cmpPolynomial3D);
      calculateGeneralizedGammaPrimeOnCMPSegment3D(omega0, time, generalizedGammaPrimeMatrix, icpDerivativeOrder, cmpPolynomial3D);
      CommonOps.subtract(generalizedAlphaPrimeMatrix, generalizedBetaPrimeMatrix, generalizedAlphaBetaPrimeMatrix);

      calculateICPQuantity3D(generalizedAlphaBetaPrimeMatrix, generalizedGammaPrimeMatrix, polynomialCoefficientCombinedVector, 
                             icpPositionDesiredFinal, icpQuantityDesired);
   }
   
   public double calculateICPQuantityFromCorrespondingCMPPolynomial1D(double omega0, double time, int icpDerivativeOrder, Trajectory cmpPolynomial, double icpPositionDesiredFinal)
   {      
      int numberOfCoefficients = cmpPolynomial.getNumberOfCoefficients();
   
      initializeMatrices1D(numberOfCoefficients);
      setPolynomialCoefficientVector1D(polynomialCoefficientVector, cmpPolynomial);
   
      calculateGeneralizedAlphaPrimeOnCMPSegment1D(omega0, time, generalizedAlphaPrimeMatrix, icpDerivativeOrder, cmpPolynomial);
      calculateGeneralizedBetaPrimeOnCMPSegment1D(omega0, time, generalizedBetaPrimeMatrix, icpDerivativeOrder, cmpPolynomial);
      calculateGeneralizedGammaPrimeOnCMPSegment1D(omega0, time, generalizedGammaPrimeMatrix, icpDerivativeOrder, cmpPolynomial);
      CommonOps.subtract(generalizedAlphaPrimeMatrix, generalizedBetaPrimeMatrix, generalizedAlphaBetaPrimeMatrix);
   
      return calculateICPQuantity1D(generalizedAlphaBetaPrimeMatrix, generalizedGammaPrimeMatrix, polynomialCoefficientVector, icpPositionDesiredFinal);
   }
   
   /**
    * Compute the i-th derivative of &xi;<sub>ref,&phi;</sub> at time t<sub>&phi;</sub>: 
    * <P>
    * &xi;<sup>(i)</sup><sub>ref,&phi;</sub>(t<sub>&phi;</sub>) = 
    * (&alpha;<sup>(i)</sup><sub>ICP,&phi;</sub>(t<sub>&phi;</sub>)
    *  - &beta;<sup>(i)</sup><sub>ICP,&phi;</sub>(t<sub>&phi;</sub>)) * p<sub>&phi;</sub>
    *  + &gamma;<sup>(i)</sup><sub>ICP,&phi;</sub>(t<sub>&phi;</sub>) * &xi;<sub>ref,&phi;</sub>(T<sub>&phi;</sub>)
    * 
    * @param generalizedAlphaBetaPrimeMatrix
    * @param generalizedGammaPrimeMatrix
    * @param polynomialCoefficientVector
    * @param icpPositionDesiredFinal
    * @return
    */
   public void calculateICPQuantity3D(DenseMatrix64F generalizedAlphaBetaPrimeMatrix, DenseMatrix64F generalizedGammaPrimeMatrix,
                                             DenseMatrix64F polynomialCoefficientCombinedVector, FrameTuple3D<?, ?> icpPositionDesiredFinal,
                                             FrameTuple3D<?, ?> icpQuantityDesired)
   {
      M1.reshape(generalizedAlphaBetaPrimeMatrix.getNumRows(), polynomialCoefficientCombinedVector.getNumCols());
      M1.zero();

      CommonOps.mult(generalizedAlphaBetaPrimeMatrix, polynomialCoefficientCombinedVector, M1);
      
      M2.reshape(M1.getNumRows(),  M1.getNumCols());
      M2.set(0, 0, generalizedGammaPrimeMatrix.get(0, 0) * icpPositionDesiredFinal.getX());
      M2.set(1, 0, generalizedGammaPrimeMatrix.get(0, 0) * icpPositionDesiredFinal.getY());
      M2.set(2, 0, generalizedGammaPrimeMatrix.get(0, 0) * icpPositionDesiredFinal.getZ());
            
      CommonOps.addEquals(M1, M2);
      
      icpQuantityDesired.set(M1.get(0, 0), M1.get(1, 0), M1.get(2, 0));
   }
   
   public double calculateICPQuantity1D(DenseMatrix64F generalizedAlphaBetaPrimeMatrix, DenseMatrix64F generalizedGammaPrimeMatrix,
                                               DenseMatrix64F polynomialCoefficientVector, double icpPositionDesiredFinal)
   {
      M1.reshape(generalizedAlphaBetaPrimeMatrix.getNumRows(), polynomialCoefficientVector.getNumCols());
      M1.zero();

      CommonOps.mult(generalizedAlphaBetaPrimeMatrix, polynomialCoefficientVector, M1);

      M2.reshape(M1.getNumRows(),  M1.getNumCols());
      M2.set(0, 0, generalizedGammaPrimeMatrix.get(0, 0) * icpPositionDesiredFinal);
            
      CommonOps.addEquals(M1, M2);
      
      return M1.get(0, 0);
   }
   
   /**
    * Compute the i-th derivative of &alpha;<sub>ICP,&phi;</sub> at time t<sub>&phi;</sub>:
    * <P>
    * &alpha;<sup>(i)</sup><sub>ICP,&phi;</sub>(t<sub>&phi;</sub>) = &Sigma;<sub>j=0</sub><sup>n</sup> &omega;<sub>0</sub><sup>-j</sup> *
    * t<sup>(j+i)<sup>T</sup></sup> (t<sub>&phi;</sub>)
    * 
    * @param generalizedAlphaPrime
    * @param alphaDerivativeOrder
    * @param cmpPolynomial
    * @param time
    */
   public void calculateGeneralizedAlphaPrimeOnCMPSegment3D(double omega0, double time, DenseMatrix64F generalizedAlphaPrime, 
                                                                   int alphaDerivativeOrder, FrameTrajectory3D cmpPolynomial3D)
   {
      for(Direction dir : Direction.values())
      {
         Trajectory cmpPolynomial = cmpPolynomial3D.getTrajectory(dir);
         
         calculateGeneralizedAlphaPrimeOnCMPSegment1D(omega0, time, generalizedAlphaPrimeRow, alphaDerivativeOrder, cmpPolynomial);
         
         CommonOps.insert(generalizedAlphaPrimeRow, generalizedAlphaPrime, dir.ordinal(), dir.ordinal() * generalizedAlphaPrimeRow.numCols);
      }
   }
   
   public void calculateGeneralizedAlphaPrimeOnCMPSegment1D(double omega0, double time, DenseMatrix64F generalizedAlphaPrimeRow,
                                                                   int alphaDerivativeOrder, Trajectory cmpPolynomial)
   {
      int numberOfCoefficients = cmpPolynomial.getNumberOfCoefficients();
      
      tPowersDerivativeVector.reshape(numberOfCoefficients, 1);
      tPowersDerivativeVectorTranspose.reshape(1, numberOfCoefficients);
      
      generalizedAlphaPrimeRow.reshape(1, numberOfCoefficients);
      generalizedAlphaPrimeRow.zero();
      
      for(int i = 0; i < numberOfCoefficients; i++)
      {
         tPowersDerivativeVector.zero();
         tPowersDerivativeVectorTranspose.zero();
         
         tPowersDerivativeVector.set(cmpPolynomial.getXPowersDerivativeVector(i + alphaDerivativeOrder, time));
         CommonOps.transpose(tPowersDerivativeVector, tPowersDerivativeVectorTranspose);
                  
         double scalar = Math.pow(omega0, -i);
         CommonOps.addEquals(generalizedAlphaPrimeRow, scalar, tPowersDerivativeVectorTranspose);
      }
   }
   
   /**
    * Compute the i-th derivative of &beta;<sub>ICP,&phi;</sub> at time t<sub>&phi;</sub>:
    * <P>
    * &beta;<sup>(i)</sup><sub>ICP,&phi;</sub>(t<sub>&phi;</sub>) = &Sigma;<sub>j=0</sub><sup>n</sup> &omega;<sub>0</sub><sup>-(j-i)</sup> *
    * t<sup>(j)<sup>T</sup></sup> (T<sub>&phi;</sub>) * e<sup>&omega;<sub>0</sub>(t<sub>&phi;</sub>-T<sub>&phi;</sub>)</sup>
    * 
    * @param generalizedBetaPrime
    * @param betaDerivativeOrder
    * @param cmpPolynomial
    * @param time
    */
   public void calculateGeneralizedBetaPrimeOnCMPSegment3D(double omega0, double time, DenseMatrix64F generalizedBetaPrime, 
                                                                  int betaDerivativeOrder, FrameTrajectory3D cmpPolynomial3D)
   {                  
      for(Direction dir : Direction.values())
      {
         Trajectory cmpPolynomial = cmpPolynomial3D.getTrajectory(dir);
         
         calculateGeneralizedBetaPrimeOnCMPSegment1D(omega0, time, generalizedBetaPrimeRow, betaDerivativeOrder, cmpPolynomial);
         
         CommonOps.insert(generalizedBetaPrimeRow, generalizedBetaPrime, dir.ordinal(), dir.ordinal() * generalizedBetaPrimeRow.numCols);
      }
   }
   
   public void calculateGeneralizedBetaPrimeOnCMPSegment1D(double omega0, double time, DenseMatrix64F generalizedBetaPrimeRow, 
                                                                  int betaDerivativeOrder, Trajectory cmpPolynomial)
   {                  
      int numberOfCoefficients = cmpPolynomial.getNumberOfCoefficients();
      double timeSegmentTotal = cmpPolynomial.getFinalTime();
      
      tPowersDerivativeVector.reshape(numberOfCoefficients, 1);
      tPowersDerivativeVectorTranspose.reshape(1, numberOfCoefficients);
      
      generalizedBetaPrimeRow.reshape(1, numberOfCoefficients);
      generalizedBetaPrimeRow.zero();
      
      for(int i = 0; i < numberOfCoefficients; i++)
      {
         tPowersDerivativeVector.zero();
         tPowersDerivativeVectorTranspose.zero();
         
         tPowersDerivativeVector.set(cmpPolynomial.getXPowersDerivativeVector(i, timeSegmentTotal));
         CommonOps.transpose(tPowersDerivativeVector, tPowersDerivativeVectorTranspose);
                  
         double scalar = Math.pow(omega0, betaDerivativeOrder-i) * Math.exp(omega0*(time-timeSegmentTotal));
         CommonOps.addEquals(generalizedBetaPrimeRow, scalar, tPowersDerivativeVectorTranspose);
      }
   }

   /**
    * Compute the i-th derivative of &gamma;<sub>ICP,&phi;</sub> at time t<sub>&phi;</sub>:
    * <P>
    * &gamma;<sup>(i)</sup><sub>ICP,&phi;</sub>(t<sub>&phi;</sub>) = &omega;<sub>0</sub><sup>i</sup> * 
    * e<sup>&omega;<sub>0</sub>(t<sub>&phi;</sub>-T<sub>&phi;</sub>)</sup>
    * 
    * @param generalizedGammaPrime
    * @param gammaDerivativeOrder
    * @param cmpPolynomial3D
    * @param time
    */
   public void calculateGeneralizedGammaPrimeOnCMPSegment3D(double omega0, double time, DenseMatrix64F generalizedGammaPrime, 
                                                                   int gammaDerivativeOrder, FrameTrajectory3D cmpPolynomial3D)
   {      
      double timeSegmentTotal = cmpPolynomial3D.getFinalTime();
      double ddGamaPrimeValue = Math.pow(omega0, gammaDerivativeOrder)*Math.exp(omega0 * (time - timeSegmentTotal));
      generalizedGammaPrime.set(0, 0, ddGamaPrimeValue);
   }
   
   public void calculateGeneralizedGammaPrimeOnCMPSegment1D(double omega0, double time, DenseMatrix64F generalizedGammaPrime, 
                                                                   int gammaDerivativeOrder, Trajectory cmpPolynomial)
   {      
      double timeSegmentTotal = cmpPolynomial.getFinalTime();
      double ddGamaPrimeValue = Math.pow(omega0, gammaDerivativeOrder)*Math.exp(omega0 * (time - timeSegmentTotal));
      generalizedGammaPrime.set(0, 0, ddGamaPrimeValue);
   }
   
   public void calculateGeneralizedMatricesPrimeOnCMPSegment3D(double omega0, double time, int derivativeOrder, FrameTrajectory3D cmpPolynomial, 
                                                               DenseMatrix64F generalizedAlphaPrime, DenseMatrix64F generalizedBetaPrime,
                                                               DenseMatrix64F generalizedGammaPrime, DenseMatrix64F generalizedAlphaBetaPrime)
   {
      calculateGeneralizedAlphaPrimeOnCMPSegment3D(omega0, time, generalizedAlphaPrime, derivativeOrder, cmpPolynomial);
      calculateGeneralizedBetaPrimeOnCMPSegment3D(omega0, time, generalizedBetaPrime, derivativeOrder, cmpPolynomial);
      calculateGeneralizedGammaPrimeOnCMPSegment3D(omega0, time, generalizedGammaPrime, derivativeOrder, cmpPolynomial);
      CommonOps.subtract(generalizedAlphaPrime, generalizedBetaPrime, generalizedAlphaBetaPrime);
   }
   
   public void calculateGeneralizedMatricesPrimeOnCMPSegment1D(double omega0, double time, int derivativeOrder, Trajectory cmpPolynomial,
                                                               DenseMatrix64F generalizedAlphaPrime, DenseMatrix64F generalizedBetaPrime,
                                                               DenseMatrix64F generalizedGammaPrime, DenseMatrix64F generalizedAlphaBetaPrime)
   {
      calculateGeneralizedAlphaPrimeOnCMPSegment1D(omega0, time, generalizedAlphaPrime, derivativeOrder, cmpPolynomial);
      calculateGeneralizedBetaPrimeOnCMPSegment1D(omega0, time, generalizedBetaPrime, derivativeOrder, cmpPolynomial);
      calculateGeneralizedGammaPrimeOnCMPSegment1D(omega0, time, generalizedGammaPrime, derivativeOrder, cmpPolynomial);
      CommonOps.subtract(generalizedAlphaPrime, generalizedBetaPrime, generalizedAlphaBetaPrime);
   }

   private void initializeMatrices3D(int numberOfCoefficients)
   {
      initializeMatrices(3, numberOfCoefficients);
   }
   
   private void initializeMatrices1D(int numberOfCoefficients)
   {
      initializeMatrices(1, numberOfCoefficients);
   }
   
   private void initializeMatrices(int dimension, int numberOfCoefficients)
   {
      polynomialCoefficientCombinedVector.reshape(dimension * numberOfCoefficients, 1);
      polynomialCoefficientCombinedVector.zero();
      
      generalizedAlphaPrimeMatrix.reshape(dimension, dimension * numberOfCoefficients);
      generalizedAlphaPrimeMatrix.zero();
      
      generalizedBetaPrimeMatrix.reshape(dimension, dimension * numberOfCoefficients);
      generalizedBetaPrimeMatrix.zero();
      
      generalizedAlphaBetaPrimeMatrix.reshape(dimension, dimension * numberOfCoefficients);
      generalizedAlphaBetaPrimeMatrix.zero();
      
      generalizedGammaPrimeMatrix.reshape(1, 1);
      generalizedGammaPrimeMatrix.zero();
   }
   
   private void setPolynomialCoefficientVector3D(DenseMatrix64F polynomialCoefficientCombinedVector, FrameTrajectory3D cmpPolynomial3D)
   {
      for(Direction dir : Direction.values())
      {
         setPolynomialCoefficientVector1D(polynomialCoefficientVector, cmpPolynomial3D.getTrajectory(dir));
         
         CommonOps.insert(polynomialCoefficientVector, polynomialCoefficientCombinedVector, dir.ordinal() * polynomialCoefficientVector.numRows, 0);
      }
   }
   
   private void setPolynomialCoefficientVector1D(DenseMatrix64F polynomialCoefficientVector, Trajectory cmpPolynomial)
   {
      double[] polynomialCoefficients = cmpPolynomial.getCoefficients();
      
      polynomialCoefficientVector.reshape(cmpPolynomial.getNumberOfCoefficients(), 1);
      polynomialCoefficientVector.zero();
      
      polynomialCoefficientVector.setData(polynomialCoefficients);
   }
}<|MERGE_RESOLUTION|>--- conflicted
+++ resolved
@@ -73,11 +73,7 @@
    }
    
    public void computeDesiredCornerPoints(List<FramePoint3D> entryCornerPointsToPack, List<FramePoint3D> exitCornerPointsToPack,
-<<<<<<< HEAD
-                                          List<YoFrameTrajectory3D> cmpPolynomials3D, double omega0)
-=======
                                                    List<FrameTrajectory3D> cmpPolynomials3D, double omega0)
->>>>>>> 843246b7
    {
       FrameTrajectory3D cmpPolynomial3D = cmpPolynomials3D.get(cmpPolynomials3D.size() - 1);
       
