package us.ihmc.commonWalkingControlModules.instantaneousCapturePoint.smoothICPGenerator;

import java.util.ArrayList;
import java.util.List;

import org.ejml.data.DenseMatrix64F;
import org.ejml.ops.CommonOps;

import us.ihmc.commons.PrintTools;
import us.ihmc.robotics.geometry.Direction;
import us.ihmc.robotics.geometry.FramePoint;
import us.ihmc.robotics.geometry.FrameTuple;
<<<<<<< HEAD
import us.ihmc.robotics.geometry.FrameVector;
=======
import us.ihmc.robotics.math.trajectories.YoFrameTrajectory3D;
import us.ihmc.robotics.math.trajectories.YoTrajectory;
>>>>>>> 37089abb

public class SmoothCapturePointAdjustmentToolbox
{
   private static final int defaultSize = 1000;
   
   private final DenseMatrix64F generalizedAlphaPrimeRowSegment1 = new DenseMatrix64F(1, defaultSize);
   private final DenseMatrix64F generalizedBetaPrimeRowSegment1 = new DenseMatrix64F(1, defaultSize);
   private final DenseMatrix64F generalizedGammaPrimeMatrixSegment1 = new DenseMatrix64F(1, 1);
   private final DenseMatrix64F generalizedAlphaBetaPrimeRowSegment1 = new DenseMatrix64F(1, defaultSize);
   
   private final DenseMatrix64F alphaPrimeRowSegment2 = new DenseMatrix64F(1, defaultSize);
   private final DenseMatrix64F betaPrimeRowSegment2 = new DenseMatrix64F(1, defaultSize);
   private final DenseMatrix64F gammaPrimeMatrixSegment2 = new DenseMatrix64F(1, 1);
   private final DenseMatrix64F alphaBetaPrimeRowSegment2 = new DenseMatrix64F(1, defaultSize);
   
   private final DenseMatrix64F boundaryConditionMatrix = new DenseMatrix64F(defaultSize, defaultSize);
   private final DenseMatrix64F boundaryConditionMatrixInverse = new DenseMatrix64F(defaultSize, defaultSize);
   private final DenseMatrix64F boundaryConditionVector = new DenseMatrix64F(defaultSize, 1);
   private final DenseMatrix64F polynomialCoefficientCombinedVectorAdjustment = new DenseMatrix64F(defaultSize, 1);   
   private final DenseMatrix64F polynomialCoefficientVectorAdjustmentSegment1 = new DenseMatrix64F(defaultSize, 1); 
   private final DenseMatrix64F polynomialCoefficientVectorAdjustmentSegment2 = new DenseMatrix64F(defaultSize, 1); 
   
   private List<FrameTuple<?, ?>> icpQuantityInitialConditionList = new ArrayList<FrameTuple<?, ?>>();
   private List<FrameTuple<?, ?>> icpQuantityInitialSegment1List = new ArrayList<FrameTuple<?, ?>>();
   private FrameTuple<?, ?> icpQuantityInitialSegment1 = new FramePoint();
   
   private final SmoothCapturePointToolbox icpToolbox;
   
   public SmoothCapturePointAdjustmentToolbox(SmoothCapturePointToolbox smoothCapturePointToolbox)
   {
      this.icpToolbox = smoothCapturePointToolbox;
      
      icpQuantityInitialConditionList.add(new FramePoint());
      while(icpQuantityInitialConditionList.size() < defaultSize)
      {
         icpQuantityInitialConditionList.add(new FrameVector());
      }
   }
   
   public void setICPInitialConditions(List<FramePoint> exitCornerPointsToPack, List<YoFrameTrajectory3D> cmpPolynomials3D, 
                                        int numberOfSegmentsSwing0, boolean isInitialTransfer, double omega0)
   {
      if(isInitialTransfer)
      {
         YoFrameTrajectory3D cmpPolynomial3D = cmpPolynomials3D.get(0);
         for(int i = 0; i < cmpPolynomials3D.get(0).getNumberOfCoefficients() / 2; i++)
         {
            FrameTuple<?, ?> icpQuantityInitialCondition = icpQuantityInitialConditionList.get(i);
            
            cmpPolynomial3D.getDerivative(i, cmpPolynomial3D.getInitialTime(), icpQuantityInitialCondition);
         }
      }
<<<<<<< HEAD
      else
      {
         YoFrameTrajectory3D cmpPolynomial3D = cmpPolynomials3D.get(numberOfSegmentsSwing0 - 1);
         for(int i = 0; i < cmpPolynomials3D.get(0).getNumberOfCoefficients() / 2; i++)
         {
            FrameTuple<?, ?> icpQuantityInitialCondition = icpQuantityInitialConditionList.get(i);
            
            icpToolbox.calculateICPQuantityFromCorrespondingCMPPolynomial3D(omega0, cmpPolynomial3D.getFinalTime(), i, cmpPolynomial3D, 
                                                                            exitCornerPointsToPack.get(numberOfSegmentsSwing0 - 1), 
                                                                            icpQuantityInitialCondition);
         }         
      }
   }
   
   public void adjustDesiredTrajectoriesForInitialSmoothing(List<FramePoint> entryCornerPointsToPack, List<FramePoint> exitCornerPointsToPack,
                                                            List<YoFrameTrajectory3D> cmpPolynomials3D, double omega0)
   {
      initializeMatrices(cmpPolynomials3D.get(0).getNumberOfCoefficients());
      adjustDesiredTrajectoriesForInitialSmoothing3D(omega0, cmpPolynomials3D, icpQuantityInitialConditionList, entryCornerPointsToPack, exitCornerPointsToPack);
=======
      
      adjustDesiredTrajectoriesForInitialSmoothing3D(omega0, cmpPolynomials3D, icpQuantityInitialSegment1List, entryCornerPointsToPack, exitCornerPointsToPack);
>>>>>>> 37089abb
   }
   
   public void adjustDesiredTrajectoriesForInitialSmoothing3D(double omega0, List<YoFrameTrajectory3D> cmpPolynomials3D, List<FrameTuple<?, ?>> icpInitialConditionsSegment1List,
                                                                     List<FramePoint> entryCornerPointsToPack, List<FramePoint> exitCornerPointsToPack)
   {
      YoFrameTrajectory3D cmpPolynomial3DSegment1 = cmpPolynomials3D.get(0);
      YoFrameTrajectory3D cmpPolynomial3DSegment2 = cmpPolynomials3D.get(1);

      FramePoint icpPositionFinalSegment2 = exitCornerPointsToPack.get(1);

      for(Direction direction : Direction.values())
      {
         YoTrajectory cmpPolynomialSegment1 = cmpPolynomial3DSegment1.getYoTrajectory(direction);
         YoTrajectory cmpPolynomialSegment2 = cmpPolynomial3DSegment2.getYoTrajectory(direction);
         
         double icpPositionFinalSegment2Scalar = icpPositionFinalSegment2.get(direction);
                 
         int numberOfCoefficients = cmpPolynomialSegment1.getNumberOfCoefficients();
         int numberOfConstrainedDerivatives = cmpPolynomialSegment1.getNumberOfCoefficients() / 2;
         
<<<<<<< HEAD
         populateBoundaryConditionMatrices1D(omega0, direction, cmpPolynomialSegment1, cmpPolynomialSegment2, icpInitialConditionsSegment1List, icpPositionFinalSegment2Scalar);
         computeAdjustedPolynomialCoefficientVectors1D();
=======
         initializeMatrices1D(numberOfCoefficients, numberOfConstrainedDerivatives);
         
         populateBoundaryConditionMatrices1D(omega0, direction, numberOfCoefficients, numberOfConstrainedDerivatives, cmpPolynomialSegment1, cmpPolynomialSegment2, icpQuantityInitialSegment1List, icpPositionFinalSegment2Scalar);
         computeAdjustedPolynomialCoefficientVectors1D(numberOfCoefficients);
>>>>>>> 37089abb
         adjustCMPPolynomials(cmpPolynomialSegment1, cmpPolynomialSegment2);
      }
      icpToolbox.computeDesiredCornerPoints(entryCornerPointsToPack, exitCornerPointsToPack, cmpPolynomials3D, omega0);
   }   
   
   private void adjustCMPPolynomials(YoTrajectory cmpPolynomialSegment1, YoTrajectory cmpPolynomialSegment2)
   {
      cmpPolynomialSegment1.setDirectly(polynomialCoefficientVectorAdjustmentSegment1);
      cmpPolynomialSegment2.setDirectly(polynomialCoefficientVectorAdjustmentSegment2);
   }
   
<<<<<<< HEAD
   private void populateBoundaryConditionMatrices1D(double omega0, Direction direction, YoTrajectory cmpPolynomialSegment1, YoTrajectory cmpPolynomialSegment2, 
                                                          List<FrameTuple<?, ?>> icpInitialConditionsSegment1List, double icpPositionFinalSegment2Scalar)
=======
   private void populateBoundaryConditionMatrices1D(double omega0, Direction direction, int numberOfCoefficients, int numberOfConstrainedDerivatives, YoTrajectory cmpPolynomialSegment1, YoTrajectory cmpPolynomialSegment2, 
                                                          List<FrameTuple<?, ?>> icpQuantityInitialSegment1List, double icpPositionFinalSegment2Scalar)
>>>>>>> 37089abb
   {    
      calculateGeneralizedICPMatricesOnCMPSegment2(omega0, 0, cmpPolynomialSegment2);
      
      // TODO: check whether division always integer
      for(int i = 0; i < numberOfConstrainedDerivatives; i++)
      {
         double icpQuantityInitialSegment1Scalar = icpInitialConditionsSegment1List.get(i).get(direction);
         calculateGeneralizedICPMatricesOnCMPSegment1(omega0, i, cmpPolynomialSegment1);
         setGeneralizedBoundaryConstraints(i, numberOfCoefficients, numberOfConstrainedDerivatives, cmpPolynomialSegment1, cmpPolynomialSegment2,
                                           icpQuantityInitialSegment1Scalar, icpPositionFinalSegment2Scalar);
      }
   }
   
   private double generalizedBoundaryConditionValue = Double.NaN;
   private final DenseMatrix64F generalizedBoundaryConditionSubMatrix1 = new DenseMatrix64F(1, defaultSize);
   private final DenseMatrix64F generalizedBoundaryConditionSubMatrix2 = new DenseMatrix64F(1, defaultSize);
   private final DenseMatrix64F generalizedBoundaryConditionSubMatrix1Transpose = new DenseMatrix64F(defaultSize, 1);
   private final DenseMatrix64F generalizedBoundaryConditionSubMatrix2Transpose = new DenseMatrix64F(defaultSize, 1);
   
   private void setGeneralizedBoundaryConstraintICP0(int order, int numberOfCoefficients, int numberOfConstrainedDerivatives, double icpQuantityInitialSegment1, double icpPositionFinalSegment2,
                                                           DenseMatrix64F generalizedAlphaBetaPrimeRowSegment1, DenseMatrix64F generalizedGammaPrimeMatrixSegment1,
                                                           DenseMatrix64F alphaBetaPrimeRowSegment2, DenseMatrix64F gammaPrimeMatrixSegment2)
   {
      resetGeneralizedBoundaryConditionContainers();
      
      generalizedBoundaryConditionValue = icpQuantityInitialSegment1 - generalizedGammaPrimeMatrixSegment1.get(0, 0) * gammaPrimeMatrixSegment2.get(0, 0) * icpPositionFinalSegment2;
      boundaryConditionVector.set(order, 0, generalizedBoundaryConditionValue);
      
      generalizedBoundaryConditionSubMatrix1.set(generalizedAlphaBetaPrimeRowSegment1);
      CommonOps.insert(generalizedBoundaryConditionSubMatrix1, boundaryConditionMatrix, order, 0);
      
      CommonOps.scale(generalizedGammaPrimeMatrixSegment1.get(0, 0), alphaBetaPrimeRowSegment2, generalizedBoundaryConditionSubMatrix2);
      CommonOps.insert(generalizedBoundaryConditionSubMatrix2, boundaryConditionMatrix, order, numberOfCoefficients);
   }
   
   private void setGeneralizedBoundaryConstraintCMP0(int order, int numberOfCoefficients, int numberOfConstrainedDerivatives, YoTrajectory cmpPolynomialSegment1)
   {
      resetGeneralizedBoundaryConditionContainers();
      
      double tInitial1 = cmpPolynomialSegment1.getInitialTime();
      
      generalizedBoundaryConditionValue = cmpPolynomialSegment1.getDerivative(order, tInitial1);
      boundaryConditionVector.set(order + numberOfConstrainedDerivatives, 0, generalizedBoundaryConditionValue);

      generalizedBoundaryConditionSubMatrix1Transpose.set(cmpPolynomialSegment1.getXPowersDerivativeVector(order, tInitial1));
      CommonOps.transpose(generalizedBoundaryConditionSubMatrix1Transpose, generalizedBoundaryConditionSubMatrix1);
      CommonOps.insert(generalizedBoundaryConditionSubMatrix1, boundaryConditionMatrix, order + numberOfConstrainedDerivatives, 0);
      
      generalizedBoundaryConditionSubMatrix2Transpose.zero();
      CommonOps.transpose(generalizedBoundaryConditionSubMatrix2Transpose, generalizedBoundaryConditionSubMatrix2);
      CommonOps.insert(generalizedBoundaryConditionSubMatrix2, boundaryConditionMatrix, order + numberOfConstrainedDerivatives, numberOfCoefficients);
   }
   
   private void setGeneralizedBoundaryConstraintCMP1(int order, int numberOfCoefficients, int numberOfConstrainedDerivatives,  YoTrajectory cmpPolynomialSegment1, YoTrajectory cmpPolynomialSegment2)
   {
      resetGeneralizedBoundaryConditionContainers();
      
      double tFinal1 = cmpPolynomialSegment1.getFinalTime();
      double tInitial2 = cmpPolynomialSegment2.getInitialTime();
      
      generalizedBoundaryConditionValue = 0.0;
      boundaryConditionVector.set(order + 2 * numberOfConstrainedDerivatives, 0, generalizedBoundaryConditionValue);

      generalizedBoundaryConditionSubMatrix1Transpose.set(cmpPolynomialSegment1.getXPowersDerivativeVector(order, tFinal1));
      CommonOps.transpose(generalizedBoundaryConditionSubMatrix1Transpose, generalizedBoundaryConditionSubMatrix1);
      CommonOps.scale(-1.0, generalizedBoundaryConditionSubMatrix1);
      CommonOps.insert(generalizedBoundaryConditionSubMatrix1, boundaryConditionMatrix, order + 2 * numberOfConstrainedDerivatives, 0);
      
      generalizedBoundaryConditionSubMatrix2Transpose.set(cmpPolynomialSegment2.getXPowersDerivativeVector(order, tInitial2));
      CommonOps.transpose(generalizedBoundaryConditionSubMatrix2Transpose, generalizedBoundaryConditionSubMatrix2);
      CommonOps.insert(generalizedBoundaryConditionSubMatrix2, boundaryConditionMatrix, order + 2 * numberOfConstrainedDerivatives, numberOfCoefficients);
   }
   
   private void setGeneralizedBoundaryConstraintCMP2(int order, int numberOfCoefficients, int numberOfConstrainedDerivatives, YoTrajectory cmpPolynomialSegment2)
   {
      resetGeneralizedBoundaryConditionContainers();
      
      double tFinal2 = cmpPolynomialSegment2.getFinalTime();
      
      generalizedBoundaryConditionValue = cmpPolynomialSegment2.getDerivative(order, tFinal2);
      boundaryConditionVector.set(order + 3 * numberOfConstrainedDerivatives, 0, generalizedBoundaryConditionValue);

      generalizedBoundaryConditionSubMatrix1Transpose.zero();
      CommonOps.transpose(generalizedBoundaryConditionSubMatrix1Transpose, generalizedBoundaryConditionSubMatrix1);
      CommonOps.insert(generalizedBoundaryConditionSubMatrix1, boundaryConditionMatrix, order + 3 * numberOfConstrainedDerivatives, 0);
      
      generalizedBoundaryConditionSubMatrix2Transpose.set(cmpPolynomialSegment2.getXPowersDerivativeVector(order, tFinal2));
      CommonOps.transpose(generalizedBoundaryConditionSubMatrix2Transpose, generalizedBoundaryConditionSubMatrix2);
      CommonOps.insert(generalizedBoundaryConditionSubMatrix2, boundaryConditionMatrix, order + 3 * numberOfConstrainedDerivatives, numberOfCoefficients);
   }
   
   private void computeAdjustedPolynomialCoefficientVectors1D(int numberOfCoefficients)
   {
      // Uses the Moore-Penrose pseudo-inverse to counter bad conditioning of boundaryConditionMatrix
      CommonOps.pinv(boundaryConditionMatrix, boundaryConditionMatrixInverse);
      CommonOps.mult(boundaryConditionMatrixInverse, boundaryConditionVector, polynomialCoefficientCombinedVectorAdjustment);
      
      polynomialCoefficientVectorAdjustmentSegment1.set(CommonOps.extract(polynomialCoefficientCombinedVectorAdjustment, 0, numberOfCoefficients, 0, 1));
      polynomialCoefficientVectorAdjustmentSegment2.set(CommonOps.extract(polynomialCoefficientCombinedVectorAdjustment, numberOfCoefficients, 2*numberOfCoefficients, 0, 1));
      
//      PrintTools.debug("BC Matrix = " + boundaryConditionMatrix.toString());
//      PrintTools.debug("BC MInver = " + boundaryConditionMatrixInverse.toString());
//      PrintTools.debug("BC Vector = " + boundaryConditionVector.toString());
//      PrintTools.debug("PC adjust = " + polynomialCoefficientCombinedVectorAdjustment.toString());
//      PrintTools.debug("");
   }
   
   private void calculateGeneralizedICPMatricesOnCMPSegment2(double omega0, int derivativeOrder, YoTrajectory cmpPolynomialSegment2)
   {
      double tInitial2 = cmpPolynomialSegment2.getInitialTime();
      icpToolbox.calculateGeneralizedMatricesPrimeOnCMPSegment1D(omega0, tInitial2, 0, cmpPolynomialSegment2, alphaPrimeRowSegment2, betaPrimeRowSegment2, 
                                                                              gammaPrimeMatrixSegment2, alphaBetaPrimeRowSegment2);
   }
   
   private void calculateGeneralizedICPMatricesOnCMPSegment1(double omega0, int derivativeOrder, YoTrajectory cmpPolynomialSegment1)
   {
      double tInitial1 = cmpPolynomialSegment1.getInitialTime();
      icpToolbox.calculateGeneralizedMatricesPrimeOnCMPSegment1D(omega0, tInitial1, derivativeOrder, cmpPolynomialSegment1, generalizedAlphaPrimeRowSegment1, 
                                                                              generalizedBetaPrimeRowSegment1, generalizedGammaPrimeMatrixSegment1, generalizedAlphaBetaPrimeRowSegment1);
   }
   
   private void setGeneralizedBoundaryConstraints(int order, int numberOfCoefficients, int numberOfConstrainedDerivatives, YoTrajectory cmpPolynomialSegment1, YoTrajectory cmpPolynomialSegment2,
                                                        double icpQuantityInitialSegment1Scalar, double icpPositionFinalSegment2Scalar)
   {
      setGeneralizedBoundaryConstraintICP0(order, numberOfCoefficients, numberOfConstrainedDerivatives,  icpQuantityInitialSegment1Scalar, icpPositionFinalSegment2Scalar,
                                           generalizedAlphaBetaPrimeRowSegment1, generalizedGammaPrimeMatrixSegment1,
                                           alphaBetaPrimeRowSegment2, gammaPrimeMatrixSegment2);
      setGeneralizedBoundaryConstraintCMP0(order, numberOfCoefficients, numberOfConstrainedDerivatives, cmpPolynomialSegment1);
      setGeneralizedBoundaryConstraintCMP1(order, numberOfCoefficients, numberOfConstrainedDerivatives, cmpPolynomialSegment1, cmpPolynomialSegment2);
      setGeneralizedBoundaryConstraintCMP2(order, numberOfCoefficients, numberOfConstrainedDerivatives, cmpPolynomialSegment2);
   }
   
<<<<<<< HEAD
   private void initializeMatrices(int numberOfCoefficients)
=======
   private void initializeMatrices1D(int numberOfCoefficients, int numberOfConstrainedDerivatives)
>>>>>>> 37089abb
   {  
      boundaryConditionMatrix.reshape(4 * numberOfConstrainedDerivatives, 2 * numberOfCoefficients);
      boundaryConditionMatrixInverse.reshape(2 * numberOfCoefficients, 4 * numberOfConstrainedDerivatives);
      boundaryConditionVector.reshape(4 * numberOfConstrainedDerivatives, 1);
      polynomialCoefficientCombinedVectorAdjustment.reshape(2 * numberOfCoefficients, 1);
      
      polynomialCoefficientVectorAdjustmentSegment1.reshape(numberOfCoefficients, 1);
      polynomialCoefficientVectorAdjustmentSegment2.reshape(numberOfCoefficients, 1);

      generalizedBoundaryConditionSubMatrix1.reshape(1, numberOfCoefficients);
      generalizedBoundaryConditionSubMatrix1Transpose.reshape(numberOfCoefficients, 1);
      generalizedBoundaryConditionSubMatrix2.reshape(1, numberOfCoefficients);
      generalizedBoundaryConditionSubMatrix2Transpose.reshape(numberOfCoefficients, 1);
      
      generalizedAlphaPrimeRowSegment1.reshape(1, numberOfCoefficients);
      generalizedBetaPrimeRowSegment1.reshape(1, numberOfCoefficients);
      generalizedGammaPrimeMatrixSegment1.reshape(1, 1);
      generalizedAlphaBetaPrimeRowSegment1.reshape(1, numberOfCoefficients);
      
      alphaPrimeRowSegment2.reshape(1, numberOfCoefficients);
      betaPrimeRowSegment2.reshape(1, numberOfCoefficients);
      gammaPrimeMatrixSegment2.reshape(1, 1);
      alphaBetaPrimeRowSegment2.reshape(1, numberOfCoefficients);
   }
   
   private void resetGeneralizedBoundaryConditionContainers()
   {
      generalizedBoundaryConditionValue = Double.NaN;
      generalizedBoundaryConditionSubMatrix1.zero();
      generalizedBoundaryConditionSubMatrix2.zero();
      generalizedBoundaryConditionSubMatrix1Transpose.zero();
      generalizedBoundaryConditionSubMatrix2Transpose.zero();
   }
}<|MERGE_RESOLUTION|>--- conflicted
+++ resolved
@@ -10,12 +10,9 @@
 import us.ihmc.robotics.geometry.Direction;
 import us.ihmc.robotics.geometry.FramePoint;
 import us.ihmc.robotics.geometry.FrameTuple;
-<<<<<<< HEAD
 import us.ihmc.robotics.geometry.FrameVector;
-=======
 import us.ihmc.robotics.math.trajectories.YoFrameTrajectory3D;
 import us.ihmc.robotics.math.trajectories.YoTrajectory;
->>>>>>> 37089abb
 
 public class SmoothCapturePointAdjustmentToolbox
 {
@@ -68,7 +65,6 @@
             cmpPolynomial3D.getDerivative(i, cmpPolynomial3D.getInitialTime(), icpQuantityInitialCondition);
          }
       }
-<<<<<<< HEAD
       else
       {
          YoFrameTrajectory3D cmpPolynomial3D = cmpPolynomials3D.get(numberOfSegmentsSwing0 - 1);
@@ -86,12 +82,7 @@
    public void adjustDesiredTrajectoriesForInitialSmoothing(List<FramePoint> entryCornerPointsToPack, List<FramePoint> exitCornerPointsToPack,
                                                             List<YoFrameTrajectory3D> cmpPolynomials3D, double omega0)
    {
-      initializeMatrices(cmpPolynomials3D.get(0).getNumberOfCoefficients());
-      adjustDesiredTrajectoriesForInitialSmoothing3D(omega0, cmpPolynomials3D, icpQuantityInitialConditionList, entryCornerPointsToPack, exitCornerPointsToPack);
-=======
-      
       adjustDesiredTrajectoriesForInitialSmoothing3D(omega0, cmpPolynomials3D, icpQuantityInitialSegment1List, entryCornerPointsToPack, exitCornerPointsToPack);
->>>>>>> 37089abb
    }
    
    public void adjustDesiredTrajectoriesForInitialSmoothing3D(double omega0, List<YoFrameTrajectory3D> cmpPolynomials3D, List<FrameTuple<?, ?>> icpInitialConditionsSegment1List,
@@ -111,16 +102,11 @@
                  
          int numberOfCoefficients = cmpPolynomialSegment1.getNumberOfCoefficients();
          int numberOfConstrainedDerivatives = cmpPolynomialSegment1.getNumberOfCoefficients() / 2;
-         
-<<<<<<< HEAD
-         populateBoundaryConditionMatrices1D(omega0, direction, cmpPolynomialSegment1, cmpPolynomialSegment2, icpInitialConditionsSegment1List, icpPositionFinalSegment2Scalar);
-         computeAdjustedPolynomialCoefficientVectors1D();
-=======
+
          initializeMatrices1D(numberOfCoefficients, numberOfConstrainedDerivatives);
          
          populateBoundaryConditionMatrices1D(omega0, direction, numberOfCoefficients, numberOfConstrainedDerivatives, cmpPolynomialSegment1, cmpPolynomialSegment2, icpQuantityInitialSegment1List, icpPositionFinalSegment2Scalar);
          computeAdjustedPolynomialCoefficientVectors1D(numberOfCoefficients);
->>>>>>> 37089abb
          adjustCMPPolynomials(cmpPolynomialSegment1, cmpPolynomialSegment2);
       }
       icpToolbox.computeDesiredCornerPoints(entryCornerPointsToPack, exitCornerPointsToPack, cmpPolynomials3D, omega0);
@@ -131,21 +117,16 @@
       cmpPolynomialSegment1.setDirectly(polynomialCoefficientVectorAdjustmentSegment1);
       cmpPolynomialSegment2.setDirectly(polynomialCoefficientVectorAdjustmentSegment2);
    }
-   
-<<<<<<< HEAD
-   private void populateBoundaryConditionMatrices1D(double omega0, Direction direction, YoTrajectory cmpPolynomialSegment1, YoTrajectory cmpPolynomialSegment2, 
-                                                          List<FrameTuple<?, ?>> icpInitialConditionsSegment1List, double icpPositionFinalSegment2Scalar)
-=======
+
    private void populateBoundaryConditionMatrices1D(double omega0, Direction direction, int numberOfCoefficients, int numberOfConstrainedDerivatives, YoTrajectory cmpPolynomialSegment1, YoTrajectory cmpPolynomialSegment2, 
                                                           List<FrameTuple<?, ?>> icpQuantityInitialSegment1List, double icpPositionFinalSegment2Scalar)
->>>>>>> 37089abb
    {    
       calculateGeneralizedICPMatricesOnCMPSegment2(omega0, 0, cmpPolynomialSegment2);
       
       // TODO: check whether division always integer
       for(int i = 0; i < numberOfConstrainedDerivatives; i++)
       {
-         double icpQuantityInitialSegment1Scalar = icpInitialConditionsSegment1List.get(i).get(direction);
+         double icpQuantityInitialSegment1Scalar = icpQuantityInitialSegment1List.get(i).get(direction);
          calculateGeneralizedICPMatricesOnCMPSegment1(omega0, i, cmpPolynomialSegment1);
          setGeneralizedBoundaryConstraints(i, numberOfCoefficients, numberOfConstrainedDerivatives, cmpPolynomialSegment1, cmpPolynomialSegment2,
                                            icpQuantityInitialSegment1Scalar, icpPositionFinalSegment2Scalar);
@@ -270,12 +251,8 @@
       setGeneralizedBoundaryConstraintCMP1(order, numberOfCoefficients, numberOfConstrainedDerivatives, cmpPolynomialSegment1, cmpPolynomialSegment2);
       setGeneralizedBoundaryConstraintCMP2(order, numberOfCoefficients, numberOfConstrainedDerivatives, cmpPolynomialSegment2);
    }
-   
-<<<<<<< HEAD
-   private void initializeMatrices(int numberOfCoefficients)
-=======
+
    private void initializeMatrices1D(int numberOfCoefficients, int numberOfConstrainedDerivatives)
->>>>>>> 37089abb
    {  
       boundaryConditionMatrix.reshape(4 * numberOfConstrainedDerivatives, 2 * numberOfCoefficients);
       boundaryConditionMatrixInverse.reshape(2 * numberOfCoefficients, 4 * numberOfConstrainedDerivatives);
