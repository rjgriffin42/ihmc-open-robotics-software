package us.ihmc.commonWalkingControlModules.instantaneousCapturePoint.smoothICPGenerator;

import java.util.List;

import us.ihmc.robotics.MathTools;
import us.ihmc.robotics.dataStructures.variable.DoubleYoVariable;
import us.ihmc.robotics.geometry.FrameLine2d;
import us.ihmc.robotics.geometry.FramePoint;
import us.ihmc.robotics.geometry.FramePoint2d;
import us.ihmc.robotics.geometry.FrameVector;
import us.ihmc.robotics.geometry.FrameVector2d;
import us.ihmc.robotics.math.frames.YoFramePoint;
import us.ihmc.robotics.math.frames.YoFramePoint2d;
import us.ihmc.robotics.math.frames.YoFrameVector;
import us.ihmc.robotics.math.frames.YoFrameVector2d;

/**
 * Note: CMP stands for Centroidal Momentum Pivot
 *
 */
public class CapturePointTools
{
   private static final double EPSILON = 1.0e-15;

   /**
    * Compute the constant CMP locations and store them in constantCMPsToPack.
    * 
    * @param constantCMPsToPack List that will be packed with the constant CMP locations
    * @param footstepList List containing the footsteps
    * @param firstFootstepIndex Integer describing the index of the first footstep to consider when laying out the CMP's
    * @param lastFootstepIndex Integer describing the index of the last footstep to consider when laying out the CMP's
    * @param startStanding If true, the first constant CMP will be between the 2 first footsteps, else it will at the first footstep. 
    * @param endStanding If true, the last constant CMP will be between the 2 last footsteps, else it will at the last footstep. 
    */
   public static void computeConstantCMPs(List<YoFramePoint> constantCMPsToPack, List<FramePoint> footstepList, int firstFootstepIndex, int lastFootstepIndex,
                                          boolean startStanding, boolean endStanding)
   {
      if (startStanding)
      {
         // Start with the first constant CMP located between the feet.
         YoFramePoint firstConstantCMPPlanned = constantCMPsToPack.get(firstFootstepIndex);
         FramePoint firstFootstepToConsider = footstepList.get(firstFootstepIndex);
         FramePoint secondFootstepToConsider = footstepList.get(firstFootstepIndex + 1);
         putConstantCMPBetweenFeet(firstConstantCMPPlanned, firstFootstepToConsider, secondFootstepToConsider);
         firstFootstepIndex++;
      }

      if (endStanding)
      {
         // End with the last constant CMP located between the feet.
         YoFramePoint lastConstantCMPPlanned = constantCMPsToPack.get(lastFootstepIndex);
         FramePoint lastFootstepToConsider = footstepList.get(lastFootstepIndex);
         FramePoint beforeLastFootstepToConsider = footstepList.get(lastFootstepIndex - 1);
         putConstantCMPBetweenFeet(lastConstantCMPPlanned, beforeLastFootstepToConsider, lastFootstepToConsider);
         lastFootstepIndex--;
      }

      computeConstantCMPsOnFeet(constantCMPsToPack, footstepList, firstFootstepIndex, lastFootstepIndex);
   }

   /**
    * Put the constant CMP's on the footsteps.
    * 
    * @param constantCMPsToPack List that will be packed with the constant CMP locations
    * @param footstepList List containing the footsteps
    * @param firstFootstepIndex Integer describing the index of the first footstep to consider when laying out the CMP's
    * @param lastFootstepIndex Integer describing the index of the last footstep to consider when laying out the CMP's
    */
   public static void computeConstantCMPsOnFeet(List<YoFramePoint> constantCMPsToPack, List<FramePoint> footstepList, int firstFootstepIndex,
                                                int lastFootstepIndex)
   {
      for (int i = firstFootstepIndex; i <= lastFootstepIndex; i++)
      {
         YoFramePoint constantCMP = constantCMPsToPack.get(i);
         // Put the constant CMP at the footstep location
         constantCMP.setAndMatchFrame(footstepList.get(i));
      }
   }

   /**
    * Put the constant CMP in the middle of the two given footsteps.
    * @param constantCMPToPack YoFramePoint that will be packed with the constant CMP location
    * @param firstFootstep FramePoint holding the position of the first footstep
    * @param secondFootstep FramePoint holding the position of the second footstep
    */
   public static void putConstantCMPBetweenFeet(YoFramePoint constantCMPToPack, FramePoint firstFootstep, FramePoint secondFootstep)
   {
      constantCMPToPack.setAndMatchFrame(firstFootstep);
      constantCMPToPack.add(secondFootstep);
      constantCMPToPack.scale(0.5);
   }

   /**
    * Backward calculation of desired end of step capture point locations.
    * @param cornerPointsToPack
    * @param constantCMPs
    * @param skipFirstCornerPoint whether the first is to be skipped or not. When in double support, the first corner point is useless and usually skipped.
    * @param stepTime equals to the single plus double support durations
    * @param omega0 the natural frequency &omega; = &radic;<span style="text-decoration:overline;">&nbsp; g / z0&nbsp;</span> of the biped.
    */
   public static void computeDesiredCornerPoints(List<? extends YoFramePoint> cornerPointsToPack, List<YoFramePoint> constantCMPs, boolean skipFirstCornerPoint,
                                                 double stepTime, double omega0)
   {
      double exponentialTerm = Math.exp(-omega0 * stepTime);
      YoFramePoint nextCornerPoint = constantCMPs.get(cornerPointsToPack.size());

      int firstCornerPointIndex = skipFirstCornerPoint ? 1 : 0;
      for (int i = cornerPointsToPack.size() - 1; i >= firstCornerPointIndex; i--)
      {
         YoFramePoint cornerPoint = cornerPointsToPack.get(i);
         YoFramePoint initialCMP = constantCMPs.get(i);

         cornerPoint.interpolate(initialCMP, nextCornerPoint, exponentialTerm);

         nextCornerPoint = cornerPoint;
      }

      if (skipFirstCornerPoint)
         cornerPointsToPack.get(0).setToNaN();
   }

   /**
    * Backward calculation of the ICP corner points as the method {@link #computeDesiredCornerPoints(List, List, boolean, double, double)}
    * but considering transfer time and swing time on a per step basis.
    * <p>
    * This method is to be used when in double support, or transfer.
    * The difference with single support is the presence of an additional constant CMP for the trailing foot
    * for which the corner point does not need to be computed and also that offsets the transfer/swing time index.
    * @param cornerPointsToPack the ICP corner points computed by this method. Modified.
    * @param constantCMPs the constant CMPs already computed. Not modified.
    * @param swingTimes the swing time on a per step basis. Not modified.
    * @param transferTimes the transfer time on a per step basis. Not modified.
    * @param doubleSupportSplitFraction repartition around the ICP entry corner point of the double support.
    * @param omega0 the natural frequency &omega; = &radic;<span style="text-decoration:overline;">&nbsp; g / z0&nbsp;</span> of the biped.
    */
   public static void computeDesiredCornerPointsDoubleSupport(List<? extends YoFramePoint> cornerPointsToPack, List<YoFramePoint> constantCMPs,
                                                              List<DoubleYoVariable> swingTimes, List<DoubleYoVariable> transferTimes,
                                                              double doubleSupportSplitFraction, double omega0)
   {
      YoFramePoint nextCornerPoint = constantCMPs.get(cornerPointsToPack.size());

      for (int i = cornerPointsToPack.size() - 1; i >= 1; i--)
      {
         double stepTime = swingTimes.get(i - 1).getDoubleValue();
         stepTime += (1.0 - doubleSupportSplitFraction) * transferTimes.get(i - 1).getDoubleValue();
         stepTime += doubleSupportSplitFraction * transferTimes.get(i).getDoubleValue();

         double exponentialTerm = Math.exp(-omega0 * stepTime);

         YoFramePoint cornerPoint = cornerPointsToPack.get(i);
         YoFramePoint initialCMP = constantCMPs.get(i);

         cornerPoint.interpolate(initialCMP, nextCornerPoint, exponentialTerm);

         nextCornerPoint = cornerPoint;
      }

      cornerPointsToPack.get(0).setToNaN();
   }

   /**
    * Backward calculation of the ICP corner points as the method {@link #computeDesiredCornerPoints(List, List, boolean, double, double)}
    * but considering transfer time and swing time on a per step basis.
    * <p>
    * This method is to be used when in single support, or swing.
    * @param cornerPointsToPack the ICP corner points computed by this method. Modified.
    * @param constantCMPs the constant CMPs already computed. Not modified.
    * @param swingTimes the swing time on a per step basis. Not modified.
    * @param transferTimes the transfer time on a per step basis. Not modified.
    * @param doubleSupportSplitFraction repartition around the ICP entry corner point of the double support.
    * @param omega0 the natural frequency &omega; = &radic;<span style="text-decoration:overline;">&nbsp; g / z0&nbsp;</span> of the biped.
    */
   public static void computeDesiredCornerPointsSingleSupport(List<? extends YoFramePoint> cornerPointsToPack, List<YoFramePoint> constantCMPs,
                                                              List<DoubleYoVariable> swingTimes, List<DoubleYoVariable> transferTimes,
                                                              double doubleSupportSplitFraction, double omega0)
   {
      YoFramePoint nextCornerPoint = constantCMPs.get(cornerPointsToPack.size());

      for (int i = cornerPointsToPack.size() - 1; i >= 0; i--)
      {
         double stepTime = swingTimes.get(0).getDoubleValue();
         stepTime += (1.0 - doubleSupportSplitFraction) * transferTimes.get(0).getDoubleValue();
         stepTime += doubleSupportSplitFraction * transferTimes.get(0 + 1).getDoubleValue();

         double exponentialTerm = Math.exp(-omega0 * stepTime);

         YoFramePoint cornerPoint = cornerPointsToPack.get(i);
         YoFramePoint initialCMP = constantCMPs.get(i);

         cornerPoint.interpolate(initialCMP, nextCornerPoint, exponentialTerm);

         nextCornerPoint = cornerPoint;
      }
   }

   /**
    * Backward calculation of the ICP corner points as the method {@link #computeDesiredCornerPoints(List, List, double, double)}
    * but considering two constant CMPs per support: an entryCMP and an exitCMP.
    * @param entryCornerPointsToPack the ICP entry corner points computed by this method. Modified.
    * @param exitCornerPointsToPack the ICP exit corner points computed by this method. Modified.
    * @param entryCMPs the entry constant CMPs already computed. Not modified.
    * @param exitCMPs the exit constant CMPs already computed. Not modified.
    * @param stepTime the step duration assumed to be the same for each step.
    * @param timeInPercentSpentOnExitCMPs repartition of the time between the entry and exit CMPs.
    * @param omega0 the natural frequency &omega; = &radic;<span style="text-decoration:overline;">&nbsp; g / z0&nbsp;</span> of the biped.
    */
   public static void computeDesiredCornerPoints(List<? extends YoFramePoint> entryCornerPointsToPack, List<? extends YoFramePoint> exitCornerPointsToPack,
                                                 List<YoFramePoint> entryCMPs, List<YoFramePoint> exitCMPs, double stepTime,
                                                 double timeInPercentSpentOnExitCMPs, double omega0)
   {
      double timeSpentOnExitCMP = stepTime * timeInPercentSpentOnExitCMPs;
      double timeSpentOnEntryCMP = stepTime * (1.0 - timeInPercentSpentOnExitCMPs);
      double entryExponentialTerm = Math.exp(-omega0 * timeSpentOnEntryCMP);
      double exitExponentialTerm = Math.exp(-omega0 * timeSpentOnExitCMP);

      YoFramePoint nextEntryCornerPoint = entryCMPs.get(entryCornerPointsToPack.size());

      for (int i = exitCornerPointsToPack.size() - 1; i >= 0; i--)
      {
         YoFramePoint exitCornerPoint = exitCornerPointsToPack.get(i);
         YoFramePoint entryCornerPoint = entryCornerPointsToPack.get(i);
         YoFramePoint exitCMP = exitCMPs.get(i);
         YoFramePoint entryCMP = entryCMPs.get(i);

         exitCornerPoint.interpolate(exitCMP, nextEntryCornerPoint, exitExponentialTerm);
         entryCornerPoint.interpolate(entryCMP, exitCornerPoint, entryExponentialTerm);

         nextEntryCornerPoint = entryCornerPoint;
      }
   }

   /**
    * Backward calculation of the ICP corner points as the method {@link #computeDesiredCornerPoints(List, List, boolean, double, double)}
    * but considering two constant CMPs per support: an entryCMP and an exitCMP, and considering transfer time and swing time on a per step basis.
    * <p>
    * This method is to be used when in double support, or transfer.
    * The difference with single support is the presence of an additional pair of entry/exit CMPs for the trailing foot
    * for which the entry/exit corner points do not need to be computed and also that offsets the transfer/swing time index.
    * @param entryCornerPointsToPack the ICP entry corner points computed by this method. Modified.
    * @param exitCornerPointsToPack the ICP exit corner points computed by this method. Modified.
    * @param entryCMPs the entry constant CMPs already computed. Not modified.
    * @param exitCMPs the exit constant CMPs already computed. Not modified.
    * @param swingTimes the swing time on a per step basis. Not modified.
    * @param transferTimes the transfer time on a per step basis. Not modified.
<<<<<<< HEAD
    * @param doubleSupportSplitFraction repartition around the ICP entry corner point of the double support.
    * @param timeInPercentSpentOnExitCMPs repartition of the time between the entry and exit CMPs.
=======
    * @param swingSplitFraction repartition of the time between the entry and exit CMPs during swing.
    * @param transferSplitFraction repartition of the time between the exit and entry CMPs during transfer.
>>>>>>> 8e9509ae
    * @param omega0 the natural frequency &omega; = &radic;<span style="text-decoration:overline;">&nbsp; g / z0&nbsp;</span> of the biped.
    */
   public static void computeDesiredCornerPointsDoubleSupport(List<? extends YoFramePoint> entryCornerPointsToPack,
                                                              List<? extends YoFramePoint> exitCornerPointsToPack, List<YoFramePoint> entryCMPs,
                                                              List<YoFramePoint> exitCMPs, List<DoubleYoVariable> swingTimes,
<<<<<<< HEAD
                                                              List<DoubleYoVariable> transferTimes, double doubleSupportSplitFraction,
                                                              double timeInPercentSpentOnExitCMPs, double omega0)
=======
                                                              List<DoubleYoVariable> transferTimes, double swingSplitFraction,
                                                              double transferSplitFraction, double omega0)
>>>>>>> 8e9509ae
   {
      YoFramePoint nextEntryCornerPoint = entryCMPs.get(entryCornerPointsToPack.size());

      for (int i = exitCornerPointsToPack.size() - 1; i >= 1; i--)
      {
<<<<<<< HEAD
         double stepTime = swingTimes.get(i - 1).getDoubleValue();
         stepTime += (1.0 - doubleSupportSplitFraction) * transferTimes.get(i - 1).getDoubleValue();
         stepTime += doubleSupportSplitFraction * transferTimes.get(i).getDoubleValue();

         double timeSpentOnExitCMP = stepTime * timeInPercentSpentOnExitCMPs;
         double timeSpentOnEntryCMP = stepTime * (1.0 - timeInPercentSpentOnExitCMPs);
=======
         double upcomingSwingTime = swingTimes.get(i - 1).getDoubleValue();
         double transferTime = transferTimes.get(i - 1).getDoubleValue();
         double nextTransferTime = transferTimes.get(i).getDoubleValue();

         double timeSpentOnEntryCMP = upcomingSwingTime * swingSplitFraction + transferTime * (1.0 - transferSplitFraction);
         double timeSpentOnExitCMP = upcomingSwingTime * (1.0 - swingSplitFraction) + nextTransferTime * transferSplitFraction;
>>>>>>> 8e9509ae
         double entryExponentialTerm = Math.exp(-omega0 * timeSpentOnEntryCMP);
         double exitExponentialTerm = Math.exp(-omega0 * timeSpentOnExitCMP);

         YoFramePoint exitCornerPoint = exitCornerPointsToPack.get(i);
         YoFramePoint entryCornerPoint = entryCornerPointsToPack.get(i);
         YoFramePoint exitCMP = exitCMPs.get(i);
         YoFramePoint entryCMP = entryCMPs.get(i);

         exitCornerPoint.interpolate(exitCMP, nextEntryCornerPoint, exitExponentialTerm);
         entryCornerPoint.interpolate(entryCMP, exitCornerPoint, entryExponentialTerm);

         nextEntryCornerPoint = entryCornerPoint;
      }

      exitCornerPointsToPack.get(0).setToNaN();
      entryCornerPointsToPack.get(0).setToNaN();
   }

   /**
    * Backward calculation of the ICP corner points as the method {@link #computeDesiredCornerPoints(List, List, boolean, double, double)}
    * but considering two constant CMPs per support: an entryCMP and an exitCMP, and considering transfer time and swing time on a per step basis.
    * <p>
    * This method is to be used when in single support, or swing.
    * @param entryCornerPointsToPack the ICP entry corner points computed by this method. Modified.
    * @param exitCornerPointsToPack the ICP exit corner points computed by this method. Modified.
    * @param entryCMPs the entry constant CMPs already computed. Not modified.
    * @param exitCMPs the exit constant CMPs already computed. Not modified.
    * @param swingTimes the swing time on a per step basis. Not modified.
    * @param transferTimes the transfer time on a per step basis. Not modified.
<<<<<<< HEAD
    * @param doubleSupportSplitFraction repartition around the ICP entry corner point of the double support.
    * @param timeInPercentSpentOnExitCMPs repartition of the time between the entry and exit CMPs.
=======
    * @param swingSplitFraction repartition of the time between the entry and exit CMPs during swing.
    * @param transferSplitFraction repartition of the time between the exit and entry CMPs during transfer.
>>>>>>> 8e9509ae
    * @param omega0 the natural frequency &omega; = &radic;<span style="text-decoration:overline;">&nbsp; g / z0&nbsp;</span> of the biped.
    */
   public static void computeDesiredCornerPointsSingleSupport(List<? extends YoFramePoint> entryCornerPointsToPack,
                                                              List<? extends YoFramePoint> exitCornerPointsToPack, List<YoFramePoint> entryCMPs,
                                                              List<YoFramePoint> exitCMPs, List<DoubleYoVariable> swingTimes,
<<<<<<< HEAD
                                                              List<DoubleYoVariable> transferTimes, double doubleSupportSplitFraction,
                                                              double timeInPercentSpentOnExitCMPs, double omega0)
=======
                                                              List<DoubleYoVariable> transferTimes, double swingSplitFraction,
                                                              double transferSplitFraction, double omega0)
>>>>>>> 8e9509ae
   {
      YoFramePoint nextEntryCornerPoint = entryCMPs.get(entryCornerPointsToPack.size());

      for (int i = exitCornerPointsToPack.size() - 1; i >= 0; i--)
      {
<<<<<<< HEAD
         double stepTime = swingTimes.get(i).getDoubleValue();
         stepTime += (1.0 - doubleSupportSplitFraction) * transferTimes.get(i).getDoubleValue();
         stepTime += doubleSupportSplitFraction * transferTimes.get(i + 1).getDoubleValue();

         double timeSpentOnExitCMP = stepTime * timeInPercentSpentOnExitCMPs;
         double timeSpentOnEntryCMP = stepTime * (1.0 - timeInPercentSpentOnExitCMPs);
=======
         double swingTime = swingTimes.get(i).getDoubleValue();
         double previousTransferTime = transferTimes.get(i).getDoubleValue();
         double nextTransferTime = transferTimes.get(i + 1).getDoubleValue();
         double timeSpentOnEntryCMP = swingTime * swingSplitFraction + previousTransferTime * (1.0 - transferSplitFraction);
         double timeSpentOnExitCMP = swingTime * (1.0 - swingSplitFraction) + nextTransferTime * transferSplitFraction;
>>>>>>> 8e9509ae
         double entryExponentialTerm = Math.exp(-omega0 * timeSpentOnEntryCMP);
         double exitExponentialTerm = Math.exp(-omega0 * timeSpentOnExitCMP);

         YoFramePoint exitCornerPoint = exitCornerPointsToPack.get(i);
         YoFramePoint entryCornerPoint = entryCornerPointsToPack.get(i);
         YoFramePoint exitCMP = exitCMPs.get(i);
         YoFramePoint entryCMP = entryCMPs.get(i);

         exitCornerPoint.interpolate(exitCMP, nextEntryCornerPoint, exitExponentialTerm);
         entryCornerPoint.interpolate(entryCMP, exitCornerPoint, entryExponentialTerm);

         nextEntryCornerPoint = entryCornerPoint;
      }
   }

   /**
    * Given a desired capturePoint location and an initial position of the capture point,
    * compute the constant CMP that will drive the capture point from the 
    * initial position to the final position.
    * @param cmpToPack
    * @param finalDesiredCapturePoint
    * @param initialCapturePoint
    * @param omega0 the natural frequency &omega; = &radic;<span style="text-decoration:overline;">&nbsp; g / z0&nbsp;</span> of the biped.
    * @param stepTime
    */
   public static void computeConstantCMPFromInitialAndFinalCapturePointLocations(YoFramePoint cmpToPack, YoFramePoint finalDesiredCapturePoint,
                                                                                 YoFramePoint initialCapturePoint, double omega0, double stepTime)
   {
      double exponentialTerm = Math.exp(-omega0 * stepTime);
      cmpToPack.scaleSub(exponentialTerm, finalDesiredCapturePoint, initialCapturePoint);
      cmpToPack.scale(1.0 / (exponentialTerm - 1.0));
   }

   /**
    * Compute the desired capture point position at a given time. 
    * x<sup>ICP<sub>des</sub></sup> = (e<sup>&omega;0 t</sup>) x<sup>ICP<sub>0</sub></sup> + (1-e<sup>&omega;0 t</sup>)x<sup>CMP<sub>0</sub></sup>
    * @param omega0 the natural frequency &omega; = &radic;<span style="text-decoration:overline;">&nbsp; g / z0&nbsp;</span> of the biped.
    * @param time
    * @param initialCapturePoint
    * @param initialCMP
    * @param desiredCapturePointToPack
    */
   public static void computeDesiredCapturePointPosition(double omega0, double time, YoFramePoint initialCapturePoint, YoFramePoint initialCMP,
                                                         YoFramePoint desiredCapturePointToPack)
   {
      if (initialCapturePoint.distance(initialCMP) > EPSILON)
         desiredCapturePointToPack.interpolate(initialCMP, initialCapturePoint, Math.exp(omega0 * time));
      else
         desiredCapturePointToPack.set(initialCapturePoint);
   }

   /**
    * Compute the desired capture point position at a given time.
    * x<sup>ICP<sub>des</sub></sup> = (e<sup>&omega;0 t</sup>) x<sup>ICP<sub>0</sub></sup> + (1-e<sup>&omega;0 t</sup>)x<sup>CMP<sub>0</sub></sup>
    * @param omega0 the natural frequency &omega; = &radic;<span style="text-decoration:overline;">&nbsp; g / z0&nbsp;</span> of the biped.
    * @param time
    * @param initialCapturePoint
    * @param initialCMP
    * @param desiredCapturePointToPack
    */
   public static void computeDesiredCapturePointPosition(double omega0, double time, FramePoint initialCapturePoint, FramePoint initialCMP,
                                                         FramePoint desiredCapturePointToPack)
   {
      desiredCapturePointToPack.setToZero(initialCapturePoint.getReferenceFrame());

      if (initialCapturePoint.distance(initialCMP) > EPSILON)
         desiredCapturePointToPack.interpolate(initialCMP, initialCapturePoint, Math.exp(omega0 * time));
      else
         desiredCapturePointToPack.set(initialCapturePoint);
   }

   /**
    * Compute the desired capture point position at a given time.
    * x<sup>ICP<sub>des</sub></sup> = (e<sup>&omega;0 t</sup>) x<sup>ICP<sub>0</sub></sup> + (1-e<sup>&omega;0 t</sup>)x<sup>CMP<sub>0</sub></sup>
    * 
    * @param omega0 the natural frequency &omega; = &radic;<span style="text-decoration:overline;">&nbsp; g / z0&nbsp;</span> of the biped.
    * @param time
    * @param initialCapturePoint
    * @param initialCMP
    * @param desiredCapturePointToPack
    */
   public static void computeDesiredCapturePointPosition(double omega0, double time, FramePoint initialCapturePoint, FramePoint initialCMP,
                                                         YoFramePoint desiredCapturePointToPack)
   {
      if (initialCapturePoint.distance(initialCMP) > EPSILON)
         desiredCapturePointToPack.interpolate(initialCMP, initialCapturePoint, Math.exp(omega0 * time));
      else
         desiredCapturePointToPack.set(initialCapturePoint);
   }

   /**
    * Compute the desired capture point velocity at a given time. 
    * ICPv_d = w * e^{w*t} * ICP0 - p0 * w * e^{w*t}
    * 
    * @param omega0 the natural frequency &omega; = &radic;<span style="text-decoration:overline;">&nbsp; g / z0&nbsp;</span> of the biped.
    * @param time
    * @param initialCapturePoint
    * @param initialCMP
    * @param desiredCapturePointVelocityToPack
    */
   public static void computeDesiredCapturePointVelocity(double omega0, double time, YoFramePoint initialCapturePoint, YoFramePoint initialCMP,
                                                         YoFrameVector desiredCapturePointVelocityToPack)
   {
      if (initialCapturePoint.distance(initialCMP) > EPSILON)
         desiredCapturePointVelocityToPack.subAndScale(omega0 * Math.exp(omega0 * time), initialCapturePoint, initialCMP);
      else
         desiredCapturePointVelocityToPack.setToZero();
   }

   /**
    * Compute the desired capture point velocity at a given time.
    * ICPv_d = w * * e^{w*t} * ICP0 - p0 * w * e^{w*t}
    * 
    * @param omega0 the natural frequency &omega; = &radic;<span style="text-decoration:overline;">&nbsp; g / z0&nbsp;</span> of the biped.
    * @param time
    * @param initialCapturePoint
    * @param initialCMP
    * @param desiredCapturePointVelocityToPack
    */
   public static void computeDesiredCapturePointVelocity(double omega0, double time, FramePoint initialCapturePoint, FramePoint initialCMP,
                                                         FrameVector desiredCapturePointVelocityToPack)
   {
      desiredCapturePointVelocityToPack.setToZero(initialCapturePoint.getReferenceFrame());

      if (initialCapturePoint.distance(initialCMP) > EPSILON)
         desiredCapturePointVelocityToPack.subAndScale(omega0 * Math.exp(omega0 * time), initialCapturePoint, initialCMP);
      else
         desiredCapturePointVelocityToPack.setToZero();
   }

   /**
    * Compute the desired capture point velocity at a given time.
    * ICPv_d = w * * e^{w*t} * ICP0 - p0 * w * e^{w*t}
    * 
    * @param omega0 the natural frequency &omega; = &radic;<span style="text-decoration:overline;">&nbsp; g / z0&nbsp;</span> of the biped.
    * @param time
    * @param initialCapturePoint
    * @param initialCMP
    * @param desiredCapturePointVelocityToPack
    */
   public static void computeDesiredCapturePointVelocity(double omega0, double time, FramePoint initialCapturePoint, FramePoint initialCMP,
                                                         YoFrameVector desiredCapturePointVelocityToPack)
   {
      if (initialCapturePoint.distance(initialCMP) > EPSILON)
         desiredCapturePointVelocityToPack.subAndScale(omega0 * Math.exp(omega0 * time), initialCapturePoint, initialCMP);
      else
         desiredCapturePointVelocityToPack.setToZero();
   }

   /**
    * Compute the desired capture point acceleration given the desired capture
    * point velocity
    * 
    * @param omega0 the natural frequency &omega; = &radic;<span style="text-decoration:overline;">&nbsp; g / z0&nbsp;</span> of the biped.
    * @param desiredCapturePointVelocity
    * @param desiredCapturePointAccelerationToPack
    */
   public static void computeDesiredCapturePointAcceleration(double omega0, YoFrameVector desiredCapturePointVelocity,
                                                             YoFrameVector desiredCapturePointAccelerationToPack)
   {
      desiredCapturePointAccelerationToPack.setAndMatchFrame(desiredCapturePointVelocity.getFrameTuple());
      desiredCapturePointAccelerationToPack.scale(omega0);
   }

   /**
    * Compute the desired capture point velocity at a given time.
    * ICPv_d = w^2 * e^{w*t} * ICP0 - p0 * w^2 * e^{w*t}
    * 
    * @param omega0 the natural frequency &omega; = &radic;<span style="text-decoration:overline;">&nbsp; g / z0&nbsp;</span> of the biped.
    * @param time
    * @param initialCapturePoint
    * @param initialCMP
    * @param desiredCapturePointAccelerationToPack
    */
   public static void computeDesiredCapturePointAcceleration(double omega0, double time, YoFramePoint initialCapturePoint, YoFramePoint initialCMP,
                                                             YoFrameVector desiredCapturePointAccelerationToPack)
   {
      if (initialCapturePoint.distance(initialCMP) > EPSILON)
         desiredCapturePointAccelerationToPack.subAndScale(omega0 * omega0 * Math.exp(omega0 * time), initialCapturePoint, initialCMP);
      else
         desiredCapturePointAccelerationToPack.setToZero();
   }

   /**
    * Compute the desired capture point velocity at a given time.
    * ICPv_d = w^2 * e^{w*t} * ICP0 - p0 * w^2 * e^{w*t}
    * 
    * @param omega0 the natural frequency &omega; = &radic;<span style="text-decoration:overline;">&nbsp; g / z0&nbsp;</span> of the biped.
    * @param time
    * @param initialCapturePoint
    * @param initialCMP
    * @param desiredCapturePointAccelerationToPack
    */
   public static void computeDesiredCapturePointAcceleration(double omega0, double time, FramePoint initialCapturePoint, FramePoint initialCMP,
                                                             FrameVector desiredCapturePointAccelerationToPack)
   {
      if (initialCapturePoint.distance(initialCMP) > EPSILON)
         desiredCapturePointAccelerationToPack.subAndScale(omega0 * omega0 * Math.exp(omega0 * time), initialCapturePoint, initialCMP);
      else
         desiredCapturePointAccelerationToPack.setToZero();
   }

   /**
    * Compute the desired capture point velocity at a given time.
    * ICPv_d = w^2 * e^{w*t} * ICP0 - p0 * w^2 * e^{w*t}
    * 
    * @param omega0 the natural frequency &omega; = &radic;<span style="text-decoration:overline;">&nbsp; g / z0&nbsp;</span> of the biped.
    * @param time
    * @param initialCapturePoint
    * @param initialCMP
    * @param desiredCapturePointAccelerationToPack
    */
   public static void computeDesiredCapturePointAcceleration(double omega0, double time, FramePoint initialCapturePoint, FramePoint initialCMP,
                                                             YoFrameVector desiredCapturePointAccelerationToPack)
   {
      if (initialCapturePoint.distance(initialCMP) > EPSILON)
         desiredCapturePointAccelerationToPack.subAndScale(omega0 * omega0 * Math.exp(omega0 * time), initialCapturePoint, initialCMP);
      else
         desiredCapturePointAccelerationToPack.setToZero();
   }

   /**
    * Computes the desired centroidal momentum pivot by,
    * CMP_{d} = ICP_{d} - \dot{ICP}_{d}/omega0
    * 
    * @param desiredCapturePointPosition
    * @param desiredCapturePointVelocity
    * @param omega0 the natural frequency &omega; = &radic;<span style="text-decoration:overline;">&nbsp; g / z0&nbsp;</span> of the biped.
    * @param desiredCMPToPack
    */
   public static void computeDesiredCentroidalMomentumPivot(YoFramePoint desiredCapturePointPosition, YoFrameVector desiredCapturePointVelocity, double omega0,
                                                            YoFramePoint desiredCMPToPack)
   {
      desiredCMPToPack.scaleAdd(-1.0 / omega0, desiredCapturePointVelocity, desiredCapturePointPosition);
   }

   /**
    * Computes the desired centroidal momentum pivot velocity by,
    * \dot{CMP}_{d} = \dot{ICP}_{d} - \ddot{ICP}_{d}/omega0
    * 
    * @param desiredCapturePointVelocity
    * @param desiredCapturePointAcceleration
    * @param omega0 the natural frequency &omega; = &radic;<span style="text-decoration:overline;">&nbsp; g / z0&nbsp;</span> of the biped.
    * @param desiredCMPVelocityToPack
    */
   public static void computeDesiredCentroidalMomentumPivotVelocity(YoFrameVector desiredCapturePointVelocity, YoFrameVector desiredCapturePointAcceleration,
                                                                    double omega0, YoFrameVector desiredCMPVelocityToPack)
   {
      desiredCMPVelocityToPack.scaleAdd(-1.0 / omega0, desiredCapturePointAcceleration, desiredCapturePointVelocity);
   }

   /**
    * Computes the desired centroidal momentum pivot by,
    * CMP_{d} = ICP_{d} - \dot{ICP}_{d}/omega0
    * 
    * @param desiredCapturePointPosition
    * @param desiredCapturePointVelocity
    * @param omega0
    * @param desiredCMPToPack
    */
   public static void computeDesiredCentroidalMomentumPivot(YoFramePoint2d desiredCapturePointPosition, YoFrameVector2d desiredCapturePointVelocity,
                                                            double omega0, YoFramePoint2d desiredCMPToPack)
   {
      desiredCMPToPack.scaleAdd(-1.0 / omega0, desiredCapturePointVelocity, desiredCapturePointPosition);
   }

   /**
    * Computes the desired centroidal momentum pivot by,
    * CMP_{d} = ICP_{d} - \dot{ICP}_{d}/omega0
    * 
    * @param desiredCapturePointPosition
    * @param desiredCapturePointVelocity
    * @param omega0 the natural frequency &omega; = &radic;<span style="text-decoration:overline;">&nbsp; g / z0&nbsp;</span> of the biped.
    * @param desiredCMPToPack
    */
   public static void computeDesiredCentroidalMomentumPivot(FramePoint desiredCapturePointPosition, FrameVector desiredCapturePointVelocity, double omega0,
                                                            YoFramePoint desiredCMPToPack)
   {
      desiredCMPToPack.scaleAdd(-1.0 / omega0, desiredCapturePointVelocity, desiredCapturePointPosition);
   }

   /**
    * Computes the desired centroidal momentum pivot by,
    * CMP_{d} = ICP_{d} - \dot{ICP}_{d}/omega0
    * 
    * @param desiredCapturePointPosition
    * @param desiredCapturePointVelocity
    * @param omega0 the natural frequency &omega; = &radic;<span style="text-decoration:overline;">&nbsp; g / z0&nbsp;</span> of the biped.
    * @param desiredCMPToPack
    */
   public static void computeDesiredCentroidalMomentumPivot(FramePoint2d desiredCapturePointPosition, FrameVector2d desiredCapturePointVelocity, double omega0,
                                                            FramePoint2d desiredCMPToPack)
   {
      desiredCMPToPack.scaleAdd(-1.0 / omega0, desiredCapturePointVelocity, desiredCapturePointPosition);
   }

   /**
    * Compute the distance along the capture point guide line from the 
    * current capture point position to the desired capture point position.
    * 
    * @param currentCapturePointPosition
    * @param desiredCapturePointPosition
    * @param desiredCapturePointVelocity
    * @return
    */
   public static double computeDistanceToCapturePointFreezeLineIn2d(FramePoint currentCapturePointPosition, FramePoint desiredCapturePointPosition,
                                                                    FrameVector desiredCapturePointVelocity)
   {
      currentCapturePointPosition.checkReferenceFrameMatch(desiredCapturePointPosition);
      desiredCapturePointVelocity.checkReferenceFrameMatch(desiredCapturePointPosition);

      double desiredCapturePointVelocityMagnitude = Math.sqrt(MathTools.square(desiredCapturePointVelocity.getX())
            + MathTools.square(desiredCapturePointVelocity.getY()));

      if (desiredCapturePointVelocityMagnitude == 0.0)
      {
         return Double.NaN;
      }
      else
      {
         double normalizedCapturePointVelocityX = desiredCapturePointVelocity.getX() / desiredCapturePointVelocityMagnitude;
         double normalizedCapturePointVelocityY = desiredCapturePointVelocity.getY() / desiredCapturePointVelocityMagnitude;

         double capturePointErrorX = currentCapturePointPosition.getX() - desiredCapturePointPosition.getX();
         double capturePointErrorY = currentCapturePointPosition.getY() - desiredCapturePointPosition.getY();

         return -(normalizedCapturePointVelocityX * capturePointErrorX + normalizedCapturePointVelocityY * capturePointErrorY);
      }
   }

   /**
    * Compute the distance along the capture point guide line from the 
    * current capture point position to the desired capture point position.
    * 
    * @param currentCapturePointPosition
    * @param desiredCapturePointPosition
    * @param desiredCapturePointVelocity
    * @return
    */
   public static double computeDistanceToCapturePointFreezeLineIn2d(FramePoint2d currentCapturePointPosition, FramePoint2d desiredCapturePointPosition,
                                                                    FrameVector2d desiredCapturePointVelocity)
   {
      currentCapturePointPosition.checkReferenceFrameMatch(desiredCapturePointPosition);
      desiredCapturePointVelocity.checkReferenceFrameMatch(desiredCapturePointPosition);

      double desiredCapturePointVelocityMagnitude = Math.sqrt(MathTools.square(desiredCapturePointVelocity.getX())
            + MathTools.square(desiredCapturePointVelocity.getY()));

      if (desiredCapturePointVelocityMagnitude == 0.0)
      {
         return Double.NaN;
      }
      else
      {
         double normalizedCapturePointVelocityX = desiredCapturePointVelocity.getX() / desiredCapturePointVelocityMagnitude;
         double normalizedCapturePointVelocityY = desiredCapturePointVelocity.getY() / desiredCapturePointVelocityMagnitude;

         double capturePointErrorX = currentCapturePointPosition.getX() - desiredCapturePointPosition.getX();
         double capturePointErrorY = currentCapturePointPosition.getY() - desiredCapturePointPosition.getY();

         return -(normalizedCapturePointVelocityX * capturePointErrorX + normalizedCapturePointVelocityY * capturePointErrorY);
      }
   }

   /**
    * Given a capture point trajectory line and the actual 
    * capture point position, project the current capture point 
    * onto the capture point trajectory line.
    * 
    * @param actualICP
    * @param capturePointTrajectoryLine
    * @param projectedCapturePoint
    */
   public static void computeCapturePointOnTrajectoryAndClosestToActualCapturePoint(FramePoint actualICP, FrameLine2d capturePointTrajectoryLine,
                                                                                    FramePoint2d projectedCapturePoint)
   {
      projectedCapturePoint.set(actualICP.getX(), actualICP.getY());
      capturePointTrajectoryLine.orthogonalProjection(projectedCapturePoint);
   }

   /**
    * Compute the capture point position at a given time.
    * x<sup>ICP<sub>des</sub></sup> = (e<sup>&omega;0 t</sup>) x<sup>ICP<sub>0</sub></sup> + (1-e<sup>&omega;0 t</sup>)x<sup>CMP<sub>0</sub></sup>
    * 
    * @param omega0 the natural frequency &omega; = &radic;<span style="text-decoration:overline;">&nbsp; g / z0&nbsp;</span> of the biped.
    * @param time
    * @param initialCapturePoint
    * @param initialCMP
    * @param desiredCapturePointToPack
    */
   public static void computeCapturePointPosition(double omega0, double time, FramePoint2d initialCapturePoint, FramePoint2d initialCMP,
                                                  FramePoint2d desiredCapturePointToPack)
   {
      desiredCapturePointToPack.setToZero(initialCapturePoint.getReferenceFrame());

      if (initialCapturePoint.distance(initialCMP) > EPSILON)
         desiredCapturePointToPack.interpolate(initialCMP, initialCapturePoint, Math.exp(omega0 * time));
      else
         desiredCapturePointToPack.set(initialCapturePoint);
   }
}<|MERGE_RESOLUTION|>--- conflicted
+++ resolved
@@ -242,45 +242,26 @@
     * @param exitCMPs the exit constant CMPs already computed. Not modified.
     * @param swingTimes the swing time on a per step basis. Not modified.
     * @param transferTimes the transfer time on a per step basis. Not modified.
-<<<<<<< HEAD
-    * @param doubleSupportSplitFraction repartition around the ICP entry corner point of the double support.
-    * @param timeInPercentSpentOnExitCMPs repartition of the time between the entry and exit CMPs.
-=======
     * @param swingSplitFraction repartition of the time between the entry and exit CMPs during swing.
     * @param transferSplitFraction repartition of the time between the exit and entry CMPs during transfer.
->>>>>>> 8e9509ae
     * @param omega0 the natural frequency &omega; = &radic;<span style="text-decoration:overline;">&nbsp; g / z0&nbsp;</span> of the biped.
     */
    public static void computeDesiredCornerPointsDoubleSupport(List<? extends YoFramePoint> entryCornerPointsToPack,
                                                               List<? extends YoFramePoint> exitCornerPointsToPack, List<YoFramePoint> entryCMPs,
                                                               List<YoFramePoint> exitCMPs, List<DoubleYoVariable> swingTimes,
-<<<<<<< HEAD
-                                                              List<DoubleYoVariable> transferTimes, double doubleSupportSplitFraction,
-                                                              double timeInPercentSpentOnExitCMPs, double omega0)
-=======
                                                               List<DoubleYoVariable> transferTimes, double swingSplitFraction,
                                                               double transferSplitFraction, double omega0)
->>>>>>> 8e9509ae
    {
       YoFramePoint nextEntryCornerPoint = entryCMPs.get(entryCornerPointsToPack.size());
 
       for (int i = exitCornerPointsToPack.size() - 1; i >= 1; i--)
       {
-<<<<<<< HEAD
-         double stepTime = swingTimes.get(i - 1).getDoubleValue();
-         stepTime += (1.0 - doubleSupportSplitFraction) * transferTimes.get(i - 1).getDoubleValue();
-         stepTime += doubleSupportSplitFraction * transferTimes.get(i).getDoubleValue();
-
-         double timeSpentOnExitCMP = stepTime * timeInPercentSpentOnExitCMPs;
-         double timeSpentOnEntryCMP = stepTime * (1.0 - timeInPercentSpentOnExitCMPs);
-=======
          double upcomingSwingTime = swingTimes.get(i - 1).getDoubleValue();
          double transferTime = transferTimes.get(i - 1).getDoubleValue();
          double nextTransferTime = transferTimes.get(i).getDoubleValue();
 
          double timeSpentOnEntryCMP = upcomingSwingTime * swingSplitFraction + transferTime * (1.0 - transferSplitFraction);
          double timeSpentOnExitCMP = upcomingSwingTime * (1.0 - swingSplitFraction) + nextTransferTime * transferSplitFraction;
->>>>>>> 8e9509ae
          double entryExponentialTerm = Math.exp(-omega0 * timeSpentOnEntryCMP);
          double exitExponentialTerm = Math.exp(-omega0 * timeSpentOnExitCMP);
 
@@ -310,44 +291,25 @@
     * @param exitCMPs the exit constant CMPs already computed. Not modified.
     * @param swingTimes the swing time on a per step basis. Not modified.
     * @param transferTimes the transfer time on a per step basis. Not modified.
-<<<<<<< HEAD
-    * @param doubleSupportSplitFraction repartition around the ICP entry corner point of the double support.
-    * @param timeInPercentSpentOnExitCMPs repartition of the time between the entry and exit CMPs.
-=======
     * @param swingSplitFraction repartition of the time between the entry and exit CMPs during swing.
     * @param transferSplitFraction repartition of the time between the exit and entry CMPs during transfer.
->>>>>>> 8e9509ae
     * @param omega0 the natural frequency &omega; = &radic;<span style="text-decoration:overline;">&nbsp; g / z0&nbsp;</span> of the biped.
     */
    public static void computeDesiredCornerPointsSingleSupport(List<? extends YoFramePoint> entryCornerPointsToPack,
                                                               List<? extends YoFramePoint> exitCornerPointsToPack, List<YoFramePoint> entryCMPs,
                                                               List<YoFramePoint> exitCMPs, List<DoubleYoVariable> swingTimes,
-<<<<<<< HEAD
-                                                              List<DoubleYoVariable> transferTimes, double doubleSupportSplitFraction,
-                                                              double timeInPercentSpentOnExitCMPs, double omega0)
-=======
                                                               List<DoubleYoVariable> transferTimes, double swingSplitFraction,
                                                               double transferSplitFraction, double omega0)
->>>>>>> 8e9509ae
    {
       YoFramePoint nextEntryCornerPoint = entryCMPs.get(entryCornerPointsToPack.size());
 
       for (int i = exitCornerPointsToPack.size() - 1; i >= 0; i--)
       {
-<<<<<<< HEAD
-         double stepTime = swingTimes.get(i).getDoubleValue();
-         stepTime += (1.0 - doubleSupportSplitFraction) * transferTimes.get(i).getDoubleValue();
-         stepTime += doubleSupportSplitFraction * transferTimes.get(i + 1).getDoubleValue();
-
-         double timeSpentOnExitCMP = stepTime * timeInPercentSpentOnExitCMPs;
-         double timeSpentOnEntryCMP = stepTime * (1.0 - timeInPercentSpentOnExitCMPs);
-=======
          double swingTime = swingTimes.get(i).getDoubleValue();
          double previousTransferTime = transferTimes.get(i).getDoubleValue();
          double nextTransferTime = transferTimes.get(i + 1).getDoubleValue();
          double timeSpentOnEntryCMP = swingTime * swingSplitFraction + previousTransferTime * (1.0 - transferSplitFraction);
          double timeSpentOnExitCMP = swingTime * (1.0 - swingSplitFraction) + nextTransferTime * transferSplitFraction;
->>>>>>> 8e9509ae
          double entryExponentialTerm = Math.exp(-omega0 * timeSpentOnEntryCMP);
          double exitExponentialTerm = Math.exp(-omega0 * timeSpentOnExitCMP);
 
