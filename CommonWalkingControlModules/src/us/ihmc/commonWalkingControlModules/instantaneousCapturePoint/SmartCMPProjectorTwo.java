--- conflicted
+++ resolved
@@ -38,13 +38,9 @@
     * and we can no longer push the ICP in the originally intended direction.
     * Therefore we try to direct the ICP towards the final desired ICP location (almost equivalent to the next footstep location).
     */
-<<<<<<< HEAD
+   @Override
    public void projectCMPIntoSupportPolygonIfOutside(FramePoint2d capturePoint, FrameConvexPolygon2d supportPolygon, FramePoint2d finalDesiredCapturePoint,
          FramePoint2d desiredCMP)
-=======
-   @Override
-   public void projectCMPIntoSupportPolygonIfOutside(FramePoint2d capturePoint, FrameConvexPolygon2d supportPolygon, FramePoint2d finalDesiredCapturePoint, FramePoint2d desiredCMP)
->>>>>>> 2fece53b
    {
       ReferenceFrame returnFrame = desiredCMP.getReferenceFrame();
 
