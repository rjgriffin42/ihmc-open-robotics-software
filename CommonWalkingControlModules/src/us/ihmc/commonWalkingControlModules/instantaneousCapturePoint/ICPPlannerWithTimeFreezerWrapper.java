package us.ihmc.commonWalkingControlModules.instantaneousCapturePoint;

import us.ihmc.commonWalkingControlModules.configurations.ICPPlannerParameters;
import us.ihmc.commonWalkingControlModules.configurations.ICPWithTimeFreezingPlannerParameters;
import us.ihmc.commonWalkingControlModules.instantaneousCapturePoint.smoothICPGenerator.CapturePointTools;
import us.ihmc.euclid.referenceFrame.FramePoint2D;
import us.ihmc.euclid.referenceFrame.FramePoint3D;
import us.ihmc.euclid.referenceFrame.FrameVector2D;
import us.ihmc.euclid.referenceFrame.FrameVector3D;
import us.ihmc.euclid.referenceFrame.ReferenceFrame;
import us.ihmc.humanoidRobotics.footstep.Footstep;
import us.ihmc.humanoidRobotics.footstep.FootstepTiming;
import us.ihmc.robotics.math.frames.YoFramePoint;
import us.ihmc.robotics.math.frames.YoFramePoint2d;
import us.ihmc.robotics.math.frames.YoFrameVector;
import us.ihmc.robotics.robotSide.RobotSide;
import us.ihmc.yoVariables.registry.YoVariableRegistry;
import us.ihmc.yoVariables.variable.YoBoolean;
import us.ihmc.yoVariables.variable.YoDouble;

public class ICPPlannerWithTimeFreezerWrapper implements ICPPlannerWithTimeFreezerInterface
{
   protected final YoVariableRegistry registry = new YoVariableRegistry(getClass().getSimpleName());
   private final String namePrefix = "icpPlanner";

   private final ReferenceFrame worldFrame = ReferenceFrame.getWorldFrame();
   private final YoBoolean doTimeFreezing;
   private final YoBoolean isTimeBeingFrozen;
   private final YoDouble timeDelay;
   private final YoDouble capturePointPositionError;
   private final YoDouble distanceToFreezeLine;
   private final YoDouble previousTime;
   private final YoDouble freezeTimeFactor;
   private final YoDouble maxCapturePointErrorAllowedToBeginSwingPhase;
   private final YoDouble maxAllowedCapturePointErrorWithoutPartialTimeFreeze;

   private final FramePoint2D tmpCapturePointPosition;
   private final FrameVector2D tmpCapturePointVelocity;

   protected final ICPPlannerInterface icpPlanner;

   public ICPPlannerWithTimeFreezerWrapper(ICPPlannerInterface icpPlanner)
   {
      this.icpPlanner = icpPlanner;

      this.timeDelay = new YoDouble(namePrefix + "TimeDelayFromFreezer", registry);
      this.capturePointPositionError = new YoDouble(namePrefix + "CapturePointPositionError", registry);
      this.distanceToFreezeLine = new YoDouble(namePrefix + "DistanceToFreezeLine", registry);
      this.freezeTimeFactor = new YoDouble(namePrefix + "FreezeTimeFactor", registry);
      this.maxCapturePointErrorAllowedToBeginSwingPhase = new YoDouble(namePrefix + "MaxCapturePointErrorAllowedToBeginSwingPhase", registry);
      this.maxAllowedCapturePointErrorWithoutPartialTimeFreeze = new YoDouble(namePrefix + "MaxAllowedCapturePointErrorWithoutTimeFreeze", registry);
      this.previousTime = new YoDouble(namePrefix + "PreviousTime", registry);
      this.doTimeFreezing = new YoBoolean(namePrefix + "DoTimeFreezing", registry);
      this.isTimeBeingFrozen = new YoBoolean(namePrefix + "IsTimeBeingFrozen", registry);
      this.tmpCapturePointPosition = new FramePoint2D(worldFrame);
      this.tmpCapturePointVelocity = new FrameVector2D(worldFrame);
   }

   public YoVariableRegistry getYoVariableRegistry()
   {
      return registry;
   }

   @Override
   public void initializeParameters(ICPWithTimeFreezingPlannerParameters icpPlannerParameters)
   {
      icpPlanner.initializeParameters(icpPlannerParameters);

      this.maxCapturePointErrorAllowedToBeginSwingPhase.set(icpPlannerParameters.getMaxInstantaneousCapturePointErrorForStartingSwing());
      this.maxAllowedCapturePointErrorWithoutPartialTimeFreeze.set(icpPlannerParameters.getMaxAllowedErrorWithoutPartialTimeFreeze());
      this.freezeTimeFactor.set(icpPlannerParameters.getFreezeTimeFactor());

      this.doTimeFreezing.set(icpPlannerParameters.getDoTimeFreezing());

      this.isTimeBeingFrozen.set(false);
      this.timeDelay.set(0.0);
      this.capturePointPositionError.set(0.0);
      this.distanceToFreezeLine.set(0.0);
   }

   /** {@inheritDoc} */
   @Override
   public void clearPlan()
   {
      icpPlanner.clearPlan();
   }

   /** {@inheritDoc} */
   @Override
   public void setSupportLeg(RobotSide robotside)
   {
      icpPlanner.setSupportLeg(robotside);
   }

   /** {@inheritDoc} */
   @Override
   public void setTransferToSide(RobotSide robotSide)
   {
      icpPlanner.setTransferToSide(robotSide);
   }

   /** {@inheritDoc} */
   @Override
   public void setTransferFromSide(RobotSide robotSide)
   {
      icpPlanner.setTransferFromSide(robotSide);
   }

   /** {@inheritDoc} */
   @Override
   public void addFootstepToPlan(Footstep footstep, FootstepTiming timing)
   {
      icpPlanner.addFootstepToPlan(footstep, timing);
   }

   /** {@inheritDoc} */
   @Override
   public void holdCurrentICP(FramePoint3D icpPositionToHold)
   {
      icpPlanner.holdCurrentICP(icpPositionToHold);
   }

   /** {@inheritDoc} */
   @Override
   public void initializeForStanding(double initialTime)
   {
      timeDelay.set(0.0);
      previousTime.set(initialTime);
      icpPlanner.initializeForStanding(initialTime);
   }

   /** {@inheritDoc} */
   @Override
   public void initializeForTransfer(double initialTime)
   {
      timeDelay.set(0.0);
      previousTime.set(initialTime);
      icpPlanner.initializeForTransfer(initialTime);
   }

   /** {@inheritDoc} */
   @Override
   public void computeFinalCoMPositionInTransfer()
   {
      icpPlanner.computeFinalCoMPositionInTransfer();
   }

   /** {@inheritDoc} */
   @Override
   public void initializeForSingleSupport(double initialTime)
   {
      timeDelay.set(0.0);
      previousTime.set(initialTime);
      icpPlanner.initializeForSingleSupport(initialTime);
   }

   /** {@inheritDoc} */
   @Override
   public void computeFinalCoMPositionInSwing()
   {
      icpPlanner.computeFinalCoMPositionInSwing();
   }

   /** {@inheritDoc} */
   @Override
   public void updateCurrentPlan()
   {
      timeDelay.set(0.0);
      previousTime.set(getTimeInCurrentState());
      icpPlanner.updateCurrentPlan();
   }

   /** {@inheritDoc} */
   @Override
   public double estimateTimeRemainingForStateUnderDisturbance(FramePoint2D actualCapturePointPosition)
   {
      return icpPlanner.estimateTimeRemainingForStateUnderDisturbance(actualCapturePointPosition);
   }

   /** {@inheritDoc} */
   @Override
   public void compute(double time)
   {
      throw new RuntimeException("Use the method ICPPlannerWithTimeFreezer.compute(FramePoint2D, double) instead. If the time freeze feature is not desired, use ContinuousCMPBasedICPPlanner instead.");
   }

   /** {@inheritDoc} */
   @Override
   public void getDesiredCapturePointPosition(FramePoint3D desiredCapturePointPositionToPack)
   {
      icpPlanner.getDesiredCapturePointPosition(desiredCapturePointPositionToPack);
   }

   /** {@inheritDoc} */
   @Override
   public void getDesiredCapturePointPosition(FramePoint2D desiredCapturePointPositionToPack)
   {
      icpPlanner.getDesiredCapturePointPosition(desiredCapturePointPositionToPack);
   }

   /** {@inheritDoc} */
   @Override
   public void getDesiredCapturePointPosition(YoFramePoint desiredCapturePointPositionToPack)
   {
      icpPlanner.getDesiredCapturePointPosition(desiredCapturePointPositionToPack);
   }

   /** {@inheritDoc} */
   @Override
   public void getDesiredCenterOfMassPosition(FramePoint3D desiredCenterOfMassPositionToPack)
   {
      icpPlanner.getDesiredCenterOfMassPosition(desiredCenterOfMassPositionToPack);
   }

   /** {@inheritDoc} */
   @Override
<<<<<<< HEAD
   public void getDesiredCenterOfMassPosition(FramePoint2D desiredCenterOfMassPositionToPack)
   {
      icpPlanner.getDesiredCenterOfMassPosition(desiredCenterOfMassPositionToPack);
   }

   /** {@inheritDoc} */
   @Override
   public void getDesiredCenterOfMassPosition(YoFramePoint2d desiredCenterOfMassPositionToPack)
=======
   public void getDesiredCenterOfMassPosition(YoFramePoint desiredCenterOfMassPositionToPack)
>>>>>>> 96c99fb2
   {
      icpPlanner.getDesiredCenterOfMassPosition(desiredCenterOfMassPositionToPack);
   }

   /** {@inheritDoc} */
   @Override
   public void getDesiredCapturePointVelocity(FrameVector3D desiredCapturePointVelocityToPack)
   {
      icpPlanner.getDesiredCapturePointVelocity(desiredCapturePointVelocityToPack);
   }

   /** {@inheritDoc} */
   @Override
   public void getDesiredCapturePointVelocity(FrameVector2D desiredCapturePointVelocityToPack)
   {
      icpPlanner.getDesiredCapturePointVelocity(desiredCapturePointVelocityToPack);
   }

   /** {@inheritDoc} */
   @Override
   public void getDesiredCapturePointVelocity(YoFrameVector desiredCapturePointVelocityToPack)
   {
      icpPlanner.getDesiredCapturePointVelocity(desiredCapturePointVelocityToPack);
   }

   /** {@inheritDoc} */
   @Override
   public void getDesiredCapturePointAcceleration(FrameVector3D desiredCapturePointAccelerationToPack)
   {
      icpPlanner.getDesiredCapturePointAcceleration(desiredCapturePointAccelerationToPack);
   }

   /** {@inheritDoc} */
   @Override
   public void getDesiredCentroidalMomentumPivotPosition(FramePoint3D desiredCentroidalMomentumPivotPositionToPack)
   {
      icpPlanner.getDesiredCentroidalMomentumPivotPosition(desiredCentroidalMomentumPivotPositionToPack);
   }

   /** {@inheritDoc} */
   @Override
   public void getDesiredCentroidalMomentumPivotPosition(FramePoint2D desiredCentroidalMomentumPivotPositionToPack)
   {
      icpPlanner.getDesiredCentroidalMomentumPivotPosition(desiredCentroidalMomentumPivotPositionToPack);
   }

   /** {@inheritDoc} */
   @Override
   public void getDesiredCentroidalMomentumPivotVelocity(FrameVector3D desiredCentroidalMomentumPivotVelocityToPack)
   {
      icpPlanner.getDesiredCentroidalMomentumPivotVelocity(desiredCentroidalMomentumPivotVelocityToPack);
   }

   /** {@inheritDoc} */
   @Override
   public void getDesiredCentroidalMomentumPivotVelocity(FrameVector2D desiredCentroidalMomentumPivotVelocityToPack)
   {
      icpPlanner.getDesiredCentroidalMomentumPivotVelocity(desiredCentroidalMomentumPivotVelocityToPack);
   }

   /** {@inheritDoc} */
   @Override
   public double getTimeInCurrentState()
   {
      return icpPlanner.getTimeInCurrentState();
   }

   /** {@inheritDoc} */
   @Override
   public double getTimeInCurrentStateRemaining()
   {
      return icpPlanner.getTimeInCurrentStateRemaining();
   }

   /** {@inheritDoc} */
   @Override
   public double getCurrentStateDuration()
   {
      return icpPlanner.getCurrentStateDuration();
   }

   /** {@inheritDoc} */
   @Override
   public void setTransferDuration(int stepNumber, double duration)
   {
      icpPlanner.setTransferDuration(stepNumber, duration);
   }

   /** {@inheritDoc} */
   @Override
   public void setSwingDuration(int stepNumber, double duration)
   {
      icpPlanner.setSwingDuration(stepNumber, duration);
   }

   /** {@inheritDoc} */
   @Override
   public double getTransferDuration(int stepNumber)
   {
      return icpPlanner.getTransferDuration(stepNumber);
   }

   /** {@inheritDoc} */
   @Override
   public double getSwingDuration(int stepNumber)
   {
      return icpPlanner.getSwingDuration(stepNumber);
   }

   /** {@inheritDoc} */
   @Override
   public void setFinalTransferDuration(double duration)
   {
      icpPlanner.setFinalTransferDuration(duration);
   }

   /** {@inheritDoc} */
   @Override
   public void setFinalTransferDurationAlpha(double durationAlpha)
   {
      icpPlanner.setFinalTransferDurationAlpha(durationAlpha);
   }

   /** {@inheritDoc} */
   @Override
   public void setTransferDurationAlpha(int stepNubmer, double transferDurationAlpha)
   {
      icpPlanner.setTransferDurationAlpha(stepNubmer, transferDurationAlpha);
   }

   /** {@inheritDoc} */
   @Override
   public void setSwingDurationAlpha(int stepNubmer, double transferDurationAlpha)
   {
      icpPlanner.setSwingDurationAlpha(stepNubmer, transferDurationAlpha);
   }

   /** {@inheritDoc} */
   @Override
   public double getTransferDurationAlpha(int stepNumber)
   {
      return icpPlanner.getTransferDurationAlpha(stepNumber);
   }

   /** {@inheritDoc} */
   @Override
   public double getSwingDurationAlpha(int stepNumber)
   {
      return icpPlanner.getSwingDurationAlpha(stepNumber);
   }

   /** {@inheritDoc} */
   @Override
   public double getInitialTime()
   {
      return icpPlanner.getInitialTime();
   }

   /** {@inheritDoc} */
   @Override
   public void setOmega0(double omega0)
   {
      icpPlanner.setOmega0(omega0);
   }

   /** {@inheritDoc} */
   @Override
   public boolean isInDoubleSupport()
   {
      return icpPlanner.isInDoubleSupport();
   }

   /** {@inheritDoc} */
   @Override
   public boolean isInStanding()
   {
      return icpPlanner.isInStanding();
   }

   /** {@inheritDoc} */
   @Override
   public boolean isInInitialTransfer()
   {
      return icpPlanner.isInInitialTransfer();
   }

   /** {@inheritDoc} */
   @Override
   public void getFinalDesiredCapturePointPosition(FramePoint3D finalDesiredCapturePointPositionToPack)
   {
      icpPlanner.getFinalDesiredCapturePointPosition(finalDesiredCapturePointPositionToPack);
   }

   /** {@inheritDoc} */
   @Override
   public void getFinalDesiredCapturePointPosition(YoFramePoint2d finalDesiredCapturePointPositionToPack)
   {
      icpPlanner.getFinalDesiredCapturePointPosition(finalDesiredCapturePointPositionToPack);
   }

   /** {@inheritDoc} */
   @Override
<<<<<<< HEAD
   public void getFinalDesiredCenterOfMassPosition(FramePoint2D finalDesiredCenterOfMassPositionToPack)
=======
   public void getFinalDesiredCenterOfMassPosition(FramePoint finalDesiredCenterOfMassPositionToPack)
>>>>>>> 96c99fb2
   {
      icpPlanner.getFinalDesiredCenterOfMassPosition(finalDesiredCenterOfMassPositionToPack);
   }

   /** {@inheritDoc} */
   @Override
   public void getNextExitCMP(FramePoint3D exitCMPToPack)
   {
      icpPlanner.getNextExitCMP(exitCMPToPack);
   }

   /** {@inheritDoc} */
   @Override
   public boolean isDone()
   {
      return icpPlanner.isDone();
   }

   /** {@inheritDoc} */
   @Override
   public boolean isOnExitCMP()
   {
      return icpPlanner.isOnExitCMP();
   }

   /** {@inheritDoc} */
   @Override
   public int getNumberOfFootstepsToConsider()
   {
      return icpPlanner.getNumberOfFootstepsToConsider();
   }

   /** {@inheritDoc} */
   @Override
   public int getNumberOfFootstepsRegistered()
   {
      return icpPlanner.getNumberOfFootstepsRegistered();
   }

   /** {@inheritDoc} */
   @Override
   public RobotSide getTransferToSide()
   {
      return icpPlanner.getTransferToSide();
   }

   /** {@inheritDoc} */
   @Override
   public double getOmega0()
   {
      return icpPlanner.getOmega0();
   }

   /** {@inheritDoc} */
   @Override
   public void initializeParameters(ICPPlannerParameters plannerParameters)
   {
      icpPlanner.initializeParameters(plannerParameters);
   }

   /** {@inheritDoc} */
   @Override
   public boolean getIsTimeBeingFrozen()
   {
      return isTimeBeingFrozen.getBooleanValue();
   }


   /** {@inheritDoc} */
   @Override
   public void compute(FramePoint2D currentCapturePointPosition, double time)
   {
      icpPlanner.compute(time - timeDelay.getDoubleValue());

      if (doTimeFreezing.getBooleanValue())
      {
         icpPlanner.getDesiredCapturePointPosition(tmpCapturePointPosition);
         icpPlanner.getDesiredCapturePointVelocity(tmpCapturePointVelocity);
         doTimeFreezeIfNeeded(currentCapturePointPosition, time);
      }

      previousTime.set(time);
   }



   private void doTimeFreezeIfNeeded(FramePoint2D currentCapturePointPosition, double time)
   {
      computeCapturePointDistantToFreezeLine(currentCapturePointPosition, tmpCapturePointPosition, tmpCapturePointVelocity);

      if (isDone())
      {
         completelyFreezeTime(time);
         isTimeBeingFrozen.set(true);
      }
      else if (getTimeInCurrentStateRemaining() < 0.1 && isInDoubleSupport()
            && distanceToFreezeLine.getDoubleValue() > maxCapturePointErrorAllowedToBeginSwingPhase.getDoubleValue())
      {
         completelyFreezeTime(time);
         isTimeBeingFrozen.set(true);
      }
      else if ((distanceToFreezeLine.getDoubleValue() > maxAllowedCapturePointErrorWithoutPartialTimeFreeze.getDoubleValue()))
      {
         freezeTimeUsingFreezeTimeFactor(time);
         isTimeBeingFrozen.set(true);
      }
      else
      {
         isTimeBeingFrozen.set(false);
      }
   }

   private void freezeTimeUsingFreezeTimeFactor(double time)
   {
      timeDelay.add(freezeTimeFactor.getDoubleValue() * (time - previousTime.getDoubleValue()));
   }

   private void completelyFreezeTime(double time)
   {
      timeDelay.add(time - previousTime.getDoubleValue());
   }

   private void computeCapturePointDistantToFreezeLine(FramePoint2D currentCapturePointPosition, FramePoint2D desiredCapturePointPosition,
                                                       FrameVector2D desiredCapturePointVelocity)
   {
      distanceToFreezeLine.set(CapturePointTools.computeDistanceToCapturePointFreezeLineIn2d(currentCapturePointPosition, desiredCapturePointPosition,
                                                                                             desiredCapturePointVelocity));
   }
}<|MERGE_RESOLUTION|>--- conflicted
+++ resolved
@@ -214,24 +214,13 @@
 
    /** {@inheritDoc} */
    @Override
-<<<<<<< HEAD
-   public void getDesiredCenterOfMassPosition(FramePoint2D desiredCenterOfMassPositionToPack)
+   public void getDesiredCenterOfMassPosition(YoFramePoint desiredCenterOfMassPositionToPack)
    {
       icpPlanner.getDesiredCenterOfMassPosition(desiredCenterOfMassPositionToPack);
    }
 
    /** {@inheritDoc} */
    @Override
-   public void getDesiredCenterOfMassPosition(YoFramePoint2d desiredCenterOfMassPositionToPack)
-=======
-   public void getDesiredCenterOfMassPosition(YoFramePoint desiredCenterOfMassPositionToPack)
->>>>>>> 96c99fb2
-   {
-      icpPlanner.getDesiredCenterOfMassPosition(desiredCenterOfMassPositionToPack);
-   }
-
-   /** {@inheritDoc} */
-   @Override
    public void getDesiredCapturePointVelocity(FrameVector3D desiredCapturePointVelocityToPack)
    {
       icpPlanner.getDesiredCapturePointVelocity(desiredCapturePointVelocityToPack);
@@ -428,11 +417,7 @@
 
    /** {@inheritDoc} */
    @Override
-<<<<<<< HEAD
-   public void getFinalDesiredCenterOfMassPosition(FramePoint2D finalDesiredCenterOfMassPositionToPack)
-=======
-   public void getFinalDesiredCenterOfMassPosition(FramePoint finalDesiredCenterOfMassPositionToPack)
->>>>>>> 96c99fb2
+   public void getFinalDesiredCenterOfMassPosition(FramePoint3D finalDesiredCenterOfMassPositionToPack)
    {
       icpPlanner.getFinalDesiredCenterOfMassPosition(finalDesiredCenterOfMassPositionToPack);
    }
