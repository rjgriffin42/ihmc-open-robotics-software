--- conflicted
+++ resolved
@@ -119,17 +119,10 @@
 
    private final YoBoolean useTwoConstantCMPsPerSupport = new YoBoolean(namePrefix + "UseTwoConstantCMPsPerSupport", registry);
 
-<<<<<<< HEAD
-   private final YoFramePoint2d yoSingleSupportInitialCoM;
-   private final YoFramePoint2d yoSingleSupportFinalCoM;
-   private final FramePoint2D singleSupportInitialCoM = new FramePoint2D();
-   private final FramePoint2D singleSupportFinalCoM = new FramePoint2D();
-=======
    private final YoFramePoint yoSingleSupportInitialCoM;
    private final YoFramePoint yoSingleSupportFinalCoM;
-   private final FramePoint singleSupportInitialCoM = new FramePoint();
-   private final FramePoint singleSupportFinalCoM = new FramePoint();
->>>>>>> 3228307f
+   private final FramePoint3D singleSupportInitialCoM = new FramePoint3D();
+   private final FramePoint3D singleSupportFinalCoM = new FramePoint3D();
 
    private final List<YoFramePointInMultipleFrames> entryCornerPoints = new ArrayList<>();
    private final List<YoFramePointInMultipleFrames> exitCornerPoints = new ArrayList<>();
@@ -138,15 +131,9 @@
    private final ICPPlannerSegmentedTrajectoryGenerator icpSingleSupportTrajectoryGenerator;
    private final ReferenceCentroidalMomentumPivotLocationsCalculator referenceCMPsCalculator;
 
-<<<<<<< HEAD
    private final FramePoint3D tempConstantCMP = new FramePoint3D();
    private final FramePoint3D tempICP = new FramePoint3D();
-   private final FramePoint2D tempCoM = new FramePoint2D();
-=======
-   private final FramePoint tempConstantCMP = new FramePoint();
-   private final FramePoint tempICP = new FramePoint();
-   private final FramePoint tempCoM = new FramePoint();
->>>>>>> 3228307f
+   private final FramePoint3D tempCoM = new FramePoint3D();
 
    /**
     * Creates an ICP planner. Refer to the class documentation: {@link ContinuousCMPBasedICPPlanner}.
@@ -817,19 +804,11 @@
       }
    }
 
-<<<<<<< HEAD
-   private final FramePoint2D tempFinalCoM = new FramePoint2D();
-
-   @Override
-   /** {@inheritDoc} */
-   public void getFinalDesiredCenterOfMassPosition(FramePoint2D finalDesiredCenterOfMassPositionToPack)
-=======
-   private final FramePoint tempFinalCoM = new FramePoint();
-
-   @Override
-   /** {@inheritDoc} */
-   public void getFinalDesiredCenterOfMassPosition(FramePoint finalDesiredCenterOfMassPositionToPack)
->>>>>>> 3228307f
+   private final FramePoint3D tempFinalCoM = new FramePoint3D();
+
+   @Override
+   /** {@inheritDoc} */
+   public void getFinalDesiredCenterOfMassPosition(FramePoint3D finalDesiredCenterOfMassPositionToPack)
    {
       if (isStanding.getBooleanValue())
       {
