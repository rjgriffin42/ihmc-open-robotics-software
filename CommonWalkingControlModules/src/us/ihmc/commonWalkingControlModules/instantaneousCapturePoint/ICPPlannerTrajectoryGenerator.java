--- conflicted
+++ resolved
@@ -1,4 +1,3 @@
-<<<<<<< HEAD
 package us.ihmc.commonWalkingControlModules.instantaneousCapturePoint;
 
 import us.ihmc.robotics.dataStructures.registry.YoVariableRegistry;
@@ -37,124 +36,6 @@
       initialVelocityInSpecificFrame.changeFrame(attachedFrame);
    }
 
-   public void setFinalConditions(YoFramePoint finalPosition, YoFrameVector finalVelocity, ReferenceFrame attachedFrame)
-   {
-      finalPosition.getFrameTupleIncludingFrame(finalPositionInSpecificFrame);
-      finalVelocity.getFrameTupleIncludingFrame(finalVelocityInSpecificFrame);
-      finalPositionInSpecificFrame.changeFrame(attachedFrame);
-      finalVelocityInSpecificFrame.changeFrame(attachedFrame);
-   }
-
-   @Override
-   public void initialize()
-   {
-   }
-
-   @Override
-   public void compute(double time)
-   {
-      doubleSupportCapturePointTrajectory.setInitialConditions(initialPositionInSpecificFrame, initialVelocityInSpecificFrame);
-      doubleSupportCapturePointTrajectory.setFinalConditions(finalPositionInSpecificFrame, finalVelocityInSpecificFrame);
-      doubleSupportCapturePointTrajectory.initialize();
-      doubleSupportCapturePointTrajectory.compute(time);
-   }
-
-   @Override
-   public boolean isDone()
-   {
-      return doubleSupportCapturePointTrajectory.isDone();
-   }
-
-   @Override
-   public void get(FramePoint positionToPack)
-   {
-      doubleSupportCapturePointTrajectory.get(positionToPack);
-   }
-
-   public void get(YoFramePoint positionToPack)
-   {
-      doubleSupportCapturePointTrajectory.get(positionToPack);
-   }
-
-   @Override
-   public void packVelocity(FrameVector velocityToPack)
-   {
-      doubleSupportCapturePointTrajectory.packVelocity(velocityToPack);
-   }
-
-   public void packVelocity(YoFrameVector velocityToPack)
-   {
-      doubleSupportCapturePointTrajectory.packVelocity(velocityToPack);
-   }
-
-   @Override
-   public void packAcceleration(FrameVector accelerationToPack)
-   {
-      doubleSupportCapturePointTrajectory.packAcceleration(accelerationToPack);
-   }
-
-   @Override
-   public void packLinearData(FramePoint positionToPack, FrameVector velocityToPack, FrameVector accelerationToPack)
-   {
-      doubleSupportCapturePointTrajectory.packLinearData(positionToPack, velocityToPack, accelerationToPack);
-   }
-
-   public void packLinearData(YoFramePoint positionToPack, YoFrameVector velocityToPack, YoFrameVector accelerationToPack)
-   {
-      doubleSupportCapturePointTrajectory.packLinearData(positionToPack, velocityToPack, accelerationToPack);
-   }
-
-   @Override
-   public void showVisualization()
-   {
-      doubleSupportCapturePointTrajectory.showVisualization();
-   }
-
-   @Override
-   public void hideVisualization()
-   {
-      doubleSupportCapturePointTrajectory.hideVisualization();
-   }
-}
-=======
-package us.ihmc.commonWalkingControlModules.instantaneousCapturePoint;
-
-import us.ihmc.robotics.dataStructures.registry.YoVariableRegistry;
-import us.ihmc.robotics.geometry.FramePoint;
-import us.ihmc.robotics.geometry.FrameVector;
-import us.ihmc.robotics.math.frames.YoFramePoint;
-import us.ihmc.robotics.math.frames.YoFrameVector;
-import us.ihmc.robotics.math.trajectories.PositionTrajectoryGenerator;
-import us.ihmc.robotics.math.trajectories.VelocityConstrainedPositionTrajectoryGenerator;
-import us.ihmc.robotics.referenceFrames.ReferenceFrame;
-
-public class ICPPlannerTrajectoryGenerator implements PositionTrajectoryGenerator
-{
-   private final VelocityConstrainedPositionTrajectoryGenerator doubleSupportCapturePointTrajectory;
-
-   private final FramePoint initialPositionInSpecificFrame = new FramePoint();
-   private final FrameVector initialVelocityInSpecificFrame = new FrameVector();
-   private final FramePoint finalPositionInSpecificFrame = new FramePoint();
-   private final FrameVector finalVelocityInSpecificFrame = new FrameVector();
-
-   public ICPPlannerTrajectoryGenerator(String namePrefix, ReferenceFrame trajectoryFrame, YoVariableRegistry registry)
-   {
-      doubleSupportCapturePointTrajectory = new VelocityConstrainedPositionTrajectoryGenerator(namePrefix, 4, trajectoryFrame, registry);
-   }
-
-   public void setTrajectoryTime(double duration)
-   {
-      doubleSupportCapturePointTrajectory.setTrajectoryTime(duration);
-   }
-
-   public void setInitialConditions(YoFramePoint initialPosition, YoFrameVector initialVelocity, ReferenceFrame attachedFrame)
-   {
-      initialPosition.getFrameTupleIncludingFrame(initialPositionInSpecificFrame);
-      initialVelocity.getFrameTupleIncludingFrame(initialVelocityInSpecificFrame);
-      initialPositionInSpecificFrame.changeFrame(attachedFrame);
-      initialVelocityInSpecificFrame.changeFrame(attachedFrame);
-   }
-   
    public void setFinalConditions(YoFramePoint finalPosition, YoFrameVector finalVelocity, ReferenceFrame attachedFrame)
    {
       finalPosition.getFrameTupleIncludingFrame(finalPositionInSpecificFrame);
@@ -233,5 +114,4 @@
    {
       doubleSupportCapturePointTrajectory.hideVisualization();
    }
-}
->>>>>>> 00b390c2
+}