--- conflicted
+++ resolved
@@ -28,12 +28,8 @@
 
    public ICPPlannerTrajectoryGenerator(String namePrefix, ReferenceFrame trajectoryFrame, DoubleYoVariable omega0, YoVariableRegistry registry)
    {
-<<<<<<< HEAD
       this.omega0 = omega0;
-      doubleSupportCapturePointTrajectory = new VelocityConstrainedPositionTrajectoryGenerator(namePrefix, 4, trajectoryFrame, registry);
-=======
       doubleSupportCapturePointTrajectory = new VelocityConstrainedPositionTrajectoryGenerator(namePrefix, trajectoryFrame, registry);
->>>>>>> ceea881b
    }
 
    public void setTrajectoryTime(double duration)
