package us.ihmc.commonWalkingControlModules.instantaneousCapturePoint.smoothCMP;

import us.ihmc.commonWalkingControlModules.configurations.CoPSplineType;
import us.ihmc.robotics.geometry.FramePoint;
import us.ihmc.robotics.referenceFrames.ReferenceFrame;
import us.ihmc.yoVariables.registry.YoVariableRegistry;
<<<<<<< HEAD
=======
import us.ihmc.yoVariables.variable.YoDouble;
import us.ihmc.yoVariables.variable.YoInteger;
>>>>>>> c2168b8a

public class CoPTrajectory extends YoSegmentedFrameTrajectory3D implements CoPTrajectoryInterface
{
   private static final ReferenceFrame worldFrame = ReferenceFrame.getWorldFrame();

<<<<<<< HEAD
   private final String name;
=======
   private final List<YoFrameTrajectory3D> segments = new ArrayList<>();

   private final YoInteger numberOfSegments;
   private final YoInteger currentSegmentIndex;
   private final YoDouble currentTrajectoryTime;
>>>>>>> c2168b8a
   private final CoPSplineType splineType;
   private final WalkingTrajectoryType trajectoryType;
   private final int stepNumber;

   public CoPTrajectory(String namePrefix, int stepNumber, CoPSplineType splineType, int maxNumberOfSegments, WalkingTrajectoryType type,
                        YoVariableRegistry registry)
<<<<<<< HEAD
   {      
      super(namePrefix + stepNumber + type.toString() + "CoP", maxNumberOfSegments, splineType.getNumberOfCoefficients(), registry);
      this.name = namePrefix + stepNumber + type.toString();
=======
   {
      name = namePrefix + stepNumber + type.toString();
      numberOfSegments = new YoInteger(namePrefix + stepNumber + type.toString() + "NumberOfSegments", registry);
      currentSegmentIndex = new YoInteger(namePrefix + stepNumber + type.toString() + "CurrentSegment", registry);
      currentTrajectoryTime = new YoDouble(namePrefix + stepNumber + type.toString() + "CurrentTrajectoryTime", registry);
      for (int i = 0; i < maxNumberOfSegments; i++)
      {
         YoFrameTrajectory3D segmentTrajectory = new YoFrameTrajectory3D(type.toString() + "Trajectory" + stepNumber + "Segment" + i,
                                                                         splineType.getNumberOfCoefficients(), worldFrame, registry);
         segments.add(segmentTrajectory);
      }
>>>>>>> c2168b8a
      this.splineType = splineType;
      this.trajectoryType = type;
      this.stepNumber = stepNumber;
   }

   public void setSegment(double initialTime, double finalTime, FramePoint initialPosition, FramePoint finalPosition)
   {
<<<<<<< HEAD
      //PrintTools.debug("Step:" + stepNumber + " " + trajectoryType.toString() + " Trajectory " + numberOfSegments.getIntegerValue() + " , InitialTime: " + initialTime + " FinalTime: " + finalTime + " InitialPosition: "
      //      + initialPosition.toString() + " FinalPosition: " + finalPosition.toString());
      switch (this.splineType)
=======
      for (int i = 0; i < segments.size(); i++)
         segments.get(i).reset();
      currentSegmentIndex.set(0);
      currentSegment = null;
      numberOfSegments.set(0);
   }

   @Override
   public void update(double timeInState)
   {
      update(timeInState, copToThrowAway, copVelocityToThrowAway, copAccelerationToThrowAway);
   }

   @Override
   public void update(double timeInState, FramePoint desiredCoPToPack)
   {
      update(timeInState, desiredCoPToPack, copVelocityToThrowAway, copAccelerationToThrowAway);
   }

   @Override
   public void update(double timeInState, FramePoint desiredCoPToPack, FrameVector desiredCoPVelocityToPack)
   {
      update(timeInState, desiredCoPToPack, desiredCoPVelocityToPack, copAccelerationToThrowAway);
   }

   @Override
   public void update(double timeInState, FramePoint desiredCoPToPack, FrameVector desiredCoPVelocityToPack, FrameVector desiredCoPAccelerationToPack)
   {
      currentTrajectoryTime.set(timeInState);
      setCurrentSegmentIndexFromStateTime(timeInState);
      currentSegment.compute(timeInState);
      currentSegment.getFramePosition(desiredCoPToPack);
      currentSegment.getFrameVelocity(desiredCoPVelocityToPack);
      currentSegment.getFrameAcceleration(desiredCoPAccelerationToPack);
   }

   private void setCurrentSegmentIndexFromStateTime(double timeInState)
   {
      if (timeInState < 0)
         throw new RuntimeException(name + ": Must actually be in the state: " + timeInState);

      while (!segments.get(currentSegmentIndex.getIntegerValue()).timeIntervalContains(timeInState)
            && currentSegmentIndex.getIntegerValue() < numberOfSegments.getIntegerValue())
      {
         currentSegmentIndex.increment();
      }
      currentSegment = segments.get(currentSegmentIndex.getIntegerValue());

   }

   @Override
   public List<YoFrameTrajectory3D> getPolynomials()
   {
      return segments;
   }

   @Override
   public int getNumberOfSegments()
   {
      return numberOfSegments.getIntegerValue();
   }

   @Override
   public void setSegment(CoPSplineType segmentOrder, double initialTime, double finalTime, FramePoint initialPosition, FramePoint finalPosition)
   {
      YoFrameTrajectory3D segment = segments.get(numberOfSegments.getIntegerValue());

      switch (segmentOrder)
>>>>>>> c2168b8a
      {
      case CUBIC:
         segment.setCubic(initialTime, finalTime, initialPosition, finalPosition);
         break;
      default:
         segment.setLinear(initialTime, finalTime, initialPosition, finalPosition);
         break;
      }
      numberOfSegments.increment();
   }
   
   public WalkingTrajectoryType getTrajectoryType()
   {
      return trajectoryType;
   }
   
   public int getStepNumber()
   {
      return stepNumber;
   }
}<|MERGE_RESOLUTION|>--- conflicted
+++ resolved
@@ -4,48 +4,21 @@
 import us.ihmc.robotics.geometry.FramePoint;
 import us.ihmc.robotics.referenceFrames.ReferenceFrame;
 import us.ihmc.yoVariables.registry.YoVariableRegistry;
-<<<<<<< HEAD
-=======
-import us.ihmc.yoVariables.variable.YoDouble;
-import us.ihmc.yoVariables.variable.YoInteger;
->>>>>>> c2168b8a
 
 public class CoPTrajectory extends YoSegmentedFrameTrajectory3D implements CoPTrajectoryInterface
 {
    private static final ReferenceFrame worldFrame = ReferenceFrame.getWorldFrame();
 
-<<<<<<< HEAD
    private final String name;
-=======
-   private final List<YoFrameTrajectory3D> segments = new ArrayList<>();
-
-   private final YoInteger numberOfSegments;
-   private final YoInteger currentSegmentIndex;
-   private final YoDouble currentTrajectoryTime;
->>>>>>> c2168b8a
    private final CoPSplineType splineType;
    private final WalkingTrajectoryType trajectoryType;
    private final int stepNumber;
 
    public CoPTrajectory(String namePrefix, int stepNumber, CoPSplineType splineType, int maxNumberOfSegments, WalkingTrajectoryType type,
                         YoVariableRegistry registry)
-<<<<<<< HEAD
    {      
       super(namePrefix + stepNumber + type.toString() + "CoP", maxNumberOfSegments, splineType.getNumberOfCoefficients(), registry);
       this.name = namePrefix + stepNumber + type.toString();
-=======
-   {
-      name = namePrefix + stepNumber + type.toString();
-      numberOfSegments = new YoInteger(namePrefix + stepNumber + type.toString() + "NumberOfSegments", registry);
-      currentSegmentIndex = new YoInteger(namePrefix + stepNumber + type.toString() + "CurrentSegment", registry);
-      currentTrajectoryTime = new YoDouble(namePrefix + stepNumber + type.toString() + "CurrentTrajectoryTime", registry);
-      for (int i = 0; i < maxNumberOfSegments; i++)
-      {
-         YoFrameTrajectory3D segmentTrajectory = new YoFrameTrajectory3D(type.toString() + "Trajectory" + stepNumber + "Segment" + i,
-                                                                         splineType.getNumberOfCoefficients(), worldFrame, registry);
-         segments.add(segmentTrajectory);
-      }
->>>>>>> c2168b8a
       this.splineType = splineType;
       this.trajectoryType = type;
       this.stepNumber = stepNumber;
@@ -53,86 +26,15 @@
 
    public void setSegment(double initialTime, double finalTime, FramePoint initialPosition, FramePoint finalPosition)
    {
-<<<<<<< HEAD
       //PrintTools.debug("Step:" + stepNumber + " " + trajectoryType.toString() + " Trajectory " + numberOfSegments.getIntegerValue() + " , InitialTime: " + initialTime + " FinalTime: " + finalTime + " InitialPosition: "
       //      + initialPosition.toString() + " FinalPosition: " + finalPosition.toString());
       switch (this.splineType)
-=======
-      for (int i = 0; i < segments.size(); i++)
-         segments.get(i).reset();
-      currentSegmentIndex.set(0);
-      currentSegment = null;
-      numberOfSegments.set(0);
-   }
-
-   @Override
-   public void update(double timeInState)
-   {
-      update(timeInState, copToThrowAway, copVelocityToThrowAway, copAccelerationToThrowAway);
-   }
-
-   @Override
-   public void update(double timeInState, FramePoint desiredCoPToPack)
-   {
-      update(timeInState, desiredCoPToPack, copVelocityToThrowAway, copAccelerationToThrowAway);
-   }
-
-   @Override
-   public void update(double timeInState, FramePoint desiredCoPToPack, FrameVector desiredCoPVelocityToPack)
-   {
-      update(timeInState, desiredCoPToPack, desiredCoPVelocityToPack, copAccelerationToThrowAway);
-   }
-
-   @Override
-   public void update(double timeInState, FramePoint desiredCoPToPack, FrameVector desiredCoPVelocityToPack, FrameVector desiredCoPAccelerationToPack)
-   {
-      currentTrajectoryTime.set(timeInState);
-      setCurrentSegmentIndexFromStateTime(timeInState);
-      currentSegment.compute(timeInState);
-      currentSegment.getFramePosition(desiredCoPToPack);
-      currentSegment.getFrameVelocity(desiredCoPVelocityToPack);
-      currentSegment.getFrameAcceleration(desiredCoPAccelerationToPack);
-   }
-
-   private void setCurrentSegmentIndexFromStateTime(double timeInState)
-   {
-      if (timeInState < 0)
-         throw new RuntimeException(name + ": Must actually be in the state: " + timeInState);
-
-      while (!segments.get(currentSegmentIndex.getIntegerValue()).timeIntervalContains(timeInState)
-            && currentSegmentIndex.getIntegerValue() < numberOfSegments.getIntegerValue())
-      {
-         currentSegmentIndex.increment();
-      }
-      currentSegment = segments.get(currentSegmentIndex.getIntegerValue());
-
-   }
-
-   @Override
-   public List<YoFrameTrajectory3D> getPolynomials()
-   {
-      return segments;
-   }
-
-   @Override
-   public int getNumberOfSegments()
-   {
-      return numberOfSegments.getIntegerValue();
-   }
-
-   @Override
-   public void setSegment(CoPSplineType segmentOrder, double initialTime, double finalTime, FramePoint initialPosition, FramePoint finalPosition)
-   {
-      YoFrameTrajectory3D segment = segments.get(numberOfSegments.getIntegerValue());
-
-      switch (segmentOrder)
->>>>>>> c2168b8a
       {
       case CUBIC:
-         segment.setCubic(initialTime, finalTime, initialPosition, finalPosition);
+         segments.get(numberOfSegments.getIntegerValue()).setCubic(initialTime, finalTime, initialPosition, finalPosition);
          break;
       default:
-         segment.setLinear(initialTime, finalTime, initialPosition, finalPosition);
+         segments.get(numberOfSegments.getIntegerValue()).setLinear(initialTime, finalTime, initialPosition, finalPosition);
          break;
       }
       numberOfSegments.increment();
