--- conflicted
+++ resolved
@@ -1,15 +1,9 @@
 package us.ihmc.commonWalkingControlModules.instantaneousCapturePoint.smoothCMP;
 
 import us.ihmc.commonWalkingControlModules.configurations.CoPSplineType;
-<<<<<<< HEAD
 import us.ihmc.euclid.referenceFrame.FramePoint3D;
-import us.ihmc.euclid.referenceFrame.FrameVector3D;
 import us.ihmc.euclid.referenceFrame.ReferenceFrame;
-=======
-import us.ihmc.robotics.geometry.FramePoint;
 import us.ihmc.robotics.math.trajectories.YoSegmentedFrameTrajectory3D;
-import us.ihmc.robotics.referenceFrames.ReferenceFrame;
->>>>>>> d753e13f
 import us.ihmc.yoVariables.registry.YoVariableRegistry;
 
 public class CoPTrajectory extends YoSegmentedFrameTrajectory3D implements CoPTrajectoryInterface
@@ -20,15 +14,6 @@
    private final CoPSplineType splineType;
    private final WalkingTrajectoryType trajectoryType;
    private final int stepNumber;
-<<<<<<< HEAD
-   
-   private YoFrameTrajectory3D currentSegment;
-   private final FramePoint3D copToThrowAway = new FramePoint3D();
-   private final FrameVector3D copVelocityToThrowAway = new FrameVector3D();
-   private final FrameVector3D copAccelerationToThrowAway = new FrameVector3D();
-   private final String name;
-=======
->>>>>>> d753e13f
 
    public CoPTrajectory(String namePrefix, int stepNumber, CoPSplineType splineType, int maxNumberOfSegments, WalkingTrajectoryType type,
                         YoVariableRegistry registry)
@@ -38,89 +23,13 @@
       this.splineType = splineType;
       this.trajectoryType = type;
       this.stepNumber = stepNumber;
-<<<<<<< HEAD
-      reset();
    }
 
-   @Override
-   public void reset()
+   public void setSegment(double initialTime, double finalTime, FramePoint3D initialPosition, FramePoint3D finalPosition)
    {
-      for (int i = 0; i < segments.size(); i++)
-         segments.get(i).reset();
-      currentSegmentIndex.set(0);
-      currentSegment = null;
-      numberOfSegments.set(0);
-   }
-
-   @Override
-   public void update(double timeInState)
-   {
-      update(timeInState, copToThrowAway, copVelocityToThrowAway, copAccelerationToThrowAway);
-   }
-
-   @Override
-   public void update(double timeInState, FramePoint3D desiredCoPToPack)
-   {
-      update(timeInState, desiredCoPToPack, copVelocityToThrowAway, copAccelerationToThrowAway);
-   }
-
-   @Override
-   public void update(double timeInState, FramePoint3D desiredCoPToPack, FrameVector3D desiredCoPVelocityToPack)
-   {
-      update(timeInState, desiredCoPToPack, desiredCoPVelocityToPack, copAccelerationToThrowAway);
-   }
-
-   @Override
-   public void update(double timeInState, FramePoint3D desiredCoPToPack, FrameVector3D desiredCoPVelocityToPack, FrameVector3D desiredCoPAccelerationToPack)
-   {
-      currentTrajectoryTime.set(timeInState);
-      setCurrentSegmentIndexFromStateTime(timeInState);
-      currentSegment.compute(timeInState);
-      currentSegment.getFramePosition(desiredCoPToPack);
-      currentSegment.getFrameVelocity(desiredCoPVelocityToPack);
-      currentSegment.getFrameAcceleration(desiredCoPAccelerationToPack);
-=======
->>>>>>> d753e13f
-   }
-
-   public void setSegment(double initialTime, double finalTime, FramePoint initialPosition, FramePoint finalPosition)
-   {
-<<<<<<< HEAD
-      if (timeInState < 0)
-         throw new RuntimeException(name + ": Must actually be in the state: " + timeInState);
-
-      while (!segments.get(currentSegmentIndex.getIntegerValue()).timeIntervalContains(timeInState)
-            && currentSegmentIndex.getIntegerValue() < numberOfSegments.getIntegerValue())
-      {
-         currentSegmentIndex.increment();
-      }
-      currentSegment = segments.get(currentSegmentIndex.getIntegerValue());
-
-   }
-
-   @Override
-   public List<YoFrameTrajectory3D> getPolynomials()
-   {
-      return segments;
-   }
-
-   @Override
-   public int getNumberOfSegments()
-   {
-      return numberOfSegments.getIntegerValue();
-   }
-
-   @Override
-   public void setSegment(CoPSplineType segmentOrder, double initialTime, double finalTime, FramePoint3D initialPosition, FramePoint3D finalPosition)
-   {
-      YoFrameTrajectory3D segment = segments.get(numberOfSegments.getIntegerValue());
-
-      switch (segmentOrder)
-=======
       //PrintTools.debug("Step:" + stepNumber + " " + trajectoryType.toString() + " Trajectory " + numberOfSegments.getIntegerValue() + " , InitialTime: " + initialTime + " FinalTime: " + finalTime + " InitialPosition: "
       //      + initialPosition.toString() + " FinalPosition: " + finalPosition.toString());
       switch (this.splineType)
->>>>>>> d753e13f
       {
       case CUBIC:
          segments.get(numberOfSegments.getIntegerValue()).setCubic(initialTime, finalTime, initialPosition, finalPosition);
