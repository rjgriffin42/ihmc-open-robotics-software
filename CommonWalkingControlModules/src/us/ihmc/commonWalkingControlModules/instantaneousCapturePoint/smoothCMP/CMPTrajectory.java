package us.ihmc.commonWalkingControlModules.instantaneousCapturePoint.smoothCMP;

<<<<<<< HEAD
import java.util.ArrayList;
import java.util.List;

import us.ihmc.commonWalkingControlModules.angularMomentumTrajectoryGenerator.YoFrameTrajectory3D;
import us.ihmc.euclid.referenceFrame.FramePoint3D;
import us.ihmc.euclid.referenceFrame.FrameVector3D;
import us.ihmc.euclid.referenceFrame.ReferenceFrame;
=======
import us.ihmc.robotics.math.trajectories.YoFrameTrajectory3D;
import us.ihmc.robotics.geometry.FramePoint;
import us.ihmc.robotics.geometry.FrameVector;
import us.ihmc.robotics.math.trajectories.YoSegmentedFrameTrajectory3D;
>>>>>>> 16c54ea7
import us.ihmc.yoVariables.registry.YoVariableRegistry;
import us.ihmc.yoVariables.variable.YoDouble;

public class CMPTrajectory extends YoSegmentedFrameTrajectory3D
{
   private final YoDouble timeIntoStep;

   public CMPTrajectory(String namePrefix, int maxNumberOfSegments, int maxNumberOfCoefficients, YoVariableRegistry registry)
   {
      super(namePrefix + "CMP", maxNumberOfSegments, maxNumberOfCoefficients, registry);
      timeIntoStep = new YoDouble(namePrefix + "TimeIntoStep", registry);
   }

   public void reset()
   {
      super.reset();
      timeIntoStep.setToNaN();
   }

   public YoFrameTrajectory3D getCurrentSegment()
   {
      return currentSegment;
   }

<<<<<<< HEAD
   private final FramePoint3D cmpPositionToThrowAway = new FramePoint3D();
   private final FrameVector3D cmpVelocityToThrowAway = new FrameVector3D();
   private final FrameVector3D cmpAccelerationToThrowAway = new FrameVector3D();

=======
>>>>>>> 16c54ea7
   public void update(double timeInState)
   {
      super.update(timeInState);
      timeIntoStep.set(timeInState);
   }

   public void update(double timeInState, FramePoint3D desiredCMPToPack)
   {
      update(timeInState);
      currentSegment.getFramePosition(desiredCMPToPack);
   }

   public void update(double timeInState, FramePoint3D desiredCMPToPack, FrameVector3D desiredCMPVelocityToPack)
   {
      update(timeInState, desiredCMPToPack);
      currentSegment.getFrameVelocity(desiredCMPVelocityToPack);
   }

   public void update(double timeInState, FramePoint3D desiredCMPToPack, FrameVector3D desiredCMPVelocityToPack, FrameVector3D desiredCMPAccelerationToPack)
   {
      update(timeInState, desiredCMPToPack, desiredCMPVelocityToPack);
      currentSegment.getFrameAcceleration(desiredCMPAccelerationToPack);
   }

   public boolean isDone()
   {
      boolean currentIsLast = currentSegmentIndex.getIntegerValue() == numberOfSegments.getIntegerValue() - 1;
      boolean currentIsDone = !currentSegment.timeIntervalContains(timeIntoStep.getDoubleValue());

      return currentIsLast && currentIsDone;
   }
   
   public void getExitCMPLocation(FramePoint exitCMPLocationToPack)
   {
      segments.get(numberOfSegments.getIntegerValue() - 1).compute(segments.get(numberOfSegments.getIntegerValue() -1).getFinalTime());
      exitCMPLocationToPack.setIncludingFrame(segments.get(numberOfSegments.getIntegerValue() - 1).getFramePosition());
   }

   public void getEntryCMPLocation(FramePoint entryCMPLocationToPack)
   {
      segments.get(0).compute(segments.get(0).getInitialTime());
      entryCMPLocationToPack.setIncludingFrame(segments.get(0).getFramePosition());
   }
}<|MERGE_RESOLUTION|>--- conflicted
+++ resolved
@@ -1,19 +1,9 @@
 package us.ihmc.commonWalkingControlModules.instantaneousCapturePoint.smoothCMP;
 
-<<<<<<< HEAD
-import java.util.ArrayList;
-import java.util.List;
-
-import us.ihmc.commonWalkingControlModules.angularMomentumTrajectoryGenerator.YoFrameTrajectory3D;
 import us.ihmc.euclid.referenceFrame.FramePoint3D;
 import us.ihmc.euclid.referenceFrame.FrameVector3D;
-import us.ihmc.euclid.referenceFrame.ReferenceFrame;
-=======
 import us.ihmc.robotics.math.trajectories.YoFrameTrajectory3D;
-import us.ihmc.robotics.geometry.FramePoint;
-import us.ihmc.robotics.geometry.FrameVector;
 import us.ihmc.robotics.math.trajectories.YoSegmentedFrameTrajectory3D;
->>>>>>> 16c54ea7
 import us.ihmc.yoVariables.registry.YoVariableRegistry;
 import us.ihmc.yoVariables.variable.YoDouble;
 
@@ -38,13 +28,6 @@
       return currentSegment;
    }
 
-<<<<<<< HEAD
-   private final FramePoint3D cmpPositionToThrowAway = new FramePoint3D();
-   private final FrameVector3D cmpVelocityToThrowAway = new FrameVector3D();
-   private final FrameVector3D cmpAccelerationToThrowAway = new FrameVector3D();
-
-=======
->>>>>>> 16c54ea7
    public void update(double timeInState)
    {
       super.update(timeInState);
@@ -77,13 +60,13 @@
       return currentIsLast && currentIsDone;
    }
    
-   public void getExitCMPLocation(FramePoint exitCMPLocationToPack)
+   public void getExitCMPLocation(FramePoint3D exitCMPLocationToPack)
    {
       segments.get(numberOfSegments.getIntegerValue() - 1).compute(segments.get(numberOfSegments.getIntegerValue() -1).getFinalTime());
       exitCMPLocationToPack.setIncludingFrame(segments.get(numberOfSegments.getIntegerValue() - 1).getFramePosition());
    }
 
-   public void getEntryCMPLocation(FramePoint entryCMPLocationToPack)
+   public void getEntryCMPLocation(FramePoint3D entryCMPLocationToPack)
    {
       segments.get(0).compute(segments.get(0).getInitialTime());
       entryCMPLocationToPack.setIncludingFrame(segments.get(0).getFramePosition());
