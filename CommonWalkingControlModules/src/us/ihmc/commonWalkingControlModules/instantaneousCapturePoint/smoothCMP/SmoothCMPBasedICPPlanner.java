--- conflicted
+++ resolved
@@ -1,7 +1,4 @@
 package us.ihmc.commonWalkingControlModules.instantaneousCapturePoint.smoothCMP;
-
-import static us.ihmc.commonWalkingControlModules.instantaneousCapturePoint.smoothICPGenerator.CapturePointTools.computeDesiredCentroidalMomentumPivot;
-import static us.ihmc.commonWalkingControlModules.instantaneousCapturePoint.smoothICPGenerator.CapturePointTools.computeDesiredCentroidalMomentumPivotVelocity;
 
 import java.util.ArrayList;
 import java.util.List;
@@ -15,15 +12,12 @@
 import us.ihmc.commonWalkingControlModules.instantaneousCapturePoint.AbstractICPPlanner;
 import us.ihmc.commons.PrintTools;
 import us.ihmc.euclid.referenceFrame.FramePoint3D;
-<<<<<<< HEAD
 import us.ihmc.euclid.referenceFrame.FrameTuple3D;
 import us.ihmc.euclid.referenceFrame.FrameVector3D;
-=======
 import us.ihmc.euclid.referenceFrame.ReferenceFrame;
 import us.ihmc.graphicsDescription.appearance.YoAppearance;
 import us.ihmc.graphicsDescription.yoGraphics.YoGraphicPosition;
 import us.ihmc.graphicsDescription.yoGraphics.YoGraphicPosition.GraphicType;
->>>>>>> 3ea458f3
 import us.ihmc.graphicsDescription.yoGraphics.YoGraphicsList;
 import us.ihmc.graphicsDescription.yoGraphics.YoGraphicsListRegistry;
 import us.ihmc.graphicsDescription.yoGraphics.plotting.ArtifactList;
@@ -69,14 +63,9 @@
    
    private final int maxNumberOfICPCornerPointsVisualized = 20;
 
-<<<<<<< HEAD
    private final YoBoolean areCoMDynamicsSatisfied;
 
-   public SmoothCMPBasedICPPlanner(FullHumanoidRobotModel fullRobotModel, BipedSupportPolygons bipedSupportPolygons,
-=======
-   
    public SmoothCMPBasedICPPlanner(FullRobotModel fullRobotModel, BipedSupportPolygons bipedSupportPolygons,
->>>>>>> 3ea458f3
                                    SideDependentList<? extends ContactablePlaneBody> contactableFeet, int maxNumberOfFootstepsToConsider,
                                    int numberOfPointsPerFoot, YoVariableRegistry parentRegistry, YoGraphicsListRegistry yoGraphicsListRegistry, double gravityZ)
    {
@@ -340,20 +329,15 @@
       referenceICPGenerator.initializeForTransfer(ZERO_TIME, referenceCMPGenerator.getTransferCMPTrajectories(),
                                                   referenceCMPGenerator.getSwingCMPTrajectories());
 
-<<<<<<< HEAD
       referenceCoMGenerator.setNumberOfRegisteredSteps(referenceCoPGenerator.getNumberOfFootstepsRegistered());
       referenceCoMGenerator.initializeForTransfer(ZERO_TIME, referenceCMPGenerator.getTransferCMPTrajectories(),
                                                   referenceCMPGenerator.getSwingCMPTrajectories(), referenceICPGenerator.getICPPositionDesiredInitialList(),
                                                   referenceICPGenerator.getICPPositionDesiredFinalList());
-=======
-      referenceICPGenerator.initializeCenterOfMass();
-      
       referenceICPGenerator.getICPPhaseEntryCornerPoints(icpPhaseEntryCornerPoints);
       referenceICPGenerator.getICPPhaseExitCornerPoints(icpPhaseExitCornerPoints);
       
       // TODO implement requested hold position
       // TODO implement is done walking
->>>>>>> 3ea458f3
    }
 
    @Override
@@ -389,18 +373,13 @@
                                                angularMomentumGenerator.getSwingAngularMomentumTrajectories());
       referenceICPGenerator.initializeForSwing(ZERO_TIME, referenceCMPGenerator.getTransferCMPTrajectories(), referenceCMPGenerator.getSwingCMPTrajectories());
 
-<<<<<<< HEAD
       referenceCoMGenerator.setNumberOfRegisteredSteps(referenceCoPGenerator.getNumberOfFootstepsRegistered());
       referenceCoMGenerator.initializeForSwing(ZERO_TIME, referenceCMPGenerator.getTransferCMPTrajectories(), referenceCMPGenerator.getSwingCMPTrajectories(),
                                                referenceICPGenerator.getICPPositionDesiredInitialList(),
                                                referenceICPGenerator.getICPPositionDesiredFinalList());
 
-=======
-      referenceICPGenerator.initializeCenterOfMass();
-      
       referenceICPGenerator.getICPPhaseEntryCornerPoints(icpPhaseEntryCornerPoints);
       referenceICPGenerator.getICPPhaseExitCornerPoints(icpPhaseExitCornerPoints);
->>>>>>> 3ea458f3
    }
 
    private void printCoPTrajectories()
