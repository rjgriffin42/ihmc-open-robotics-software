--- conflicted
+++ resolved
@@ -11,7 +11,6 @@
 import us.ihmc.commonWalkingControlModules.configurations.ICPTrajectoryPlannerParameters;
 import us.ihmc.commonWalkingControlModules.configurations.SmoothCMPPlannerParameters;
 import us.ihmc.commonWalkingControlModules.instantaneousCapturePoint.AbstractICPPlanner;
-import us.ihmc.commons.PrintTools;
 import us.ihmc.graphicsDescription.yoGraphics.YoGraphicsList;
 import us.ihmc.graphicsDescription.yoGraphics.YoGraphicsListRegistry;
 import us.ihmc.graphicsDescription.yoGraphics.plotting.ArtifactList;
@@ -20,10 +19,7 @@
 import us.ihmc.humanoidRobotics.footstep.FootstepTiming;
 import us.ihmc.robotics.geometry.FramePoint;
 import us.ihmc.robotics.geometry.FramePoint2d;
-<<<<<<< HEAD
 import us.ihmc.robotics.math.frames.YoFramePoint;
-=======
->>>>>>> c2acf76a
 import us.ihmc.robotics.math.frames.YoFramePoint2d;
 import us.ihmc.robotics.robotSide.RobotSide;
 import us.ihmc.robotics.robotSide.SideDependentList;
@@ -149,11 +145,6 @@
 
       isStanding.set(true);
       isDoubleSupport.set(true);
-<<<<<<< HEAD
-
-=======
-      
->>>>>>> c2acf76a
       transferDurations.get(0).set(finalTransferDuration.getDoubleValue());
       transferDurationAlphas.get(0).set(finalTransferDurationAlpha.getDoubleValue());
 
@@ -287,11 +278,7 @@
       
       referenceCoPGenerator.getDesiredCenterOfPressure(desiredCoPPosition, desiredCoPVelocity);
       referenceCMPGenerator.getLinearData(desiredCMPPosition, desiredCMPVelocity);
-<<<<<<< HEAD
-      referenceICPGenerator.getLinearData(desiredICPPosition, desiredICPVelocity, desiredICPAcceleration);
-=======
       referenceICPGenerator.getLinearData(desiredICPPosition, desiredICPVelocity, desiredICPAcceleration);            
->>>>>>> c2acf76a
    }
 
    /** {@inheritDoc} */
@@ -305,13 +292,9 @@
    {
       return referenceCoPGenerator.getWaypoints();
    }
-<<<<<<< HEAD
-
-=======
-   
+
    private final FramePoint tempFinalICP = new FramePoint();
    
->>>>>>> c2acf76a
    @Override
    /** {@inheritDoc} */
    public void getFinalDesiredCapturePointPosition(FramePoint finalDesiredCapturePointPositionToPack)
@@ -399,7 +382,6 @@
    {
       return referenceCoPGenerator.getNumberOfFootstepsRegistered();
    }
-<<<<<<< HEAD
 
    public void getEstimatedCoM(YoFramePoint estCoM, double time)
    {
@@ -413,11 +395,10 @@
       FramePoint a = new FramePoint();
       estimatedAMGenerator.getSwingFootPosition(a, time);
       estSwFoot.set(a);
-=======
+   }
    
    public int getTotalNumberOfSegments()
    {
       return referenceICPGenerator.getTotalNumberOfSegments();
->>>>>>> c2acf76a
    }
 }