package us.ihmc.commonWalkingControlModules.instantaneousCapturePoint.smoothCMP;

import static us.ihmc.commonWalkingControlModules.instantaneousCapturePoint.smoothICPGenerator.CapturePointTools.computeDesiredCentroidalMomentumPivot;
import static us.ihmc.commonWalkingControlModules.instantaneousCapturePoint.smoothICPGenerator.CapturePointTools.computeDesiredCentroidalMomentumPivotVelocity;

import java.util.ArrayList;
import java.util.List;

import us.ihmc.commonWalkingControlModules.angularMomentumTrajectoryGenerator.AngularMomentumEstimationParameters;
import us.ihmc.commonWalkingControlModules.angularMomentumTrajectoryGenerator.FootstepAngularMomentumEstimator;
import us.ihmc.commonWalkingControlModules.bipedSupportPolygons.BipedSupportPolygons;
import us.ihmc.commonWalkingControlModules.configurations.ICPPlannerParameters;
import us.ihmc.commonWalkingControlModules.configurations.ICPTrajectoryPlannerParameters;
import us.ihmc.commonWalkingControlModules.configurations.SmoothCMPPlannerParameters;
import us.ihmc.commonWalkingControlModules.instantaneousCapturePoint.AbstractICPPlanner;
import us.ihmc.graphicsDescription.yoGraphics.YoGraphicsList;
import us.ihmc.graphicsDescription.yoGraphics.YoGraphicsListRegistry;
import us.ihmc.graphicsDescription.yoGraphics.plotting.ArtifactList;
import us.ihmc.humanoidRobotics.bipedSupportPolygons.ContactablePlaneBody;
import us.ihmc.humanoidRobotics.footstep.Footstep;
import us.ihmc.humanoidRobotics.footstep.FootstepTiming;
import us.ihmc.robotics.geometry.FramePoint;
import us.ihmc.robotics.geometry.FramePoint2d;
import us.ihmc.robotics.math.frames.YoFramePoint;
import us.ihmc.robotics.math.frames.YoFramePoint2d;
import us.ihmc.robotics.robotSide.RobotSide;
import us.ihmc.robotics.robotSide.SideDependentList;
import us.ihmc.yoVariables.registry.YoVariableRegistry;
import us.ihmc.yoVariables.variable.YoDouble;

public class SmoothCMPBasedICPPlanner extends AbstractICPPlanner
{
   private static final boolean VISUALIZE = true;

   private final ReferenceCoPTrajectoryGenerator referenceCoPGenerator;
   private final ReferenceCMPTrajectoryGenerator referenceCMPGenerator;
   private final ReferenceICPTrajectoryGenerator referenceICPGenerator;
   private final FootstepAngularMomentumEstimator estimatedAMGenerator;

   private final List<YoDouble> swingDurationShiftFractions = new ArrayList<>();
   private final YoDouble defaultSwingDurationShiftFraction;;

   public SmoothCMPBasedICPPlanner(BipedSupportPolygons bipedSupportPolygons, SideDependentList<? extends ContactablePlaneBody> contactableFeet,
                                   int maxNumberOfFootstepsToConsider, int numberOfPointsPerFoot, YoVariableRegistry parentRegistry,
                                   YoGraphicsListRegistry yoGraphicsListRegistry)
   {
      super(bipedSupportPolygons, maxNumberOfFootstepsToConsider);

      defaultSwingDurationShiftFraction = new YoDouble("defaultSwingDurationShiftFraction", registry);
      for (int i = 0; i < maxNumberOfFootstepsToConsider; i++)
      {
         YoDouble swingDurationShiftFraction = new YoDouble("swingDurationShiftFraction" + i, registry);
         swingDurationShiftFractions.add(swingDurationShiftFraction);
      }

      referenceCoPGenerator = new ReferenceCoPTrajectoryGenerator(namePrefix, numberOfPointsPerFoot, maxNumberOfFootstepsToConsider, bipedSupportPolygons,
                                                                  contactableFeet, numberFootstepsToConsider, swingDurations, transferDurations,
                                                                  swingDurationAlphas, swingDurationShiftFractions, transferDurationAlphas, registry);

      referenceCMPGenerator = new ReferenceCMPTrajectoryGenerator(namePrefix, maxNumberOfFootstepsToConsider, numberFootstepsToConsider, swingDurations,
                                                                  transferDurations, swingDurationAlphas, transferDurationAlphas, registry);

      referenceICPGenerator = new ReferenceICPTrajectoryGenerator(namePrefix, omega0, numberFootstepsToConsider, isStanding, useDecoupled, worldFrame,
                                                                  registry);

      estimatedAMGenerator = new FootstepAngularMomentumEstimator(namePrefix, registry);
      parentRegistry.addChild(registry);

      if (yoGraphicsListRegistry != null)
      {
         setupVisualizers(yoGraphicsListRegistry);
      }
   }

   public void initializeParameters(ICPPlannerParameters icpPlannerParameters)
   {
      super.initializeParameters((ICPTrajectoryPlannerParameters) icpPlannerParameters);

      if (icpPlannerParameters instanceof SmoothCMPPlannerParameters)
      {
         numberFootstepsToConsider.set(icpPlannerParameters.getNumberOfFootstepsToConsider());

         referenceCoPGenerator.initializeParameters((SmoothCMPPlannerParameters) icpPlannerParameters);
<<<<<<< HEAD
         estimatedAMGenerator.initializeParameters(new AngularMomentumEstimationParameters((SmoothCMPPlannerParameters) icpPlannerParameters));

         for (int i = 0; i < numberFootstepsToConsider.getIntegerValue(); i++)
         {
            swingDurationShiftFractions.get(i).set(((SmoothCMPPlannerParameters) icpPlannerParameters).getSwingDurationShiftFraction());
         }
=======
         defaultSwingDurationShiftFraction.set(((SmoothCMPPlannerParameters) icpPlannerParameters).getSwingDurationShiftFraction());
>>>>>>> c2168b8a
      }
      else
      {
         throw new RuntimeException("Tried to submit the wrong type of parameters.");
      }
   }

   private void setupVisualizers(YoGraphicsListRegistry yoGraphicsListRegistry)
   {
      YoGraphicsList yoGraphicsList = new YoGraphicsList(getClass().getSimpleName());
      ArtifactList artifactList = new ArtifactList(getClass().getSimpleName());

      referenceCoPGenerator.createVisualizerForConstantCoPs(yoGraphicsList, artifactList);

      artifactList.setVisible(VISUALIZE);
      yoGraphicsList.setVisible(VISUALIZE);

      yoGraphicsListRegistry.registerYoGraphicsList(yoGraphicsList);
      yoGraphicsListRegistry.registerArtifactList(artifactList);
   }

   @Override
   /** {@inheritDoc} */
   public void clearPlan()
   {
      referenceCoPGenerator.clear();
      referenceCMPGenerator.reset();
      referenceICPGenerator.reset();
      estimatedAMGenerator.clear();

      for (int i = 0; i < swingDurations.size(); i++)
      {
         swingDurations.get(i).setToNaN();
         transferDurations.get(i).setToNaN();
         swingDurationAlphas.get(i).setToNaN();
         transferDurationAlphas.get(i).setToNaN();
         swingDurationShiftFractions.get(i).setToNaN();
      }
   }

   @Override
   /** {@inheritDoc} */
   public void addFootstepToPlan(Footstep footstep, FootstepTiming timing)
   {
      if (footstep == null)
         return;

      referenceCoPGenerator.addFootstepToPlan(footstep, timing);

      int footstepIndex = referenceCoPGenerator.getNumberOfFootstepsRegistered() - 1;
      swingDurations.get(footstepIndex).set(timing.getSwingTime());
      transferDurations.get(footstepIndex).set(timing.getTransferTime());

      swingDurationAlphas.get(footstepIndex).set(defaultSwingDurationAlpha.getDoubleValue());
      transferDurationAlphas.get(footstepIndex).set(defaultTransferDurationAlpha.getDoubleValue());
      swingDurationShiftFractions.get(footstepIndex).set(defaultSwingDurationShiftFraction.getDoubleValue());

      finalTransferDuration.set(defaultFinalTransferDuration.getDoubleValue());
      finalTransferDurationAlpha.set(defaultTransferDurationAlpha.getDoubleValue());
   }

   @Override
   /** {@inheritDoc} */
   public void initializeForStanding(double initialTime)
   {
      //clearPlan();

      this.initialTime.set(initialTime);

      isStanding.set(true);
      isDoubleSupport.set(true);
<<<<<<< HEAD
      transferDurations.get(0).set(finalTransferDuration.getDoubleValue());
      transferDurationAlphas.get(0).set(finalTransferDurationAlpha.getDoubleValue());

      updateTransferPlan();
=======

      transferDurations.get(0).set(finalTransferDuration.getDoubleValue());
      transferDurationAlphas.get(0).set(finalTransferDurationAlpha.getDoubleValue());

      updateTransferPlan();    
>>>>>>> c2168b8a
   }

   @Override
   /** {@inheritDoc} */
   public void initializeForTransfer(double initialTime)
   {
      this.initialTime.set(initialTime);

      isDoubleSupport.set(true);
      isInitialTransfer.set(isStanding.getBooleanValue());
      isStanding.set(false);
<<<<<<< HEAD
      isDoubleSupport.set(true);
=======
>>>>>>> c2168b8a

      int numberOfFootstepRegistered = getNumberOfFootstepsRegistered();
      transferDurations.get(numberOfFootstepRegistered).set(finalTransferDuration.getDoubleValue());
      transferDurationAlphas.get(numberOfFootstepRegistered).set(finalTransferDurationAlpha.getDoubleValue());

      updateTransferPlan();

   }

   @Override
   /** {@inheritDoc} */
   public void computeFinalCoMPositionInTransfer()
   {
      throw new RuntimeException("to implement"); //TODOLater
   }

   @Override
   /** {@inheritDoc} */
   public void initializeForSingleSupport(double initialTime)
   {
      this.initialTime.set(initialTime);

      isStanding.set(false);
      isDoubleSupport.set(false);

      isInitialTransfer.set(false);
      isHoldingPosition.set(false);

      int numberOfFootstepRegistered = getNumberOfFootstepsRegistered();
      transferDurations.get(numberOfFootstepRegistered).set(finalTransferDuration.getDoubleValue());
      transferDurationAlphas.get(numberOfFootstepRegistered).set(finalTransferDurationAlpha.getDoubleValue());

<<<<<<< HEAD
      //      yoSingleSupportInitialCoM.set(desiredCoMPosition);
      //      desiredCoMPosition.getFrameTuple2d(singleSupportInitialCoM);
=======
>>>>>>> c2168b8a
      updateSingleSupportPlan();
   }

   @Override
   /** {@inheritDoc} */
   public void computeFinalCoMPositionInSwing()
   {
      throw new RuntimeException("to implement"); //TODOLater
   }

   @Override
   /** {@inheritDoc} */
   protected void updateTransferPlan()
   {
      RobotSide transferToSide = this.transferToSide.getEnumValue();
<<<<<<< HEAD

      if (transferToSide == null)
         transferToSide = RobotSide.LEFT;

      if (isStanding.getBooleanValue())
      {
         referenceCoPGenerator.computeReferenceCoPsStartingFromDoubleSupport(true, transferToSide);
         estimatedAMGenerator.addFootstepCoPsToPlan(referenceCoPGenerator.getWaypoints());
         estimatedAMGenerator.computeReferenceAngularMomentumStartingFromDoubleSupport(true);
      }
      else
      {
         referenceCoPGenerator.computeReferenceCoPsStartingFromDoubleSupport(false, transferToSide);
         estimatedAMGenerator.addFootstepCoPsToPlan(referenceCoPGenerator.getWaypoints());
         estimatedAMGenerator.computeReferenceAngularMomentumStartingFromDoubleSupport(false);
      }
      referenceCMPGenerator.setNumberOfRegisteredSteps(referenceCoPGenerator.getNumberOfFootstepsRegistered());
      referenceICPGenerator.setNumberOfRegisteredSteps(referenceCoPGenerator.getNumberOfFootstepsRegistered());

      referenceCoPGenerator.initializeForTransfer(this.initialTime.getDoubleValue());
      estimatedAMGenerator.initializeForTransfer(this.initialTime.getDoubleValue());
      referenceCMPGenerator.initializeForTransfer(this.initialTime.getDoubleValue(), referenceCoPGenerator.getTransferCoPTrajectories(),
                                                  referenceCoPGenerator.getSwingCoPTrajectories(),
                                                  estimatedAMGenerator.getTransferAngularMomentumTrajectories(),
                                                  estimatedAMGenerator.getSwingAngularMomentumTrajectories());
      referenceICPGenerator.initializeForTransfer(this.initialTime.getDoubleValue(), referenceCMPGenerator.getTransferCMPTrajectories(),
                                                  referenceCMPGenerator.getSwingCMPTrajectories());
=======
      double initialTime = this.initialTime.getDoubleValue();
      
      if (transferToSide == null)
         transferToSide = RobotSide.LEFT;

      // TODO implement requested hold position
      // TODO implement is done walking

      referenceCoPGenerator.computeReferenceCoPsStartingFromDoubleSupport(isInitialTransfer.getBooleanValue(), transferToSide);
      referenceCMPGenerator.setNumberOfRegisteredSteps(referenceCoPGenerator.getNumberOfFootstepsRegistered());
      referenceICPGenerator.setNumberOfRegisteredSteps(referenceCoPGenerator.getNumberOfFootstepsRegistered());

      referenceCoPGenerator.initializeForTransfer(initialTime);
      referenceCMPGenerator.initializeForTransfer(initialTime, referenceCoPGenerator.getTransferCoPTrajectories(), referenceCoPGenerator.getSwingCoPTrajectories());
      referenceICPGenerator.initializeForTransfer(initialTime, referenceCMPGenerator.getTransferCMPTrajectories(), referenceCMPGenerator.getSwingCMPTrajectories());
>>>>>>> c2168b8a
   }

   @Override
   /** {@inheritDoc} */
   protected void updateSingleSupportPlan()
   {
      RobotSide supportSide = this.supportSide.getEnumValue();
<<<<<<< HEAD
=======
      double initialTime = this.initialTime.getDoubleValue();
>>>>>>> c2168b8a

      referenceCoPGenerator.computeReferenceCoPsStartingFromSingleSupport(supportSide);
      estimatedAMGenerator.addFootstepCoPsToPlan(referenceCoPGenerator.getWaypoints());
      estimatedAMGenerator.computeReferenceAngularMomentumStartingFromSingleSupport();
      referenceCMPGenerator.setNumberOfRegisteredSteps(referenceCoPGenerator.getNumberOfFootstepsRegistered());
      referenceICPGenerator.setNumberOfRegisteredSteps(referenceCoPGenerator.getNumberOfFootstepsRegistered());

<<<<<<< HEAD
      referenceCoPGenerator.initializeForSwing(this.initialTime.getDoubleValue());
      estimatedAMGenerator.initializeForSwing(this.initialTime.getDoubleValue());
      referenceCMPGenerator.initializeForSwing(this.initialTime.getDoubleValue(), referenceCoPGenerator.getTransferCoPTrajectories(),
                                               referenceCoPGenerator.getSwingCoPTrajectories(), estimatedAMGenerator.getTransferAngularMomentumTrajectories(),
                                               estimatedAMGenerator.getSwingAngularMomentumTrajectories());
      referenceICPGenerator.initializeForSwing(this.initialTime.getDoubleValue(), referenceCMPGenerator.getTransferCMPTrajectories(),
                                               referenceCMPGenerator.getSwingCMPTrajectories());
=======
      referenceCoPGenerator.initializeForSwing(initialTime);
      referenceCMPGenerator.initializeForSwing(initialTime, referenceCoPGenerator.getTransferCoPTrajectories(), referenceCoPGenerator.getSwingCoPTrajectories());
      referenceICPGenerator.initializeForSwing(initialTime, referenceCMPGenerator.getTransferCMPTrajectories(), referenceCMPGenerator.getSwingCMPTrajectories());
>>>>>>> c2168b8a
   }

   @Override
   /** {@inheritDoc} */
   public void compute(double time)
   {
      timeInCurrentState.set(time - initialTime.getDoubleValue());
      timeInCurrentStateRemaining.set(getCurrentStateDuration() - timeInCurrentState.getDoubleValue());

      referenceICPGenerator.compute(time);
      referenceCoPGenerator.update(time);
      referenceCMPGenerator.update(time);

      referenceCoPGenerator.getDesiredCenterOfPressure(desiredCoPPosition, desiredCoPVelocity);
      referenceCMPGenerator.getLinearData(desiredCMPPosition, desiredCMPVelocity);
      referenceICPGenerator.getLinearData(desiredICPPosition, desiredICPVelocity, desiredICPAcceleration);

      decayDesiredVelocityIfNeeded();

      // done to account for the delayed velocity
      computeDesiredCentroidalMomentumPivot(desiredICPPosition, desiredICPVelocity, omega0.getDoubleValue(), desiredCMPPosition);
      computeDesiredCentroidalMomentumPivotVelocity(desiredICPVelocity, desiredICPAcceleration, omega0.getDoubleValue(), desiredCMPVelocity);
   }

   /** {@inheritDoc} */
   public void updateListeners()
   {
      referenceCoPGenerator.updateListeners();
   }

   /** {@inheritDoc} */
   public List<CoPPointsInFoot> getCoPWaypoints()
   {
      return referenceCoPGenerator.getWaypoints();
   }

   private final FramePoint tempFinalICP = new FramePoint();
   
   @Override
   /** {@inheritDoc} */
   public void getFinalDesiredCapturePointPosition(FramePoint finalDesiredCapturePointPositionToPack)
   {
      if(isStanding.getBooleanValue())
      {
         // TODO: replace by CMP
         int footstepIndex = 0;
         int waypointIndex = 0;
         referenceCoPGenerator.getWaypoints().get(footstepIndex).get(waypointIndex).getPosition(tempFinalICP);
         tempFinalICP.changeFrame(finalDesiredCapturePointPositionToPack.getReferenceFrame());
         finalDesiredCapturePointPositionToPack.set(tempFinalICP);
      }
      else
      {
         tempFinalICP.set(getFinalDesiredCapturePointPositions().get(referenceCMPGenerator.getSwingCMPTrajectories().get(0).getNumberOfSegments() - 1));
         tempFinalICP.changeFrame(finalDesiredCapturePointPositionToPack.getReferenceFrame());
         finalDesiredCapturePointPositionToPack.set(tempFinalICP);
      }
   }

   @Override
   /** {@inheritDoc} */
   public void getFinalDesiredCapturePointPosition(YoFramePoint2d finalDesiredCapturePointPositionToPack)
   {
      getFinalDesiredCapturePointPosition(tempFinalICP);
      finalDesiredCapturePointPositionToPack.setByProjectionOntoXYPlane(tempFinalICP);
   }
   
   public List<FramePoint> getInitialDesiredCapturePointPositions()
   {
      return referenceICPGenerator.getICPPositionDesiredInitialList();
   }
   
   public List<FramePoint> getFinalDesiredCapturePointPositions()
   {
      return referenceICPGenerator.getICPPositionDesiredFinalList();
   }

   @Override
   /** {@inheritDoc} */
   public void getFinalDesiredCenterOfMassPosition(FramePoint2d finalDesiredCenterOfMassPositionToPack)
   {
      throw new RuntimeException("to implement"); //TODOLater
   }

   @Override
   /** {@inheritDoc} */
   public void getNextExitCMP(FramePoint exitCMPToPack)
   {
      List<CoPPointsInFoot> plannedCoPWaypoints = referenceCoPGenerator.getWaypoints();
      CoPPointsInFoot copPointsInFoot = plannedCoPWaypoints.get(1);
      int size = copPointsInFoot.getCoPPointList().size();
      copPointsInFoot.get(size).getPosition(exitCMPToPack);
   }

   @Override
   /** {@inheritDoc} */
   public boolean isOnExitCMP()
   {
//      if(isInDoubleSupport())
//         return false;
//      else
//         return referenceCMPGenerator.isOnExitCMP();
      throw new RuntimeException("to implement"); //TODO
   }

   @Override
   /** {@inheritDoc} */
   public int getNumberOfFootstepsToConsider()
   {
      return numberFootstepsToConsider.getIntegerValue();
   }

   @Override
   /** {@inheritDoc} */
   public int getNumberOfFootstepsRegistered()
   {
      return referenceCoPGenerator.getNumberOfFootstepsRegistered();
   }

   public void getEstimatedCoM(YoFramePoint estCoM, double time)
   {
      FramePoint a = new FramePoint();
      estimatedAMGenerator.getCoMPosition(a, time);
      estCoM.set(a);
   }
   
   public void getEstimatedSwFoot(YoFramePoint estSwFoot, double time)
   {
      FramePoint a = new FramePoint();
      estimatedAMGenerator.getSwingFootPosition(a, time);
      estSwFoot.set(a);
   }
   
   public int getTotalNumberOfSegments()
   {
      return referenceICPGenerator.getTotalNumberOfSegments();
   }
}<|MERGE_RESOLUTION|>--- conflicted
+++ resolved
@@ -9,6 +9,7 @@
 import us.ihmc.commonWalkingControlModules.angularMomentumTrajectoryGenerator.AngularMomentumEstimationParameters;
 import us.ihmc.commonWalkingControlModules.angularMomentumTrajectoryGenerator.FootstepAngularMomentumEstimator;
 import us.ihmc.commonWalkingControlModules.bipedSupportPolygons.BipedSupportPolygons;
+import us.ihmc.commonWalkingControlModules.configurations.CoPPointName;
 import us.ihmc.commonWalkingControlModules.configurations.ICPPlannerParameters;
 import us.ihmc.commonWalkingControlModules.configurations.ICPTrajectoryPlannerParameters;
 import us.ihmc.commonWalkingControlModules.configurations.SmoothCMPPlannerParameters;
@@ -81,16 +82,8 @@
          numberFootstepsToConsider.set(icpPlannerParameters.getNumberOfFootstepsToConsider());
 
          referenceCoPGenerator.initializeParameters((SmoothCMPPlannerParameters) icpPlannerParameters);
-<<<<<<< HEAD
          estimatedAMGenerator.initializeParameters(new AngularMomentumEstimationParameters((SmoothCMPPlannerParameters) icpPlannerParameters));
-
-         for (int i = 0; i < numberFootstepsToConsider.getIntegerValue(); i++)
-         {
-            swingDurationShiftFractions.get(i).set(((SmoothCMPPlannerParameters) icpPlannerParameters).getSwingDurationShiftFraction());
-         }
-=======
          defaultSwingDurationShiftFraction.set(((SmoothCMPPlannerParameters) icpPlannerParameters).getSwingDurationShiftFraction());
->>>>>>> c2168b8a
       }
       else
       {
@@ -162,18 +155,9 @@
 
       isStanding.set(true);
       isDoubleSupport.set(true);
-<<<<<<< HEAD
       transferDurations.get(0).set(finalTransferDuration.getDoubleValue());
       transferDurationAlphas.get(0).set(finalTransferDurationAlpha.getDoubleValue());
-
-      updateTransferPlan();
-=======
-
-      transferDurations.get(0).set(finalTransferDuration.getDoubleValue());
-      transferDurationAlphas.get(0).set(finalTransferDurationAlpha.getDoubleValue());
-
       updateTransferPlan();    
->>>>>>> c2168b8a
    }
 
    @Override
@@ -185,11 +169,6 @@
       isDoubleSupport.set(true);
       isInitialTransfer.set(isStanding.getBooleanValue());
       isStanding.set(false);
-<<<<<<< HEAD
-      isDoubleSupport.set(true);
-=======
->>>>>>> c2168b8a
-
       int numberOfFootstepRegistered = getNumberOfFootstepsRegistered();
       transferDurations.get(numberOfFootstepRegistered).set(finalTransferDuration.getDoubleValue());
       transferDurationAlphas.get(numberOfFootstepRegistered).set(finalTransferDurationAlpha.getDoubleValue());
@@ -220,12 +199,6 @@
       int numberOfFootstepRegistered = getNumberOfFootstepsRegistered();
       transferDurations.get(numberOfFootstepRegistered).set(finalTransferDuration.getDoubleValue());
       transferDurationAlphas.get(numberOfFootstepRegistered).set(finalTransferDurationAlpha.getDoubleValue());
-
-<<<<<<< HEAD
-      //      yoSingleSupportInitialCoM.set(desiredCoMPosition);
-      //      desiredCoMPosition.getFrameTuple2d(singleSupportInitialCoM);
-=======
->>>>>>> c2168b8a
       updateSingleSupportPlan();
    }
 
@@ -241,23 +214,12 @@
    protected void updateTransferPlan()
    {
       RobotSide transferToSide = this.transferToSide.getEnumValue();
-<<<<<<< HEAD
-
       if (transferToSide == null)
          transferToSide = RobotSide.LEFT;
 
-      if (isStanding.getBooleanValue())
-      {
-         referenceCoPGenerator.computeReferenceCoPsStartingFromDoubleSupport(true, transferToSide);
-         estimatedAMGenerator.addFootstepCoPsToPlan(referenceCoPGenerator.getWaypoints());
-         estimatedAMGenerator.computeReferenceAngularMomentumStartingFromDoubleSupport(true);
-      }
-      else
-      {
-         referenceCoPGenerator.computeReferenceCoPsStartingFromDoubleSupport(false, transferToSide);
-         estimatedAMGenerator.addFootstepCoPsToPlan(referenceCoPGenerator.getWaypoints());
-         estimatedAMGenerator.computeReferenceAngularMomentumStartingFromDoubleSupport(false);
-      }
+      referenceCoPGenerator.computeReferenceCoPsStartingFromDoubleSupport(isInitialTransfer.getBooleanValue(), transferToSide);
+      estimatedAMGenerator.addFootstepCoPsToPlan(referenceCoPGenerator.getWaypoints());
+      estimatedAMGenerator.computeReferenceAngularMomentumStartingFromDoubleSupport(isInitialTransfer.getBooleanValue());
       referenceCMPGenerator.setNumberOfRegisteredSteps(referenceCoPGenerator.getNumberOfFootstepsRegistered());
       referenceICPGenerator.setNumberOfRegisteredSteps(referenceCoPGenerator.getNumberOfFootstepsRegistered());
 
@@ -269,23 +231,8 @@
                                                   estimatedAMGenerator.getSwingAngularMomentumTrajectories());
       referenceICPGenerator.initializeForTransfer(this.initialTime.getDoubleValue(), referenceCMPGenerator.getTransferCMPTrajectories(),
                                                   referenceCMPGenerator.getSwingCMPTrajectories());
-=======
-      double initialTime = this.initialTime.getDoubleValue();
-      
-      if (transferToSide == null)
-         transferToSide = RobotSide.LEFT;
-
       // TODO implement requested hold position
       // TODO implement is done walking
-
-      referenceCoPGenerator.computeReferenceCoPsStartingFromDoubleSupport(isInitialTransfer.getBooleanValue(), transferToSide);
-      referenceCMPGenerator.setNumberOfRegisteredSteps(referenceCoPGenerator.getNumberOfFootstepsRegistered());
-      referenceICPGenerator.setNumberOfRegisteredSteps(referenceCoPGenerator.getNumberOfFootstepsRegistered());
-
-      referenceCoPGenerator.initializeForTransfer(initialTime);
-      referenceCMPGenerator.initializeForTransfer(initialTime, referenceCoPGenerator.getTransferCoPTrajectories(), referenceCoPGenerator.getSwingCoPTrajectories());
-      referenceICPGenerator.initializeForTransfer(initialTime, referenceCMPGenerator.getTransferCMPTrajectories(), referenceCMPGenerator.getSwingCMPTrajectories());
->>>>>>> c2168b8a
    }
 
    @Override
@@ -293,10 +240,6 @@
    protected void updateSingleSupportPlan()
    {
       RobotSide supportSide = this.supportSide.getEnumValue();
-<<<<<<< HEAD
-=======
-      double initialTime = this.initialTime.getDoubleValue();
->>>>>>> c2168b8a
 
       referenceCoPGenerator.computeReferenceCoPsStartingFromSingleSupport(supportSide);
       estimatedAMGenerator.addFootstepCoPsToPlan(referenceCoPGenerator.getWaypoints());
@@ -304,7 +247,6 @@
       referenceCMPGenerator.setNumberOfRegisteredSteps(referenceCoPGenerator.getNumberOfFootstepsRegistered());
       referenceICPGenerator.setNumberOfRegisteredSteps(referenceCoPGenerator.getNumberOfFootstepsRegistered());
 
-<<<<<<< HEAD
       referenceCoPGenerator.initializeForSwing(this.initialTime.getDoubleValue());
       estimatedAMGenerator.initializeForSwing(this.initialTime.getDoubleValue());
       referenceCMPGenerator.initializeForSwing(this.initialTime.getDoubleValue(), referenceCoPGenerator.getTransferCoPTrajectories(),
@@ -312,11 +254,6 @@
                                                estimatedAMGenerator.getSwingAngularMomentumTrajectories());
       referenceICPGenerator.initializeForSwing(this.initialTime.getDoubleValue(), referenceCMPGenerator.getTransferCMPTrajectories(),
                                                referenceCMPGenerator.getSwingCMPTrajectories());
-=======
-      referenceCoPGenerator.initializeForSwing(initialTime);
-      referenceCMPGenerator.initializeForSwing(initialTime, referenceCoPGenerator.getTransferCoPTrajectories(), referenceCoPGenerator.getSwingCoPTrajectories());
-      referenceICPGenerator.initializeForSwing(initialTime, referenceCMPGenerator.getTransferCMPTrajectories(), referenceCMPGenerator.getSwingCMPTrajectories());
->>>>>>> c2168b8a
    }
 
    @Override
@@ -361,10 +298,9 @@
    {
       if(isStanding.getBooleanValue())
       {
-         // TODO: replace by CMP
+         // TODO: replace by CMP  //TODO what dies this do ? 
          int footstepIndex = 0;
-         int waypointIndex = 0;
-         referenceCoPGenerator.getWaypoints().get(footstepIndex).get(waypointIndex).getPosition(tempFinalICP);
+         referenceCoPGenerator.getWaypoints().get(footstepIndex).get(CoPPointName.MIDFEET_COP).getPosition(tempFinalICP);
          tempFinalICP.changeFrame(finalDesiredCapturePointPositionToPack.getReferenceFrame());
          finalDesiredCapturePointPositionToPack.set(tempFinalICP);
       }
@@ -407,8 +343,7 @@
    {
       List<CoPPointsInFoot> plannedCoPWaypoints = referenceCoPGenerator.getWaypoints();
       CoPPointsInFoot copPointsInFoot = plannedCoPWaypoints.get(1);
-      int size = copPointsInFoot.getCoPPointList().size();
-      copPointsInFoot.get(size).getPosition(exitCMPToPack);
+      copPointsInFoot.get(copPointsInFoot.getCoPPointList().get(copPointsInFoot.getCoPPointList().size())).getPosition(exitCMPToPack);
    }
 
    @Override
