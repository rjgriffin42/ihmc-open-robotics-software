package us.ihmc.commonWalkingControlModules.instantaneousCapturePoint.smoothCMP;

import static us.ihmc.commonWalkingControlModules.instantaneousCapturePoint.smoothICPGenerator.CapturePointTools.computeDesiredCentroidalMomentumPivot;
import static us.ihmc.commonWalkingControlModules.instantaneousCapturePoint.smoothICPGenerator.CapturePointTools.computeDesiredCentroidalMomentumPivotVelocity;

import java.util.ArrayList;
import java.util.List;

import us.ihmc.commonWalkingControlModules.angularMomentumTrajectoryGenerator.AngularMomentumEstimationParameters;
import us.ihmc.commonWalkingControlModules.angularMomentumTrajectoryGenerator.FootstepAngularMomentumPredictor;
import us.ihmc.commonWalkingControlModules.bipedSupportPolygons.BipedSupportPolygons;
import us.ihmc.commonWalkingControlModules.configurations.ICPPlannerParameters;
import us.ihmc.commonWalkingControlModules.configurations.ICPTrajectoryPlannerParameters;
import us.ihmc.commonWalkingControlModules.configurations.SmoothCMPPlannerParameters;
import us.ihmc.commonWalkingControlModules.instantaneousCapturePoint.AbstractICPPlanner;
import us.ihmc.graphicsDescription.yoGraphics.YoGraphicsList;
import us.ihmc.graphicsDescription.yoGraphics.YoGraphicsListRegistry;
import us.ihmc.graphicsDescription.yoGraphics.plotting.ArtifactList;
import us.ihmc.humanoidRobotics.bipedSupportPolygons.ContactablePlaneBody;
import us.ihmc.humanoidRobotics.footstep.Footstep;
import us.ihmc.humanoidRobotics.footstep.FootstepTiming;
import us.ihmc.robotModels.FullHumanoidRobotModel;
import us.ihmc.robotics.geometry.FramePoint3D;
import us.ihmc.robotics.math.frames.YoFramePoint;
import us.ihmc.robotics.math.frames.YoFramePoint2d;
import us.ihmc.robotics.robotSide.RobotSide;
import us.ihmc.robotics.robotSide.SideDependentList;
import us.ihmc.yoVariables.registry.YoVariableRegistry;
import us.ihmc.yoVariables.variable.YoDouble;

public class SmoothCMPBasedICPPlanner extends AbstractICPPlanner
{
   private static final boolean VISUALIZE = true;

   private final ReferenceCoPTrajectoryGenerator referenceCoPGenerator;
   private final ReferenceCMPTrajectoryGenerator referenceCMPGenerator;
   private final ReferenceICPTrajectoryGenerator referenceICPGenerator;
   private final FootstepAngularMomentumPredictor angularMomentumGenerator;

   private final List<YoDouble> swingDurationShiftFractions = new ArrayList<>();
   private final YoDouble defaultSwingDurationShiftFraction;
<<<<<<< HEAD

   private final YoFramePoint yoSingleSupportFinalCoM;
   private final FramePoint singleSupportFinalCoM = new FramePoint();

   public SmoothCMPBasedICPPlanner(BipedSupportPolygons bipedSupportPolygons, SideDependentList<? extends ContactablePlaneBody> contactableFeet,
                                   int maxNumberOfFootstepsToConsider, int numberOfPointsPerFoot, YoVariableRegistry parentRegistry,
                                   YoGraphicsListRegistry yoGraphicsListRegistry)

=======
   private final FullHumanoidRobotModel fullRobotModel;
   private final double gravityZ;
   
   public SmoothCMPBasedICPPlanner(FullHumanoidRobotModel fullRobotModel, BipedSupportPolygons bipedSupportPolygons,
                                   SideDependentList<? extends ContactablePlaneBody> contactableFeet, int maxNumberOfFootstepsToConsider,
                                   int numberOfPointsPerFoot, YoVariableRegistry parentRegistry, YoGraphicsListRegistry yoGraphicsListRegistry, double gravityZ)
>>>>>>> e4bf690b
   {
      super(bipedSupportPolygons, maxNumberOfFootstepsToConsider);
      
      yoSingleSupportFinalCoM = new YoFramePoint(namePrefix + "SingleSupportFinalCoM", worldFrame, registry);

      this.gravityZ = gravityZ;
      defaultSwingDurationShiftFraction = new YoDouble(namePrefix + "DefaultSwingDurationShiftFraction", registry);
<<<<<<< HEAD

=======
      this.fullRobotModel = fullRobotModel;
      
>>>>>>> e4bf690b
      for (int i = 0; i < maxNumberOfFootstepsToConsider; i++)
      {
         YoDouble swingDurationShiftFraction = new YoDouble(namePrefix + "SwingDurationShiftFraction" + i, registry);
         swingDurationShiftFractions.add(swingDurationShiftFraction);
      }

      referenceCoPGenerator = new ReferenceCoPTrajectoryGenerator(namePrefix, numberOfPointsPerFoot, maxNumberOfFootstepsToConsider, bipedSupportPolygons,
                                                                  contactableFeet, numberFootstepsToConsider, swingDurations, transferDurations,
                                                                  swingDurationAlphas, swingDurationShiftFractions, transferDurationAlphas, registry);

      referenceCMPGenerator = new ReferenceCMPTrajectoryGenerator(namePrefix, maxNumberOfFootstepsToConsider, numberFootstepsToConsider, swingDurations,
                                                                  transferDurations, swingDurationAlphas, transferDurationAlphas, registry);

      referenceICPGenerator = new ReferenceICPTrajectoryGenerator(namePrefix, omega0, numberFootstepsToConsider, isStanding, isInitialTransfer, isDoubleSupport, useDecoupled, 
                                                                  worldFrame, registry);

      angularMomentumGenerator = new FootstepAngularMomentumPredictor(namePrefix, omega0, registry);
      parentRegistry.addChild(registry);

      if (yoGraphicsListRegistry != null)
      {
         setupVisualizers(yoGraphicsListRegistry);
      }
   }

   public void initializeParameters(ICPPlannerParameters icpPlannerParameters)
   {
      initializeParameters(icpPlannerParameters, true);
   }
   
   public void initializeParameters(ICPPlannerParameters icpPlannerParameters, boolean computePredictedAngularMomentum)
   {
      super.initializeParameters((ICPTrajectoryPlannerParameters) icpPlannerParameters);

      if (icpPlannerParameters instanceof SmoothCMPPlannerParameters)
      {
         numberFootstepsToConsider.set(icpPlannerParameters.getNumberOfFootstepsToConsider());

         referenceCoPGenerator.initializeParameters((SmoothCMPPlannerParameters) icpPlannerParameters);
         referenceCMPGenerator.setGroundReaction(fullRobotModel.getTotalMass() * gravityZ);
         //FIXME have the angular momentum parameters be passed into or as part of the ICP Planner parameters to the trajectory generator
         angularMomentumGenerator.initializeParameters(new AngularMomentumEstimationParameters(fullRobotModel,
                                                                                               (SmoothCMPPlannerParameters) icpPlannerParameters, computePredictedAngularMomentum, gravityZ));
         defaultSwingDurationShiftFraction.set(((SmoothCMPPlannerParameters) icpPlannerParameters).getSwingDurationShiftFraction());
      }
      else
      {
         throw new RuntimeException("Tried to submit the wrong type of parameters.");
      }
   }

   private void setupVisualizers(YoGraphicsListRegistry yoGraphicsListRegistry)
   {
      YoGraphicsList yoGraphicsList = new YoGraphicsList(getClass().getSimpleName());
      ArtifactList artifactList = new ArtifactList(getClass().getSimpleName());

      referenceCoPGenerator.createVisualizerForConstantCoPs(yoGraphicsList, artifactList);

      artifactList.setVisible(VISUALIZE);
      yoGraphicsList.setVisible(VISUALIZE);

      yoGraphicsListRegistry.registerYoGraphicsList(yoGraphicsList);
      yoGraphicsListRegistry.registerArtifactList(artifactList);
   }

   @Override
   /** {@inheritDoc} */
   public void clearPlan()
   {
      referenceCoPGenerator.clear();
      referenceCMPGenerator.reset();
      referenceICPGenerator.reset();
      angularMomentumGenerator.clear();

      for (int i = 0; i < swingDurations.size(); i++)
      {
         swingDurations.get(i).setToNaN();
         transferDurations.get(i).setToNaN();
         swingDurationAlphas.get(i).setToNaN();
         transferDurationAlphas.get(i).setToNaN();
         swingDurationShiftFractions.get(i).setToNaN();
      }
   }

   @Override
   /** {@inheritDoc} */
   public void addFootstepToPlan(Footstep footstep, FootstepTiming timing)
   {
      if (footstep == null)
         return;

      referenceCoPGenerator.addFootstepToPlan(footstep, timing);

      int footstepIndex = referenceCoPGenerator.getNumberOfFootstepsRegistered() - 1;
      swingDurations.get(footstepIndex).set(timing.getSwingTime());
      transferDurations.get(footstepIndex).set(timing.getTransferTime());

      swingDurationAlphas.get(footstepIndex).set(defaultSwingDurationAlpha.getDoubleValue());
      transferDurationAlphas.get(footstepIndex).set(defaultTransferDurationAlpha.getDoubleValue());
      swingDurationShiftFractions.get(footstepIndex).set(defaultSwingDurationShiftFraction.getDoubleValue());

      finalTransferDuration.set(defaultFinalTransferDuration.getDoubleValue());
      finalTransferDurationAlpha.set(defaultTransferDurationAlpha.getDoubleValue());
   }

   @Override
   /** {@inheritDoc} */
   public void initializeForStanding(double initialTime)
   {
      clearPlan();

      this.initialTime.set(initialTime);

      isStanding.set(true);
      isDoubleSupport.set(true);
      transferDurations.get(0).set(finalTransferDuration.getDoubleValue());
      transferDurationAlphas.get(0).set(finalTransferDurationAlpha.getDoubleValue());
      updateTransferPlan(true);
   }

   @Override
   /** {@inheritDoc} */
   public void initializeForTransfer(double initialTime)
   {
      this.initialTime.set(initialTime);

      isDoubleSupport.set(true);
      isInitialTransfer.set(isStanding.getBooleanValue());
      isStanding.set(false);
      int numberOfFootstepRegistered = getNumberOfFootstepsRegistered();
      transferDurations.get(numberOfFootstepRegistered).set(finalTransferDuration.getDoubleValue());
      transferDurationAlphas.get(numberOfFootstepRegistered).set(finalTransferDurationAlpha.getDoubleValue());

      updateTransferPlan(true);
   }

   @Override
   /** {@inheritDoc} */
   public void computeFinalCoMPositionInTransfer()
   {
      referenceICPGenerator.getFinalCoMPositionInTransfer(singleSupportFinalCoM);
      yoSingleSupportFinalCoM.set(singleSupportFinalCoM);
   }

   @Override
   /** {@inheritDoc} */
   public void initializeForSingleSupport(double initialTime)
   {
      this.initialTime.set(initialTime);

      isStanding.set(false);
      isDoubleSupport.set(false);

      isInitialTransfer.set(false);
      isHoldingPosition.set(false);

      int numberOfFootstepRegistered = getNumberOfFootstepsRegistered();
      transferDurations.get(numberOfFootstepRegistered).set(finalTransferDuration.getDoubleValue());
      transferDurationAlphas.get(numberOfFootstepRegistered).set(finalTransferDurationAlpha.getDoubleValue());

      updateSingleSupportPlan(true);
   }

   @Override
   /** {@inheritDoc} */
   public void computeFinalCoMPositionInSwing()
   {
<<<<<<< HEAD
      referenceICPGenerator.getFinalCoMPositionInSwing(singleSupportFinalCoM);
      yoSingleSupportFinalCoM.set(singleSupportFinalCoM);
=======
      throw new RuntimeException("to implement"); //TODO Later
>>>>>>> e4bf690b
   }

   @Override
   /** {@inheritDoc} */
   protected void updateTransferPlan(boolean computeUpcomingFootstep)
   {
      RobotSide transferToSide = this.transferToSide.getEnumValue();
      if (transferToSide == null)
         transferToSide = RobotSide.LEFT;

      // TODO set up the CoP Generator to be able to only update the current Support Feet CMPs      
      referenceCoPGenerator.computeReferenceCoPsStartingFromDoubleSupport(isInitialTransfer.getBooleanValue(), transferToSide);
      referenceCMPGenerator.setNumberOfRegisteredSteps(referenceCoPGenerator.getNumberOfFootstepsRegistered());
      referenceICPGenerator.setNumberOfRegisteredSteps(referenceCoPGenerator.getNumberOfFootstepsRegistered());
      
      referenceCoPGenerator.initializeForTransfer(this.initialTime.getDoubleValue());
      referenceICPGenerator.initializeForTransfer(this.initialTime.getDoubleValue(), referenceCoPGenerator.getTransferCoPTrajectories(),
                                                  referenceCoPGenerator.getSwingCoPTrajectories());
      
      referenceICPGenerator.adjustDesiredTrajectoriesForInitialSmoothing();
      
      angularMomentumGenerator.addFootstepCoPsToPlan(referenceCoPGenerator.getWaypoints(), referenceCoPGenerator.getNumberOfFootstepsRegistered());
      angularMomentumGenerator.computeReferenceAngularMomentumStartingFromDoubleSupport(isInitialTransfer.getBooleanValue());
      angularMomentumGenerator.initializeForTransfer(this.initialTime.getDoubleValue());
      
      referenceCMPGenerator.initializeForTransfer(this.initialTime.getDoubleValue(), referenceCoPGenerator.getTransferCoPTrajectories(),
                                                  referenceCoPGenerator.getSwingCoPTrajectories(), angularMomentumGenerator.getTransferAngularMomentumTrajectories(),
                                                  angularMomentumGenerator.getSwingAngularMomentumTrajectories());         
      referenceICPGenerator.initializeForTransfer(this.initialTime.getDoubleValue(), referenceCMPGenerator.getTransferCMPTrajectories(),
                                                  referenceCMPGenerator.getSwingCMPTrajectories());
      
      referenceICPGenerator.initializeCenterOfMass();
      // TODO implement requested hold position
      // TODO implement is done walking
   }

   @Override
   /** {@inheritDoc} */
   protected void updateSingleSupportPlan(boolean computeUpcomingFootstep)
   {
      RobotSide supportSide = this.supportSide.getEnumValue();

      // TODO set up the CoP Generator to be able to only update the current Support Feet CMPs
      referenceCoPGenerator.computeReferenceCoPsStartingFromSingleSupport(supportSide);
      referenceCMPGenerator.setNumberOfRegisteredSteps(referenceCoPGenerator.getNumberOfFootstepsRegistered());
      referenceICPGenerator.setNumberOfRegisteredSteps(referenceCoPGenerator.getNumberOfFootstepsRegistered());
      
      referenceCoPGenerator.initializeForSwing(this.initialTime.getDoubleValue());
      referenceICPGenerator.initializeForSwing(this.initialTime.getDoubleValue(), referenceCoPGenerator.getTransferCoPTrajectories(),
                                               referenceCoPGenerator.getSwingCoPTrajectories());
      
      referenceICPGenerator.adjustDesiredTrajectoriesForInitialSmoothing();
      
      angularMomentumGenerator.addFootstepCoPsToPlan(referenceCoPGenerator.getWaypoints(), referenceCoPGenerator.getNumberOfFootstepsRegistered());
      angularMomentumGenerator.computeReferenceAngularMomentumStartingFromSingleSupport();
      angularMomentumGenerator.initializeForSwing(this.initialTime.getDoubleValue());
      
      referenceCMPGenerator.initializeForSwing(this.initialTime.getDoubleValue(), referenceCoPGenerator.getTransferCoPTrajectories(),
                                               referenceCoPGenerator.getSwingCoPTrajectories(),
                                               angularMomentumGenerator.getTransferAngularMomentumTrajectories(),
                                               angularMomentumGenerator.getSwingAngularMomentumTrajectories());         
      referenceICPGenerator.initializeForSwing(this.initialTime.getDoubleValue(), referenceCMPGenerator.getTransferCMPTrajectories(),
                                               referenceCMPGenerator.getSwingCMPTrajectories());
      
      referenceICPGenerator.initializeCenterOfMass();
   }

   @Override
   /** {@inheritDoc} */
   public void compute(double time)
   {
      timeInCurrentState.set(time - initialTime.getDoubleValue());
      timeInCurrentStateRemaining.set(getCurrentStateDuration() - timeInCurrentState.getDoubleValue());
      if (!isInStanding())
      {
         referenceICPGenerator.compute(time);
         referenceCoPGenerator.update(time);
         referenceCMPGenerator.update(time);
         angularMomentumGenerator.update(time);

         referenceCoPGenerator.getDesiredCenterOfPressure(desiredCoPPosition, desiredCoPVelocity);
         referenceCMPGenerator.getLinearData(desiredCMPPosition, desiredCMPVelocity);
         referenceICPGenerator.getLinearData(desiredICPPosition, desiredICPVelocity, desiredICPAcceleration);
         angularMomentumGenerator.getDesiredAngularMomentum(desiredCentroidalAngularMomentum, desiredCentroidalTorque);

         referenceICPGenerator.getCoMPosition(desiredCoMPosition);
         referenceICPGenerator.getCoMVelocity(desiredCoMVelocity);
         referenceICPGenerator.getCoMAcceleration(desiredCoMAcceleration);
      }
      else
      {
         referenceCoPGenerator.update(time);
         referenceCoPGenerator.getDesiredCenterOfPressure(desiredCoPPosition);
         desiredCoPVelocity.setToZero();

         desiredCMPPosition.set(desiredCoPPosition);
         desiredCMPVelocity.setToZero();

         desiredICPPosition.set(desiredCoPPosition);
         desiredICPVelocity.setToZero();
         desiredICPAcceleration.setToZero();

         desiredCoMPosition.set(desiredCoPPosition);
         desiredCoMVelocity.setToZero();
         desiredCoMAcceleration.setToZero();
      }
      decayDesiredVelocityIfNeeded();

      // done to account for the delayed velocity
      computeDesiredCentroidalMomentumPivot(desiredICPPosition, desiredICPVelocity, omega0.getDoubleValue(), desiredCMPPosition);
      computeDesiredCentroidalMomentumPivotVelocity(desiredICPVelocity, desiredICPAcceleration, omega0.getDoubleValue(), desiredCMPVelocity);
   }

   /** {@inheritDoc} */
   public void updateListeners()
   {
      referenceCoPGenerator.updateListeners();
   }

   /** {@inheritDoc} */
   public List<CoPPointsInFoot> getCoPWaypoints()
   {
      return referenceCoPGenerator.getWaypoints();
   }

   private final FramePoint3D tempFinalICP = new FramePoint3D();

   @Override
   /** {@inheritDoc} */
   public void getFinalDesiredCapturePointPosition(FramePoint3D finalDesiredCapturePointPositionToPack)
   {
      if (isStanding.getBooleanValue())
      {
         // TODO: replace by CMP generator
         referenceCoPGenerator.getFinalCoPLocation(finalDesiredCapturePointPositionToPack);
      }
      else if (!isInDoubleSupport())
      {
         tempFinalICP.set(getFinalDesiredCapturePointPositions().get(referenceCMPGenerator.getSwingCMPTrajectories().get(0).getNumberOfSegments() - 1));
         tempFinalICP.changeFrame(finalDesiredCapturePointPositionToPack.getReferenceFrame());
         finalDesiredCapturePointPositionToPack.set(tempFinalICP);
      }
      else if(isInDoubleSupport())
      {
         tempFinalICP.set(getFinalDesiredCapturePointPositions().get(referenceCMPGenerator.getTransferCMPTrajectories().get(0).getNumberOfSegments() - 1));
         tempFinalICP.changeFrame(finalDesiredCapturePointPositionToPack.getReferenceFrame());
         finalDesiredCapturePointPositionToPack.set(tempFinalICP);
      }
      else
      {
         tempFinalICP.set(getFinalDesiredCapturePointPositions().get(referenceCMPGenerator.getTransferCMPTrajectories().get(0).getNumberOfSegments() - 1));
         tempFinalICP.changeFrame(finalDesiredCapturePointPositionToPack.getReferenceFrame());
         finalDesiredCapturePointPositionToPack.set(tempFinalICP);
      }
   }

   @Override
   /** {@inheritDoc} */
   public void getFinalDesiredCapturePointPosition(YoFramePoint2d finalDesiredCapturePointPositionToPack)
   {
      getFinalDesiredCapturePointPosition(tempFinalICP);
      finalDesiredCapturePointPositionToPack.setByProjectionOntoXYPlane(tempFinalICP);
   }

   public List<FramePoint3D> getInitialDesiredCapturePointPositions()
   {
      return referenceICPGenerator.getICPPositionDesiredInitialList();
   }

   public List<FramePoint3D> getFinalDesiredCapturePointPositions()
   {
      return referenceICPGenerator.getICPPositionDesiredFinalList();
   }

   public List<FramePoint3D> getInitialDesiredCenterOfMassPositions()
   {
      return referenceICPGenerator.getCoMPositionDesiredInitialList();
   }

   public List<FramePoint3D> getFinalDesiredCenterOfMassPositions()
   {
      return referenceICPGenerator.getCoMPositionDesiredFinalList();
   }

   private final FramePoint tempFinalCoM = new FramePoint();
   
   @Override
   /** {@inheritDoc} */
   public void getFinalDesiredCenterOfMassPosition(FramePoint3D finalDesiredCenterOfMassPositionToPack)
   {
<<<<<<< HEAD
      if (isStanding.getBooleanValue())
      {
         referenceCoPGenerator.getWaypoints().get(1).get(0).getPosition(tempFinalCoM);
      }
      else
      {
         tempFinalCoM.set(singleSupportFinalCoM);
      }

      tempFinalCoM.changeFrame(worldFrame);
      finalDesiredCenterOfMassPositionToPack.setIncludingFrame(tempFinalCoM);    
=======
      finalDesiredCenterOfMassPositionToPack.setIncludingFrame(referenceICPGenerator.getCoMPositionDesiredFinalList().get(0));
>>>>>>> e4bf690b
   }

   @Override
   /** {@inheritDoc} */
<<<<<<< HEAD
   //FIXME: to be changed
   public void getNextExitCMP(FramePoint exitCMPToPack)
=======
   public void getNextExitCMP(FramePoint3D exitCMPToPack)
>>>>>>> e4bf690b
   {
      //CMPTrajectory nextSwingTrajectory = referenceCMPGenerator.getSwingCMPTrajectories().get(0);
      //nextSwingTrajectory.getExitCMPLocation(exitCMPToPack);

      List<CoPPointsInFoot> plannedCoPWaypoints = referenceCoPGenerator.getWaypoints();
      CoPPointsInFoot copPointsInFoot = plannedCoPWaypoints.get(1);
      copPointsInFoot.get(copPointsInFoot.getCoPPointList().size() - 1).getPosition(exitCMPToPack);
   }

   @Override
   /** {@inheritDoc} */
   //FIXME: to be changed
   public boolean isOnExitCMP()
   {
      return referenceCoPGenerator.isOnExitCoP();
   }

   @Override
   /** {@inheritDoc} */
   public int getNumberOfFootstepsToConsider()
   {
      return numberFootstepsToConsider.getIntegerValue();
   }

   @Override
   /** {@inheritDoc} */
   public int getNumberOfFootstepsRegistered()
   {
      return referenceCoPGenerator.getNumberOfFootstepsRegistered();
   }

   public void getPredictedCenterOfMassPosition(YoFramePoint estimatedCenterOfMassPositionToPack, double time)
   {
      angularMomentumGenerator.getPredictedCenterOfMassPosition(estimatedCenterOfMassPositionToPack, time);
   }

   public void getPredictedSwingFootPosition(YoFramePoint predictedSwingFootPositionToPack, double time)
   {
      angularMomentumGenerator.getPredictedSwingFootPosition(predictedSwingFootPositionToPack, time);
   }

   public int getTotalNumberOfSegments()
   {
      return referenceICPGenerator.getTotalNumberOfSegments();
   }
}<|MERGE_RESOLUTION|>--- conflicted
+++ resolved
@@ -39,23 +39,16 @@
 
    private final List<YoDouble> swingDurationShiftFractions = new ArrayList<>();
    private final YoDouble defaultSwingDurationShiftFraction;
-<<<<<<< HEAD
+
+   private final FullHumanoidRobotModel fullRobotModel;
+   private final double gravityZ;
 
    private final YoFramePoint yoSingleSupportFinalCoM;
    private final FramePoint singleSupportFinalCoM = new FramePoint();
-
-   public SmoothCMPBasedICPPlanner(BipedSupportPolygons bipedSupportPolygons, SideDependentList<? extends ContactablePlaneBody> contactableFeet,
-                                   int maxNumberOfFootstepsToConsider, int numberOfPointsPerFoot, YoVariableRegistry parentRegistry,
-                                   YoGraphicsListRegistry yoGraphicsListRegistry)
-
-=======
-   private final FullHumanoidRobotModel fullRobotModel;
-   private final double gravityZ;
    
    public SmoothCMPBasedICPPlanner(FullHumanoidRobotModel fullRobotModel, BipedSupportPolygons bipedSupportPolygons,
                                    SideDependentList<? extends ContactablePlaneBody> contactableFeet, int maxNumberOfFootstepsToConsider,
                                    int numberOfPointsPerFoot, YoVariableRegistry parentRegistry, YoGraphicsListRegistry yoGraphicsListRegistry, double gravityZ)
->>>>>>> e4bf690b
    {
       super(bipedSupportPolygons, maxNumberOfFootstepsToConsider);
       
@@ -63,12 +56,9 @@
 
       this.gravityZ = gravityZ;
       defaultSwingDurationShiftFraction = new YoDouble(namePrefix + "DefaultSwingDurationShiftFraction", registry);
-<<<<<<< HEAD
-
-=======
+
       this.fullRobotModel = fullRobotModel;
       
->>>>>>> e4bf690b
       for (int i = 0; i < maxNumberOfFootstepsToConsider; i++)
       {
          YoDouble swingDurationShiftFraction = new YoDouble(namePrefix + "SwingDurationShiftFraction" + i, registry);
@@ -236,12 +226,8 @@
    /** {@inheritDoc} */
    public void computeFinalCoMPositionInSwing()
    {
-<<<<<<< HEAD
       referenceICPGenerator.getFinalCoMPositionInSwing(singleSupportFinalCoM);
       yoSingleSupportFinalCoM.set(singleSupportFinalCoM);
-=======
-      throw new RuntimeException("to implement"); //TODO Later
->>>>>>> e4bf690b
    }
 
    @Override
@@ -432,7 +418,6 @@
    /** {@inheritDoc} */
    public void getFinalDesiredCenterOfMassPosition(FramePoint3D finalDesiredCenterOfMassPositionToPack)
    {
-<<<<<<< HEAD
       if (isStanding.getBooleanValue())
       {
          referenceCoPGenerator.getWaypoints().get(1).get(0).getPosition(tempFinalCoM);
@@ -444,19 +429,12 @@
 
       tempFinalCoM.changeFrame(worldFrame);
       finalDesiredCenterOfMassPositionToPack.setIncludingFrame(tempFinalCoM);    
-=======
-      finalDesiredCenterOfMassPositionToPack.setIncludingFrame(referenceICPGenerator.getCoMPositionDesiredFinalList().get(0));
->>>>>>> e4bf690b
-   }
-
-   @Override
-   /** {@inheritDoc} */
-<<<<<<< HEAD
-   //FIXME: to be changed
-   public void getNextExitCMP(FramePoint exitCMPToPack)
-=======
+
+   }
+
+   @Override
+   /** {@inheritDoc} */
    public void getNextExitCMP(FramePoint3D exitCMPToPack)
->>>>>>> e4bf690b
    {
       //CMPTrajectory nextSwingTrajectory = referenceCMPGenerator.getSwingCMPTrajectories().get(0);
       //nextSwingTrajectory.getExitCMPLocation(exitCMPToPack);
