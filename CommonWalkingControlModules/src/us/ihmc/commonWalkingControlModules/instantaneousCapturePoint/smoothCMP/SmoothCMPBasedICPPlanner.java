--- conflicted
+++ resolved
@@ -58,13 +58,9 @@
 
    private final YoFramePoint yoSingleSupportFinalCoM;
    private final FramePoint3D singleSupportFinalCoM = new FramePoint3D();
-<<<<<<< HEAD
+
    
    public SmoothCMPBasedICPPlanner(FullRobotModel fullRobotModel, BipedSupportPolygons bipedSupportPolygons,
-=======
-
-   public SmoothCMPBasedICPPlanner(FullHumanoidRobotModel fullRobotModel, BipedSupportPolygons bipedSupportPolygons,
->>>>>>> 8838d33e
                                    SideDependentList<? extends ContactablePlaneBody> contactableFeet, int maxNumberOfFootstepsToConsider,
                                    int numberOfPointsPerFoot, YoVariableRegistry parentRegistry, YoGraphicsListRegistry yoGraphicsListRegistry, double gravityZ)
    {
@@ -76,12 +72,9 @@
       defaultSwingDurationShiftFraction = new YoDouble(namePrefix + "DefaultSwingDurationShiftFraction", registry);
 
       this.fullRobotModel = fullRobotModel;
-<<<<<<< HEAD
       
       ReferenceFrame[] framesToRegister = new ReferenceFrame[] {worldFrame, midFeetZUpFrame, soleZUpFrames.get(RobotSide.LEFT), soleZUpFrames.get(RobotSide.RIGHT)};
-=======
-
->>>>>>> 8838d33e
+
       for (int i = 0; i < maxNumberOfFootstepsToConsider; i++)
       {
          YoDouble swingDurationShiftFraction = new YoDouble(namePrefix + "SwingDurationShiftFraction" + i, registry);
