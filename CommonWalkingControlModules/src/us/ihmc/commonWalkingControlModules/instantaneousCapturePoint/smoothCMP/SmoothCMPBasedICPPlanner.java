package us.ihmc.commonWalkingControlModules.instantaneousCapturePoint.smoothCMP;

import static us.ihmc.commonWalkingControlModules.instantaneousCapturePoint.smoothICPGenerator.CapturePointTools.computeDesiredCentroidalMomentumPivot;
import static us.ihmc.commonWalkingControlModules.instantaneousCapturePoint.smoothICPGenerator.CapturePointTools.computeDesiredCentroidalMomentumPivotVelocity;

import java.util.ArrayList;
import java.util.List;

import us.ihmc.commonWalkingControlModules.angularMomentumTrajectoryGenerator.AngularMomentumEstimationParameters;
import us.ihmc.commonWalkingControlModules.angularMomentumTrajectoryGenerator.FootstepAngularMomentumPredictor;
import us.ihmc.commonWalkingControlModules.bipedSupportPolygons.BipedSupportPolygons;
import us.ihmc.commonWalkingControlModules.configurations.ICPPlannerParameters;
import us.ihmc.commonWalkingControlModules.configurations.ICPTrajectoryPlannerParameters;
import us.ihmc.commonWalkingControlModules.configurations.SmoothCMPPlannerParameters;
import us.ihmc.commonWalkingControlModules.instantaneousCapturePoint.AbstractICPPlanner;
import us.ihmc.graphicsDescription.yoGraphics.YoGraphicsList;
import us.ihmc.graphicsDescription.yoGraphics.YoGraphicsListRegistry;
import us.ihmc.graphicsDescription.yoGraphics.plotting.ArtifactList;
import us.ihmc.humanoidRobotics.bipedSupportPolygons.ContactablePlaneBody;
import us.ihmc.humanoidRobotics.footstep.Footstep;
import us.ihmc.humanoidRobotics.footstep.FootstepTiming;
import us.ihmc.robotics.geometry.FramePoint;
import us.ihmc.robotics.math.frames.YoFramePoint;
import us.ihmc.robotics.math.frames.YoFramePoint2d;
import us.ihmc.robotics.robotSide.RobotSide;
import us.ihmc.robotics.robotSide.SideDependentList;
import us.ihmc.yoVariables.registry.YoVariableRegistry;
import us.ihmc.yoVariables.variable.YoDouble;

public class SmoothCMPBasedICPPlanner extends AbstractICPPlanner
{
   private static final boolean VISUALIZE = true;

   private final ReferenceCoPTrajectoryGenerator referenceCoPGenerator;
   private final ReferenceCMPTrajectoryGenerator referenceCMPGenerator;
   private final ReferenceICPTrajectoryGenerator referenceICPGenerator;
   private final FootstepAngularMomentumPredictor angularMomentumGenerator;

   private final List<YoDouble> swingDurationShiftFractions = new ArrayList<>();
   private final YoDouble defaultSwingDurationShiftFraction;

   public SmoothCMPBasedICPPlanner(BipedSupportPolygons bipedSupportPolygons, SideDependentList<? extends ContactablePlaneBody> contactableFeet,
                                   int maxNumberOfFootstepsToConsider, int numberOfPointsPerFoot, YoVariableRegistry parentRegistry,
                                   YoGraphicsListRegistry yoGraphicsListRegistry)
   {
      super(bipedSupportPolygons, maxNumberOfFootstepsToConsider);

      defaultSwingDurationShiftFraction = new YoDouble(namePrefix + "DefaultSwingDurationShiftFraction", registry);
      for (int i = 0; i < maxNumberOfFootstepsToConsider; i++)
      {
         YoDouble swingDurationShiftFraction = new YoDouble(namePrefix + "SwingDurationShiftFraction" + i, registry);
         swingDurationShiftFractions.add(swingDurationShiftFraction);
      }

      referenceCoPGenerator = new ReferenceCoPTrajectoryGenerator(namePrefix, numberOfPointsPerFoot, maxNumberOfFootstepsToConsider, bipedSupportPolygons,
                                                                  contactableFeet, numberFootstepsToConsider, swingDurations, transferDurations,
                                                                  swingDurationAlphas, swingDurationShiftFractions, transferDurationAlphas, registry);

      referenceCMPGenerator = new ReferenceCMPTrajectoryGenerator(namePrefix, maxNumberOfFootstepsToConsider, numberFootstepsToConsider, swingDurations,
                                                                  transferDurations, swingDurationAlphas, transferDurationAlphas, registry);

      referenceICPGenerator = new ReferenceICPTrajectoryGenerator(namePrefix, omega0, numberFootstepsToConsider, isStanding, isInitialTransfer, useDecoupled, worldFrame,
                                                                  registry);

      angularMomentumGenerator = new FootstepAngularMomentumPredictor(namePrefix, registry);
      parentRegistry.addChild(registry);

      if (yoGraphicsListRegistry != null)
      {
         setupVisualizers(yoGraphicsListRegistry);
      }
   }

   public void initializeParameters(ICPPlannerParameters icpPlannerParameters)
   {
      super.initializeParameters((ICPTrajectoryPlannerParameters) icpPlannerParameters);

      if (icpPlannerParameters instanceof SmoothCMPPlannerParameters)
      {
         numberFootstepsToConsider.set(icpPlannerParameters.getNumberOfFootstepsToConsider());

         referenceCoPGenerator.initializeParameters((SmoothCMPPlannerParameters) icpPlannerParameters);
         angularMomentumGenerator.initializeParameters(new AngularMomentumEstimationParameters((SmoothCMPPlannerParameters) icpPlannerParameters));
         defaultSwingDurationShiftFraction.set(((SmoothCMPPlannerParameters) icpPlannerParameters).getSwingDurationShiftFraction());
      }
      else
      {
         throw new RuntimeException("Tried to submit the wrong type of parameters.");
      }
   }

   private void setupVisualizers(YoGraphicsListRegistry yoGraphicsListRegistry)
   {
      YoGraphicsList yoGraphicsList = new YoGraphicsList(getClass().getSimpleName());
      ArtifactList artifactList = new ArtifactList(getClass().getSimpleName());

      referenceCoPGenerator.createVisualizerForConstantCoPs(yoGraphicsList, artifactList);

      artifactList.setVisible(VISUALIZE);
      yoGraphicsList.setVisible(VISUALIZE);

      yoGraphicsListRegistry.registerYoGraphicsList(yoGraphicsList);
      yoGraphicsListRegistry.registerArtifactList(artifactList);
   }

   @Override
   /** {@inheritDoc} */
   public void clearPlan()
   {
      referenceCoPGenerator.clear();
      referenceCMPGenerator.reset();
      referenceICPGenerator.reset();
      angularMomentumGenerator.clear();

      for (int i = 0; i < swingDurations.size(); i++)
      {
         swingDurations.get(i).setToNaN();
         transferDurations.get(i).setToNaN();
         swingDurationAlphas.get(i).setToNaN();
         transferDurationAlphas.get(i).setToNaN();
         swingDurationShiftFractions.get(i).setToNaN();
      }
   }

   @Override
   /** {@inheritDoc} */
   public void addFootstepToPlan(Footstep footstep, FootstepTiming timing)
   {
      if (footstep == null)
         return;

      referenceCoPGenerator.addFootstepToPlan(footstep, timing);

      int footstepIndex = referenceCoPGenerator.getNumberOfFootstepsRegistered() - 1;
      swingDurations.get(footstepIndex).set(timing.getSwingTime());
      transferDurations.get(footstepIndex).set(timing.getTransferTime());

      swingDurationAlphas.get(footstepIndex).set(defaultSwingDurationAlpha.getDoubleValue());
      transferDurationAlphas.get(footstepIndex).set(defaultTransferDurationAlpha.getDoubleValue());
      swingDurationShiftFractions.get(footstepIndex).set(defaultSwingDurationShiftFraction.getDoubleValue());

      finalTransferDuration.set(defaultFinalTransferDuration.getDoubleValue());
      finalTransferDurationAlpha.set(defaultTransferDurationAlpha.getDoubleValue());
   }

   @Override
   /** {@inheritDoc} */
   public void initializeForStanding(double initialTime)
   {
      //clearPlan();

      this.initialTime.set(initialTime);

      isStanding.set(true);
      isDoubleSupport.set(true);
      transferDurations.get(0).set(finalTransferDuration.getDoubleValue());
      transferDurationAlphas.get(0).set(finalTransferDurationAlpha.getDoubleValue());
      updateTransferPlan();    
   }

   @Override
   /** {@inheritDoc} */
   public void initializeForTransfer(double initialTime)
   {
      this.initialTime.set(initialTime);

      isDoubleSupport.set(true);
      isInitialTransfer.set(isStanding.getBooleanValue());
      isStanding.set(false);
      int numberOfFootstepRegistered = getNumberOfFootstepsRegistered();
      transferDurations.get(numberOfFootstepRegistered).set(finalTransferDuration.getDoubleValue());
      transferDurationAlphas.get(numberOfFootstepRegistered).set(finalTransferDurationAlpha.getDoubleValue());

      updateTransferPlan();
   }

   @Override
   /** {@inheritDoc} */
   public void computeFinalCoMPositionInTransfer()
   {
      throw new RuntimeException("to implement"); //TODOLater
   }

   @Override
   /** {@inheritDoc} */
   public void initializeForSingleSupport(double initialTime)
   {
      this.initialTime.set(initialTime);

      isStanding.set(false);
      isDoubleSupport.set(false);

      isInitialTransfer.set(false);
      isHoldingPosition.set(false);

      int numberOfFootstepRegistered = getNumberOfFootstepsRegistered();
      transferDurations.get(numberOfFootstepRegistered).set(finalTransferDuration.getDoubleValue());
      transferDurationAlphas.get(numberOfFootstepRegistered).set(finalTransferDurationAlpha.getDoubleValue());
      updateSingleSupportPlan();
   }

   @Override
   /** {@inheritDoc} */
   public void computeFinalCoMPositionInSwing()
   {
      throw new RuntimeException("to implement"); //TODOLater
   }

   @Override
   /** {@inheritDoc} */
   protected void updateTransferPlan()
   {
      RobotSide transferToSide = this.transferToSide.getEnumValue();
      if (transferToSide == null)
         transferToSide = RobotSide.LEFT;

      referenceCoPGenerator.computeReferenceCoPsStartingFromDoubleSupport(isInitialTransfer.getBooleanValue(), transferToSide);
      angularMomentumGenerator.addFootstepCoPsToPlan(referenceCoPGenerator.getWaypoints());
      angularMomentumGenerator.computeReferenceAngularMomentumStartingFromDoubleSupport(isInitialTransfer.getBooleanValue());

      referenceCoPGenerator.initializeForTransfer(this.initialTime.getDoubleValue());
      angularMomentumGenerator.initializeForTransfer(this.initialTime.getDoubleValue());
      referenceCMPGenerator.initializeForTransfer(this.initialTime.getDoubleValue(), referenceCoPGenerator.getTransferCoPTrajectories(),
                                                  referenceCoPGenerator.getSwingCoPTrajectories(),
                                                  angularMomentumGenerator.getTransferAngularMomentumTrajectories(),
                                                  angularMomentumGenerator.getSwingAngularMomentumTrajectories());
      referenceICPGenerator.initializeForTransfer(this.initialTime.getDoubleValue(), referenceCMPGenerator.getTransferCMPTrajectories(),
                                                  referenceCMPGenerator.getSwingCMPTrajectories());
      // TODO implement requested hold position
      // TODO implement is done walking
<<<<<<< HEAD

      referenceCoPGenerator.computeReferenceCoPsStartingFromDoubleSupport(isInitialTransfer.getBooleanValue(), transferToSide, isInitialTransfer.getBooleanValue());
      referenceCMPGenerator.setNumberOfRegisteredSteps(referenceCoPGenerator.getNumberOfFootstepsRegistered());
      referenceICPGenerator.setNumberOfRegisteredSteps(referenceCoPGenerator.getNumberOfFootstepsRegistered());

      referenceCoPGenerator.initializeForTransfer(initialTime);
      referenceCMPGenerator.initializeForTransfer(initialTime, referenceCoPGenerator.getTransferCoPTrajectories(), referenceCoPGenerator.getSwingCoPTrajectories());
      referenceICPGenerator.initializeForTransfer(initialTime, referenceCMPGenerator.getTransferCMPTrajectories(), referenceCMPGenerator.getSwingCMPTrajectories());
=======
>>>>>>> 04ab1112
   }

   @Override
   /** {@inheritDoc} */
   protected void updateSingleSupportPlan()
   {
      RobotSide supportSide = this.supportSide.getEnumValue();

      referenceCoPGenerator.computeReferenceCoPsStartingFromSingleSupport(supportSide);
      angularMomentumGenerator.addFootstepCoPsToPlan(referenceCoPGenerator.getWaypoints());
      angularMomentumGenerator.computeReferenceAngularMomentumStartingFromSingleSupport();
      referenceCMPGenerator.setNumberOfRegisteredSteps(referenceCoPGenerator.getNumberOfFootstepsRegistered());
      referenceICPGenerator.setNumberOfRegisteredSteps(referenceCoPGenerator.getNumberOfFootstepsRegistered());

      referenceCoPGenerator.initializeForSwing(this.initialTime.getDoubleValue());
      angularMomentumGenerator.initializeForSwing(this.initialTime.getDoubleValue());
      referenceCMPGenerator.initializeForSwing(this.initialTime.getDoubleValue(), referenceCoPGenerator.getTransferCoPTrajectories(),
                                               referenceCoPGenerator.getSwingCoPTrajectories(), angularMomentumGenerator.getTransferAngularMomentumTrajectories(),
                                               angularMomentumGenerator.getSwingAngularMomentumTrajectories());
      referenceICPGenerator.initializeForSwing(this.initialTime.getDoubleValue(), referenceCMPGenerator.getTransferCMPTrajectories(),
                                               referenceCMPGenerator.getSwingCMPTrajectories());
   }

   @Override
   /** {@inheritDoc} */
   public void compute(double time)
   {
      timeInCurrentState.set(time - initialTime.getDoubleValue());
      timeInCurrentStateRemaining.set(getCurrentStateDuration() - timeInCurrentState.getDoubleValue());

      referenceICPGenerator.compute(time);
      referenceCoPGenerator.update(time);
      referenceCMPGenerator.update(time);

      referenceCoPGenerator.getDesiredCenterOfPressure(desiredCoPPosition, desiredCoPVelocity);
      referenceCMPGenerator.getLinearData(desiredCMPPosition, desiredCMPVelocity);
      referenceICPGenerator.getLinearData(desiredICPPosition, desiredICPVelocity, desiredICPAcceleration);
	   
      referenceICPGenerator.getCoMPosition(desiredCoMPosition);
      referenceICPGenerator.getCoMVelocity(desiredCoMVelocity);
      referenceICPGenerator.getCoMAcceleration(desiredCoMAcceleration);

      decayDesiredVelocityIfNeeded();

      // done to account for the delayed velocity
      computeDesiredCentroidalMomentumPivot(desiredICPPosition, desiredICPVelocity, omega0.getDoubleValue(), desiredCMPPosition);
      computeDesiredCentroidalMomentumPivotVelocity(desiredICPVelocity, desiredICPAcceleration, omega0.getDoubleValue(), desiredCMPVelocity);
   }

   /** {@inheritDoc} */
   public void updateListeners()
   {
      referenceCoPGenerator.updateListeners();
   }

   /** {@inheritDoc} */
   public List<CoPPointsInFoot> getCoPWaypoints()
   {
      return referenceCoPGenerator.getWaypoints();
   }

   private final FramePoint tempFinalICP = new FramePoint();
   
   @Override
   /** {@inheritDoc} */
   public void getFinalDesiredCapturePointPosition(FramePoint finalDesiredCapturePointPositionToPack)
   {
      if(isStanding.getBooleanValue())
      {
         // TODO: replace by CMP 
         int footstepIndex = 0;
         referenceCoPGenerator.getWaypoints().get(footstepIndex).getFinalCoPPosition(tempFinalICP);
         tempFinalICP.changeFrame(finalDesiredCapturePointPositionToPack.getReferenceFrame());
         finalDesiredCapturePointPositionToPack.set(tempFinalICP);
      }
      else
      {
         tempFinalICP.set(getFinalDesiredCapturePointPositions().get(referenceCMPGenerator.getSwingCMPTrajectories().get(0).getNumberOfSegments() - 1));
         tempFinalICP.changeFrame(finalDesiredCapturePointPositionToPack.getReferenceFrame());
         finalDesiredCapturePointPositionToPack.set(tempFinalICP);
      }
   }

   @Override
   /** {@inheritDoc} */
   public void getFinalDesiredCapturePointPosition(YoFramePoint2d finalDesiredCapturePointPositionToPack)
   {
      getFinalDesiredCapturePointPosition(tempFinalICP);
      finalDesiredCapturePointPositionToPack.setByProjectionOntoXYPlane(tempFinalICP);
   }
   
   public List<FramePoint> getInitialDesiredCapturePointPositions()
   {
      return referenceICPGenerator.getICPPositionDesiredInitialList();
   }
   
   public List<FramePoint> getFinalDesiredCapturePointPositions()
   {
      return referenceICPGenerator.getICPPositionDesiredFinalList();
   }
   
   public List<FramePoint> getInitialDesiredCenterOfMassPositions()
   {
      return referenceICPGenerator.getCoMPositionDesiredInitialList();
   }
   
   public List<FramePoint> getFinalDesiredCenterOfMassPositions()
   {
      return referenceICPGenerator.getCoMPositionDesiredFinalList();
   }

   @Override
   /** {@inheritDoc} */
   public void getFinalDesiredCenterOfMassPosition(FramePoint finalDesiredCenterOfMassPositionToPack)
   {
      throw new RuntimeException("to implement"); //TODOLater
   }

   @Override
   /** {@inheritDoc} */
   public void getNextExitCMP(FramePoint exitCMPToPack)
   {
      CMPTrajectory nextSwingTrajectory = referenceCMPGenerator.getSwingCMPTrajectories().get(0);
      nextSwingTrajectory.getExitCMPLocation(exitCMPToPack);
      
//      List<CoPPointsInFoot> plannedCoPWaypoints = referenceCoPGenerator.getWaypoints();
//      CoPPointsInFoot copPointsInFoot = plannedCoPWaypoints.get(1);
//      copPointsInFoot.get(copPointsInFoot.getCoPPointList().get(copPointsInFoot.getCoPPointList().size())).getPosition(exitCMPToPack);
   }

   @Override
   /** {@inheritDoc} */
   public boolean isOnExitCMP()
   {
//      if(isInDoubleSupport())
//         return false;
//      else
//         return referenceCMPGenerator.isOnExitCMP();
      throw new RuntimeException("to implement"); //TODO
   }

   @Override
   /** {@inheritDoc} */
   public int getNumberOfFootstepsToConsider()
   {
      return numberFootstepsToConsider.getIntegerValue();
   }

   @Override
   /** {@inheritDoc} */
   public int getNumberOfFootstepsRegistered()
   {
      return referenceCoPGenerator.getNumberOfFootstepsRegistered();
   }

   public void getPredictedCenterOfMassPosition(YoFramePoint estimatedCenterOfMassPositionToPack, double time)
   {
      angularMomentumGenerator.getPredictedCenterOfMassPosition(estimatedCenterOfMassPositionToPack, time);
   }
   
   public void getPredictedSwingFootPosition(YoFramePoint predictedSwingFootPositionToPack, double time)
   {
      angularMomentumGenerator.getPredictedSwingFootPosition(predictedSwingFootPositionToPack, time);
   }
   
   public int getTotalNumberOfSegments()
   {
      return referenceICPGenerator.getTotalNumberOfSegments();
   }
}<|MERGE_RESOLUTION|>--- conflicted
+++ resolved
@@ -217,7 +217,9 @@
       referenceCoPGenerator.computeReferenceCoPsStartingFromDoubleSupport(isInitialTransfer.getBooleanValue(), transferToSide);
       angularMomentumGenerator.addFootstepCoPsToPlan(referenceCoPGenerator.getWaypoints());
       angularMomentumGenerator.computeReferenceAngularMomentumStartingFromDoubleSupport(isInitialTransfer.getBooleanValue());
-
+	  referenceCMPGenerator.setNumberOfRegisteredSteps(referenceCoPGenerator.getNumberOfFootstepsRegistered());
+      referenceICPGenerator.setNumberOfRegisteredSteps(referenceCoPGenerator.getNumberOfFootstepsRegistered());
+      
       referenceCoPGenerator.initializeForTransfer(this.initialTime.getDoubleValue());
       angularMomentumGenerator.initializeForTransfer(this.initialTime.getDoubleValue());
       referenceCMPGenerator.initializeForTransfer(this.initialTime.getDoubleValue(), referenceCoPGenerator.getTransferCoPTrajectories(),
@@ -228,17 +230,6 @@
                                                   referenceCMPGenerator.getSwingCMPTrajectories());
       // TODO implement requested hold position
       // TODO implement is done walking
-<<<<<<< HEAD
-
-      referenceCoPGenerator.computeReferenceCoPsStartingFromDoubleSupport(isInitialTransfer.getBooleanValue(), transferToSide, isInitialTransfer.getBooleanValue());
-      referenceCMPGenerator.setNumberOfRegisteredSteps(referenceCoPGenerator.getNumberOfFootstepsRegistered());
-      referenceICPGenerator.setNumberOfRegisteredSteps(referenceCoPGenerator.getNumberOfFootstepsRegistered());
-
-      referenceCoPGenerator.initializeForTransfer(initialTime);
-      referenceCMPGenerator.initializeForTransfer(initialTime, referenceCoPGenerator.getTransferCoPTrajectories(), referenceCoPGenerator.getSwingCoPTrajectories());
-      referenceICPGenerator.initializeForTransfer(initialTime, referenceCMPGenerator.getTransferCMPTrajectories(), referenceCMPGenerator.getSwingCMPTrajectories());
-=======
->>>>>>> 04ab1112
    }
 
    @Override
