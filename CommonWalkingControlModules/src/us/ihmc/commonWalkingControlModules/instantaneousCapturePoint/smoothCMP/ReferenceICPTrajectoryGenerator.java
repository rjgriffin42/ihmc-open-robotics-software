package us.ihmc.commonWalkingControlModules.instantaneousCapturePoint.smoothCMP;

import java.util.ArrayList;
import java.util.List;

import us.ihmc.commonWalkingControlModules.dynamicReachability.SmoothCoMIntegrationToolbox;
import us.ihmc.commonWalkingControlModules.instantaneousCapturePoint.smoothICPGenerator.SmoothCapturePointAdjustmentToolbox;
import us.ihmc.commonWalkingControlModules.instantaneousCapturePoint.smoothICPGenerator.SmoothCapturePointToolbox;
import us.ihmc.commons.PrintTools;
import us.ihmc.robotics.geometry.FramePoint3D;
import us.ihmc.robotics.geometry.FrameTuple3D;
import us.ihmc.robotics.geometry.FrameVector3D;
import us.ihmc.robotics.math.frames.YoFramePoint;
import us.ihmc.robotics.math.frames.YoFrameVector;
import us.ihmc.robotics.math.trajectories.PositionTrajectoryGenerator;
import us.ihmc.robotics.math.trajectories.YoFrameTrajectory3D;
import us.ihmc.robotics.math.trajectories.YoSegmentedFrameTrajectory3D;
import us.ihmc.robotics.math.trajectories.YoTrajectory;
import us.ihmc.robotics.referenceFrames.ReferenceFrame;
import us.ihmc.yoVariables.registry.YoVariableRegistry;
import us.ihmc.yoVariables.variable.YoBoolean;
import us.ihmc.yoVariables.variable.YoDouble;
import us.ihmc.yoVariables.variable.YoInteger;

/**
 * @author Tim Seyde
 */

public class ReferenceICPTrajectoryGenerator implements PositionTrajectoryGenerator
{
   private final static boolean CONTINUOUSLY_ADJUST_FOR_ICP_DISCONTINUITY = true;

   private final YoDouble omega0;
   private ReferenceFrame trajectoryFrame;

   private final YoBoolean useDecoupled;

   private final static int FIRST_SEGMENT = 0;

   private final static int defaultSize = 1000;
<<<<<<< HEAD
   
   private final List<FramePoint> cmpDesiredFinalPositions = new ArrayList<>();

   private final List<FramePoint> icpDesiredInitialPositions = new ArrayList<>();
   private final List<FramePoint> icpDesiredFinalPositions = new ArrayList<>();
   
   private FramePoint icpPositionDesiredCurrent = new FramePoint();
   private FrameVector icpVelocityDesiredCurrent = new FrameVector();
   private FrameVector icpAccelerationDesiredCurrent = new FrameVector();
   private FrameVector icpVelocityDynamicsCurrent = new FrameVector();
   
   private final List<FramePoint> comDesiredInitialPositions = new ArrayList<>();
   private final List<FramePoint> comDesiredFinalPositions = new ArrayList<>();
   
   private FramePoint comPositionDesiredCurrent = new FramePoint();
   private FrameVector comVelocityDesiredCurrent = new FrameVector();
   private FrameVector comAccelerationDesiredCurrent = new FrameVector();
   private FrameVector comVelocityDynamicsCurrent = new FrameVector();
   
   private FramePoint icpPositionDesiredFinalCurrentSegment = new FramePoint();
   private FramePoint comPositionDesiredInitialCurrentSegment = new FramePoint();
   private FramePoint comPositionDesiredFinalCurrentSegment = new FramePoint();
   
   private FramePoint cmpPositionDesiredInitial = new FramePoint();
   private FramePoint icpPositionDesiredTerminal = new FramePoint();
   
=======
   private final static ReferenceFrame worldFrame = ReferenceFrame.getWorldFrame();

   private final List<FramePoint3D> cmpDesiredFinalPositions = new ArrayList<>();

   private final List<FramePoint3D> icpDesiredInitialPositions = new ArrayList<>();
   private final List<FramePoint3D> icpDesiredFinalPositions = new ArrayList<>();

   private FramePoint3D icpPositionDesiredCurrent = new FramePoint3D();
   private FrameVector3D icpVelocityDesiredCurrent = new FrameVector3D();
   private FrameVector3D icpAccelerationDesiredCurrent = new FrameVector3D();
   private FrameVector3D icpVelocityDynamicsCurrent = new FrameVector3D();

   private final List<FramePoint3D> comDesiredInitialPositions = new ArrayList<>();
   private final List<FramePoint3D> comDesiredFinalPositions = new ArrayList<>();

   private FramePoint3D comPositionDesiredCurrent = new FramePoint3D();
   private FrameVector3D comVelocityDesiredCurrent = new FrameVector3D();
   private FrameVector3D comAccelerationDesiredCurrent = new FrameVector3D();
   private FrameVector3D comVelocityDynamicsCurrent = new FrameVector3D();

   private FramePoint3D icpPositionDesiredFinalCurrentSegment = new FramePoint3D();
   private FramePoint3D comPositionDesiredInitialCurrentSegment = new FramePoint3D();
   private FramePoint3D comPositionDesiredFinalCurrentSegment = new FramePoint3D();

   private FramePoint3D cmpPositionDesiredInitial = new FramePoint3D();
   private FramePoint3D icpPositionDesiredTerminal = new FramePoint3D();

   private YoFramePoint icpCurrentTest;
   private YoFramePoint icpFirstFinalTest;
   private YoFramePoint icpTerminalTest;
>>>>>>> e4bf690b
   private YoInteger cmpTrajectoryLength;
   private YoInteger icpTerminalLength;
   private YoInteger currentSegmentIndex;

   private final YoBoolean isStanding;
   private final YoBoolean isInitialTransfer;
   private final YoBoolean isDoubleSupport;

   private final YoBoolean areICPDynamicsSatisfied;
   private final YoBoolean areCoMDynamicsSatisfied;

   private final YoInteger totalNumberOfCMPSegments;
   private final YoInteger numberOfFootstepsToConsider;

   private int numberOfFootstepsRegistered;
<<<<<<< HEAD
   
   private int numberOfSegmentsSwing0;
   private int numberOfSegmentsTransfer0;
   
=======

>>>>>>> e4bf690b
   private YoDouble startTimeOfCurrentPhase;
   private YoDouble localTimeInCurrentPhase;

   private boolean isPaused = false;

   private final List<YoFrameTrajectory3D> cmpTrajectories = new ArrayList<>();

   private final YoBoolean continuouslyAdjustForICPContinuity;
   private List<FrameTuple3D<?, ?>> icpQuantityInitialConditionList = new ArrayList<FrameTuple3D<?, ?>>();

   private final SmoothCapturePointToolbox icpToolbox = new SmoothCapturePointToolbox();
   private final SmoothCoMIntegrationToolbox comToolbox = new SmoothCoMIntegrationToolbox(icpToolbox);
   private final SmoothCapturePointAdjustmentToolbox icpAdjustmentToolbox = new SmoothCapturePointAdjustmentToolbox(icpToolbox);

   public ReferenceICPTrajectoryGenerator(String namePrefix, YoDouble omega0, YoInteger numberOfFootstepsToConsider, YoBoolean isStanding,
                                          YoBoolean isInitialTransfer, YoBoolean isDoubleSupport, YoBoolean useDecoupled, ReferenceFrame trajectoryFrame,
                                          YoVariableRegistry registry)
   {
      this.omega0 = omega0;
      this.trajectoryFrame = trajectoryFrame;
      this.numberOfFootstepsToConsider = numberOfFootstepsToConsider;
      this.isStanding = isStanding;
      this.isInitialTransfer = isInitialTransfer;
      this.isDoubleSupport = isDoubleSupport;
      this.useDecoupled = useDecoupled;

      areICPDynamicsSatisfied = new YoBoolean("areICPDynamicsSatisfied", registry);
      areICPDynamicsSatisfied.set(false);
      areCoMDynamicsSatisfied = new YoBoolean("areCoMDynamicsSatisfied", registry);
      areCoMDynamicsSatisfied.set(false);

      continuouslyAdjustForICPContinuity = new YoBoolean("continuouslyAdjustForICPContinuity", registry);
      continuouslyAdjustForICPContinuity.set(CONTINUOUSLY_ADJUST_FOR_ICP_DISCONTINUITY);

      totalNumberOfCMPSegments = new YoInteger(namePrefix + "TotalNumberOfICPSegments", registry);

      startTimeOfCurrentPhase = new YoDouble(namePrefix + "StartTimeCurrentPhase", registry);
      localTimeInCurrentPhase = new YoDouble(namePrefix + "LocalTimeCurrentPhase", registry);
      localTimeInCurrentPhase.set(0.0);
<<<<<<< HEAD
      
=======

      icpCurrentTest = new YoFramePoint("ICPCurrentTest", ReferenceFrame.getWorldFrame(), registry);
      icpFirstFinalTest = new YoFramePoint("ICPFirstFinalTest", ReferenceFrame.getWorldFrame(), registry);
      icpTerminalTest = new YoFramePoint("ICPTerminalTest", ReferenceFrame.getWorldFrame(), registry);
>>>>>>> e4bf690b
      cmpTrajectoryLength = new YoInteger("CMPTrajectoryLength", registry);
      icpTerminalLength = new YoInteger("ICPTerminalLength", registry);
      currentSegmentIndex = new YoInteger("CurrentSegment", registry);

      icpQuantityInitialConditionList.add(new FramePoint3D());
      while (icpDesiredInitialPositions.size() < defaultSize)
      {
         icpDesiredInitialPositions.add(new FramePoint3D());
         icpDesiredFinalPositions.add(new FramePoint3D());
         cmpDesiredFinalPositions.add(new FramePoint3D());

         comDesiredInitialPositions.add(new FramePoint3D());
         comDesiredFinalPositions.add(new FramePoint3D());

         icpQuantityInitialConditionList.add(new FrameVector3D());
      }
   }

   public void setNumberOfRegisteredSteps(int numberOfFootstepsRegistered)
   {
      this.numberOfFootstepsRegistered = numberOfFootstepsRegistered;
   }

   public void reset()
   {
      cmpTrajectories.clear();
      totalNumberOfCMPSegments.set(0);
      localTimeInCurrentPhase.set(0.0);
   }

   public void initializeForTransfer(double initialTime, List<? extends YoSegmentedFrameTrajectory3D> transferCMPTrajectories,
                                     List<? extends YoSegmentedFrameTrajectory3D> swingCMPTrajectories)
   {
      reset();
      startTimeOfCurrentPhase.set(initialTime);

      int numberOfSteps = Math.min(numberOfFootstepsRegistered, numberOfFootstepsToConsider.getIntegerValue());
      for (int stepIndex = 0; stepIndex < numberOfSteps; stepIndex++)
      {
         YoSegmentedFrameTrajectory3D transferCMPTrajectory = transferCMPTrajectories.get(stepIndex);
         int cmpSegments = transferCMPTrajectory.getNumberOfSegments();
         for (int cmpSegment = 0; cmpSegment < cmpSegments; cmpSegment++)
         {
            cmpTrajectories.add(transferCMPTrajectory.getSegment(cmpSegment));
            totalNumberOfCMPSegments.increment();
         }

         YoSegmentedFrameTrajectory3D swingCMPTrajectory = swingCMPTrajectories.get(stepIndex);
         cmpSegments = swingCMPTrajectory.getNumberOfSegments();
         for (int cmpSegment = 0; cmpSegment < cmpSegments; cmpSegment++)
         {
            cmpTrajectories.add(swingCMPTrajectory.getSegment(cmpSegment));
            totalNumberOfCMPSegments.increment();
         }
      }

      YoSegmentedFrameTrajectory3D transferCMPTrajectory = transferCMPTrajectories.get(numberOfSteps);
      int cmpSegments = transferCMPTrajectory.getNumberOfSegments();
      for (int cmpSegment = 0; cmpSegment < cmpSegments; cmpSegment++)
      {
         cmpTrajectories.add(transferCMPTrajectory.getSegment(cmpSegment));
         totalNumberOfCMPSegments.increment();
      }
<<<<<<< HEAD
      
      numberOfSegmentsTransfer0 = transferCMPTrajectories.get(0).getNumberOfSegments();
      
      initialize();
   }

=======

      initialize();
   }

   private int numberOfSegmentsSwing0;

>>>>>>> e4bf690b
   public void initializeForSwing(double initialTime, List<? extends YoSegmentedFrameTrajectory3D> transferCMPTrajectories,
                                  List<? extends YoSegmentedFrameTrajectory3D> swingCMPTrajectories)
   {
      reset();
      startTimeOfCurrentPhase.set(initialTime);

      YoSegmentedFrameTrajectory3D swingCMPTrajectory = swingCMPTrajectories.get(0);
      int cmpSegments = swingCMPTrajectory.getNumberOfSegments();
      for (int cmpSegment = 0; cmpSegment < cmpSegments; cmpSegment++)
      {
         cmpTrajectories.add(swingCMPTrajectory.getSegment(cmpSegment));
         totalNumberOfCMPSegments.increment();
      }

      int numberOfSteps = Math.min(numberOfFootstepsRegistered, numberOfFootstepsToConsider.getIntegerValue());
      for (int stepIndex = 1; stepIndex < numberOfSteps; stepIndex++)
      {
         YoSegmentedFrameTrajectory3D transferCMPTrajectory = transferCMPTrajectories.get(stepIndex);
         cmpSegments = transferCMPTrajectory.getNumberOfSegments();
         for (int cmpSegment = 0; cmpSegment < cmpSegments; cmpSegment++)
         {
            cmpTrajectories.add(transferCMPTrajectory.getSegment(cmpSegment));
            totalNumberOfCMPSegments.increment();
         }

         swingCMPTrajectory = swingCMPTrajectories.get(stepIndex);
         cmpSegments = swingCMPTrajectory.getNumberOfSegments();
         for (int cmpSegment = 0; cmpSegment < cmpSegments; cmpSegment++)
         {
            cmpTrajectories.add(swingCMPTrajectory.getSegment(cmpSegment));
            totalNumberOfCMPSegments.increment();
         }
      }

      YoSegmentedFrameTrajectory3D transferCMPTrajectory = transferCMPTrajectories.get(numberOfSteps);
      cmpSegments = transferCMPTrajectory.getNumberOfSegments();
      for (int cmpSegment = 0; cmpSegment < cmpSegments; cmpSegment++)
      {
         cmpTrajectories.add(transferCMPTrajectory.getSegment(cmpSegment));
         totalNumberOfCMPSegments.increment();
      }

      numberOfSegmentsSwing0 = swingCMPTrajectories.get(0).getNumberOfSegments();

      initialize();
   }

   @Override
   public void initialize()
   {
      if (isInitialTransfer.getBooleanValue())
      {
         YoFrameTrajectory3D cmpPolynomial3D = cmpTrajectories.get(0);
         cmpPolynomial3D.compute(cmpPolynomial3D.getInitialTime());
         comPositionDesiredInitialCurrentSegment.set(cmpPolynomial3D.getFramePosition());
      }
      else
      {
         comPositionDesiredInitialCurrentSegment.set(comPositionDesiredFinalCurrentSegment);
      }
      // FIXME
      //      if (!isStanding.getBooleanValue())
      {
         if (useDecoupled.getBooleanValue())
         {
            icpToolbox.computeDesiredCornerPointsDecoupled(icpDesiredInitialPositions, icpDesiredFinalPositions, cmpTrajectories, omega0.getDoubleValue());
         }
         else
         {
            icpToolbox.computeDesiredCornerPoints(icpDesiredInitialPositions, icpDesiredFinalPositions, cmpTrajectories, omega0.getDoubleValue());
         }

         icpPositionDesiredTerminal.set(icpDesiredFinalPositions.get(cmpTrajectories.size() - 1));
<<<<<<< HEAD
                  
=======

         icpTerminalTest.set(icpPositionDesiredTerminal);
>>>>>>> e4bf690b
         cmpTrajectoryLength.set(cmpTrajectories.size());
         icpTerminalLength.set(icpDesiredFinalPositions.size());
      }

   }

   public void adjustDesiredTrajectoriesForInitialSmoothing()
   {
      if (isInitialTransfer.getBooleanValue() || !isDoubleSupport.getBooleanValue())
      {
         icpAdjustmentToolbox.setICPInitialConditions(icpDesiredFinalPositions, cmpTrajectories, numberOfSegmentsSwing0, isInitialTransfer.getBooleanValue(),
                                                      omega0.getDoubleValue());
      }
      if ((isInitialTransfer.getBooleanValue() || (isDoubleSupport.getBooleanValue() && continuouslyAdjustForICPContinuity.getBooleanValue()))
            && cmpTrajectories.size() > 1)
      {
         icpAdjustmentToolbox.adjustDesiredTrajectoriesForInitialSmoothing(icpDesiredInitialPositions, icpDesiredFinalPositions, cmpTrajectories,
                                                                           omega0.getDoubleValue());
      }
      reset();
   }

   public void initializeCenterOfMass()
   {
      comToolbox.computeDesiredCenterOfMassCornerPoints(icpDesiredInitialPositions, icpDesiredFinalPositions, comDesiredInitialPositions,
                                                        comDesiredFinalPositions, cmpTrajectories, comPositionDesiredInitialCurrentSegment,
                                                        omega0.getDoubleValue());
   }

   @Override
   public void compute(double time)
   {
      if (!isStanding.getBooleanValue())
      {
         localTimeInCurrentPhase.set(time - startTimeOfCurrentPhase.getDoubleValue());

         currentSegmentIndex.set(getCurrentSegmentIndex(localTimeInCurrentPhase.getDoubleValue(), cmpTrajectories));
         YoFrameTrajectory3D cmpPolynomial3D = cmpTrajectories.get(currentSegmentIndex.getIntegerValue());
         getICPPositionDesiredFinalFromSegment(icpPositionDesiredFinalCurrentSegment, currentSegmentIndex.getIntegerValue());
         getCoMPositionDesiredInitialFromSegment(comPositionDesiredInitialCurrentSegment, currentSegmentIndex.getIntegerValue());
         getCoMPositionDesiredFinalFromSegment(comPositionDesiredFinalCurrentSegment, currentSegmentIndex.getIntegerValue());
<<<<<<< HEAD
         
         if(useDecoupled.getBooleanValue())
=======

         icpFirstFinalTest.set(icpPositionDesiredFinalCurrentSegment);

         if (useDecoupled.getBooleanValue())
>>>>>>> e4bf690b
         {
            // ICP
            icpToolbox.computeDesiredCapturePointPositionDecoupled(omega0.getDoubleValue(), localTimeInCurrentPhase.getDoubleValue(),
                                                                   icpPositionDesiredFinalCurrentSegment, cmpPolynomial3D, icpPositionDesiredCurrent);
            icpToolbox.computeDesiredCapturePointVelocityDecoupled(omega0.getDoubleValue(), localTimeInCurrentPhase.getDoubleValue(),
                                                                   icpPositionDesiredFinalCurrentSegment, cmpPolynomial3D, icpVelocityDesiredCurrent);
            icpToolbox.computeDesiredCapturePointAccelerationDecoupled(omega0.getDoubleValue(), localTimeInCurrentPhase.getDoubleValue(),
                                                                       icpPositionDesiredFinalCurrentSegment, cmpPolynomial3D, icpAccelerationDesiredCurrent);

            // CoM
            comToolbox.computeDesiredCenterOfMassPosition(omega0.getDoubleValue(), localTimeInCurrentPhase.getDoubleValue(),
                                                          icpPositionDesiredFinalCurrentSegment, comPositionDesiredInitialCurrentSegment, cmpPolynomial3D,
                                                          comPositionDesiredCurrent);
            comToolbox.computeDesiredCenterOfMassVelocity(omega0.getDoubleValue(), localTimeInCurrentPhase.getDoubleValue(),
                                                          icpPositionDesiredFinalCurrentSegment, comPositionDesiredInitialCurrentSegment, cmpPolynomial3D,
                                                          comVelocityDesiredCurrent);
            comToolbox.computeDesiredCenterOfMassAcceleration(omega0.getDoubleValue(), localTimeInCurrentPhase.getDoubleValue(),
                                                              icpPositionDesiredFinalCurrentSegment, comPositionDesiredInitialCurrentSegment, cmpPolynomial3D,
                                                              comAccelerationDesiredCurrent);
         }
         else
         {
            // ICP
            icpToolbox.computeDesiredCapturePointPosition(omega0.getDoubleValue(), localTimeInCurrentPhase.getDoubleValue(),
                                                          icpPositionDesiredFinalCurrentSegment, cmpPolynomial3D, icpPositionDesiredCurrent);
            icpToolbox.computeDesiredCapturePointVelocity(omega0.getDoubleValue(), localTimeInCurrentPhase.getDoubleValue(),
                                                          icpPositionDesiredFinalCurrentSegment, cmpPolynomial3D, icpVelocityDesiredCurrent);
            icpToolbox.computeDesiredCapturePointAcceleration(omega0.getDoubleValue(), localTimeInCurrentPhase.getDoubleValue(),
                                                              icpPositionDesiredFinalCurrentSegment, cmpPolynomial3D, icpAccelerationDesiredCurrent);

            // CoM
            comToolbox.computeDesiredCenterOfMassPosition(omega0.getDoubleValue(), localTimeInCurrentPhase.getDoubleValue(),
                                                          icpPositionDesiredFinalCurrentSegment, comPositionDesiredInitialCurrentSegment, cmpPolynomial3D,
                                                          comPositionDesiredCurrent);
            comToolbox.computeDesiredCenterOfMassVelocity(omega0.getDoubleValue(), localTimeInCurrentPhase.getDoubleValue(),
                                                          icpPositionDesiredFinalCurrentSegment, comPositionDesiredInitialCurrentSegment, cmpPolynomial3D,
                                                          comVelocityDesiredCurrent);
            comToolbox.computeDesiredCenterOfMassAcceleration(omega0.getDoubleValue(), localTimeInCurrentPhase.getDoubleValue(),
                                                              icpPositionDesiredFinalCurrentSegment, comPositionDesiredInitialCurrentSegment, cmpPolynomial3D,
                                                              comAccelerationDesiredCurrent);
         }
         checkICPDynamics(localTimeInCurrentPhase.getDoubleValue(), icpVelocityDesiredCurrent, icpPositionDesiredCurrent, cmpPolynomial3D);
         checkCoMDynamics(localTimeInCurrentPhase.getDoubleValue(), comVelocityDesiredCurrent, icpPositionDesiredCurrent, comPositionDesiredCurrent);
      }
<<<<<<< HEAD
=======
      icpCurrentTest.set(icpPositionDesiredCurrent);
>>>>>>> e4bf690b
   }

   private void checkICPDynamics(double time, FrameVector3D icpVelocityDesiredCurrent, FramePoint3D icpPositionDesiredCurrent, YoFrameTrajectory3D cmpPolynomial3D)
   {
      cmpPolynomial3D.compute(time);

      icpVelocityDynamicsCurrent.sub(icpPositionDesiredCurrent, cmpPolynomial3D.getFramePosition());
      icpVelocityDynamicsCurrent.scale(omega0.getDoubleValue());

      areICPDynamicsSatisfied.set(icpVelocityDesiredCurrent.epsilonEquals(icpVelocityDynamicsCurrent, 10e-5));
   }

   private void checkCoMDynamics(double time, FrameVector3D comVelocityDesiredCurrent, FramePoint3D icpPositionDesiredCurrent, FramePoint3D comPositionDesiredCurrent)
   {
      comVelocityDynamicsCurrent.sub(icpPositionDesiredCurrent, comPositionDesiredCurrent);
      comVelocityDynamicsCurrent.scale(omega0.getDoubleValue());

      areCoMDynamicsSatisfied.set(comVelocityDesiredCurrent.epsilonEquals(comVelocityDynamicsCurrent, 10e-5));
   }

   private int getCurrentSegmentIndex(double timeInCurrentPhase, List<YoFrameTrajectory3D> cmpTrajectories)
   {
      int currentSegmentIndex = FIRST_SEGMENT;
      while (timeInCurrentPhase > cmpTrajectories.get(currentSegmentIndex).getFinalTime()
            && Math.abs(cmpTrajectories.get(currentSegmentIndex).getFinalTime() - cmpTrajectories.get(currentSegmentIndex + 1).getInitialTime()) < 1.0e-5)
      {
         currentSegmentIndex++;
         if (currentSegmentIndex + 1 > cmpTrajectories.size())
         {
            return currentSegmentIndex;
         }
      }
      return currentSegmentIndex;
   }

   public void getICPPositionDesiredFinalFromSegment(FramePoint3D icpPositionDesiredFinal, int segment)
   {
      icpPositionDesiredFinal.set(icpDesiredFinalPositions.get(segment));
   }

   public void getCoMPositionDesiredInitialFromSegment(FramePoint3D comPositionDesiredInitial, int segment)
   {
      comPositionDesiredInitial.set(comDesiredInitialPositions.get(segment));
   }

   public void getCoMPositionDesiredFinalFromSegment(FramePoint3D comPositionDesiredFinal, int segment)
   {
      comPositionDesiredFinal.set(comDesiredFinalPositions.get(segment));
   }

   public void getCoMPosition(YoFramePoint comPositionToPack)
   {
      comPositionToPack.set(comPositionDesiredCurrent);
   }

   public void getCoMVelocity(YoFrameVector comVelocityToPack)
   {
      comVelocityToPack.set(comVelocityDesiredCurrent);
   }

   public void getCoMAcceleration(YoFrameVector comAccelerationToPack)
   {
      comAccelerationToPack.set(comAccelerationDesiredCurrent);
   }
<<<<<<< HEAD
   
   public void getFinalCoMPositionInSwing(FramePoint comPositionDesiredFinalToPack)
   {
      if(isDoubleSupport.getBooleanValue())
      {
         getCoMPositionDesiredFinalFromSegment(comPositionDesiredFinalToPack, numberOfSegmentsTransfer0 + numberOfSegmentsSwing0 - 1);
      }
      else
      {
         getCoMPositionDesiredFinalFromSegment(comPositionDesiredFinalToPack, numberOfSegmentsSwing0 - 1);
      }
   }
   
   public void getFinalCoMPositionInTransfer(FramePoint comPositionDesiredFinalToPack)
   {
      if(isDoubleSupport.getBooleanValue())
      {
         getCoMPositionDesiredFinalFromSegment(comPositionDesiredFinalToPack, numberOfSegmentsTransfer0 - 1);
      }
      else
      {
         getCoMPositionDesiredFinalFromSegment(comPositionDesiredFinalToPack, numberOfSegmentsSwing0 + numberOfSegmentsTransfer0 - 1);
      }
   }
=======
>>>>>>> e4bf690b

   @Override
   public void getPosition(FramePoint3D positionToPack)
   {
      positionToPack.set(icpPositionDesiredCurrent);
   }

   public void getPosition(YoFramePoint positionToPack)
   {
      positionToPack.set(icpPositionDesiredCurrent);
   }

   @Override
   public void getVelocity(FrameVector3D velocityToPack)
   {
      velocityToPack.set(icpVelocityDesiredCurrent);
   }

   public void getVelocity(YoFrameVector velocityToPack)
   {
      velocityToPack.set(icpVelocityDesiredCurrent);
   }

   @Override
   public void getAcceleration(FrameVector3D accelerationToPack)
   {
      accelerationToPack.set(icpAccelerationDesiredCurrent);
   }

   public void getAcceleration(YoFrameVector accelerationToPack)
   {
      accelerationToPack.set(icpAccelerationDesiredCurrent);
   }

   @Override
   public void getLinearData(FramePoint3D positionToPack, FrameVector3D velocityToPack, FrameVector3D accelerationToPack)
   {
      getPosition(positionToPack);
      getVelocity(velocityToPack);
      getAcceleration(accelerationToPack);
   }

   public void getLinearData(YoFramePoint positionToPack, YoFrameVector velocityToPack, YoFrameVector accelerationToPack)
   {
      getPosition(positionToPack);
      getVelocity(velocityToPack);
      getAcceleration(accelerationToPack);
   }

   @Override
   public void showVisualization()
   {

   }

   @Override
   public void hideVisualization()
   {

   }

   @Override
   public boolean isDone()
   {
      // TODO Auto-generated method stub
      return false;
   }

   public List<FramePoint3D> getICPPositionDesiredInitialList()
   {
      return icpDesiredInitialPositions;
   }

   public List<FramePoint3D> getICPPositionDesiredFinalList()
   {
      return icpDesiredFinalPositions;
   }

   public List<FramePoint3D> getCoMPositionDesiredInitialList()
   {
      return comDesiredInitialPositions;
   }

   public List<FramePoint3D> getCoMPositionDesiredFinalList()
   {
      return comDesiredFinalPositions;
   }

   public List<FramePoint3D> getCMPPositionDesiredList()
   {
      for (int i = 0; i < cmpTrajectories.size(); i++)
      {
         YoTrajectory cmpPolynomialX = cmpTrajectories.get(i).getYoTrajectory(0);
         YoTrajectory cmpPolynomialY = cmpTrajectories.get(i).getYoTrajectory(1);
         YoTrajectory cmpPolynomialZ = cmpTrajectories.get(i).getYoTrajectory(2);

         cmpPolynomialX.compute(cmpPolynomialX.getFinalTime());
         cmpPolynomialY.compute(cmpPolynomialY.getFinalTime());
         cmpPolynomialZ.compute(cmpPolynomialZ.getFinalTime());
         FramePoint3D cmpPositionDesired = cmpDesiredFinalPositions.get(i);
         cmpPositionDesired.set(cmpPolynomialX.getPosition(), cmpPolynomialY.getPosition(), cmpPolynomialZ.getPosition());
      }
      return cmpDesiredFinalPositions;
   }

   public FramePoint3D getICPPositionDesiredTerminal()
   {
      return icpPositionDesiredTerminal;
   }

   public int getTotalNumberOfSegments()
   {
      return totalNumberOfCMPSegments.getIntegerValue();
   }

   public void pause()
   {
      isPaused = true;
   }

   public void resume()
   {
      isPaused = false;
   }
}<|MERGE_RESOLUTION|>--- conflicted
+++ resolved
@@ -38,34 +38,7 @@
    private final static int FIRST_SEGMENT = 0;
 
    private final static int defaultSize = 1000;
-<<<<<<< HEAD
-   
-   private final List<FramePoint> cmpDesiredFinalPositions = new ArrayList<>();
-
-   private final List<FramePoint> icpDesiredInitialPositions = new ArrayList<>();
-   private final List<FramePoint> icpDesiredFinalPositions = new ArrayList<>();
-   
-   private FramePoint icpPositionDesiredCurrent = new FramePoint();
-   private FrameVector icpVelocityDesiredCurrent = new FrameVector();
-   private FrameVector icpAccelerationDesiredCurrent = new FrameVector();
-   private FrameVector icpVelocityDynamicsCurrent = new FrameVector();
-   
-   private final List<FramePoint> comDesiredInitialPositions = new ArrayList<>();
-   private final List<FramePoint> comDesiredFinalPositions = new ArrayList<>();
-   
-   private FramePoint comPositionDesiredCurrent = new FramePoint();
-   private FrameVector comVelocityDesiredCurrent = new FrameVector();
-   private FrameVector comAccelerationDesiredCurrent = new FrameVector();
-   private FrameVector comVelocityDynamicsCurrent = new FrameVector();
-   
-   private FramePoint icpPositionDesiredFinalCurrentSegment = new FramePoint();
-   private FramePoint comPositionDesiredInitialCurrentSegment = new FramePoint();
-   private FramePoint comPositionDesiredFinalCurrentSegment = new FramePoint();
-   
-   private FramePoint cmpPositionDesiredInitial = new FramePoint();
-   private FramePoint icpPositionDesiredTerminal = new FramePoint();
-   
-=======
+
    private final static ReferenceFrame worldFrame = ReferenceFrame.getWorldFrame();
 
    private final List<FramePoint3D> cmpDesiredFinalPositions = new ArrayList<>();
@@ -96,7 +69,7 @@
    private YoFramePoint icpCurrentTest;
    private YoFramePoint icpFirstFinalTest;
    private YoFramePoint icpTerminalTest;
->>>>>>> e4bf690b
+   
    private YoInteger cmpTrajectoryLength;
    private YoInteger icpTerminalLength;
    private YoInteger currentSegmentIndex;
@@ -112,14 +85,10 @@
    private final YoInteger numberOfFootstepsToConsider;
 
    private int numberOfFootstepsRegistered;
-<<<<<<< HEAD
    
    private int numberOfSegmentsSwing0;
    private int numberOfSegmentsTransfer0;
-   
-=======
-
->>>>>>> e4bf690b
+
    private YoDouble startTimeOfCurrentPhase;
    private YoDouble localTimeInCurrentPhase;
 
@@ -159,14 +128,11 @@
       startTimeOfCurrentPhase = new YoDouble(namePrefix + "StartTimeCurrentPhase", registry);
       localTimeInCurrentPhase = new YoDouble(namePrefix + "LocalTimeCurrentPhase", registry);
       localTimeInCurrentPhase.set(0.0);
-<<<<<<< HEAD
-      
-=======
 
       icpCurrentTest = new YoFramePoint("ICPCurrentTest", ReferenceFrame.getWorldFrame(), registry);
       icpFirstFinalTest = new YoFramePoint("ICPFirstFinalTest", ReferenceFrame.getWorldFrame(), registry);
       icpTerminalTest = new YoFramePoint("ICPTerminalTest", ReferenceFrame.getWorldFrame(), registry);
->>>>>>> e4bf690b
+
       cmpTrajectoryLength = new YoInteger("CMPTrajectoryLength", registry);
       icpTerminalLength = new YoInteger("ICPTerminalLength", registry);
       currentSegmentIndex = new YoInteger("CurrentSegment", registry);
@@ -230,21 +196,13 @@
          cmpTrajectories.add(transferCMPTrajectory.getSegment(cmpSegment));
          totalNumberOfCMPSegments.increment();
       }
-<<<<<<< HEAD
+
       
       numberOfSegmentsTransfer0 = transferCMPTrajectories.get(0).getNumberOfSegments();
       
       initialize();
    }
 
-=======
-
-      initialize();
-   }
-
-   private int numberOfSegmentsSwing0;
-
->>>>>>> e4bf690b
    public void initializeForSwing(double initialTime, List<? extends YoSegmentedFrameTrajectory3D> transferCMPTrajectories,
                                   List<? extends YoSegmentedFrameTrajectory3D> swingCMPTrajectories)
    {
@@ -318,12 +276,9 @@
          }
 
          icpPositionDesiredTerminal.set(icpDesiredFinalPositions.get(cmpTrajectories.size() - 1));
-<<<<<<< HEAD
-                  
-=======
 
          icpTerminalTest.set(icpPositionDesiredTerminal);
->>>>>>> e4bf690b
+
          cmpTrajectoryLength.set(cmpTrajectories.size());
          icpTerminalLength.set(icpDesiredFinalPositions.size());
       }
@@ -365,15 +320,10 @@
          getICPPositionDesiredFinalFromSegment(icpPositionDesiredFinalCurrentSegment, currentSegmentIndex.getIntegerValue());
          getCoMPositionDesiredInitialFromSegment(comPositionDesiredInitialCurrentSegment, currentSegmentIndex.getIntegerValue());
          getCoMPositionDesiredFinalFromSegment(comPositionDesiredFinalCurrentSegment, currentSegmentIndex.getIntegerValue());
-<<<<<<< HEAD
-         
-         if(useDecoupled.getBooleanValue())
-=======
 
          icpFirstFinalTest.set(icpPositionDesiredFinalCurrentSegment);
 
          if (useDecoupled.getBooleanValue())
->>>>>>> e4bf690b
          {
             // ICP
             icpToolbox.computeDesiredCapturePointPositionDecoupled(omega0.getDoubleValue(), localTimeInCurrentPhase.getDoubleValue(),
@@ -418,10 +368,7 @@
          checkICPDynamics(localTimeInCurrentPhase.getDoubleValue(), icpVelocityDesiredCurrent, icpPositionDesiredCurrent, cmpPolynomial3D);
          checkCoMDynamics(localTimeInCurrentPhase.getDoubleValue(), comVelocityDesiredCurrent, icpPositionDesiredCurrent, comPositionDesiredCurrent);
       }
-<<<<<<< HEAD
-=======
       icpCurrentTest.set(icpPositionDesiredCurrent);
->>>>>>> e4bf690b
    }
 
    private void checkICPDynamics(double time, FrameVector3D icpVelocityDesiredCurrent, FramePoint3D icpPositionDesiredCurrent, YoFrameTrajectory3D cmpPolynomial3D)
@@ -486,8 +433,7 @@
    {
       comAccelerationToPack.set(comAccelerationDesiredCurrent);
    }
-<<<<<<< HEAD
-   
+
    public void getFinalCoMPositionInSwing(FramePoint comPositionDesiredFinalToPack)
    {
       if(isDoubleSupport.getBooleanValue())
@@ -511,8 +457,7 @@
          getCoMPositionDesiredFinalFromSegment(comPositionDesiredFinalToPack, numberOfSegmentsSwing0 + numberOfSegmentsTransfer0 - 1);
       }
    }
-=======
->>>>>>> e4bf690b
+
 
    @Override
    public void getPosition(FramePoint3D positionToPack)
