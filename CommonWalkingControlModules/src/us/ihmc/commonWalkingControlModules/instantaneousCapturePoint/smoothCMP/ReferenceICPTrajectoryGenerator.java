--- conflicted
+++ resolved
@@ -38,62 +38,33 @@
    private final static int FIRST_SEGMENT = 0;
 
    private final static int defaultSize = 1000;
-<<<<<<< HEAD
    private final static ReferenceFrame worldFrame = ReferenceFrame.getWorldFrame();
 
-   private final List<FramePoint> cmpDesiredFinalPositions = new ArrayList<>();
-
-   private final List<FramePoint> icpDesiredInitialPositions = new ArrayList<>();
-   private final List<FramePoint> icpDesiredFinalPositions = new ArrayList<>();
-
-   private FramePoint icpPositionDesiredCurrent = new FramePoint();
-   private FrameVector icpVelocityDesiredCurrent = new FrameVector();
-   private FrameVector icpAccelerationDesiredCurrent = new FrameVector();
-   private FrameVector icpVelocityDynamicsCurrent = new FrameVector();
-
-   private final List<FramePoint> comDesiredInitialPositions = new ArrayList<>();
-   private final List<FramePoint> comDesiredFinalPositions = new ArrayList<>();
-
-   private FramePoint comPositionDesiredCurrent = new FramePoint();
-   private FrameVector comVelocityDesiredCurrent = new FrameVector();
-   private FrameVector comAccelerationDesiredCurrent = new FrameVector();
-   private FrameVector comVelocityDynamicsCurrent = new FrameVector();
-
-   private FramePoint icpPositionDesiredFinalCurrentSegment = new FramePoint();
-   private FramePoint comPositionDesiredInitialCurrentSegment = new FramePoint();
-   private FramePoint comPositionDesiredFinalCurrentSegment = new FramePoint();
-
-   private FramePoint cmpPositionDesiredInitial = new FramePoint();
-   private FramePoint icpPositionDesiredTerminal = new FramePoint();
-
-=======
-   
    private final List<FramePoint3D> cmpDesiredFinalPositions = new ArrayList<>();
 
    private final List<FramePoint3D> icpDesiredInitialPositions = new ArrayList<>();
    private final List<FramePoint3D> icpDesiredFinalPositions = new ArrayList<>();
-   
+
    private FramePoint3D icpPositionDesiredCurrent = new FramePoint3D();
    private FrameVector3D icpVelocityDesiredCurrent = new FrameVector3D();
    private FrameVector3D icpAccelerationDesiredCurrent = new FrameVector3D();
    private FrameVector3D icpVelocityDynamicsCurrent = new FrameVector3D();
-   
+
    private final List<FramePoint3D> comDesiredInitialPositions = new ArrayList<>();
    private final List<FramePoint3D> comDesiredFinalPositions = new ArrayList<>();
-   
+
    private FramePoint3D comPositionDesiredCurrent = new FramePoint3D();
    private FrameVector3D comVelocityDesiredCurrent = new FrameVector3D();
    private FrameVector3D comAccelerationDesiredCurrent = new FrameVector3D();
    private FrameVector3D comVelocityDynamicsCurrent = new FrameVector3D();
-   
+
    private FramePoint3D icpPositionDesiredFinalCurrentSegment = new FramePoint3D();
    private FramePoint3D comPositionDesiredInitialCurrentSegment = new FramePoint3D();
    private FramePoint3D comPositionDesiredFinalCurrentSegment = new FramePoint3D();
-   
+
    private FramePoint3D cmpPositionDesiredInitial = new FramePoint3D();
    private FramePoint3D icpPositionDesiredTerminal = new FramePoint3D();
-   
->>>>>>> 50fb4538
+
    private YoFramePoint icpCurrentTest;
    private YoFramePoint icpFirstFinalTest;
    private YoFramePoint icpTerminalTest;
@@ -121,13 +92,8 @@
    private final List<YoFrameTrajectory3D> cmpTrajectories = new ArrayList<>();
 
    private final YoBoolean continuouslyAdjustForICPContinuity;
-<<<<<<< HEAD
-   private List<FrameTuple<?, ?>> icpQuantityInitialConditionList = new ArrayList<FrameTuple<?, ?>>();
-
-=======
    private List<FrameTuple3D<?, ?>> icpQuantityInitialConditionList = new ArrayList<FrameTuple3D<?, ?>>();
-   
->>>>>>> 50fb4538
+
    private final SmoothCapturePointToolbox icpToolbox = new SmoothCapturePointToolbox();
    private final SmoothCoMIntegrationToolbox comToolbox = new SmoothCoMIntegrationToolbox(icpToolbox);
    private final SmoothCapturePointAdjustmentToolbox icpAdjustmentToolbox = new SmoothCapturePointAdjustmentToolbox(icpToolbox);
@@ -164,33 +130,18 @@
       cmpTrajectoryLength = new YoInteger("CMPTrajectoryLength", registry);
       icpTerminalLength = new YoInteger("ICPTerminalLength", registry);
       currentSegmentIndex = new YoInteger("CurrentSegment", registry);
-<<<<<<< HEAD
-
-      icpQuantityInitialConditionList.add(new FramePoint());
+
+      icpQuantityInitialConditionList.add(new FramePoint3D());
       while (icpDesiredInitialPositions.size() < defaultSize)
-      {
-         icpDesiredInitialPositions.add(new FramePoint());
-         icpDesiredFinalPositions.add(new FramePoint());
-         cmpDesiredFinalPositions.add(new FramePoint());
-
-         comDesiredInitialPositions.add(new FramePoint());
-         comDesiredFinalPositions.add(new FramePoint());
-
-         icpQuantityInitialConditionList.add(new FrameVector());
-=======
-      
-      icpQuantityInitialConditionList.add(new FramePoint3D());
-      while(icpDesiredInitialPositions.size() < defaultSize)
       {
          icpDesiredInitialPositions.add(new FramePoint3D());
          icpDesiredFinalPositions.add(new FramePoint3D());
          cmpDesiredFinalPositions.add(new FramePoint3D());
-         
+
          comDesiredInitialPositions.add(new FramePoint3D());
          comDesiredFinalPositions.add(new FramePoint3D());
-         
+
          icpQuantityInitialConditionList.add(new FrameVector3D());
->>>>>>> 50fb4538
       }
    }
 
@@ -411,13 +362,8 @@
       }
       icpCurrentTest.set(icpPositionDesiredCurrent);
    }
-<<<<<<< HEAD
-
-   private void checkICPDynamics(double time, FrameVector icpVelocityDesiredCurrent, FramePoint icpPositionDesiredCurrent, YoFrameTrajectory3D cmpPolynomial3D)
-=======
-   
+
    private void checkICPDynamics(double time, FrameVector3D icpVelocityDesiredCurrent, FramePoint3D icpPositionDesiredCurrent, YoFrameTrajectory3D cmpPolynomial3D)
->>>>>>> 50fb4538
    {
       cmpPolynomial3D.compute(time);
 
@@ -426,15 +372,9 @@
 
       areICPDynamicsSatisfied.set(icpVelocityDesiredCurrent.epsilonEquals(icpVelocityDynamicsCurrent, 10e-5));
    }
-<<<<<<< HEAD
-
-   private void checkCoMDynamics(double time, FrameVector comVelocityDesiredCurrent, FramePoint icpPositionDesiredCurrent, FramePoint comPositionDesiredCurrent)
-   {
-=======
-   
+
    private void checkCoMDynamics(double time, FrameVector3D comVelocityDesiredCurrent, FramePoint3D icpPositionDesiredCurrent, FramePoint3D comPositionDesiredCurrent)
-   {      
->>>>>>> 50fb4538
+   {
       comVelocityDynamicsCurrent.sub(icpPositionDesiredCurrent, comPositionDesiredCurrent);
       comVelocityDynamicsCurrent.scale(omega0.getDoubleValue());
 
@@ -455,33 +395,18 @@
       }
       return currentSegmentIndex;
    }
-<<<<<<< HEAD
-
-   public void getICPPositionDesiredFinalFromSegment(FramePoint icpPositionDesiredFinal, int segment)
+
+   public void getICPPositionDesiredFinalFromSegment(FramePoint3D icpPositionDesiredFinal, int segment)
    {
       icpPositionDesiredFinal.set(icpDesiredFinalPositions.get(segment));
    }
 
-   public void getCoMPositionDesiredInitialFromSegment(FramePoint comPositionDesiredInitial, int segment)
+   public void getCoMPositionDesiredInitialFromSegment(FramePoint3D comPositionDesiredInitial, int segment)
    {
       comPositionDesiredInitial.set(comDesiredInitialPositions.get(segment));
    }
 
-   public void getCoMPositionDesiredFinalFromSegment(FramePoint comPositionDesiredFinal, int segment)
-=======
-   
-   public void getICPPositionDesiredFinalFromSegment(FramePoint3D icpPositionDesiredFinal, int segment)
-   {
-      icpPositionDesiredFinal.set(icpDesiredFinalPositions.get(segment));
-   }
-   
-   public void getCoMPositionDesiredInitialFromSegment(FramePoint3D comPositionDesiredInitial, int segment)
-   {
-      comPositionDesiredInitial.set(comDesiredInitialPositions.get(segment));
-   }
-   
    public void getCoMPositionDesiredFinalFromSegment(FramePoint3D comPositionDesiredFinal, int segment)
->>>>>>> 50fb4538
    {
       comPositionDesiredFinal.set(comDesiredFinalPositions.get(segment));
    }
@@ -572,43 +497,23 @@
    {
       return icpDesiredInitialPositions;
    }
-<<<<<<< HEAD
-
-   public List<FramePoint> getICPPositionDesiredFinalList()
+
+   public List<FramePoint3D> getICPPositionDesiredFinalList()
    {
       return icpDesiredFinalPositions;
    }
 
-   public List<FramePoint> getCoMPositionDesiredInitialList()
+   public List<FramePoint3D> getCoMPositionDesiredInitialList()
    {
       return comDesiredInitialPositions;
    }
 
-   public List<FramePoint> getCoMPositionDesiredFinalList()
+   public List<FramePoint3D> getCoMPositionDesiredFinalList()
    {
       return comDesiredFinalPositions;
    }
 
-   public List<FramePoint> getCMPPositionDesiredList()
-=======
-   
-   public List<FramePoint3D> getICPPositionDesiredFinalList()
-   {
-      return icpDesiredFinalPositions;
-   }
-   
-   public List<FramePoint3D> getCoMPositionDesiredInitialList()
-   {
-      return comDesiredInitialPositions;
-   }
-   
-   public List<FramePoint3D> getCoMPositionDesiredFinalList()
-   {
-      return comDesiredFinalPositions;
-   }
-   
    public List<FramePoint3D> getCMPPositionDesiredList()
->>>>>>> 50fb4538
    {
       for (int i = 0; i < cmpTrajectories.size(); i++)
       {
@@ -619,24 +524,13 @@
          cmpPolynomialX.compute(cmpPolynomialX.getFinalTime());
          cmpPolynomialY.compute(cmpPolynomialY.getFinalTime());
          cmpPolynomialZ.compute(cmpPolynomialZ.getFinalTime());
-<<<<<<< HEAD
-
-         FramePoint cmpPositionDesired = cmpDesiredFinalPositions.get(i);
-=======
-         
          FramePoint3D cmpPositionDesired = cmpDesiredFinalPositions.get(i);
->>>>>>> 50fb4538
          cmpPositionDesired.set(cmpPolynomialX.getPosition(), cmpPolynomialY.getPosition(), cmpPolynomialZ.getPosition());
       }
       return cmpDesiredFinalPositions;
    }
-<<<<<<< HEAD
-
-   public FramePoint getICPPositionDesiredTerminal()
-=======
-   
+
    public FramePoint3D getICPPositionDesiredTerminal()
->>>>>>> 50fb4538
    {
       return icpPositionDesiredTerminal;
    }
