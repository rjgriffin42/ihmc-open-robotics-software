package us.ihmc.commonWalkingControlModules.instantaneousCapturePoint.smoothCMP;

import java.util.ArrayList;
import java.util.List;

import us.ihmc.commonWalkingControlModules.angularMomentumTrajectoryGenerator.YoFrameTrajectory3D;
import us.ihmc.commonWalkingControlModules.angularMomentumTrajectoryGenerator.YoTrajectory;
<<<<<<< HEAD
import us.ihmc.commonWalkingControlModules.instantaneousCapturePoint.smoothICPGenerator.SmoothCapturePointAdjustmentToolbox;
import us.ihmc.commonWalkingControlModules.instantaneousCapturePoint.smoothICPGenerator.SmoothCapturePointTools;
=======
import us.ihmc.commonWalkingControlModules.dynamicReachability.SmoothCoMIntegrationToolbox;
import us.ihmc.commonWalkingControlModules.instantaneousCapturePoint.smoothICPGenerator.SmoothCapturePointToolbox;
>>>>>>> 29f4a117
import us.ihmc.robotics.geometry.FramePoint;
import us.ihmc.robotics.geometry.FrameVector;
import us.ihmc.robotics.math.frames.YoFramePoint;
import us.ihmc.robotics.math.frames.YoFrameVector;
import us.ihmc.robotics.math.trajectories.PositionTrajectoryGenerator;
import us.ihmc.robotics.referenceFrames.ReferenceFrame;
import us.ihmc.yoVariables.registry.YoVariableRegistry;
import us.ihmc.yoVariables.variable.YoBoolean;
import us.ihmc.yoVariables.variable.YoDouble;
import us.ihmc.yoVariables.variable.YoInteger;

/**
 * @author Tim Seyde
 */


public class ReferenceICPTrajectoryGenerator implements PositionTrajectoryGenerator
{
   private final YoDouble omega0;
   private ReferenceFrame trajectoryFrame;
   
   private final YoBoolean useDecoupled;
   
   private final static int FIRST_SEGMENT = 0;

   private final static int defaultSize = 1000;
   
   private final List<FramePoint> cmpDesiredFinalPositions = new ArrayList<>();

   private final List<FramePoint> icpDesiredInitialPositions = new ArrayList<>();
   private final List<FramePoint> icpDesiredFinalPositions = new ArrayList<>();
   
   private FramePoint icpPositionDesiredCurrent = new FramePoint();
   private FrameVector icpVelocityDesiredCurrent = new FrameVector();
   private FrameVector icpAccelerationDesiredCurrent = new FrameVector();
   private FrameVector icpVelocityDynamicsCurrent = new FrameVector();
   
   private final List<FramePoint> comDesiredInitialPositions = new ArrayList<>();
   private final List<FramePoint> comDesiredFinalPositions = new ArrayList<>();
   
   private FramePoint comPositionDesiredCurrent = new FramePoint();
   private FrameVector comVelocityDesiredCurrent = new FrameVector();
   private FrameVector comAccelerationDesiredCurrent = new FrameVector();
   private FrameVector comVelocityDynamicsCurrent = new FrameVector();
   
   private FramePoint icpPositionDesiredFinalCurrentSegment = new FramePoint();
   private FramePoint comPositionDesiredInitialCurrentSegment = new FramePoint();
   private FramePoint comPositionDesiredFinalCurrentSegment = new FramePoint();
   
   private FramePoint cmpPositionDesiredInitial = new FramePoint();
   private FramePoint icpPositionDesiredTerminal = new FramePoint();
   
   private YoFramePoint icpCurrentTest;
   private YoFramePoint icpFirstFinalTest;
   private YoFramePoint icpTerminalTest;
   private YoInteger cmpTrajectoryLength;
   private YoInteger icpTerminalLength;
   private YoInteger currentSegmentIndex;

   private final YoBoolean isStanding;
   private final YoBoolean isInitialTransfer;
<<<<<<< HEAD
=======
   private final YoBoolean areICPDynamicsSatisfied;
   private final YoBoolean areCoMDynamicsSatisfied;
>>>>>>> 29f4a117

   private final YoInteger totalNumberOfSegments;
   private final YoInteger numberOfFootstepsToConsider;

   private int numberOfFootstepsRegistered;
   
   private YoDouble startTimeOfCurrentPhase;
   private YoDouble localTimeInCurrentPhase;
   
   private boolean isPaused = false;
   
   private final List<YoFrameTrajectory3D> cmpTrajectories = new ArrayList<>();
   
   private final SmoothCapturePointToolbox icpToolbox = new SmoothCapturePointToolbox();
   private final SmoothCoMIntegrationToolbox comToolbox = new SmoothCoMIntegrationToolbox(icpToolbox);

<<<<<<< HEAD
   private final SmoothCapturePointAdjustmentToolbox icpAdjustmentToolbox = new SmoothCapturePointAdjustmentToolbox();
   
=======
>>>>>>> 29f4a117
   public ReferenceICPTrajectoryGenerator(String namePrefix, YoDouble omega0, YoInteger numberOfFootstepsToConsider, YoBoolean isStanding, YoBoolean isInitialTransfer,
                                          YoBoolean useDecoupled, ReferenceFrame trajectoryFrame, YoVariableRegistry registry)
   {
      this.omega0 = omega0;
      this.trajectoryFrame = trajectoryFrame;
      this.numberOfFootstepsToConsider = numberOfFootstepsToConsider;
      this.isStanding = isStanding;
      this.isInitialTransfer = isInitialTransfer;
      this.useDecoupled = useDecoupled;
      
      areICPDynamicsSatisfied = new YoBoolean("areICPDynamicsSatisfied", registry);
      areICPDynamicsSatisfied.set(false);
      areCoMDynamicsSatisfied = new YoBoolean("areCoMDynamicsSatisfied", registry);
      areCoMDynamicsSatisfied.set(false);
      
      totalNumberOfSegments = new YoInteger(namePrefix + "TotalNumberOfICPSegments", registry);
      
      startTimeOfCurrentPhase = new YoDouble(namePrefix + "StartTimeCurrentPhase", registry);
      localTimeInCurrentPhase = new YoDouble(namePrefix + "LocalTimeCurrentPhase", registry);
      localTimeInCurrentPhase.set(0.0);
      
      icpCurrentTest = new YoFramePoint("ICPCurrentTest", ReferenceFrame.getWorldFrame(), registry);
      icpFirstFinalTest = new YoFramePoint("ICPFirstFinalTest", ReferenceFrame.getWorldFrame(), registry);
      icpTerminalTest = new YoFramePoint("ICPTerminalTest", ReferenceFrame.getWorldFrame(), registry);
      cmpTrajectoryLength = new YoInteger("CMPTrajectoryLength", registry);
      icpTerminalLength = new YoInteger("ICPTerminalLength", registry);
      currentSegmentIndex = new YoInteger("CurrentSegment", registry);
      
      while(icpDesiredInitialPositions.size() < defaultSize)
      {
         icpDesiredInitialPositions.add(new FramePoint());
         icpDesiredFinalPositions.add(new FramePoint());
         cmpDesiredFinalPositions.add(new FramePoint());
         
         comDesiredInitialPositions.add(new FramePoint());
         comDesiredFinalPositions.add(new FramePoint());
      }
   }

   public void setNumberOfRegisteredSteps(int numberOfFootstepsRegistered)
   {
      this.numberOfFootstepsRegistered = numberOfFootstepsRegistered;
   }

   public void reset()
   {
      cmpTrajectories.clear();
      totalNumberOfSegments.set(0);
      localTimeInCurrentPhase.set(0.0);
   }

   public void initializeForTransfer(double initialTime, List<CMPTrajectory> transferCMPTrajectories, List<CMPTrajectory> swingCMPTrajectories)
   {
      reset();
      startTimeOfCurrentPhase.set(initialTime);
      
      int numberOfSteps = Math.min(numberOfFootstepsRegistered, numberOfFootstepsToConsider.getIntegerValue());
      for (int stepIndex = 0; stepIndex < numberOfSteps; stepIndex++)
      {
         CMPTrajectory transferCMPTrajectory = transferCMPTrajectories.get(stepIndex);
         int cmpSegments = transferCMPTrajectory.getNumberOfSegments();
         for (int cmpSegment = 0; cmpSegment < cmpSegments; cmpSegment++)
         {
            cmpTrajectories.add(transferCMPTrajectory.getPolynomials().get(cmpSegment));
            totalNumberOfSegments.increment();
         }


         CMPTrajectory swingCMPTrajectory = swingCMPTrajectories.get(stepIndex);
         cmpSegments = swingCMPTrajectory.getNumberOfSegments();
         for (int cmpSegment = 0; cmpSegment < cmpSegments; cmpSegment++)
         {
            cmpTrajectories.add(swingCMPTrajectory.getPolynomials().get(cmpSegment));
            totalNumberOfSegments.increment();
         }
      }

      CMPTrajectory transferCMPTrajectory = transferCMPTrajectories.get(numberOfSteps);
      int cmpSegments = transferCMPTrajectory.getNumberOfSegments();
      for (int cmpSegment = 0; cmpSegment < cmpSegments; cmpSegment++)
      {
         cmpTrajectories.add(transferCMPTrajectory.getPolynomials().get(cmpSegment));
         totalNumberOfSegments.increment();
      }
      
      initialize();
   }

   public void initializeForSwing(double initialTime, List<CMPTrajectory> transferCMPTrajectories, List<CMPTrajectory> swingCMPTrajectories)
   {
      reset();
      startTimeOfCurrentPhase.set(initialTime);
      
      CMPTrajectory swingCMPTrajectory = swingCMPTrajectories.get(0);
      int cmpSegments = swingCMPTrajectory.getNumberOfSegments();
      for (int cmpSegment = 0; cmpSegment < cmpSegments; cmpSegment++)
      {
         cmpTrajectories.add(swingCMPTrajectory.getPolynomials().get(cmpSegment));
         totalNumberOfSegments.increment();
      }

      
      int numberOfSteps = Math.min(numberOfFootstepsRegistered, numberOfFootstepsToConsider.getIntegerValue());
      for (int stepIndex = 1; stepIndex < numberOfSteps; stepIndex++)
      {
         CMPTrajectory transferCMPTrajectory = transferCMPTrajectories.get(stepIndex);
         cmpSegments = transferCMPTrajectory.getNumberOfSegments();
         for (int cmpSegment = 0; cmpSegment < cmpSegments; cmpSegment++)
         {
            cmpTrajectories.add(transferCMPTrajectory.getPolynomials().get(cmpSegment));
            totalNumberOfSegments.increment();
         }

         swingCMPTrajectory = swingCMPTrajectories.get(stepIndex);
         cmpSegments = swingCMPTrajectory.getNumberOfSegments();
         for (int cmpSegment = 0; cmpSegment < cmpSegments; cmpSegment++)
         {
            cmpTrajectories.add(swingCMPTrajectory.getPolynomials().get(cmpSegment));
            totalNumberOfSegments.increment();
         }
      }

      CMPTrajectory transferCMPTrajectory = transferCMPTrajectories.get(numberOfSteps);
      cmpSegments = transferCMPTrajectory.getNumberOfSegments();
      for (int cmpSegment = 0; cmpSegment < cmpSegments; cmpSegment++)
      {
         cmpTrajectories.add(transferCMPTrajectory.getPolynomials().get(cmpSegment));
         totalNumberOfSegments.increment();
      }
      
      initialize();
   }

   @Override
   public void initialize()
   {
      if(isInitialTransfer.getBooleanValue())
      {
         YoFrameTrajectory3D cmpPolynomial3D = cmpTrajectories.get(0);
         cmpPolynomial3D.compute(cmpPolynomial3D.getInitialTime());
         comPositionDesiredInitialCurrentSegment.set(cmpPolynomial3D.getFramePosition());
      }
      else
      {
         comPositionDesiredInitialCurrentSegment.set(comPositionDesiredFinalCurrentSegment);
      }
      // FIXME
//      if (!isStanding.getBooleanValue())
      {         
         if(useDecoupled.getBooleanValue())
         {
            icpToolbox.computeDesiredCornerPointsDecoupled(icpDesiredInitialPositions, icpDesiredFinalPositions, cmpTrajectories, omega0.getDoubleValue());
            
            comToolbox.computeDesiredCenterOfMassCornerPoints(icpDesiredInitialPositions, icpDesiredFinalPositions, 
                                                                             comDesiredInitialPositions, comDesiredFinalPositions, 
                                                                             cmpTrajectories, comPositionDesiredInitialCurrentSegment, 
                                                                             omega0.getDoubleValue());

         }
         else
         {
            icpToolbox.computeDesiredCornerPoints(icpDesiredInitialPositions, icpDesiredFinalPositions, cmpTrajectories, omega0.getDoubleValue());

            comToolbox.computeDesiredCenterOfMassCornerPoints(icpDesiredInitialPositions, icpDesiredFinalPositions, 
                                                                             comDesiredInitialPositions, comDesiredFinalPositions, 
                                                                             cmpTrajectories, comPositionDesiredInitialCurrentSegment, 
                                                                             omega0.getDoubleValue());
         }
         
         icpPositionDesiredTerminal.set(icpDesiredFinalPositions.get(cmpTrajectories.size() - 1));
                  
         icpTerminalTest.set(icpPositionDesiredTerminal);
         cmpTrajectoryLength.set(cmpTrajectories.size());
         icpTerminalLength.set(icpDesiredFinalPositions.size());
      }
      
      if(isInitialTransfer.getBooleanValue())
      {
         icpAdjustmentToolbox.adjustDesiredTrajectoriesForInitialSmoothing(icpDesiredInitialPositions, icpDesiredFinalPositions,
                                                                           cmpTrajectories, omega0.getDoubleValue());
      }
   }

   @Override
   public void compute(double time)
   {
      if (!isStanding.getBooleanValue())
      {
         localTimeInCurrentPhase.set(time - startTimeOfCurrentPhase.getDoubleValue());
         
         currentSegmentIndex.set(getCurrentSegmentIndex(localTimeInCurrentPhase.getDoubleValue(), cmpTrajectories));
         YoFrameTrajectory3D cmpPolynomial3D = cmpTrajectories.get(currentSegmentIndex.getIntegerValue());
         getICPPositionDesiredFinalFromSegment(icpPositionDesiredFinalCurrentSegment, currentSegmentIndex.getIntegerValue());
         getCoMPositionDesiredInitialFromSegment(comPositionDesiredInitialCurrentSegment, currentSegmentIndex.getIntegerValue());
         getCoMPositionDesiredFinalFromSegment(comPositionDesiredFinalCurrentSegment, currentSegmentIndex.getIntegerValue());
         
         icpFirstFinalTest.set(icpPositionDesiredFinalCurrentSegment);

         if(useDecoupled.getBooleanValue())
         {
            // ICP
            icpToolbox.computeDesiredCapturePointPositionDecoupled(omega0.getDoubleValue(), localTimeInCurrentPhase.getDoubleValue(), icpPositionDesiredFinalCurrentSegment, cmpPolynomial3D, 
                                                                                icpPositionDesiredCurrent);
            icpToolbox.computeDesiredCapturePointVelocityDecoupled(omega0.getDoubleValue(), localTimeInCurrentPhase.getDoubleValue(), icpPositionDesiredFinalCurrentSegment, cmpPolynomial3D, 
                                                                                icpVelocityDesiredCurrent);
            icpToolbox.computeDesiredCapturePointAccelerationDecoupled(omega0.getDoubleValue(), localTimeInCurrentPhase.getDoubleValue(), icpPositionDesiredFinalCurrentSegment, cmpPolynomial3D, 
                                                                                    icpAccelerationDesiredCurrent);
            
            // CoM
            comToolbox.computeDesiredCenterOfMassPosition(omega0.getDoubleValue(), localTimeInCurrentPhase.getDoubleValue(), icpPositionDesiredFinalCurrentSegment, comPositionDesiredInitialCurrentSegment, cmpPolynomial3D, 
                                                                         comPositionDesiredCurrent);
            comToolbox.computeDesiredCenterOfMassVelocity(omega0.getDoubleValue(), localTimeInCurrentPhase.getDoubleValue(), icpPositionDesiredFinalCurrentSegment, comPositionDesiredInitialCurrentSegment, cmpPolynomial3D, 
                                                                         comVelocityDesiredCurrent);
            comToolbox.computeDesiredCenterOfMassAcceleration(omega0.getDoubleValue(), localTimeInCurrentPhase.getDoubleValue(), icpPositionDesiredFinalCurrentSegment, comPositionDesiredInitialCurrentSegment, cmpPolynomial3D, 
                                                                         comAccelerationDesiredCurrent);
         }
         else
         {
            // ICP
            icpToolbox.computeDesiredCapturePointPosition(omega0.getDoubleValue(), localTimeInCurrentPhase.getDoubleValue(), icpPositionDesiredFinalCurrentSegment, cmpPolynomial3D, 
                                                                       icpPositionDesiredCurrent);
            icpToolbox.computeDesiredCapturePointVelocity(omega0.getDoubleValue(), localTimeInCurrentPhase.getDoubleValue(), icpPositionDesiredFinalCurrentSegment, cmpPolynomial3D, 
                                                                       icpVelocityDesiredCurrent);
            icpToolbox.computeDesiredCapturePointAcceleration(omega0.getDoubleValue(), localTimeInCurrentPhase.getDoubleValue(), icpPositionDesiredFinalCurrentSegment, cmpPolynomial3D, 
                                                                           icpAccelerationDesiredCurrent);
            
            // CoM
            comToolbox.computeDesiredCenterOfMassPosition(omega0.getDoubleValue(), localTimeInCurrentPhase.getDoubleValue(), icpPositionDesiredFinalCurrentSegment, comPositionDesiredInitialCurrentSegment, cmpPolynomial3D, 
                                                                         comPositionDesiredCurrent);
            comToolbox.computeDesiredCenterOfMassVelocity(omega0.getDoubleValue(), localTimeInCurrentPhase.getDoubleValue(), icpPositionDesiredFinalCurrentSegment, comPositionDesiredInitialCurrentSegment, cmpPolynomial3D, 
                                                                         comVelocityDesiredCurrent);
            comToolbox.computeDesiredCenterOfMassAcceleration(omega0.getDoubleValue(), localTimeInCurrentPhase.getDoubleValue(), icpPositionDesiredFinalCurrentSegment, comPositionDesiredInitialCurrentSegment, cmpPolynomial3D, 
                                                                            comAccelerationDesiredCurrent);
         }
         checkICPDynamics(localTimeInCurrentPhase.getDoubleValue(), icpVelocityDesiredCurrent, icpPositionDesiredCurrent, cmpPolynomial3D);
         checkCoMDynamics(localTimeInCurrentPhase.getDoubleValue(), comVelocityDesiredCurrent, icpPositionDesiredCurrent, comPositionDesiredCurrent);
      }

      icpCurrentTest.set(icpPositionDesiredCurrent);
   }
   
   private void checkICPDynamics(double time, FrameVector icpVelocityDesiredCurrent, FramePoint icpPositionDesiredCurrent, YoFrameTrajectory3D cmpPolynomial3D)
   {
      cmpPolynomial3D.compute(time);
      
      icpVelocityDynamicsCurrent.sub(icpPositionDesiredCurrent, cmpPolynomial3D.getFramePosition());
      icpVelocityDynamicsCurrent.scale(omega0.getDoubleValue());
      
      areICPDynamicsSatisfied.set(icpVelocityDesiredCurrent.epsilonEquals(icpVelocityDynamicsCurrent, 10e-6));
   }
   
   private void checkCoMDynamics(double time, FrameVector comVelocityDesiredCurrent, FramePoint icpPositionDesiredCurrent, FramePoint comPositionDesiredCurrent)
   {      
      comVelocityDynamicsCurrent.sub(icpPositionDesiredCurrent, comPositionDesiredCurrent);
      comVelocityDynamicsCurrent.scale(omega0.getDoubleValue());
      
      areCoMDynamicsSatisfied.set(comVelocityDesiredCurrent.epsilonEquals(comVelocityDynamicsCurrent, 10e-6));
   }
   
   private int getCurrentSegmentIndex(double timeInCurrentPhase, List<YoFrameTrajectory3D> cmpTrajectories)
   {
      int currentSegmentIndex = FIRST_SEGMENT;
      while(timeInCurrentPhase > cmpTrajectories.get(currentSegmentIndex).getFinalTime() && Math.abs(cmpTrajectories.get(currentSegmentIndex).getFinalTime() - cmpTrajectories.get(currentSegmentIndex+1).getInitialTime()) < 1.0e-5)
      {
         currentSegmentIndex++;
      }
      return currentSegmentIndex;
   }
   
   public void getICPPositionDesiredFinalFromSegment(FramePoint icpPositionDesiredFinal, int segment)
   {
      icpPositionDesiredFinal.set(icpDesiredFinalPositions.get(segment));
   }
   
   public void getCoMPositionDesiredInitialFromSegment(FramePoint comPositionDesiredInitial, int segment)
   {
      comPositionDesiredInitial.set(comDesiredInitialPositions.get(segment));
   }
   
   public void getCoMPositionDesiredFinalFromSegment(FramePoint comPositionDesiredFinal, int segment)
   {
      comPositionDesiredFinal.set(comDesiredFinalPositions.get(segment));
   }

   public void getCoMPosition(YoFramePoint comPositionToPack)
   {
      comPositionToPack.set(comPositionDesiredCurrent);
   }
   
   public void getCoMVelocity(YoFrameVector comVelocityToPack)
   {
      comVelocityToPack.set(comVelocityDesiredCurrent);
   }
   
   public void getCoMAcceleration(YoFrameVector comAccelerationToPack)
   {
      comAccelerationToPack.set(comAccelerationDesiredCurrent);
   }


   @Override
   public void getPosition(FramePoint positionToPack)
   {
      positionToPack.set(icpPositionDesiredCurrent);
   }
   
   public void getPosition(YoFramePoint positionToPack)
   {
      positionToPack.set(icpPositionDesiredCurrent);
   }

   @Override
   public void getVelocity(FrameVector velocityToPack)
   {
      velocityToPack.set(icpVelocityDesiredCurrent);
   }
   
   public void getVelocity(YoFrameVector velocityToPack)
   {
      velocityToPack.set(icpVelocityDesiredCurrent);
   }

   @Override
   public void getAcceleration(FrameVector accelerationToPack)
   {
      accelerationToPack.set(icpAccelerationDesiredCurrent);
   }
   
   public void getAcceleration(YoFrameVector accelerationToPack)
   {
      accelerationToPack.set(icpAccelerationDesiredCurrent);
   }

   @Override
   public void getLinearData(FramePoint positionToPack, FrameVector velocityToPack, FrameVector accelerationToPack)
   {
      getPosition(positionToPack);
      getVelocity(velocityToPack);
      getAcceleration(accelerationToPack);
   }
   
   public void getLinearData(YoFramePoint positionToPack, YoFrameVector velocityToPack, YoFrameVector accelerationToPack)
   {
      getPosition(positionToPack);
      getVelocity(velocityToPack);
      getAcceleration(accelerationToPack);
   }

   @Override
   public void showVisualization()
   {

   }

   @Override
   public void hideVisualization()
   {

   }

   @Override
   public boolean isDone()
   {
      // TODO Auto-generated method stub
      return false;
   }

   public List<FramePoint> getICPPositionDesiredInitialList()
   {
      return icpDesiredInitialPositions;
   }
   
   public List<FramePoint> getICPPositionDesiredFinalList()
   {
      return icpDesiredFinalPositions;
   }
   
   public List<FramePoint> getCoMPositionDesiredInitialList()
   {
      return comDesiredInitialPositions;
   }
   
   public List<FramePoint> getCoMPositionDesiredFinalList()
   {
      return comDesiredFinalPositions;
   }
   
   public List<FramePoint> getCMPPositionDesiredList()
   {
      for(int i = 0; i < cmpTrajectories.size(); i++)
      {
         YoTrajectory cmpPolynomialX = cmpTrajectories.get(i).getYoTrajectory(0);
         YoTrajectory cmpPolynomialY = cmpTrajectories.get(i).getYoTrajectory(1);
         YoTrajectory cmpPolynomialZ = cmpTrajectories.get(i).getYoTrajectory(2);
         
         cmpPolynomialX.compute(cmpPolynomialX.getFinalTime());
         cmpPolynomialY.compute(cmpPolynomialY.getFinalTime());
         cmpPolynomialZ.compute(cmpPolynomialZ.getFinalTime());
         
         FramePoint cmpPositionDesired = cmpDesiredFinalPositions.get(i);
         cmpPositionDesired.set(cmpPolynomialX.getPosition(), cmpPolynomialY.getPosition(), cmpPolynomialZ.getPosition());
      }
      return cmpDesiredFinalPositions;
   }
   
   public FramePoint getICPPositionDesiredTerminal()
   {
      return icpPositionDesiredTerminal;
   }
   
   public int getTotalNumberOfSegments()
   {
      return totalNumberOfSegments.getIntegerValue();
   }
   
   public void pause()
   {
      isPaused = true;
   }
   
   public void resume()
   {
      isPaused = false;
   }
}<|MERGE_RESOLUTION|>--- conflicted
+++ resolved
@@ -5,13 +5,9 @@
 
 import us.ihmc.commonWalkingControlModules.angularMomentumTrajectoryGenerator.YoFrameTrajectory3D;
 import us.ihmc.commonWalkingControlModules.angularMomentumTrajectoryGenerator.YoTrajectory;
-<<<<<<< HEAD
 import us.ihmc.commonWalkingControlModules.instantaneousCapturePoint.smoothICPGenerator.SmoothCapturePointAdjustmentToolbox;
-import us.ihmc.commonWalkingControlModules.instantaneousCapturePoint.smoothICPGenerator.SmoothCapturePointTools;
-=======
 import us.ihmc.commonWalkingControlModules.dynamicReachability.SmoothCoMIntegrationToolbox;
 import us.ihmc.commonWalkingControlModules.instantaneousCapturePoint.smoothICPGenerator.SmoothCapturePointToolbox;
->>>>>>> 29f4a117
 import us.ihmc.robotics.geometry.FramePoint;
 import us.ihmc.robotics.geometry.FrameVector;
 import us.ihmc.robotics.math.frames.YoFramePoint;
@@ -73,11 +69,9 @@
 
    private final YoBoolean isStanding;
    private final YoBoolean isInitialTransfer;
-<<<<<<< HEAD
-=======
+
    private final YoBoolean areICPDynamicsSatisfied;
    private final YoBoolean areCoMDynamicsSatisfied;
->>>>>>> 29f4a117
 
    private final YoInteger totalNumberOfSegments;
    private final YoInteger numberOfFootstepsToConsider;
@@ -93,12 +87,8 @@
    
    private final SmoothCapturePointToolbox icpToolbox = new SmoothCapturePointToolbox();
    private final SmoothCoMIntegrationToolbox comToolbox = new SmoothCoMIntegrationToolbox(icpToolbox);
-
-<<<<<<< HEAD
    private final SmoothCapturePointAdjustmentToolbox icpAdjustmentToolbox = new SmoothCapturePointAdjustmentToolbox();
-   
-=======
->>>>>>> 29f4a117
+
    public ReferenceICPTrajectoryGenerator(String namePrefix, YoDouble omega0, YoInteger numberOfFootstepsToConsider, YoBoolean isStanding, YoBoolean isInitialTransfer,
                                           YoBoolean useDecoupled, ReferenceFrame trajectoryFrame, YoVariableRegistry registry)
    {
