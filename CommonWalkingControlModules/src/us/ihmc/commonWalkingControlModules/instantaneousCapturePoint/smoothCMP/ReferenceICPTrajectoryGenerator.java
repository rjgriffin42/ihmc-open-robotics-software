--- conflicted
+++ resolved
@@ -111,14 +111,10 @@
       areCoMDynamicsSatisfied = new YoBoolean("areCoMDynamicsSatisfied", registry);
       areCoMDynamicsSatisfied.set(false);
       
-<<<<<<< HEAD
       useContinuousICPAdjustment = new YoBoolean("useContinuousICPAdjustment", registry);
       useContinuousICPAdjustment.set(true);
-      
-      totalNumberOfSegments = new YoInteger(namePrefix + "TotalNumberOfICPSegments", registry);
-=======
+
       totalNumberOfCMPSegments = new YoInteger(namePrefix + "TotalNumberOfICPSegments", registry);
->>>>>>> bfa1d48c
       
       startTimeOfCurrentPhase = new YoDouble(namePrefix + "StartTimeCurrentPhase", registry);
       localTimeInCurrentPhase = new YoDouble(namePrefix + "LocalTimeCurrentPhase", registry);
@@ -195,13 +191,9 @@
       initialize();
    }
 
-<<<<<<< HEAD
    private int numberOfSegmentsSwing0;
-   public void initializeForSwing(double initialTime, List<CMPTrajectory> transferCMPTrajectories, List<CMPTrajectory> swingCMPTrajectories)
-=======
    public void initializeForSwing(double initialTime, List<? extends YoSegmentedFrameTrajectory3D> transferCMPTrajectories,
                                   List<? extends YoSegmentedFrameTrajectory3D> swingCMPTrajectories)
->>>>>>> bfa1d48c
    {
       reset();
       startTimeOfCurrentPhase.set(initialTime);
@@ -241,11 +233,9 @@
          cmpTrajectories.add(transferCMPTrajectory.getSegment(cmpSegment));
          totalNumberOfCMPSegments.increment();
       }
-<<<<<<< HEAD
-      
+
       numberOfSegmentsSwing0 = swingCMPTrajectories.get(0).getNumberOfSegments();
-=======
->>>>>>> bfa1d48c
+
       initialize();
    }
 
@@ -268,49 +258,10 @@
          if(useDecoupled.getBooleanValue())
          {
             icpToolbox.computeDesiredCornerPointsDecoupled(icpDesiredInitialPositions, icpDesiredFinalPositions, cmpTrajectories, omega0.getDoubleValue());
-<<<<<<< HEAD
-
-            if(isInitialTransfer.getBooleanValue() || !isDoubleSupport.getBooleanValue())
-            {
-               icpAdjustmentToolbox.setICPInitialConditions(icpDesiredFinalPositions, cmpTrajectories, numberOfSegmentsSwing0, 
-                                                            isInitialTransfer.getBooleanValue(), omega0.getDoubleValue());               
-            }
-            if(isInitialTransfer.getBooleanValue() || (isDoubleSupport.getBooleanValue() && useContinuousICPAdjustment.getBooleanValue()))
-            {
-               icpAdjustmentToolbox.adjustDesiredTrajectoriesForInitialSmoothing(icpDesiredInitialPositions, icpDesiredFinalPositions,
-                                                                                 cmpTrajectories, omega0.getDoubleValue());
-            }
-            
-            comToolbox.computeDesiredCenterOfMassCornerPoints(icpDesiredInitialPositions, icpDesiredFinalPositions, 
-                                                                             comDesiredInitialPositions, comDesiredFinalPositions, 
-                                                                             cmpTrajectories, comPositionDesiredInitialCurrentSegment, 
-                                                                             omega0.getDoubleValue());
-
-=======
->>>>>>> bfa1d48c
          }
          else
          {
             icpToolbox.computeDesiredCornerPoints(icpDesiredInitialPositions, icpDesiredFinalPositions, cmpTrajectories, omega0.getDoubleValue());
-            
-<<<<<<< HEAD
-            if(isInitialTransfer.getBooleanValue() || !isDoubleSupport.getBooleanValue())
-            {
-               icpAdjustmentToolbox.setICPInitialConditions(icpDesiredFinalPositions, cmpTrajectories, numberOfSegmentsSwing0, 
-                                                            isInitialTransfer.getBooleanValue(), omega0.getDoubleValue());               
-            }
-            if(isInitialTransfer.getBooleanValue() || (isDoubleSupport.getBooleanValue() && useContinuousICPAdjustment.getBooleanValue()))
-            {
-               icpAdjustmentToolbox.adjustDesiredTrajectoriesForInitialSmoothing(icpDesiredInitialPositions, icpDesiredFinalPositions,
-                                                                                 cmpTrajectories, omega0.getDoubleValue());
-            }
-
-            comToolbox.computeDesiredCenterOfMassCornerPoints(icpDesiredInitialPositions, icpDesiredFinalPositions, 
-                                                                             comDesiredInitialPositions, comDesiredFinalPositions, 
-                                                                             cmpTrajectories, comPositionDesiredInitialCurrentSegment, 
-                                                                             omega0.getDoubleValue());
-=======
->>>>>>> bfa1d48c
          }
          
          icpPositionDesiredTerminal.set(icpDesiredFinalPositions.get(cmpTrajectories.size() - 1));
@@ -326,7 +277,16 @@
    {
       if(isInitialTransfer.getBooleanValue())
       {
-         icpAdjustmentToolbox.adjustDesiredTrajectoriesForInitialSmoothing(icpDesiredInitialPositions, icpDesiredFinalPositions, cmpTrajectories, omega0.getDoubleValue());
+         if(isInitialTransfer.getBooleanValue() || !isDoubleSupport.getBooleanValue())
+         {
+            icpAdjustmentToolbox.setICPInitialConditions(icpDesiredFinalPositions, cmpTrajectories, numberOfSegmentsSwing0, 
+                                                         isInitialTransfer.getBooleanValue(), omega0.getDoubleValue());               
+         }
+         if(isInitialTransfer.getBooleanValue() || (isDoubleSupport.getBooleanValue() && useContinuousICPAdjustment.getBooleanValue()))
+         {
+            icpAdjustmentToolbox.adjustDesiredTrajectoriesForInitialSmoothing(icpDesiredInitialPositions, icpDesiredFinalPositions,
+                                                                              cmpTrajectories, omega0.getDoubleValue());
+         }
          reset();
       }
    }
