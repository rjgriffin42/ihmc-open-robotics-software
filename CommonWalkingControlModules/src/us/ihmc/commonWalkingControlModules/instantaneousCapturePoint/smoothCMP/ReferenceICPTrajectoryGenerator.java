--- conflicted
+++ resolved
@@ -6,26 +6,16 @@
 import us.ihmc.commonWalkingControlModules.dynamicReachability.SmoothCoMIntegrationToolbox;
 import us.ihmc.commonWalkingControlModules.instantaneousCapturePoint.smoothICPGenerator.SmoothCapturePointAdjustmentToolbox;
 import us.ihmc.commonWalkingControlModules.instantaneousCapturePoint.smoothICPGenerator.SmoothCapturePointToolbox;
-<<<<<<< HEAD
 import us.ihmc.euclid.referenceFrame.FramePoint3D;
+import us.ihmc.euclid.referenceFrame.FrameTuple3D;
 import us.ihmc.euclid.referenceFrame.FrameVector3D;
 import us.ihmc.euclid.referenceFrame.ReferenceFrame;
-import us.ihmc.robotics.math.frames.YoFramePoint;
-import us.ihmc.robotics.math.frames.YoFrameVector;
-import us.ihmc.robotics.math.trajectories.PositionTrajectoryGenerator;
-=======
-import us.ihmc.commons.PrintTools;
-import us.ihmc.robotics.geometry.FramePoint;
-import us.ihmc.robotics.geometry.FrameTuple;
-import us.ihmc.robotics.geometry.FrameVector;
 import us.ihmc.robotics.math.frames.YoFramePoint;
 import us.ihmc.robotics.math.frames.YoFrameVector;
 import us.ihmc.robotics.math.trajectories.PositionTrajectoryGenerator;
 import us.ihmc.robotics.math.trajectories.YoFrameTrajectory3D;
 import us.ihmc.robotics.math.trajectories.YoSegmentedFrameTrajectory3D;
 import us.ihmc.robotics.math.trajectories.YoTrajectory;
-import us.ihmc.robotics.referenceFrames.ReferenceFrame;
->>>>>>> 869246b4
 import us.ihmc.yoVariables.registry.YoVariableRegistry;
 import us.ihmc.yoVariables.variable.YoBoolean;
 import us.ihmc.yoVariables.variable.YoDouble;
@@ -101,7 +91,7 @@
    private final List<YoFrameTrajectory3D> cmpTrajectories = new ArrayList<>();
    
    private final YoBoolean continuouslyAdjustForICPContinuity;
-   private List<FrameTuple<?, ?>> icpQuantityInitialConditionList = new ArrayList<FrameTuple<?, ?>>();
+   private List<FrameTuple3D<?, ?>> icpQuantityInitialConditionList = new ArrayList<FrameTuple3D<?, ?>>();
    
    private final SmoothCapturePointToolbox icpToolbox = new SmoothCapturePointToolbox();
    private final SmoothCoMIntegrationToolbox comToolbox = new SmoothCoMIntegrationToolbox(icpToolbox);
@@ -139,22 +129,17 @@
       icpTerminalLength = new YoInteger("ICPTerminalLength", registry);
       currentSegmentIndex = new YoInteger("CurrentSegment", registry);
       
-      icpQuantityInitialConditionList.add(new FramePoint());
+      icpQuantityInitialConditionList.add(new FramePoint3D());
       while(icpDesiredInitialPositions.size() < defaultSize)
       {
          icpDesiredInitialPositions.add(new FramePoint3D());
          icpDesiredFinalPositions.add(new FramePoint3D());
          cmpDesiredFinalPositions.add(new FramePoint3D());
          
-<<<<<<< HEAD
          comDesiredInitialPositions.add(new FramePoint3D());
          comDesiredFinalPositions.add(new FramePoint3D());
-=======
-         comDesiredInitialPositions.add(new FramePoint());
-         comDesiredFinalPositions.add(new FramePoint());
-         
-         icpQuantityInitialConditionList.add(new FrameVector());
->>>>>>> 869246b4
+         
+         icpQuantityInitialConditionList.add(new FrameVector3D());
       }
    }
 
