package us.ihmc.commonWalkingControlModules.instantaneousCapturePoint.smoothCMP;

import java.awt.Robot;
import java.util.ArrayList;
import java.util.EnumMap;
import java.util.List;

import javax.management.RuntimeErrorException;

import org.apache.pdfbox.pdmodel.interactive.viewerpreferences.PDViewerPreferences.PRINT_SCALING;

import us.ihmc.commonWalkingControlModules.angularMomentumTrajectoryGenerator.CoPPlanningTools;
import us.ihmc.commonWalkingControlModules.angularMomentumTrajectoryGenerator.CoPTrajectoryPoint;
import us.ihmc.commonWalkingControlModules.bipedSupportPolygons.BipedSupportPolygons;
import us.ihmc.commonWalkingControlModules.configurations.CoPPointName;
import us.ihmc.commonWalkingControlModules.configurations.CoPSplineType;
import us.ihmc.commonWalkingControlModules.configurations.SmoothCMPPlannerParameters;
import us.ihmc.commonWalkingControlModules.configurations.SmoothCMPPlannerParameters.CoPSupportPolygonNames;
import us.ihmc.commons.Epsilons;
import us.ihmc.commons.PrintTools;
import us.ihmc.euclid.geometry.ConvexPolygon2D;
import us.ihmc.euclid.tuple2D.Point2D;
import us.ihmc.euclid.tuple2D.Vector2D;
import us.ihmc.graphicsDescription.appearance.YoAppearance;
import us.ihmc.graphicsDescription.yoGraphics.YoGraphicPosition;
import us.ihmc.graphicsDescription.yoGraphics.YoGraphicPosition.GraphicType;
import us.ihmc.graphicsDescription.yoGraphics.YoGraphicsList;
import us.ihmc.graphicsDescription.yoGraphics.plotting.ArtifactList;
import us.ihmc.humanoidRobotics.bipedSupportPolygons.ContactablePlaneBody;
import us.ihmc.humanoidRobotics.footstep.Footstep;
import us.ihmc.humanoidRobotics.footstep.FootstepTiming;
import us.ihmc.robotics.MathTools;
import us.ihmc.robotics.geometry.ConvexPolygonScaler;
import us.ihmc.robotics.geometry.FrameConvexPolygon2d;
import us.ihmc.robotics.geometry.FramePoint3D;
import us.ihmc.robotics.geometry.FramePoint2D;
import us.ihmc.robotics.geometry.FrameVector3D;
import us.ihmc.robotics.lists.RecyclingArrayList;
import us.ihmc.robotics.math.frames.YoFramePoint;
import us.ihmc.robotics.math.frames.YoFrameVector;
import us.ihmc.robotics.math.frames.YoFrameVector2d;
import us.ihmc.robotics.referenceFrames.ReferenceFrame;
import us.ihmc.robotics.robotSide.RobotSide;
import us.ihmc.robotics.robotSide.SideDependentList;
import us.ihmc.yoVariables.registry.YoVariableRegistry;
import us.ihmc.yoVariables.variable.YoBoolean;
import us.ihmc.yoVariables.variable.YoDouble;
import us.ihmc.yoVariables.variable.YoEnum;
import us.ihmc.yoVariables.variable.YoInteger;

//TODO 1) add isDoneWalking functionality

public class ReferenceCoPTrajectoryGenerator implements ReferenceCoPTrajectoryGeneratorInterface
{
   public enum UseSplitFractionFor
   {
      POSITION, TIME
   };

   // Standard declarations
   private static final ReferenceFrame worldFrame = ReferenceFrame.getWorldFrame();
   private static double COP_POINT_SIZE = 0.005;

   private final YoVariableRegistry registry = new YoVariableRegistry(getClass().getSimpleName());
   private final String namePrefix;

   // Waypoint planning parameters
   private final SideDependentList<EnumMap<CoPPointName, YoFrameVector2d>> copOffsets = new SideDependentList<>();
   private EnumMap<CoPPointName, CoPSupportPolygonNames> copSupportPolygon;
   private EnumMap<CoPPointName, Boolean> isConstrainedToSupportPolygonFlags;

   private EnumMap<CoPPointName, Boolean> isConstrainedToMinMaxFlags;
   private final EnumMap<CoPPointName, YoDouble> maxCoPOffsets = new EnumMap<CoPPointName, YoDouble>(CoPPointName.class);
   private final EnumMap<CoPPointName, YoDouble> minCoPOffsets = new EnumMap<CoPPointName, YoDouble>(CoPPointName.class);

   private EnumMap<CoPPointName, Double> stepLengthToCoPOffsetFactors;
   private EnumMap<CoPPointName, CoPSupportPolygonNames> stepLengthOffsetReferencePolygons;

   private final YoDouble safeDistanceFromCoPToSupportEdges;
   private final YoDouble safeDistanceFromCoPToSupportEdgesWhenSteppingDown;
   private final YoDouble footstepHeightThresholdToPutExitCoPOnToesSteppingDown;
   private final YoDouble footstepLengthThresholdToPutExitCoPOnToesSteppingDown;
   private final YoDouble footstepLengthThresholdToPutExitCoPOnToes;
   private final YoDouble exitCoPForwardSafetyMarginOnToes;
   private final YoDouble percentageChickenSupport;
   private CoPPointName entryCoPName;
   private CoPPointName exitCoPName;
   private CoPPointName endCoPName;
   private CoPPointName[] transferCoPPointList;
   private CoPPointName[] swingCoPPointList;
   private final YoDouble additionalTimeForFinalTransfer;

   // State variables 
   private final SideDependentList<ReferenceFrame> soleZUpFrames;
   private final SideDependentList<FrameConvexPolygon2d> supportFootPolygonsInSoleZUpFrames = new SideDependentList<>();
   private final SideDependentList<ConvexPolygon2D> defaultFootPolygons = new SideDependentList<>();

   // Planner parameters
   private final YoInteger numberOfPointsPerFoot;
   private final YoInteger numberOfUpcomingFootsteps;
   private final YoInteger numberFootstepsToConsider;

   private final List<YoDouble> swingDurations;
   private final List<YoDouble> transferDurations;
   private final List<YoDouble> swingSplitFractions;
   private final List<YoDouble> swingDurationShiftFractions;
   private final List<YoDouble> transferSplitFractions;
   private final List<UseSplitFractionFor> useTransferSplitFractionFor;

   private final YoEnum<CoPSplineType> orderOfSplineInterpolation;

   private final YoBoolean isDoneWalking;
   private final YoBoolean holdDesiredState;
   private final YoBoolean putExitCoPOnToes;
   private final YoBoolean planIsAvailable;

   // Output variables
   private final List<CoPPointsInFoot> copLocationWaypoints = new ArrayList<>();
   private final List<TransferCoPTrajectory> transferCoPTrajectories = new ArrayList<>();
   private final List<SwingCoPTrajectory> swingCoPTrajectories = new ArrayList<>();

   // Runtime variables
   private FramePoint3D desiredCoPPosition = new FramePoint3D();
   private FrameVector3D desiredCoPVelocity = new FrameVector3D();
   private FrameVector3D desiredCoPAcceleration = new FrameVector3D();
   private FramePoint3D heldCoPPosition = new FramePoint3D();

   private int footstepIndex = 0;
   private int plannedFootstepIndex = -1;
   private int numberOfSwingSegments = 10;
   private int numberOfTransferSegments = 10;
   private CoPTrajectory activeTrajectory;
   private double initialTime;
   private FramePoint tempDoubleSupportPolygonCentroid = new FramePoint();
   private FrameConvexPolygon2d supportFootPolygon = new FrameConvexPolygon2d();
   private FrameConvexPolygon2d swingFootInitialPolygon = new FrameConvexPolygon2d();
   private FrameConvexPolygon2d swingFootPredictedFinalPolygon = new FrameConvexPolygon2d();

   // Temp variables for computation only
   private double tempDouble;
   private FootstepData currentFootstepData;
   private FrameConvexPolygon2d framePolygonReference;
<<<<<<< HEAD
   private final ConvexPolygon2D polygonReference = new ConvexPolygon2D();
   private final FrameConvexPolygon2d tempPolygon = new FrameConvexPolygon2d();
   private final ConvexPolygonScaler polygonScaler = new ConvexPolygonScaler();
   private final FramePoint tempFramePoint1 = new FramePoint();
   private final FramePoint tempFramePoint2 = new FramePoint();
   private final FramePoint2d tempFramePoint2d = new FramePoint2d();
   private final FramePoint tempPointForCoPCalculation = new FramePoint();
=======
   private FrameConvexPolygon2d tempPolygon = new FrameConvexPolygon2d();
   private ConvexPolygonScaler polygonScaler = new ConvexPolygonScaler();
   private FramePoint3D tempFramePoint = new FramePoint3D();
   private FramePoint2D tempFramePoint2d = new FramePoint2D();
>>>>>>> 3de1fd6c

   // Planner level overrides (the planner knows better!)
   private static final int maxNumberOfFootstepsToConsider = 4;

   // Input data
   private final RecyclingArrayList<FootstepData> upcomingFootstepsData = new RecyclingArrayList<FootstepData>(maxNumberOfFootstepsToConsider,
                                                                                                               FootstepData.class);

   /**
    * Creates CoP planner object. Should be followed by call to {@code initializeParamters()} to pass planning parameters 
    * @param namePrefix
    */
   public ReferenceCoPTrajectoryGenerator(String namePrefix, int numberOfPointsPerFoot, int maxNumberOfFootstepsToConsider,
                                          BipedSupportPolygons bipedSupportPolygons, SideDependentList<? extends ContactablePlaneBody> contactableFeet,
                                          YoInteger numberFootstepsToConsider, List<YoDouble> swingDurations, List<YoDouble> transferDurations,
                                          List<YoDouble> swingSplitFractions, List<YoDouble> swingDurationShiftFractions, List<YoDouble> transferSplitFractions,
                                          YoVariableRegistry parentRegistry)
   {
      this.namePrefix = namePrefix;
      this.numberFootstepsToConsider = numberFootstepsToConsider;

      additionalTimeForFinalTransfer = new YoDouble(namePrefix + "AdditionalTimeForFinalTransfer", registry);
      safeDistanceFromCoPToSupportEdges = new YoDouble(namePrefix + "SafeDistanceFromCoPToSupportEdges", registry);
      safeDistanceFromCoPToSupportEdgesWhenSteppingDown = new YoDouble(namePrefix + "SafeDistanceFromCoPToSupportEdgesWhenSteppingDown", parentRegistry);
      footstepHeightThresholdToPutExitCoPOnToesSteppingDown = new YoDouble(namePrefix + "FootstepHeightThresholdToPutExitCoPOnToesSteppingDown",
                                                                           parentRegistry);
      footstepLengthThresholdToPutExitCoPOnToesSteppingDown = new YoDouble(namePrefix + "FootstepLengthThresholdToPutExitCoPOnToesSteppingDown",
                                                                           parentRegistry);
      footstepLengthThresholdToPutExitCoPOnToes = new YoDouble(namePrefix + "FootstepLengthThresholdToPutExitCoPOnToes", parentRegistry);
      exitCoPForwardSafetyMarginOnToes = new YoDouble(namePrefix + "ExitCoPForwardSafetyMarginOnToes", parentRegistry);

      percentageChickenSupport = new YoDouble("PercentageChickenSupport", registry);
      numberOfUpcomingFootsteps = new YoInteger(namePrefix + "NumberOfUpcomingFootsteps", registry);

      this.swingDurations = swingDurations;
      this.transferDurations = transferDurations;
      this.swingSplitFractions = swingSplitFractions;
      this.swingDurationShiftFractions = swingDurationShiftFractions;
      this.transferSplitFractions = transferSplitFractions;
      this.useTransferSplitFractionFor = new ArrayList<>(transferSplitFractions.size());
      for (int i = 0; i < transferSplitFractions.size(); i++)
         useTransferSplitFractionFor.add(UseSplitFractionFor.TIME);

      this.numberOfPointsPerFoot = new YoInteger(namePrefix + "NumberOfPointsPerFootstep", registry);
      this.orderOfSplineInterpolation = new YoEnum<>(namePrefix + "OrderOfSplineInterpolation", registry, CoPSplineType.class);
      this.isDoneWalking = new YoBoolean(namePrefix + "IsDoneWalking", registry);
      this.holdDesiredState = new YoBoolean(namePrefix + "HoldDesiredState", parentRegistry);
      this.putExitCoPOnToes = new YoBoolean(namePrefix + "PutExitCoPOnToes", parentRegistry);
      this.planIsAvailable = new YoBoolean(namePrefix + "CoPPlanAvailable", parentRegistry);

      for (CoPPointName pointName : CoPPointName.values)
      {
         YoDouble maxCoPOffset = new YoDouble("maxCoPForwardOffset" + pointName.toString(), registry);
         YoDouble minCoPOffset = new YoDouble("minCoPForwardOffset" + pointName.toString(), registry);

         this.maxCoPOffsets.put(pointName, maxCoPOffset);
         this.minCoPOffsets.put(pointName, minCoPOffset);
      }

      for (RobotSide robotSide : RobotSide.values)
      {
         FrameConvexPolygon2d defaultFootPolygon = new FrameConvexPolygon2d(contactableFeet.get(robotSide).getContactPoints2d());
         defaultFootPolygons.put(robotSide, defaultFootPolygon.getConvexPolygon2d());

         supportFootPolygonsInSoleZUpFrames.put(robotSide, bipedSupportPolygons.getFootPolygonInSoleZUpFrame(robotSide));

         String sidePrefix = robotSide.getCamelCaseNameForMiddleOfExpression();
         EnumMap<CoPPointName, YoFrameVector2d> copUserOffsets = new EnumMap<>(CoPPointName.class);

         for (CoPPointName pointName : CoPPointName.values)
         {
            YoFrameVector2d copUserOffset = new YoFrameVector2d(namePrefix + sidePrefix + "CoPConstantOffset" + pointName.toString(), null, registry);
            copUserOffsets.put(pointName, copUserOffset);
         }

         this.copOffsets.put(robotSide, copUserOffsets);
      }

      for (int i = 0; i < maxNumberOfFootstepsToConsider; i++)
      {
         TransferCoPTrajectory transferCoPTrajectory = new TransferCoPTrajectory(namePrefix, i, orderOfSplineInterpolation.getEnumValue(),
                                                                                 this.numberOfTransferSegments, registry);
         SwingCoPTrajectory swingCoPTrajectory = new SwingCoPTrajectory(namePrefix, i, orderOfSplineInterpolation.getEnumValue(), this.numberOfSwingSegments,
                                                                        registry);
         transferCoPTrajectories.add(transferCoPTrajectory);
         swingCoPTrajectories.add(swingCoPTrajectory);
      }
      // Also save the final transfer trajectory
      TransferCoPTrajectory transferCoPTrajectory = new TransferCoPTrajectory(namePrefix, maxNumberOfFootstepsToConsider,
                                                                              orderOfSplineInterpolation.getEnumValue(), this.numberOfTransferSegments,
                                                                              registry);
      transferCoPTrajectories.add(transferCoPTrajectory);

      soleZUpFrames = bipedSupportPolygons.getSoleZUpFrames();
      ReferenceFrame[] framesToRegister = new ReferenceFrame[] {worldFrame, bipedSupportPolygons.getMidFeetZUpFrame(), soleZUpFrames.get(RobotSide.LEFT),
            soleZUpFrames.get(RobotSide.RIGHT)};

      // Need two additional CoPPoints in Foot to store the initial and final footstep CoPs
      for (int i = 0; i < maxNumberOfFootstepsToConsider; i++)
      {
         copLocationWaypoints.add(new CoPPointsInFoot(i, framesToRegister, registry));
      }
      copLocationWaypoints.add(new CoPPointsInFoot(maxNumberOfFootstepsToConsider + 1, framesToRegister, registry));
      copLocationWaypoints.add(new CoPPointsInFoot(maxNumberOfFootstepsToConsider + 2, framesToRegister, registry));

      parentRegistry.addChild(registry);
      clear();
   }

   @Override
   public void initializeParameters(SmoothCMPPlannerParameters parameters)
   {
      safeDistanceFromCoPToSupportEdges.set(parameters.getCoPSafeDistanceAwayFromSupportEdges());
      numberOfPointsPerFoot.set(parameters.getNumberOfCoPWayPointsPerFoot());
      orderOfSplineInterpolation.set(parameters.getOrderOfCoPInterpolation());
      percentageChickenSupport.set(0.5);

      this.copSupportPolygon = parameters.getSupportPolygonNames();
      this.isConstrainedToSupportPolygonFlags = parameters.getIsConstrainedToSupportPolygonFlags();
      this.isConstrainedToMinMaxFlags = parameters.getIsConstrainedToMinMaxFlags();
      this.stepLengthToCoPOffsetFactors = parameters.getStepLengthToCoPOffsetFactors();
      this.stepLengthOffsetReferencePolygons = parameters.getStepLengthToCoPOffsetFlags();

      this.copSupportPolygon = parameters.getSupportPolygonNames();
      this.isConstrainedToSupportPolygonFlags = parameters.getIsConstrainedToSupportPolygonFlags();
      this.isConstrainedToMinMaxFlags = parameters.getIsConstrainedToMinMaxFlags();
      this.stepLengthToCoPOffsetFactors = parameters.getStepLengthToCoPOffsetFactors();
      this.stepLengthOffsetReferencePolygons = parameters.getStepLengthToCoPOffsetFlags();

      this.entryCoPName = parameters.getEntryCoPName();
      this.exitCoPName = parameters.getExitCoPName();
      this.endCoPName = parameters.getEndCoPName();

      this.transferCoPPointList = parameters.getTransferCoPPointsToPlan();
      this.swingCoPPointList = parameters.getSwingCoPPointsToPlan();

      this.footstepHeightThresholdToPutExitCoPOnToesSteppingDown.set(parameters.getStepHeightThresholdForExitCoPOnToesWhenSteppingDown());
      this.footstepLengthThresholdToPutExitCoPOnToesSteppingDown.set(parameters.getStepLengthThresholdForExitCoPOnToesWhenSteppingDown());
      this.safeDistanceFromCoPToSupportEdgesWhenSteppingDown.set(parameters.getCoPSafeDistanceAwayFromToesWhenSteppingDown());

      this.footstepLengthThresholdToPutExitCoPOnToes.set(parameters.getStepLengthThresholdForExitCoPOnToes());
      this.putExitCoPOnToes.set(parameters.putExitCoPOnToes());
      this.exitCoPForwardSafetyMarginOnToes.set(parameters.getExitCoPForwardSafetyMarginOnToes());

      EnumMap<CoPPointName, Vector2D> copOffsets = parameters.getCopOffsetsInFootFrame();
      for (int waypointNumber = 0; waypointNumber < parameters.getCoPPointsToPlan().length; waypointNumber++)
         setSymmetricCoPConstantOffsets(parameters.getCoPPointsToPlan()[waypointNumber], copOffsets.get(parameters.getCoPPointsToPlan()[waypointNumber]));

      EnumMap<CoPPointName, Vector2D> copForwardOffsetBounds = parameters.getCoPForwardOffsetBoundsInFoot();
      for (int waypointIndex = 0; waypointIndex < parameters.getCoPPointsToPlan().length; waypointIndex++)
      {
         Vector2D bounds = copForwardOffsetBounds.get(parameters.getCoPPointsToPlan()[waypointIndex]);
         minCoPOffsets.get(parameters.getCoPPointsToPlan()[waypointIndex]).set(bounds.getX());
         maxCoPOffsets.get(parameters.getCoPPointsToPlan()[waypointIndex]).set(bounds.getY());
      }
   }

   public void holdPosition()
   {
      holdDesiredState.set(true);
      heldCoPPosition.setIncludingFrame(desiredCoPPosition);
   }

   public void clearHeldPosition()
   {
      holdDesiredState.set(false);
      heldCoPPosition.setToNaN(worldFrame);
   }

   @Override
   public void setSymmetricCoPConstantOffsets(CoPPointName copPointName, Vector2D offset)
   {
      for (RobotSide robotSide : RobotSide.values)
      {
         YoFrameVector2d copUserOffset = copOffsets.get(robotSide).get(copPointName);
         copUserOffset.setX(offset.getX());
         copUserOffset.setY(robotSide.negateIfLeftSide(offset.getY()));
      }
   }

   @Override
   public void createVisualizerForConstantCoPs(YoGraphicsList yoGraphicsList, ArtifactList artifactList)
   {
      for (int footIndex = 0; footIndex < copLocationWaypoints.size(); footIndex++)
      {
         CoPPointsInFoot copPointsInFoot = copLocationWaypoints.get(footIndex);
         List<CoPPointName> copPointNames = copPointsInFoot.getCoPPointList();
         for (int i = 0; i < copPointNames.size(); i++)
         {
            YoGraphicPosition copViz = new YoGraphicPosition(footIndex + "Foot CoP Waypoint" + copPointNames.get(i).toString(),
                                                             copPointsInFoot.getWaypointInWorldFrameReadOnly(i), COP_POINT_SIZE, YoAppearance.Green(),
                                                             GraphicType.BALL);
            yoGraphicsList.add(copViz);
            artifactList.add(copViz.createArtifact());
         }
      }
   }

   @Override
   public void updateListeners()
   {
      for (int i = 0; i < copLocationWaypoints.size(); i++)
         copLocationWaypoints.get(i).notifyVariableChangedListeners();
   }

   @Override
   public void clear()
   {
      upcomingFootstepsData.clear();
      numberOfUpcomingFootsteps.set(0);
      desiredCoPPosition.setToNaN();
      desiredCoPVelocity.setToNaN();
      desiredCoPAcceleration.setToNaN();
      clearHeldPosition();
      clearPlan();
   }

   public void clearPlan()
   {
      planIsAvailable.set(false);
      footstepIndex = 0;
      plannedFootstepIndex = -1;
      for (int i = 0; i < copLocationWaypoints.size(); i++)
         copLocationWaypoints.get(i).reset();
      for (int i = 0; i < transferCoPTrajectories.size(); i++)
         transferCoPTrajectories.get(i).reset();
      for (int i = 0; i < swingCoPTrajectories.size(); i++)
         swingCoPTrajectories.get(i).reset();
   }

   @Override
   public int getNumberOfFootstepsRegistered()
   {
      return numberOfUpcomingFootsteps.getIntegerValue();
   }

   @Override
   public void initializeForTransfer(double currentTime)
   {
      this.initialTime = currentTime;
      this.activeTrajectory = transferCoPTrajectories.get(0);
   }

   @Override
   public void initializeForSwing(double currentTime)
   {
      this.initialTime = currentTime;
      this.activeTrajectory = swingCoPTrajectories.get(0);
   }

   @Override
   public void update(double currentTime)
   {
      if (!planIsAvailable.getBooleanValue())
      {
         initializeFootPolygons(RobotSide.LEFT);
         getDoubleSupportPolygonCentroid(tempDoubleSupportPolygonCentroid, swingFootInitialPolygon, supportFootPolygon, worldFrame);
         desiredCoPPosition.setIncludingFrame(tempDoubleSupportPolygonCentroid);
         desiredCoPVelocity.setToZero(worldFrame);
         desiredCoPAcceleration.setToZero(worldFrame);
      }
      else if (activeTrajectory != null)
      {
         //PrintTools.debug(activeTrajectory.toString());
         activeTrajectory.update(currentTime - this.initialTime, desiredCoPPosition, desiredCoPVelocity, desiredCoPAcceleration);
      }
      else
         throw new RuntimeException("CoP Planner: Plan available but no active trajectory initialized");
   }

   @Override
   public void getDesiredCenterOfPressure(FramePoint3D desiredCoPToPack)
   {
      desiredCoPToPack.setIncludingFrame(desiredCoPPosition);
   }

   @Override
   public void getDesiredCenterOfPressure(FramePoint3D desiredCoPToPack, FrameVector3D desiredCoPVelocityToPack)
   {
      getDesiredCenterOfPressure(desiredCoPToPack);
      desiredCoPVelocityToPack.setIncludingFrame(desiredCoPVelocity);
   }

   @Override
   public void getDesiredCenterOfPressure(YoFramePoint desiredCoPToPack)
   {
      desiredCoPToPack.set(desiredCoPPosition);
   }

   @Override
   public void getDesiredCenterOfPressure(YoFramePoint desiredCoPToPack, YoFrameVector desiredCoPVelocityToPack)
   {
      getDesiredCenterOfPressure(desiredCoPToPack);
      desiredCoPVelocityToPack.set(desiredCoPVelocity);
   }

   @Override
   public void computeReferenceCoPsStartingFromDoubleSupport(boolean atAStop, RobotSide transferToSide)
   {
      footstepIndex = 0;
      // Put first CoP as per chicken support computations in case starting from rest
      if (atAStop && numberOfUpcomingFootsteps.getIntegerValue() == 0)
      {
         //TODO does this work
         isDoneWalking.set(true);
         if (holdDesiredState.getBooleanValue())
            tempPointForCoPCalculation.setIncludingFrame(heldCoPPosition);
         else
         {
            initializeFootPolygons(transferToSide);
            getDoubleSupportPolygonCentroid(tempPointForCoPCalculation, supportFootPolygon, swingFootInitialPolygon, worldFrame);
         }
         copLocationWaypoints.get(footstepIndex).addAndSetIncludingFrame(CoPPointName.START_COP, 0.0, tempPointForCoPCalculation);
         convertToFramePointRetainingZ(tempFramePoint1, swingFootInitialPolygon.getCentroid(), worldFrame);
         copLocationWaypoints.get(footstepIndex).setSupportFootLocation(tempFramePoint1);
         convertToFramePointRetainingZ(tempFramePoint1, supportFootPolygon.getCentroid(), worldFrame);
         copLocationWaypoints.get(footstepIndex).setSwingFootLocation(tempFramePoint1);
         computeCoPPointsForFinalTransfer(footstepIndex + 1, transferToSide, true);
      }
      else if (atAStop)
      {
         isDoneWalking.set(false);
         updateFootPolygons(null);
         if (holdDesiredState.getBooleanValue())
            tempPointForCoPCalculation.setIncludingFrame(heldCoPPosition);
         else
            computeMidFeetPointWithChickenSupportForInitialTransfer(tempPointForCoPCalculation);
         tempPointForCoPCalculation.changeFrame(worldFrame);
         copLocationWaypoints.get(footstepIndex).addAndSetIncludingFrame(CoPPointName.START_COP, 0.0, tempPointForCoPCalculation);
         convertToFramePointRetainingZ(tempFramePoint1, supportFootPolygon.getCentroid(), worldFrame);
         copLocationWaypoints.get(footstepIndex).setSwingFootLocation(tempFramePoint1);
         convertToFramePointRetainingZ(tempFramePoint1, swingFootInitialPolygon.getCentroid(), worldFrame);
         copLocationWaypoints.get(footstepIndex).setSupportFootLocation(tempFramePoint1);
         computeCoPPointsForUpcomingFootsteps(footstepIndex + 1);
      }
      // Put first CoP at the exitCoP of the swing foot if not starting from rest 
      else if (numberOfUpcomingFootsteps.getIntegerValue() == 0)
      {
         isDoneWalking.set(true);
         initializeFootPolygons(transferToSide.getOppositeSide());
         computeCoPPointLocation(tempPointForCoPCalculation, exitCoPName, transferToSide.getOppositeSide());
         copLocationWaypoints.get(footstepIndex).addAndSetIncludingFrame(exitCoPName, 0.0, tempPointForCoPCalculation);
         convertToFramePointRetainingZ(tempFramePoint1, supportFootPolygon.getCentroid(), worldFrame);
         copLocationWaypoints.get(footstepIndex).setSwingFootLocation(tempFramePoint1);
         convertToFramePointRetainingZ(tempFramePoint1, swingFootInitialPolygon.getCentroid(), worldFrame);
         copLocationWaypoints.get(footstepIndex).setSupportFootLocation(tempFramePoint1);
         computeCoPPointsForFinalTransfer(footstepIndex + 1, transferToSide, true);
      }
      else
      {
         isDoneWalking.set(false);
         updateFootPolygons(null);
         computeCoPPointLocationForPreviousPlan(tempPointForCoPCalculation, exitCoPName, upcomingFootstepsData.get(footstepIndex).getSwingSide());
         tempPointForCoPCalculation.changeFrame(worldFrame);
         copLocationWaypoints.get(footstepIndex).addAndSetIncludingFrame(exitCoPName, 0.0, tempPointForCoPCalculation);
         convertToFramePointRetainingZ(tempFramePoint1, supportFootPolygon.getCentroid(), worldFrame);
         copLocationWaypoints.get(footstepIndex).setSwingFootLocation(tempFramePoint1);
         convertToFramePointRetainingZ(tempFramePoint1, swingFootInitialPolygon.getCentroid(), worldFrame);
         copLocationWaypoints.get(footstepIndex).setSupportFootLocation(tempFramePoint1);
         computeCoPPointsForUpcomingFootsteps(footstepIndex + 1);
      }
      generateCoPTrajectoriesFromWayPoints();
      planIsAvailable.set(true);
   }

   @Override
   public void computeReferenceCoPsStartingFromSingleSupport(RobotSide supportSide)
   {
      footstepIndex = 0;
      if (numberOfUpcomingFootsteps.getIntegerValue() == 0)
      {
         isDoneWalking.set(true);
         return;
      }
      else
      {
         updateFootPolygons(null);
         isDoneWalking.set(false);
         computeCoPPointLocationForPreviousPlan(tempPointForCoPCalculation, exitCoPName, upcomingFootstepsData.get(footstepIndex).getSwingSide());
         tempPointForCoPCalculation.changeFrame(worldFrame);
         copLocationWaypoints.get(footstepIndex).addAndSetIncludingFrame(exitCoPName, 0.0, tempPointForCoPCalculation);
         convertToFramePointRetainingZ(tempFramePoint1, supportFootPolygon.getCentroid(), worldFrame);
         copLocationWaypoints.get(footstepIndex).setSwingFootLocation(tempFramePoint1);
         convertToFramePointRetainingZ(tempFramePoint1, swingFootInitialPolygon.getCentroid(), worldFrame);
         copLocationWaypoints.get(footstepIndex).setSupportFootLocation(tempFramePoint1);
         computeCoPPointsForUpcomingFootsteps(footstepIndex + 1);
      }
      generateCoPTrajectoriesFromWayPoints();
      planIsAvailable.set(true);
   }

   private void computeMidFeetPointWithChickenSupportForInitialTransfer(FramePoint3D framePointToPack)
   {
      computeMidFeetPointWithChickenSupport(framePointToPack, swingFootInitialPolygon, supportFootPolygon);
   }

   private void computeMidFeetPointWithChickenSupportForFinalTransfer(FramePoint3D framePointToPack)
   {
      computeMidFeetPointWithChickenSupport(framePointToPack, supportFootPolygon, swingFootPredictedFinalPolygon);
   }

   /**
    * Assumes foot polygon and double support polygon has been updated
    * @param framePointToPack
    * @param transferToSide
    */
   private void computeMidFeetPointWithChickenSupport(FramePoint3D framePointToPack, FrameConvexPolygon2d supportFootPolygon,
                                                      FrameConvexPolygon2d swingFootPolygon)
   {
      computeMidFeetPointByPositionFraction(framePointToPack, supportFootPolygon, swingFootPolygon, percentageChickenSupport.getDoubleValue(),
                                            supportFootPolygon.getReferenceFrame());
   }

<<<<<<< HEAD
   private void computeMidFeetPointByPositionFraction(FramePoint framePointToPack, FrameConvexPolygon2d footPolygonA, FrameConvexPolygon2d footPolygonB,
                                                      double fraction, ReferenceFrame referenceFrameToConvertTo)
=======
   private void computeMidFeetPointByPositionFraction(FramePoint2D framePointToPack, FrameConvexPolygon2d footPolygonA,
                                                      FrameConvexPolygon2d footPolygonB, double fraction)
>>>>>>> 3de1fd6c
   {
      this.tempDouble = MathTools.clamp(fraction, 0.0, 1.0);
      if (this.tempDouble < 0.5)
      {
         this.tempDouble *= 2.0;
         this.framePolygonReference = footPolygonA;
      }
      else
      {
         this.tempDouble = (this.tempDouble - 0.5) * 2.0;
         this.framePolygonReference = footPolygonB;
      }
      getDoubleSupportPolygonCentroid(tempDoubleSupportPolygonCentroid, footPolygonA, footPolygonB, referenceFrameToConvertTo);
      convertToFramePointRetainingZ(tempFramePoint1, framePolygonReference.getCentroid(), referenceFrameToConvertTo);
      framePointToPack.interpolate(this.tempDoubleSupportPolygonCentroid, tempFramePoint1, this.tempDouble);
   }

<<<<<<< HEAD
   private void computeCoPPointLocationForPreviousPlan(FramePoint framePointToPack, CoPPointName copPointName, RobotSide swingSide)
=======
   private void computeCoPPointLocationForPreviousPlan(FramePoint2D framePointToPack, CoPPointName copPointName, RobotSide swingSide)
>>>>>>> 3de1fd6c
   {
      if (copPointName == exitCoPName && setInitialExitCoPUnderSpecialCases(framePointToPack, swingSide))
         return;
      setInitialCoPPointToPolygonOrigin(framePointToPack, copPointName);
      this.tempDouble = copOffsets.get(swingSide).get(copPointName).getX() + getInitialStepLengthToCoPOffset(copPointName);

      if (isConstrainedToMinMaxFlags.get(copPointName))
         this.tempDouble = MathTools.clamp(this.tempDouble, minCoPOffsets.get(copPointName).getDoubleValue(), maxCoPOffsets.get(copPointName).getDoubleValue());
      framePointToPack.add(this.tempDouble, copOffsets.get(swingSide).get(copPointName).getY(), 0.0);
      if (isConstrainedToSupportPolygonFlags.get(copPointName))
         constrainInitialCoPPointToSupportPolygon(framePointToPack, copPointName);
      framePointToPack.changeFrame(worldFrame);
   }

   private double getInitialStepLengthToCoPOffset(CoPPointName copPointName)
   {
      switch (stepLengthOffsetReferencePolygons.get(copPointName))
      {
      case INITIAL_DOUBLE_SUPPORT_POLYGON:
      case INITIAL_SWING_POLYGON:
         throw new RuntimeException("Unable to constrain " + copPointName.toString() + " using given parameters: "
               + stepLengthOffsetReferencePolygons.get(copPointName).toString());
      case FINAL_SWING_POLYGON:
         convertToFramePointRetainingZ(tempFramePoint1, supportFootPolygon.getCentroid(), swingFootInitialPolygon.getReferenceFrame());
         return getStepLengthBasedOffset(swingFootInitialPolygon, tempFramePoint1, stepLengthToCoPOffsetFactors.get(copPointName));
      case FINAL_DOUBLE_SUPPORT_POLYGON:
         getDoubleSupportPolygonCentroid(tempDoubleSupportPolygonCentroid, swingFootInitialPolygon, supportFootPolygon,
                                         swingFootInitialPolygon.getReferenceFrame());
         return getStepLengthBasedOffset(swingFootInitialPolygon, tempDoubleSupportPolygonCentroid, stepLengthToCoPOffsetFactors.get(copPointName));
      case SUPPORT_FOOT_POLYGON:
      case NULL:
      default:
         return 0.0;
      }
   }

<<<<<<< HEAD
   private void constrainInitialCoPPointToSupportPolygon(FramePoint copPointToPlan, CoPPointName copPointName)
=======
   private void constrainInitialCoPPointToSupportPolygon(FramePoint2D copPointToPlan, CoPPointName copPointName)
>>>>>>> 3de1fd6c
   {
      switch (copSupportPolygon.get(copPointName))
      {
      case NULL:
      case INITIAL_DOUBLE_SUPPORT_POLYGON:
      case INITIAL_SWING_POLYGON:
         throw new RuntimeException("Unable to constrain initial exit CoP using given parameters");
      case FINAL_SWING_POLYGON:
         constrainToPolygon(copPointToPlan, supportFootPolygon, safeDistanceFromCoPToSupportEdges.getDoubleValue());
         return;
      case FINAL_DOUBLE_SUPPORT_POLYGON:
         //TODO
         throw new RuntimeException("Not implemented yet");
         //getDoubleSupportPolygonCentroid(tempDoubleSupportPolygonCentroid, swingFootInitialPolygon, supportFootPolygon, );
         //constrainToPolygon(copPointToPlan, tempDoubleSupportPolygonCentroid, safeDistanceFromCoPToSupportEdges.getDoubleValue());
         //return;
      case SUPPORT_FOOT_POLYGON:
      default:
         constrainToPolygon(copPointToPlan, swingFootInitialPolygon, safeDistanceFromCoPToSupportEdges.getDoubleValue());
      }
   }

<<<<<<< HEAD
   private void setInitialCoPPointToPolygonOrigin(FramePoint copPointToPlan, CoPPointName copPointName)
=======
   private void setInitialCoPPointToPolygonOrigin(FramePoint2D copPointToPlan, CoPPointName copPointName)
>>>>>>> 3de1fd6c
   {
      switch (copSupportPolygon.get(copPointName))
      {
      case NULL:
      case INITIAL_DOUBLE_SUPPORT_POLYGON:
      case INITIAL_SWING_POLYGON:
         throw new RuntimeException("Unable to compute initial exit CoP using given parameters");
      case FINAL_SWING_POLYGON:
         convertToFramePointRetainingZ(copPointToPlan, supportFootPolygon.getCentroid(), swingFootInitialPolygon.getReferenceFrame());
         return;
      case FINAL_DOUBLE_SUPPORT_POLYGON:
         if (copPointName == CoPPointName.MIDFEET_COP)
            computeMidFeetPointByPositionFraction(copPointToPlan, swingFootInitialPolygon, supportFootPolygon,
                                                  transferSplitFractions.get(footstepIndex).getDoubleValue(), swingFootInitialPolygon.getReferenceFrame());
         else
            getDoubleSupportPolygonCentroid(copPointToPlan, swingFootInitialPolygon, supportFootPolygon, swingFootInitialPolygon.getReferenceFrame());
         return;
      case SUPPORT_FOOT_POLYGON:
      default:
         convertToFramePointRetainingZ(copPointToPlan, swingFootInitialPolygon.getCentroid(), swingFootInitialPolygon.getReferenceFrame());
      }
   }

   private void computeCoPPointsForUpcomingFootsteps(int copLocationIndex)
   {
      int numberOfUpcomingFootsteps = Math.min(numberFootstepsToConsider.getIntegerValue(), this.numberOfUpcomingFootsteps.getIntegerValue());
      for (int i = 0; i < numberOfUpcomingFootsteps; i++)
      {
         updateFootPolygons(upcomingFootstepsData.get(footstepIndex).getSupportSide());
         computeCoPPointsForFootstep(copLocationIndex);
         footstepIndex++;
         copLocationIndex++;
      }
      computeCoPPointsForFinalTransfer(copLocationIndex, upcomingFootstepsData.get(footstepIndex - 1).getSupportSide(), numberOfUpcomingFootsteps < numberFootstepsToConsider.getIntegerValue());
   }

   private void computeCoPPointsForFinalTransfer(int copLocationIndex, RobotSide finalSupportSide, boolean isLastTransfer)
   {
      convertToFramePointRetainingZ(tempFramePoint1, swingFootPredictedFinalPolygon.getCentroid(), worldFrame);
      copLocationWaypoints.get(copLocationIndex).setSwingFootLocation(tempFramePoint1);
      convertToFramePointRetainingZ(tempFramePoint1, supportFootPolygon.getCentroid(), worldFrame);
      copLocationWaypoints.get(copLocationIndex).setSupportFootLocation(tempFramePoint1);

      swingFootInitialPolygon.setIncludingFrame(supportFootPolygon);
      supportFootPolygon.setIncludingFrame(swingFootPredictedFinalPolygon);
      int loopEnd = CoPPlanningTools.getCoPPointIndex(transferCoPPointList, endCoPName);
      for (int i = 0; i <= loopEnd; i++)
      {
         computeCoPPointLocation(tempPointForCoPCalculation, transferCoPPointList[i], finalSupportSide);
         copLocationWaypoints.get(copLocationIndex).addAndSetIncludingFrame(transferCoPPointList[i], getTransferSegmentTimes(i), tempPointForCoPCalculation);
      }
      if(isLastTransfer)
      {
         swingFootPredictedFinalPolygon.setIncludingFrame(swingFootInitialPolygon);
         computeMidFeetPointWithChickenSupportForFinalTransfer(tempPointForCoPCalculation);
         tempPointForCoPCalculation.changeFrame(worldFrame);
         copLocationWaypoints.get(copLocationIndex).addAndSetIncludingFrame(CoPPointName.FINAL_COP,
                                                                            getTransferSegmentTimes(loopEnd + 1) + additionalTimeForFinalTransfer.getDoubleValue(),
                                                                            tempPointForCoPCalculation);
      }
   }

   private void convertToFramePointRetainingZ(FramePoint framePointToPack, FramePoint2d framePoint2dToCopy, ReferenceFrame referenceFrameToConvertTo)
   {
      framePointToPack.setXYIncludingFrame(framePoint2dToCopy);
      framePointToPack.changeFrame(referenceFrameToConvertTo);
   }

   /**
    * Assumes all the support polygons have been set accordingly and computes the CoP points for the current footstep
    */
   private void computeCoPPointsForFootstep(int copLocationIndex)
   {
      convertToFramePointRetainingZ(tempFramePoint1, swingFootPredictedFinalPolygon.getCentroid(), worldFrame);
      copLocationWaypoints.get(copLocationIndex).setSwingFootLocation(tempFramePoint1);
      convertToFramePointRetainingZ(tempFramePoint1, supportFootPolygon.getCentroid(), worldFrame);
      copLocationWaypoints.get(copLocationIndex).setSupportFootLocation(tempFramePoint1);
      computeCoPPointsForFootstepTransfer(copLocationIndex);
      computeCoPPointsForFootstepSwing(copLocationIndex);
   }

   private void computeCoPPointsForFootstepTransfer(int copLocationsIndex)
   {
      for (int i = 0; i < transferCoPPointList.length; i++)
      {
         computeCoPPointLocation(tempPointForCoPCalculation, transferCoPPointList[i], upcomingFootstepsData.get(footstepIndex).getSupportSide());
         copLocationWaypoints.get(copLocationsIndex).addAndSetIncludingFrame(transferCoPPointList[i], getTransferSegmentTimes(i), tempPointForCoPCalculation);
      }
   }

   private double getTransferSegmentTimes(int segmentIndex)
   {
      if (useTransferSplitFractionFor.get(footstepIndex) == UseSplitFractionFor.TIME)
      {
         switch (segmentIndex)
         {
         case 0:
            return transferDurations.get(footstepIndex).getDoubleValue() * transferSplitFractions.get(footstepIndex).getDoubleValue();
         case 1:
            return transferDurations.get(footstepIndex).getDoubleValue() * (1.0 - transferSplitFractions.get(footstepIndex).getDoubleValue());
         default:
            throw new RuntimeException("For some reason we didn't just use a array that summed to one");
         }
      }
      else
         return transferDurations.get(footstepIndex).getDoubleValue() * 0.5;
   }

   private void computeCoPPointsForFootstepSwing(int copLocationsIndex)
   {
      for (int i = 0; i < swingCoPPointList.length; i++)
      {
         computeCoPPointLocation(tempPointForCoPCalculation, swingCoPPointList[i], upcomingFootstepsData.get(footstepIndex).getSupportSide());
         copLocationWaypoints.get(copLocationsIndex).addAndSetIncludingFrame(swingCoPPointList[i], getSwingSegmentTimes(i), tempPointForCoPCalculation);
      }
      computeCoPPointLocation(tempPointForCoPCalculation, swingCoPPointList[swingCoPPointList.length - 1],
                              upcomingFootstepsData.get(footstepIndex).getSupportSide());
      copLocationWaypoints.get(copLocationsIndex).addAndSetIncludingFrame(swingCoPPointList[swingCoPPointList.length - 1],
                                                                          getSwingSegmentTimes(swingCoPPointList.length), tempPointForCoPCalculation);
   }

   private double getSwingSegmentTimes(int segmentIndex)
   {
      switch (segmentIndex)
      {
      case 0:
         return swingDurations.get(footstepIndex).getDoubleValue() * swingDurationShiftFractions.get(footstepIndex).getDoubleValue()
               * swingSplitFractions.get(footstepIndex).getDoubleValue();
      case 1:
         return swingDurations.get(footstepIndex).getDoubleValue() * swingDurationShiftFractions.get(footstepIndex).getDoubleValue()
               * (1.0 - swingSplitFractions.get(footstepIndex).getDoubleValue());
      case 2:
         return swingDurations.get(footstepIndex).getDoubleValue() * (1.0 - swingDurationShiftFractions.get(footstepIndex).getDoubleValue());
      default:
         throw new RuntimeException("For some reason we didn't just use a array that summed to one here as well");
      }
   }

<<<<<<< HEAD
   private void computeCoPPointLocation(FramePoint copPointToPlan, CoPPointName copPointName, RobotSide supportSide)
=======
   private void computeCoPPointLocation(FramePoint2D copPointToPlan, CoPPointName copPointName, RobotSide supportSide)
>>>>>>> 3de1fd6c
   {
      if (copPointName == exitCoPName && setExitCoPUnderSpecialCases(copPointToPlan, supportSide))
         return;
      setCoPPointInPolygon(copPointToPlan, copPointName);
      this.tempDouble = copOffsets.get(supportSide).get(copPointName).getX() + getStepLengthToCoPOffset(copPointName);
      if (isConstrainedToMinMaxFlags.get(copPointName))
         this.tempDouble = MathTools.clamp(this.tempDouble, minCoPOffsets.get(copPointName).getDoubleValue(), maxCoPOffsets.get(copPointName).getDoubleValue());
      copPointToPlan.add(this.tempDouble, copOffsets.get(supportSide).get(copPointName).getY(), 0.0);
      if (isConstrainedToSupportPolygonFlags.get(copPointName))
         constrainCoPPointToSupportPolygon(copPointToPlan, copPointName);
      copPointToPlan.changeFrame(worldFrame);
   }

<<<<<<< HEAD
   private boolean setInitialExitCoPUnderSpecialCases(FramePoint framePointToPack, RobotSide supportSide)
   {
      return setExitCoPUnderSpecialCases(framePointToPack, swingFootInitialPolygon, supportFootPolygon, supportSide);
   }

   private boolean setExitCoPUnderSpecialCases(FramePoint framePointToPack, RobotSide supportSide)
   {
      return setExitCoPUnderSpecialCases(framePointToPack, supportFootPolygon, swingFootPredictedFinalPolygon, supportSide);
   }

   private boolean setExitCoPUnderSpecialCases(FramePoint framePointToPack, FrameConvexPolygon2d supportFootPolygon, FrameConvexPolygon2d swingFootPolygon,
                                               RobotSide supportSide)
=======
   private boolean setInitialExitCoPUnderSpecialCases(FramePoint2D framePointToPack, RobotSide supportSide)
   {
      return setExitCoPUnderSpecialCases(framePointToPack, swingFootInitialPolygon, supportFootPolygon, supportSide);
   }
   
   private boolean setExitCoPUnderSpecialCases(FramePoint2D framePointToPack, RobotSide supportSide)
   {
      return setExitCoPUnderSpecialCases(framePointToPack, supportFootPolygon, swingFootPredictedFinalPolygon, supportSide);
   }
   
   private boolean setExitCoPUnderSpecialCases(FramePoint2D framePointToPack, FrameConvexPolygon2d supportFootPolygon, FrameConvexPolygon2d swingFootFinalPolygon, RobotSide supportSide)
>>>>>>> 3de1fd6c
   {
      convertToFramePointRetainingZ(tempFramePoint1, swingFootPolygon.getCentroid(), supportFootPolygon.getReferenceFrame());
      convertToFramePointRetainingZ(tempFramePoint2, supportFootPolygon.getCentroid(), supportFootPolygon.getReferenceFrame());
      double supportToSwingStepLength = tempFramePoint1.getX() - tempFramePoint2.getX();
      double supportToSwingStepHeight = tempFramePoint1.getZ() - tempFramePoint2.getZ();
      if (supportFootPolygon.getArea() == 0.0)
      {
         framePointToPack.setToZero(supportFootPolygon.getReferenceFrame());
         framePointToPack.setXY(supportFootPolygon.getVertex(0));
         framePointToPack.changeFrame(worldFrame);
         return true;
      }
      else if (putExitCoPOnToes.getBooleanValue()
            && MathTools.isGreaterThanWithPrecision(supportToSwingStepLength, footstepLengthThresholdToPutExitCoPOnToes.getDoubleValue(),
                                                    Epsilons.ONE_HUNDREDTH))
      {
         PrintTools.debug("Putting exit CoP on toes for stride length, stepLength: " + supportToSwingStepLength + " threshold: "
               + footstepLengthThresholdToPutExitCoPOnToes.getDoubleValue());
         framePointToPack.setXYIncludingFrame(supportFootPolygon.getCentroid());
         framePointToPack.add(supportFootPolygon.getMaxX() - exitCoPForwardSafetyMarginOnToes.getDoubleValue(),
                              copOffsets.get(supportSide).get(exitCoPName).getY(), 0.0);
         framePointToPack.changeFrame(worldFrame);
         return true;
      }
      else if (MathTools.isGreaterThanWithPrecision(-supportToSwingStepHeight, footstepHeightThresholdToPutExitCoPOnToesSteppingDown.getDoubleValue(),
                                                    Epsilons.ONE_HUNDREDTH)
            && MathTools.isGreaterThanWithPrecision(supportToSwingStepLength, footstepLengthThresholdToPutExitCoPOnToesSteppingDown.getDoubleValue(),
                                                    Epsilons.ONE_HUNDREDTH))
      {
         PrintTools.debug("Putting exit CoP on toes for stepping down, height:" + supportToSwingStepHeight + ", threshold: "
               + footstepHeightThresholdToPutExitCoPOnToesSteppingDown.getDoubleValue() + "\n stepLength: " + supportToSwingStepLength + ", threshold: "
               + footstepLengthThresholdToPutExitCoPOnToesSteppingDown.getDoubleValue());
         framePointToPack.setXYIncludingFrame(supportFootPolygon.getCentroid());
         framePointToPack.add(supportFootPolygon.getMaxX(), 0.0, 0.0);
         constrainToPolygon(framePointToPack, supportFootPolygon, safeDistanceFromCoPToSupportEdgesWhenSteppingDown.getDoubleValue());
         framePointToPack.changeFrame(worldFrame);
         return true;
      }
      else
         return false;
   }

   private double getStepLengthToCoPOffset(CoPPointName coPPointName)
   {
      switch (stepLengthOffsetReferencePolygons.get(coPPointName))
      {
      //TODO should all the calculations be done with respect to the support polygon
      case INITIAL_SWING_POLYGON:
         convertToFramePointRetainingZ(tempFramePoint1, swingFootInitialPolygon.getCentroid(), supportFootPolygon.getReferenceFrame());
         return getStepLengthBasedOffset(supportFootPolygon, tempFramePoint1, stepLengthToCoPOffsetFactors.get(coPPointName));
      case FINAL_SWING_POLYGON:
         convertToFramePointRetainingZ(tempFramePoint1, swingFootPredictedFinalPolygon.getCentroid(), supportFootPolygon.getReferenceFrame());
         return getStepLengthBasedOffset(supportFootPolygon, tempFramePoint1, stepLengthToCoPOffsetFactors.get(coPPointName));
      case INITIAL_DOUBLE_SUPPORT_POLYGON:
         getDoubleSupportPolygonCentroid(tempDoubleSupportPolygonCentroid, supportFootPolygon, swingFootInitialPolygon, supportFootPolygon.getReferenceFrame());
         return getStepLengthBasedOffset(supportFootPolygon, tempDoubleSupportPolygonCentroid, stepLengthToCoPOffsetFactors.get(coPPointName));
      case FINAL_DOUBLE_SUPPORT_POLYGON:
         getDoubleSupportPolygonCentroid(tempDoubleSupportPolygonCentroid, supportFootPolygon, swingFootPredictedFinalPolygon,
                                         supportFootPolygon.getReferenceFrame());
         return getStepLengthBasedOffset(supportFootPolygon, tempDoubleSupportPolygonCentroid, stepLengthToCoPOffsetFactors.get(coPPointName));
      default:
         return 0.0;
      }
   }

<<<<<<< HEAD
   private void setCoPPointInPolygon(FramePoint copPointToPlan, CoPPointName copPointName)
=======
   private void setCoPPointInPolygon(FramePoint2D copPointToPlan, CoPPointName copPointName)
>>>>>>> 3de1fd6c
   {
      switch (copSupportPolygon.get(copPointName))
      {
      //TODO check if if makes sense that all frame points are stored in the support foot polygon have been stored in support polygon frame 
      case INITIAL_SWING_POLYGON:
         convertToFramePointRetainingZ(copPointToPlan, swingFootInitialPolygon.getCentroid(), supportFootPolygon.getReferenceFrame());
         return;
      case FINAL_SWING_POLYGON:
         convertToFramePointRetainingZ(copPointToPlan, swingFootPredictedFinalPolygon.getCentroid(), supportFootPolygon.getReferenceFrame());
         return;
      case INITIAL_DOUBLE_SUPPORT_POLYGON:
         if (copPointName == CoPPointName.MIDFEET_COP && useTransferSplitFractionFor.get(footstepIndex) == UseSplitFractionFor.POSITION)
            computeMidFeetPointByPositionFraction(copPointToPlan, swingFootInitialPolygon, supportFootPolygon,
                                                  transferSplitFractions.get(footstepIndex).getDoubleValue(), supportFootPolygon.getReferenceFrame());
         else
            getDoubleSupportPolygonCentroid(copPointToPlan, supportFootPolygon, swingFootInitialPolygon, supportFootPolygon.getReferenceFrame());
         return;
      case FINAL_DOUBLE_SUPPORT_POLYGON:
         if (copPointName == CoPPointName.MIDFEET_COP)
            computeMidFeetPointByPositionFraction(copPointToPlan, supportFootPolygon, swingFootPredictedFinalPolygon,
                                                  transferSplitFractions.get(footstepIndex).getDoubleValue(), supportFootPolygon.getReferenceFrame());
         else
            getDoubleSupportPolygonCentroid(copPointToPlan, supportFootPolygon, swingFootPredictedFinalPolygon, supportFootPolygon.getReferenceFrame());
         return;
      case NULL:
         throw new RuntimeException("No frame defined for CoP point:" + copPointName.toString());
      default:
         convertToFramePointRetainingZ(copPointToPlan, supportFootPolygon.getCentroid(), supportFootPolygon.getReferenceFrame());
         return;
      }
   }

   //   private double getStepLengthBasedOffset(FrameConvexPolygon2d supportPolygon, FrameConvexPolygon2d referencePolygon, double stepLengthToCoPOffsetFactor)
   //   {
   //      return stepLengthToCoPOffsetFactor * (referencePolygon.getCentroid().getX() - supportPolygon.getCentroid().getX());
   //   }

   private double getStepLengthBasedOffset(FrameConvexPolygon2d supportPolygon, FramePoint referencePoint, double stepLengthToCoPOffsetFactor)
   {
      return stepLengthToCoPOffsetFactor * (referencePoint.getX() - supportPolygon.getCentroid().getX());
   }

   /**
    * Constrains the specified CoP point to a safe distance within the specified support polygon by projection
    * @param copPointToConstrain
    * @param supportFoot
    * @param safeDistanceFromSupportPolygonEdges
    */
<<<<<<< HEAD
   private void constrainToPolygon(FramePoint copPointToConstrain, FrameConvexPolygon2d constraintPolygon, double safeDistanceFromSupportPolygonEdges)
=======
   private void constrainToPolygon(FramePoint2D copPointToConstrain, FrameConvexPolygon2d supportPolygon, double safeDistanceFromSupportPolygonEdges)
>>>>>>> 3de1fd6c
   {
      polygonScaler.scaleConvexPolygon(constraintPolygon, safeDistanceFromSupportPolygonEdges, tempPolygon);
      copPointToConstrain.changeFrame(constraintPolygon.getReferenceFrame());
      tempFramePoint2d.setByProjectionOntoXYPlaneIncludingFrame(copPointToConstrain);
      tempPolygon.orthogonalProjection(tempFramePoint2d);
      copPointToConstrain.setXYIncludingFrame(tempFramePoint2d);
   }

<<<<<<< HEAD
   /**
    * 
    * @param copPointToConstrain
    * @param copPointName
    */
   private void constrainCoPPointToSupportPolygon(FramePoint copPointToConstrain, CoPPointName copPointName)
=======
   private void constrainCoPPointToSupportPolygon(FramePoint2D copPointToConstrain, CoPPointName copPointName)
>>>>>>> 3de1fd6c
   {
      switch (copSupportPolygon.get(copPointName))
      {
      case INITIAL_SWING_POLYGON:
         constrainToPolygon(copPointToConstrain, swingFootInitialPolygon, safeDistanceFromCoPToSupportEdges.getDoubleValue());
         return;
      case FINAL_SWING_POLYGON:
         constrainToPolygon(copPointToConstrain, swingFootPredictedFinalPolygon, safeDistanceFromCoPToSupportEdges.getDoubleValue());
         return;
      case INITIAL_DOUBLE_SUPPORT_POLYGON:
         //TODO 
         throw new RuntimeException("Constraining to initial double support polygon not yet implemented");
         //getDoubleSupportPolygonCentroid(tempDoubleSupportPolygonCentroid, supportFootPolygon, swingFootInitialPolygon, supportFootPolygon.getReferenceFrame());
         //constrainToPolygon(copPointToConstrain, tempDoubleSupportPolygonCentroid, safeDistanceFromCoPToSupportEdges.getDoubleValue());
         //return;
      case FINAL_DOUBLE_SUPPORT_POLYGON:
         //TODO
         throw new RuntimeException("Constraining to initial double support polygon not yet implemented");
         //getDoubleSupportPolygonCentroid(tempDoubleSupportPolygonCentroid, supportFootPolygon, swingFootPredictedFinalPolygon, supportFootPolygon.getReferenceFrame());
         //constrainToPolygon(copPointToConstrain, tempDoubleSupportPolygonCentroid, safeDistanceFromCoPToSupportEdges.getDoubleValue());
         //return;
      case NULL:
         throw new RuntimeException("Invalid constraining frame defined for " + copPointName.toString());
      default:
         constrainToPolygon(copPointToConstrain, supportFootPolygon, safeDistanceFromCoPToSupportEdges.getDoubleValue());
         break;
      }
   }

   /**
    * Updates the variable {@code currentDoubleSupportPolygon} from the specified swing and support polygons 
    */
   private void getDoubleSupportPolygonCentroid(FramePoint framePointToPack, FrameConvexPolygon2d supportFootPolygon, FrameConvexPolygon2d swingFootPolygon,
                                                ReferenceFrame referenceFrameToStoreResultIn)
   {
      tempFramePoint1.setXYIncludingFrame(swingFootPolygon.getCentroid());
      tempFramePoint1.changeFrame(referenceFrameToStoreResultIn);
      tempFramePoint2.setXYIncludingFrame(supportFootPolygon.getCentroid());
      tempFramePoint2.changeFrame(referenceFrameToStoreResultIn);
      framePointToPack.interpolate(tempFramePoint1, tempFramePoint2, 0.5);
   }

   /**
    * Updates the swing and support foot polygons based on footstepIndex
    * <p> Has no memory of the previous state so should be used carefully </p>
    */
   private void updateFootPolygons(RobotSide supportSide)
   {
      if (!(upcomingFootstepsData.size() == 0) && footstepIndex >= upcomingFootstepsData.size())
         throw new RuntimeException("CoP planner: Attempting to plan for footstep index, " + footstepIndex + " with only " + upcomingFootstepsData.size()
               + " upcoming footsteps");
      else if (footstepIndex == plannedFootstepIndex)
         return;

      switch (footstepIndex)
      {
      case 0:
         initializeFootPolygons(supportSide);
         break;
      default:

         if (upcomingFootstepsData.get(footstepIndex).getSwingSide() == upcomingFootstepsData.get(footstepIndex - 1).getSupportSide()) // the normal way 
         {
            swingFootInitialPolygon.setIncludingFrame(supportFootPolygon);
            supportFootPolygon.setIncludingFrame(swingFootPredictedFinalPolygon);
         }
         else
         {
            swingFootInitialPolygon.setIncludingFrame(swingFootPredictedFinalPolygon);
         }
         setFootPolygonFromFootstep(swingFootPredictedFinalPolygon, footstepIndex);
      }
      plannedFootstepIndex = footstepIndex;
   }

   /**
    * Initialize the swing and support foot polygons based on footstep index 
    */
   private void initializeFootPolygons(RobotSide defaultSupportSide)
   {
      if (upcomingFootstepsData.size() == 0)
      {
         setFootPolygonFromCurrentState(swingFootInitialPolygon, defaultSupportSide.getOppositeSide());
         swingFootPredictedFinalPolygon.setIncludingFrame(swingFootInitialPolygon);
         setFootPolygonFromCurrentState(supportFootPolygon, defaultSupportSide);
         return;
      }

      if (footstepIndex >= upcomingFootstepsData.size())
         throw new RuntimeException("CoP Planner attempting to generate trajectories for unplanned footsteps");
      else
         currentFootstepData = upcomingFootstepsData.get(footstepIndex);

      switch (footstepIndex)
      {
      case 0:
         setFootPolygonFromCurrentState(swingFootInitialPolygon, currentFootstepData.getSwingSide());
         setFootPolygonFromCurrentState(supportFootPolygon, currentFootstepData.getSupportSide());
         setFootPolygonFromFootstep(swingFootPredictedFinalPolygon, footstepIndex);
         break;
      case 1:
         setFootPolygonFromCurrentState(swingFootInitialPolygon, currentFootstepData.getSwingSide());
         setFootPolygonFromFootstep(supportFootPolygon, footstepIndex - 1);
         setFootPolygonFromFootstep(swingFootPredictedFinalPolygon, footstepIndex);
         break;
      default:
         setFootPolygonFromFootstep(swingFootInitialPolygon, footstepIndex - 2);
         setFootPolygonFromFootstep(supportFootPolygon, footstepIndex - 1);
         setFootPolygonFromFootstep(swingFootPredictedFinalPolygon, footstepIndex);
      }
   }

   private void setFootPolygonFromFootstep(FrameConvexPolygon2d framePolygonToPack, int footstepIndex)
   {
      framePolygonToPack.clear(upcomingFootstepsData.get(footstepIndex).getFootstep().getSoleReferenceFrame());
      if (footstepIndex < upcomingFootstepsData.size() && upcomingFootstepsData.get(footstepIndex).getFootstep() != null
            && upcomingFootstepsData.get(footstepIndex).getFootstep().getPredictedContactPoints() != null
            && upcomingFootstepsData.get(footstepIndex).getFootstep().getPredictedContactPoints().size() > 0)
      {
         polygonReference.clear();
         polygonReference.addVertices(upcomingFootstepsData.get(footstepIndex).getFootstep().getPredictedContactPoints(),
                                      upcomingFootstepsData.get(footstepIndex).getFootstep().getPredictedContactPoints().size());
         polygonReference.update();
         framePolygonToPack.addVertices(polygonReference);
      }
      else
         framePolygonToPack.addVertices(defaultFootPolygons.get(upcomingFootstepsData.get(footstepIndex).getSwingSide()));
      framePolygonToPack.update();
   }

   private void setFootPolygonFromCurrentState(FrameConvexPolygon2d framePolygonToPack, RobotSide robotSide)
   {
      if (!supportFootPolygonsInSoleZUpFrames.get(robotSide).isEmpty())
         framePolygonToPack.setIncludingFrame(supportFootPolygonsInSoleZUpFrames.get(robotSide));
      else
      {
         framePolygonToPack.clear(soleZUpFrames.get(robotSide));
         framePolygonToPack.addVertices(defaultFootPolygons.get(robotSide));
      }
      framePolygonToPack.update();
   }

   @Override
   public void addFootstepToPlan(Footstep footstep, FootstepTiming timing)
   {
      if (footstep != null && timing != null)
      {
         if (!footstep.getSoleReferenceFrame().getTransformToRoot().containsNaN())
         {
            upcomingFootstepsData.add().set(footstep, timing);
            numberOfUpcomingFootsteps.increment();
         }
         else
            PrintTools.warn(this, "Received bad footstep: " + footstep);
      }
   }

   public void removeFootstepQueueFront()
   {
      removeFootstep(0);
   }

   public void removeFootstepQueueFront(int numberOfFootstepsToRemove)
   {
      for (int i = 0; i < numberOfFootstepsToRemove; i++)
         removeFootstep(0);
   }

   public void removeFootstep(int index)
   {
      upcomingFootstepsData.remove(index);
      numberOfUpcomingFootsteps.decrement();
      clearPlan();
   }

   @Override
   public boolean isDoneWalking()
   {
      return isDoneWalking.getBooleanValue();
   }

   @Override
   public void setSafeDistanceFromSupportEdges(double distance)
   {
      safeDistanceFromCoPToSupportEdges.set(distance);
   }

   @Override
   public List<CoPPointsInFoot> getWaypoints()
   {
      return copLocationWaypoints;
   }

   /**
    * Picks up the last CoP location in case there is a plan. Else returns the held CoP and in case that is not available, it returns the mid feet point 
    */
   public void getFinalCoPLocation(FramePoint framePointToPack)
   {
      if (planIsAvailable.getBooleanValue())
         getDesiredCenterOfPressure(framePointToPack);
      else if (holdDesiredState.getBooleanValue())
         framePointToPack.setIncludingFrame(heldCoPPosition);
      else
      {
         // The selection of swing and support is arbitrary here. 
         setFootPolygonFromCurrentState(swingFootInitialPolygon, RobotSide.LEFT);
         setFootPolygonFromCurrentState(supportFootPolygon, RobotSide.RIGHT);
         getDoubleSupportPolygonCentroid(framePointToPack, supportFootPolygon, swingFootInitialPolygon, worldFrame);
      }
      framePointToPack.changeFrame(worldFrame);
   }

   private WalkingTrajectoryType trajectoryType = WalkingTrajectoryType.TRANSFER;
   private double timeInState = 0.0;
   private int transferTrajectoryIndex = -1;
   private int swingTrajectoryIndex = -1;
   private List<CoPPointName> copList;

   private void generateCoPTrajectoriesFromWayPoints()
   {
      //It is always guaranteed that the initial state will be transfer the way this code is written. This is needed for the angular momentum approximation to work
      tempFramePoint1.setToNaN(worldFrame);
      trajectoryType = WalkingTrajectoryType.TRANSFER;
      copList = null;
      timeInState = 0.0;
      transferTrajectoryIndex = -1;
      swingTrajectoryIndex = -1;

      for (int waypointIndex = 0; waypointIndex < copLocationWaypoints.size()
            && !copLocationWaypoints.get(waypointIndex).getCoPPointList().isEmpty(); waypointIndex++)
      {
         copList = copLocationWaypoints.get(waypointIndex).getCoPPointList();
         for (int segmentIndex = 0; segmentIndex < copList.size(); segmentIndex++)
         {
            CoPTrajectoryPoint currentPoint = copLocationWaypoints.get(waypointIndex).get(segmentIndex);
            if (!tempFramePoint1.containsNaN())
            {
               if (trajectoryType == WalkingTrajectoryType.SWING)
                  swingCoPTrajectories.get(swingTrajectoryIndex).setSegment(timeInState, timeInState + currentPoint.getTime(), tempFramePoint1,
                                                                            currentPoint.getPosition().getFrameTuple());
               else
                  transferCoPTrajectories.get(transferTrajectoryIndex).setSegment(timeInState, timeInState + currentPoint.getTime(), tempFramePoint1,
                                                                                  currentPoint.getPosition().getFrameTuple());
            }
            else
            {
               transferTrajectoryIndex++;
               currentPoint.getPosition(tempFramePoint1);
               continue;
            }
            currentPoint.getPosition(tempFramePoint1);

            if (copList.get(segmentIndex) == entryCoPName)
            {
               trajectoryType = WalkingTrajectoryType.SWING;
               timeInState = 0.0;
               swingTrajectoryIndex++;
            }
            else if (copList.get(segmentIndex) == exitCoPName && copList.size() == segmentIndex + 1)
            {
               trajectoryType = WalkingTrajectoryType.TRANSFER;
               timeInState = 0.0;
               transferTrajectoryIndex++;
            }
            else
               timeInState += currentPoint.getTime();
         }
      }
   }

   @Override
   public List<? extends CoPTrajectory> getTransferCoPTrajectories()
   {
      return transferCoPTrajectories;
   }

   @Override
   public List<? extends CoPTrajectory> getSwingCoPTrajectories()
   {
      return swingCoPTrajectories;
   }

   public boolean isOnExitCoP()
   {
      return (activeTrajectory.getTrajectoryType() == WalkingTrajectoryType.SWING && activeTrajectory.getCurrentSegmentIndex() == 2);
   }
}<|MERGE_RESOLUTION|>--- conflicted
+++ resolved
@@ -131,7 +131,7 @@
    private int numberOfTransferSegments = 10;
    private CoPTrajectory activeTrajectory;
    private double initialTime;
-   private FramePoint tempDoubleSupportPolygonCentroid = new FramePoint();
+   private FramePoint3D tempDoubleSupportPolygonCentroid = new FramePoint3D();
    private FrameConvexPolygon2d supportFootPolygon = new FrameConvexPolygon2d();
    private FrameConvexPolygon2d swingFootInitialPolygon = new FrameConvexPolygon2d();
    private FrameConvexPolygon2d swingFootPredictedFinalPolygon = new FrameConvexPolygon2d();
@@ -140,20 +140,13 @@
    private double tempDouble;
    private FootstepData currentFootstepData;
    private FrameConvexPolygon2d framePolygonReference;
-<<<<<<< HEAD
    private final ConvexPolygon2D polygonReference = new ConvexPolygon2D();
    private final FrameConvexPolygon2d tempPolygon = new FrameConvexPolygon2d();
    private final ConvexPolygonScaler polygonScaler = new ConvexPolygonScaler();
-   private final FramePoint tempFramePoint1 = new FramePoint();
-   private final FramePoint tempFramePoint2 = new FramePoint();
-   private final FramePoint2d tempFramePoint2d = new FramePoint2d();
-   private final FramePoint tempPointForCoPCalculation = new FramePoint();
-=======
-   private FrameConvexPolygon2d tempPolygon = new FrameConvexPolygon2d();
-   private ConvexPolygonScaler polygonScaler = new ConvexPolygonScaler();
-   private FramePoint3D tempFramePoint = new FramePoint3D();
-   private FramePoint2D tempFramePoint2d = new FramePoint2D();
->>>>>>> 3de1fd6c
+   private final FramePoint3D tempFramePoint1 = new FramePoint3D();
+   private final FramePoint3D tempFramePoint2 = new FramePoint3D();
+   private final FramePoint2D tempFramePoint2d = new FramePoint2D();
+   private final FramePoint3D tempPointForCoPCalculation = new FramePoint3D();
 
    // Planner level overrides (the planner knows better!)
    private static final int maxNumberOfFootstepsToConsider = 4;
@@ -567,13 +560,8 @@
                                             supportFootPolygon.getReferenceFrame());
    }
 
-<<<<<<< HEAD
-   private void computeMidFeetPointByPositionFraction(FramePoint framePointToPack, FrameConvexPolygon2d footPolygonA, FrameConvexPolygon2d footPolygonB,
+   private void computeMidFeetPointByPositionFraction(FramePoint3D framePointToPack, FrameConvexPolygon2d footPolygonA, FrameConvexPolygon2d footPolygonB,
                                                       double fraction, ReferenceFrame referenceFrameToConvertTo)
-=======
-   private void computeMidFeetPointByPositionFraction(FramePoint2D framePointToPack, FrameConvexPolygon2d footPolygonA,
-                                                      FrameConvexPolygon2d footPolygonB, double fraction)
->>>>>>> 3de1fd6c
    {
       this.tempDouble = MathTools.clamp(fraction, 0.0, 1.0);
       if (this.tempDouble < 0.5)
@@ -591,11 +579,7 @@
       framePointToPack.interpolate(this.tempDoubleSupportPolygonCentroid, tempFramePoint1, this.tempDouble);
    }
 
-<<<<<<< HEAD
-   private void computeCoPPointLocationForPreviousPlan(FramePoint framePointToPack, CoPPointName copPointName, RobotSide swingSide)
-=======
-   private void computeCoPPointLocationForPreviousPlan(FramePoint2D framePointToPack, CoPPointName copPointName, RobotSide swingSide)
->>>>>>> 3de1fd6c
+   private void computeCoPPointLocationForPreviousPlan(FramePoint3D framePointToPack, CoPPointName copPointName, RobotSide swingSide)
    {
       if (copPointName == exitCoPName && setInitialExitCoPUnderSpecialCases(framePointToPack, swingSide))
          return;
@@ -632,11 +616,7 @@
       }
    }
 
-<<<<<<< HEAD
-   private void constrainInitialCoPPointToSupportPolygon(FramePoint copPointToPlan, CoPPointName copPointName)
-=======
-   private void constrainInitialCoPPointToSupportPolygon(FramePoint2D copPointToPlan, CoPPointName copPointName)
->>>>>>> 3de1fd6c
+   private void constrainInitialCoPPointToSupportPolygon(FramePoint3D copPointToPlan, CoPPointName copPointName)
    {
       switch (copSupportPolygon.get(copPointName))
       {
@@ -659,11 +639,7 @@
       }
    }
 
-<<<<<<< HEAD
-   private void setInitialCoPPointToPolygonOrigin(FramePoint copPointToPlan, CoPPointName copPointName)
-=======
-   private void setInitialCoPPointToPolygonOrigin(FramePoint2D copPointToPlan, CoPPointName copPointName)
->>>>>>> 3de1fd6c
+   private void setInitialCoPPointToPolygonOrigin(FramePoint3D copPointToPlan, CoPPointName copPointName)
    {
       switch (copSupportPolygon.get(copPointName))
       {
@@ -726,7 +702,7 @@
       }
    }
 
-   private void convertToFramePointRetainingZ(FramePoint framePointToPack, FramePoint2d framePoint2dToCopy, ReferenceFrame referenceFrameToConvertTo)
+   private void convertToFramePointRetainingZ(FramePoint3D framePointToPack, FramePoint2D framePoint2dToCopy, ReferenceFrame referenceFrameToConvertTo)
    {
       framePointToPack.setXYIncludingFrame(framePoint2dToCopy);
       framePointToPack.changeFrame(referenceFrameToConvertTo);
@@ -802,11 +778,7 @@
       }
    }
 
-<<<<<<< HEAD
-   private void computeCoPPointLocation(FramePoint copPointToPlan, CoPPointName copPointName, RobotSide supportSide)
-=======
-   private void computeCoPPointLocation(FramePoint2D copPointToPlan, CoPPointName copPointName, RobotSide supportSide)
->>>>>>> 3de1fd6c
+   private void computeCoPPointLocation(FramePoint3D copPointToPlan, CoPPointName copPointName, RobotSide supportSide)
    {
       if (copPointName == exitCoPName && setExitCoPUnderSpecialCases(copPointToPlan, supportSide))
          return;
@@ -820,32 +792,18 @@
       copPointToPlan.changeFrame(worldFrame);
    }
 
-<<<<<<< HEAD
-   private boolean setInitialExitCoPUnderSpecialCases(FramePoint framePointToPack, RobotSide supportSide)
+   private boolean setInitialExitCoPUnderSpecialCases(FramePoint3D framePointToPack, RobotSide supportSide)
    {
       return setExitCoPUnderSpecialCases(framePointToPack, swingFootInitialPolygon, supportFootPolygon, supportSide);
    }
 
-   private boolean setExitCoPUnderSpecialCases(FramePoint framePointToPack, RobotSide supportSide)
+   private boolean setExitCoPUnderSpecialCases(FramePoint3D framePointToPack, RobotSide supportSide)
    {
       return setExitCoPUnderSpecialCases(framePointToPack, supportFootPolygon, swingFootPredictedFinalPolygon, supportSide);
    }
 
-   private boolean setExitCoPUnderSpecialCases(FramePoint framePointToPack, FrameConvexPolygon2d supportFootPolygon, FrameConvexPolygon2d swingFootPolygon,
+   private boolean setExitCoPUnderSpecialCases(FramePoint3D framePointToPack, FrameConvexPolygon2d supportFootPolygon, FrameConvexPolygon2d swingFootPolygon,
                                                RobotSide supportSide)
-=======
-   private boolean setInitialExitCoPUnderSpecialCases(FramePoint2D framePointToPack, RobotSide supportSide)
-   {
-      return setExitCoPUnderSpecialCases(framePointToPack, swingFootInitialPolygon, supportFootPolygon, supportSide);
-   }
-   
-   private boolean setExitCoPUnderSpecialCases(FramePoint2D framePointToPack, RobotSide supportSide)
-   {
-      return setExitCoPUnderSpecialCases(framePointToPack, supportFootPolygon, swingFootPredictedFinalPolygon, supportSide);
-   }
-   
-   private boolean setExitCoPUnderSpecialCases(FramePoint2D framePointToPack, FrameConvexPolygon2d supportFootPolygon, FrameConvexPolygon2d swingFootFinalPolygon, RobotSide supportSide)
->>>>>>> 3de1fd6c
    {
       convertToFramePointRetainingZ(tempFramePoint1, swingFootPolygon.getCentroid(), supportFootPolygon.getReferenceFrame());
       convertToFramePointRetainingZ(tempFramePoint2, supportFootPolygon.getCentroid(), supportFootPolygon.getReferenceFrame());
@@ -911,11 +869,7 @@
       }
    }
 
-<<<<<<< HEAD
-   private void setCoPPointInPolygon(FramePoint copPointToPlan, CoPPointName copPointName)
-=======
-   private void setCoPPointInPolygon(FramePoint2D copPointToPlan, CoPPointName copPointName)
->>>>>>> 3de1fd6c
+   private void setCoPPointInPolygon(FramePoint3D copPointToPlan, CoPPointName copPointName)
    {
       switch (copSupportPolygon.get(copPointName))
       {
@@ -953,7 +907,7 @@
    //      return stepLengthToCoPOffsetFactor * (referencePolygon.getCentroid().getX() - supportPolygon.getCentroid().getX());
    //   }
 
-   private double getStepLengthBasedOffset(FrameConvexPolygon2d supportPolygon, FramePoint referencePoint, double stepLengthToCoPOffsetFactor)
+   private double getStepLengthBasedOffset(FrameConvexPolygon2d supportPolygon, FramePoint3D referencePoint, double stepLengthToCoPOffsetFactor)
    {
       return stepLengthToCoPOffsetFactor * (referencePoint.getX() - supportPolygon.getCentroid().getX());
    }
@@ -964,11 +918,7 @@
     * @param supportFoot
     * @param safeDistanceFromSupportPolygonEdges
     */
-<<<<<<< HEAD
-   private void constrainToPolygon(FramePoint copPointToConstrain, FrameConvexPolygon2d constraintPolygon, double safeDistanceFromSupportPolygonEdges)
-=======
-   private void constrainToPolygon(FramePoint2D copPointToConstrain, FrameConvexPolygon2d supportPolygon, double safeDistanceFromSupportPolygonEdges)
->>>>>>> 3de1fd6c
+   private void constrainToPolygon(FramePoint3D copPointToConstrain, FrameConvexPolygon2d constraintPolygon, double safeDistanceFromSupportPolygonEdges)
    {
       polygonScaler.scaleConvexPolygon(constraintPolygon, safeDistanceFromSupportPolygonEdges, tempPolygon);
       copPointToConstrain.changeFrame(constraintPolygon.getReferenceFrame());
@@ -977,16 +927,12 @@
       copPointToConstrain.setXYIncludingFrame(tempFramePoint2d);
    }
 
-<<<<<<< HEAD
    /**
     * 
     * @param copPointToConstrain
     * @param copPointName
     */
-   private void constrainCoPPointToSupportPolygon(FramePoint copPointToConstrain, CoPPointName copPointName)
-=======
-   private void constrainCoPPointToSupportPolygon(FramePoint2D copPointToConstrain, CoPPointName copPointName)
->>>>>>> 3de1fd6c
+   private void constrainCoPPointToSupportPolygon(FramePoint3D copPointToConstrain, CoPPointName copPointName)
    {
       switch (copSupportPolygon.get(copPointName))
       {
@@ -1019,7 +965,7 @@
    /**
     * Updates the variable {@code currentDoubleSupportPolygon} from the specified swing and support polygons 
     */
-   private void getDoubleSupportPolygonCentroid(FramePoint framePointToPack, FrameConvexPolygon2d supportFootPolygon, FrameConvexPolygon2d swingFootPolygon,
+   private void getDoubleSupportPolygonCentroid(FramePoint3D framePointToPack, FrameConvexPolygon2d supportFootPolygon, FrameConvexPolygon2d swingFootPolygon,
                                                 ReferenceFrame referenceFrameToStoreResultIn)
    {
       tempFramePoint1.setXYIncludingFrame(swingFootPolygon.getCentroid());
@@ -1183,7 +1129,7 @@
    /**
     * Picks up the last CoP location in case there is a plan. Else returns the held CoP and in case that is not available, it returns the mid feet point 
     */
-   public void getFinalCoPLocation(FramePoint framePointToPack)
+   public void getFinalCoPLocation(FramePoint3D framePointToPack)
    {
       if (planIsAvailable.getBooleanValue())
          getDesiredCenterOfPressure(framePointToPack);
