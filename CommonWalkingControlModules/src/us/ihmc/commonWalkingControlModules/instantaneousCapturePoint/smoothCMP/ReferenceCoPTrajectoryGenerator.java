--- conflicted
+++ resolved
@@ -17,14 +17,10 @@
 import us.ihmc.commons.Epsilons;
 import us.ihmc.commons.PrintTools;
 import us.ihmc.euclid.geometry.ConvexPolygon2D;
-<<<<<<< HEAD
 import us.ihmc.euclid.referenceFrame.FramePoint2D;
 import us.ihmc.euclid.referenceFrame.FramePoint3D;
 import us.ihmc.euclid.referenceFrame.FrameVector3D;
 import us.ihmc.euclid.referenceFrame.ReferenceFrame;
-=======
-import us.ihmc.euclid.tuple2D.Point2D;
->>>>>>> a1cc93d1
 import us.ihmc.euclid.tuple2D.Vector2D;
 import us.ihmc.graphicsDescription.appearance.YoAppearance;
 import us.ihmc.graphicsDescription.yoGraphics.YoGraphicPosition;
@@ -498,13 +494,6 @@
       }
       else
       {
-<<<<<<< HEAD
-         computeCoPPointLocationForPreviousPlan(tempFramePoint2d, exitCoPName, upcomingFootstepsData.get(footstepIndex).getSwingSide());
-         tempFramePoint.setIncludingFrame(tempFramePoint2d, 0.0);
-         copLocationWaypoints.get(footstepIndex).addAndSetIncludingFrame(exitCoPName, 0.0, tempFramePoint);
-         copLocationWaypoints.get(footstepIndex).setSwingFootLocation(supportFootPolygon.getCentroid());
-         copLocationWaypoints.get(footstepIndex).setSupportFootLocation(swingFootInitialPolygon.getCentroid());
-=======
          isDoneWalking.set(false);
          updateFootPolygons(null);
          computeCoPPointLocationForPreviousPlan(tempPointForCoPCalculation, exitCoPName, upcomingFootstepsData.get(footstepIndex).getSwingSide());
@@ -514,7 +503,6 @@
          copLocationWaypoints.get(footstepIndex).setSwingFootLocation(tempFramePoint1);
          convertToFramePointRetainingZ(tempFramePoint1, swingFootInitialPolygon.getCentroid(), worldFrame);
          copLocationWaypoints.get(footstepIndex).setSupportFootLocation(tempFramePoint1);
->>>>>>> a1cc93d1
          computeCoPPointsForUpcomingFootsteps(footstepIndex + 1);
       }
       generateCoPTrajectoriesFromWayPoints();
@@ -532,13 +520,6 @@
       }
       else
       {
-<<<<<<< HEAD
-         computeCoPPointLocationForPreviousPlan(tempFramePoint2d, exitCoPName, upcomingFootstepsData.get(footstepIndex).getSwingSide());
-         tempFramePoint.setIncludingFrame(tempFramePoint2d, 0.0);
-         copLocationWaypoints.get(footstepIndex).addAndSetIncludingFrame(exitCoPName, 0.0, tempFramePoint);
-         copLocationWaypoints.get(footstepIndex).setSwingFootLocation(supportFootPolygon.getCentroid());
-         copLocationWaypoints.get(footstepIndex).setSupportFootLocation(swingFootInitialPolygon.getCentroid());
-=======
          updateFootPolygons(null);
          isDoneWalking.set(false);
          computeCoPPointLocationForPreviousPlan(tempPointForCoPCalculation, exitCoPName, upcomingFootstepsData.get(footstepIndex).getSwingSide());
@@ -548,7 +529,6 @@
          copLocationWaypoints.get(footstepIndex).setSwingFootLocation(tempFramePoint1);
          convertToFramePointRetainingZ(tempFramePoint1, swingFootInitialPolygon.getCentroid(), worldFrame);
          copLocationWaypoints.get(footstepIndex).setSupportFootLocation(tempFramePoint1);
->>>>>>> a1cc93d1
          computeCoPPointsForUpcomingFootsteps(footstepIndex + 1);
       }
       generateCoPTrajectoriesFromWayPoints();
@@ -573,13 +553,8 @@
    private void computeMidFeetPointWithChickenSupport(FramePoint3D framePointToPack, FrameConvexPolygon2d supportFootPolygon,
                                                       FrameConvexPolygon2d swingFootPolygon)
    {
-<<<<<<< HEAD
-      computeMidFeetPointByPositionFraction(tempFramePoint2d, supportFootPolygon, swingFootPolygon, percentageChickenSupport.getDoubleValue());
-      framePointToPack.setIncludingFrame(tempFramePoint2d, 0.0);
-=======
       computeMidFeetPointByPositionFraction(framePointToPack, supportFootPolygon, swingFootPolygon, percentageChickenSupport.getDoubleValue(),
                                             supportFootPolygon.getReferenceFrame());
->>>>>>> a1cc93d1
    }
 
    private void computeMidFeetPointByPositionFraction(FramePoint3D framePointToPack, FrameConvexPolygon2d footPolygonA, FrameConvexPolygon2d footPolygonB,
@@ -710,14 +685,8 @@
       int loopEnd = CoPPlanningTools.getCoPPointIndex(transferCoPPointList, endCoPName);
       for (int i = 0; i <= loopEnd; i++)
       {
-<<<<<<< HEAD
-         computeCoPPointLocation(tempFramePoint2d, transferCoPPointList[i], upcomingFootstepsData.get(footstepIndex).getSupportSide());
-         tempFramePoint.setIncludingFrame(tempFramePoint2d, 0.0);
-         copLocationWaypoints.get(copLocationIndex).addAndSetIncludingFrame(transferCoPPointList[i], getTransferSegmentTimes(i), tempFramePoint);
-=======
          computeCoPPointLocation(tempPointForCoPCalculation, transferCoPPointList[i], finalSupportSide);
          copLocationWaypoints.get(copLocationIndex).addAndSetIncludingFrame(transferCoPPointList[i], getTransferSegmentTimes(i), tempPointForCoPCalculation);
->>>>>>> a1cc93d1
       }
       if(isLastTransfer)
       {
@@ -732,7 +701,7 @@
 
    private void convertToFramePointRetainingZ(FramePoint3D framePointToPack, FramePoint2D framePoint2dToCopy, ReferenceFrame referenceFrameToConvertTo)
    {
-      framePointToPack.setXYIncludingFrame(framePoint2dToCopy);
+      framePointToPack.setIncludingFrame(framePoint2dToCopy, 0.0);
       framePointToPack.changeFrame(referenceFrameToConvertTo);
    }
 
@@ -753,14 +722,8 @@
    {
       for (int i = 0; i < transferCoPPointList.length; i++)
       {
-<<<<<<< HEAD
-         computeCoPPointLocation(tempFramePoint2d, transferCoPPointList[i], upcomingFootstepsData.get(footstepIndex).getSupportSide());
-         tempFramePoint.setIncludingFrame(tempFramePoint2d, 0.0);
-         copLocationWaypoints.get(copLocationsIndex).addAndSetIncludingFrame(transferCoPPointList[i], getTransferSegmentTimes(i), tempFramePoint);
-=======
          computeCoPPointLocation(tempPointForCoPCalculation, transferCoPPointList[i], upcomingFootstepsData.get(footstepIndex).getSupportSide());
          copLocationWaypoints.get(copLocationsIndex).addAndSetIncludingFrame(transferCoPPointList[i], getTransferSegmentTimes(i), tempPointForCoPCalculation);
->>>>>>> a1cc93d1
       }
    }
 
@@ -786,20 +749,11 @@
    {
       for (int i = 0; i < swingCoPPointList.length; i++)
       {
-<<<<<<< HEAD
-         computeCoPPointLocation(tempFramePoint2d, swingCoPPointList[i], upcomingFootstepsData.get(footstepIndex).getSupportSide());
-         tempFramePoint.setIncludingFrame(tempFramePoint2d, 0.0);
-         copLocationWaypoints.get(copLocationsIndex).addAndSetIncludingFrame(swingCoPPointList[i], getSwingSegmentTimes(i), tempFramePoint);
-      }
-      computeCoPPointLocation(tempFramePoint2d, swingCoPPointList[swingCoPPointList.length - 1], upcomingFootstepsData.get(footstepIndex).getSupportSide());
-      tempFramePoint.setIncludingFrame(tempFramePoint2d, 0.0);
-=======
          computeCoPPointLocation(tempPointForCoPCalculation, swingCoPPointList[i], upcomingFootstepsData.get(footstepIndex).getSupportSide());
          copLocationWaypoints.get(copLocationsIndex).addAndSetIncludingFrame(swingCoPPointList[i], getSwingSegmentTimes(i), tempPointForCoPCalculation);
       }
       computeCoPPointLocation(tempPointForCoPCalculation, swingCoPPointList[swingCoPPointList.length - 1],
                               upcomingFootstepsData.get(footstepIndex).getSupportSide());
->>>>>>> a1cc93d1
       copLocationWaypoints.get(copLocationsIndex).addAndSetIncludingFrame(swingCoPPointList[swingCoPPointList.length - 1],
                                                                           getSwingSegmentTimes(swingCoPPointList.length), tempPointForCoPCalculation);
    }
@@ -848,22 +802,14 @@
    private boolean setExitCoPUnderSpecialCases(FramePoint3D framePointToPack, FrameConvexPolygon2d supportFootPolygon, FrameConvexPolygon2d swingFootPolygon,
                                                RobotSide supportSide)
    {
-<<<<<<< HEAD
-      double supportToSwingStepLength = swingFootFinalPolygon.getCentroid().getX()
-            - supportFootPolygon.getCentroid().getX();
-      tempFramePoint.setIncludingFrame(swingFootFinalPolygon.getCentroid(), 0.0);
-      tempFramePoint.changeFrame(supportFootPolygon.getReferenceFrame());
-      double supportToSwingStepHeight = tempFramePoint.getZ();
-=======
       convertToFramePointRetainingZ(tempFramePoint1, swingFootPolygon.getCentroid(), supportFootPolygon.getReferenceFrame());
       convertToFramePointRetainingZ(tempFramePoint2, supportFootPolygon.getCentroid(), supportFootPolygon.getReferenceFrame());
       double supportToSwingStepLength = tempFramePoint1.getX() - tempFramePoint2.getX();
       double supportToSwingStepHeight = tempFramePoint1.getZ() - tempFramePoint2.getZ();
->>>>>>> a1cc93d1
       if (supportFootPolygon.getArea() == 0.0)
       {
          framePointToPack.setToZero(supportFootPolygon.getReferenceFrame());
-         framePointToPack.setXY(supportFootPolygon.getVertex(0));
+         framePointToPack.set(supportFootPolygon.getVertex(0));
          framePointToPack.changeFrame(worldFrame);
          return true;
       }
@@ -873,7 +819,7 @@
       {
          PrintTools.debug("Putting exit CoP on toes for stride length, stepLength: " + supportToSwingStepLength + " threshold: "
                + footstepLengthThresholdToPutExitCoPOnToes.getDoubleValue());
-         framePointToPack.setXYIncludingFrame(supportFootPolygon.getCentroid());
+         framePointToPack.setIncludingFrame(supportFootPolygon.getCentroid(), 0.0);
          framePointToPack.add(supportFootPolygon.getMaxX() - exitCoPForwardSafetyMarginOnToes.getDoubleValue(),
                               copOffsets.get(supportSide).get(exitCoPName).getY(), 0.0);
          framePointToPack.changeFrame(worldFrame);
@@ -887,7 +833,7 @@
          PrintTools.debug("Putting exit CoP on toes for stepping down, height:" + supportToSwingStepHeight + ", threshold: "
                + footstepHeightThresholdToPutExitCoPOnToesSteppingDown.getDoubleValue() + "\n stepLength: " + supportToSwingStepLength + ", threshold: "
                + footstepLengthThresholdToPutExitCoPOnToesSteppingDown.getDoubleValue());
-         framePointToPack.setXYIncludingFrame(supportFootPolygon.getCentroid());
+         framePointToPack.setIncludingFrame(supportFootPolygon.getCentroid(), 0.0);
          framePointToPack.add(supportFootPolygon.getMaxX(), 0.0, 0.0);
          constrainToPolygon(framePointToPack, supportFootPolygon, safeDistanceFromCoPToSupportEdgesWhenSteppingDown.getDoubleValue());
          framePointToPack.changeFrame(worldFrame);
@@ -973,9 +919,9 @@
    {
       polygonScaler.scaleConvexPolygon(constraintPolygon, safeDistanceFromSupportPolygonEdges, tempPolygon);
       copPointToConstrain.changeFrame(constraintPolygon.getReferenceFrame());
-      tempFramePoint2d.setByProjectionOntoXYPlaneIncludingFrame(copPointToConstrain);
+      tempFramePoint2d.setIncludingFrame(copPointToConstrain);
       tempPolygon.orthogonalProjection(tempFramePoint2d);
-      copPointToConstrain.setXYIncludingFrame(tempFramePoint2d);
+      copPointToConstrain.setIncludingFrame(tempFramePoint2d, 0.0);
    }
 
    /**
@@ -1019,9 +965,9 @@
    private void getDoubleSupportPolygonCentroid(FramePoint3D framePointToPack, FrameConvexPolygon2d supportFootPolygon, FrameConvexPolygon2d swingFootPolygon,
                                                 ReferenceFrame referenceFrameToStoreResultIn)
    {
-      tempFramePoint1.setXYIncludingFrame(swingFootPolygon.getCentroid());
+      tempFramePoint1.setIncludingFrame(swingFootPolygon.getCentroid(), 0.0);
       tempFramePoint1.changeFrame(referenceFrameToStoreResultIn);
-      tempFramePoint2.setXYIncludingFrame(supportFootPolygon.getCentroid());
+      tempFramePoint2.setIncludingFrame(supportFootPolygon.getCentroid(), 0.0);
       tempFramePoint2.changeFrame(referenceFrameToStoreResultIn);
       framePointToPack.interpolate(tempFramePoint1, tempFramePoint2, 0.5);
    }
