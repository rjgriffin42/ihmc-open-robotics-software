package us.ihmc.commonWalkingControlModules.instantaneousCapturePoint.smoothCMP;

import java.util.ArrayList;
import java.util.EnumMap;
import java.util.List;

import us.ihmc.commonWalkingControlModules.angularMomentumTrajectoryGenerator.CoPTrajectoryPoint;
import us.ihmc.commonWalkingControlModules.bipedSupportPolygons.BipedSupportPolygons;
import us.ihmc.commonWalkingControlModules.configurations.CoPPointName;
import us.ihmc.commonWalkingControlModules.configurations.CoPSplineType;
import us.ihmc.commonWalkingControlModules.configurations.SmoothCMPPlannerParameters;
import us.ihmc.commonWalkingControlModules.configurations.SmoothCMPPlannerParameters.CoPSupportPolygonNames;
import us.ihmc.commons.PrintTools;
import us.ihmc.euclid.geometry.ConvexPolygon2D;
import us.ihmc.euclid.tuple2D.Point2D;
import us.ihmc.euclid.tuple2D.Vector2D;
import us.ihmc.graphicsDescription.appearance.YoAppearance;
import us.ihmc.graphicsDescription.yoGraphics.YoGraphicPosition;
import us.ihmc.graphicsDescription.yoGraphics.YoGraphicPosition.GraphicType;
import us.ihmc.graphicsDescription.yoGraphics.YoGraphicsList;
import us.ihmc.graphicsDescription.yoGraphics.plotting.ArtifactList;
import us.ihmc.humanoidRobotics.bipedSupportPolygons.ContactablePlaneBody;
import us.ihmc.humanoidRobotics.footstep.Footstep;
import us.ihmc.humanoidRobotics.footstep.FootstepTiming;
import us.ihmc.robotics.MathTools;
import us.ihmc.robotics.geometry.*;
import us.ihmc.robotics.lists.RecyclingArrayList;
import us.ihmc.robotics.math.frames.YoFramePoint;
import us.ihmc.robotics.math.frames.YoFrameVector;
import us.ihmc.robotics.math.frames.YoFrameVector2d;
import us.ihmc.robotics.referenceFrames.ReferenceFrame;
import us.ihmc.robotics.robotSide.RobotSide;
import us.ihmc.robotics.robotSide.SideDependentList;
import us.ihmc.yoVariables.registry.YoVariableRegistry;
import us.ihmc.yoVariables.variable.YoBoolean;
import us.ihmc.yoVariables.variable.YoDouble;
import us.ihmc.yoVariables.variable.YoEnum;
import us.ihmc.yoVariables.variable.YoInteger;

//TODO 1) Modify initializeParamters() to have only things that should be adjusted on the fly there

public class ReferenceCoPTrajectoryGenerator implements ReferenceCoPTrajectoryGeneratorInterface
{
   // Standard declarations
   private static final ReferenceFrame worldFrame = ReferenceFrame.getWorldFrame();
   private static double COP_POINT_SIZE = 0.005;

   private final YoVariableRegistry registry = new YoVariableRegistry(getClass().getSimpleName());
   private final String namePrefix;

   // Waypoint planning parameters
   private final SideDependentList<EnumMap<CoPPointName, YoFrameVector2d>> copOffsets = new SideDependentList<>();
   private EnumMap<CoPPointName, CoPSupportPolygonNames> copSupportPolygon;
   private EnumMap<CoPPointName, Boolean> isConstrainedToSupportPolygonFlags;
   private EnumMap<CoPPointName, Boolean> isConstrainedToMinMaxFlags;

   private final EnumMap<CoPPointName, YoDouble> maxCoPOffsets = new EnumMap<>(CoPPointName.class);
   private final EnumMap<CoPPointName, YoDouble> minCoPOffsets = new EnumMap<>(CoPPointName.class);

   private EnumMap<CoPPointName, Double> stepLengthToCoPOffsetFactors;
   private EnumMap<CoPPointName, CoPSupportPolygonNames> stepLengthOffsetReferencePolygons;

   private final YoDouble footstepHeightThresholdToPutExitCoPOnToesSteppingDown;
   private final YoDouble footstepLengthThresholdToPutExitCoPOnToesSteppingDown;
   private final YoDouble footstepLengthThresholdToPutExitCoPOnToes;

   private final YoBoolean putExitCoPOnToes;
   private final YoDouble exitCoPForwardSafetyMarginOnToes;

   private final YoDouble safeDistanceFromCoPToSupportEdges;
   private final YoDouble safeDistanceFromCoPToSupportEdgesWhenSteppingDown;

   private final YoDouble percentageChickenSupport;

   private CoPPointName entryCoPName;
   private CoPPointName exitCoPName;
   private CoPPointName endCoPName;

   private CoPPointName[] swingCopPointList;
   private CoPPointName[] transferCopPointList;

   // State variables 
   private final SideDependentList<ReferenceFrame> soleZUpFrames;
   private final SideDependentList<FrameConvexPolygon2d> supportFootPolygonsInSoleZUpFrames = new SideDependentList<>();
   private final SideDependentList<ConvexPolygon2D> defaultFootPolygons = new SideDependentList<>();

   // Planner parameters
   private final YoInteger numberOfPointsPerFoot;
   private final YoInteger numberOfUpcomingFootsteps;
   private final YoInteger numberFootstepsToConsider;

   private final List<YoDouble> swingDurations;
   private final List<YoDouble> transferDurations;
   private final List<YoDouble> swingSplitFractions;
   private final List<YoDouble> swingDurationShiftFractions;
   private final List<YoDouble> transferSplitFractions;

   private final YoEnum<CoPSplineType> orderOfSplineInterpolation;

   // Output variables
   private final YoBoolean isDoneWalking;
   private final List<CoPPointsInFoot> copLocationWaypoints = new ArrayList<>();
   private final List<TransferCoPTrajectory> transferCoPTrajectories = new ArrayList<>();
   private final List<SwingCoPTrajectory> swingCoPTrajectories = new ArrayList<>();

   // Runtime variables
   private FramePoint desiredCoPPosition = new FramePoint();
   private FrameVector desiredCoPVelocity = new FrameVector();
   private FrameVector desiredCoPAcceleration = new FrameVector();
   private CoPTrajectory activeTrajectory;
   private double initialTime;
   private FrameConvexPolygon2d doubleSupportPolygon = new FrameConvexPolygon2d();
   private FrameConvexPolygon2d supportFootPolygon = new FrameConvexPolygon2d();
   private FrameConvexPolygon2d swingFootInitialPolygon = new FrameConvexPolygon2d();
   private FrameConvexPolygon2d predictedSwingFootFinalSupportPolygon = new FrameConvexPolygon2d();

   // Temp variables for computation only
   private FootstepData currentFootstepData;
   private FrameConvexPolygon2d tempPolygon = new FrameConvexPolygon2d();
   private ConvexPolygonScaler polygonScaler = new ConvexPolygonScaler();
   private FramePoint tempFramePoint = new FramePoint();
   private FramePoint2d tempFramePoint2d = new FramePoint2d();

   // Input data
   private final RecyclingArrayList<FootstepData> upcomingFootstepsData;
   /**
    *
    * Creates CoP planner object. Should be followed by call to {@code initializeParamters()} to pass planning parameters 
    * @param namePrefix
    */
   public ReferenceCoPTrajectoryGenerator(String namePrefix, int numberOfPointsPerFoot, int maxNumberOfFootstepsToConsider,
                                          BipedSupportPolygons bipedSupportPolygons, SideDependentList<? extends ContactablePlaneBody> contactableFeet,
                                          YoInteger numberFootstepsToConsider, List<YoDouble> swingDurations, List<YoDouble> transferDurations,
                                          List<YoDouble> swingSplitFractions, List<YoDouble> swingDurationShiftFractions,
                                          List<YoDouble> transferSplitFractions, YoVariableRegistry parentRegistry)
   {
      this.namePrefix = namePrefix;
      this.numberFootstepsToConsider = numberFootstepsToConsider;

      safeDistanceFromCoPToSupportEdges = new YoDouble(namePrefix + "SafeDistanceFromCoPToSupportEdges", registry);
      safeDistanceFromCoPToSupportEdgesWhenSteppingDown = new YoDouble(namePrefix + "SafeDistanceFromCoPToSupportEdgesWhenSteppingDown", registry);
      percentageChickenSupport = new YoDouble("PercentageChickenSupport", registry);
      numberOfUpcomingFootsteps = new YoInteger(namePrefix + "NumberOfUpcomingFootsteps", registry);
      upcomingFootstepsData = new RecyclingArrayList<>(maxNumberOfFootstepsToConsider, FootstepData.class);

      this.swingDurations = swingDurations;
      this.transferDurations = transferDurations;
      this.swingSplitFractions = swingSplitFractions;
      this.swingDurationShiftFractions = swingDurationShiftFractions;
      this.transferSplitFractions = transferSplitFractions;

      this.numberOfPointsPerFoot = new YoInteger(namePrefix + "NumberOfPointsPerFootstep", registry);
      this.orderOfSplineInterpolation = new YoEnum<>(namePrefix + "OrderOfSplineInterpolation", registry, CoPSplineType.class);
      isDoneWalking = new YoBoolean(namePrefix + "IsDoneWalking", registry);

      footstepHeightThresholdToPutExitCoPOnToesSteppingDown = new YoDouble(namePrefix + "FootstepHeightThresholdToPutExitCoPOnToesSteppingDown", registry);
      footstepLengthThresholdToPutExitCoPOnToesSteppingDown = new YoDouble(namePrefix + "FootstepLengthThresholdToPutExitCoPOnToesSteppingDown", registry);

      footstepLengthThresholdToPutExitCoPOnToes = new YoDouble(namePrefix + "FootstepLengthThresholdToPutExitCoPOnToes", registry);
      putExitCoPOnToes = new YoBoolean(namePrefix + "PutExitCoPOnToes", registry);
      exitCoPForwardSafetyMarginOnToes = new YoDouble(namePrefix + "ExitCoPForwardSafetyMarginOnToes", registry);

      for (CoPPointName pointName : CoPPointName.values)
      {
         YoDouble maxCoPOffset = new YoDouble("maxCoPForwardOffset" + pointName.toString(), registry);
         YoDouble minCoPOffset = new YoDouble("minCoPForwardOffset" + pointName.toString(), registry);

         this.maxCoPOffsets.put(pointName, maxCoPOffset);
         this.minCoPOffsets.put(pointName, minCoPOffset);
      }


      for (RobotSide robotSide : RobotSide.values)
      {
         FrameConvexPolygon2d defaultFootPolygon = new FrameConvexPolygon2d(contactableFeet.get(robotSide).getContactPoints2d());
         defaultFootPolygons.put(robotSide, defaultFootPolygon.getConvexPolygon2d());

         supportFootPolygonsInSoleZUpFrames.put(robotSide, bipedSupportPolygons.getFootPolygonInSoleZUpFrame(robotSide));

         String sidePrefix = robotSide.getCamelCaseNameForMiddleOfExpression();
         EnumMap<CoPPointName, YoFrameVector2d> copUserOffsets = new EnumMap<>(CoPPointName.class);
         
         for (CoPPointName pointName : CoPPointName.values)
         {
            YoFrameVector2d copUserOffset = new YoFrameVector2d(namePrefix + sidePrefix + "CoPConstantOffset" + pointName.toString(), null, registry);
            copUserOffsets.put(pointName, copUserOffset);
         }

         this.copOffsets.put(robotSide, copUserOffsets);
      }


      soleZUpFrames = bipedSupportPolygons.getSoleZUpFrames();
      ReferenceFrame[] framesToRegister = new ReferenceFrame[] {worldFrame, bipedSupportPolygons.getMidFeetZUpFrame(), soleZUpFrames.get(RobotSide.LEFT), soleZUpFrames.get(RobotSide.RIGHT)};
      // Need two additional CoPPoints in Foot to store the initial and final footstep CoPs
      for (int i = 0; i < maxNumberOfFootstepsToConsider + 1; i++)
      {
         copLocationWaypoints.add(new CoPPointsInFoot(i, framesToRegister, registry));
      }

      parentRegistry.addChild(registry);
      clear();
   }

   @Override
   public void initializeParameters(SmoothCMPPlannerParameters parameters)
   {
      safeDistanceFromCoPToSupportEdges.set(parameters.getCoPSafeDistanceAwayFromSupportEdges());
      safeDistanceFromCoPToSupportEdgesWhenSteppingDown.set(parameters.getCoPSafeDistanceAwayFromToesWhenSteppingDown());
      numberOfPointsPerFoot.set(parameters.getNumberOfCoPWayPointsPerFoot());
      orderOfSplineInterpolation.set(parameters.getOrderOfCoPInterpolation());
      percentageChickenSupport.set(0.5);

      this.copSupportPolygon = parameters.getSupportPolygonNames();
      this.isConstrainedToSupportPolygonFlags = parameters.getIsConstrainedToSupportPolygonFlags();
      this.isConstrainedToMinMaxFlags = parameters.getIsConstrainedToMinMaxFlags();
      this.stepLengthToCoPOffsetFactors = parameters.getStepLengthToCoPOffsetFactors();
      this.stepLengthOffsetReferencePolygons = parameters.getStepLengthToCoPOffsetFlags();

      this.entryCoPName = parameters.getEntryCoPName();
      this.exitCoPName = parameters.getExitCoPName();
      this.endCoPName = parameters.getEndCoPName();

      this.swingCopPointList = parameters.getSwingCoPPointsToPlan();
      this.transferCopPointList = parameters.getTransferCoPPointsToPlan();

      footstepHeightThresholdToPutExitCoPOnToesSteppingDown.set(parameters.getStepHeightThresholdForExitCoPOnToesWhenSteppingDown());
      footstepLengthThresholdToPutExitCoPOnToesSteppingDown.set(parameters.getStepLengthThresholdForExitCoPOnToesWhenSteppingDown());

      footstepLengthThresholdToPutExitCoPOnToes.set(parameters.getStepLengthThresholdForExitCoPOnToes());
      putExitCoPOnToes.set(parameters.putExitCoPOnToes());
      exitCoPForwardSafetyMarginOnToes.set(parameters.getExitCoPForwardSafetyMarginOnToes());

      EnumMap<CoPPointName, Vector2D> copOffsets = parameters.getCopOffsetsInFootFrame();
      for (CoPPointName name : CoPPointName.values)
         setSymmetricCoPConstantOffsets(name, copOffsets.get(name));

      EnumMap<CoPPointName, Vector2D> copForwardOffsetBounds = parameters.getCoPForwardOffsetBoundsInFoot();
      for (CoPPointName pointName : CoPPointName.values)
      {
         Vector2D bounds = copForwardOffsetBounds.get(pointName);
         if (bounds != null)
         {
            minCoPOffsets.get(pointName).set(bounds.getX());
            maxCoPOffsets.get(pointName).set(bounds.getY());
         }
      }


      for (int i = 0; i < numberFootstepsToConsider.getIntegerValue(); i++)
      {
         TransferCoPTrajectory transferCoPTrajectory = new TransferCoPTrajectory(namePrefix, i, orderOfSplineInterpolation.getEnumValue(),
                                                                                 transferCopPointList.length + 1, registry);
         SwingCoPTrajectory swingCoPTrajectory = new SwingCoPTrajectory(namePrefix, i, orderOfSplineInterpolation.getEnumValue(), swingCopPointList.length + 2,
                                                                        registry);
         transferCoPTrajectories.add(transferCoPTrajectory);
         swingCoPTrajectories.add(swingCoPTrajectory);
      }
      // Also save the final transfer trajectory
      TransferCoPTrajectory transferCoPTrajectory = new TransferCoPTrajectory(namePrefix, numberFootstepsToConsider.getIntegerValue(),
                                                                              orderOfSplineInterpolation.getEnumValue(), transferCopPointList.length + 1,
                                                                              registry);
      transferCoPTrajectories.add(transferCoPTrajectory);
   }

   @Override
   public void setSymmetricCoPConstantOffsets(CoPPointName name, Vector2D offset)
   {
      for (RobotSide robotSide : RobotSide.values)
      {
         YoFrameVector2d copUserOffset = copOffsets.get(robotSide).get(name);
         copUserOffset.setX(offset.getX());
         copUserOffset.setY(robotSide.negateIfLeftSide(offset.getY()));
      }
   }

   @Override
   public void createVisualizerForConstantCoPs(YoGraphicsList yoGraphicsList, ArtifactList artifactList)
   {
      for (int footIndex = 0; footIndex < copLocationWaypoints.size(); footIndex++)
      {
         CoPPointsInFoot copPointsInFoot = copLocationWaypoints.get(footIndex);
         List<CoPPointName> copPointNames = copPointsInFoot.getCoPPointList();
         for (int i = 0; i < copPointNames.size(); i++)
         {
            YoGraphicPosition copViz = new YoGraphicPosition(footIndex + "Foot CoP Waypoint" + copPointNames.get(i).toString(),
                                                             copPointsInFoot.getWaypointInWorldFrameReadOnly(i), COP_POINT_SIZE,
                                                             YoAppearance.Green(), GraphicType.BALL);
            yoGraphicsList.add(copViz);
            artifactList.add(copViz.createArtifact());
         }
      }
   }

   @Override
   public void updateListeners()
   {
      for (int i = 0; i < copLocationWaypoints.size(); i++)
         copLocationWaypoints.get(i).notifyVariableChangedListeners();
   }

   @Override
   public void clear()
   {
      upcomingFootstepsData.clear();
      numberOfUpcomingFootsteps.set(0);
      desiredCoPPosition.setToNaN();
      desiredCoPVelocity.setToNaN();
      desiredCoPAcceleration.setToNaN();
      clearPlan();
   }

   public void clearPlan()
   {
      for (int i = 0; i < copLocationWaypoints.size(); i++)
         copLocationWaypoints.get(i).reset();
      for (int i = 0; i < transferCoPTrajectories.size(); i++)
         transferCoPTrajectories.get(i).reset();
      for (int i = 0; i < swingCoPTrajectories.size(); i++)
         swingCoPTrajectories.get(i).reset();
   }

   @Override
   public int getNumberOfFootstepsRegistered()
   {
      return numberOfUpcomingFootsteps.getIntegerValue();
   }

   @Override
   public void initializeForTransfer(double currentTime)
   {
      this.initialTime = currentTime;
      this.activeTrajectory = transferCoPTrajectories.get(0);
   }

   @Override
   public void initializeForSwing(double currentTime)
   {
      this.initialTime = currentTime;
      this.activeTrajectory = swingCoPTrajectories.get(0);
   }

   @Override
   public void update(double currentTime)
   {
      double timeInState = currentTime - initialTime;
      if (activeTrajectory != null)
         activeTrajectory.update(timeInState, desiredCoPPosition, desiredCoPVelocity, desiredCoPAcceleration);
   }

   @Override
   public void getDesiredCenterOfPressure(FramePoint desiredCoPToPack)
   {
      desiredCoPToPack.setIncludingFrame(desiredCoPPosition);
   }

   @Override
   public void getDesiredCenterOfPressure(FramePoint desiredCoPToPack, FrameVector desiredCoPVelocityToPack)
   {
      getDesiredCenterOfPressure(desiredCoPToPack);
      desiredCoPVelocityToPack.setIncludingFrame(desiredCoPVelocity);
   }

   @Override
   public void getDesiredCenterOfPressure(YoFramePoint desiredCoPToPack)
   {
      desiredCoPToPack.set(desiredCoPPosition);
   }

   @Override
   public void getDesiredCenterOfPressure(YoFramePoint desiredCoPToPack, YoFrameVector desiredCoPVelocityToPack)
   {
      getDesiredCenterOfPressure(desiredCoPToPack);
      desiredCoPVelocityToPack.set(desiredCoPVelocity);
   }

   @Override
   public void computeReferenceCoPsStartingFromDoubleSupport(boolean atAStop, RobotSide transferToSide)
   {
      int footstepIndex = 0;

      boolean noUpcomingFootsteps = numberOfUpcomingFootsteps.isZero();
      isDoneWalking.set(noUpcomingFootsteps);

      updateCurrentSupportPolygons(transferToSide, noUpcomingFootsteps);
      updateDoubleSupportPolygon(doubleSupportPolygon, supportFootPolygon, swingFootInitialPolygon);

      CoPPointsInFoot copWaypoints = copLocationWaypoints.get(footstepIndex);

      if (atAStop || noUpcomingFootsteps) // Put first CoP as per chicken support computations in case starting from rest
         computeMidFeetPointWithChickenSupportForInitialTransfer(tempFramePoint);
<<<<<<< HEAD
         copLocationWaypoints.get(footstepIndex).addAndSetIncludingFrame(endCoPName, 0.0, tempFramePoint);
         // Save footsteps swaped
         copLocationWaypoints.get(footstepIndex).setSwingFootLocation(currentSupportFootPolygon.getCentroid());
         copLocationWaypoints.get(footstepIndex).setSupportFootLocation(currentSwingFootInitialPolygon.getCentroid());
         computeCoPPointsForUpcomingFootsteps(footstepIndex + 1);
         // Adding the additional time for initial transfer
         copLocationWaypoints.get(1).get(copPointList[0]).addTimeOffset(additionalTimeForInitialTransfer.getDoubleValue());
      }
      // Put first CoP at the exitCoP of the swing foot if not starting from rest 
      else
=======
      else // Put first CoP at the exitCoP of the swing foot if not starting from rest
         computePreviousExitCoP(tempFramePoint, upcomingFootstepsData.get(footstepIndex).getSwingSide());
      copWaypoints.addAndSetIncludingFrame(exitCoPName, 0.0, tempFramePoint);

      if (!noUpcomingFootsteps)
>>>>>>> 95cb0f1b
      {
         computeCoPPointsForTransfer(footstepIndex);
         computeCoPPointsForUpcomingFootsteps(footstepIndex);
      }
<<<<<<< HEAD
=======

>>>>>>> 95cb0f1b
      generateCoPTrajectoriesFromWayPoints();
   }

   @Override
   public void computeReferenceCoPsStartingFromSingleSupport(RobotSide supportSide)
   {
      int footstepIndex = 0;

      updateCurrentSupportPolygons(supportSide, false);
      updateDoubleSupportPolygon(doubleSupportPolygon, supportFootPolygon, swingFootInitialPolygon);

      boolean onlyOneUpcomingFootstep = numberOfUpcomingFootsteps.getIntegerValue() == 1;
      isDoneWalking.set(onlyOneUpcomingFootstep);

      if (numberOfUpcomingFootsteps.getIntegerValue() == 0)
         throw new RuntimeException("There must be a footstep to be in single support.");

      // compute the starting CoP location, which is the entry
      computeCoPPointLocation(tempFramePoint, entryCoPName, upcomingFootstepsData.get(footstepIndex).getSwingSide().getOppositeSide());
      copLocationWaypoints.get(footstepIndex).addAndSetIncludingFrame(entryCoPName, 0.0, tempFramePoint);

      computeCoPPointsForUpcomingFootsteps(footstepIndex);

      generateCoPTrajectoriesFromWayPoints();
   }

   private void updateCurrentSupportPolygons(RobotSide transferToSide, boolean noUpcomingFootsteps)
   {
      setFootPolygonFromCurrentState(supportFootPolygon, transferToSide);
      setFootPolygonFromCurrentState(swingFootInitialPolygon, transferToSide.getOppositeSide());
      if (noUpcomingFootsteps)
         predictedSwingFootFinalSupportPolygon.set(swingFootInitialPolygon);
      else
<<<<<<< HEAD
      {
         computeCoPPointLocationForPreviousPlan(tempFramePoint2d, endCoPName, upcomingFootstepsData.get(footstepIndex).getSwingSide());
         tempFramePoint.setXYIncludingFrame(tempFramePoint2d);
         copLocationWaypoints.get(footstepIndex).addAndSetIncludingFrame(endCoPName, 0.0, tempFramePoint);
         // Save footsteps swaped
         copLocationWaypoints.get(footstepIndex).setSwingFootLocation(currentSupportFootPolygon.getCentroid());
         copLocationWaypoints.get(footstepIndex).setSupportFootLocation(currentSwingFootInitialPolygon.getCentroid());
         computeCoPPointsForUpcomingFootsteps(footstepIndex + 1);
      }
      generateCoPTrajectoriesFromWayPoints();
=======
         setFootPolygonFromFootstep(predictedSwingFootFinalSupportPolygon, 0);

      supportFootPolygon.changeFrame(worldFrame);
      swingFootInitialPolygon.changeFrame(worldFrame);
      predictedSwingFootFinalSupportPolygon.changeFrame(worldFrame);
>>>>>>> 95cb0f1b
   }


   private void computeMidFeetPointWithChickenSupportForInitialTransfer(FramePoint framePointToPack)
   {
      computeMidFeetPointWithChickenSupport(framePointToPack, supportFootPolygon, swingFootInitialPolygon);
   }

   private void computeMidFeetPointWithChickenSupportForFinalTransfer(FramePoint framePointToPack)
   {
      computeMidFeetPointWithChickenSupport(framePointToPack, supportFootPolygon, predictedSwingFootFinalSupportPolygon);
   }

   /**
    * Assumes foot polygon and double support polygon has been updated
    * @param framePointToPack
    */
   private void computeMidFeetPointWithChickenSupport(FramePoint framePointToPack, FrameConvexPolygon2d supportFootPolygon,
                                                      FrameConvexPolygon2d swingFootPolygon)
   {
      computeMidFeetPointWithFraction(framePointToPack, supportFootPolygon, swingFootPolygon, percentageChickenSupport.getDoubleValue());
   }

   private void computeMidFeetPointWithFraction(FramePoint framePointToPack, FrameConvexPolygon2d supportFootPolygon, FrameConvexPolygon2d swingFootPolygon,
                                                double fraction)
   {
      fraction = MathTools.clamp(fraction, 0.0, 1.0);

      FrameConvexPolygon2d framePolygonReference;
      if (fraction < 0.5)
      {
         fraction *= 2.0;
         framePolygonReference = supportFootPolygon;
      }
      else
      {
         fraction = (0.5 - fraction) * 2.0;
         framePolygonReference = swingFootPolygon;
      }
      doubleSupportPolygon.changeFrame(worldFrame);
      framePolygonReference.changeFrame(worldFrame);

      tempFramePoint2d.interpolate(doubleSupportPolygon.getCentroid(), framePolygonReference.getCentroid(), fraction);
      framePointToPack.setXYIncludingFrame(tempFramePoint2d);
   }

   private void computePreviousExitCoP(FramePoint framePointToPack, RobotSide supportSide)
   {
<<<<<<< HEAD
      copLocationWaypoints.get(copLocationIndex).setSwingFootLocation(currentSupportFootPolygon.getCentroid());
      copLocationWaypoints.get(copLocationIndex).setSupportFootLocation(currentSwingFootInitialPolygon.getCentroid());
      for (int i = CoPPlanningTools.getCoPPointIndex(copPointList, startCoPName); i < copPointList.length; i++)
      {
         computeCoPPointLocationForPreviousPlan(tempFramePoint2d, copPointList[i], upcomingFootstepsData.get(footstepIndex).getSwingSide());
         tempFramePoint.setXYIncludingFrame(tempFramePoint2d);
         copLocationWaypoints.get(copLocationIndex).addAndSetIncludingFrame(copPointList[i], segmentTimes.get(copPointList[i]), tempFramePoint);
      }
   }
=======
      tempFramePoint2d.set(swingFootInitialPolygon.getCentroid());
>>>>>>> 95cb0f1b

      // Determine the forward offset location of the CoP waypoint in the foot
      double forwardOffset = copOffsets.get(supportSide).get(exitCoPName).getX();
      forwardOffset += getStepLengthBasedOffset(swingFootInitialPolygon, supportFootPolygon, stepLengthToCoPOffsetFactors.get(exitCoPName));
      if (isConstrainedToMinMaxFlags.get(exitCoPName))
         forwardOffset = MathTools.clamp(forwardOffset, minCoPOffsets.get(exitCoPName).getDoubleValue(), maxCoPOffsets.get(exitCoPName).getDoubleValue());

      tempFramePoint2d.add(forwardOffset, copOffsets.get(supportSide).get(exitCoPName).getY());
      if (isConstrainedToSupportPolygonFlags.get(exitCoPName))
         constrainToSupportPolygon(tempFramePoint2d, swingFootInitialPolygon, safeDistanceFromCoPToSupportEdges.getDoubleValue());

      framePointToPack.setXYIncludingFrame(tempFramePoint2d);
   }

   private void computeCoPPointsForUpcomingFootsteps(int footstepIndex)
   {
      int numberOfUpcomingFootsteps = Math.min(numberFootstepsToConsider.getIntegerValue(), this.numberOfUpcomingFootsteps.getIntegerValue());
      computeCoPPointsForSwing(footstepIndex);
      footstepIndex++;

      for (int i = 1; i < numberOfUpcomingFootsteps; i++)
      {
<<<<<<< HEAD
      case INITIAL_DOUBLE_SUPPORT_POLYGON:
      case INITIAL_SWING_POLYGON:
         throw new RuntimeException("Unable to constrain " + copPointName.toString() + " using given parameters: "
               + stepLengthOffsetReferencePolygons.get(copPointName).toString());
      case FINAL_SWING_POLYGON:
         return getStepLengthBasedOffset(currentSwingFootInitialPolygon, currentSupportFootPolygon, stepLengthToCoPOffsetFactors.get(copPointName));
      case FINAL_DOUBLE_SUPPORT_POLYGON:
         updateDoubleSupportPolygon(currentSwingFootInitialPolygon, currentSupportFootPolygon);
         return getStepLengthBasedOffset(currentSwingFootInitialPolygon, tempDoubleSupportPolygon, stepLengthToCoPOffsetFactors.get(copPointName));
      case SUPPORT_FOOT_POLYGON:
      case NULL:
      default:
         return 0.0;
=======
         swingFootInitialPolygon.setIncludingFrameAndUpdate(supportFootPolygon);
         supportFootPolygon.setIncludingFrameAndUpdate(predictedSwingFootFinalSupportPolygon);
         setFootPolygonFromFootstep(predictedSwingFootFinalSupportPolygon, footstepIndex);
         updateDoubleSupportPolygon(doubleSupportPolygon, supportFootPolygon, swingFootInitialPolygon);

         computeCoPPointsForTransfer(footstepIndex);
         computeCoPPointsForSwing(footstepIndex);
         footstepIndex++;
>>>>>>> 95cb0f1b
      }

      // Overwrite the last computed end CoP with the chicken support calculation and additional transfer time
      updateDoubleSupportPolygon(doubleSupportPolygon, supportFootPolygon, predictedSwingFootFinalSupportPolygon);
      computeMidFeetPointWithChickenSupportForFinalTransfer(tempFramePoint);
      copLocationWaypoints.get(numberOfUpcomingFootsteps).addAndSetIncludingFrame(endCoPName, transferDurations.get(footstepIndex).getDoubleValue(), tempFramePoint);
   }

   private void computeCoPPointsForTransfer(int footstepIndex)
   {
      int numberOfSegments = transferCopPointList.length;
      double transferDuration = transferDurations.get(footstepIndex).getDoubleValue();
      double segmentDuration = transferDuration / numberOfSegments;
      CoPPointsInFoot copWaypoints = copLocationWaypoints.get(footstepIndex);

      for (int waypointIndex = 0; waypointIndex < numberOfSegments; waypointIndex++)
      {
         CoPPointName pointName = transferCopPointList[waypointIndex];
         if (pointName == CoPPointName.MIDFEET_COP)
            computeMidFeetPointWithFraction(tempFramePoint, supportFootPolygon, swingFootInitialPolygon, transferSplitFractions.get(footstepIndex).getDoubleValue());
         else
            computeCoPPointLocation(tempFramePoint, pointName, upcomingFootstepsData.get(footstepIndex).getSupportSide());

         tempFramePoint.changeFrame(worldFrame);
         copWaypoints.addAndSetIncludingFrame(pointName, segmentDuration, tempFramePoint);
      }
   }



   private final FramePoint soleFrameOrigin = new FramePoint();
   private final FrameVector soleToSoleFrameVector = new FrameVector();

   private void computeCoPPointsForSwing(int footstepIndex)
   {
      RobotSide supportSide = upcomingFootstepsData.get(footstepIndex).getSupportSide();
      CoPPointsInFoot copWaypoints = copLocationWaypoints.get(footstepIndex);

      double swingDuration = swingDurations.get(footstepIndex).getDoubleValue();
      double durationOnShifting = swingDurationShiftFractions.get(footstepIndex).getDoubleValue() * swingDuration;
      double durationOnExit = swingDuration - durationOnShifting;

      int numberOfSwingWaypoints = swingCopPointList.length;
      for (int waypointIndex = 0; waypointIndex < numberOfSwingWaypoints; waypointIndex++)
      {
         CoPPointName pointName = swingCopPointList[waypointIndex];

         if (pointName == exitCoPName)
            computeExitCoPPointLocation(tempFramePoint, supportSide);
         else
            computeCoPPointLocation(tempFramePoint, pointName, supportSide);

         double splitFraction;
         if (numberOfSwingWaypoints == 2)
         {
            if (waypointIndex == 0)
               splitFraction = swingSplitFractions.get(footstepIndex).getDoubleValue();
            else
               splitFraction = 1.0 - swingSplitFractions.get(footstepIndex).getDoubleValue();
         }
         else if (numberOfSwingWaypoints == 1)
            splitFraction = 1.0;
         else
            throw new RuntimeException("This logic has not yet been implemented.");

         double segmentDuration = splitFraction * durationOnShifting;

         tempFramePoint.changeFrame(worldFrame);
         copWaypoints.addAndSetIncludingFrame(pointName, segmentDuration, tempFramePoint);
      }

      // the last one should still be the exit CoP
      copWaypoints.addAndSetIncludingFrame(exitCoPName, durationOnExit, tempFramePoint);
   }

   private void computeExitCoPPointLocation(FramePoint framePointToPack, RobotSide supportSide)
   {
      boolean polygonIsAPoint = supportFootPolygon.getArea() == 0.0;
      boolean putCMPOnToesWalking = false;
      boolean putCMPOnToesSteppingDown = false;

      boolean isUpcomingFootstepLast = upcomingFootstepsData.size() == 1;
      ReferenceFrame soleFrame = soleZUpFrames.get(supportSide);
      FramePoint2d centroidInSoleFrameOfUpcomingSupportFoot = supportFootPolygonsInSoleZUpFrames.get(supportSide.getOppositeSide()).getCentroid();

      if (!isUpcomingFootstepLast && centroidInSoleFrameOfUpcomingSupportFoot != null && !polygonIsAPoint)
      {
         soleFrameOrigin.setToZero(centroidInSoleFrameOfUpcomingSupportFoot.getReferenceFrame());
         soleFrameOrigin.changeFrame(soleFrame);
         soleToSoleFrameVector.setIncludingFrame(soleFrameOrigin);
         boolean isSteppingForwardEnough = soleToSoleFrameVector.getX() > footstepLengthThresholdToPutExitCoPOnToesSteppingDown.getDoubleValue();
         soleToSoleFrameVector.changeFrame(worldFrame);
         boolean isSteppingDownEnough = soleToSoleFrameVector.getZ() < -footstepHeightThresholdToPutExitCoPOnToesSteppingDown.getDoubleValue();

         if (isSteppingDownEnough)
         {
            putCMPOnToesSteppingDown = isSteppingForwardEnough && isSteppingDownEnough;
         }
         else if (putExitCoPOnToes.getBooleanValue())
         {
            soleFrameOrigin.setToZero(centroidInSoleFrameOfUpcomingSupportFoot.getReferenceFrame());
            soleFrameOrigin.changeFrame(soleFrame);
            soleToSoleFrameVector.setIncludingFrame(soleFrameOrigin);

            putCMPOnToesWalking = soleToSoleFrameVector.getX() > footstepLengthThresholdToPutExitCoPOnToes.getDoubleValue();
         }
      }

<<<<<<< HEAD
   /**
    * Assumes all the support polygons have been set accordingly and computes the CoP points for the current footstep
    */
   private void computeCoPPointsForFootstep(int copLocationsIndex)
   {
      copLocationWaypoints.get(copLocationsIndex).setSwingFootLocation(currentSwingFootFinalPolygon.getCentroid());
      copLocationWaypoints.get(copLocationsIndex).setSupportFootLocation(currentSupportFootPolygon.getCentroid());
      for (int i = 0; i < copPointList.length; i++)
=======

      if (polygonIsAPoint)
>>>>>>> 95cb0f1b
      {
         tempFramePoint2d.setToZero(supportFootPolygon.getReferenceFrame());
         tempFramePoint2d.set(supportFootPolygon.getVertex(0));
         framePointToPack.setXYIncludingFrame(tempFramePoint2d);
      }
      else if (putCMPOnToesWalking)
      {
         putExitCoPOnToes(tempFramePoint2d, supportFootPolygon, copOffsets.get(supportSide).get(exitCoPName).getY());
         framePointToPack.setXYIncludingFrame(tempFramePoint2d);
      }
      else if (putCMPOnToesSteppingDown)
      {
         putExitCoPOnToes(tempFramePoint2d, supportFootPolygon, 0.0);
         framePointToPack.setXYIncludingFrame(tempFramePoint2d);
      }
      else
      {
         computeCoPPointLocation(framePointToPack, exitCoPName, supportSide);
      }

   }

   private void computeCoPPointLocation(FramePoint framePointToPack, CoPPointName copPointName, RobotSide supportSide)
   {
      setCoPPointToPolygonOrigin(tempFramePoint2d, copPointName);
      tempFramePoint2d.changeFrame(worldFrame);

      // Determine the forward offset location of the CoP waypoint in the foot
      double forwardOffset = copOffsets.get(supportSide).get(copPointName).getX() + getStepLengthToCoPOffset(copPointName);
      if (isConstrainedToMinMaxFlags.get(copPointName))
         forwardOffset = MathTools.clamp(forwardOffset, minCoPOffsets.get(copPointName).getDoubleValue(), maxCoPOffsets.get(copPointName).getDoubleValue());

      tempFramePoint2d.add(forwardOffset, copOffsets.get(supportSide).get(copPointName).getY());
      if (isConstrainedToSupportPolygonFlags.get(copPointName))
         constrainCoPPointToSupportPolygon(tempFramePoint2d, copPointName);

      framePointToPack.setXYIncludingFrame(tempFramePoint2d);
   }

   private double getStepLengthToCoPOffset(CoPPointName coPPointName)
   {
      switch (stepLengthOffsetReferencePolygons.get(coPPointName))
      {
      case INITIAL_SWING_POLYGON:
         return getStepLengthBasedOffset(supportFootPolygon, swingFootInitialPolygon, stepLengthToCoPOffsetFactors.get(coPPointName));
      case FINAL_SWING_POLYGON:
         return getStepLengthBasedOffset(supportFootPolygon, predictedSwingFootFinalSupportPolygon, stepLengthToCoPOffsetFactors.get(coPPointName));
      case INITIAL_DOUBLE_SUPPORT_POLYGON:
         updateDoubleSupportPolygon(doubleSupportPolygon, supportFootPolygon, swingFootInitialPolygon);
         return getStepLengthBasedOffset(supportFootPolygon, doubleSupportPolygon, stepLengthToCoPOffsetFactors.get(coPPointName));
      case FINAL_DOUBLE_SUPPORT_POLYGON:
         updateDoubleSupportPolygon(doubleSupportPolygon, supportFootPolygon, predictedSwingFootFinalSupportPolygon);
         return getStepLengthBasedOffset(supportFootPolygon, doubleSupportPolygon, stepLengthToCoPOffsetFactors.get(coPPointName));
      default:
         return 0.0;
      }
   }

   private void setCoPPointToPolygonOrigin(FramePoint2d copPointToPlan, CoPPointName copPointName)
   {
      switch (copSupportPolygon.get(copPointName))
      {
      case INITIAL_SWING_POLYGON:
         copPointToPlan.setIncludingFrame(swingFootInitialPolygon.getCentroid());
         return;
      case FINAL_SWING_POLYGON:
         copPointToPlan.setIncludingFrame(predictedSwingFootFinalSupportPolygon.getCentroid());
         return;
      case INITIAL_DOUBLE_SUPPORT_POLYGON:
         updateDoubleSupportPolygon(doubleSupportPolygon, supportFootPolygon, swingFootInitialPolygon);
         copPointToPlan.setIncludingFrame(doubleSupportPolygon.getCentroid());
         return;
      case FINAL_DOUBLE_SUPPORT_POLYGON:
         updateDoubleSupportPolygon(doubleSupportPolygon, supportFootPolygon, predictedSwingFootFinalSupportPolygon);
         copPointToPlan.setIncludingFrame(doubleSupportPolygon.getCentroid());
         return;
      case NULL:
         throw new RuntimeException("No frame defined for CoP point:" + copPointName.toString());
      default:
         copPointToPlan.setIncludingFrame(supportFootPolygon.getCentroid());
         return;
      }
   }

   private double getStepLengthBasedOffset(FrameConvexPolygon2d supportPolygon, FrameConvexPolygon2d referencePolygon, double stepLengthToCoPOffsetFactor)
   {
      supportPolygon.changeFrame(worldFrame);
      referencePolygon.changeFrame(worldFrame);
      return stepLengthToCoPOffsetFactor * (referencePolygon.getCentroid().getX() - supportPolygon.getCentroid().getX());
   }

   private void putExitCoPOnToes(FramePoint2d exitCMPToPack, FrameConvexPolygon2d footSupportPolygon, double exitCMPInsideOffset)
   {
      // Set x to have the CMP slightly inside the support polygon
      exitCMPToPack.setToZero(footSupportPolygon.getReferenceFrame());
      exitCMPToPack.setX(footSupportPolygon.getMaxX() - exitCoPForwardSafetyMarginOnToes.getDoubleValue());
      exitCMPToPack.setY(footSupportPolygon.getCentroid().getY() + exitCMPInsideOffset);

      // Then constrain the computed CoP to be inside a safe support region
      constrainCoPPointToSupportPolygon(exitCMPToPack, exitCoPName, safeDistanceFromCoPToSupportEdgesWhenSteppingDown.getDoubleValue());
   }


   private void constrainCoPPointToSupportPolygon(FramePoint2d copPointToConstrain, CoPPointName copPointName)
   {
      constrainCoPPointToSupportPolygon(copPointToConstrain, copPointName, safeDistanceFromCoPToSupportEdges.getDoubleValue());
   }

   private void constrainCoPPointToSupportPolygon(FramePoint2d copPointToConstrain, CoPPointName copPointName, double safeDistance)
   {
      switch (copSupportPolygon.get(copPointName))
      {
      case INITIAL_SWING_POLYGON:
         constrainToSupportPolygon(copPointToConstrain, swingFootInitialPolygon, safeDistance);
         return;
      case FINAL_SWING_POLYGON:
         constrainToSupportPolygon(copPointToConstrain, predictedSwingFootFinalSupportPolygon, safeDistance);
         return;
      case INITIAL_DOUBLE_SUPPORT_POLYGON:
         updateDoubleSupportPolygon(doubleSupportPolygon, supportFootPolygon, swingFootInitialPolygon);
         constrainToSupportPolygon(copPointToConstrain, doubleSupportPolygon, safeDistance);
         return;
      case FINAL_DOUBLE_SUPPORT_POLYGON:
         updateDoubleSupportPolygon(doubleSupportPolygon, supportFootPolygon, predictedSwingFootFinalSupportPolygon);
         constrainToSupportPolygon(copPointToConstrain, doubleSupportPolygon, safeDistance);
         return;
      case NULL:
         throw new RuntimeException("Invalid constraining frame defined for " + copPointName.toString());
      default:
         constrainToSupportPolygon(copPointToConstrain, supportFootPolygon, safeDistanceFromCoPToSupportEdges.getDoubleValue());
         break;
      }
   }

   /**
    * Constrains the specified CoP point to a safe distance within the specified support polygon by projection
    * @param copPointToConstrain
    * @param safeDistanceFromSupportPolygonEdges
    */
   private void constrainToSupportPolygon(FramePoint2d copPointToConstrain, FrameConvexPolygon2d supportPolygon, double safeDistanceFromSupportPolygonEdges)
   {
      polygonScaler.scaleConvexPolygon(supportPolygon, safeDistanceFromSupportPolygonEdges, tempPolygon);
      tempPolygon.orthogonalProjection(copPointToConstrain);
   }

   /**
    * Updates the variable {@code currentDoubleSupportPolygon} from the specified swing and support polygons 
    */
   private void updateDoubleSupportPolygon(FrameConvexPolygon2d doubleSupportPolygonToPack, FrameConvexPolygon2d supportFootPolygon, FrameConvexPolygon2d swingFootPolygon)
   {
      doubleSupportPolygon.setIncludingFrame(supportFootPolygon);
      doubleSupportPolygon.addVertices(swingFootPolygon);
      doubleSupportPolygon.update();
      doubleSupportPolygon.changeFrame(worldFrame);
   }

   private void setFootPolygonFromFootstep(FrameConvexPolygon2d framePolygonToPack, int footstepIndex)
   {
      Footstep footstep = upcomingFootstepsData.get(footstepIndex).getFootstep();
      ReferenceFrame soleFrame = footstep.getSoleReferenceFrame();
      List<Point2D> predictedContactPoints = footstep.getPredictedContactPoints();
      RobotSide robotSide = footstep.getRobotSide();

      if (predictedContactPoints != null)
         framePolygonToPack.setIncludingFrameAndUpdate(soleFrame, predictedContactPoints);
      else
         framePolygonToPack.setIncludingFrameAndUpdate(soleFrame, defaultFootPolygons.get(robotSide));
   }

   private void setFootPolygonFromCurrentState(FrameConvexPolygon2d framePolygonToPack, RobotSide robotSide)
   {
      if (!supportFootPolygonsInSoleZUpFrames.get(robotSide).isEmpty())
         framePolygonToPack.setIncludingFrameAndUpdate(supportFootPolygonsInSoleZUpFrames.get(robotSide));
      else
         framePolygonToPack.setIncludingFrameAndUpdate(soleZUpFrames.get(robotSide), defaultFootPolygons.get(robotSide));
   }

   @Override
   public void addFootstepToPlan(Footstep footstep, FootstepTiming timing)
   {
      if (footstep != null && timing != null)
      {
         if (!footstep.getSoleReferenceFrame().getTransformToRoot().containsNaN())
         {
            upcomingFootstepsData.add().set(footstep, timing);
            numberOfUpcomingFootsteps.increment();
         }
         else
            PrintTools.warn(this, "Received bad footstep: " + footstep);
      }
   }

   @Override
   public boolean isDoneWalking()
   {
      return isDoneWalking.getBooleanValue();
   }

   @Override
   public void setSafeDistanceFromSupportEdges(double distance)
   {
      safeDistanceFromCoPToSupportEdges.set(distance);
   }

   @Override
   public List<CoPPointsInFoot> getWaypoints()
   {
      return copLocationWaypoints;
   }

<<<<<<< HEAD
   private WalkingTrajectoryType trajectoryType = WalkingTrajectoryType.TRANSFER;
   private double timeInState = 0.0;
   private int transferTrajectoryIndex = -1;
   private int swingTrajectoryIndex = -1;
   private List<CoPPointName> copList;

   private void generateCoPTrajectoriesFromWayPoints()
   {
      //It is always guaranteed that the initial state will be transfer the way this code is written. This is needed for the angular momentum approximation to work
      tempFramePoint.setToNaN();
      trajectoryType = WalkingTrajectoryType.TRANSFER;
      copList = null;
      timeInState = 0.0;
      transferTrajectoryIndex = -1;
      swingTrajectoryIndex = -1;
      for (int waypointIndex = 0; waypointIndex < copLocationWaypoints.size()
            && !copLocationWaypoints.get(waypointIndex).getCoPPointList().isEmpty(); waypointIndex++)
      {
         copList = copLocationWaypoints.get(waypointIndex).getCoPPointList();
         for (int segmentIndex = 0; segmentIndex < copList.size(); segmentIndex++)
         {
            CoPTrajectoryPoint currentPoint = copLocationWaypoints.get(waypointIndex).get(copList.get(segmentIndex));
            if (!tempFramePoint.containsNaN())
            {
               if (trajectoryType == WalkingTrajectoryType.SWING)
                  swingCoPTrajectories.get(swingTrajectoryIndex).setSegment(timeInState, timeInState + currentPoint.getTime(), tempFramePoint,
                                                                            currentPoint.getPosition().getFrameTuple());
               else
                  transferCoPTrajectories.get(transferTrajectoryIndex).setSegment(timeInState, timeInState + currentPoint.getTime(), tempFramePoint,
                                                                                  currentPoint.getPosition().getFrameTuple());
            }
            else
=======
   // TODO This function needs aesthetic improvement
   private void generateCoPTrajectoriesFromWayPoints()
   {
      //It is always guaranteed that the initial state will be transfer the way this code is written. This is needed for the angular momentum approximation to work
      WalkingTrajectoryType trajectoryType = WalkingTrajectoryType.TRANSFER;
      double timeInState = 0.0;
      boolean initialTransfer = true;
      int transferTrajectoryIndex = 0;
      int swingTrajectoryIndex = -1;
      CoPSplineType splineInterpolationOrder = orderOfSplineInterpolation.getEnumValue();
      tempFramePoint.setToNaN();

      for (int waypointIndex = 0; waypointIndex < copLocationWaypoints.size() && !copLocationWaypoints.get(waypointIndex).getCoPPointList().isEmpty();
           waypointIndex++)
      {
         List<CoPPointName> copList = copLocationWaypoints.get(waypointIndex).getCoPPointList();
         int initialIndex = 0;
         if (initialTransfer)
         {
            CoPTrajectoryPoint currentPoint = copLocationWaypoints.get(waypointIndex).get(initialIndex);
            currentPoint.getPosition(tempFramePoint);
            initialIndex = 1;
         }

         for (int segmentIndex = initialIndex; segmentIndex < copList.size(); segmentIndex++)
         {
            CoPPointName pointName = copList.get(segmentIndex);
            CoPTrajectoryPoint currentPoint = copLocationWaypoints.get(waypointIndex).get(segmentIndex);

            if (pointName == transferCopPointList[0] && trajectoryType == WalkingTrajectoryType.SWING)
>>>>>>> 95cb0f1b
            {
               trajectoryType = WalkingTrajectoryType.TRANSFER;
               timeInState = 0.0;
               transferTrajectoryIndex++;
            }
            else if (pointName == swingCopPointList[0] && trajectoryType == WalkingTrajectoryType.TRANSFER)
            {
               trajectoryType = WalkingTrajectoryType.SWING;
               timeInState = 0.0;
               swingTrajectoryIndex++;
            }


            double finalTime = timeInState + currentPoint.getTime();
            FramePoint waypoint = currentPoint.getPosition().getFrameTuple();
            if (trajectoryType == WalkingTrajectoryType.SWING)
            {
               swingCoPTrajectories.get(swingTrajectoryIndex).setSegment(splineInterpolationOrder, timeInState, finalTime, tempFramePoint, waypoint);
               initialTransfer = false;
            }
            else
            {
               if (initialTransfer)
               {
                  transferCoPTrajectories.get(0).setSegment(splineInterpolationOrder, timeInState, finalTime, tempFramePoint, waypoint);
                  initialTransfer = false;
               }
               else
               {
                  transferCoPTrajectories.get(transferTrajectoryIndex).setSegment(splineInterpolationOrder, timeInState, finalTime, tempFramePoint, waypoint);
               }
            }

            // set the starting location for the next segment
            tempFramePoint.set(waypoint);
            timeInState += currentPoint.getTime();
         }
      }
   }

   @Override
   public List<? extends CoPTrajectory> getTransferCoPTrajectories()
   {
      return transferCoPTrajectories;
   }

   @Override
   public List<? extends CoPTrajectory> getSwingCoPTrajectories()
   {
      return swingCoPTrajectories;
   }

}<|MERGE_RESOLUTION|>--- conflicted
+++ resolved
@@ -4,15 +4,16 @@
 import java.util.EnumMap;
 import java.util.List;
 
+import us.ihmc.commonWalkingControlModules.angularMomentumTrajectoryGenerator.CoPPlanningTools;
 import us.ihmc.commonWalkingControlModules.angularMomentumTrajectoryGenerator.CoPTrajectoryPoint;
 import us.ihmc.commonWalkingControlModules.bipedSupportPolygons.BipedSupportPolygons;
 import us.ihmc.commonWalkingControlModules.configurations.CoPPointName;
 import us.ihmc.commonWalkingControlModules.configurations.CoPSplineType;
 import us.ihmc.commonWalkingControlModules.configurations.SmoothCMPPlannerParameters;
 import us.ihmc.commonWalkingControlModules.configurations.SmoothCMPPlannerParameters.CoPSupportPolygonNames;
+import us.ihmc.commonWalkingControlModules.instantaneousCapturePoint.CoPPolynomialTrajectoryPlannerInterface;
 import us.ihmc.commons.PrintTools;
 import us.ihmc.euclid.geometry.ConvexPolygon2D;
-import us.ihmc.euclid.tuple2D.Point2D;
 import us.ihmc.euclid.tuple2D.Vector2D;
 import us.ihmc.graphicsDescription.appearance.YoAppearance;
 import us.ihmc.graphicsDescription.yoGraphics.YoGraphicPosition;
@@ -52,32 +53,25 @@
    private final SideDependentList<EnumMap<CoPPointName, YoFrameVector2d>> copOffsets = new SideDependentList<>();
    private EnumMap<CoPPointName, CoPSupportPolygonNames> copSupportPolygon;
    private EnumMap<CoPPointName, Boolean> isConstrainedToSupportPolygonFlags;
+
    private EnumMap<CoPPointName, Boolean> isConstrainedToMinMaxFlags;
-
-   private final EnumMap<CoPPointName, YoDouble> maxCoPOffsets = new EnumMap<>(CoPPointName.class);
-   private final EnumMap<CoPPointName, YoDouble> minCoPOffsets = new EnumMap<>(CoPPointName.class);
+   private final EnumMap<CoPPointName, YoDouble> maxCoPOffsets = new EnumMap<CoPPointName, YoDouble>(CoPPointName.class);
+   private final EnumMap<CoPPointName, YoDouble> minCoPOffsets = new EnumMap<CoPPointName, YoDouble>(CoPPointName.class);
 
    private EnumMap<CoPPointName, Double> stepLengthToCoPOffsetFactors;
    private EnumMap<CoPPointName, CoPSupportPolygonNames> stepLengthOffsetReferencePolygons;
 
-   private final YoDouble footstepHeightThresholdToPutExitCoPOnToesSteppingDown;
-   private final YoDouble footstepLengthThresholdToPutExitCoPOnToesSteppingDown;
-   private final YoDouble footstepLengthThresholdToPutExitCoPOnToes;
-
-   private final YoBoolean putExitCoPOnToes;
-   private final YoDouble exitCoPForwardSafetyMarginOnToes;
-
    private final YoDouble safeDistanceFromCoPToSupportEdges;
-   private final YoDouble safeDistanceFromCoPToSupportEdgesWhenSteppingDown;
-
    private final YoDouble percentageChickenSupport;
-
    private CoPPointName entryCoPName;
    private CoPPointName exitCoPName;
    private CoPPointName endCoPName;
-
-   private CoPPointName[] swingCopPointList;
-   private CoPPointName[] transferCopPointList;
+   private CoPPointName[] copPointList;
+   private final YoDouble additionalTimeForInitialTransfer;
+   private final YoDouble additionalTimeForFinalTransfer;
+
+   // Trajectory planning parameters
+   private EnumMap<CoPPointName, Double> segmentTimes; // fixme change this
 
    // State variables 
    private final SideDependentList<ReferenceFrame> soleZUpFrames;
@@ -94,6 +88,8 @@
    private final List<YoDouble> swingSplitFractions;
    private final List<YoDouble> swingDurationShiftFractions;
    private final List<YoDouble> transferSplitFractions;
+   private final double defaultSwingTime;
+   private final double defaultTransferTime;
 
    private final YoEnum<CoPSplineType> orderOfSplineInterpolation;
 
@@ -107,22 +103,32 @@
    private FramePoint desiredCoPPosition = new FramePoint();
    private FrameVector desiredCoPVelocity = new FrameVector();
    private FrameVector desiredCoPAcceleration = new FrameVector();
+   private int footstepIndex = 0;
+   private int plannedFootstepIndex = -1;
+   private int numberOfSwingSegments = 10;
+   private int numberOfTransferSegments = 10;
    private CoPTrajectory activeTrajectory;
    private double initialTime;
-   private FrameConvexPolygon2d doubleSupportPolygon = new FrameConvexPolygon2d();
-   private FrameConvexPolygon2d supportFootPolygon = new FrameConvexPolygon2d();
-   private FrameConvexPolygon2d swingFootInitialPolygon = new FrameConvexPolygon2d();
-   private FrameConvexPolygon2d predictedSwingFootFinalSupportPolygon = new FrameConvexPolygon2d();
+   private FrameConvexPolygon2d tempDoubleSupportPolygon = new FrameConvexPolygon2d();
+   private FrameConvexPolygon2d currentSupportFootPolygon = new FrameConvexPolygon2d();
+   private FrameConvexPolygon2d currentSwingFootInitialPolygon = new FrameConvexPolygon2d();
+   private FrameConvexPolygon2d currentSwingFootFinalPolygon = new FrameConvexPolygon2d();
 
    // Temp variables for computation only
+   private double tempDouble;
    private FootstepData currentFootstepData;
+   private FrameConvexPolygon2d framePolygonReference;
    private FrameConvexPolygon2d tempPolygon = new FrameConvexPolygon2d();
    private ConvexPolygonScaler polygonScaler = new ConvexPolygonScaler();
    private FramePoint tempFramePoint = new FramePoint();
    private FramePoint2d tempFramePoint2d = new FramePoint2d();
 
+   // Planner level overrides (the planner knows better!)
+   private static final int maxNumberOfFootstepsToConsider = 4;
+
    // Input data
-   private final RecyclingArrayList<FootstepData> upcomingFootstepsData;
+   private final RecyclingArrayList<FootstepData> upcomingFootstepsData = new RecyclingArrayList<FootstepData>(maxNumberOfFootstepsToConsider,
+                                                                                                               FootstepData.class);
    /**
     *
     * Creates CoP planner object. Should be followed by call to {@code initializeParamters()} to pass planning parameters 
@@ -137,11 +143,11 @@
       this.namePrefix = namePrefix;
       this.numberFootstepsToConsider = numberFootstepsToConsider;
 
+      additionalTimeForFinalTransfer = new YoDouble(namePrefix + "AdditionalTimeForFinalTransfer", registry);
+      additionalTimeForInitialTransfer = new YoDouble(namePrefix + "AdditionalTimeForInitialTransfer", registry);
       safeDistanceFromCoPToSupportEdges = new YoDouble(namePrefix + "SafeDistanceFromCoPToSupportEdges", registry);
-      safeDistanceFromCoPToSupportEdgesWhenSteppingDown = new YoDouble(namePrefix + "SafeDistanceFromCoPToSupportEdgesWhenSteppingDown", registry);
       percentageChickenSupport = new YoDouble("PercentageChickenSupport", registry);
       numberOfUpcomingFootsteps = new YoInteger(namePrefix + "NumberOfUpcomingFootsteps", registry);
-      upcomingFootstepsData = new RecyclingArrayList<>(maxNumberOfFootstepsToConsider, FootstepData.class);
 
       this.swingDurations = swingDurations;
       this.transferDurations = transferDurations;
@@ -149,16 +155,13 @@
       this.swingDurationShiftFractions = swingDurationShiftFractions;
       this.transferSplitFractions = transferSplitFractions;
 
+      this.defaultSwingTime = swingDurations.get(0).getDoubleValue();
+      this.defaultTransferTime = transferDurations.get(0).getDoubleValue();
+
+
       this.numberOfPointsPerFoot = new YoInteger(namePrefix + "NumberOfPointsPerFootstep", registry);
       this.orderOfSplineInterpolation = new YoEnum<>(namePrefix + "OrderOfSplineInterpolation", registry, CoPSplineType.class);
       isDoneWalking = new YoBoolean(namePrefix + "IsDoneWalking", registry);
-
-      footstepHeightThresholdToPutExitCoPOnToesSteppingDown = new YoDouble(namePrefix + "FootstepHeightThresholdToPutExitCoPOnToesSteppingDown", registry);
-      footstepLengthThresholdToPutExitCoPOnToesSteppingDown = new YoDouble(namePrefix + "FootstepLengthThresholdToPutExitCoPOnToesSteppingDown", registry);
-
-      footstepLengthThresholdToPutExitCoPOnToes = new YoDouble(namePrefix + "FootstepLengthThresholdToPutExitCoPOnToes", registry);
-      putExitCoPOnToes = new YoBoolean(namePrefix + "PutExitCoPOnToes", registry);
-      exitCoPForwardSafetyMarginOnToes = new YoDouble(namePrefix + "ExitCoPForwardSafetyMarginOnToes", registry);
 
       for (CoPPointName pointName : CoPPointName.values)
       {
@@ -190,13 +193,29 @@
       }
 
 
+      for (int i = 0; i < maxNumberOfFootstepsToConsider; i++)
+      {
+         TransferCoPTrajectory transferCoPTrajectory = new TransferCoPTrajectory(namePrefix, i, orderOfSplineInterpolation.getEnumValue(),
+                                                                                 this.numberOfTransferSegments, registry);
+         SwingCoPTrajectory swingCoPTrajectory = new SwingCoPTrajectory(namePrefix, i, orderOfSplineInterpolation.getEnumValue(), this.numberOfSwingSegments,
+                                                                        registry);
+         transferCoPTrajectories.add(transferCoPTrajectory);
+         swingCoPTrajectories.add(swingCoPTrajectory);
+      }
+      // Also save the final transfer trajectory
+      TransferCoPTrajectory transferCoPTrajectory = new TransferCoPTrajectory(namePrefix, maxNumberOfFootstepsToConsider,
+                                                                              orderOfSplineInterpolation.getEnumValue(), this.numberOfTransferSegments,
+                                                                              registry);
+      transferCoPTrajectories.add(transferCoPTrajectory);
+
       soleZUpFrames = bipedSupportPolygons.getSoleZUpFrames();
       ReferenceFrame[] framesToRegister = new ReferenceFrame[] {worldFrame, bipedSupportPolygons.getMidFeetZUpFrame(), soleZUpFrames.get(RobotSide.LEFT), soleZUpFrames.get(RobotSide.RIGHT)};
       // Need two additional CoPPoints in Foot to store the initial and final footstep CoPs
-      for (int i = 0; i < maxNumberOfFootstepsToConsider + 1; i++)
+      for (int i = 0; i < maxNumberOfFootstepsToConsider; i++)
       {
          copLocationWaypoints.add(new CoPPointsInFoot(i, framesToRegister, registry));
       }
+      copLocationWaypoints.add(new CoPPointsInFoot(maxNumberOfFootstepsToConsider + 1, framesToRegister, registry));
 
       parentRegistry.addChild(registry);
       clear();
@@ -206,7 +225,6 @@
    public void initializeParameters(SmoothCMPPlannerParameters parameters)
    {
       safeDistanceFromCoPToSupportEdges.set(parameters.getCoPSafeDistanceAwayFromSupportEdges());
-      safeDistanceFromCoPToSupportEdgesWhenSteppingDown.set(parameters.getCoPSafeDistanceAwayFromToesWhenSteppingDown());
       numberOfPointsPerFoot.set(parameters.getNumberOfCoPWayPointsPerFoot());
       orderOfSplineInterpolation.set(parameters.getOrderOfCoPInterpolation());
       percentageChickenSupport.set(0.5);
@@ -217,58 +235,44 @@
       this.stepLengthToCoPOffsetFactors = parameters.getStepLengthToCoPOffsetFactors();
       this.stepLengthOffsetReferencePolygons = parameters.getStepLengthToCoPOffsetFlags();
 
+      this.segmentTimes = parameters.getSegmentTimes();
+
+      this.copSupportPolygon = parameters.getSupportPolygonNames();
+      this.isConstrainedToSupportPolygonFlags = parameters.getIsConstrainedToSupportPolygonFlags();
+      this.isConstrainedToMinMaxFlags = parameters.getIsConstrainedToMinMaxFlags();
+      this.stepLengthToCoPOffsetFactors = parameters.getStepLengthToCoPOffsetFactors();
+      this.stepLengthOffsetReferencePolygons = parameters.getStepLengthToCoPOffsetFlags();
+
       this.entryCoPName = parameters.getEntryCoPName();
       this.exitCoPName = parameters.getExitCoPName();
       this.endCoPName = parameters.getEndCoPName();
 
-      this.swingCopPointList = parameters.getSwingCoPPointsToPlan();
-      this.transferCopPointList = parameters.getTransferCoPPointsToPlan();
-
-      footstepHeightThresholdToPutExitCoPOnToesSteppingDown.set(parameters.getStepHeightThresholdForExitCoPOnToesWhenSteppingDown());
-      footstepLengthThresholdToPutExitCoPOnToesSteppingDown.set(parameters.getStepLengthThresholdForExitCoPOnToesWhenSteppingDown());
-
-      footstepLengthThresholdToPutExitCoPOnToes.set(parameters.getStepLengthThresholdForExitCoPOnToes());
-      putExitCoPOnToes.set(parameters.putExitCoPOnToes());
-      exitCoPForwardSafetyMarginOnToes.set(parameters.getExitCoPForwardSafetyMarginOnToes());
-
-      EnumMap<CoPPointName, Vector2D> copOffsets = parameters.getCopOffsetsInFootFrame();
-      for (CoPPointName name : CoPPointName.values)
-         setSymmetricCoPConstantOffsets(name, copOffsets.get(name));
-
-      EnumMap<CoPPointName, Vector2D> copForwardOffsetBounds = parameters.getCoPForwardOffsetBoundsInFoot();
-      for (CoPPointName pointName : CoPPointName.values)
-      {
-         Vector2D bounds = copForwardOffsetBounds.get(pointName);
-         if (bounds != null)
-         {
-            minCoPOffsets.get(pointName).set(bounds.getX());
-            maxCoPOffsets.get(pointName).set(bounds.getY());
-         }
-      }
-
-
-      for (int i = 0; i < numberFootstepsToConsider.getIntegerValue(); i++)
-      {
-         TransferCoPTrajectory transferCoPTrajectory = new TransferCoPTrajectory(namePrefix, i, orderOfSplineInterpolation.getEnumValue(),
-                                                                                 transferCopPointList.length + 1, registry);
-         SwingCoPTrajectory swingCoPTrajectory = new SwingCoPTrajectory(namePrefix, i, orderOfSplineInterpolation.getEnumValue(), swingCopPointList.length + 2,
-                                                                        registry);
-         transferCoPTrajectories.add(transferCoPTrajectory);
-         swingCoPTrajectories.add(swingCoPTrajectory);
-      }
-      // Also save the final transfer trajectory
-      TransferCoPTrajectory transferCoPTrajectory = new TransferCoPTrajectory(namePrefix, numberFootstepsToConsider.getIntegerValue(),
-                                                                              orderOfSplineInterpolation.getEnumValue(), transferCopPointList.length + 1,
-                                                                              registry);
-      transferCoPTrajectories.add(transferCoPTrajectory);
-   }
-
-   @Override
-   public void setSymmetricCoPConstantOffsets(CoPPointName name, Vector2D offset)
+      this.additionalTimeForFinalTransfer.set(parameters.getAdditionalTimeForFinalTransfer());
+      this.additionalTimeForInitialTransfer.set(parameters.getAdditionalTimeForInitialTransfer());
+
+      this.copPointList = parameters.getCoPPointsToPlan();
+      this.numberOfSwingSegments = CoPPlanningTools.getNumberOfSwingSegments(copPointList, entryCoPName, exitCoPName);
+      this.numberOfTransferSegments = copPointList.length - this.numberOfSwingSegments;
+
+      List<Vector2D> copOffsets = parameters.getCoPOffsets();
+      for(int waypointNumber = 0; waypointNumber < copOffsets.size(); waypointNumber++)
+         setSymmetricCoPConstantOffsets(waypointNumber, copOffsets.get(waypointNumber));
+
+      List<Vector2D> copForwardOffsetBounds = parameters.getCoPForwardOffsetBounds();
+      for (int waypointIndex = 0; waypointIndex < copForwardOffsetBounds.size(); waypointIndex++)
+      {
+         Vector2D bounds = copForwardOffsetBounds.get(waypointIndex);
+         minCoPOffsets.get(CoPPointName.values[waypointIndex]).set(bounds.getX());
+         maxCoPOffsets.get(CoPPointName.values[waypointIndex]).set(bounds.getY());
+      }
+   }
+
+   @Override
+   public void setSymmetricCoPConstantOffsets(CoPPointName copPointName, Vector2D offset)
    {
       for (RobotSide robotSide : RobotSide.values)
       {
-         YoFrameVector2d copUserOffset = copOffsets.get(robotSide).get(name);
+         YoFrameVector2d copUserOffset = copOffsets.get(robotSide).get(copPointName);
          copUserOffset.setX(offset.getX());
          copUserOffset.setY(robotSide.negateIfLeftSide(offset.getY()));
       }
@@ -284,7 +288,7 @@
          for (int i = 0; i < copPointNames.size(); i++)
          {
             YoGraphicPosition copViz = new YoGraphicPosition(footIndex + "Foot CoP Waypoint" + copPointNames.get(i).toString(),
-                                                             copPointsInFoot.getWaypointInWorldFrameReadOnly(i), COP_POINT_SIZE,
+                                                             copPointsInFoot.getWaypointInWorldFrameReadOnly(copPointNames.get(i)), COP_POINT_SIZE,
                                                              YoAppearance.Green(), GraphicType.BALL);
             yoGraphicsList.add(copViz);
             artifactList.add(copViz.createArtifact());
@@ -312,6 +316,8 @@
 
    public void clearPlan()
    {
+      footstepIndex = 0;
+      plannedFootstepIndex = -1;
       for (int i = 0; i < copLocationWaypoints.size(); i++)
          copLocationWaypoints.get(i).reset();
       for (int i = 0; i < transferCoPTrajectories.size(); i++)
@@ -343,9 +349,8 @@
    @Override
    public void update(double currentTime)
    {
-      double timeInState = currentTime - initialTime;
       if (activeTrajectory != null)
-         activeTrajectory.update(timeInState, desiredCoPPosition, desiredCoPVelocity, desiredCoPAcceleration);
+         activeTrajectory.update(currentTime - this.initialTime, desiredCoPPosition, desiredCoPVelocity, desiredCoPAcceleration);
    }
 
    @Override
@@ -377,19 +382,13 @@
    @Override
    public void computeReferenceCoPsStartingFromDoubleSupport(boolean atAStop, RobotSide transferToSide)
    {
-      int footstepIndex = 0;
-
-      boolean noUpcomingFootsteps = numberOfUpcomingFootsteps.isZero();
-      isDoneWalking.set(noUpcomingFootsteps);
-
-      updateCurrentSupportPolygons(transferToSide, noUpcomingFootsteps);
-      updateDoubleSupportPolygon(doubleSupportPolygon, supportFootPolygon, swingFootInitialPolygon);
-
-      CoPPointsInFoot copWaypoints = copLocationWaypoints.get(footstepIndex);
-
-      if (atAStop || noUpcomingFootsteps) // Put first CoP as per chicken support computations in case starting from rest
+      footstepIndex = 0;
+      updateFootPolygons();
+      // Put first CoP as per chicken support computations in case starting from rest
+      if (atAStop || numberOfUpcomingFootsteps.getIntegerValue() == 0)
+      {
+         updateDoubleSupportPolygon(currentSupportFootPolygon, currentSwingFootInitialPolygon);
          computeMidFeetPointWithChickenSupportForInitialTransfer(tempFramePoint);
-<<<<<<< HEAD
          copLocationWaypoints.get(footstepIndex).addAndSetIncludingFrame(endCoPName, 0.0, tempFramePoint);
          // Save footsteps swaped
          copLocationWaypoints.get(footstepIndex).setSwingFootLocation(currentSupportFootPolygon.getCentroid());
@@ -400,55 +399,21 @@
       }
       // Put first CoP at the exitCoP of the swing foot if not starting from rest 
       else
-=======
-      else // Put first CoP at the exitCoP of the swing foot if not starting from rest
-         computePreviousExitCoP(tempFramePoint, upcomingFootstepsData.get(footstepIndex).getSwingSide());
-      copWaypoints.addAndSetIncludingFrame(exitCoPName, 0.0, tempFramePoint);
-
-      if (!noUpcomingFootsteps)
->>>>>>> 95cb0f1b
-      {
-         computeCoPPointsForTransfer(footstepIndex);
-         computeCoPPointsForUpcomingFootsteps(footstepIndex);
-      }
-<<<<<<< HEAD
-=======
-
->>>>>>> 95cb0f1b
+      {
+         computeCoPPointsForPreviousPlan(footstepIndex, exitCoPName);
+         computeCoPPointsForUpcomingFootsteps(footstepIndex + 1);
+      }
       generateCoPTrajectoriesFromWayPoints();
    }
 
    @Override
    public void computeReferenceCoPsStartingFromSingleSupport(RobotSide supportSide)
    {
-      int footstepIndex = 0;
-
-      updateCurrentSupportPolygons(supportSide, false);
-      updateDoubleSupportPolygon(doubleSupportPolygon, supportFootPolygon, swingFootInitialPolygon);
-
-      boolean onlyOneUpcomingFootstep = numberOfUpcomingFootsteps.getIntegerValue() == 1;
-      isDoneWalking.set(onlyOneUpcomingFootstep);
-
+      footstepIndex = 0;
+      updateFootPolygons();
       if (numberOfUpcomingFootsteps.getIntegerValue() == 0)
-         throw new RuntimeException("There must be a footstep to be in single support.");
-
-      // compute the starting CoP location, which is the entry
-      computeCoPPointLocation(tempFramePoint, entryCoPName, upcomingFootstepsData.get(footstepIndex).getSwingSide().getOppositeSide());
-      copLocationWaypoints.get(footstepIndex).addAndSetIncludingFrame(entryCoPName, 0.0, tempFramePoint);
-
-      computeCoPPointsForUpcomingFootsteps(footstepIndex);
-
-      generateCoPTrajectoriesFromWayPoints();
-   }
-
-   private void updateCurrentSupportPolygons(RobotSide transferToSide, boolean noUpcomingFootsteps)
-   {
-      setFootPolygonFromCurrentState(supportFootPolygon, transferToSide);
-      setFootPolygonFromCurrentState(swingFootInitialPolygon, transferToSide.getOppositeSide());
-      if (noUpcomingFootsteps)
-         predictedSwingFootFinalSupportPolygon.set(swingFootInitialPolygon);
+         return;
       else
-<<<<<<< HEAD
       {
          computeCoPPointLocationForPreviousPlan(tempFramePoint2d, endCoPName, upcomingFootstepsData.get(footstepIndex).getSwingSide());
          tempFramePoint.setXYIncludingFrame(tempFramePoint2d);
@@ -459,62 +424,45 @@
          computeCoPPointsForUpcomingFootsteps(footstepIndex + 1);
       }
       generateCoPTrajectoriesFromWayPoints();
-=======
-         setFootPolygonFromFootstep(predictedSwingFootFinalSupportPolygon, 0);
-
-      supportFootPolygon.changeFrame(worldFrame);
-      swingFootInitialPolygon.changeFrame(worldFrame);
-      predictedSwingFootFinalSupportPolygon.changeFrame(worldFrame);
->>>>>>> 95cb0f1b
-   }
-
+   }
 
    private void computeMidFeetPointWithChickenSupportForInitialTransfer(FramePoint framePointToPack)
    {
-      computeMidFeetPointWithChickenSupport(framePointToPack, supportFootPolygon, swingFootInitialPolygon);
+      computeMidFeetPointWithChickenSupport(framePointToPack, currentSupportFootPolygon, currentSwingFootInitialPolygon);
    }
 
    private void computeMidFeetPointWithChickenSupportForFinalTransfer(FramePoint framePointToPack)
    {
-      computeMidFeetPointWithChickenSupport(framePointToPack, supportFootPolygon, predictedSwingFootFinalSupportPolygon);
+      computeMidFeetPointWithChickenSupport(framePointToPack, currentSupportFootPolygon, currentSwingFootFinalPolygon);
    }
 
    /**
     * Assumes foot polygon and double support polygon has been updated
     * @param framePointToPack
+    * @param transferToSide
     */
    private void computeMidFeetPointWithChickenSupport(FramePoint framePointToPack, FrameConvexPolygon2d supportFootPolygon,
                                                       FrameConvexPolygon2d swingFootPolygon)
    {
-      computeMidFeetPointWithFraction(framePointToPack, supportFootPolygon, swingFootPolygon, percentageChickenSupport.getDoubleValue());
-   }
-
-   private void computeMidFeetPointWithFraction(FramePoint framePointToPack, FrameConvexPolygon2d supportFootPolygon, FrameConvexPolygon2d swingFootPolygon,
-                                                double fraction)
-   {
-      fraction = MathTools.clamp(fraction, 0.0, 1.0);
-
-      FrameConvexPolygon2d framePolygonReference;
-      if (fraction < 0.5)
-      {
-         fraction *= 2.0;
-         framePolygonReference = supportFootPolygon;
+      this.tempDouble = MathTools.clamp(percentageChickenSupport.getDoubleValue(), 0.0, 1.0);
+      if (this.tempDouble < 0.5)
+      {
+         this.tempDouble *= 2.0;
+         this.framePolygonReference = supportFootPolygon;
       }
       else
       {
-         fraction = (0.5 - fraction) * 2.0;
-         framePolygonReference = swingFootPolygon;
-      }
-      doubleSupportPolygon.changeFrame(worldFrame);
-      framePolygonReference.changeFrame(worldFrame);
-
-      tempFramePoint2d.interpolate(doubleSupportPolygon.getCentroid(), framePolygonReference.getCentroid(), fraction);
+         this.tempDouble = (0.5 - this.tempDouble) * 2.0;
+         this.framePolygonReference = swingFootPolygon;
+      }
+      this.tempDoubleSupportPolygon.changeFrame(worldFrame);
+      this.framePolygonReference.changeFrame(worldFrame);
+      this.tempFramePoint2d.interpolate(this.tempDoubleSupportPolygon.getCentroid(), this.framePolygonReference.getCentroid(), this.tempDouble);
       framePointToPack.setXYIncludingFrame(tempFramePoint2d);
    }
 
-   private void computePreviousExitCoP(FramePoint framePointToPack, RobotSide supportSide)
-   {
-<<<<<<< HEAD
+   private void computeCoPPointsForPreviousPlan(int copLocationIndex, CoPPointName startCoPName) // end is assumed to be the end of the CoP list which is the endCoP
+   {
       copLocationWaypoints.get(copLocationIndex).setSwingFootLocation(currentSupportFootPolygon.getCentroid());
       copLocationWaypoints.get(copLocationIndex).setSupportFootLocation(currentSwingFootInitialPolygon.getCentroid());
       for (int i = CoPPlanningTools.getCoPPointIndex(copPointList, startCoPName); i < copPointList.length; i++)
@@ -524,32 +472,23 @@
          copLocationWaypoints.get(copLocationIndex).addAndSetIncludingFrame(copPointList[i], segmentTimes.get(copPointList[i]), tempFramePoint);
       }
    }
-=======
-      tempFramePoint2d.set(swingFootInitialPolygon.getCentroid());
->>>>>>> 95cb0f1b
-
-      // Determine the forward offset location of the CoP waypoint in the foot
-      double forwardOffset = copOffsets.get(supportSide).get(exitCoPName).getX();
-      forwardOffset += getStepLengthBasedOffset(swingFootInitialPolygon, supportFootPolygon, stepLengthToCoPOffsetFactors.get(exitCoPName));
-      if (isConstrainedToMinMaxFlags.get(exitCoPName))
-         forwardOffset = MathTools.clamp(forwardOffset, minCoPOffsets.get(exitCoPName).getDoubleValue(), maxCoPOffsets.get(exitCoPName).getDoubleValue());
-
-      tempFramePoint2d.add(forwardOffset, copOffsets.get(supportSide).get(exitCoPName).getY());
-      if (isConstrainedToSupportPolygonFlags.get(exitCoPName))
-         constrainToSupportPolygon(tempFramePoint2d, swingFootInitialPolygon, safeDistanceFromCoPToSupportEdges.getDoubleValue());
-
-      framePointToPack.setXYIncludingFrame(tempFramePoint2d);
-   }
-
-   private void computeCoPPointsForUpcomingFootsteps(int footstepIndex)
-   {
-      int numberOfUpcomingFootsteps = Math.min(numberFootstepsToConsider.getIntegerValue(), this.numberOfUpcomingFootsteps.getIntegerValue());
-      computeCoPPointsForSwing(footstepIndex);
-      footstepIndex++;
-
-      for (int i = 1; i < numberOfUpcomingFootsteps; i++)
-      {
-<<<<<<< HEAD
+
+   private void computeCoPPointLocationForPreviousPlan(FramePoint2d framePointToPack, CoPPointName copPointName, RobotSide swingSide)
+   {
+      setInitialCoPPointToPolygonOrigin(framePointToPack, copPointName);
+      this.tempDouble = copOffsets.get(swingSide).get(copPointName).getX() + getInitialStepLengthToCoPOffset(copPointName);
+
+      if (isConstrainedToMinMaxFlags.get(copPointName))
+         this.tempDouble = MathTools.clamp(this.tempDouble, minCoPOffsets.get(copPointName).getDoubleValue(), maxCoPOffsets.get(copPointName).getDoubleValue());
+      framePointToPack.add(this.tempDouble, copOffsets.get(swingSide).get(copPointName).getY());
+      if (isConstrainedToSupportPolygonFlags.get(copPointName))
+         constrainInitialCoPPointToSupportPolygon(framePointToPack, copPointName);
+   }
+
+   private double getInitialStepLengthToCoPOffset(CoPPointName copPointName)
+   {
+      switch (stepLengthOffsetReferencePolygons.get(copPointName))
+      {
       case INITIAL_DOUBLE_SUPPORT_POLYGON:
       case INITIAL_SWING_POLYGON:
          throw new RuntimeException("Unable to constrain " + copPointName.toString() + " using given parameters: "
@@ -563,125 +502,68 @@
       case NULL:
       default:
          return 0.0;
-=======
-         swingFootInitialPolygon.setIncludingFrameAndUpdate(supportFootPolygon);
-         supportFootPolygon.setIncludingFrameAndUpdate(predictedSwingFootFinalSupportPolygon);
-         setFootPolygonFromFootstep(predictedSwingFootFinalSupportPolygon, footstepIndex);
-         updateDoubleSupportPolygon(doubleSupportPolygon, supportFootPolygon, swingFootInitialPolygon);
-
-         computeCoPPointsForTransfer(footstepIndex);
-         computeCoPPointsForSwing(footstepIndex);
+      }
+   }
+
+   private void constrainInitialCoPPointToSupportPolygon(FramePoint2d copPointToPlan, CoPPointName copPointName)
+   {
+      switch (copSupportPolygon.get(copPointName))
+      {
+      case NULL:
+      case INITIAL_DOUBLE_SUPPORT_POLYGON:
+      case INITIAL_SWING_POLYGON:
+         throw new RuntimeException("Unable to constrain initial exit CoP using given parameters");
+      case FINAL_SWING_POLYGON:
+         constrainToSupportPolygon(tempFramePoint2d, currentSupportFootPolygon, safeDistanceFromCoPToSupportEdges.getDoubleValue());
+         return;
+      case FINAL_DOUBLE_SUPPORT_POLYGON:
+         updateDoubleSupportPolygon(currentSwingFootInitialPolygon, currentSupportFootPolygon);
+         constrainToSupportPolygon(tempFramePoint2d, tempDoubleSupportPolygon, safeDistanceFromCoPToSupportEdges.getDoubleValue());
+         return;
+      case SUPPORT_FOOT_POLYGON:
+      default:
+         constrainToSupportPolygon(tempFramePoint2d, currentSwingFootInitialPolygon, safeDistanceFromCoPToSupportEdges.getDoubleValue());
+      }
+   }
+
+   private void setInitialCoPPointToPolygonOrigin(FramePoint2d copPointToPlan, CoPPointName copPointName)
+   {
+      switch (copSupportPolygon.get(copPointName))
+      {
+      case NULL:
+      case INITIAL_DOUBLE_SUPPORT_POLYGON:
+      case INITIAL_SWING_POLYGON:
+         throw new RuntimeException("Unable to compute initial exit CoP using given parameters");
+      case FINAL_SWING_POLYGON:
+         copPointToPlan.setIncludingFrame(currentSupportFootPolygon.getCentroid());
+         return;
+      case FINAL_DOUBLE_SUPPORT_POLYGON:
+         updateDoubleSupportPolygon(currentSwingFootInitialPolygon, currentSupportFootPolygon);
+         copPointToPlan.setIncludingFrame(tempDoubleSupportPolygon.getCentroid());
+         return;
+      case SUPPORT_FOOT_POLYGON:
+      default:
+         copPointToPlan.setIncludingFrame(currentSwingFootInitialPolygon.getCentroid());
+      }
+   }
+
+   private void computeCoPPointsForUpcomingFootsteps(int copLocationIndex)
+   {
+      int numberOfUpcomingFootsteps = Math.min(numberFootstepsToConsider.getIntegerValue(), this.numberOfUpcomingFootsteps.getIntegerValue());
+      for (int i = 0; i < numberOfUpcomingFootsteps; i++)
+      {
+         updateFootPolygons();
+         computeCoPPointsForFootstep(copLocationIndex);
          footstepIndex++;
->>>>>>> 95cb0f1b
-      }
-
+         copLocationIndex++;
+      }
       // Overwrite the last computed end CoP with the chicken support calculation and additional transfer time
-      updateDoubleSupportPolygon(doubleSupportPolygon, supportFootPolygon, predictedSwingFootFinalSupportPolygon);
+      updateDoubleSupportPolygon(currentSupportFootPolygon, currentSwingFootFinalPolygon);
       computeMidFeetPointWithChickenSupportForFinalTransfer(tempFramePoint);
-      copLocationWaypoints.get(numberOfUpcomingFootsteps).addAndSetIncludingFrame(endCoPName, transferDurations.get(footstepIndex).getDoubleValue(), tempFramePoint);
-   }
-
-   private void computeCoPPointsForTransfer(int footstepIndex)
-   {
-      int numberOfSegments = transferCopPointList.length;
-      double transferDuration = transferDurations.get(footstepIndex).getDoubleValue();
-      double segmentDuration = transferDuration / numberOfSegments;
-      CoPPointsInFoot copWaypoints = copLocationWaypoints.get(footstepIndex);
-
-      for (int waypointIndex = 0; waypointIndex < numberOfSegments; waypointIndex++)
-      {
-         CoPPointName pointName = transferCopPointList[waypointIndex];
-         if (pointName == CoPPointName.MIDFEET_COP)
-            computeMidFeetPointWithFraction(tempFramePoint, supportFootPolygon, swingFootInitialPolygon, transferSplitFractions.get(footstepIndex).getDoubleValue());
-         else
-            computeCoPPointLocation(tempFramePoint, pointName, upcomingFootstepsData.get(footstepIndex).getSupportSide());
-
-         tempFramePoint.changeFrame(worldFrame);
-         copWaypoints.addAndSetIncludingFrame(pointName, segmentDuration, tempFramePoint);
-      }
-   }
-
-
-
-   private final FramePoint soleFrameOrigin = new FramePoint();
-   private final FrameVector soleToSoleFrameVector = new FrameVector();
-
-   private void computeCoPPointsForSwing(int footstepIndex)
-   {
-      RobotSide supportSide = upcomingFootstepsData.get(footstepIndex).getSupportSide();
-      CoPPointsInFoot copWaypoints = copLocationWaypoints.get(footstepIndex);
-
-      double swingDuration = swingDurations.get(footstepIndex).getDoubleValue();
-      double durationOnShifting = swingDurationShiftFractions.get(footstepIndex).getDoubleValue() * swingDuration;
-      double durationOnExit = swingDuration - durationOnShifting;
-
-      int numberOfSwingWaypoints = swingCopPointList.length;
-      for (int waypointIndex = 0; waypointIndex < numberOfSwingWaypoints; waypointIndex++)
-      {
-         CoPPointName pointName = swingCopPointList[waypointIndex];
-
-         if (pointName == exitCoPName)
-            computeExitCoPPointLocation(tempFramePoint, supportSide);
-         else
-            computeCoPPointLocation(tempFramePoint, pointName, supportSide);
-
-         double splitFraction;
-         if (numberOfSwingWaypoints == 2)
-         {
-            if (waypointIndex == 0)
-               splitFraction = swingSplitFractions.get(footstepIndex).getDoubleValue();
-            else
-               splitFraction = 1.0 - swingSplitFractions.get(footstepIndex).getDoubleValue();
-         }
-         else if (numberOfSwingWaypoints == 1)
-            splitFraction = 1.0;
-         else
-            throw new RuntimeException("This logic has not yet been implemented.");
-
-         double segmentDuration = splitFraction * durationOnShifting;
-
-         tempFramePoint.changeFrame(worldFrame);
-         copWaypoints.addAndSetIncludingFrame(pointName, segmentDuration, tempFramePoint);
-      }
-
-      // the last one should still be the exit CoP
-      copWaypoints.addAndSetIncludingFrame(exitCoPName, durationOnExit, tempFramePoint);
-   }
-
-   private void computeExitCoPPointLocation(FramePoint framePointToPack, RobotSide supportSide)
-   {
-      boolean polygonIsAPoint = supportFootPolygon.getArea() == 0.0;
-      boolean putCMPOnToesWalking = false;
-      boolean putCMPOnToesSteppingDown = false;
-
-      boolean isUpcomingFootstepLast = upcomingFootstepsData.size() == 1;
-      ReferenceFrame soleFrame = soleZUpFrames.get(supportSide);
-      FramePoint2d centroidInSoleFrameOfUpcomingSupportFoot = supportFootPolygonsInSoleZUpFrames.get(supportSide.getOppositeSide()).getCentroid();
-
-      if (!isUpcomingFootstepLast && centroidInSoleFrameOfUpcomingSupportFoot != null && !polygonIsAPoint)
-      {
-         soleFrameOrigin.setToZero(centroidInSoleFrameOfUpcomingSupportFoot.getReferenceFrame());
-         soleFrameOrigin.changeFrame(soleFrame);
-         soleToSoleFrameVector.setIncludingFrame(soleFrameOrigin);
-         boolean isSteppingForwardEnough = soleToSoleFrameVector.getX() > footstepLengthThresholdToPutExitCoPOnToesSteppingDown.getDoubleValue();
-         soleToSoleFrameVector.changeFrame(worldFrame);
-         boolean isSteppingDownEnough = soleToSoleFrameVector.getZ() < -footstepHeightThresholdToPutExitCoPOnToesSteppingDown.getDoubleValue();
-
-         if (isSteppingDownEnough)
-         {
-            putCMPOnToesSteppingDown = isSteppingForwardEnough && isSteppingDownEnough;
-         }
-         else if (putExitCoPOnToes.getBooleanValue())
-         {
-            soleFrameOrigin.setToZero(centroidInSoleFrameOfUpcomingSupportFoot.getReferenceFrame());
-            soleFrameOrigin.changeFrame(soleFrame);
-            soleToSoleFrameVector.setIncludingFrame(soleFrameOrigin);
-
-            putCMPOnToesWalking = soleToSoleFrameVector.getX() > footstepLengthThresholdToPutExitCoPOnToes.getDoubleValue();
-         }
-      }
-
-<<<<<<< HEAD
+      copLocationWaypoints.get(copLocationIndex - 1)
+                          .setIncludingFrame(endCoPName, segmentTimes.get(endCoPName) + additionalTimeForFinalTransfer.getDoubleValue(), tempFramePoint);
+   }
+
    /**
     * Assumes all the support polygons have been set accordingly and computes the CoP points for the current footstep
     */
@@ -690,47 +572,22 @@
       copLocationWaypoints.get(copLocationsIndex).setSwingFootLocation(currentSwingFootFinalPolygon.getCentroid());
       copLocationWaypoints.get(copLocationsIndex).setSupportFootLocation(currentSupportFootPolygon.getCentroid());
       for (int i = 0; i < copPointList.length; i++)
-=======
-
-      if (polygonIsAPoint)
->>>>>>> 95cb0f1b
-      {
-         tempFramePoint2d.setToZero(supportFootPolygon.getReferenceFrame());
-         tempFramePoint2d.set(supportFootPolygon.getVertex(0));
-         framePointToPack.setXYIncludingFrame(tempFramePoint2d);
-      }
-      else if (putCMPOnToesWalking)
-      {
-         putExitCoPOnToes(tempFramePoint2d, supportFootPolygon, copOffsets.get(supportSide).get(exitCoPName).getY());
-         framePointToPack.setXYIncludingFrame(tempFramePoint2d);
-      }
-      else if (putCMPOnToesSteppingDown)
-      {
-         putExitCoPOnToes(tempFramePoint2d, supportFootPolygon, 0.0);
-         framePointToPack.setXYIncludingFrame(tempFramePoint2d);
-      }
-      else
-      {
-         computeCoPPointLocation(framePointToPack, exitCoPName, supportSide);
-      }
-
-   }
-
-   private void computeCoPPointLocation(FramePoint framePointToPack, CoPPointName copPointName, RobotSide supportSide)
-   {
-      setCoPPointToPolygonOrigin(tempFramePoint2d, copPointName);
-      tempFramePoint2d.changeFrame(worldFrame);
-
-      // Determine the forward offset location of the CoP waypoint in the foot
-      double forwardOffset = copOffsets.get(supportSide).get(copPointName).getX() + getStepLengthToCoPOffset(copPointName);
+      {
+         computeCoPPointLocation(tempFramePoint2d, copPointList[i], upcomingFootstepsData.get(footstepIndex).getSupportSide());
+         tempFramePoint.setXYIncludingFrame(tempFramePoint2d);
+         copLocationWaypoints.get(copLocationsIndex).addAndSetIncludingFrame(copPointList[i], segmentTimes.get(copPointList[i]), tempFramePoint);
+      }
+   }
+
+   private void computeCoPPointLocation(FramePoint2d copPointToPlan, CoPPointName copPointName, RobotSide supportSide)
+   {
+      setCoPPointToPolygonOrigin(copPointToPlan, copPointName);
+      this.tempDouble = copOffsets.get(supportSide).get(copPointName).getX() + getStepLengthToCoPOffset(copPointName);
       if (isConstrainedToMinMaxFlags.get(copPointName))
-         forwardOffset = MathTools.clamp(forwardOffset, minCoPOffsets.get(copPointName).getDoubleValue(), maxCoPOffsets.get(copPointName).getDoubleValue());
-
-      tempFramePoint2d.add(forwardOffset, copOffsets.get(supportSide).get(copPointName).getY());
+         this.tempDouble = MathTools.clamp(this.tempDouble, minCoPOffsets.get(copPointName).getDoubleValue(), maxCoPOffsets.get(copPointName).getDoubleValue());
+      copPointToPlan.add(this.tempDouble, copOffsets.get(supportSide).get(copPointName).getY());
       if (isConstrainedToSupportPolygonFlags.get(copPointName))
-         constrainCoPPointToSupportPolygon(tempFramePoint2d, copPointName);
-
-      framePointToPack.setXYIncludingFrame(tempFramePoint2d);
+         constrainCoPPointToSupportPolygon(copPointToPlan, copPointName);
    }
 
    private double getStepLengthToCoPOffset(CoPPointName coPPointName)
@@ -738,15 +595,15 @@
       switch (stepLengthOffsetReferencePolygons.get(coPPointName))
       {
       case INITIAL_SWING_POLYGON:
-         return getStepLengthBasedOffset(supportFootPolygon, swingFootInitialPolygon, stepLengthToCoPOffsetFactors.get(coPPointName));
+         return getStepLengthBasedOffset(currentSupportFootPolygon, currentSwingFootInitialPolygon, stepLengthToCoPOffsetFactors.get(coPPointName));
       case FINAL_SWING_POLYGON:
-         return getStepLengthBasedOffset(supportFootPolygon, predictedSwingFootFinalSupportPolygon, stepLengthToCoPOffsetFactors.get(coPPointName));
+         return getStepLengthBasedOffset(currentSupportFootPolygon, currentSwingFootFinalPolygon, stepLengthToCoPOffsetFactors.get(coPPointName));
       case INITIAL_DOUBLE_SUPPORT_POLYGON:
-         updateDoubleSupportPolygon(doubleSupportPolygon, supportFootPolygon, swingFootInitialPolygon);
-         return getStepLengthBasedOffset(supportFootPolygon, doubleSupportPolygon, stepLengthToCoPOffsetFactors.get(coPPointName));
+         updateDoubleSupportPolygon(currentSupportFootPolygon, currentSwingFootInitialPolygon);
+         return getStepLengthBasedOffset(currentSupportFootPolygon, tempDoubleSupportPolygon, stepLengthToCoPOffsetFactors.get(coPPointName));
       case FINAL_DOUBLE_SUPPORT_POLYGON:
-         updateDoubleSupportPolygon(doubleSupportPolygon, supportFootPolygon, predictedSwingFootFinalSupportPolygon);
-         return getStepLengthBasedOffset(supportFootPolygon, doubleSupportPolygon, stepLengthToCoPOffsetFactors.get(coPPointName));
+         updateDoubleSupportPolygon(currentSupportFootPolygon, currentSwingFootFinalPolygon);
+         return getStepLengthBasedOffset(currentSupportFootPolygon, tempDoubleSupportPolygon, stepLengthToCoPOffsetFactors.get(coPPointName));
       default:
          return 0.0;
       }
@@ -757,118 +614,156 @@
       switch (copSupportPolygon.get(copPointName))
       {
       case INITIAL_SWING_POLYGON:
-         copPointToPlan.setIncludingFrame(swingFootInitialPolygon.getCentroid());
+         copPointToPlan.setIncludingFrame(currentSwingFootInitialPolygon.getCentroid());
          return;
       case FINAL_SWING_POLYGON:
-         copPointToPlan.setIncludingFrame(predictedSwingFootFinalSupportPolygon.getCentroid());
+         copPointToPlan.setIncludingFrame(currentSwingFootFinalPolygon.getCentroid());
          return;
       case INITIAL_DOUBLE_SUPPORT_POLYGON:
-         updateDoubleSupportPolygon(doubleSupportPolygon, supportFootPolygon, swingFootInitialPolygon);
-         copPointToPlan.setIncludingFrame(doubleSupportPolygon.getCentroid());
+         updateDoubleSupportPolygon(currentSupportFootPolygon, currentSwingFootInitialPolygon);
+         copPointToPlan.setIncludingFrame(tempDoubleSupportPolygon.getCentroid());
          return;
       case FINAL_DOUBLE_SUPPORT_POLYGON:
-         updateDoubleSupportPolygon(doubleSupportPolygon, supportFootPolygon, predictedSwingFootFinalSupportPolygon);
-         copPointToPlan.setIncludingFrame(doubleSupportPolygon.getCentroid());
+         updateDoubleSupportPolygon(currentSupportFootPolygon, currentSwingFootFinalPolygon);
+         copPointToPlan.setIncludingFrame(tempDoubleSupportPolygon.getCentroid());
          return;
       case NULL:
          throw new RuntimeException("No frame defined for CoP point:" + copPointName.toString());
       default:
-         copPointToPlan.setIncludingFrame(supportFootPolygon.getCentroid());
+         copPointToPlan.setIncludingFrame(currentSupportFootPolygon.getCentroid());
          return;
       }
    }
 
    private double getStepLengthBasedOffset(FrameConvexPolygon2d supportPolygon, FrameConvexPolygon2d referencePolygon, double stepLengthToCoPOffsetFactor)
    {
-      supportPolygon.changeFrame(worldFrame);
-      referencePolygon.changeFrame(worldFrame);
       return stepLengthToCoPOffsetFactor * (referencePolygon.getCentroid().getX() - supportPolygon.getCentroid().getX());
    }
 
-   private void putExitCoPOnToes(FramePoint2d exitCMPToPack, FrameConvexPolygon2d footSupportPolygon, double exitCMPInsideOffset)
-   {
-      // Set x to have the CMP slightly inside the support polygon
-      exitCMPToPack.setToZero(footSupportPolygon.getReferenceFrame());
-      exitCMPToPack.setX(footSupportPolygon.getMaxX() - exitCoPForwardSafetyMarginOnToes.getDoubleValue());
-      exitCMPToPack.setY(footSupportPolygon.getCentroid().getY() + exitCMPInsideOffset);
-
-      // Then constrain the computed CoP to be inside a safe support region
-      constrainCoPPointToSupportPolygon(exitCMPToPack, exitCoPName, safeDistanceFromCoPToSupportEdgesWhenSteppingDown.getDoubleValue());
-   }
-
+   /**
+    * Constrains the specified CoP point to a safe distance within the specified support polygon by projection
+    * @param copPointToConstrain
+    * @param supportFoot
+    * @param safeDistanceFromSupportPolygonEdges
+    */
+   private void constrainToSupportPolygon(FramePoint2d copPointToConstrain, FrameConvexPolygon2d supportPolygon, double safeDistanceFromSupportPolygonEdges)
+   {
+      polygonScaler.scaleConvexPolygon(supportPolygon, safeDistanceFromSupportPolygonEdges, tempPolygon);
+      tempPolygon.orthogonalProjection(copPointToConstrain);
+   }
 
    private void constrainCoPPointToSupportPolygon(FramePoint2d copPointToConstrain, CoPPointName copPointName)
    {
-      constrainCoPPointToSupportPolygon(copPointToConstrain, copPointName, safeDistanceFromCoPToSupportEdges.getDoubleValue());
-   }
-
-   private void constrainCoPPointToSupportPolygon(FramePoint2d copPointToConstrain, CoPPointName copPointName, double safeDistance)
-   {
       switch (copSupportPolygon.get(copPointName))
       {
       case INITIAL_SWING_POLYGON:
-         constrainToSupportPolygon(copPointToConstrain, swingFootInitialPolygon, safeDistance);
+         constrainToSupportPolygon(copPointToConstrain, currentSwingFootInitialPolygon, safeDistanceFromCoPToSupportEdges.getDoubleValue());
          return;
       case FINAL_SWING_POLYGON:
-         constrainToSupportPolygon(copPointToConstrain, predictedSwingFootFinalSupportPolygon, safeDistance);
+         constrainToSupportPolygon(copPointToConstrain, currentSwingFootFinalPolygon, safeDistanceFromCoPToSupportEdges.getDoubleValue());
          return;
       case INITIAL_DOUBLE_SUPPORT_POLYGON:
-         updateDoubleSupportPolygon(doubleSupportPolygon, supportFootPolygon, swingFootInitialPolygon);
-         constrainToSupportPolygon(copPointToConstrain, doubleSupportPolygon, safeDistance);
+         updateDoubleSupportPolygon(currentSupportFootPolygon, currentSwingFootInitialPolygon);
+         constrainToSupportPolygon(copPointToConstrain, tempDoubleSupportPolygon, safeDistanceFromCoPToSupportEdges.getDoubleValue());
          return;
       case FINAL_DOUBLE_SUPPORT_POLYGON:
-         updateDoubleSupportPolygon(doubleSupportPolygon, supportFootPolygon, predictedSwingFootFinalSupportPolygon);
-         constrainToSupportPolygon(copPointToConstrain, doubleSupportPolygon, safeDistance);
+         updateDoubleSupportPolygon(currentSupportFootPolygon, currentSwingFootFinalPolygon);
+         constrainToSupportPolygon(copPointToConstrain, tempDoubleSupportPolygon, safeDistanceFromCoPToSupportEdges.getDoubleValue());
          return;
       case NULL:
          throw new RuntimeException("Invalid constraining frame defined for " + copPointName.toString());
       default:
-         constrainToSupportPolygon(copPointToConstrain, supportFootPolygon, safeDistanceFromCoPToSupportEdges.getDoubleValue());
+         constrainToSupportPolygon(copPointToConstrain, currentSupportFootPolygon, safeDistanceFromCoPToSupportEdges.getDoubleValue());
          break;
       }
-   }
-
-   /**
-    * Constrains the specified CoP point to a safe distance within the specified support polygon by projection
-    * @param copPointToConstrain
-    * @param safeDistanceFromSupportPolygonEdges
-    */
-   private void constrainToSupportPolygon(FramePoint2d copPointToConstrain, FrameConvexPolygon2d supportPolygon, double safeDistanceFromSupportPolygonEdges)
-   {
-      polygonScaler.scaleConvexPolygon(supportPolygon, safeDistanceFromSupportPolygonEdges, tempPolygon);
-      tempPolygon.orthogonalProjection(copPointToConstrain);
    }
 
    /**
     * Updates the variable {@code currentDoubleSupportPolygon} from the specified swing and support polygons 
     */
-   private void updateDoubleSupportPolygon(FrameConvexPolygon2d doubleSupportPolygonToPack, FrameConvexPolygon2d supportFootPolygon, FrameConvexPolygon2d swingFootPolygon)
-   {
-      doubleSupportPolygon.setIncludingFrame(supportFootPolygon);
-      doubleSupportPolygon.addVertices(swingFootPolygon);
-      doubleSupportPolygon.update();
-      doubleSupportPolygon.changeFrame(worldFrame);
+   private void updateDoubleSupportPolygon(FrameConvexPolygon2d supportFootPolygon, FrameConvexPolygon2d swingFootPolygon)
+   {
+      tempDoubleSupportPolygon.setIncludingFrame(supportFootPolygon);
+      tempDoubleSupportPolygon.changeFrame(worldFrame);
+      tempPolygon.setIncludingFrame(swingFootPolygon);
+      tempPolygon.changeFrame(worldFrame);
+      tempDoubleSupportPolygon.addVertices(tempPolygon);
+      tempDoubleSupportPolygon.update();
+   }
+
+   /**
+    * Updates the swing and support foot polygons based on footstepIndex
+    * <p> Has no memory of the previous state so should be used carefully </p>
+    */
+   private void updateFootPolygons()
+   {
+      if (footstepIndex == plannedFootstepIndex)
+         return;
+
+      switch (footstepIndex)
+      {
+      case 0:
+         initializeFootPolygons();
+         break;
+      default:
+         if (upcomingFootstepsData.get(footstepIndex).getSwingSide() == upcomingFootstepsData.get(footstepIndex - 1).getSupportSide()) // the normal way 
+         {
+            currentSwingFootInitialPolygon.setIncludingFrame(currentSupportFootPolygon);
+            currentSupportFootPolygon.setIncludingFrame(currentSwingFootFinalPolygon);
+         }
+         else
+         {
+            currentSwingFootInitialPolygon.setIncludingFrame(currentSwingFootFinalPolygon);
+         }
+         setFootPolygonFromFootstep(currentSwingFootFinalPolygon, footstepIndex);
+      }
+      plannedFootstepIndex = footstepIndex;
+   }
+
+   /**
+    * Initialize the swing and support foot polygons based on footstep index 
+    */
+   private void initializeFootPolygons()
+   {
+      currentFootstepData = upcomingFootstepsData.get(footstepIndex);
+      switch (footstepIndex)
+      {
+      case 0:
+         setFootPolygonFromCurrentState(currentSwingFootInitialPolygon, currentFootstepData.getSwingSide());
+         setFootPolygonFromCurrentState(currentSupportFootPolygon, currentFootstepData.getSupportSide());
+         setFootPolygonFromFootstep(currentSwingFootFinalPolygon, footstepIndex);
+         break;
+      case 1:
+         setFootPolygonFromCurrentState(currentSwingFootInitialPolygon, currentFootstepData.getSwingSide());
+         setFootPolygonFromFootstep(currentSupportFootPolygon, footstepIndex - 1);
+         setFootPolygonFromFootstep(currentSwingFootFinalPolygon, footstepIndex);
+         break;
+      default:
+         setFootPolygonFromFootstep(currentSwingFootInitialPolygon, footstepIndex - 2);
+         setFootPolygonFromFootstep(currentSupportFootPolygon, footstepIndex - 1);
+         setFootPolygonFromFootstep(currentSwingFootFinalPolygon, footstepIndex);
+      }
    }
 
    private void setFootPolygonFromFootstep(FrameConvexPolygon2d framePolygonToPack, int footstepIndex)
    {
-      Footstep footstep = upcomingFootstepsData.get(footstepIndex).getFootstep();
-      ReferenceFrame soleFrame = footstep.getSoleReferenceFrame();
-      List<Point2D> predictedContactPoints = footstep.getPredictedContactPoints();
-      RobotSide robotSide = footstep.getRobotSide();
-
-      if (predictedContactPoints != null)
-         framePolygonToPack.setIncludingFrameAndUpdate(soleFrame, predictedContactPoints);
+      framePolygonToPack.clear(upcomingFootstepsData.get(footstepIndex).getFootstep().getSoleReferenceFrame());
+      framePolygonToPack.addVertices(defaultFootPolygons.get(upcomingFootstepsData.get(footstepIndex).getSwingSide()));
+      framePolygonToPack.update();
+      framePolygonToPack.changeFrame(worldFrame);
+   }
+
+   private void setFootPolygonFromCurrentState(FrameConvexPolygon2d framePolygonToPack, RobotSide robotSide)
+   {
+      if (!supportFootPolygonsInSoleZUpFrames.get(robotSide).isEmpty())
+         framePolygonToPack.setIncludingFrame(supportFootPolygonsInSoleZUpFrames.get(robotSide));
       else
-         framePolygonToPack.setIncludingFrameAndUpdate(soleFrame, defaultFootPolygons.get(robotSide));
-   }
-
-   private void setFootPolygonFromCurrentState(FrameConvexPolygon2d framePolygonToPack, RobotSide robotSide)
-   {
-      if (!supportFootPolygonsInSoleZUpFrames.get(robotSide).isEmpty())
-         framePolygonToPack.setIncludingFrameAndUpdate(supportFootPolygonsInSoleZUpFrames.get(robotSide));
-      else
-         framePolygonToPack.setIncludingFrameAndUpdate(soleZUpFrames.get(robotSide), defaultFootPolygons.get(robotSide));
+      {
+         framePolygonToPack.clear(soleZUpFrames.get(robotSide));
+         framePolygonToPack.addVertices(defaultFootPolygons.get(robotSide));
+      }
+      framePolygonToPack.update();
+      framePolygonToPack.changeFrame(worldFrame);
    }
 
    @Override
@@ -886,6 +781,24 @@
       }
    }
 
+   public void removeFootstepQueueFront()
+   {
+      removeFootstep(0);
+   }
+
+   public void removeFootstepQueueFront(int numberOfFootstepsToRemove)
+   {
+      for (int i = 0; i < numberOfFootstepsToRemove; i++)
+         removeFootstep(0);
+   }
+
+   public void removeFootstep(int index)
+   {
+      upcomingFootstepsData.remove(index);
+      numberOfUpcomingFootsteps.decrement();
+      clearPlan();
+   }
+
    @Override
    public boolean isDoneWalking()
    {
@@ -904,7 +817,6 @@
       return copLocationWaypoints;
    }
 
-<<<<<<< HEAD
    private WalkingTrajectoryType trajectoryType = WalkingTrajectoryType.TRANSFER;
    private double timeInState = 0.0;
    private int transferTrajectoryIndex = -1;
@@ -937,74 +849,27 @@
                                                                                   currentPoint.getPosition().getFrameTuple());
             }
             else
-=======
-   // TODO This function needs aesthetic improvement
-   private void generateCoPTrajectoriesFromWayPoints()
-   {
-      //It is always guaranteed that the initial state will be transfer the way this code is written. This is needed for the angular momentum approximation to work
-      WalkingTrajectoryType trajectoryType = WalkingTrajectoryType.TRANSFER;
-      double timeInState = 0.0;
-      boolean initialTransfer = true;
-      int transferTrajectoryIndex = 0;
-      int swingTrajectoryIndex = -1;
-      CoPSplineType splineInterpolationOrder = orderOfSplineInterpolation.getEnumValue();
-      tempFramePoint.setToNaN();
-
-      for (int waypointIndex = 0; waypointIndex < copLocationWaypoints.size() && !copLocationWaypoints.get(waypointIndex).getCoPPointList().isEmpty();
-           waypointIndex++)
-      {
-         List<CoPPointName> copList = copLocationWaypoints.get(waypointIndex).getCoPPointList();
-         int initialIndex = 0;
-         if (initialTransfer)
-         {
-            CoPTrajectoryPoint currentPoint = copLocationWaypoints.get(waypointIndex).get(initialIndex);
+            {
+               transferTrajectoryIndex++;
+               currentPoint.getPosition(tempFramePoint);
+               continue;
+            }
             currentPoint.getPosition(tempFramePoint);
-            initialIndex = 1;
-         }
-
-         for (int segmentIndex = initialIndex; segmentIndex < copList.size(); segmentIndex++)
-         {
-            CoPPointName pointName = copList.get(segmentIndex);
-            CoPTrajectoryPoint currentPoint = copLocationWaypoints.get(waypointIndex).get(segmentIndex);
-
-            if (pointName == transferCopPointList[0] && trajectoryType == WalkingTrajectoryType.SWING)
->>>>>>> 95cb0f1b
+
+            if (copList.get(segmentIndex) == entryCoPName)
+            {
+               trajectoryType = WalkingTrajectoryType.SWING;
+               timeInState = 0.0;
+               swingTrajectoryIndex++;
+            }
+            else if (copList.get(segmentIndex) == exitCoPName)
             {
                trajectoryType = WalkingTrajectoryType.TRANSFER;
                timeInState = 0.0;
                transferTrajectoryIndex++;
             }
-            else if (pointName == swingCopPointList[0] && trajectoryType == WalkingTrajectoryType.TRANSFER)
-            {
-               trajectoryType = WalkingTrajectoryType.SWING;
-               timeInState = 0.0;
-               swingTrajectoryIndex++;
-            }
-
-
-            double finalTime = timeInState + currentPoint.getTime();
-            FramePoint waypoint = currentPoint.getPosition().getFrameTuple();
-            if (trajectoryType == WalkingTrajectoryType.SWING)
-            {
-               swingCoPTrajectories.get(swingTrajectoryIndex).setSegment(splineInterpolationOrder, timeInState, finalTime, tempFramePoint, waypoint);
-               initialTransfer = false;
-            }
             else
-            {
-               if (initialTransfer)
-               {
-                  transferCoPTrajectories.get(0).setSegment(splineInterpolationOrder, timeInState, finalTime, tempFramePoint, waypoint);
-                  initialTransfer = false;
-               }
-               else
-               {
-                  transferCoPTrajectories.get(transferTrajectoryIndex).setSegment(splineInterpolationOrder, timeInState, finalTime, tempFramePoint, waypoint);
-               }
-            }
-
-            // set the starting location for the next segment
-            tempFramePoint.set(waypoint);
-            timeInState += currentPoint.getTime();
+               timeInState += currentPoint.getTime();
          }
       }
    }
