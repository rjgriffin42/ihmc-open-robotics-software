package us.ihmc.commonWalkingControlModules.instantaneousCapturePoint.smoothCMP;

import java.util.ArrayList;
import java.util.EnumMap;
import java.util.List;

import us.ihmc.commonWalkingControlModules.angularMomentumTrajectoryGenerator.CoPTrajectoryPoint;
import us.ihmc.commonWalkingControlModules.configurations.CoPPointName;
import us.ihmc.commons.PrintTools;
import us.ihmc.robotics.geometry.FramePoint;
import us.ihmc.robotics.geometry.FramePoint2d;
import us.ihmc.robotics.geometry.FrameVector;
import us.ihmc.robotics.math.frames.YoFramePoint;
import us.ihmc.robotics.math.frames.YoFramePointInMultipleFrames;
import us.ihmc.robotics.math.trajectories.waypoints.FrameEuclideanTrajectoryPoint;
import us.ihmc.robotics.referenceFrames.ReferenceFrame;
import us.ihmc.yoVariables.registry.YoVariableRegistry;

public class CoPPointsInFoot
{
   private static final ReferenceFrame worldFrame = ReferenceFrame.getWorldFrame();
   private static final FrameVector zeroVector = new FrameVector();
<<<<<<< HEAD

=======
   private static final FrameEuclideanTrajectoryPoint tempVariableForSetting = new FrameEuclideanTrajectoryPoint();
>>>>>>> c2acf76a
   private final List<CoPPointName> copPointsList = new ArrayList<>(CoPPointName.values.length); // List of CoP way points defined for this footstep. Hopefully this does not create garbage
   private final EnumMap<CoPPointName, CoPTrajectoryPoint> copLocations = new EnumMap<>(CoPPointName.class); // Location of CoP points defined 
   private final EnumMap<CoPPointName, YoFramePoint> copLocationsInWorldFrameReadOnly = new EnumMap<>(CoPPointName.class); // YoFramePoints for visualization

   private final int stepNumber;

   private final YoFramePointInMultipleFrames swingFootCentroid;
   private final YoFramePointInMultipleFrames supportFootCentroid;
   public CoPPointsInFoot(int stepNumber, ReferenceFrame[] framesToRegister, YoVariableRegistry registry)
   {
      this.stepNumber = stepNumber;

      for (int i = 0; i < CoPPointName.values.length; i++)
      {
         CoPPointName copPointName = CoPPointName.values[i];
         CoPTrajectoryPoint constantCoP = new CoPTrajectoryPoint("step" + stepNumber + "CoP" + copPointName.toString(), "", registry, framesToRegister);
         constantCoP.setToNaN();
         copLocations.put(copPointName, constantCoP);
         copLocationsInWorldFrameReadOnly.put(copPointName, constantCoP.buildUpdatedYoFramePointForVisualizationOnly());
      }
      swingFootCentroid = new YoFramePointInMultipleFrames("step" + stepNumber + "swingCentroid", registry, framesToRegister);
      supportFootCentroid = new YoFramePointInMultipleFrames("step" + stepNumber + "supportCentroid", registry, framesToRegister);
   }

   public void notifyVariableChangedListeners()
   {
      for (int i = 0; i < CoPPointName.values.length; i++)
         copLocations.get(CoPPointName.values[i]).notifyVariableChangedListeners();
   }

   public void reset()
   {
      swingFootCentroid.setToNaN();
      supportFootCentroid.setToNaN();
      copPointsList.clear();
      for (int i = 0; i < CoPPointName.values.length; i++)
      {
         copLocations.get(CoPPointName.values[i]).setToNaN(worldFrame);
         copLocationsInWorldFrameReadOnly.get(CoPPointName.values[i]).setToNaN();
      }
   }

   public void addWayPoint(CoPPointName copPointName)
   {
      this.copPointsList.add(copPointName);
   }

   public void setIncludingFrame(CoPPointName copPointName, double time, FramePoint location)
   {
      copLocations.get(copPointName).registerReferenceFrame(location.getReferenceFrame());
      zeroVector.setToZero(location.getReferenceFrame());;
      tempVariableForSetting.setIncludingFrame(time, location, zeroVector);
      copLocations.get(copPointName).setIncludingFrame(tempVariableForSetting);
   }

   public void setIncludingFrame(CoPPointName copPointName, double time, YoFramePoint location)
   {
      copLocations.get(copPointName).registerReferenceFrame(location.getReferenceFrame());
      zeroVector.setToZero(location.getReferenceFrame());
      tempVariableForSetting.setIncludingFrame(time, location.getFrameTuple(), zeroVector);
      copLocations.get(copPointName).setIncludingFrame(tempVariableForSetting);
   }

   public void setIncludingFrame(CoPPointName copPointName, double time, CoPTrajectoryPoint location)
   {
      copLocations.get(copPointName).registerReferenceFrame(location.getReferenceFrame());
      zeroVector.setToZero(location.getReferenceFrame());;
      tempVariableForSetting.setIncludingFrame(time, location.getPosition().getFrameTuple(), zeroVector);
      copLocations.get(copPointName).setIncludingFrame(tempVariableForSetting);
   }

   public void addAndSetIncludingFrame(CoPPointName copPointName, double time, FramePoint location)
   {
      addWayPoint(copPointName);
      setIncludingFrame(copPointName, time, location);
   }

   public void addAndSetIncludingFrame(CoPPointName copPointName, double time, YoFramePoint location)
   {
      addWayPoint(copPointName);
      setIncludingFrame(copPointName, time, location);
   }

   public void addAndSetIncludingFrame(CoPPointName copPointName, double time, CoPTrajectoryPoint location)
   {
      addWayPoint(copPointName);
      setIncludingFrame(copPointName, time, location);
   }

   public void setToNaN(CoPPointName copPointName)
   {
      copLocations.get(copPointName).setToNaN();
   }

   public void addWayPoints(CoPPointName[] copPointNames)
   {
      for (int i = 0; i < copPointNames.length; i++)
         this.copPointsList.add(copPointNames[i]);
   }

   //   public void set(int waypointNumber, FramePoint location)
   //   {
   //      copLocations.get(waypointNumber).set(location);
   //   }
   //   
   //   public void set(int waypointNumber, YoFramePoint location)
   //   {
   //      copLocations.get(waypointNumber).set(location);
   //   }
   //   
   //   public void set(int waypointNumber, CoPTrajectoryPoint location)
   //   {
   //      copLocations.get(waypointNumber).set(location);
   //   }
   //
   public void setIncludingFrame(CoPPointsInFoot other)
   {
      this.swingFootCentroid.setIncludingFrame(other.swingFootCentroid);
      this.supportFootCentroid.setIncludingFrame(other.supportFootCentroid);
      for (int i = 0; i < CoPPointName.values.length; i++)
         this.copLocations.get(CoPPointName.values[i]).setIncludingFrame(other.get(CoPPointName.values[i]));
      for(int i = 0; i < other.copPointsList.size(); i++)
         this.copPointsList.add(other.copPointsList.get(i));
   }

   public CoPTrajectoryPoint get(CoPPointName copPointName)
   {
      return copLocations.get(copPointName);
   }

   public YoFramePoint getWaypointInWorldFrameReadOnly(CoPPointName copPointName)
   {
      return copLocationsInWorldFrameReadOnly.get(copPointName);
   }

   public void changeFrame(ReferenceFrame desiredFrame)
   {
      swingFootCentroid.changeFrame(desiredFrame);
      supportFootCentroid.changeFrame(desiredFrame);
      for (int i = 0; i < CoPPointName.values.length; i++)
         copLocations.get(CoPPointName.values[i]).changeFrame(desiredFrame);
   }

   public void registerReferenceFrame(ReferenceFrame newReferenceFrame)
   {
      swingFootCentroid.registerReferenceFrame(newReferenceFrame);
      supportFootCentroid.registerReferenceFrame(newReferenceFrame);
      for (int i = 0; i < CoPPointName.values.length; i++)
         copLocations.get(CoPPointName.values[i]).registerReferenceFrame(newReferenceFrame);
   }

   public void switchCurrentReferenceFrame(ReferenceFrame desiredFrame)
   {
      swingFootCentroid.switchCurrentReferenceFrame(desiredFrame);
      supportFootCentroid.switchCurrentReferenceFrame(desiredFrame);
      for (int i = 0; i < CoPPointName.values.length; i++)
         copLocations.get(CoPPointName.values[i]).switchCurrentReferenceFrame(desiredFrame);
   }

   public void switchCurrentReferenceFrame(int waypointIndex, ReferenceFrame desiredFrame)
   {
      copLocations.get(waypointIndex).switchCurrentReferenceFrame(desiredFrame);
   }

   public void setSwingFootLocation(FramePoint footLocation)
   {
      this.swingFootCentroid.setIncludingFrame(footLocation);
   }

   public void setSwingFootLocation(FramePoint2d footLocation)
   {
      this.swingFootCentroid.setXYIncludingFrame(footLocation);
   }

   public void getSwingFootLocation(FramePoint footLocationToPack)
   {
      footLocationToPack.setIncludingFrame(swingFootCentroid.getFrameTuple());
   }

   public void setSupportFootLocation(FramePoint footLocation)
   {
      this.supportFootCentroid.setIncludingFrame(footLocation);
   }

   public void setSupportFootLocation(FramePoint2d footLocation)
   {
      this.supportFootCentroid.setXYIncludingFrame(footLocation);
   }

   public void getSupportFootLocation(FramePoint footLocationToPack)
   {
      footLocationToPack.setIncludingFrame(supportFootCentroid.getFrameTuple());
   }
   
   public void setFeetLocation(FramePoint swingFootLocation, FramePoint supportFootLocation)
   {
      setSwingFootLocation(swingFootLocation);
      setSupportFootLocation(supportFootLocation);
   }
   
   public String toString()
   {
      String output = "SwingFootstepLocation: " + swingFootCentroid.toString() + "\n";
      output += "SupportFootstepLocation: " + supportFootCentroid.toString() + "\n";
      for (int i = 0; i < CoPPointName.values.length; i++)
         output += CoPPointName.values[i].toString() + " : " + copLocations.get(CoPPointName.values[i]) + "\n";
      for (int i = 0; i < copPointsList.size(); i++)
         output += copPointsList.get(i).toString() + "\t";
      output += "\n";
      return output;
   }

   public String toString2()
   {
      String output = "FootstepLocation: " + swingFootCentroid.toString() + "\n";
      output += "SupportFootstepLocation: " + supportFootCentroid.toString() + "\n";
      for (int i = 0; i < copPointsList.size(); i++)
         output += copPointsList.get(i).toString() + " : " + copLocations.get(copPointsList.get(i)).toString() + "\n";
      return output;
   }

   public List<CoPPointName> getCoPPointList()
   {
      return copPointsList;
   }
}<|MERGE_RESOLUTION|>--- conflicted
+++ resolved
@@ -20,11 +20,8 @@
 {
    private static final ReferenceFrame worldFrame = ReferenceFrame.getWorldFrame();
    private static final FrameVector zeroVector = new FrameVector();
-<<<<<<< HEAD
-
-=======
    private static final FrameEuclideanTrajectoryPoint tempVariableForSetting = new FrameEuclideanTrajectoryPoint();
->>>>>>> c2acf76a
+
    private final List<CoPPointName> copPointsList = new ArrayList<>(CoPPointName.values.length); // List of CoP way points defined for this footstep. Hopefully this does not create garbage
    private final EnumMap<CoPPointName, CoPTrajectoryPoint> copLocations = new EnumMap<>(CoPPointName.class); // Location of CoP points defined 
    private final EnumMap<CoPPointName, YoFramePoint> copLocationsInWorldFrameReadOnly = new EnumMap<>(CoPPointName.class); // YoFramePoints for visualization
