--- conflicted
+++ resolved
@@ -20,28 +20,17 @@
 {
    private static final ReferenceFrame worldFrame = ReferenceFrame.getWorldFrame();
    private static final FrameVector zeroVector = new FrameVector();
-<<<<<<< HEAD
    private static final FrameEuclideanTrajectoryPoint tempVariableForSetting = new FrameEuclideanTrajectoryPoint();
 
    private final List<CoPPointName> copPointsList = new ArrayList<>(CoPPointName.values.length); // List of CoP way points defined for this footstep. Hopefully this does not create garbage
+
    private final EnumMap<CoPPointName, CoPTrajectoryPoint> copLocations = new EnumMap<>(CoPPointName.class); // Location of CoP points defined 
    private final EnumMap<CoPPointName, YoFramePoint> copLocationsInWorldFrameReadOnly = new EnumMap<>(CoPPointName.class); // YoFramePoints for visualization
-=======
->>>>>>> 14ce9a99
-
-   private final List<CoPPointName> copPointsList = new ArrayList<>(); // List of CoP way points defined for this footstep. Hopefully this does not create garbage
-   private final List<CoPTrajectoryPoint> copLocations = new ArrayList<>(); // Location of CoP points defined
-   private final List<YoFramePoint> copLocationsInWorldFrameReadOnly = new ArrayList<>(); // YoFramePoints for visualization
-
-   private final FrameEuclideanTrajectoryPoint tempVariableForSetting = new FrameEuclideanTrajectoryPoint();
-
-<<<<<<< HEAD
+
    private final YoFramePointInMultipleFrames swingFootCentroid;
    private final YoFramePointInMultipleFrames supportFootCentroid;
-=======
    private final int stepNumber;
 
->>>>>>> 14ce9a99
    public CoPPointsInFoot(int stepNumber, ReferenceFrame[] framesToRegister, YoVariableRegistry registry)
    {
       this(stepNumber, 6, framesToRegister, registry);
@@ -51,18 +40,15 @@
    {
       this.stepNumber = stepNumber;
 
-      for (int i = 0; i < size; i++)
+      for (int i = 0; i < CoPPointName.values.length; i++)
       {
          CoPTrajectoryPoint constantCoP = new CoPTrajectoryPoint("step" + stepNumber + "CoP" + i, "", registry, framesToRegister);
          constantCoP.setToNaN();
-         copLocations.add(constantCoP);
-         copLocationsInWorldFrameReadOnly.add(constantCoP.buildUpdatedYoFramePointForVisualizationOnly());
+         copLocations.put(CoPPointName.values[i], constantCoP);
+         copLocationsInWorldFrameReadOnly.put(CoPPointName.values[i], constantCoP.buildUpdatedYoFramePointForVisualizationOnly());
       }
-<<<<<<< HEAD
       swingFootCentroid = new YoFramePointInMultipleFrames("step" + stepNumber + "swingCentroid", registry, framesToRegister);
       supportFootCentroid = new YoFramePointInMultipleFrames("step" + stepNumber + "supportCentroid", registry, framesToRegister);
-=======
->>>>>>> 14ce9a99
    }
 
    public void notifyVariableChangedListeners()
@@ -73,11 +59,8 @@
 
    public void reset()
    {
-<<<<<<< HEAD
       swingFootCentroid.setToNaN();
       supportFootCentroid.setToNaN();
-=======
->>>>>>> 14ce9a99
       copPointsList.clear();
       for (int i = 0; i < copLocations.size(); i++)
       {
@@ -86,54 +69,51 @@
       }
    }
 
-   public int addWayPoint(CoPPointName copPointName)
-   {
-      int waypointIndex = copPointsList.size();
+   public void addWayPoint(CoPPointName copPointName)
+   {
       this.copPointsList.add(copPointName);
-
-      return waypointIndex;
-   }
-
-   public void setIncludingFrame(int waypointIndex, double time, FramePoint location)
-   {
-      copLocations.get(waypointIndex).registerReferenceFrame(location.getReferenceFrame());
+   }
+
+   public void setIncludingFrame(CoPPointName waypointName, double time, FramePoint location)
+   {
+      copLocations.get(waypointName).registerReferenceFrame(location.getReferenceFrame());
       zeroVector.setToZero(location.getReferenceFrame());;
       tempVariableForSetting.setIncludingFrame(time, location, zeroVector);
-      copLocations.get(waypointIndex).setIncludingFrame(tempVariableForSetting);
-   }
-
-   public void setIncludingFrame(int waypointIndex, double time, YoFramePoint location)
-   {
-      copLocations.get(waypointIndex).registerReferenceFrame(location.getReferenceFrame());
+      copLocations.get(waypointName).setIncludingFrame(tempVariableForSetting);
+   }
+
+   public void setIncludingFrame(CoPPointName waypointName, double time, YoFramePoint location)
+   {
+      copLocations.get(waypointName).registerReferenceFrame(location.getReferenceFrame());
       zeroVector.setToZero(location.getReferenceFrame());
       tempVariableForSetting.setIncludingFrame(time, location.getFrameTuple(), zeroVector);
-      copLocations.get(waypointIndex).setIncludingFrame(tempVariableForSetting);
-   }
-
-   public void setIncludingFrame(int waypointIndex, double time, CoPTrajectoryPoint location)
-   {
-      copLocations.get(waypointIndex).registerReferenceFrame(location.getReferenceFrame());
+      copLocations.get(waypointName).setIncludingFrame(tempVariableForSetting);
+   }
+
+   public void setIncludingFrame(CoPPointName waypointName, double time, CoPTrajectoryPoint location)
+   {
+      copLocations.get(waypointName).registerReferenceFrame(location.getReferenceFrame());
       zeroVector.setToZero(location.getReferenceFrame());;
       tempVariableForSetting.setIncludingFrame(time, location.getPosition().getFrameTuple(), zeroVector);
-      copLocations.get(waypointIndex).setIncludingFrame(tempVariableForSetting);
+      copLocations.get(waypointName).setIncludingFrame(tempVariableForSetting);
    }
 
    public void addAndSetIncludingFrame(CoPPointName copPointName, double time, FramePoint location)
    {
-      int waypointIndex = addWayPoint(copPointName);
-      setIncludingFrame(waypointIndex, time, location);
+      addWayPoint(copPointName);
+      setIncludingFrame(copPointName, time, location);
    }
 
    public void addAndSetIncludingFrame(CoPPointName copPointName, double time, YoFramePoint location)
    {
-      int waypointIndex = addWayPoint(copPointName);
-      setIncludingFrame(waypointIndex, time, location);
+      addWayPoint(copPointName);
+      setIncludingFrame(copPointName, time, location);
    }
 
    public void addAndSetIncludingFrame(CoPPointName copPointName, double time, CoPTrajectoryPoint location)
    {
-      int waypointIndex = addWayPoint(copPointName);
-      setIncludingFrame(waypointIndex, time, location);
+      addWayPoint(copPointName);
+      setIncludingFrame(copPointName, time, location);
    }
 
    public void setToNaN(int waypointIndex)
@@ -149,66 +129,46 @@
 
    public void setIncludingFrame(CoPPointsInFoot other)
    {
-<<<<<<< HEAD
       this.swingFootCentroid.setIncludingFrame(other.swingFootCentroid);
       this.supportFootCentroid.setIncludingFrame(other.supportFootCentroid);
       for (int i = 0; i < CoPPointName.values.length; i++)
          this.copLocations.get(CoPPointName.values[i]).setIncludingFrame(other.get(CoPPointName.values[i]));
       for(int i = 0; i < other.copPointsList.size(); i++)
          this.copPointsList.add(other.copPointsList.get(i));
-=======
-      for (int i = 0; i < other.copPointsList.size(); i++)
-         this.copLocations.get(i).setIncludingFrame(other.get(i));
->>>>>>> 14ce9a99
-   }
-
-   public CoPTrajectoryPoint get(int waypointIndex)
-   {
-      return copLocations.get(waypointIndex);
-   }
-
-   public YoFramePoint getWaypointInWorldFrameReadOnly(int waypointIndex)
-   {
-      return copLocationsInWorldFrameReadOnly.get(waypointIndex);
+   }
+
+   public CoPTrajectoryPoint get(CoPPointName copPointName)
+   {
+      return copLocations.get(copPointName);
+   }
+
+   public YoFramePoint getWaypointInWorldFrameReadOnly(CoPPointName copPointName)
+   {
+      return copLocationsInWorldFrameReadOnly.get(copPointName);
    }
 
    public void changeFrame(ReferenceFrame desiredFrame)
    {
-<<<<<<< HEAD
       swingFootCentroid.changeFrame(desiredFrame);
       supportFootCentroid.changeFrame(desiredFrame);
       for (int i = 0; i < CoPPointName.values.length; i++)
          copLocations.get(CoPPointName.values[i]).changeFrame(desiredFrame);
-=======
-      for (int i = 0; i < copLocations.size(); i++)
-         copLocations.get(i).changeFrame(desiredFrame);
->>>>>>> 14ce9a99
    }
 
    public void registerReferenceFrame(ReferenceFrame newReferenceFrame)
    {
-<<<<<<< HEAD
       swingFootCentroid.registerReferenceFrame(newReferenceFrame);
       supportFootCentroid.registerReferenceFrame(newReferenceFrame);
       for (int i = 0; i < CoPPointName.values.length; i++)
          copLocations.get(CoPPointName.values[i]).registerReferenceFrame(newReferenceFrame);
-=======
-      for (int i = 0; i < copLocations.size(); i++)
-         copLocations.get(i).registerReferenceFrame(newReferenceFrame);
->>>>>>> 14ce9a99
    }
 
    public void switchCurrentReferenceFrame(ReferenceFrame desiredFrame)
    {
-<<<<<<< HEAD
       swingFootCentroid.switchCurrentReferenceFrame(desiredFrame);
       supportFootCentroid.switchCurrentReferenceFrame(desiredFrame);
       for (int i = 0; i < CoPPointName.values.length; i++)
          copLocations.get(CoPPointName.values[i]).switchCurrentReferenceFrame(desiredFrame);
-=======
-      for (int i = 0; i < copLocations.size(); i++)
-         copLocations.get(i).switchCurrentReferenceFrame(desiredFrame);
->>>>>>> 14ce9a99
    }
 
    public void switchCurrentReferenceFrame(int waypointIndex, ReferenceFrame desiredFrame)
@@ -216,7 +176,6 @@
       copLocations.get(waypointIndex).switchCurrentReferenceFrame(desiredFrame);
    }
 
-<<<<<<< HEAD
    public void setSwingFootLocation(FramePoint footLocation)
    {
       this.swingFootCentroid.setIncludingFrame(footLocation);
@@ -271,13 +230,6 @@
       output += "SupportFootstepLocation: " + supportFootCentroid.toString() + "\n";
       for (int i = 0; i < copPointsList.size(); i++)
          output += copPointsList.get(i).toString() + " : " + copLocations.get(copPointsList.get(i)).toString() + "\n";
-=======
-   public String toString()
-   {
-      String output = "";
-      for (int i = 0; i < copPointsList.size(); i++)
-         output += copPointsList.get(i) + " : " + copLocations.get(i) + "\n";
->>>>>>> 14ce9a99
       return output;
    }
 
