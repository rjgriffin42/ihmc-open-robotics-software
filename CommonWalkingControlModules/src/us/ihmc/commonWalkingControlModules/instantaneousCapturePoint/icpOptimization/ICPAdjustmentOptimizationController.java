package us.ihmc.commonWalkingControlModules.instantaneousCapturePoint.icpOptimization;

import us.ihmc.commonWalkingControlModules.bipedSupportPolygons.BipedSupportPolygons;
import us.ihmc.commonWalkingControlModules.configurations.ICPPlannerParameters;
import us.ihmc.commonWalkingControlModules.configurations.WalkingControllerParameters;
import us.ihmc.commonWalkingControlModules.instantaneousCapturePoint.ICPControlPolygons;
import us.ihmc.graphicsDescription.yoGraphics.YoGraphicsListRegistry;
import us.ihmc.humanoidRobotics.bipedSupportPolygons.ContactablePlaneBody;
import us.ihmc.yoVariables.registry.YoVariableRegistry;
import us.ihmc.yoVariables.variable.YoBoolean;
import us.ihmc.yoVariables.variable.YoDouble;
import us.ihmc.robotics.geometry.FramePoint2d;
import us.ihmc.robotics.geometry.FrameVector2d;
import us.ihmc.robotics.robotSide.SideDependentList;
import us.ihmc.tools.exceptions.NoConvergenceException;

public class ICPAdjustmentOptimizationController extends AbstractICPOptimizationController
{
   private final YoBoolean swingSpeedUpEnabled = new YoBoolean(yoNamePrefix + "SwingSpeedUpEnabled", registry);
   private final YoDouble speedUpTime = new YoDouble(yoNamePrefix + "SpeedUpTime", registry);

   public ICPAdjustmentOptimizationController(ICPPlannerParameters icpPlannerParameters, WalkingControllerParameters walkingControllerParameters,
                                              BipedSupportPolygons bipedSupportPolygons, SideDependentList<? extends ContactablePlaneBody> contactableFeet,
                                              double controlDT, YoVariableRegistry parentRegistry, YoGraphicsListRegistry yoGraphicsListRegistry)
   {
      this(icpPlannerParameters, walkingControllerParameters.getICPOptimizationParameters(), walkingControllerParameters, bipedSupportPolygons, contactableFeet,
            controlDT, parentRegistry, yoGraphicsListRegistry);
   }

   public ICPAdjustmentOptimizationController(ICPPlannerParameters icpPlannerParameters, ICPOptimizationParameters icpOptimizationParameters,
                                              WalkingControllerParameters walkingControllerParameters, BipedSupportPolygons bipedSupportPolygons,
                                              ICPControlPolygons icpControlPolygons, SideDependentList<? extends ContactablePlaneBody> contactableFeet,
                                              double controlDT, YoVariableRegistry parentRegistry, YoGraphicsListRegistry yoGraphicsListRegistry)
   {
<<<<<<< HEAD
      super(icpPlannerParameters, icpOptimizationParameters, bipedSupportPolygons, icpControlPolygons, contactableFeet, controlDT, true, yoGraphicsListRegistry);
=======
      super(icpPlannerParameters, walkingControllerParameters, icpOptimizationParameters, bipedSupportPolygons, contactableFeet, controlDT, true, yoGraphicsListRegistry);
>>>>>>> be92fa83

      numberOfFootstepsToConsider.set(icpOptimizationParameters.numberOfFootstepsToConsider());

      if (walkingControllerParameters != null)
         swingSpeedUpEnabled.set(walkingControllerParameters.allowDisturbanceRecoveryBySpeedingUpSwing());
      else
         swingSpeedUpEnabled.set(false);

      defaultSwingSplitFraction.set(icpPlannerParameters.getSwingSplitFraction());
      defaultTransferSplitFraction.set(icpPlannerParameters.getTransferSplitFraction());

      transferSplitFractionUnderDisturbance.set(icpOptimizationParameters.getDoubleSupportSplitFractionForBigAdjustment());
      magnitudeForBigAdjustment.set(icpOptimizationParameters.getMagnitudeForBigAdjustment());

      useDifferentSplitRatioForBigAdjustment = icpOptimizationParameters.useDifferentSplitRatioForBigAdjustment();
      minimumTimeOnInitialCMPForBigAdjustment = icpOptimizationParameters.getMinimumTimeOnInitialCMPForBigAdjustment();

      parentRegistry.addChild(registry);
   }

   /** {@inheritDoc} */
   @Override
   public void submitRemainingTimeInSwingUnderDisturbance(double remainingTimeForSwing)
   {
      if (swingSpeedUpEnabled.getBooleanValue() && remainingTimeForSwing < timeRemainingInState.getDoubleValue())
      {
         double speedUpTime = timeRemainingInState.getDoubleValue() - remainingTimeForSwing;
         this.speedUpTime.add(speedUpTime);
      }
   }

   /** {@inheritDoc} */
   @Override
   public void initializeForStanding(double initialTime)
   {
      super.initializeForStanding(initialTime);

      speedUpTime.set(0.0);
   }


   @Override
   protected int initializeOnContactChange(double initialTime)
   {
      speedUpTime.set(0.0);

      return super.initializeOnContactChange(initialTime);
   }

   @Override
   protected void computeTimeInCurrentState(double currentTime)
   {
      timeInCurrentState.set(currentTime - initialTime.getDoubleValue() + speedUpTime.getDoubleValue());
   }


   /** {@inheritDoc} */
   @Override
   public void compute(double currentTime, FramePoint2d desiredICP, FrameVector2d desiredICPVelocity, FramePoint2d perfectCMP, FramePoint2d currentICP, double omega0)
   {
      controllerTimer.startMeasurement();

      desiredICP.changeFrame(worldFrame);
      desiredICPVelocity.changeFrame(worldFrame);
      currentICP.changeFrame(worldFrame);

      this.currentICP.set(currentICP);
      this.desiredICP.set(desiredICP);
      this.desiredICPVelocity.set(desiredICPVelocity);

      solutionHandler.getControllerReferenceCMP(referenceCMP);

      computeTimeInCurrentState(currentTime);
      computeTimeRemainingInState();

      int numberOfFootstepsToConsider = clipNumberOfFootstepsToConsiderToProblem(this.numberOfFootstepsToConsider.getIntegerValue());

      scaleStepRegularizationWeightWithTime();
      scaleFeedbackWeightWithGain();

      if (isStanding.getBooleanValue())
         submitSolverTaskConditionsForFeedbackOnlyControl();
      else
         submitSolverTaskConditionsForSteppingControl(numberOfFootstepsToConsider, omega0);

      qpSolverTimer.startMeasurement();
      NoConvergenceException noConvergenceException = solveQP();
      qpSolverTimer.stopMeasurement();

      extractSolutionsFromSolver(numberOfFootstepsToConsider, omega0, noConvergenceException);

      controllerTimer.stopMeasurement();
   }

   public double getOptimizedTimeRemaining()
   {
      throw new RuntimeException("This is not implemented in this solver.");
   }
}

<|MERGE_RESOLUTION|>--- conflicted
+++ resolved
@@ -20,11 +20,12 @@
    private final YoDouble speedUpTime = new YoDouble(yoNamePrefix + "SpeedUpTime", registry);
 
    public ICPAdjustmentOptimizationController(ICPPlannerParameters icpPlannerParameters, WalkingControllerParameters walkingControllerParameters,
-                                              BipedSupportPolygons bipedSupportPolygons, SideDependentList<? extends ContactablePlaneBody> contactableFeet,
-                                              double controlDT, YoVariableRegistry parentRegistry, YoGraphicsListRegistry yoGraphicsListRegistry)
+                                              BipedSupportPolygons bipedSupportPolygons, ICPControlPolygons icpControlPolygons,
+                                              SideDependentList<? extends ContactablePlaneBody> contactableFeet, double controlDT,
+                                              YoVariableRegistry parentRegistry, YoGraphicsListRegistry yoGraphicsListRegistry)
    {
-      this(icpPlannerParameters, walkingControllerParameters.getICPOptimizationParameters(), walkingControllerParameters, bipedSupportPolygons, contactableFeet,
-            controlDT, parentRegistry, yoGraphicsListRegistry);
+      this(icpPlannerParameters, walkingControllerParameters.getICPOptimizationParameters(), walkingControllerParameters, bipedSupportPolygons,
+           icpControlPolygons, contactableFeet, controlDT, parentRegistry, yoGraphicsListRegistry);
    }
 
    public ICPAdjustmentOptimizationController(ICPPlannerParameters icpPlannerParameters, ICPOptimizationParameters icpOptimizationParameters,
@@ -32,11 +33,8 @@
                                               ICPControlPolygons icpControlPolygons, SideDependentList<? extends ContactablePlaneBody> contactableFeet,
                                               double controlDT, YoVariableRegistry parentRegistry, YoGraphicsListRegistry yoGraphicsListRegistry)
    {
-<<<<<<< HEAD
-      super(icpPlannerParameters, icpOptimizationParameters, bipedSupportPolygons, icpControlPolygons, contactableFeet, controlDT, true, yoGraphicsListRegistry);
-=======
-      super(icpPlannerParameters, walkingControllerParameters, icpOptimizationParameters, bipedSupportPolygons, contactableFeet, controlDT, true, yoGraphicsListRegistry);
->>>>>>> be92fa83
+      super(icpPlannerParameters, walkingControllerParameters, icpOptimizationParameters, bipedSupportPolygons, icpControlPolygons, contactableFeet, controlDT,
+            true, yoGraphicsListRegistry);
 
       numberOfFootstepsToConsider.set(icpOptimizationParameters.numberOfFootstepsToConsider());
 
