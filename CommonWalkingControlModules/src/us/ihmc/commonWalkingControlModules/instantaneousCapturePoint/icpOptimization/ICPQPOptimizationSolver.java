--- conflicted
+++ resolved
@@ -109,13 +109,7 @@
    private final DenseMatrix64F feedbackGain = new DenseMatrix64F(2, 2);
 
    /** Flag to use the quad prog QP solver vs. the active set QP solver. **/
-<<<<<<< HEAD
    private final JavaQuadProgSolver solver = new JavaQuadProgSolver();
-=======
-   private static final boolean useQuadProg = false;
-   private final JavaQuadProgSolver activeSetSolver = new JavaQuadProgSolver();
->>>>>>> b81decc8
-   private static final ConstrainedQPSolver qpSolver = new QuadProgSolver();
 
    /** Full solution vector to the quadratic program. */
    private final DenseMatrix64F solution;
@@ -255,18 +249,10 @@
       dynamicRelaxationCostToGo = new DenseMatrix64F(1, 1);
       angularMomentumMinimizationCostToGo = new DenseMatrix64F(1, 1);
 
-<<<<<<< HEAD
-      //// TODO: 5/24/17  
-      /*
-      if (!useQuadProg)
-         solver.setUseWarmStart(icpOptimizationParameters.useWarmStartInSolver());
-         */
-=======
       /*
       if (!useQuadProg)
          activeSetSolver.setUseWarmStart(icpOptimizationParameters.useWarmStartInSolver());
       */
->>>>>>> b81decc8
    }
 
    /**
@@ -648,16 +634,9 @@
     */
    public void resetOnContactChange()
    {
-<<<<<<< HEAD
-      //// TODO: 5/24/17  
-      /*
-      if (!useQuadProg)
-         solver.resetActiveConstraints();
-=======
       /*
       if (!useQuadProg)
          activeSetSolver.resetActiveConstraints();
->>>>>>> b81decc8
          */
    }
 
