--- conflicted
+++ resolved
@@ -143,13 +143,9 @@
          upcomingFootsteps.get(i).getPosition2d(upcomingFootstepLocation);
          ReferenceFrame deadbandFrame = upcomingFootsteps.get(i).getSoleReferenceFrame();
 
-<<<<<<< HEAD
          FramePoint2d referenceFootstepLocation = referenceFootstepLocations.get(i).getFrameTuple2d();
-         boolean footstepWasAdjusted = applyLocationDeadband(locationSolution, upcomingFootstepLocation, referenceFootstepLocation, deadbandFrame,
-=======
          clippedLocationSolution.set(locationSolution);
          boolean footstepWasAdjusted = applyLocationDeadband(clippedLocationSolution, upcomingFootstepLocation, referenceFootstepLocations.get(i).getFrameTuple2d(), deadbandFrame,
->>>>>>> 8bd250bd
                footstepDeadband.getDoubleValue(), footstepSolutionResolution.getDoubleValue());
 
          if (i == 0)
