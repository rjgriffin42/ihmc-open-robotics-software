package us.ihmc.commonWalkingControlModules.instantaneousCapturePoint.icpOptimization;

import us.ihmc.euclid.matrix.Matrix3D;
import us.ihmc.euclid.matrix.RotationMatrix;
import us.ihmc.euclid.referenceFrame.FrameVector2D;
import us.ihmc.euclid.referenceFrame.ReferenceFrame;
import us.ihmc.euclid.transform.RigidBodyTransform;
import us.ihmc.euclid.tuple3D.Vector3D;
import us.ihmc.robotics.MathTools;
import us.ihmc.yoVariables.variable.YoDouble;

public class ICPOptimizationControllerHelper
{
   private static final ReferenceFrame worldFrame = ReferenceFrame.getWorldFrame();
   private static final Vector2dZUpFrame icpVelocityDirectionFrame = new Vector2dZUpFrame("icpVelocityDirectionFrame", worldFrame);

   private static final Matrix3D matrix = new Matrix3D();
   private static final Matrix3D matrixTransformed = new Matrix3D();

<<<<<<< HEAD
   public static void transformFeedbackGains(FrameVector2D feedbackGainsToPack, FrameVector2D desiredICPVelocity, YoDouble parallelGain, YoDouble orthogonalGain)
=======
   public static void transformFromDynamicsFrame(FrameVector2d feedbackGainsToPack, FrameVector2d desiredICPVelocity, YoDouble parallelGain, YoDouble orthogonalGain)
>>>>>>> 869246b4
   {
      double epsilonZeroICPVelocity = 1e-5;

      if (desiredICPVelocity.lengthSquared() > MathTools.square(epsilonZeroICPVelocity))
      {
         icpVelocityDirectionFrame.setXAxis(desiredICPVelocity);
         RigidBodyTransform transform = icpVelocityDirectionFrame.getTransformToWorldFrame();

         transform.getRotation(rotation);
         rotationTranspose.set(rotation);
         rotationTranspose.transpose();
         transformTranspose.setRotation(rotationTranspose);

         matrix.setToZero();
         matrix.setElement(0, 0, 1.0 + parallelGain.getDoubleValue());
         matrix.setElement(1, 1, 1.0 + orthogonalGain.getDoubleValue());

         matrixTransformed.set(rotation);
         matrixTransformed.multiply(matrix);
         matrixTransformed.multiply(rotationTranspose);

         feedbackGainsToPack.setToZero(worldFrame);
         feedbackGainsToPack.setX(matrixTransformed.getElement(0, 0));
         feedbackGainsToPack.setY(matrixTransformed.getElement(1, 1));
      }
      else
      {
         feedbackGainsToPack.setToZero(worldFrame);
         feedbackGainsToPack.set(1.0 + orthogonalGain.getDoubleValue(), 1.0 + orthogonalGain.getDoubleValue());
      }
   }

   private static final RigidBodyTransform transformTranspose = new RigidBodyTransform();
   private static final RotationMatrix rotation = new RotationMatrix();
   private static final RotationMatrix rotationTranspose = new RotationMatrix();

<<<<<<< HEAD
   public static void transformWeightsToWorldFrame(FrameVector2D weightsToPack, YoDouble xWeight, YoDouble yWeight, ReferenceFrame frame)
=======
   public static void transformToWorldFrame(FrameVector2d weightsToPack, YoDouble xWeight, YoDouble yWeight, ReferenceFrame frame)
>>>>>>> 869246b4
   {
      RigidBodyTransform transformToWorldFrame = frame.getTransformToWorldFrame();

      transformToWorldFrame.getRotation(rotation);
      rotationTranspose.set(rotation);
      rotation.transpose();
      transformTranspose.setRotation(rotationTranspose);

      matrix.setToZero();
      matrix.setElement(0, 0, xWeight.getDoubleValue());
      matrix.setElement(1, 1, yWeight.getDoubleValue());

      matrixTransformed.set(rotation);
      matrixTransformed.multiply(matrix);
      matrixTransformed.multiply(rotationTranspose);

      weightsToPack.setToZero(worldFrame);
      weightsToPack.setX(matrixTransformed.getElement(0, 0));
      weightsToPack.setY(matrixTransformed.getElement(1, 1));

   }

   private static class Vector2dZUpFrame extends ReferenceFrame
   {
      private static final long serialVersionUID = -1810366869361449743L;
      private final FrameVector2D xAxis;
      private final Vector3D x = new Vector3D();
      private final Vector3D y = new Vector3D();
      private final Vector3D z = new Vector3D();
      private final RotationMatrix rotation = new RotationMatrix();

      public Vector2dZUpFrame(String string, ReferenceFrame parentFrame)
      {
         super(string, parentFrame);
         xAxis = new FrameVector2D(parentFrame);
      }

      public void setXAxis(FrameVector2D xAxis)
      {
         this.xAxis.setIncludingFrame(xAxis);
         this.xAxis.changeFrame(parentFrame);
         this.xAxis.normalize();
         update();
      }

      @Override
      protected void updateTransformToParent(RigidBodyTransform transformToParent)
      {
         x.set(xAxis.getX(), xAxis.getY(), 0.0);
         z.set(0.0, 0.0, 1.0);
         y.cross(z, x);

         rotation.setColumns(x, y, z);

         transformToParent.setRotationAndZeroTranslation(rotation);
      }
   }
}<|MERGE_RESOLUTION|>--- conflicted
+++ resolved
@@ -17,11 +17,7 @@
    private static final Matrix3D matrix = new Matrix3D();
    private static final Matrix3D matrixTransformed = new Matrix3D();
 
-<<<<<<< HEAD
-   public static void transformFeedbackGains(FrameVector2D feedbackGainsToPack, FrameVector2D desiredICPVelocity, YoDouble parallelGain, YoDouble orthogonalGain)
-=======
-   public static void transformFromDynamicsFrame(FrameVector2d feedbackGainsToPack, FrameVector2d desiredICPVelocity, YoDouble parallelGain, YoDouble orthogonalGain)
->>>>>>> 869246b4
+   public static void transformFromDynamicsFrame(FrameVector2D feedbackGainsToPack, FrameVector2D desiredICPVelocity, YoDouble parallelGain, YoDouble orthogonalGain)
    {
       double epsilonZeroICPVelocity = 1e-5;
 
@@ -58,11 +54,7 @@
    private static final RotationMatrix rotation = new RotationMatrix();
    private static final RotationMatrix rotationTranspose = new RotationMatrix();
 
-<<<<<<< HEAD
-   public static void transformWeightsToWorldFrame(FrameVector2D weightsToPack, YoDouble xWeight, YoDouble yWeight, ReferenceFrame frame)
-=======
-   public static void transformToWorldFrame(FrameVector2d weightsToPack, YoDouble xWeight, YoDouble yWeight, ReferenceFrame frame)
->>>>>>> 869246b4
+   public static void transformToWorldFrame(FrameVector2D weightsToPack, YoDouble xWeight, YoDouble yWeight, ReferenceFrame frame)
    {
       RigidBodyTransform transformToWorldFrame = frame.getTransformToWorldFrame();
 
