package us.ihmc.commonWalkingControlModules.instantaneousCapturePoint.icpOptimization;

import us.ihmc.commonWalkingControlModules.bipedSupportPolygons.BipedSupportPolygons;
import us.ihmc.robotics.dataStructures.registry.YoVariableRegistry;
import us.ihmc.robotics.dataStructures.variable.DoubleYoVariable;
import us.ihmc.robotics.dataStructures.variable.IntegerYoVariable;
import us.ihmc.robotics.geometry.FrameConvexPolygon2d;
import us.ihmc.robotics.math.frames.YoFrameConvexPolygon2d;
import us.ihmc.robotics.math.frames.YoFramePoint2d;
import us.ihmc.robotics.referenceFrames.ReferenceFrame;
import us.ihmc.robotics.robotSide.RobotSide;
import us.ihmc.robotics.robotSide.SideDependentList;

import java.util.ArrayList;

public class ICPOptimizationReachabilityConstraintHandler
{
   private final SideDependentList<YoFrameConvexPolygon2d> reachabilityPolygons = new SideDependentList<>();

   public ICPOptimizationReachabilityConstraintHandler(BipedSupportPolygons bipedSupportPolygons, ICPOptimizationParameters icpOptimizationParameters,
         String yoNamePrefix, YoVariableRegistry registry)
   {
      DoubleYoVariable forwardLimit = new DoubleYoVariable(yoNamePrefix + "ForwardReachabilityLimit", registry);
      DoubleYoVariable backwardLimit = new DoubleYoVariable(yoNamePrefix + "BackwardReachabilityLimit", registry);
      forwardLimit.set(icpOptimizationParameters.getForwardReachabilityLimit());
      backwardLimit.set(icpOptimizationParameters.getBackwardReachabilityLimit());

      for (RobotSide robotSide : RobotSide.values)
      {
         ReferenceFrame soleFrame = bipedSupportPolygons.getSoleZUpFrames().get(robotSide);

         DoubleYoVariable innerLimit = new DoubleYoVariable(yoNamePrefix + robotSide.getSideNameFirstLetter() + "LateralReachabilityInnerLimit", registry);
         DoubleYoVariable outerLimit = new DoubleYoVariable(yoNamePrefix + robotSide.getSideNameFirstLetter() + "LateralReachabilityOuterLimit", registry);
         innerLimit.set(robotSide.negateIfLeftSide(icpOptimizationParameters.getLateralReachabilityInnerLimit()));
         outerLimit.set(robotSide.negateIfLeftSide(icpOptimizationParameters.getLateralReachabilityOuterLimit()));

         ArrayList<YoFramePoint2d> reachabilityVertices = new ArrayList<>();
         YoFramePoint2d frontInsidePoint = new YoFramePoint2d(forwardLimit, innerLimit, soleFrame);
         YoFramePoint2d frontOutsidePoint = new YoFramePoint2d(forwardLimit, outerLimit, soleFrame);
         YoFramePoint2d backInsidePoint = new YoFramePoint2d(backwardLimit, innerLimit, soleFrame);
         YoFramePoint2d backOutsidePoint = new YoFramePoint2d(backwardLimit, outerLimit, soleFrame);

         IntegerYoVariable numberOfVertices = new IntegerYoVariable(robotSide.getLowerCaseName() + "NumberOfReachabilityVertices", registry);
         numberOfVertices.set(4);

         reachabilityVertices.add(frontInsidePoint);
         reachabilityVertices.add(frontOutsidePoint);
         reachabilityVertices.add(backInsidePoint);
         reachabilityVertices.add(backOutsidePoint);

         YoFrameConvexPolygon2d reachabilityPolygon = new YoFrameConvexPolygon2d(reachabilityVertices, numberOfVertices, soleFrame);

         reachabilityPolygons.put(robotSide, reachabilityPolygon);
      }
   }

<<<<<<< HEAD
   private final FramePoint2d tempVertex = new FramePoint2d();
   public void updateReachabilityConstraintForSingleSupport(RobotSide supportSide, ICPQPOptimizationSolver solver)
=======
   public void updateReachabilityConstraintForSingleSupport(RobotSide supportSide, ICPOptimizationSolver solver)
>>>>>>> eb77b94c
   {
      solver.resetReachabilityConstraint();

      FrameConvexPolygon2d reachabilityPolygon = reachabilityPolygons.get(supportSide).getFrameConvexPolygon2d();
      reachabilityPolygon.changeFrame(ReferenceFrame.getWorldFrame());
      solver.addReachabilityPolygon(reachabilityPolygon);
   }

   public void updateReachabilityConstraintForDoubleSupport(ICPQPOptimizationSolver solver)
   {
      solver.resetReachabilityConstraint();
   }
}<|MERGE_RESOLUTION|>--- conflicted
+++ resolved
@@ -54,12 +54,7 @@
       }
    }
 
-<<<<<<< HEAD
-   private final FramePoint2d tempVertex = new FramePoint2d();
    public void updateReachabilityConstraintForSingleSupport(RobotSide supportSide, ICPQPOptimizationSolver solver)
-=======
-   public void updateReachabilityConstraintForSingleSupport(RobotSide supportSide, ICPOptimizationSolver solver)
->>>>>>> eb77b94c
    {
       solver.resetReachabilityConstraint();
 
