--- conflicted
+++ resolved
@@ -204,34 +204,14 @@
       useDifferentSplitRatioForBigAdjustment = icpOptimizationParameters.useDifferentSplitRatioForBigAdjustment();
       minimumTimeOnInitialCMPForBigAdjustment = icpOptimizationParameters.getMinimumTimeOnInitialCMPForBigAdjustment();
 
-<<<<<<< HEAD
-      if (USE_NEW_MULTIPLIER_CALCULATOR)
-      {
-         stateMultiplierCalculator = new NewStateMultiplierCalculator(icpPlannerParameters, exitCMPDurationInPercentOfStepTime, defaultDoubleSupportSplitFraction,
-               upcomingDoubleSupportSplitFraction, maximumNumberOfFootstepsToConsider, registry);
-         footstepRecursionMultiplierCalculator = null;
-      }
-      else
-      {
-         footstepRecursionMultiplierCalculator = new FootstepRecursionMultiplierCalculator(icpPlannerParameters, exitCMPDurationInPercentOfStepTime,
-               defaultDoubleSupportSplitFraction, upcomingDoubleSupportSplitFraction, maximumNumberOfFootstepsToConsider, registry);
-         stateMultiplierCalculator = null;
-      }
-=======
-      stateMultiplierCalculator = new StateMultiplierCalculator(icpPlannerParameters, exitCMPDurationInPercentOfStepTime, doubleSupportSplitFraction,
-            doubleSupportSplitFraction, maximumNumberOfFootstepsToConsider, registry);
->>>>>>> e0abe5e2
+      stateMultiplierCalculator = new StateMultiplierCalculator(icpPlannerParameters, exitCMPDurationInPercentOfStepTime, defaultDoubleSupportSplitFraction,
+            upcomingDoubleSupportSplitFraction, maximumNumberOfFootstepsToConsider, registry);
 
       cmpConstraintHandler = new ICPOptimizationCMPConstraintHandler(bipedSupportPolygons, icpOptimizationParameters, registry);
       reachabilityConstraintHandler = new ICPOptimizationReachabilityConstraintHandler(bipedSupportPolygons, icpOptimizationParameters, registry);
       solutionHandler = new ICPOptimizationSolutionHandler(icpOptimizationParameters, stateMultiplierCalculator, VISUALIZE, registry, yoGraphicsListRegistry);
       inputHandler = new ICPOptimizationInputHandler(icpPlannerParameters, bipedSupportPolygons, contactableFeet, maximumNumberOfFootstepsToConsider,
-<<<<<<< HEAD
-            footstepRecursionMultiplierCalculator, stateMultiplierCalculator, doubleSupportDuration, singleSupportDuration, exitCMPDurationInPercentOfStepTime,
-            upcomingDoubleSupportSplitFraction, VISUALIZE, USE_NEW_MULTIPLIER_CALCULATOR, registry, yoGraphicsListRegistry);
-=======
             stateMultiplierCalculator, doubleSupportDuration, singleSupportDuration, exitCMPDurationInPercentOfStepTime, VISUALIZE, registry, yoGraphicsListRegistry);
->>>>>>> e0abe5e2
 
       for (int i = 0; i < maximumNumberOfFootstepsToConsider; i++)
       {
@@ -326,14 +306,8 @@
       else
          stateMultiplierCalculator.submitTimes(0, doubleSupportDuration.getDoubleValue(), singleSupportDuration.getDoubleValue());
 
-<<<<<<< HEAD
-         footstepRecursionMultiplierCalculator.computeRecursionMultipliers(numberOfFootstepsToConsider, isInTransfer.getBooleanValue(), useTwoCMPs, omega0);
-         for (int i = 1; i < numberOfFootstepsToConsider + 1; i++)
-            footstepRecursionMultiplierCalculator.submitTimes(i, doubleSupportDuration.getDoubleValue(), singleSupportDuration.getDoubleValue());
-=======
       for (int i = 1; i < numberOfFootstepsToConsider + 1; i++)
          stateMultiplierCalculator.submitTimes(i, doubleSupportDuration.getDoubleValue(), singleSupportDuration.getDoubleValue());
->>>>>>> e0abe5e2
 
       stateMultiplierCalculator.computeRecursionMultipliers(numberOfFootstepsToConsider, isInTransfer.getBooleanValue(), useTwoCMPs, omega0);
 
@@ -507,49 +481,38 @@
 
    private int setConditionsForSteppingControl(int numberOfFootstepsToConsider, double omega0)
    {
-      double clippedTimeRemaining = Math.max(minimumTimeRemaining.getDoubleValue(), timeRemainingInState.getDoubleValue());
-
-      inputHandler.update(clippedTimeRemaining, timeInCurrentState.getDoubleValue(), useTwoCMPs, isInTransfer.getBooleanValue(), useInitialICP, omega0);
-      inputHandler.computeFinalICPRecursion(finalICPRecursion, numberOfFootstepsToConsider, useTwoCMPs, isInTransfer.getBooleanValue(), omega0);
-      inputHandler.computeCMPConstantEffects(cmpConstantEffects, beginningOfStateICP.getFrameTuple2d(), beginningOfStateICPVelocity.getFrameTuple2d(),
-            upcomingFootstepLocations, numberOfFootstepsToConsider, useTwoCMPs, isInTransfer.getBooleanValue());
-
-      if (isInTransfer.getBooleanValue())
-      {
-         cmpConstraintHandler.updateCMPConstraintForDoubleSupport(solver);
-         reachabilityConstraintHandler.updateReachabilityConstraintForDoubleSupport(solver);
-      }
-      else
-      {
-         cmpConstraintHandler.updateCMPConstraintForSingleSupport(supportSide.getEnumValue(), solver);
-         reachabilityConstraintHandler.updateReachabilityConstraintForSingleSupport(supportSide.getEnumValue(), solver);
-      }
-
-      solver.resetFootstepConditions();
-
-      if (useFeedbackRegularization)
-         solver.setFeedbackRegularizationWeight(feedbackRegularizationWeight.getDoubleValue() / controlDT);
-
-      if (localUseStepAdjustment && !isInTransfer.getBooleanValue())
-      {
-         for (int footstepIndex = 0; footstepIndex < numberOfFootstepsToConsider; footstepIndex++)
-            submitFootstepConditionsToSolver(footstepIndex);
-
-         if (useFootstepRegularization)
-            solver.setFootstepRegularizationWeight(scaledFootstepRegularizationWeight.getDoubleValue() / controlDT);
-      }
-
-      setFeedbackConditions();
-
-<<<<<<< HEAD
-=======
-
       inputHandler.update(timeInCurrentState.getDoubleValue(), useTwoCMPs, isInTransfer.getBooleanValue(), omega0);
       inputHandler.computeFinalICPRecursion(finalICPRecursion, numberOfFootstepsToConsider, useTwoCMPs, isInTransfer.getBooleanValue(), omega0);
       inputHandler.computeCMPConstantEffects(cmpConstantEffects, beginningOfStateICP.getFrameTuple2d(), beginningOfStateICPVelocity.getFrameTuple2d(),
             upcomingFootstepLocations, numberOfFootstepsToConsider, useTwoCMPs, isInTransfer.getBooleanValue());
 
->>>>>>> e0abe5e2
+      if (isInTransfer.getBooleanValue())
+      {
+         cmpConstraintHandler.updateCMPConstraintForDoubleSupport(solver);
+         reachabilityConstraintHandler.updateReachabilityConstraintForDoubleSupport(solver);
+      }
+      else
+      {
+         cmpConstraintHandler.updateCMPConstraintForSingleSupport(supportSide.getEnumValue(), solver);
+         reachabilityConstraintHandler.updateReachabilityConstraintForSingleSupport(supportSide.getEnumValue(), solver);
+      }
+
+      solver.resetFootstepConditions();
+
+      if (useFeedbackRegularization)
+         solver.setFeedbackRegularizationWeight(feedbackRegularizationWeight.getDoubleValue() / controlDT);
+
+      if (localUseStepAdjustment && !isInTransfer.getBooleanValue())
+      {
+         for (int footstepIndex = 0; footstepIndex < numberOfFootstepsToConsider; footstepIndex++)
+            submitFootstepConditionsToSolver(footstepIndex);
+
+         if (useFootstepRegularization)
+            solver.setFootstepRegularizationWeight(scaledFootstepRegularizationWeight.getDoubleValue() / controlDT);
+      }
+
+      setFeedbackConditions();
+
       return numberOfFootstepsToConsider;
    }
 
@@ -719,10 +682,7 @@
       {
          doingBigAdjustment.set(true);
          upcomingDoubleSupportSplitFraction.set(minimumDoubleSupportSplitFraction);
-         if (USE_NEW_MULTIPLIER_CALCULATOR)
-            stateMultiplierCalculator.computeRecursionMultipliers(numberOfFootstepsToConsider, isInTransfer.getBooleanValue(), useTwoCMPs, omega0);
-         else
-            footstepRecursionMultiplierCalculator.computeRecursionMultipliers(numberOfFootstepsToConsider, isInTransfer.getBooleanValue(), useTwoCMPs, omega0);
+         stateMultiplierCalculator.computeRecursionMultipliers(numberOfFootstepsToConsider, isInTransfer.getBooleanValue(), useTwoCMPs, omega0);
       }
    }
 
