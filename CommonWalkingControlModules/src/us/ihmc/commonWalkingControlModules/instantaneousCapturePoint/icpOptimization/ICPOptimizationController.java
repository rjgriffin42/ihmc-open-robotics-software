--- conflicted
+++ resolved
@@ -214,36 +214,26 @@
       useDifferentSplitRatioForBigAdjustment = icpOptimizationParameters.useDifferentSplitRatioForBigAdjustment();
       minimumTimeOnInitialCMPForBigAdjustment = icpOptimizationParameters.getMinimumTimeOnInitialCMPForBigAdjustment();
 
-<<<<<<< HEAD
-      footstepRecursionMultiplierCalculator = new FootstepRecursionMultiplierCalculator(icpPlannerParameters, exitCMPDurationInPercentOfStepTime,
-            defaultDoubleSupportSplitFraction, upcomingDoubleSupportSplitFraction, maximumNumberOfFootstepsToConsider, registry);
-=======
       if (USE_NEW_MULTIPLIER_CALCULATOR)
       {
-         stateMultiplierCalculator = new NewStateMultiplierCalculator(icpPlannerParameters, exitCMPDurationInPercentOfStepTime, doubleSupportSplitFraction,
-               doubleSupportSplitFraction, maximumNumberOfFootstepsToConsider, registry);
+         stateMultiplierCalculator = new NewStateMultiplierCalculator(icpPlannerParameters, exitCMPDurationInPercentOfStepTime, defaultDoubleSupportSplitFraction,
+               upcomingDoubleSupportSplitFraction, maximumNumberOfFootstepsToConsider, registry);
          footstepRecursionMultiplierCalculator = null;
       }
       else
       {
          footstepRecursionMultiplierCalculator = new FootstepRecursionMultiplierCalculator(icpPlannerParameters, exitCMPDurationInPercentOfStepTime,
-               doubleSupportSplitFraction, maximumNumberOfFootstepsToConsider, registry);
+               defaultDoubleSupportSplitFraction, upcomingDoubleSupportSplitFraction, maximumNumberOfFootstepsToConsider, registry);
          stateMultiplierCalculator = null;
       }
->>>>>>> a24d105b
 
       cmpConstraintHandler = new ICPOptimizationCMPConstraintHandler(bipedSupportPolygons, icpOptimizationParameters, registry);
       reachabilityConstraintHandler = new ICPOptimizationReachabilityConstraintHandler(bipedSupportPolygons, icpOptimizationParameters, registry);
       solutionHandler = new ICPOptimizationSolutionHandler(icpOptimizationParameters, footstepRecursionMultiplierCalculator, stateMultiplierCalculator, VISUALIZE,
             USE_NEW_MULTIPLIER_CALCULATOR, registry, yoGraphicsListRegistry);
       inputHandler = new ICPOptimizationInputHandler(icpPlannerParameters, bipedSupportPolygons, contactableFeet, maximumNumberOfFootstepsToConsider,
-<<<<<<< HEAD
-            footstepRecursionMultiplierCalculator, doubleSupportDuration, singleSupportDuration, exitCMPDurationInPercentOfStepTime, upcomingDoubleSupportSplitFraction,
-            VISUALIZE, registry, yoGraphicsListRegistry);
-=======
             footstepRecursionMultiplierCalculator, stateMultiplierCalculator, doubleSupportDuration, singleSupportDuration, exitCMPDurationInPercentOfStepTime,
-            doubleSupportSplitFraction, VISUALIZE, USE_NEW_MULTIPLIER_CALCULATOR, registry, yoGraphicsListRegistry);
->>>>>>> a24d105b
+            upcomingDoubleSupportSplitFraction, VISUALIZE, USE_NEW_MULTIPLIER_CALCULATOR, registry, yoGraphicsListRegistry);
 
       for (int i = 0; i < maximumNumberOfFootstepsToConsider; i++)
       {
@@ -341,6 +331,7 @@
          transferToSide = RobotSide.LEFT;
       isInTransfer.set(true);
 
+      upcomingDoubleSupportSplitFraction.set(defaultDoubleSupportSplitFraction.getDoubleValue());
       int numberOfFootstepsToConsider = initializeOnContactChange(initialTime);
 
       if (USE_NEW_MULTIPLIER_CALCULATOR)
@@ -364,12 +355,9 @@
          else
             footstepRecursionMultiplierCalculator.submitTimes(0, doubleSupportDuration.getDoubleValue(), singleSupportDuration.getDoubleValue());
 
-<<<<<<< HEAD
-      footstepRecursionMultiplierCalculator.computeRecursionMultipliers(numberOfFootstepsToConsider, isInTransfer.getBooleanValue(), localUseTwoCMPs, omega0);
-=======
+         footstepRecursionMultiplierCalculator.computeRecursionMultipliers(numberOfFootstepsToConsider, isInTransfer.getBooleanValue(), useTwoCMPs, omega0);
          for (int i = 1; i < numberOfFootstepsToConsider + 1; i++)
             footstepRecursionMultiplierCalculator.submitTimes(i, doubleSupportDuration.getDoubleValue(), singleSupportDuration.getDoubleValue());
->>>>>>> a24d105b
 
          footstepRecursionMultiplierCalculator.computeRecursionMultipliers(numberOfFootstepsToConsider, isInTransfer.getBooleanValue(), useTwoCMPs, omega0);
       }
@@ -393,13 +381,8 @@
       isInTransfer.set(false);
       isInitialTransfer.set(false);
 
-<<<<<<< HEAD
       upcomingDoubleSupportSplitFraction.set(defaultDoubleSupportSplitFraction.getDoubleValue());
-
-      beginningOfStateICP.set(solutionHandler.getControllerReferenceICP());
-=======
       int numberOfFootstepsToConsider = initializeOnContactChange(initialTime);
->>>>>>> a24d105b
 
       if (USE_NEW_MULTIPLIER_CALCULATOR)
       {
@@ -530,16 +513,11 @@
       }
       else
       {
-<<<<<<< HEAD
-         solutionHandler.computeReferenceFromSolutions(footstepSolutions, inputHandler, beginningOfStateICP, omega0, numberOfFootstepsToConsider);
-         solutionHandler.computeNominalValues(upcomingFootstepLocations, inputHandler, beginningOfStateICP, omega0, numberOfFootstepsToConsider);
-
-         if (useDifferentSplitRatioForBigAdjustment)
-            computeUpcomingDoubleSupportSplitFraction(numberOfFootstepsToConsider, omega0);
-=======
          solutionHandler.computeReferenceFromSolutions(footstepSolutions, inputHandler, beginningOfStateICP, beginningOfStateICPVelocity, omega0, numberOfFootstepsToConsider);
          solutionHandler.computeNominalValues(upcomingFootstepLocations, inputHandler, beginningOfStateICP, beginningOfStateICPVelocity, omega0, numberOfFootstepsToConsider);
->>>>>>> a24d105b
+
+         if (useDifferentSplitRatioForBigAdjustment && !isInTransfer.getBooleanValue())
+            computeUpcomingDoubleSupportSplitFraction(numberOfFootstepsToConsider, omega0);
       }
 
       solutionHandler.getControllerReferenceCMP(desiredCMP);
@@ -589,39 +567,39 @@
 
    private int setConditionsForSteppingControl(int numberOfFootstepsToConsider, double omega0)
    {
-      if (isInTransfer.getBooleanValue())
-      {
-         cmpConstraintHandler.updateCMPConstraintForDoubleSupport(solver);
-         reachabilityConstraintHandler.updateReachabilityConstraintForDoubleSupport(solver);
-      }
-      else
-      {
-         cmpConstraintHandler.updateCMPConstraintForSingleSupport(supportSide.getEnumValue(), solver);
-         reachabilityConstraintHandler.updateReachabilityConstraintForSingleSupport(supportSide.getEnumValue(), solver);
-      }
-
-      solver.resetFootstepConditions();
-
-      if (useFeedbackRegularization)
-         solver.setFeedbackRegularizationWeight(feedbackRegularizationWeight.getDoubleValue() / controlDT);
-
-      if (localUseStepAdjustment && !isInTransfer.getBooleanValue())
-      {
-         for (int footstepIndex = 0; footstepIndex < numberOfFootstepsToConsider; footstepIndex++)
-            submitFootstepConditionsToSolver(footstepIndex);
-
-         if (useFootstepRegularization)
-            solver.setFootstepRegularizationWeight(scaledFootstepRegularizationWeight.getDoubleValue() / controlDT);
-      }
-
-      setFeedbackConditions();
-
       double clippedTimeRemaining = Math.max(minimumTimeRemaining.getDoubleValue(), timeRemainingInState.getDoubleValue());
 
       inputHandler.update(clippedTimeRemaining, timeInCurrentState.getDoubleValue(), useTwoCMPs, isInTransfer.getBooleanValue(), useInitialICP, omega0);
       inputHandler.computeFinalICPRecursion(finalICPRecursion, numberOfFootstepsToConsider, useTwoCMPs, isInTransfer.getBooleanValue(), omega0);
       inputHandler.computeCMPConstantEffects(cmpConstantEffects, beginningOfStateICP.getFrameTuple2d(), beginningOfStateICPVelocity.getFrameTuple2d(),
             upcomingFootstepLocations, numberOfFootstepsToConsider, useTwoCMPs, isInTransfer.getBooleanValue());
+
+      if (isInTransfer.getBooleanValue())
+      {
+         cmpConstraintHandler.updateCMPConstraintForDoubleSupport(solver);
+         reachabilityConstraintHandler.updateReachabilityConstraintForDoubleSupport(solver);
+      }
+      else
+      {
+         cmpConstraintHandler.updateCMPConstraintForSingleSupport(supportSide.getEnumValue(), solver);
+         reachabilityConstraintHandler.updateReachabilityConstraintForSingleSupport(supportSide.getEnumValue(), solver);
+      }
+
+      solver.resetFootstepConditions();
+
+      if (useFeedbackRegularization)
+         solver.setFeedbackRegularizationWeight(feedbackRegularizationWeight.getDoubleValue() / controlDT);
+
+      if (localUseStepAdjustment && !isInTransfer.getBooleanValue())
+      {
+         for (int footstepIndex = 0; footstepIndex < numberOfFootstepsToConsider; footstepIndex++)
+            submitFootstepConditionsToSolver(footstepIndex);
+
+         if (useFootstepRegularization)
+            solver.setFootstepRegularizationWeight(scaledFootstepRegularizationWeight.getDoubleValue() / controlDT);
+      }
+
+      setFeedbackConditions();
 
       return numberOfFootstepsToConsider;
    }
@@ -822,8 +800,12 @@
 
       if (footstepAdjustmentSize > magnitudeForBigAdjustment.getDoubleValue() && !doingBigAdjustment.getBooleanValue())
       {
+         doingBigAdjustment.set(true);
          upcomingDoubleSupportSplitFraction.set(minimumDoubleSupportSplitFraction);
-         footstepRecursionMultiplierCalculator.computeRecursionMultipliers(numberOfFootstepsToConsider, isInTransfer.getBooleanValue(), localUseTwoCMPs, omega0);
+         if (USE_NEW_MULTIPLIER_CALCULATOR)
+            stateMultiplierCalculator.computeRecursionMultipliers(numberOfFootstepsToConsider, isInTransfer.getBooleanValue(), useTwoCMPs, omega0);
+         else
+            footstepRecursionMultiplierCalculator.computeRecursionMultipliers(numberOfFootstepsToConsider, isInTransfer.getBooleanValue(), useTwoCMPs, omega0);
       }
    }
 
