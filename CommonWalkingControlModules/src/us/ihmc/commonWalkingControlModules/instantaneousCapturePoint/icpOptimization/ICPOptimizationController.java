package us.ihmc.commonWalkingControlModules.instantaneousCapturePoint.icpOptimization;

<<<<<<< HEAD
import us.ihmc.commonWalkingControlModules.bipedSupportPolygons.BipedSupportPolygons;
import us.ihmc.commonWalkingControlModules.configurations.ICPPlannerParameters;
import us.ihmc.commonWalkingControlModules.instantaneousCapturePoint.icpOptimization.multipliers.StateMultiplierCalculator;
import us.ihmc.commons.PrintTools;
import us.ihmc.euclid.referenceFrame.FramePoint2D;
import us.ihmc.euclid.referenceFrame.FramePoint3D;
import us.ihmc.euclid.referenceFrame.FrameVector2D;
import us.ihmc.euclid.referenceFrame.ReferenceFrame;
import us.ihmc.euclid.transform.RigidBodyTransform;
import us.ihmc.graphicsDescription.appearance.YoAppearance;
import us.ihmc.graphicsDescription.yoGraphics.YoGraphicPosition;
import us.ihmc.graphicsDescription.yoGraphics.YoGraphicsListRegistry;
import us.ihmc.graphicsDescription.yoGraphics.plotting.ArtifactList;
import us.ihmc.humanoidRobotics.bipedSupportPolygons.ContactablePlaneBody;
import us.ihmc.humanoidRobotics.footstep.Footstep;
import us.ihmc.humanoidRobotics.footstep.FootstepTiming;
import us.ihmc.yoVariables.registry.YoVariableRegistry;
import us.ihmc.yoVariables.variable.YoBoolean;
import us.ihmc.yoVariables.variable.YoDouble;
import us.ihmc.yoVariables.variable.YoEnum;
import us.ihmc.yoVariables.variable.YoInteger;
import us.ihmc.robotics.math.frames.YoFramePoint2d;
import us.ihmc.robotics.math.frames.YoFrameVector2d;
=======
import us.ihmc.humanoidRobotics.footstep.Footstep;
import us.ihmc.humanoidRobotics.footstep.FootstepTiming;
import us.ihmc.robotics.geometry.FramePoint2d;
import us.ihmc.robotics.geometry.FrameVector2d;
>>>>>>> 16c54ea7
import us.ihmc.robotics.robotSide.RobotSide;

public interface ICPOptimizationController
{
<<<<<<< HEAD
   protected static final boolean VISUALIZE = false;
   protected static final boolean COMPUTE_COST_TO_GO = false;
   protected static final boolean ALLOW_ADJUSTMENT_IN_TRANSFER = false;
   protected static final boolean DEBUG = false;

   protected static final String yoNamePrefix = "controller";

   private static final  double maxICPVelocityAtTransferStart = 0.4;

   protected static final ReferenceFrame worldFrame = ReferenceFrame.getWorldFrame();

   protected final YoVariableRegistry registry = new YoVariableRegistry(getClass().getSimpleName());

   protected final YoInteger numberOfFootstepsToConsider = new YoInteger(yoNamePrefix + "NumberOfFootstepsToConsider", registry);

   protected final YoBoolean useStepAdjustment = new YoBoolean(yoNamePrefix + "UseStepAdjustment", registry);
   protected final YoBoolean useAngularMomentum = new YoBoolean(yoNamePrefix + "UseAngularMomentum", registry);

   protected final YoBoolean scaleStepRegularizationWeightWithTime = new YoBoolean(yoNamePrefix + "ScaleStepRegularizationWeightWithTime", registry);
   protected final YoBoolean scaleFeedbackWeightWithGain = new YoBoolean(yoNamePrefix + "ScaleFeedbackWeightWithGain", registry);
   protected final YoBoolean scaleUpcomingStepWeights = new YoBoolean(yoNamePrefix + "ScaleUpcomingStepWeights", registry);

   protected final YoBoolean isStanding = new YoBoolean(yoNamePrefix + "IsStanding", registry);
   protected final YoBoolean isInTransfer = new YoBoolean(yoNamePrefix + "IsInTransfer", registry);

   protected final List<YoDouble> swingDurations = new ArrayList<>();
   protected final List<YoDouble> transferDurations = new ArrayList<>();
   protected final YoDouble finalTransferDuration = new YoDouble(yoNamePrefix + "FinalTransferDuration", registry);

   protected final List<YoDouble> transferSplitFractions = new ArrayList<>();
   protected final List<YoDouble> swingSplitFractions = new ArrayList<>();
   protected final YoDouble defaultTransferSplitFraction = new YoDouble(yoNamePrefix + "DefaultTransferSplitFraction", registry);
   protected final YoDouble defaultSwingSplitFraction = new YoDouble(yoNamePrefix + "DefaultSwingSplitFraction", registry);

   protected final YoDouble finalTransferSplitFraction = new YoDouble(yoNamePrefix + "FinalTransferSplitFraction", registry);

   protected final YoEnum<RobotSide> transferToSide = new YoEnum<>(yoNamePrefix + "TransferToSide", registry, RobotSide.class, true);
   protected final YoEnum<RobotSide> supportSide = new YoEnum<>(yoNamePrefix + "SupportSide", registry, RobotSide.class, true);

   protected final YoDouble initialTime = new YoDouble(yoNamePrefix + "InitialTime", registry);
   protected final YoDouble timeInCurrentState = new YoDouble(yoNamePrefix + "TimeInCurrentState", registry);
   protected final YoDouble timeRemainingInState = new YoDouble(yoNamePrefix + "TimeRemainingInState", registry);
   protected final YoDouble minimumTimeRemaining = new YoDouble(yoNamePrefix + "MinimumTimeRemaining", registry);

   protected final YoFrameVector2d icpError = new YoFrameVector2d(yoNamePrefix + "IcpError", "", worldFrame, registry);
   protected final YoFramePoint2d controllerFeedbackCMP = new YoFramePoint2d(yoNamePrefix + "FeedbackCMPSolution", worldFrame, registry);
   protected final YoFrameVector2d controllerFeedbackCMPDelta = new YoFrameVector2d(yoNamePrefix + "FeedbackCMPDeltaSolution", worldFrame, registry);
   protected final YoFramePoint2d dynamicRelaxation = new YoFramePoint2d(yoNamePrefix + "DynamicRelaxationSolution", "", worldFrame, registry);
   protected final YoFramePoint2d cmpCoPDifferenceSolution = new YoFramePoint2d(yoNamePrefix + "CMPCoPDifferenceSolution", "", worldFrame, registry);

   protected final YoFramePoint2d beginningOfStateICP = new YoFramePoint2d(yoNamePrefix + "BeginningOfStateICP", worldFrame, registry);
   protected final YoFrameVector2d beginningOfStateICPVelocity = new YoFrameVector2d(yoNamePrefix + "BeginningOfStateICPVelocity", worldFrame, registry);

   protected final ArrayList<Footstep> upcomingFootsteps = new ArrayList<>();
   protected final ArrayList<YoFramePoint2d> upcomingFootstepLocations = new ArrayList<>();
   protected final ArrayList<YoFramePoint2d> footstepSolutions = new ArrayList<>();
   protected final ArrayList<FramePoint2D> unclippedFootstepSolutions = new ArrayList<>();

   protected final YoDouble forwardFootstepWeight = new YoDouble(yoNamePrefix + "ForwardFootstepWeight", registry);
   protected final YoDouble lateralFootstepWeight = new YoDouble(yoNamePrefix + "LateralFootstepWeight", registry);
   protected final YoFramePoint2d scaledFootstepWeights = new YoFramePoint2d(yoNamePrefix + "ScaledFootstepWeights", worldFrame, registry);

   protected final YoDouble feedbackForwardWeight = new YoDouble(yoNamePrefix + "FeedbackForwardWeight", registry);
   protected final YoDouble feedbackLateralWeight = new YoDouble(yoNamePrefix + "FeedbackLateralWeight", registry);
   protected final YoFramePoint2d scaledFeedbackWeight = new YoFramePoint2d(yoNamePrefix + "ScaledFeedbackWeight", worldFrame, registry);

   protected final YoDouble footstepRegularizationWeight = new YoDouble(yoNamePrefix + "FootstepRegularizationWeight", registry);
   protected final YoDouble feedbackRegularizationWeight = new YoDouble(yoNamePrefix + "FeedbackRegularizationWeight", registry);
   protected final YoDouble scaledFootstepRegularizationWeight = new YoDouble(yoNamePrefix + "ScaledFootstepRegularizationWeight", registry);
   protected final YoDouble dynamicRelaxationWeight = new YoDouble(yoNamePrefix + "DynamicRelaxationWeight", registry);
   protected final YoDouble angularMomentumMinimizationWeight = new YoDouble(yoNamePrefix + "AngularMomentumMinimizationWeight", registry);

   protected final YoDouble feedbackOrthogonalGain = new YoDouble(yoNamePrefix + "FeedbackOrthogonalGain", registry);
   protected final YoDouble feedbackParallelGain = new YoDouble(yoNamePrefix + "FeedbackParallelGain", registry);

   protected final YoInteger numberOfIterations = new YoInteger(yoNamePrefix + "NumberOfIterations", registry);
   protected final YoBoolean hasNotConvergedInPast = new YoBoolean(yoNamePrefix + "HasNotConvergedInPast", registry);
   protected final YoInteger hasNotConvergedCounts = new YoInteger(yoNamePrefix + "HasNotConvergedCounts", registry);

   protected final YoBoolean doingBigAdjustment = new YoBoolean(yoNamePrefix + "DoingBigAdjustment", registry);

   protected final YoDouble transferSplitFractionUnderDisturbance = new YoDouble(yoNamePrefix + "DoubleSupportSplitFractionUnderDisturbance", registry);
   protected final YoDouble magnitudeForBigAdjustment = new YoDouble(yoNamePrefix + "MagnitudeForBigAdjustment", registry);

   private final YoBoolean limitReachabilityFromAdjustment = new YoBoolean(yoNamePrefix + "LimitReachabilityFromAdjustment", registry);

   protected final boolean useTwoCMPs;
   protected final boolean useFootstepRegularization;
   protected final boolean useFeedbackRegularization;

   protected final FramePoint2D currentICP = new FramePoint2D();
   protected final FramePoint2D desiredICP = new FramePoint2D();
   protected final FrameVector2D desiredICPVelocity = new FrameVector2D();
   protected final FramePoint2D referenceCMP = new FramePoint2D();

   protected final FramePoint2D finalICPRecursion = new FramePoint2D();
   protected final FramePoint2D cmpConstantEffects = new FramePoint2D();

   protected final ICPQPOptimizationSolver solver;

   protected final StateMultiplierCalculator stateMultiplierCalculator;

   protected final ICPOptimizationCoPConstraintHandler copConstraintHandler;
   protected final ICPOptimizationReachabilityConstraintHandler reachabilityConstraintHandler;
   protected final ICPOptimizationSolutionHandler solutionHandler;
   protected final ICPOptimizationInputHandler inputHandler;

   protected final SideDependentList<? extends ContactablePlaneBody> contactableFeet;
   protected final SideDependentList<RigidBodyTransform> transformsFromAnkleToSole = new SideDependentList<>();

   protected final ExecutionTimer qpSolverTimer = new ExecutionTimer("icpQPSolverTimer", 0.5, registry);
   protected final ExecutionTimer controllerTimer = new ExecutionTimer("icpControllerTimer", 0.5, registry);
   private final ExecutionTimer multiplierCalculatorTimer = new ExecutionTimer("icpMultiplierCalculatorTimer", 0.5, registry);
   private final ExecutionTimer referenceValueComputationTimer = new ExecutionTimer("icpReferenceValueComputationTimer", 0.5, registry);

   protected boolean localUseStepAdjustment;
   protected boolean localScaleUpcomingStepWeights;

   protected final FrameVector2D tempVector2d = new FrameVector2D();
   protected final FramePoint2D tempPoint2d = new FramePoint2D();

   protected final double controlDT;
   protected final double dynamicRelaxationDoubleSupportWeightModifier;
   protected final int maximumNumberOfFootstepsToConsider;

   protected boolean useDifferentSplitRatioForBigAdjustment;
   protected double minimumTimeOnInitialCMPForBigAdjustment;

   public ICPOptimizationController(ICPPlannerParameters icpPlannerParameters, ICPOptimizationParameters icpOptimizationParameters,
                                    BipedSupportPolygons bipedSupportPolygons, SideDependentList<? extends ContactablePlaneBody> contactableFeet, double controlDT,
                                    boolean updateRegularizationAutomatically, YoGraphicsListRegistry yoGraphicsListRegistry)
   {
      this.contactableFeet = contactableFeet;
      this.controlDT = controlDT;

      for (RobotSide robotSide : RobotSide.values)
      {
         ContactablePlaneBody contactableFoot = contactableFeet.get(robotSide);
         ReferenceFrame ankleFrame = contactableFoot.getRigidBody().getParentJoint().getFrameAfterJoint();
         ReferenceFrame soleFrame = contactableFoot.getSoleFrame();
         RigidBodyTransform ankleToSole = new RigidBodyTransform();
         ankleFrame.getTransformToDesiredFrame(ankleToSole, soleFrame);
         transformsFromAnkleToSole.put(robotSide, ankleToSole);
      }

      maximumNumberOfFootstepsToConsider = icpOptimizationParameters.getMaximumNumberOfFootstepsToConsider();
      dynamicRelaxationDoubleSupportWeightModifier = icpOptimizationParameters.getDynamicRelaxationDoubleSupportWeightModifier();

      stateMultiplierCalculator = new StateMultiplierCalculator(icpPlannerParameters, transferDurations, swingDurations, transferSplitFractions,
            swingSplitFractions, maximumNumberOfFootstepsToConsider, yoNamePrefix, registry);

      int totalVertices = 0;
      for (RobotSide robotSide : RobotSide.values)
         totalVertices += contactableFeet.get(robotSide).getTotalNumberOfContactPoints();

      solver = new ICPQPOptimizationSolver(icpOptimizationParameters, totalVertices, COMPUTE_COST_TO_GO, updateRegularizationAutomatically);

      copConstraintHandler = new ICPOptimizationCoPConstraintHandler(bipedSupportPolygons);
      reachabilityConstraintHandler = new ICPOptimizationReachabilityConstraintHandler(bipedSupportPolygons, icpOptimizationParameters, yoNamePrefix, VISUALIZE,
                                                                                       registry, yoGraphicsListRegistry);
      solutionHandler = new ICPOptimizationSolutionHandler(icpOptimizationParameters, transformsFromAnkleToSole, VISUALIZE, DEBUG, yoNamePrefix, registry,
            yoGraphicsListRegistry);
      inputHandler = new ICPOptimizationInputHandler(icpPlannerParameters, bipedSupportPolygons, contactableFeet, maximumNumberOfFootstepsToConsider,
            transferDurations, swingDurations, transferSplitFractions, swingSplitFractions, VISUALIZE, yoNamePrefix, registry, yoGraphicsListRegistry);

      useDifferentSplitRatioForBigAdjustment = icpOptimizationParameters.useDifferentSplitRatioForBigAdjustment();
      minimumTimeOnInitialCMPForBigAdjustment = icpOptimizationParameters.getMinimumTimeOnInitialCMPForBigAdjustment();

      useTwoCMPs = icpPlannerParameters.getNumberOfCoPWayPointsPerFoot() > 1;
      useFootstepRegularization = icpOptimizationParameters.useFootstepRegularization();
      useFeedbackRegularization = icpOptimizationParameters.useFeedbackRegularization();

      useStepAdjustment.set(icpOptimizationParameters.useStepAdjustment());
      useAngularMomentum.set(icpOptimizationParameters.useAngularMomentum());

      scaleStepRegularizationWeightWithTime.set(icpOptimizationParameters.scaleStepRegularizationWeightWithTime());
      scaleFeedbackWeightWithGain.set(icpOptimizationParameters.scaleFeedbackWeightWithGain());
      scaleUpcomingStepWeights.set(icpOptimizationParameters.scaleUpcomingStepWeights());

      forwardFootstepWeight.set(icpOptimizationParameters.getForwardFootstepWeight());
      lateralFootstepWeight.set(icpOptimizationParameters.getLateralFootstepWeight());
      footstepRegularizationWeight.set(icpOptimizationParameters.getFootstepRegularizationWeight());
      feedbackForwardWeight.set(icpOptimizationParameters.getFeedbackForwardWeight());
      feedbackLateralWeight.set(icpOptimizationParameters.getFeedbackLateralWeight());
      feedbackRegularizationWeight.set(icpOptimizationParameters.getFeedbackRegularizationWeight());
      feedbackOrthogonalGain.set(icpOptimizationParameters.getFeedbackOrthogonalGain());
      feedbackParallelGain.set(icpOptimizationParameters.getFeedbackParallelGain());
      dynamicRelaxationWeight.set(icpOptimizationParameters.getDynamicRelaxationWeight());
      angularMomentumMinimizationWeight.set(icpOptimizationParameters.getAngularMomentumMinimizationWeight());

      limitReachabilityFromAdjustment.set(icpOptimizationParameters.getLimitReachabilityFromAdjustment());

      minimumTimeRemaining.set(icpOptimizationParameters.getMinimumTimeRemaining());

      for (int i = 0; i < maximumNumberOfFootstepsToConsider; i++)
      {
         upcomingFootstepLocations.add(new YoFramePoint2d(yoNamePrefix + "UpcomingFootstepLocation" + i, worldFrame, registry));
         footstepSolutions.add(new YoFramePoint2d(yoNamePrefix + "FootstepSolutionLocation" + i, worldFrame, registry));
         unclippedFootstepSolutions.add(new FramePoint2D(worldFrame));

         YoDouble swingDuration = new YoDouble(yoNamePrefix + "SwingDuration" + i, registry);
         swingDuration.setToNaN();
         swingDurations.add(swingDuration);
         YoDouble transferDuration = new YoDouble(yoNamePrefix + "TransferDuration" + i, registry);
         transferDuration.setToNaN();
         transferDurations.add(transferDuration);

         YoDouble transferSplitFraction = new YoDouble(yoNamePrefix + "TransferSplitFraction" + i,
               "Repartition of the transfer duration around the entry corner point.", registry);
         transferSplitFraction.setToNaN();
         transferSplitFractions.add(transferSplitFraction);
         YoDouble swingSplitFraction = new YoDouble(yoNamePrefix + "SwingSplitFraction" + i,
               "Repartition of the transfer duration around the entry corner point.", registry);
         swingSplitFraction.setToNaN();
         swingSplitFractions.add(swingSplitFraction);
      }

      if (yoGraphicsListRegistry != null)
         setupVisualizers(yoGraphicsListRegistry, VISUALIZE);
   }

   private void setupVisualizers(YoGraphicsListRegistry yoGraphicsListRegistry, boolean visualize)
   {
      ArtifactList artifactList = new ArtifactList(getClass().getSimpleName());

      YoGraphicPosition beginningOfStateICP = new YoGraphicPosition(yoNamePrefix + "BeginningOfStateICP`", this.beginningOfStateICP, 0.01, YoAppearance.MidnightBlue(),
            YoGraphicPosition.GraphicType.SOLID_BALL);

      artifactList.add(beginningOfStateICP.createArtifact());
      artifactList.setVisible(visualize);

      yoGraphicsListRegistry.registerArtifactList(artifactList);
   }

   /**
    * Sets the weight on tracking the reference footstep locations in the optimization.
    *
    * @param forwardWeight tracking weight in the forward direction.
    * @param lateralWeight tracking weight in the lateral direction.
    */
   public void setFootstepWeights(double forwardWeight, double lateralWeight)
   {
      forwardFootstepWeight.set(forwardWeight);
      lateralFootstepWeight.set(lateralWeight);
   }

   /**
    * Sets the weight on minimizing the feedback action for the optimization.
    *
    * @param forwardWeight feedback minimization weight in the forward direction.
    * @param lateralWeight feedback minimization weight in the lateral direction.
    */
   public void setFeedbackWeights(double forwardWeight, double lateralWeight)
   {
      feedbackForwardWeight.set(forwardWeight);
      feedbackLateralWeight.set(lateralWeight);
   }

   /**
    * Clear footstep and timing information making the ICP planner ready to be reinitialized with
    * new footsteps.
    * <p>
    * Don't forget to call this method before registering a new set of footsteps.
    * </p>
    */
   public void clearPlan()
   {
      upcomingFootsteps.clear();

      inputHandler.clearPlan();
      for (int i = 0; i < maximumNumberOfFootstepsToConsider; i++)
      {
         upcomingFootstepLocations.get(i).setToZero();

         swingDurations.get(i).setToNaN();
         transferDurations.get(i).setToNaN();

         swingSplitFractions.get(i).setToNaN();
         transferSplitFractions.get(i).setToNaN();
      }
   }

   public void setTransferDuration(int stepNumber, double duration)
   {
      int numberOfFootstepsRegistered = upcomingFootsteps.size();
      if (stepNumber < numberOfFootstepsRegistered + 1)
         transferDurations.get(stepNumber).set(duration);
   }

   public void setSwingDuration(int stepNumber, double duration)
   {
      int numberOfFootstepsRegistered = upcomingFootsteps.size();
      if (stepNumber < numberOfFootstepsRegistered)
         swingDurations.get(stepNumber).set(duration);
   }

   /**
    * Allows setting of the transfer duration split fraction (see {@link #transferSplitFractions}) for the specified step number.
    *
    * @param stepNumber step transfer duration split fraction to modify.
    * @param splitFraction new transfer duration split fraction value.
    */
   public void setTransferSplitFraction(int stepNumber, double splitFraction)
   {
      transferSplitFractions.get(stepNumber).set(splitFraction);
   }

   /**
    * Allows setting of the swing duration split fraction (see {@link #swingSplitFractions}) for the specified step number.
    *
    * @param stepNumber step swing duration split fraction to modify.
    * @param splitFraction new swing duration split fraction value.
    */
   public void setSwingSplitFraction(int stepNumber, double splitFraction)
   {
      swingSplitFractions.get(stepNumber).set(splitFraction);
   }

   /**
    * Changes the duration for the last transfer when going to standing state.
    * <p>
    * This method mostly affects {@link #initializeForStanding(double)}.
    * </p>
    *
    * @param finalTransferDuration final transfer duration
    */
   public void setFinalTransferDuration(double finalTransferDuration)
   {
      this.finalTransferDuration.set(finalTransferDuration);
   }

   /**
    * Changes the split fraction for the last transfer when going to standing state.
    * <p>
    * This method mostly affects {@link #initializeForStanding(double)}.
    * </p>
    *
    * @param splitFraction final transfer duration
    */
   public void setFinalTransferSplitFraction(double splitFraction)
   {
      this.finalTransferSplitFraction.set(splitFraction);
   }

   public void setFinalTransferSplitFractionToDefault()
   {
      this.finalTransferSplitFraction.set(defaultTransferSplitFraction.getDoubleValue());
   }

   /**
    * Registers an additional footstep to consider in the controller.
    * <p>
    * Footsteps have to be registered before initializing the controller.
    * </p>
    * <p>
    * The reference to {@code footstep} is saved internally.
    * </p>
    *
    * @param footstep the new footstep to be queued to the current list of footsteps. Not modified.
    * @param timing the timings to use when performing the footstep. Not modified.
    */
   public void addFootstepToPlan(Footstep footstep, FootstepTiming timing)
   {
      if (footstep != null)
      {
         if (!footstep.getSoleReferenceFrame().getTransformToRoot().containsNaN())
         {
            int footstepIndex = upcomingFootsteps.size();
            upcomingFootsteps.add(footstep);
            RigidBodyTransform ankleToSole = transformsFromAnkleToSole.get(footstep.getRobotSide());
            footstep.getAnklePosition2d(tempPoint2d, ankleToSole);
            upcomingFootstepLocations.get(footstepIndex).set(tempPoint2d);
            inputHandler.addFootstepToPlan(footstep);

            footstepSolutions.get(footstepIndex).set(tempPoint2d);
            unclippedFootstepSolutions.get(footstepIndex).set(tempPoint2d);

            swingDurations.get(footstepIndex).set(timing.getSwingTime());
            transferDurations.get(footstepIndex).set(timing.getTransferTime());
            swingSplitFractions.get(footstepIndex).set(defaultSwingSplitFraction.getDoubleValue());
            transferSplitFractions.get(footstepIndex).set(defaultTransferSplitFraction.getDoubleValue());
         }
         else
         {
            PrintTools.warn(this, "Received bad footstep: " + footstep);
         }
      }
   }

   public void setReferenceICPVelocity(FrameVector2D desiredICPVelocity)
   {
      solutionHandler.setReferenceICPVelocity(desiredICPVelocity);
   }


   /**
    * Initializes the controller to smoothly re-center the ICP in the support polygon preparing the
    * robot for standing.
    * <p>
    * Does not use the recursive dynamics, but simply holds the current position.
    * </p>
    * <p>
    * This method is typically useful when done with a walking sequence so the robot smoothly
    * terminates its last transfer.
    * </p>
    * <p>
    * Call {@link #setFinalTransferDuration(double)} beforehand to change the time taken to
    * re-center the ICP.
    * </p>
    *
    * @param initialTime typically refers to the current controller time. Marks the initial phase
    *           time for the planner.
    */
   public void initializeForStanding(double initialTime)
   {
      this.initialTime.set(initialTime);
      isStanding.set(true);
      isInTransfer.set(false);

      localUseStepAdjustment = useStepAdjustment.getBooleanValue();
      localScaleUpcomingStepWeights = scaleUpcomingStepWeights.getBooleanValue();
      doingBigAdjustment.set(false);

      copConstraintHandler.updateCoPConstraintForDoubleSupport(solver);
      reachabilityConstraintHandler.initializeReachabilityConstraintForDoubleSupport(solver);

      transferDurations.get(0).set(finalTransferDuration.getDoubleValue());
      transferSplitFractions.get(0).set(defaultTransferSplitFraction.getDoubleValue());
   }

   /**
    * Prepares the ICP controller for a transfer phase.
    * <p>
    * Make sure that footsteps have been registered using
    * {@link #addFootstepToPlan(Footstep, FootstepTiming)} before calling this method.
    * </p>
    *
    * @param initialTime typically refers to the current controller time. Marks the initial phase
    *           time for the planner.
    */
   public void initializeForTransfer(double initialTime, RobotSide transferToSide, double omega0)
   {
      this.transferToSide.set(transferToSide);
      if (transferToSide == null)
         transferToSide = RobotSide.LEFT;
      isInTransfer.set(true);

      int numberOfFootstepRegistered = upcomingFootsteps.size();
      transferDurations.get(numberOfFootstepRegistered).set(finalTransferDuration.getDoubleValue());
      transferSplitFractions.get(numberOfFootstepRegistered).set(defaultTransferSplitFraction.getDoubleValue());

      int numberOfFootstepsToConsider = initializeOnContactChange(initialTime);

      stateMultiplierCalculator.initializeForDoubleSupport();
      stateMultiplierCalculator.computeRecursionMultipliers(numberOfFootstepsToConsider, numberOfFootstepRegistered, useTwoCMPs, omega0);

      inputHandler.initializeForDoubleSupport(stateMultiplierCalculator, numberOfFootstepsToConsider, upcomingFootstepLocations, isStanding.getBooleanValue(),
            useTwoCMPs, transferToSide, omega0);
      copConstraintHandler.updateCoPConstraintForDoubleSupport(solver);
      reachabilityConstraintHandler.initializeReachabilityConstraintForDoubleSupport(solver);
   }

   /**
    * Prepares the ICP controller for a single support phase.
    * <p>
    * Make sure that footsteps have been registered using
    * {@link #addFootstepToPlan(Footstep, FootstepTiming)} before calling this method.
    * </p>
    *
    * @param initialTime typically refers to the current controller time. Marks the initial phase
    *           time for the planner.
    */
   public void initializeForSingleSupport(double initialTime, RobotSide supportSide, double omega0)
   {
      this.supportSide.set(supportSide);
      isStanding.set(false);
      isInTransfer.set(false);

      int numberOfFootstepRegistered = upcomingFootsteps.size();
      transferDurations.get(numberOfFootstepRegistered).set(finalTransferDuration.getDoubleValue());
      transferSplitFractions.get(numberOfFootstepRegistered).set(defaultTransferSplitFraction.getDoubleValue());

      int numberOfFootstepsToConsider = initializeOnContactChange(initialTime);

      stateMultiplierCalculator.initializeForSingleSupport();
      stateMultiplierCalculator.computeRecursionMultipliers(numberOfFootstepsToConsider, numberOfFootstepRegistered, useTwoCMPs, omega0);

      inputHandler.initializeForSingleSupport(stateMultiplierCalculator, numberOfFootstepsToConsider, upcomingFootstepLocations, useTwoCMPs, supportSide, omega0);
      copConstraintHandler.updateCoPConstraintForSingleSupport(supportSide, solver);
      reachabilityConstraintHandler.initializeReachabilityConstraintForSingleSupport(supportSide, solver);
   }

   protected int initializeOnContactChange(double initialTime)
   {
      localUseStepAdjustment = useStepAdjustment.getBooleanValue();
      localScaleUpcomingStepWeights = scaleUpcomingStepWeights.getBooleanValue();
      doingBigAdjustment.set(false);

      int numberOfFootstepsToConsider = clipNumberOfFootstepsToConsiderToProblem(this.numberOfFootstepsToConsider.getIntegerValue());

      this.initialTime.set(initialTime);

      setBeginningOfStateICP(solutionHandler.getControllerReferenceICP(), solutionHandler.getControllerReferenceICPVelocity());

      if (useFootstepRegularization)
      {
         for (int i = 0; i < numberOfFootstepsToConsider; i++)
            solver.resetFootstepRegularization(i, upcomingFootstepLocations.get(i).getFrameTuple2d());
      }

      solver.resetOnContactChange();

      return numberOfFootstepsToConsider;
   }

   public void setBeginningOfStateICP(FramePoint2D beginningOfStateICP, FrameVector2D beginningOfStateICPVelocity)
   {
      this.beginningOfStateICP.set(beginningOfStateICP);
      this.beginningOfStateICPVelocity.set(beginningOfStateICPVelocity);
   }


   protected void computeTimeInCurrentState(double currentTime)
   {
      timeInCurrentState.set(currentTime - initialTime.getDoubleValue());
   }

   protected void computeTimeRemainingInState()
   {
      if (isStanding.getBooleanValue())
      {
         timeRemainingInState.set(0.0);
      }
      else
      {
         if (isInTransfer.getBooleanValue())
            timeRemainingInState.set(transferDurations.get(0).getDoubleValue() - timeInCurrentState.getDoubleValue());
         else
            timeRemainingInState.set(swingDurations.get(0).getDoubleValue() - timeInCurrentState.getDoubleValue());
      }
   }

   protected void submitSolverTaskConditionsForFeedbackOnlyControl()
   {
      copConstraintHandler.updateCoPConstraintForDoubleSupport(solver);

      solver.resetFootstepConditions();

      submitFeedbackTaskConditionsToSolver();
      submitAngularMomentumTaskConditionsToSolver();

      finalICPRecursion.set(desiredICP);
      cmpConstantEffects.setToZero();
   }

   protected int submitSolverTaskConditionsForSteppingControl(int numberOfFootstepsToConsider, double omega0)
   {
      multiplierCalculatorTimer.startMeasurement();
      stateMultiplierCalculator
            .computeCurrentMultipliers(numberOfFootstepsToConsider, timeInCurrentState.getDoubleValue(), useTwoCMPs, isInTransfer.getBooleanValue(), omega0);

      inputHandler.computeFinalICPRecursion(stateMultiplierCalculator, finalICPRecursion);
      inputHandler.computeCMPConstantEffects(stateMultiplierCalculator, cmpConstantEffects, beginningOfStateICP.getFrameTuple2d(),
            beginningOfStateICPVelocity.getFrameTuple2d(), useTwoCMPs, isInTransfer.getBooleanValue());
      multiplierCalculatorTimer.stopMeasurement();

      if (isInTransfer.getBooleanValue())
      {
         copConstraintHandler.updateCoPConstraintForDoubleSupport(solver);
      }
      else
      {
         copConstraintHandler.updateCoPConstraintForSingleSupport(supportSide.getEnumValue(), solver);
      }

      solver.resetFootstepConditions();

      if (localUseStepAdjustment && (!isInTransfer.getBooleanValue() || ALLOW_ADJUSTMENT_IN_TRANSFER))
      {
         submitFootstepTaskConditionsToSolver(numberOfFootstepsToConsider);
         reachabilityConstraintHandler.updateReachabilityConstraint(solver);
      }

      submitFeedbackTaskConditionsToSolver();
      submitAngularMomentumTaskConditionsToSolver();

      return numberOfFootstepsToConsider;
   }






   private void submitFeedbackTaskConditionsToSolver()
   {
      ICPOptimizationControllerHelper.transformFeedbackGains(tempVector2d, desiredICPVelocity, feedbackParallelGain, feedbackOrthogonalGain);

      double dynamicRelaxationWeight = this.dynamicRelaxationWeight.getDoubleValue();
      if (!localUseStepAdjustment)
         dynamicRelaxationWeight = dynamicRelaxationWeight / dynamicRelaxationDoubleSupportWeightModifier;

      solver.resetFeedbackConditions();
      solver.setFeedbackConditions(scaledFeedbackWeight.getX(), scaledFeedbackWeight.getY(), tempVector2d.getX(), tempVector2d.getY(), dynamicRelaxationWeight);

      if (useFeedbackRegularization)
         solver.setFeedbackRegularizationWeight(feedbackRegularizationWeight.getDoubleValue() / controlDT);
   }

   private void submitAngularMomentumTaskConditionsToSolver()
   {
      double angularMomentumMinimizationWeight = this.angularMomentumMinimizationWeight.getDoubleValue();

      solver.resetAngularMomentumConditions();
      solver.setAngularMomentumConditions(angularMomentumMinimizationWeight, useAngularMomentum.getBooleanValue());
   }

   private void submitFootstepTaskConditionsToSolver(int numberOfFootstepsToConsider)
   {
      for (int footstepIndex = 0; footstepIndex < numberOfFootstepsToConsider; footstepIndex++)
      {
         ReferenceFrame soleFrame = contactableFeet.get(supportSide.getEnumValue()).getSoleFrame();
         ICPOptimizationControllerHelper.transformWeightsToWorldFrame(tempVector2d, forwardFootstepWeight, lateralFootstepWeight, soleFrame);
         scaledFootstepWeights.set(tempVector2d);

         if (localScaleUpcomingStepWeights)
            scaledFootstepWeights.scale(1.0 / (footstepIndex + 1));

         double footstepRecursionMultiplier = stateMultiplierCalculator.getFootstepRecursionMultiplier(useTwoCMPs, footstepIndex);

         solver.setFootstepAdjustmentConditions(footstepIndex, footstepRecursionMultiplier, scaledFootstepWeights.getX(), scaledFootstepWeights.getY(),
               upcomingFootstepLocations.get(footstepIndex).getFrameTuple2d());
      }

      if (useFootstepRegularization)
         solver.setFootstepRegularizationWeight(scaledFootstepRegularizationWeight.getDoubleValue() / controlDT);
   }


   protected NoConvergenceException solveQP()
   {
      NoConvergenceException noConvergenceException = null;
      try
      {
         solver.compute(finalICPRecursion, cmpConstantEffects, currentICP, referenceCMP);
      }
      catch (NoConvergenceException e)
      {
         if (!hasNotConvergedInPast.getBooleanValue())
         {
            e.printStackTrace();
            PrintTools.warn(this, "Only showing the stack trace of the first " + e.getClass().getSimpleName() + ". This may be happening more than once.");
         }

         hasNotConvergedInPast.set(true);
         hasNotConvergedCounts.increment();

         noConvergenceException = e;
      }

      return noConvergenceException;
   }



   protected void extractSolutionsFromSolver(int numberOfFootstepsToConsider, double omega0, NoConvergenceException noConvergenceException)
   {
      // don't pole the new solutions if there's a no convergence exception
      if (noConvergenceException == null)
      {
         numberOfIterations.set(solver.getNumberOfIterations());

         if (localUseStepAdjustment)
            solutionHandler.extractFootstepSolutions(footstepSolutions, unclippedFootstepSolutions, upcomingFootstepLocations, upcomingFootsteps,
                  numberOfFootstepsToConsider, solver);

         solver.getCMPFeedbackDifference(tempVector2d);
         controllerFeedbackCMPDelta.set(tempVector2d);

         if (COMPUTE_COST_TO_GO)
            solutionHandler.updateCostsToGo(solver);
      }

      referenceValueComputationTimer.startMeasurement();
      if (isStanding.getBooleanValue())
      {
         solutionHandler.setReferenceValues(desiredICP, desiredICPVelocity, omega0);
      }
      else
      {
         solutionHandler.computeReferenceValuesFromSolution(unclippedFootstepSolutions, inputHandler, stateMultiplierCalculator, beginningOfStateICP,
               beginningOfStateICPVelocity, omega0, numberOfFootstepsToConsider);

         if (DEBUG)
            solutionHandler
                  .computeNominalValues(upcomingFootstepLocations, inputHandler, stateMultiplierCalculator, beginningOfStateICP, beginningOfStateICPVelocity,
                        omega0, numberOfFootstepsToConsider);

         if (useDifferentSplitRatioForBigAdjustment && !isInTransfer.getBooleanValue())
            computeUpcomingDoubleSupportSplitFraction(numberOfFootstepsToConsider, omega0);
      }
      referenceValueComputationTimer.stopMeasurement();

      solver.getDynamicRelaxation(tempPoint2d);
      dynamicRelaxation.set(tempPoint2d);

      solver.getCMPDifferenceFromCoP(tempPoint2d);
      cmpCoPDifferenceSolution.set(tempPoint2d);

      icpError.set(currentICP);
      icpError.sub(solutionHandler.getControllerReferenceICP());

      controllerFeedbackCMPDelta.getFrameTuple2d(tempVector2d);
      solutionHandler.getControllerReferenceCMP(tempPoint2d);
      controllerFeedbackCMP.set(tempPoint2d);
      controllerFeedbackCMP.add(tempVector2d);

      if (limitReachabilityFromAdjustment.getBooleanValue())
         updateReachabilityRegionFromAdjustment();
   }


   private void updateReachabilityRegionFromAdjustment()
   {
      reachabilityConstraintHandler.updateReachabilityBasedOnAdjustment(upcomingFootstepLocations, unclippedFootstepSolutions, wasFootstepAdjusted());
   }


   protected void scaleStepRegularizationWeightWithTime()
   {
      if (scaleStepRegularizationWeightWithTime.getBooleanValue())
      {
         double alpha = Math.max(timeRemainingInState.getDoubleValue(), minimumTimeRemaining.getDoubleValue()) / swingDurations.get(0).getDoubleValue();
         scaledFootstepRegularizationWeight.set(footstepRegularizationWeight.getDoubleValue() / alpha);
      }
      else
      {
         scaledFootstepRegularizationWeight.set(footstepRegularizationWeight.getDoubleValue());
      }
   }

   protected void scaleFeedbackWeightWithGain()
   {
      ReferenceFrame soleFrame = contactableFeet.get(supportSide.getEnumValue()).getSoleFrame();

      ICPOptimizationControllerHelper.transformWeightsToWorldFrame(tempVector2d, feedbackForwardWeight, feedbackLateralWeight, soleFrame);
      scaledFeedbackWeight.set(tempVector2d);

      if (scaleFeedbackWeightWithGain.getBooleanValue())
      {
         ICPOptimizationControllerHelper.transformFeedbackGains(tempVector2d, desiredICPVelocity, feedbackParallelGain, feedbackOrthogonalGain);
         scaledFeedbackWeight.scale(1.0 / tempVector2d.length());
      }
   }

   protected int clipNumberOfFootstepsToConsiderToProblem(int numberOfFootstepsToConsider)
   {
      numberOfFootstepsToConsider = Math.min(numberOfFootstepsToConsider, upcomingFootsteps.size());
      numberOfFootstepsToConsider = Math.min(numberOfFootstepsToConsider, maximumNumberOfFootstepsToConsider);

      if (!localUseStepAdjustment || (isInTransfer.getBooleanValue() && !ALLOW_ADJUSTMENT_IN_TRANSFER) || isStanding.getBooleanValue())
         numberOfFootstepsToConsider = 0;

      return numberOfFootstepsToConsider;
   }



   protected void computeUpcomingDoubleSupportSplitFraction(int numberOfFootstepsToConsider, double omega0)
   {
      double footstepAdjustmentSize = solutionHandler.getFootstepAdjustment().length();

      double minimumDoubleSupportSplitFraction = minimumTimeOnInitialCMPForBigAdjustment / transferDurations.get(0).getDoubleValue();
      minimumDoubleSupportSplitFraction = Math.max(minimumDoubleSupportSplitFraction, transferSplitFractionUnderDisturbance.getDoubleValue());

      if (footstepAdjustmentSize > magnitudeForBigAdjustment.getDoubleValue() && !doingBigAdjustment.getBooleanValue())
      {
         doingBigAdjustment.set(true);
         transferSplitFractions.get(1).set(minimumDoubleSupportSplitFraction);
         stateMultiplierCalculator.computeRecursionMultipliers(numberOfFootstepsToConsider, upcomingFootsteps.size(), useTwoCMPs, omega0);
      }
   }

   public int getNumberOfFootstepsToConsider()
   {
      return numberOfFootstepsToConsider.getIntegerValue();
   }

   public void getDesiredCMP(FramePoint2D desiredCMPToPack)
   {
      controllerFeedbackCMP.getFrameTuple2d(desiredCMPToPack);
   }

   public void getFootstepSolution(int footstepIndex, FramePoint2D footstepSolutionToPack)
   {
      footstepSolutions.get(footstepIndex).getFrameTuple2d(footstepSolutionToPack);
   }

   public boolean wasFootstepAdjusted()
   {
      return solutionHandler.wasFootstepAdjusted();
   }

   public boolean useAngularMomentum()
   {
      return useAngularMomentum.getBooleanValue();
   }





   public abstract void submitRemainingTimeInSwingUnderDisturbance(double remainingTimeForSwing);

   public abstract void compute(double currentTime, FramePoint2D desiredICP, FrameVector2D desiredICPVelocity, FramePoint2D currentICP, double omega0);

   public abstract double getOptimizedTimeRemaining();
=======
   public void setFootstepWeights(double forwardWeight, double lateralWeight);
   public void setFeedbackWeights(double forwardWeight, double lateralWeight);
   public void clearPlan();
   public void setTransferDuration(int stepNumber, double duration);
   public void setTransferSplitFraction(int stepNumber, double splitFraction);
   public void setSwingDuration(int stepNumber, double duration);
   public void setSwingSplitFraction(int stepNumber, double splitFraction);
   public void setFinalTransferDuration(double finalTransferDuration);
   public void setFinalTransferSplitFraction(double finalTransferSplitFraction);
   public void addFootstepToPlan(Footstep footstep, FootstepTiming timing);
   public void initializeForStanding(double initialTime);
   public void initializeForTransfer(double initialTime, RobotSide transferToSide, double omega0);
   public void initializeForSingleSupport(double initialTime, RobotSide transferToSide, double omega0);

   public int getNumberOfFootstepsToConsider();
   public void getDesiredCMP(FramePoint2d desiredCMP);
   public void getFootstepSolution(int footstepIndex, FramePoint2d footstepSolutionToPack);
   public boolean wasFootstepAdjusted();
   public boolean useAngularMomentum();

   public void compute(double currentTime, FramePoint2d desiredICP, FrameVector2d desiredICPVelocity, FramePoint2d perfectCMP, FramePoint2d currentICP, double omega0);

   public void setFinalTransferSplitFractionToDefault();
   public void setReferenceICPVelocity(FrameVector2d referenceICPVelocity);
   public double getOptimizedTimeRemaining();
   public void submitRemainingTimeInSwingUnderDisturbance(double remainingTimeForSwing);
>>>>>>> 16c54ea7
}<|MERGE_RESOLUTION|>--- conflicted
+++ resolved
@@ -1,858 +1,13 @@
 package us.ihmc.commonWalkingControlModules.instantaneousCapturePoint.icpOptimization;
 
-<<<<<<< HEAD
-import us.ihmc.commonWalkingControlModules.bipedSupportPolygons.BipedSupportPolygons;
-import us.ihmc.commonWalkingControlModules.configurations.ICPPlannerParameters;
-import us.ihmc.commonWalkingControlModules.instantaneousCapturePoint.icpOptimization.multipliers.StateMultiplierCalculator;
-import us.ihmc.commons.PrintTools;
 import us.ihmc.euclid.referenceFrame.FramePoint2D;
-import us.ihmc.euclid.referenceFrame.FramePoint3D;
 import us.ihmc.euclid.referenceFrame.FrameVector2D;
-import us.ihmc.euclid.referenceFrame.ReferenceFrame;
-import us.ihmc.euclid.transform.RigidBodyTransform;
-import us.ihmc.graphicsDescription.appearance.YoAppearance;
-import us.ihmc.graphicsDescription.yoGraphics.YoGraphicPosition;
-import us.ihmc.graphicsDescription.yoGraphics.YoGraphicsListRegistry;
-import us.ihmc.graphicsDescription.yoGraphics.plotting.ArtifactList;
-import us.ihmc.humanoidRobotics.bipedSupportPolygons.ContactablePlaneBody;
 import us.ihmc.humanoidRobotics.footstep.Footstep;
 import us.ihmc.humanoidRobotics.footstep.FootstepTiming;
-import us.ihmc.yoVariables.registry.YoVariableRegistry;
-import us.ihmc.yoVariables.variable.YoBoolean;
-import us.ihmc.yoVariables.variable.YoDouble;
-import us.ihmc.yoVariables.variable.YoEnum;
-import us.ihmc.yoVariables.variable.YoInteger;
-import us.ihmc.robotics.math.frames.YoFramePoint2d;
-import us.ihmc.robotics.math.frames.YoFrameVector2d;
-=======
-import us.ihmc.humanoidRobotics.footstep.Footstep;
-import us.ihmc.humanoidRobotics.footstep.FootstepTiming;
-import us.ihmc.robotics.geometry.FramePoint2d;
-import us.ihmc.robotics.geometry.FrameVector2d;
->>>>>>> 16c54ea7
 import us.ihmc.robotics.robotSide.RobotSide;
 
 public interface ICPOptimizationController
 {
-<<<<<<< HEAD
-   protected static final boolean VISUALIZE = false;
-   protected static final boolean COMPUTE_COST_TO_GO = false;
-   protected static final boolean ALLOW_ADJUSTMENT_IN_TRANSFER = false;
-   protected static final boolean DEBUG = false;
-
-   protected static final String yoNamePrefix = "controller";
-
-   private static final  double maxICPVelocityAtTransferStart = 0.4;
-
-   protected static final ReferenceFrame worldFrame = ReferenceFrame.getWorldFrame();
-
-   protected final YoVariableRegistry registry = new YoVariableRegistry(getClass().getSimpleName());
-
-   protected final YoInteger numberOfFootstepsToConsider = new YoInteger(yoNamePrefix + "NumberOfFootstepsToConsider", registry);
-
-   protected final YoBoolean useStepAdjustment = new YoBoolean(yoNamePrefix + "UseStepAdjustment", registry);
-   protected final YoBoolean useAngularMomentum = new YoBoolean(yoNamePrefix + "UseAngularMomentum", registry);
-
-   protected final YoBoolean scaleStepRegularizationWeightWithTime = new YoBoolean(yoNamePrefix + "ScaleStepRegularizationWeightWithTime", registry);
-   protected final YoBoolean scaleFeedbackWeightWithGain = new YoBoolean(yoNamePrefix + "ScaleFeedbackWeightWithGain", registry);
-   protected final YoBoolean scaleUpcomingStepWeights = new YoBoolean(yoNamePrefix + "ScaleUpcomingStepWeights", registry);
-
-   protected final YoBoolean isStanding = new YoBoolean(yoNamePrefix + "IsStanding", registry);
-   protected final YoBoolean isInTransfer = new YoBoolean(yoNamePrefix + "IsInTransfer", registry);
-
-   protected final List<YoDouble> swingDurations = new ArrayList<>();
-   protected final List<YoDouble> transferDurations = new ArrayList<>();
-   protected final YoDouble finalTransferDuration = new YoDouble(yoNamePrefix + "FinalTransferDuration", registry);
-
-   protected final List<YoDouble> transferSplitFractions = new ArrayList<>();
-   protected final List<YoDouble> swingSplitFractions = new ArrayList<>();
-   protected final YoDouble defaultTransferSplitFraction = new YoDouble(yoNamePrefix + "DefaultTransferSplitFraction", registry);
-   protected final YoDouble defaultSwingSplitFraction = new YoDouble(yoNamePrefix + "DefaultSwingSplitFraction", registry);
-
-   protected final YoDouble finalTransferSplitFraction = new YoDouble(yoNamePrefix + "FinalTransferSplitFraction", registry);
-
-   protected final YoEnum<RobotSide> transferToSide = new YoEnum<>(yoNamePrefix + "TransferToSide", registry, RobotSide.class, true);
-   protected final YoEnum<RobotSide> supportSide = new YoEnum<>(yoNamePrefix + "SupportSide", registry, RobotSide.class, true);
-
-   protected final YoDouble initialTime = new YoDouble(yoNamePrefix + "InitialTime", registry);
-   protected final YoDouble timeInCurrentState = new YoDouble(yoNamePrefix + "TimeInCurrentState", registry);
-   protected final YoDouble timeRemainingInState = new YoDouble(yoNamePrefix + "TimeRemainingInState", registry);
-   protected final YoDouble minimumTimeRemaining = new YoDouble(yoNamePrefix + "MinimumTimeRemaining", registry);
-
-   protected final YoFrameVector2d icpError = new YoFrameVector2d(yoNamePrefix + "IcpError", "", worldFrame, registry);
-   protected final YoFramePoint2d controllerFeedbackCMP = new YoFramePoint2d(yoNamePrefix + "FeedbackCMPSolution", worldFrame, registry);
-   protected final YoFrameVector2d controllerFeedbackCMPDelta = new YoFrameVector2d(yoNamePrefix + "FeedbackCMPDeltaSolution", worldFrame, registry);
-   protected final YoFramePoint2d dynamicRelaxation = new YoFramePoint2d(yoNamePrefix + "DynamicRelaxationSolution", "", worldFrame, registry);
-   protected final YoFramePoint2d cmpCoPDifferenceSolution = new YoFramePoint2d(yoNamePrefix + "CMPCoPDifferenceSolution", "", worldFrame, registry);
-
-   protected final YoFramePoint2d beginningOfStateICP = new YoFramePoint2d(yoNamePrefix + "BeginningOfStateICP", worldFrame, registry);
-   protected final YoFrameVector2d beginningOfStateICPVelocity = new YoFrameVector2d(yoNamePrefix + "BeginningOfStateICPVelocity", worldFrame, registry);
-
-   protected final ArrayList<Footstep> upcomingFootsteps = new ArrayList<>();
-   protected final ArrayList<YoFramePoint2d> upcomingFootstepLocations = new ArrayList<>();
-   protected final ArrayList<YoFramePoint2d> footstepSolutions = new ArrayList<>();
-   protected final ArrayList<FramePoint2D> unclippedFootstepSolutions = new ArrayList<>();
-
-   protected final YoDouble forwardFootstepWeight = new YoDouble(yoNamePrefix + "ForwardFootstepWeight", registry);
-   protected final YoDouble lateralFootstepWeight = new YoDouble(yoNamePrefix + "LateralFootstepWeight", registry);
-   protected final YoFramePoint2d scaledFootstepWeights = new YoFramePoint2d(yoNamePrefix + "ScaledFootstepWeights", worldFrame, registry);
-
-   protected final YoDouble feedbackForwardWeight = new YoDouble(yoNamePrefix + "FeedbackForwardWeight", registry);
-   protected final YoDouble feedbackLateralWeight = new YoDouble(yoNamePrefix + "FeedbackLateralWeight", registry);
-   protected final YoFramePoint2d scaledFeedbackWeight = new YoFramePoint2d(yoNamePrefix + "ScaledFeedbackWeight", worldFrame, registry);
-
-   protected final YoDouble footstepRegularizationWeight = new YoDouble(yoNamePrefix + "FootstepRegularizationWeight", registry);
-   protected final YoDouble feedbackRegularizationWeight = new YoDouble(yoNamePrefix + "FeedbackRegularizationWeight", registry);
-   protected final YoDouble scaledFootstepRegularizationWeight = new YoDouble(yoNamePrefix + "ScaledFootstepRegularizationWeight", registry);
-   protected final YoDouble dynamicRelaxationWeight = new YoDouble(yoNamePrefix + "DynamicRelaxationWeight", registry);
-   protected final YoDouble angularMomentumMinimizationWeight = new YoDouble(yoNamePrefix + "AngularMomentumMinimizationWeight", registry);
-
-   protected final YoDouble feedbackOrthogonalGain = new YoDouble(yoNamePrefix + "FeedbackOrthogonalGain", registry);
-   protected final YoDouble feedbackParallelGain = new YoDouble(yoNamePrefix + "FeedbackParallelGain", registry);
-
-   protected final YoInteger numberOfIterations = new YoInteger(yoNamePrefix + "NumberOfIterations", registry);
-   protected final YoBoolean hasNotConvergedInPast = new YoBoolean(yoNamePrefix + "HasNotConvergedInPast", registry);
-   protected final YoInteger hasNotConvergedCounts = new YoInteger(yoNamePrefix + "HasNotConvergedCounts", registry);
-
-   protected final YoBoolean doingBigAdjustment = new YoBoolean(yoNamePrefix + "DoingBigAdjustment", registry);
-
-   protected final YoDouble transferSplitFractionUnderDisturbance = new YoDouble(yoNamePrefix + "DoubleSupportSplitFractionUnderDisturbance", registry);
-   protected final YoDouble magnitudeForBigAdjustment = new YoDouble(yoNamePrefix + "MagnitudeForBigAdjustment", registry);
-
-   private final YoBoolean limitReachabilityFromAdjustment = new YoBoolean(yoNamePrefix + "LimitReachabilityFromAdjustment", registry);
-
-   protected final boolean useTwoCMPs;
-   protected final boolean useFootstepRegularization;
-   protected final boolean useFeedbackRegularization;
-
-   protected final FramePoint2D currentICP = new FramePoint2D();
-   protected final FramePoint2D desiredICP = new FramePoint2D();
-   protected final FrameVector2D desiredICPVelocity = new FrameVector2D();
-   protected final FramePoint2D referenceCMP = new FramePoint2D();
-
-   protected final FramePoint2D finalICPRecursion = new FramePoint2D();
-   protected final FramePoint2D cmpConstantEffects = new FramePoint2D();
-
-   protected final ICPQPOptimizationSolver solver;
-
-   protected final StateMultiplierCalculator stateMultiplierCalculator;
-
-   protected final ICPOptimizationCoPConstraintHandler copConstraintHandler;
-   protected final ICPOptimizationReachabilityConstraintHandler reachabilityConstraintHandler;
-   protected final ICPOptimizationSolutionHandler solutionHandler;
-   protected final ICPOptimizationInputHandler inputHandler;
-
-   protected final SideDependentList<? extends ContactablePlaneBody> contactableFeet;
-   protected final SideDependentList<RigidBodyTransform> transformsFromAnkleToSole = new SideDependentList<>();
-
-   protected final ExecutionTimer qpSolverTimer = new ExecutionTimer("icpQPSolverTimer", 0.5, registry);
-   protected final ExecutionTimer controllerTimer = new ExecutionTimer("icpControllerTimer", 0.5, registry);
-   private final ExecutionTimer multiplierCalculatorTimer = new ExecutionTimer("icpMultiplierCalculatorTimer", 0.5, registry);
-   private final ExecutionTimer referenceValueComputationTimer = new ExecutionTimer("icpReferenceValueComputationTimer", 0.5, registry);
-
-   protected boolean localUseStepAdjustment;
-   protected boolean localScaleUpcomingStepWeights;
-
-   protected final FrameVector2D tempVector2d = new FrameVector2D();
-   protected final FramePoint2D tempPoint2d = new FramePoint2D();
-
-   protected final double controlDT;
-   protected final double dynamicRelaxationDoubleSupportWeightModifier;
-   protected final int maximumNumberOfFootstepsToConsider;
-
-   protected boolean useDifferentSplitRatioForBigAdjustment;
-   protected double minimumTimeOnInitialCMPForBigAdjustment;
-
-   public ICPOptimizationController(ICPPlannerParameters icpPlannerParameters, ICPOptimizationParameters icpOptimizationParameters,
-                                    BipedSupportPolygons bipedSupportPolygons, SideDependentList<? extends ContactablePlaneBody> contactableFeet, double controlDT,
-                                    boolean updateRegularizationAutomatically, YoGraphicsListRegistry yoGraphicsListRegistry)
-   {
-      this.contactableFeet = contactableFeet;
-      this.controlDT = controlDT;
-
-      for (RobotSide robotSide : RobotSide.values)
-      {
-         ContactablePlaneBody contactableFoot = contactableFeet.get(robotSide);
-         ReferenceFrame ankleFrame = contactableFoot.getRigidBody().getParentJoint().getFrameAfterJoint();
-         ReferenceFrame soleFrame = contactableFoot.getSoleFrame();
-         RigidBodyTransform ankleToSole = new RigidBodyTransform();
-         ankleFrame.getTransformToDesiredFrame(ankleToSole, soleFrame);
-         transformsFromAnkleToSole.put(robotSide, ankleToSole);
-      }
-
-      maximumNumberOfFootstepsToConsider = icpOptimizationParameters.getMaximumNumberOfFootstepsToConsider();
-      dynamicRelaxationDoubleSupportWeightModifier = icpOptimizationParameters.getDynamicRelaxationDoubleSupportWeightModifier();
-
-      stateMultiplierCalculator = new StateMultiplierCalculator(icpPlannerParameters, transferDurations, swingDurations, transferSplitFractions,
-            swingSplitFractions, maximumNumberOfFootstepsToConsider, yoNamePrefix, registry);
-
-      int totalVertices = 0;
-      for (RobotSide robotSide : RobotSide.values)
-         totalVertices += contactableFeet.get(robotSide).getTotalNumberOfContactPoints();
-
-      solver = new ICPQPOptimizationSolver(icpOptimizationParameters, totalVertices, COMPUTE_COST_TO_GO, updateRegularizationAutomatically);
-
-      copConstraintHandler = new ICPOptimizationCoPConstraintHandler(bipedSupportPolygons);
-      reachabilityConstraintHandler = new ICPOptimizationReachabilityConstraintHandler(bipedSupportPolygons, icpOptimizationParameters, yoNamePrefix, VISUALIZE,
-                                                                                       registry, yoGraphicsListRegistry);
-      solutionHandler = new ICPOptimizationSolutionHandler(icpOptimizationParameters, transformsFromAnkleToSole, VISUALIZE, DEBUG, yoNamePrefix, registry,
-            yoGraphicsListRegistry);
-      inputHandler = new ICPOptimizationInputHandler(icpPlannerParameters, bipedSupportPolygons, contactableFeet, maximumNumberOfFootstepsToConsider,
-            transferDurations, swingDurations, transferSplitFractions, swingSplitFractions, VISUALIZE, yoNamePrefix, registry, yoGraphicsListRegistry);
-
-      useDifferentSplitRatioForBigAdjustment = icpOptimizationParameters.useDifferentSplitRatioForBigAdjustment();
-      minimumTimeOnInitialCMPForBigAdjustment = icpOptimizationParameters.getMinimumTimeOnInitialCMPForBigAdjustment();
-
-      useTwoCMPs = icpPlannerParameters.getNumberOfCoPWayPointsPerFoot() > 1;
-      useFootstepRegularization = icpOptimizationParameters.useFootstepRegularization();
-      useFeedbackRegularization = icpOptimizationParameters.useFeedbackRegularization();
-
-      useStepAdjustment.set(icpOptimizationParameters.useStepAdjustment());
-      useAngularMomentum.set(icpOptimizationParameters.useAngularMomentum());
-
-      scaleStepRegularizationWeightWithTime.set(icpOptimizationParameters.scaleStepRegularizationWeightWithTime());
-      scaleFeedbackWeightWithGain.set(icpOptimizationParameters.scaleFeedbackWeightWithGain());
-      scaleUpcomingStepWeights.set(icpOptimizationParameters.scaleUpcomingStepWeights());
-
-      forwardFootstepWeight.set(icpOptimizationParameters.getForwardFootstepWeight());
-      lateralFootstepWeight.set(icpOptimizationParameters.getLateralFootstepWeight());
-      footstepRegularizationWeight.set(icpOptimizationParameters.getFootstepRegularizationWeight());
-      feedbackForwardWeight.set(icpOptimizationParameters.getFeedbackForwardWeight());
-      feedbackLateralWeight.set(icpOptimizationParameters.getFeedbackLateralWeight());
-      feedbackRegularizationWeight.set(icpOptimizationParameters.getFeedbackRegularizationWeight());
-      feedbackOrthogonalGain.set(icpOptimizationParameters.getFeedbackOrthogonalGain());
-      feedbackParallelGain.set(icpOptimizationParameters.getFeedbackParallelGain());
-      dynamicRelaxationWeight.set(icpOptimizationParameters.getDynamicRelaxationWeight());
-      angularMomentumMinimizationWeight.set(icpOptimizationParameters.getAngularMomentumMinimizationWeight());
-
-      limitReachabilityFromAdjustment.set(icpOptimizationParameters.getLimitReachabilityFromAdjustment());
-
-      minimumTimeRemaining.set(icpOptimizationParameters.getMinimumTimeRemaining());
-
-      for (int i = 0; i < maximumNumberOfFootstepsToConsider; i++)
-      {
-         upcomingFootstepLocations.add(new YoFramePoint2d(yoNamePrefix + "UpcomingFootstepLocation" + i, worldFrame, registry));
-         footstepSolutions.add(new YoFramePoint2d(yoNamePrefix + "FootstepSolutionLocation" + i, worldFrame, registry));
-         unclippedFootstepSolutions.add(new FramePoint2D(worldFrame));
-
-         YoDouble swingDuration = new YoDouble(yoNamePrefix + "SwingDuration" + i, registry);
-         swingDuration.setToNaN();
-         swingDurations.add(swingDuration);
-         YoDouble transferDuration = new YoDouble(yoNamePrefix + "TransferDuration" + i, registry);
-         transferDuration.setToNaN();
-         transferDurations.add(transferDuration);
-
-         YoDouble transferSplitFraction = new YoDouble(yoNamePrefix + "TransferSplitFraction" + i,
-               "Repartition of the transfer duration around the entry corner point.", registry);
-         transferSplitFraction.setToNaN();
-         transferSplitFractions.add(transferSplitFraction);
-         YoDouble swingSplitFraction = new YoDouble(yoNamePrefix + "SwingSplitFraction" + i,
-               "Repartition of the transfer duration around the entry corner point.", registry);
-         swingSplitFraction.setToNaN();
-         swingSplitFractions.add(swingSplitFraction);
-      }
-
-      if (yoGraphicsListRegistry != null)
-         setupVisualizers(yoGraphicsListRegistry, VISUALIZE);
-   }
-
-   private void setupVisualizers(YoGraphicsListRegistry yoGraphicsListRegistry, boolean visualize)
-   {
-      ArtifactList artifactList = new ArtifactList(getClass().getSimpleName());
-
-      YoGraphicPosition beginningOfStateICP = new YoGraphicPosition(yoNamePrefix + "BeginningOfStateICP`", this.beginningOfStateICP, 0.01, YoAppearance.MidnightBlue(),
-            YoGraphicPosition.GraphicType.SOLID_BALL);
-
-      artifactList.add(beginningOfStateICP.createArtifact());
-      artifactList.setVisible(visualize);
-
-      yoGraphicsListRegistry.registerArtifactList(artifactList);
-   }
-
-   /**
-    * Sets the weight on tracking the reference footstep locations in the optimization.
-    *
-    * @param forwardWeight tracking weight in the forward direction.
-    * @param lateralWeight tracking weight in the lateral direction.
-    */
-   public void setFootstepWeights(double forwardWeight, double lateralWeight)
-   {
-      forwardFootstepWeight.set(forwardWeight);
-      lateralFootstepWeight.set(lateralWeight);
-   }
-
-   /**
-    * Sets the weight on minimizing the feedback action for the optimization.
-    *
-    * @param forwardWeight feedback minimization weight in the forward direction.
-    * @param lateralWeight feedback minimization weight in the lateral direction.
-    */
-   public void setFeedbackWeights(double forwardWeight, double lateralWeight)
-   {
-      feedbackForwardWeight.set(forwardWeight);
-      feedbackLateralWeight.set(lateralWeight);
-   }
-
-   /**
-    * Clear footstep and timing information making the ICP planner ready to be reinitialized with
-    * new footsteps.
-    * <p>
-    * Don't forget to call this method before registering a new set of footsteps.
-    * </p>
-    */
-   public void clearPlan()
-   {
-      upcomingFootsteps.clear();
-
-      inputHandler.clearPlan();
-      for (int i = 0; i < maximumNumberOfFootstepsToConsider; i++)
-      {
-         upcomingFootstepLocations.get(i).setToZero();
-
-         swingDurations.get(i).setToNaN();
-         transferDurations.get(i).setToNaN();
-
-         swingSplitFractions.get(i).setToNaN();
-         transferSplitFractions.get(i).setToNaN();
-      }
-   }
-
-   public void setTransferDuration(int stepNumber, double duration)
-   {
-      int numberOfFootstepsRegistered = upcomingFootsteps.size();
-      if (stepNumber < numberOfFootstepsRegistered + 1)
-         transferDurations.get(stepNumber).set(duration);
-   }
-
-   public void setSwingDuration(int stepNumber, double duration)
-   {
-      int numberOfFootstepsRegistered = upcomingFootsteps.size();
-      if (stepNumber < numberOfFootstepsRegistered)
-         swingDurations.get(stepNumber).set(duration);
-   }
-
-   /**
-    * Allows setting of the transfer duration split fraction (see {@link #transferSplitFractions}) for the specified step number.
-    *
-    * @param stepNumber step transfer duration split fraction to modify.
-    * @param splitFraction new transfer duration split fraction value.
-    */
-   public void setTransferSplitFraction(int stepNumber, double splitFraction)
-   {
-      transferSplitFractions.get(stepNumber).set(splitFraction);
-   }
-
-   /**
-    * Allows setting of the swing duration split fraction (see {@link #swingSplitFractions}) for the specified step number.
-    *
-    * @param stepNumber step swing duration split fraction to modify.
-    * @param splitFraction new swing duration split fraction value.
-    */
-   public void setSwingSplitFraction(int stepNumber, double splitFraction)
-   {
-      swingSplitFractions.get(stepNumber).set(splitFraction);
-   }
-
-   /**
-    * Changes the duration for the last transfer when going to standing state.
-    * <p>
-    * This method mostly affects {@link #initializeForStanding(double)}.
-    * </p>
-    *
-    * @param finalTransferDuration final transfer duration
-    */
-   public void setFinalTransferDuration(double finalTransferDuration)
-   {
-      this.finalTransferDuration.set(finalTransferDuration);
-   }
-
-   /**
-    * Changes the split fraction for the last transfer when going to standing state.
-    * <p>
-    * This method mostly affects {@link #initializeForStanding(double)}.
-    * </p>
-    *
-    * @param splitFraction final transfer duration
-    */
-   public void setFinalTransferSplitFraction(double splitFraction)
-   {
-      this.finalTransferSplitFraction.set(splitFraction);
-   }
-
-   public void setFinalTransferSplitFractionToDefault()
-   {
-      this.finalTransferSplitFraction.set(defaultTransferSplitFraction.getDoubleValue());
-   }
-
-   /**
-    * Registers an additional footstep to consider in the controller.
-    * <p>
-    * Footsteps have to be registered before initializing the controller.
-    * </p>
-    * <p>
-    * The reference to {@code footstep} is saved internally.
-    * </p>
-    *
-    * @param footstep the new footstep to be queued to the current list of footsteps. Not modified.
-    * @param timing the timings to use when performing the footstep. Not modified.
-    */
-   public void addFootstepToPlan(Footstep footstep, FootstepTiming timing)
-   {
-      if (footstep != null)
-      {
-         if (!footstep.getSoleReferenceFrame().getTransformToRoot().containsNaN())
-         {
-            int footstepIndex = upcomingFootsteps.size();
-            upcomingFootsteps.add(footstep);
-            RigidBodyTransform ankleToSole = transformsFromAnkleToSole.get(footstep.getRobotSide());
-            footstep.getAnklePosition2d(tempPoint2d, ankleToSole);
-            upcomingFootstepLocations.get(footstepIndex).set(tempPoint2d);
-            inputHandler.addFootstepToPlan(footstep);
-
-            footstepSolutions.get(footstepIndex).set(tempPoint2d);
-            unclippedFootstepSolutions.get(footstepIndex).set(tempPoint2d);
-
-            swingDurations.get(footstepIndex).set(timing.getSwingTime());
-            transferDurations.get(footstepIndex).set(timing.getTransferTime());
-            swingSplitFractions.get(footstepIndex).set(defaultSwingSplitFraction.getDoubleValue());
-            transferSplitFractions.get(footstepIndex).set(defaultTransferSplitFraction.getDoubleValue());
-         }
-         else
-         {
-            PrintTools.warn(this, "Received bad footstep: " + footstep);
-         }
-      }
-   }
-
-   public void setReferenceICPVelocity(FrameVector2D desiredICPVelocity)
-   {
-      solutionHandler.setReferenceICPVelocity(desiredICPVelocity);
-   }
-
-
-   /**
-    * Initializes the controller to smoothly re-center the ICP in the support polygon preparing the
-    * robot for standing.
-    * <p>
-    * Does not use the recursive dynamics, but simply holds the current position.
-    * </p>
-    * <p>
-    * This method is typically useful when done with a walking sequence so the robot smoothly
-    * terminates its last transfer.
-    * </p>
-    * <p>
-    * Call {@link #setFinalTransferDuration(double)} beforehand to change the time taken to
-    * re-center the ICP.
-    * </p>
-    *
-    * @param initialTime typically refers to the current controller time. Marks the initial phase
-    *           time for the planner.
-    */
-   public void initializeForStanding(double initialTime)
-   {
-      this.initialTime.set(initialTime);
-      isStanding.set(true);
-      isInTransfer.set(false);
-
-      localUseStepAdjustment = useStepAdjustment.getBooleanValue();
-      localScaleUpcomingStepWeights = scaleUpcomingStepWeights.getBooleanValue();
-      doingBigAdjustment.set(false);
-
-      copConstraintHandler.updateCoPConstraintForDoubleSupport(solver);
-      reachabilityConstraintHandler.initializeReachabilityConstraintForDoubleSupport(solver);
-
-      transferDurations.get(0).set(finalTransferDuration.getDoubleValue());
-      transferSplitFractions.get(0).set(defaultTransferSplitFraction.getDoubleValue());
-   }
-
-   /**
-    * Prepares the ICP controller for a transfer phase.
-    * <p>
-    * Make sure that footsteps have been registered using
-    * {@link #addFootstepToPlan(Footstep, FootstepTiming)} before calling this method.
-    * </p>
-    *
-    * @param initialTime typically refers to the current controller time. Marks the initial phase
-    *           time for the planner.
-    */
-   public void initializeForTransfer(double initialTime, RobotSide transferToSide, double omega0)
-   {
-      this.transferToSide.set(transferToSide);
-      if (transferToSide == null)
-         transferToSide = RobotSide.LEFT;
-      isInTransfer.set(true);
-
-      int numberOfFootstepRegistered = upcomingFootsteps.size();
-      transferDurations.get(numberOfFootstepRegistered).set(finalTransferDuration.getDoubleValue());
-      transferSplitFractions.get(numberOfFootstepRegistered).set(defaultTransferSplitFraction.getDoubleValue());
-
-      int numberOfFootstepsToConsider = initializeOnContactChange(initialTime);
-
-      stateMultiplierCalculator.initializeForDoubleSupport();
-      stateMultiplierCalculator.computeRecursionMultipliers(numberOfFootstepsToConsider, numberOfFootstepRegistered, useTwoCMPs, omega0);
-
-      inputHandler.initializeForDoubleSupport(stateMultiplierCalculator, numberOfFootstepsToConsider, upcomingFootstepLocations, isStanding.getBooleanValue(),
-            useTwoCMPs, transferToSide, omega0);
-      copConstraintHandler.updateCoPConstraintForDoubleSupport(solver);
-      reachabilityConstraintHandler.initializeReachabilityConstraintForDoubleSupport(solver);
-   }
-
-   /**
-    * Prepares the ICP controller for a single support phase.
-    * <p>
-    * Make sure that footsteps have been registered using
-    * {@link #addFootstepToPlan(Footstep, FootstepTiming)} before calling this method.
-    * </p>
-    *
-    * @param initialTime typically refers to the current controller time. Marks the initial phase
-    *           time for the planner.
-    */
-   public void initializeForSingleSupport(double initialTime, RobotSide supportSide, double omega0)
-   {
-      this.supportSide.set(supportSide);
-      isStanding.set(false);
-      isInTransfer.set(false);
-
-      int numberOfFootstepRegistered = upcomingFootsteps.size();
-      transferDurations.get(numberOfFootstepRegistered).set(finalTransferDuration.getDoubleValue());
-      transferSplitFractions.get(numberOfFootstepRegistered).set(defaultTransferSplitFraction.getDoubleValue());
-
-      int numberOfFootstepsToConsider = initializeOnContactChange(initialTime);
-
-      stateMultiplierCalculator.initializeForSingleSupport();
-      stateMultiplierCalculator.computeRecursionMultipliers(numberOfFootstepsToConsider, numberOfFootstepRegistered, useTwoCMPs, omega0);
-
-      inputHandler.initializeForSingleSupport(stateMultiplierCalculator, numberOfFootstepsToConsider, upcomingFootstepLocations, useTwoCMPs, supportSide, omega0);
-      copConstraintHandler.updateCoPConstraintForSingleSupport(supportSide, solver);
-      reachabilityConstraintHandler.initializeReachabilityConstraintForSingleSupport(supportSide, solver);
-   }
-
-   protected int initializeOnContactChange(double initialTime)
-   {
-      localUseStepAdjustment = useStepAdjustment.getBooleanValue();
-      localScaleUpcomingStepWeights = scaleUpcomingStepWeights.getBooleanValue();
-      doingBigAdjustment.set(false);
-
-      int numberOfFootstepsToConsider = clipNumberOfFootstepsToConsiderToProblem(this.numberOfFootstepsToConsider.getIntegerValue());
-
-      this.initialTime.set(initialTime);
-
-      setBeginningOfStateICP(solutionHandler.getControllerReferenceICP(), solutionHandler.getControllerReferenceICPVelocity());
-
-      if (useFootstepRegularization)
-      {
-         for (int i = 0; i < numberOfFootstepsToConsider; i++)
-            solver.resetFootstepRegularization(i, upcomingFootstepLocations.get(i).getFrameTuple2d());
-      }
-
-      solver.resetOnContactChange();
-
-      return numberOfFootstepsToConsider;
-   }
-
-   public void setBeginningOfStateICP(FramePoint2D beginningOfStateICP, FrameVector2D beginningOfStateICPVelocity)
-   {
-      this.beginningOfStateICP.set(beginningOfStateICP);
-      this.beginningOfStateICPVelocity.set(beginningOfStateICPVelocity);
-   }
-
-
-   protected void computeTimeInCurrentState(double currentTime)
-   {
-      timeInCurrentState.set(currentTime - initialTime.getDoubleValue());
-   }
-
-   protected void computeTimeRemainingInState()
-   {
-      if (isStanding.getBooleanValue())
-      {
-         timeRemainingInState.set(0.0);
-      }
-      else
-      {
-         if (isInTransfer.getBooleanValue())
-            timeRemainingInState.set(transferDurations.get(0).getDoubleValue() - timeInCurrentState.getDoubleValue());
-         else
-            timeRemainingInState.set(swingDurations.get(0).getDoubleValue() - timeInCurrentState.getDoubleValue());
-      }
-   }
-
-   protected void submitSolverTaskConditionsForFeedbackOnlyControl()
-   {
-      copConstraintHandler.updateCoPConstraintForDoubleSupport(solver);
-
-      solver.resetFootstepConditions();
-
-      submitFeedbackTaskConditionsToSolver();
-      submitAngularMomentumTaskConditionsToSolver();
-
-      finalICPRecursion.set(desiredICP);
-      cmpConstantEffects.setToZero();
-   }
-
-   protected int submitSolverTaskConditionsForSteppingControl(int numberOfFootstepsToConsider, double omega0)
-   {
-      multiplierCalculatorTimer.startMeasurement();
-      stateMultiplierCalculator
-            .computeCurrentMultipliers(numberOfFootstepsToConsider, timeInCurrentState.getDoubleValue(), useTwoCMPs, isInTransfer.getBooleanValue(), omega0);
-
-      inputHandler.computeFinalICPRecursion(stateMultiplierCalculator, finalICPRecursion);
-      inputHandler.computeCMPConstantEffects(stateMultiplierCalculator, cmpConstantEffects, beginningOfStateICP.getFrameTuple2d(),
-            beginningOfStateICPVelocity.getFrameTuple2d(), useTwoCMPs, isInTransfer.getBooleanValue());
-      multiplierCalculatorTimer.stopMeasurement();
-
-      if (isInTransfer.getBooleanValue())
-      {
-         copConstraintHandler.updateCoPConstraintForDoubleSupport(solver);
-      }
-      else
-      {
-         copConstraintHandler.updateCoPConstraintForSingleSupport(supportSide.getEnumValue(), solver);
-      }
-
-      solver.resetFootstepConditions();
-
-      if (localUseStepAdjustment && (!isInTransfer.getBooleanValue() || ALLOW_ADJUSTMENT_IN_TRANSFER))
-      {
-         submitFootstepTaskConditionsToSolver(numberOfFootstepsToConsider);
-         reachabilityConstraintHandler.updateReachabilityConstraint(solver);
-      }
-
-      submitFeedbackTaskConditionsToSolver();
-      submitAngularMomentumTaskConditionsToSolver();
-
-      return numberOfFootstepsToConsider;
-   }
-
-
-
-
-
-
-   private void submitFeedbackTaskConditionsToSolver()
-   {
-      ICPOptimizationControllerHelper.transformFeedbackGains(tempVector2d, desiredICPVelocity, feedbackParallelGain, feedbackOrthogonalGain);
-
-      double dynamicRelaxationWeight = this.dynamicRelaxationWeight.getDoubleValue();
-      if (!localUseStepAdjustment)
-         dynamicRelaxationWeight = dynamicRelaxationWeight / dynamicRelaxationDoubleSupportWeightModifier;
-
-      solver.resetFeedbackConditions();
-      solver.setFeedbackConditions(scaledFeedbackWeight.getX(), scaledFeedbackWeight.getY(), tempVector2d.getX(), tempVector2d.getY(), dynamicRelaxationWeight);
-
-      if (useFeedbackRegularization)
-         solver.setFeedbackRegularizationWeight(feedbackRegularizationWeight.getDoubleValue() / controlDT);
-   }
-
-   private void submitAngularMomentumTaskConditionsToSolver()
-   {
-      double angularMomentumMinimizationWeight = this.angularMomentumMinimizationWeight.getDoubleValue();
-
-      solver.resetAngularMomentumConditions();
-      solver.setAngularMomentumConditions(angularMomentumMinimizationWeight, useAngularMomentum.getBooleanValue());
-   }
-
-   private void submitFootstepTaskConditionsToSolver(int numberOfFootstepsToConsider)
-   {
-      for (int footstepIndex = 0; footstepIndex < numberOfFootstepsToConsider; footstepIndex++)
-      {
-         ReferenceFrame soleFrame = contactableFeet.get(supportSide.getEnumValue()).getSoleFrame();
-         ICPOptimizationControllerHelper.transformWeightsToWorldFrame(tempVector2d, forwardFootstepWeight, lateralFootstepWeight, soleFrame);
-         scaledFootstepWeights.set(tempVector2d);
-
-         if (localScaleUpcomingStepWeights)
-            scaledFootstepWeights.scale(1.0 / (footstepIndex + 1));
-
-         double footstepRecursionMultiplier = stateMultiplierCalculator.getFootstepRecursionMultiplier(useTwoCMPs, footstepIndex);
-
-         solver.setFootstepAdjustmentConditions(footstepIndex, footstepRecursionMultiplier, scaledFootstepWeights.getX(), scaledFootstepWeights.getY(),
-               upcomingFootstepLocations.get(footstepIndex).getFrameTuple2d());
-      }
-
-      if (useFootstepRegularization)
-         solver.setFootstepRegularizationWeight(scaledFootstepRegularizationWeight.getDoubleValue() / controlDT);
-   }
-
-
-   protected NoConvergenceException solveQP()
-   {
-      NoConvergenceException noConvergenceException = null;
-      try
-      {
-         solver.compute(finalICPRecursion, cmpConstantEffects, currentICP, referenceCMP);
-      }
-      catch (NoConvergenceException e)
-      {
-         if (!hasNotConvergedInPast.getBooleanValue())
-         {
-            e.printStackTrace();
-            PrintTools.warn(this, "Only showing the stack trace of the first " + e.getClass().getSimpleName() + ". This may be happening more than once.");
-         }
-
-         hasNotConvergedInPast.set(true);
-         hasNotConvergedCounts.increment();
-
-         noConvergenceException = e;
-      }
-
-      return noConvergenceException;
-   }
-
-
-
-   protected void extractSolutionsFromSolver(int numberOfFootstepsToConsider, double omega0, NoConvergenceException noConvergenceException)
-   {
-      // don't pole the new solutions if there's a no convergence exception
-      if (noConvergenceException == null)
-      {
-         numberOfIterations.set(solver.getNumberOfIterations());
-
-         if (localUseStepAdjustment)
-            solutionHandler.extractFootstepSolutions(footstepSolutions, unclippedFootstepSolutions, upcomingFootstepLocations, upcomingFootsteps,
-                  numberOfFootstepsToConsider, solver);
-
-         solver.getCMPFeedbackDifference(tempVector2d);
-         controllerFeedbackCMPDelta.set(tempVector2d);
-
-         if (COMPUTE_COST_TO_GO)
-            solutionHandler.updateCostsToGo(solver);
-      }
-
-      referenceValueComputationTimer.startMeasurement();
-      if (isStanding.getBooleanValue())
-      {
-         solutionHandler.setReferenceValues(desiredICP, desiredICPVelocity, omega0);
-      }
-      else
-      {
-         solutionHandler.computeReferenceValuesFromSolution(unclippedFootstepSolutions, inputHandler, stateMultiplierCalculator, beginningOfStateICP,
-               beginningOfStateICPVelocity, omega0, numberOfFootstepsToConsider);
-
-         if (DEBUG)
-            solutionHandler
-                  .computeNominalValues(upcomingFootstepLocations, inputHandler, stateMultiplierCalculator, beginningOfStateICP, beginningOfStateICPVelocity,
-                        omega0, numberOfFootstepsToConsider);
-
-         if (useDifferentSplitRatioForBigAdjustment && !isInTransfer.getBooleanValue())
-            computeUpcomingDoubleSupportSplitFraction(numberOfFootstepsToConsider, omega0);
-      }
-      referenceValueComputationTimer.stopMeasurement();
-
-      solver.getDynamicRelaxation(tempPoint2d);
-      dynamicRelaxation.set(tempPoint2d);
-
-      solver.getCMPDifferenceFromCoP(tempPoint2d);
-      cmpCoPDifferenceSolution.set(tempPoint2d);
-
-      icpError.set(currentICP);
-      icpError.sub(solutionHandler.getControllerReferenceICP());
-
-      controllerFeedbackCMPDelta.getFrameTuple2d(tempVector2d);
-      solutionHandler.getControllerReferenceCMP(tempPoint2d);
-      controllerFeedbackCMP.set(tempPoint2d);
-      controllerFeedbackCMP.add(tempVector2d);
-
-      if (limitReachabilityFromAdjustment.getBooleanValue())
-         updateReachabilityRegionFromAdjustment();
-   }
-
-
-   private void updateReachabilityRegionFromAdjustment()
-   {
-      reachabilityConstraintHandler.updateReachabilityBasedOnAdjustment(upcomingFootstepLocations, unclippedFootstepSolutions, wasFootstepAdjusted());
-   }
-
-
-   protected void scaleStepRegularizationWeightWithTime()
-   {
-      if (scaleStepRegularizationWeightWithTime.getBooleanValue())
-      {
-         double alpha = Math.max(timeRemainingInState.getDoubleValue(), minimumTimeRemaining.getDoubleValue()) / swingDurations.get(0).getDoubleValue();
-         scaledFootstepRegularizationWeight.set(footstepRegularizationWeight.getDoubleValue() / alpha);
-      }
-      else
-      {
-         scaledFootstepRegularizationWeight.set(footstepRegularizationWeight.getDoubleValue());
-      }
-   }
-
-   protected void scaleFeedbackWeightWithGain()
-   {
-      ReferenceFrame soleFrame = contactableFeet.get(supportSide.getEnumValue()).getSoleFrame();
-
-      ICPOptimizationControllerHelper.transformWeightsToWorldFrame(tempVector2d, feedbackForwardWeight, feedbackLateralWeight, soleFrame);
-      scaledFeedbackWeight.set(tempVector2d);
-
-      if (scaleFeedbackWeightWithGain.getBooleanValue())
-      {
-         ICPOptimizationControllerHelper.transformFeedbackGains(tempVector2d, desiredICPVelocity, feedbackParallelGain, feedbackOrthogonalGain);
-         scaledFeedbackWeight.scale(1.0 / tempVector2d.length());
-      }
-   }
-
-   protected int clipNumberOfFootstepsToConsiderToProblem(int numberOfFootstepsToConsider)
-   {
-      numberOfFootstepsToConsider = Math.min(numberOfFootstepsToConsider, upcomingFootsteps.size());
-      numberOfFootstepsToConsider = Math.min(numberOfFootstepsToConsider, maximumNumberOfFootstepsToConsider);
-
-      if (!localUseStepAdjustment || (isInTransfer.getBooleanValue() && !ALLOW_ADJUSTMENT_IN_TRANSFER) || isStanding.getBooleanValue())
-         numberOfFootstepsToConsider = 0;
-
-      return numberOfFootstepsToConsider;
-   }
-
-
-
-   protected void computeUpcomingDoubleSupportSplitFraction(int numberOfFootstepsToConsider, double omega0)
-   {
-      double footstepAdjustmentSize = solutionHandler.getFootstepAdjustment().length();
-
-      double minimumDoubleSupportSplitFraction = minimumTimeOnInitialCMPForBigAdjustment / transferDurations.get(0).getDoubleValue();
-      minimumDoubleSupportSplitFraction = Math.max(minimumDoubleSupportSplitFraction, transferSplitFractionUnderDisturbance.getDoubleValue());
-
-      if (footstepAdjustmentSize > magnitudeForBigAdjustment.getDoubleValue() && !doingBigAdjustment.getBooleanValue())
-      {
-         doingBigAdjustment.set(true);
-         transferSplitFractions.get(1).set(minimumDoubleSupportSplitFraction);
-         stateMultiplierCalculator.computeRecursionMultipliers(numberOfFootstepsToConsider, upcomingFootsteps.size(), useTwoCMPs, omega0);
-      }
-   }
-
-   public int getNumberOfFootstepsToConsider()
-   {
-      return numberOfFootstepsToConsider.getIntegerValue();
-   }
-
-   public void getDesiredCMP(FramePoint2D desiredCMPToPack)
-   {
-      controllerFeedbackCMP.getFrameTuple2d(desiredCMPToPack);
-   }
-
-   public void getFootstepSolution(int footstepIndex, FramePoint2D footstepSolutionToPack)
-   {
-      footstepSolutions.get(footstepIndex).getFrameTuple2d(footstepSolutionToPack);
-   }
-
-   public boolean wasFootstepAdjusted()
-   {
-      return solutionHandler.wasFootstepAdjusted();
-   }
-
-   public boolean useAngularMomentum()
-   {
-      return useAngularMomentum.getBooleanValue();
-   }
-
-
-
-
-
-   public abstract void submitRemainingTimeInSwingUnderDisturbance(double remainingTimeForSwing);
-
-   public abstract void compute(double currentTime, FramePoint2D desiredICP, FrameVector2D desiredICPVelocity, FramePoint2D currentICP, double omega0);
-
-   public abstract double getOptimizedTimeRemaining();
-=======
    public void setFootstepWeights(double forwardWeight, double lateralWeight);
    public void setFeedbackWeights(double forwardWeight, double lateralWeight);
    public void clearPlan();
@@ -868,16 +23,15 @@
    public void initializeForSingleSupport(double initialTime, RobotSide transferToSide, double omega0);
 
    public int getNumberOfFootstepsToConsider();
-   public void getDesiredCMP(FramePoint2d desiredCMP);
-   public void getFootstepSolution(int footstepIndex, FramePoint2d footstepSolutionToPack);
+   public void getDesiredCMP(FramePoint2D desiredCMP);
+   public void getFootstepSolution(int footstepIndex, FramePoint2D footstepSolutionToPack);
    public boolean wasFootstepAdjusted();
    public boolean useAngularMomentum();
 
-   public void compute(double currentTime, FramePoint2d desiredICP, FrameVector2d desiredICPVelocity, FramePoint2d perfectCMP, FramePoint2d currentICP, double omega0);
+   public void compute(double currentTime, FramePoint2D desiredICP, FrameVector2D desiredICPVelocity, FramePoint2D perfectCMP, FramePoint2D currentICP, double omega0);
 
    public void setFinalTransferSplitFractionToDefault();
-   public void setReferenceICPVelocity(FrameVector2d referenceICPVelocity);
+   public void setReferenceICPVelocity(FrameVector2D referenceICPVelocity);
    public double getOptimizedTimeRemaining();
    public void submitRemainingTimeInSwingUnderDisturbance(double remainingTimeForSwing);
->>>>>>> 16c54ea7
 }