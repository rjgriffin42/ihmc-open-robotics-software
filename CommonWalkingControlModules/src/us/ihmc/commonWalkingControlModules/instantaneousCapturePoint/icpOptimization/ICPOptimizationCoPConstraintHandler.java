--- conflicted
+++ resolved
@@ -13,12 +13,7 @@
       this.bipedSupportPolygons = bipedSupportPolygons;
    }
 
-<<<<<<< HEAD
-   private final FramePoint2d tempVertex = new FramePoint2d();
    public void updateCoPConstraintForDoubleSupport(ICPQPOptimizationSolver solver)
-=======
-   public void updateCoPConstraintForDoubleSupport(ICPOptimizationSolver solver)
->>>>>>> fbbbf6a2
    {
       solver.resetCoPLocationConstraint();
 
