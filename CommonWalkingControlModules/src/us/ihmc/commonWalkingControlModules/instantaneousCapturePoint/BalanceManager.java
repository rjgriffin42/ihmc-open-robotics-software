package us.ihmc.commonWalkingControlModules.instantaneousCapturePoint;

import static us.ihmc.graphicsDescription.appearance.YoAppearance.Beige;
import static us.ihmc.graphicsDescription.appearance.YoAppearance.Black;
import static us.ihmc.graphicsDescription.appearance.YoAppearance.BlueViolet;
import static us.ihmc.graphicsDescription.appearance.YoAppearance.DarkRed;
import static us.ihmc.graphicsDescription.appearance.YoAppearance.Purple;
import static us.ihmc.graphicsDescription.appearance.YoAppearance.Yellow;

import us.ihmc.commonWalkingControlModules.bipedSupportPolygons.BipedSupportPolygons;
import us.ihmc.commonWalkingControlModules.captureRegion.PushRecoveryControlModule;
import us.ihmc.commonWalkingControlModules.configurations.CapturePointPlannerParameters;
import us.ihmc.commonWalkingControlModules.configurations.WalkingControllerParameters;
import us.ihmc.commonWalkingControlModules.controlModules.PelvisICPBasedTranslationManager;
import us.ihmc.commonWalkingControlModules.controllerCore.command.inverseDynamics.MomentumRateCommand;
import us.ihmc.commonWalkingControlModules.instantaneousCapturePoint.icpOptimization.ICPOptimizationParameters;
import us.ihmc.commonWalkingControlModules.instantaneousCapturePoint.smoothICPGenerator.CapturePointTools;
import us.ihmc.commonWalkingControlModules.momentumBasedController.HighLevelHumanoidControllerToolbox;
import us.ihmc.euclid.tuple3D.Vector3D;
import us.ihmc.graphicsDescription.yoGraphics.YoGraphicPosition;
import us.ihmc.graphicsDescription.yoGraphics.YoGraphicPosition.GraphicType;
import us.ihmc.graphicsDescription.yoGraphics.YoGraphicsListRegistry;
import us.ihmc.graphicsDescription.yoGraphics.plotting.YoArtifactPosition;
import us.ihmc.humanoidRobotics.bipedSupportPolygons.ContactablePlaneBody;
import us.ihmc.humanoidRobotics.communication.controllerAPI.command.PelvisTrajectoryCommand;
import us.ihmc.humanoidRobotics.communication.controllerAPI.command.StopAllTrajectoryCommand;
import us.ihmc.humanoidRobotics.communication.packets.walking.CapturabilityBasedStatus;
import us.ihmc.humanoidRobotics.footstep.Footstep;
import us.ihmc.humanoidRobotics.footstep.FootstepTiming;
import us.ihmc.robotModels.FullHumanoidRobotModel;
import us.ihmc.robotics.MathTools;
import us.ihmc.robotics.controllers.YoPDGains;
import us.ihmc.robotics.dataStructures.listener.VariableChangedListener;
import us.ihmc.robotics.dataStructures.registry.YoVariableRegistry;
import us.ihmc.robotics.dataStructures.variable.BooleanYoVariable;
import us.ihmc.robotics.dataStructures.variable.DoubleYoVariable;
import us.ihmc.robotics.dataStructures.variable.YoVariable;
import us.ihmc.robotics.geometry.ConvexPolygonShrinker;
import us.ihmc.robotics.geometry.FrameConvexPolygon2d;
import us.ihmc.robotics.geometry.FramePoint;
import us.ihmc.robotics.geometry.FramePoint2d;
import us.ihmc.robotics.geometry.FrameVector;
import us.ihmc.robotics.geometry.FrameVector2d;
import us.ihmc.robotics.math.frames.YoFramePoint;
import us.ihmc.robotics.math.frames.YoFramePoint2d;
import us.ihmc.robotics.math.frames.YoFrameVector2d;
import us.ihmc.robotics.referenceFrames.ReferenceFrame;
import us.ihmc.robotics.robotSide.RobotSide;
import us.ihmc.robotics.robotSide.SideDependentList;
import us.ihmc.robotics.screwTheory.TotalMassCalculator;
import us.ihmc.sensorProcessing.frames.CommonHumanoidReferenceFrames;

public class BalanceManager
{
   private static final ReferenceFrame worldFrame = ReferenceFrame.getWorldFrame();

   private final YoVariableRegistry registry = new YoVariableRegistry(getClass().getSimpleName());

   private final BipedSupportPolygons bipedSupportPolygons;
   private final ICPPlannerWithTimeFreezer icpPlanner;
   private final LinearMomentumRateOfChangeControlModule linearMomentumRateOfChangeControlModule;

   private final PelvisICPBasedTranslationManager pelvisICPBasedTranslationManager;
   private final PushRecoveryControlModule pushRecoveryControlModule;
   private final MomentumRecoveryControlModule momentumRecoveryControlModule;
   private final HighLevelHumanoidControllerToolbox controllerToolbox;

   private final YoFramePoint yoCenterOfMass = new YoFramePoint("centerOfMass", worldFrame, registry);
   private final YoFramePoint2d yoDesiredCapturePoint = new YoFramePoint2d("desiredICP", worldFrame, registry);
   private final YoFrameVector2d yoDesiredICPVelocity = new YoFrameVector2d("desiredICPVelocity", worldFrame, registry);
   private final YoFramePoint2d yoFinalDesiredICP = new YoFramePoint2d("finalDesiredICP", worldFrame, registry);

   private final YoFramePoint2d yoPerfectCMP = new YoFramePoint2d("perfectCMP", worldFrame, registry);
   private final YoFramePoint2d yoDesiredCMP = new YoFramePoint2d("desiredCMP", worldFrame, registry);

   // TODO It seems that the achieved CMP can be off sometimes.
   // Need to review the computation of the achieved linear momentum rate or of the achieved CMP. (Sylvain)
   private final YoFramePoint2d yoAchievedCMP = new YoFramePoint2d("achievedCMP", worldFrame, registry);

   private final DoubleYoVariable yoTime;

   private final ReferenceFrame centerOfMassFrame;

   private final FramePoint centerOfMassPosition = new FramePoint();
   private final FramePoint2d centerOfMassPosition2d = new FramePoint2d();

   private final FramePoint2d capturePoint2d = new FramePoint2d();
   private final FramePoint tempCapturePoint = new FramePoint();
   private final FramePoint2d desiredCapturePoint2d = new FramePoint2d();
   private final FrameVector2d desiredCapturePointVelocity2d = new FrameVector2d();
   private final FramePoint2d finalDesiredCapturePoint2d = new FramePoint2d();
   /** CMP position according to the ICP planner */
   private final FramePoint2d perfectCMP = new FramePoint2d();

   private final FramePoint2d adjustedDesiredCapturePoint2d = new FramePoint2d();
   private final YoFramePoint2d yoAdjustedDesiredCapturePoint = new YoFramePoint2d("adjustedDesiredICP", worldFrame, registry);

   private final FramePoint2d desiredCMP = new FramePoint2d();
   private final FramePoint2d achievedCMP = new FramePoint2d();

   private final FrameVector2d icpError2d = new FrameVector2d();

   private final ConvexPolygonShrinker convexPolygonShrinker = new ConvexPolygonShrinker();
   private final FrameConvexPolygon2d shrunkSupportPolygon = new FrameConvexPolygon2d();

   private final DoubleYoVariable safeDistanceFromSupportEdgesToStopCancelICPPlan = new DoubleYoVariable("safeDistanceFromSupportEdgesToStopCancelICPPlan", registry);
   private final DoubleYoVariable distanceToShrinkSupportPolygonWhenHoldingCurrent = new DoubleYoVariable("distanceToShrinkSupportPolygonWhenHoldingCurrent", registry);

   private final BooleanYoVariable holdICPToCurrentCoMLocationInNextDoubleSupport = new BooleanYoVariable("holdICPToCurrentCoMLocationInNextDoubleSupport", registry);
   private final BooleanYoVariable controlHeightWithMomentum = new BooleanYoVariable("controlHeightWithMomentum", registry);

   private final DoubleYoVariable maxICPErrorBeforeSingleSupportX = new DoubleYoVariable("maxICPErrorBeforeSingleSupportX", registry);
   private final DoubleYoVariable maxICPErrorBeforeSingleSupportY = new DoubleYoVariable("maxICPErrorBeforeSingleSupportY", registry);

   private final CapturabilityBasedStatus capturabilityBasedStatus = new CapturabilityBasedStatus();

   private final FrameConvexPolygon2d areaToProjectInto = new FrameConvexPolygon2d();
   private final FrameConvexPolygon2d safeArea = new FrameConvexPolygon2d();

   private final boolean useICPOptimizationControl;

   public BalanceManager(HighLevelHumanoidControllerToolbox controllerToolbox, WalkingControllerParameters walkingControllerParameters,
         CapturePointPlannerParameters capturePointPlannerParameters, ICPOptimizationParameters icpOptimizationParameters, YoVariableRegistry parentRegistry)
   {
      this(controllerToolbox, walkingControllerParameters, capturePointPlannerParameters, icpOptimizationParameters, parentRegistry, true);
   }

   public BalanceManager(HighLevelHumanoidControllerToolbox controllerToolbox, WalkingControllerParameters walkingControllerParameters,
         CapturePointPlannerParameters capturePointPlannerParameters, ICPOptimizationParameters icpOptimizationParameters, YoVariableRegistry parentRegistry,
         boolean use2DCMPProjection)
   {
      CommonHumanoidReferenceFrames referenceFrames = controllerToolbox.getReferenceFrames();
      FullHumanoidRobotModel fullRobotModel = controllerToolbox.getFullRobotModel();

      YoGraphicsListRegistry yoGraphicsListRegistry = controllerToolbox.getYoGraphicsListRegistry();
      SideDependentList<? extends ContactablePlaneBody> contactableFeet = controllerToolbox.getContactableFeet();

      ICPControlGains icpControlGains = walkingControllerParameters.createICPControlGains(registry);

      double controlDT = controllerToolbox.getControlDT();
      double gravityZ = controllerToolbox.getGravityZ();
      double totalMass = TotalMassCalculator.computeSubTreeMass(fullRobotModel.getElevator());

      this.controllerToolbox = controllerToolbox;
      yoTime = controllerToolbox.getYoTime();

      centerOfMassFrame = referenceFrames.getCenterOfMassFrame();

      bipedSupportPolygons = controllerToolbox.getBipedSupportPolygons();

      useICPOptimizationControl = walkingControllerParameters.useOptimizationBasedICPController() && (icpOptimizationParameters != null);

      if (useICPOptimizationControl)
      {
         linearMomentumRateOfChangeControlModule = new ICPOptimizationLinearMomentumRateOfChangeControlModule(referenceFrames, bipedSupportPolygons,
               contactableFeet, capturePointPlannerParameters, icpOptimizationParameters, walkingControllerParameters, yoTime, totalMass, gravityZ, controlDT,
               registry, yoGraphicsListRegistry);
      }
      else
      {
         linearMomentumRateOfChangeControlModule = new ICPBasedLinearMomentumRateOfChangeControlModule(referenceFrames, bipedSupportPolygons, controlDT,
               totalMass, gravityZ,icpControlGains, registry, yoGraphicsListRegistry, use2DCMPProjection);
      }
      linearMomentumRateOfChangeControlModule.setControlHeightWithMomentum(walkingControllerParameters.controlHeightWithMomentum());

      icpPlanner = new ICPPlannerWithTimeFreezer(bipedSupportPolygons, contactableFeet, capturePointPlannerParameters, registry, yoGraphicsListRegistry);
      icpPlanner.setOmega0(controllerToolbox.getOmega0());
      icpPlanner.setFinalTransferDuration(walkingControllerParameters.getDefaultTransferTime());

<<<<<<< HEAD
=======
      if (ENABLE_DYN_REACHABILITY)
      {
         dynamicReachabilityCalculator = new DynamicReachabilityCalculator(icpPlanner, fullRobotModel, centerOfMassFrame,
               walkingControllerParameters.getDynamicReachabilityParameters(), registry, yoGraphicsListRegistry);
      }
      else
      {
         dynamicReachabilityCalculator = null;
      }
      editStepTimingForReachability.set(walkingControllerParameters.editStepTimingForReachability());

>>>>>>> 08eaa8b5
      safeDistanceFromSupportEdgesToStopCancelICPPlan.set(0.05);
      distanceToShrinkSupportPolygonWhenHoldingCurrent.set(0.08);

      maxICPErrorBeforeSingleSupportX.set(walkingControllerParameters.getMaxICPErrorBeforeSingleSupportX());
      maxICPErrorBeforeSingleSupportY.set(walkingControllerParameters.getMaxICPErrorBeforeSingleSupportY());

      YoPDGains pelvisXYControlGains = walkingControllerParameters.createPelvisICPBasedXYControlGains(registry);
      pelvisICPBasedTranslationManager = new PelvisICPBasedTranslationManager(controllerToolbox, bipedSupportPolygons, pelvisXYControlGains, registry);

      pushRecoveryControlModule = new PushRecoveryControlModule(bipedSupportPolygons, controllerToolbox, walkingControllerParameters, registry);

      double maxAllowedDistanceCMPSupport = walkingControllerParameters.getMaxAllowedDistanceCMPSupport();
      SideDependentList<FrameConvexPolygon2d> defaultFootPolygons = controllerToolbox.getDefaultFootPolygons();
      momentumRecoveryControlModule = new MomentumRecoveryControlModule(defaultFootPolygons, maxAllowedDistanceCMPSupport, registry, yoGraphicsListRegistry);

      controlHeightWithMomentum.set(walkingControllerParameters.controlHeightWithMomentum());
      controlHeightWithMomentum.addVariableChangedListener(new VariableChangedListener()
      {
         @Override public void variableChanged(YoVariable<?> v)
         {
            linearMomentumRateOfChangeControlModule.setControlHeightWithMomentum(controlHeightWithMomentum.getBooleanValue());
         }
      });

      String graphicListName = getClass().getSimpleName();

      if (yoGraphicsListRegistry != null)
      {
         YoGraphicPosition centerOfMassViz = new YoGraphicPosition("Center Of Mass", yoCenterOfMass, 0.006, Black(), GraphicType.BALL_WITH_CROSS);
         YoGraphicPosition desiredCapturePointViz = new YoGraphicPosition("Desired Capture Point", yoDesiredCapturePoint, 0.01, Yellow(), GraphicType.BALL_WITH_ROTATED_CROSS);
         YoGraphicPosition finalDesiredCapturePointViz = new YoGraphicPosition("Final Desired Capture Point", yoFinalDesiredICP, 0.01, Beige(), GraphicType.BALL_WITH_ROTATED_CROSS);
         YoGraphicPosition desiredCMPViz = new YoGraphicPosition("Desired CMP", yoDesiredCMP, 0.012, Purple(), GraphicType.BALL_WITH_CROSS);
         YoGraphicPosition achievedCMPViz = new YoGraphicPosition("Achieved CMP", yoAchievedCMP, 0.005, DarkRed(), GraphicType.BALL_WITH_CROSS);
         YoGraphicPosition perfectCMPViz = new YoGraphicPosition("Perfect CMP", yoPerfectCMP, 0.002, BlueViolet());

         YoGraphicPosition adjustedDesiredCapturePointViz = new YoGraphicPosition("Adjusted Desired Capture Point", yoAdjustedDesiredCapturePoint, 0.005, Yellow(), GraphicType.DIAMOND);
         yoGraphicsListRegistry.registerArtifact(graphicListName, adjustedDesiredCapturePointViz.createArtifact());

         yoGraphicsListRegistry.registerArtifact(graphicListName, centerOfMassViz.createArtifact());
         yoGraphicsListRegistry.registerArtifact(graphicListName, desiredCapturePointViz.createArtifact());
         yoGraphicsListRegistry.registerArtifact(graphicListName, finalDesiredCapturePointViz.createArtifact());
         yoGraphicsListRegistry.registerArtifact(graphicListName, desiredCMPViz.createArtifact());
         yoGraphicsListRegistry.registerArtifact(graphicListName, achievedCMPViz.createArtifact());
         YoArtifactPosition perfectCMPArtifact = perfectCMPViz.createArtifact();
         perfectCMPArtifact.setVisible(false);
         yoGraphicsListRegistry.registerArtifact(graphicListName, perfectCMPArtifact);
      }
      yoCenterOfMass.setToNaN();
      yoDesiredCapturePoint.setToNaN();
      yoFinalDesiredICP.setToNaN();
      yoDesiredCMP.setToNaN();
      yoAchievedCMP.setToNaN();
      yoPerfectCMP.setToNaN();

      parentRegistry.addChild(registry);
   }

   public void setMomentumWeight(Vector3D linearWeight)
   {
      linearMomentumRateOfChangeControlModule.setMomentumWeight(linearWeight);
   }

   public void setMomentumWeight(Vector3D angularWeight, Vector3D linearWeight)
   {
      linearMomentumRateOfChangeControlModule.setMomentumWeight(angularWeight, linearWeight);
   }

   public void setHighMomentumWeightForRecovery(Vector3D highLinearWeight)
   {
      linearMomentumRateOfChangeControlModule.setHighMomentumWeightForRecovery(highLinearWeight);
   }

   public void addFootstepToPlan(Footstep footstep, FootstepTiming timing)
   {
      icpPlanner.addFootstepToPlan(footstep, timing);
      linearMomentumRateOfChangeControlModule.addFootstepToPlan(footstep);
   }

   public void setNextFootstep(Footstep nextFootstep)
   {
      momentumRecoveryControlModule.setNextFootstep(nextFootstep);
   }

   public boolean checkAndUpdateFootstep(Footstep footstep)
   {
      return pushRecoveryControlModule.checkAndUpdateFootstep(getTimeRemainingInCurrentState(), footstep);
   }

   public boolean checkAndUpdateFootstepFromICPOptimization(Footstep footstep)
   {
      return linearMomentumRateOfChangeControlModule.getUpcomingFootstepSolution(footstep);
   }

   public void clearICPPlan()
   {
      icpPlanner.clearPlan();
      linearMomentumRateOfChangeControlModule.clearPlan();
   }

   public void setICPPlanSupportSide(RobotSide robotSide)
   {
      icpPlanner.setSupportLeg(robotSide);
      linearMomentumRateOfChangeControlModule.setSupportLeg(robotSide);
   }

   public void setICPPlanTransferToSide(RobotSide robotSide)
   {
      icpPlanner.setTransferToSide(robotSide);
      linearMomentumRateOfChangeControlModule.setTransferToSide(robotSide);
   }

   public void setICPPlanTransferFromSide(RobotSide robotSide)
   {
      icpPlanner.setTransferFromSide(robotSide);
      linearMomentumRateOfChangeControlModule.setTransferFromSide(robotSide);
   }

   public void compute(RobotSide supportLeg, double desiredCoMHeightAcceleration, boolean keepCMPInsideSupportPolygon)
   {
      controllerToolbox.getCapturePoint(capturePoint2d);

      icpPlanner.compute(capturePoint2d, yoTime.getDoubleValue());
      icpPlanner.getDesiredCapturePointPosition(desiredCapturePoint2d);
      icpPlanner.getDesiredCapturePointVelocity(desiredCapturePointVelocity2d);
      icpPlanner.getDesiredCentroidalMomentumPivotPosition(perfectCMP);

      pelvisICPBasedTranslationManager.compute(supportLeg, capturePoint2d);
      pelvisICPBasedTranslationManager.addICPOffset(desiredCapturePoint2d, desiredCapturePointVelocity2d);

      double omega0 = controllerToolbox.getOmega0();
      if (supportLeg == null)
         pushRecoveryControlModule.updateForDoubleSupport(desiredCapturePoint2d, capturePoint2d, omega0);
      else
         pushRecoveryControlModule.updateForSingleSupport(desiredCapturePoint2d, capturePoint2d, omega0);

      yoDesiredCapturePoint.set(desiredCapturePoint2d);
      yoDesiredICPVelocity.set(desiredCapturePointVelocity2d);

      yoFinalDesiredICP.getFrameTuple2dIncludingFrame(finalDesiredCapturePoint2d);

      // --- compute adjusted desired capture point
      controllerToolbox.getAdjustedDesiredCapturePoint(desiredCapturePoint2d, adjustedDesiredCapturePoint2d);
      yoAdjustedDesiredCapturePoint.set(adjustedDesiredCapturePoint2d);
      desiredCapturePoint2d.setIncludingFrame(adjustedDesiredCapturePoint2d);
      // ---

      getICPError(icpError2d);
      momentumRecoveryControlModule.setICPError(icpError2d);
      momentumRecoveryControlModule.setSupportSide(supportLeg);
      momentumRecoveryControlModule.setCapturePoint(capturePoint2d);
      momentumRecoveryControlModule.setSupportPolygon(bipedSupportPolygons.getSupportPolygonInWorld());
      momentumRecoveryControlModule.compute();

      momentumRecoveryControlModule.getCMPProjectionArea(areaToProjectInto, safeArea);
      if (!keepCMPInsideSupportPolygon)
         areaToProjectInto.clearAndUpdate(worldFrame);
      linearMomentumRateOfChangeControlModule.setCMPProjectionArea(areaToProjectInto, safeArea);

      if (momentumRecoveryControlModule.getUseHighMomentumWeight())
      {
         linearMomentumRateOfChangeControlModule.setHighMomentumWeight();
      }
      else
      {
         linearMomentumRateOfChangeControlModule.setDefaultMomentumWeight();
      }

      linearMomentumRateOfChangeControlModule.setDesiredCenterOfMassHeightAcceleration(desiredCoMHeightAcceleration);
      linearMomentumRateOfChangeControlModule.setCapturePoint(capturePoint2d);
      linearMomentumRateOfChangeControlModule.setOmega0(omega0);
      linearMomentumRateOfChangeControlModule.setDesiredCapturePoint(adjustedDesiredCapturePoint2d);
      linearMomentumRateOfChangeControlModule.setFinalDesiredCapturePoint(finalDesiredCapturePoint2d);
      linearMomentumRateOfChangeControlModule.setDesiredCapturePointVelocity(desiredCapturePointVelocity2d);
      linearMomentumRateOfChangeControlModule.setPerfectCMP(perfectCMP);
      linearMomentumRateOfChangeControlModule.setSupportLeg(supportLeg);
      yoDesiredCMP.getFrameTuple2d(desiredCMP);
      linearMomentumRateOfChangeControlModule.compute(desiredCMP, desiredCMP);
      yoDesiredCMP.set(desiredCMP);
   }

   public Footstep createFootstepForRecoveringFromDisturbance(RobotSide swingSide, double swingTimeRemaining)
   {
      return pushRecoveryControlModule.createFootstepForRecoveringFromDisturbance(swingSide, swingTimeRemaining);
   }

   public void disablePelvisXYControl()
   {
      pelvisICPBasedTranslationManager.disable();
   }

   public void disablePushRecovery()
   {
      pushRecoveryControlModule.setIsEnabled(false);
   }

   public void enablePelvisXYControl()
   {
      pelvisICPBasedTranslationManager.enable();
   }

   public void enablePushRecovery()
   {
      pushRecoveryControlModule.setIsEnabled(true);
   }

   public double estimateTimeRemainingForSwingUnderDisturbance()
   {
      controllerToolbox.getCapturePoint(capturePoint2d);
      return icpPlanner.estimateTimeRemainingForStateUnderDisturbance(capturePoint2d);
   }

   public void freezePelvisXYControl()
   {
      pelvisICPBasedTranslationManager.freeze();
   }

   public void getDesiredCMP(FramePoint2d desiredCMPToPack)
   {
      yoDesiredCMP.getFrameTuple2dIncludingFrame(desiredCMPToPack);
   }

   public void getPerfectCMP(FramePoint2d desiredCMPToPack)
   {
      yoPerfectCMP.getFrameTuple2dIncludingFrame(desiredCMPToPack);
   }

   public void getDesiredICP(FramePoint2d desiredICPToPack)
   {
      yoDesiredCapturePoint.getFrameTuple2dIncludingFrame(desiredICPToPack);
   }

   public void getDesiredICPVelocity(FrameVector2d desiredICPVelocityToPack)
   {
      yoDesiredICPVelocity.getFrameTuple2dIncludingFrame(desiredICPVelocityToPack);
   }

   public MomentumRateCommand getInverseDynamicsCommand()
   {
      return linearMomentumRateOfChangeControlModule.getMomentumRateCommand();
   }

   public void getNextExitCMP(FramePoint entryCMPToPack)
   {
      icpPlanner.getNextExitCMP(entryCMPToPack);
   }

   public double getTimeRemainingInCurrentState()
   {
      return icpPlanner.getTimeInCurrentState();
   }

   public void goHome()
   {
      if (pelvisICPBasedTranslationManager.isEnabled())
         pelvisICPBasedTranslationManager.goToHome();
   }

   public void handlePelvisTrajectoryCommand(PelvisTrajectoryCommand command)
   {
      pelvisICPBasedTranslationManager.handlePelvisTrajectoryCommand(command);
   }

   public void handleStopAllTrajectoryCommand(StopAllTrajectoryCommand command)
   {
      pelvisICPBasedTranslationManager.handleStopAllTrajectoryCommand(command);
   }

   public void initialize()
   {
      update();
      yoFinalDesiredICP.set(Double.NaN, Double.NaN);
      controllerToolbox.getCapturePoint(tempCapturePoint);
      yoDesiredCapturePoint.setByProjectionOntoXYPlane(tempCapturePoint);

      icpPlanner.holdCurrentICP(tempCapturePoint);
      icpPlanner.initializeForStanding(yoTime.getDoubleValue());

      linearMomentumRateOfChangeControlModule.initializeForStanding();
   }

   public void prepareForDoubleSupportPushRecovery()
   {
      pushRecoveryControlModule.initializeParametersForDoubleSupportPushRecovery();
   }

   public void initializeICPPlanForSingleSupport(double defaultSwingTime, double defaultTransferTime, double finalTransferTime)
   {
      setDefaultSingleSupportTime(defaultSwingTime);
      setDefaultDoubleSupportTime(defaultTransferTime);
      setFinalTransferTime(finalTransferTime);
      icpPlanner.initializeForSingleSupport(yoTime.getDoubleValue());
      linearMomentumRateOfChangeControlModule.initializeForSingleSupport();
   }

   public void initializeICPPlanForStanding(double defaultSwingTime, double defaultTransferTime, double finalTransferTime)
   {
      if (holdICPToCurrentCoMLocationInNextDoubleSupport.getBooleanValue())
      {
         requestICPPlannerToHoldCurrentCoM();
         holdICPToCurrentCoMLocationInNextDoubleSupport.set(false);
      }
      setDefaultSingleSupportTime(defaultSwingTime);
      setDefaultDoubleSupportTime(defaultTransferTime);
      setFinalTransferTime(finalTransferTime);
      icpPlanner.initializeForStanding(yoTime.getDoubleValue());
      linearMomentumRateOfChangeControlModule.initializeForStanding();
   }

   public void initializeICPPlanForTransfer(double defaultSwingTime, double defaultTransferTime, double finalTransferTime)
   {
      if (holdICPToCurrentCoMLocationInNextDoubleSupport.getBooleanValue())
      {
         requestICPPlannerToHoldCurrentCoM();
         holdICPToCurrentCoMLocationInNextDoubleSupport.set(false);
      }
      setDefaultSingleSupportTime(defaultSwingTime);
      setDefaultDoubleSupportTime(defaultTransferTime);
      setFinalTransferTime(finalTransferTime);
      icpPlanner.initializeForTransfer(yoTime.getDoubleValue());
      linearMomentumRateOfChangeControlModule.initializeForTransfer();
   }

   public boolean isTransitionToSingleSupportSafe(RobotSide transferToSide)
   {
      getICPError(icpError2d);
      ReferenceFrame leadingAnkleZUpFrame = bipedSupportPolygons.getAnkleZUpFrames().get(transferToSide);
      icpError2d.changeFrame(leadingAnkleZUpFrame);
      double ellipticErrorSquared = MathTools.square(icpError2d.getX() / maxICPErrorBeforeSingleSupportX.getDoubleValue())
            + MathTools.square(icpError2d.getY() / maxICPErrorBeforeSingleSupportY.getDoubleValue());
      boolean closeEnough = ellipticErrorSquared < 1.0;
      return closeEnough;
   }

   public boolean isTransitionToStandingSafe()
   {
      FrameConvexPolygon2d supportPolygonInWorld = bipedSupportPolygons.getSupportPolygonInWorld();
      controllerToolbox.getCapturePoint(capturePoint2d);

      // signed distance returns a negative number if the point is inside the polygon.
      return supportPolygonInWorld.getSignedDistance(capturePoint2d) < -safeDistanceFromSupportEdgesToStopCancelICPPlan.getDoubleValue();
   }

   public double getICPErrorMagnitude()
   {
      controllerToolbox.getCapturePoint(capturePoint2d);
      return capturePoint2d.distance(yoDesiredCapturePoint.getFrameTuple2d());
   }

   public void getICPError(FrameVector2d icpErrorToPack)
   {
      controllerToolbox.getCapturePoint(capturePoint2d);
      yoDesiredCapturePoint.getFrameTuple2dIncludingFrame(desiredCapturePoint2d);
      icpErrorToPack.setIncludingFrame(desiredCapturePoint2d);
      icpErrorToPack.sub(capturePoint2d);
   }

   public boolean isICPPlanDone()
   {
      return icpPlanner.isDone();
   }

   public boolean isOnExitCMP()
   {
      return icpPlanner.isOnExitCMP();
   }

   public boolean isPushRecoveryEnabled()
   {
      return pushRecoveryControlModule.isEnabled();
   }

   public boolean useICPOptimization()
   {
      return useICPOptimizationControl;
   }

   public boolean isRecovering()
   {
      return pushRecoveryControlModule.isRecovering();
   }

   public boolean isRecoveringFromDoubleSupportFall()
   {
      return pushRecoveryControlModule.isEnabled() && pushRecoveryControlModule.isRecoveringFromDoubleSupportFall();
   }

   public boolean isRecoveryImpossible()
   {
      return pushRecoveryControlModule.isCaptureRegionEmpty();
   }

   public boolean isRobotBackToSafeState()
   {
      return pushRecoveryControlModule.isRobotBackToSafeState();
   }

   public RobotSide isRobotFallingFromDoubleSupport()
   {
      return pushRecoveryControlModule.isRobotFallingFromDoubleSupport();
   }

   public void resetPushRecovery()
   {
      pushRecoveryControlModule.reset();
   }

   public void requestICPPlannerToHoldCurrentCoMInNextDoubleSupport()
   {
      holdICPToCurrentCoMLocationInNextDoubleSupport.set(true);
   }

   public void requestICPPlannerToHoldCurrentCoM()
   {
      centerOfMassPosition.setToZero(centerOfMassFrame);

      FrameConvexPolygon2d supportPolygonInMidFeetZUp = bipedSupportPolygons.getSupportPolygonInMidFeetZUp();
      convexPolygonShrinker.shrinkConstantDistanceInto(supportPolygonInMidFeetZUp, distanceToShrinkSupportPolygonWhenHoldingCurrent.getDoubleValue(), shrunkSupportPolygon);

      centerOfMassPosition.changeFrame(shrunkSupportPolygon.getReferenceFrame());
      centerOfMassPosition2d.setByProjectionOntoXYPlaneIncludingFrame(centerOfMassPosition);
      shrunkSupportPolygon.orthogonalProjection(centerOfMassPosition2d);
      centerOfMassPosition.setXY(centerOfMassPosition2d);

      centerOfMassPosition.changeFrame(worldFrame);
      icpPlanner.holdCurrentICP(centerOfMassPosition);
   }

   private void setDefaultDoubleSupportTime(double defaultDoubleSupportTime)
   {
      linearMomentumRateOfChangeControlModule.setDoubleSupportDuration(defaultDoubleSupportTime);
   }

   private void setDefaultSingleSupportTime(double defaultSingleSupportTime)
   {
      linearMomentumRateOfChangeControlModule.setSingleSupportDuration(defaultSingleSupportTime);
   }

   private void setFinalTransferTime(double finalTransferTime)
   {
      icpPlanner.setFinalTransferDuration(finalTransferTime);
   }

   /**
    * Update the basics: capture point, omega0, and the support polygons.
    */
   public void update()
   {
      centerOfMassPosition.setToZero(centerOfMassFrame);
      yoCenterOfMass.setAndMatchFrame(centerOfMassPosition);
      double omega0 = controllerToolbox.getOmega0();
      CapturePointTools.computeDesiredCentroidalMomentumPivot(yoDesiredCapturePoint, yoDesiredICPVelocity, omega0, yoPerfectCMP);
      icpPlanner.getFinalDesiredCapturePointPosition(yoFinalDesiredICP);
   }

   public void computeAchievedCMP(FrameVector achievedLinearMomentumRate)
   {
      linearMomentumRateOfChangeControlModule.computeAchievedCMP(achievedLinearMomentumRate, achievedCMP);
      yoAchievedCMP.setAndMatchFrame(achievedCMP);
   }

   public CapturabilityBasedStatus updateAndReturnCapturabilityBasedStatus()
   {
      yoDesiredCapturePoint.getFrameTuple2dIncludingFrame(desiredCapturePoint2d);
      centerOfMassPosition.setToZero(centerOfMassFrame);
      centerOfMassPosition.changeFrame(worldFrame);

      controllerToolbox.getCapturePoint(capturePoint2d);
      capturePoint2d.checkReferenceFrameMatch(worldFrame);
      desiredCapturePoint2d.checkReferenceFrameMatch(worldFrame);

      SideDependentList<FrameConvexPolygon2d> footSupportPolygons = bipedSupportPolygons.getFootPolygonsInWorldFrame();

      capturePoint2d.get(capturabilityBasedStatus.capturePoint);
      desiredCapturePoint2d.get(capturabilityBasedStatus.desiredCapturePoint);
      centerOfMassPosition.get(capturabilityBasedStatus.centerOfMass);
      for (RobotSide robotSide : RobotSide.values)
      {
         capturabilityBasedStatus.setSupportPolygon(robotSide, footSupportPolygons.get(robotSide));
      }

      return capturabilityBasedStatus;
   }

   public void updateCurrentICPPlan()
   {
      icpPlanner.updateCurrentPlan();
   }

   public void updateSwingTimeRemaining(double timeRemainingInSwing)
   {
      linearMomentumRateOfChangeControlModule.submitRemainingTimeInSwingUnderDisturbance(timeRemainingInSwing);
   }

   public void getCapturePoint(FramePoint2d capturePointToPack)
   {
      controllerToolbox.getCapturePoint(capturePointToPack);
   }

   public void minimizeAngularMomentumRateZ(boolean enable)
   {
      linearMomentumRateOfChangeControlModule.minimizeAngularMomentumRateZ(enable);
   }
}<|MERGE_RESOLUTION|>--- conflicted
+++ resolved
@@ -13,6 +13,7 @@
 import us.ihmc.commonWalkingControlModules.configurations.WalkingControllerParameters;
 import us.ihmc.commonWalkingControlModules.controlModules.PelvisICPBasedTranslationManager;
 import us.ihmc.commonWalkingControlModules.controllerCore.command.inverseDynamics.MomentumRateCommand;
+import us.ihmc.commonWalkingControlModules.dynamicReachability.DynamicReachabilityCalculator;
 import us.ihmc.commonWalkingControlModules.instantaneousCapturePoint.icpOptimization.ICPOptimizationParameters;
 import us.ihmc.commonWalkingControlModules.instantaneousCapturePoint.smoothICPGenerator.CapturePointTools;
 import us.ihmc.commonWalkingControlModules.momentumBasedController.HighLevelHumanoidControllerToolbox;
@@ -53,12 +54,14 @@
 public class BalanceManager
 {
    private static final ReferenceFrame worldFrame = ReferenceFrame.getWorldFrame();
+   private static final boolean ENABLE_DYN_REACHABILITY = true;
 
    private final YoVariableRegistry registry = new YoVariableRegistry(getClass().getSimpleName());
 
    private final BipedSupportPolygons bipedSupportPolygons;
    private final ICPPlannerWithTimeFreezer icpPlanner;
    private final LinearMomentumRateOfChangeControlModule linearMomentumRateOfChangeControlModule;
+   private final DynamicReachabilityCalculator dynamicReachabilityCalculator;
 
    private final PelvisICPBasedTranslationManager pelvisICPBasedTranslationManager;
    private final PushRecoveryControlModule pushRecoveryControlModule;
@@ -76,6 +79,8 @@
    // TODO It seems that the achieved CMP can be off sometimes.
    // Need to review the computation of the achieved linear momentum rate or of the achieved CMP. (Sylvain)
    private final YoFramePoint2d yoAchievedCMP = new YoFramePoint2d("achievedCMP", worldFrame, registry);
+
+   private final BooleanYoVariable editStepTimingForReachability = new BooleanYoVariable("editStepTimingForReachability", registry);
 
    private final DoubleYoVariable yoTime;
 
@@ -167,8 +172,6 @@
       icpPlanner.setOmega0(controllerToolbox.getOmega0());
       icpPlanner.setFinalTransferDuration(walkingControllerParameters.getDefaultTransferTime());
 
-<<<<<<< HEAD
-=======
       if (ENABLE_DYN_REACHABILITY)
       {
          dynamicReachabilityCalculator = new DynamicReachabilityCalculator(icpPlanner, fullRobotModel, centerOfMassFrame,
@@ -180,7 +183,6 @@
       }
       editStepTimingForReachability.set(walkingControllerParameters.editStepTimingForReachability());
 
->>>>>>> 08eaa8b5
       safeDistanceFromSupportEdgesToStopCancelICPPlan.set(0.05);
       distanceToShrinkSupportPolygonWhenHoldingCurrent.set(0.08);
 
@@ -259,9 +261,26 @@
       linearMomentumRateOfChangeControlModule.addFootstepToPlan(footstep);
    }
 
+   /**
+    * Sets the next footstep that the robot will take. Should be set at the beginning of transfer.
+    * @param upcomingFootstep
+    */
+   public void setUpcomingFootstep(Footstep upcomingFootstep)
+   {
+      if (ENABLE_DYN_REACHABILITY)
+         dynamicReachabilityCalculator.setUpcomingFootstep(upcomingFootstep);
+   }
+
+   /**
+    * Sets the next footstep that the robot will take. Should be set at the beginning of swing. Modifies the momentum recovery control module, which checks
+    * the stability of the robot.
+    * @param nextFootstep
+    */
    public void setNextFootstep(Footstep nextFootstep)
    {
       momentumRecoveryControlModule.setNextFootstep(nextFootstep);
+      if (ENABLE_DYN_REACHABILITY)
+         dynamicReachabilityCalculator.setUpcomingFootstep(nextFootstep);
    }
 
    public boolean checkAndUpdateFootstep(Footstep footstep)
@@ -473,6 +492,16 @@
       setFinalTransferTime(finalTransferTime);
       icpPlanner.initializeForSingleSupport(yoTime.getDoubleValue());
       linearMomentumRateOfChangeControlModule.initializeForSingleSupport();
+
+      if (ENABLE_DYN_REACHABILITY && Double.isFinite(defaultSwingTime))
+      {
+         dynamicReachabilityCalculator.setInSwing();
+         
+         if (editStepTimingForReachability.getBooleanValue())
+            dynamicReachabilityCalculator.verifyAndEnsureReachability();
+         else
+            dynamicReachabilityCalculator.checkReachabilityOfStep();
+      }
    }
 
    public void initializeICPPlanForStanding(double defaultSwingTime, double defaultTransferTime, double finalTransferTime)
@@ -501,6 +530,16 @@
       setFinalTransferTime(finalTransferTime);
       icpPlanner.initializeForTransfer(yoTime.getDoubleValue());
       linearMomentumRateOfChangeControlModule.initializeForTransfer();
+
+      if (ENABLE_DYN_REACHABILITY && Double.isFinite(defaultSwingTime))
+      {
+         dynamicReachabilityCalculator.setInTransfer();
+         
+         if (editStepTimingForReachability.getBooleanValue())
+            dynamicReachabilityCalculator.verifyAndEnsureReachability();
+         else
+            dynamicReachabilityCalculator.checkReachabilityOfStep();
+      }
    }
 
    public boolean isTransitionToSingleSupportSafe(RobotSide transferToSide)
