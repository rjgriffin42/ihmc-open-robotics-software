--- conflicted
+++ resolved
@@ -169,12 +169,8 @@
       if (useICPOptimizationControl)
       {
          linearMomentumRateOfChangeControlModule = new ICPOptimizationLinearMomentumRateOfChangeControlModule(referenceFrames, bipedSupportPolygons,
-<<<<<<< HEAD
-               controllerToolbox.getICPControlPolygons(), contactableFeet, icpPlannerParameters, icpOptimizationParameters, walkingControllerParameters,
-               yoTime, totalMass, gravityZ, controlDT, registry, yoGraphicsListRegistry);
-=======
-               contactableFeet, icpPlannerParameters, walkingControllerParameters, yoTime, totalMass, gravityZ, controlDT, registry, yoGraphicsListRegistry);
->>>>>>> 68979c93
+               controllerToolbox.getICPControlPolygons(), contactableFeet, icpPlannerParameters, walkingControllerParameters, yoTime, totalMass, gravityZ,
+               controlDT, registry, yoGraphicsListRegistry);
       }
       else
       {
