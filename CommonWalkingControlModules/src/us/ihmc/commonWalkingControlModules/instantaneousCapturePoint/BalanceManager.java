--- conflicted
+++ resolved
@@ -310,21 +310,6 @@
       RobotSide supportSide = nextFootstep.getRobotSide().getOppositeSide();
       FrameConvexPolygon2d support = momentumBasedController.getBipedSupportPolygons().getFootPolygonInSoleFrame(supportSide);
 
-<<<<<<< HEAD
-      support.changeFrameAndProjectToXYPlane(supportSoleFrame);
-//      if (supportSide == RobotSide.LEFT)
-//      {
-//         linePoint.setIncludingFrame(supportSoleFrame, 0.0, support.getMaxY());
-//      }
-//      else
-//      {
-//         linePoint.setIncludingFrame(supportSoleFrame, 0.0, support.getMinY());
-//      }
-      linePoint.setIncludingFrame(support.getCentroid());
-
-      // hysteresis
-      if (shouldUseMomentum.getBooleanValue())
-=======
       // icp based fall detection:
       // compute the safe area for the capture point as the support polygon after the step completed
       safeArea.setIncludingFrame(support);
@@ -338,7 +323,6 @@
       // hysteresis:
       // shrink the safe area if we are already using upper body momentum
       if (shouldUseUpperBodyLinearMomentum.getBooleanValue())
->>>>>>> 0bcea389
       {
          polygonShrinker.shrinkConstantDistanceInto(safeArea, 0.05, tempPolygon1);
          safeArea.setIncludingFrameAndUpdate(tempPolygon1);
@@ -349,23 +333,6 @@
       // check if the icp is in the safe area
       momentumBasedController.getCapturePoint(capturePoint2d);
       tmpCapturePoint.setIncludingFrame(capturePoint2d);
-<<<<<<< HEAD
-      tmpCapturePoint.changeFrameAndProjectToXYPlane(supportSoleFrame);
-      
-      boolean icpInSupport = support.isPointInside(tmpCapturePoint);
-      boolean isICPOutside = forwardLine.isPointOnSideOfLine(tmpCapturePoint, supportSide);
-      
-      if (shouldUseMomentum.getBooleanValue())
-      {
-         if (!isICPOutside)
-         {
-            shouldUseMomentum.set(false);
-         }
-      }
-      else if (isICPOutside && !icpInSupport)
-      {
-         shouldUseMomentum.set(true);
-=======
       tmpCapturePoint.changeFrameAndProjectToXYPlane(safeArea.getReferenceFrame());
       boolean icpInSafeArea = safeArea.isPointInside(tmpCapturePoint);
 
@@ -380,7 +347,6 @@
       else if (icpErrorSmall)
       {
          shouldUseUpperBodyLinearMomentum.set(false);
->>>>>>> 0bcea389
       }
 
    }
