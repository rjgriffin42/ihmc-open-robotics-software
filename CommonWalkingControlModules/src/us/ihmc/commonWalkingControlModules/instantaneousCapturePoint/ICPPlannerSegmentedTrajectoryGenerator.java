<<<<<<< HEAD
package us.ihmc.commonWalkingControlModules.instantaneousCapturePoint;

import us.ihmc.commonWalkingControlModules.instantaneousCapturePoint.smoothICPGenerator.CapturePointTools;
import us.ihmc.graphics3DAdapter.graphics.appearances.YoAppearance;
import us.ihmc.robotics.MathTools;
import us.ihmc.robotics.dataStructures.registry.YoVariableRegistry;
import us.ihmc.robotics.dataStructures.variable.DoubleYoVariable;
import us.ihmc.robotics.dataStructures.variable.IntegerYoVariable;
import us.ihmc.robotics.geometry.FramePoint;
import us.ihmc.robotics.geometry.FrameVector;
import us.ihmc.robotics.math.frames.YoFramePoint;
import us.ihmc.robotics.math.frames.YoFrameVector;
import us.ihmc.robotics.math.trajectories.PositionTrajectoryGenerator;
import us.ihmc.robotics.math.trajectories.VelocityConstrainedPositionTrajectoryGenerator;
import us.ihmc.robotics.referenceFrames.ReferenceFrame;
import us.ihmc.simulationconstructionset.yoUtilities.graphics.YoGraphicPosition;
import us.ihmc.simulationconstructionset.yoUtilities.graphics.YoGraphicPosition.GraphicType;
import us.ihmc.simulationconstructionset.yoUtilities.graphics.YoGraphicsList;
import us.ihmc.simulationconstructionset.yoUtilities.graphics.YoGraphicsListRegistry;
import us.ihmc.simulationconstructionset.yoUtilities.graphics.plotting.ArtifactList;

public class ICPPlannerSegmentedTrajectoryGenerator implements PositionTrajectoryGenerator
{
   private final YoVariableRegistry registry;

   private final DoubleYoVariable omega0;

   private final DoubleYoVariable maximumSplineDuration;
   private final DoubleYoVariable minimumSplineDuration;
   private final DoubleYoVariable minimumTimeToSpendOnExitCMP;
   private final DoubleYoVariable totalTrajectoryTime;
   private final DoubleYoVariable currentTime;
   private final DoubleYoVariable timeSpentOnInitialCMP;
   private final DoubleYoVariable timeSpentOnFinalCMP;
   private final DoubleYoVariable progressionInPercent;
   private final DoubleYoVariable startOfSplineTime;
   private final DoubleYoVariable endOfSplineTime;

   private final YoFramePoint yoStartOfSplineICP;
   private final YoFramePoint yoEndOfSplineICP;

   private final IntegerYoVariable currentSegment;

   private ReferenceFrame trajectoryFrame;
   private ReferenceFrame initialFrame;
   private ReferenceFrame finalFrame;

   private final FramePoint initialCornerPointInitialFrame = new FramePoint();
   private final FramePoint finalCornerPointInitialFrame = new FramePoint();
   private final FramePoint initialCMPInitialFrame = new FramePoint();
   private final FramePoint finalCMPInitialFrame = new FramePoint();
   private final FramePoint initialICPInitialFrame = new FramePoint();
   private final FramePoint finalICPInitialFrame = new FramePoint();

   private final FramePoint startOfSplineICPInitialFrame = new FramePoint();
   private final FrameVector startOfSplineICPVelocityInitialFrame = new FrameVector();
   private final FramePoint endOfSplineICPInitialFrame = new FramePoint();
   private final FrameVector endOfSplineICPVelocityInitialFrame = new FrameVector();

   private final FramePoint initialCornerPointFinalFrame = new FramePoint();
   private final FramePoint finalCornerPointFinalFrame = new FramePoint();
   private final FramePoint initialCMPFinalFrame = new FramePoint();
   private final FramePoint finalCMPFinalFrame = new FramePoint();
   private final FramePoint initialICPFinalFrame = new FramePoint();
   private final FramePoint finalICPFinalFrame = new FramePoint();

   private final FramePoint startOfSplineICPFinalFrame = new FramePoint();
   private final FrameVector startOfSplineICPVelocityFinalFrame = new FrameVector();
   private final FramePoint endOfSplineICPFinalFrame = new FramePoint();
   private final FrameVector endOfSplineICPVelocityFinalFrame = new FrameVector();

   private final FramePoint startOfSplineICP = new FramePoint();
   private final FrameVector startOfSplineICPVelocity = new FrameVector();
   private final FramePoint endOfSplineICP = new FramePoint();
   private final FrameVector endOfSplineICPVelocity = new FrameVector();

   private final FramePoint desiredICPInitialFrame = new FramePoint();
   private final FrameVector desiredICPVelocityInitialFrame = new FrameVector();

   private final FramePoint desiredICPFinalFrame = new FramePoint();
   private final FrameVector desiredICPVelocityFinalFrame = new FrameVector();

   private final FramePoint desiredICPOutput = new FramePoint();
   private final FrameVector desiredICPVelocityOutput = new FrameVector();

   private final VelocityConstrainedPositionTrajectoryGenerator spline;

   public ICPPlannerSegmentedTrajectoryGenerator(String namePrefix, ReferenceFrame trajectoryFrame, DoubleYoVariable omega0,
         YoGraphicsListRegistry yoGraphicsListRegistry, YoVariableRegistry parentRegistry)
   {
      this.trajectoryFrame = trajectoryFrame;
      initialFrame = trajectoryFrame;
      finalFrame = trajectoryFrame;

      this.omega0 = omega0;

      registry = new YoVariableRegistry(namePrefix + getClass().getSimpleName());
      maximumSplineDuration = new DoubleYoVariable(namePrefix + "MaximumSplineDuration", registry);
      minimumSplineDuration = new DoubleYoVariable(namePrefix + "MinimumSplineDuration", registry);
      minimumSplineDuration.set(0.1);
      minimumTimeToSpendOnExitCMP = new DoubleYoVariable(namePrefix + "MinimumTimeToSpendOnExitCMP", registry);
      totalTrajectoryTime = new DoubleYoVariable(namePrefix + "TotalTrajectoryTime", registry);
      currentTime = new DoubleYoVariable(namePrefix + "CurrentTime", registry);
      timeSpentOnInitialCMP = new DoubleYoVariable(namePrefix + "TimeSpentOnInitialCMP", registry);
      timeSpentOnFinalCMP = new DoubleYoVariable(namePrefix + "TimeSpentOnFinalCMP", registry);
      progressionInPercent = new DoubleYoVariable(namePrefix + "ProgressionInPercent", registry);
      startOfSplineTime = new DoubleYoVariable(namePrefix + "StartOfSplineTime", registry);
      endOfSplineTime = new DoubleYoVariable(namePrefix + "EndOfSplineTime", registry);

      currentSegment = new IntegerYoVariable(namePrefix + "CurrentSegment", registry);

      spline = new VelocityConstrainedPositionTrajectoryGenerator(namePrefix, 4, trajectoryFrame, registry);

      yoStartOfSplineICP = new YoFramePoint(namePrefix + "InitialICPSpline", trajectoryFrame, registry);
      yoEndOfSplineICP = new YoFramePoint(namePrefix + "FinalICPSpline", trajectoryFrame, registry);

      parentRegistry.addChild(registry);
   }

   public void createVisualizers(YoGraphicsList yoGraphicsList, ArtifactList artifactList)
   {
      YoGraphicPosition startOfSplineICPViz = new YoGraphicPosition("singleSupportInitialSplineICP", yoStartOfSplineICP, 0.004, YoAppearance.Black(),
            GraphicType.SOLID_BALL);
      yoGraphicsList.add(startOfSplineICPViz);
      artifactList.add(startOfSplineICPViz.createArtifact());

      YoGraphicPosition endOfSplineICPViz = new YoGraphicPosition("singleSupportFinalSplineICP", yoEndOfSplineICP, 0.004, YoAppearance.Black(),
            GraphicType.BALL);
      yoGraphicsList.add(endOfSplineICPViz);
      artifactList.add(endOfSplineICPViz.createArtifact());

   }

   public void setMaximumSplineDuration(double maximumSplineDuration)
   {
      this.maximumSplineDuration.set(maximumSplineDuration);
   }

   public void setMinimumTimeToSpendOnExitCMP(double duration)
   {
      minimumTimeToSpendOnExitCMP.set(duration);
   }

   public void setReferenceFrames(ReferenceFrame initialFrame, ReferenceFrame finalFrame)
   {
      this.initialFrame = initialFrame;
      this.finalFrame = finalFrame;
   }

   public void setTrajectoryTime(double timeSpentOnInitialCMP, double timeSpentOnFinalCMP)
   {
      this.timeSpentOnInitialCMP.set(timeSpentOnInitialCMP);
      this.timeSpentOnFinalCMP.set(timeSpentOnFinalCMP);
      totalTrajectoryTime.set(timeSpentOnInitialCMP + timeSpentOnFinalCMP);
   }

   public void setCornerPoints(YoFramePoint initialCornerPoint, YoFramePoint finalCornerPoint)
   {
      initialCornerPoint.getFrameTupleIncludingFrame(initialCornerPointInitialFrame);
      initialCornerPoint.getFrameTupleIncludingFrame(initialCornerPointFinalFrame);

      finalCornerPoint.getFrameTupleIncludingFrame(finalCornerPointInitialFrame);
      finalCornerPoint.getFrameTupleIncludingFrame(finalCornerPointFinalFrame);
   }

   public void setReferenceCMPs(YoFramePoint initialCMP, YoFramePoint finalCMP)
   {
      initialCMP.getFrameTupleIncludingFrame(initialCMPInitialFrame);
      initialCMP.getFrameTupleIncludingFrame(initialCMPFinalFrame);

      finalCMP.getFrameTupleIncludingFrame(finalCMPInitialFrame);
      finalCMP.getFrameTupleIncludingFrame(finalCMPFinalFrame);
   }

   public void setBoundaryICP(YoFramePoint initialICP, YoFramePoint finalICP)
   {
      initialICP.getFrameTupleIncludingFrame(initialICPInitialFrame);
      initialICP.getFrameTupleIncludingFrame(initialICPFinalFrame);

      finalICP.getFrameTupleIncludingFrame(finalICPInitialFrame);
      finalICP.getFrameTupleIncludingFrame(finalICPFinalFrame);
   }

   @Override
   public void initialize()
   {
      initialCornerPointInitialFrame.changeFrame(initialFrame);
      finalCornerPointInitialFrame.changeFrame(initialFrame);
      initialCMPInitialFrame.changeFrame(initialFrame);
      finalCMPInitialFrame.changeFrame(initialFrame);
      initialICPInitialFrame.changeFrame(initialFrame);
      finalICPInitialFrame.changeFrame(initialFrame);

      initialCornerPointFinalFrame.changeFrame(finalFrame);
      finalCornerPointFinalFrame.changeFrame(finalFrame);
      initialCMPFinalFrame.changeFrame(finalFrame);
      finalCMPFinalFrame.changeFrame(finalFrame);
      initialICPFinalFrame.changeFrame(finalFrame);
      finalICPFinalFrame.changeFrame(finalFrame);

      double alpha = 0.50;
      double minTimeOnExitCMP = minimumTimeToSpendOnExitCMP.getDoubleValue();
      minTimeOnExitCMP = Math.min(minTimeOnExitCMP, timeSpentOnFinalCMP.getDoubleValue() - alpha * minimumSplineDuration.getDoubleValue());

      double startOfSplineTime = timeSpentOnInitialCMP.getDoubleValue() - alpha * maximumSplineDuration.getDoubleValue();
      startOfSplineTime = Math.max(startOfSplineTime, 0.0);
      this.startOfSplineTime.set(startOfSplineTime);

      double endOfSplineTime = timeSpentOnInitialCMP.getDoubleValue() + (1.0 - alpha) * maximumSplineDuration.getDoubleValue();
      endOfSplineTime = Math.min(endOfSplineTime, totalTrajectoryTime.getDoubleValue() - minTimeOnExitCMP);
      if (endOfSplineTime > totalTrajectoryTime.getDoubleValue() - minTimeOnExitCMP)
      {
         endOfSplineTime = totalTrajectoryTime.getDoubleValue() - minTimeOnExitCMP;
         startOfSplineTime = timeSpentOnInitialCMP.getDoubleValue() - (endOfSplineTime - timeSpentOnInitialCMP.getDoubleValue());
      }
      this.startOfSplineTime.set(startOfSplineTime);
      this.endOfSplineTime.set(endOfSplineTime);

      spline.setTrajectoryTime(endOfSplineTime - startOfSplineTime);

      CapturePointTools.computeDesiredCapturePointPosition(omega0.getDoubleValue(), startOfSplineTime, initialICPInitialFrame, initialCMPInitialFrame,
            startOfSplineICPInitialFrame);
      CapturePointTools.computeDesiredCapturePointVelocity(omega0.getDoubleValue(), startOfSplineTime, initialICPInitialFrame, initialCMPInitialFrame,
            startOfSplineICPVelocityInitialFrame);
      CapturePointTools.computeDesiredCapturePointPosition(omega0.getDoubleValue(), endOfSplineTime - timeSpentOnInitialCMP.getDoubleValue(),
            finalCornerPointInitialFrame, finalCMPInitialFrame, endOfSplineICPInitialFrame);
      CapturePointTools.computeDesiredCapturePointVelocity(omega0.getDoubleValue(), endOfSplineTime - timeSpentOnInitialCMP.getDoubleValue(),
            finalCornerPointInitialFrame, finalCMPInitialFrame, endOfSplineICPVelocityInitialFrame);

      CapturePointTools.computeDesiredCapturePointPosition(omega0.getDoubleValue(), startOfSplineTime, initialICPFinalFrame, initialCMPFinalFrame,
            startOfSplineICPFinalFrame);
      CapturePointTools.computeDesiredCapturePointVelocity(omega0.getDoubleValue(), startOfSplineTime, initialICPFinalFrame, initialCMPFinalFrame,
            startOfSplineICPVelocityFinalFrame);
      CapturePointTools.computeDesiredCapturePointPosition(omega0.getDoubleValue(), endOfSplineTime - timeSpentOnInitialCMP.getDoubleValue(),
            finalCornerPointFinalFrame, finalCMPFinalFrame, endOfSplineICPFinalFrame);
      CapturePointTools.computeDesiredCapturePointVelocity(omega0.getDoubleValue(), endOfSplineTime - timeSpentOnInitialCMP.getDoubleValue(),
            finalCornerPointFinalFrame, finalCMPFinalFrame, endOfSplineICPVelocityFinalFrame);
   }

   @Override
   public void compute(double time)
   {
      time = MathTools.clipToMinMax(time, 0.0, totalTrajectoryTime.getDoubleValue());
      progressionInPercent.set(time / totalTrajectoryTime.getDoubleValue());

      updateSplineBoundaries();

      if (time <= startOfSplineTime.getDoubleValue())
      {
         currentSegment.set(1);
         computeFirstSegment(time);
      }
      else if (time >= endOfSplineTime.getDoubleValue())
      {
         currentSegment.set(3);
         computeThirdSegment(time - endOfSplineTime.getDoubleValue());
      }
      else
      {
         currentSegment.set(2);
         computeSecondSegment(time - startOfSplineTime.getDoubleValue());
      }
   }

   private void computeFirstSegment(double timeInFirstSegment)
   {
      CapturePointTools.computeDesiredCapturePointPosition(omega0.getDoubleValue(), timeInFirstSegment, initialICPInitialFrame, initialCMPInitialFrame,
            desiredICPInitialFrame);
      CapturePointTools.computeDesiredCapturePointPosition(omega0.getDoubleValue(), timeInFirstSegment, initialICPFinalFrame, initialCMPFinalFrame,
            desiredICPFinalFrame);

      CapturePointTools.computeDesiredCapturePointVelocity(omega0.getDoubleValue(), timeInFirstSegment, initialICPInitialFrame, initialCMPInitialFrame,
            desiredICPVelocityInitialFrame);
      CapturePointTools.computeDesiredCapturePointVelocity(omega0.getDoubleValue(), timeInFirstSegment, initialICPFinalFrame, initialCMPFinalFrame,
            desiredICPVelocityFinalFrame);

      interpolatePointFromInitialToFinalFrame(desiredICPOutput, desiredICPInitialFrame, desiredICPFinalFrame, progressionInPercent.getDoubleValue());
      interpolateVectorFromInitialToFinalFrame(desiredICPVelocityOutput, desiredICPVelocityInitialFrame, desiredICPVelocityFinalFrame,
            progressionInPercent.getDoubleValue());
   }

   private void computeSecondSegment(double timeInSecondSegment)
   {
      spline.setInitialConditions(startOfSplineICP, startOfSplineICPVelocity);
      spline.setFinalConditions(endOfSplineICP, endOfSplineICPVelocity);
      spline.initialize();
      spline.compute(timeInSecondSegment);

      spline.get(desiredICPOutput);
      spline.packVelocity(desiredICPVelocityOutput);
   }

   private void computeThirdSegment(double timeInThirdSegment)
   {
      CapturePointTools.computeDesiredCapturePointPosition(omega0.getDoubleValue(), timeInThirdSegment, endOfSplineICPInitialFrame, finalCMPInitialFrame,
            desiredICPInitialFrame);
      CapturePointTools.computeDesiredCapturePointPosition(omega0.getDoubleValue(), timeInThirdSegment, endOfSplineICPFinalFrame, finalCMPFinalFrame,
            desiredICPFinalFrame);

      CapturePointTools.computeDesiredCapturePointVelocity(omega0.getDoubleValue(), timeInThirdSegment, endOfSplineICPInitialFrame, finalCMPInitialFrame,
            desiredICPVelocityInitialFrame);
      CapturePointTools.computeDesiredCapturePointVelocity(omega0.getDoubleValue(), timeInThirdSegment, endOfSplineICPFinalFrame, finalCMPFinalFrame,
            desiredICPVelocityFinalFrame);

      interpolatePointFromInitialToFinalFrame(desiredICPOutput, desiredICPInitialFrame, desiredICPFinalFrame, progressionInPercent.getDoubleValue());
      interpolateVectorFromInitialToFinalFrame(desiredICPVelocityOutput, desiredICPVelocityInitialFrame, desiredICPVelocityFinalFrame,
            progressionInPercent.getDoubleValue());
   }

   private void updateSplineBoundaries()
   {
      double progressionInPercent = startOfSplineTime.getDoubleValue() / totalTrajectoryTime.getDoubleValue();
      interpolatePointFromInitialToFinalFrame(startOfSplineICP, startOfSplineICPInitialFrame, startOfSplineICPFinalFrame, progressionInPercent);
      interpolateVectorFromInitialToFinalFrame(startOfSplineICPVelocity, startOfSplineICPVelocityInitialFrame, startOfSplineICPVelocityFinalFrame,
            progressionInPercent);

      progressionInPercent = endOfSplineTime.getDoubleValue() / totalTrajectoryTime.getDoubleValue();
      interpolatePointFromInitialToFinalFrame(endOfSplineICP, endOfSplineICPInitialFrame, endOfSplineICPFinalFrame, progressionInPercent);
      interpolateVectorFromInitialToFinalFrame(endOfSplineICPVelocity, endOfSplineICPVelocityInitialFrame, endOfSplineICPVelocityFinalFrame,
            progressionInPercent);

      yoStartOfSplineICP.set(startOfSplineICP);
      yoEndOfSplineICP.set(endOfSplineICP);
   }

   private final FramePoint pointA = new FramePoint();
   private final FramePoint pointB = new FramePoint();

   private void interpolatePointFromInitialToFinalFrame(FramePoint pointTrajectoryFrameToPack, FramePoint pointInitialFrame, FramePoint pointFinalFrame,
         double percentOfFinal)
   {
      pointA.setIncludingFrame(pointInitialFrame);
      pointB.setIncludingFrame(pointFinalFrame);
      pointA.changeFrame(trajectoryFrame);
      pointB.changeFrame(trajectoryFrame);
      pointTrajectoryFrameToPack.setToZero(trajectoryFrame);
      pointTrajectoryFrameToPack.interpolate(pointA, pointB, percentOfFinal);
   }

   private final FrameVector vectorA = new FrameVector();
   private final FrameVector vectorB = new FrameVector();

   private void interpolateVectorFromInitialToFinalFrame(FrameVector vectorTrajectoryFrameToPack, FrameVector vectorInitialFrame, FrameVector vectorFinalFrame,
         double percentOfFinal)
   {
      vectorA.setIncludingFrame(vectorInitialFrame);
      vectorB.setIncludingFrame(vectorFinalFrame);
      vectorA.changeFrame(trajectoryFrame);
      vectorB.changeFrame(trajectoryFrame);
      vectorTrajectoryFrameToPack.setToZero(trajectoryFrame);
      vectorTrajectoryFrameToPack.interpolate(vectorA, vectorB, percentOfFinal);
   }

   @Override
   public boolean isDone()
   {
      return currentTime.getDoubleValue() >= totalTrajectoryTime.getDoubleValue();
   }

   @Override
   public void get(FramePoint positionToPack)
   {
      positionToPack.setIncludingFrame(desiredICPOutput);
   }

   public boolean isOnExitCMP()
   {
      return progressionInPercent.getDoubleValue() * totalTrajectoryTime.getDoubleValue() > endOfSplineTime.getDoubleValue();
   }

   public void get(YoFramePoint positionToPack)
   {
      positionToPack.set(desiredICPOutput);
   }

   @Override
   public void packVelocity(FrameVector velocityToPack)
   {
      velocityToPack.setIncludingFrame(desiredICPVelocityOutput);
   }

   public void packVelocity(YoFrameVector velocityToPack)
   {
      velocityToPack.set(desiredICPVelocityOutput);
   }

   @Override
   public void packAcceleration(FrameVector accelerationToPack)
   {
      accelerationToPack.setToZero(trajectoryFrame);
   }

   @Override
   public void packLinearData(FramePoint positionToPack, FrameVector velocityToPack, FrameVector accelerationToPack)
   {
      get(positionToPack);
      packVelocity(velocityToPack);
      packAcceleration(accelerationToPack);
   }

   @Override
   public void showVisualization()
   {
   }

   @Override
   public void hideVisualization()
   {
      yoStartOfSplineICP.setToNaN();
      yoEndOfSplineICP.setToNaN();
   }
}
=======
package us.ihmc.commonWalkingControlModules.instantaneousCapturePoint;

import us.ihmc.commonWalkingControlModules.instantaneousCapturePoint.smoothICPGenerator.CapturePointTools;
import us.ihmc.graphics3DAdapter.graphics.appearances.YoAppearance;
import us.ihmc.robotics.MathTools;
import us.ihmc.robotics.dataStructures.registry.YoVariableRegistry;
import us.ihmc.robotics.dataStructures.variable.DoubleYoVariable;
import us.ihmc.robotics.dataStructures.variable.IntegerYoVariable;
import us.ihmc.robotics.geometry.FramePoint;
import us.ihmc.robotics.geometry.FrameVector;
import us.ihmc.robotics.math.frames.YoFramePoint;
import us.ihmc.robotics.math.frames.YoFrameVector;
import us.ihmc.robotics.math.trajectories.PositionTrajectoryGenerator;
import us.ihmc.robotics.math.trajectories.VelocityConstrainedPositionTrajectoryGenerator;
import us.ihmc.robotics.referenceFrames.ReferenceFrame;
import us.ihmc.simulationconstructionset.yoUtilities.graphics.YoGraphicPosition;
import us.ihmc.simulationconstructionset.yoUtilities.graphics.YoGraphicsList;
import us.ihmc.simulationconstructionset.yoUtilities.graphics.YoGraphicsListRegistry;
import us.ihmc.simulationconstructionset.yoUtilities.graphics.YoGraphicPosition.GraphicType;
import us.ihmc.simulationconstructionset.yoUtilities.graphics.plotting.ArtifactList;

public class ICPPlannerSegmentedTrajectoryGenerator implements PositionTrajectoryGenerator
{
   private final YoVariableRegistry registry;

   private final DoubleYoVariable omega0;

   private final DoubleYoVariable maximumSplineDuration;
   private final DoubleYoVariable minimumSplineDuration;
   private final DoubleYoVariable minimumTimeToSpendOnExitCMP;
   private final DoubleYoVariable totalTrajectoryTime;
   private final DoubleYoVariable currentTime;
   private final DoubleYoVariable timeSpentOnInitialCMP;
   private final DoubleYoVariable timeSpentOnFinalCMP;
   private final DoubleYoVariable progressionInPercent;
   private final DoubleYoVariable startOfSplineTime;
   private final DoubleYoVariable endOfSplineTime;

   private final YoFramePoint yoStartOfSplineICP;
   private final YoFramePoint yoEndOfSplineICP;

   private final IntegerYoVariable currentSegment;

   private ReferenceFrame trajectoryFrame;
   private ReferenceFrame initialFrame;
   private ReferenceFrame finalFrame;

   private final FramePoint initialCornerPointInitialFrame = new FramePoint();
   private final FramePoint finalCornerPointInitialFrame = new FramePoint();
   private final FramePoint initialCMPInitialFrame = new FramePoint();
   private final FramePoint finalCMPInitialFrame = new FramePoint();
   private final FramePoint initialICPInitialFrame = new FramePoint();
   private final FramePoint finalICPInitialFrame = new FramePoint();

   private final FramePoint startOfSplineICPInitialFrame = new FramePoint();
   private final FrameVector startOfSplineICPVelocityInitialFrame = new FrameVector();
   private final FramePoint endOfSplineICPInitialFrame = new FramePoint();
   private final FrameVector endOfSplineICPVelocityInitialFrame = new FrameVector();

   private final FramePoint initialCornerPointFinalFrame = new FramePoint();
   private final FramePoint finalCornerPointFinalFrame = new FramePoint();
   private final FramePoint initialCMPFinalFrame = new FramePoint();
   private final FramePoint finalCMPFinalFrame = new FramePoint();
   private final FramePoint initialICPFinalFrame = new FramePoint();
   private final FramePoint finalICPFinalFrame = new FramePoint();

   private final FramePoint startOfSplineICPFinalFrame = new FramePoint();
   private final FrameVector startOfSplineICPVelocityFinalFrame = new FrameVector();
   private final FramePoint endOfSplineICPFinalFrame = new FramePoint();
   private final FrameVector endOfSplineICPVelocityFinalFrame = new FrameVector();

   private final FramePoint startOfSplineICP = new FramePoint();
   private final FrameVector startOfSplineICPVelocity = new FrameVector();
   private final FramePoint endOfSplineICP = new FramePoint();
   private final FrameVector endOfSplineICPVelocity = new FrameVector();

   private final FramePoint desiredICPInitialFrame = new FramePoint();
   private final FrameVector desiredICPVelocityInitialFrame = new FrameVector();
   
   private final FramePoint desiredICPFinalFrame = new FramePoint();
   private final FrameVector desiredICPVelocityFinalFrame = new FrameVector();

   private final FramePoint desiredICPOutput = new FramePoint();
   private final FrameVector desiredICPVelocityOutput = new FrameVector();

   private final VelocityConstrainedPositionTrajectoryGenerator spline;

   public ICPPlannerSegmentedTrajectoryGenerator(String namePrefix, ReferenceFrame trajectoryFrame, DoubleYoVariable omega0, YoGraphicsListRegistry yoGraphicsListRegistry, YoVariableRegistry parentRegistry)
   {
      this.trajectoryFrame = trajectoryFrame;
      initialFrame = trajectoryFrame;
      finalFrame = trajectoryFrame;

      this.omega0 = omega0;

      registry = new YoVariableRegistry(namePrefix + getClass().getSimpleName());
      maximumSplineDuration = new DoubleYoVariable(namePrefix + "MaximumSplineDuration", registry);
      minimumSplineDuration = new DoubleYoVariable(namePrefix + "MinimumSplineDuration", registry);
      minimumSplineDuration.set(0.1);
      minimumTimeToSpendOnExitCMP = new DoubleYoVariable(namePrefix + "MinimumTimeToSpendOnExitCMP", registry);
      totalTrajectoryTime = new DoubleYoVariable(namePrefix + "TotalTrajectoryTime", registry);
      currentTime = new DoubleYoVariable(namePrefix + "CurrentTime", registry);
      timeSpentOnInitialCMP = new DoubleYoVariable(namePrefix + "TimeSpentOnInitialCMP", registry);
      timeSpentOnFinalCMP = new DoubleYoVariable(namePrefix + "TimeSpentOnFinalCMP", registry);
      progressionInPercent = new DoubleYoVariable(namePrefix + "ProgressionInPercent", registry);
      startOfSplineTime = new DoubleYoVariable(namePrefix + "StartOfSplineTime", registry);
      endOfSplineTime = new DoubleYoVariable(namePrefix + "EndOfSplineTime", registry);

      currentSegment = new IntegerYoVariable(namePrefix + "CurrentSegment", registry);

      spline = new VelocityConstrainedPositionTrajectoryGenerator(namePrefix, 4, trajectoryFrame, registry);

      yoStartOfSplineICP = new YoFramePoint(namePrefix + "InitialICPSpline", trajectoryFrame, registry);
      yoEndOfSplineICP = new YoFramePoint(namePrefix + "FinalICPSpline", trajectoryFrame, registry);

      parentRegistry.addChild(registry);
   }

   public void createVisualizers(YoGraphicsList yoGraphicsList, ArtifactList artifactList)
   {
      YoGraphicPosition startOfSplineICPViz = new YoGraphicPosition("singleSupportInitialSplineICP", yoStartOfSplineICP, 0.004, YoAppearance.Black(), GraphicType.SOLID_BALL);
      yoGraphicsList.add(startOfSplineICPViz);
      artifactList.add(startOfSplineICPViz.createArtifact());

      YoGraphicPosition endOfSplineICPViz = new YoGraphicPosition("singleSupportFinalSplineICP", yoEndOfSplineICP, 0.004, YoAppearance.Black(), GraphicType.BALL);
      yoGraphicsList.add(endOfSplineICPViz);
      artifactList.add(endOfSplineICPViz.createArtifact());

   }

   public void setMaximumSplineDuration(double maximumSplineDuration)
   {
      this.maximumSplineDuration.set(maximumSplineDuration);
   }

   public void setMinimumTimeToSpendOnExitCMP(double duration)
   {
      minimumTimeToSpendOnExitCMP.set(duration);
   }

   public void setReferenceFrames(ReferenceFrame initialFrame, ReferenceFrame finalFrame)
   {
      this.initialFrame = initialFrame;
      this.finalFrame = finalFrame;
   }

   public void setTrajectoryTime(double timeSpentOnInitialCMP, double timeSpentOnFinalCMP)
   {
      this.timeSpentOnInitialCMP.set(timeSpentOnInitialCMP);
      this.timeSpentOnFinalCMP.set(timeSpentOnFinalCMP);
      totalTrajectoryTime.set(timeSpentOnInitialCMP + timeSpentOnFinalCMP);
   }

   public void setCornerPoints(YoFramePoint initialCornerPoint, YoFramePoint finalCornerPoint)
   {
      initialCornerPoint.getFrameTupleIncludingFrame(initialCornerPointInitialFrame);
      initialCornerPoint.getFrameTupleIncludingFrame(initialCornerPointFinalFrame);

      finalCornerPoint.getFrameTupleIncludingFrame(finalCornerPointInitialFrame);
      finalCornerPoint.getFrameTupleIncludingFrame(finalCornerPointFinalFrame);
   }

   public void setReferenceCMPs(YoFramePoint initialCMP, YoFramePoint finalCMP)
   {
      initialCMP.getFrameTupleIncludingFrame(initialCMPInitialFrame);
      initialCMP.getFrameTupleIncludingFrame(initialCMPFinalFrame);

      finalCMP.getFrameTupleIncludingFrame(finalCMPInitialFrame);
      finalCMP.getFrameTupleIncludingFrame(finalCMPFinalFrame);
   }

   public void setBoundaryICP(YoFramePoint initialICP, YoFramePoint finalICP)
   {
      initialICP.getFrameTupleIncludingFrame(initialICPInitialFrame);
      initialICP.getFrameTupleIncludingFrame(initialICPFinalFrame);

      finalICP.getFrameTupleIncludingFrame(finalICPInitialFrame);
      finalICP.getFrameTupleIncludingFrame(finalICPFinalFrame);
   }

   @Override
   public void initialize()
   {
      initialCornerPointInitialFrame.changeFrame(initialFrame);
      finalCornerPointInitialFrame.changeFrame(initialFrame);
      initialCMPInitialFrame.changeFrame(initialFrame);
      finalCMPInitialFrame.changeFrame(initialFrame);
      initialICPInitialFrame.changeFrame(initialFrame);
      finalICPInitialFrame.changeFrame(initialFrame);

      initialCornerPointFinalFrame.changeFrame(finalFrame);
      finalCornerPointFinalFrame.changeFrame(finalFrame);
      initialCMPFinalFrame.changeFrame(finalFrame);
      finalCMPFinalFrame.changeFrame(finalFrame);
      initialICPFinalFrame.changeFrame(finalFrame);
      finalICPFinalFrame.changeFrame(finalFrame);

      double alpha = 0.50;
      double minTimeOnExitCMP = minimumTimeToSpendOnExitCMP.getDoubleValue();
      minTimeOnExitCMP = Math.min(minTimeOnExitCMP, timeSpentOnFinalCMP.getDoubleValue() - alpha * minimumSplineDuration.getDoubleValue());

      double startOfSplineTime = timeSpentOnInitialCMP.getDoubleValue() - alpha * maximumSplineDuration.getDoubleValue();
      startOfSplineTime = Math.max(startOfSplineTime, 0.0);
      this.startOfSplineTime.set(startOfSplineTime);

      double endOfSplineTime = timeSpentOnInitialCMP.getDoubleValue() + (1.0 - alpha) * maximumSplineDuration.getDoubleValue();
      endOfSplineTime = Math.min(endOfSplineTime, totalTrajectoryTime.getDoubleValue() - minTimeOnExitCMP);
      if (endOfSplineTime > totalTrajectoryTime.getDoubleValue() - minTimeOnExitCMP)
      {
         endOfSplineTime = totalTrajectoryTime.getDoubleValue() - minTimeOnExitCMP;
         startOfSplineTime = timeSpentOnInitialCMP.getDoubleValue() - (endOfSplineTime - timeSpentOnInitialCMP.getDoubleValue());
      }
      this.startOfSplineTime.set(startOfSplineTime);
      this.endOfSplineTime.set(endOfSplineTime);

      spline.setTrajectoryTime(endOfSplineTime - startOfSplineTime);

      CapturePointTools.computeDesiredCapturePointPosition(omega0.getDoubleValue(), startOfSplineTime, initialICPInitialFrame, initialCMPInitialFrame, startOfSplineICPInitialFrame);
      CapturePointTools.computeDesiredCapturePointVelocity(omega0.getDoubleValue(), startOfSplineTime, initialICPInitialFrame, initialCMPInitialFrame, startOfSplineICPVelocityInitialFrame);
      CapturePointTools.computeDesiredCapturePointPosition(omega0.getDoubleValue(), endOfSplineTime - timeSpentOnInitialCMP.getDoubleValue(), finalCornerPointInitialFrame, finalCMPInitialFrame, endOfSplineICPInitialFrame);
      CapturePointTools.computeDesiredCapturePointVelocity(omega0.getDoubleValue(), endOfSplineTime - timeSpentOnInitialCMP.getDoubleValue(), finalCornerPointInitialFrame, finalCMPInitialFrame, endOfSplineICPVelocityInitialFrame);

      CapturePointTools.computeDesiredCapturePointPosition(omega0.getDoubleValue(), startOfSplineTime, initialICPFinalFrame, initialCMPFinalFrame, startOfSplineICPFinalFrame);
      CapturePointTools.computeDesiredCapturePointVelocity(omega0.getDoubleValue(), startOfSplineTime, initialICPFinalFrame, initialCMPFinalFrame, startOfSplineICPVelocityFinalFrame);
      CapturePointTools.computeDesiredCapturePointPosition(omega0.getDoubleValue(), endOfSplineTime - timeSpentOnInitialCMP.getDoubleValue(), finalCornerPointFinalFrame, finalCMPFinalFrame, endOfSplineICPFinalFrame);
      CapturePointTools.computeDesiredCapturePointVelocity(omega0.getDoubleValue(), endOfSplineTime - timeSpentOnInitialCMP.getDoubleValue(), finalCornerPointFinalFrame, finalCMPFinalFrame, endOfSplineICPVelocityFinalFrame);
   }

   @Override
   public void compute(double time)
   {
      time = MathTools.clipToMinMax(time, 0.0, totalTrajectoryTime.getDoubleValue());
      progressionInPercent.set(time / totalTrajectoryTime.getDoubleValue());

      updateSplineBoundaries();


      if (time <= startOfSplineTime.getDoubleValue())
      {
         currentSegment.set(1);
         computeFirstSegment(time);
      }
      else if (time >= endOfSplineTime.getDoubleValue())
      {
         currentSegment.set(3);
         computeThirdSegment(time - endOfSplineTime.getDoubleValue());
      }
      else
      {
         currentSegment.set(2);
         computeSecondSegment(time - startOfSplineTime.getDoubleValue());
      }
   }

   private void computeFirstSegment(double timeInFirstSegment)
   {
      CapturePointTools.computeDesiredCapturePointPosition(omega0.getDoubleValue(), timeInFirstSegment, initialICPInitialFrame, initialCMPInitialFrame, desiredICPInitialFrame);
      CapturePointTools.computeDesiredCapturePointPosition(omega0.getDoubleValue(), timeInFirstSegment, initialICPFinalFrame, initialCMPFinalFrame, desiredICPFinalFrame);

      CapturePointTools.computeDesiredCapturePointVelocity(omega0.getDoubleValue(), timeInFirstSegment, initialICPInitialFrame, initialCMPInitialFrame, desiredICPVelocityInitialFrame);
      CapturePointTools.computeDesiredCapturePointVelocity(omega0.getDoubleValue(), timeInFirstSegment, initialICPFinalFrame, initialCMPFinalFrame, desiredICPVelocityFinalFrame);

      interpolatePointFromInitialToFinalFrame(desiredICPOutput, desiredICPInitialFrame, desiredICPFinalFrame, progressionInPercent.getDoubleValue());
      interpolateVectorFromInitialToFinalFrame(desiredICPVelocityOutput, desiredICPVelocityInitialFrame, desiredICPVelocityFinalFrame, progressionInPercent.getDoubleValue());
   }

   private void computeSecondSegment(double timeInSecondSegment)
   {
      spline.setInitialConditions(startOfSplineICP, startOfSplineICPVelocity);
      spline.setFinalConditions(endOfSplineICP, endOfSplineICPVelocity);
      spline.initialize();
      spline.compute(timeInSecondSegment);

      spline.getPosition(desiredICPOutput);
      spline.getVelocity(desiredICPVelocityOutput);
   }

   private void computeThirdSegment(double timeInThirdSegment)
   {
      CapturePointTools.computeDesiredCapturePointPosition(omega0.getDoubleValue(), timeInThirdSegment, endOfSplineICPInitialFrame, finalCMPInitialFrame, desiredICPInitialFrame);
      CapturePointTools.computeDesiredCapturePointPosition(omega0.getDoubleValue(), timeInThirdSegment, endOfSplineICPFinalFrame, finalCMPFinalFrame, desiredICPFinalFrame);

      CapturePointTools.computeDesiredCapturePointVelocity(omega0.getDoubleValue(), timeInThirdSegment, endOfSplineICPInitialFrame, finalCMPInitialFrame, desiredICPVelocityInitialFrame);
      CapturePointTools.computeDesiredCapturePointVelocity(omega0.getDoubleValue(), timeInThirdSegment, endOfSplineICPFinalFrame, finalCMPFinalFrame, desiredICPVelocityFinalFrame);

      interpolatePointFromInitialToFinalFrame(desiredICPOutput, desiredICPInitialFrame, desiredICPFinalFrame, progressionInPercent.getDoubleValue());
      interpolateVectorFromInitialToFinalFrame(desiredICPVelocityOutput, desiredICPVelocityInitialFrame, desiredICPVelocityFinalFrame, progressionInPercent.getDoubleValue());
   }

   private void updateSplineBoundaries()
   {
      double progressionInPercent = startOfSplineTime.getDoubleValue() / totalTrajectoryTime.getDoubleValue();
      interpolatePointFromInitialToFinalFrame(startOfSplineICP, startOfSplineICPInitialFrame, startOfSplineICPFinalFrame, progressionInPercent);
      interpolateVectorFromInitialToFinalFrame(startOfSplineICPVelocity, startOfSplineICPVelocityInitialFrame, startOfSplineICPVelocityFinalFrame, progressionInPercent);

      progressionInPercent = endOfSplineTime.getDoubleValue() / totalTrajectoryTime.getDoubleValue();
      interpolatePointFromInitialToFinalFrame(endOfSplineICP, endOfSplineICPInitialFrame, endOfSplineICPFinalFrame, progressionInPercent);
      interpolateVectorFromInitialToFinalFrame(endOfSplineICPVelocity, endOfSplineICPVelocityInitialFrame, endOfSplineICPVelocityFinalFrame, progressionInPercent);

      yoStartOfSplineICP.set(startOfSplineICP);
      yoEndOfSplineICP.set(endOfSplineICP);
   }

   private final FramePoint pointA = new FramePoint();
   private final FramePoint pointB = new FramePoint();

   private void interpolatePointFromInitialToFinalFrame(FramePoint pointTrajectoryFrameToPack, FramePoint pointInitialFrame, FramePoint pointFinalFrame, double percentOfFinal)
   {
      pointA.setIncludingFrame(pointInitialFrame);
      pointB.setIncludingFrame(pointFinalFrame);
      pointA.changeFrame(trajectoryFrame);
      pointB.changeFrame(trajectoryFrame);
      pointTrajectoryFrameToPack.setToZero(trajectoryFrame);
      pointTrajectoryFrameToPack.interpolate(pointA, pointB, percentOfFinal);
   }

   private final FrameVector vectorA = new FrameVector();
   private final FrameVector vectorB = new FrameVector();

   private void interpolateVectorFromInitialToFinalFrame(FrameVector vectorTrajectoryFrameToPack, FrameVector vectorInitialFrame, FrameVector vectorFinalFrame, double percentOfFinal)
   {
      vectorA.setIncludingFrame(vectorInitialFrame);
      vectorB.setIncludingFrame(vectorFinalFrame);
      vectorA.changeFrame(trajectoryFrame);
      vectorB.changeFrame(trajectoryFrame);
      vectorTrajectoryFrameToPack.setToZero(trajectoryFrame);
      vectorTrajectoryFrameToPack.interpolate(vectorA, vectorB, percentOfFinal);
   }

   @Override
   public boolean isDone()
   {
      return currentTime.getDoubleValue() >= totalTrajectoryTime.getDoubleValue();
   }

   @Override
   public void getPosition(FramePoint positionToPack)
   {
      positionToPack.setIncludingFrame(desiredICPOutput);
   }

   public boolean isOnExitCMP()
   {
      return progressionInPercent.getDoubleValue() * totalTrajectoryTime.getDoubleValue() > endOfSplineTime.getDoubleValue();
   }

   public void get(YoFramePoint positionToPack)
   {
      positionToPack.set(desiredICPOutput);
   }

   @Override
   public void getVelocity(FrameVector velocityToPack)
   {
      velocityToPack.setIncludingFrame(desiredICPVelocityOutput);
   }

   public void getVelocity(YoFrameVector velocityToPack)
   {
      velocityToPack.set(desiredICPVelocityOutput);
   }

   @Override
   public void getAcceleration(FrameVector accelerationToPack)
   {
      accelerationToPack.setToZero(trajectoryFrame);
   }

   @Override
   public void getLinearData(FramePoint positionToPack, FrameVector velocityToPack, FrameVector accelerationToPack)
   {
      getPosition(positionToPack);
      getVelocity(velocityToPack);
      getAcceleration(accelerationToPack);
   }

   @Override
   public void showVisualization()
   {
   }

   @Override
   public void hideVisualization()
   {
      yoStartOfSplineICP.setToNaN();
      yoEndOfSplineICP.setToNaN();
   }
}
>>>>>>> cdd0b23a
<|MERGE_RESOLUTION|>--- conflicted
+++ resolved
@@ -1,4 +1,3 @@
-<<<<<<< HEAD
 package us.ihmc.commonWalkingControlModules.instantaneousCapturePoint;
 
 import us.ihmc.commonWalkingControlModules.instantaneousCapturePoint.smoothICPGenerator.CapturePointTools;
@@ -287,8 +286,8 @@
       spline.initialize();
       spline.compute(timeInSecondSegment);
 
-      spline.get(desiredICPOutput);
-      spline.packVelocity(desiredICPVelocityOutput);
+      spline.getPosition(desiredICPOutput);
+      spline.getVelocity(desiredICPVelocityOutput);
    }
 
    private void computeThirdSegment(double timeInThirdSegment)
@@ -359,395 +358,6 @@
    }
 
    @Override
-   public void get(FramePoint positionToPack)
-   {
-      positionToPack.setIncludingFrame(desiredICPOutput);
-   }
-
-   public boolean isOnExitCMP()
-   {
-      return progressionInPercent.getDoubleValue() * totalTrajectoryTime.getDoubleValue() > endOfSplineTime.getDoubleValue();
-   }
-
-   public void get(YoFramePoint positionToPack)
-   {
-      positionToPack.set(desiredICPOutput);
-   }
-
-   @Override
-   public void packVelocity(FrameVector velocityToPack)
-   {
-      velocityToPack.setIncludingFrame(desiredICPVelocityOutput);
-   }
-
-   public void packVelocity(YoFrameVector velocityToPack)
-   {
-      velocityToPack.set(desiredICPVelocityOutput);
-   }
-
-   @Override
-   public void packAcceleration(FrameVector accelerationToPack)
-   {
-      accelerationToPack.setToZero(trajectoryFrame);
-   }
-
-   @Override
-   public void packLinearData(FramePoint positionToPack, FrameVector velocityToPack, FrameVector accelerationToPack)
-   {
-      get(positionToPack);
-      packVelocity(velocityToPack);
-      packAcceleration(accelerationToPack);
-   }
-
-   @Override
-   public void showVisualization()
-   {
-   }
-
-   @Override
-   public void hideVisualization()
-   {
-      yoStartOfSplineICP.setToNaN();
-      yoEndOfSplineICP.setToNaN();
-   }
-}
-=======
-package us.ihmc.commonWalkingControlModules.instantaneousCapturePoint;
-
-import us.ihmc.commonWalkingControlModules.instantaneousCapturePoint.smoothICPGenerator.CapturePointTools;
-import us.ihmc.graphics3DAdapter.graphics.appearances.YoAppearance;
-import us.ihmc.robotics.MathTools;
-import us.ihmc.robotics.dataStructures.registry.YoVariableRegistry;
-import us.ihmc.robotics.dataStructures.variable.DoubleYoVariable;
-import us.ihmc.robotics.dataStructures.variable.IntegerYoVariable;
-import us.ihmc.robotics.geometry.FramePoint;
-import us.ihmc.robotics.geometry.FrameVector;
-import us.ihmc.robotics.math.frames.YoFramePoint;
-import us.ihmc.robotics.math.frames.YoFrameVector;
-import us.ihmc.robotics.math.trajectories.PositionTrajectoryGenerator;
-import us.ihmc.robotics.math.trajectories.VelocityConstrainedPositionTrajectoryGenerator;
-import us.ihmc.robotics.referenceFrames.ReferenceFrame;
-import us.ihmc.simulationconstructionset.yoUtilities.graphics.YoGraphicPosition;
-import us.ihmc.simulationconstructionset.yoUtilities.graphics.YoGraphicsList;
-import us.ihmc.simulationconstructionset.yoUtilities.graphics.YoGraphicsListRegistry;
-import us.ihmc.simulationconstructionset.yoUtilities.graphics.YoGraphicPosition.GraphicType;
-import us.ihmc.simulationconstructionset.yoUtilities.graphics.plotting.ArtifactList;
-
-public class ICPPlannerSegmentedTrajectoryGenerator implements PositionTrajectoryGenerator
-{
-   private final YoVariableRegistry registry;
-
-   private final DoubleYoVariable omega0;
-
-   private final DoubleYoVariable maximumSplineDuration;
-   private final DoubleYoVariable minimumSplineDuration;
-   private final DoubleYoVariable minimumTimeToSpendOnExitCMP;
-   private final DoubleYoVariable totalTrajectoryTime;
-   private final DoubleYoVariable currentTime;
-   private final DoubleYoVariable timeSpentOnInitialCMP;
-   private final DoubleYoVariable timeSpentOnFinalCMP;
-   private final DoubleYoVariable progressionInPercent;
-   private final DoubleYoVariable startOfSplineTime;
-   private final DoubleYoVariable endOfSplineTime;
-
-   private final YoFramePoint yoStartOfSplineICP;
-   private final YoFramePoint yoEndOfSplineICP;
-
-   private final IntegerYoVariable currentSegment;
-
-   private ReferenceFrame trajectoryFrame;
-   private ReferenceFrame initialFrame;
-   private ReferenceFrame finalFrame;
-
-   private final FramePoint initialCornerPointInitialFrame = new FramePoint();
-   private final FramePoint finalCornerPointInitialFrame = new FramePoint();
-   private final FramePoint initialCMPInitialFrame = new FramePoint();
-   private final FramePoint finalCMPInitialFrame = new FramePoint();
-   private final FramePoint initialICPInitialFrame = new FramePoint();
-   private final FramePoint finalICPInitialFrame = new FramePoint();
-
-   private final FramePoint startOfSplineICPInitialFrame = new FramePoint();
-   private final FrameVector startOfSplineICPVelocityInitialFrame = new FrameVector();
-   private final FramePoint endOfSplineICPInitialFrame = new FramePoint();
-   private final FrameVector endOfSplineICPVelocityInitialFrame = new FrameVector();
-
-   private final FramePoint initialCornerPointFinalFrame = new FramePoint();
-   private final FramePoint finalCornerPointFinalFrame = new FramePoint();
-   private final FramePoint initialCMPFinalFrame = new FramePoint();
-   private final FramePoint finalCMPFinalFrame = new FramePoint();
-   private final FramePoint initialICPFinalFrame = new FramePoint();
-   private final FramePoint finalICPFinalFrame = new FramePoint();
-
-   private final FramePoint startOfSplineICPFinalFrame = new FramePoint();
-   private final FrameVector startOfSplineICPVelocityFinalFrame = new FrameVector();
-   private final FramePoint endOfSplineICPFinalFrame = new FramePoint();
-   private final FrameVector endOfSplineICPVelocityFinalFrame = new FrameVector();
-
-   private final FramePoint startOfSplineICP = new FramePoint();
-   private final FrameVector startOfSplineICPVelocity = new FrameVector();
-   private final FramePoint endOfSplineICP = new FramePoint();
-   private final FrameVector endOfSplineICPVelocity = new FrameVector();
-
-   private final FramePoint desiredICPInitialFrame = new FramePoint();
-   private final FrameVector desiredICPVelocityInitialFrame = new FrameVector();
-   
-   private final FramePoint desiredICPFinalFrame = new FramePoint();
-   private final FrameVector desiredICPVelocityFinalFrame = new FrameVector();
-
-   private final FramePoint desiredICPOutput = new FramePoint();
-   private final FrameVector desiredICPVelocityOutput = new FrameVector();
-
-   private final VelocityConstrainedPositionTrajectoryGenerator spline;
-
-   public ICPPlannerSegmentedTrajectoryGenerator(String namePrefix, ReferenceFrame trajectoryFrame, DoubleYoVariable omega0, YoGraphicsListRegistry yoGraphicsListRegistry, YoVariableRegistry parentRegistry)
-   {
-      this.trajectoryFrame = trajectoryFrame;
-      initialFrame = trajectoryFrame;
-      finalFrame = trajectoryFrame;
-
-      this.omega0 = omega0;
-
-      registry = new YoVariableRegistry(namePrefix + getClass().getSimpleName());
-      maximumSplineDuration = new DoubleYoVariable(namePrefix + "MaximumSplineDuration", registry);
-      minimumSplineDuration = new DoubleYoVariable(namePrefix + "MinimumSplineDuration", registry);
-      minimumSplineDuration.set(0.1);
-      minimumTimeToSpendOnExitCMP = new DoubleYoVariable(namePrefix + "MinimumTimeToSpendOnExitCMP", registry);
-      totalTrajectoryTime = new DoubleYoVariable(namePrefix + "TotalTrajectoryTime", registry);
-      currentTime = new DoubleYoVariable(namePrefix + "CurrentTime", registry);
-      timeSpentOnInitialCMP = new DoubleYoVariable(namePrefix + "TimeSpentOnInitialCMP", registry);
-      timeSpentOnFinalCMP = new DoubleYoVariable(namePrefix + "TimeSpentOnFinalCMP", registry);
-      progressionInPercent = new DoubleYoVariable(namePrefix + "ProgressionInPercent", registry);
-      startOfSplineTime = new DoubleYoVariable(namePrefix + "StartOfSplineTime", registry);
-      endOfSplineTime = new DoubleYoVariable(namePrefix + "EndOfSplineTime", registry);
-
-      currentSegment = new IntegerYoVariable(namePrefix + "CurrentSegment", registry);
-
-      spline = new VelocityConstrainedPositionTrajectoryGenerator(namePrefix, 4, trajectoryFrame, registry);
-
-      yoStartOfSplineICP = new YoFramePoint(namePrefix + "InitialICPSpline", trajectoryFrame, registry);
-      yoEndOfSplineICP = new YoFramePoint(namePrefix + "FinalICPSpline", trajectoryFrame, registry);
-
-      parentRegistry.addChild(registry);
-   }
-
-   public void createVisualizers(YoGraphicsList yoGraphicsList, ArtifactList artifactList)
-   {
-      YoGraphicPosition startOfSplineICPViz = new YoGraphicPosition("singleSupportInitialSplineICP", yoStartOfSplineICP, 0.004, YoAppearance.Black(), GraphicType.SOLID_BALL);
-      yoGraphicsList.add(startOfSplineICPViz);
-      artifactList.add(startOfSplineICPViz.createArtifact());
-
-      YoGraphicPosition endOfSplineICPViz = new YoGraphicPosition("singleSupportFinalSplineICP", yoEndOfSplineICP, 0.004, YoAppearance.Black(), GraphicType.BALL);
-      yoGraphicsList.add(endOfSplineICPViz);
-      artifactList.add(endOfSplineICPViz.createArtifact());
-
-   }
-
-   public void setMaximumSplineDuration(double maximumSplineDuration)
-   {
-      this.maximumSplineDuration.set(maximumSplineDuration);
-   }
-
-   public void setMinimumTimeToSpendOnExitCMP(double duration)
-   {
-      minimumTimeToSpendOnExitCMP.set(duration);
-   }
-
-   public void setReferenceFrames(ReferenceFrame initialFrame, ReferenceFrame finalFrame)
-   {
-      this.initialFrame = initialFrame;
-      this.finalFrame = finalFrame;
-   }
-
-   public void setTrajectoryTime(double timeSpentOnInitialCMP, double timeSpentOnFinalCMP)
-   {
-      this.timeSpentOnInitialCMP.set(timeSpentOnInitialCMP);
-      this.timeSpentOnFinalCMP.set(timeSpentOnFinalCMP);
-      totalTrajectoryTime.set(timeSpentOnInitialCMP + timeSpentOnFinalCMP);
-   }
-
-   public void setCornerPoints(YoFramePoint initialCornerPoint, YoFramePoint finalCornerPoint)
-   {
-      initialCornerPoint.getFrameTupleIncludingFrame(initialCornerPointInitialFrame);
-      initialCornerPoint.getFrameTupleIncludingFrame(initialCornerPointFinalFrame);
-
-      finalCornerPoint.getFrameTupleIncludingFrame(finalCornerPointInitialFrame);
-      finalCornerPoint.getFrameTupleIncludingFrame(finalCornerPointFinalFrame);
-   }
-
-   public void setReferenceCMPs(YoFramePoint initialCMP, YoFramePoint finalCMP)
-   {
-      initialCMP.getFrameTupleIncludingFrame(initialCMPInitialFrame);
-      initialCMP.getFrameTupleIncludingFrame(initialCMPFinalFrame);
-
-      finalCMP.getFrameTupleIncludingFrame(finalCMPInitialFrame);
-      finalCMP.getFrameTupleIncludingFrame(finalCMPFinalFrame);
-   }
-
-   public void setBoundaryICP(YoFramePoint initialICP, YoFramePoint finalICP)
-   {
-      initialICP.getFrameTupleIncludingFrame(initialICPInitialFrame);
-      initialICP.getFrameTupleIncludingFrame(initialICPFinalFrame);
-
-      finalICP.getFrameTupleIncludingFrame(finalICPInitialFrame);
-      finalICP.getFrameTupleIncludingFrame(finalICPFinalFrame);
-   }
-
-   @Override
-   public void initialize()
-   {
-      initialCornerPointInitialFrame.changeFrame(initialFrame);
-      finalCornerPointInitialFrame.changeFrame(initialFrame);
-      initialCMPInitialFrame.changeFrame(initialFrame);
-      finalCMPInitialFrame.changeFrame(initialFrame);
-      initialICPInitialFrame.changeFrame(initialFrame);
-      finalICPInitialFrame.changeFrame(initialFrame);
-
-      initialCornerPointFinalFrame.changeFrame(finalFrame);
-      finalCornerPointFinalFrame.changeFrame(finalFrame);
-      initialCMPFinalFrame.changeFrame(finalFrame);
-      finalCMPFinalFrame.changeFrame(finalFrame);
-      initialICPFinalFrame.changeFrame(finalFrame);
-      finalICPFinalFrame.changeFrame(finalFrame);
-
-      double alpha = 0.50;
-      double minTimeOnExitCMP = minimumTimeToSpendOnExitCMP.getDoubleValue();
-      minTimeOnExitCMP = Math.min(minTimeOnExitCMP, timeSpentOnFinalCMP.getDoubleValue() - alpha * minimumSplineDuration.getDoubleValue());
-
-      double startOfSplineTime = timeSpentOnInitialCMP.getDoubleValue() - alpha * maximumSplineDuration.getDoubleValue();
-      startOfSplineTime = Math.max(startOfSplineTime, 0.0);
-      this.startOfSplineTime.set(startOfSplineTime);
-
-      double endOfSplineTime = timeSpentOnInitialCMP.getDoubleValue() + (1.0 - alpha) * maximumSplineDuration.getDoubleValue();
-      endOfSplineTime = Math.min(endOfSplineTime, totalTrajectoryTime.getDoubleValue() - minTimeOnExitCMP);
-      if (endOfSplineTime > totalTrajectoryTime.getDoubleValue() - minTimeOnExitCMP)
-      {
-         endOfSplineTime = totalTrajectoryTime.getDoubleValue() - minTimeOnExitCMP;
-         startOfSplineTime = timeSpentOnInitialCMP.getDoubleValue() - (endOfSplineTime - timeSpentOnInitialCMP.getDoubleValue());
-      }
-      this.startOfSplineTime.set(startOfSplineTime);
-      this.endOfSplineTime.set(endOfSplineTime);
-
-      spline.setTrajectoryTime(endOfSplineTime - startOfSplineTime);
-
-      CapturePointTools.computeDesiredCapturePointPosition(omega0.getDoubleValue(), startOfSplineTime, initialICPInitialFrame, initialCMPInitialFrame, startOfSplineICPInitialFrame);
-      CapturePointTools.computeDesiredCapturePointVelocity(omega0.getDoubleValue(), startOfSplineTime, initialICPInitialFrame, initialCMPInitialFrame, startOfSplineICPVelocityInitialFrame);
-      CapturePointTools.computeDesiredCapturePointPosition(omega0.getDoubleValue(), endOfSplineTime - timeSpentOnInitialCMP.getDoubleValue(), finalCornerPointInitialFrame, finalCMPInitialFrame, endOfSplineICPInitialFrame);
-      CapturePointTools.computeDesiredCapturePointVelocity(omega0.getDoubleValue(), endOfSplineTime - timeSpentOnInitialCMP.getDoubleValue(), finalCornerPointInitialFrame, finalCMPInitialFrame, endOfSplineICPVelocityInitialFrame);
-
-      CapturePointTools.computeDesiredCapturePointPosition(omega0.getDoubleValue(), startOfSplineTime, initialICPFinalFrame, initialCMPFinalFrame, startOfSplineICPFinalFrame);
-      CapturePointTools.computeDesiredCapturePointVelocity(omega0.getDoubleValue(), startOfSplineTime, initialICPFinalFrame, initialCMPFinalFrame, startOfSplineICPVelocityFinalFrame);
-      CapturePointTools.computeDesiredCapturePointPosition(omega0.getDoubleValue(), endOfSplineTime - timeSpentOnInitialCMP.getDoubleValue(), finalCornerPointFinalFrame, finalCMPFinalFrame, endOfSplineICPFinalFrame);
-      CapturePointTools.computeDesiredCapturePointVelocity(omega0.getDoubleValue(), endOfSplineTime - timeSpentOnInitialCMP.getDoubleValue(), finalCornerPointFinalFrame, finalCMPFinalFrame, endOfSplineICPVelocityFinalFrame);
-   }
-
-   @Override
-   public void compute(double time)
-   {
-      time = MathTools.clipToMinMax(time, 0.0, totalTrajectoryTime.getDoubleValue());
-      progressionInPercent.set(time / totalTrajectoryTime.getDoubleValue());
-
-      updateSplineBoundaries();
-
-
-      if (time <= startOfSplineTime.getDoubleValue())
-      {
-         currentSegment.set(1);
-         computeFirstSegment(time);
-      }
-      else if (time >= endOfSplineTime.getDoubleValue())
-      {
-         currentSegment.set(3);
-         computeThirdSegment(time - endOfSplineTime.getDoubleValue());
-      }
-      else
-      {
-         currentSegment.set(2);
-         computeSecondSegment(time - startOfSplineTime.getDoubleValue());
-      }
-   }
-
-   private void computeFirstSegment(double timeInFirstSegment)
-   {
-      CapturePointTools.computeDesiredCapturePointPosition(omega0.getDoubleValue(), timeInFirstSegment, initialICPInitialFrame, initialCMPInitialFrame, desiredICPInitialFrame);
-      CapturePointTools.computeDesiredCapturePointPosition(omega0.getDoubleValue(), timeInFirstSegment, initialICPFinalFrame, initialCMPFinalFrame, desiredICPFinalFrame);
-
-      CapturePointTools.computeDesiredCapturePointVelocity(omega0.getDoubleValue(), timeInFirstSegment, initialICPInitialFrame, initialCMPInitialFrame, desiredICPVelocityInitialFrame);
-      CapturePointTools.computeDesiredCapturePointVelocity(omega0.getDoubleValue(), timeInFirstSegment, initialICPFinalFrame, initialCMPFinalFrame, desiredICPVelocityFinalFrame);
-
-      interpolatePointFromInitialToFinalFrame(desiredICPOutput, desiredICPInitialFrame, desiredICPFinalFrame, progressionInPercent.getDoubleValue());
-      interpolateVectorFromInitialToFinalFrame(desiredICPVelocityOutput, desiredICPVelocityInitialFrame, desiredICPVelocityFinalFrame, progressionInPercent.getDoubleValue());
-   }
-
-   private void computeSecondSegment(double timeInSecondSegment)
-   {
-      spline.setInitialConditions(startOfSplineICP, startOfSplineICPVelocity);
-      spline.setFinalConditions(endOfSplineICP, endOfSplineICPVelocity);
-      spline.initialize();
-      spline.compute(timeInSecondSegment);
-
-      spline.getPosition(desiredICPOutput);
-      spline.getVelocity(desiredICPVelocityOutput);
-   }
-
-   private void computeThirdSegment(double timeInThirdSegment)
-   {
-      CapturePointTools.computeDesiredCapturePointPosition(omega0.getDoubleValue(), timeInThirdSegment, endOfSplineICPInitialFrame, finalCMPInitialFrame, desiredICPInitialFrame);
-      CapturePointTools.computeDesiredCapturePointPosition(omega0.getDoubleValue(), timeInThirdSegment, endOfSplineICPFinalFrame, finalCMPFinalFrame, desiredICPFinalFrame);
-
-      CapturePointTools.computeDesiredCapturePointVelocity(omega0.getDoubleValue(), timeInThirdSegment, endOfSplineICPInitialFrame, finalCMPInitialFrame, desiredICPVelocityInitialFrame);
-      CapturePointTools.computeDesiredCapturePointVelocity(omega0.getDoubleValue(), timeInThirdSegment, endOfSplineICPFinalFrame, finalCMPFinalFrame, desiredICPVelocityFinalFrame);
-
-      interpolatePointFromInitialToFinalFrame(desiredICPOutput, desiredICPInitialFrame, desiredICPFinalFrame, progressionInPercent.getDoubleValue());
-      interpolateVectorFromInitialToFinalFrame(desiredICPVelocityOutput, desiredICPVelocityInitialFrame, desiredICPVelocityFinalFrame, progressionInPercent.getDoubleValue());
-   }
-
-   private void updateSplineBoundaries()
-   {
-      double progressionInPercent = startOfSplineTime.getDoubleValue() / totalTrajectoryTime.getDoubleValue();
-      interpolatePointFromInitialToFinalFrame(startOfSplineICP, startOfSplineICPInitialFrame, startOfSplineICPFinalFrame, progressionInPercent);
-      interpolateVectorFromInitialToFinalFrame(startOfSplineICPVelocity, startOfSplineICPVelocityInitialFrame, startOfSplineICPVelocityFinalFrame, progressionInPercent);
-
-      progressionInPercent = endOfSplineTime.getDoubleValue() / totalTrajectoryTime.getDoubleValue();
-      interpolatePointFromInitialToFinalFrame(endOfSplineICP, endOfSplineICPInitialFrame, endOfSplineICPFinalFrame, progressionInPercent);
-      interpolateVectorFromInitialToFinalFrame(endOfSplineICPVelocity, endOfSplineICPVelocityInitialFrame, endOfSplineICPVelocityFinalFrame, progressionInPercent);
-
-      yoStartOfSplineICP.set(startOfSplineICP);
-      yoEndOfSplineICP.set(endOfSplineICP);
-   }
-
-   private final FramePoint pointA = new FramePoint();
-   private final FramePoint pointB = new FramePoint();
-
-   private void interpolatePointFromInitialToFinalFrame(FramePoint pointTrajectoryFrameToPack, FramePoint pointInitialFrame, FramePoint pointFinalFrame, double percentOfFinal)
-   {
-      pointA.setIncludingFrame(pointInitialFrame);
-      pointB.setIncludingFrame(pointFinalFrame);
-      pointA.changeFrame(trajectoryFrame);
-      pointB.changeFrame(trajectoryFrame);
-      pointTrajectoryFrameToPack.setToZero(trajectoryFrame);
-      pointTrajectoryFrameToPack.interpolate(pointA, pointB, percentOfFinal);
-   }
-
-   private final FrameVector vectorA = new FrameVector();
-   private final FrameVector vectorB = new FrameVector();
-
-   private void interpolateVectorFromInitialToFinalFrame(FrameVector vectorTrajectoryFrameToPack, FrameVector vectorInitialFrame, FrameVector vectorFinalFrame, double percentOfFinal)
-   {
-      vectorA.setIncludingFrame(vectorInitialFrame);
-      vectorB.setIncludingFrame(vectorFinalFrame);
-      vectorA.changeFrame(trajectoryFrame);
-      vectorB.changeFrame(trajectoryFrame);
-      vectorTrajectoryFrameToPack.setToZero(trajectoryFrame);
-      vectorTrajectoryFrameToPack.interpolate(vectorA, vectorB, percentOfFinal);
-   }
-
-   @Override
-   public boolean isDone()
-   {
-      return currentTime.getDoubleValue() >= totalTrajectoryTime.getDoubleValue();
-   }
-
-   @Override
    public void getPosition(FramePoint positionToPack)
    {
       positionToPack.setIncludingFrame(desiredICPOutput);
@@ -799,5 +409,4 @@
       yoStartOfSplineICP.setToNaN();
       yoEndOfSplineICP.setToNaN();
    }
-}
->>>>>>> cdd0b23a
+}