package us.ihmc.commonWalkingControlModules.instantaneousCapturePoint;

import static us.ihmc.commonWalkingControlModules.dynamicReachability.CoMIntegrationTools.integrateCoMPositionUsingConstantCMP;
import static us.ihmc.commonWalkingControlModules.dynamicReachability.CoMIntegrationTools.integrateCoMPositionUsingCubicICP;
import static us.ihmc.commonWalkingControlModules.instantaneousCapturePoint.smoothICPGenerator.CapturePointTools.*;

import us.ihmc.euclid.referenceFrame.FramePoint2D;
import us.ihmc.euclid.referenceFrame.FramePoint3D;
import us.ihmc.euclid.referenceFrame.FrameVector3D;
import us.ihmc.euclid.referenceFrame.ReferenceFrame;
import us.ihmc.graphicsDescription.appearance.YoAppearance;
import us.ihmc.graphicsDescription.yoGraphics.YoGraphicPosition;
import us.ihmc.graphicsDescription.yoGraphics.YoGraphicPosition.GraphicType;
import us.ihmc.graphicsDescription.yoGraphics.YoGraphicsList;
import us.ihmc.graphicsDescription.yoGraphics.plotting.ArtifactList;
import us.ihmc.robotics.MathTools;
import us.ihmc.yoVariables.registry.YoVariableRegistry;
import us.ihmc.yoVariables.variable.YoDouble;
import us.ihmc.yoVariables.variable.YoInteger;
import us.ihmc.robotics.math.frames.YoFramePoint;
import us.ihmc.robotics.math.frames.YoFramePoint2d;
import us.ihmc.robotics.math.frames.YoFrameVector;
import us.ihmc.robotics.math.trajectories.PositionTrajectoryGenerator;
import us.ihmc.robotics.math.trajectories.VelocityConstrainedPositionTrajectoryGenerator;

public class ICPPlannerSegmentedTrajectoryGenerator implements PositionTrajectoryGenerator
{
   private final YoVariableRegistry registry;

   private final YoDouble omega0;

   private final YoDouble maximumSplineDuration;
   private final YoDouble minimumSplineDuration;
   private final YoDouble minimumTimeToSpendOnFinalCMP;
   private final YoDouble totalTrajectoryTime;
   private final YoDouble currentTime;
   private final YoDouble timeSpentOnInitialCMP;
   private final YoDouble timeSpentOnFinalCMP;
   private final YoDouble progressionInPercent;
   private final YoDouble startOfSplineTime;
   private final YoDouble endOfSplineTime;

   private final YoFramePoint yoStartOfSplineICP;
   private final YoFramePoint yoEndOfSplineICP;

   private final YoFramePoint yoStartOfSplineCoM;
   private final YoFramePoint yoEndOfSplineCoM;

   private final YoInteger currentSegment;

   private ReferenceFrame trajectoryFrame;
   private ReferenceFrame initialFrame;
   private ReferenceFrame finalFrame;

   private final FramePoint3D initialCornerPointInitialFrame = new FramePoint3D();
   private final FramePoint3D finalCornerPointInitialFrame = new FramePoint3D();
   private final FramePoint3D initialCMPInitialFrame = new FramePoint3D();
   private final FramePoint3D finalCMPInitialFrame = new FramePoint3D();
   private final FramePoint3D initialICPInitialFrame = new FramePoint3D();
   private final FramePoint3D finalICPInitialFrame = new FramePoint3D();

   private final FramePoint3D startOfSplineICPInitialFrame = new FramePoint3D();
   private final FrameVector3D startOfSplineICPVelocityInitialFrame = new FrameVector3D();
   private final FramePoint3D endOfSplineICPInitialFrame = new FramePoint3D();
   private final FrameVector3D endOfSplineICPVelocityInitialFrame = new FrameVector3D();

<<<<<<< HEAD
   private final FramePoint2D startOfSingleSupportCoM = new FramePoint2D();
   private final FramePoint2D startOfSplineCoM = new FramePoint2D();
   private final FramePoint2D endOfSplineCoM = new FramePoint2D();
=======
   private final FramePoint startOfSingleSupportCoM = new FramePoint();
   private final FramePoint startOfSplineCoM = new FramePoint();
   private final FramePoint endOfSplineCoM = new FramePoint();
>>>>>>> 96c99fb2

   private final FramePoint3D initialCornerPointFinalFrame = new FramePoint3D();
   private final FramePoint3D finalCornerPointFinalFrame = new FramePoint3D();
   private final FramePoint3D initialCMPFinalFrame = new FramePoint3D();
   private final FramePoint3D finalCMPFinalFrame = new FramePoint3D();
   private final FramePoint3D initialICPFinalFrame = new FramePoint3D();
   private final FramePoint3D finalICPFinalFrame = new FramePoint3D();

   private final FramePoint3D startOfSplineICPFinalFrame = new FramePoint3D();
   private final FrameVector3D startOfSplineICPVelocityFinalFrame = new FrameVector3D();
   private final FramePoint3D endOfSplineICPFinalFrame = new FramePoint3D();
   private final FrameVector3D endOfSplineICPVelocityFinalFrame = new FrameVector3D();

   private final FramePoint3D startOfSplineICP = new FramePoint3D();
   private final FrameVector3D startOfSplineICPVelocity = new FrameVector3D();
   private final FramePoint3D endOfSplineICP = new FramePoint3D();
   private final FrameVector3D endOfSplineICPVelocity = new FrameVector3D();

   private final FramePoint3D desiredICPInitialFrame = new FramePoint3D();
   private final FrameVector3D desiredICPVelocityInitialFrame = new FrameVector3D();

   private final FramePoint3D desiredICPFinalFrame = new FramePoint3D();
   private final FrameVector3D desiredICPVelocityFinalFrame = new FrameVector3D();

   private final FramePoint3D desiredICPOutput = new FramePoint3D();
   private final FrameVector3D desiredICPVelocityOutput = new FrameVector3D();

<<<<<<< HEAD
   private final FramePoint2D desiredCoMPosition = new FramePoint2D();
=======
   private final FramePoint desiredCoMPosition = new FramePoint();
>>>>>>> 96c99fb2

   private final VelocityConstrainedPositionTrajectoryGenerator spline;

   public ICPPlannerSegmentedTrajectoryGenerator(String namePrefix, ReferenceFrame trajectoryFrame, YoDouble omega0, YoVariableRegistry parentRegistry)
   {
      this.trajectoryFrame = trajectoryFrame;
      initialFrame = trajectoryFrame;
      finalFrame = trajectoryFrame;

      this.omega0 = omega0;

      registry = new YoVariableRegistry(namePrefix + getClass().getSimpleName());
      maximumSplineDuration = new YoDouble(namePrefix + "MaximumSplineDuration", registry);
      minimumSplineDuration = new YoDouble(namePrefix + "MinimumSplineDuration", registry);
      minimumSplineDuration.set(0.1);
      minimumTimeToSpendOnFinalCMP = new YoDouble(namePrefix + "MinimumTimeToSpendOnFinalCMP", registry);
      totalTrajectoryTime = new YoDouble(namePrefix + "TotalTrajectoryTime", registry);
      currentTime = new YoDouble(namePrefix + "CurrentTime", registry);
      timeSpentOnInitialCMP = new YoDouble(namePrefix + "TimeSpentOnInitialCMP", registry);
      timeSpentOnFinalCMP = new YoDouble(namePrefix + "TimeSpentOnFinalCMP", registry);
      progressionInPercent = new YoDouble(namePrefix + "ProgressionInPercent", registry);
      startOfSplineTime = new YoDouble(namePrefix + "StartOfSplineTime", registry);
      endOfSplineTime = new YoDouble(namePrefix + "EndOfSplineTime", registry);

      currentSegment = new YoInteger(namePrefix + "CurrentSegment", registry);

      spline = new VelocityConstrainedPositionTrajectoryGenerator(namePrefix, trajectoryFrame, registry);

      yoStartOfSplineICP = new YoFramePoint(namePrefix + "InitialICPSpline", trajectoryFrame, registry);
      yoEndOfSplineICP = new YoFramePoint(namePrefix + "FinalICPSpline", trajectoryFrame, registry);

      yoStartOfSplineCoM = new YoFramePoint(namePrefix + "InitialCoMSpline", trajectoryFrame, registry);
      yoEndOfSplineCoM = new YoFramePoint(namePrefix + "FinalCoMSpline", trajectoryFrame, registry);

      parentRegistry.addChild(registry);
   }

   public void createVisualizers(YoGraphicsList yoGraphicsList, ArtifactList artifactList)
   {
      YoGraphicPosition startOfSplineICPViz = new YoGraphicPosition("singleSupportInitialSplineICP", yoStartOfSplineICP, 0.004, YoAppearance.Black(), GraphicType.SOLID_BALL);
      yoGraphicsList.add(startOfSplineICPViz);
      artifactList.add(startOfSplineICPViz.createArtifact());

      YoGraphicPosition endOfSplineICPViz = new YoGraphicPosition("singleSupportFinalSplineICP", yoEndOfSplineICP, 0.004, YoAppearance.Black(), GraphicType.BALL);
      yoGraphicsList.add(endOfSplineICPViz);
      artifactList.add(endOfSplineICPViz.createArtifact());

      YoGraphicPosition startOfSplineCoMViz = new YoGraphicPosition("singleSupportInitialSplineCoM", yoStartOfSplineCoM, 0.004, YoAppearance.Teal(), GraphicType.SOLID_BALL);
      yoGraphicsList.add(startOfSplineCoMViz);
      artifactList.add(startOfSplineCoMViz.createArtifact());

      YoGraphicPosition endOfSplineCoMViz = new YoGraphicPosition("singleSupportFinalSplineCoM", yoEndOfSplineCoM, 0.004, YoAppearance.Teal(), GraphicType.BALL);
      yoGraphicsList.add(endOfSplineCoMViz);
      artifactList.add(endOfSplineCoMViz.createArtifact());
   }

   public void setMaximumSplineDuration(double maximumSplineDuration)
   {
      this.maximumSplineDuration.set(maximumSplineDuration);
   }

   public void setMinimumTimeToSpendOnFinalCMP(double duration)
   {
      minimumTimeToSpendOnFinalCMP.set(duration);
   }

   public void setReferenceFrames(ReferenceFrame initialFrame, ReferenceFrame finalFrame)
   {
      this.initialFrame = initialFrame;
      this.finalFrame = finalFrame;
   }

   public void setTrajectoryTime(double timeSpentOnInitialCMP, double timeSpentOnFinalCMP)
   {
      this.timeSpentOnInitialCMP.set(timeSpentOnInitialCMP);
      this.timeSpentOnFinalCMP.set(timeSpentOnFinalCMP);
      totalTrajectoryTime.set(timeSpentOnInitialCMP + timeSpentOnFinalCMP);
   }

   public void setCornerPoints(YoFramePoint initialCornerPoint, YoFramePoint finalCornerPoint)
   {
      initialCornerPoint.getFrameTupleIncludingFrame(initialCornerPointInitialFrame);
      initialCornerPoint.getFrameTupleIncludingFrame(initialCornerPointFinalFrame);

      finalCornerPoint.getFrameTupleIncludingFrame(finalCornerPointInitialFrame);
      finalCornerPoint.getFrameTupleIncludingFrame(finalCornerPointFinalFrame);
   }

   public void setReferenceCMPs(YoFramePoint initialCMP, YoFramePoint finalCMP)
   {
      initialCMP.getFrameTupleIncludingFrame(initialCMPInitialFrame);
      initialCMP.getFrameTupleIncludingFrame(initialCMPFinalFrame);

      finalCMP.getFrameTupleIncludingFrame(finalCMPInitialFrame);
      finalCMP.getFrameTupleIncludingFrame(finalCMPFinalFrame);
   }

   public void setBoundaryICP(YoFramePoint initialICP, YoFramePoint finalICP)
   {
      initialICP.getFrameTupleIncludingFrame(initialICPInitialFrame);
      initialICP.getFrameTupleIncludingFrame(initialICPFinalFrame);

      finalICP.getFrameTupleIncludingFrame(finalICPInitialFrame);
      finalICP.getFrameTupleIncludingFrame(finalICPFinalFrame);
   }

<<<<<<< HEAD
   public void setInitialCoMPosition(FramePoint2D startOfSingleSupportCoM, ReferenceFrame attachedFrame)
=======
   public void setInitialCoMPosition(FramePoint startOfSingleSupportCoM, ReferenceFrame attachedFrame)
>>>>>>> 96c99fb2
   {
      this.startOfSingleSupportCoM.setIncludingFrame(startOfSingleSupportCoM);
      this.startOfSingleSupportCoM.changeFrame(attachedFrame);
   }

   @Override
   public void initialize()
   {
      initialCornerPointInitialFrame.changeFrame(initialFrame);
      finalCornerPointInitialFrame.changeFrame(initialFrame);
      initialCMPInitialFrame.changeFrame(initialFrame);
      finalCMPInitialFrame.changeFrame(initialFrame);
      initialICPInitialFrame.changeFrame(initialFrame);
      finalICPInitialFrame.changeFrame(initialFrame);

      initialCornerPointFinalFrame.changeFrame(finalFrame);
      finalCornerPointFinalFrame.changeFrame(finalFrame);
      initialCMPFinalFrame.changeFrame(finalFrame);
      finalCMPFinalFrame.changeFrame(finalFrame);
      initialICPFinalFrame.changeFrame(finalFrame);
      finalICPFinalFrame.changeFrame(finalFrame);

      double timeSpentOnInitialCMP = this.timeSpentOnInitialCMP.getDoubleValue();
      double timeSpentOnFinalCMP = this.timeSpentOnFinalCMP.getDoubleValue();

      double alpha = 0.50;
      double startOfSplineTime = timeSpentOnInitialCMP - alpha * maximumSplineDuration.getDoubleValue();
      startOfSplineTime = Math.max(startOfSplineTime, 0.0);

      double endOfSplineTime = timeSpentOnInitialCMP + (1.0 - alpha) * maximumSplineDuration.getDoubleValue();

      if (minimumTimeToSpendOnFinalCMP.getDoubleValue() <= 1.0e-5)
      {
         endOfSplineTime = Math.min(endOfSplineTime, totalTrajectoryTime.getDoubleValue());
      }
      else
      {
         double minTimeOnFinalCMP = minimumTimeToSpendOnFinalCMP.getDoubleValue();
         minTimeOnFinalCMP = Math.min(minTimeOnFinalCMP, timeSpentOnFinalCMP - alpha * minimumSplineDuration.getDoubleValue());

         endOfSplineTime = Math.min(endOfSplineTime, totalTrajectoryTime.getDoubleValue() - minTimeOnFinalCMP);
         
         if (endOfSplineTime > totalTrajectoryTime.getDoubleValue() - minTimeOnFinalCMP)
         {
            endOfSplineTime = totalTrajectoryTime.getDoubleValue() - minTimeOnFinalCMP;
            startOfSplineTime = Math.min(timeSpentOnInitialCMP - (endOfSplineTime - timeSpentOnInitialCMP), 0.0);
         }
      }

      this.startOfSplineTime.set(startOfSplineTime);
      this.endOfSplineTime.set(endOfSplineTime);

      double splineDuration = endOfSplineTime - startOfSplineTime;
      spline.setTrajectoryTime(endOfSplineTime - startOfSplineTime);

      double omega0 = this.omega0.getDoubleValue();
      double dtInitial = startOfSplineTime;
      double dtFinal = endOfSplineTime - timeSpentOnInitialCMP;
      computeDesiredCapturePointPosition(omega0, dtInitial, initialICPInitialFrame, initialCMPInitialFrame, startOfSplineICPInitialFrame);
      computeDesiredCapturePointVelocity(omega0, dtInitial, initialICPInitialFrame, initialCMPInitialFrame, startOfSplineICPVelocityInitialFrame);
      computeDesiredCapturePointPosition(omega0, dtFinal, finalCornerPointInitialFrame, finalCMPInitialFrame, endOfSplineICPInitialFrame);
      computeDesiredCapturePointVelocity(omega0, dtFinal, finalCornerPointInitialFrame, finalCMPInitialFrame, endOfSplineICPVelocityInitialFrame);

      computeDesiredCapturePointPosition(omega0, dtInitial, initialICPFinalFrame, initialCMPFinalFrame, startOfSplineICPFinalFrame);
      computeDesiredCapturePointVelocity(omega0, dtInitial, initialICPFinalFrame, initialCMPFinalFrame, startOfSplineICPVelocityFinalFrame);
      computeDesiredCapturePointPosition(omega0, dtFinal, finalCornerPointFinalFrame, finalCMPFinalFrame, endOfSplineICPFinalFrame);
      computeDesiredCapturePointVelocity(omega0, dtFinal, finalCornerPointFinalFrame, finalCMPFinalFrame, endOfSplineICPVelocityFinalFrame);

      // compute CoM waypoints
      if (Double.isFinite(startOfSplineTime))
         computeCenterOfMassFirstSegment(startOfSplineTime, startOfSplineCoM);
      else
         startOfSplineCoM.set(startOfSingleSupportCoM);

      updateSplineBoundaries();
      initializeSpline();

      if (Double.isFinite(splineDuration))
         computeCenterOfMassSecondSegment(splineDuration, endOfSplineCoM);
      else
         endOfSplineCoM.set(startOfSplineCoM);
   }

<<<<<<< HEAD
   public void computeFinalCoMPosition(FramePoint2D finalCoMToPack)
=======
   public void computeFinalCoMPosition(FramePoint finalCoMToPack)
>>>>>>> 96c99fb2
   {
      computeCenterOfMassFirstSegment(startOfSplineTime.getDoubleValue(), startOfSplineCoM);
      yoStartOfSplineCoM.set(startOfSplineCoM);

      updateSplineBoundaries();
      initializeSpline();
      computeCenterOfMassSecondSegment(spline.getTrajectoryTime(), endOfSplineCoM);
      yoEndOfSplineCoM.set(endOfSplineCoM);

      computeCenterOfMassThirdSegment(totalTrajectoryTime.getDoubleValue() - endOfSplineTime.getDoubleValue(), finalCoMToPack);
   }

   @Override
   public void compute(double time)
   {
      time = MathTools.clamp(time, 0.0, totalTrajectoryTime.getDoubleValue());
      progressionInPercent.set(time / totalTrajectoryTime.getDoubleValue());

      updateSplineBoundaries();

      if (time <= startOfSplineTime.getDoubleValue())
      {
         double timeInSegment = time;
         currentSegment.set(1);
         computeFirstSegment(timeInSegment);
         computeCenterOfMassFirstSegment(timeInSegment, desiredCoMPosition);
      }
      else if (time >= endOfSplineTime.getDoubleValue())
      {
         double timeInSegment = time - endOfSplineTime.getDoubleValue();
         currentSegment.set(3);
         computeThirdSegment(timeInSegment);
         computeCenterOfMassThirdSegment(timeInSegment, desiredCoMPosition);
      }
      else
      {
         double timeInSegment = time - startOfSplineTime.getDoubleValue();
         currentSegment.set(2);
         computeSecondSegment(timeInSegment);
         computeCenterOfMassSecondSegment(timeInSegment, desiredCoMPosition);
      }
   }

   private void computeFirstSegment(double timeInFirstSegment)
   {
      double omega0 = this.omega0.getDoubleValue();
      computeDesiredCapturePointPosition(omega0, timeInFirstSegment, initialICPInitialFrame, initialCMPInitialFrame, desiredICPInitialFrame);
      computeDesiredCapturePointPosition(omega0, timeInFirstSegment, initialICPFinalFrame, initialCMPFinalFrame, desiredICPFinalFrame);

      computeDesiredCapturePointVelocity(omega0, timeInFirstSegment, initialICPInitialFrame, initialCMPInitialFrame, desiredICPVelocityInitialFrame);
      computeDesiredCapturePointVelocity(omega0, timeInFirstSegment, initialICPFinalFrame, initialCMPFinalFrame, desiredICPVelocityFinalFrame);

      interpolatePointFromInitialToFinalFrame(desiredICPOutput, desiredICPInitialFrame, desiredICPFinalFrame, progressionInPercent.getDoubleValue());
      interpolateVectorFromInitialToFinalFrame(desiredICPVelocityOutput, desiredICPVelocityInitialFrame, desiredICPVelocityFinalFrame,
                                               progressionInPercent.getDoubleValue());
   }

<<<<<<< HEAD
   public void computeCenterOfMassFirstSegment(double timeInFirstSegment, FramePoint2D comToPack)
=======
   public void computeCenterOfMassFirstSegment(double timeInFirstSegment, FramePoint comToPack)
>>>>>>> 96c99fb2
   {
      integrateCoMPositionUsingConstantCMP(timeInFirstSegment, omega0.getDoubleValue(), initialCMPFinalFrame, initialICPFinalFrame,
            startOfSingleSupportCoM, comToPack);
   }

   private void computeSecondSegment(double timeInSecondSegment)
   {
      initializeSpline();
      spline.compute(timeInSecondSegment);

      spline.getPosition(desiredICPOutput);
      spline.getVelocity(desiredICPVelocityOutput);
   }

<<<<<<< HEAD
   public void computeCenterOfMassSecondSegment(double timeInSecondSegment, FramePoint2D comToPack)
=======
   public void computeCenterOfMassSecondSegment(double timeInSecondSegment, FramePoint comToPack)
>>>>>>> 96c99fb2
   {
      double segmentDuration = spline.getTrajectoryTime();

      yoStartOfSplineCoM.getFrameTuple(startOfSplineCoM);
      integrateCoMPositionUsingCubicICP(timeInSecondSegment, segmentDuration, omega0.getDoubleValue(), spline.getCurrentTrajectoryFrame(),
            spline.getXPolynomial(), spline.getYPolynomial(), startOfSplineCoM, comToPack);
   }

   private void initializeSpline()
   {
      spline.setInitialConditions(startOfSplineICP, startOfSplineICPVelocity);
      spline.setFinalConditions(endOfSplineICP, endOfSplineICPVelocity);
      spline.initialize();
   }

   private void computeThirdSegment(double timeInThirdSegment)
   {
      double omega0 = this.omega0.getDoubleValue();
      computeDesiredCapturePointPosition(omega0, timeInThirdSegment, endOfSplineICPInitialFrame, finalCMPInitialFrame, desiredICPInitialFrame);
      computeDesiredCapturePointPosition(omega0, timeInThirdSegment, endOfSplineICPFinalFrame, finalCMPFinalFrame, desiredICPFinalFrame);

      computeDesiredCapturePointVelocity(omega0, timeInThirdSegment, endOfSplineICPInitialFrame, finalCMPInitialFrame, desiredICPVelocityInitialFrame);
      computeDesiredCapturePointVelocity(omega0, timeInThirdSegment, endOfSplineICPFinalFrame, finalCMPFinalFrame, desiredICPVelocityFinalFrame);

      interpolatePointFromInitialToFinalFrame(desiredICPOutput, desiredICPInitialFrame, desiredICPFinalFrame, progressionInPercent.getDoubleValue());
      interpolateVectorFromInitialToFinalFrame(desiredICPVelocityOutput, desiredICPVelocityInitialFrame, desiredICPVelocityFinalFrame,
                                               progressionInPercent.getDoubleValue());
   }
   
<<<<<<< HEAD
   public void computeCenterOfMassThirdSegment(double timeInThirdSegment, FramePoint2D comToPack)
=======
   public void computeCenterOfMassThirdSegment(double timeInThirdSegment, FramePoint comToPack)
>>>>>>> 96c99fb2
   {
      yoEndOfSplineCoM.getFrameTuple(endOfSplineCoM);
      integrateCoMPositionUsingConstantCMP(timeInThirdSegment, omega0.getDoubleValue(), finalCMPFinalFrame, endOfSplineICPFinalFrame, endOfSplineCoM,
            comToPack);
   }

   private void updateSplineBoundaries()
   {
      double progressionInPercent = startOfSplineTime.getDoubleValue() / totalTrajectoryTime.getDoubleValue();
      interpolatePointFromInitialToFinalFrame(startOfSplineICP, startOfSplineICPInitialFrame, startOfSplineICPFinalFrame, progressionInPercent);
      interpolateVectorFromInitialToFinalFrame(startOfSplineICPVelocity, startOfSplineICPVelocityInitialFrame, startOfSplineICPVelocityFinalFrame,
                                               progressionInPercent);

      progressionInPercent = endOfSplineTime.getDoubleValue() / totalTrajectoryTime.getDoubleValue();
      interpolatePointFromInitialToFinalFrame(endOfSplineICP, endOfSplineICPInitialFrame, endOfSplineICPFinalFrame, progressionInPercent);
      interpolateVectorFromInitialToFinalFrame(endOfSplineICPVelocity, endOfSplineICPVelocityInitialFrame, endOfSplineICPVelocityFinalFrame,
                                               progressionInPercent);

      yoStartOfSplineICP.set(startOfSplineICP);
      yoEndOfSplineICP.set(endOfSplineICP);
   }

   private final FramePoint3D pointA = new FramePoint3D();
   private final FramePoint3D pointB = new FramePoint3D();

   private void interpolatePointFromInitialToFinalFrame(FramePoint3D pointTrajectoryFrameToPack, FramePoint3D pointInitialFrame, FramePoint3D pointFinalFrame,
                                                        double percentOfFinal)
   {
      pointA.setIncludingFrame(pointInitialFrame);
      pointB.setIncludingFrame(pointFinalFrame);
      pointA.changeFrame(trajectoryFrame);
      pointB.changeFrame(trajectoryFrame);
      pointTrajectoryFrameToPack.setToZero(trajectoryFrame);
      pointTrajectoryFrameToPack.interpolate(pointA, pointB, percentOfFinal);
   }

   private final FrameVector3D vectorA = new FrameVector3D();
   private final FrameVector3D vectorB = new FrameVector3D();

   private void interpolateVectorFromInitialToFinalFrame(FrameVector3D vectorTrajectoryFrameToPack, FrameVector3D vectorInitialFrame, FrameVector3D vectorFinalFrame,
                                                         double percentOfFinal)
   {
      vectorA.setIncludingFrame(vectorInitialFrame);
      vectorB.setIncludingFrame(vectorFinalFrame);
      vectorA.changeFrame(trajectoryFrame);
      vectorB.changeFrame(trajectoryFrame);
      vectorTrajectoryFrameToPack.setToZero(trajectoryFrame);
      vectorTrajectoryFrameToPack.interpolate(vectorA, vectorB, percentOfFinal);
   }

   @Override
   public boolean isDone()
   {
      return currentTime.getDoubleValue() >= totalTrajectoryTime.getDoubleValue();
   }

   @Override
   public void getPosition(FramePoint3D positionToPack)
   {
      positionToPack.setIncludingFrame(desiredICPOutput);
   }

   public boolean isOnExitCMP()
   {
      return progressionInPercent.getDoubleValue() * totalTrajectoryTime.getDoubleValue() > endOfSplineTime.getDoubleValue();
   }

   public void getPosition(YoFramePoint positionToPack)
   {
      positionToPack.set(desiredICPOutput);
   }

   @Override
   public void getVelocity(FrameVector3D velocityToPack)
   {
      velocityToPack.setIncludingFrame(desiredICPVelocityOutput);
   }

   public void getVelocity(YoFrameVector velocityToPack)
   {
      velocityToPack.set(desiredICPVelocityOutput);
   }

   @Override
   public void getAcceleration(FrameVector3D accelerationToPack)
   {
      accelerationToPack.setToZero(trajectoryFrame);
   }

   public void getAcceleration(YoFrameVector accelerationToPack)
   {
      accelerationToPack.setToZero();
   }

   public void getCoMPosition(YoFramePoint positionToPack)
   {
      positionToPack.set(desiredCoMPosition);
   }

   @Override
   public void getLinearData(FramePoint3D positionToPack, FrameVector3D velocityToPack, FrameVector3D accelerationToPack)
   {
      getPosition(positionToPack);
      getVelocity(velocityToPack);
      getAcceleration(accelerationToPack);
   }

   public void getLinearData(YoFramePoint positionToPack, YoFrameVector velocityToPack, YoFrameVector accelerationToPack)
   {
      getPosition(positionToPack);
      getVelocity(velocityToPack);
      getAcceleration(accelerationToPack);
   }

   @Override
   public void showVisualization()
   {
   }

   @Override
   public void hideVisualization()
   {
      yoStartOfSplineICP.setToNaN();
      yoEndOfSplineICP.setToNaN();
   }
}<|MERGE_RESOLUTION|>--- conflicted
+++ resolved
@@ -43,8 +43,8 @@
    private final YoFramePoint yoStartOfSplineICP;
    private final YoFramePoint yoEndOfSplineICP;
 
-   private final YoFramePoint yoStartOfSplineCoM;
-   private final YoFramePoint yoEndOfSplineCoM;
+   private final YoFramePoint2d yoStartOfSplineCoM;
+   private final YoFramePoint2d yoEndOfSplineCoM;
 
    private final YoInteger currentSegment;
 
@@ -64,15 +64,9 @@
    private final FramePoint3D endOfSplineICPInitialFrame = new FramePoint3D();
    private final FrameVector3D endOfSplineICPVelocityInitialFrame = new FrameVector3D();
 
-<<<<<<< HEAD
-   private final FramePoint2D startOfSingleSupportCoM = new FramePoint2D();
-   private final FramePoint2D startOfSplineCoM = new FramePoint2D();
-   private final FramePoint2D endOfSplineCoM = new FramePoint2D();
-=======
-   private final FramePoint startOfSingleSupportCoM = new FramePoint();
-   private final FramePoint startOfSplineCoM = new FramePoint();
-   private final FramePoint endOfSplineCoM = new FramePoint();
->>>>>>> 96c99fb2
+   private final FramePoint3D startOfSingleSupportCoM = new FramePoint3D();
+   private final FramePoint3D startOfSplineCoM = new FramePoint3D();
+   private final FramePoint3D endOfSplineCoM = new FramePoint3D();
 
    private final FramePoint3D initialCornerPointFinalFrame = new FramePoint3D();
    private final FramePoint3D finalCornerPointFinalFrame = new FramePoint3D();
@@ -100,11 +94,7 @@
    private final FramePoint3D desiredICPOutput = new FramePoint3D();
    private final FrameVector3D desiredICPVelocityOutput = new FrameVector3D();
 
-<<<<<<< HEAD
-   private final FramePoint2D desiredCoMPosition = new FramePoint2D();
-=======
-   private final FramePoint desiredCoMPosition = new FramePoint();
->>>>>>> 96c99fb2
+   private final FramePoint3D desiredCoMPosition = new FramePoint3D();
 
    private final VelocityConstrainedPositionTrajectoryGenerator spline;
 
@@ -136,8 +126,8 @@
       yoStartOfSplineICP = new YoFramePoint(namePrefix + "InitialICPSpline", trajectoryFrame, registry);
       yoEndOfSplineICP = new YoFramePoint(namePrefix + "FinalICPSpline", trajectoryFrame, registry);
 
-      yoStartOfSplineCoM = new YoFramePoint(namePrefix + "InitialCoMSpline", trajectoryFrame, registry);
-      yoEndOfSplineCoM = new YoFramePoint(namePrefix + "FinalCoMSpline", trajectoryFrame, registry);
+      yoStartOfSplineCoM = new YoFramePoint2d(namePrefix + "InitialCoMSpline", trajectoryFrame, registry);
+      yoEndOfSplineCoM = new YoFramePoint2d(namePrefix + "FinalCoMSpline", trajectoryFrame, registry);
 
       parentRegistry.addChild(registry);
    }
@@ -211,11 +201,7 @@
       finalICP.getFrameTupleIncludingFrame(finalICPFinalFrame);
    }
 
-<<<<<<< HEAD
-   public void setInitialCoMPosition(FramePoint2D startOfSingleSupportCoM, ReferenceFrame attachedFrame)
-=======
-   public void setInitialCoMPosition(FramePoint startOfSingleSupportCoM, ReferenceFrame attachedFrame)
->>>>>>> 96c99fb2
+   public void setInitialCoMPosition(FramePoint3D startOfSingleSupportCoM, ReferenceFrame attachedFrame)
    {
       this.startOfSingleSupportCoM.setIncludingFrame(startOfSingleSupportCoM);
       this.startOfSingleSupportCoM.changeFrame(attachedFrame);
@@ -299,11 +285,7 @@
          endOfSplineCoM.set(startOfSplineCoM);
    }
 
-<<<<<<< HEAD
-   public void computeFinalCoMPosition(FramePoint2D finalCoMToPack)
-=======
-   public void computeFinalCoMPosition(FramePoint finalCoMToPack)
->>>>>>> 96c99fb2
+   public void computeFinalCoMPosition(FramePoint3D finalCoMToPack)
    {
       computeCenterOfMassFirstSegment(startOfSplineTime.getDoubleValue(), startOfSplineCoM);
       yoStartOfSplineCoM.set(startOfSplineCoM);
@@ -361,11 +343,7 @@
                                                progressionInPercent.getDoubleValue());
    }
 
-<<<<<<< HEAD
-   public void computeCenterOfMassFirstSegment(double timeInFirstSegment, FramePoint2D comToPack)
-=======
-   public void computeCenterOfMassFirstSegment(double timeInFirstSegment, FramePoint comToPack)
->>>>>>> 96c99fb2
+   public void computeCenterOfMassFirstSegment(double timeInFirstSegment, FramePoint3D comToPack)
    {
       integrateCoMPositionUsingConstantCMP(timeInFirstSegment, omega0.getDoubleValue(), initialCMPFinalFrame, initialICPFinalFrame,
             startOfSingleSupportCoM, comToPack);
@@ -380,15 +358,11 @@
       spline.getVelocity(desiredICPVelocityOutput);
    }
 
-<<<<<<< HEAD
-   public void computeCenterOfMassSecondSegment(double timeInSecondSegment, FramePoint2D comToPack)
-=======
-   public void computeCenterOfMassSecondSegment(double timeInSecondSegment, FramePoint comToPack)
->>>>>>> 96c99fb2
+   public void computeCenterOfMassSecondSegment(double timeInSecondSegment, FramePoint3D comToPack)
    {
       double segmentDuration = spline.getTrajectoryTime();
 
-      yoStartOfSplineCoM.getFrameTuple(startOfSplineCoM);
+      yoStartOfSplineCoM.getFrameTuple2d(startOfSplineCoM);
       integrateCoMPositionUsingCubicICP(timeInSecondSegment, segmentDuration, omega0.getDoubleValue(), spline.getCurrentTrajectoryFrame(),
             spline.getXPolynomial(), spline.getYPolynomial(), startOfSplineCoM, comToPack);
    }
@@ -414,13 +388,9 @@
                                                progressionInPercent.getDoubleValue());
    }
    
-<<<<<<< HEAD
-   public void computeCenterOfMassThirdSegment(double timeInThirdSegment, FramePoint2D comToPack)
-=======
-   public void computeCenterOfMassThirdSegment(double timeInThirdSegment, FramePoint comToPack)
->>>>>>> 96c99fb2
-   {
-      yoEndOfSplineCoM.getFrameTuple(endOfSplineCoM);
+   public void computeCenterOfMassThirdSegment(double timeInThirdSegment, FramePoint3D comToPack)
+   {
+      yoEndOfSplineCoM.getFrameTuple2d(endOfSplineCoM);
       integrateCoMPositionUsingConstantCMP(timeInThirdSegment, omega0.getDoubleValue(), finalCMPFinalFrame, endOfSplineICPFinalFrame, endOfSplineCoM,
             comToPack);
    }
@@ -513,7 +483,7 @@
       accelerationToPack.setToZero();
    }
 
-   public void getCoMPosition(YoFramePoint positionToPack)
+   public void getCoMPosition(YoFramePoint2d positionToPack)
    {
       positionToPack.set(desiredCoMPosition);
    }
