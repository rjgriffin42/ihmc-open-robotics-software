<<<<<<< HEAD
package us.ihmc.commonWalkingControlModules.highLevelHumanoidControl.highLevelStates;

import java.util.ArrayList;
import java.util.List;

import org.apache.commons.lang3.tuple.ImmutablePair;

import us.ihmc.SdfLoader.partNames.LegJointName;
import us.ihmc.SdfLoader.partNames.LimbName;
import us.ihmc.commonWalkingControlModules.bipedSupportPolygons.BipedSupportPolygons;
import us.ihmc.commonWalkingControlModules.bipedSupportPolygons.PlaneContactState;
import us.ihmc.commonWalkingControlModules.bipedSupportPolygons.YoFramePoint2dInPolygonCoordinate;
import us.ihmc.commonWalkingControlModules.captureRegion.PushRecoveryControlModule;
import us.ihmc.commonWalkingControlModules.configurations.WalkingControllerParameters;
import us.ihmc.commonWalkingControlModules.controlModules.ChestOrientationManager;
import us.ihmc.commonWalkingControlModules.controlModules.WalkingFailureDetectionControlModule;
import us.ihmc.commonWalkingControlModules.controlModules.foot.LegSingularityAndKneeCollapseAvoidanceControlModule;
import us.ihmc.commonWalkingControlModules.desiredFootStep.AbortWalkingProvider;
import us.ihmc.commonWalkingControlModules.desiredFootStep.FootstepProvider;
import us.ihmc.commonWalkingControlModules.desiredFootStep.TransferToAndNextFootstepsData;
import us.ihmc.commonWalkingControlModules.desiredFootStep.TransferToAndNextFootstepsDataVisualizer;
import us.ihmc.commonWalkingControlModules.desiredFootStep.UpcomingFootstepList;
import us.ihmc.commonWalkingControlModules.highLevelHumanoidControl.factories.VariousWalkingManagers;
import us.ihmc.commonWalkingControlModules.highLevelHumanoidControl.factories.VariousWalkingProviders;
import us.ihmc.commonWalkingControlModules.instantaneousCapturePoint.ICPPlannerWithTimeFreezer;
import us.ihmc.commonWalkingControlModules.instantaneousCapturePoint.smoothICPGenerator.CapturePointTools;
import us.ihmc.commonWalkingControlModules.momentumBasedController.MomentumBasedController;
import us.ihmc.commonWalkingControlModules.momentumBasedController.dataObjects.JointspaceAccelerationCommand;
import us.ihmc.commonWalkingControlModules.packetConsumers.AutomaticManipulationAbortCommunicator;
import us.ihmc.commonWalkingControlModules.packetConsumers.DesiredFootStateProvider;
import us.ihmc.commonWalkingControlModules.packetConsumers.EndEffectorLoadBearingMessageSubscriber;
import us.ihmc.commonWalkingControlModules.packetConsumers.FootPoseProvider;
import us.ihmc.commonWalkingControlModules.packetConsumers.FootTrajectoryMessageSubscriber;
import us.ihmc.commonWalkingControlModules.packetConsumers.PelvisTrajectoryMessageSubscriber;
import us.ihmc.commonWalkingControlModules.sensors.footSwitch.FootSwitchInterface;
import us.ihmc.commonWalkingControlModules.trajectories.CoMHeightPartialDerivativesData;
import us.ihmc.commonWalkingControlModules.trajectories.CoMHeightTimeDerivativesCalculator;
import us.ihmc.commonWalkingControlModules.trajectories.CoMHeightTimeDerivativesData;
import us.ihmc.commonWalkingControlModules.trajectories.CoMHeightTimeDerivativesSmoother;
import us.ihmc.commonWalkingControlModules.trajectories.CoMXYTimeDerivativesData;
import us.ihmc.commonWalkingControlModules.trajectories.ContactStatesAndUpcomingFootstepData;
import us.ihmc.commonWalkingControlModules.trajectories.LookAheadCoMHeightTrajectoryGenerator;
import us.ihmc.commonWalkingControlModules.trajectories.SwingTimeCalculationProvider;
import us.ihmc.commonWalkingControlModules.trajectories.TransferTimeCalculationProvider;
import us.ihmc.graphics3DAdapter.graphics.appearances.YoAppearance;
import us.ihmc.humanoidRobotics.bipedSupportPolygons.ContactablePlaneBody;
import us.ihmc.humanoidRobotics.communication.packets.dataobjects.HighLevelState;
import us.ihmc.humanoidRobotics.communication.packets.walking.EndEffectorLoadBearingMessage.EndEffector;
import us.ihmc.humanoidRobotics.communication.packets.walking.PelvisTrajectoryMessage;
import us.ihmc.humanoidRobotics.footstep.Footstep;
import us.ihmc.robotics.MathTools;
import us.ihmc.robotics.controllers.PDController;
import us.ihmc.robotics.controllers.YoPDGains;
import us.ihmc.robotics.dataStructures.variable.BooleanYoVariable;
import us.ihmc.robotics.dataStructures.variable.DoubleYoVariable;
import us.ihmc.robotics.dataStructures.variable.EnumYoVariable;
import us.ihmc.robotics.geometry.ConvexPolygonShrinker;
import us.ihmc.robotics.geometry.FrameConvexPolygon2d;
import us.ihmc.robotics.geometry.FramePoint;
import us.ihmc.robotics.geometry.FramePoint2d;
import us.ihmc.robotics.geometry.FramePose;
import us.ihmc.robotics.geometry.FrameVector;
import us.ihmc.robotics.geometry.FrameVector2d;
import us.ihmc.robotics.math.frames.YoFramePoint;
import us.ihmc.robotics.math.frames.YoFramePoint2d;
import us.ihmc.robotics.math.frames.YoFrameVector2d;
import us.ihmc.robotics.referenceFrames.PoseReferenceFrame;
import us.ihmc.robotics.referenceFrames.ReferenceFrame;
import us.ihmc.robotics.robotSide.RobotSide;
import us.ihmc.robotics.robotSide.SideDependentList;
import us.ihmc.robotics.screwTheory.CenterOfMassJacobian;
import us.ihmc.robotics.screwTheory.RigidBody;
import us.ihmc.robotics.screwTheory.Twist;
import us.ihmc.robotics.stateMachines.State;
import us.ihmc.robotics.stateMachines.StateChangedListener;
import us.ihmc.robotics.stateMachines.StateMachine;
import us.ihmc.robotics.stateMachines.StateTransition;
import us.ihmc.robotics.stateMachines.StateTransitionAction;
import us.ihmc.robotics.stateMachines.StateTransitionCondition;
import us.ihmc.robotics.trajectories.TrajectoryType;
import us.ihmc.sensorProcessing.model.RobotMotionStatus;
import us.ihmc.simulationconstructionset.yoUtilities.graphics.YoGraphicPosition;
import us.ihmc.tools.io.printing.PrintTools;

public class WalkingHighLevelHumanoidController extends AbstractHighLevelHumanoidControlPattern
{
   private boolean VISUALIZE = true;

   private static final boolean DESIREDICP_FROM_POLYGON_COORDINATE = false;
   private static final boolean CHECK_FOR_OVEREXTENSION_ON_TOE_OFF_LEG = false;

   private final static HighLevelState controllerState = HighLevelState.WALKING;

   private final PushRecoveryControlModule pushRecoveryModule;

   private final static boolean DEBUG = false;

   private final StateMachine<WalkingState> stateMachine;
   private final CenterOfMassJacobian centerOfMassJacobian;

   private final LookAheadCoMHeightTrajectoryGenerator centerOfMassHeightTrajectoryGenerator;
   private final CoMHeightTimeDerivativesCalculator coMHeightTimeDerivativesCalculator = new CoMHeightTimeDerivativesCalculator();
   private final CoMHeightTimeDerivativesSmoother coMHeightTimeDerivativesSmoother;
   private final DoubleYoVariable desiredCoMHeightFromTrajectory = new DoubleYoVariable("desiredCoMHeightFromTrajectory", registry);
   private final DoubleYoVariable desiredCoMHeightVelocityFromTrajectory = new DoubleYoVariable("desiredCoMHeightVelocityFromTrajectory", registry);
   private final DoubleYoVariable desiredCoMHeightAccelerationFromTrajectory = new DoubleYoVariable("desiredCoMHeightAccelerationFromTrajectory", registry);
   //   private final DoubleYoVariable desiredCoMHeightBeforeSmoothing = new DoubleYoVariable("desiredCoMHeightBeforeSmoothing", registry);
   //   private final DoubleYoVariable desiredCoMHeightVelocityBeforeSmoothing = new DoubleYoVariable("desiredCoMHeightVelocityBeforeSmoothing", registry);
   //   private final DoubleYoVariable desiredCoMHeightAccelerationBeforeSmoothing = new DoubleYoVariable("desiredCoMHeightAccelerationBeforeSmoothing", registry);
   private final DoubleYoVariable desiredCoMHeightCorrected = new DoubleYoVariable("desiredCoMHeightCorrected", registry);
   private final DoubleYoVariable desiredCoMHeightVelocityCorrected = new DoubleYoVariable("desiredCoMHeightVelocityCorrected", registry);
   private final DoubleYoVariable desiredCoMHeightAccelerationCorrected = new DoubleYoVariable("desiredCoMHeightAccelerationCorrected", registry);
   private final DoubleYoVariable desiredCoMHeightAfterSmoothing = new DoubleYoVariable("desiredCoMHeightAfterSmoothing", registry);
   private final DoubleYoVariable desiredCoMHeightVelocityAfterSmoothing = new DoubleYoVariable("desiredCoMHeightVelocityAfterSmoothing", registry);
   private final DoubleYoVariable desiredCoMHeightAccelerationAfterSmoothing = new DoubleYoVariable("desiredCoMHeightAccelerationAfterSmoothing", registry);

   private final PDController centerOfMassHeightController;

   private final YoFramePoint2d transferToFootstep = new YoFramePoint2d("transferToFootstep", worldFrame, registry);

   private final BooleanYoVariable resetIntegratorsAfterSwing = new BooleanYoVariable("resetIntegratorsAfterSwing", registry);
   private final BooleanYoVariable alwaysIntegrateAnkleAcceleration = new BooleanYoVariable("alwaysIntegrateAnkleAcceleration", registry);

   private final DoubleYoVariable stopInDoubleSupporTrajectoryTime = new DoubleYoVariable("stopInDoubleSupporTrajectoryTime", registry);
   private final DoubleYoVariable dwellInSingleSupportDuration = new DoubleYoVariable("dwellInSingleSupportDuration",
         "Amount of time to stay in single support after the ICP trajectory is done if you haven't registered a touchdown yet", registry);

   private final BooleanYoVariable controlPelvisHeightInsteadOfCoMHeight = new BooleanYoVariable("controlPelvisHeightInsteadOfCoMHeight", registry);

   private final BooleanYoVariable hasMinimumTimePassed = new BooleanYoVariable("hasMinimumTimePassed", registry);
   private final DoubleYoVariable minimumSwingFraction = new DoubleYoVariable("minimumSwingFraction", registry);

   private final BooleanYoVariable hasICPPlannerFinished = new BooleanYoVariable("hasICPPlannerFinished", registry);
   private final DoubleYoVariable timeThatICPPlannerFinished = new DoubleYoVariable("timeThatICPPlannerFinished", registry);
   private final BooleanYoVariable initializingICPTrajectory = new BooleanYoVariable("initializingICPTrajectory", registry);

   // private final FinalDesiredICPCalculator finalDesiredICPCalculator;

   private final BooleanYoVariable rememberFinalICPFromSingleSupport = new BooleanYoVariable("rememberFinalICPFromSingleSupport", registry);
   private final YoFramePoint2d finalDesiredICPInWorld = new YoFramePoint2d("finalDesiredICPInWorld", "", worldFrame, registry);

   private final SideDependentList<FootSwitchInterface> footSwitches;

   private final DoubleYoVariable maxICPErrorBeforeSingleSupportX = new DoubleYoVariable("maxICPErrorBeforeSingleSupportX", registry);
   private final DoubleYoVariable maxICPErrorBeforeSingleSupportY = new DoubleYoVariable("maxICPErrorBeforeSingleSupportY", registry);

   private final SwingTimeCalculationProvider swingTimeCalculationProvider;
   private final TransferTimeCalculationProvider transferTimeCalculationProvider;

   private final BooleanYoVariable readyToGrabNextFootstep = new BooleanYoVariable("readyToGrabNextFootstep", registry);

   private final EnumYoVariable<RobotSide> previousSupportSide = new EnumYoVariable<RobotSide>("previousSupportSide", registry, RobotSide.class);

   private final ICPPlannerWithTimeFreezer instantaneousCapturePointPlanner;

   private final BooleanYoVariable icpTrajectoryHasBeenInitialized;

   private final UpcomingFootstepList upcomingFootstepList;
   private final FootPoseProvider footPoseProvider;
   private final FootTrajectoryMessageSubscriber footTrajectoryMessageSubscriber;
   private final EndEffectorLoadBearingMessageSubscriber endEffectorLoadBearingMessageSubscriber;
   private final DesiredFootStateProvider desiredFootStateProvider;
   private final PelvisTrajectoryMessageSubscriber pelvisTrajectoryMessageSubscriber;

   private final ICPAndMomentumBasedController icpAndMomentumBasedController;

   private final EnumYoVariable<RobotSide> upcomingSupportLeg;
   private final EnumYoVariable<RobotSide> supportLeg;
   private final BipedSupportPolygons bipedSupportPolygons;
   private final YoFramePoint capturePoint;
   private final YoFramePoint2d desiredICP;
   private final YoFrameVector2d desiredICPVelocity;

   private final FramePoint tmpFramePoint = new FramePoint(worldFrame);
   private final FramePoint2d tempFramePoint2d = new FramePoint2d();

   private final DoubleYoVariable controlledCoMHeightAcceleration;

   private final TransferToAndNextFootstepsDataVisualizer transferToAndNextFootstepsDataVisualizer;

   private final BooleanYoVariable doneFinishingSingleSupportTransfer = new BooleanYoVariable("doneFinishingSingleSupportTransfer", registry);
   private final BooleanYoVariable footstepListHasBeenUpdated = new BooleanYoVariable("footstepListHasBeenUpdated", registry);
   private final BooleanYoVariable stayInTransferWalkingState = new BooleanYoVariable("stayInTransferWalkingState", registry);

   private final BooleanYoVariable ecmpBasedToeOffHasBeenInitialized = new BooleanYoVariable("ecmpBasedToeOffHasBeenInitialized", registry);
   private final YoFramePoint2d desiredECMP = new YoFramePoint2d("desiredECMP", "", worldFrame, registry);
   private final BooleanYoVariable desiredECMPinSupportPolygon = new BooleanYoVariable("desiredECMPinSupportPolygon", registry);
   private final YoFramePoint ecmpViz = new YoFramePoint("ecmpViz", worldFrame, registry);

   private final YoFramePoint2dInPolygonCoordinate doubleSupportDesiredICP;

   private final BooleanYoVariable preparingForLocomotion = new BooleanYoVariable("preparingForLocomotion", registry);
   private final DoubleYoVariable timeToGetPreparedForLocomotion = new DoubleYoVariable("timeToGetPreparedForLocomotion", registry);
   private final DoubleYoVariable preparingForLocomotionStartTime = new DoubleYoVariable("preparingForLocomotionStartTime", registry);
   private final BooleanYoVariable doPrepareManipulationForLocomotion = new BooleanYoVariable("doPrepareManipulationForLocomotion", registry);
   private final BooleanYoVariable doPreparePelvisForLocomotion = new BooleanYoVariable("doPreparePelvisForLocomotion", registry);

   private final BooleanYoVariable isInFlamingoStance = new BooleanYoVariable("isInFlamingoStance", registry);

   private final WalkingFailureDetectionControlModule failureDetectionControlModule;

   private final BooleanYoVariable hasWalkingControllerBeenInitialized = new BooleanYoVariable("hasWalkingControllerBeenInitialized", registry);

   private final DoubleYoVariable remainingSwingTimeAccordingToPlan = new DoubleYoVariable("remainingSwingTimeAccordingToPlan", registry);
   private final DoubleYoVariable estimatedRemainingSwingTimeUnderDisturbance = new DoubleYoVariable("estimatedRemainingSwingTimeUnderDisturbance", registry);
   private final DoubleYoVariable icpErrorThresholdToSpeedUpSwing = new DoubleYoVariable("icpErrorThresholdToSpeedUpSwing", registry);

   private final BooleanYoVariable loadFoot = new BooleanYoVariable("loadFoot", registry);
   private final DoubleYoVariable loadFootStartTime = new DoubleYoVariable("loadFootStartTime", registry);
   private final DoubleYoVariable loadFootDuration = new DoubleYoVariable("loadFootDuration", registry);
   private final DoubleYoVariable loadFootTransferDuration = new DoubleYoVariable("loadFootTransferDuration", registry);

   private final BooleanYoVariable hasICPPlannerBeenInitializedAtStart = new BooleanYoVariable("hasICPPlannerBeenInitializedAtStart", registry);

   private final DoubleYoVariable timeICPPlannerFinishedAt;
   private final DoubleYoVariable desiredICPVelocityReductionDuration;
   private final DoubleYoVariable desiredICPVelocityRedutionFactor;

   private final ConvexPolygonShrinker convexPolygonShrinker = new ConvexPolygonShrinker();
   private final FrameConvexPolygon2d shrunkSupportPolygon = new FrameConvexPolygon2d();
   private final DoubleYoVariable distanceToShrinkSupportPolygonWhenHoldingCurrent = new DoubleYoVariable("distanceToShrinkSupportPolygonWhenHoldingCurrent",
         registry);
   private final BooleanYoVariable holdICPToCurrentCoMLocationInNextDoubleSupport = new BooleanYoVariable("holdICPToCurrentCoMLocationInNextDoubleSupport",
         registry);

   private final BooleanYoVariable enablePushRecoveryOnFailure = new BooleanYoVariable("enablePushRecoveryOnFailure", registry);

   private final AutomaticManipulationAbortCommunicator automaticManipulationAbortCommunicator;
   private final BooleanYoVariable isAutomaticManipulationAbortEnabled = new BooleanYoVariable("isAutomaticManipulationAbortEnabled", registry);
   private final BooleanYoVariable hasManipulationBeenAborted = new BooleanYoVariable("hasManipulationBeenAborted", registry);
   private final DoubleYoVariable icpErrorThresholdToAbortManipulation = new DoubleYoVariable("icpErrorThresholdToAbortManipulation", registry);
   private final DoubleYoVariable minimumDurationBetweenTwoManipulationAborts = new DoubleYoVariable("minimumDurationBetweenTwoManipulationAborts", registry);
   private final DoubleYoVariable timeOfLastManipulationAbortRequest = new DoubleYoVariable("timeOfLastManipulationAbortRequest", registry);
   private final DoubleYoVariable manipulationIgnoreInputsDurationAfterAbort = new DoubleYoVariable("manipulationIgnoreInputsDurationAfterAbort", registry);

   public WalkingHighLevelHumanoidController(VariousWalkingProviders variousWalkingProviders, VariousWalkingManagers variousWalkingManagers,
         LookAheadCoMHeightTrajectoryGenerator centerOfMassHeightTrajectoryGenerator, TransferTimeCalculationProvider transferTimeCalculationProvider,
         SwingTimeCalculationProvider swingTimeCalculationProvider, WalkingControllerParameters walkingControllerParameters,
         ICPPlannerWithTimeFreezer instantaneousCapturePointPlanner, ICPAndMomentumBasedController icpAndMomentumBasedController,
         MomentumBasedController momentumBasedController)
   {
      super(variousWalkingProviders, variousWalkingManagers, momentumBasedController, walkingControllerParameters, controllerState);

      setupManagers(variousWalkingManagers);

      hasWalkingControllerBeenInitialized.set(false);

      timeToGetPreparedForLocomotion.set(walkingControllerParameters.getTimeToGetPreparedForLocomotion());
      icpErrorThresholdToSpeedUpSwing.set(walkingControllerParameters.getICPErrorThresholdToSpeedUpSwing());

      doPrepareManipulationForLocomotion.set(walkingControllerParameters.doPrepareManipulationForLocomotion());
      doPreparePelvisForLocomotion.set(true);

      automaticManipulationAbortCommunicator = variousWalkingProviders.getAutomaticManipulationAbortCommunicator();
      isAutomaticManipulationAbortEnabled.set(walkingControllerParameters.allowAutomaticManipulationAbort());
      icpErrorThresholdToAbortManipulation.set(0.04);
      minimumDurationBetweenTwoManipulationAborts.set(5.0);
      manipulationIgnoreInputsDurationAfterAbort.set(2.0);

      failureDetectionControlModule = new WalkingFailureDetectionControlModule(momentumBasedController.getContactableFeet(), registry);

      if (yoGraphicsListRegistry == null)
      {
         VISUALIZE = false;
      }

      if (VISUALIZE)
      {
         transferToAndNextFootstepsDataVisualizer = new TransferToAndNextFootstepsDataVisualizer(registry, yoGraphicsListRegistry);
      }
      else
      {
         transferToAndNextFootstepsDataVisualizer = null;
      }

      if (VISUALIZE)
      {
         YoGraphicPosition dynamicGraphicPositionECMP = new YoGraphicPosition("ecmpviz", ecmpViz, 0.002, YoAppearance.BlueViolet());
         yoGraphicsListRegistry.registerYoGraphic("ecmpviz", dynamicGraphicPositionECMP);
         yoGraphicsListRegistry.registerArtifact("ecmpviz", dynamicGraphicPositionECMP.createArtifact());
      }

      // Getting parameters from the icpAndMomentumBasedController
      this.icpAndMomentumBasedController = icpAndMomentumBasedController;

      //    contactStates = momentumBasedController.getContactStates();
      upcomingSupportLeg = momentumBasedController.getUpcomingSupportLeg();
      supportLeg = icpAndMomentumBasedController.getYoSupportLeg();
      capturePoint = icpAndMomentumBasedController.getCapturePoint();
      desiredICP = icpAndMomentumBasedController.getDesiredICP();
      desiredICPVelocity = icpAndMomentumBasedController.getDesiredICPVelocity();
      bipedSupportPolygons = icpAndMomentumBasedController.getBipedSupportPolygons();
      controlledCoMHeightAcceleration = icpAndMomentumBasedController.getControlledCoMHeightAcceleration();
      centerOfMassJacobian = momentumBasedController.getCenterOfMassJacobian();

      // this.finalDesiredICPCalculator = finalDesiredICPCalculator;
      this.centerOfMassHeightTrajectoryGenerator = centerOfMassHeightTrajectoryGenerator;

      this.swingTimeCalculationProvider = swingTimeCalculationProvider;
      this.transferTimeCalculationProvider = transferTimeCalculationProvider;

      this.footSwitches = momentumBasedController.getFootSwitches();

      this.instantaneousCapturePointPlanner = instantaneousCapturePointPlanner;

      this.timeICPPlannerFinishedAt = new DoubleYoVariable("timeICPPlannerFinishedAt", registry);
      this.desiredICPVelocityReductionDuration = new DoubleYoVariable("desiredICPVelocityReductionDuration", registry);
      desiredICPVelocityReductionDuration.set(walkingControllerParameters.getDurationToCancelOutDesiredICPVelocityWhenStuckInTransfer());
      this.desiredICPVelocityRedutionFactor = new DoubleYoVariable("desiredICPVelocityRedutionFactor", registry);

      FootstepProvider footstepProvider = variousWalkingProviders.getFootstepProvider();
      this.upcomingFootstepList = new UpcomingFootstepList(footstepProvider, registry);
      footPoseProvider = variousWalkingProviders.getDesiredFootPoseProvider();
      footTrajectoryMessageSubscriber = variousWalkingProviders.getFootTrajectoryMessageSubscriber();
      desiredFootStateProvider = variousWalkingProviders.getDesiredFootStateProvider();
      endEffectorLoadBearingMessageSubscriber = variousWalkingProviders.getEndEffectorLoadBearingMessageSubscriber();
      pelvisTrajectoryMessageSubscriber = variousWalkingProviders.getPelvisTrajectoryMessageSubscriber();

      YoPDGains comHeightControlGains = walkingControllerParameters.createCoMHeightControlGains(registry);
      DoubleYoVariable kpCoMHeight = comHeightControlGains.getYoKp();
      DoubleYoVariable kdCoMHeight = comHeightControlGains.getYoKd();
      DoubleYoVariable maxCoMHeightAcceleration = comHeightControlGains.getYoMaximumAcceleration();
      DoubleYoVariable maxCoMHeightJerk = comHeightControlGains.getYoMaximumJerk();

      // TODO Need to extract the maximum velocity parameter.
      coMHeightTimeDerivativesSmoother = new CoMHeightTimeDerivativesSmoother(null, maxCoMHeightAcceleration, maxCoMHeightJerk, controlDT, registry);
      this.centerOfMassHeightController = new PDController(kpCoMHeight, kdCoMHeight, "comHeight", registry);

      String namePrefix = "walking";

      this.stateMachine = new StateMachine<WalkingState>(namePrefix + "State", namePrefix + "SwitchTime", WalkingState.class, yoTime, registry); // this is used by name, and it is ugly.

      this.icpTrajectoryHasBeenInitialized = new BooleanYoVariable("icpTrajectoryHasBeenInitialized", registry);

      rememberFinalICPFromSingleSupport.set(false); // true);
      finalDesiredICPInWorld.set(Double.NaN, Double.NaN);

      coefficientOfFriction.set(0.0); // TODO Remove coefficient of friction from the abstract high level stuff and let the EndEffector controlModule deal with it

      this.centerOfMassHeightTrajectoryGenerator.attachWalkOnToesManager(feetManager.getWalkOnTheEdgesManager());

      pushRecoveryModule = new PushRecoveryControlModule(bipedSupportPolygons, momentumBasedController, walkingControllerParameters, registry);

      setupStateMachine();
      readyToGrabNextFootstep.set(true);

      dwellInSingleSupportDuration.set(0.0); //0.2);

      loadFoot.set(false);
      loadFootDuration.set(1.2);
      loadFootTransferDuration.set(0.8);

      maxICPErrorBeforeSingleSupportX.set(walkingControllerParameters.getMaxICPErrorBeforeSingleSupportX());
      maxICPErrorBeforeSingleSupportY.set(walkingControllerParameters.getMaxICPErrorBeforeSingleSupportY());

      transferTimeCalculationProvider.updateTransferTime();

      stopInDoubleSupporTrajectoryTime.set(0.5);

      minimumSwingFraction.set(0.5); // 0.8);

      upcomingSupportLeg.set(RobotSide.RIGHT); // TODO: stairs hack, so that the following lines use the correct leading leg

      // TODO: Fix low level stuff so that we are truly controlling pelvis height and not CoM height.
      controlPelvisHeightInsteadOfCoMHeight.set(true);

      if (DESIREDICP_FROM_POLYGON_COORDINATE)
      {
         doubleSupportDesiredICP = new YoFramePoint2dInPolygonCoordinate("desiredICP", registry);
      }
      else
      {
         doubleSupportDesiredICP = null;
      }

      resetIntegratorsAfterSwing.set(true);
      alwaysIntegrateAnkleAcceleration.set(true);

      distanceToShrinkSupportPolygonWhenHoldingCurrent.set(0.08);
   }

   private void setupStateMachine()
   {
      DoubleSupportState doubleSupportState = new DoubleSupportState(null);
      SideDependentList<State<WalkingState>> transferStates = new SideDependentList<>();
      SideDependentList<StateTransition<WalkingState>> fromFallingToSingleSupportsTransitions = new SideDependentList<>();

      stateMachine.addState(doubleSupportState);

      ResetICPTrajectoryAction resetICPTrajectoryAction = new ResetICPTrajectoryAction();
      for (RobotSide robotSide : RobotSide.values)
      {
         WalkingState doubleSupportStateEnum = doubleSupportState.getStateEnum();
         WalkingState singleSupportStateEnum = WalkingState.getSingleSupportState(robotSide);
         WalkingState transferStateEnum = WalkingState.getTransferState(robotSide);
         WalkingState oppTransferStateEnum = WalkingState.getTransferState(robotSide.getOppositeSide());

         State<WalkingState> transferState = new DoubleSupportState(robotSide);
         State<WalkingState> singleSupportState = new SingleSupportState(robotSide);

         transferStates.put(robotSide, transferState);

         StopWalkingCondition stopWalkingCondition = new StopWalkingCondition(robotSide, variousWalkingProviders.getAbortProvider());
         DoneWithTransferCondition doneWithTransferCondition = new DoneWithTransferCondition(robotSide);
         SingleSupportToTransferToCondition singleSupportToTransferToOppositeSideCondition = new SingleSupportToTransferToCondition(robotSide);
         SingleSupportToTransferToCondition singleSupportToTransferToSameSideCondition = new SingleSupportToTransferToCondition(robotSide.getOppositeSide());
         StartWalkingCondition startWalkingCondition = new StartWalkingCondition(robotSide);
         FlamingoStanceCondition flamingoStanceCondition = new FlamingoStanceCondition(robotSide);

         StateTransition<WalkingState> toDoubleSupport = new StateTransition<WalkingState>(doubleSupportStateEnum, stopWalkingCondition,
               resetICPTrajectoryAction);
         StateTransition<WalkingState> toSingleSupport = new StateTransition<WalkingState>(singleSupportStateEnum, doneWithTransferCondition);
         //         StateTransition<WalkingState> toDoubleSupport2 = new StateTransition<WalkingState>(doubleSupportStateEnum, stopWalkingCondition, resetICPTrajectoryAction);
         StateTransition<WalkingState> toTransferOppositeSide = new StateTransition<WalkingState>(oppTransferStateEnum,
               singleSupportToTransferToOppositeSideCondition);
         StateTransition<WalkingState> toTransferSameSide = new StateTransition<WalkingState>(transferStateEnum, singleSupportToTransferToSameSideCondition);
         StateTransition<WalkingState> toTransfer = new StateTransition<WalkingState>(transferStateEnum, startWalkingCondition);
         StateTransition<WalkingState> toTransfer2 = new StateTransition<WalkingState>(transferStateEnum, flamingoStanceCondition);

         transferState.addStateTransition(toDoubleSupport);
         transferState.addStateTransition(toSingleSupport);
         //         singleSupportState.addStateTransition(toDoubleSupport2);
         singleSupportState.addStateTransition(toTransferOppositeSide);
         singleSupportState.addStateTransition(toTransferSameSide);
         doubleSupportState.addStateTransition(toTransfer);
         doubleSupportState.addStateTransition(toTransfer2);

         stateMachine.addState(transferState);
         stateMachine.addState(singleSupportState);

         DoubleSupportToSingleSupportConditionForDisturbanceRecovery isFallingFromDoubleSupportCondition = new DoubleSupportToSingleSupportConditionForDisturbanceRecovery(
               robotSide);
         StateTransition<WalkingState> fromFallingToSingleSupport = new StateTransition<WalkingState>(singleSupportStateEnum,
               isFallingFromDoubleSupportCondition);
         fromFallingToSingleSupportsTransitions.put(robotSide, fromFallingToSingleSupport);
      }

      for (RobotSide robotSide : RobotSide.values)
      {
         doubleSupportState.addStateTransition(fromFallingToSingleSupportsTransitions.get(robotSide));

         for (RobotSide transferSide : RobotSide.values)
         {
            transferStates.get(transferSide).addStateTransition(fromFallingToSingleSupportsTransitions.get(robotSide));
         }
      }

      stateMachine.attachStateChangedListener(new StateChangedListener<WalkingState>()
      {
         @Override
         public void stateChanged(State<WalkingState> oldState, State<WalkingState> newState, double time)
         {
            momentumBasedController.reportControllerStateChangeToListeners(oldState.getStateEnum(), newState.getStateEnum());
         }
      });
   }

   private RigidBody baseForChestOrientationControl;
   private int jacobianForChestOrientationControlId;

   private void setupManagers(VariousWalkingManagers variousWalkingManagers)
   {
      baseForChestOrientationControl = fullRobotModel.getElevator();
      ChestOrientationManager chestOrientationManager = variousWalkingManagers.getChestOrientationManager();
      String[] chestOrientationControlJointNames = walkingControllerParameters.getDefaultChestOrientationControlJointNames();

      if (chestOrientationManager != null)
      {
         jacobianForChestOrientationControlId = chestOrientationManager.createJacobian(fullRobotModel, chestOrientationControlJointNames);
         chestOrientationManager.setUp(baseForChestOrientationControl, jacobianForChestOrientationControlId);
      }
   }

   public void initialize()
   {
      super.initialize();

      initializeContacts();

      ChestOrientationManager chestOrientationManager = variousWalkingManagers.getChestOrientationManager();
      if (chestOrientationManager != null)
      {
         chestOrientationManager.setUp(baseForChestOrientationControl, jacobianForChestOrientationControlId);
      }

      pelvisICPBasedTranslationManager.disable();

      double stepTime = swingTimeCalculationProvider.getValue() + transferTimeCalculationProvider.getValue();
      pelvisOrientationManager.setTrajectoryTime(stepTime);

      if (!hasWalkingControllerBeenInitialized.getBooleanValue())
      {
         pelvisOrientationManager.resetOrientationOffset();
         pelvisOrientationManager.setToZeroInSupportFoot(upcomingSupportLeg.getEnumValue());
         hasWalkingControllerBeenInitialized.set(true);
      }
      else
      {
         pelvisOrientationManager.resetOrientationOffset();
         pelvisOrientationManager.setToHoldCurrentInWorldFrame();
      }

      if (manipulationControlModule != null)
      {
         manipulationControlModule.holdCurrentArmConfiguration();
      }
      chestOrientationManager.holdCurrentOrientation();

      icpAndMomentumBasedController.initialize();
      desiredICP.setByProjectionOntoXYPlane(capturePoint);
      //      requestICPPlannerToHoldCurrent(); // Not sure if we want to do this. Might cause robot to fall. Might just be better to recenter ICP whenever switching to walking.

      // Need to reset it so the planner will be initialized even when restarting the walking controller.
      hasICPPlannerBeenInitializedAtStart.set(false);
      stateMachine.setCurrentState(WalkingState.DOUBLE_SUPPORT);

      hasWalkingControllerBeenInitialized.set(true);
   }

   public void initializeDesiredHeightToCurrent()
   {
      centerOfMassHeightTrajectoryGenerator.initializeDesiredHeightToCurrent();
      coMHeightTimeDerivativesSmoother.reset();
      feetManager.resetHeightCorrectionParametersForSingularityAvoidance();
   }

   public void requestICPPlannerToHoldCurrentCoM()
   {
      tmpFramePoint.setToZero(referenceFrames.getCenterOfMassFrame());

      icpAndMomentumBasedController.updateBipedSupportPolygons();
      FrameConvexPolygon2d supportPolygonInMidFeetZUp = bipedSupportPolygons.getSupportPolygonInMidFeetZUp();
      convexPolygonShrinker.shrinkConstantDistanceInto(supportPolygonInMidFeetZUp, distanceToShrinkSupportPolygonWhenHoldingCurrent.getDoubleValue(),
            shrunkSupportPolygon);

      tmpFramePoint.changeFrame(shrunkSupportPolygon.getReferenceFrame());
      tempFramePoint2d.setByProjectionOntoXYPlaneIncludingFrame(tmpFramePoint);
      shrunkSupportPolygon.orthogonalProjection(tempFramePoint2d);
      tmpFramePoint.setXY(tempFramePoint2d);

      tmpFramePoint.changeFrame(worldFrame);
      instantaneousCapturePointPlanner.holdCurrentICP(yoTime.getDoubleValue(), tmpFramePoint);
   }

   private void initializeContacts()
   {
      momentumBasedController.clearContacts();

      for (RobotSide robotSide : RobotSide.values)
      {
         feetManager.setFlatFootContactState(robotSide);
      }
   }

   private final EnumYoVariable<RobotSide> trailingLeg = new EnumYoVariable<RobotSide>("trailingLeg", "", registry, RobotSide.class, true);
   private final EnumYoVariable<RobotSide> lastPlantedLeg = new EnumYoVariable<RobotSide>("lastPlantedLeg", "", registry, RobotSide.class, true);

   private class DoubleSupportState extends State<WalkingState>
   {
      private final RobotSide transferToSide;
      private final FramePoint2d desiredICPLocal = new FramePoint2d();
      private final FrameVector2d desiredICPVelocityLocal = new FrameVector2d();
      private final FramePoint2d ecmpLocal = new FramePoint2d();
      private final FramePoint2d capturePoint2d = new FramePoint2d();
      private final FramePoint2d stanceFootLocation = new FramePoint2d();

      private boolean isICPPlannerDonePreviousValue = false;

      public DoubleSupportState(RobotSide transferToSide)
      {
         super((transferToSide == null) ? WalkingState.DOUBLE_SUPPORT : WalkingState.getTransferState(transferToSide));
         this.transferToSide = transferToSide;
      }

      @Override
      public void doAction()
      {
         //abort walk and clear if should abort
         if (variousWalkingProviders.getAbortProvider().shouldAbortWalking())
         {
            upcomingFootstepList.clearCurrentFootsteps();
            upcomingFootstepList.requestCancelPlanToProvider();
            variousWalkingProviders.getAbortProvider().walkingAborted();
            readyToGrabNextFootstep.set(true);
         }

         if (!alwaysIntegrateAnkleAcceleration.getBooleanValue())
            doNotIntegrateAnkleAccelerations();

         feetManager.updateContactStatesInDoubleSupport(transferToSide);

         // note: this has to be done before the ICP trajectory generator is initialized, since it is using nextFootstep
         // TODO: Make a LOADING state and clean all of these timing hacks up.
         doneFinishingSingleSupportTransfer.set(instantaneousCapturePointPlanner.isInDoubleSupport());
         double estimatedTimeRemainingForState = instantaneousCapturePointPlanner.computeAndReturnTimeRemaining(yoTime.getDoubleValue());

         if (doneFinishingSingleSupportTransfer.getBooleanValue() || (estimatedTimeRemainingForState < 0.02))
         {
            if (readyToGrabNextFootstep.getBooleanValue())
            {
               upcomingFootstepList.checkForFootsteps();

               if (upcomingFootstepList.getNextFootstep() != null)
               {
                  upcomingSupportLeg.set(upcomingFootstepList.getNextFootstep().getRobotSide().getOppositeSide());
                  readyToGrabNextFootstep.set(false);
               }
            }
            footstepListHasBeenUpdated.set(true);
         }

         initializeICPPlannerIfNecessary();

         desiredICPLocal.setToZero(desiredICP.getReferenceFrame());
         desiredICPVelocityLocal.setToZero(desiredICPVelocity.getReferenceFrame());
         ecmpLocal.setToZero(worldFrame);
         capturePoint.getFrameTuple2dIncludingFrame(capturePoint2d);

         instantaneousCapturePointPlanner.packDesiredCapturePointPositionAndVelocity(desiredICPLocal, desiredICPVelocityLocal, capturePoint2d, yoTime.getDoubleValue());
         CapturePointTools.computeDesiredCentroidalMomentumPivot(desiredICPLocal, desiredICPVelocityLocal, icpAndMomentumBasedController.getOmega0(), ecmpLocal);

         if (transferToSide != null)
         {
            stanceFootLocation.setToZero(referenceFrames.getAnkleZUpFrame(transferToSide));
         }
         else
         {
            RobotSide previousSupport = previousSupportSide.getEnumValue();
            if (previousSupport != null)
            {
               stanceFootLocation.setToZero(referenceFrames.getAnkleZUpFrame(previousSupport.getOppositeSide()));
            }

            pelvisICPBasedTranslationManager.compute(null, capturePoint2d);
            pelvisICPBasedTranslationManager.addICPOffset(desiredICPLocal, desiredICPVelocityLocal, bipedSupportPolygons.getSupportPolygonInMidFeetZUp());
         }

         desiredICP.set(desiredICPLocal);
         desiredICPVelocity.set(desiredICPVelocityLocal);

         desiredECMP.set(ecmpLocal);

         if (VISUALIZE)
         {
            ecmpViz.set(desiredECMP.getX(), desiredECMP.getY(), 0.0);
         }

         initializeECMPbasedToeOffIfNotInitializedYet();

         boolean isICPPlannerDone = instantaneousCapturePointPlanner.isDone(yoTime.getDoubleValue());
         if (transferToSide != null && isICPPlannerDone)
         {
            if (!isICPPlannerDonePreviousValue)
               timeICPPlannerFinishedAt.set(yoTime.getDoubleValue());

            isICPPlannerDonePreviousValue = isICPPlannerDone;

            if (!timeICPPlannerFinishedAt.isNaN())
            {
               desiredICPVelocityRedutionFactor
                     .set(1.0 - (yoTime.getDoubleValue() - timeICPPlannerFinishedAt.getDoubleValue()) / desiredICPVelocityReductionDuration.getDoubleValue());
               desiredICPVelocityRedutionFactor.set(MathTools.clipToMinMax(desiredICPVelocityRedutionFactor.getDoubleValue(), 0.0, 1.0));

               desiredICPVelocity.scale(desiredICPVelocityRedutionFactor.getDoubleValue());
            }
         }

         if (pushRecoveryModule.isEnabled())
         {
            capturePoint.getFrameTuple2dIncludingFrame(capturePoint2d);
            pushRecoveryModule.updateForDoubleSupport(desiredICPLocal, capturePoint2d, icpAndMomentumBasedController.getOmega0());
         }

         // Do it only when standing
         if (transferToSide == null)
            handleAutomaticManipulationAbortOnICPError();

         if (transferToSide == null && pelvisTrajectoryMessageSubscriber != null && pelvisTrajectoryMessageSubscriber.isNewTrajectoryMessageAvailable())
         {
            PelvisTrajectoryMessage pelvisTrajectoryMessage = pelvisTrajectoryMessageSubscriber.pollMessage();
            pelvisOrientationManager.handlePelvisTrajectoryMessage(pelvisTrajectoryMessage);
            pelvisICPBasedTranslationManager.handlePelvisTrajectoryMessage(pelvisTrajectoryMessage);
            centerOfMassHeightTrajectoryGenerator.handlePelvisTrajectoryMessage(pelvisTrajectoryMessage);
         }
      }

      private void handleAutomaticManipulationAbortOnICPError()
      {
         if (manipulationControlModule == null)
         {
            return;
         }

         if (automaticManipulationAbortCommunicator != null && automaticManipulationAbortCommunicator.checkForNewInformation())
         {
            isAutomaticManipulationAbortEnabled.set(automaticManipulationAbortCommunicator.isAutomaticManipulationAbortRequested());
         }

         if (!isAutomaticManipulationAbortEnabled.getBooleanValue())
         {
            return;
         }

         if (yoTime.getDoubleValue() - timeOfLastManipulationAbortRequest.getDoubleValue() < minimumDurationBetweenTwoManipulationAborts.getDoubleValue())
            return;

         if (capturePoint2d.distance(desiredICPLocal) > icpErrorThresholdToAbortManipulation.getDoubleValue())
         {
            hasManipulationBeenAborted.set(true);
            manipulationControlModule.freeze();
            manipulationControlModule.ignoreInputsForGivenDuration(manipulationIgnoreInputsDurationAfterAbort.getDoubleValue());
            timeOfLastManipulationAbortRequest.set(yoTime.getDoubleValue());

            if (automaticManipulationAbortCommunicator != null)
            {
               automaticManipulationAbortCommunicator.reportManipulationAborted();
            }
         }
         else
         {
            hasManipulationBeenAborted.set(false);
         }
      }

      public void initializeICPPlannerIfNecessary()
      {
         if (!icpTrajectoryHasBeenInitialized.getBooleanValue() && instantaneousCapturePointPlanner.isDone(yoTime.getDoubleValue()))
         {
            initializingICPTrajectory.set(true);

            ImmutablePair<FramePoint2d, Double> finalDesiredICPAndTrajectoryTime = computeFinalDesiredICPAndTrajectoryTime();

            if (transferToSide == null && !hasICPPlannerBeenInitializedAtStart.getBooleanValue())
            {
               FramePoint2d finalDesiredICP = finalDesiredICPAndTrajectoryTime.getLeft();
               finalDesiredICP.changeFrame(desiredICP.getReferenceFrame());

               desiredICP.set(finalDesiredICP);

               updateICPPlannerTimesAndOmega0();
               instantaneousCapturePointPlanner.clearPlan();
               Footstep nextNextFootstep = upcomingFootstepList.getNextNextFootstep();
               instantaneousCapturePointPlanner.addFootstepToPlan(nextNextFootstep);
               instantaneousCapturePointPlanner.addFootstepToPlan(upcomingFootstepList.getNextNextNextFootstep());
               RobotSide upcomingTransferToside = null;
               if (nextNextFootstep != null)
                  upcomingTransferToside = nextNextFootstep.getRobotSide().getOppositeSide();
               instantaneousCapturePointPlanner.setDesiredCapturePointState(desiredICP, desiredICPVelocity);
               instantaneousCapturePointPlanner.initializeDoubleSupport(yoTime.getDoubleValue(), upcomingTransferToside);

               hasICPPlannerBeenInitializedAtStart.set(true);
            }

            icpAndMomentumBasedController.updateBipedSupportPolygons(); // need to always update biped support polygons after a change to the contact states
            icpTrajectoryHasBeenInitialized.set(true);
         }
         else
         {
            initializingICPTrajectory.set(false);
         }
      }

      private final FramePoint2d desiredCMP = new FramePoint2d();

      public void initializeECMPbasedToeOffIfNotInitializedYet()
      {
         // the only case left for determining the contact state of the trailing foot
         if (!ecmpBasedToeOffHasBeenInitialized.getBooleanValue() && transferToSide != null)
         {
            RobotSide trailingLeg = transferToSide.getOppositeSide();
            icpAndMomentumBasedController.getDesiredCMP(desiredCMP);

            double predictedToeOffDuration = instantaneousCapturePointPlanner.computeAndReturnTimeRemaining(yoTime.getDoubleValue());
            desiredICP.getFrameTuple2dIncludingFrame(desiredICPLocal);

            // If trailing leg is doing toe off, then use front leg for reference frames for com height trajectory.
            centerOfMassHeightTrajectoryGenerator.setSupportLeg(trailingLeg.getOppositeSide());

            boolean doToeOff = feetManager.checkIfToeOffSafe(trailingLeg, desiredCMP, desiredICPLocal, capturePoint2d);

            if (doToeOff)
            {
               feetManager.requestToeOff(trailingLeg, predictedToeOffDuration);
               icpAndMomentumBasedController.updateBipedSupportPolygons(); // need to always update biped support polygons after a change to the contact states
               ecmpBasedToeOffHasBeenInitialized.set(true);
            }
         }
         else
         {
            // Always do this so that when a foot slips or is loaded in the air, the height
            // gets adjusted.
            if (transferToSide != null)
               centerOfMassHeightTrajectoryGenerator.setSupportLeg(transferToSide);
            else
               centerOfMassHeightTrajectoryGenerator.setSupportLeg(lastPlantedLeg.getEnumValue());
         }
      }

      private final FramePoint2d tempFramePoint2d = new FramePoint2d();

      private ImmutablePair<FramePoint2d, Double> computeFinalDesiredICPAndTrajectoryTime()
      {
         ImmutablePair<FramePoint2d, Double> finalDesiredICPAndTrajectoryTime;

         if (transferToSide == null)
         {
            FramePoint2d finalDesiredICP = getDoubleSupportFinalDesiredICPForDoubleSupportStance();
            double trajectoryTime = stopInDoubleSupporTrajectoryTime.getDoubleValue();

            finalDesiredICPInWorld.set(Double.NaN, Double.NaN);

            finalDesiredICPAndTrajectoryTime = new ImmutablePair<FramePoint2d, Double>(finalDesiredICP, trajectoryTime);
         }

         else if (rememberFinalICPFromSingleSupport.getBooleanValue() && !finalDesiredICPInWorld.containsNaN())
         {
            FramePoint2d finalDesiredICP = finalDesiredICPInWorld.getFramePoint2dCopy();
            double trajectoryTime = transferTimeCalculationProvider.getValue();

            finalDesiredICPAndTrajectoryTime = new ImmutablePair<FramePoint2d, Double>(finalDesiredICP, trajectoryTime);
         }

         else
         {
            updateICPPlannerTimesAndOmega0();
            instantaneousCapturePointPlanner.clearPlan();
            boolean hasNewFootPose = footPoseProvider != null && footPoseProvider.checkForNewPose() != null;
            boolean hasNewFootTrajectoryMessage = footTrajectoryMessageSubscriber != null
                  && footTrajectoryMessageSubscriber.isNewTrajectoryMessageAvailable(transferToSide.getOppositeSide());
            if (hasNewFootPose || hasNewFootTrajectoryMessage)
            {
               instantaneousCapturePointPlanner.setSingleSupportTime(Double.POSITIVE_INFINITY);
               instantaneousCapturePointPlanner.addFootstepToPlan(createFootstepAtCurrentLocation(transferToSide.getOppositeSide()));
            }
            else
            {
               instantaneousCapturePointPlanner.addFootstepToPlan(upcomingFootstepList.getNextFootstep());
               instantaneousCapturePointPlanner.addFootstepToPlan(upcomingFootstepList.getNextNextFootstep());
            }

            // When going from double support to transfer state.
            instantaneousCapturePointPlanner.setDesiredCapturePointState(desiredICP, desiredICPVelocity);
            instantaneousCapturePointPlanner.initializeDoubleSupport(yoTime.getDoubleValue(), transferToSide);

            FramePoint2d finalDesiredICP = new FramePoint2d();
            instantaneousCapturePointPlanner.getFinalDesiredCapturePointPosition(finalDesiredICP);
            double trajectoryTime = transferTimeCalculationProvider.getValue();

            tempFramePoint2d.setIncludingFrame(finalDesiredICP);
            tempFramePoint2d.changeFrame(worldFrame);
            finalDesiredICPInWorld.set(tempFramePoint2d);
            finalDesiredICPAndTrajectoryTime = new ImmutablePair<FramePoint2d, Double>(finalDesiredICP, trajectoryTime);
         }

         return finalDesiredICPAndTrajectoryTime;
      }

      private TransferToAndNextFootstepsData createTransferToAndNextFootstepDataForDoubleSupport(RobotSide transferToSide, boolean inInitialize)
      {
         Footstep transferFromFootstep = createFootstepAtCurrentLocation(transferToSide.getOppositeSide());
         Footstep transferToFootstep = createFootstepAtCurrentLocation(transferToSide);

         Footstep nextFootstep, nextNextFootstep;

         if (inInitialize)
         {
            // Haven't popped the footstep off yet...
            nextFootstep = upcomingFootstepList.getNextNextFootstep();
            nextNextFootstep = upcomingFootstepList.getNextNextNextFootstep();
         }
         else
         {
            nextFootstep = upcomingFootstepList.getNextFootstep();
            nextNextFootstep = upcomingFootstepList.getNextNextFootstep();
         }

         failureDetectionControlModule.setNextFootstep(nextFootstep);

         TransferToAndNextFootstepsData transferToAndNextFootstepsData = new TransferToAndNextFootstepsData();
         transferToAndNextFootstepsData.setTransferFromFootstep(transferFromFootstep);
         transferToAndNextFootstepsData.setTransferToFootstep(transferToFootstep);
         transferToAndNextFootstepsData.setTransferToSide(transferToSide);
         transferToAndNextFootstepsData.setNextFootstep(nextFootstep);
         transferToAndNextFootstepsData.setNextNextFootstep(nextNextFootstep);

         if (VISUALIZE)
         {
            transferToAndNextFootstepsDataVisualizer.visualizeFootsteps(transferToAndNextFootstepsData);
         }

         return transferToAndNextFootstepsData;
      }

      @Override
      public void doTransitionIntoAction()
      {
         preparingForLocomotion.set(false);

         pelvisICPBasedTranslationManager.enable();
         instantaneousCapturePointPlanner.clearPlan();
         isICPPlannerDonePreviousValue = false;
         timeICPPlannerFinishedAt.set(Double.NaN);
         desiredICPVelocityRedutionFactor.set(Double.NaN);

         if (pelvisTrajectoryMessageSubscriber != null)
            pelvisTrajectoryMessageSubscriber.clearMessagesInQueue();

         boolean isInDoubleSupport = supportLeg.getEnumValue() == null;
         if (isInDoubleSupport && !upcomingFootstepList.hasNextFootsteps() && !upcomingFootstepList.isPaused())
         {
            PrintTools.debug(DEBUG, this, "WALKING COMPLETE");
            upcomingFootstepList.notifyWalkingComplete();
         }

         desiredECMPinSupportPolygon.set(false);
         ecmpBasedToeOffHasBeenInitialized.set(false);
         trailingLeg.set(transferToSide); // FIXME

         icpTrajectoryHasBeenInitialized.set(false);
         if (DEBUG)
            System.out.println("WalkingHighLevelHumanoidController: enteringDoubleSupportState");
         supportLeg.set(null); // TODO: check if necessary

         feetManager.initializeContactStatesForDoubleSupport(transferToSide);

         if (transferToSide != null)
         {
            feetManager.enableAnkleLimitAvoidanceInSupportState(transferToSide, false);
            feetManager.enableAnkleLimitAvoidanceInSupportState(transferToSide.getOppositeSide(), true);
         }
         else
         {
            failureDetectionControlModule.setNextFootstep(null);
            momentumBasedController.reportChangeOfRobotMotionStatus(RobotMotionStatus.STANDING);
            feetManager.enableAnkleLimitAvoidanceInSupportState(false);

            // Do something smart here when going to DoubleSupport state.
            //            instantaneousCapturePointPlanner.initializeForStoppingInDoubleSupport(yoTime.getDoubleValue());
         }

         icpAndMomentumBasedController.updateBipedSupportPolygons(); // need to always update biped support polygons after a change to the contact states

         if (DESIREDICP_FROM_POLYGON_COORDINATE)
         {
            doubleSupportDesiredICP.updatePointAndPolygon(bipedSupportPolygons.getSupportPolygonInMidFeetZUp(), desiredICP.getFramePoint2dCopy());
         }

         RobotSide transferToSideToUseInFootstepData = transferToSide;
         if (transferToSideToUseInFootstepData == null)
            transferToSideToUseInFootstepData = lastPlantedLeg.getEnumValue();

         boolean hasFootTrajectoryMessage = footTrajectoryMessageSubscriber != null && footTrajectoryMessageSubscriber.isNewTrajectoryMessageAvailable();
         if (footPoseProvider.checkForNewPose() == null && !hasFootTrajectoryMessage && !centerOfMassHeightTrajectoryGenerator.hasBeenInitializedWithNextStep())
         {
            boolean inInitialize = true;
            TransferToAndNextFootstepsData transferToAndNextFootstepsDataForDoubleSupport = createTransferToAndNextFootstepDataForDoubleSupport(
                  transferToSideToUseInFootstepData, inInitialize);

            centerOfMassHeightTrajectoryGenerator.initialize(transferToAndNextFootstepsDataForDoubleSupport,
                  transferToAndNextFootstepsDataForDoubleSupport.getTransferToSide(), null, getContactStatesList());
         }

         if (pushRecoveryModule.isEnabled())
         {
            pushRecoveryModule.reset();
         }

         double transferTime;

         boolean isPreviousStateDoubleSupport = getPreviousState().getStateEnum() == WalkingState.DOUBLE_SUPPORT;
         if (isPreviousStateDoubleSupport)
         {
            transferTime = instantaneousCapturePointPlanner.getInitialTransferDuration();
         }
         else
         {
            transferTime = transferTimeCalculationProvider.getValue();
         }

         pelvisOrientationManager.setTrajectoryTime(transferTime);

         // Just standing in double support, do nothing
         if (transferToSide == null)
            pelvisOrientationManager.setToHoldCurrentDesiredInMidFeetZUpFrame();
         // Transferring to execute a foot pose, hold current desired in upcoming support foot in case it slips
         else if (footPoseProvider.checkForNewPose() != null || hasFootTrajectoryMessage)
            pelvisOrientationManager.setToHoldCurrentDesiredInSupportFoot(transferToSide);
         // Transfer for taking the first step, need to ensure a safe pelvis orientation
         else if (upcomingFootstepList.hasNextFootsteps() && isPreviousStateDoubleSupport)
            pelvisOrientationManager.moveToAverageInSupportFoot(transferToSide);
         // In middle of walking or leaving foot pose, pelvis is good leave it like that.
         else
            pelvisOrientationManager.setToHoldCurrentDesiredInSupportFoot(transferToSide);
      }

      @Override
      public void doTransitionOutOfAction()
      {
         preparingForLocomotion.set(false);
         pelvisICPBasedTranslationManager.disable();
         footstepListHasBeenUpdated.set(false);
         desiredECMPinSupportPolygon.set(false);
         feetManager.reset();
         ecmpBasedToeOffHasBeenInitialized.set(false);

         if (pelvisTrajectoryMessageSubscriber != null)
            pelvisTrajectoryMessageSubscriber.clearMessagesInQueue();

         if (transferToSide == null)
         {
            momentumBasedController.reportChangeOfRobotMotionStatus(RobotMotionStatus.IN_MOTION);

            if (!pushRecoveryModule.isRecoveringFromDoubleSupportFall())
            {
               swingTimeCalculationProvider.updateSwingTime();
               transferTimeCalculationProvider.updateTransferTime();
            }
         }

         if (DEBUG)
            System.out.println("WalkingHighLevelHumanoidController: leavingDoubleSupportState");

         desiredICPVelocity.set(0.0, 0.0);
      }
   }

   private Footstep previousDesiredFootstep;

   private class SingleSupportState extends State<WalkingState>
   {
      private final RobotSide swingSide;

      private final FramePoint2d desiredICPLocal = new FramePoint2d();
      private final FrameVector2d desiredICPVelocityLocal = new FrameVector2d();
      private final FramePoint2d ecmpLocal = new FramePoint2d();
      private final FramePoint2d capturePoint2d = new FramePoint2d();

      private final FramePoint2d transferToFootstepLocation = new FramePoint2d();

      private Footstep nextFootstep;
      private double captureTime;

      private final FramePose actualFootPoseInWorld;

      public SingleSupportState(RobotSide supportSide)
      {
         super(WalkingState.getSingleSupportState(supportSide));
         this.swingSide = supportSide.getOppositeSide();
         actualFootPoseInWorld = new FramePose(worldFrame);
      }

      @Override
      public void doAction()
      {
         integrateAnkleAccelerationsOnSwingLeg(swingSide);

         desiredICPLocal.setToZero(desiredICP.getReferenceFrame());
         desiredICPVelocityLocal.setToZero(desiredICPVelocity.getReferenceFrame());
         ecmpLocal.setToZero(worldFrame);

         capturePoint.getFrameTuple2dIncludingFrame(capturePoint2d);

         instantaneousCapturePointPlanner.packDesiredCapturePointPositionAndVelocity(desiredICPLocal, desiredICPVelocityLocal, capturePoint2d, yoTime.getDoubleValue());
         CapturePointTools.computeDesiredCentroidalMomentumPivot(desiredICPLocal, desiredICPVelocityLocal, icpAndMomentumBasedController.getOmega0(), ecmpLocal);

         if (isInFlamingoStance.getBooleanValue())
         {
            handleFootPose(swingSide);
            handleFootTrajectoryMessage(swingSide);
         }

         RobotSide supportSide = swingSide.getOppositeSide();
         transferToFootstep.packFramePoint2d(transferToFootstepLocation);

         boolean icpErrorIsTooLarge = capturePoint2d.distance(desiredICPLocal) > icpErrorThresholdToSpeedUpSwing.getDoubleValue();

         if (isInFlamingoStance.getBooleanValue())
         {
            if (icpErrorIsTooLarge)
            {
               FrameConvexPolygon2d supportPolygonInWorld = bipedSupportPolygons.getSupportPolygonInWorld();
               FrameConvexPolygon2d combinedFootPolygon = failureDetectionControlModule.getCombinedFootPolygon();
               if (!supportPolygonInWorld.isPointInside(capturePoint2d, 2.0e-2) && combinedFootPolygon.isPointInside(capturePoint2d))
               {
                  feetManager.requestMoveStraightTouchdownForDisturbanceRecovery(swingSide);
                  initiateFootLoadingProcedure(swingSide);
                  holdICPToCurrentCoMLocationInNextDoubleSupport.set(true);
               }
            }
            else if (pelvisTrajectoryMessageSubscriber != null && pelvisTrajectoryMessageSubscriber.isNewTrajectoryMessageAvailable())
            {
               PelvisTrajectoryMessage pelvisTrajectoryMessage = pelvisTrajectoryMessageSubscriber.pollMessage();
               pelvisOrientationManager.handlePelvisTrajectoryMessage(pelvisTrajectoryMessage);
               pelvisICPBasedTranslationManager.handlePelvisTrajectoryMessage(pelvisTrajectoryMessage);
               centerOfMassHeightTrajectoryGenerator.handlePelvisTrajectoryMessage(pelvisTrajectoryMessage);
            }
         }
         else if (pushRecoveryModule.isEnabled())
         {
            capturePoint.getFrameTuple2dIncludingFrame(capturePoint2d);
            pushRecoveryModule.updateForSingleSupport(desiredICPLocal, capturePoint2d, icpAndMomentumBasedController.getOmega0());

            double estimatedTimeRemaining = instantaneousCapturePointPlanner.computeAndReturnTimeRemaining(yoTime.getDoubleValue());
            boolean footstepHasBeenAdjusted = pushRecoveryModule.checkAndUpdateFootstep(estimatedTimeRemaining, nextFootstep);
            if (footstepHasBeenAdjusted)
            {
               failureDetectionControlModule.setNextFootstep(nextFootstep);
               updateFootstepParameters();

               captureTime = stateMachine.timeInCurrentState();
               feetManager.replanSwingTrajectory(swingSide, nextFootstep);

               updateICPPlannerTimesAndOmega0();

               upcomingFootstepList.requestCancelPlanToProvider();
               upcomingFootstepList.clearCurrentFootsteps();

               instantaneousCapturePointPlanner.clearPlan();
               instantaneousCapturePointPlanner.addFootstepToPlan(nextFootstep);
               capturePoint.getFrameTupleIncludingFrame(tmpFramePoint);

               instantaneousCapturePointPlanner.updatePlanForSingleSupportDisturbances(yoTime.getDoubleValue(), tmpFramePoint);
               // Force the final ICP to be in the planned footstep so the smart CMP projection will be way more effective
               finalDesiredCapturePoint2d.setToZero(nextFootstep.getSoleReferenceFrame());
               finalDesiredICPInWorld.setAndMatchFrame(finalDesiredCapturePoint2d);
               holdICPToCurrentCoMLocationInNextDoubleSupport.set(true);
            }
         }

         if (icpErrorIsTooLarge || pushRecoveryModule.isRecovering())
         {
            requestSwingSpeedUpIfNeeded();
         }

         if (isInFlamingoStance.getBooleanValue())
         {
            pelvisICPBasedTranslationManager.compute(supportSide, capturePoint2d);
            pelvisICPBasedTranslationManager.addICPOffset(desiredICPLocal, desiredICPVelocityLocal, bipedSupportPolygons.getFootPolygonInAnkleZUp(supportSide));
         }
         else
         {
            pelvisICPBasedTranslationManager.clearProvider();
            pelvisOrientationManager.clearProvider();
            footPoseProvider.clear();
            if (footTrajectoryMessageSubscriber != null)
               footTrajectoryMessageSubscriber.clearMessagesInQueue();
         }

         desiredICP.set(desiredICPLocal);
         desiredICPVelocity.set(desiredICPVelocityLocal);

         desiredECMP.set(ecmpLocal);

         if (VISUALIZE)
         {
            ecmpViz.set(desiredECMP.getX(), desiredECMP.getY(), 0.0);
         }

         if ((stateMachine.timeInCurrentState() - captureTime < 0.5 * swingTimeCalculationProvider.getValue())
               && feetManager.isInSingularityNeighborhood(swingSide))
         {
            feetManager.doSingularityEscape(swingSide);
         }

         if (feetManager.doToeOffIfPossibleInSingleSupport())
         {
            boolean willDoToeOff = feetManager.willDoToeOff(nextFootstep, swingSide);

            if (feetManager.isInFlatSupportState(supportSide) && willDoToeOff && instantaneousCapturePointPlanner.isOnExitCMP())
            {
               instantaneousCapturePointPlanner.getNextExitCMP(nextExitCMP);
               nextExitCMP.changeFrame(feet.get(supportSide).getSoleFrame());
               toeOffContactPoint.setByProjectionOntoXYPlaneIncludingFrame(nextExitCMP);
               feetManager.registerDesiredContactPointForToeOff(supportSide, toeOffContactPoint);
               double predictedToeOffDuration = instantaneousCapturePointPlanner.computeAndReturnTimeRemaining(yoTime.getDoubleValue())
                     + transferTimeCalculationProvider.getValue();
               feetManager.requestToeOff(supportSide, predictedToeOffDuration);
            }
         }
      }

      private final FramePoint nextExitCMP = new FramePoint();
      private final FramePoint2d toeOffContactPoint = new FramePoint2d();

      private void requestSwingSpeedUpIfNeeded()
      {
         remainingSwingTimeAccordingToPlan.set(instantaneousCapturePointPlanner.computeAndReturnTimeRemaining(yoTime.getDoubleValue()));
         tmpFramePoint.set(capturePoint.getX(), capturePoint.getY(), 0.0);
         estimatedRemainingSwingTimeUnderDisturbance
               .set(instantaneousCapturePointPlanner.estimateTimeRemainingForStateUnderDisturbance(yoTime.getDoubleValue(), tmpFramePoint));

         if (estimatedRemainingSwingTimeUnderDisturbance.getDoubleValue() > 1.0e-3)
         {
            double swingSpeedUpFactor = remainingSwingTimeAccordingToPlan.getDoubleValue() / estimatedRemainingSwingTimeUnderDisturbance.getDoubleValue();
            feetManager.requestSwingSpeedUp(swingSide, swingSpeedUpFactor);
         }
         else if (remainingSwingTimeAccordingToPlan.getDoubleValue() > 1.0e-3)
         {
            feetManager.requestSwingSpeedUp(swingSide, Double.POSITIVE_INFINITY);
         }
      }

      @SuppressWarnings("unused")
      private Footstep createSquareUpFootstep(RobotSide footstepSide)
      {
         Footstep squareUpFootstep = createFootstepAtCurrentLocation(footstepSide);
         FramePose squareUpFootstepPose = new FramePose();

         squareUpFootstepPose.setToZero(referenceFrames.getFootFrame(footstepSide.getOppositeSide()));
         squareUpFootstepPose.translate(0.0, footstepSide.negateIfRightSide(walkingControllerParameters.getInPlaceWidth()), 0.0);

         squareUpFootstepPose.changeFrame(worldFrame);
         squareUpFootstep.setPose(squareUpFootstepPose);

         return squareUpFootstep;
      }

      @Override
      public void doTransitionIntoAction()
      {
         lastPlantedLeg.set(swingSide.getOppositeSide());
         captureTime = 0.0;
         hasICPPlannerFinished.set(false);
         trailingLeg.set(null);

         RobotSide supportSide = swingSide.getOppositeSide();
         supportLeg.set(supportSide);
         instantaneousCapturePointPlanner.clearPlan();

         footSwitches.get(swingSide).reset();

         if (pushRecoveryModule.isEnabled() && pushRecoveryModule.isRecoveringFromDoubleSupportFall())
         {
            nextFootstep = pushRecoveryModule.createFootstepForRecoveringFromDisturbance(swingSide, swingTimeCalculationProvider.getValue());
            nextFootstep.setTrajectoryType(TrajectoryType.PUSH_RECOVERY);
            upcomingFootstepList.requestCancelPlanToProvider();
            upcomingFootstepList.clearCurrentFootsteps();
         }
         else
         {
            swingTimeCalculationProvider.updateSwingTime();
            nextFootstep = upcomingFootstepList.getNextFootstep();
         }

         if (nextFootstep != null)
         {
            feetManager.requestSwing(swingSide, nextFootstep);
         }
         else if (handleFootPose(swingSide) || handleFootTrajectoryMessage(swingSide))
         {
            isInFlamingoStance.set(true);
            pelvisICPBasedTranslationManager.enable();
         }

         feetManager.enableAnkleLimitAvoidanceInSupportState(false);

         if (DEBUG)
            System.out.println("WalkingHighLevelHumanoidController: enteringSingleSupportState");

         transferTimeCalculationProvider.updateTransferTime();

         if (nextFootstep != null)
         {
            updateFootstepParameters();

            updateICPPlannerTimesAndOmega0();
            instantaneousCapturePointPlanner.addFootstepToPlan(nextFootstep);
            instantaneousCapturePointPlanner.addFootstepToPlan(upcomingFootstepList.getNextNextFootstep());
            instantaneousCapturePointPlanner.addFootstepToPlan(upcomingFootstepList.getNextNextNextFootstep());
            instantaneousCapturePointPlanner.initializeSingleSupport(yoTime.getDoubleValue(), supportSide);
            instantaneousCapturePointPlanner.getFinalDesiredCapturePointPosition(finalDesiredICPInWorld);

            if (pushRecoveryModule.isEnabled() && pushRecoveryModule.isRecoveringFromDoubleSupportFall())
            {
               capturePoint.getFrameTupleIncludingFrame(tmpFramePoint);
               instantaneousCapturePointPlanner.updatePlanForSingleSupportDisturbances(yoTime.getDoubleValue(), tmpFramePoint);
               holdICPToCurrentCoMLocationInNextDoubleSupport.set(true);
               // Force the final ICP to be in the planned footstep so the smart CMP projection will be way more effective
               finalDesiredCapturePoint2d.setToZero(nextFootstep.getSoleReferenceFrame());
               finalDesiredICPInWorld.setAndMatchFrame(finalDesiredCapturePoint2d);
            }
         }
         else
         {
            pelvisOrientationManager.setToHoldCurrentDesiredInSupportFoot(supportSide);
            centerOfMassHeightTrajectoryGenerator.setSupportLeg(supportSide);
         }

         if (desiredFootStateProvider != null)
         {
            desiredFootStateProvider.checkForNewLoadBearingRequest(swingSide);
         }

         if (endEffectorLoadBearingMessageSubscriber != null)
            endEffectorLoadBearingMessageSubscriber.clearMessageInQueue(EndEffector.FOOT, swingSide);

         loadFoot.set(false);
      }

      private void updateFootstepParameters()
      {
         FramePoint2d nextFootstepPosition = new FramePoint2d();
         nextFootstep.getPosition2d(nextFootstepPosition);
         transferToFootstep.set(nextFootstepPosition);
         RobotSide supportSide = swingSide.getOppositeSide();

         pelvisOrientationManager.setTrajectoryTime(swingTimeCalculationProvider.getValue());
         pelvisOrientationManager.setWithUpcomingFootstep(nextFootstep);

         FramePoint centerOfMass = new FramePoint(referenceFrames.getCenterOfMassFrame());
         centerOfMass.changeFrame(worldFrame);
         //ContactablePlaneBody supportFoot = feet.get(supportSide);
         //Transform3D supportFootToWorldTransform = footToWorldTransform.get(supportSide);
         //double footHeight = DesiredFootstepCalculatorTools.computeMinZPointInFrame(supportFootToWorldTransform, supportFoot, worldFrame).getZ();
         //double comHeight = centerOfMass.getZ() - footHeight;

         TransferToAndNextFootstepsData transferToAndNextFootstepsData = createTransferToAndNextFootstepDataForSingleSupport(nextFootstep, swingSide);
         transferToAndNextFootstepsData.setTransferFromDesiredFootstep(previousDesiredFootstep);
         //FramePoint2d finalDesiredICP = getSingleSupportFinalDesiredICPForWalking(transferToAndNextFootstepsData, swingSide);

         supportLeg.set(supportSide);

         // Update the contact states based on the footstep. If the footstep doesn't have any predicted contact points, then use the default ones in the ContactablePlaneBodys.
         momentumBasedController.updateContactPointsForUpcomingFootstep(nextFootstep);

         icpAndMomentumBasedController.updateBipedSupportPolygons();

         // Shouldn't have to do this init anymore since it's done above...
         // icpTrajectoryGenerator.initialize(desiredICP.getFramePoint2dCopy(), finalDesiredICP, swingTimeCalculationProvider.getValue(), omega0,
         // amountToBeInsideSingleSupport.getDoubleValue(), getSupportLeg(), yoTime.getDoubleValue());

         centerOfMassHeightTrajectoryGenerator.initialize(transferToAndNextFootstepsData, supportLeg.getEnumValue(), nextFootstep, getContactStatesList());

         if (DEBUG)
            System.out.println("WalkingHighLevelHumanoidController: nextFootstep will change now!");
         readyToGrabNextFootstep.set(true);
      }

      @Override
      public void doTransitionOutOfAction()
      {
         finalDesiredICPInWorld.setToNaN();

         if (DEBUG)
            System.out.println("WalkingHighLevelController: leavingDoubleSupportState");

         if (!isInFlamingoStance.getBooleanValue())
         {
            actualFootPoseInWorld.setToZero(fullRobotModel.getEndEffectorFrame(swingSide, LimbName.LEG)); // changed Here Nicolas
            actualFootPoseInWorld.changeFrame(worldFrame);
            upcomingFootstepList.notifyComplete(actualFootPoseInWorld);
         }
         else
         {
            pelvisICPBasedTranslationManager.disable();
            isInFlamingoStance.set(false);
         }

         if (pushRecoveryModule.isEnabled())
         {
            captureTime = 0.0;
            pushRecoveryModule.reset();
         }

         previousSupportSide.set(swingSide.getOppositeSide());
         resetLoadedLegIntegrators(swingSide);

         previousDesiredFootstep = nextFootstep;
      }
   }

   private void initiateFootLoadingProcedure(RobotSide swingSide)
   {
      loadFoot.set(true);
      loadFootStartTime.set(yoTime.getDoubleValue());
      instantaneousCapturePointPlanner.setSingleSupportTime(loadFootDuration.getDoubleValue());
      instantaneousCapturePointPlanner.setDoubleSupportTime(loadFootTransferDuration.getDoubleValue());
      instantaneousCapturePointPlanner.clearPlan();
      instantaneousCapturePointPlanner.addFootstepToPlan(createFootstepAtCurrentLocation(swingSide));
      instantaneousCapturePointPlanner.initializeSingleSupport(yoTime.getDoubleValue(), supportLeg.getEnumValue());

      pelvisICPBasedTranslationManager.freeze();
   }

   private class DoubleSupportToSingleSupportConditionForDisturbanceRecovery implements StateTransitionCondition
   {
      private final RobotSide transferToSide;

      public DoubleSupportToSingleSupportConditionForDisturbanceRecovery(RobotSide robotSide)
      {
         this.transferToSide = robotSide;
      }

      @Override
      public boolean checkCondition()
      {
         if (!pushRecoveryModule.isEnabled())
            return false;

         RobotSide suggestedSwingSide = pushRecoveryModule.isRobotFallingFromDoubleSupport(stateMachine.timeInCurrentState());
         boolean isRobotFalling = suggestedSwingSide != null;

         if (!isRobotFalling)
            return false;

         boolean switchToSingleSupport = transferToSide != suggestedSwingSide;

         if (switchToSingleSupport)
            pushRecoveryModule.initializeParametersForDoubleSupportPushRecovery();

         return switchToSingleSupport;
      }
   }

   public class StartWalkingCondition implements StateTransitionCondition
   {
      private final RobotSide transferToSide;

      public StartWalkingCondition(RobotSide robotSide)
      {
         this.transferToSide = robotSide;
      }

      public boolean checkCondition()
      {
         if (readyToGrabNextFootstep.getBooleanValue())
            return false;

         boolean doubleSupportTimeHasPassed = stateMachine.timeInCurrentState() > transferTimeCalculationProvider.getValue();
         boolean transferringToThisRobotSide = transferToSide == upcomingSupportLeg.getEnumValue();

         boolean shouldStartWalking = transferringToThisRobotSide && doubleSupportTimeHasPassed;
         boolean isPreparedToWalk = false;

         if (shouldStartWalking)
         {
            if (!preparingForLocomotion.getBooleanValue())
            {
               preparingForLocomotion.set(true);
               preparingForLocomotionStartTime.set(yoTime.getDoubleValue());

               if (manipulationControlModule != null && doPrepareManipulationForLocomotion.getBooleanValue())
                  manipulationControlModule.prepareForLocomotion();

               if (pelvisOrientationManager != null && doPreparePelvisForLocomotion.getBooleanValue())
                  pelvisOrientationManager.prepareForLocomotion();

               RobotSide upcomingSwingSide = upcomingSupportLeg.getEnumValue().getOppositeSide();
               feetManager.enableAnkleLimitAvoidanceInSupportState(upcomingSwingSide, true);
            }

            isPreparedToWalk = yoTime.getDoubleValue() - preparingForLocomotionStartTime.getDoubleValue() > timeToGetPreparedForLocomotion.getDoubleValue();
         }

         return shouldStartWalking && isPreparedToWalk;
      }
   }

   public class FlamingoStanceCondition implements StateTransitionCondition
   {
      private final RobotSide transferToSide;

      public FlamingoStanceCondition(RobotSide robotSide)
      {
         this.transferToSide = robotSide;
      }

      public boolean checkCondition()
      {
         if (!readyToGrabNextFootstep.getBooleanValue())
            return false;

         boolean doubleSupportTimeHasPassed = stateMachine.timeInCurrentState() > transferTimeCalculationProvider.getValue();
         boolean hasNewFootPose = footPoseProvider != null && footPoseProvider.checkForNewPose(transferToSide.getOppositeSide());

         boolean hasNewFootTrajectoryMessage;
         if (footTrajectoryMessageSubscriber != null)
         {
            if (hasNewFootPose)
            {
               hasNewFootTrajectoryMessage = false;
               footTrajectoryMessageSubscriber.clearMessagesInQueue();
            }
            else
            {
               hasNewFootTrajectoryMessage = footTrajectoryMessageSubscriber.isNewTrajectoryMessageAvailable(transferToSide.getOppositeSide());
            }
         }
         else
         {
            hasNewFootTrajectoryMessage = false;
         }

         boolean transferringToThisRobotSide = hasNewFootPose || hasNewFootTrajectoryMessage;

         if (transferringToThisRobotSide && doubleSupportTimeHasPassed)
            upcomingSupportLeg.set(transferToSide);

         return transferringToThisRobotSide && doubleSupportTimeHasPassed;
      }
   }

   public class DoneWithTransferCondition implements StateTransitionCondition
   {
      private final RobotSide robotSide;
      private final FramePoint2d capturePoint2d = new FramePoint2d();
      private final FramePoint2d desiredICP2d = new FramePoint2d();
      private final FramePoint2d icpError2d = new FramePoint2d();

      public DoneWithTransferCondition(RobotSide robotSide)
      {
         this.robotSide = robotSide;
      }

      public boolean checkCondition()
      {
         if (stayInTransferWalkingState.getBooleanValue())
            return false;

         boolean icpTrajectoryIsDone = icpTrajectoryHasBeenInitialized.getBooleanValue() && instantaneousCapturePointPlanner.isDone(yoTime.getDoubleValue());

         if (!icpTrajectoryIsDone)
            return false;

         if (CHECK_FOR_OVEREXTENSION_ON_TOE_OFF_LEG)
         {
            if (feetManager.isLegDoingToeOffAndAtLimit(robotSide.getOppositeSide()))
               return true;
         }

         capturePoint.getFrameTuple2dIncludingFrame(capturePoint2d);
         desiredICP.getFrameTuple2dIncludingFrame(desiredICP2d);

         capturePoint2d.changeFrame(referenceFrames.getAnkleZUpFrame(robotSide));
         desiredICP2d.changeFrame(referenceFrames.getAnkleZUpFrame(robotSide));

         icpError2d.setIncludingFrame(desiredICP2d);
         icpError2d.sub(capturePoint2d);

         double ellipticErrorSquared = MathTools.square(icpError2d.getX() / maxICPErrorBeforeSingleSupportX.getDoubleValue())
               + MathTools.square(icpError2d.getY() / maxICPErrorBeforeSingleSupportY.getDoubleValue());
         boolean closeEnough = ellipticErrorSquared < 1.0;

         return closeEnough;
      }
   }

   private class SingleSupportToTransferToCondition extends DoneWithSingleSupportCondition
   {
      private final RobotSide robotSide;

      public SingleSupportToTransferToCondition(RobotSide robotSide)
      {
         super();

         this.robotSide = robotSide;
      }

      public boolean checkCondition()
      {
         Footstep nextFootstep = upcomingFootstepList.getNextNextFootstep();
         if (nextFootstep == null)
            return super.checkCondition();

         if (this.robotSide != nextFootstep.getRobotSide())
            return false;

         boolean condition = super.checkCondition();

         return condition;
      }
   }

   private class DoneWithSingleSupportCondition implements StateTransitionCondition
   {
      public DoneWithSingleSupportCondition()
      {
      }

      public boolean checkCondition()
      {
         RobotSide swingSide = supportLeg.getEnumValue().getOppositeSide();
         hasMinimumTimePassed.set(hasMinimumTimePassed());

         if (!hasMinimumTimePassed.getBooleanValue())
            return false;

         if (!hasICPPlannerFinished.getBooleanValue())
         {
            hasICPPlannerFinished.set(instantaneousCapturePointPlanner.isDone(yoTime.getDoubleValue()));

            if (hasICPPlannerFinished.getBooleanValue())
            {
               timeThatICPPlannerFinished.set(yoTime.getDoubleValue());
            }
         }

         boolean finishSingleSupportWhenICPPlannerIsDone = walkingControllerParameters.finishSingleSupportWhenICPPlannerIsDone();// || pushRecoveryModule.isRecovering();

         if (finishSingleSupportWhenICPPlannerIsDone && !isInFlamingoStance.getBooleanValue())
         {
            if (hasICPPlannerFinished.getBooleanValue()
                  && (yoTime.getDoubleValue() > timeThatICPPlannerFinished.getDoubleValue() + dwellInSingleSupportDuration.getDoubleValue()))
               return true;
         }

         boolean hasNewFootLoadBearingRequest = desiredFootStateProvider != null && desiredFootStateProvider.checkForNewLoadBearingRequest(swingSide);

         if (!hasNewFootLoadBearingRequest)
         {
            hasNewFootLoadBearingRequest = endEffectorLoadBearingMessageSubscriber != null
                  && endEffectorLoadBearingMessageSubscriber.pollMessage(EndEffector.FOOT, swingSide);
         }

         if (isInFlamingoStance.getBooleanValue() && hasNewFootLoadBearingRequest)
         {
            initiateFootLoadingProcedure(swingSide);
         }

         if (loadFoot.getBooleanValue() && (yoTime.getDoubleValue() > loadFootStartTime.getDoubleValue() + loadFootDuration.getDoubleValue()))
         {
            loadFoot.set(false);
            return true;
         }

         return hasMinimumTimePassed.getBooleanValue() && footSwitches.get(swingSide).hasFootHitGround();
      }

      private boolean hasMinimumTimePassed()
      {
         double minimumSwingTime;
         if (pushRecoveryModule.isEnabled() && pushRecoveryModule.isRecoveringFromDoubleSupportFall())
            minimumSwingTime = 0.15;
         else
            minimumSwingTime = swingTimeCalculationProvider.getValue() * minimumSwingFraction.getDoubleValue();

         return stateMachine.timeInCurrentState() > minimumSwingTime;
      }
   }

   private class StopWalkingCondition extends DoneWithSingleSupportCondition
   {
      private final RobotSide robotSide;
      private final AbortWalkingProvider abortState;

      public StopWalkingCondition(RobotSide robotSide, AbortWalkingProvider abortVariable)
      {
         super();

         this.robotSide = robotSide;
         this.abortState = abortVariable;
      }

      public boolean checkCondition()
      {
         if (abortState.shouldAbortWalking())
         {
            return true;
         }

         boolean isNextFootstepNull = upcomingFootstepList.getNextFootstep() == null;
         // This is to fix a bug occuring for instance when doing transfer to right side and receiving a right footstep the walking would do a left footstep instead.
         boolean isNextFootstepForThisSide = true;
         if (footstepListHasBeenUpdated.getBooleanValue())
         {
            isNextFootstepForThisSide = isNextFootstepNull || upcomingFootstepList.getNextFootstep().getRobotSide() != robotSide;
         }
         else
         {
            boolean isNextNextFootstepNull = upcomingFootstepList.getNextNextFootstep() == null;
            isNextFootstepForThisSide = isNextNextFootstepNull || upcomingFootstepList.getNextNextFootstep().getRobotSide() != robotSide;
         }
         boolean isSupportLegNull = supportLeg.getEnumValue() == null;
         boolean noMoreFootstepsForThisSide = upcomingFootstepList.isFootstepProviderEmpty() && isNextFootstepNull || !isNextFootstepForThisSide;
         boolean noMoreFootPoses = footPoseProvider == null || !footPoseProvider.checkForNewPose(robotSide.getOppositeSide());
         boolean noMoreFootTrajectoryMessages = footTrajectoryMessageSubscriber == null
               || !footTrajectoryMessageSubscriber.isNewTrajectoryMessageAvailable(robotSide.getOppositeSide());
         boolean readyToStopWalking = noMoreFootstepsForThisSide && noMoreFootPoses && noMoreFootTrajectoryMessages
               && (isSupportLegNull || super.checkCondition());
         return readyToStopWalking;
      }
   }

   public class ResetICPTrajectoryAction implements StateTransitionAction
   {
      public void doTransitionAction()
      {
         if (holdICPToCurrentCoMLocationInNextDoubleSupport.getBooleanValue())
         {
            requestICPPlannerToHoldCurrentCoM();
            holdICPToCurrentCoMLocationInNextDoubleSupport.set(false);
         }

         instantaneousCapturePointPlanner.reset(yoTime.getDoubleValue());
      }
   }

   private void updateICPPlannerTimesAndOmega0()
   {
      instantaneousCapturePointPlanner.setOmega0(icpAndMomentumBasedController.getOmega0());
      instantaneousCapturePointPlanner.setDoubleSupportTime(transferTimeCalculationProvider.getValue());
      instantaneousCapturePointPlanner.setSingleSupportTime(swingTimeCalculationProvider.getValue());
   }

   private FramePoint2d getDoubleSupportFinalDesiredICPForDoubleSupportStance()
   {
      FramePoint2d ret = new FramePoint2d(worldFrame);
      double trailingFootToLeadingFootFactor = 0.5; // 0.25;
      for (RobotSide robotSide : RobotSide.values)
      {
         FramePoint2d centroid = new FramePoint2d(ret.getReferenceFrame());
         FrameConvexPolygon2d footPolygon = computeFootPolygon(robotSide, referenceFrames.getAnkleZUpFrame(robotSide));
         footPolygon.getCentroid(centroid);
         centroid.changeFrame(ret.getReferenceFrame());
         if (robotSide == upcomingSupportLeg.getEnumValue())
            centroid.scale(trailingFootToLeadingFootFactor);
         else
            centroid.scale(1.0 - trailingFootToLeadingFootFactor);
         ret.add(centroid);
      }

      return ret;
   }

   private TransferToAndNextFootstepsData createTransferToAndNextFootstepDataForSingleSupport(Footstep transferToFootstep, RobotSide swingSide)
   {
      TransferToAndNextFootstepsData transferToAndNextFootstepsData = new TransferToAndNextFootstepsData();

      Footstep transferFromFootstep = createFootstepAtCurrentLocation(swingSide.getOppositeSide());

      transferToAndNextFootstepsData.setTransferFromFootstep(transferFromFootstep);
      transferToAndNextFootstepsData.setTransferToFootstep(transferToFootstep);

      transferToAndNextFootstepsData.setTransferToSide(swingSide);
      transferToAndNextFootstepsData.setNextFootstep(upcomingFootstepList.getNextNextFootstep());
      transferToAndNextFootstepsData.setNextNextFootstep(upcomingFootstepList.getNextNextNextFootstep());

      if (VISUALIZE)
      {
         transferToAndNextFootstepsDataVisualizer.visualizeFootsteps(transferToAndNextFootstepsData);
      }

      return transferToAndNextFootstepsData;
   }

   private final FrameVector2d desiredICPVelocityAsFrameVector = new FrameVector2d();

   public void doMotionControl()
   {
      failureDetectionControlModule.checkIfRobotIsFalling(capturePoint, desiredICP);
      if (failureDetectionControlModule.isRobotFalling())
      {
         if (enablePushRecoveryOnFailure.getBooleanValue() && !pushRecoveryModule.isEnabled())
         {
            pushRecoveryModule.setIsEnabled(true);
         }
         else if (!pushRecoveryModule.isEnabled() || pushRecoveryModule.isCaptureRegionEmpty())
         {
            momentumBasedController.reportControllerFailureToListeners(failureDetectionControlModule.getFallingDirection());
         }
      }

      if (enablePushRecoveryOnFailure.getBooleanValue())
      {
         if (pushRecoveryModule.isEnabled() && pushRecoveryModule.isRobotBackToSafeState())
            pushRecoveryModule.setIsEnabled(false);
      }

      momentumBasedController.doPrioritaryControl();
      super.callUpdatables();

      icpAndMomentumBasedController.update();

      stateMachine.checkTransitionConditions();
      stateMachine.doAction();

      desiredICPVelocity.packFrameVector2d(desiredICPVelocityAsFrameVector);
      controlledCoMHeightAcceleration.set(computeDesiredCoMHeightAcceleration(desiredICPVelocityAsFrameVector));

      doFootControl();
      doArmControl();
      doHeadControl();

      //    doCoMControl(); //TODO: Should we be doing this too?
      doChestControl();
      doCapturePointBasedControl();
      doPelvisControl();
      JointspaceAccelerationCommand unconstrainedJointCommand = doUnconstrainedJointControl();

      for (RobotSide robotSide : RobotSide.values)
      {
         momentumBasedController.submitInverseDynamicsCommand(feetManager.getInverseDynamicsCommand(robotSide));
         momentumBasedController.submitInverseDynamicsCommand(manipulationControlModule.getInverseDynamicsCommand(robotSide));
      }

      momentumBasedController.submitInverseDynamicsCommand(headOrientationManager.getInverseDynamicsCommand());
      momentumBasedController.submitInverseDynamicsCommand(chestOrientationManager.getInverseDynamicsCommand());
      momentumBasedController.submitInverseDynamicsCommand(pelvisOrientationManager.getInverseDynamicsCommand());

      momentumBasedController.submitInverseDynamicsCommand(getUncontrolledJointCommand());
      momentumBasedController.submitInverseDynamicsCommand(unconstrainedJointCommand);

      momentumBasedController.submitInverseDynamicsCommand(icpAndMomentumBasedController.getInverseDynamicsCommand());

      momentumBasedController.doSecondaryControl();

      momentumBasedController.doPassiveKneeControl();
      momentumBasedController.doProportionalControlOnCoP();
      momentumBasedController.smoothDesiredCoPIfNeeded();
   }

   private final FramePoint2d finalDesiredCapturePoint2d = new FramePoint2d();

   private void doCapturePointBasedControl()
   {
      boolean keepCMPInsideSupportPolygon = true;
      if ((manipulationControlModule != null) && (manipulationControlModule.isAtLeastOneHandLoadBearing()))
         keepCMPInsideSupportPolygon = false;

      finalDesiredICPInWorld.getFrameTuple2dIncludingFrame(finalDesiredCapturePoint2d);
      icpAndMomentumBasedController.compute(finalDesiredCapturePoint2d, keepCMPInsideSupportPolygon);
   }

   // Temporary objects to reduce garbage collection.
   private final CoMHeightPartialDerivativesData coMHeightPartialDerivatives = new CoMHeightPartialDerivativesData();
   private final ContactStatesAndUpcomingFootstepData centerOfMassHeightInputData = new ContactStatesAndUpcomingFootstepData();
   private final FramePoint comPosition = new FramePoint();
   private final FrameVector comVelocity = new FrameVector(worldFrame);
   private final FrameVector2d comXYVelocity = new FrameVector2d();
   private final FrameVector2d comXYAcceleration = new FrameVector2d();
   private final CoMHeightTimeDerivativesData comHeightDataBeforeSmoothing = new CoMHeightTimeDerivativesData();
   private final CoMHeightTimeDerivativesData comHeightDataAfterSmoothing = new CoMHeightTimeDerivativesData();
   private final CoMXYTimeDerivativesData comXYTimeDerivatives = new CoMXYTimeDerivativesData();
   private final FramePoint desiredCenterOfMassHeightPoint = new FramePoint(worldFrame);
   private final FramePoint pelvisPosition = new FramePoint();
   private final FramePoint2d comPositionAsFramePoint2d = new FramePoint2d();

   private final Twist currentPelvisTwist = new Twist();

   private double computeDesiredCoMHeightAcceleration(FrameVector2d desiredICPVelocity)
   {
      centerOfMassHeightInputData.setCenterOfMassAndPelvisZUpFrames(momentumBasedController.getCenterOfMassFrame(),
            momentumBasedController.getPelvisZUpFrame());

      List<? extends PlaneContactState> contactStatesList = getContactStatesList();

      centerOfMassHeightInputData.setContactStates(contactStatesList);

      centerOfMassHeightInputData.setSupportLeg(supportLeg.getEnumValue());

      Footstep nextFootstep;
      if (pushRecoveryModule.isEnabled() && pushRecoveryModule.isRecoveringFromDoubleSupportFall())
      {
         nextFootstep = null;
      }
      else
      {
         nextFootstep = upcomingFootstepList.getNextFootstep();
      }

      centerOfMassHeightInputData.setUpcomingFootstep(nextFootstep);

      centerOfMassHeightTrajectoryGenerator.solve(coMHeightPartialDerivatives, centerOfMassHeightInputData);

      comPosition.setToZero(referenceFrames.getCenterOfMassFrame());
      centerOfMassJacobian.packCenterOfMassVelocity(comVelocity);
      comPosition.changeFrame(worldFrame);
      comVelocity.changeFrame(worldFrame);

      double zCurrent = comPosition.getZ();
      double zdCurrent = comVelocity.getZ();

      if (controlPelvisHeightInsteadOfCoMHeight.getBooleanValue())
      {
         pelvisPosition.setToZero(referenceFrames.getPelvisFrame());
         pelvisPosition.changeFrame(worldFrame);
         zCurrent = pelvisPosition.getZ();
         twistCalculator.packTwistOfBody(currentPelvisTwist, fullRobotModel.getPelvis());
         currentPelvisTwist.changeFrame(worldFrame);
         zdCurrent = comVelocity.getZ(); // Just use com velocity for now for damping...
      }

      // TODO: use current omega0 instead of previous
      comXYVelocity.setIncludingFrame(comVelocity.getReferenceFrame(), comVelocity.getX(), comVelocity.getY());
      if (desiredICPVelocity.containsNaN())
      {
         System.err.println("Desired ICP velocity contains NaN");
         comXYAcceleration.setToZero(desiredICPVelocity.getReferenceFrame());
      }
      else
      {
         comXYAcceleration.setIncludingFrame(desiredICPVelocity);
      }
      comXYAcceleration.sub(comXYVelocity);
      comXYAcceleration.scale(icpAndMomentumBasedController.getOmega0()); // MathTools.square(omega0.getDoubleValue()) * (com.getX() - copX);

      // FrameVector2d comd2dSquared = new FrameVector2d(comXYVelocity.getReferenceFrame(), comXYVelocity.getX() * comXYVelocity.getX(), comXYVelocity.getY() * comXYVelocity.getY());
      comPosition.getFramePoint2d(comPositionAsFramePoint2d);
      comXYTimeDerivatives.setCoMXYPosition(comPositionAsFramePoint2d);
      comXYTimeDerivatives.setCoMXYVelocity(comXYVelocity);
      comXYTimeDerivatives.setCoMXYAcceleration(comXYAcceleration);

      coMHeightTimeDerivativesCalculator.computeCoMHeightTimeDerivatives(comHeightDataBeforeSmoothing, comXYTimeDerivatives, coMHeightPartialDerivatives);

      comHeightDataBeforeSmoothing.getComHeight(desiredCenterOfMassHeightPoint);
      desiredCoMHeightFromTrajectory.set(desiredCenterOfMassHeightPoint.getZ());
      desiredCoMHeightVelocityFromTrajectory.set(comHeightDataBeforeSmoothing.getComHeightVelocity());
      desiredCoMHeightAccelerationFromTrajectory.set(comHeightDataBeforeSmoothing.getComHeightAcceleration());

      //    correctCoMHeight(desiredICPVelocity, zCurrent, comHeightDataBeforeSmoothing, false, false);

      //    comHeightDataBeforeSmoothing.getComHeight(desiredCenterOfMassHeightPoint);
      //    desiredCoMHeightBeforeSmoothing.set(desiredCenterOfMassHeightPoint.getZ());
      //    desiredCoMHeightVelocityBeforeSmoothing.set(comHeightDataBeforeSmoothing.getComHeightVelocity());
      //    desiredCoMHeightAccelerationBeforeSmoothing.set(comHeightDataBeforeSmoothing.getComHeightAcceleration());

      coMHeightTimeDerivativesSmoother.smooth(comHeightDataAfterSmoothing, comHeightDataBeforeSmoothing);

      comHeightDataAfterSmoothing.getComHeight(desiredCenterOfMassHeightPoint);
      desiredCoMHeightAfterSmoothing.set(desiredCenterOfMassHeightPoint.getZ());
      desiredCoMHeightVelocityAfterSmoothing.set(comHeightDataAfterSmoothing.getComHeightVelocity());
      desiredCoMHeightAccelerationAfterSmoothing.set(comHeightDataAfterSmoothing.getComHeightAcceleration());

      feetManager.correctCoMHeight(trailingLeg.getEnumValue(), desiredICPVelocity, zCurrent, comHeightDataAfterSmoothing);

      comHeightDataAfterSmoothing.getComHeight(desiredCenterOfMassHeightPoint);
      desiredCoMHeightCorrected.set(desiredCenterOfMassHeightPoint.getZ());
      desiredCoMHeightVelocityCorrected.set(comHeightDataAfterSmoothing.getComHeightVelocity());
      desiredCoMHeightAccelerationCorrected.set(comHeightDataAfterSmoothing.getComHeightAcceleration());

      comHeightDataAfterSmoothing.getComHeight(desiredCenterOfMassHeightPoint);

      double zDesired = desiredCenterOfMassHeightPoint.getZ();
      double zdDesired = comHeightDataAfterSmoothing.getComHeightVelocity();
      double zddFeedForward = comHeightDataAfterSmoothing.getComHeightAcceleration();

      double zddDesired = centerOfMassHeightController.compute(zCurrent, zDesired, zdCurrent, zdDesired) + zddFeedForward;

      for (RobotSide robotSide : RobotSide.values)
      {
         if (feetManager.isInFlatSupportState(robotSide) && feetManager.isInSingularityNeighborhood(robotSide))
         {
            // Ignore the desired height acceleration only if EndEffectorControlModule is not taking care of singularity during support
            if (!LegSingularityAndKneeCollapseAvoidanceControlModule.USE_SINGULARITY_AVOIDANCE_SUPPORT)
               zddDesired = 0.0;

            double zTreshold = 0.01;

            if (zDesired >= zCurrent - zTreshold)
            {
               // Can't achieve the desired height, just lock the knee
               feetManager.lockKnee(robotSide);
            }
            else
            {
               // Do the singularity escape before trying to achieve the desired height
               feetManager.doSupportSingularityEscape(robotSide);
            }
         }
      }

      // In a recovering context, accelerating upwards is just gonna make the robot fall faster. We should even consider letting the robot fall a bit.
      if (pushRecoveryModule.isEnabled() && pushRecoveryModule.isRecovering())
         zddDesired = Math.min(0.0, zddDesired);

      double epsilon = 1e-12;
      zddDesired = MathTools.clipToMinMax(zddDesired, -gravity + epsilon, Double.POSITIVE_INFINITY);

      return zddDesired;
   }

   private List<PlaneContactState> getContactStatesList()
   {
      List<PlaneContactState> contactStatesList = new ArrayList<PlaneContactState>();

      for (RobotSide robotSide : RobotSide.values)
      {
         PlaneContactState contactState = momentumBasedController.getContactState(feet.get(robotSide));

         if (contactState.inContact())
            contactStatesList.add(contactState);
      }

      return contactStatesList;
   }

   private final List<FramePoint> tempContactPoints = new ArrayList<FramePoint>();
   private final FrameConvexPolygon2d tempFootPolygon = new FrameConvexPolygon2d(worldFrame);

   // TODO: should probably precompute this somewhere else
   private FrameConvexPolygon2d computeFootPolygon(RobotSide robotSide, ReferenceFrame referenceFrame)
   {
      momentumBasedController.getContactPoints(feet.get(robotSide), tempContactPoints);
      tempFootPolygon.setIncludingFrameByProjectionOntoXYPlaneAndUpdate(referenceFrame, tempContactPoints);

      return tempFootPolygon;
   }

   private Footstep createFootstepAtCurrentLocation(RobotSide robotSide)
   {
      ContactablePlaneBody foot = feet.get(robotSide);
      ReferenceFrame footReferenceFrame = foot.getRigidBody().getParentJoint().getFrameAfterJoint();
      FramePose framePose = new FramePose(footReferenceFrame);
      framePose.changeFrame(worldFrame);

      PoseReferenceFrame poseReferenceFrame = new PoseReferenceFrame("poseReferenceFrame", framePose);

      boolean trustHeight = true;
      Footstep footstep = new Footstep(foot.getRigidBody(), robotSide, foot.getSoleFrame(), poseReferenceFrame, trustHeight);

      momentumBasedController.setFootstepsContactPointsBasedOnFootContactStatePoints(footstep);

      return footstep;
   }

   private void integrateAnkleAccelerationsOnSwingLeg(RobotSide swingSide)
   {
      fullRobotModel.getLegJoint(swingSide, LegJointName.ANKLE_PITCH).setIntegrateDesiredAccelerations(true);
      fullRobotModel.getLegJoint(swingSide, LegJointName.ANKLE_ROLL).setIntegrateDesiredAccelerations(true);
      fullRobotModel.getLegJoint(swingSide.getOppositeSide(), LegJointName.ANKLE_PITCH).setIntegrateDesiredAccelerations(false);
      fullRobotModel.getLegJoint(swingSide.getOppositeSide(), LegJointName.ANKLE_ROLL).setIntegrateDesiredAccelerations(false);
   }

   private void doNotIntegrateAnkleAccelerations()
   {
      for (RobotSide robotSide : RobotSide.values)
      {
         fullRobotModel.getLegJoint(robotSide, LegJointName.ANKLE_PITCH).setIntegrateDesiredAccelerations(false);
         fullRobotModel.getLegJoint(robotSide, LegJointName.ANKLE_ROLL).setIntegrateDesiredAccelerations(false);
      }
   }

   private void resetLoadedLegIntegrators(RobotSide robotSide)
   {
      if (resetIntegratorsAfterSwing.getBooleanValue())
      {
         for (LegJointName jointName : fullRobotModel.getRobotSpecificJointNames().getLegJointNames())
            fullRobotModel.getLegJoint(robotSide, jointName).resetDesiredAccelerationIntegrator();
      }
   }

   public void reinitializePelvisOrientation(boolean reinitialize)
   {
      hasWalkingControllerBeenInitialized.set(!reinitialize);
   }
}
=======
package us.ihmc.commonWalkingControlModules.highLevelHumanoidControl.highLevelStates;

import java.util.ArrayList;
import java.util.List;

import us.ihmc.SdfLoader.partNames.LegJointName;
import us.ihmc.SdfLoader.partNames.LimbName;
import us.ihmc.commonWalkingControlModules.bipedSupportPolygons.BipedSupportPolygons;
import us.ihmc.commonWalkingControlModules.bipedSupportPolygons.PlaneContactState;
import us.ihmc.commonWalkingControlModules.bipedSupportPolygons.YoFramePoint2dInPolygonCoordinate;
import us.ihmc.commonWalkingControlModules.captureRegion.PushRecoveryControlModule;
import us.ihmc.commonWalkingControlModules.configurations.WalkingControllerParameters;
import us.ihmc.commonWalkingControlModules.controlModules.ChestOrientationManager;
import us.ihmc.commonWalkingControlModules.controlModules.WalkingFailureDetectionControlModule;
import us.ihmc.commonWalkingControlModules.controlModules.foot.LegSingularityAndKneeCollapseAvoidanceControlModule;
import us.ihmc.commonWalkingControlModules.controllers.roughTerrain.FootExplorationControlModule;
import us.ihmc.commonWalkingControlModules.desiredFootStep.AbortWalkingProvider;
import us.ihmc.commonWalkingControlModules.desiredFootStep.FootstepProvider;
import us.ihmc.commonWalkingControlModules.desiredFootStep.TransferToAndNextFootstepsData;
import us.ihmc.commonWalkingControlModules.desiredFootStep.TransferToAndNextFootstepsDataVisualizer;
import us.ihmc.commonWalkingControlModules.desiredFootStep.UpcomingFootstepList;
import us.ihmc.commonWalkingControlModules.highLevelHumanoidControl.factories.VariousWalkingManagers;
import us.ihmc.commonWalkingControlModules.highLevelHumanoidControl.factories.VariousWalkingProviders;
import us.ihmc.commonWalkingControlModules.instantaneousCapturePoint.CapturePointPlannerAdapter;
import us.ihmc.commonWalkingControlModules.momentumBasedController.MomentumBasedController;
import us.ihmc.commonWalkingControlModules.momentumBasedController.MomentumControlModuleBridge.MomentumControlModuleType;
import us.ihmc.commonWalkingControlModules.packetConsumers.AutomaticManipulationAbortCommunicator;
import us.ihmc.commonWalkingControlModules.packetConsumers.DesiredFootStateProvider;
import us.ihmc.commonWalkingControlModules.packetConsumers.FootPoseProvider;
import us.ihmc.commonWalkingControlModules.sensors.footSwitch.FootSwitchInterface;
import us.ihmc.commonWalkingControlModules.sensors.footSwitch.HeelSwitch;
import us.ihmc.commonWalkingControlModules.sensors.footSwitch.ToeSwitch;
import us.ihmc.commonWalkingControlModules.trajectories.CoMHeightPartialDerivativesData;
import us.ihmc.commonWalkingControlModules.trajectories.CoMHeightTimeDerivativesCalculator;
import us.ihmc.commonWalkingControlModules.trajectories.CoMHeightTimeDerivativesData;
import us.ihmc.commonWalkingControlModules.trajectories.CoMHeightTimeDerivativesSmoother;
import us.ihmc.commonWalkingControlModules.trajectories.CoMHeightTrajectoryGenerator;
import us.ihmc.commonWalkingControlModules.trajectories.CoMXYTimeDerivativesData;
import us.ihmc.commonWalkingControlModules.trajectories.ContactStatesAndUpcomingFootstepData;
import us.ihmc.commonWalkingControlModules.trajectories.SwingTimeCalculationProvider;
import us.ihmc.commonWalkingControlModules.trajectories.TransferTimeCalculationProvider;
import us.ihmc.graphics3DAdapter.graphics.appearances.YoAppearance;
import org.apache.commons.lang3.tuple.ImmutablePair;

import us.ihmc.humanoidRobotics.bipedSupportPolygons.ContactablePlaneBody;
import us.ihmc.humanoidRobotics.communication.packets.dataobjects.HighLevelState;
import us.ihmc.humanoidRobotics.footstep.Footstep;
import us.ihmc.robotics.MathTools;
import us.ihmc.robotics.controllers.PDController;
import us.ihmc.robotics.controllers.YoPDGains;
import us.ihmc.robotics.dataStructures.variable.BooleanYoVariable;
import us.ihmc.robotics.dataStructures.variable.DoubleYoVariable;
import us.ihmc.robotics.dataStructures.variable.EnumYoVariable;
import us.ihmc.robotics.geometry.ConvexPolygonShrinker;
import us.ihmc.robotics.geometry.FrameConvexPolygon2d;
import us.ihmc.robotics.geometry.FramePoint;
import us.ihmc.robotics.geometry.FramePoint2d;
import us.ihmc.robotics.geometry.FramePose;
import us.ihmc.robotics.geometry.FrameVector;
import us.ihmc.robotics.geometry.FrameVector2d;
import us.ihmc.robotics.math.frames.YoFramePoint;
import us.ihmc.robotics.math.frames.YoFramePoint2d;
import us.ihmc.robotics.math.frames.YoFrameVector2d;
import us.ihmc.robotics.referenceFrames.PoseReferenceFrame;
import us.ihmc.robotics.referenceFrames.ReferenceFrame;
import us.ihmc.robotics.trajectories.TrajectoryType;
import us.ihmc.sensorProcessing.model.RobotMotionStatus;
import us.ihmc.simulationconstructionset.yoUtilities.graphics.YoGraphicPosition;
import us.ihmc.tools.io.printing.PrintTools;
import us.ihmc.robotics.robotSide.RobotSide;
import us.ihmc.robotics.robotSide.SideDependentList;
import us.ihmc.robotics.screwTheory.CenterOfMassJacobian;
import us.ihmc.robotics.screwTheory.RigidBody;
import us.ihmc.robotics.screwTheory.Twist;
import us.ihmc.robotics.stateMachines.State;
import us.ihmc.robotics.stateMachines.StateChangedListener;
import us.ihmc.robotics.stateMachines.StateMachine;
import us.ihmc.robotics.stateMachines.StateTransition;
import us.ihmc.robotics.stateMachines.StateTransitionAction;
import us.ihmc.robotics.stateMachines.StateTransitionCondition;

public class WalkingHighLevelHumanoidController extends AbstractHighLevelHumanoidControlPattern
{
   private boolean VISUALIZE = true;

   private static final boolean DESIREDICP_FROM_POLYGON_COORDINATE = false;
   private static final boolean CHECK_FOR_OVEREXTENSION_ON_TOE_OFF_LEG = false;

   private final static HighLevelState controllerState = HighLevelState.WALKING;
   private final static MomentumControlModuleType MOMENTUM_CONTROL_MODULE_TO_USE = MomentumControlModuleType.OPT_NULLSPACE;

   private final PushRecoveryControlModule pushRecoveryModule;

   public final static boolean DEBUG = false;

   private final StateMachine<WalkingState> stateMachine;
   private final CenterOfMassJacobian centerOfMassJacobian;

   private final CoMHeightTrajectoryGenerator centerOfMassHeightTrajectoryGenerator;
   private final CoMHeightTimeDerivativesCalculator coMHeightTimeDerivativesCalculator = new CoMHeightTimeDerivativesCalculator();
   private final CoMHeightTimeDerivativesSmoother coMHeightTimeDerivativesSmoother;
   private final DoubleYoVariable desiredCoMHeightFromTrajectory = new DoubleYoVariable("desiredCoMHeightFromTrajectory", registry);
   private final DoubleYoVariable desiredCoMHeightVelocityFromTrajectory = new DoubleYoVariable("desiredCoMHeightVelocityFromTrajectory", registry);
   private final DoubleYoVariable desiredCoMHeightAccelerationFromTrajectory = new DoubleYoVariable("desiredCoMHeightAccelerationFromTrajectory", registry);
   //   private final DoubleYoVariable desiredCoMHeightBeforeSmoothing = new DoubleYoVariable("desiredCoMHeightBeforeSmoothing", registry);
   //   private final DoubleYoVariable desiredCoMHeightVelocityBeforeSmoothing = new DoubleYoVariable("desiredCoMHeightVelocityBeforeSmoothing", registry);
   //   private final DoubleYoVariable desiredCoMHeightAccelerationBeforeSmoothing = new DoubleYoVariable("desiredCoMHeightAccelerationBeforeSmoothing", registry);
   private final DoubleYoVariable desiredCoMHeightCorrected = new DoubleYoVariable("desiredCoMHeightCorrected", registry);
   private final DoubleYoVariable desiredCoMHeightVelocityCorrected = new DoubleYoVariable("desiredCoMHeightVelocityCorrected", registry);
   private final DoubleYoVariable desiredCoMHeightAccelerationCorrected = new DoubleYoVariable("desiredCoMHeightAccelerationCorrected", registry);
   private final DoubleYoVariable desiredCoMHeightAfterSmoothing = new DoubleYoVariable("desiredCoMHeightAfterSmoothing", registry);
   private final DoubleYoVariable desiredCoMHeightVelocityAfterSmoothing = new DoubleYoVariable("desiredCoMHeightVelocityAfterSmoothing", registry);
   private final DoubleYoVariable desiredCoMHeightAccelerationAfterSmoothing = new DoubleYoVariable("desiredCoMHeightAccelerationAfterSmoothing", registry);

   private final PDController centerOfMassHeightController;

   private final YoFramePoint2d transferToFootstep = new YoFramePoint2d("transferToFootstep", worldFrame, registry);

   private final BooleanYoVariable resetIntegratorsAfterSwing = new BooleanYoVariable("resetIntegratorsAfterSwing", registry);
   private final BooleanYoVariable alwaysIntegrateAnkleAcceleration = new BooleanYoVariable("alwaysIntegrateAnkleAcceleration", registry);

   private final DoubleYoVariable stopInDoubleSupporTrajectoryTime = new DoubleYoVariable("stopInDoubleSupporTrajectoryTime", registry);
   private final DoubleYoVariable dwellInSingleSupportDuration = new DoubleYoVariable("dwellInSingleSupportDuration",
         "Amount of time to stay in single support after the ICP trajectory is done if you haven't registered a touchdown yet", registry);

   private final BooleanYoVariable loopControllerForever = new BooleanYoVariable("loopControllerForever", "For checking memory and profiling", registry);
   private final BooleanYoVariable justFall = new BooleanYoVariable("justFall", registry);

   private final BooleanYoVariable controlPelvisHeightInsteadOfCoMHeight = new BooleanYoVariable("controlPelvisHeightInsteadOfCoMHeight", registry);

   private final BooleanYoVariable hasMinimumTimePassed = new BooleanYoVariable("hasMinimumTimePassed", registry);
   private final DoubleYoVariable minimumSwingFraction = new DoubleYoVariable("minimumSwingFraction", registry);

   private final BooleanYoVariable hasICPPlannerFinished = new BooleanYoVariable("hasICPPlannerFinished", registry);
   private final DoubleYoVariable timeThatICPPlannerFinished = new DoubleYoVariable("timeThatICPPlannerFinished", registry);
   private final BooleanYoVariable initializingICPTrajectory = new BooleanYoVariable("initializingICPTrajectory", registry);

   // private final FinalDesiredICPCalculator finalDesiredICPCalculator;

   private final BooleanYoVariable rememberFinalICPFromSingleSupport = new BooleanYoVariable("rememberFinalICPFromSingleSupport", registry);
   private final YoFramePoint2d finalDesiredICPInWorld = new YoFramePoint2d("finalDesiredICPInWorld", "", worldFrame, registry);

   private final SideDependentList<FootSwitchInterface> footSwitches;

   private final DoubleYoVariable maxICPErrorBeforeSingleSupportX = new DoubleYoVariable("maxICPErrorBeforeSingleSupportX", registry);
   private final DoubleYoVariable maxICPErrorBeforeSingleSupportY = new DoubleYoVariable("maxICPErrorBeforeSingleSupportY", registry);

   private final SwingTimeCalculationProvider swingTimeCalculationProvider;
   private final TransferTimeCalculationProvider transferTimeCalculationProvider;

   private final BooleanYoVariable readyToGrabNextFootstep = new BooleanYoVariable("readyToGrabNextFootstep", registry);

   private final EnumYoVariable<RobotSide> previousSupportSide = new EnumYoVariable<RobotSide>("previousSupportSide", registry, RobotSide.class);

   private final YoFrameVector2d icpAdjustment = new YoFrameVector2d("icpAdjustment", null, registry);

   private final CapturePointPlannerAdapter capturePointPlannerAdapter;

   private final BooleanYoVariable icpTrajectoryHasBeenInitialized;

   private final UpcomingFootstepList upcomingFootstepList;
   private final FootPoseProvider footPoseProvider;
   private final DesiredFootStateProvider desiredFootStateProvider;

   private final ICPAndMomentumBasedController icpAndMomentumBasedController;

   private final EnumYoVariable<RobotSide> upcomingSupportLeg;
   private final EnumYoVariable<RobotSide> supportLeg;
   private final BipedSupportPolygons bipedSupportPolygons;
   private final YoFramePoint capturePoint;
   private final YoFramePoint2d desiredICP;
   private final YoFrameVector2d desiredICPVelocity;

   private final FramePoint tmpFramePoint = new FramePoint(worldFrame);
   private final FramePoint2d tempFramePoint2d = new FramePoint2d();

   private final DoubleYoVariable controlledCoMHeightAcceleration;

   private final TransferToAndNextFootstepsDataVisualizer transferToAndNextFootstepsDataVisualizer;

   private final BooleanYoVariable doneFinishingSingleSupportTransfer = new BooleanYoVariable("doneFinishingSingleSupportTransfer", registry);
   private final BooleanYoVariable footstepListHasBeenUpdated = new BooleanYoVariable("footstepListHasBeenUpdated", registry);
   private final BooleanYoVariable stayInTransferWalkingState = new BooleanYoVariable("stayInTransferWalkingState", registry);

   private final BooleanYoVariable ecmpBasedToeOffHasBeenInitialized = new BooleanYoVariable("ecmpBasedToeOffHasBeenInitialized", registry);
   private final YoFramePoint2d desiredECMP = new YoFramePoint2d("desiredECMP", "", worldFrame, registry);
   private final BooleanYoVariable desiredECMPinSupportPolygon = new BooleanYoVariable("desiredECMPinSupportPolygon", registry);
   private final YoFramePoint ecmpViz = new YoFramePoint("ecmpViz", worldFrame, registry);

   private final YoFramePoint2dInPolygonCoordinate doubleSupportDesiredICP;
   
   private final BooleanYoVariable preparingForLocomotion = new BooleanYoVariable("preparingForLocomotion", registry);
   private final DoubleYoVariable timeToGetPreparedForLocomotion = new DoubleYoVariable("timeToGetPreparedForLocomotion", registry);
   private final DoubleYoVariable preparingForLocomotionStartTime = new DoubleYoVariable("preparingForLocomotionStartTime", registry);
   private final BooleanYoVariable doPrepareManipulationForLocomotion = new BooleanYoVariable("doPrepareManipulationForLocomotion", registry);
   private final BooleanYoVariable doPreparePelvisForLocomotion = new BooleanYoVariable("doPreparePelvisForLocomotion", registry);

   private final BooleanYoVariable isInFlamingoStance = new BooleanYoVariable("isInFlamingoStance", registry);

   private final DoubleYoVariable[] unconstrainedDesiredPositions;

   private final FootExplorationControlModule footExplorationControlModule;
   private final WalkingFailureDetectionControlModule failureDetectionControlModule;

   private final BooleanYoVariable hasWalkingControllerBeenInitialized = new BooleanYoVariable("hasWalkingControllerBeenInitialized", registry);

   private final DoubleYoVariable remainingSwingTimeAccordingToPlan = new DoubleYoVariable("remainingSwingTimeAccordingToPlan", registry);
   private final DoubleYoVariable estimatedRemainingSwingTimeUnderDisturbance = new DoubleYoVariable("estimatedRemainingSwingTimeUnderDisturbance", registry);
   private final DoubleYoVariable icpErrorThresholdToSpeedUpSwing = new DoubleYoVariable("icpErrorThresholdToSpeedUpSwing", registry);

   private final BooleanYoVariable loadFoot = new BooleanYoVariable("loadFoot", registry);
   private final DoubleYoVariable loadFootStartTime = new DoubleYoVariable("loadFootStartTime", registry);
   private final DoubleYoVariable loadFootDuration = new DoubleYoVariable("loadFootDuration", registry);
   private final DoubleYoVariable loadFootTransferDuration = new DoubleYoVariable("loadFootTransferDuration", registry);
   
   private final BooleanYoVariable hasICPPlannerBeenInitializedAtStart = new BooleanYoVariable("hasICPPlannerBeenInitializedAtStart", registry);
   
   @Deprecated
   private final BooleanYoVariable useICPPlannerHackN13 = new BooleanYoVariable("useICPPlannerHackN13", registry);
   @Deprecated
   private final DoubleYoVariable amountToMoveICPAway = new DoubleYoVariable("amountToMoveICPAway", registry);
   @Deprecated
   private final DoubleYoVariable percentOfSwingTimeRemainingForICPMove = new DoubleYoVariable("percentOfSwingTimeRemainingForICPMove", registry);
   @Deprecated
   private final DoubleYoVariable distanceFromLineToOriginalICP = new DoubleYoVariable("distanceFromLineToOriginalICP", registry);
   @Deprecated
   private final DoubleYoVariable swingTimeRemainingForICPMoveViz = new DoubleYoVariable("swingTimeRemainingForICPMoveViz", registry);
   @Deprecated
   private final DoubleYoVariable moveICPAwayDuringSwingDistance = new DoubleYoVariable("moveICPAwayDuringSwingDistance", registry);
   @Deprecated
   private final DoubleYoVariable moveICPAwayAtEndOfSwingDistance = new DoubleYoVariable("moveICPAwayAtEndOfSwingDistance", registry);
   @Deprecated
   private final DoubleYoVariable singleSupportTimeLeftBeforeShift = new DoubleYoVariable("singleSupportTimeLeftBeforeShift", registry);

   private final DoubleYoVariable timeICPPlannerFinishedAt;
   private final DoubleYoVariable desiredICPVelocityReductionDuration;
   private final DoubleYoVariable desiredICPVelocityRedutionFactor;

   private final ConvexPolygonShrinker convexPolygonShrinker = new ConvexPolygonShrinker();
   private final FrameConvexPolygon2d shrunkSupportPolygon = new FrameConvexPolygon2d();
   private final DoubleYoVariable distanceToShrinkSupportPolygonWhenHoldingCurrent = new DoubleYoVariable("distanceToShrinkSupportPolygonWhenHoldingCurrent", registry);
   private final BooleanYoVariable holdICPToCurrentCoMLocationInNextDoubleSupport = new BooleanYoVariable("holdICPToCurrentCoMLocationInNextDoubleSupport", registry);

   private final BooleanYoVariable enablePushRecoveryOnFailure = new BooleanYoVariable("enablePushRecoveryOnFailure", registry);

   private final AutomaticManipulationAbortCommunicator automaticManipulationAbortCommunicator;
   private final BooleanYoVariable isAutomaticManipulationAbortEnabled = new BooleanYoVariable("isAutomaticManipulationAbortEnabled", registry);
   private final BooleanYoVariable hasManipulationBeenAborted = new BooleanYoVariable("hasManipulationBeenAborted", registry);
   private final DoubleYoVariable icpErrorThresholdToAbortManipulation = new DoubleYoVariable("icpErrorThresholdToAbortManipulation", registry);
   private final DoubleYoVariable minimumDurationBetweenTwoManipulationAborts = new DoubleYoVariable("minimumDurationBetweenTwoManipulationAborts", registry);
   private final DoubleYoVariable timeOfLastManipulationAbortRequest = new DoubleYoVariable("timeOfLastManipulationAbortRequest", registry);
   private final DoubleYoVariable manipulationIgnoreInputsDurationAfterAbort = new DoubleYoVariable("manipulationIgnoreInputsDurationAfterAbort", registry);

   public WalkingHighLevelHumanoidController(VariousWalkingProviders variousWalkingProviders, VariousWalkingManagers variousWalkingManagers,
         CoMHeightTrajectoryGenerator centerOfMassHeightTrajectoryGenerator, TransferTimeCalculationProvider transferTimeCalculationProvider,
         SwingTimeCalculationProvider swingTimeCalculationProvider, WalkingControllerParameters walkingControllerParameters,
         CapturePointPlannerAdapter capturePointPlannerAdapter, ICPAndMomentumBasedController icpAndMomentumBasedController,
         MomentumBasedController momentumBasedController)
   {
      super(variousWalkingProviders, variousWalkingManagers, momentumBasedController, walkingControllerParameters, controllerState);

      setupManagers(variousWalkingManagers);

      hasWalkingControllerBeenInitialized.set(false);

      unconstrainedDesiredPositions = new DoubleYoVariable[unconstrainedJoints.length];

      for (int i = 0; i < unconstrainedDesiredPositions.length; i++)
      {
         unconstrainedDesiredPositions[i] = new DoubleYoVariable(unconstrainedJoints[i].getName() + "_unconstrained_q_d", registry);
      }

      timeToGetPreparedForLocomotion.set(walkingControllerParameters.getTimeToGetPreparedForLocomotion());
      icpErrorThresholdToSpeedUpSwing.set(walkingControllerParameters.getICPErrorThresholdToSpeedUpSwing());

      doPrepareManipulationForLocomotion.set(walkingControllerParameters.doPrepareManipulationForLocomotion());
      doPreparePelvisForLocomotion.set(true);

      automaticManipulationAbortCommunicator = variousWalkingProviders.getAutomaticManipulationAbortCommunicator();
      isAutomaticManipulationAbortEnabled.set(walkingControllerParameters.allowAutomaticManipulationAbort());
      icpErrorThresholdToAbortManipulation.set(0.04);
      minimumDurationBetweenTwoManipulationAborts.set(5.0);
      manipulationIgnoreInputsDurationAfterAbort.set(2.0);

      failureDetectionControlModule = new WalkingFailureDetectionControlModule(momentumBasedController.getContactableFeet(), registry);

      if (yoGraphicsListRegistry == null)
      {
         VISUALIZE = false;
      }

      if (VISUALIZE)
      {
         transferToAndNextFootstepsDataVisualizer = new TransferToAndNextFootstepsDataVisualizer(registry, yoGraphicsListRegistry);
      }
      else
      {
         transferToAndNextFootstepsDataVisualizer = null;
      }

      if (VISUALIZE)
      {
         YoGraphicPosition dynamicGraphicPositionECMP = new YoGraphicPosition("ecmpviz", ecmpViz, 0.002, YoAppearance.BlueViolet());
         yoGraphicsListRegistry.registerYoGraphic("ecmpviz", dynamicGraphicPositionECMP);
         yoGraphicsListRegistry.registerArtifact("ecmpviz", dynamicGraphicPositionECMP.createArtifact());
      }

      // Getting parameters from the icpAndMomentumBasedController
      this.icpAndMomentumBasedController = icpAndMomentumBasedController;

      //    contactStates = momentumBasedController.getContactStates();
      upcomingSupportLeg = momentumBasedController.getUpcomingSupportLeg();
      supportLeg = icpAndMomentumBasedController.getYoSupportLeg();
      capturePoint = icpAndMomentumBasedController.getCapturePoint();
      desiredICP = icpAndMomentumBasedController.getDesiredICP();
      desiredICPVelocity = icpAndMomentumBasedController.getDesiredICPVelocity();
      bipedSupportPolygons = icpAndMomentumBasedController.getBipedSupportPolygons();
      controlledCoMHeightAcceleration = icpAndMomentumBasedController.getControlledCoMHeightAcceleration();
      centerOfMassJacobian = momentumBasedController.getCenterOfMassJacobian();

      // this.finalDesiredICPCalculator = finalDesiredICPCalculator;
      this.centerOfMassHeightTrajectoryGenerator = centerOfMassHeightTrajectoryGenerator;

      this.swingTimeCalculationProvider = swingTimeCalculationProvider;
      this.transferTimeCalculationProvider = transferTimeCalculationProvider;

      this.footSwitches = momentumBasedController.getFootSwitches();

      this.capturePointPlannerAdapter = capturePointPlannerAdapter;

      this.timeICPPlannerFinishedAt = new DoubleYoVariable("timeICPPlannerFinishedAt", registry);
      this.desiredICPVelocityReductionDuration = new DoubleYoVariable("desiredICPVelocityReductionDuration", registry);
      desiredICPVelocityReductionDuration.set(walkingControllerParameters.getDurationToCancelOutDesiredICPVelocityWhenStuckInTransfer());
      this.desiredICPVelocityRedutionFactor = new DoubleYoVariable("desiredICPVelocityRedutionFactor", registry);

      // TODO The following is the hack N13, switch to the new planner instead of using that hack.
      useICPPlannerHackN13.set(walkingControllerParameters.useICPPlannerHackN13());
      moveICPAwayDuringSwingDistance.set(0.012); // 0.03);
      moveICPAwayAtEndOfSwingDistance.set(0.04); // 0.08);
      singleSupportTimeLeftBeforeShift.set(0.26);

      FootstepProvider footstepProvider = variousWalkingProviders.getFootstepProvider();
      this.upcomingFootstepList = new UpcomingFootstepList(footstepProvider, registry);
      footPoseProvider = variousWalkingProviders.getDesiredFootPoseProvider();
      desiredFootStateProvider = variousWalkingProviders.getDesiredFootStateProvider();

      YoPDGains comHeightControlGains = walkingControllerParameters.createCoMHeightControlGains(registry);
      DoubleYoVariable kpCoMHeight = comHeightControlGains.getYoKp();
      DoubleYoVariable kdCoMHeight = comHeightControlGains.getYoKd();
      DoubleYoVariable maxCoMHeightAcceleration = comHeightControlGains.getYoMaximumAcceleration();
      DoubleYoVariable maxCoMHeightJerk = comHeightControlGains.getYoMaximumJerk();

      // TODO Need to extract the maximum velocity parameter.
      coMHeightTimeDerivativesSmoother = new CoMHeightTimeDerivativesSmoother(null, maxCoMHeightAcceleration, maxCoMHeightJerk, controlDT, registry);
      this.centerOfMassHeightController = new PDController(kpCoMHeight, kdCoMHeight, "comHeight", registry);

      String namePrefix = "walking";

      this.stateMachine = new StateMachine<WalkingState>(namePrefix + "State", namePrefix + "SwitchTime", WalkingState.class, yoTime, registry); // this is used by name, and it is ugly.

      this.icpTrajectoryHasBeenInitialized = new BooleanYoVariable("icpTrajectoryHasBeenInitialized", registry);

      rememberFinalICPFromSingleSupport.set(false); // true);
      finalDesiredICPInWorld.set(Double.NaN, Double.NaN);

      coefficientOfFriction.set(0.0); // TODO Remove coefficient of friction from the abstract high level stuff and let the EndEffector controlModule deal with it

      this.centerOfMassHeightTrajectoryGenerator.attachWalkOnToesManager(feetManager.getWalkOnTheEdgesManager());

      pushRecoveryModule = new PushRecoveryControlModule(bipedSupportPolygons, momentumBasedController, walkingControllerParameters, registry);

      footExplorationControlModule = new FootExplorationControlModule(registry, momentumBasedController, yoTime, centerOfMassHeightTrajectoryGenerator,
            swingTimeCalculationProvider, feetManager);

      setupStateMachine();
      readyToGrabNextFootstep.set(true);

      dwellInSingleSupportDuration.set(0.0); //0.2);

      loadFoot.set(false);
      loadFootDuration.set(1.2);
      loadFootTransferDuration.set(0.8);
 
      maxICPErrorBeforeSingleSupportX.set(walkingControllerParameters.getMaxICPErrorBeforeSingleSupportX());
      maxICPErrorBeforeSingleSupportY.set(walkingControllerParameters.getMaxICPErrorBeforeSingleSupportY());

      transferTimeCalculationProvider.updateTransferTime();

      stopInDoubleSupporTrajectoryTime.set(0.5);

      minimumSwingFraction.set(0.5); // 0.8);

      upcomingSupportLeg.set(RobotSide.RIGHT); // TODO: stairs hack, so that the following lines use the correct leading leg

      // TODO: Fix low level stuff so that we are truly controlling pelvis height and not CoM height.
      controlPelvisHeightInsteadOfCoMHeight.set(true);

      if (DESIREDICP_FROM_POLYGON_COORDINATE)
      {
         doubleSupportDesiredICP = new YoFramePoint2dInPolygonCoordinate("desiredICP", registry);
      }
      else
      {
         doubleSupportDesiredICP = null;
      }

      resetIntegratorsAfterSwing.set(true);
      alwaysIntegrateAnkleAcceleration.set(true);

      distanceToShrinkSupportPolygonWhenHoldingCurrent.set(0.08);
   }

   private void setupStateMachine()
   {
      DoubleSupportState doubleSupportState = new DoubleSupportState(null);
      SideDependentList<State<WalkingState>> transferStates = new SideDependentList<>();
      SideDependentList<StateTransition<WalkingState>> fromFallingToSingleSupportsTransitions = new SideDependentList<>();

      stateMachine.addState(doubleSupportState);

      ResetICPTrajectoryAction resetICPTrajectoryAction = new ResetICPTrajectoryAction();
      for (RobotSide robotSide : RobotSide.values)
      {
         WalkingState doubleSupportStateEnum = doubleSupportState.getStateEnum();
         WalkingState singleSupportStateEnum = WalkingState.getSingleSupportState(robotSide);
         WalkingState transferStateEnum = WalkingState.getTransferState(robotSide);
         WalkingState oppTransferStateEnum = WalkingState.getTransferState(robotSide.getOppositeSide());

         State<WalkingState> transferState = new DoubleSupportState(robotSide);
         State<WalkingState> singleSupportState = new SingleSupportState(robotSide);

         transferStates.put(robotSide, transferState);

         StopWalkingCondition stopWalkingCondition = new StopWalkingCondition(robotSide, variousWalkingProviders.getAbortProvider());
         DoneWithTransferCondition doneWithTransferCondition = new DoneWithTransferCondition(robotSide);
         SingleSupportToTransferToCondition singleSupportToTransferToOppositeSideCondition = new SingleSupportToTransferToCondition(robotSide);
         SingleSupportToTransferToCondition singleSupportToTransferToSameSideCondition = new SingleSupportToTransferToCondition(robotSide.getOppositeSide());
         StartWalkingCondition startWalkingCondition = new StartWalkingCondition(robotSide);
         FlamingoStanceCondition flamingoStanceCondition = new FlamingoStanceCondition(robotSide);

         StateTransition<WalkingState> toDoubleSupport = new StateTransition<WalkingState>(doubleSupportStateEnum, stopWalkingCondition,
               resetICPTrajectoryAction);
         StateTransition<WalkingState> toSingleSupport = new StateTransition<WalkingState>(singleSupportStateEnum, doneWithTransferCondition);
         //         StateTransition<WalkingState> toDoubleSupport2 = new StateTransition<WalkingState>(doubleSupportStateEnum, stopWalkingCondition, resetICPTrajectoryAction);
         StateTransition<WalkingState> toTransferOppositeSide = new StateTransition<WalkingState>(oppTransferStateEnum,
               singleSupportToTransferToOppositeSideCondition);
         StateTransition<WalkingState> toTransferSameSide = new StateTransition<WalkingState>(transferStateEnum, singleSupportToTransferToSameSideCondition);
         StateTransition<WalkingState> toTransfer = new StateTransition<WalkingState>(transferStateEnum, startWalkingCondition);
         StateTransition<WalkingState> toTransfer2 = new StateTransition<WalkingState>(transferStateEnum, flamingoStanceCondition);

         transferState.addStateTransition(toDoubleSupport);
         transferState.addStateTransition(toSingleSupport);
         //         singleSupportState.addStateTransition(toDoubleSupport2);
         singleSupportState.addStateTransition(toTransferOppositeSide);
         singleSupportState.addStateTransition(toTransferSameSide);
         doubleSupportState.addStateTransition(toTransfer);
         doubleSupportState.addStateTransition(toTransfer2);

         stateMachine.addState(transferState);
         stateMachine.addState(singleSupportState);

         DoubleSupportToSingleSupportConditionForDisturbanceRecovery isFallingFromDoubleSupportCondition = new DoubleSupportToSingleSupportConditionForDisturbanceRecovery(robotSide);
         StateTransition<WalkingState> fromFallingToSingleSupport = new StateTransition<WalkingState>(singleSupportStateEnum, isFallingFromDoubleSupportCondition);
         fromFallingToSingleSupportsTransitions.put(robotSide, fromFallingToSingleSupport);
      }

      for (RobotSide robotSide : RobotSide.values)
      {
         doubleSupportState.addStateTransition(fromFallingToSingleSupportsTransitions.get(robotSide));

         for (RobotSide transferSide : RobotSide.values)
         {
            transferStates.get(transferSide).addStateTransition(fromFallingToSingleSupportsTransitions.get(robotSide));
         }
      }

      stateMachine.attachStateChangedListener(new StateChangedListener<WalkingState>()
      {
         @Override
         public void stateChanged(State<WalkingState> oldState, State<WalkingState> newState, double time)
         {
            momentumBasedController.reportControllerStateChangeToListeners(oldState.getStateEnum(), newState.getStateEnum());
         }
      });
   }

   private RigidBody baseForChestOrientationControl;
   private int jacobianForChestOrientationControlId;

   public void setupManagers(VariousWalkingManagers variousWalkingManagers)
   {
      baseForChestOrientationControl = fullRobotModel.getElevator();
      ChestOrientationManager chestOrientationManager = variousWalkingManagers.getChestOrientationManager();
      String[] chestOrientationControlJointNames = walkingControllerParameters.getDefaultChestOrientationControlJointNames();

      if (chestOrientationManager != null)
      {
         jacobianForChestOrientationControlId = chestOrientationManager.createJacobian(fullRobotModel, chestOrientationControlJointNames);
         chestOrientationManager.setUp(baseForChestOrientationControl, jacobianForChestOrientationControlId);
      }
   }

   public void initialize()
   {
      super.initialize();

      for (int i = 0; i < unconstrainedDesiredPositions.length; i++)
      {
         unconstrainedDesiredPositions[i].set(unconstrainedJoints[i].getQ());
      }

      momentumBasedController.setMomentumControlModuleToUse(MOMENTUM_CONTROL_MODULE_TO_USE);

      initializeContacts();

      ChestOrientationManager chestOrientationManager = variousWalkingManagers.getChestOrientationManager();
      if (chestOrientationManager != null)
      {
         chestOrientationManager.setUp(baseForChestOrientationControl, jacobianForChestOrientationControlId);
      }

      pelvisICPBasedTranslationManager.disable();

      double stepTime = swingTimeCalculationProvider.getValue() + transferTimeCalculationProvider.getValue();
      pelvisOrientationManager.setTrajectoryTime(stepTime);

      if (!hasWalkingControllerBeenInitialized.getBooleanValue())
      {
         pelvisOrientationManager.resetOrientationOffset();
         pelvisOrientationManager.setToZeroInSupportFoot(upcomingSupportLeg.getEnumValue());
         hasWalkingControllerBeenInitialized.set(true);
      }
      else
      {
         pelvisOrientationManager.resetOrientationOffset();
         pelvisOrientationManager.setToHoldCurrentInWorldFrame();
      }
      
      if(manipulationControlModule != null)
      {
         manipulationControlModule.holdCurrentArmConfiguration();
      }
      chestOrientationManager.holdCurrentOrientation();

      icpAndMomentumBasedController.initialize();
      desiredICP.setByProjectionOntoXYPlane(capturePoint);
//      requestICPPlannerToHoldCurrent(); // Not sure if we want to do this. Might cause robot to fall. Might just be better to recenter ICP whenever switching to walking.

      // Need to reset it so the planner will be initialized even when restarting the walking controller.
      hasICPPlannerBeenInitializedAtStart.set(false);
      stateMachine.setCurrentState(WalkingState.DOUBLE_SUPPORT);

      hasWalkingControllerBeenInitialized.set(true);
   }

   public void initializeDesiredHeightToCurrent()
   {
      centerOfMassHeightTrajectoryGenerator.initializeDesiredHeightToCurrent();
      coMHeightTimeDerivativesSmoother.reset();
      feetManager.resetHeightCorrectionParametersForSingularityAvoidance();
   }

   public void requestICPPlannerToHoldCurrentCoM()
   {
      tmpFramePoint.setToZero(referenceFrames.getCenterOfMassFrame());

      icpAndMomentumBasedController.updateBipedSupportPolygons();
      FrameConvexPolygon2d supportPolygonInMidFeetZUp = bipedSupportPolygons.getSupportPolygonInMidFeetZUp();
      convexPolygonShrinker.shrinkConstantDistanceInto(supportPolygonInMidFeetZUp, distanceToShrinkSupportPolygonWhenHoldingCurrent.getDoubleValue(), shrunkSupportPolygon);

      tmpFramePoint.changeFrame(shrunkSupportPolygon.getReferenceFrame());
      tempFramePoint2d.setByProjectionOntoXYPlaneIncludingFrame(tmpFramePoint);
      shrunkSupportPolygon.orthogonalProjection(tempFramePoint2d);
      tmpFramePoint.setXY(tempFramePoint2d);

      tmpFramePoint.changeFrame(worldFrame);
      capturePointPlannerAdapter.holdCurrentICP(yoTime.getDoubleValue(), tmpFramePoint);
   }

   private void initializeContacts()
   {
      momentumBasedController.clearContacts();

      for (RobotSide robotSide : RobotSide.values)
      {
         feetManager.setFlatFootContactState(robotSide);
      }
   }

   private final EnumYoVariable<RobotSide> trailingLeg = new EnumYoVariable<RobotSide>("trailingLeg", "", registry, RobotSide.class, true);
   private final EnumYoVariable<RobotSide> lastPlantedLeg = new EnumYoVariable<RobotSide>("lastPlantedLeg", "", registry, RobotSide.class, true);

   private class DoubleSupportState extends State<WalkingState>
   {      
      private final RobotSide transferToSide;
      private final FramePoint2d desiredICPLocal = new FramePoint2d();
      private final FrameVector2d desiredICPVelocityLocal = new FrameVector2d();
      private final FramePoint2d ecmpLocal = new FramePoint2d();
      private final FramePoint2d capturePoint2d = new FramePoint2d();
      private final FramePoint2d stanceFootLocation = new FramePoint2d();

      private boolean isICPPlannerDonePreviousValue = false;

      public DoubleSupportState(RobotSide transferToSide)
      {
         super((transferToSide == null) ? WalkingState.DOUBLE_SUPPORT : WalkingState.getTransferState(transferToSide));
         this.transferToSide = transferToSide;
      }

      @Override
      public void doAction()
      {
         //abort walk and clear if should abort
         if (variousWalkingProviders.getAbortProvider().shouldAbortWalking())
         {
            upcomingFootstepList.clearCurrentFootsteps();
            upcomingFootstepList.requestCancelPlanToProvider();
            variousWalkingProviders.getAbortProvider().walkingAborted();
            readyToGrabNextFootstep.set(true);
         }

         if (!alwaysIntegrateAnkleAcceleration.getBooleanValue())
            doNotIntegrateAnkleAccelerations();

         feetManager.updateContactStatesInDoubleSupport(transferToSide);

         // note: this has to be done before the ICP trajectory generator is initialized, since it is using nextFootstep
         // TODO: Make a LOADING state and clean all of these timing hacks up.
         doneFinishingSingleSupportTransfer.set(capturePointPlannerAdapter.isPerformingICPDoubleSupport());
         double estimatedTimeRemainingForState = capturePointPlannerAdapter.getEstimatedTimeRemainingForState(yoTime.getDoubleValue());

         if (doneFinishingSingleSupportTransfer.getBooleanValue() || (estimatedTimeRemainingForState < 0.02))
         {
            if (readyToGrabNextFootstep.getBooleanValue())
            {
               upcomingFootstepList.checkForFootsteps();
               
               if (upcomingFootstepList.getNextFootstep() != null)
               {
                  upcomingSupportLeg.set(upcomingFootstepList.getNextFootstep().getRobotSide().getOppositeSide());
                  readyToGrabNextFootstep.set(false);
               }
            }
            footstepListHasBeenUpdated.set(true);
         }

         initializeICPPlannerIfNecessary();

         desiredICPLocal.setToZero(desiredICP.getReferenceFrame());
         desiredICPVelocityLocal.setToZero(desiredICPVelocity.getReferenceFrame());
         ecmpLocal.setToZero(worldFrame);
         capturePoint.getFrameTuple2dIncludingFrame(capturePoint2d);

         capturePointPlannerAdapter.getICPPositionAndVelocity(desiredICPLocal, desiredICPVelocityLocal, ecmpLocal, capturePoint2d,
               yoTime.getDoubleValue());
         
         if (transferToSide != null)
         {
            stanceFootLocation.setToZero(referenceFrames.getAnkleZUpFrame(transferToSide));
            moveICPToInsideOfFootAtEndOfSwing(transferToSide.getOppositeSide(), stanceFootLocation, swingTimeCalculationProvider.getValue(), 0.0,
                  desiredICPLocal);
         }
         else
         {
            RobotSide previousSupport = previousSupportSide.getEnumValue();
            if (previousSupport != null)
            {
               stanceFootLocation.setToZero(referenceFrames.getAnkleZUpFrame(previousSupport.getOppositeSide()));
               moveICPToInsideOfFootAtEndOfSwing(previousSupport, stanceFootLocation, swingTimeCalculationProvider.getValue(), 0.0, desiredICPLocal);
            }

            pelvisICPBasedTranslationManager.compute(null, capturePoint2d);
            pelvisICPBasedTranslationManager.addICPOffset(desiredICPLocal, desiredICPVelocityLocal, bipedSupportPolygons.getSupportPolygonInMidFeetZUp());
         }

         desiredICP.set(desiredICPLocal);
         desiredICPVelocity.set(desiredICPVelocityLocal);

         desiredECMP.set(ecmpLocal);

         if (footExplorationControlModule.isControllingSwingFoot() && !pushRecoveryModule.isRecovering() && !isInFlamingoStance.getBooleanValue())
         {
            footExplorationControlModule.masterFullExploration(desiredICP, desiredICPVelocity, capturePoint2d, desiredCMP);
         }

         if (VISUALIZE)
         {
            ecmpViz.set(desiredECMP.getX(), desiredECMP.getY(), 0.0);
         }

         initializeECMPbasedToeOffIfNotInitializedYet();

         boolean isICPPlannerDone = capturePointPlannerAdapter.isDone(yoTime.getDoubleValue());
         if (transferToSide != null && isICPPlannerDone)
         {
            if (!isICPPlannerDonePreviousValue)
               timeICPPlannerFinishedAt.set(yoTime.getDoubleValue());

            isICPPlannerDonePreviousValue = isICPPlannerDone;

            if (!timeICPPlannerFinishedAt.isNaN())
            {
               desiredICPVelocityRedutionFactor.set(1.0 - (yoTime.getDoubleValue() - timeICPPlannerFinishedAt.getDoubleValue())
                     / desiredICPVelocityReductionDuration.getDoubleValue());
               desiredICPVelocityRedutionFactor.set(MathTools.clipToMinMax(desiredICPVelocityRedutionFactor.getDoubleValue(), 0.0, 1.0));

               desiredICPVelocity.scale(desiredICPVelocityRedutionFactor.getDoubleValue());
            }
         }

         if (pushRecoveryModule.isEnabled())
         {
            capturePoint.getFrameTuple2dIncludingFrame(capturePoint2d);
            pushRecoveryModule.updateForDoubleSupport(desiredICPLocal, capturePoint2d, icpAndMomentumBasedController.getOmega0());
         }

         // Do it only when standing
         if (transferToSide == null)
            handleAutomaticManipulationAbortOnICPError();
      }

      private void handleAutomaticManipulationAbortOnICPError()
      {
         if (manipulationControlModule == null)
         {
            return;
         }

         if (automaticManipulationAbortCommunicator != null && automaticManipulationAbortCommunicator.checkForNewInformation())
         {
            isAutomaticManipulationAbortEnabled.set(automaticManipulationAbortCommunicator.isAutomaticManipulationAbortRequested());
         }

         if (!isAutomaticManipulationAbortEnabled.getBooleanValue())
         {
            return;
         }

         if (yoTime.getDoubleValue() - timeOfLastManipulationAbortRequest.getDoubleValue() < minimumDurationBetweenTwoManipulationAborts.getDoubleValue())
            return;

         if (capturePoint2d.distance(desiredICPLocal) > icpErrorThresholdToAbortManipulation.getDoubleValue())
         {
            hasManipulationBeenAborted.set(true);
            manipulationControlModule.freeze();
            manipulationControlModule.ignoreInputsForGivenDuration(manipulationIgnoreInputsDurationAfterAbort.getDoubleValue());
            timeOfLastManipulationAbortRequest.set(yoTime.getDoubleValue());

            if (automaticManipulationAbortCommunicator != null)
            {
               automaticManipulationAbortCommunicator.reportManipulationAborted();
            }
         }
         else
         {
            hasManipulationBeenAborted.set(false);
         }
      }

      public void initializeICPPlannerIfNecessary()
      {
         if (!icpTrajectoryHasBeenInitialized.getBooleanValue() && capturePointPlannerAdapter.isDone(yoTime.getDoubleValue()))
         {
            initializingICPTrajectory.set(true);

            ImmutablePair<FramePoint2d, Double> finalDesiredICPAndTrajectoryTime = computeFinalDesiredICPAndTrajectoryTime();

            if (transferToSide == null && !hasICPPlannerBeenInitializedAtStart.getBooleanValue())
            {
               FramePoint2d finalDesiredICP = finalDesiredICPAndTrajectoryTime.getLeft();
               finalDesiredICP.changeFrame(desiredICP.getReferenceFrame());

               desiredICP.set(finalDesiredICP);

               updateICPPlannerTimesAndOmega0();
               capturePointPlannerAdapter.clear();
               Footstep nextNextFootstep = upcomingFootstepList.getNextNextFootstep();
               capturePointPlannerAdapter.addFootstep(nextNextFootstep);
               capturePointPlannerAdapter.addFootstep(upcomingFootstepList.getNextNextNextFootstep());
               RobotSide upcomingTransferToside = null;
               if (nextNextFootstep != null)
                  upcomingTransferToside = nextNextFootstep.getRobotSide().getOppositeSide();
               capturePointPlannerAdapter.initializeDoubleSupport(desiredICP, desiredICPVelocity, yoTime.getDoubleValue(), upcomingTransferToside);

               hasICPPlannerBeenInitializedAtStart.set(true);
            }

            icpAndMomentumBasedController.updateBipedSupportPolygons(); // need to always update biped support polygons after a change to the contact states
            icpTrajectoryHasBeenInitialized.set(true);
         }
         else
         {
            initializingICPTrajectory.set(false);
         }
      }

      private final FramePoint2d desiredCMP = new FramePoint2d();

      public void initializeECMPbasedToeOffIfNotInitializedYet()
      {
         // the only case left for determining the contact state of the trailing foot
         if (!ecmpBasedToeOffHasBeenInitialized.getBooleanValue() && transferToSide != null)
         {
            RobotSide trailingLeg = transferToSide.getOppositeSide();
            icpAndMomentumBasedController.getDesiredCMP(desiredCMP);
            
            double predictedToeOffDuration = capturePointPlannerAdapter.getEstimatedTimeRemainingForState(yoTime.getDoubleValue());
            desiredICP.getFrameTuple2dIncludingFrame(desiredICPLocal);
            
            // If trailing leg is doing toe off, then use front leg for reference frames for com height trajectory.
            centerOfMassHeightTrajectoryGenerator.setSupportLeg(trailingLeg.getOppositeSide());

            boolean doToeOff = feetManager.checkIfToeOffSafe(trailingLeg, desiredCMP, desiredICPLocal, capturePoint2d);

            if (doToeOff)
            {
               feetManager.requestToeOff(trailingLeg, predictedToeOffDuration);
               icpAndMomentumBasedController.updateBipedSupportPolygons(); // need to always update biped support polygons after a change to the contact states
               ecmpBasedToeOffHasBeenInitialized.set(true);
            }
         }
         else
         {
            // Always do this so that when a foot slips or is loaded in the air, the height
            // gets adjusted.
            if (transferToSide != null)
               centerOfMassHeightTrajectoryGenerator.setSupportLeg(transferToSide);
            else
               centerOfMassHeightTrajectoryGenerator.setSupportLeg(lastPlantedLeg.getEnumValue());
         }
      }

      private final FramePoint2d tempFramePoint2d = new FramePoint2d();
      
      private ImmutablePair<FramePoint2d, Double> computeFinalDesiredICPAndTrajectoryTime()
      {
         ImmutablePair<FramePoint2d, Double> finalDesiredICPAndTrajectoryTime;

         if (transferToSide == null)
         {
            FramePoint2d finalDesiredICP = getDoubleSupportFinalDesiredICPForDoubleSupportStance();
            double trajectoryTime = stopInDoubleSupporTrajectoryTime.getDoubleValue();

            finalDesiredICPInWorld.set(Double.NaN, Double.NaN);

            finalDesiredICPAndTrajectoryTime = new ImmutablePair<FramePoint2d, Double>(finalDesiredICP, trajectoryTime);
         }

         else if (rememberFinalICPFromSingleSupport.getBooleanValue() && !finalDesiredICPInWorld.containsNaN())
         {
            FramePoint2d finalDesiredICP = finalDesiredICPInWorld.getFramePoint2dCopy();
            double trajectoryTime = transferTimeCalculationProvider.getValue();

            finalDesiredICPAndTrajectoryTime = new ImmutablePair<FramePoint2d, Double>(finalDesiredICP, trajectoryTime);
         }

         else
         {
            updateICPPlannerTimesAndOmega0();
            capturePointPlannerAdapter.clear();
            if (footPoseProvider != null && footPoseProvider.checkForNewPose() != null)
            {
               capturePointPlannerAdapter.setSingleSupportTime(Double.POSITIVE_INFINITY);
               capturePointPlannerAdapter.addFootstep(createFootstepAtCurrentLocation(transferToSide.getOppositeSide()));
            }
            else
            {
               capturePointPlannerAdapter.addFootstep(upcomingFootstepList.getNextFootstep());
               capturePointPlannerAdapter.addFootstep(upcomingFootstepList.getNextNextFootstep());
            }

            // When going from double support to transfer state.
            capturePointPlannerAdapter.initializeDoubleSupport(desiredICP, desiredICPVelocity, yoTime.getDoubleValue(), transferToSide);

            FramePoint2d finalDesiredICP = capturePointPlannerAdapter.getFinalDesiredICP();
            double trajectoryTime = transferTimeCalculationProvider.getValue();

            tempFramePoint2d.setIncludingFrame(finalDesiredICP);
            tempFramePoint2d.changeFrame(worldFrame);
            finalDesiredICPInWorld.set(tempFramePoint2d);
            finalDesiredICPAndTrajectoryTime = new ImmutablePair<FramePoint2d, Double>(finalDesiredICP, trajectoryTime);
         }

         return finalDesiredICPAndTrajectoryTime;
      }

      private TransferToAndNextFootstepsData createTransferToAndNextFootstepDataForDoubleSupport(RobotSide transferToSide, boolean inInitialize)
      {
         Footstep transferFromFootstep = createFootstepAtCurrentLocation(transferToSide.getOppositeSide());
         Footstep transferToFootstep = createFootstepAtCurrentLocation(transferToSide);

         Footstep nextFootstep, nextNextFootstep;

         if (inInitialize)
         {
            // Haven't popped the footstep off yet...
            nextFootstep = upcomingFootstepList.getNextNextFootstep();
            nextNextFootstep = upcomingFootstepList.getNextNextNextFootstep();
         }
         else
         {
            nextFootstep = upcomingFootstepList.getNextFootstep();
            nextNextFootstep = upcomingFootstepList.getNextNextFootstep();
         }

         failureDetectionControlModule.setNextFootstep(nextFootstep);

         TransferToAndNextFootstepsData transferToAndNextFootstepsData = new TransferToAndNextFootstepsData();
         transferToAndNextFootstepsData.setTransferFromFootstep(transferFromFootstep);
         transferToAndNextFootstepsData.setTransferToFootstep(transferToFootstep);
         transferToAndNextFootstepsData.setTransferToSide(transferToSide);
         transferToAndNextFootstepsData.setNextFootstep(nextFootstep);
         transferToAndNextFootstepsData.setNextNextFootstep(nextNextFootstep);

         if (VISUALIZE)
         {
            transferToAndNextFootstepsDataVisualizer.visualizeFootsteps(transferToAndNextFootstepsData);
         }

         return transferToAndNextFootstepsData;
      }

      @Override
      public void doTransitionIntoAction()
      {
         preparingForLocomotion.set(false);

         pelvisICPBasedTranslationManager.enable();
         capturePointPlannerAdapter.clear();
         isICPPlannerDonePreviousValue = false;
         timeICPPlannerFinishedAt.set(Double.NaN);
         desiredICPVelocityRedutionFactor.set(Double.NaN);

         boolean isInDoubleSupport = supportLeg.getEnumValue() == null;
         if (isInDoubleSupport && !upcomingFootstepList.hasNextFootsteps() && !upcomingFootstepList.isPaused())
         {
            PrintTools.debug(DEBUG, this, "WALKING COMPLETE");
            upcomingFootstepList.notifyWalkingComplete();
         }
         
         desiredECMPinSupportPolygon.set(false);
         ecmpBasedToeOffHasBeenInitialized.set(false);
         trailingLeg.set(transferToSide); // FIXME

         icpTrajectoryHasBeenInitialized.set(false);
         if (DEBUG)
            System.out.println("WalkingHighLevelHumanoidController: enteringDoubleSupportState");
         supportLeg.set(null); // TODO: check if necessary

         feetManager.initializeContactStatesForDoubleSupport(transferToSide);

         if (transferToSide != null)
         {
            feetManager.enableAnkleLimitAvoidanceInSupportState(transferToSide, false);
            feetManager.enableAnkleLimitAvoidanceInSupportState(transferToSide.getOppositeSide(), true);
         }
         else
         {
            failureDetectionControlModule.setNextFootstep(null);
            momentumBasedController.reportChangeOfRobotMotionStatus(RobotMotionStatus.STANDING);
            feetManager.enableAnkleLimitAvoidanceInSupportState(false);

            // Do something smart here when going to DoubleSupport state.
            //            instantaneousCapturePointPlanner.initializeForStoppingInDoubleSupport(yoTime.getDoubleValue());
         }

         icpAndMomentumBasedController.updateBipedSupportPolygons(); // need to always update biped support polygons after a change to the contact states

         if (DESIREDICP_FROM_POLYGON_COORDINATE)
         {
            doubleSupportDesiredICP.updatePointAndPolygon(bipedSupportPolygons.getSupportPolygonInMidFeetZUp(), desiredICP.getFramePoint2dCopy());
         }

         RobotSide transferToSideToUseInFootstepData = transferToSide;
         if (transferToSideToUseInFootstepData == null)
            transferToSideToUseInFootstepData = lastPlantedLeg.getEnumValue();

         if (footPoseProvider.checkForNewPose() == null && !centerOfMassHeightTrajectoryGenerator.hasBeenInitializedWithNextStep())
         {
            boolean inInitialize = true;
            TransferToAndNextFootstepsData transferToAndNextFootstepsDataForDoubleSupport = createTransferToAndNextFootstepDataForDoubleSupport(
                  transferToSideToUseInFootstepData, inInitialize);

            centerOfMassHeightTrajectoryGenerator.initialize(transferToAndNextFootstepsDataForDoubleSupport,
                  transferToAndNextFootstepsDataForDoubleSupport.getTransferToSide(), null, getContactStatesList());
         }

         if (pushRecoveryModule.isEnabled())
         {
            pushRecoveryModule.reset();
         }

         double transferTime;

         boolean isPreviousStateDoubleSupport = getPreviousState().getStateEnum() == WalkingState.DOUBLE_SUPPORT;
         if (isPreviousStateDoubleSupport)
         {
            transferTime = capturePointPlannerAdapter.getInitialTransferDuration();
         }
         else
         {
            transferTime = transferTimeCalculationProvider.getValue();
         }

         pelvisOrientationManager.setTrajectoryTime(transferTime);

         // Just standing in double support, do nothing
         if (transferToSide == null)
            pelvisOrientationManager.setToHoldCurrentDesiredInMidFeetZUpFrame();
         // Transferring to execute a foot pose, hold current desired in upcoming support foot in case it slips
         else if (footPoseProvider.checkForNewPose() != null)
            pelvisOrientationManager.setToHoldCurrentDesiredInSupportFoot(transferToSide);
         // Transfer for taking the first step, need to ensure a safe pelvis orientation
         else if (upcomingFootstepList.hasNextFootsteps() && isPreviousStateDoubleSupport)
            pelvisOrientationManager.moveToAverageInSupportFoot(transferToSide);
         // In middle of walking or leaving foot pose, pelvis is good leave it like that.
         else
            pelvisOrientationManager.setToHoldCurrentDesiredInSupportFoot(transferToSide);

         footExplorationControlModule.setSwingIsFinished(true);
      }

      @Override
      public void doTransitionOutOfAction()
      {
         preparingForLocomotion.set(false);
         pelvisICPBasedTranslationManager.disable();
         footstepListHasBeenUpdated.set(false);
         desiredECMPinSupportPolygon.set(false);
         feetManager.reset();
         ecmpBasedToeOffHasBeenInitialized.set(false);

         if (transferToSide == null)
         {
            momentumBasedController.reportChangeOfRobotMotionStatus(RobotMotionStatus.IN_MOTION);

            if (!pushRecoveryModule.isRecoveringFromDoubleSupportFall())
            {
               swingTimeCalculationProvider.updateSwingTime();
               transferTimeCalculationProvider.updateTransferTime();
            }
         }

         if (DEBUG)
            System.out.println("WalkingHighLevelHumanoidController: leavingDoubleSupportState");

         desiredICPVelocity.set(0.0, 0.0);

         footExplorationControlModule.reset();
      }
   }

   private Footstep previousDesiredFootstep;
   private class SingleSupportState extends State<WalkingState>
   {
      private final RobotSide swingSide;

      private final FramePoint2d desiredICPLocal = new FramePoint2d();
      private final FrameVector2d desiredICPVelocityLocal = new FrameVector2d();
      private final FramePoint2d ecmpLocal = new FramePoint2d();
      private final FramePoint2d capturePoint2d = new FramePoint2d();
      private final FramePoint2d desiredCMP = new FramePoint2d();

      private final FramePoint2d transferToFootstepLocation = new FramePoint2d();
      
      private Footstep nextFootstep;
      private double captureTime;

      private final FramePose actualFootPoseInWorld;

      public SingleSupportState(RobotSide supportSide)
      {
         super(WalkingState.getSingleSupportState(supportSide));
         this.swingSide = supportSide.getOppositeSide();
         actualFootPoseInWorld = new FramePose(worldFrame);
      }

      @Override
      public void doAction()
      {
         integrateAnkleAccelerationsOnSwingLeg(swingSide);

         desiredICPLocal.setToZero(desiredICP.getReferenceFrame());
         desiredICPVelocityLocal.setToZero(desiredICPVelocity.getReferenceFrame());
         ecmpLocal.setToZero(worldFrame);

         capturePoint.getFrameTuple2dIncludingFrame(capturePoint2d);

         capturePointPlannerAdapter.getICPPositionAndVelocity(desiredICPLocal, desiredICPVelocityLocal, ecmpLocal, capturePoint2d, yoTime.getDoubleValue());

         if (isInFlamingoStance.getBooleanValue() && footPoseProvider.checkForNewPose(swingSide))
            feetManager.requestMoveStraight(swingSide, footPoseProvider.getDesiredFootPose(swingSide), footPoseProvider.getTrajectoryTime());

         RobotSide supportSide = swingSide.getOppositeSide();
         transferToFootstep.getFramePoint2d(transferToFootstepLocation);

         boolean icpErrorIsTooLarge = capturePoint2d.distance(desiredICPLocal) > icpErrorThresholdToSpeedUpSwing.getDoubleValue();

         if (isInFlamingoStance.getBooleanValue())
         {
            if (icpErrorIsTooLarge)
            {
               FrameConvexPolygon2d supportPolygonInWorld = bipedSupportPolygons.getSupportPolygonInWorld();
               FrameConvexPolygon2d combinedFootPolygon = failureDetectionControlModule.getCombinedFootPolygon();
               if (!supportPolygonInWorld.isPointInside(capturePoint2d, 2.0e-2) && combinedFootPolygon.isPointInside(capturePoint2d))
               {
                  feetManager.requestMoveStraightTouchdownForDisturbanceRecovery(swingSide);
                  initiateFootLoadingProcedure(swingSide);
                  holdICPToCurrentCoMLocationInNextDoubleSupport.set(true);
               }
            }
         }
         else if (pushRecoveryModule.isEnabled())
         {
            capturePoint.getFrameTuple2dIncludingFrame(capturePoint2d);
            pushRecoveryModule.updateForSingleSupport(desiredICPLocal, capturePoint2d, icpAndMomentumBasedController.getOmega0());

            double estimatedTimeRemaining = capturePointPlannerAdapter.getEstimatedTimeRemainingForState(yoTime.getDoubleValue());
            boolean footstepHasBeenAdjusted = pushRecoveryModule.checkAndUpdateFootstep(estimatedTimeRemaining, nextFootstep);
            if (footstepHasBeenAdjusted)
            {
               failureDetectionControlModule.setNextFootstep(nextFootstep);
               updateFootstepParameters();

               captureTime = stateMachine.timeInCurrentState();
               feetManager.replanSwingTrajectory(swingSide, nextFootstep);

               updateICPPlannerTimesAndOmega0();

               upcomingFootstepList.requestCancelPlanToProvider();
               upcomingFootstepList.clearCurrentFootsteps();

               capturePointPlannerAdapter.clear();
               capturePointPlannerAdapter.addFootstep(nextFootstep);
               capturePoint.getFrameTupleIncludingFrame(tmpFramePoint);

               capturePointPlannerAdapter.updatePlanForSingleSupportDisturbances(tmpFramePoint, yoTime.getDoubleValue(), supportSide);
               // Force the final ICP to be in the planned footstep so the smart CMP projection will be way more effective
               finalDesiredCapturePoint2d.setToZero(nextFootstep.getSoleReferenceFrame());
               finalDesiredICPInWorld.setAndMatchFrame(finalDesiredCapturePoint2d);
               holdICPToCurrentCoMLocationInNextDoubleSupport.set(true);
            }
         }

         if (icpErrorIsTooLarge || pushRecoveryModule.isRecovering())
         {
            requestSwingSpeedUpIfNeeded();
         }

         if (isInFlamingoStance.getBooleanValue())
         {
            pelvisICPBasedTranslationManager.compute(supportSide, capturePoint2d);
            pelvisICPBasedTranslationManager.addICPOffset(desiredICPLocal, desiredICPVelocityLocal, bipedSupportPolygons.getFootPolygonInAnkleZUp(supportSide));
         }
         else
         {
            double swingTimeRemaining = swingTimeCalculationProvider.getValue() - stateMachine.timeInCurrentState();
            moveICPToInsideOfFootAtEndOfSwing(supportSide, transferToFootstepLocation, swingTimeCalculationProvider.getValue(), swingTimeRemaining, desiredICPLocal);
            pelvisICPBasedTranslationManager.clearProvider();
            pelvisOrientationManager.clearProvider();
            footPoseProvider.clear();
         }

         desiredICP.set(desiredICPLocal);
         desiredICPVelocity.set(desiredICPVelocityLocal);

         desiredECMP.set(ecmpLocal);

         if (footExplorationControlModule.isControllingSwingFoot() && !pushRecoveryModule.isRecovering() && !isInFlamingoStance.getBooleanValue())
         {
            icpAndMomentumBasedController.getDesiredCMP(desiredCMP);
            footExplorationControlModule.masterFullExploration(desiredICP, desiredICPVelocity, capturePoint2d, desiredCMP);
         }

         if (VISUALIZE)
         {
            ecmpViz.set(desiredECMP.getX(), desiredECMP.getY(), 0.0);
         }

         if ((stateMachine.timeInCurrentState() - captureTime < 0.5 * swingTimeCalculationProvider.getValue())
               && feetManager.isInSingularityNeighborhood(swingSide))
         {
            feetManager.doSingularityEscape(swingSide);
         }

         if (feetManager.doToeOffIfPossibleInSingleSupport())
         {
            boolean willDoToeOff = feetManager.willDoToeOff(nextFootstep, swingSide);

            if (feetManager.isInFlatSupportState(supportSide) && willDoToeOff && capturePointPlannerAdapter.isOnExitCMP())
            {
               capturePointPlannerAdapter.getNextExitCMP(nextExitCMP);
               nextExitCMP.changeFrame(feet.get(supportSide).getSoleFrame());
               toeOffContactPoint.setByProjectionOntoXYPlaneIncludingFrame(nextExitCMP);
               feetManager.registerDesiredContactPointForToeOff(supportSide, toeOffContactPoint);
               double predictedToeOffDuration = capturePointPlannerAdapter.getEstimatedTimeRemainingForState(yoTime.getDoubleValue()) + transferTimeCalculationProvider.getValue();
               feetManager.requestToeOff(supportSide, predictedToeOffDuration);
            }
         }
      }

      private final FramePoint nextExitCMP = new FramePoint();
      private final FramePoint2d toeOffContactPoint = new FramePoint2d();

      private void requestSwingSpeedUpIfNeeded()
      {
         remainingSwingTimeAccordingToPlan.set(capturePointPlannerAdapter.getEstimatedTimeRemainingForState(yoTime.getDoubleValue()));
         tmpFramePoint.set(capturePoint.getX(), capturePoint.getY(), 0.0);
         estimatedRemainingSwingTimeUnderDisturbance.set(capturePointPlannerAdapter.estimateTimeRemainingForStateUnderDisturbance(yoTime.getDoubleValue(), tmpFramePoint));

         if (estimatedRemainingSwingTimeUnderDisturbance.getDoubleValue() > 1.0e-3)
         {
            double swingSpeedUpFactor = remainingSwingTimeAccordingToPlan.getDoubleValue() / estimatedRemainingSwingTimeUnderDisturbance.getDoubleValue();
            feetManager.requestSwingSpeedUp(swingSide, swingSpeedUpFactor);
         }
         else if (remainingSwingTimeAccordingToPlan.getDoubleValue() > 1.0e-3)
         {
            feetManager.requestSwingSpeedUp(swingSide, Double.POSITIVE_INFINITY);
         }
      }

      @SuppressWarnings("unused")
      private Footstep createSquareUpFootstep(RobotSide footstepSide)
      {
         Footstep squareUpFootstep = createFootstepAtCurrentLocation(footstepSide);
         FramePose squareUpFootstepPose = new FramePose();
         
         squareUpFootstepPose.setToZero(referenceFrames.getFootFrame(footstepSide.getOppositeSide()));
         squareUpFootstepPose.translate(0.0, footstepSide.negateIfRightSide(walkingControllerParameters.getInPlaceWidth()), 0.0);
         
         
         squareUpFootstepPose.changeFrame(worldFrame);
         squareUpFootstep.setPose(squareUpFootstepPose);
         
         return squareUpFootstep;
      }

      @Override
      public void doTransitionIntoAction()
      {
         lastPlantedLeg.set(swingSide.getOppositeSide());
         captureTime = 0.0;
         hasICPPlannerFinished.set(false);
         trailingLeg.set(null);

         RobotSide supportSide = swingSide.getOppositeSide();
         supportLeg.set(supportSide);
         capturePointPlannerAdapter.clear();

         footSwitches.get(swingSide).reset();
         
         if (pushRecoveryModule.isEnabled() && pushRecoveryModule.isRecoveringFromDoubleSupportFall())
         {
            nextFootstep = pushRecoveryModule.createFootstepForRecoveringFromDisturbance(swingSide, swingTimeCalculationProvider.getValue());
            nextFootstep.setTrajectoryType(TrajectoryType.PUSH_RECOVERY);
            upcomingFootstepList.requestCancelPlanToProvider();
            upcomingFootstepList.clearCurrentFootsteps();
         }
         else
         {
            swingTimeCalculationProvider.updateSwingTime();
            nextFootstep = upcomingFootstepList.getNextFootstep();
         }

         if (footExplorationControlModule.isActive())
         {
            FrameConvexPolygon2d footPolygon = computeFootPolygon(supportSide, referenceFrames.getAnkleZUpFrame(supportSide));
            footExplorationControlModule.initialize(nextFootstep, footPolygon, swingSide);
         }

         if (nextFootstep != null)
         {
            feetManager.requestSwing(swingSide, nextFootstep);
         }
         else if (footPoseProvider != null && footPoseProvider.checkForNewPose(swingSide))
         {
            FramePose nextFootPose = footPoseProvider.getDesiredFootPose(swingSide);
            feetManager.requestMoveStraight(swingSide, nextFootPose, footPoseProvider.getTrajectoryTime());
            isInFlamingoStance.set(true);
            pelvisICPBasedTranslationManager.enable();
         }

         feetManager.enableAnkleLimitAvoidanceInSupportState(false);

         if (DEBUG)
            System.out.println("WalkingHighLevelHumanoidController: enteringSingleSupportState");

         transferTimeCalculationProvider.updateTransferTime();

         if (nextFootstep != null)
         {
            updateFootstepParameters();

            updateICPPlannerTimesAndOmega0();
            capturePointPlannerAdapter.addFootstep(nextFootstep);
            capturePointPlannerAdapter.addFootstep(upcomingFootstepList.getNextNextFootstep());
            capturePointPlannerAdapter.addFootstep(upcomingFootstepList.getNextNextNextFootstep());
            capturePointPlannerAdapter.initializeSingleSupport(yoTime.getDoubleValue(), supportSide);
            finalDesiredICPInWorld.setAndMatchFrame(capturePointPlannerAdapter.getFinalDesiredICP());

            if (pushRecoveryModule.isEnabled() && pushRecoveryModule.isRecoveringFromDoubleSupportFall())
            {
               capturePoint.getFrameTupleIncludingFrame(tmpFramePoint);
               capturePointPlannerAdapter.updatePlanForSingleSupportDisturbances(tmpFramePoint, yoTime.getDoubleValue(), supportSide);
               holdICPToCurrentCoMLocationInNextDoubleSupport.set(true);
               // Force the final ICP to be in the planned footstep so the smart CMP projection will be way more effective
               finalDesiredCapturePoint2d.setToZero(nextFootstep.getSoleReferenceFrame());
               finalDesiredICPInWorld.setAndMatchFrame(finalDesiredCapturePoint2d);
            }
         }
         else
         {
            pelvisOrientationManager.setToHoldCurrentDesiredInSupportFoot(supportSide);
            centerOfMassHeightTrajectoryGenerator.setSupportLeg(supportSide);
         }

         if (desiredFootStateProvider != null)
         {
            desiredFootStateProvider.checkForNewLoadBearingRequest(swingSide);
            loadFoot.set(false);
         }
      }

      private void updateFootstepParameters()
      {
         FramePoint2d nextFootstepPosition = new FramePoint2d();
         nextFootstep.getPosition2d(nextFootstepPosition);
         transferToFootstep.set(nextFootstepPosition);
         RobotSide supportSide = swingSide.getOppositeSide();

         pelvisOrientationManager.setTrajectoryTime(swingTimeCalculationProvider.getValue());
         pelvisOrientationManager.setWithUpcomingFootstep(nextFootstep);

         FramePoint centerOfMass = new FramePoint(referenceFrames.getCenterOfMassFrame());
         centerOfMass.changeFrame(worldFrame);
         //ContactablePlaneBody supportFoot = feet.get(supportSide);
         //Transform3D supportFootToWorldTransform = footToWorldTransform.get(supportSide);
         //double footHeight = DesiredFootstepCalculatorTools.computeMinZPointInFrame(supportFootToWorldTransform, supportFoot, worldFrame).getZ();
         //double comHeight = centerOfMass.getZ() - footHeight;

         TransferToAndNextFootstepsData transferToAndNextFootstepsData = createTransferToAndNextFootstepDataForSingleSupport(nextFootstep, swingSide);
         transferToAndNextFootstepsData.setTransferFromDesiredFootstep(previousDesiredFootstep);
         //FramePoint2d finalDesiredICP = getSingleSupportFinalDesiredICPForWalking(transferToAndNextFootstepsData, swingSide);

         supportLeg.set(supportSide);

         // Update the contact states based on the footstep. If the footstep doesn't have any predicted contact points, then use the default ones in the ContactablePlaneBodys.
         momentumBasedController.updateContactPointsForUpcomingFootstep(nextFootstep);

         icpAndMomentumBasedController.updateBipedSupportPolygons();

         // Shouldn't have to do this init anymore since it's done above...
         // icpTrajectoryGenerator.initialize(desiredICP.getFramePoint2dCopy(), finalDesiredICP, swingTimeCalculationProvider.getValue(), omega0,
         // amountToBeInsideSingleSupport.getDoubleValue(), getSupportLeg(), yoTime.getDoubleValue());

         centerOfMassHeightTrajectoryGenerator.initialize(transferToAndNextFootstepsData, supportLeg.getEnumValue(), nextFootstep, getContactStatesList());

         if (DEBUG)
            System.out.println("WalkingHighLevelHumanoidController: nextFootstep will change now!");
         readyToGrabNextFootstep.set(true);
      }

      @Override
      public void doTransitionOutOfAction()
      {
         finalDesiredICPInWorld.setToNaN();

         if (DEBUG)
            System.out.println("WalkingHighLevelController: leavingDoubleSupportState");

         if (!isInFlamingoStance.getBooleanValue())
         {
            actualFootPoseInWorld.setToZero(fullRobotModel.getEndEffectorFrame(swingSide, LimbName.LEG)); // changed Here Nicolas
            actualFootPoseInWorld.changeFrame(worldFrame);
            upcomingFootstepList.notifyComplete(actualFootPoseInWorld);
         }
         else
         {
            pelvisICPBasedTranslationManager.disable();
            isInFlamingoStance.set(false);
         }

         if (pushRecoveryModule.isEnabled())
         {
            captureTime = 0.0;
            pushRecoveryModule.reset();
         }

         previousSupportSide.set(swingSide.getOppositeSide());
         resetLoadedLegIntegrators(swingSide);
         
         previousDesiredFootstep = nextFootstep;
      }
   }

   private void initiateFootLoadingProcedure(RobotSide swingSide)
   {
      loadFoot.set(true);
      loadFootStartTime.set(yoTime.getDoubleValue());
      capturePointPlannerAdapter.setSingleSupportTime(loadFootDuration.getDoubleValue());
      capturePointPlannerAdapter.setDoubleSupportTime(loadFootTransferDuration.getDoubleValue());
      capturePointPlannerAdapter.clear();
      capturePointPlannerAdapter.addFootstep(createFootstepAtCurrentLocation(swingSide));
      capturePointPlannerAdapter.initializeSingleSupport(yoTime.getDoubleValue(), supportLeg.getEnumValue());
      
      pelvisICPBasedTranslationManager.freeze();
   }

   private class DoubleSupportToSingleSupportConditionForDisturbanceRecovery implements StateTransitionCondition
   {
      private final RobotSide transferToSide;

      public DoubleSupportToSingleSupportConditionForDisturbanceRecovery(RobotSide robotSide)
      {
         this.transferToSide = robotSide;
      }

      @Override
      public boolean checkCondition()
      {
         if (!pushRecoveryModule.isEnabled())
            return false;

         RobotSide suggestedSwingSide = pushRecoveryModule.isRobotFallingFromDoubleSupport(stateMachine.timeInCurrentState());
         boolean isRobotFalling = suggestedSwingSide != null;

         if (!isRobotFalling)
            return false;

         boolean switchToSingleSupport = transferToSide != suggestedSwingSide;

         if (switchToSingleSupport)
            pushRecoveryModule.initializeParametersForDoubleSupportPushRecovery();

         return switchToSingleSupport;
      }
   }

   public class StartWalkingCondition implements StateTransitionCondition
   {
      private final RobotSide transferToSide;

      public StartWalkingCondition(RobotSide robotSide)
      {
         this.transferToSide = robotSide;
      }

      public boolean checkCondition()
      {
         if (readyToGrabNextFootstep.getBooleanValue())
            return false;

         boolean doubleSupportTimeHasPassed = stateMachine.timeInCurrentState() > transferTimeCalculationProvider.getValue();
         boolean transferringToThisRobotSide = transferToSide == upcomingSupportLeg.getEnumValue();

         boolean shouldStartWalking = transferringToThisRobotSide && doubleSupportTimeHasPassed;
         boolean isPreparedToWalk = false;

         if (shouldStartWalking)
         {
            if (!preparingForLocomotion.getBooleanValue())
            {
               preparingForLocomotion.set(true);
               preparingForLocomotionStartTime.set(yoTime.getDoubleValue());

               if (manipulationControlModule != null && doPrepareManipulationForLocomotion.getBooleanValue())
                  manipulationControlModule.prepareForLocomotion();

               if (pelvisOrientationManager != null && doPreparePelvisForLocomotion.getBooleanValue())
                  pelvisOrientationManager.prepareForLocomotion();

               RobotSide upcomingSwingSide = upcomingSupportLeg.getEnumValue().getOppositeSide();
               feetManager.enableAnkleLimitAvoidanceInSupportState(upcomingSwingSide, true);
            }

            isPreparedToWalk = yoTime.getDoubleValue() - preparingForLocomotionStartTime.getDoubleValue() > timeToGetPreparedForLocomotion.getDoubleValue();
         }

         return shouldStartWalking && isPreparedToWalk;
      }
   }

   public class FlamingoStanceCondition implements StateTransitionCondition
   {
      private final RobotSide transferToSide;

      public FlamingoStanceCondition(RobotSide robotSide)
      {
         this.transferToSide = robotSide;
      }

      public boolean checkCondition()
      {
         if (!readyToGrabNextFootstep.getBooleanValue())
            return false;

         boolean doubleSupportTimeHasPassed = stateMachine.timeInCurrentState() > transferTimeCalculationProvider.getValue();
         boolean transferringToThisRobotSide = footPoseProvider != null && footPoseProvider.checkForNewPose(transferToSide.getOppositeSide());

         if (transferringToThisRobotSide && doubleSupportTimeHasPassed)
            upcomingSupportLeg.set(transferToSide);

         return transferringToThisRobotSide && doubleSupportTimeHasPassed;
      }
   }

   public class DoneWithTransferCondition implements StateTransitionCondition
   {
      private final RobotSide robotSide;
      private final FramePoint2d capturePoint2d = new FramePoint2d();
      private final FramePoint2d desiredICP2d = new FramePoint2d();
      private final FramePoint2d icpError2d = new FramePoint2d();

      public DoneWithTransferCondition(RobotSide robotSide)
      {
         this.robotSide = robotSide;
      }

      public boolean checkCondition()
      {
         if (footExplorationControlModule.isControllingSwingFoot() && !stayInTransferWalkingState.getBooleanValue())
            return footExplorationControlModule.isDone();

         if (stayInTransferWalkingState.getBooleanValue())
            return false;

         if (!feetManager.isEdgeTouchDownDone(robotSide))
            return false;

         boolean icpTrajectoryIsDone = icpTrajectoryHasBeenInitialized.getBooleanValue() && capturePointPlannerAdapter.isDone(yoTime.getDoubleValue());

         if (!icpTrajectoryIsDone)
            return false;

         if (CHECK_FOR_OVEREXTENSION_ON_TOE_OFF_LEG)
         {
            if (feetManager.isLegDoingToeOffAndAtLimit(robotSide.getOppositeSide()))
               return true;
         }

         capturePoint.getFrameTuple2dIncludingFrame(capturePoint2d);
         desiredICP.getFrameTuple2dIncludingFrame(desiredICP2d);

         capturePoint2d.changeFrame(referenceFrames.getAnkleZUpFrame(robotSide));
         desiredICP2d.changeFrame(referenceFrames.getAnkleZUpFrame(robotSide));

         icpError2d.setIncludingFrame(desiredICP2d);
         icpError2d.sub(capturePoint2d);

         double ellipticErrorSquared = MathTools.square(icpError2d.getX() / maxICPErrorBeforeSingleSupportX.getDoubleValue())
               + MathTools.square(icpError2d.getY() / maxICPErrorBeforeSingleSupportY.getDoubleValue());
         boolean closeEnough = ellipticErrorSquared < 1.0;

         return closeEnough;
      }
   }

   private class SingleSupportToTransferToCondition extends DoneWithSingleSupportCondition
   {
      private final RobotSide robotSide;

      public SingleSupportToTransferToCondition(RobotSide robotSide)
      {
         super();

         this.robotSide = robotSide;
      }

      public boolean checkCondition()
      {
         Footstep nextFootstep = upcomingFootstepList.getNextNextFootstep();
         if (nextFootstep == null)
            return super.checkCondition();

         if (this.robotSide != nextFootstep.getRobotSide())
            return false;

         boolean condition = super.checkCondition();

         return condition;
      }
   }

   private class DoneWithSingleSupportCondition implements StateTransitionCondition
   {
      private boolean footSwitchActivated;

      public DoneWithSingleSupportCondition()
      {
      }

      public boolean checkCondition()
      {
         RobotSide swingSide = supportLeg.getEnumValue().getOppositeSide();
         hasMinimumTimePassed.set(hasMinimumTimePassed());

         if (!hasICPPlannerFinished.getBooleanValue())
         {
            hasICPPlannerFinished.set(capturePointPlannerAdapter.isDone(yoTime.getDoubleValue()));

            if (hasICPPlannerFinished.getBooleanValue())
            {
               timeThatICPPlannerFinished.set(yoTime.getDoubleValue());
            }
         }

         FootSwitchInterface footSwitch = footSwitches.get(swingSide);

         if (feetManager.willLandOnToes())
         {
            if (!(footSwitch instanceof ToeSwitch))
            {
               throw new RuntimeException("toe touchdown should not be used if Robot is not using a ToeSwitch.");
            }

            ToeSwitch toeSwitch = (ToeSwitch) footSwitch;
            footSwitchActivated = toeSwitch.hasToeHitGround();
         }
         else if (feetManager.willLandOnHeel())
         {
            if (!(footSwitch instanceof HeelSwitch))
            {
               throw new RuntimeException("landOnHeels should not be set to true if Robot is not using a HeelSwitch.");
            }

            HeelSwitch heelSwitch = (HeelSwitch) footSwitch;
            footSwitchActivated = heelSwitch.hasHeelHitGround();
         }
         else
         {
            footSwitchActivated = footSwitch.hasFootHitGround();
         }

         if (hasMinimumTimePassed.getBooleanValue() && justFall.getBooleanValue() && !footExplorationControlModule.isControllingSwingFoot())
            return true;

         boolean finishSingleSupportWhenICPPlannerIsDone = walkingControllerParameters.finishSingleSupportWhenICPPlannerIsDone();// || pushRecoveryModule.isRecovering();

         if (finishSingleSupportWhenICPPlannerIsDone && !isInFlamingoStance.getBooleanValue())
         {
            if (!footExplorationControlModule.isControllingSwingFoot())
            {
               if (hasICPPlannerFinished.getBooleanValue()
                     && (yoTime.getDoubleValue() > timeThatICPPlannerFinished.getDoubleValue() + dwellInSingleSupportDuration.getDoubleValue()))
                  return true;
            }
         }
         
         if (desiredFootStateProvider != null)
         {
            if (isInFlamingoStance.getBooleanValue() && desiredFootStateProvider.checkForNewLoadBearingRequest(swingSide))
            {
               initiateFootLoadingProcedure(swingSide);
            }
            
            if (loadFoot.getBooleanValue() && (yoTime.getDoubleValue() > loadFootStartTime.getDoubleValue() + loadFootDuration.getDoubleValue()))
            {
               loadFoot.set(false);
               return true;
            }
         }

         return hasMinimumTimePassed.getBooleanValue() && footSwitchActivated;
      }

      private boolean hasMinimumTimePassed()
      {
         double minimumSwingTime;
         if (pushRecoveryModule.isEnabled() && pushRecoveryModule.isRecoveringFromDoubleSupportFall())
            minimumSwingTime = 0.15;
         else
            minimumSwingTime = swingTimeCalculationProvider.getValue() * minimumSwingFraction.getDoubleValue();

         return stateMachine.timeInCurrentState() > minimumSwingTime;
      }
   }

   private class StopWalkingCondition extends DoneWithSingleSupportCondition
   {
      private final RobotSide robotSide;
      private final AbortWalkingProvider abortState;

      public StopWalkingCondition(RobotSide robotSide, AbortWalkingProvider abortVariable)
      {
         super();

         this.robotSide = robotSide;
         this.abortState = abortVariable;
      }

      public boolean checkCondition()
      {
         if (abortState.shouldAbortWalking()){
            return true;
         }

         boolean isNotExploringFoothold = !footExplorationControlModule.isControllingSwingFoot();
         boolean isNextFootstepNull = upcomingFootstepList.getNextFootstep() == null;
         // This is to fix a bug occuring for instance when doing transfer to right side and receiving a right footstep the walking would do a left footstep instead.
         boolean isNextFootstepForThisSide = true;
         if (footstepListHasBeenUpdated.getBooleanValue())
         {
            isNextFootstepForThisSide = isNextFootstepNull || upcomingFootstepList.getNextFootstep().getRobotSide() != robotSide;
         }
         else
         {
            boolean isNextNextFootstepNull = upcomingFootstepList.getNextNextFootstep() == null;
            isNextFootstepForThisSide = isNextNextFootstepNull || upcomingFootstepList.getNextNextFootstep().getRobotSide() != robotSide;
         }
         boolean isSupportLegNull = supportLeg.getEnumValue() == null;
         boolean noMoreFootstepsForThisSide = upcomingFootstepList.isFootstepProviderEmpty() && isNextFootstepNull || !isNextFootstepForThisSide;
         boolean noMoreFootPoses = footPoseProvider == null || !footPoseProvider.checkForNewPose(robotSide.getOppositeSide());
         boolean readyToStopWalking = noMoreFootstepsForThisSide && noMoreFootPoses && (isSupportLegNull || super.checkCondition()) && isNotExploringFoothold;
         return readyToStopWalking;
      }
   }

   public class ResetICPTrajectoryAction implements StateTransitionAction
   {
      public void doTransitionAction()
      {
         if (holdICPToCurrentCoMLocationInNextDoubleSupport.getBooleanValue())
         {
            requestICPPlannerToHoldCurrentCoM();
            holdICPToCurrentCoMLocationInNextDoubleSupport.set(false);
         }

         capturePointPlannerAdapter.reset(yoTime.getDoubleValue());
      }
   }

   private void updateICPPlannerTimesAndOmega0()
   {
      capturePointPlannerAdapter.setOmega0(icpAndMomentumBasedController.getOmega0());
      capturePointPlannerAdapter.setDoubleSupportTime(transferTimeCalculationProvider.getValue());
      capturePointPlannerAdapter.setSingleSupportTime(swingTimeCalculationProvider.getValue());
   }

   private FramePoint2d getDoubleSupportFinalDesiredICPForDoubleSupportStance()
   {
      FramePoint2d ret = new FramePoint2d(worldFrame);
      double trailingFootToLeadingFootFactor = 0.5; // 0.25;
      for (RobotSide robotSide : RobotSide.values)
      {
         FramePoint2d centroid = new FramePoint2d(ret.getReferenceFrame());
         FrameConvexPolygon2d footPolygon = computeFootPolygon(robotSide, referenceFrames.getAnkleZUpFrame(robotSide));
         footPolygon.getCentroid(centroid);
         centroid.changeFrame(ret.getReferenceFrame());
         if (robotSide == upcomingSupportLeg.getEnumValue())
            centroid.scale(trailingFootToLeadingFootFactor);
         else
            centroid.scale(1.0 - trailingFootToLeadingFootFactor);
         ret.add(centroid);
      }

      return ret;
   }

   public TransferToAndNextFootstepsData createTransferToAndNextFootstepDataForSingleSupport(Footstep transferToFootstep, RobotSide swingSide)
   {
      TransferToAndNextFootstepsData transferToAndNextFootstepsData = new TransferToAndNextFootstepsData();

      Footstep transferFromFootstep = createFootstepAtCurrentLocation(swingSide.getOppositeSide());

      transferToAndNextFootstepsData.setTransferFromFootstep(transferFromFootstep);
      transferToAndNextFootstepsData.setTransferToFootstep(transferToFootstep);

      transferToAndNextFootstepsData.setTransferToSide(swingSide);
      transferToAndNextFootstepsData.setNextFootstep(upcomingFootstepList.getNextNextFootstep());
      transferToAndNextFootstepsData.setNextNextFootstep(upcomingFootstepList.getNextNextNextFootstep());

      if (VISUALIZE)
      {
         transferToAndNextFootstepsDataVisualizer.visualizeFootsteps(transferToAndNextFootstepsData);
      }

      return transferToAndNextFootstepsData;
   }

   public void doMotionControl()
   {
      if (loopControllerForever.getBooleanValue())
      {
         while (true)
         {
            doMotionControlInternal();
         }
      }
      else
      {
         doMotionControlInternal();
      }
   }

   private final FrameVector2d desiredICPVelocityAsFrameVector = new FrameVector2d();

   // FIXME: don't override
   private void doMotionControlInternal()
   {
      failureDetectionControlModule.checkIfRobotIsFalling(capturePoint, desiredICP);
      if (failureDetectionControlModule.isRobotFalling())
      {
         if (enablePushRecoveryOnFailure.getBooleanValue() && !pushRecoveryModule.isEnabled())
         {
            pushRecoveryModule.setIsEnabled(true);
         }
         else if (!pushRecoveryModule.isEnabled() || pushRecoveryModule.isCaptureRegionEmpty())
         {
            momentumBasedController.reportControllerFailureToListeners(failureDetectionControlModule.getFallingDirection());
         }
      }

      if (enablePushRecoveryOnFailure.getBooleanValue())
      {
         if (pushRecoveryModule.isEnabled() && pushRecoveryModule.isRobotBackToSafeState())
            pushRecoveryModule.setIsEnabled(false);
      }

      momentumBasedController.doPrioritaryControl();
      super.callUpdatables();

      icpAndMomentumBasedController.update();

      stateMachine.checkTransitionConditions();
      stateMachine.doAction();
      
      desiredICPVelocity.getFrameVector2d(desiredICPVelocityAsFrameVector);
      controlledCoMHeightAcceleration.set(computeDesiredCoMHeightAcceleration(desiredICPVelocityAsFrameVector));

      doFootControl();
      doArmControl();
      doHeadControl();

      //    doCoMControl(); //TODO: Should we be doing this too?
      doChestControl();
      doCapturePointBasedControl();
      doPelvisControl();
      doUnconstrainedJointControl();

      setTorqueControlJointsToZeroDersiredAcceleration();

      momentumBasedController.doSecondaryControl();

      momentumBasedController.doPassiveKneeControl();
      momentumBasedController.doProportionalControlOnCoP();
      momentumBasedController.smoothDesiredCoPIfNeeded();
   }

   private final FramePoint2d finalDesiredCapturePoint2d = new FramePoint2d();

   private void doCapturePointBasedControl()
   {
      boolean keepCMPInsideSupportPolygon = true;
      if ((manipulationControlModule != null) && (manipulationControlModule.isAtLeastOneHandLoadBearing()))
         keepCMPInsideSupportPolygon = false;

      finalDesiredICPInWorld.getFrameTuple2dIncludingFrame(finalDesiredCapturePoint2d);
      icpAndMomentumBasedController.computeAndSubmitDesiredRateOfChangeOfMomentum(finalDesiredCapturePoint2d, keepCMPInsideSupportPolygon);
   }

   @Override
   protected void doUnconstrainedJointControl()
   {
      for (int i = 0; i < unconstrainedDesiredPositions.length; i++)
      {
         unconstrainedJoints[i].setqDesired(unconstrainedDesiredPositions[i].getDoubleValue());
      }
      super.doUnconstrainedJointControl();
   }

   // Temporary objects to reduce garbage collection.
   private final CoMHeightPartialDerivativesData coMHeightPartialDerivatives = new CoMHeightPartialDerivativesData();
   private final ContactStatesAndUpcomingFootstepData centerOfMassHeightInputData = new ContactStatesAndUpcomingFootstepData();
   private final FramePoint comPosition = new FramePoint();
   private final FrameVector comVelocity = new FrameVector(worldFrame);
   private final FrameVector2d comXYVelocity = new FrameVector2d();
   private final FrameVector2d comXYAcceleration = new FrameVector2d();
   private final CoMHeightTimeDerivativesData comHeightDataBeforeSmoothing = new CoMHeightTimeDerivativesData();
   private final CoMHeightTimeDerivativesData comHeightDataAfterSmoothing = new CoMHeightTimeDerivativesData();
   private final CoMXYTimeDerivativesData comXYTimeDerivatives = new CoMXYTimeDerivativesData();
   private final FramePoint desiredCenterOfMassHeightPoint = new FramePoint(worldFrame);
   private final FramePoint pelvisPosition = new FramePoint();
   private final FramePoint2d comPositionAsFramePoint2d = new FramePoint2d();

   private final Twist currentPelvisTwist = new Twist();

   private double computeDesiredCoMHeightAcceleration(FrameVector2d desiredICPVelocity)
   {
      centerOfMassHeightInputData
            .setCenterOfMassAndPelvisZUpFrames(momentumBasedController.getCenterOfMassFrame(), momentumBasedController.getPelvisZUpFrame());

      List<? extends PlaneContactState> contactStatesList = getContactStatesList();

      centerOfMassHeightInputData.setContactStates(contactStatesList);

      centerOfMassHeightInputData.setSupportLeg(supportLeg.getEnumValue());

      Footstep nextFootstep;
      if (pushRecoveryModule.isEnabled() && pushRecoveryModule.isRecoveringFromDoubleSupportFall())
      {
         nextFootstep = null;
      }
      else
      {
         nextFootstep = upcomingFootstepList.getNextFootstep();
      }

      centerOfMassHeightInputData.setUpcomingFootstep(nextFootstep);

      centerOfMassHeightTrajectoryGenerator.solve(coMHeightPartialDerivatives, centerOfMassHeightInputData);

      comPosition.setToZero(referenceFrames.getCenterOfMassFrame());
      centerOfMassJacobian.getCenterOfMassVelocity(comVelocity);
      comPosition.changeFrame(worldFrame);
      comVelocity.changeFrame(worldFrame);

      double zCurrent = comPosition.getZ();
      double zdCurrent = comVelocity.getZ();

      if (controlPelvisHeightInsteadOfCoMHeight.getBooleanValue())
      {
         pelvisPosition.setToZero(referenceFrames.getPelvisFrame());
         pelvisPosition.changeFrame(worldFrame);
         zCurrent = pelvisPosition.getZ();
         twistCalculator.getTwistOfBody(currentPelvisTwist, fullRobotModel.getPelvis());
         currentPelvisTwist.changeFrame(worldFrame);
         zdCurrent = comVelocity.getZ(); // Just use com velocity for now for damping...
      }

      
      // TODO: use current omega0 instead of previous
      comXYVelocity.setIncludingFrame(comVelocity.getReferenceFrame(), comVelocity.getX(), comVelocity.getY());
      if (desiredICPVelocity.containsNaN())
      {
         System.err.println("Desired ICP velocity contains NaN");
         comXYAcceleration.setToZero(desiredICPVelocity.getReferenceFrame());
      }
      else
      {
         comXYAcceleration.setIncludingFrame(desiredICPVelocity);
      }
      comXYAcceleration.sub(comXYVelocity);
      comXYAcceleration.scale(icpAndMomentumBasedController.getOmega0()); // MathTools.square(omega0.getDoubleValue()) * (com.getX() - copX);

      // FrameVector2d comd2dSquared = new FrameVector2d(comXYVelocity.getReferenceFrame(), comXYVelocity.getX() * comXYVelocity.getX(), comXYVelocity.getY() * comXYVelocity.getY());
      comPosition.getFramePoint2d(comPositionAsFramePoint2d);
      comXYTimeDerivatives.setCoMXYPosition(comPositionAsFramePoint2d);
      comXYTimeDerivatives.setCoMXYVelocity(comXYVelocity);
      comXYTimeDerivatives.setCoMXYAcceleration(comXYAcceleration);

      coMHeightTimeDerivativesCalculator.computeCoMHeightTimeDerivatives(comHeightDataBeforeSmoothing, comXYTimeDerivatives, coMHeightPartialDerivatives);

      comHeightDataBeforeSmoothing.getComHeight(desiredCenterOfMassHeightPoint);
      desiredCoMHeightFromTrajectory.set(desiredCenterOfMassHeightPoint.getZ());
      desiredCoMHeightVelocityFromTrajectory.set(comHeightDataBeforeSmoothing.getComHeightVelocity());
      desiredCoMHeightAccelerationFromTrajectory.set(comHeightDataBeforeSmoothing.getComHeightAcceleration());

      //    correctCoMHeight(desiredICPVelocity, zCurrent, comHeightDataBeforeSmoothing, false, false);

      //    comHeightDataBeforeSmoothing.getComHeight(desiredCenterOfMassHeightPoint);
      //    desiredCoMHeightBeforeSmoothing.set(desiredCenterOfMassHeightPoint.getZ());
      //    desiredCoMHeightVelocityBeforeSmoothing.set(comHeightDataBeforeSmoothing.getComHeightVelocity());
      //    desiredCoMHeightAccelerationBeforeSmoothing.set(comHeightDataBeforeSmoothing.getComHeightAcceleration());

      coMHeightTimeDerivativesSmoother.smooth(comHeightDataAfterSmoothing, comHeightDataBeforeSmoothing);

      comHeightDataAfterSmoothing.getComHeight(desiredCenterOfMassHeightPoint);
      desiredCoMHeightAfterSmoothing.set(desiredCenterOfMassHeightPoint.getZ());
      desiredCoMHeightVelocityAfterSmoothing.set(comHeightDataAfterSmoothing.getComHeightVelocity());
      desiredCoMHeightAccelerationAfterSmoothing.set(comHeightDataAfterSmoothing.getComHeightAcceleration());

      feetManager.correctCoMHeight(trailingLeg.getEnumValue(), desiredICPVelocity, zCurrent, comHeightDataAfterSmoothing);

      comHeightDataAfterSmoothing.getComHeight(desiredCenterOfMassHeightPoint);
      desiredCoMHeightCorrected.set(desiredCenterOfMassHeightPoint.getZ());
      desiredCoMHeightVelocityCorrected.set(comHeightDataAfterSmoothing.getComHeightVelocity());
      desiredCoMHeightAccelerationCorrected.set(comHeightDataAfterSmoothing.getComHeightAcceleration());

      comHeightDataAfterSmoothing.getComHeight(desiredCenterOfMassHeightPoint);

      double zDesired = desiredCenterOfMassHeightPoint.getZ();
      double zdDesired = comHeightDataAfterSmoothing.getComHeightVelocity();
      double zddFeedForward = comHeightDataAfterSmoothing.getComHeightAcceleration();

      double zddDesired = centerOfMassHeightController.compute(zCurrent, zDesired, zdCurrent, zdDesired) + zddFeedForward;

      for (RobotSide robotSide : RobotSide.values)
      {
         if (feetManager.isInFlatSupportState(robotSide) && feetManager.isInSingularityNeighborhood(robotSide))
         {
            // Ignore the desired height acceleration only if EndEffectorControlModule is not taking care of singularity during support
            if (!LegSingularityAndKneeCollapseAvoidanceControlModule.USE_SINGULARITY_AVOIDANCE_SUPPORT)
               zddDesired = 0.0;

            double zTreshold = 0.01;

            if (zDesired >= zCurrent - zTreshold)
            {
               // Can't achieve the desired height, just lock the knee
               feetManager.lockKnee(robotSide);
            }
            else
            {
               // Do the singularity escape before trying to achieve the desired height
               feetManager.doSupportSingularityEscape(robotSide);
            }
         }
      }

      // In a recovering context, accelerating upwards is just gonna make the robot fall faster. We should even consider letting the robot fall a bit.
      if (pushRecoveryModule.isEnabled() && pushRecoveryModule.isRecovering())
         zddDesired = Math.min(0.0, zddDesired);

      double epsilon = 1e-12;
      zddDesired = MathTools.clipToMinMax(zddDesired, -gravity + epsilon, Double.POSITIVE_INFINITY);

      return zddDesired;
   }

   private List<PlaneContactState> getContactStatesList()
   {
      List<PlaneContactState> contactStatesList = new ArrayList<PlaneContactState>();

      for (RobotSide robotSide : RobotSide.values)
      {
         PlaneContactState contactState = momentumBasedController.getContactState(feet.get(robotSide));

         if (contactState.inContact())
            contactStatesList.add(contactState);
      }

      return contactStatesList;
   }

   private final List<FramePoint> tempContactPoints = new ArrayList<FramePoint>();
   private final FrameConvexPolygon2d tempFootPolygon = new FrameConvexPolygon2d(worldFrame);

   // TODO: should probably precompute this somewhere else
   private FrameConvexPolygon2d computeFootPolygon(RobotSide robotSide, ReferenceFrame referenceFrame)
   {
      momentumBasedController.getContactPoints(feet.get(robotSide), tempContactPoints);
      tempFootPolygon.setIncludingFrameByProjectionOntoXYPlaneAndUpdate(referenceFrame, tempContactPoints);

      return tempFootPolygon;
   }

   private Footstep createFootstepAtCurrentLocation(RobotSide robotSide)
   {
      ContactablePlaneBody foot = feet.get(robotSide);
      ReferenceFrame footReferenceFrame = foot.getRigidBody().getParentJoint().getFrameAfterJoint();
      FramePose framePose = new FramePose(footReferenceFrame);
      framePose.changeFrame(worldFrame);

      PoseReferenceFrame poseReferenceFrame = new PoseReferenceFrame("poseReferenceFrame", framePose);

      boolean trustHeight = true;
      Footstep footstep = new Footstep(foot.getRigidBody(), robotSide, foot.getSoleFrame(), poseReferenceFrame, trustHeight);

      momentumBasedController.setFootstepsContactPointsBasedOnFootContactStatePoints(footstep);

      return footstep;
   }

   public void integrateAnkleAccelerationsOnSwingLeg(RobotSide swingSide)
   {
      fullRobotModel.getLegJoint(swingSide, LegJointName.ANKLE_PITCH).setIntegrateDesiredAccelerations(true);
      fullRobotModel.getLegJoint(swingSide, LegJointName.ANKLE_ROLL).setIntegrateDesiredAccelerations(true);
      fullRobotModel.getLegJoint(swingSide.getOppositeSide(), LegJointName.ANKLE_PITCH).setIntegrateDesiredAccelerations(false);
      fullRobotModel.getLegJoint(swingSide.getOppositeSide(), LegJointName.ANKLE_ROLL).setIntegrateDesiredAccelerations(false);
   }

   private void doNotIntegrateAnkleAccelerations()
   {
      for (RobotSide robotSide : RobotSide.values)
      {
         fullRobotModel.getLegJoint(robotSide, LegJointName.ANKLE_PITCH).setIntegrateDesiredAccelerations(false);
         fullRobotModel.getLegJoint(robotSide, LegJointName.ANKLE_ROLL).setIntegrateDesiredAccelerations(false);
      }
   }

   private void resetLoadedLegIntegrators(RobotSide robotSide)
   {
      if (resetIntegratorsAfterSwing.getBooleanValue())
      {
         for (LegJointName jointName : fullRobotModel.getRobotSpecificJointNames().getLegJointNames())
            fullRobotModel.getLegJoint(robotSide, jointName).resetDesiredAccelerationIntegrator();
      }
   }

   private final FrameVector2d stanceToOriginalICPVector = new FrameVector2d();

   private final FramePoint2d stanceToSwingPoint = new FramePoint2d();
   private final FrameVector2d stanceToSwingVector = new FrameVector2d();
   private final FramePoint2d stanceContactCentroid2d = new FramePoint2d();
   private final FramePoint stanceContactCentroid = new FramePoint();

   /**
    * Terrible hack that needs to be gone by switching to the new ICP planner and let it do its job.
    */
   @Deprecated
   private void moveICPToInsideOfFootAtEndOfSwing(RobotSide supportSide, FramePoint2d upcomingFootstepLocation, double swingTime, double swingTimeRemaining,
         FramePoint2d desiredICPToMove)
   {
      if (useICPPlannerHackN13.getBooleanValue())
      {
         ReferenceFrame supportAnkleFrame = referenceFrames.getAnkleZUpFrame(supportSide);

         momentumBasedController.getCenterOfFootContactPoints(supportSide, stanceContactCentroid2d);
         if (stanceContactCentroid2d.containsNaN())
         {
            stanceContactCentroid2d.setToZero(momentumBasedController.getContactableFeet().get(supportSide).getSoleFrame());
         }

         stanceContactCentroid.setToZero(stanceContactCentroid2d.getReferenceFrame());
         stanceContactCentroid.setXY(stanceContactCentroid2d);

         stanceContactCentroid.changeFrame(supportAnkleFrame);

         stanceContactCentroid2d.setIncludingFrame(supportAnkleFrame, stanceContactCentroid.getX(), stanceContactCentroid.getY());

         swingTimeRemainingForICPMoveViz.set(swingTimeRemaining);

         desiredICPToMove.changeFrame(supportAnkleFrame);

         stanceToOriginalICPVector.setIncludingFrame(desiredICPToMove);
         stanceToOriginalICPVector.sub(stanceContactCentroid2d);

         stanceToSwingPoint.setIncludingFrame(upcomingFootstepLocation);
         stanceToSwingPoint.changeFrame(supportAnkleFrame);

         stanceToSwingVector.setIncludingFrame(stanceToSwingPoint);
         stanceToSwingVector.sub(stanceContactCentroid2d);

         double stanceToSwingDistance = stanceToSwingVector.length();
         if (stanceToSwingDistance < 0.001)
         {
            desiredICPToMove.changeFrame(desiredICP.getReferenceFrame());

            return;
         }

         stanceToSwingVector.normalize();

         distanceFromLineToOriginalICP.set(stanceToSwingVector.dot(stanceToOriginalICPVector));
         double timeToUseBeforeShift = singleSupportTimeLeftBeforeShift.getDoubleValue();
         if (timeToUseBeforeShift < 0.01)
            timeToUseBeforeShift = 0.01;

         double deltaTime = swingTime - timeToUseBeforeShift;
         double percent;
         if (deltaTime <= 1e-7)
            percent = 1.0;
         else
         {
            percent = (swingTime - swingTimeRemaining) / (deltaTime);
         }

         percent = MathTools.clipToMinMax(percent, 0.0, 1.0);
         percentOfSwingTimeRemainingForICPMove.set(percent);

         double maxDistanceToMove = moveICPAwayDuringSwingDistance.getDoubleValue();
         maxDistanceToMove = MathTools.clipToMinMax(maxDistanceToMove, 0.0, stanceToSwingDistance / 2.0);
         double duringSwingDistance = (percent * maxDistanceToMove);

         if (swingTimeRemaining > timeToUseBeforeShift)
         {
            amountToMoveICPAway.set(duringSwingDistance);
         }
         else
         {
            percent = (1.0 - swingTimeRemaining / timeToUseBeforeShift);
            percent = MathTools.clipToMinMax(percent, 0.0, 1.0);

            maxDistanceToMove = moveICPAwayAtEndOfSwingDistance.getDoubleValue();
            maxDistanceToMove = MathTools.clipToMinMax(maxDistanceToMove, 0.0, stanceToSwingDistance / 2.0);

            maxDistanceToMove -= moveICPAwayDuringSwingDistance.getDoubleValue();
            if (maxDistanceToMove < 0.0)
               maxDistanceToMove = 0.0;

            amountToMoveICPAway.set(duringSwingDistance + (percent * maxDistanceToMove));
         }

         // If already moved a long distance, then no need to move any more.
         if (distanceFromLineToOriginalICP.getDoubleValue() > amountToMoveICPAway.getDoubleValue())
         {
            desiredICPToMove.changeFrame(desiredICP.getReferenceFrame());

            return;
         }

         double additionalDistance = amountToMoveICPAway.getDoubleValue() - distanceFromLineToOriginalICP.getDoubleValue();

         stanceToSwingVector.scale(additionalDistance);
         icpAdjustment.set(stanceToSwingVector.getX(), stanceToSwingVector.getY());

         desiredICPToMove.add(stanceToSwingVector);
         desiredICPToMove.changeFrame(desiredICP.getReferenceFrame());
      }
   }

   public void reinitializePelvisOrientation(boolean reinitialize)
   {
      hasWalkingControllerBeenInitialized.set( !reinitialize );
   }
}
>>>>>>> cdd0b23a
<|MERGE_RESOLUTION|>--- conflicted
+++ resolved
@@ -1,4 +1,3 @@
-<<<<<<< HEAD
 package us.ihmc.commonWalkingControlModules.highLevelHumanoidControl.highLevelStates;
 
 import java.util.ArrayList;
@@ -617,7 +616,7 @@
          ecmpLocal.setToZero(worldFrame);
          capturePoint.getFrameTuple2dIncludingFrame(capturePoint2d);
 
-         instantaneousCapturePointPlanner.packDesiredCapturePointPositionAndVelocity(desiredICPLocal, desiredICPVelocityLocal, capturePoint2d, yoTime.getDoubleValue());
+         instantaneousCapturePointPlanner.getDesiredCapturePointPositionAndVelocity(desiredICPLocal, desiredICPVelocityLocal, capturePoint2d, yoTime.getDoubleValue());
          CapturePointTools.computeDesiredCentroidalMomentumPivot(desiredICPLocal, desiredICPVelocityLocal, icpAndMomentumBasedController.getOmega0(), ecmpLocal);
 
          if (transferToSide != null)
@@ -1061,7 +1060,7 @@
 
          capturePoint.getFrameTuple2dIncludingFrame(capturePoint2d);
 
-         instantaneousCapturePointPlanner.packDesiredCapturePointPositionAndVelocity(desiredICPLocal, desiredICPVelocityLocal, capturePoint2d, yoTime.getDoubleValue());
+         instantaneousCapturePointPlanner.getDesiredCapturePointPositionAndVelocity(desiredICPLocal, desiredICPVelocityLocal, capturePoint2d, yoTime.getDoubleValue());
          CapturePointTools.computeDesiredCentroidalMomentumPivot(desiredICPLocal, desiredICPVelocityLocal, icpAndMomentumBasedController.getOmega0(), ecmpLocal);
 
          if (isInFlamingoStance.getBooleanValue())
@@ -1071,7 +1070,7 @@
          }
 
          RobotSide supportSide = swingSide.getOppositeSide();
-         transferToFootstep.packFramePoint2d(transferToFootstepLocation);
+         transferToFootstep.getFramePoint2d(transferToFootstepLocation);
 
          boolean icpErrorIsTooLarge = capturePoint2d.distance(desiredICPLocal) > icpErrorThresholdToSpeedUpSwing.getDoubleValue();
 
@@ -1775,7 +1774,7 @@
       stateMachine.checkTransitionConditions();
       stateMachine.doAction();
 
-      desiredICPVelocity.packFrameVector2d(desiredICPVelocityAsFrameVector);
+      desiredICPVelocity.getFrameVector2d(desiredICPVelocityAsFrameVector);
       controlledCoMHeightAcceleration.set(computeDesiredCoMHeightAcceleration(desiredICPVelocityAsFrameVector));
 
       doFootControl();
@@ -1864,7 +1863,7 @@
       centerOfMassHeightTrajectoryGenerator.solve(coMHeightPartialDerivatives, centerOfMassHeightInputData);
 
       comPosition.setToZero(referenceFrames.getCenterOfMassFrame());
-      centerOfMassJacobian.packCenterOfMassVelocity(comVelocity);
+      centerOfMassJacobian.getCenterOfMassVelocity(comVelocity);
       comPosition.changeFrame(worldFrame);
       comVelocity.changeFrame(worldFrame);
 
@@ -1876,7 +1875,7 @@
          pelvisPosition.setToZero(referenceFrames.getPelvisFrame());
          pelvisPosition.changeFrame(worldFrame);
          zCurrent = pelvisPosition.getZ();
-         twistCalculator.packTwistOfBody(currentPelvisTwist, fullRobotModel.getPelvis());
+         twistCalculator.getTwistOfBody(currentPelvisTwist, fullRobotModel.getPelvis());
          currentPelvisTwist.changeFrame(worldFrame);
          zdCurrent = comVelocity.getZ(); // Just use com velocity for now for damping...
       }
@@ -2044,2212 +2043,4 @@
    {
       hasWalkingControllerBeenInitialized.set(!reinitialize);
    }
-}
-=======
-package us.ihmc.commonWalkingControlModules.highLevelHumanoidControl.highLevelStates;
-
-import java.util.ArrayList;
-import java.util.List;
-
-import us.ihmc.SdfLoader.partNames.LegJointName;
-import us.ihmc.SdfLoader.partNames.LimbName;
-import us.ihmc.commonWalkingControlModules.bipedSupportPolygons.BipedSupportPolygons;
-import us.ihmc.commonWalkingControlModules.bipedSupportPolygons.PlaneContactState;
-import us.ihmc.commonWalkingControlModules.bipedSupportPolygons.YoFramePoint2dInPolygonCoordinate;
-import us.ihmc.commonWalkingControlModules.captureRegion.PushRecoveryControlModule;
-import us.ihmc.commonWalkingControlModules.configurations.WalkingControllerParameters;
-import us.ihmc.commonWalkingControlModules.controlModules.ChestOrientationManager;
-import us.ihmc.commonWalkingControlModules.controlModules.WalkingFailureDetectionControlModule;
-import us.ihmc.commonWalkingControlModules.controlModules.foot.LegSingularityAndKneeCollapseAvoidanceControlModule;
-import us.ihmc.commonWalkingControlModules.controllers.roughTerrain.FootExplorationControlModule;
-import us.ihmc.commonWalkingControlModules.desiredFootStep.AbortWalkingProvider;
-import us.ihmc.commonWalkingControlModules.desiredFootStep.FootstepProvider;
-import us.ihmc.commonWalkingControlModules.desiredFootStep.TransferToAndNextFootstepsData;
-import us.ihmc.commonWalkingControlModules.desiredFootStep.TransferToAndNextFootstepsDataVisualizer;
-import us.ihmc.commonWalkingControlModules.desiredFootStep.UpcomingFootstepList;
-import us.ihmc.commonWalkingControlModules.highLevelHumanoidControl.factories.VariousWalkingManagers;
-import us.ihmc.commonWalkingControlModules.highLevelHumanoidControl.factories.VariousWalkingProviders;
-import us.ihmc.commonWalkingControlModules.instantaneousCapturePoint.CapturePointPlannerAdapter;
-import us.ihmc.commonWalkingControlModules.momentumBasedController.MomentumBasedController;
-import us.ihmc.commonWalkingControlModules.momentumBasedController.MomentumControlModuleBridge.MomentumControlModuleType;
-import us.ihmc.commonWalkingControlModules.packetConsumers.AutomaticManipulationAbortCommunicator;
-import us.ihmc.commonWalkingControlModules.packetConsumers.DesiredFootStateProvider;
-import us.ihmc.commonWalkingControlModules.packetConsumers.FootPoseProvider;
-import us.ihmc.commonWalkingControlModules.sensors.footSwitch.FootSwitchInterface;
-import us.ihmc.commonWalkingControlModules.sensors.footSwitch.HeelSwitch;
-import us.ihmc.commonWalkingControlModules.sensors.footSwitch.ToeSwitch;
-import us.ihmc.commonWalkingControlModules.trajectories.CoMHeightPartialDerivativesData;
-import us.ihmc.commonWalkingControlModules.trajectories.CoMHeightTimeDerivativesCalculator;
-import us.ihmc.commonWalkingControlModules.trajectories.CoMHeightTimeDerivativesData;
-import us.ihmc.commonWalkingControlModules.trajectories.CoMHeightTimeDerivativesSmoother;
-import us.ihmc.commonWalkingControlModules.trajectories.CoMHeightTrajectoryGenerator;
-import us.ihmc.commonWalkingControlModules.trajectories.CoMXYTimeDerivativesData;
-import us.ihmc.commonWalkingControlModules.trajectories.ContactStatesAndUpcomingFootstepData;
-import us.ihmc.commonWalkingControlModules.trajectories.SwingTimeCalculationProvider;
-import us.ihmc.commonWalkingControlModules.trajectories.TransferTimeCalculationProvider;
-import us.ihmc.graphics3DAdapter.graphics.appearances.YoAppearance;
-import org.apache.commons.lang3.tuple.ImmutablePair;
-
-import us.ihmc.humanoidRobotics.bipedSupportPolygons.ContactablePlaneBody;
-import us.ihmc.humanoidRobotics.communication.packets.dataobjects.HighLevelState;
-import us.ihmc.humanoidRobotics.footstep.Footstep;
-import us.ihmc.robotics.MathTools;
-import us.ihmc.robotics.controllers.PDController;
-import us.ihmc.robotics.controllers.YoPDGains;
-import us.ihmc.robotics.dataStructures.variable.BooleanYoVariable;
-import us.ihmc.robotics.dataStructures.variable.DoubleYoVariable;
-import us.ihmc.robotics.dataStructures.variable.EnumYoVariable;
-import us.ihmc.robotics.geometry.ConvexPolygonShrinker;
-import us.ihmc.robotics.geometry.FrameConvexPolygon2d;
-import us.ihmc.robotics.geometry.FramePoint;
-import us.ihmc.robotics.geometry.FramePoint2d;
-import us.ihmc.robotics.geometry.FramePose;
-import us.ihmc.robotics.geometry.FrameVector;
-import us.ihmc.robotics.geometry.FrameVector2d;
-import us.ihmc.robotics.math.frames.YoFramePoint;
-import us.ihmc.robotics.math.frames.YoFramePoint2d;
-import us.ihmc.robotics.math.frames.YoFrameVector2d;
-import us.ihmc.robotics.referenceFrames.PoseReferenceFrame;
-import us.ihmc.robotics.referenceFrames.ReferenceFrame;
-import us.ihmc.robotics.trajectories.TrajectoryType;
-import us.ihmc.sensorProcessing.model.RobotMotionStatus;
-import us.ihmc.simulationconstructionset.yoUtilities.graphics.YoGraphicPosition;
-import us.ihmc.tools.io.printing.PrintTools;
-import us.ihmc.robotics.robotSide.RobotSide;
-import us.ihmc.robotics.robotSide.SideDependentList;
-import us.ihmc.robotics.screwTheory.CenterOfMassJacobian;
-import us.ihmc.robotics.screwTheory.RigidBody;
-import us.ihmc.robotics.screwTheory.Twist;
-import us.ihmc.robotics.stateMachines.State;
-import us.ihmc.robotics.stateMachines.StateChangedListener;
-import us.ihmc.robotics.stateMachines.StateMachine;
-import us.ihmc.robotics.stateMachines.StateTransition;
-import us.ihmc.robotics.stateMachines.StateTransitionAction;
-import us.ihmc.robotics.stateMachines.StateTransitionCondition;
-
-public class WalkingHighLevelHumanoidController extends AbstractHighLevelHumanoidControlPattern
-{
-   private boolean VISUALIZE = true;
-
-   private static final boolean DESIREDICP_FROM_POLYGON_COORDINATE = false;
-   private static final boolean CHECK_FOR_OVEREXTENSION_ON_TOE_OFF_LEG = false;
-
-   private final static HighLevelState controllerState = HighLevelState.WALKING;
-   private final static MomentumControlModuleType MOMENTUM_CONTROL_MODULE_TO_USE = MomentumControlModuleType.OPT_NULLSPACE;
-
-   private final PushRecoveryControlModule pushRecoveryModule;
-
-   public final static boolean DEBUG = false;
-
-   private final StateMachine<WalkingState> stateMachine;
-   private final CenterOfMassJacobian centerOfMassJacobian;
-
-   private final CoMHeightTrajectoryGenerator centerOfMassHeightTrajectoryGenerator;
-   private final CoMHeightTimeDerivativesCalculator coMHeightTimeDerivativesCalculator = new CoMHeightTimeDerivativesCalculator();
-   private final CoMHeightTimeDerivativesSmoother coMHeightTimeDerivativesSmoother;
-   private final DoubleYoVariable desiredCoMHeightFromTrajectory = new DoubleYoVariable("desiredCoMHeightFromTrajectory", registry);
-   private final DoubleYoVariable desiredCoMHeightVelocityFromTrajectory = new DoubleYoVariable("desiredCoMHeightVelocityFromTrajectory", registry);
-   private final DoubleYoVariable desiredCoMHeightAccelerationFromTrajectory = new DoubleYoVariable("desiredCoMHeightAccelerationFromTrajectory", registry);
-   //   private final DoubleYoVariable desiredCoMHeightBeforeSmoothing = new DoubleYoVariable("desiredCoMHeightBeforeSmoothing", registry);
-   //   private final DoubleYoVariable desiredCoMHeightVelocityBeforeSmoothing = new DoubleYoVariable("desiredCoMHeightVelocityBeforeSmoothing", registry);
-   //   private final DoubleYoVariable desiredCoMHeightAccelerationBeforeSmoothing = new DoubleYoVariable("desiredCoMHeightAccelerationBeforeSmoothing", registry);
-   private final DoubleYoVariable desiredCoMHeightCorrected = new DoubleYoVariable("desiredCoMHeightCorrected", registry);
-   private final DoubleYoVariable desiredCoMHeightVelocityCorrected = new DoubleYoVariable("desiredCoMHeightVelocityCorrected", registry);
-   private final DoubleYoVariable desiredCoMHeightAccelerationCorrected = new DoubleYoVariable("desiredCoMHeightAccelerationCorrected", registry);
-   private final DoubleYoVariable desiredCoMHeightAfterSmoothing = new DoubleYoVariable("desiredCoMHeightAfterSmoothing", registry);
-   private final DoubleYoVariable desiredCoMHeightVelocityAfterSmoothing = new DoubleYoVariable("desiredCoMHeightVelocityAfterSmoothing", registry);
-   private final DoubleYoVariable desiredCoMHeightAccelerationAfterSmoothing = new DoubleYoVariable("desiredCoMHeightAccelerationAfterSmoothing", registry);
-
-   private final PDController centerOfMassHeightController;
-
-   private final YoFramePoint2d transferToFootstep = new YoFramePoint2d("transferToFootstep", worldFrame, registry);
-
-   private final BooleanYoVariable resetIntegratorsAfterSwing = new BooleanYoVariable("resetIntegratorsAfterSwing", registry);
-   private final BooleanYoVariable alwaysIntegrateAnkleAcceleration = new BooleanYoVariable("alwaysIntegrateAnkleAcceleration", registry);
-
-   private final DoubleYoVariable stopInDoubleSupporTrajectoryTime = new DoubleYoVariable("stopInDoubleSupporTrajectoryTime", registry);
-   private final DoubleYoVariable dwellInSingleSupportDuration = new DoubleYoVariable("dwellInSingleSupportDuration",
-         "Amount of time to stay in single support after the ICP trajectory is done if you haven't registered a touchdown yet", registry);
-
-   private final BooleanYoVariable loopControllerForever = new BooleanYoVariable("loopControllerForever", "For checking memory and profiling", registry);
-   private final BooleanYoVariable justFall = new BooleanYoVariable("justFall", registry);
-
-   private final BooleanYoVariable controlPelvisHeightInsteadOfCoMHeight = new BooleanYoVariable("controlPelvisHeightInsteadOfCoMHeight", registry);
-
-   private final BooleanYoVariable hasMinimumTimePassed = new BooleanYoVariable("hasMinimumTimePassed", registry);
-   private final DoubleYoVariable minimumSwingFraction = new DoubleYoVariable("minimumSwingFraction", registry);
-
-   private final BooleanYoVariable hasICPPlannerFinished = new BooleanYoVariable("hasICPPlannerFinished", registry);
-   private final DoubleYoVariable timeThatICPPlannerFinished = new DoubleYoVariable("timeThatICPPlannerFinished", registry);
-   private final BooleanYoVariable initializingICPTrajectory = new BooleanYoVariable("initializingICPTrajectory", registry);
-
-   // private final FinalDesiredICPCalculator finalDesiredICPCalculator;
-
-   private final BooleanYoVariable rememberFinalICPFromSingleSupport = new BooleanYoVariable("rememberFinalICPFromSingleSupport", registry);
-   private final YoFramePoint2d finalDesiredICPInWorld = new YoFramePoint2d("finalDesiredICPInWorld", "", worldFrame, registry);
-
-   private final SideDependentList<FootSwitchInterface> footSwitches;
-
-   private final DoubleYoVariable maxICPErrorBeforeSingleSupportX = new DoubleYoVariable("maxICPErrorBeforeSingleSupportX", registry);
-   private final DoubleYoVariable maxICPErrorBeforeSingleSupportY = new DoubleYoVariable("maxICPErrorBeforeSingleSupportY", registry);
-
-   private final SwingTimeCalculationProvider swingTimeCalculationProvider;
-   private final TransferTimeCalculationProvider transferTimeCalculationProvider;
-
-   private final BooleanYoVariable readyToGrabNextFootstep = new BooleanYoVariable("readyToGrabNextFootstep", registry);
-
-   private final EnumYoVariable<RobotSide> previousSupportSide = new EnumYoVariable<RobotSide>("previousSupportSide", registry, RobotSide.class);
-
-   private final YoFrameVector2d icpAdjustment = new YoFrameVector2d("icpAdjustment", null, registry);
-
-   private final CapturePointPlannerAdapter capturePointPlannerAdapter;
-
-   private final BooleanYoVariable icpTrajectoryHasBeenInitialized;
-
-   private final UpcomingFootstepList upcomingFootstepList;
-   private final FootPoseProvider footPoseProvider;
-   private final DesiredFootStateProvider desiredFootStateProvider;
-
-   private final ICPAndMomentumBasedController icpAndMomentumBasedController;
-
-   private final EnumYoVariable<RobotSide> upcomingSupportLeg;
-   private final EnumYoVariable<RobotSide> supportLeg;
-   private final BipedSupportPolygons bipedSupportPolygons;
-   private final YoFramePoint capturePoint;
-   private final YoFramePoint2d desiredICP;
-   private final YoFrameVector2d desiredICPVelocity;
-
-   private final FramePoint tmpFramePoint = new FramePoint(worldFrame);
-   private final FramePoint2d tempFramePoint2d = new FramePoint2d();
-
-   private final DoubleYoVariable controlledCoMHeightAcceleration;
-
-   private final TransferToAndNextFootstepsDataVisualizer transferToAndNextFootstepsDataVisualizer;
-
-   private final BooleanYoVariable doneFinishingSingleSupportTransfer = new BooleanYoVariable("doneFinishingSingleSupportTransfer", registry);
-   private final BooleanYoVariable footstepListHasBeenUpdated = new BooleanYoVariable("footstepListHasBeenUpdated", registry);
-   private final BooleanYoVariable stayInTransferWalkingState = new BooleanYoVariable("stayInTransferWalkingState", registry);
-
-   private final BooleanYoVariable ecmpBasedToeOffHasBeenInitialized = new BooleanYoVariable("ecmpBasedToeOffHasBeenInitialized", registry);
-   private final YoFramePoint2d desiredECMP = new YoFramePoint2d("desiredECMP", "", worldFrame, registry);
-   private final BooleanYoVariable desiredECMPinSupportPolygon = new BooleanYoVariable("desiredECMPinSupportPolygon", registry);
-   private final YoFramePoint ecmpViz = new YoFramePoint("ecmpViz", worldFrame, registry);
-
-   private final YoFramePoint2dInPolygonCoordinate doubleSupportDesiredICP;
-   
-   private final BooleanYoVariable preparingForLocomotion = new BooleanYoVariable("preparingForLocomotion", registry);
-   private final DoubleYoVariable timeToGetPreparedForLocomotion = new DoubleYoVariable("timeToGetPreparedForLocomotion", registry);
-   private final DoubleYoVariable preparingForLocomotionStartTime = new DoubleYoVariable("preparingForLocomotionStartTime", registry);
-   private final BooleanYoVariable doPrepareManipulationForLocomotion = new BooleanYoVariable("doPrepareManipulationForLocomotion", registry);
-   private final BooleanYoVariable doPreparePelvisForLocomotion = new BooleanYoVariable("doPreparePelvisForLocomotion", registry);
-
-   private final BooleanYoVariable isInFlamingoStance = new BooleanYoVariable("isInFlamingoStance", registry);
-
-   private final DoubleYoVariable[] unconstrainedDesiredPositions;
-
-   private final FootExplorationControlModule footExplorationControlModule;
-   private final WalkingFailureDetectionControlModule failureDetectionControlModule;
-
-   private final BooleanYoVariable hasWalkingControllerBeenInitialized = new BooleanYoVariable("hasWalkingControllerBeenInitialized", registry);
-
-   private final DoubleYoVariable remainingSwingTimeAccordingToPlan = new DoubleYoVariable("remainingSwingTimeAccordingToPlan", registry);
-   private final DoubleYoVariable estimatedRemainingSwingTimeUnderDisturbance = new DoubleYoVariable("estimatedRemainingSwingTimeUnderDisturbance", registry);
-   private final DoubleYoVariable icpErrorThresholdToSpeedUpSwing = new DoubleYoVariable("icpErrorThresholdToSpeedUpSwing", registry);
-
-   private final BooleanYoVariable loadFoot = new BooleanYoVariable("loadFoot", registry);
-   private final DoubleYoVariable loadFootStartTime = new DoubleYoVariable("loadFootStartTime", registry);
-   private final DoubleYoVariable loadFootDuration = new DoubleYoVariable("loadFootDuration", registry);
-   private final DoubleYoVariable loadFootTransferDuration = new DoubleYoVariable("loadFootTransferDuration", registry);
-   
-   private final BooleanYoVariable hasICPPlannerBeenInitializedAtStart = new BooleanYoVariable("hasICPPlannerBeenInitializedAtStart", registry);
-   
-   @Deprecated
-   private final BooleanYoVariable useICPPlannerHackN13 = new BooleanYoVariable("useICPPlannerHackN13", registry);
-   @Deprecated
-   private final DoubleYoVariable amountToMoveICPAway = new DoubleYoVariable("amountToMoveICPAway", registry);
-   @Deprecated
-   private final DoubleYoVariable percentOfSwingTimeRemainingForICPMove = new DoubleYoVariable("percentOfSwingTimeRemainingForICPMove", registry);
-   @Deprecated
-   private final DoubleYoVariable distanceFromLineToOriginalICP = new DoubleYoVariable("distanceFromLineToOriginalICP", registry);
-   @Deprecated
-   private final DoubleYoVariable swingTimeRemainingForICPMoveViz = new DoubleYoVariable("swingTimeRemainingForICPMoveViz", registry);
-   @Deprecated
-   private final DoubleYoVariable moveICPAwayDuringSwingDistance = new DoubleYoVariable("moveICPAwayDuringSwingDistance", registry);
-   @Deprecated
-   private final DoubleYoVariable moveICPAwayAtEndOfSwingDistance = new DoubleYoVariable("moveICPAwayAtEndOfSwingDistance", registry);
-   @Deprecated
-   private final DoubleYoVariable singleSupportTimeLeftBeforeShift = new DoubleYoVariable("singleSupportTimeLeftBeforeShift", registry);
-
-   private final DoubleYoVariable timeICPPlannerFinishedAt;
-   private final DoubleYoVariable desiredICPVelocityReductionDuration;
-   private final DoubleYoVariable desiredICPVelocityRedutionFactor;
-
-   private final ConvexPolygonShrinker convexPolygonShrinker = new ConvexPolygonShrinker();
-   private final FrameConvexPolygon2d shrunkSupportPolygon = new FrameConvexPolygon2d();
-   private final DoubleYoVariable distanceToShrinkSupportPolygonWhenHoldingCurrent = new DoubleYoVariable("distanceToShrinkSupportPolygonWhenHoldingCurrent", registry);
-   private final BooleanYoVariable holdICPToCurrentCoMLocationInNextDoubleSupport = new BooleanYoVariable("holdICPToCurrentCoMLocationInNextDoubleSupport", registry);
-
-   private final BooleanYoVariable enablePushRecoveryOnFailure = new BooleanYoVariable("enablePushRecoveryOnFailure", registry);
-
-   private final AutomaticManipulationAbortCommunicator automaticManipulationAbortCommunicator;
-   private final BooleanYoVariable isAutomaticManipulationAbortEnabled = new BooleanYoVariable("isAutomaticManipulationAbortEnabled", registry);
-   private final BooleanYoVariable hasManipulationBeenAborted = new BooleanYoVariable("hasManipulationBeenAborted", registry);
-   private final DoubleYoVariable icpErrorThresholdToAbortManipulation = new DoubleYoVariable("icpErrorThresholdToAbortManipulation", registry);
-   private final DoubleYoVariable minimumDurationBetweenTwoManipulationAborts = new DoubleYoVariable("minimumDurationBetweenTwoManipulationAborts", registry);
-   private final DoubleYoVariable timeOfLastManipulationAbortRequest = new DoubleYoVariable("timeOfLastManipulationAbortRequest", registry);
-   private final DoubleYoVariable manipulationIgnoreInputsDurationAfterAbort = new DoubleYoVariable("manipulationIgnoreInputsDurationAfterAbort", registry);
-
-   public WalkingHighLevelHumanoidController(VariousWalkingProviders variousWalkingProviders, VariousWalkingManagers variousWalkingManagers,
-         CoMHeightTrajectoryGenerator centerOfMassHeightTrajectoryGenerator, TransferTimeCalculationProvider transferTimeCalculationProvider,
-         SwingTimeCalculationProvider swingTimeCalculationProvider, WalkingControllerParameters walkingControllerParameters,
-         CapturePointPlannerAdapter capturePointPlannerAdapter, ICPAndMomentumBasedController icpAndMomentumBasedController,
-         MomentumBasedController momentumBasedController)
-   {
-      super(variousWalkingProviders, variousWalkingManagers, momentumBasedController, walkingControllerParameters, controllerState);
-
-      setupManagers(variousWalkingManagers);
-
-      hasWalkingControllerBeenInitialized.set(false);
-
-      unconstrainedDesiredPositions = new DoubleYoVariable[unconstrainedJoints.length];
-
-      for (int i = 0; i < unconstrainedDesiredPositions.length; i++)
-      {
-         unconstrainedDesiredPositions[i] = new DoubleYoVariable(unconstrainedJoints[i].getName() + "_unconstrained_q_d", registry);
-      }
-
-      timeToGetPreparedForLocomotion.set(walkingControllerParameters.getTimeToGetPreparedForLocomotion());
-      icpErrorThresholdToSpeedUpSwing.set(walkingControllerParameters.getICPErrorThresholdToSpeedUpSwing());
-
-      doPrepareManipulationForLocomotion.set(walkingControllerParameters.doPrepareManipulationForLocomotion());
-      doPreparePelvisForLocomotion.set(true);
-
-      automaticManipulationAbortCommunicator = variousWalkingProviders.getAutomaticManipulationAbortCommunicator();
-      isAutomaticManipulationAbortEnabled.set(walkingControllerParameters.allowAutomaticManipulationAbort());
-      icpErrorThresholdToAbortManipulation.set(0.04);
-      minimumDurationBetweenTwoManipulationAborts.set(5.0);
-      manipulationIgnoreInputsDurationAfterAbort.set(2.0);
-
-      failureDetectionControlModule = new WalkingFailureDetectionControlModule(momentumBasedController.getContactableFeet(), registry);
-
-      if (yoGraphicsListRegistry == null)
-      {
-         VISUALIZE = false;
-      }
-
-      if (VISUALIZE)
-      {
-         transferToAndNextFootstepsDataVisualizer = new TransferToAndNextFootstepsDataVisualizer(registry, yoGraphicsListRegistry);
-      }
-      else
-      {
-         transferToAndNextFootstepsDataVisualizer = null;
-      }
-
-      if (VISUALIZE)
-      {
-         YoGraphicPosition dynamicGraphicPositionECMP = new YoGraphicPosition("ecmpviz", ecmpViz, 0.002, YoAppearance.BlueViolet());
-         yoGraphicsListRegistry.registerYoGraphic("ecmpviz", dynamicGraphicPositionECMP);
-         yoGraphicsListRegistry.registerArtifact("ecmpviz", dynamicGraphicPositionECMP.createArtifact());
-      }
-
-      // Getting parameters from the icpAndMomentumBasedController
-      this.icpAndMomentumBasedController = icpAndMomentumBasedController;
-
-      //    contactStates = momentumBasedController.getContactStates();
-      upcomingSupportLeg = momentumBasedController.getUpcomingSupportLeg();
-      supportLeg = icpAndMomentumBasedController.getYoSupportLeg();
-      capturePoint = icpAndMomentumBasedController.getCapturePoint();
-      desiredICP = icpAndMomentumBasedController.getDesiredICP();
-      desiredICPVelocity = icpAndMomentumBasedController.getDesiredICPVelocity();
-      bipedSupportPolygons = icpAndMomentumBasedController.getBipedSupportPolygons();
-      controlledCoMHeightAcceleration = icpAndMomentumBasedController.getControlledCoMHeightAcceleration();
-      centerOfMassJacobian = momentumBasedController.getCenterOfMassJacobian();
-
-      // this.finalDesiredICPCalculator = finalDesiredICPCalculator;
-      this.centerOfMassHeightTrajectoryGenerator = centerOfMassHeightTrajectoryGenerator;
-
-      this.swingTimeCalculationProvider = swingTimeCalculationProvider;
-      this.transferTimeCalculationProvider = transferTimeCalculationProvider;
-
-      this.footSwitches = momentumBasedController.getFootSwitches();
-
-      this.capturePointPlannerAdapter = capturePointPlannerAdapter;
-
-      this.timeICPPlannerFinishedAt = new DoubleYoVariable("timeICPPlannerFinishedAt", registry);
-      this.desiredICPVelocityReductionDuration = new DoubleYoVariable("desiredICPVelocityReductionDuration", registry);
-      desiredICPVelocityReductionDuration.set(walkingControllerParameters.getDurationToCancelOutDesiredICPVelocityWhenStuckInTransfer());
-      this.desiredICPVelocityRedutionFactor = new DoubleYoVariable("desiredICPVelocityRedutionFactor", registry);
-
-      // TODO The following is the hack N13, switch to the new planner instead of using that hack.
-      useICPPlannerHackN13.set(walkingControllerParameters.useICPPlannerHackN13());
-      moveICPAwayDuringSwingDistance.set(0.012); // 0.03);
-      moveICPAwayAtEndOfSwingDistance.set(0.04); // 0.08);
-      singleSupportTimeLeftBeforeShift.set(0.26);
-
-      FootstepProvider footstepProvider = variousWalkingProviders.getFootstepProvider();
-      this.upcomingFootstepList = new UpcomingFootstepList(footstepProvider, registry);
-      footPoseProvider = variousWalkingProviders.getDesiredFootPoseProvider();
-      desiredFootStateProvider = variousWalkingProviders.getDesiredFootStateProvider();
-
-      YoPDGains comHeightControlGains = walkingControllerParameters.createCoMHeightControlGains(registry);
-      DoubleYoVariable kpCoMHeight = comHeightControlGains.getYoKp();
-      DoubleYoVariable kdCoMHeight = comHeightControlGains.getYoKd();
-      DoubleYoVariable maxCoMHeightAcceleration = comHeightControlGains.getYoMaximumAcceleration();
-      DoubleYoVariable maxCoMHeightJerk = comHeightControlGains.getYoMaximumJerk();
-
-      // TODO Need to extract the maximum velocity parameter.
-      coMHeightTimeDerivativesSmoother = new CoMHeightTimeDerivativesSmoother(null, maxCoMHeightAcceleration, maxCoMHeightJerk, controlDT, registry);
-      this.centerOfMassHeightController = new PDController(kpCoMHeight, kdCoMHeight, "comHeight", registry);
-
-      String namePrefix = "walking";
-
-      this.stateMachine = new StateMachine<WalkingState>(namePrefix + "State", namePrefix + "SwitchTime", WalkingState.class, yoTime, registry); // this is used by name, and it is ugly.
-
-      this.icpTrajectoryHasBeenInitialized = new BooleanYoVariable("icpTrajectoryHasBeenInitialized", registry);
-
-      rememberFinalICPFromSingleSupport.set(false); // true);
-      finalDesiredICPInWorld.set(Double.NaN, Double.NaN);
-
-      coefficientOfFriction.set(0.0); // TODO Remove coefficient of friction from the abstract high level stuff and let the EndEffector controlModule deal with it
-
-      this.centerOfMassHeightTrajectoryGenerator.attachWalkOnToesManager(feetManager.getWalkOnTheEdgesManager());
-
-      pushRecoveryModule = new PushRecoveryControlModule(bipedSupportPolygons, momentumBasedController, walkingControllerParameters, registry);
-
-      footExplorationControlModule = new FootExplorationControlModule(registry, momentumBasedController, yoTime, centerOfMassHeightTrajectoryGenerator,
-            swingTimeCalculationProvider, feetManager);
-
-      setupStateMachine();
-      readyToGrabNextFootstep.set(true);
-
-      dwellInSingleSupportDuration.set(0.0); //0.2);
-
-      loadFoot.set(false);
-      loadFootDuration.set(1.2);
-      loadFootTransferDuration.set(0.8);
- 
-      maxICPErrorBeforeSingleSupportX.set(walkingControllerParameters.getMaxICPErrorBeforeSingleSupportX());
-      maxICPErrorBeforeSingleSupportY.set(walkingControllerParameters.getMaxICPErrorBeforeSingleSupportY());
-
-      transferTimeCalculationProvider.updateTransferTime();
-
-      stopInDoubleSupporTrajectoryTime.set(0.5);
-
-      minimumSwingFraction.set(0.5); // 0.8);
-
-      upcomingSupportLeg.set(RobotSide.RIGHT); // TODO: stairs hack, so that the following lines use the correct leading leg
-
-      // TODO: Fix low level stuff so that we are truly controlling pelvis height and not CoM height.
-      controlPelvisHeightInsteadOfCoMHeight.set(true);
-
-      if (DESIREDICP_FROM_POLYGON_COORDINATE)
-      {
-         doubleSupportDesiredICP = new YoFramePoint2dInPolygonCoordinate("desiredICP", registry);
-      }
-      else
-      {
-         doubleSupportDesiredICP = null;
-      }
-
-      resetIntegratorsAfterSwing.set(true);
-      alwaysIntegrateAnkleAcceleration.set(true);
-
-      distanceToShrinkSupportPolygonWhenHoldingCurrent.set(0.08);
-   }
-
-   private void setupStateMachine()
-   {
-      DoubleSupportState doubleSupportState = new DoubleSupportState(null);
-      SideDependentList<State<WalkingState>> transferStates = new SideDependentList<>();
-      SideDependentList<StateTransition<WalkingState>> fromFallingToSingleSupportsTransitions = new SideDependentList<>();
-
-      stateMachine.addState(doubleSupportState);
-
-      ResetICPTrajectoryAction resetICPTrajectoryAction = new ResetICPTrajectoryAction();
-      for (RobotSide robotSide : RobotSide.values)
-      {
-         WalkingState doubleSupportStateEnum = doubleSupportState.getStateEnum();
-         WalkingState singleSupportStateEnum = WalkingState.getSingleSupportState(robotSide);
-         WalkingState transferStateEnum = WalkingState.getTransferState(robotSide);
-         WalkingState oppTransferStateEnum = WalkingState.getTransferState(robotSide.getOppositeSide());
-
-         State<WalkingState> transferState = new DoubleSupportState(robotSide);
-         State<WalkingState> singleSupportState = new SingleSupportState(robotSide);
-
-         transferStates.put(robotSide, transferState);
-
-         StopWalkingCondition stopWalkingCondition = new StopWalkingCondition(robotSide, variousWalkingProviders.getAbortProvider());
-         DoneWithTransferCondition doneWithTransferCondition = new DoneWithTransferCondition(robotSide);
-         SingleSupportToTransferToCondition singleSupportToTransferToOppositeSideCondition = new SingleSupportToTransferToCondition(robotSide);
-         SingleSupportToTransferToCondition singleSupportToTransferToSameSideCondition = new SingleSupportToTransferToCondition(robotSide.getOppositeSide());
-         StartWalkingCondition startWalkingCondition = new StartWalkingCondition(robotSide);
-         FlamingoStanceCondition flamingoStanceCondition = new FlamingoStanceCondition(robotSide);
-
-         StateTransition<WalkingState> toDoubleSupport = new StateTransition<WalkingState>(doubleSupportStateEnum, stopWalkingCondition,
-               resetICPTrajectoryAction);
-         StateTransition<WalkingState> toSingleSupport = new StateTransition<WalkingState>(singleSupportStateEnum, doneWithTransferCondition);
-         //         StateTransition<WalkingState> toDoubleSupport2 = new StateTransition<WalkingState>(doubleSupportStateEnum, stopWalkingCondition, resetICPTrajectoryAction);
-         StateTransition<WalkingState> toTransferOppositeSide = new StateTransition<WalkingState>(oppTransferStateEnum,
-               singleSupportToTransferToOppositeSideCondition);
-         StateTransition<WalkingState> toTransferSameSide = new StateTransition<WalkingState>(transferStateEnum, singleSupportToTransferToSameSideCondition);
-         StateTransition<WalkingState> toTransfer = new StateTransition<WalkingState>(transferStateEnum, startWalkingCondition);
-         StateTransition<WalkingState> toTransfer2 = new StateTransition<WalkingState>(transferStateEnum, flamingoStanceCondition);
-
-         transferState.addStateTransition(toDoubleSupport);
-         transferState.addStateTransition(toSingleSupport);
-         //         singleSupportState.addStateTransition(toDoubleSupport2);
-         singleSupportState.addStateTransition(toTransferOppositeSide);
-         singleSupportState.addStateTransition(toTransferSameSide);
-         doubleSupportState.addStateTransition(toTransfer);
-         doubleSupportState.addStateTransition(toTransfer2);
-
-         stateMachine.addState(transferState);
-         stateMachine.addState(singleSupportState);
-
-         DoubleSupportToSingleSupportConditionForDisturbanceRecovery isFallingFromDoubleSupportCondition = new DoubleSupportToSingleSupportConditionForDisturbanceRecovery(robotSide);
-         StateTransition<WalkingState> fromFallingToSingleSupport = new StateTransition<WalkingState>(singleSupportStateEnum, isFallingFromDoubleSupportCondition);
-         fromFallingToSingleSupportsTransitions.put(robotSide, fromFallingToSingleSupport);
-      }
-
-      for (RobotSide robotSide : RobotSide.values)
-      {
-         doubleSupportState.addStateTransition(fromFallingToSingleSupportsTransitions.get(robotSide));
-
-         for (RobotSide transferSide : RobotSide.values)
-         {
-            transferStates.get(transferSide).addStateTransition(fromFallingToSingleSupportsTransitions.get(robotSide));
-         }
-      }
-
-      stateMachine.attachStateChangedListener(new StateChangedListener<WalkingState>()
-      {
-         @Override
-         public void stateChanged(State<WalkingState> oldState, State<WalkingState> newState, double time)
-         {
-            momentumBasedController.reportControllerStateChangeToListeners(oldState.getStateEnum(), newState.getStateEnum());
-         }
-      });
-   }
-
-   private RigidBody baseForChestOrientationControl;
-   private int jacobianForChestOrientationControlId;
-
-   public void setupManagers(VariousWalkingManagers variousWalkingManagers)
-   {
-      baseForChestOrientationControl = fullRobotModel.getElevator();
-      ChestOrientationManager chestOrientationManager = variousWalkingManagers.getChestOrientationManager();
-      String[] chestOrientationControlJointNames = walkingControllerParameters.getDefaultChestOrientationControlJointNames();
-
-      if (chestOrientationManager != null)
-      {
-         jacobianForChestOrientationControlId = chestOrientationManager.createJacobian(fullRobotModel, chestOrientationControlJointNames);
-         chestOrientationManager.setUp(baseForChestOrientationControl, jacobianForChestOrientationControlId);
-      }
-   }
-
-   public void initialize()
-   {
-      super.initialize();
-
-      for (int i = 0; i < unconstrainedDesiredPositions.length; i++)
-      {
-         unconstrainedDesiredPositions[i].set(unconstrainedJoints[i].getQ());
-      }
-
-      momentumBasedController.setMomentumControlModuleToUse(MOMENTUM_CONTROL_MODULE_TO_USE);
-
-      initializeContacts();
-
-      ChestOrientationManager chestOrientationManager = variousWalkingManagers.getChestOrientationManager();
-      if (chestOrientationManager != null)
-      {
-         chestOrientationManager.setUp(baseForChestOrientationControl, jacobianForChestOrientationControlId);
-      }
-
-      pelvisICPBasedTranslationManager.disable();
-
-      double stepTime = swingTimeCalculationProvider.getValue() + transferTimeCalculationProvider.getValue();
-      pelvisOrientationManager.setTrajectoryTime(stepTime);
-
-      if (!hasWalkingControllerBeenInitialized.getBooleanValue())
-      {
-         pelvisOrientationManager.resetOrientationOffset();
-         pelvisOrientationManager.setToZeroInSupportFoot(upcomingSupportLeg.getEnumValue());
-         hasWalkingControllerBeenInitialized.set(true);
-      }
-      else
-      {
-         pelvisOrientationManager.resetOrientationOffset();
-         pelvisOrientationManager.setToHoldCurrentInWorldFrame();
-      }
-      
-      if(manipulationControlModule != null)
-      {
-         manipulationControlModule.holdCurrentArmConfiguration();
-      }
-      chestOrientationManager.holdCurrentOrientation();
-
-      icpAndMomentumBasedController.initialize();
-      desiredICP.setByProjectionOntoXYPlane(capturePoint);
-//      requestICPPlannerToHoldCurrent(); // Not sure if we want to do this. Might cause robot to fall. Might just be better to recenter ICP whenever switching to walking.
-
-      // Need to reset it so the planner will be initialized even when restarting the walking controller.
-      hasICPPlannerBeenInitializedAtStart.set(false);
-      stateMachine.setCurrentState(WalkingState.DOUBLE_SUPPORT);
-
-      hasWalkingControllerBeenInitialized.set(true);
-   }
-
-   public void initializeDesiredHeightToCurrent()
-   {
-      centerOfMassHeightTrajectoryGenerator.initializeDesiredHeightToCurrent();
-      coMHeightTimeDerivativesSmoother.reset();
-      feetManager.resetHeightCorrectionParametersForSingularityAvoidance();
-   }
-
-   public void requestICPPlannerToHoldCurrentCoM()
-   {
-      tmpFramePoint.setToZero(referenceFrames.getCenterOfMassFrame());
-
-      icpAndMomentumBasedController.updateBipedSupportPolygons();
-      FrameConvexPolygon2d supportPolygonInMidFeetZUp = bipedSupportPolygons.getSupportPolygonInMidFeetZUp();
-      convexPolygonShrinker.shrinkConstantDistanceInto(supportPolygonInMidFeetZUp, distanceToShrinkSupportPolygonWhenHoldingCurrent.getDoubleValue(), shrunkSupportPolygon);
-
-      tmpFramePoint.changeFrame(shrunkSupportPolygon.getReferenceFrame());
-      tempFramePoint2d.setByProjectionOntoXYPlaneIncludingFrame(tmpFramePoint);
-      shrunkSupportPolygon.orthogonalProjection(tempFramePoint2d);
-      tmpFramePoint.setXY(tempFramePoint2d);
-
-      tmpFramePoint.changeFrame(worldFrame);
-      capturePointPlannerAdapter.holdCurrentICP(yoTime.getDoubleValue(), tmpFramePoint);
-   }
-
-   private void initializeContacts()
-   {
-      momentumBasedController.clearContacts();
-
-      for (RobotSide robotSide : RobotSide.values)
-      {
-         feetManager.setFlatFootContactState(robotSide);
-      }
-   }
-
-   private final EnumYoVariable<RobotSide> trailingLeg = new EnumYoVariable<RobotSide>("trailingLeg", "", registry, RobotSide.class, true);
-   private final EnumYoVariable<RobotSide> lastPlantedLeg = new EnumYoVariable<RobotSide>("lastPlantedLeg", "", registry, RobotSide.class, true);
-
-   private class DoubleSupportState extends State<WalkingState>
-   {      
-      private final RobotSide transferToSide;
-      private final FramePoint2d desiredICPLocal = new FramePoint2d();
-      private final FrameVector2d desiredICPVelocityLocal = new FrameVector2d();
-      private final FramePoint2d ecmpLocal = new FramePoint2d();
-      private final FramePoint2d capturePoint2d = new FramePoint2d();
-      private final FramePoint2d stanceFootLocation = new FramePoint2d();
-
-      private boolean isICPPlannerDonePreviousValue = false;
-
-      public DoubleSupportState(RobotSide transferToSide)
-      {
-         super((transferToSide == null) ? WalkingState.DOUBLE_SUPPORT : WalkingState.getTransferState(transferToSide));
-         this.transferToSide = transferToSide;
-      }
-
-      @Override
-      public void doAction()
-      {
-         //abort walk and clear if should abort
-         if (variousWalkingProviders.getAbortProvider().shouldAbortWalking())
-         {
-            upcomingFootstepList.clearCurrentFootsteps();
-            upcomingFootstepList.requestCancelPlanToProvider();
-            variousWalkingProviders.getAbortProvider().walkingAborted();
-            readyToGrabNextFootstep.set(true);
-         }
-
-         if (!alwaysIntegrateAnkleAcceleration.getBooleanValue())
-            doNotIntegrateAnkleAccelerations();
-
-         feetManager.updateContactStatesInDoubleSupport(transferToSide);
-
-         // note: this has to be done before the ICP trajectory generator is initialized, since it is using nextFootstep
-         // TODO: Make a LOADING state and clean all of these timing hacks up.
-         doneFinishingSingleSupportTransfer.set(capturePointPlannerAdapter.isPerformingICPDoubleSupport());
-         double estimatedTimeRemainingForState = capturePointPlannerAdapter.getEstimatedTimeRemainingForState(yoTime.getDoubleValue());
-
-         if (doneFinishingSingleSupportTransfer.getBooleanValue() || (estimatedTimeRemainingForState < 0.02))
-         {
-            if (readyToGrabNextFootstep.getBooleanValue())
-            {
-               upcomingFootstepList.checkForFootsteps();
-               
-               if (upcomingFootstepList.getNextFootstep() != null)
-               {
-                  upcomingSupportLeg.set(upcomingFootstepList.getNextFootstep().getRobotSide().getOppositeSide());
-                  readyToGrabNextFootstep.set(false);
-               }
-            }
-            footstepListHasBeenUpdated.set(true);
-         }
-
-         initializeICPPlannerIfNecessary();
-
-         desiredICPLocal.setToZero(desiredICP.getReferenceFrame());
-         desiredICPVelocityLocal.setToZero(desiredICPVelocity.getReferenceFrame());
-         ecmpLocal.setToZero(worldFrame);
-         capturePoint.getFrameTuple2dIncludingFrame(capturePoint2d);
-
-         capturePointPlannerAdapter.getICPPositionAndVelocity(desiredICPLocal, desiredICPVelocityLocal, ecmpLocal, capturePoint2d,
-               yoTime.getDoubleValue());
-         
-         if (transferToSide != null)
-         {
-            stanceFootLocation.setToZero(referenceFrames.getAnkleZUpFrame(transferToSide));
-            moveICPToInsideOfFootAtEndOfSwing(transferToSide.getOppositeSide(), stanceFootLocation, swingTimeCalculationProvider.getValue(), 0.0,
-                  desiredICPLocal);
-         }
-         else
-         {
-            RobotSide previousSupport = previousSupportSide.getEnumValue();
-            if (previousSupport != null)
-            {
-               stanceFootLocation.setToZero(referenceFrames.getAnkleZUpFrame(previousSupport.getOppositeSide()));
-               moveICPToInsideOfFootAtEndOfSwing(previousSupport, stanceFootLocation, swingTimeCalculationProvider.getValue(), 0.0, desiredICPLocal);
-            }
-
-            pelvisICPBasedTranslationManager.compute(null, capturePoint2d);
-            pelvisICPBasedTranslationManager.addICPOffset(desiredICPLocal, desiredICPVelocityLocal, bipedSupportPolygons.getSupportPolygonInMidFeetZUp());
-         }
-
-         desiredICP.set(desiredICPLocal);
-         desiredICPVelocity.set(desiredICPVelocityLocal);
-
-         desiredECMP.set(ecmpLocal);
-
-         if (footExplorationControlModule.isControllingSwingFoot() && !pushRecoveryModule.isRecovering() && !isInFlamingoStance.getBooleanValue())
-         {
-            footExplorationControlModule.masterFullExploration(desiredICP, desiredICPVelocity, capturePoint2d, desiredCMP);
-         }
-
-         if (VISUALIZE)
-         {
-            ecmpViz.set(desiredECMP.getX(), desiredECMP.getY(), 0.0);
-         }
-
-         initializeECMPbasedToeOffIfNotInitializedYet();
-
-         boolean isICPPlannerDone = capturePointPlannerAdapter.isDone(yoTime.getDoubleValue());
-         if (transferToSide != null && isICPPlannerDone)
-         {
-            if (!isICPPlannerDonePreviousValue)
-               timeICPPlannerFinishedAt.set(yoTime.getDoubleValue());
-
-            isICPPlannerDonePreviousValue = isICPPlannerDone;
-
-            if (!timeICPPlannerFinishedAt.isNaN())
-            {
-               desiredICPVelocityRedutionFactor.set(1.0 - (yoTime.getDoubleValue() - timeICPPlannerFinishedAt.getDoubleValue())
-                     / desiredICPVelocityReductionDuration.getDoubleValue());
-               desiredICPVelocityRedutionFactor.set(MathTools.clipToMinMax(desiredICPVelocityRedutionFactor.getDoubleValue(), 0.0, 1.0));
-
-               desiredICPVelocity.scale(desiredICPVelocityRedutionFactor.getDoubleValue());
-            }
-         }
-
-         if (pushRecoveryModule.isEnabled())
-         {
-            capturePoint.getFrameTuple2dIncludingFrame(capturePoint2d);
-            pushRecoveryModule.updateForDoubleSupport(desiredICPLocal, capturePoint2d, icpAndMomentumBasedController.getOmega0());
-         }
-
-         // Do it only when standing
-         if (transferToSide == null)
-            handleAutomaticManipulationAbortOnICPError();
-      }
-
-      private void handleAutomaticManipulationAbortOnICPError()
-      {
-         if (manipulationControlModule == null)
-         {
-            return;
-         }
-
-         if (automaticManipulationAbortCommunicator != null && automaticManipulationAbortCommunicator.checkForNewInformation())
-         {
-            isAutomaticManipulationAbortEnabled.set(automaticManipulationAbortCommunicator.isAutomaticManipulationAbortRequested());
-         }
-
-         if (!isAutomaticManipulationAbortEnabled.getBooleanValue())
-         {
-            return;
-         }
-
-         if (yoTime.getDoubleValue() - timeOfLastManipulationAbortRequest.getDoubleValue() < minimumDurationBetweenTwoManipulationAborts.getDoubleValue())
-            return;
-
-         if (capturePoint2d.distance(desiredICPLocal) > icpErrorThresholdToAbortManipulation.getDoubleValue())
-         {
-            hasManipulationBeenAborted.set(true);
-            manipulationControlModule.freeze();
-            manipulationControlModule.ignoreInputsForGivenDuration(manipulationIgnoreInputsDurationAfterAbort.getDoubleValue());
-            timeOfLastManipulationAbortRequest.set(yoTime.getDoubleValue());
-
-            if (automaticManipulationAbortCommunicator != null)
-            {
-               automaticManipulationAbortCommunicator.reportManipulationAborted();
-            }
-         }
-         else
-         {
-            hasManipulationBeenAborted.set(false);
-         }
-      }
-
-      public void initializeICPPlannerIfNecessary()
-      {
-         if (!icpTrajectoryHasBeenInitialized.getBooleanValue() && capturePointPlannerAdapter.isDone(yoTime.getDoubleValue()))
-         {
-            initializingICPTrajectory.set(true);
-
-            ImmutablePair<FramePoint2d, Double> finalDesiredICPAndTrajectoryTime = computeFinalDesiredICPAndTrajectoryTime();
-
-            if (transferToSide == null && !hasICPPlannerBeenInitializedAtStart.getBooleanValue())
-            {
-               FramePoint2d finalDesiredICP = finalDesiredICPAndTrajectoryTime.getLeft();
-               finalDesiredICP.changeFrame(desiredICP.getReferenceFrame());
-
-               desiredICP.set(finalDesiredICP);
-
-               updateICPPlannerTimesAndOmega0();
-               capturePointPlannerAdapter.clear();
-               Footstep nextNextFootstep = upcomingFootstepList.getNextNextFootstep();
-               capturePointPlannerAdapter.addFootstep(nextNextFootstep);
-               capturePointPlannerAdapter.addFootstep(upcomingFootstepList.getNextNextNextFootstep());
-               RobotSide upcomingTransferToside = null;
-               if (nextNextFootstep != null)
-                  upcomingTransferToside = nextNextFootstep.getRobotSide().getOppositeSide();
-               capturePointPlannerAdapter.initializeDoubleSupport(desiredICP, desiredICPVelocity, yoTime.getDoubleValue(), upcomingTransferToside);
-
-               hasICPPlannerBeenInitializedAtStart.set(true);
-            }
-
-            icpAndMomentumBasedController.updateBipedSupportPolygons(); // need to always update biped support polygons after a change to the contact states
-            icpTrajectoryHasBeenInitialized.set(true);
-         }
-         else
-         {
-            initializingICPTrajectory.set(false);
-         }
-      }
-
-      private final FramePoint2d desiredCMP = new FramePoint2d();
-
-      public void initializeECMPbasedToeOffIfNotInitializedYet()
-      {
-         // the only case left for determining the contact state of the trailing foot
-         if (!ecmpBasedToeOffHasBeenInitialized.getBooleanValue() && transferToSide != null)
-         {
-            RobotSide trailingLeg = transferToSide.getOppositeSide();
-            icpAndMomentumBasedController.getDesiredCMP(desiredCMP);
-            
-            double predictedToeOffDuration = capturePointPlannerAdapter.getEstimatedTimeRemainingForState(yoTime.getDoubleValue());
-            desiredICP.getFrameTuple2dIncludingFrame(desiredICPLocal);
-            
-            // If trailing leg is doing toe off, then use front leg for reference frames for com height trajectory.
-            centerOfMassHeightTrajectoryGenerator.setSupportLeg(trailingLeg.getOppositeSide());
-
-            boolean doToeOff = feetManager.checkIfToeOffSafe(trailingLeg, desiredCMP, desiredICPLocal, capturePoint2d);
-
-            if (doToeOff)
-            {
-               feetManager.requestToeOff(trailingLeg, predictedToeOffDuration);
-               icpAndMomentumBasedController.updateBipedSupportPolygons(); // need to always update biped support polygons after a change to the contact states
-               ecmpBasedToeOffHasBeenInitialized.set(true);
-            }
-         }
-         else
-         {
-            // Always do this so that when a foot slips or is loaded in the air, the height
-            // gets adjusted.
-            if (transferToSide != null)
-               centerOfMassHeightTrajectoryGenerator.setSupportLeg(transferToSide);
-            else
-               centerOfMassHeightTrajectoryGenerator.setSupportLeg(lastPlantedLeg.getEnumValue());
-         }
-      }
-
-      private final FramePoint2d tempFramePoint2d = new FramePoint2d();
-      
-      private ImmutablePair<FramePoint2d, Double> computeFinalDesiredICPAndTrajectoryTime()
-      {
-         ImmutablePair<FramePoint2d, Double> finalDesiredICPAndTrajectoryTime;
-
-         if (transferToSide == null)
-         {
-            FramePoint2d finalDesiredICP = getDoubleSupportFinalDesiredICPForDoubleSupportStance();
-            double trajectoryTime = stopInDoubleSupporTrajectoryTime.getDoubleValue();
-
-            finalDesiredICPInWorld.set(Double.NaN, Double.NaN);
-
-            finalDesiredICPAndTrajectoryTime = new ImmutablePair<FramePoint2d, Double>(finalDesiredICP, trajectoryTime);
-         }
-
-         else if (rememberFinalICPFromSingleSupport.getBooleanValue() && !finalDesiredICPInWorld.containsNaN())
-         {
-            FramePoint2d finalDesiredICP = finalDesiredICPInWorld.getFramePoint2dCopy();
-            double trajectoryTime = transferTimeCalculationProvider.getValue();
-
-            finalDesiredICPAndTrajectoryTime = new ImmutablePair<FramePoint2d, Double>(finalDesiredICP, trajectoryTime);
-         }
-
-         else
-         {
-            updateICPPlannerTimesAndOmega0();
-            capturePointPlannerAdapter.clear();
-            if (footPoseProvider != null && footPoseProvider.checkForNewPose() != null)
-            {
-               capturePointPlannerAdapter.setSingleSupportTime(Double.POSITIVE_INFINITY);
-               capturePointPlannerAdapter.addFootstep(createFootstepAtCurrentLocation(transferToSide.getOppositeSide()));
-            }
-            else
-            {
-               capturePointPlannerAdapter.addFootstep(upcomingFootstepList.getNextFootstep());
-               capturePointPlannerAdapter.addFootstep(upcomingFootstepList.getNextNextFootstep());
-            }
-
-            // When going from double support to transfer state.
-            capturePointPlannerAdapter.initializeDoubleSupport(desiredICP, desiredICPVelocity, yoTime.getDoubleValue(), transferToSide);
-
-            FramePoint2d finalDesiredICP = capturePointPlannerAdapter.getFinalDesiredICP();
-            double trajectoryTime = transferTimeCalculationProvider.getValue();
-
-            tempFramePoint2d.setIncludingFrame(finalDesiredICP);
-            tempFramePoint2d.changeFrame(worldFrame);
-            finalDesiredICPInWorld.set(tempFramePoint2d);
-            finalDesiredICPAndTrajectoryTime = new ImmutablePair<FramePoint2d, Double>(finalDesiredICP, trajectoryTime);
-         }
-
-         return finalDesiredICPAndTrajectoryTime;
-      }
-
-      private TransferToAndNextFootstepsData createTransferToAndNextFootstepDataForDoubleSupport(RobotSide transferToSide, boolean inInitialize)
-      {
-         Footstep transferFromFootstep = createFootstepAtCurrentLocation(transferToSide.getOppositeSide());
-         Footstep transferToFootstep = createFootstepAtCurrentLocation(transferToSide);
-
-         Footstep nextFootstep, nextNextFootstep;
-
-         if (inInitialize)
-         {
-            // Haven't popped the footstep off yet...
-            nextFootstep = upcomingFootstepList.getNextNextFootstep();
-            nextNextFootstep = upcomingFootstepList.getNextNextNextFootstep();
-         }
-         else
-         {
-            nextFootstep = upcomingFootstepList.getNextFootstep();
-            nextNextFootstep = upcomingFootstepList.getNextNextFootstep();
-         }
-
-         failureDetectionControlModule.setNextFootstep(nextFootstep);
-
-         TransferToAndNextFootstepsData transferToAndNextFootstepsData = new TransferToAndNextFootstepsData();
-         transferToAndNextFootstepsData.setTransferFromFootstep(transferFromFootstep);
-         transferToAndNextFootstepsData.setTransferToFootstep(transferToFootstep);
-         transferToAndNextFootstepsData.setTransferToSide(transferToSide);
-         transferToAndNextFootstepsData.setNextFootstep(nextFootstep);
-         transferToAndNextFootstepsData.setNextNextFootstep(nextNextFootstep);
-
-         if (VISUALIZE)
-         {
-            transferToAndNextFootstepsDataVisualizer.visualizeFootsteps(transferToAndNextFootstepsData);
-         }
-
-         return transferToAndNextFootstepsData;
-      }
-
-      @Override
-      public void doTransitionIntoAction()
-      {
-         preparingForLocomotion.set(false);
-
-         pelvisICPBasedTranslationManager.enable();
-         capturePointPlannerAdapter.clear();
-         isICPPlannerDonePreviousValue = false;
-         timeICPPlannerFinishedAt.set(Double.NaN);
-         desiredICPVelocityRedutionFactor.set(Double.NaN);
-
-         boolean isInDoubleSupport = supportLeg.getEnumValue() == null;
-         if (isInDoubleSupport && !upcomingFootstepList.hasNextFootsteps() && !upcomingFootstepList.isPaused())
-         {
-            PrintTools.debug(DEBUG, this, "WALKING COMPLETE");
-            upcomingFootstepList.notifyWalkingComplete();
-         }
-         
-         desiredECMPinSupportPolygon.set(false);
-         ecmpBasedToeOffHasBeenInitialized.set(false);
-         trailingLeg.set(transferToSide); // FIXME
-
-         icpTrajectoryHasBeenInitialized.set(false);
-         if (DEBUG)
-            System.out.println("WalkingHighLevelHumanoidController: enteringDoubleSupportState");
-         supportLeg.set(null); // TODO: check if necessary
-
-         feetManager.initializeContactStatesForDoubleSupport(transferToSide);
-
-         if (transferToSide != null)
-         {
-            feetManager.enableAnkleLimitAvoidanceInSupportState(transferToSide, false);
-            feetManager.enableAnkleLimitAvoidanceInSupportState(transferToSide.getOppositeSide(), true);
-         }
-         else
-         {
-            failureDetectionControlModule.setNextFootstep(null);
-            momentumBasedController.reportChangeOfRobotMotionStatus(RobotMotionStatus.STANDING);
-            feetManager.enableAnkleLimitAvoidanceInSupportState(false);
-
-            // Do something smart here when going to DoubleSupport state.
-            //            instantaneousCapturePointPlanner.initializeForStoppingInDoubleSupport(yoTime.getDoubleValue());
-         }
-
-         icpAndMomentumBasedController.updateBipedSupportPolygons(); // need to always update biped support polygons after a change to the contact states
-
-         if (DESIREDICP_FROM_POLYGON_COORDINATE)
-         {
-            doubleSupportDesiredICP.updatePointAndPolygon(bipedSupportPolygons.getSupportPolygonInMidFeetZUp(), desiredICP.getFramePoint2dCopy());
-         }
-
-         RobotSide transferToSideToUseInFootstepData = transferToSide;
-         if (transferToSideToUseInFootstepData == null)
-            transferToSideToUseInFootstepData = lastPlantedLeg.getEnumValue();
-
-         if (footPoseProvider.checkForNewPose() == null && !centerOfMassHeightTrajectoryGenerator.hasBeenInitializedWithNextStep())
-         {
-            boolean inInitialize = true;
-            TransferToAndNextFootstepsData transferToAndNextFootstepsDataForDoubleSupport = createTransferToAndNextFootstepDataForDoubleSupport(
-                  transferToSideToUseInFootstepData, inInitialize);
-
-            centerOfMassHeightTrajectoryGenerator.initialize(transferToAndNextFootstepsDataForDoubleSupport,
-                  transferToAndNextFootstepsDataForDoubleSupport.getTransferToSide(), null, getContactStatesList());
-         }
-
-         if (pushRecoveryModule.isEnabled())
-         {
-            pushRecoveryModule.reset();
-         }
-
-         double transferTime;
-
-         boolean isPreviousStateDoubleSupport = getPreviousState().getStateEnum() == WalkingState.DOUBLE_SUPPORT;
-         if (isPreviousStateDoubleSupport)
-         {
-            transferTime = capturePointPlannerAdapter.getInitialTransferDuration();
-         }
-         else
-         {
-            transferTime = transferTimeCalculationProvider.getValue();
-         }
-
-         pelvisOrientationManager.setTrajectoryTime(transferTime);
-
-         // Just standing in double support, do nothing
-         if (transferToSide == null)
-            pelvisOrientationManager.setToHoldCurrentDesiredInMidFeetZUpFrame();
-         // Transferring to execute a foot pose, hold current desired in upcoming support foot in case it slips
-         else if (footPoseProvider.checkForNewPose() != null)
-            pelvisOrientationManager.setToHoldCurrentDesiredInSupportFoot(transferToSide);
-         // Transfer for taking the first step, need to ensure a safe pelvis orientation
-         else if (upcomingFootstepList.hasNextFootsteps() && isPreviousStateDoubleSupport)
-            pelvisOrientationManager.moveToAverageInSupportFoot(transferToSide);
-         // In middle of walking or leaving foot pose, pelvis is good leave it like that.
-         else
-            pelvisOrientationManager.setToHoldCurrentDesiredInSupportFoot(transferToSide);
-
-         footExplorationControlModule.setSwingIsFinished(true);
-      }
-
-      @Override
-      public void doTransitionOutOfAction()
-      {
-         preparingForLocomotion.set(false);
-         pelvisICPBasedTranslationManager.disable();
-         footstepListHasBeenUpdated.set(false);
-         desiredECMPinSupportPolygon.set(false);
-         feetManager.reset();
-         ecmpBasedToeOffHasBeenInitialized.set(false);
-
-         if (transferToSide == null)
-         {
-            momentumBasedController.reportChangeOfRobotMotionStatus(RobotMotionStatus.IN_MOTION);
-
-            if (!pushRecoveryModule.isRecoveringFromDoubleSupportFall())
-            {
-               swingTimeCalculationProvider.updateSwingTime();
-               transferTimeCalculationProvider.updateTransferTime();
-            }
-         }
-
-         if (DEBUG)
-            System.out.println("WalkingHighLevelHumanoidController: leavingDoubleSupportState");
-
-         desiredICPVelocity.set(0.0, 0.0);
-
-         footExplorationControlModule.reset();
-      }
-   }
-
-   private Footstep previousDesiredFootstep;
-   private class SingleSupportState extends State<WalkingState>
-   {
-      private final RobotSide swingSide;
-
-      private final FramePoint2d desiredICPLocal = new FramePoint2d();
-      private final FrameVector2d desiredICPVelocityLocal = new FrameVector2d();
-      private final FramePoint2d ecmpLocal = new FramePoint2d();
-      private final FramePoint2d capturePoint2d = new FramePoint2d();
-      private final FramePoint2d desiredCMP = new FramePoint2d();
-
-      private final FramePoint2d transferToFootstepLocation = new FramePoint2d();
-      
-      private Footstep nextFootstep;
-      private double captureTime;
-
-      private final FramePose actualFootPoseInWorld;
-
-      public SingleSupportState(RobotSide supportSide)
-      {
-         super(WalkingState.getSingleSupportState(supportSide));
-         this.swingSide = supportSide.getOppositeSide();
-         actualFootPoseInWorld = new FramePose(worldFrame);
-      }
-
-      @Override
-      public void doAction()
-      {
-         integrateAnkleAccelerationsOnSwingLeg(swingSide);
-
-         desiredICPLocal.setToZero(desiredICP.getReferenceFrame());
-         desiredICPVelocityLocal.setToZero(desiredICPVelocity.getReferenceFrame());
-         ecmpLocal.setToZero(worldFrame);
-
-         capturePoint.getFrameTuple2dIncludingFrame(capturePoint2d);
-
-         capturePointPlannerAdapter.getICPPositionAndVelocity(desiredICPLocal, desiredICPVelocityLocal, ecmpLocal, capturePoint2d, yoTime.getDoubleValue());
-
-         if (isInFlamingoStance.getBooleanValue() && footPoseProvider.checkForNewPose(swingSide))
-            feetManager.requestMoveStraight(swingSide, footPoseProvider.getDesiredFootPose(swingSide), footPoseProvider.getTrajectoryTime());
-
-         RobotSide supportSide = swingSide.getOppositeSide();
-         transferToFootstep.getFramePoint2d(transferToFootstepLocation);
-
-         boolean icpErrorIsTooLarge = capturePoint2d.distance(desiredICPLocal) > icpErrorThresholdToSpeedUpSwing.getDoubleValue();
-
-         if (isInFlamingoStance.getBooleanValue())
-         {
-            if (icpErrorIsTooLarge)
-            {
-               FrameConvexPolygon2d supportPolygonInWorld = bipedSupportPolygons.getSupportPolygonInWorld();
-               FrameConvexPolygon2d combinedFootPolygon = failureDetectionControlModule.getCombinedFootPolygon();
-               if (!supportPolygonInWorld.isPointInside(capturePoint2d, 2.0e-2) && combinedFootPolygon.isPointInside(capturePoint2d))
-               {
-                  feetManager.requestMoveStraightTouchdownForDisturbanceRecovery(swingSide);
-                  initiateFootLoadingProcedure(swingSide);
-                  holdICPToCurrentCoMLocationInNextDoubleSupport.set(true);
-               }
-            }
-         }
-         else if (pushRecoveryModule.isEnabled())
-         {
-            capturePoint.getFrameTuple2dIncludingFrame(capturePoint2d);
-            pushRecoveryModule.updateForSingleSupport(desiredICPLocal, capturePoint2d, icpAndMomentumBasedController.getOmega0());
-
-            double estimatedTimeRemaining = capturePointPlannerAdapter.getEstimatedTimeRemainingForState(yoTime.getDoubleValue());
-            boolean footstepHasBeenAdjusted = pushRecoveryModule.checkAndUpdateFootstep(estimatedTimeRemaining, nextFootstep);
-            if (footstepHasBeenAdjusted)
-            {
-               failureDetectionControlModule.setNextFootstep(nextFootstep);
-               updateFootstepParameters();
-
-               captureTime = stateMachine.timeInCurrentState();
-               feetManager.replanSwingTrajectory(swingSide, nextFootstep);
-
-               updateICPPlannerTimesAndOmega0();
-
-               upcomingFootstepList.requestCancelPlanToProvider();
-               upcomingFootstepList.clearCurrentFootsteps();
-
-               capturePointPlannerAdapter.clear();
-               capturePointPlannerAdapter.addFootstep(nextFootstep);
-               capturePoint.getFrameTupleIncludingFrame(tmpFramePoint);
-
-               capturePointPlannerAdapter.updatePlanForSingleSupportDisturbances(tmpFramePoint, yoTime.getDoubleValue(), supportSide);
-               // Force the final ICP to be in the planned footstep so the smart CMP projection will be way more effective
-               finalDesiredCapturePoint2d.setToZero(nextFootstep.getSoleReferenceFrame());
-               finalDesiredICPInWorld.setAndMatchFrame(finalDesiredCapturePoint2d);
-               holdICPToCurrentCoMLocationInNextDoubleSupport.set(true);
-            }
-         }
-
-         if (icpErrorIsTooLarge || pushRecoveryModule.isRecovering())
-         {
-            requestSwingSpeedUpIfNeeded();
-         }
-
-         if (isInFlamingoStance.getBooleanValue())
-         {
-            pelvisICPBasedTranslationManager.compute(supportSide, capturePoint2d);
-            pelvisICPBasedTranslationManager.addICPOffset(desiredICPLocal, desiredICPVelocityLocal, bipedSupportPolygons.getFootPolygonInAnkleZUp(supportSide));
-         }
-         else
-         {
-            double swingTimeRemaining = swingTimeCalculationProvider.getValue() - stateMachine.timeInCurrentState();
-            moveICPToInsideOfFootAtEndOfSwing(supportSide, transferToFootstepLocation, swingTimeCalculationProvider.getValue(), swingTimeRemaining, desiredICPLocal);
-            pelvisICPBasedTranslationManager.clearProvider();
-            pelvisOrientationManager.clearProvider();
-            footPoseProvider.clear();
-         }
-
-         desiredICP.set(desiredICPLocal);
-         desiredICPVelocity.set(desiredICPVelocityLocal);
-
-         desiredECMP.set(ecmpLocal);
-
-         if (footExplorationControlModule.isControllingSwingFoot() && !pushRecoveryModule.isRecovering() && !isInFlamingoStance.getBooleanValue())
-         {
-            icpAndMomentumBasedController.getDesiredCMP(desiredCMP);
-            footExplorationControlModule.masterFullExploration(desiredICP, desiredICPVelocity, capturePoint2d, desiredCMP);
-         }
-
-         if (VISUALIZE)
-         {
-            ecmpViz.set(desiredECMP.getX(), desiredECMP.getY(), 0.0);
-         }
-
-         if ((stateMachine.timeInCurrentState() - captureTime < 0.5 * swingTimeCalculationProvider.getValue())
-               && feetManager.isInSingularityNeighborhood(swingSide))
-         {
-            feetManager.doSingularityEscape(swingSide);
-         }
-
-         if (feetManager.doToeOffIfPossibleInSingleSupport())
-         {
-            boolean willDoToeOff = feetManager.willDoToeOff(nextFootstep, swingSide);
-
-            if (feetManager.isInFlatSupportState(supportSide) && willDoToeOff && capturePointPlannerAdapter.isOnExitCMP())
-            {
-               capturePointPlannerAdapter.getNextExitCMP(nextExitCMP);
-               nextExitCMP.changeFrame(feet.get(supportSide).getSoleFrame());
-               toeOffContactPoint.setByProjectionOntoXYPlaneIncludingFrame(nextExitCMP);
-               feetManager.registerDesiredContactPointForToeOff(supportSide, toeOffContactPoint);
-               double predictedToeOffDuration = capturePointPlannerAdapter.getEstimatedTimeRemainingForState(yoTime.getDoubleValue()) + transferTimeCalculationProvider.getValue();
-               feetManager.requestToeOff(supportSide, predictedToeOffDuration);
-            }
-         }
-      }
-
-      private final FramePoint nextExitCMP = new FramePoint();
-      private final FramePoint2d toeOffContactPoint = new FramePoint2d();
-
-      private void requestSwingSpeedUpIfNeeded()
-      {
-         remainingSwingTimeAccordingToPlan.set(capturePointPlannerAdapter.getEstimatedTimeRemainingForState(yoTime.getDoubleValue()));
-         tmpFramePoint.set(capturePoint.getX(), capturePoint.getY(), 0.0);
-         estimatedRemainingSwingTimeUnderDisturbance.set(capturePointPlannerAdapter.estimateTimeRemainingForStateUnderDisturbance(yoTime.getDoubleValue(), tmpFramePoint));
-
-         if (estimatedRemainingSwingTimeUnderDisturbance.getDoubleValue() > 1.0e-3)
-         {
-            double swingSpeedUpFactor = remainingSwingTimeAccordingToPlan.getDoubleValue() / estimatedRemainingSwingTimeUnderDisturbance.getDoubleValue();
-            feetManager.requestSwingSpeedUp(swingSide, swingSpeedUpFactor);
-         }
-         else if (remainingSwingTimeAccordingToPlan.getDoubleValue() > 1.0e-3)
-         {
-            feetManager.requestSwingSpeedUp(swingSide, Double.POSITIVE_INFINITY);
-         }
-      }
-
-      @SuppressWarnings("unused")
-      private Footstep createSquareUpFootstep(RobotSide footstepSide)
-      {
-         Footstep squareUpFootstep = createFootstepAtCurrentLocation(footstepSide);
-         FramePose squareUpFootstepPose = new FramePose();
-         
-         squareUpFootstepPose.setToZero(referenceFrames.getFootFrame(footstepSide.getOppositeSide()));
-         squareUpFootstepPose.translate(0.0, footstepSide.negateIfRightSide(walkingControllerParameters.getInPlaceWidth()), 0.0);
-         
-         
-         squareUpFootstepPose.changeFrame(worldFrame);
-         squareUpFootstep.setPose(squareUpFootstepPose);
-         
-         return squareUpFootstep;
-      }
-
-      @Override
-      public void doTransitionIntoAction()
-      {
-         lastPlantedLeg.set(swingSide.getOppositeSide());
-         captureTime = 0.0;
-         hasICPPlannerFinished.set(false);
-         trailingLeg.set(null);
-
-         RobotSide supportSide = swingSide.getOppositeSide();
-         supportLeg.set(supportSide);
-         capturePointPlannerAdapter.clear();
-
-         footSwitches.get(swingSide).reset();
-         
-         if (pushRecoveryModule.isEnabled() && pushRecoveryModule.isRecoveringFromDoubleSupportFall())
-         {
-            nextFootstep = pushRecoveryModule.createFootstepForRecoveringFromDisturbance(swingSide, swingTimeCalculationProvider.getValue());
-            nextFootstep.setTrajectoryType(TrajectoryType.PUSH_RECOVERY);
-            upcomingFootstepList.requestCancelPlanToProvider();
-            upcomingFootstepList.clearCurrentFootsteps();
-         }
-         else
-         {
-            swingTimeCalculationProvider.updateSwingTime();
-            nextFootstep = upcomingFootstepList.getNextFootstep();
-         }
-
-         if (footExplorationControlModule.isActive())
-         {
-            FrameConvexPolygon2d footPolygon = computeFootPolygon(supportSide, referenceFrames.getAnkleZUpFrame(supportSide));
-            footExplorationControlModule.initialize(nextFootstep, footPolygon, swingSide);
-         }
-
-         if (nextFootstep != null)
-         {
-            feetManager.requestSwing(swingSide, nextFootstep);
-         }
-         else if (footPoseProvider != null && footPoseProvider.checkForNewPose(swingSide))
-         {
-            FramePose nextFootPose = footPoseProvider.getDesiredFootPose(swingSide);
-            feetManager.requestMoveStraight(swingSide, nextFootPose, footPoseProvider.getTrajectoryTime());
-            isInFlamingoStance.set(true);
-            pelvisICPBasedTranslationManager.enable();
-         }
-
-         feetManager.enableAnkleLimitAvoidanceInSupportState(false);
-
-         if (DEBUG)
-            System.out.println("WalkingHighLevelHumanoidController: enteringSingleSupportState");
-
-         transferTimeCalculationProvider.updateTransferTime();
-
-         if (nextFootstep != null)
-         {
-            updateFootstepParameters();
-
-            updateICPPlannerTimesAndOmega0();
-            capturePointPlannerAdapter.addFootstep(nextFootstep);
-            capturePointPlannerAdapter.addFootstep(upcomingFootstepList.getNextNextFootstep());
-            capturePointPlannerAdapter.addFootstep(upcomingFootstepList.getNextNextNextFootstep());
-            capturePointPlannerAdapter.initializeSingleSupport(yoTime.getDoubleValue(), supportSide);
-            finalDesiredICPInWorld.setAndMatchFrame(capturePointPlannerAdapter.getFinalDesiredICP());
-
-            if (pushRecoveryModule.isEnabled() && pushRecoveryModule.isRecoveringFromDoubleSupportFall())
-            {
-               capturePoint.getFrameTupleIncludingFrame(tmpFramePoint);
-               capturePointPlannerAdapter.updatePlanForSingleSupportDisturbances(tmpFramePoint, yoTime.getDoubleValue(), supportSide);
-               holdICPToCurrentCoMLocationInNextDoubleSupport.set(true);
-               // Force the final ICP to be in the planned footstep so the smart CMP projection will be way more effective
-               finalDesiredCapturePoint2d.setToZero(nextFootstep.getSoleReferenceFrame());
-               finalDesiredICPInWorld.setAndMatchFrame(finalDesiredCapturePoint2d);
-            }
-         }
-         else
-         {
-            pelvisOrientationManager.setToHoldCurrentDesiredInSupportFoot(supportSide);
-            centerOfMassHeightTrajectoryGenerator.setSupportLeg(supportSide);
-         }
-
-         if (desiredFootStateProvider != null)
-         {
-            desiredFootStateProvider.checkForNewLoadBearingRequest(swingSide);
-            loadFoot.set(false);
-         }
-      }
-
-      private void updateFootstepParameters()
-      {
-         FramePoint2d nextFootstepPosition = new FramePoint2d();
-         nextFootstep.getPosition2d(nextFootstepPosition);
-         transferToFootstep.set(nextFootstepPosition);
-         RobotSide supportSide = swingSide.getOppositeSide();
-
-         pelvisOrientationManager.setTrajectoryTime(swingTimeCalculationProvider.getValue());
-         pelvisOrientationManager.setWithUpcomingFootstep(nextFootstep);
-
-         FramePoint centerOfMass = new FramePoint(referenceFrames.getCenterOfMassFrame());
-         centerOfMass.changeFrame(worldFrame);
-         //ContactablePlaneBody supportFoot = feet.get(supportSide);
-         //Transform3D supportFootToWorldTransform = footToWorldTransform.get(supportSide);
-         //double footHeight = DesiredFootstepCalculatorTools.computeMinZPointInFrame(supportFootToWorldTransform, supportFoot, worldFrame).getZ();
-         //double comHeight = centerOfMass.getZ() - footHeight;
-
-         TransferToAndNextFootstepsData transferToAndNextFootstepsData = createTransferToAndNextFootstepDataForSingleSupport(nextFootstep, swingSide);
-         transferToAndNextFootstepsData.setTransferFromDesiredFootstep(previousDesiredFootstep);
-         //FramePoint2d finalDesiredICP = getSingleSupportFinalDesiredICPForWalking(transferToAndNextFootstepsData, swingSide);
-
-         supportLeg.set(supportSide);
-
-         // Update the contact states based on the footstep. If the footstep doesn't have any predicted contact points, then use the default ones in the ContactablePlaneBodys.
-         momentumBasedController.updateContactPointsForUpcomingFootstep(nextFootstep);
-
-         icpAndMomentumBasedController.updateBipedSupportPolygons();
-
-         // Shouldn't have to do this init anymore since it's done above...
-         // icpTrajectoryGenerator.initialize(desiredICP.getFramePoint2dCopy(), finalDesiredICP, swingTimeCalculationProvider.getValue(), omega0,
-         // amountToBeInsideSingleSupport.getDoubleValue(), getSupportLeg(), yoTime.getDoubleValue());
-
-         centerOfMassHeightTrajectoryGenerator.initialize(transferToAndNextFootstepsData, supportLeg.getEnumValue(), nextFootstep, getContactStatesList());
-
-         if (DEBUG)
-            System.out.println("WalkingHighLevelHumanoidController: nextFootstep will change now!");
-         readyToGrabNextFootstep.set(true);
-      }
-
-      @Override
-      public void doTransitionOutOfAction()
-      {
-         finalDesiredICPInWorld.setToNaN();
-
-         if (DEBUG)
-            System.out.println("WalkingHighLevelController: leavingDoubleSupportState");
-
-         if (!isInFlamingoStance.getBooleanValue())
-         {
-            actualFootPoseInWorld.setToZero(fullRobotModel.getEndEffectorFrame(swingSide, LimbName.LEG)); // changed Here Nicolas
-            actualFootPoseInWorld.changeFrame(worldFrame);
-            upcomingFootstepList.notifyComplete(actualFootPoseInWorld);
-         }
-         else
-         {
-            pelvisICPBasedTranslationManager.disable();
-            isInFlamingoStance.set(false);
-         }
-
-         if (pushRecoveryModule.isEnabled())
-         {
-            captureTime = 0.0;
-            pushRecoveryModule.reset();
-         }
-
-         previousSupportSide.set(swingSide.getOppositeSide());
-         resetLoadedLegIntegrators(swingSide);
-         
-         previousDesiredFootstep = nextFootstep;
-      }
-   }
-
-   private void initiateFootLoadingProcedure(RobotSide swingSide)
-   {
-      loadFoot.set(true);
-      loadFootStartTime.set(yoTime.getDoubleValue());
-      capturePointPlannerAdapter.setSingleSupportTime(loadFootDuration.getDoubleValue());
-      capturePointPlannerAdapter.setDoubleSupportTime(loadFootTransferDuration.getDoubleValue());
-      capturePointPlannerAdapter.clear();
-      capturePointPlannerAdapter.addFootstep(createFootstepAtCurrentLocation(swingSide));
-      capturePointPlannerAdapter.initializeSingleSupport(yoTime.getDoubleValue(), supportLeg.getEnumValue());
-      
-      pelvisICPBasedTranslationManager.freeze();
-   }
-
-   private class DoubleSupportToSingleSupportConditionForDisturbanceRecovery implements StateTransitionCondition
-   {
-      private final RobotSide transferToSide;
-
-      public DoubleSupportToSingleSupportConditionForDisturbanceRecovery(RobotSide robotSide)
-      {
-         this.transferToSide = robotSide;
-      }
-
-      @Override
-      public boolean checkCondition()
-      {
-         if (!pushRecoveryModule.isEnabled())
-            return false;
-
-         RobotSide suggestedSwingSide = pushRecoveryModule.isRobotFallingFromDoubleSupport(stateMachine.timeInCurrentState());
-         boolean isRobotFalling = suggestedSwingSide != null;
-
-         if (!isRobotFalling)
-            return false;
-
-         boolean switchToSingleSupport = transferToSide != suggestedSwingSide;
-
-         if (switchToSingleSupport)
-            pushRecoveryModule.initializeParametersForDoubleSupportPushRecovery();
-
-         return switchToSingleSupport;
-      }
-   }
-
-   public class StartWalkingCondition implements StateTransitionCondition
-   {
-      private final RobotSide transferToSide;
-
-      public StartWalkingCondition(RobotSide robotSide)
-      {
-         this.transferToSide = robotSide;
-      }
-
-      public boolean checkCondition()
-      {
-         if (readyToGrabNextFootstep.getBooleanValue())
-            return false;
-
-         boolean doubleSupportTimeHasPassed = stateMachine.timeInCurrentState() > transferTimeCalculationProvider.getValue();
-         boolean transferringToThisRobotSide = transferToSide == upcomingSupportLeg.getEnumValue();
-
-         boolean shouldStartWalking = transferringToThisRobotSide && doubleSupportTimeHasPassed;
-         boolean isPreparedToWalk = false;
-
-         if (shouldStartWalking)
-         {
-            if (!preparingForLocomotion.getBooleanValue())
-            {
-               preparingForLocomotion.set(true);
-               preparingForLocomotionStartTime.set(yoTime.getDoubleValue());
-
-               if (manipulationControlModule != null && doPrepareManipulationForLocomotion.getBooleanValue())
-                  manipulationControlModule.prepareForLocomotion();
-
-               if (pelvisOrientationManager != null && doPreparePelvisForLocomotion.getBooleanValue())
-                  pelvisOrientationManager.prepareForLocomotion();
-
-               RobotSide upcomingSwingSide = upcomingSupportLeg.getEnumValue().getOppositeSide();
-               feetManager.enableAnkleLimitAvoidanceInSupportState(upcomingSwingSide, true);
-            }
-
-            isPreparedToWalk = yoTime.getDoubleValue() - preparingForLocomotionStartTime.getDoubleValue() > timeToGetPreparedForLocomotion.getDoubleValue();
-         }
-
-         return shouldStartWalking && isPreparedToWalk;
-      }
-   }
-
-   public class FlamingoStanceCondition implements StateTransitionCondition
-   {
-      private final RobotSide transferToSide;
-
-      public FlamingoStanceCondition(RobotSide robotSide)
-      {
-         this.transferToSide = robotSide;
-      }
-
-      public boolean checkCondition()
-      {
-         if (!readyToGrabNextFootstep.getBooleanValue())
-            return false;
-
-         boolean doubleSupportTimeHasPassed = stateMachine.timeInCurrentState() > transferTimeCalculationProvider.getValue();
-         boolean transferringToThisRobotSide = footPoseProvider != null && footPoseProvider.checkForNewPose(transferToSide.getOppositeSide());
-
-         if (transferringToThisRobotSide && doubleSupportTimeHasPassed)
-            upcomingSupportLeg.set(transferToSide);
-
-         return transferringToThisRobotSide && doubleSupportTimeHasPassed;
-      }
-   }
-
-   public class DoneWithTransferCondition implements StateTransitionCondition
-   {
-      private final RobotSide robotSide;
-      private final FramePoint2d capturePoint2d = new FramePoint2d();
-      private final FramePoint2d desiredICP2d = new FramePoint2d();
-      private final FramePoint2d icpError2d = new FramePoint2d();
-
-      public DoneWithTransferCondition(RobotSide robotSide)
-      {
-         this.robotSide = robotSide;
-      }
-
-      public boolean checkCondition()
-      {
-         if (footExplorationControlModule.isControllingSwingFoot() && !stayInTransferWalkingState.getBooleanValue())
-            return footExplorationControlModule.isDone();
-
-         if (stayInTransferWalkingState.getBooleanValue())
-            return false;
-
-         if (!feetManager.isEdgeTouchDownDone(robotSide))
-            return false;
-
-         boolean icpTrajectoryIsDone = icpTrajectoryHasBeenInitialized.getBooleanValue() && capturePointPlannerAdapter.isDone(yoTime.getDoubleValue());
-
-         if (!icpTrajectoryIsDone)
-            return false;
-
-         if (CHECK_FOR_OVEREXTENSION_ON_TOE_OFF_LEG)
-         {
-            if (feetManager.isLegDoingToeOffAndAtLimit(robotSide.getOppositeSide()))
-               return true;
-         }
-
-         capturePoint.getFrameTuple2dIncludingFrame(capturePoint2d);
-         desiredICP.getFrameTuple2dIncludingFrame(desiredICP2d);
-
-         capturePoint2d.changeFrame(referenceFrames.getAnkleZUpFrame(robotSide));
-         desiredICP2d.changeFrame(referenceFrames.getAnkleZUpFrame(robotSide));
-
-         icpError2d.setIncludingFrame(desiredICP2d);
-         icpError2d.sub(capturePoint2d);
-
-         double ellipticErrorSquared = MathTools.square(icpError2d.getX() / maxICPErrorBeforeSingleSupportX.getDoubleValue())
-               + MathTools.square(icpError2d.getY() / maxICPErrorBeforeSingleSupportY.getDoubleValue());
-         boolean closeEnough = ellipticErrorSquared < 1.0;
-
-         return closeEnough;
-      }
-   }
-
-   private class SingleSupportToTransferToCondition extends DoneWithSingleSupportCondition
-   {
-      private final RobotSide robotSide;
-
-      public SingleSupportToTransferToCondition(RobotSide robotSide)
-      {
-         super();
-
-         this.robotSide = robotSide;
-      }
-
-      public boolean checkCondition()
-      {
-         Footstep nextFootstep = upcomingFootstepList.getNextNextFootstep();
-         if (nextFootstep == null)
-            return super.checkCondition();
-
-         if (this.robotSide != nextFootstep.getRobotSide())
-            return false;
-
-         boolean condition = super.checkCondition();
-
-         return condition;
-      }
-   }
-
-   private class DoneWithSingleSupportCondition implements StateTransitionCondition
-   {
-      private boolean footSwitchActivated;
-
-      public DoneWithSingleSupportCondition()
-      {
-      }
-
-      public boolean checkCondition()
-      {
-         RobotSide swingSide = supportLeg.getEnumValue().getOppositeSide();
-         hasMinimumTimePassed.set(hasMinimumTimePassed());
-
-         if (!hasICPPlannerFinished.getBooleanValue())
-         {
-            hasICPPlannerFinished.set(capturePointPlannerAdapter.isDone(yoTime.getDoubleValue()));
-
-            if (hasICPPlannerFinished.getBooleanValue())
-            {
-               timeThatICPPlannerFinished.set(yoTime.getDoubleValue());
-            }
-         }
-
-         FootSwitchInterface footSwitch = footSwitches.get(swingSide);
-
-         if (feetManager.willLandOnToes())
-         {
-            if (!(footSwitch instanceof ToeSwitch))
-            {
-               throw new RuntimeException("toe touchdown should not be used if Robot is not using a ToeSwitch.");
-            }
-
-            ToeSwitch toeSwitch = (ToeSwitch) footSwitch;
-            footSwitchActivated = toeSwitch.hasToeHitGround();
-         }
-         else if (feetManager.willLandOnHeel())
-         {
-            if (!(footSwitch instanceof HeelSwitch))
-            {
-               throw new RuntimeException("landOnHeels should not be set to true if Robot is not using a HeelSwitch.");
-            }
-
-            HeelSwitch heelSwitch = (HeelSwitch) footSwitch;
-            footSwitchActivated = heelSwitch.hasHeelHitGround();
-         }
-         else
-         {
-            footSwitchActivated = footSwitch.hasFootHitGround();
-         }
-
-         if (hasMinimumTimePassed.getBooleanValue() && justFall.getBooleanValue() && !footExplorationControlModule.isControllingSwingFoot())
-            return true;
-
-         boolean finishSingleSupportWhenICPPlannerIsDone = walkingControllerParameters.finishSingleSupportWhenICPPlannerIsDone();// || pushRecoveryModule.isRecovering();
-
-         if (finishSingleSupportWhenICPPlannerIsDone && !isInFlamingoStance.getBooleanValue())
-         {
-            if (!footExplorationControlModule.isControllingSwingFoot())
-            {
-               if (hasICPPlannerFinished.getBooleanValue()
-                     && (yoTime.getDoubleValue() > timeThatICPPlannerFinished.getDoubleValue() + dwellInSingleSupportDuration.getDoubleValue()))
-                  return true;
-            }
-         }
-         
-         if (desiredFootStateProvider != null)
-         {
-            if (isInFlamingoStance.getBooleanValue() && desiredFootStateProvider.checkForNewLoadBearingRequest(swingSide))
-            {
-               initiateFootLoadingProcedure(swingSide);
-            }
-            
-            if (loadFoot.getBooleanValue() && (yoTime.getDoubleValue() > loadFootStartTime.getDoubleValue() + loadFootDuration.getDoubleValue()))
-            {
-               loadFoot.set(false);
-               return true;
-            }
-         }
-
-         return hasMinimumTimePassed.getBooleanValue() && footSwitchActivated;
-      }
-
-      private boolean hasMinimumTimePassed()
-      {
-         double minimumSwingTime;
-         if (pushRecoveryModule.isEnabled() && pushRecoveryModule.isRecoveringFromDoubleSupportFall())
-            minimumSwingTime = 0.15;
-         else
-            minimumSwingTime = swingTimeCalculationProvider.getValue() * minimumSwingFraction.getDoubleValue();
-
-         return stateMachine.timeInCurrentState() > minimumSwingTime;
-      }
-   }
-
-   private class StopWalkingCondition extends DoneWithSingleSupportCondition
-   {
-      private final RobotSide robotSide;
-      private final AbortWalkingProvider abortState;
-
-      public StopWalkingCondition(RobotSide robotSide, AbortWalkingProvider abortVariable)
-      {
-         super();
-
-         this.robotSide = robotSide;
-         this.abortState = abortVariable;
-      }
-
-      public boolean checkCondition()
-      {
-         if (abortState.shouldAbortWalking()){
-            return true;
-         }
-
-         boolean isNotExploringFoothold = !footExplorationControlModule.isControllingSwingFoot();
-         boolean isNextFootstepNull = upcomingFootstepList.getNextFootstep() == null;
-         // This is to fix a bug occuring for instance when doing transfer to right side and receiving a right footstep the walking would do a left footstep instead.
-         boolean isNextFootstepForThisSide = true;
-         if (footstepListHasBeenUpdated.getBooleanValue())
-         {
-            isNextFootstepForThisSide = isNextFootstepNull || upcomingFootstepList.getNextFootstep().getRobotSide() != robotSide;
-         }
-         else
-         {
-            boolean isNextNextFootstepNull = upcomingFootstepList.getNextNextFootstep() == null;
-            isNextFootstepForThisSide = isNextNextFootstepNull || upcomingFootstepList.getNextNextFootstep().getRobotSide() != robotSide;
-         }
-         boolean isSupportLegNull = supportLeg.getEnumValue() == null;
-         boolean noMoreFootstepsForThisSide = upcomingFootstepList.isFootstepProviderEmpty() && isNextFootstepNull || !isNextFootstepForThisSide;
-         boolean noMoreFootPoses = footPoseProvider == null || !footPoseProvider.checkForNewPose(robotSide.getOppositeSide());
-         boolean readyToStopWalking = noMoreFootstepsForThisSide && noMoreFootPoses && (isSupportLegNull || super.checkCondition()) && isNotExploringFoothold;
-         return readyToStopWalking;
-      }
-   }
-
-   public class ResetICPTrajectoryAction implements StateTransitionAction
-   {
-      public void doTransitionAction()
-      {
-         if (holdICPToCurrentCoMLocationInNextDoubleSupport.getBooleanValue())
-         {
-            requestICPPlannerToHoldCurrentCoM();
-            holdICPToCurrentCoMLocationInNextDoubleSupport.set(false);
-         }
-
-         capturePointPlannerAdapter.reset(yoTime.getDoubleValue());
-      }
-   }
-
-   private void updateICPPlannerTimesAndOmega0()
-   {
-      capturePointPlannerAdapter.setOmega0(icpAndMomentumBasedController.getOmega0());
-      capturePointPlannerAdapter.setDoubleSupportTime(transferTimeCalculationProvider.getValue());
-      capturePointPlannerAdapter.setSingleSupportTime(swingTimeCalculationProvider.getValue());
-   }
-
-   private FramePoint2d getDoubleSupportFinalDesiredICPForDoubleSupportStance()
-   {
-      FramePoint2d ret = new FramePoint2d(worldFrame);
-      double trailingFootToLeadingFootFactor = 0.5; // 0.25;
-      for (RobotSide robotSide : RobotSide.values)
-      {
-         FramePoint2d centroid = new FramePoint2d(ret.getReferenceFrame());
-         FrameConvexPolygon2d footPolygon = computeFootPolygon(robotSide, referenceFrames.getAnkleZUpFrame(robotSide));
-         footPolygon.getCentroid(centroid);
-         centroid.changeFrame(ret.getReferenceFrame());
-         if (robotSide == upcomingSupportLeg.getEnumValue())
-            centroid.scale(trailingFootToLeadingFootFactor);
-         else
-            centroid.scale(1.0 - trailingFootToLeadingFootFactor);
-         ret.add(centroid);
-      }
-
-      return ret;
-   }
-
-   public TransferToAndNextFootstepsData createTransferToAndNextFootstepDataForSingleSupport(Footstep transferToFootstep, RobotSide swingSide)
-   {
-      TransferToAndNextFootstepsData transferToAndNextFootstepsData = new TransferToAndNextFootstepsData();
-
-      Footstep transferFromFootstep = createFootstepAtCurrentLocation(swingSide.getOppositeSide());
-
-      transferToAndNextFootstepsData.setTransferFromFootstep(transferFromFootstep);
-      transferToAndNextFootstepsData.setTransferToFootstep(transferToFootstep);
-
-      transferToAndNextFootstepsData.setTransferToSide(swingSide);
-      transferToAndNextFootstepsData.setNextFootstep(upcomingFootstepList.getNextNextFootstep());
-      transferToAndNextFootstepsData.setNextNextFootstep(upcomingFootstepList.getNextNextNextFootstep());
-
-      if (VISUALIZE)
-      {
-         transferToAndNextFootstepsDataVisualizer.visualizeFootsteps(transferToAndNextFootstepsData);
-      }
-
-      return transferToAndNextFootstepsData;
-   }
-
-   public void doMotionControl()
-   {
-      if (loopControllerForever.getBooleanValue())
-      {
-         while (true)
-         {
-            doMotionControlInternal();
-         }
-      }
-      else
-      {
-         doMotionControlInternal();
-      }
-   }
-
-   private final FrameVector2d desiredICPVelocityAsFrameVector = new FrameVector2d();
-
-   // FIXME: don't override
-   private void doMotionControlInternal()
-   {
-      failureDetectionControlModule.checkIfRobotIsFalling(capturePoint, desiredICP);
-      if (failureDetectionControlModule.isRobotFalling())
-      {
-         if (enablePushRecoveryOnFailure.getBooleanValue() && !pushRecoveryModule.isEnabled())
-         {
-            pushRecoveryModule.setIsEnabled(true);
-         }
-         else if (!pushRecoveryModule.isEnabled() || pushRecoveryModule.isCaptureRegionEmpty())
-         {
-            momentumBasedController.reportControllerFailureToListeners(failureDetectionControlModule.getFallingDirection());
-         }
-      }
-
-      if (enablePushRecoveryOnFailure.getBooleanValue())
-      {
-         if (pushRecoveryModule.isEnabled() && pushRecoveryModule.isRobotBackToSafeState())
-            pushRecoveryModule.setIsEnabled(false);
-      }
-
-      momentumBasedController.doPrioritaryControl();
-      super.callUpdatables();
-
-      icpAndMomentumBasedController.update();
-
-      stateMachine.checkTransitionConditions();
-      stateMachine.doAction();
-      
-      desiredICPVelocity.getFrameVector2d(desiredICPVelocityAsFrameVector);
-      controlledCoMHeightAcceleration.set(computeDesiredCoMHeightAcceleration(desiredICPVelocityAsFrameVector));
-
-      doFootControl();
-      doArmControl();
-      doHeadControl();
-
-      //    doCoMControl(); //TODO: Should we be doing this too?
-      doChestControl();
-      doCapturePointBasedControl();
-      doPelvisControl();
-      doUnconstrainedJointControl();
-
-      setTorqueControlJointsToZeroDersiredAcceleration();
-
-      momentumBasedController.doSecondaryControl();
-
-      momentumBasedController.doPassiveKneeControl();
-      momentumBasedController.doProportionalControlOnCoP();
-      momentumBasedController.smoothDesiredCoPIfNeeded();
-   }
-
-   private final FramePoint2d finalDesiredCapturePoint2d = new FramePoint2d();
-
-   private void doCapturePointBasedControl()
-   {
-      boolean keepCMPInsideSupportPolygon = true;
-      if ((manipulationControlModule != null) && (manipulationControlModule.isAtLeastOneHandLoadBearing()))
-         keepCMPInsideSupportPolygon = false;
-
-      finalDesiredICPInWorld.getFrameTuple2dIncludingFrame(finalDesiredCapturePoint2d);
-      icpAndMomentumBasedController.computeAndSubmitDesiredRateOfChangeOfMomentum(finalDesiredCapturePoint2d, keepCMPInsideSupportPolygon);
-   }
-
-   @Override
-   protected void doUnconstrainedJointControl()
-   {
-      for (int i = 0; i < unconstrainedDesiredPositions.length; i++)
-      {
-         unconstrainedJoints[i].setqDesired(unconstrainedDesiredPositions[i].getDoubleValue());
-      }
-      super.doUnconstrainedJointControl();
-   }
-
-   // Temporary objects to reduce garbage collection.
-   private final CoMHeightPartialDerivativesData coMHeightPartialDerivatives = new CoMHeightPartialDerivativesData();
-   private final ContactStatesAndUpcomingFootstepData centerOfMassHeightInputData = new ContactStatesAndUpcomingFootstepData();
-   private final FramePoint comPosition = new FramePoint();
-   private final FrameVector comVelocity = new FrameVector(worldFrame);
-   private final FrameVector2d comXYVelocity = new FrameVector2d();
-   private final FrameVector2d comXYAcceleration = new FrameVector2d();
-   private final CoMHeightTimeDerivativesData comHeightDataBeforeSmoothing = new CoMHeightTimeDerivativesData();
-   private final CoMHeightTimeDerivativesData comHeightDataAfterSmoothing = new CoMHeightTimeDerivativesData();
-   private final CoMXYTimeDerivativesData comXYTimeDerivatives = new CoMXYTimeDerivativesData();
-   private final FramePoint desiredCenterOfMassHeightPoint = new FramePoint(worldFrame);
-   private final FramePoint pelvisPosition = new FramePoint();
-   private final FramePoint2d comPositionAsFramePoint2d = new FramePoint2d();
-
-   private final Twist currentPelvisTwist = new Twist();
-
-   private double computeDesiredCoMHeightAcceleration(FrameVector2d desiredICPVelocity)
-   {
-      centerOfMassHeightInputData
-            .setCenterOfMassAndPelvisZUpFrames(momentumBasedController.getCenterOfMassFrame(), momentumBasedController.getPelvisZUpFrame());
-
-      List<? extends PlaneContactState> contactStatesList = getContactStatesList();
-
-      centerOfMassHeightInputData.setContactStates(contactStatesList);
-
-      centerOfMassHeightInputData.setSupportLeg(supportLeg.getEnumValue());
-
-      Footstep nextFootstep;
-      if (pushRecoveryModule.isEnabled() && pushRecoveryModule.isRecoveringFromDoubleSupportFall())
-      {
-         nextFootstep = null;
-      }
-      else
-      {
-         nextFootstep = upcomingFootstepList.getNextFootstep();
-      }
-
-      centerOfMassHeightInputData.setUpcomingFootstep(nextFootstep);
-
-      centerOfMassHeightTrajectoryGenerator.solve(coMHeightPartialDerivatives, centerOfMassHeightInputData);
-
-      comPosition.setToZero(referenceFrames.getCenterOfMassFrame());
-      centerOfMassJacobian.getCenterOfMassVelocity(comVelocity);
-      comPosition.changeFrame(worldFrame);
-      comVelocity.changeFrame(worldFrame);
-
-      double zCurrent = comPosition.getZ();
-      double zdCurrent = comVelocity.getZ();
-
-      if (controlPelvisHeightInsteadOfCoMHeight.getBooleanValue())
-      {
-         pelvisPosition.setToZero(referenceFrames.getPelvisFrame());
-         pelvisPosition.changeFrame(worldFrame);
-         zCurrent = pelvisPosition.getZ();
-         twistCalculator.getTwistOfBody(currentPelvisTwist, fullRobotModel.getPelvis());
-         currentPelvisTwist.changeFrame(worldFrame);
-         zdCurrent = comVelocity.getZ(); // Just use com velocity for now for damping...
-      }
-
-      
-      // TODO: use current omega0 instead of previous
-      comXYVelocity.setIncludingFrame(comVelocity.getReferenceFrame(), comVelocity.getX(), comVelocity.getY());
-      if (desiredICPVelocity.containsNaN())
-      {
-         System.err.println("Desired ICP velocity contains NaN");
-         comXYAcceleration.setToZero(desiredICPVelocity.getReferenceFrame());
-      }
-      else
-      {
-         comXYAcceleration.setIncludingFrame(desiredICPVelocity);
-      }
-      comXYAcceleration.sub(comXYVelocity);
-      comXYAcceleration.scale(icpAndMomentumBasedController.getOmega0()); // MathTools.square(omega0.getDoubleValue()) * (com.getX() - copX);
-
-      // FrameVector2d comd2dSquared = new FrameVector2d(comXYVelocity.getReferenceFrame(), comXYVelocity.getX() * comXYVelocity.getX(), comXYVelocity.getY() * comXYVelocity.getY());
-      comPosition.getFramePoint2d(comPositionAsFramePoint2d);
-      comXYTimeDerivatives.setCoMXYPosition(comPositionAsFramePoint2d);
-      comXYTimeDerivatives.setCoMXYVelocity(comXYVelocity);
-      comXYTimeDerivatives.setCoMXYAcceleration(comXYAcceleration);
-
-      coMHeightTimeDerivativesCalculator.computeCoMHeightTimeDerivatives(comHeightDataBeforeSmoothing, comXYTimeDerivatives, coMHeightPartialDerivatives);
-
-      comHeightDataBeforeSmoothing.getComHeight(desiredCenterOfMassHeightPoint);
-      desiredCoMHeightFromTrajectory.set(desiredCenterOfMassHeightPoint.getZ());
-      desiredCoMHeightVelocityFromTrajectory.set(comHeightDataBeforeSmoothing.getComHeightVelocity());
-      desiredCoMHeightAccelerationFromTrajectory.set(comHeightDataBeforeSmoothing.getComHeightAcceleration());
-
-      //    correctCoMHeight(desiredICPVelocity, zCurrent, comHeightDataBeforeSmoothing, false, false);
-
-      //    comHeightDataBeforeSmoothing.getComHeight(desiredCenterOfMassHeightPoint);
-      //    desiredCoMHeightBeforeSmoothing.set(desiredCenterOfMassHeightPoint.getZ());
-      //    desiredCoMHeightVelocityBeforeSmoothing.set(comHeightDataBeforeSmoothing.getComHeightVelocity());
-      //    desiredCoMHeightAccelerationBeforeSmoothing.set(comHeightDataBeforeSmoothing.getComHeightAcceleration());
-
-      coMHeightTimeDerivativesSmoother.smooth(comHeightDataAfterSmoothing, comHeightDataBeforeSmoothing);
-
-      comHeightDataAfterSmoothing.getComHeight(desiredCenterOfMassHeightPoint);
-      desiredCoMHeightAfterSmoothing.set(desiredCenterOfMassHeightPoint.getZ());
-      desiredCoMHeightVelocityAfterSmoothing.set(comHeightDataAfterSmoothing.getComHeightVelocity());
-      desiredCoMHeightAccelerationAfterSmoothing.set(comHeightDataAfterSmoothing.getComHeightAcceleration());
-
-      feetManager.correctCoMHeight(trailingLeg.getEnumValue(), desiredICPVelocity, zCurrent, comHeightDataAfterSmoothing);
-
-      comHeightDataAfterSmoothing.getComHeight(desiredCenterOfMassHeightPoint);
-      desiredCoMHeightCorrected.set(desiredCenterOfMassHeightPoint.getZ());
-      desiredCoMHeightVelocityCorrected.set(comHeightDataAfterSmoothing.getComHeightVelocity());
-      desiredCoMHeightAccelerationCorrected.set(comHeightDataAfterSmoothing.getComHeightAcceleration());
-
-      comHeightDataAfterSmoothing.getComHeight(desiredCenterOfMassHeightPoint);
-
-      double zDesired = desiredCenterOfMassHeightPoint.getZ();
-      double zdDesired = comHeightDataAfterSmoothing.getComHeightVelocity();
-      double zddFeedForward = comHeightDataAfterSmoothing.getComHeightAcceleration();
-
-      double zddDesired = centerOfMassHeightController.compute(zCurrent, zDesired, zdCurrent, zdDesired) + zddFeedForward;
-
-      for (RobotSide robotSide : RobotSide.values)
-      {
-         if (feetManager.isInFlatSupportState(robotSide) && feetManager.isInSingularityNeighborhood(robotSide))
-         {
-            // Ignore the desired height acceleration only if EndEffectorControlModule is not taking care of singularity during support
-            if (!LegSingularityAndKneeCollapseAvoidanceControlModule.USE_SINGULARITY_AVOIDANCE_SUPPORT)
-               zddDesired = 0.0;
-
-            double zTreshold = 0.01;
-
-            if (zDesired >= zCurrent - zTreshold)
-            {
-               // Can't achieve the desired height, just lock the knee
-               feetManager.lockKnee(robotSide);
-            }
-            else
-            {
-               // Do the singularity escape before trying to achieve the desired height
-               feetManager.doSupportSingularityEscape(robotSide);
-            }
-         }
-      }
-
-      // In a recovering context, accelerating upwards is just gonna make the robot fall faster. We should even consider letting the robot fall a bit.
-      if (pushRecoveryModule.isEnabled() && pushRecoveryModule.isRecovering())
-         zddDesired = Math.min(0.0, zddDesired);
-
-      double epsilon = 1e-12;
-      zddDesired = MathTools.clipToMinMax(zddDesired, -gravity + epsilon, Double.POSITIVE_INFINITY);
-
-      return zddDesired;
-   }
-
-   private List<PlaneContactState> getContactStatesList()
-   {
-      List<PlaneContactState> contactStatesList = new ArrayList<PlaneContactState>();
-
-      for (RobotSide robotSide : RobotSide.values)
-      {
-         PlaneContactState contactState = momentumBasedController.getContactState(feet.get(robotSide));
-
-         if (contactState.inContact())
-            contactStatesList.add(contactState);
-      }
-
-      return contactStatesList;
-   }
-
-   private final List<FramePoint> tempContactPoints = new ArrayList<FramePoint>();
-   private final FrameConvexPolygon2d tempFootPolygon = new FrameConvexPolygon2d(worldFrame);
-
-   // TODO: should probably precompute this somewhere else
-   private FrameConvexPolygon2d computeFootPolygon(RobotSide robotSide, ReferenceFrame referenceFrame)
-   {
-      momentumBasedController.getContactPoints(feet.get(robotSide), tempContactPoints);
-      tempFootPolygon.setIncludingFrameByProjectionOntoXYPlaneAndUpdate(referenceFrame, tempContactPoints);
-
-      return tempFootPolygon;
-   }
-
-   private Footstep createFootstepAtCurrentLocation(RobotSide robotSide)
-   {
-      ContactablePlaneBody foot = feet.get(robotSide);
-      ReferenceFrame footReferenceFrame = foot.getRigidBody().getParentJoint().getFrameAfterJoint();
-      FramePose framePose = new FramePose(footReferenceFrame);
-      framePose.changeFrame(worldFrame);
-
-      PoseReferenceFrame poseReferenceFrame = new PoseReferenceFrame("poseReferenceFrame", framePose);
-
-      boolean trustHeight = true;
-      Footstep footstep = new Footstep(foot.getRigidBody(), robotSide, foot.getSoleFrame(), poseReferenceFrame, trustHeight);
-
-      momentumBasedController.setFootstepsContactPointsBasedOnFootContactStatePoints(footstep);
-
-      return footstep;
-   }
-
-   public void integrateAnkleAccelerationsOnSwingLeg(RobotSide swingSide)
-   {
-      fullRobotModel.getLegJoint(swingSide, LegJointName.ANKLE_PITCH).setIntegrateDesiredAccelerations(true);
-      fullRobotModel.getLegJoint(swingSide, LegJointName.ANKLE_ROLL).setIntegrateDesiredAccelerations(true);
-      fullRobotModel.getLegJoint(swingSide.getOppositeSide(), LegJointName.ANKLE_PITCH).setIntegrateDesiredAccelerations(false);
-      fullRobotModel.getLegJoint(swingSide.getOppositeSide(), LegJointName.ANKLE_ROLL).setIntegrateDesiredAccelerations(false);
-   }
-
-   private void doNotIntegrateAnkleAccelerations()
-   {
-      for (RobotSide robotSide : RobotSide.values)
-      {
-         fullRobotModel.getLegJoint(robotSide, LegJointName.ANKLE_PITCH).setIntegrateDesiredAccelerations(false);
-         fullRobotModel.getLegJoint(robotSide, LegJointName.ANKLE_ROLL).setIntegrateDesiredAccelerations(false);
-      }
-   }
-
-   private void resetLoadedLegIntegrators(RobotSide robotSide)
-   {
-      if (resetIntegratorsAfterSwing.getBooleanValue())
-      {
-         for (LegJointName jointName : fullRobotModel.getRobotSpecificJointNames().getLegJointNames())
-            fullRobotModel.getLegJoint(robotSide, jointName).resetDesiredAccelerationIntegrator();
-      }
-   }
-
-   private final FrameVector2d stanceToOriginalICPVector = new FrameVector2d();
-
-   private final FramePoint2d stanceToSwingPoint = new FramePoint2d();
-   private final FrameVector2d stanceToSwingVector = new FrameVector2d();
-   private final FramePoint2d stanceContactCentroid2d = new FramePoint2d();
-   private final FramePoint stanceContactCentroid = new FramePoint();
-
-   /**
-    * Terrible hack that needs to be gone by switching to the new ICP planner and let it do its job.
-    */
-   @Deprecated
-   private void moveICPToInsideOfFootAtEndOfSwing(RobotSide supportSide, FramePoint2d upcomingFootstepLocation, double swingTime, double swingTimeRemaining,
-         FramePoint2d desiredICPToMove)
-   {
-      if (useICPPlannerHackN13.getBooleanValue())
-      {
-         ReferenceFrame supportAnkleFrame = referenceFrames.getAnkleZUpFrame(supportSide);
-
-         momentumBasedController.getCenterOfFootContactPoints(supportSide, stanceContactCentroid2d);
-         if (stanceContactCentroid2d.containsNaN())
-         {
-            stanceContactCentroid2d.setToZero(momentumBasedController.getContactableFeet().get(supportSide).getSoleFrame());
-         }
-
-         stanceContactCentroid.setToZero(stanceContactCentroid2d.getReferenceFrame());
-         stanceContactCentroid.setXY(stanceContactCentroid2d);
-
-         stanceContactCentroid.changeFrame(supportAnkleFrame);
-
-         stanceContactCentroid2d.setIncludingFrame(supportAnkleFrame, stanceContactCentroid.getX(), stanceContactCentroid.getY());
-
-         swingTimeRemainingForICPMoveViz.set(swingTimeRemaining);
-
-         desiredICPToMove.changeFrame(supportAnkleFrame);
-
-         stanceToOriginalICPVector.setIncludingFrame(desiredICPToMove);
-         stanceToOriginalICPVector.sub(stanceContactCentroid2d);
-
-         stanceToSwingPoint.setIncludingFrame(upcomingFootstepLocation);
-         stanceToSwingPoint.changeFrame(supportAnkleFrame);
-
-         stanceToSwingVector.setIncludingFrame(stanceToSwingPoint);
-         stanceToSwingVector.sub(stanceContactCentroid2d);
-
-         double stanceToSwingDistance = stanceToSwingVector.length();
-         if (stanceToSwingDistance < 0.001)
-         {
-            desiredICPToMove.changeFrame(desiredICP.getReferenceFrame());
-
-            return;
-         }
-
-         stanceToSwingVector.normalize();
-
-         distanceFromLineToOriginalICP.set(stanceToSwingVector.dot(stanceToOriginalICPVector));
-         double timeToUseBeforeShift = singleSupportTimeLeftBeforeShift.getDoubleValue();
-         if (timeToUseBeforeShift < 0.01)
-            timeToUseBeforeShift = 0.01;
-
-         double deltaTime = swingTime - timeToUseBeforeShift;
-         double percent;
-         if (deltaTime <= 1e-7)
-            percent = 1.0;
-         else
-         {
-            percent = (swingTime - swingTimeRemaining) / (deltaTime);
-         }
-
-         percent = MathTools.clipToMinMax(percent, 0.0, 1.0);
-         percentOfSwingTimeRemainingForICPMove.set(percent);
-
-         double maxDistanceToMove = moveICPAwayDuringSwingDistance.getDoubleValue();
-         maxDistanceToMove = MathTools.clipToMinMax(maxDistanceToMove, 0.0, stanceToSwingDistance / 2.0);
-         double duringSwingDistance = (percent * maxDistanceToMove);
-
-         if (swingTimeRemaining > timeToUseBeforeShift)
-         {
-            amountToMoveICPAway.set(duringSwingDistance);
-         }
-         else
-         {
-            percent = (1.0 - swingTimeRemaining / timeToUseBeforeShift);
-            percent = MathTools.clipToMinMax(percent, 0.0, 1.0);
-
-            maxDistanceToMove = moveICPAwayAtEndOfSwingDistance.getDoubleValue();
-            maxDistanceToMove = MathTools.clipToMinMax(maxDistanceToMove, 0.0, stanceToSwingDistance / 2.0);
-
-            maxDistanceToMove -= moveICPAwayDuringSwingDistance.getDoubleValue();
-            if (maxDistanceToMove < 0.0)
-               maxDistanceToMove = 0.0;
-
-            amountToMoveICPAway.set(duringSwingDistance + (percent * maxDistanceToMove));
-         }
-
-         // If already moved a long distance, then no need to move any more.
-         if (distanceFromLineToOriginalICP.getDoubleValue() > amountToMoveICPAway.getDoubleValue())
-         {
-            desiredICPToMove.changeFrame(desiredICP.getReferenceFrame());
-
-            return;
-         }
-
-         double additionalDistance = amountToMoveICPAway.getDoubleValue() - distanceFromLineToOriginalICP.getDoubleValue();
-
-         stanceToSwingVector.scale(additionalDistance);
-         icpAdjustment.set(stanceToSwingVector.getX(), stanceToSwingVector.getY());
-
-         desiredICPToMove.add(stanceToSwingVector);
-         desiredICPToMove.changeFrame(desiredICP.getReferenceFrame());
-      }
-   }
-
-   public void reinitializePelvisOrientation(boolean reinitialize)
-   {
-      hasWalkingControllerBeenInitialized.set( !reinitialize );
-   }
-}
->>>>>>> cdd0b23a
+}