<<<<<<< HEAD
package us.ihmc.commonWalkingControlModules.highLevelHumanoidControl.highLevelStates;

import java.util.ArrayList;
import java.util.LinkedHashMap;
import java.util.List;
import java.util.Map;

import org.ejml.data.DenseMatrix64F;

import us.ihmc.commonWalkingControlModules.configurations.WalkingControllerParameters;
import us.ihmc.commonWalkingControlModules.controlModules.ChestOrientationManager;
import us.ihmc.commonWalkingControlModules.controlModules.RigidBodyPositionControlModule;
import us.ihmc.commonWalkingControlModules.highLevelHumanoidControl.factories.VariousWalkingManagers;
import us.ihmc.commonWalkingControlModules.highLevelHumanoidControl.factories.VariousWalkingProviders;
import us.ihmc.commonWalkingControlModules.momentumBasedController.MomentumBasedController;
import us.ihmc.commonWalkingControlModules.momentumBasedController.MomentumControlModuleBridge.MomentumControlModuleType;
import us.ihmc.commonWalkingControlModules.momentumBasedController.TaskspaceConstraintData;
import us.ihmc.commonWalkingControlModules.packetConsumers.ChestOrientationProvider;
import us.ihmc.commonWalkingControlModules.packetConsumers.DesiredFootStateProvider;
import us.ihmc.commonWalkingControlModules.packetConsumers.DesiredPelvisLoadBearingProvider;
import us.ihmc.commonWalkingControlModules.packetConsumers.DesiredThighLoadBearingProvider;
import us.ihmc.commonWalkingControlModules.packetConsumers.FootPoseProvider;
import us.ihmc.commonWalkingControlModules.packetConsumers.PelvisPoseProvider;
import us.ihmc.humanoidRobotics.bipedSupportPolygons.ContactablePlaneBody;
import us.ihmc.humanoidRobotics.communication.packets.dataobjects.HighLevelState;
import us.ihmc.robotics.controllers.GainCalculator;
import us.ihmc.robotics.dataStructures.listener.VariableChangedListener;
import us.ihmc.robotics.dataStructures.variable.BooleanYoVariable;
import us.ihmc.robotics.dataStructures.variable.DoubleYoVariable;
import us.ihmc.robotics.dataStructures.variable.YoVariable;
import us.ihmc.robotics.geometry.FrameOrientation;
import us.ihmc.robotics.geometry.FramePoint;
import us.ihmc.robotics.geometry.FramePose;
import us.ihmc.robotics.geometry.FrameVector;
import us.ihmc.robotics.math.frames.YoFrameVector;
import us.ihmc.robotics.math.trajectories.MultipleWaypointsPositionTrajectoryGenerator;
import us.ihmc.robotics.math.trajectories.OrientationInterpolationTrajectoryGenerator;
import us.ihmc.robotics.math.trajectories.providers.YoQuaternionProvider;
import us.ihmc.robotics.referenceFrames.ReferenceFrame;
import us.ihmc.robotics.robotSide.RobotSide;
import us.ihmc.robotics.robotSide.SideDependentList;
import us.ihmc.robotics.screwTheory.RigidBody;
import us.ihmc.robotics.screwTheory.SpatialMotionVector;
import us.ihmc.robotics.trajectories.providers.ConstantDoubleProvider;

public class CarIngressEgressController extends AbstractHighLevelHumanoidControlPattern
{
   public final static HighLevelState controllerState = HighLevelState.INGRESS_EGRESS;
   private final static MomentumControlModuleType MOMENTUM_CONTROL_MODULE_TO_USE = MomentumControlModuleType.OPT_NULLSPACE;

   private final FootPoseProvider footPoseProvider;
   private final DesiredFootStateProvider footLoadBearingProvider;
   private DesiredThighLoadBearingProvider thighLoadBearingProvider;
   private DesiredPelvisLoadBearingProvider pelvisLoadBearingProvider;

   private final PelvisPoseProvider pelvisPoseProvider;
   private final RigidBodyPositionControlModule pelvisController;
   private final ReferenceFrame pelvisPositionControlFrame;
   private final int pelvisJacobianId;
   private final TaskspaceConstraintData pelvisTaskspaceConstraintData = new TaskspaceConstraintData();

   private final FramePoint desiredPelvisWaypointPosition = new FramePoint();
   private final FrameVector desiredPelvisWaypointLinearVelocity = new FrameVector();

   private final MultipleWaypointsPositionTrajectoryGenerator pelvisPositionTrajectoryGenerator;
   private DoubleYoVariable pelvisTrajectoryStartTime = new DoubleYoVariable("pelvisTrajectoryStartTime", registry);

   private final ChestOrientationProvider chestOrientationProvider;
   private final ReferenceFrame chestPositionControlFrame;
   private final YoQuaternionProvider finalDesiredChestOrientation, initialDesiredChestOrientation;
   private final OrientationInterpolationTrajectoryGenerator chestOrientationTrajectoryGenerator;
   private double chestTrajectoryStartTime = 0.0;

   private final BooleanYoVariable l_footDoToeOff = new BooleanYoVariable("l_footDoToeOff", registry);
   private final BooleanYoVariable r_footDoToeOff = new BooleanYoVariable("r_footDoToeOff", registry);
   private final SideDependentList<BooleanYoVariable> doToeOff = new SideDependentList<BooleanYoVariable>(l_footDoToeOff, r_footDoToeOff);

   private final ConstantDoubleProvider trajectoryTimeProvider = new ConstantDoubleProvider(2.0);

   private final SideDependentList<ContactablePlaneBody> contactableThighs;
   private final ContactablePlaneBody contactablePelvis, contactablePelvisBack;

   private final DoubleYoVariable coefficientOfFrictionForBumAndThighs = new DoubleYoVariable("coefficientOfFrictionForBumAndThighs", registry);
   private final DoubleYoVariable coefficientOfFrictionForFeet = new DoubleYoVariable("coefficientOfFrictionForFeet", registry);

   private final RigidBody elevator;
   private final RigidBody pelvis;
   private final List<ContactablePlaneBody> bodiesInContact = new ArrayList<ContactablePlaneBody>();
   private final Map<ContactablePlaneBody, Integer> contactJacobians = new LinkedHashMap<ContactablePlaneBody, Integer>();

   private BooleanYoVariable requestedPelvisLoadBearing = new BooleanYoVariable("requestedPelvisLoadBearing", registry);
   private BooleanYoVariable requestedPelvisBackLoadBearing = new BooleanYoVariable("requestedPelvisBackLoadBearing", registry);
   private BooleanYoVariable requestedLeftThighLoadBearing = new BooleanYoVariable("requestedLeftThighLoadBearing", registry);
   private BooleanYoVariable requestedRightThighLoadBearing = new BooleanYoVariable("requestedRightThighLoadBearing", registry);
   private SideDependentList<BooleanYoVariable> requestedThighLoadBearing = new SideDependentList<BooleanYoVariable>(requestedLeftThighLoadBearing,
         requestedRightThighLoadBearing);
   private final DoubleYoVariable carIngressPelvisPositionKp = new DoubleYoVariable("carIngressPelvisPositionKp", registry);
   private final DoubleYoVariable carIngressPelvisPositionZeta = new DoubleYoVariable("carIngressPelvisPositionZeta", registry);
   private final DoubleYoVariable carIngressPelvisOrientationKp = new DoubleYoVariable("carIngressPelvisOrientationKp", registry);
   private final DoubleYoVariable carIngressPelvisOrientationZeta = new DoubleYoVariable("carIngressPelvisOrientationZeta", registry);

   private final DoubleYoVariable carIngressChestOrientationKp = new DoubleYoVariable("carIngressChestOrientationKp", registry);
   private final DoubleYoVariable carIngressChestOrientationZeta = new DoubleYoVariable("carIngressChestOrientationZeta", registry);

   private final YoFrameVector yoPelvisLinearAcceleration = new YoFrameVector("pelvisLinearAcceleration", worldFrame, registry);

   public CarIngressEgressController(VariousWalkingProviders variousWalkingProviders, VariousWalkingManagers variousWalkingManagers,
         MomentumBasedController momentumBasedController, WalkingControllerParameters walkingControllerParameters)
   {
      super(variousWalkingProviders, variousWalkingManagers, momentumBasedController, walkingControllerParameters, controllerState);

      setupManagers(variousWalkingManagers);

      coefficientOfFrictionForBumAndThighs.set(0.0);
      coefficientOfFrictionForFeet.set(0.6);

      elevator = fullRobotModel.getElevator();
      pelvis = fullRobotModel.getPelvis();
      contactableThighs = momentumBasedController.getContactablePlaneThighs();
      contactablePelvis = momentumBasedController.getContactablePelvis();
      contactablePelvisBack = momentumBasedController.getContactablePelvisBack();

      this.pelvisPoseProvider = variousWalkingProviders.getDesiredPelvisPoseProvider();
      this.footPoseProvider = variousWalkingProviders.getDesiredFootPoseProvider();
      this.footLoadBearingProvider = variousWalkingProviders.getDesiredFootStateProvider();
      this.thighLoadBearingProvider = variousWalkingProviders.getDesiredThighLoadBearingProvider();
      this.pelvisLoadBearingProvider = variousWalkingProviders.getDesiredPelvisLoadBearingProvider();

      // Setup the pelvis trajectory generator
      pelvisPositionControlFrame = fullRobotModel.getPelvis().getParentJoint().getFrameAfterJoint();
      this.pelvisController = new RigidBodyPositionControlModule("pelvis", twistCalculator, fullRobotModel.getPelvis(), pelvisPositionControlFrame, controlDT,
            registry);

      carIngressPelvisPositionKp.set(100.0);
      carIngressPelvisPositionZeta.set(1.0);
      carIngressPelvisOrientationKp.set(100.0);
      carIngressPelvisOrientationZeta.set(1.0);

      VariableChangedListener pelvisGainsChangedListener = createPelvisGainsChangedListener();

      pelvisGainsChangedListener.variableChanged(null);

      pelvisJacobianId = momentumBasedController.getOrCreateGeometricJacobian(fullRobotModel.getElevator(), fullRobotModel.getPelvis(), fullRobotModel
            .getPelvis().getBodyFixedFrame());

      pelvisPositionTrajectoryGenerator = new MultipleWaypointsPositionTrajectoryGenerator("pelvis", 50, worldFrame, registry);

      // Set up the chest trajectory generator
      this.chestOrientationProvider = variousWalkingProviders.getDesiredChestOrientationProvider();
      chestPositionControlFrame = fullRobotModel.getChest().getParentJoint().getFrameAfterJoint();
      initialDesiredChestOrientation = new YoQuaternionProvider("initialDesiredChest", worldFrame, registry);
      finalDesiredChestOrientation = new YoQuaternionProvider("finalDesiredChest", worldFrame, registry);
      chestOrientationTrajectoryGenerator = new OrientationInterpolationTrajectoryGenerator("chest", worldFrame, trajectoryTimeProvider,
            initialDesiredChestOrientation, finalDesiredChestOrientation, registry);

      VariableChangedListener heelOffVariableChangedListener = new ToeOffYoVariableChangedListener();
      for (RobotSide robotSide : RobotSide.values)
      {
         doToeOff.get(robotSide).addVariableChangedListener(heelOffVariableChangedListener);
      }

      LoadBearingVariableChangedListener loadBearingVariableChangedListener = new LoadBearingVariableChangedListener();

      requestedPelvisLoadBearing.addVariableChangedListener(loadBearingVariableChangedListener);
      requestedPelvisBackLoadBearing.addVariableChangedListener(loadBearingVariableChangedListener);
      for (RobotSide robotSide : RobotSide.values)
      {
         requestedThighLoadBearing.get(robotSide).addVariableChangedListener(loadBearingVariableChangedListener);
      }
   }

   private VariableChangedListener createPelvisGainsChangedListener()
   {
      VariableChangedListener ret = new VariableChangedListener()
      {
         public void variableChanged(YoVariable<?> v)
         {
            double kPelvisPosition = carIngressPelvisPositionKp.getDoubleValue();
            double dPelvisPosition = GainCalculator.computeDerivativeGain(kPelvisPosition, carIngressPelvisPositionZeta.getDoubleValue());
            pelvisController.setProportionalGains(kPelvisPosition, kPelvisPosition, kPelvisPosition);
            pelvisController.setDerivativeGains(dPelvisPosition, dPelvisPosition, dPelvisPosition);
         }
      };

      carIngressPelvisPositionKp.addVariableChangedListener(ret);
      carIngressPelvisPositionZeta.addVariableChangedListener(ret);
      carIngressPelvisOrientationKp.addVariableChangedListener(ret);
      carIngressPelvisOrientationZeta.addVariableChangedListener(ret);

      return ret;
   }

   private VariableChangedListener createChestGainsChangedListener()
   {
      VariableChangedListener ret = new VariableChangedListener()
      {
         public void variableChanged(YoVariable<?> v)
         {
            double chestKp = carIngressChestOrientationKp.getDoubleValue();
            double chestZeta = carIngressChestOrientationZeta.getDoubleValue();
            double chestKd = GainCalculator.computeDerivativeGain(chestKp, chestZeta);
            chestOrientationManager.setControlGains(chestKp, chestKd);
         }
      };

      carIngressChestOrientationKp.addVariableChangedListener(ret);
      carIngressChestOrientationZeta.addVariableChangedListener(ret);

      return ret;
   }

   private RigidBody baseForChestOrientationControl;
   private int jacobianForChestOrientationControlId;

   private void setupManagers(VariousWalkingManagers variousWalkingManagers)
   {
      baseForChestOrientationControl = fullRobotModel.getPelvis();
      ChestOrientationManager chestOrientationManager = variousWalkingManagers.getChestOrientationManager();
      String[] chestOrientationControlJointNames = walkingControllerParameters.getDefaultChestOrientationControlJointNames();
      jacobianForChestOrientationControlId = chestOrientationManager.createJacobian(fullRobotModel, chestOrientationControlJointNames);
   }

   public void initialize()
   {
      super.initialize();

      momentumBasedController.setMomentumControlModuleToUse(MOMENTUM_CONTROL_MODULE_TO_USE);

      chestOrientationManager.setUp(baseForChestOrientationControl, jacobianForChestOrientationControlId);
      carIngressChestOrientationKp.set(100.0);
      carIngressChestOrientationZeta.set(1.0);
      VariableChangedListener chestGainsChangedListener = createChestGainsChangedListener();
      chestGainsChangedListener.variableChanged(null);

      initializeContacts();

      desiredPelvisWaypointPosition.setToZero(pelvisPositionControlFrame);
      desiredPelvisWaypointPosition.changeFrame(worldFrame);
      desiredPelvisWaypointLinearVelocity.setToZero(worldFrame);

      pelvisTrajectoryStartTime.set(yoTime.getDoubleValue());
      pelvisPositionTrajectoryGenerator.clear();
      //  pelvisPositionTrajectoryGenerator.appendWayPoint(0.0, desiredPelvisWaypointPosition, desiredPelvisWaypointLinearVelocity);
      pelvisPositionTrajectoryGenerator.initialize();

      FrameOrientation initialDesiredChestOrientation = new FrameOrientation(chestPositionControlFrame);
      initialDesiredChestOrientation.changeFrame(this.initialDesiredChestOrientation.getReferenceFrame());
      this.initialDesiredChestOrientation.setOrientation(initialDesiredChestOrientation);
      finalDesiredChestOrientation.setOrientation(initialDesiredChestOrientation);

      chestTrajectoryStartTime = yoTime.getDoubleValue();
      chestOrientationTrajectoryGenerator.initialize();

      pelvisOrientationManager.setToHoldCurrentDesiredInWorldFrame();
   }

   private void initializeContacts()
   {
      requestedPelvisLoadBearing.set(isContactablePlaneBodyInContact(contactablePelvis));
      requestedPelvisLoadBearing.notifyVariableChangedListeners();
      requestedPelvisBackLoadBearing.set(false); // Set to false there is no button in the GUI to change it anymore
      requestedPelvisBackLoadBearing.notifyVariableChangedListeners();

      for (RobotSide robotSide : RobotSide.values)
      {
         if (isContactablePlaneBodyInContact(feet.get(robotSide)))
            feetManager.setFlatFootContactState(robotSide);
         else
         {
            double defaultSwingTime = this.walkingControllerParameters.getDefaultSwingTime();
            feetManager.requestMoveStraight(robotSide, new FramePose(feet.get(robotSide).getFrameAfterParentJoint()), defaultSwingTime);
         }
         requestedThighLoadBearing.get(robotSide).set(false); // Set to false there is no button in the GUI to change it anymore
         requestedThighLoadBearing.get(robotSide).notifyVariableChangedListeners();
      }
   }

   public void doMotionControl()
   {
      momentumBasedController.doPrioritaryControl();
      callUpdatables();
      updateLoadBearingStates();

      //      doContactPointControl();
      doFootControl();
      doArmControl();
      doHeadControl();
      doChestControl();
      doCoMControl();
      doPelvisControl();
      //doJointPositionControl();

      setTorqueControlJointsToZeroDersiredAcceleration();

      momentumBasedController.doSecondaryControl();
   }

   protected void doPelvisControl()
   {
      super.doPelvisControl();

      if (pelvisPoseProvider != null)
      {
         if (pelvisPoseProvider.checkForNewPosition())
         {
            double time = yoTime.getDoubleValue() - pelvisTrajectoryStartTime.getDoubleValue();
            pelvisPositionTrajectoryGenerator.compute(time);

            pelvisPositionTrajectoryGenerator.get(desiredPelvisWaypointPosition);
            desiredPelvisWaypointLinearVelocity.setToZero(worldFrame);
            pelvisPositionTrajectoryGenerator.clear();
            pelvisPositionTrajectoryGenerator.appendWaypoint(0.0, desiredPelvisWaypointPosition, desiredPelvisWaypointLinearVelocity);
            desiredPelvisWaypointPosition.setIncludingFrame(pelvisPoseProvider.getDesiredPelvisPosition(worldFrame));
            desiredPelvisWaypointPosition.changeFrame(worldFrame);
            double dt = pelvisPoseProvider.getTrajectoryTime();
            pelvisPositionTrajectoryGenerator.appendWaypoint(dt, desiredPelvisWaypointPosition, desiredPelvisWaypointLinearVelocity);
            pelvisTrajectoryStartTime.set(yoTime.getDoubleValue());

            pelvisPositionTrajectoryGenerator.initialize();
         }
      }

      double time = yoTime.getDoubleValue() - pelvisTrajectoryStartTime.getDoubleValue();
      pelvisPositionTrajectoryGenerator.compute(time);

      FramePoint desiredPosition = new FramePoint(pelvisPositionControlFrame);
      FrameVector desiredVelocity = new FrameVector(pelvisPositionControlFrame);
      FrameVector desiredPelvisAcceleration = new FrameVector(pelvisPositionControlFrame);

      pelvisPositionTrajectoryGenerator.packLinearData(desiredPosition, desiredVelocity, desiredPelvisAcceleration);

      FrameVector pelvisLinearAcceleration = new FrameVector();
      pelvisController.doPositionControl(pelvisLinearAcceleration, desiredPosition, desiredVelocity, desiredPelvisAcceleration, fullRobotModel.getElevator());

      yoPelvisLinearAcceleration.setAndMatchFrame(pelvisLinearAcceleration);

      pelvisLinearAcceleration.changeFrame(pelvis.getBodyFixedFrame());

      if (!requestedPelvisLoadBearing.getBooleanValue())
      {
         pelvisTaskspaceConstraintData.set(elevator, pelvis);
         pelvisTaskspaceConstraintData.setLinearAcceleration(pelvis.getBodyFixedFrame(), elevator.getBodyFixedFrame(), pelvisLinearAcceleration);
      }
      else
      {
         DenseMatrix64F selectionMatrix = new DenseMatrix64F(2, SpatialMotionVector.SIZE);
         selectionMatrix.set(0, 3, 1.0);
         selectionMatrix.set(0, 4, 1.0);
         pelvisTaskspaceConstraintData.setLinearAcceleration(pelvis.getBodyFixedFrame(), elevator.getBodyFixedFrame(), pelvisLinearAcceleration,
               selectionMatrix);
      }

      momentumBasedController.setDesiredSpatialAcceleration(pelvisJacobianId, pelvisTaskspaceConstraintData);
   }

   protected void doChestControl()
   {
      if (chestOrientationProvider != null)
      {
         if (chestOrientationProvider.checkForNewChestOrientation())
         {
            chestOrientationTrajectoryGenerator.compute(yoTime.getDoubleValue() - chestTrajectoryStartTime);
            FrameOrientation previousDesiredChestOrientation = new FrameOrientation(chestPositionControlFrame);
            chestOrientationTrajectoryGenerator.get(previousDesiredChestOrientation);
            initialDesiredChestOrientation.setOrientation(previousDesiredChestOrientation);

            FrameOrientation desiredChestOrientation = chestOrientationProvider.getDesiredChestOrientation();
            desiredChestOrientation.changeFrame(finalDesiredChestOrientation.getReferenceFrame());
            finalDesiredChestOrientation.setOrientation(desiredChestOrientation);
            chestTrajectoryStartTime = yoTime.getDoubleValue();

            chestOrientationTrajectoryGenerator.initialize();
         }
      }

      chestOrientationTrajectoryGenerator.compute(yoTime.getDoubleValue() - chestTrajectoryStartTime);
      FrameOrientation desiredOrientation = new FrameOrientation(chestPositionControlFrame);
      FrameVector desiredAngularVelocity = new FrameVector(chestPositionControlFrame);
      FrameVector desiredAngularAcceleration = new FrameVector(chestPositionControlFrame);
      chestOrientationTrajectoryGenerator.get(desiredOrientation);
      chestOrientationTrajectoryGenerator.packAngularVelocity(desiredAngularVelocity);
      chestOrientationTrajectoryGenerator.packAngularAcceleration(desiredAngularAcceleration);

      chestOrientationManager.setDesireds(desiredOrientation, desiredAngularVelocity, desiredAngularAcceleration);

      super.doChestControl();
   }

   protected void doFootControl()
   {
      for (RobotSide robotSide : RobotSide.values)
         handleFootPose(robotSide);

      super.doFootControl();
   }

   private void doContactPointControl()
   {
      for (ContactablePlaneBody body : bodiesInContact)
      {
         int jacobianId = contactJacobians.get(body);
         ReferenceFrame baseFrame = momentumBasedController.getJacobian(jacobianId).getBaseFrame();
         FrameVector desiredAcceleration = new FrameVector(baseFrame, 0.0, 0.0, 0.0);
         DenseMatrix64F selectionMatrix = new DenseMatrix64F(1, 3);
         selectionMatrix.set(0, 2, 1.0);
         for (FramePoint contactPoint : body.getContactPointsCopy())
         {
            momentumBasedController.setDesiredPointAcceleration(jacobianId, contactPoint, desiredAcceleration, selectionMatrix);
         }
      }
   }

   private void addBodyInContact(ContactablePlaneBody contactablePlaneBody)
   {
      for (int i = 0; i < bodiesInContact.size(); i++)
      {
         if (contactablePlaneBody.equals(bodiesInContact.get(i)))
            return;
      }
      bodiesInContact.add(contactablePlaneBody);
      RigidBody rigidBody = contactablePlaneBody.getRigidBody();
      contactJacobians.put(contactablePlaneBody, momentumBasedController.getOrCreateGeometricJacobian(elevator, rigidBody, elevator.getBodyFixedFrame()));
   }

   private void removeBodyInContact(ContactablePlaneBody contactablePlaneBody)
   {
      bodiesInContact.remove(contactablePlaneBody);
      contactJacobians.remove(contactablePlaneBody);
   }

   private boolean desiredPelvisLoadBearingState;

   private void updateLoadBearingStates()
   {
      for (RobotSide robotSide : RobotSide.values)
      {
         // If the foot is already in load bearing state, do nothing:
         if (footLoadBearingProvider != null && footLoadBearingProvider.checkForNewLoadBearingRequest(robotSide))
            feetManager.setFlatFootContactState(robotSide);

         if (thighLoadBearingProvider != null && thighLoadBearingProvider.checkForNewLoadBearingState(robotSide))
            requestedThighLoadBearing.get(robotSide).set(thighLoadBearingProvider.getDesiredThighLoadBearingState(robotSide));
      }

      if (pelvisLoadBearingProvider != null && pelvisLoadBearingProvider.checkForNewLoadBearingState())
         requestedPelvisLoadBearing.set(desiredPelvisLoadBearingState);
   }

   public boolean isContactablePlaneBodyInContact(ContactablePlaneBody contactablePlaneBody)
   {
      if (momentumBasedController.getContactState(contactablePlaneBody) == null)
         return false;
      else
         return momentumBasedController.getContactState(contactablePlaneBody).inContact();
   }

   public void setHandInContact(RobotSide robotSide, boolean inContact)
   {
      ContactablePlaneBody handPalm = handPalms.get(robotSide);
      if (inContact)
      {
         // TODO: If we know the surface normal here, use it.
         FrameVector normalContactVector = null;
         momentumBasedController.setPlaneContactStateFullyConstrained(handPalm, coefficientOfFriction.getDoubleValue(), normalContactVector);
      }
      else
      {
         momentumBasedController.setPlaneContactStateFree(handPalm);
      }
   }

   public void setThighInContact(RobotSide robotSide, boolean inContact)
   {
      if (contactableThighs == null)
         return;

      ContactablePlaneBody thigh = contactableThighs.get(robotSide);
      if (inContact)
      {
         momentumBasedController.setPlaneContactStateFullyConstrained(thigh, coefficientOfFrictionForBumAndThighs.getDoubleValue(), null);
         addBodyInContact(thigh);
      }
      else
      {
         momentumBasedController.setPlaneContactStateFree(thigh);
         removeBodyInContact(thigh);
      }
   }

   public void setPelvisInContact(boolean inContact)
   {
      if (inContact)
      {
         momentumBasedController.setPlaneContactStateFullyConstrained(contactablePelvis, coefficientOfFrictionForBumAndThighs.getDoubleValue(), null);
         addBodyInContact(contactablePelvis);
      }
      else
      {
         momentumBasedController.setPlaneContactStateFree(contactablePelvis);
         removeBodyInContact(contactablePelvis);
      }
   }

   public void setPelvisBackInContact(boolean inContact)
   {
      if (inContact)
      {
         momentumBasedController.setPlaneContactStateFullyConstrained(contactablePelvisBack, coefficientOfFrictionForBumAndThighs.getDoubleValue(), null);
         addBodyInContact(contactablePelvisBack);
      }
      else
      {
         momentumBasedController.setPlaneContactStateFree(contactablePelvisBack);
         removeBodyInContact(contactablePelvisBack);
      }
   }

   private class LoadBearingVariableChangedListener implements VariableChangedListener
   {
      public void variableChanged(YoVariable<?> v)
      {
         if (!(v instanceof BooleanYoVariable))
            return;

         if (v.equals(requestedPelvisLoadBearing))
            setPelvisInContact(requestedPelvisLoadBearing.getBooleanValue());

         if (v.equals(requestedPelvisBackLoadBearing))
            setPelvisBackInContact(requestedPelvisBackLoadBearing.getBooleanValue());

         for (RobotSide robotSide : RobotSide.values)
         {
            if (v.equals(requestedThighLoadBearing.get(robotSide)))
               setThighInContact(robotSide, requestedThighLoadBearing.get(robotSide).getBooleanValue());
         }
      }
   }

   private class ToeOffYoVariableChangedListener implements VariableChangedListener
   {
      public void variableChanged(YoVariable<?> v)
      {
         if (!(v instanceof BooleanYoVariable))
            return;

         for (RobotSide robotSide : RobotSide.values)
         {
            if (v.equals(doToeOff.get(robotSide)))
            {
               if (doToeOff.get(robotSide).getBooleanValue())
               {
                  feetManager.setOnToesContactState(robotSide);
               }
               else
               {
                  feetManager.setFlatFootContactState(robotSide);
               }
            }
         }
      }
   }
}
=======
package us.ihmc.commonWalkingControlModules.highLevelHumanoidControl.highLevelStates;

import java.util.ArrayList;
import java.util.LinkedHashMap;
import java.util.List;
import java.util.Map;

import org.ejml.data.DenseMatrix64F;

import us.ihmc.commonWalkingControlModules.configurations.WalkingControllerParameters;
import us.ihmc.commonWalkingControlModules.controlModules.ChestOrientationManager;
import us.ihmc.commonWalkingControlModules.controlModules.RigidBodyPositionControlModule;
import us.ihmc.commonWalkingControlModules.highLevelHumanoidControl.factories.VariousWalkingManagers;
import us.ihmc.commonWalkingControlModules.highLevelHumanoidControl.factories.VariousWalkingProviders;
import us.ihmc.commonWalkingControlModules.momentumBasedController.MomentumBasedController;
import us.ihmc.commonWalkingControlModules.momentumBasedController.MomentumControlModuleBridge.MomentumControlModuleType;
import us.ihmc.commonWalkingControlModules.momentumBasedController.TaskspaceConstraintData;
import us.ihmc.commonWalkingControlModules.packetConsumers.ChestOrientationProvider;
import us.ihmc.commonWalkingControlModules.packetConsumers.DesiredFootStateProvider;
import us.ihmc.commonWalkingControlModules.packetConsumers.DesiredPelvisLoadBearingProvider;
import us.ihmc.commonWalkingControlModules.packetConsumers.DesiredThighLoadBearingProvider;
import us.ihmc.commonWalkingControlModules.packetConsumers.FootPoseProvider;
import us.ihmc.commonWalkingControlModules.packetConsumers.PelvisPoseProvider;
import us.ihmc.humanoidRobotics.bipedSupportPolygons.ContactablePlaneBody;
import us.ihmc.humanoidRobotics.communication.packets.dataobjects.HighLevelState;
import us.ihmc.robotics.controllers.GainCalculator;
import us.ihmc.robotics.dataStructures.listener.VariableChangedListener;
import us.ihmc.robotics.dataStructures.variable.BooleanYoVariable;
import us.ihmc.robotics.dataStructures.variable.DoubleYoVariable;
import us.ihmc.robotics.dataStructures.variable.YoVariable;
import us.ihmc.robotics.geometry.FrameOrientation;
import us.ihmc.robotics.geometry.FramePoint;
import us.ihmc.robotics.geometry.FramePose;
import us.ihmc.robotics.geometry.FrameVector;
import us.ihmc.robotics.math.frames.YoFramePoint;
import us.ihmc.robotics.math.frames.YoFrameVector;
import us.ihmc.robotics.math.trajectories.MultipleWaypointsPositionTrajectoryGenerator;
import us.ihmc.robotics.math.trajectories.OrientationInterpolationTrajectoryGenerator;
import us.ihmc.robotics.math.trajectories.WaypointPositionTrajectoryData;
import us.ihmc.robotics.math.trajectories.providers.YoPositionProvider;
import us.ihmc.robotics.math.trajectories.providers.YoQuaternionProvider;
import us.ihmc.robotics.referenceFrames.ReferenceFrame;
import us.ihmc.robotics.trajectories.providers.ConstantDoubleProvider;
import us.ihmc.robotics.trajectories.providers.PositionProvider;
import us.ihmc.robotics.robotSide.RobotSide;
import us.ihmc.robotics.robotSide.SideDependentList;
import us.ihmc.robotics.screwTheory.RigidBody;
import us.ihmc.robotics.screwTheory.SpatialMotionVector;

public class CarIngressEgressController extends AbstractHighLevelHumanoidControlPattern
{
   public final static HighLevelState controllerState = HighLevelState.INGRESS_EGRESS;
   private final static MomentumControlModuleType MOMENTUM_CONTROL_MODULE_TO_USE = MomentumControlModuleType.OPT_NULLSPACE;

   private final FootPoseProvider footPoseProvider;
   private final DesiredFootStateProvider footLoadBearingProvider;
   private DesiredThighLoadBearingProvider thighLoadBearingProvider;
   private DesiredPelvisLoadBearingProvider pelvisLoadBearingProvider;

   private final PelvisPoseProvider pelvisPoseProvider;
   private final RigidBodyPositionControlModule pelvisController;
   private final ReferenceFrame pelvisPositionControlFrame;
   private final int pelvisJacobianId;
   private final TaskspaceConstraintData pelvisTaskspaceConstraintData = new TaskspaceConstraintData();

   private final FramePoint desiredPelvisWaypointPosition = new FramePoint();
   private final FrameVector desiredPelvisWaypointLinearVelocity = new FrameVector();

   private final MultipleWaypointsPositionTrajectoryGenerator pelvisPositionTrajectoryGenerator;
   private DoubleYoVariable pelvisTrajectoryStartTime = new DoubleYoVariable("pelvisTrajectoryStartTime", registry);

   private final ChestOrientationProvider chestOrientationProvider;
   private final ReferenceFrame chestPositionControlFrame;
   private final YoQuaternionProvider finalDesiredChestOrientation, initialDesiredChestOrientation;
   private final OrientationInterpolationTrajectoryGenerator chestOrientationTrajectoryGenerator;
   private double chestTrajectoryStartTime = 0.0;

   private final BooleanYoVariable l_footDoToeOff = new BooleanYoVariable("l_footDoToeOff", registry);
   private final BooleanYoVariable r_footDoToeOff = new BooleanYoVariable("r_footDoToeOff", registry);
   private final SideDependentList<BooleanYoVariable> doToeOff = new SideDependentList<BooleanYoVariable>(l_footDoToeOff, r_footDoToeOff);

   private final ConstantDoubleProvider trajectoryTimeProvider = new ConstantDoubleProvider(2.0);

   private final SideDependentList<ContactablePlaneBody> contactableThighs;
   private final ContactablePlaneBody contactablePelvis, contactablePelvisBack;

   private final DoubleYoVariable coefficientOfFrictionForBumAndThighs = new DoubleYoVariable("coefficientOfFrictionForBumAndThighs", registry);
   private final DoubleYoVariable coefficientOfFrictionForFeet = new DoubleYoVariable("coefficientOfFrictionForFeet", registry);

   private final RigidBody elevator;
   private final RigidBody pelvis;
   private final List<ContactablePlaneBody> bodiesInContact = new ArrayList<ContactablePlaneBody>();
   private final Map<ContactablePlaneBody, Integer> contactJacobians = new LinkedHashMap<ContactablePlaneBody, Integer>();

   private BooleanYoVariable requestedPelvisLoadBearing = new BooleanYoVariable("requestedPelvisLoadBearing", registry);
   private BooleanYoVariable requestedPelvisBackLoadBearing = new BooleanYoVariable("requestedPelvisBackLoadBearing", registry);
   private BooleanYoVariable requestedLeftThighLoadBearing = new BooleanYoVariable("requestedLeftThighLoadBearing", registry);
   private BooleanYoVariable requestedRightThighLoadBearing = new BooleanYoVariable("requestedRightThighLoadBearing", registry);
   private SideDependentList<BooleanYoVariable> requestedThighLoadBearing = new SideDependentList<BooleanYoVariable>(requestedLeftThighLoadBearing,
         requestedRightThighLoadBearing);
   private final DoubleYoVariable carIngressPelvisPositionKp = new DoubleYoVariable("carIngressPelvisPositionKp", registry);
   private final DoubleYoVariable carIngressPelvisPositionZeta = new DoubleYoVariable("carIngressPelvisPositionZeta", registry);
   private final DoubleYoVariable carIngressPelvisOrientationKp = new DoubleYoVariable("carIngressPelvisOrientationKp", registry);
   private final DoubleYoVariable carIngressPelvisOrientationZeta = new DoubleYoVariable("carIngressPelvisOrientationZeta", registry);

   private final DoubleYoVariable carIngressChestOrientationKp = new DoubleYoVariable("carIngressChestOrientationKp", registry);
   private final DoubleYoVariable carIngressChestOrientationZeta = new DoubleYoVariable("carIngressChestOrientationZeta", registry);

   private final YoFrameVector yoPelvisLinearAcceleration = new YoFrameVector("pelvisLinearAcceleration", worldFrame, registry);

   public CarIngressEgressController(VariousWalkingProviders variousWalkingProviders, VariousWalkingManagers variousWalkingManagers,
         MomentumBasedController momentumBasedController, WalkingControllerParameters walkingControllerParameters)
   {
      super(variousWalkingProviders, variousWalkingManagers, momentumBasedController, walkingControllerParameters, controllerState);

      setupManagers(variousWalkingManagers);

      coefficientOfFrictionForBumAndThighs.set(0.0);
      coefficientOfFrictionForFeet.set(0.6);

      elevator = fullRobotModel.getElevator();
      pelvis = fullRobotModel.getPelvis();
      contactableThighs = momentumBasedController.getContactablePlaneThighs();
      contactablePelvis = momentumBasedController.getContactablePelvis();
      contactablePelvisBack = momentumBasedController.getContactablePelvisBack();

      this.pelvisPoseProvider = variousWalkingProviders.getDesiredPelvisPoseProvider();
      this.footPoseProvider = variousWalkingProviders.getDesiredFootPoseProvider();
      this.footLoadBearingProvider = variousWalkingProviders.getDesiredFootStateProvider();
      this.thighLoadBearingProvider = variousWalkingProviders.getDesiredThighLoadBearingProvider();
      this.pelvisLoadBearingProvider = variousWalkingProviders.getDesiredPelvisLoadBearingProvider();

      // Setup the pelvis trajectory generator
      pelvisPositionControlFrame = fullRobotModel.getPelvis().getParentJoint().getFrameAfterJoint();
      this.pelvisController = new RigidBodyPositionControlModule("pelvis", twistCalculator, fullRobotModel.getPelvis(), pelvisPositionControlFrame, controlDT,
            registry);

      carIngressPelvisPositionKp.set(100.0);
      carIngressPelvisPositionZeta.set(1.0);
      carIngressPelvisOrientationKp.set(100.0);
      carIngressPelvisOrientationZeta.set(1.0);

      VariableChangedListener pelvisGainsChangedListener = createPelvisGainsChangedListener();

      pelvisGainsChangedListener.variableChanged(null);

      pelvisJacobianId = momentumBasedController.getOrCreateGeometricJacobian(fullRobotModel.getElevator(), fullRobotModel.getPelvis(), fullRobotModel
            .getPelvis().getBodyFixedFrame());

      PositionProvider pelvisPositionprovider = new YoPositionProvider(new YoFramePoint("pelvisPositionProvider", pelvisPositionControlFrame, registry));

      pelvisPositionTrajectoryGenerator = new MultipleWaypointsPositionTrajectoryGenerator("pelvis", worldFrame, pelvisPositionprovider, registry);

      // Set up the chest trajectory generator
      this.chestOrientationProvider = variousWalkingProviders.getDesiredChestOrientationProvider();
      chestPositionControlFrame = fullRobotModel.getChest().getParentJoint().getFrameAfterJoint();
      initialDesiredChestOrientation = new YoQuaternionProvider("initialDesiredChest", worldFrame, registry);
      finalDesiredChestOrientation = new YoQuaternionProvider("finalDesiredChest", worldFrame, registry);
      chestOrientationTrajectoryGenerator = new OrientationInterpolationTrajectoryGenerator("chest", worldFrame, trajectoryTimeProvider,
            initialDesiredChestOrientation, finalDesiredChestOrientation, registry);

      VariableChangedListener heelOffVariableChangedListener = new ToeOffYoVariableChangedListener();
      for (RobotSide robotSide : RobotSide.values)
      {
         doToeOff.get(robotSide).addVariableChangedListener(heelOffVariableChangedListener);
      }

      LoadBearingVariableChangedListener loadBearingVariableChangedListener = new LoadBearingVariableChangedListener();

      requestedPelvisLoadBearing.addVariableChangedListener(loadBearingVariableChangedListener);
      requestedPelvisBackLoadBearing.addVariableChangedListener(loadBearingVariableChangedListener);
      for (RobotSide robotSide : RobotSide.values)
      {
         requestedThighLoadBearing.get(robotSide).addVariableChangedListener(loadBearingVariableChangedListener);
      }
   }

   private VariableChangedListener createPelvisGainsChangedListener()
   {
      VariableChangedListener ret = new VariableChangedListener()
      {
         public void variableChanged(YoVariable<?> v)
         {
            double kPelvisPosition = carIngressPelvisPositionKp.getDoubleValue();
            double dPelvisPosition = GainCalculator.computeDerivativeGain(kPelvisPosition, carIngressPelvisPositionZeta.getDoubleValue());
            pelvisController.setProportionalGains(kPelvisPosition, kPelvisPosition, kPelvisPosition);
            pelvisController.setDerivativeGains(dPelvisPosition, dPelvisPosition, dPelvisPosition);
         }
      };

      carIngressPelvisPositionKp.addVariableChangedListener(ret);
      carIngressPelvisPositionZeta.addVariableChangedListener(ret);
      carIngressPelvisOrientationKp.addVariableChangedListener(ret);
      carIngressPelvisOrientationZeta.addVariableChangedListener(ret);

      return ret;
   }

   private VariableChangedListener createChestGainsChangedListener()
   {
      VariableChangedListener ret = new VariableChangedListener()
      {
         public void variableChanged(YoVariable<?> v)
         {
            double chestKp = carIngressChestOrientationKp.getDoubleValue();
            double chestZeta = carIngressChestOrientationZeta.getDoubleValue();
            double chestKd = GainCalculator.computeDerivativeGain(chestKp, chestZeta);
            chestOrientationManager.setControlGains(chestKp, chestKd);
         }
      };

      carIngressChestOrientationKp.addVariableChangedListener(ret);
      carIngressChestOrientationZeta.addVariableChangedListener(ret);

      return ret;
   }

   private RigidBody baseForChestOrientationControl;
   private int jacobianForChestOrientationControlId;

   private void setupManagers(VariousWalkingManagers variousWalkingManagers)
   {
      baseForChestOrientationControl = fullRobotModel.getPelvis();
      ChestOrientationManager chestOrientationManager = variousWalkingManagers.getChestOrientationManager();
      String[] chestOrientationControlJointNames = walkingControllerParameters.getDefaultChestOrientationControlJointNames();
      jacobianForChestOrientationControlId = chestOrientationManager.createJacobian(fullRobotModel, chestOrientationControlJointNames);
   }

   public void initialize()
   {
      super.initialize();

      momentumBasedController.setMomentumControlModuleToUse(MOMENTUM_CONTROL_MODULE_TO_USE);

      chestOrientationManager.setUp(baseForChestOrientationControl, jacobianForChestOrientationControlId);
      carIngressChestOrientationKp.set(100.0);
      carIngressChestOrientationZeta.set(1.0);
      VariableChangedListener chestGainsChangedListener = createChestGainsChangedListener();
      chestGainsChangedListener.variableChanged(null);

      initializeContacts();

      desiredPelvisWaypointPosition.setToZero(pelvisPositionControlFrame);
      desiredPelvisWaypointPosition.changeFrame(worldFrame);
      desiredPelvisWaypointLinearVelocity.setToZero(worldFrame);

      pelvisTrajectoryStartTime.set(yoTime.getDoubleValue());
      pelvisPositionTrajectoryGenerator.clear();
      //  pelvisPositionTrajectoryGenerator.appendWayPoint(0.0, desiredPelvisWaypointPosition, desiredPelvisWaypointLinearVelocity);
      pelvisPositionTrajectoryGenerator.initialize();

      FrameOrientation initialDesiredChestOrientation = new FrameOrientation(chestPositionControlFrame);
      initialDesiredChestOrientation.changeFrame(this.initialDesiredChestOrientation.getReferenceFrame());
      this.initialDesiredChestOrientation.setOrientation(initialDesiredChestOrientation);
      finalDesiredChestOrientation.setOrientation(initialDesiredChestOrientation);

      chestTrajectoryStartTime = yoTime.getDoubleValue();
      chestOrientationTrajectoryGenerator.initialize();

      pelvisOrientationManager.setToHoldCurrentDesiredInWorldFrame();
   }

   private void initializeContacts()
   {
      requestedPelvisLoadBearing.set(isContactablePlaneBodyInContact(contactablePelvis));
      requestedPelvisLoadBearing.notifyVariableChangedListeners();
      requestedPelvisBackLoadBearing.set(false); // Set to false there is no button in the GUI to change it anymore
      requestedPelvisBackLoadBearing.notifyVariableChangedListeners();

      for (RobotSide robotSide : RobotSide.values)
      {
         if (isContactablePlaneBodyInContact(feet.get(robotSide)))
            feetManager.setFlatFootContactState(robotSide);
         else
         {
            double defaultSwingTime = this.walkingControllerParameters.getDefaultSwingTime();
            feetManager.requestMoveStraight(robotSide, new FramePose(feet.get(robotSide).getFrameAfterParentJoint()), defaultSwingTime);
         }
         requestedThighLoadBearing.get(robotSide).set(false); // Set to false there is no button in the GUI to change it anymore
         requestedThighLoadBearing.get(robotSide).notifyVariableChangedListeners();
      }
   }

   public void doMotionControl()
   {
      momentumBasedController.doPrioritaryControl();
      callUpdatables();
      updateLoadBearingStates();

      //      doContactPointControl();
      doFootControl();
      doArmControl();
      doHeadControl();
      doChestControl();
      doCoMControl();
      doPelvisControl();
      //doJointPositionControl();

      setTorqueControlJointsToZeroDersiredAcceleration();

      momentumBasedController.doSecondaryControl();
   }

   protected void doPelvisControl()
   {
      super.doPelvisControl();

      if (pelvisPoseProvider != null)
      {
         if (pelvisPoseProvider.checkForNewPosition())
         {
            double time = yoTime.getDoubleValue() - pelvisTrajectoryStartTime.getDoubleValue();
            pelvisPositionTrajectoryGenerator.compute(time);

            pelvisPositionTrajectoryGenerator.getPosition(desiredPelvisWaypointPosition);
            desiredPelvisWaypointLinearVelocity.setToZero(worldFrame);
            pelvisPositionTrajectoryGenerator.clear();
            pelvisPositionTrajectoryGenerator.appendWaypoint(0.0, desiredPelvisWaypointPosition, desiredPelvisWaypointLinearVelocity);
            desiredPelvisWaypointPosition.setIncludingFrame(pelvisPoseProvider.getDesiredPelvisPosition(worldFrame));
            desiredPelvisWaypointPosition.changeFrame(worldFrame);
            double dt = pelvisPoseProvider.getTrajectoryTime();
            pelvisPositionTrajectoryGenerator.appendWaypoint(dt, desiredPelvisWaypointPosition, desiredPelvisWaypointLinearVelocity);
            pelvisTrajectoryStartTime.set(yoTime.getDoubleValue());

            pelvisPositionTrajectoryGenerator.initialize();
         }
         else if (pelvisPoseProvider.checkForNewPositionWithWaypoints())
         {
            double time = yoTime.getDoubleValue() - pelvisTrajectoryStartTime.getDoubleValue();
            pelvisPositionTrajectoryGenerator.compute(time);

            pelvisPositionTrajectoryGenerator.getPosition(desiredPelvisWaypointPosition);
            desiredPelvisWaypointLinearVelocity.setToZero(worldFrame);
            
            WaypointPositionTrajectoryData desiredPelvisPositionWithWaypoints = pelvisPoseProvider.getDesiredPelvisPositionWithWaypoints();
            desiredPelvisPositionWithWaypoints.changeFrame(worldFrame);
            pelvisPositionTrajectoryGenerator.clear();

            pelvisPositionTrajectoryGenerator.appendWaypoints(desiredPelvisPositionWithWaypoints);
            pelvisTrajectoryStartTime.set(yoTime.getDoubleValue());

            pelvisPositionTrajectoryGenerator.initialize();
         }
      }

      double time = yoTime.getDoubleValue() - pelvisTrajectoryStartTime.getDoubleValue();
      pelvisPositionTrajectoryGenerator.compute(time);

      FramePoint desiredPosition = new FramePoint(pelvisPositionControlFrame);
      FrameVector desiredVelocity = new FrameVector(pelvisPositionControlFrame);
      FrameVector desiredPelvisAcceleration = new FrameVector(pelvisPositionControlFrame);

      pelvisPositionTrajectoryGenerator.getLinearData(desiredPosition, desiredVelocity, desiredPelvisAcceleration);

      FrameVector pelvisLinearAcceleration = new FrameVector();
      pelvisController.doPositionControl(pelvisLinearAcceleration, desiredPosition, desiredVelocity, desiredPelvisAcceleration, fullRobotModel.getElevator());

      yoPelvisLinearAcceleration.setAndMatchFrame(pelvisLinearAcceleration);

      pelvisLinearAcceleration.changeFrame(pelvis.getBodyFixedFrame());

      if (!requestedPelvisLoadBearing.getBooleanValue())
      {
         pelvisTaskspaceConstraintData.set(elevator, pelvis);
         pelvisTaskspaceConstraintData.setLinearAcceleration(pelvis.getBodyFixedFrame(), elevator.getBodyFixedFrame(), pelvisLinearAcceleration);
      }
      else
      {
         DenseMatrix64F selectionMatrix = new DenseMatrix64F(2, SpatialMotionVector.SIZE);
         selectionMatrix.set(0, 3, 1.0);
         selectionMatrix.set(0, 4, 1.0);
         pelvisTaskspaceConstraintData.setLinearAcceleration(pelvis.getBodyFixedFrame(), elevator.getBodyFixedFrame(), pelvisLinearAcceleration,
               selectionMatrix);
      }

      momentumBasedController.setDesiredSpatialAcceleration(pelvisJacobianId, pelvisTaskspaceConstraintData);
   }

   protected void doChestControl()
   {
      if (chestOrientationProvider != null)
      {
         if (chestOrientationProvider.checkForNewChestOrientation())
         {
            chestOrientationTrajectoryGenerator.compute(yoTime.getDoubleValue() - chestTrajectoryStartTime);
            FrameOrientation previousDesiredChestOrientation = new FrameOrientation(chestPositionControlFrame);
            chestOrientationTrajectoryGenerator.getOrientation(previousDesiredChestOrientation);
            initialDesiredChestOrientation.setOrientation(previousDesiredChestOrientation);

            FrameOrientation desiredChestOrientation = chestOrientationProvider.getDesiredChestOrientation();
            desiredChestOrientation.changeFrame(finalDesiredChestOrientation.getReferenceFrame());
            finalDesiredChestOrientation.setOrientation(desiredChestOrientation);
            chestTrajectoryStartTime = yoTime.getDoubleValue();

            chestOrientationTrajectoryGenerator.initialize();
         }
      }

      chestOrientationTrajectoryGenerator.compute(yoTime.getDoubleValue() - chestTrajectoryStartTime);
      FrameOrientation desiredOrientation = new FrameOrientation(chestPositionControlFrame);
      FrameVector desiredAngularVelocity = new FrameVector(chestPositionControlFrame);
      FrameVector desiredAngularAcceleration = new FrameVector(chestPositionControlFrame);
      chestOrientationTrajectoryGenerator.getOrientation(desiredOrientation);
      chestOrientationTrajectoryGenerator.getAngularVelocity(desiredAngularVelocity);
      chestOrientationTrajectoryGenerator.getAngularAcceleration(desiredAngularAcceleration);

      chestOrientationManager.setDesireds(desiredOrientation, desiredAngularVelocity, desiredAngularAcceleration);

      super.doChestControl();
   }

   protected void doFootControl()
   {
      for (RobotSide robotSide : RobotSide.values)
      {
         if (footPoseProvider != null && footPoseProvider.checkForNewPose(robotSide))
         {
            FramePose newFootPose = footPoseProvider.getDesiredFootPose(robotSide);
            double trajectoryTime = footPoseProvider.getTrajectoryTime();
            feetManager.requestMoveStraight(robotSide, newFootPose, trajectoryTime);
         }
      }

      super.doFootControl();
   }

   private void doContactPointControl()
   {
      for (ContactablePlaneBody body : bodiesInContact)
      {
         int jacobianId = contactJacobians.get(body);
         ReferenceFrame baseFrame = momentumBasedController.getJacobian(jacobianId).getBaseFrame();
         FrameVector desiredAcceleration = new FrameVector(baseFrame, 0.0, 0.0, 0.0);
         DenseMatrix64F selectionMatrix = new DenseMatrix64F(1, 3);
         selectionMatrix.set(0, 2, 1.0);
         for (FramePoint contactPoint : body.getContactPointsCopy())
         {
            momentumBasedController.setDesiredPointAcceleration(jacobianId, contactPoint, desiredAcceleration, selectionMatrix);
         }
      }
   }

   private void addBodyInContact(ContactablePlaneBody contactablePlaneBody)
   {
      for (int i = 0; i < bodiesInContact.size(); i++)
      {
         if (contactablePlaneBody.equals(bodiesInContact.get(i)))
            return;
      }
      bodiesInContact.add(contactablePlaneBody);
      RigidBody rigidBody = contactablePlaneBody.getRigidBody();
      contactJacobians.put(contactablePlaneBody, momentumBasedController.getOrCreateGeometricJacobian(elevator, rigidBody, elevator.getBodyFixedFrame()));
   }

   private void removeBodyInContact(ContactablePlaneBody contactablePlaneBody)
   {
      bodiesInContact.remove(contactablePlaneBody);
      contactJacobians.remove(contactablePlaneBody);
   }

   private boolean desiredPelvisLoadBearingState;

   private void updateLoadBearingStates()
   {
      for (RobotSide robotSide : RobotSide.values)
      {
         // If the foot is already in load bearing state, do nothing:
         if (footLoadBearingProvider != null && footLoadBearingProvider.checkForNewLoadBearingRequest(robotSide))
            feetManager.setFlatFootContactState(robotSide);

         if (thighLoadBearingProvider != null && thighLoadBearingProvider.checkForNewLoadBearingState(robotSide))
            requestedThighLoadBearing.get(robotSide).set(thighLoadBearingProvider.getDesiredThighLoadBearingState(robotSide));
      }

      if (pelvisLoadBearingProvider != null && pelvisLoadBearingProvider.checkForNewLoadBearingState())
         requestedPelvisLoadBearing.set(desiredPelvisLoadBearingState);
   }

   public boolean isContactablePlaneBodyInContact(ContactablePlaneBody contactablePlaneBody)
   {
      if (momentumBasedController.getContactState(contactablePlaneBody) == null)
         return false;
      else
         return momentumBasedController.getContactState(contactablePlaneBody).inContact();
   }

   public void setHandInContact(RobotSide robotSide, boolean inContact)
   {
      ContactablePlaneBody handPalm = handPalms.get(robotSide);
      if (inContact)
      {
         // TODO: If we know the surface normal here, use it.
         FrameVector normalContactVector = null;
         momentumBasedController.setPlaneContactStateFullyConstrained(handPalm, coefficientOfFriction.getDoubleValue(), normalContactVector);
      }
      else
      {
         momentumBasedController.setPlaneContactStateFree(handPalm);
      }
   }

   public void setThighInContact(RobotSide robotSide, boolean inContact)
   {
      if (contactableThighs == null)
         return;

      ContactablePlaneBody thigh = contactableThighs.get(robotSide);
      if (inContact)
      {
         momentumBasedController.setPlaneContactStateFullyConstrained(thigh, coefficientOfFrictionForBumAndThighs.getDoubleValue(), null);
         addBodyInContact(thigh);
      }
      else
      {
         momentumBasedController.setPlaneContactStateFree(thigh);
         removeBodyInContact(thigh);
      }
   }

   public void setPelvisInContact(boolean inContact)
   {
      if (inContact)
      {
         momentumBasedController.setPlaneContactStateFullyConstrained(contactablePelvis, coefficientOfFrictionForBumAndThighs.getDoubleValue(), null);
         addBodyInContact(contactablePelvis);
      }
      else
      {
         momentumBasedController.setPlaneContactStateFree(contactablePelvis);
         removeBodyInContact(contactablePelvis);
      }
   }

   public void setPelvisBackInContact(boolean inContact)
   {
      if (inContact)
      {
         momentumBasedController.setPlaneContactStateFullyConstrained(contactablePelvisBack, coefficientOfFrictionForBumAndThighs.getDoubleValue(), null);
         addBodyInContact(contactablePelvisBack);
      }
      else
      {
         momentumBasedController.setPlaneContactStateFree(contactablePelvisBack);
         removeBodyInContact(contactablePelvisBack);
      }
   }

   private class LoadBearingVariableChangedListener implements VariableChangedListener
   {
      public void variableChanged(YoVariable<?> v)
      {
         if (!(v instanceof BooleanYoVariable))
            return;

         if (v.equals(requestedPelvisLoadBearing))
            setPelvisInContact(requestedPelvisLoadBearing.getBooleanValue());

         if (v.equals(requestedPelvisBackLoadBearing))
            setPelvisBackInContact(requestedPelvisBackLoadBearing.getBooleanValue());

         for (RobotSide robotSide : RobotSide.values)
         {
            if (v.equals(requestedThighLoadBearing.get(robotSide)))
               setThighInContact(robotSide, requestedThighLoadBearing.get(robotSide).getBooleanValue());
         }
      }
   }

   private class ToeOffYoVariableChangedListener implements VariableChangedListener
   {
      public void variableChanged(YoVariable<?> v)
      {
         if (!(v instanceof BooleanYoVariable))
            return;

         for (RobotSide robotSide : RobotSide.values)
         {
            if (v.equals(doToeOff.get(robotSide)))
            {
               if (doToeOff.get(robotSide).getBooleanValue())
               {
                  feetManager.setOnToesContactState(robotSide);
               }
               else
               {
                  feetManager.setFlatFootContactState(robotSide);
               }
            }
         }
      }
   }
}
>>>>>>> 00b390c2
<|MERGE_RESOLUTION|>--- conflicted
+++ resolved
@@ -1,4 +1,3 @@
-<<<<<<< HEAD
 package us.ihmc.commonWalkingControlModules.highLevelHumanoidControl.highLevelStates;
 
 import java.util.ArrayList;
@@ -307,7 +306,7 @@
             double time = yoTime.getDoubleValue() - pelvisTrajectoryStartTime.getDoubleValue();
             pelvisPositionTrajectoryGenerator.compute(time);
 
-            pelvisPositionTrajectoryGenerator.get(desiredPelvisWaypointPosition);
+            pelvisPositionTrajectoryGenerator.getPosition(desiredPelvisWaypointPosition);
             desiredPelvisWaypointLinearVelocity.setToZero(worldFrame);
             pelvisPositionTrajectoryGenerator.clear();
             pelvisPositionTrajectoryGenerator.appendWaypoint(0.0, desiredPelvisWaypointPosition, desiredPelvisWaypointLinearVelocity);
@@ -328,7 +327,7 @@
       FrameVector desiredVelocity = new FrameVector(pelvisPositionControlFrame);
       FrameVector desiredPelvisAcceleration = new FrameVector(pelvisPositionControlFrame);
 
-      pelvisPositionTrajectoryGenerator.packLinearData(desiredPosition, desiredVelocity, desiredPelvisAcceleration);
+      pelvisPositionTrajectoryGenerator.getLinearData(desiredPosition, desiredVelocity, desiredPelvisAcceleration);
 
       FrameVector pelvisLinearAcceleration = new FrameVector();
       pelvisController.doPositionControl(pelvisLinearAcceleration, desiredPosition, desiredVelocity, desiredPelvisAcceleration, fullRobotModel.getElevator());
@@ -362,7 +361,7 @@
          {
             chestOrientationTrajectoryGenerator.compute(yoTime.getDoubleValue() - chestTrajectoryStartTime);
             FrameOrientation previousDesiredChestOrientation = new FrameOrientation(chestPositionControlFrame);
-            chestOrientationTrajectoryGenerator.get(previousDesiredChestOrientation);
+            chestOrientationTrajectoryGenerator.getOrientation(previousDesiredChestOrientation);
             initialDesiredChestOrientation.setOrientation(previousDesiredChestOrientation);
 
             FrameOrientation desiredChestOrientation = chestOrientationProvider.getDesiredChestOrientation();
@@ -378,9 +377,9 @@
       FrameOrientation desiredOrientation = new FrameOrientation(chestPositionControlFrame);
       FrameVector desiredAngularVelocity = new FrameVector(chestPositionControlFrame);
       FrameVector desiredAngularAcceleration = new FrameVector(chestPositionControlFrame);
-      chestOrientationTrajectoryGenerator.get(desiredOrientation);
-      chestOrientationTrajectoryGenerator.packAngularVelocity(desiredAngularVelocity);
-      chestOrientationTrajectoryGenerator.packAngularAcceleration(desiredAngularAcceleration);
+      chestOrientationTrajectoryGenerator.getOrientation(desiredOrientation);
+      chestOrientationTrajectoryGenerator.getAngularVelocity(desiredAngularVelocity);
+      chestOrientationTrajectoryGenerator.getAngularAcceleration(desiredAngularAcceleration);
 
       chestOrientationManager.setDesireds(desiredOrientation, desiredAngularVelocity, desiredAngularAcceleration);
 
@@ -560,598 +559,4 @@
          }
       }
    }
-}
-=======
-package us.ihmc.commonWalkingControlModules.highLevelHumanoidControl.highLevelStates;
-
-import java.util.ArrayList;
-import java.util.LinkedHashMap;
-import java.util.List;
-import java.util.Map;
-
-import org.ejml.data.DenseMatrix64F;
-
-import us.ihmc.commonWalkingControlModules.configurations.WalkingControllerParameters;
-import us.ihmc.commonWalkingControlModules.controlModules.ChestOrientationManager;
-import us.ihmc.commonWalkingControlModules.controlModules.RigidBodyPositionControlModule;
-import us.ihmc.commonWalkingControlModules.highLevelHumanoidControl.factories.VariousWalkingManagers;
-import us.ihmc.commonWalkingControlModules.highLevelHumanoidControl.factories.VariousWalkingProviders;
-import us.ihmc.commonWalkingControlModules.momentumBasedController.MomentumBasedController;
-import us.ihmc.commonWalkingControlModules.momentumBasedController.MomentumControlModuleBridge.MomentumControlModuleType;
-import us.ihmc.commonWalkingControlModules.momentumBasedController.TaskspaceConstraintData;
-import us.ihmc.commonWalkingControlModules.packetConsumers.ChestOrientationProvider;
-import us.ihmc.commonWalkingControlModules.packetConsumers.DesiredFootStateProvider;
-import us.ihmc.commonWalkingControlModules.packetConsumers.DesiredPelvisLoadBearingProvider;
-import us.ihmc.commonWalkingControlModules.packetConsumers.DesiredThighLoadBearingProvider;
-import us.ihmc.commonWalkingControlModules.packetConsumers.FootPoseProvider;
-import us.ihmc.commonWalkingControlModules.packetConsumers.PelvisPoseProvider;
-import us.ihmc.humanoidRobotics.bipedSupportPolygons.ContactablePlaneBody;
-import us.ihmc.humanoidRobotics.communication.packets.dataobjects.HighLevelState;
-import us.ihmc.robotics.controllers.GainCalculator;
-import us.ihmc.robotics.dataStructures.listener.VariableChangedListener;
-import us.ihmc.robotics.dataStructures.variable.BooleanYoVariable;
-import us.ihmc.robotics.dataStructures.variable.DoubleYoVariable;
-import us.ihmc.robotics.dataStructures.variable.YoVariable;
-import us.ihmc.robotics.geometry.FrameOrientation;
-import us.ihmc.robotics.geometry.FramePoint;
-import us.ihmc.robotics.geometry.FramePose;
-import us.ihmc.robotics.geometry.FrameVector;
-import us.ihmc.robotics.math.frames.YoFramePoint;
-import us.ihmc.robotics.math.frames.YoFrameVector;
-import us.ihmc.robotics.math.trajectories.MultipleWaypointsPositionTrajectoryGenerator;
-import us.ihmc.robotics.math.trajectories.OrientationInterpolationTrajectoryGenerator;
-import us.ihmc.robotics.math.trajectories.WaypointPositionTrajectoryData;
-import us.ihmc.robotics.math.trajectories.providers.YoPositionProvider;
-import us.ihmc.robotics.math.trajectories.providers.YoQuaternionProvider;
-import us.ihmc.robotics.referenceFrames.ReferenceFrame;
-import us.ihmc.robotics.trajectories.providers.ConstantDoubleProvider;
-import us.ihmc.robotics.trajectories.providers.PositionProvider;
-import us.ihmc.robotics.robotSide.RobotSide;
-import us.ihmc.robotics.robotSide.SideDependentList;
-import us.ihmc.robotics.screwTheory.RigidBody;
-import us.ihmc.robotics.screwTheory.SpatialMotionVector;
-
-public class CarIngressEgressController extends AbstractHighLevelHumanoidControlPattern
-{
-   public final static HighLevelState controllerState = HighLevelState.INGRESS_EGRESS;
-   private final static MomentumControlModuleType MOMENTUM_CONTROL_MODULE_TO_USE = MomentumControlModuleType.OPT_NULLSPACE;
-
-   private final FootPoseProvider footPoseProvider;
-   private final DesiredFootStateProvider footLoadBearingProvider;
-   private DesiredThighLoadBearingProvider thighLoadBearingProvider;
-   private DesiredPelvisLoadBearingProvider pelvisLoadBearingProvider;
-
-   private final PelvisPoseProvider pelvisPoseProvider;
-   private final RigidBodyPositionControlModule pelvisController;
-   private final ReferenceFrame pelvisPositionControlFrame;
-   private final int pelvisJacobianId;
-   private final TaskspaceConstraintData pelvisTaskspaceConstraintData = new TaskspaceConstraintData();
-
-   private final FramePoint desiredPelvisWaypointPosition = new FramePoint();
-   private final FrameVector desiredPelvisWaypointLinearVelocity = new FrameVector();
-
-   private final MultipleWaypointsPositionTrajectoryGenerator pelvisPositionTrajectoryGenerator;
-   private DoubleYoVariable pelvisTrajectoryStartTime = new DoubleYoVariable("pelvisTrajectoryStartTime", registry);
-
-   private final ChestOrientationProvider chestOrientationProvider;
-   private final ReferenceFrame chestPositionControlFrame;
-   private final YoQuaternionProvider finalDesiredChestOrientation, initialDesiredChestOrientation;
-   private final OrientationInterpolationTrajectoryGenerator chestOrientationTrajectoryGenerator;
-   private double chestTrajectoryStartTime = 0.0;
-
-   private final BooleanYoVariable l_footDoToeOff = new BooleanYoVariable("l_footDoToeOff", registry);
-   private final BooleanYoVariable r_footDoToeOff = new BooleanYoVariable("r_footDoToeOff", registry);
-   private final SideDependentList<BooleanYoVariable> doToeOff = new SideDependentList<BooleanYoVariable>(l_footDoToeOff, r_footDoToeOff);
-
-   private final ConstantDoubleProvider trajectoryTimeProvider = new ConstantDoubleProvider(2.0);
-
-   private final SideDependentList<ContactablePlaneBody> contactableThighs;
-   private final ContactablePlaneBody contactablePelvis, contactablePelvisBack;
-
-   private final DoubleYoVariable coefficientOfFrictionForBumAndThighs = new DoubleYoVariable("coefficientOfFrictionForBumAndThighs", registry);
-   private final DoubleYoVariable coefficientOfFrictionForFeet = new DoubleYoVariable("coefficientOfFrictionForFeet", registry);
-
-   private final RigidBody elevator;
-   private final RigidBody pelvis;
-   private final List<ContactablePlaneBody> bodiesInContact = new ArrayList<ContactablePlaneBody>();
-   private final Map<ContactablePlaneBody, Integer> contactJacobians = new LinkedHashMap<ContactablePlaneBody, Integer>();
-
-   private BooleanYoVariable requestedPelvisLoadBearing = new BooleanYoVariable("requestedPelvisLoadBearing", registry);
-   private BooleanYoVariable requestedPelvisBackLoadBearing = new BooleanYoVariable("requestedPelvisBackLoadBearing", registry);
-   private BooleanYoVariable requestedLeftThighLoadBearing = new BooleanYoVariable("requestedLeftThighLoadBearing", registry);
-   private BooleanYoVariable requestedRightThighLoadBearing = new BooleanYoVariable("requestedRightThighLoadBearing", registry);
-   private SideDependentList<BooleanYoVariable> requestedThighLoadBearing = new SideDependentList<BooleanYoVariable>(requestedLeftThighLoadBearing,
-         requestedRightThighLoadBearing);
-   private final DoubleYoVariable carIngressPelvisPositionKp = new DoubleYoVariable("carIngressPelvisPositionKp", registry);
-   private final DoubleYoVariable carIngressPelvisPositionZeta = new DoubleYoVariable("carIngressPelvisPositionZeta", registry);
-   private final DoubleYoVariable carIngressPelvisOrientationKp = new DoubleYoVariable("carIngressPelvisOrientationKp", registry);
-   private final DoubleYoVariable carIngressPelvisOrientationZeta = new DoubleYoVariable("carIngressPelvisOrientationZeta", registry);
-
-   private final DoubleYoVariable carIngressChestOrientationKp = new DoubleYoVariable("carIngressChestOrientationKp", registry);
-   private final DoubleYoVariable carIngressChestOrientationZeta = new DoubleYoVariable("carIngressChestOrientationZeta", registry);
-
-   private final YoFrameVector yoPelvisLinearAcceleration = new YoFrameVector("pelvisLinearAcceleration", worldFrame, registry);
-
-   public CarIngressEgressController(VariousWalkingProviders variousWalkingProviders, VariousWalkingManagers variousWalkingManagers,
-         MomentumBasedController momentumBasedController, WalkingControllerParameters walkingControllerParameters)
-   {
-      super(variousWalkingProviders, variousWalkingManagers, momentumBasedController, walkingControllerParameters, controllerState);
-
-      setupManagers(variousWalkingManagers);
-
-      coefficientOfFrictionForBumAndThighs.set(0.0);
-      coefficientOfFrictionForFeet.set(0.6);
-
-      elevator = fullRobotModel.getElevator();
-      pelvis = fullRobotModel.getPelvis();
-      contactableThighs = momentumBasedController.getContactablePlaneThighs();
-      contactablePelvis = momentumBasedController.getContactablePelvis();
-      contactablePelvisBack = momentumBasedController.getContactablePelvisBack();
-
-      this.pelvisPoseProvider = variousWalkingProviders.getDesiredPelvisPoseProvider();
-      this.footPoseProvider = variousWalkingProviders.getDesiredFootPoseProvider();
-      this.footLoadBearingProvider = variousWalkingProviders.getDesiredFootStateProvider();
-      this.thighLoadBearingProvider = variousWalkingProviders.getDesiredThighLoadBearingProvider();
-      this.pelvisLoadBearingProvider = variousWalkingProviders.getDesiredPelvisLoadBearingProvider();
-
-      // Setup the pelvis trajectory generator
-      pelvisPositionControlFrame = fullRobotModel.getPelvis().getParentJoint().getFrameAfterJoint();
-      this.pelvisController = new RigidBodyPositionControlModule("pelvis", twistCalculator, fullRobotModel.getPelvis(), pelvisPositionControlFrame, controlDT,
-            registry);
-
-      carIngressPelvisPositionKp.set(100.0);
-      carIngressPelvisPositionZeta.set(1.0);
-      carIngressPelvisOrientationKp.set(100.0);
-      carIngressPelvisOrientationZeta.set(1.0);
-
-      VariableChangedListener pelvisGainsChangedListener = createPelvisGainsChangedListener();
-
-      pelvisGainsChangedListener.variableChanged(null);
-
-      pelvisJacobianId = momentumBasedController.getOrCreateGeometricJacobian(fullRobotModel.getElevator(), fullRobotModel.getPelvis(), fullRobotModel
-            .getPelvis().getBodyFixedFrame());
-
-      PositionProvider pelvisPositionprovider = new YoPositionProvider(new YoFramePoint("pelvisPositionProvider", pelvisPositionControlFrame, registry));
-
-      pelvisPositionTrajectoryGenerator = new MultipleWaypointsPositionTrajectoryGenerator("pelvis", worldFrame, pelvisPositionprovider, registry);
-
-      // Set up the chest trajectory generator
-      this.chestOrientationProvider = variousWalkingProviders.getDesiredChestOrientationProvider();
-      chestPositionControlFrame = fullRobotModel.getChest().getParentJoint().getFrameAfterJoint();
-      initialDesiredChestOrientation = new YoQuaternionProvider("initialDesiredChest", worldFrame, registry);
-      finalDesiredChestOrientation = new YoQuaternionProvider("finalDesiredChest", worldFrame, registry);
-      chestOrientationTrajectoryGenerator = new OrientationInterpolationTrajectoryGenerator("chest", worldFrame, trajectoryTimeProvider,
-            initialDesiredChestOrientation, finalDesiredChestOrientation, registry);
-
-      VariableChangedListener heelOffVariableChangedListener = new ToeOffYoVariableChangedListener();
-      for (RobotSide robotSide : RobotSide.values)
-      {
-         doToeOff.get(robotSide).addVariableChangedListener(heelOffVariableChangedListener);
-      }
-
-      LoadBearingVariableChangedListener loadBearingVariableChangedListener = new LoadBearingVariableChangedListener();
-
-      requestedPelvisLoadBearing.addVariableChangedListener(loadBearingVariableChangedListener);
-      requestedPelvisBackLoadBearing.addVariableChangedListener(loadBearingVariableChangedListener);
-      for (RobotSide robotSide : RobotSide.values)
-      {
-         requestedThighLoadBearing.get(robotSide).addVariableChangedListener(loadBearingVariableChangedListener);
-      }
-   }
-
-   private VariableChangedListener createPelvisGainsChangedListener()
-   {
-      VariableChangedListener ret = new VariableChangedListener()
-      {
-         public void variableChanged(YoVariable<?> v)
-         {
-            double kPelvisPosition = carIngressPelvisPositionKp.getDoubleValue();
-            double dPelvisPosition = GainCalculator.computeDerivativeGain(kPelvisPosition, carIngressPelvisPositionZeta.getDoubleValue());
-            pelvisController.setProportionalGains(kPelvisPosition, kPelvisPosition, kPelvisPosition);
-            pelvisController.setDerivativeGains(dPelvisPosition, dPelvisPosition, dPelvisPosition);
-         }
-      };
-
-      carIngressPelvisPositionKp.addVariableChangedListener(ret);
-      carIngressPelvisPositionZeta.addVariableChangedListener(ret);
-      carIngressPelvisOrientationKp.addVariableChangedListener(ret);
-      carIngressPelvisOrientationZeta.addVariableChangedListener(ret);
-
-      return ret;
-   }
-
-   private VariableChangedListener createChestGainsChangedListener()
-   {
-      VariableChangedListener ret = new VariableChangedListener()
-      {
-         public void variableChanged(YoVariable<?> v)
-         {
-            double chestKp = carIngressChestOrientationKp.getDoubleValue();
-            double chestZeta = carIngressChestOrientationZeta.getDoubleValue();
-            double chestKd = GainCalculator.computeDerivativeGain(chestKp, chestZeta);
-            chestOrientationManager.setControlGains(chestKp, chestKd);
-         }
-      };
-
-      carIngressChestOrientationKp.addVariableChangedListener(ret);
-      carIngressChestOrientationZeta.addVariableChangedListener(ret);
-
-      return ret;
-   }
-
-   private RigidBody baseForChestOrientationControl;
-   private int jacobianForChestOrientationControlId;
-
-   private void setupManagers(VariousWalkingManagers variousWalkingManagers)
-   {
-      baseForChestOrientationControl = fullRobotModel.getPelvis();
-      ChestOrientationManager chestOrientationManager = variousWalkingManagers.getChestOrientationManager();
-      String[] chestOrientationControlJointNames = walkingControllerParameters.getDefaultChestOrientationControlJointNames();
-      jacobianForChestOrientationControlId = chestOrientationManager.createJacobian(fullRobotModel, chestOrientationControlJointNames);
-   }
-
-   public void initialize()
-   {
-      super.initialize();
-
-      momentumBasedController.setMomentumControlModuleToUse(MOMENTUM_CONTROL_MODULE_TO_USE);
-
-      chestOrientationManager.setUp(baseForChestOrientationControl, jacobianForChestOrientationControlId);
-      carIngressChestOrientationKp.set(100.0);
-      carIngressChestOrientationZeta.set(1.0);
-      VariableChangedListener chestGainsChangedListener = createChestGainsChangedListener();
-      chestGainsChangedListener.variableChanged(null);
-
-      initializeContacts();
-
-      desiredPelvisWaypointPosition.setToZero(pelvisPositionControlFrame);
-      desiredPelvisWaypointPosition.changeFrame(worldFrame);
-      desiredPelvisWaypointLinearVelocity.setToZero(worldFrame);
-
-      pelvisTrajectoryStartTime.set(yoTime.getDoubleValue());
-      pelvisPositionTrajectoryGenerator.clear();
-      //  pelvisPositionTrajectoryGenerator.appendWayPoint(0.0, desiredPelvisWaypointPosition, desiredPelvisWaypointLinearVelocity);
-      pelvisPositionTrajectoryGenerator.initialize();
-
-      FrameOrientation initialDesiredChestOrientation = new FrameOrientation(chestPositionControlFrame);
-      initialDesiredChestOrientation.changeFrame(this.initialDesiredChestOrientation.getReferenceFrame());
-      this.initialDesiredChestOrientation.setOrientation(initialDesiredChestOrientation);
-      finalDesiredChestOrientation.setOrientation(initialDesiredChestOrientation);
-
-      chestTrajectoryStartTime = yoTime.getDoubleValue();
-      chestOrientationTrajectoryGenerator.initialize();
-
-      pelvisOrientationManager.setToHoldCurrentDesiredInWorldFrame();
-   }
-
-   private void initializeContacts()
-   {
-      requestedPelvisLoadBearing.set(isContactablePlaneBodyInContact(contactablePelvis));
-      requestedPelvisLoadBearing.notifyVariableChangedListeners();
-      requestedPelvisBackLoadBearing.set(false); // Set to false there is no button in the GUI to change it anymore
-      requestedPelvisBackLoadBearing.notifyVariableChangedListeners();
-
-      for (RobotSide robotSide : RobotSide.values)
-      {
-         if (isContactablePlaneBodyInContact(feet.get(robotSide)))
-            feetManager.setFlatFootContactState(robotSide);
-         else
-         {
-            double defaultSwingTime = this.walkingControllerParameters.getDefaultSwingTime();
-            feetManager.requestMoveStraight(robotSide, new FramePose(feet.get(robotSide).getFrameAfterParentJoint()), defaultSwingTime);
-         }
-         requestedThighLoadBearing.get(robotSide).set(false); // Set to false there is no button in the GUI to change it anymore
-         requestedThighLoadBearing.get(robotSide).notifyVariableChangedListeners();
-      }
-   }
-
-   public void doMotionControl()
-   {
-      momentumBasedController.doPrioritaryControl();
-      callUpdatables();
-      updateLoadBearingStates();
-
-      //      doContactPointControl();
-      doFootControl();
-      doArmControl();
-      doHeadControl();
-      doChestControl();
-      doCoMControl();
-      doPelvisControl();
-      //doJointPositionControl();
-
-      setTorqueControlJointsToZeroDersiredAcceleration();
-
-      momentumBasedController.doSecondaryControl();
-   }
-
-   protected void doPelvisControl()
-   {
-      super.doPelvisControl();
-
-      if (pelvisPoseProvider != null)
-      {
-         if (pelvisPoseProvider.checkForNewPosition())
-         {
-            double time = yoTime.getDoubleValue() - pelvisTrajectoryStartTime.getDoubleValue();
-            pelvisPositionTrajectoryGenerator.compute(time);
-
-            pelvisPositionTrajectoryGenerator.getPosition(desiredPelvisWaypointPosition);
-            desiredPelvisWaypointLinearVelocity.setToZero(worldFrame);
-            pelvisPositionTrajectoryGenerator.clear();
-            pelvisPositionTrajectoryGenerator.appendWaypoint(0.0, desiredPelvisWaypointPosition, desiredPelvisWaypointLinearVelocity);
-            desiredPelvisWaypointPosition.setIncludingFrame(pelvisPoseProvider.getDesiredPelvisPosition(worldFrame));
-            desiredPelvisWaypointPosition.changeFrame(worldFrame);
-            double dt = pelvisPoseProvider.getTrajectoryTime();
-            pelvisPositionTrajectoryGenerator.appendWaypoint(dt, desiredPelvisWaypointPosition, desiredPelvisWaypointLinearVelocity);
-            pelvisTrajectoryStartTime.set(yoTime.getDoubleValue());
-
-            pelvisPositionTrajectoryGenerator.initialize();
-         }
-         else if (pelvisPoseProvider.checkForNewPositionWithWaypoints())
-         {
-            double time = yoTime.getDoubleValue() - pelvisTrajectoryStartTime.getDoubleValue();
-            pelvisPositionTrajectoryGenerator.compute(time);
-
-            pelvisPositionTrajectoryGenerator.getPosition(desiredPelvisWaypointPosition);
-            desiredPelvisWaypointLinearVelocity.setToZero(worldFrame);
-            
-            WaypointPositionTrajectoryData desiredPelvisPositionWithWaypoints = pelvisPoseProvider.getDesiredPelvisPositionWithWaypoints();
-            desiredPelvisPositionWithWaypoints.changeFrame(worldFrame);
-            pelvisPositionTrajectoryGenerator.clear();
-
-            pelvisPositionTrajectoryGenerator.appendWaypoints(desiredPelvisPositionWithWaypoints);
-            pelvisTrajectoryStartTime.set(yoTime.getDoubleValue());
-
-            pelvisPositionTrajectoryGenerator.initialize();
-         }
-      }
-
-      double time = yoTime.getDoubleValue() - pelvisTrajectoryStartTime.getDoubleValue();
-      pelvisPositionTrajectoryGenerator.compute(time);
-
-      FramePoint desiredPosition = new FramePoint(pelvisPositionControlFrame);
-      FrameVector desiredVelocity = new FrameVector(pelvisPositionControlFrame);
-      FrameVector desiredPelvisAcceleration = new FrameVector(pelvisPositionControlFrame);
-
-      pelvisPositionTrajectoryGenerator.getLinearData(desiredPosition, desiredVelocity, desiredPelvisAcceleration);
-
-      FrameVector pelvisLinearAcceleration = new FrameVector();
-      pelvisController.doPositionControl(pelvisLinearAcceleration, desiredPosition, desiredVelocity, desiredPelvisAcceleration, fullRobotModel.getElevator());
-
-      yoPelvisLinearAcceleration.setAndMatchFrame(pelvisLinearAcceleration);
-
-      pelvisLinearAcceleration.changeFrame(pelvis.getBodyFixedFrame());
-
-      if (!requestedPelvisLoadBearing.getBooleanValue())
-      {
-         pelvisTaskspaceConstraintData.set(elevator, pelvis);
-         pelvisTaskspaceConstraintData.setLinearAcceleration(pelvis.getBodyFixedFrame(), elevator.getBodyFixedFrame(), pelvisLinearAcceleration);
-      }
-      else
-      {
-         DenseMatrix64F selectionMatrix = new DenseMatrix64F(2, SpatialMotionVector.SIZE);
-         selectionMatrix.set(0, 3, 1.0);
-         selectionMatrix.set(0, 4, 1.0);
-         pelvisTaskspaceConstraintData.setLinearAcceleration(pelvis.getBodyFixedFrame(), elevator.getBodyFixedFrame(), pelvisLinearAcceleration,
-               selectionMatrix);
-      }
-
-      momentumBasedController.setDesiredSpatialAcceleration(pelvisJacobianId, pelvisTaskspaceConstraintData);
-   }
-
-   protected void doChestControl()
-   {
-      if (chestOrientationProvider != null)
-      {
-         if (chestOrientationProvider.checkForNewChestOrientation())
-         {
-            chestOrientationTrajectoryGenerator.compute(yoTime.getDoubleValue() - chestTrajectoryStartTime);
-            FrameOrientation previousDesiredChestOrientation = new FrameOrientation(chestPositionControlFrame);
-            chestOrientationTrajectoryGenerator.getOrientation(previousDesiredChestOrientation);
-            initialDesiredChestOrientation.setOrientation(previousDesiredChestOrientation);
-
-            FrameOrientation desiredChestOrientation = chestOrientationProvider.getDesiredChestOrientation();
-            desiredChestOrientation.changeFrame(finalDesiredChestOrientation.getReferenceFrame());
-            finalDesiredChestOrientation.setOrientation(desiredChestOrientation);
-            chestTrajectoryStartTime = yoTime.getDoubleValue();
-
-            chestOrientationTrajectoryGenerator.initialize();
-         }
-      }
-
-      chestOrientationTrajectoryGenerator.compute(yoTime.getDoubleValue() - chestTrajectoryStartTime);
-      FrameOrientation desiredOrientation = new FrameOrientation(chestPositionControlFrame);
-      FrameVector desiredAngularVelocity = new FrameVector(chestPositionControlFrame);
-      FrameVector desiredAngularAcceleration = new FrameVector(chestPositionControlFrame);
-      chestOrientationTrajectoryGenerator.getOrientation(desiredOrientation);
-      chestOrientationTrajectoryGenerator.getAngularVelocity(desiredAngularVelocity);
-      chestOrientationTrajectoryGenerator.getAngularAcceleration(desiredAngularAcceleration);
-
-      chestOrientationManager.setDesireds(desiredOrientation, desiredAngularVelocity, desiredAngularAcceleration);
-
-      super.doChestControl();
-   }
-
-   protected void doFootControl()
-   {
-      for (RobotSide robotSide : RobotSide.values)
-      {
-         if (footPoseProvider != null && footPoseProvider.checkForNewPose(robotSide))
-         {
-            FramePose newFootPose = footPoseProvider.getDesiredFootPose(robotSide);
-            double trajectoryTime = footPoseProvider.getTrajectoryTime();
-            feetManager.requestMoveStraight(robotSide, newFootPose, trajectoryTime);
-         }
-      }
-
-      super.doFootControl();
-   }
-
-   private void doContactPointControl()
-   {
-      for (ContactablePlaneBody body : bodiesInContact)
-      {
-         int jacobianId = contactJacobians.get(body);
-         ReferenceFrame baseFrame = momentumBasedController.getJacobian(jacobianId).getBaseFrame();
-         FrameVector desiredAcceleration = new FrameVector(baseFrame, 0.0, 0.0, 0.0);
-         DenseMatrix64F selectionMatrix = new DenseMatrix64F(1, 3);
-         selectionMatrix.set(0, 2, 1.0);
-         for (FramePoint contactPoint : body.getContactPointsCopy())
-         {
-            momentumBasedController.setDesiredPointAcceleration(jacobianId, contactPoint, desiredAcceleration, selectionMatrix);
-         }
-      }
-   }
-
-   private void addBodyInContact(ContactablePlaneBody contactablePlaneBody)
-   {
-      for (int i = 0; i < bodiesInContact.size(); i++)
-      {
-         if (contactablePlaneBody.equals(bodiesInContact.get(i)))
-            return;
-      }
-      bodiesInContact.add(contactablePlaneBody);
-      RigidBody rigidBody = contactablePlaneBody.getRigidBody();
-      contactJacobians.put(contactablePlaneBody, momentumBasedController.getOrCreateGeometricJacobian(elevator, rigidBody, elevator.getBodyFixedFrame()));
-   }
-
-   private void removeBodyInContact(ContactablePlaneBody contactablePlaneBody)
-   {
-      bodiesInContact.remove(contactablePlaneBody);
-      contactJacobians.remove(contactablePlaneBody);
-   }
-
-   private boolean desiredPelvisLoadBearingState;
-
-   private void updateLoadBearingStates()
-   {
-      for (RobotSide robotSide : RobotSide.values)
-      {
-         // If the foot is already in load bearing state, do nothing:
-         if (footLoadBearingProvider != null && footLoadBearingProvider.checkForNewLoadBearingRequest(robotSide))
-            feetManager.setFlatFootContactState(robotSide);
-
-         if (thighLoadBearingProvider != null && thighLoadBearingProvider.checkForNewLoadBearingState(robotSide))
-            requestedThighLoadBearing.get(robotSide).set(thighLoadBearingProvider.getDesiredThighLoadBearingState(robotSide));
-      }
-
-      if (pelvisLoadBearingProvider != null && pelvisLoadBearingProvider.checkForNewLoadBearingState())
-         requestedPelvisLoadBearing.set(desiredPelvisLoadBearingState);
-   }
-
-   public boolean isContactablePlaneBodyInContact(ContactablePlaneBody contactablePlaneBody)
-   {
-      if (momentumBasedController.getContactState(contactablePlaneBody) == null)
-         return false;
-      else
-         return momentumBasedController.getContactState(contactablePlaneBody).inContact();
-   }
-
-   public void setHandInContact(RobotSide robotSide, boolean inContact)
-   {
-      ContactablePlaneBody handPalm = handPalms.get(robotSide);
-      if (inContact)
-      {
-         // TODO: If we know the surface normal here, use it.
-         FrameVector normalContactVector = null;
-         momentumBasedController.setPlaneContactStateFullyConstrained(handPalm, coefficientOfFriction.getDoubleValue(), normalContactVector);
-      }
-      else
-      {
-         momentumBasedController.setPlaneContactStateFree(handPalm);
-      }
-   }
-
-   public void setThighInContact(RobotSide robotSide, boolean inContact)
-   {
-      if (contactableThighs == null)
-         return;
-
-      ContactablePlaneBody thigh = contactableThighs.get(robotSide);
-      if (inContact)
-      {
-         momentumBasedController.setPlaneContactStateFullyConstrained(thigh, coefficientOfFrictionForBumAndThighs.getDoubleValue(), null);
-         addBodyInContact(thigh);
-      }
-      else
-      {
-         momentumBasedController.setPlaneContactStateFree(thigh);
-         removeBodyInContact(thigh);
-      }
-   }
-
-   public void setPelvisInContact(boolean inContact)
-   {
-      if (inContact)
-      {
-         momentumBasedController.setPlaneContactStateFullyConstrained(contactablePelvis, coefficientOfFrictionForBumAndThighs.getDoubleValue(), null);
-         addBodyInContact(contactablePelvis);
-      }
-      else
-      {
-         momentumBasedController.setPlaneContactStateFree(contactablePelvis);
-         removeBodyInContact(contactablePelvis);
-      }
-   }
-
-   public void setPelvisBackInContact(boolean inContact)
-   {
-      if (inContact)
-      {
-         momentumBasedController.setPlaneContactStateFullyConstrained(contactablePelvisBack, coefficientOfFrictionForBumAndThighs.getDoubleValue(), null);
-         addBodyInContact(contactablePelvisBack);
-      }
-      else
-      {
-         momentumBasedController.setPlaneContactStateFree(contactablePelvisBack);
-         removeBodyInContact(contactablePelvisBack);
-      }
-   }
-
-   private class LoadBearingVariableChangedListener implements VariableChangedListener
-   {
-      public void variableChanged(YoVariable<?> v)
-      {
-         if (!(v instanceof BooleanYoVariable))
-            return;
-
-         if (v.equals(requestedPelvisLoadBearing))
-            setPelvisInContact(requestedPelvisLoadBearing.getBooleanValue());
-
-         if (v.equals(requestedPelvisBackLoadBearing))
-            setPelvisBackInContact(requestedPelvisBackLoadBearing.getBooleanValue());
-
-         for (RobotSide robotSide : RobotSide.values)
-         {
-            if (v.equals(requestedThighLoadBearing.get(robotSide)))
-               setThighInContact(robotSide, requestedThighLoadBearing.get(robotSide).getBooleanValue());
-         }
-      }
-   }
-
-   private class ToeOffYoVariableChangedListener implements VariableChangedListener
-   {
-      public void variableChanged(YoVariable<?> v)
-      {
-         if (!(v instanceof BooleanYoVariable))
-            return;
-
-         for (RobotSide robotSide : RobotSide.values)
-         {
-            if (v.equals(doToeOff.get(robotSide)))
-            {
-               if (doToeOff.get(robotSide).getBooleanValue())
-               {
-                  feetManager.setOnToesContactState(robotSide);
-               }
-               else
-               {
-                  feetManager.setFlatFootContactState(robotSide);
-               }
-            }
-         }
-      }
-   }
-}
->>>>>>> 00b390c2
+}