--- conflicted
+++ resolved
@@ -205,26 +205,19 @@
       walkingMessageHandler.registerCompletedDesiredFootstep(nextFootstep);
    }
 
-<<<<<<< HEAD
    private final FramePoint2d filteredDesiredCoP = new FramePoint2d(worldFrame);
-=======
    private final FramePoint2d desiredCMP = new FramePoint2d(worldFrame);
    private final FramePoint2d desiredICP = new FramePoint2d(worldFrame);
    private final FramePoint2d currentICP = new FramePoint2d(worldFrame);
->>>>>>> c079b6f4
    public void switchToToeOffIfPossible(RobotSide supportSide)
    {
       if (feetManager.doToeOffIfPossibleInSingleSupport() && feetManager.isInFlatSupportState(supportSide))
       {
-<<<<<<< HEAD
-         if (feetManager.checkIfToeOffSafeSingleSupport(supportSide, balanceManager.isOnExitCMP()))
-=======
          balanceManager.getDesiredCMP(desiredCMP);
          balanceManager.getDesiredICP(desiredICP);
          balanceManager.getCapturePoint(currentICP);
 
          if (feetManager.checkIfToeOffSafeSingleSupport(nextFootstep, desiredCMP, currentICP, desiredICP, balanceManager.isOnExitCMP()))
->>>>>>> c079b6f4
          {
             momentumBasedController.getFilteredDesiredCenterOfPressure(momentumBasedController.getContactableFeet().get(supportSide), filteredDesiredCoP);
             balanceManager.getNextExitCMP(nextExitCMP);
