--- conflicted
+++ resolved
@@ -55,8 +55,8 @@
          balanceManager.addFootstepToPlan(walkingMessageHandler.peek(i), walkingMessageHandler.peekTiming(i));
       balanceManager.setICPPlanTransferToSide(transferToSide);
       double finalTransferTime = walkingMessageHandler.getFinalTransferTime();
-<<<<<<< HEAD
-      balanceManager.initializeICPPlanForTransfer(finalTransferTime);
+      balanceManager.initializeICPPlanForTransfer(walkingMessageHandler.peekTiming(0).getSwingTime(), walkingMessageHandler.peekTiming(0).getTransferTime(),
+            finalTransferTime);
 
       kneeAngleManager.beginStraightening(transferToSide);
    }
@@ -72,10 +72,6 @@
       {
          kneeAngleManager.collapseLegDuringTransfer(transferToSide);
       }
-=======
-      balanceManager.initializeICPPlanForTransfer(walkingMessageHandler.peekTiming(0).getSwingTime(), walkingMessageHandler.peekTiming(0).getTransferTime(),
-            finalTransferTime);
->>>>>>> bac7d562
    }
 
    /**
