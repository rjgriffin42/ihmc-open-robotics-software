package us.ihmc.commonWalkingControlModules.highLevelHumanoidControl.highLevelStates.walkingController;

import java.util.HashMap;
import java.util.List;
import java.util.Map;

import us.ihmc.commons.PrintTools;
import us.ihmc.communication.controllerAPI.CommandInputManager;
import us.ihmc.communication.controllerAPI.command.Command;
import us.ihmc.communication.packets.Packet;
import us.ihmc.humanoidRobotics.communication.controllerAPI.command.ClearDelayQueueCommand;
<<<<<<< HEAD
import us.ihmc.robotics.lists.GenericTypeBuilder;
=======
>>>>>>> 4ec87e83
import us.ihmc.yoVariables.variable.YoDouble;
import us.ihmc.robotics.lists.PriorityQueue;
import us.ihmc.robotics.lists.RecyclingArrayList;

/**
 * Pulls commands from the CommandInputManager and checks the delay time, If there is no delay or the delay is negative, it is available to be consumed
 * If the command has an execution delay it is put in a priority queue and held until the delay time has elapsed.
 * You must call update each tick to be able to consume commands
 */
public class CommandConsumerWithDelayBuffers
{
   public static final int NUMBER_OF_COMMANDS_TO_QUEUE = 10;

   private final YoDouble yoTime;
   private final CommandInputManager commandInputManager;
   
   /** Controller's copy of the new commands to be processed. */
   private final Map<Class<? extends Command<?, ?>>, RecyclingArrayList<? extends Command<?, ?>>> queuedCommands = new HashMap<>();
   private final Map<Class<? extends Command<?, ?>>, RecyclingArrayList<? extends Command<?, ?>>> outgoingCommands = new HashMap<>();
   private final Map<Class<?>, PriorityQueue<Command<?, ?>>> priorityQueues = new HashMap<>();
   private final Map<Class<? extends Packet<?>>, Class<? extends Command<?,?>>> messageToCommandMap = new HashMap<>();
   private final List<Class<? extends Command<?, ?>>> listOfSupportedCommands;

   public CommandConsumerWithDelayBuffers(CommandInputManager commandInputManager, YoDouble yoTime)
   {
      this.yoTime = yoTime;
      this.commandInputManager = commandInputManager;
      listOfSupportedCommands = commandInputManager.getListOfSupportedCommands();
      registerNewCommands(listOfSupportedCommands);
   }
   
   @SuppressWarnings("unchecked")
   private <C extends Command<C, M>, M extends Packet<M>> void registerNewCommands(List<Class<? extends Command<?, ?>>> commandClasses)
   {
      for (int i = 0; i < commandClasses.size(); i++)
      {
         Class commandClass = commandClasses.get(i);
         registerNewCommand((Class<C>) commandClass);

<<<<<<< HEAD
         GenericTypeBuilder commandConstructor = GenericTypeBuilder.createBuilderWithEmptyConstructor(commandClass);
         Command<?, ?> command = (Command<?, ?>) commandConstructor.newInstance();
=======
         Builder<? extends Command<?, ?>> commandConstructor = CommandInputManager.createBuilderWithEmptyConstructor(commandClass);
         Command<?, ?> command = commandConstructor.newInstance();
>>>>>>> 4ec87e83
         messageToCommandMap.put(command.getMessageClass(), commandClass);
      }
   }

   private <C extends Command<C, M>, M extends Packet<M>> void registerNewCommand(Class<C> commandClass)
   {
      queuedCommands.put(commandClass, new RecyclingArrayList<>(NUMBER_OF_COMMANDS_TO_QUEUE, commandClass));
      outgoingCommands.put(commandClass, new RecyclingArrayList<>(NUMBER_OF_COMMANDS_TO_QUEUE, commandClass));
      CommandExecutionTimeComparator commandComparator = new CommandExecutionTimeComparator();
      priorityQueues.put(commandClass, new PriorityQueue<Command<?, ?>>(NUMBER_OF_COMMANDS_TO_QUEUE, Command.class, commandComparator));
   }
   
   /**
    * You MUST call this method each tick or you wont get any commands!
    * Polls commands from the commandInputManager and puts them in the delay queue. 
    */
   public <C extends Command<C, ?>> void update()
   {
      for(int i = 0; i < listOfSupportedCommands.size(); i++)
      {
         Class<? extends Command<?, ?>> commandClass = listOfSupportedCommands.get(i);
         RecyclingArrayList<C> newCommands = (RecyclingArrayList<C>) commandInputManager.pollNewCommands((Class<C>) commandClass);

         for(int commandIndex = 0; commandIndex < newCommands.size(); commandIndex++)
         {
            C command = newCommands.get(commandIndex);

            if(commandClass == ClearDelayQueueCommand.class)
            {
               ClearDelayQueueCommand clearDelayQueueCommand = (ClearDelayQueueCommand) command;
               handleClearQueueCommand(clearDelayQueueCommand);
               continue;
            }
            queueCommand(command);
         }  
      }
   }

   /**
    * Clears either all of the delay queues or a single delay queue depending on the
    * ClearDelayQueueCommand
    * @param clearDelayQueueCommand a command that dictates which queues to clear
    */
   private void handleClearQueueCommand(ClearDelayQueueCommand clearDelayQueueCommand)
   {
      if(clearDelayQueueCommand.getClearAllDelayBuffers())
      {
         for(int commandIndex = 0; commandIndex < listOfSupportedCommands.size(); commandIndex++)
         {
            Class<? extends Command<?, ?>> commandClassToFlush = listOfSupportedCommands.get(commandIndex);
            clearDelayQueue(commandClassToFlush);
         }
      }
      Class<? extends Packet<?>> messageClassToClear = clearDelayQueueCommand.getMessageClassToClear();
      if(messageClassToClear != null)
      {
         Class<? extends Command<?, ?>> commandClassToClear = messageToCommandMap.get(messageClassToClear);
         clearDelayQueueCommand.setCommandClassToClear(commandClassToClear);
      }

      Class<? extends Command<?, ?>> classToClear = clearDelayQueueCommand.getCommandClassToClear();
      if(classToClear != null)
      {
         clearDelayQueue(classToClear);
      }
   }

   /**
    * clears a single queue and it's associated RecyclingArrayList
    * @param commandClassToFlush the class to clear from the queues
    */
   private void clearDelayQueue(Class<? extends Command<?, ?>> commandClassToFlush)
   {
      PriorityQueue<Command<?, ?>> queueableCommandPriorityQueue = priorityQueues.get(commandClassToFlush);
      queueableCommandPriorityQueue.clear();
      RecyclingArrayList<? extends Command<?, ?>> recyclingArrayList = queuedCommands.get(commandClassToFlush);
      recyclingArrayList.clear();
   }

   /**
    * Check if a new command is available.
    * @param clazz class of the command to check availability.
    * @return true if at least one new command is available.
    */
   public <C extends Command<C, ?>> boolean isNewCommandAvailable(Class<? extends Command<?,?>> clazz)
   {
      PriorityQueue<Command<?, ?>> priorityQueue = priorityQueues.get(clazz);
      Command<?, ?> command = priorityQueue.peek();
      if(command != null)
      {
         double startTime = command.getExecutionTime();
         if(yoTime.getDoubleValue() >= startTime)
         {
            return true;
         }
      }
      return false;
   }
   
   /**
    * Updates the execution delay and puts the command in a priority queue
    * @param command
    */
   @SuppressWarnings("unchecked")
   private void queueCommand(Command<?,?> command)
   {
      PriorityQueue<Command<?, ?>> priorityQueue = priorityQueues.get(command.getClass());
      if(priorityQueue.getSize() >= NUMBER_OF_COMMANDS_TO_QUEUE)
      {
         PrintTools.error("Tried to add " + command.getClass() + " to the delay queue, but the queue was full. Try increasing the queue size");
         return;
      }
      RecyclingArrayList<? extends Command<?, ?>> recyclingArrayList = queuedCommands.get(command.getClass());
      Command commandCopy = recyclingArrayList.add();
      commandCopy.set(command);

      //not all commands implement setExecution time, if they don't the execution time will be 0 and should move to the front of the queue
      if(commandCopy.isDelayedExecutionSupported())
      {
         commandCopy.setExecutionTime(commandCopy.getExecutionDelayTime() + yoTime.getDoubleValue());
      }
      priorityQueue.add(commandCopy);
   }
   
   /**
    * Poll the most recent available command.
    * After calling this method, no new command will be available excluding delayed commands
    * @param commandClassToPoll Used to know what type of command is to be polled.
    * @return the new command to be processed, returns null if there is no new available command.
    */
   @SuppressWarnings("unchecked")
   public <C extends Command<C, ?>> C pollNewestCommand(Class<C> commandClassToPoll)
   {
      if(isNewCommandAvailable(commandClassToPoll))
      {
         RecyclingArrayList<? extends Command<?, ?>> recyclingArrayList = queuedCommands.get(commandClassToPoll);
         PriorityQueue<Command<?, ?>> priorityQueue = priorityQueues.get(commandClassToPoll);
         Command<?, ?> command = priorityQueue.pop();
         recyclingArrayList.remove(command);
         return (C) command;
      }
      
      return null;
   }
   
   /**
    * Poll all the new available commands.
    * After calling this method, no new command will be available excluding delayed commands.
    * @param commandClassToPoll Used to know what type of command is to be polled.
    * @return the new commands to be processed stored in a list, returns an empty list if there is no new available command.
    */
   @SuppressWarnings("unchecked")
   public <C extends Command<C, ?>> List<C> pollNewCommands(Class<C> commandClassToPoll)
   {
      RecyclingArrayList<C> commands = (RecyclingArrayList<C>) outgoingCommands.get(commandClassToPoll);
      PriorityQueue<Command<?, ?>> priorityQueue = priorityQueues.get(commandClassToPoll);
      RecyclingArrayList<? extends Command<?, ?>> recyclingArrayList = queuedCommands.get(commandClassToPoll);
      
      commands.clear();
      
      while(isNewCommandAvailable(commandClassToPoll))
      {
         Command<?, ?> queuedCommand =  priorityQueue.pop();
         recyclingArrayList.remove(queuedCommand);
         commands.add().set((C) queuedCommand);
      }
      
      return commands;
   }

   /**
    * clears commands from all buffers
    * @param commandClassToFlush the command class
    */
   public <C extends Command<C, ?>> void flushCommands(Class<C> commandClassToFlush)
   {
      clearDelayQueue(commandClassToFlush);
      commandInputManager.flushCommands(commandClassToFlush);
   }
}<|MERGE_RESOLUTION|>--- conflicted
+++ resolved
@@ -9,10 +9,7 @@
 import us.ihmc.communication.controllerAPI.command.Command;
 import us.ihmc.communication.packets.Packet;
 import us.ihmc.humanoidRobotics.communication.controllerAPI.command.ClearDelayQueueCommand;
-<<<<<<< HEAD
 import us.ihmc.robotics.lists.GenericTypeBuilder;
-=======
->>>>>>> 4ec87e83
 import us.ihmc.yoVariables.variable.YoDouble;
 import us.ihmc.robotics.lists.PriorityQueue;
 import us.ihmc.robotics.lists.RecyclingArrayList;
@@ -52,13 +49,8 @@
          Class commandClass = commandClasses.get(i);
          registerNewCommand((Class<C>) commandClass);
 
-<<<<<<< HEAD
          GenericTypeBuilder commandConstructor = GenericTypeBuilder.createBuilderWithEmptyConstructor(commandClass);
          Command<?, ?> command = (Command<?, ?>) commandConstructor.newInstance();
-=======
-         Builder<? extends Command<?, ?>> commandConstructor = CommandInputManager.createBuilderWithEmptyConstructor(commandClass);
-         Command<?, ?> command = commandConstructor.newInstance();
->>>>>>> 4ec87e83
          messageToCommandMap.put(command.getMessageClass(), commandClass);
       }
    }
