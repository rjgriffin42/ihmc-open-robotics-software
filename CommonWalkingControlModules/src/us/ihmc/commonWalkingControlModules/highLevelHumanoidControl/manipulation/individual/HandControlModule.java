package us.ihmc.commonWalkingControlModules.highLevelHumanoidControl.manipulation.individual;

import static us.ihmc.robotics.stateMachines.StateMachineTools.addRequestedStateTransition;

import java.util.HashMap;
import java.util.LinkedHashMap;
import java.util.Map;

import org.ejml.data.DenseMatrix64F;
import org.ejml.ops.CommonOps;

import us.ihmc.SdfLoader.models.FullHumanoidRobotModel;
import us.ihmc.commonWalkingControlModules.configurations.ArmControllerParameters;
import us.ihmc.commonWalkingControlModules.controllerAPI.input.command.ArmDesiredAccelerationsControllerCommand;
import us.ihmc.commonWalkingControlModules.controllerAPI.input.command.ArmTrajectoryControllerCommand;
import us.ihmc.commonWalkingControlModules.controllerAPI.input.command.HandComplianceControlParametersControllerCommand;
import us.ihmc.commonWalkingControlModules.controllerAPI.input.command.HandTrajectoryControllerCommand;
import us.ihmc.commonWalkingControlModules.highLevelHumanoidControl.manipulation.ManipulationControlModule;
import us.ihmc.commonWalkingControlModules.highLevelHumanoidControl.manipulation.individual.states.HandControlState;
import us.ihmc.commonWalkingControlModules.highLevelHumanoidControl.manipulation.individual.states.JointSpaceHandControlState;
import us.ihmc.commonWalkingControlModules.highLevelHumanoidControl.manipulation.individual.states.LoadBearingHandControlState;
import us.ihmc.commonWalkingControlModules.highLevelHumanoidControl.manipulation.individual.states.TaskspaceHandPositionControlState;
import us.ihmc.commonWalkingControlModules.highLevelHumanoidControl.manipulation.individual.states.TaskspaceToJointspaceHandPositionControlState;
import us.ihmc.commonWalkingControlModules.highLevelHumanoidControl.manipulation.individual.states.TrajectoryBasedTaskspaceHandControlState;
import us.ihmc.commonWalkingControlModules.highLevelHumanoidControl.manipulation.individual.states.UserControlModeState;
import us.ihmc.commonWalkingControlModules.momentumBasedController.MomentumBasedController;
<<<<<<< HEAD
import us.ihmc.commonWalkingControlModules.momentumBasedController.dataObjects.feedbackController.FeedbackControlCommand;
import us.ihmc.commonWalkingControlModules.momentumBasedController.dataObjects.feedbackController.FeedbackControlCommandList;
import us.ihmc.commonWalkingControlModules.momentumBasedController.dataObjects.solver.InverseDynamicsCommand;
import us.ihmc.humanoidRobotics.communication.packets.manipulation.ArmDesiredAccelerationsMessage.ArmControlMode;
import us.ihmc.humanoidRobotics.communication.packets.manipulation.HandTrajectoryMessage.BaseForControl;
=======
import us.ihmc.commonWalkingControlModules.packetProducers.HandPoseStatusProducer;
import us.ihmc.commonWalkingControlModules.packetProviders.ControlStatusProducer;
import us.ihmc.commonWalkingControlModules.trajectories.CirclePoseTrajectoryGenerator;
import us.ihmc.commonWalkingControlModules.trajectories.FinalApproachPoseTrajectoryGenerator;
import us.ihmc.commonWalkingControlModules.trajectories.InitialClearancePoseTrajectoryGenerator;
import us.ihmc.commonWalkingControlModules.trajectories.LeadInOutPoseTrajectoryGenerator;
import us.ihmc.commonWalkingControlModules.trajectories.StraightLinePoseTrajectoryGenerator;
import us.ihmc.commonWalkingControlModules.trajectories.VelocityConstrainedPoseTrajectoryGenerator;
import us.ihmc.humanoidRobotics.communication.packets.manipulation.ArmDesiredAccelerationsMessage;
import us.ihmc.humanoidRobotics.communication.packets.manipulation.ArmDesiredAccelerationsMessage.ArmControlMode;
import us.ihmc.humanoidRobotics.communication.packets.manipulation.ArmTrajectoryMessage;
import us.ihmc.humanoidRobotics.communication.packets.manipulation.HandTrajectoryMessage;
import us.ihmc.humanoidRobotics.communication.packets.manipulation.HandTrajectoryMessage.BaseForControl;
import us.ihmc.humanoidRobotics.communication.packets.manipulation.ArmOneJointTrajectoryMessage;
>>>>>>> 0f7ab8b1
import us.ihmc.robotics.MathTools;
import us.ihmc.robotics.controllers.YoPIDGains;
import us.ihmc.robotics.controllers.YoSE3PIDGainsInterface;
import us.ihmc.robotics.dataStructures.registry.YoVariableRegistry;
import us.ihmc.robotics.dataStructures.variable.BooleanYoVariable;
import us.ihmc.robotics.dataStructures.variable.DoubleYoVariable;
import us.ihmc.robotics.dataStructures.variable.EnumYoVariable;
import us.ihmc.robotics.geometry.FrameOrientation;
import us.ihmc.robotics.geometry.FramePoint;
import us.ihmc.robotics.geometry.FramePose;
import us.ihmc.robotics.geometry.FrameVector;
import us.ihmc.robotics.geometry.RigidBodyTransform;
import us.ihmc.robotics.lists.RecyclingArrayList;
import us.ihmc.robotics.math.interpolators.OrientationInterpolationCalculator;
import us.ihmc.robotics.math.trajectories.ConstantPoseTrajectoryGenerator;
import us.ihmc.robotics.math.trajectories.DoubleTrajectoryGenerator;
<<<<<<< HEAD
import us.ihmc.robotics.math.trajectories.PoseTrajectoryGenerator;
import us.ihmc.robotics.math.trajectories.WrapperForPositionAndOrientationTrajectoryGenerators;
import us.ihmc.robotics.math.trajectories.waypoints.MultipleWaypointsOrientationTrajectoryGenerator;
import us.ihmc.robotics.math.trajectories.waypoints.MultipleWaypointsPositionTrajectoryGenerator;
import us.ihmc.robotics.math.trajectories.waypoints.MultipleWaypointsTrajectoryGenerator;
import us.ihmc.robotics.math.trajectories.waypoints.SimpleTrajectoryPoint1DList;
import us.ihmc.robotics.math.trajectories.waypoints.interfaces.OneDoFTrajectoryPointInterface;
import us.ihmc.robotics.math.trajectories.waypoints.interfaces.SE3TrajectoryPointInterface;
import us.ihmc.robotics.math.trajectories.waypoints.interfaces.TrajectoryPointListInterface;
=======
import us.ihmc.robotics.math.trajectories.OneDoFJointQuinticTrajectoryGenerator;
import us.ihmc.robotics.math.trajectories.OneDoFJointTrajectoryGenerator;
import us.ihmc.robotics.math.trajectories.OneDoFJointWayPointTrajectoryGenerator;
import us.ihmc.robotics.math.trajectories.PoseTrajectoryGenerator;
import us.ihmc.robotics.math.trajectories.WrapperForPositionAndOrientationTrajectoryGenerators;
import us.ihmc.robotics.math.trajectories.providers.YoVariableDoubleProvider;
import us.ihmc.robotics.math.trajectories.waypoints.MultipleWaypointsOrientationTrajectoryGenerator;
import us.ihmc.robotics.math.trajectories.waypoints.MultipleWaypointsPositionTrajectoryGenerator;
import us.ihmc.robotics.math.trajectories.waypoints.MultipleWaypointsTrajectoryGenerator;
import us.ihmc.robotics.math.trajectories.waypoints.interfaces.SE3TrajectoryPointInterface;
import us.ihmc.robotics.referenceFrames.PoseReferenceFrame;
>>>>>>> 0f7ab8b1
import us.ihmc.robotics.referenceFrames.ReferenceFrame;
import us.ihmc.robotics.robotSide.RobotSide;
import us.ihmc.robotics.screwTheory.OneDoFJoint;
import us.ihmc.robotics.screwTheory.RigidBody;
import us.ihmc.robotics.screwTheory.ScrewTools;
import us.ihmc.robotics.screwTheory.SpatialMotionVector;
import us.ihmc.robotics.stateMachines.GenericStateMachine;
import us.ihmc.robotics.stateMachines.State;
import us.ihmc.robotics.stateMachines.StateChangedListener;
import us.ihmc.robotics.trajectories.providers.CurrentPositionProvider;
import us.ihmc.robotics.trajectories.providers.PositionProvider;
import us.ihmc.sensorProcessing.frames.CommonHumanoidReferenceFrames;
import us.ihmc.simulationconstructionset.yoUtilities.graphics.YoGraphicsListRegistry;
import us.ihmc.tools.io.printing.PrintTools;

public class HandControlModule
{
   private static final ReferenceFrame worldFrame = ReferenceFrame.getWorldFrame();

   // JPratt. February 27, 2015: Added this since new Atlas was having trouble with network stuff.
   // It was sending 14,000 variables. This and others reduces it a bit when set to false.
   private static final boolean REGISTER_YOVARIABLES = true;

   private final YoVariableRegistry registry;

   private final GenericStateMachine<HandControlMode, HandControlState> stateMachine;
   private final TaskspaceToJointspaceCalculator handTaskspaceToJointspaceCalculator;
   private final DenseMatrix64F selectionMatrix = new DenseMatrix64F(SpatialMotionVector.SIZE, SpatialMotionVector.SIZE);

<<<<<<< HEAD
   private final Map<OneDoFJoint, MultipleWaypointsTrajectoryGenerator> jointTrajectoryGenerators;
=======
   private final Map<OneDoFJoint, OneDoFJointQuinticTrajectoryGenerator> quinticPolynomialTrajectoryGenerators;
   private final Map<OneDoFJoint, OneDoFJointWayPointTrajectoryGenerator> waypointsPolynomialTrajectoryGenerators;
   private final Map<OneDoFJoint, MultipleWaypointsTrajectoryGenerator> waypointJointTrajectoryGenerators;

   private final EnumYoVariable<HandTrajectoryType> activeTrajectory;
>>>>>>> 0f7ab8b1

   private final ConstantPoseTrajectoryGenerator holdPoseTrajectoryGenerator;
   private final Map<OneDoFJoint, Double> defaultArmJointPositions;

   private final PositionProvider currentHandPosition;
   private final MultipleWaypointsPositionTrajectoryGenerator positionTrajectoryGenerator;
   private final MultipleWaypointsOrientationTrajectoryGenerator orientationTrajectoryGenerator;
   private final WrapperForPositionAndOrientationTrajectoryGenerators poseTrajectoryGenerator;

   private final Map<OneDoFJoint, DoubleYoVariable> qDesireds = new LinkedHashMap<>();
   private final Map<OneDoFJoint, DoubleYoVariable> qdDesireds = new LinkedHashMap<>();

   private final TrajectoryBasedTaskspaceHandControlState taskSpacePositionControlState;
   private final JointSpaceHandControlState jointSpaceHandControlState;
   private final LoadBearingHandControlState loadBearingControlState;
   private final UserControlModeState userControlModeState;

   private final EnumYoVariable<HandControlMode> requestedState;
   private final OneDoFJoint[] oneDoFJoints;
   private final Map<OneDoFJoint, BooleanYoVariable> areJointsEnabled;
   private final String name;
   private final RobotSide robotSide;
   private final RigidBody chest, hand;

   private final FullHumanoidRobotModel fullRobotModel;

   private final double controlDT;

   private final StateChangedListener<HandControlMode> stateChangedlistener;
   private final BooleanYoVariable hasHandPoseStatusBeenSent;

   private final BooleanYoVariable areAllArmJointEnabled;

   private final boolean doPositionControl;

   private final ReferenceFrame chestFrame;
   private final ReferenceFrame handControlFrame;

   private final Map<BaseForControl, ReferenceFrame> baseForControlToReferenceFrameMap = new HashMap<>();

   public HandControlModule(RobotSide robotSide, MomentumBasedController momentumBasedController, ArmControllerParameters armControlParameters,
<<<<<<< HEAD
         YoPIDGains jointspaceGains, YoSE3PIDGainsInterface taskspaceGains, YoVariableRegistry parentRegistry)
=======
         YoPIDGains jointspaceGains, YoSE3PIDGains taskspaceGains, YoSE3PIDGains taskspaceLoadBearingGains, ControlStatusProducer controlStatusProducer,
         HandPoseStatusProducer handPoseStatusProducer, YoVariableRegistry parentRegistry)
>>>>>>> 0f7ab8b1
   {
      YoGraphicsListRegistry yoGraphicsListRegistry;
      String namePrefix = robotSide.getCamelCaseNameForStartOfExpression();
      name = namePrefix + getClass().getSimpleName();
      registry = new YoVariableRegistry(name);

      if (REGISTER_YOVARIABLES)
      {
         yoGraphicsListRegistry = momentumBasedController.getDynamicGraphicObjectsListRegistry();
         parentRegistry.addChild(registry);
      }
      else
      {
         yoGraphicsListRegistry = null;
      }

      hasHandPoseStatusBeenSent = new BooleanYoVariable(namePrefix + "HasHandPoseStatusBeenSent", registry);
      hasHandPoseStatusBeenSent.set(false);

      areAllArmJointEnabled = new BooleanYoVariable(namePrefix + "AreAllArmJointEnabled", registry);
      areAllArmJointEnabled.set(true);

      stateChangedlistener = new StateChangedListener<HandControlMode>()
      {
         @Override
         public void stateChanged(State<HandControlMode> oldState, State<HandControlMode> newState, double time)
         {
            hasHandPoseStatusBeenSent.set(false);
         }
      };

      this.controlDT = momentumBasedController.getControlDT();

      fullRobotModel = momentumBasedController.getFullRobotModel();
      hand = fullRobotModel.getHand(robotSide);
      chest = fullRobotModel.getChest();
      ReferenceFrame handFrame = hand.getBodyFixedFrame();

      chestFrame = chest.getBodyFixedFrame();
      handControlFrame = fullRobotModel.getHandControlFrame(robotSide);

      this.robotSide = robotSide;

      oneDoFJoints = ScrewTools.filterJoints(ScrewTools.createJointPath(chest, hand), OneDoFJoint.class);

      for (OneDoFJoint joint : oneDoFJoints)
      {
         qDesireds.put(joint, new DoubleYoVariable("q_d_" + joint.getName() + "HandControlModule", registry));
         qdDesireds.put(joint, new DoubleYoVariable("qd_d_" + joint.getName() + "HandControlModule", registry));
      }

      requestedState = new EnumYoVariable<HandControlMode>(name + "RequestedState", "", registry, HandControlMode.class, true);
      requestedState.set(null);

      currentHandPosition = new CurrentPositionProvider(handFrame);
      defaultArmJointPositions = armControlParameters.getDefaultArmJointPositions(fullRobotModel, robotSide);

      areJointsEnabled = new LinkedHashMap<>();
      for (OneDoFJoint oneDoFJoint : oneDoFJoints)
      {
<<<<<<< HEAD
=======
         OneDoFJointQuinticTrajectoryGenerator trajectoryGenerator = new OneDoFJointQuinticTrajectoryGenerator(oneDoFJoint.getName() + "Trajectory",
               oneDoFJoint, trajectoryTimeProvider, registry);
         quinticPolynomialTrajectoryGenerators.put(oneDoFJoint, trajectoryGenerator);
>>>>>>> 0f7ab8b1
         areJointsEnabled.put(oneDoFJoint, new BooleanYoVariable(namePrefix + oneDoFJoint.getName() + "IsEnabled", registry));
      }

      jointTrajectoryGenerators = new LinkedHashMap<>();

      for (OneDoFJoint oneDoFJoint : oneDoFJoints)
      {
<<<<<<< HEAD
         MultipleWaypointsTrajectoryGenerator multiWaypointTrajectoryGenerator = new MultipleWaypointsTrajectoryGenerator(oneDoFJoint.getName(), 15, registry);
         jointTrajectoryGenerators.put(oneDoFJoint, multiWaypointTrajectoryGenerator);
      }

      DoubleYoVariable yoTime = momentumBasedController.getYoTime();
      stateMachine = new GenericStateMachine<>(name, name + "SwitchTime", HandControlMode.class, yoTime, registry);
=======
         OneDoFJointWayPointTrajectoryGenerator trajectoryGenerator = new OneDoFJointWayPointTrajectoryGenerator(oneDoFJoint.getName() + "Trajectory",
               oneDoFJoint, trajectoryTimeProvider, 15, registry);
         waypointsPolynomialTrajectoryGenerators.put(oneDoFJoint, trajectoryGenerator);
      }

      waypointJointTrajectoryGenerators = new LinkedHashMap<>();

      for (OneDoFJoint oneDoFJoint : oneDoFJoints)
      {
         MultipleWaypointsTrajectoryGenerator multiWaypointTrajectoryGenerator = new MultipleWaypointsTrajectoryGenerator(oneDoFJoint.getName(), registry);
         waypointJointTrajectoryGenerators.put(oneDoFJoint, multiWaypointTrajectoryGenerator);
      }

      DoubleYoVariable yoTime = momentumBasedController.getYoTime();
      stateMachine = new StateMachine<HandControlState>(name, name + "SwitchTime", HandControlState.class, yoTime, registry);

      handSpatialAccelerationControlModule = new RigidBodySpatialAccelerationControlModule(name, twistCalculator, hand, handControlFrame, controlDT, registry);
      handSpatialAccelerationControlModule.setGains(taskspaceGains);
>>>>>>> 0f7ab8b1

      handTaskspaceToJointspaceCalculator = new TaskspaceToJointspaceCalculator(namePrefix + "Hand", chest, hand, controlDT, registry);
      handTaskspaceToJointspaceCalculator.setControlFrameFixedInEndEffector(handControlFrame);
      handTaskspaceToJointspaceCalculator.setupWithDefaultParameters();

      holdPoseTrajectoryGenerator = new ConstantPoseTrajectoryGenerator(name + "Hold", true, worldFrame, parentRegistry);

<<<<<<< HEAD
      positionTrajectoryGenerator = new MultipleWaypointsPositionTrajectoryGenerator(namePrefix + "Hand", 15, true, worldFrame, registry);
      orientationTrajectoryGenerator = new MultipleWaypointsOrientationTrajectoryGenerator(namePrefix + "Hand", 15, true, worldFrame, registry);
      poseTrajectoryGenerator = new WrapperForPositionAndOrientationTrajectoryGenerators(positionTrajectoryGenerator, orientationTrajectoryGenerator);
      positionTrajectoryGenerator.registerNewTrajectoryFrame(chestFrame);
      orientationTrajectoryGenerator.registerNewTrajectoryFrame(chestFrame);

      doPositionControl = armControlParameters.doLowLevelPositionControl();
      String stateNamePrefix = namePrefix + "Hand";
      jointSpaceHandControlState = new JointSpaceHandControlState(stateNamePrefix, oneDoFJoints, doPositionControl, momentumBasedController, jointspaceGains,
            controlDT, registry);
=======
      if (USE_VELOCITYCONSTRAINED_INSTEADOF_STRAIGHTLINE)
      {
         straightLinePoseTrajectoryGenerator = null;
         velocityConstrainedPoseTrajectoryGenerator = new VelocityConstrainedPoseTrajectoryGenerator(name + "VelocityConstrained", true, worldFrame, registry,
               visualize, yoGraphicsListRegistry);
      }
      else
      {
         straightLinePoseTrajectoryGenerator = new StraightLinePoseTrajectoryGenerator(name + "StraightLine", true, worldFrame, registry, visualize,
               yoGraphicsListRegistry);
         velocityConstrainedPoseTrajectoryGenerator = null;
      }

      finalApproachPoseTrajectoryGenerator = new FinalApproachPoseTrajectoryGenerator(name, true, worldFrame, registry, visualize, yoGraphicsListRegistry);
      initialClearancePoseTrajectoryGenerator = new InitialClearancePoseTrajectoryGenerator(name + "MoveAway", true, worldFrame, registry, visualize,
            yoGraphicsListRegistry);
      leadInOutPoseTrajectoryGenerator = new LeadInOutPoseTrajectoryGenerator(name + "Swing", true, worldFrame, registry, visualize, yoGraphicsListRegistry);

      circularPoseTrajectoryGenerator = new CirclePoseTrajectoryGenerator(name + "Circular", worldFrame, trajectoryTimeProvider, registry,
            yoGraphicsListRegistry);

      waypointPositionTrajectoryGenerator = new MultipleWaypointsPositionTrajectoryGenerator(namePrefix + "Hand", true, worldFrame, registry);
      waypointOrientationTrajectoryGenerator = new MultipleWaypointsOrientationTrajectoryGenerator(namePrefix + "Hand", true, worldFrame, registry);
      wayPointPositionAndOrientationTrajectoryGenerator = new WrapperForPositionAndOrientationTrajectoryGenerators(waypointPositionTrajectoryGenerator,
            waypointOrientationTrajectoryGenerator);
      waypointPositionTrajectoryGenerator.registerNewTrajectoryFrame(chestFrame);
      waypointOrientationTrajectoryGenerator.registerNewTrajectoryFrame(chestFrame);

      doPositionControl = armControlParameters.doLowLevelPositionControl();
      String stateNamePrefix = namePrefix + "Hand";
      jointSpaceHandControlState = new JointSpaceHandControlState(stateNamePrefix, oneDoFJoints, doPositionControl, momentumBasedController, jointspaceGains, controlDT, registry);
>>>>>>> 0f7ab8b1

      if (doPositionControl)
      {
         // TODO Not implemented for position control.
         loadBearingControlState = null;
         userControlModeState = null;
         taskSpacePositionControlState = TaskspaceToJointspaceHandPositionControlState.createControlStateForPositionControlledJoints(stateNamePrefix, robotSide,
               momentumBasedController, chest, hand, registry);
      }
      else
      {
         userControlModeState = new UserControlModeState(stateNamePrefix, robotSide, oneDoFJoints, momentumBasedController, registry);
<<<<<<< HEAD
         RigidBody elevator = fullRobotModel.getElevator();
         loadBearingControlState = new LoadBearingHandControlState(stateNamePrefix, HandControlMode.LOAD_BEARING, robotSide, momentumBasedController,
               elevator, hand, registry);
=======
         loadBearingControlState = new LoadBearingHandControlState(stateNamePrefix, HandControlState.LOAD_BEARING, robotSide, momentumBasedController,
               fullRobotModel.getElevator(), hand, jacobianId, registry);
>>>>>>> 0f7ab8b1

         if (armControlParameters.useInverseKinematicsTaskspaceControl())
         {
            taskSpacePositionControlState = TaskspaceToJointspaceHandPositionControlState.createControlStateForForceControlledJoints(stateNamePrefix, robotSide,
                  momentumBasedController, chest, hand, jointspaceGains, registry);
         }
         else
         {
<<<<<<< HEAD
            taskSpacePositionControlState = new TaskspaceHandPositionControlState(stateNamePrefix, HandControlMode.TASK_SPACE_POSITION, chest, hand,
                  taskspaceGains, yoGraphicsListRegistry, registry);
=======
            taskSpacePositionControlState = new TaskspaceHandPositionControlState(stateNamePrefix, HandControlState.TASK_SPACE_POSITION,
                  momentumBasedController, jacobianId, chest, hand, yoGraphicsListRegistry, registry);
>>>>>>> 0f7ab8b1
         }
      }

      CommonHumanoidReferenceFrames referenceFrames = momentumBasedController.getReferenceFrames();
      baseForControlToReferenceFrameMap.put(BaseForControl.CHEST, chestFrame);
      baseForControlToReferenceFrameMap.put(BaseForControl.WALKING_PATH, referenceFrames.getMidFeetUnderPelvisFrame());
      baseForControlToReferenceFrameMap.put(BaseForControl.WORLD, worldFrame);

      for (ReferenceFrame frameToRegister : baseForControlToReferenceFrameMap.values())
      {
         positionTrajectoryGenerator.registerNewTrajectoryFrame(frameToRegister);
         orientationTrajectoryGenerator.registerNewTrajectoryFrame(frameToRegister);
      }

      setupStateMachine();
   }

   private void setupStateMachine()
   {
      addRequestedStateTransition(requestedState, false, jointSpaceHandControlState, jointSpaceHandControlState);
      addRequestedStateTransition(requestedState, false, jointSpaceHandControlState, taskSpacePositionControlState);

      addRequestedStateTransition(requestedState, false, taskSpacePositionControlState, taskSpacePositionControlState);
      addRequestedStateTransition(requestedState, false, taskSpacePositionControlState, jointSpaceHandControlState);

      stateMachine.addState(jointSpaceHandControlState);
      stateMachine.addState(taskSpacePositionControlState);

      if (!doPositionControl)
      {
         addRequestedStateTransition(requestedState, false, jointSpaceHandControlState, loadBearingControlState);
         addRequestedStateTransition(requestedState, false, taskSpacePositionControlState, loadBearingControlState);

         addRequestedStateTransition(requestedState, false, loadBearingControlState, taskSpacePositionControlState);
         addRequestedStateTransition(requestedState, false, loadBearingControlState, jointSpaceHandControlState);
<<<<<<< HEAD
=======

         addRequestedStateTransition(requestedState, false, taskSpacePositionControlState, userControlModeState);
         addRequestedStateTransition(requestedState, false, jointSpaceHandControlState, userControlModeState);

         addRequestedStateTransition(requestedState, false, userControlModeState, taskSpacePositionControlState);
         addRequestedStateTransition(requestedState, false, userControlModeState, jointSpaceHandControlState);
>>>>>>> 0f7ab8b1

         addRequestedStateTransition(requestedState, false, taskSpacePositionControlState, userControlModeState);
         addRequestedStateTransition(requestedState, false, jointSpaceHandControlState, userControlModeState);

         addRequestedStateTransition(requestedState, false, userControlModeState, taskSpacePositionControlState);
         addRequestedStateTransition(requestedState, false, userControlModeState, jointSpaceHandControlState);

         stateMachine.addState(loadBearingControlState);
         stateMachine.addState(userControlModeState);
      }

      stateMachine.attachStateChangedListener(stateChangedlistener);
   }

<<<<<<< HEAD
=======
   private void setupTransitionToSupport(final State<HandControlState> fromState)
   {
      StateTransitionCondition swingToSupportCondition = new StateTransitionCondition()
      {
         @Override
         public boolean checkCondition()
         {
            return isExecutingHandStep.getBooleanValue() && fromState.isDone();
         }
      };
      StateTransitionAction swingToSupportAction = new StateTransitionAction()
      {
         @Override
         public void doTransitionAction()
         {
            isExecutingHandStep.set(false);
            handSpatialAccelerationControlModule.setGains(taskspaceLoadBearingGains);
         }
      };
      StateTransition<HandControlState> swingToSupportTransition = new StateTransition<HandControlState>(HandControlState.LOAD_BEARING, swingToSupportCondition,
            swingToSupportAction);
      fromState.addStateTransition(swingToSupportTransition);
   }

>>>>>>> 0f7ab8b1
   public void initialize()
   {
      for (int i = 0; i < oneDoFJoints.length; i++)
      {
         OneDoFJoint joint = oneDoFJoints[i];
         qDesireds.get(joint).set(joint.getQ());
         qdDesireds.get(joint).set(joint.getQd());
      }
   }

   public void doControl()
   {
      boolean isAtLeastOneJointDisabled = checkIfAtLeastOneJointIsDisabled();

      if (isAtLeastOneJointDisabled && areAllArmJointEnabled.getBooleanValue())
      {
         if (ManipulationControlModule.HOLD_POSE_IN_JOINT_SPACE)
            holdPositionInJointSpace();
         else
            holdPositionInBase();

         areAllArmJointEnabled.set(false);
      }
      else if (!isAtLeastOneJointDisabled)
      {
         areAllArmJointEnabled.set(true);
      }

<<<<<<< HEAD
      if (stateMachine.getCurrentStateEnum() == HandControlMode.USER_CONTROL_MODE && userControlModeState.isAbortUserControlModeRequested())
=======
      if (stateMachine.getCurrentStateEnum() == HandControlState.USER_CONTROL_MODE && userControlModeState.isAbortUserControlModeRequested())
>>>>>>> 0f7ab8b1
      {
         holdPositionInJointSpace();
      }

      stateMachine.checkTransitionConditions();
      stateMachine.doAction();

      for (OneDoFJoint joint : oneDoFJoints)
      {
         qDesireds.get(joint).set(joint.getqDesired());
         qdDesireds.get(joint).set(joint.getQdDesired());
      }
   }

   private boolean checkIfAtLeastOneJointIsDisabled()
   {
      for (int i = 0; i < oneDoFJoints.length; i++)
      {
         areJointsEnabled.get(oneDoFJoints[i]).set(oneDoFJoints[i].isEnabled());
         if (!oneDoFJoints[i].isEnabled())
            return true;
      }
      return false;
   }

<<<<<<< HEAD
=======
   private void checkAndSendHandPoseStatusIsCompleted()
   {
      boolean isExecutingHandPose = stateMachine.getCurrentStateEnum() == HandControlState.TASK_SPACE_POSITION;
      isExecutingHandPose |= stateMachine.getCurrentStateEnum() == HandControlState.JOINT_SPACE;

      if ((handPoseStatusProducer != null) && isExecutingHandPose && isDone() && !hasHandPoseStatusBeenSent.getBooleanValue())
      {
         handPoseStatusProducer.sendCompletedStatus(robotSide);
         hasHandPoseStatusBeenSent.set(true);
      }
   }

>>>>>>> 0f7ab8b1
   public boolean isDone()
   {
      return stateMachine.getCurrentState().isDone();
   }

   public void executeTaskspaceTrajectory(PoseTrajectoryGenerator poseTrajectory)
   {
      selectionMatrix.reshape(SpatialMotionVector.SIZE, SpatialMotionVector.SIZE);
      CommonOps.setIdentity(selectionMatrix);
      executeTaskSpaceTrajectory(poseTrajectory, selectionMatrix);
   }

   public void executeTaskSpaceTrajectory(PoseTrajectoryGenerator poseTrajectory, DenseMatrix64F selectionMatrix)
   {
      executeTaskSpaceTrajectory(poseTrajectory, selectionMatrix, Double.NaN, Double.NaN);
   }

   public void executeTaskSpaceTrajectory(PoseTrajectoryGenerator poseTrajectory, DenseMatrix64F selectionMatrix,
         double percentOfTrajectoryWithOrientationBeingControlled, double trajectoryTime)
   {
      taskSpacePositionControlState.setTrajectoryWithAngularControlQuality(poseTrajectory, percentOfTrajectoryWithOrientationBeingControlled, trajectoryTime);
      taskSpacePositionControlState.setControlModuleForPositionControl(handTaskspaceToJointspaceCalculator);
      taskSpacePositionControlState.setSelectionMatrix(selectionMatrix);
      requestedState.set(taskSpacePositionControlState.getStateEnum());

      if (stateMachine.getCurrentState() instanceof JointSpaceHandControlState)
      {
         handTaskspaceToJointspaceCalculator.initializeFromDesiredJointAngles();
      }
      else if (stateMachine.getCurrentStateEnum() == HandControlMode.LOAD_BEARING)
      {
         handTaskspaceToJointspaceCalculator.initializeFromCurrentJointAngles();
      }
      handTaskspaceToJointspaceCalculator.setControlFrameFixedInEndEffector(handControlFrame);
      taskSpacePositionControlState.setControlFrameFixedInEndEffector(handControlFrame);

      stateMachine.checkTransitionConditions();
   }

<<<<<<< HEAD
   public void handleHandTrajectoryMessage(HandTrajectoryControllerCommand handTrajectoryMessage)
   {
      if (handTrajectoryMessage.getRobotSide() != robotSide)
      {
         PrintTools.warn(this, "Received a " + handTrajectoryMessage.getClass().getSimpleName() + " for the wrong side.");
         return;
      }

      handleHandTrajectoryMessage(handTrajectoryMessage.getBase(), handTrajectoryMessage);
   }

   private void handleHandTrajectoryMessage(BaseForControl base, TrajectoryPointListInterface<?, ? extends SE3TrajectoryPointInterface<?>> trajectoryPointList)
=======
   public void handleHandTrajectoryMessage(HandTrajectoryMessage handTrajectoryMessage)
   {
      if (handTrajectoryMessage.getRobotSide() != robotSide)
      {
         PrintTools.warn(this, "Received a " + HandTrajectoryMessage.class.getSimpleName() + " for the wrong side.");
         return;
      }

      BaseForControl base = handTrajectoryMessage.getBase();
      SE3TrajectoryPointInterface<?>[] taskspaceWaypoints = handTrajectoryMessage.getTrajectoryPointsCopy();

      waypointPositionTrajectoryGenerator.switchTrajectoryFrame(worldFrame);
      waypointOrientationTrajectoryGenerator.switchTrajectoryFrame(worldFrame);

      waypointPositionTrajectoryGenerator.clear();
      waypointOrientationTrajectoryGenerator.clear();

      if (taskspaceWaypoints[0].getTime() > 1.0e-5)
      {
         tempPosition.setToZero(handControlFrame);
         tempPosition.changeFrame(worldFrame);
         tempLinearVelocity.setToZero(worldFrame);
         tempOrientation.setToZero(handControlFrame);
         tempOrientation.changeFrame(worldFrame);
         tempAngularVelocity.setToZero(worldFrame);

         waypointPositionTrajectoryGenerator.appendWaypoint(0.0, tempPosition, tempLinearVelocity);
         waypointOrientationTrajectoryGenerator.appendWaypoint(0.0, tempOrientation, tempAngularVelocity);
      }

      waypointPositionTrajectoryGenerator.appendWaypoints(taskspaceWaypoints);
      waypointOrientationTrajectoryGenerator.appendWaypoints(taskspaceWaypoints);

      switch (base)
      {
      case CHEST:
         waypointPositionTrajectoryGenerator.changeFrame(chestFrame);
         waypointOrientationTrajectoryGenerator.changeFrame(chestFrame);
         break;
      case WORLD:
         break;
      default:
         throw new RuntimeException("The base: " + base + " is not handled.");
      }

      waypointPositionTrajectoryGenerator.initialize();
      waypointOrientationTrajectoryGenerator.initialize();

      executeTaskSpaceTrajectory(wayPointPositionAndOrientationTrajectoryGenerator);
   }

   public void handleArmTrajectoryMessage(ArmTrajectoryMessage armTrajectoryMessage)
   {
      if (!checkArmTrajectoryMessage(armTrajectoryMessage))
         return;

      int numberOfJoints = armTrajectoryMessage.getNumberOfJoints();

      for (int jointIndex = 0; jointIndex < numberOfJoints; jointIndex++)
      {
         OneDoFJoint joint = oneDoFJoints[jointIndex];
         MultipleWaypointsTrajectoryGenerator trajectoryGenerator = waypointJointTrajectoryGenerators.get(joint);
         trajectoryGenerator.clear();

         if (armTrajectoryMessage.getJointTrajectoryPoint(jointIndex, 0).getTime() > 1.0e-5)
         {
            appendFirstWaypointToWaypointJointspaceTrajectories(joint, trajectoryGenerator, false);
         }

         ArmOneJointTrajectoryMessage jointTrajectory = armTrajectoryMessage.getJointTrajectoryPointList(jointIndex);

         trajectoryGenerator.appendWaypoints(jointTrajectory.getJointTrajectoryPointListCopy());
         trajectoryGenerator.initialize();
      }

      executeJointspaceTrajectory(waypointJointTrajectoryGenerators);
   }

   public void handleArmDesiredAccelerationsMessage(ArmDesiredAccelerationsMessage armDesiredAccelerationsMessage)
   {
      if (!checkArmDesiredAccelerationsMessage(armDesiredAccelerationsMessage))
         return;

      if (userControlModeState == null)
         return;

      switch (armDesiredAccelerationsMessage.getArmControlMode())
      {
      case IHMC_CONTROL_MODE:
         if (stateMachine.getCurrentStateEnum() == HandControlState.USER_CONTROL_MODE)
            holdPositionInJointSpace();
         return;
      case USER_CONTROL_MODE:
         userControlModeState.handleArmDesiredAccelerationsMessage(armDesiredAccelerationsMessage);
         requestedState.set(userControlModeState.getStateEnum());
         stateMachine.checkTransitionConditions();
         return;
      default:
         throw new RuntimeException("Unknown ArmControlMode: " + armDesiredAccelerationsMessage.getArmControlMode());
      }
   }

   private boolean checkArmTrajectoryMessage(ArmTrajectoryMessage armTrajectoryMessage)
   {
      if (armTrajectoryMessage.getRobotSide() != robotSide)
      {
         PrintTools.warn(this, "Received a " + ArmTrajectoryMessage.class.getSimpleName() + " for the wrong side.");
         return false;
      }

      if (armTrajectoryMessage.getNumberOfJoints() != oneDoFJoints.length)
         return false;

      for (int jointIndex = 0; jointIndex < armTrajectoryMessage.getNumberOfJoints(); jointIndex++)
      {
         for (int waypointIndex = 0; waypointIndex < armTrajectoryMessage.getNumberOfJointTrajectoryPoints(jointIndex); waypointIndex++)
         {
            double waypointPosition = armTrajectoryMessage.getJointTrajectoryPoint(jointIndex, waypointIndex).getPosition();
            double jointLimitLower = oneDoFJoints[jointIndex].getJointLimitLower();
            double jointLimitUpper = oneDoFJoints[jointIndex].getJointLimitUpper();
            if (!MathTools.isInsideBoundsInclusive(waypointPosition, jointLimitLower, jointLimitUpper))
               return false;
         }
      }

      return true;
   }

   private boolean checkArmDesiredAccelerationsMessage(ArmDesiredAccelerationsMessage armDesiredAccelerationsMessage)
   {
      if (armDesiredAccelerationsMessage.getRobotSide() != robotSide)
      {
         PrintTools.warn(this, "Received a " + ArmDesiredAccelerationsMessage.class.getSimpleName() + " for the wrong side.");
         return false;
      }

      if (armDesiredAccelerationsMessage.getArmControlMode() == ArmControlMode.USER_CONTROL_MODE && armDesiredAccelerationsMessage.getNumberOfJoints() != oneDoFJoints.length)
         return false;

      return true;
   }

   private void appendFirstWaypointToWaypointJointspaceTrajectories(OneDoFJoint joint, MultipleWaypointsTrajectoryGenerator trajectoryGenrator,
         boolean appendCurrent)
   {
      double initialPosition;
      double initialVelocity;

      if (!appendCurrent && stateMachine.getCurrentState() == jointSpaceHandControlState)
      {
         initialPosition = qDesireds.get(joint).getDoubleValue();
         initialVelocity = qdDesireds.get(joint).getDoubleValue();
      }
      else
      {
         initialPosition = joint.getQ();
         initialVelocity = joint.getQd();
      }

      trajectoryGenrator.appendWaypoint(0.0, initialPosition, initialVelocity);
   }

   private final FramePoint tempPosition = new FramePoint();
   private final FramePoint tempPositionOld = new FramePoint();
   private final FrameVector tempLinearVelocity = new FrameVector();
   private final FrameVector tempAngularVelocity = new FrameVector();
   private final FrameOrientation tempOrientation = new FrameOrientation();
   private final FrameOrientation tempOrientationOld = new FrameOrientation();
   private final OrientationInterpolationCalculator orientationInterpolationCalculator = new OrientationInterpolationCalculator();

   public void moveInStraightLinesViaWayPoints(FramePose[] desiredPoses, double totalTrajectoryTime, ReferenceFrame trajectoryFrame)
>>>>>>> 0f7ab8b1
   {
      positionTrajectoryGenerator.switchTrajectoryFrame(worldFrame);
      orientationTrajectoryGenerator.switchTrajectoryFrame(worldFrame);

<<<<<<< HEAD
      positionTrajectoryGenerator.clear();
      orientationTrajectoryGenerator.clear();
=======
      tempLinearVelocity.setToZero(worldFrame);
      tempAngularVelocity.setToZero(worldFrame);
>>>>>>> 0f7ab8b1

      ReferenceFrame trajectoryFrame = baseForControlToReferenceFrameMap.get(base);
      if (trajectoryFrame == null)
         throw new RuntimeException("The base: " + base + " is not handled.");
      else
         PrintTools.info(this, "Executing hand trajectory in: " + base + ", found corresponding frame: " + trajectoryFrame);

<<<<<<< HEAD
      if (trajectoryPointList.getTrajectoryPoint(0).getTime() > 1.0e-5)
=======
      currentHandPosition.getPosition(tempPosition);
      tempLinearVelocity.setToZero();
      waypointPositionTrajectoryGenerator.appendWaypoint(0.0, tempPosition, tempLinearVelocity);

      for (int i = 0; i < numberOfPoses; i++)
>>>>>>> 0f7ab8b1
      {
         FramePose desiredFramePose = computeDesiredFramePose(trajectoryFrame);
         desiredFramePose.getPoseIncludingFrame(tempPosition, tempOrientation);
         tempPosition.changeFrame(worldFrame);
         tempLinearVelocity.setToZero(worldFrame);
         tempOrientation.changeFrame(worldFrame);
         tempAngularVelocity.setToZero(worldFrame);

<<<<<<< HEAD
         positionTrajectoryGenerator.appendWaypoint(0.0, tempPosition, tempLinearVelocity);
         orientationTrajectoryGenerator.appendWaypoint(0.0, tempOrientation, tempAngularVelocity);
      }

      positionTrajectoryGenerator.appendWaypoints(trajectoryPointList);
      orientationTrajectoryGenerator.appendWaypoints(trajectoryPointList);
=======
         if ((i > 0) && (i < desiredPoses.length - 1))
         {
            tempLinearVelocity.sub(tempPosition, tempPositionOld);
            tempLinearVelocity.scale(1.0 / trajectoryTimeOfEachPose);

            orientationInterpolationCalculator.computeAngularVelocity(tempAngularVelocity, tempOrientationOld, tempOrientation, 1.0 / trajectoryTimeOfEachPose);
         }
         else
         {
            tempLinearVelocity.scale(0.0);
            tempAngularVelocity.scale(0.0);
         }

         tempPositionOld.set(tempPosition);
         tempOrientationOld.set(tempOrientation);

         elapsedTimeSinceTrajectoryStart += trajectoryTimeOfEachPose;

         waypointPositionTrajectoryGenerator.appendWaypoint(elapsedTimeSinceTrajectoryStart, tempPosition, tempLinearVelocity);
         waypointOrientationTrajectoryGenerator.appendWaypoint(elapsedTimeSinceTrajectoryStart, tempOrientation, tempAngularVelocity);
      }

      waypointPositionTrajectoryGenerator.initialize();
      waypointOrientationTrajectoryGenerator.initialize();

      executeTaskSpaceTrajectory(wayPointPositionAndOrientationTrajectoryGenerator);
   }

   private final FramePoint rotationAxisOrigin = new FramePoint();
   private final FrameVector rotationAxis = new FrameVector();

   public void moveInCircle(Point3d rotationAxisOriginInWorld, Vector3d rotationAxisInWorld, double rotationAngle, boolean controlHandAngleAboutAxis,
         double graspOffsetFromControlFrame, double time)
   {
      optionalHandControlFrame.setX(graspOffsetFromControlFrame);
      optionalHandControlFrame.update();
>>>>>>> 0f7ab8b1

      positionTrajectoryGenerator.changeFrame(trajectoryFrame);
      orientationTrajectoryGenerator.changeFrame(trajectoryFrame);

      positionTrajectoryGenerator.initialize();
      orientationTrajectoryGenerator.initialize();

      executeTaskspaceTrajectory(poseTrajectoryGenerator);
   }
<<<<<<< HEAD

   public void handleArmTrajectoryMessage(ArmTrajectoryControllerCommand armTrajectoryMessage)
   {
      if (armTrajectoryMessage.getRobotSide() != robotSide)
      {
         PrintTools.warn(this, "Received a " + armTrajectoryMessage.getClass().getSimpleName() + " for the wrong side.");
         return;
      }

      if (!checkJointspaceTrajectoryPointLists(armTrajectoryMessage.getTrajectoryPointLists()))
         return;

      int numberOfJoints = armTrajectoryMessage.getNumberOfJoints();

      for (int jointIndex = 0; jointIndex < numberOfJoints; jointIndex++)
      {
         OneDoFJoint joint = oneDoFJoints[jointIndex];
         MultipleWaypointsTrajectoryGenerator trajectoryGenerator = jointTrajectoryGenerators.get(joint);
         trajectoryGenerator.clear();

         if (armTrajectoryMessage.getJointTrajectoryPoint(jointIndex, 0).getTime() > 1.0e-5)
         {
            appendFirstWaypointToWaypointJointspaceTrajectories(joint, trajectoryGenerator, false);
         }

         SimpleTrajectoryPoint1DList jointTrajectory = armTrajectoryMessage.getJointTrajectoryPointList(jointIndex);
         trajectoryGenerator.appendWaypoints(jointTrajectory);
         trajectoryGenerator.initialize();
      }

      executeJointspaceTrajectory(jointTrajectoryGenerators);
   }

   public void handleArmDesiredAccelerationsMessage(ArmDesiredAccelerationsControllerCommand armDesiredAccelerationsMessage)
=======

   public void moveInStraightLine(FramePose finalDesiredPose, double time, ReferenceFrame trajectoryFrame, boolean[] controlledOrientationAxes,
         double percentOfTrajectoryWithOrientationBeingControlled, double swingClearance)
>>>>>>> 0f7ab8b1
   {
      if (!checkArmDesiredAccelerationsMessage(armDesiredAccelerationsMessage))
         return;

      if (userControlModeState == null)
         return;

      switch (armDesiredAccelerationsMessage.getArmControlMode())
      {
      case IHMC_CONTROL_MODE:
         if (stateMachine.getCurrentStateEnum() == HandControlMode.USER_CONTROL_MODE)
            holdPositionInJointSpace();
         return;
      case USER_CONTROL_MODE:
         userControlModeState.handleArmDesiredAccelerationsMessage(armDesiredAccelerationsMessage);
         requestedState.set(userControlModeState.getStateEnum());
         stateMachine.checkTransitionConditions();
         return;
      default:
         throw new RuntimeException("Unknown ArmControlMode: " + armDesiredAccelerationsMessage.getArmControlMode());
      }
   }

   public void handleHandComplianceControlParametersMessage(HandComplianceControlParametersControllerCommand message)
   {
      if (taskSpacePositionControlState instanceof TaskspaceToJointspaceHandPositionControlState)
      {
         ((TaskspaceToJointspaceHandPositionControlState) taskSpacePositionControlState).handleHandComplianceControlParametersMessage(message);
      }
   }

   private <T extends TrajectoryPointListInterface<?, ? extends OneDoFTrajectoryPointInterface<?>>> boolean checkJointspaceTrajectoryPointLists(RecyclingArrayList<T> trajectoryPointLists)
   {
      if (trajectoryPointLists.size() != oneDoFJoints.length)
         return false;

      for (int jointIndex = 0; jointIndex < trajectoryPointLists.size(); jointIndex++)
      {
         if (!checkJointspaceTrajectoryPointList(oneDoFJoints[jointIndex], trajectoryPointLists.get(jointIndex)))
            return false;
      }

      return true;
   }

   private boolean checkJointspaceTrajectoryPointList(OneDoFJoint joint, TrajectoryPointListInterface<?, ? extends OneDoFTrajectoryPointInterface<?>> trajectoryPointList)
   {
      for (int i = 0; i < trajectoryPointList.getNumberOfTrajectoryPoints(); i++)
      {
         double waypointPosition = trajectoryPointList.getTrajectoryPoint(i).getPosition();
         double jointLimitLower = joint.getJointLimitLower();
         double jointLimitUpper = joint.getJointLimitUpper();
         if (!MathTools.isInsideBoundsInclusive(waypointPosition, jointLimitLower, jointLimitUpper))
            return false;
      }
      return true;
   }

<<<<<<< HEAD
   private boolean checkArmDesiredAccelerationsMessage(ArmDesiredAccelerationsControllerCommand armDesiredAccelerationsMessage)
=======
   private final FrameVector initialDirection = new FrameVector();
   private final FrameVector finalDirection = new FrameVector();

   public void moveTowardsObjectAndGoToSupport(FramePose finalDesiredPose, FrameVector surfaceNormal, double clearance, double time,
         ReferenceFrame trajectoryFrame, boolean goToSupportWhenDone, double holdPositionDuration)
>>>>>>> 0f7ab8b1
   {
      if (armDesiredAccelerationsMessage.getRobotSide() != robotSide)
      {
         PrintTools.warn(this, "Received a " + armDesiredAccelerationsMessage.getClass().getSimpleName() + " for the wrong side.");
         return false;
      }

      if (armDesiredAccelerationsMessage.getArmControlMode() == ArmControlMode.USER_CONTROL_MODE
            && armDesiredAccelerationsMessage.getNumberOfJoints() != oneDoFJoints.length)
         return false;

      return true;
   }

   private void appendFirstWaypointToWaypointJointspaceTrajectories(OneDoFJoint joint, MultipleWaypointsTrajectoryGenerator trajectoryGenrator,
         boolean appendCurrent)
   {
      double initialPosition;
      double initialVelocity;

      if (!appendCurrent && stateMachine.getCurrentState() == jointSpaceHandControlState)
      {
         initialPosition = qDesireds.get(joint).getDoubleValue();
         initialVelocity = qdDesireds.get(joint).getDoubleValue();
      }
      else
      {
         initialPosition = joint.getQ();
         initialVelocity = joint.getQd();
      }

      trajectoryGenrator.appendWaypoint(0.0, initialPosition, initialVelocity);
   }

<<<<<<< HEAD
   private final FramePoint tempPosition = new FramePoint();
   private final FramePoint tempPositionOld = new FramePoint();
   private final FrameVector tempLinearVelocity = new FrameVector();
   private final FrameVector tempAngularVelocity = new FrameVector();
   private final FrameOrientation tempOrientation = new FrameOrientation();
   private final FrameOrientation tempOrientationOld = new FrameOrientation();
   private final OrientationInterpolationCalculator orientationInterpolationCalculator = new OrientationInterpolationCalculator();

   public void moveInStraightLinesViaWayPoints(FramePose[] desiredPoses, double totalTrajectoryTime, ReferenceFrame trajectoryFrame)
=======
   private void moveAwayObjectTowardsOtherObject(FramePose finalDesiredPose, FrameVector initialDirection, FrameVector finalDirection, double clearance,
         double time, ReferenceFrame trajectoryFrame)
>>>>>>> 0f7ab8b1
   {
      orientationTrajectoryGenerator.registerAndSwitchFrame(trajectoryFrame);
      positionTrajectoryGenerator.clear();
      orientationTrajectoryGenerator.clear();

      tempLinearVelocity.setToZero(worldFrame);
      tempAngularVelocity.setToZero(worldFrame);

      int numberOfPoses = desiredPoses.length;
      double trajectoryTimeOfEachPose = totalTrajectoryTime / numberOfPoses;
      double elapsedTimeSinceTrajectoryStart = 0.0;

      currentHandPosition.getPosition(tempPosition);
      tempLinearVelocity.setToZero();
      positionTrajectoryGenerator.appendWaypoint(0.0, tempPosition, tempLinearVelocity);

      for (int i = 0; i < numberOfPoses; i++)
      {
         FramePose desiredPose = desiredPoses[i];
         desiredPose.getPoseIncludingFrame(tempPosition, tempOrientation);

         if ((i > 0) && (i < desiredPoses.length - 1))
         {
            tempLinearVelocity.sub(tempPosition, tempPositionOld);
            tempLinearVelocity.scale(1.0 / trajectoryTimeOfEachPose);

            orientationInterpolationCalculator.computeAngularVelocity(tempAngularVelocity, tempOrientationOld, tempOrientation, 1.0 / trajectoryTimeOfEachPose);
         }
         else
         {
            tempLinearVelocity.scale(0.0);
            tempAngularVelocity.scale(0.0);
         }

         tempPositionOld.set(tempPosition);
         tempOrientationOld.set(tempOrientation);

         elapsedTimeSinceTrajectoryStart += trajectoryTimeOfEachPose;

         positionTrajectoryGenerator.appendWaypoint(elapsedTimeSinceTrajectoryStart, tempPosition, tempLinearVelocity);
         orientationTrajectoryGenerator.appendWaypoint(elapsedTimeSinceTrajectoryStart, tempOrientation, tempAngularVelocity);
      }

      positionTrajectoryGenerator.initialize();
      orientationTrajectoryGenerator.initialize();

      executeTaskspaceTrajectory(poseTrajectoryGenerator);
   }

   private final FramePose currentDesiredPose = new FramePose();

   private FramePose computeDesiredFramePose(ReferenceFrame trajectoryFrame)
   {
      return computeDesiredFramePose(trajectoryFrame, handControlFrame);
   }

   private final RigidBodyTransform oldTrackingFrameTransform = new RigidBodyTransform();
   private final RigidBodyTransform newTrackingFrameTransform = new RigidBodyTransform();
   private final RigidBodyTransform transformFromNewTrackingFrameToOldTrackingFrame = new RigidBodyTransform();

   private FramePose computeDesiredFramePose(ReferenceFrame trajectoryFrame, ReferenceFrame newControlFrame)
   {
      FramePose pose;

      if (stateMachine.getCurrentState() instanceof TaskspaceHandPositionControlState)
      {
         pose = taskSpacePositionControlState.getDesiredPose();
         ReferenceFrame oldControlFrame = taskSpacePositionControlState.getReferenceFrame();
         if (newControlFrame != oldControlFrame)
         {
            pose.getPose(oldTrackingFrameTransform);
            newControlFrame.getTransformToDesiredFrame(transformFromNewTrackingFrameToOldTrackingFrame, oldControlFrame);
            newTrackingFrameTransform.multiply(oldTrackingFrameTransform, transformFromNewTrackingFrameToOldTrackingFrame);
            pose.setPose(newTrackingFrameTransform);
         }
      }
      else if (stateMachine.getCurrentState() instanceof JointSpaceHandControlState)
      {
         handTaskspaceToJointspaceCalculator.setControlFrameFixedInEndEffector(newControlFrame);
         handTaskspaceToJointspaceCalculator.initializeFromDesiredJointAngles();
         handTaskspaceToJointspaceCalculator.getDesiredEndEffectorPoseFromQDesireds(currentDesiredPose, trajectoryFrame);
         pose = currentDesiredPose;

         if (taskSpacePositionControlState instanceof TaskspaceToJointspaceHandPositionControlState)
            ((TaskspaceToJointspaceHandPositionControlState) taskSpacePositionControlState).resetCompliantControl();
      }
      else if (stateMachine.getCurrentState() instanceof TaskspaceToJointspaceHandPositionControlState)
      {
         pose = taskSpacePositionControlState.getDesiredPose();

         ReferenceFrame oldControlFrame = handTaskspaceToJointspaceCalculator.getControlFrame();
         if (oldControlFrame != newControlFrame)
         {
            handTaskspaceToJointspaceCalculator.setControlFrameFixedInEndEffector(newControlFrame);
            handTaskspaceToJointspaceCalculator.getDesiredEndEffectorPoseFromQDesireds(currentDesiredPose, trajectoryFrame);
            pose = currentDesiredPose;

            if (taskSpacePositionControlState instanceof TaskspaceToJointspaceHandPositionControlState)
               ((TaskspaceToJointspaceHandPositionControlState) taskSpacePositionControlState).resetCompliantControl();
         }
      }
      else
      {
         currentDesiredPose.setToZero(newControlFrame);
         pose = currentDesiredPose;
      }

      pose.changeFrame(trajectoryFrame);

      return pose;
   }

   public void requestLoadBearing()
   {
      if (doPositionControl)
      {
         PrintTools.error("Cannot do load bearing when the arms are position controlled.");
         return;
      }
      requestedState.set(loadBearingControlState.getStateEnum());
<<<<<<< HEAD
=======
      loadBearingControlState.setControlModuleForForceControl(handSpatialAccelerationControlModule);
   }

   public void moveUsingQuinticSplines(Map<OneDoFJoint, Double> desiredJointPositions, double time)
   {
      for (int i = 0; i < oneDoFJoints.length; i++)
      {
         if (!desiredJointPositions.containsKey(oneDoFJoints[i]))
            throw new RuntimeException("not all joint positions specified");
      }

      trajectoryTimeProvider.set(time);

      for (OneDoFJoint oneDoFJoint : desiredJointPositions.keySet())
      {
         double desiredPositions = desiredJointPositions.get(oneDoFJoint);

         // make sure that we do not set the desired position outside the joint limit
         desiredPositions = MathTools.clipToMinMax(desiredPositions, oneDoFJoint.getJointLimitLower(), oneDoFJoint.getJointLimitUpper());
         quinticPolynomialTrajectoryGenerators.get(oneDoFJoint).setFinalPosition(desiredPositions);
      }

      initializeOneDoFJointTrajectories(quinticPolynomialTrajectoryGenerators, false);
      executeJointspaceTrajectory(quinticPolynomialTrajectoryGenerators);
   }

   public void initializeDesiredToCurrent()
   {
      trajectoryTimeProvider.set(1.0);

      for (int i = 0; i < oneDoFJoints.length; i++)
      {
         // check if the desired is in the limits
         OneDoFJoint oneDoFJoint = oneDoFJoints[i];
         double desiredPosition = oneDoFJoint.getqDesired();

         jointCurrentPositionMap.put(oneDoFJoint, oneDoFJoint.getQ());

         quinticPolynomialTrajectoryGenerators.get(oneDoFJoint).setFinalPosition(desiredPosition);
      }

      initializeOneDoFJointTrajectories(quinticPolynomialTrajectoryGenerators, true);
      executeJointspaceTrajectory(quinticPolynomialTrajectoryGenerators);
   }

   @Deprecated
   public void moveJointspaceWithWaypoints(Map<OneDoFJoint, double[]> desiredJointPositions, double time)
   {
      for (int i = 0; i < oneDoFJoints.length; i++)
      {
         if (!desiredJointPositions.containsKey(oneDoFJoints[i]))
            throw new RuntimeException("not all joint positions specified");
      }

      trajectoryTimeProvider.set(time);

      for (int i = 0; i < oneDoFJoints.length; i++)
      {
         // check if the desired is in the limits
         OneDoFJoint oneDoFJoint = oneDoFJoints[i];
         double[] desiredPositions = desiredJointPositions.get(oneDoFJoint);

         for (int j = 0; j < desiredPositions.length; j++)
         {
            desiredPositions[j] = MathTools.clipToMinMax(desiredPositions[j], oneDoFJoint.getJointLimitLower(), oneDoFJoint.getJointLimitUpper());
         }

         waypointsPolynomialTrajectoryGenerators.get(oneDoFJoint).setDesiredPositions(desiredPositions);
      }

      initializeOneDoFJointTrajectories(waypointsPolynomialTrajectoryGenerators, false);
      executeJointspaceTrajectory(waypointsPolynomialTrajectoryGenerators);
>>>>>>> 0f7ab8b1
   }

   private void executeJointspaceTrajectory(Map<OneDoFJoint, ? extends DoubleTrajectoryGenerator> trajectoryGenrators)
   {
      jointSpaceHandControlState.setTrajectories(trajectoryGenrators);
      requestedState.set(jointSpaceHandControlState.getStateEnum());
      stateMachine.checkTransitionConditions();
<<<<<<< HEAD
=======

      if (handPoseStatusProducer != null)
         handPoseStatusProducer.sendStartedStatus(robotSide);
   }

   private void initializeOneDoFJointTrajectories(Map<OneDoFJoint, ? extends OneDoFJointTrajectoryGenerator> trajectoryGenrators, boolean initializeToCurrent)
   {
      if (!initializeToCurrent && stateMachine.getCurrentState() == jointSpaceHandControlState)
      {
         for (int i = 0; i < oneDoFJoints.length; i++)
         {
            OneDoFJoint joint = oneDoFJoints[i];
            double initialPosition = qDesireds.get(joint).getDoubleValue();
            double initialVelocity = qdDesireds.get(joint).getDoubleValue();
            trajectoryGenrators.get(joint).initialize(initialPosition, initialVelocity);
         }
      }
      else
      {
         for (int i = 0; i < oneDoFJoints.length; i++)
         {
            OneDoFJoint joint = oneDoFJoints[i];
            trajectoryGenrators.get(joint).initialize();
         }
      }
>>>>>>> 0f7ab8b1
   }

   public boolean isLoadBearing()
   {
      if (doPositionControl)
         return false;
      return stateMachine.getCurrentStateEnum() == HandControlMode.LOAD_BEARING;
   }

   public void holdPositionInBase()
   {
      FramePose currentDesiredHandPose = computeDesiredFramePose(chest.getBodyFixedFrame());

      holdPoseTrajectoryGenerator.registerAndSwitchFrame(chest.getBodyFixedFrame());
      holdPoseTrajectoryGenerator.setConstantPose(currentDesiredHandPose);

      executeTaskspaceTrajectory(holdPoseTrajectoryGenerator);
   }

   public void holdPositionInJointSpace()
   {
      for (OneDoFJoint oneDoFJoint : oneDoFJoints)
      {
         MultipleWaypointsTrajectoryGenerator trajectory = jointTrajectoryGenerators.get(oneDoFJoint);
         trajectory.clear();
         trajectory.appendWaypoint(0.0, oneDoFJoint.getQ(), 0.0);
         trajectory.initialize();
      }
      executeJointspaceTrajectory(jointTrajectoryGenerators);
   }

   public void goToDefaultState(double trajectoryTime)
   {
      for (int i = 0; i < oneDoFJoints.length; i++)
      {
         OneDoFJoint oneDoFJoint = oneDoFJoints[i];
         MultipleWaypointsTrajectoryGenerator trajectory = jointTrajectoryGenerators.get(oneDoFJoint);
         trajectory.clear();
         appendFirstWaypointToWaypointJointspaceTrajectories(oneDoFJoint, trajectory, false);
         trajectory.appendWaypoint(trajectoryTime, defaultArmJointPositions.get(oneDoFJoint), 0.0);
         trajectory.initialize();
      }
      executeJointspaceTrajectory(jointTrajectoryGenerators);
   }

   public void resetJointIntegrators()
   {
      for (OneDoFJoint joint : oneDoFJoints)
         joint.resetIntegrator();
   }

   public boolean isControllingPoseInWorld()
   {
      State<HandControlMode> currentState = stateMachine.getCurrentState();

      if (currentState == taskSpacePositionControlState)
         return taskSpacePositionControlState.getReferenceFrame() == worldFrame;

      return false;
   }

   public RobotSide getRobotSide()
   {
      return robotSide;
   }

<<<<<<< HEAD
   public InverseDynamicsCommand<?> getInverseDynamicsCommand()
=======
   public void setEnableCompliantControl(boolean enable, boolean[] enableLinearCompliance, boolean[] enableAngularCompliance, Vector3d desiredForce,
         Vector3d desiredTorque, double forceDeadzone, double torqueDeadzone)
>>>>>>> 0f7ab8b1
   {
      return stateMachine.getCurrentState().getInverseDynamicsCommand();
   }

   public FeedbackControlCommand<?> getFeedbackControlCommand()
   {
      return stateMachine.getCurrentState().getFeedbackControlCommand();
   }

   public FeedbackControlCommandList createFeedbackControlTemplate()
   {
      FeedbackControlCommandList ret = new FeedbackControlCommandList();
      for (HandControlMode mode : HandControlMode.values())
      {
<<<<<<< HEAD
         HandControlState state = stateMachine.getState(mode);
         if (state != null && state.getFeedbackControlCommand() != null)
            ret.addCommand(state.getFeedbackControlCommand());
=======
         TaskspaceToJointspaceHandPositionControlState taskspaceToJointspaceHandPositionControlState = (TaskspaceToJointspaceHandPositionControlState) taskSpacePositionControlState;
         taskspaceToJointspaceHandPositionControlState.setEnableCompliantControl(true, enableLinearCompliance, enableAngularCompliance, desiredForce,
               desiredTorque, forceDeadzone, torqueDeadzone);
>>>>>>> 0f7ab8b1
      }
      return ret;
   }
}<|MERGE_RESOLUTION|>--- conflicted
+++ resolved
@@ -24,28 +24,11 @@
 import us.ihmc.commonWalkingControlModules.highLevelHumanoidControl.manipulation.individual.states.TrajectoryBasedTaskspaceHandControlState;
 import us.ihmc.commonWalkingControlModules.highLevelHumanoidControl.manipulation.individual.states.UserControlModeState;
 import us.ihmc.commonWalkingControlModules.momentumBasedController.MomentumBasedController;
-<<<<<<< HEAD
 import us.ihmc.commonWalkingControlModules.momentumBasedController.dataObjects.feedbackController.FeedbackControlCommand;
 import us.ihmc.commonWalkingControlModules.momentumBasedController.dataObjects.feedbackController.FeedbackControlCommandList;
 import us.ihmc.commonWalkingControlModules.momentumBasedController.dataObjects.solver.InverseDynamicsCommand;
 import us.ihmc.humanoidRobotics.communication.packets.manipulation.ArmDesiredAccelerationsMessage.ArmControlMode;
 import us.ihmc.humanoidRobotics.communication.packets.manipulation.HandTrajectoryMessage.BaseForControl;
-=======
-import us.ihmc.commonWalkingControlModules.packetProducers.HandPoseStatusProducer;
-import us.ihmc.commonWalkingControlModules.packetProviders.ControlStatusProducer;
-import us.ihmc.commonWalkingControlModules.trajectories.CirclePoseTrajectoryGenerator;
-import us.ihmc.commonWalkingControlModules.trajectories.FinalApproachPoseTrajectoryGenerator;
-import us.ihmc.commonWalkingControlModules.trajectories.InitialClearancePoseTrajectoryGenerator;
-import us.ihmc.commonWalkingControlModules.trajectories.LeadInOutPoseTrajectoryGenerator;
-import us.ihmc.commonWalkingControlModules.trajectories.StraightLinePoseTrajectoryGenerator;
-import us.ihmc.commonWalkingControlModules.trajectories.VelocityConstrainedPoseTrajectoryGenerator;
-import us.ihmc.humanoidRobotics.communication.packets.manipulation.ArmDesiredAccelerationsMessage;
-import us.ihmc.humanoidRobotics.communication.packets.manipulation.ArmDesiredAccelerationsMessage.ArmControlMode;
-import us.ihmc.humanoidRobotics.communication.packets.manipulation.ArmTrajectoryMessage;
-import us.ihmc.humanoidRobotics.communication.packets.manipulation.HandTrajectoryMessage;
-import us.ihmc.humanoidRobotics.communication.packets.manipulation.HandTrajectoryMessage.BaseForControl;
-import us.ihmc.humanoidRobotics.communication.packets.manipulation.ArmOneJointTrajectoryMessage;
->>>>>>> 0f7ab8b1
 import us.ihmc.robotics.MathTools;
 import us.ihmc.robotics.controllers.YoPIDGains;
 import us.ihmc.robotics.controllers.YoSE3PIDGainsInterface;
@@ -62,7 +45,6 @@
 import us.ihmc.robotics.math.interpolators.OrientationInterpolationCalculator;
 import us.ihmc.robotics.math.trajectories.ConstantPoseTrajectoryGenerator;
 import us.ihmc.robotics.math.trajectories.DoubleTrajectoryGenerator;
-<<<<<<< HEAD
 import us.ihmc.robotics.math.trajectories.PoseTrajectoryGenerator;
 import us.ihmc.robotics.math.trajectories.WrapperForPositionAndOrientationTrajectoryGenerators;
 import us.ihmc.robotics.math.trajectories.waypoints.MultipleWaypointsOrientationTrajectoryGenerator;
@@ -72,19 +54,6 @@
 import us.ihmc.robotics.math.trajectories.waypoints.interfaces.OneDoFTrajectoryPointInterface;
 import us.ihmc.robotics.math.trajectories.waypoints.interfaces.SE3TrajectoryPointInterface;
 import us.ihmc.robotics.math.trajectories.waypoints.interfaces.TrajectoryPointListInterface;
-=======
-import us.ihmc.robotics.math.trajectories.OneDoFJointQuinticTrajectoryGenerator;
-import us.ihmc.robotics.math.trajectories.OneDoFJointTrajectoryGenerator;
-import us.ihmc.robotics.math.trajectories.OneDoFJointWayPointTrajectoryGenerator;
-import us.ihmc.robotics.math.trajectories.PoseTrajectoryGenerator;
-import us.ihmc.robotics.math.trajectories.WrapperForPositionAndOrientationTrajectoryGenerators;
-import us.ihmc.robotics.math.trajectories.providers.YoVariableDoubleProvider;
-import us.ihmc.robotics.math.trajectories.waypoints.MultipleWaypointsOrientationTrajectoryGenerator;
-import us.ihmc.robotics.math.trajectories.waypoints.MultipleWaypointsPositionTrajectoryGenerator;
-import us.ihmc.robotics.math.trajectories.waypoints.MultipleWaypointsTrajectoryGenerator;
-import us.ihmc.robotics.math.trajectories.waypoints.interfaces.SE3TrajectoryPointInterface;
-import us.ihmc.robotics.referenceFrames.PoseReferenceFrame;
->>>>>>> 0f7ab8b1
 import us.ihmc.robotics.referenceFrames.ReferenceFrame;
 import us.ihmc.robotics.robotSide.RobotSide;
 import us.ihmc.robotics.screwTheory.OneDoFJoint;
@@ -114,15 +83,7 @@
    private final TaskspaceToJointspaceCalculator handTaskspaceToJointspaceCalculator;
    private final DenseMatrix64F selectionMatrix = new DenseMatrix64F(SpatialMotionVector.SIZE, SpatialMotionVector.SIZE);
 
-<<<<<<< HEAD
    private final Map<OneDoFJoint, MultipleWaypointsTrajectoryGenerator> jointTrajectoryGenerators;
-=======
-   private final Map<OneDoFJoint, OneDoFJointQuinticTrajectoryGenerator> quinticPolynomialTrajectoryGenerators;
-   private final Map<OneDoFJoint, OneDoFJointWayPointTrajectoryGenerator> waypointsPolynomialTrajectoryGenerators;
-   private final Map<OneDoFJoint, MultipleWaypointsTrajectoryGenerator> waypointJointTrajectoryGenerators;
-
-   private final EnumYoVariable<HandTrajectoryType> activeTrajectory;
->>>>>>> 0f7ab8b1
 
    private final ConstantPoseTrajectoryGenerator holdPoseTrajectoryGenerator;
    private final Map<OneDoFJoint, Double> defaultArmJointPositions;
@@ -164,12 +125,7 @@
    private final Map<BaseForControl, ReferenceFrame> baseForControlToReferenceFrameMap = new HashMap<>();
 
    public HandControlModule(RobotSide robotSide, MomentumBasedController momentumBasedController, ArmControllerParameters armControlParameters,
-<<<<<<< HEAD
          YoPIDGains jointspaceGains, YoSE3PIDGainsInterface taskspaceGains, YoVariableRegistry parentRegistry)
-=======
-         YoPIDGains jointspaceGains, YoSE3PIDGains taskspaceGains, YoSE3PIDGains taskspaceLoadBearingGains, ControlStatusProducer controlStatusProducer,
-         HandPoseStatusProducer handPoseStatusProducer, YoVariableRegistry parentRegistry)
->>>>>>> 0f7ab8b1
    {
       YoGraphicsListRegistry yoGraphicsListRegistry;
       String namePrefix = robotSide.getCamelCaseNameForStartOfExpression();
@@ -230,12 +186,6 @@
       areJointsEnabled = new LinkedHashMap<>();
       for (OneDoFJoint oneDoFJoint : oneDoFJoints)
       {
-<<<<<<< HEAD
-=======
-         OneDoFJointQuinticTrajectoryGenerator trajectoryGenerator = new OneDoFJointQuinticTrajectoryGenerator(oneDoFJoint.getName() + "Trajectory",
-               oneDoFJoint, trajectoryTimeProvider, registry);
-         quinticPolynomialTrajectoryGenerators.put(oneDoFJoint, trajectoryGenerator);
->>>>>>> 0f7ab8b1
          areJointsEnabled.put(oneDoFJoint, new BooleanYoVariable(namePrefix + oneDoFJoint.getName() + "IsEnabled", registry));
       }
 
@@ -243,33 +193,12 @@
 
       for (OneDoFJoint oneDoFJoint : oneDoFJoints)
       {
-<<<<<<< HEAD
-         MultipleWaypointsTrajectoryGenerator multiWaypointTrajectoryGenerator = new MultipleWaypointsTrajectoryGenerator(oneDoFJoint.getName(), 15, registry);
+         MultipleWaypointsTrajectoryGenerator multiWaypointTrajectoryGenerator = new MultipleWaypointsTrajectoryGenerator(oneDoFJoint.getName(), registry);
          jointTrajectoryGenerators.put(oneDoFJoint, multiWaypointTrajectoryGenerator);
       }
 
       DoubleYoVariable yoTime = momentumBasedController.getYoTime();
       stateMachine = new GenericStateMachine<>(name, name + "SwitchTime", HandControlMode.class, yoTime, registry);
-=======
-         OneDoFJointWayPointTrajectoryGenerator trajectoryGenerator = new OneDoFJointWayPointTrajectoryGenerator(oneDoFJoint.getName() + "Trajectory",
-               oneDoFJoint, trajectoryTimeProvider, 15, registry);
-         waypointsPolynomialTrajectoryGenerators.put(oneDoFJoint, trajectoryGenerator);
-      }
-
-      waypointJointTrajectoryGenerators = new LinkedHashMap<>();
-
-      for (OneDoFJoint oneDoFJoint : oneDoFJoints)
-      {
-         MultipleWaypointsTrajectoryGenerator multiWaypointTrajectoryGenerator = new MultipleWaypointsTrajectoryGenerator(oneDoFJoint.getName(), registry);
-         waypointJointTrajectoryGenerators.put(oneDoFJoint, multiWaypointTrajectoryGenerator);
-      }
-
-      DoubleYoVariable yoTime = momentumBasedController.getYoTime();
-      stateMachine = new StateMachine<HandControlState>(name, name + "SwitchTime", HandControlState.class, yoTime, registry);
-
-      handSpatialAccelerationControlModule = new RigidBodySpatialAccelerationControlModule(name, twistCalculator, hand, handControlFrame, controlDT, registry);
-      handSpatialAccelerationControlModule.setGains(taskspaceGains);
->>>>>>> 0f7ab8b1
 
       handTaskspaceToJointspaceCalculator = new TaskspaceToJointspaceCalculator(namePrefix + "Hand", chest, hand, controlDT, registry);
       handTaskspaceToJointspaceCalculator.setControlFrameFixedInEndEffector(handControlFrame);
@@ -277,9 +206,8 @@
 
       holdPoseTrajectoryGenerator = new ConstantPoseTrajectoryGenerator(name + "Hold", true, worldFrame, parentRegistry);
 
-<<<<<<< HEAD
-      positionTrajectoryGenerator = new MultipleWaypointsPositionTrajectoryGenerator(namePrefix + "Hand", 15, true, worldFrame, registry);
-      orientationTrajectoryGenerator = new MultipleWaypointsOrientationTrajectoryGenerator(namePrefix + "Hand", 15, true, worldFrame, registry);
+      positionTrajectoryGenerator = new MultipleWaypointsPositionTrajectoryGenerator(namePrefix + "Hand", true, worldFrame, registry);
+      orientationTrajectoryGenerator = new MultipleWaypointsOrientationTrajectoryGenerator(namePrefix + "Hand", true, worldFrame, registry);
       poseTrajectoryGenerator = new WrapperForPositionAndOrientationTrajectoryGenerators(positionTrajectoryGenerator, orientationTrajectoryGenerator);
       positionTrajectoryGenerator.registerNewTrajectoryFrame(chestFrame);
       orientationTrajectoryGenerator.registerNewTrajectoryFrame(chestFrame);
@@ -288,39 +216,6 @@
       String stateNamePrefix = namePrefix + "Hand";
       jointSpaceHandControlState = new JointSpaceHandControlState(stateNamePrefix, oneDoFJoints, doPositionControl, momentumBasedController, jointspaceGains,
             controlDT, registry);
-=======
-      if (USE_VELOCITYCONSTRAINED_INSTEADOF_STRAIGHTLINE)
-      {
-         straightLinePoseTrajectoryGenerator = null;
-         velocityConstrainedPoseTrajectoryGenerator = new VelocityConstrainedPoseTrajectoryGenerator(name + "VelocityConstrained", true, worldFrame, registry,
-               visualize, yoGraphicsListRegistry);
-      }
-      else
-      {
-         straightLinePoseTrajectoryGenerator = new StraightLinePoseTrajectoryGenerator(name + "StraightLine", true, worldFrame, registry, visualize,
-               yoGraphicsListRegistry);
-         velocityConstrainedPoseTrajectoryGenerator = null;
-      }
-
-      finalApproachPoseTrajectoryGenerator = new FinalApproachPoseTrajectoryGenerator(name, true, worldFrame, registry, visualize, yoGraphicsListRegistry);
-      initialClearancePoseTrajectoryGenerator = new InitialClearancePoseTrajectoryGenerator(name + "MoveAway", true, worldFrame, registry, visualize,
-            yoGraphicsListRegistry);
-      leadInOutPoseTrajectoryGenerator = new LeadInOutPoseTrajectoryGenerator(name + "Swing", true, worldFrame, registry, visualize, yoGraphicsListRegistry);
-
-      circularPoseTrajectoryGenerator = new CirclePoseTrajectoryGenerator(name + "Circular", worldFrame, trajectoryTimeProvider, registry,
-            yoGraphicsListRegistry);
-
-      waypointPositionTrajectoryGenerator = new MultipleWaypointsPositionTrajectoryGenerator(namePrefix + "Hand", true, worldFrame, registry);
-      waypointOrientationTrajectoryGenerator = new MultipleWaypointsOrientationTrajectoryGenerator(namePrefix + "Hand", true, worldFrame, registry);
-      wayPointPositionAndOrientationTrajectoryGenerator = new WrapperForPositionAndOrientationTrajectoryGenerators(waypointPositionTrajectoryGenerator,
-            waypointOrientationTrajectoryGenerator);
-      waypointPositionTrajectoryGenerator.registerNewTrajectoryFrame(chestFrame);
-      waypointOrientationTrajectoryGenerator.registerNewTrajectoryFrame(chestFrame);
-
-      doPositionControl = armControlParameters.doLowLevelPositionControl();
-      String stateNamePrefix = namePrefix + "Hand";
-      jointSpaceHandControlState = new JointSpaceHandControlState(stateNamePrefix, oneDoFJoints, doPositionControl, momentumBasedController, jointspaceGains, controlDT, registry);
->>>>>>> 0f7ab8b1
 
       if (doPositionControl)
       {
@@ -333,14 +228,9 @@
       else
       {
          userControlModeState = new UserControlModeState(stateNamePrefix, robotSide, oneDoFJoints, momentumBasedController, registry);
-<<<<<<< HEAD
          RigidBody elevator = fullRobotModel.getElevator();
          loadBearingControlState = new LoadBearingHandControlState(stateNamePrefix, HandControlMode.LOAD_BEARING, robotSide, momentumBasedController,
                elevator, hand, registry);
-=======
-         loadBearingControlState = new LoadBearingHandControlState(stateNamePrefix, HandControlState.LOAD_BEARING, robotSide, momentumBasedController,
-               fullRobotModel.getElevator(), hand, jacobianId, registry);
->>>>>>> 0f7ab8b1
 
          if (armControlParameters.useInverseKinematicsTaskspaceControl())
          {
@@ -349,13 +239,8 @@
          }
          else
          {
-<<<<<<< HEAD
             taskSpacePositionControlState = new TaskspaceHandPositionControlState(stateNamePrefix, HandControlMode.TASK_SPACE_POSITION, chest, hand,
                   taskspaceGains, yoGraphicsListRegistry, registry);
-=======
-            taskSpacePositionControlState = new TaskspaceHandPositionControlState(stateNamePrefix, HandControlState.TASK_SPACE_POSITION,
-                  momentumBasedController, jacobianId, chest, hand, yoGraphicsListRegistry, registry);
->>>>>>> 0f7ab8b1
          }
       }
 
@@ -391,21 +276,12 @@
 
          addRequestedStateTransition(requestedState, false, loadBearingControlState, taskSpacePositionControlState);
          addRequestedStateTransition(requestedState, false, loadBearingControlState, jointSpaceHandControlState);
-<<<<<<< HEAD
-=======
 
          addRequestedStateTransition(requestedState, false, taskSpacePositionControlState, userControlModeState);
          addRequestedStateTransition(requestedState, false, jointSpaceHandControlState, userControlModeState);
 
          addRequestedStateTransition(requestedState, false, userControlModeState, taskSpacePositionControlState);
          addRequestedStateTransition(requestedState, false, userControlModeState, jointSpaceHandControlState);
->>>>>>> 0f7ab8b1
-
-         addRequestedStateTransition(requestedState, false, taskSpacePositionControlState, userControlModeState);
-         addRequestedStateTransition(requestedState, false, jointSpaceHandControlState, userControlModeState);
-
-         addRequestedStateTransition(requestedState, false, userControlModeState, taskSpacePositionControlState);
-         addRequestedStateTransition(requestedState, false, userControlModeState, jointSpaceHandControlState);
 
          stateMachine.addState(loadBearingControlState);
          stateMachine.addState(userControlModeState);
@@ -414,33 +290,6 @@
       stateMachine.attachStateChangedListener(stateChangedlistener);
    }
 
-<<<<<<< HEAD
-=======
-   private void setupTransitionToSupport(final State<HandControlState> fromState)
-   {
-      StateTransitionCondition swingToSupportCondition = new StateTransitionCondition()
-      {
-         @Override
-         public boolean checkCondition()
-         {
-            return isExecutingHandStep.getBooleanValue() && fromState.isDone();
-         }
-      };
-      StateTransitionAction swingToSupportAction = new StateTransitionAction()
-      {
-         @Override
-         public void doTransitionAction()
-         {
-            isExecutingHandStep.set(false);
-            handSpatialAccelerationControlModule.setGains(taskspaceLoadBearingGains);
-         }
-      };
-      StateTransition<HandControlState> swingToSupportTransition = new StateTransition<HandControlState>(HandControlState.LOAD_BEARING, swingToSupportCondition,
-            swingToSupportAction);
-      fromState.addStateTransition(swingToSupportTransition);
-   }
-
->>>>>>> 0f7ab8b1
    public void initialize()
    {
       for (int i = 0; i < oneDoFJoints.length; i++)
@@ -469,11 +318,7 @@
          areAllArmJointEnabled.set(true);
       }
 
-<<<<<<< HEAD
       if (stateMachine.getCurrentStateEnum() == HandControlMode.USER_CONTROL_MODE && userControlModeState.isAbortUserControlModeRequested())
-=======
-      if (stateMachine.getCurrentStateEnum() == HandControlState.USER_CONTROL_MODE && userControlModeState.isAbortUserControlModeRequested())
->>>>>>> 0f7ab8b1
       {
          holdPositionInJointSpace();
       }
@@ -499,21 +344,6 @@
       return false;
    }
 
-<<<<<<< HEAD
-=======
-   private void checkAndSendHandPoseStatusIsCompleted()
-   {
-      boolean isExecutingHandPose = stateMachine.getCurrentStateEnum() == HandControlState.TASK_SPACE_POSITION;
-      isExecutingHandPose |= stateMachine.getCurrentStateEnum() == HandControlState.JOINT_SPACE;
-
-      if ((handPoseStatusProducer != null) && isExecutingHandPose && isDone() && !hasHandPoseStatusBeenSent.getBooleanValue())
-      {
-         handPoseStatusProducer.sendCompletedStatus(robotSide);
-         hasHandPoseStatusBeenSent.set(true);
-      }
-   }
-
->>>>>>> 0f7ab8b1
    public boolean isDone()
    {
       return stateMachine.getCurrentState().isDone();
@@ -553,7 +383,6 @@
       stateMachine.checkTransitionConditions();
    }
 
-<<<<<<< HEAD
    public void handleHandTrajectoryMessage(HandTrajectoryControllerCommand handTrajectoryMessage)
    {
       if (handTrajectoryMessage.getRobotSide() != robotSide)
@@ -566,190 +395,12 @@
    }
 
    private void handleHandTrajectoryMessage(BaseForControl base, TrajectoryPointListInterface<?, ? extends SE3TrajectoryPointInterface<?>> trajectoryPointList)
-=======
-   public void handleHandTrajectoryMessage(HandTrajectoryMessage handTrajectoryMessage)
-   {
-      if (handTrajectoryMessage.getRobotSide() != robotSide)
-      {
-         PrintTools.warn(this, "Received a " + HandTrajectoryMessage.class.getSimpleName() + " for the wrong side.");
-         return;
-      }
-
-      BaseForControl base = handTrajectoryMessage.getBase();
-      SE3TrajectoryPointInterface<?>[] taskspaceWaypoints = handTrajectoryMessage.getTrajectoryPointsCopy();
-
-      waypointPositionTrajectoryGenerator.switchTrajectoryFrame(worldFrame);
-      waypointOrientationTrajectoryGenerator.switchTrajectoryFrame(worldFrame);
-
-      waypointPositionTrajectoryGenerator.clear();
-      waypointOrientationTrajectoryGenerator.clear();
-
-      if (taskspaceWaypoints[0].getTime() > 1.0e-5)
-      {
-         tempPosition.setToZero(handControlFrame);
-         tempPosition.changeFrame(worldFrame);
-         tempLinearVelocity.setToZero(worldFrame);
-         tempOrientation.setToZero(handControlFrame);
-         tempOrientation.changeFrame(worldFrame);
-         tempAngularVelocity.setToZero(worldFrame);
-
-         waypointPositionTrajectoryGenerator.appendWaypoint(0.0, tempPosition, tempLinearVelocity);
-         waypointOrientationTrajectoryGenerator.appendWaypoint(0.0, tempOrientation, tempAngularVelocity);
-      }
-
-      waypointPositionTrajectoryGenerator.appendWaypoints(taskspaceWaypoints);
-      waypointOrientationTrajectoryGenerator.appendWaypoints(taskspaceWaypoints);
-
-      switch (base)
-      {
-      case CHEST:
-         waypointPositionTrajectoryGenerator.changeFrame(chestFrame);
-         waypointOrientationTrajectoryGenerator.changeFrame(chestFrame);
-         break;
-      case WORLD:
-         break;
-      default:
-         throw new RuntimeException("The base: " + base + " is not handled.");
-      }
-
-      waypointPositionTrajectoryGenerator.initialize();
-      waypointOrientationTrajectoryGenerator.initialize();
-
-      executeTaskSpaceTrajectory(wayPointPositionAndOrientationTrajectoryGenerator);
-   }
-
-   public void handleArmTrajectoryMessage(ArmTrajectoryMessage armTrajectoryMessage)
-   {
-      if (!checkArmTrajectoryMessage(armTrajectoryMessage))
-         return;
-
-      int numberOfJoints = armTrajectoryMessage.getNumberOfJoints();
-
-      for (int jointIndex = 0; jointIndex < numberOfJoints; jointIndex++)
-      {
-         OneDoFJoint joint = oneDoFJoints[jointIndex];
-         MultipleWaypointsTrajectoryGenerator trajectoryGenerator = waypointJointTrajectoryGenerators.get(joint);
-         trajectoryGenerator.clear();
-
-         if (armTrajectoryMessage.getJointTrajectoryPoint(jointIndex, 0).getTime() > 1.0e-5)
-         {
-            appendFirstWaypointToWaypointJointspaceTrajectories(joint, trajectoryGenerator, false);
-         }
-
-         ArmOneJointTrajectoryMessage jointTrajectory = armTrajectoryMessage.getJointTrajectoryPointList(jointIndex);
-
-         trajectoryGenerator.appendWaypoints(jointTrajectory.getJointTrajectoryPointListCopy());
-         trajectoryGenerator.initialize();
-      }
-
-      executeJointspaceTrajectory(waypointJointTrajectoryGenerators);
-   }
-
-   public void handleArmDesiredAccelerationsMessage(ArmDesiredAccelerationsMessage armDesiredAccelerationsMessage)
-   {
-      if (!checkArmDesiredAccelerationsMessage(armDesiredAccelerationsMessage))
-         return;
-
-      if (userControlModeState == null)
-         return;
-
-      switch (armDesiredAccelerationsMessage.getArmControlMode())
-      {
-      case IHMC_CONTROL_MODE:
-         if (stateMachine.getCurrentStateEnum() == HandControlState.USER_CONTROL_MODE)
-            holdPositionInJointSpace();
-         return;
-      case USER_CONTROL_MODE:
-         userControlModeState.handleArmDesiredAccelerationsMessage(armDesiredAccelerationsMessage);
-         requestedState.set(userControlModeState.getStateEnum());
-         stateMachine.checkTransitionConditions();
-         return;
-      default:
-         throw new RuntimeException("Unknown ArmControlMode: " + armDesiredAccelerationsMessage.getArmControlMode());
-      }
-   }
-
-   private boolean checkArmTrajectoryMessage(ArmTrajectoryMessage armTrajectoryMessage)
-   {
-      if (armTrajectoryMessage.getRobotSide() != robotSide)
-      {
-         PrintTools.warn(this, "Received a " + ArmTrajectoryMessage.class.getSimpleName() + " for the wrong side.");
-         return false;
-      }
-
-      if (armTrajectoryMessage.getNumberOfJoints() != oneDoFJoints.length)
-         return false;
-
-      for (int jointIndex = 0; jointIndex < armTrajectoryMessage.getNumberOfJoints(); jointIndex++)
-      {
-         for (int waypointIndex = 0; waypointIndex < armTrajectoryMessage.getNumberOfJointTrajectoryPoints(jointIndex); waypointIndex++)
-         {
-            double waypointPosition = armTrajectoryMessage.getJointTrajectoryPoint(jointIndex, waypointIndex).getPosition();
-            double jointLimitLower = oneDoFJoints[jointIndex].getJointLimitLower();
-            double jointLimitUpper = oneDoFJoints[jointIndex].getJointLimitUpper();
-            if (!MathTools.isInsideBoundsInclusive(waypointPosition, jointLimitLower, jointLimitUpper))
-               return false;
-         }
-      }
-
-      return true;
-   }
-
-   private boolean checkArmDesiredAccelerationsMessage(ArmDesiredAccelerationsMessage armDesiredAccelerationsMessage)
-   {
-      if (armDesiredAccelerationsMessage.getRobotSide() != robotSide)
-      {
-         PrintTools.warn(this, "Received a " + ArmDesiredAccelerationsMessage.class.getSimpleName() + " for the wrong side.");
-         return false;
-      }
-
-      if (armDesiredAccelerationsMessage.getArmControlMode() == ArmControlMode.USER_CONTROL_MODE && armDesiredAccelerationsMessage.getNumberOfJoints() != oneDoFJoints.length)
-         return false;
-
-      return true;
-   }
-
-   private void appendFirstWaypointToWaypointJointspaceTrajectories(OneDoFJoint joint, MultipleWaypointsTrajectoryGenerator trajectoryGenrator,
-         boolean appendCurrent)
-   {
-      double initialPosition;
-      double initialVelocity;
-
-      if (!appendCurrent && stateMachine.getCurrentState() == jointSpaceHandControlState)
-      {
-         initialPosition = qDesireds.get(joint).getDoubleValue();
-         initialVelocity = qdDesireds.get(joint).getDoubleValue();
-      }
-      else
-      {
-         initialPosition = joint.getQ();
-         initialVelocity = joint.getQd();
-      }
-
-      trajectoryGenrator.appendWaypoint(0.0, initialPosition, initialVelocity);
-   }
-
-   private final FramePoint tempPosition = new FramePoint();
-   private final FramePoint tempPositionOld = new FramePoint();
-   private final FrameVector tempLinearVelocity = new FrameVector();
-   private final FrameVector tempAngularVelocity = new FrameVector();
-   private final FrameOrientation tempOrientation = new FrameOrientation();
-   private final FrameOrientation tempOrientationOld = new FrameOrientation();
-   private final OrientationInterpolationCalculator orientationInterpolationCalculator = new OrientationInterpolationCalculator();
-
-   public void moveInStraightLinesViaWayPoints(FramePose[] desiredPoses, double totalTrajectoryTime, ReferenceFrame trajectoryFrame)
->>>>>>> 0f7ab8b1
    {
       positionTrajectoryGenerator.switchTrajectoryFrame(worldFrame);
       orientationTrajectoryGenerator.switchTrajectoryFrame(worldFrame);
 
-<<<<<<< HEAD
       positionTrajectoryGenerator.clear();
       orientationTrajectoryGenerator.clear();
-=======
-      tempLinearVelocity.setToZero(worldFrame);
-      tempAngularVelocity.setToZero(worldFrame);
->>>>>>> 0f7ab8b1
 
       ReferenceFrame trajectoryFrame = baseForControlToReferenceFrameMap.get(base);
       if (trajectoryFrame == null)
@@ -757,15 +408,7 @@
       else
          PrintTools.info(this, "Executing hand trajectory in: " + base + ", found corresponding frame: " + trajectoryFrame);
 
-<<<<<<< HEAD
       if (trajectoryPointList.getTrajectoryPoint(0).getTime() > 1.0e-5)
-=======
-      currentHandPosition.getPosition(tempPosition);
-      tempLinearVelocity.setToZero();
-      waypointPositionTrajectoryGenerator.appendWaypoint(0.0, tempPosition, tempLinearVelocity);
-
-      for (int i = 0; i < numberOfPoses; i++)
->>>>>>> 0f7ab8b1
       {
          FramePose desiredFramePose = computeDesiredFramePose(trajectoryFrame);
          desiredFramePose.getPoseIncludingFrame(tempPosition, tempOrientation);
@@ -774,51 +417,12 @@
          tempOrientation.changeFrame(worldFrame);
          tempAngularVelocity.setToZero(worldFrame);
 
-<<<<<<< HEAD
          positionTrajectoryGenerator.appendWaypoint(0.0, tempPosition, tempLinearVelocity);
          orientationTrajectoryGenerator.appendWaypoint(0.0, tempOrientation, tempAngularVelocity);
       }
 
       positionTrajectoryGenerator.appendWaypoints(trajectoryPointList);
       orientationTrajectoryGenerator.appendWaypoints(trajectoryPointList);
-=======
-         if ((i > 0) && (i < desiredPoses.length - 1))
-         {
-            tempLinearVelocity.sub(tempPosition, tempPositionOld);
-            tempLinearVelocity.scale(1.0 / trajectoryTimeOfEachPose);
-
-            orientationInterpolationCalculator.computeAngularVelocity(tempAngularVelocity, tempOrientationOld, tempOrientation, 1.0 / trajectoryTimeOfEachPose);
-         }
-         else
-         {
-            tempLinearVelocity.scale(0.0);
-            tempAngularVelocity.scale(0.0);
-         }
-
-         tempPositionOld.set(tempPosition);
-         tempOrientationOld.set(tempOrientation);
-
-         elapsedTimeSinceTrajectoryStart += trajectoryTimeOfEachPose;
-
-         waypointPositionTrajectoryGenerator.appendWaypoint(elapsedTimeSinceTrajectoryStart, tempPosition, tempLinearVelocity);
-         waypointOrientationTrajectoryGenerator.appendWaypoint(elapsedTimeSinceTrajectoryStart, tempOrientation, tempAngularVelocity);
-      }
-
-      waypointPositionTrajectoryGenerator.initialize();
-      waypointOrientationTrajectoryGenerator.initialize();
-
-      executeTaskSpaceTrajectory(wayPointPositionAndOrientationTrajectoryGenerator);
-   }
-
-   private final FramePoint rotationAxisOrigin = new FramePoint();
-   private final FrameVector rotationAxis = new FrameVector();
-
-   public void moveInCircle(Point3d rotationAxisOriginInWorld, Vector3d rotationAxisInWorld, double rotationAngle, boolean controlHandAngleAboutAxis,
-         double graspOffsetFromControlFrame, double time)
-   {
-      optionalHandControlFrame.setX(graspOffsetFromControlFrame);
-      optionalHandControlFrame.update();
->>>>>>> 0f7ab8b1
 
       positionTrajectoryGenerator.changeFrame(trajectoryFrame);
       orientationTrajectoryGenerator.changeFrame(trajectoryFrame);
@@ -828,7 +432,6 @@
 
       executeTaskspaceTrajectory(poseTrajectoryGenerator);
    }
-<<<<<<< HEAD
 
    public void handleArmTrajectoryMessage(ArmTrajectoryControllerCommand armTrajectoryMessage)
    {
@@ -863,11 +466,6 @@
    }
 
    public void handleArmDesiredAccelerationsMessage(ArmDesiredAccelerationsControllerCommand armDesiredAccelerationsMessage)
-=======
-
-   public void moveInStraightLine(FramePose finalDesiredPose, double time, ReferenceFrame trajectoryFrame, boolean[] controlledOrientationAxes,
-         double percentOfTrajectoryWithOrientationBeingControlled, double swingClearance)
->>>>>>> 0f7ab8b1
    {
       if (!checkArmDesiredAccelerationsMessage(armDesiredAccelerationsMessage))
          return;
@@ -926,15 +524,7 @@
       return true;
    }
 
-<<<<<<< HEAD
    private boolean checkArmDesiredAccelerationsMessage(ArmDesiredAccelerationsControllerCommand armDesiredAccelerationsMessage)
-=======
-   private final FrameVector initialDirection = new FrameVector();
-   private final FrameVector finalDirection = new FrameVector();
-
-   public void moveTowardsObjectAndGoToSupport(FramePose finalDesiredPose, FrameVector surfaceNormal, double clearance, double time,
-         ReferenceFrame trajectoryFrame, boolean goToSupportWhenDone, double holdPositionDuration)
->>>>>>> 0f7ab8b1
    {
       if (armDesiredAccelerationsMessage.getRobotSide() != robotSide)
       {
@@ -969,7 +559,6 @@
       trajectoryGenrator.appendWaypoint(0.0, initialPosition, initialVelocity);
    }
 
-<<<<<<< HEAD
    private final FramePoint tempPosition = new FramePoint();
    private final FramePoint tempPositionOld = new FramePoint();
    private final FrameVector tempLinearVelocity = new FrameVector();
@@ -979,10 +568,6 @@
    private final OrientationInterpolationCalculator orientationInterpolationCalculator = new OrientationInterpolationCalculator();
 
    public void moveInStraightLinesViaWayPoints(FramePose[] desiredPoses, double totalTrajectoryTime, ReferenceFrame trajectoryFrame)
-=======
-   private void moveAwayObjectTowardsOtherObject(FramePose finalDesiredPose, FrameVector initialDirection, FrameVector finalDirection, double clearance,
-         double time, ReferenceFrame trajectoryFrame)
->>>>>>> 0f7ab8b1
    {
       orientationTrajectoryGenerator.registerAndSwitchFrame(trajectoryFrame);
       positionTrajectoryGenerator.clear();
@@ -1103,81 +688,6 @@
          return;
       }
       requestedState.set(loadBearingControlState.getStateEnum());
-<<<<<<< HEAD
-=======
-      loadBearingControlState.setControlModuleForForceControl(handSpatialAccelerationControlModule);
-   }
-
-   public void moveUsingQuinticSplines(Map<OneDoFJoint, Double> desiredJointPositions, double time)
-   {
-      for (int i = 0; i < oneDoFJoints.length; i++)
-      {
-         if (!desiredJointPositions.containsKey(oneDoFJoints[i]))
-            throw new RuntimeException("not all joint positions specified");
-      }
-
-      trajectoryTimeProvider.set(time);
-
-      for (OneDoFJoint oneDoFJoint : desiredJointPositions.keySet())
-      {
-         double desiredPositions = desiredJointPositions.get(oneDoFJoint);
-
-         // make sure that we do not set the desired position outside the joint limit
-         desiredPositions = MathTools.clipToMinMax(desiredPositions, oneDoFJoint.getJointLimitLower(), oneDoFJoint.getJointLimitUpper());
-         quinticPolynomialTrajectoryGenerators.get(oneDoFJoint).setFinalPosition(desiredPositions);
-      }
-
-      initializeOneDoFJointTrajectories(quinticPolynomialTrajectoryGenerators, false);
-      executeJointspaceTrajectory(quinticPolynomialTrajectoryGenerators);
-   }
-
-   public void initializeDesiredToCurrent()
-   {
-      trajectoryTimeProvider.set(1.0);
-
-      for (int i = 0; i < oneDoFJoints.length; i++)
-      {
-         // check if the desired is in the limits
-         OneDoFJoint oneDoFJoint = oneDoFJoints[i];
-         double desiredPosition = oneDoFJoint.getqDesired();
-
-         jointCurrentPositionMap.put(oneDoFJoint, oneDoFJoint.getQ());
-
-         quinticPolynomialTrajectoryGenerators.get(oneDoFJoint).setFinalPosition(desiredPosition);
-      }
-
-      initializeOneDoFJointTrajectories(quinticPolynomialTrajectoryGenerators, true);
-      executeJointspaceTrajectory(quinticPolynomialTrajectoryGenerators);
-   }
-
-   @Deprecated
-   public void moveJointspaceWithWaypoints(Map<OneDoFJoint, double[]> desiredJointPositions, double time)
-   {
-      for (int i = 0; i < oneDoFJoints.length; i++)
-      {
-         if (!desiredJointPositions.containsKey(oneDoFJoints[i]))
-            throw new RuntimeException("not all joint positions specified");
-      }
-
-      trajectoryTimeProvider.set(time);
-
-      for (int i = 0; i < oneDoFJoints.length; i++)
-      {
-         // check if the desired is in the limits
-         OneDoFJoint oneDoFJoint = oneDoFJoints[i];
-         double[] desiredPositions = desiredJointPositions.get(oneDoFJoint);
-
-         for (int j = 0; j < desiredPositions.length; j++)
-         {
-            desiredPositions[j] = MathTools.clipToMinMax(desiredPositions[j], oneDoFJoint.getJointLimitLower(), oneDoFJoint.getJointLimitUpper());
-         }
-
-         waypointsPolynomialTrajectoryGenerators.get(oneDoFJoint).setDesiredPositions(desiredPositions);
-      }
-
-      initializeOneDoFJointTrajectories(waypointsPolynomialTrajectoryGenerators, false);
-      executeJointspaceTrajectory(waypointsPolynomialTrajectoryGenerators);
->>>>>>> 0f7ab8b1
    }
 
    private void executeJointspaceTrajectory(Map<OneDoFJoint, ? extends DoubleTrajectoryGenerator> trajectoryGenrators)
@@ -1185,34 +695,6 @@
       jointSpaceHandControlState.setTrajectories(trajectoryGenrators);
       requestedState.set(jointSpaceHandControlState.getStateEnum());
       stateMachine.checkTransitionConditions();
-<<<<<<< HEAD
-=======
-
-      if (handPoseStatusProducer != null)
-         handPoseStatusProducer.sendStartedStatus(robotSide);
-   }
-
-   private void initializeOneDoFJointTrajectories(Map<OneDoFJoint, ? extends OneDoFJointTrajectoryGenerator> trajectoryGenrators, boolean initializeToCurrent)
-   {
-      if (!initializeToCurrent && stateMachine.getCurrentState() == jointSpaceHandControlState)
-      {
-         for (int i = 0; i < oneDoFJoints.length; i++)
-         {
-            OneDoFJoint joint = oneDoFJoints[i];
-            double initialPosition = qDesireds.get(joint).getDoubleValue();
-            double initialVelocity = qdDesireds.get(joint).getDoubleValue();
-            trajectoryGenrators.get(joint).initialize(initialPosition, initialVelocity);
-         }
-      }
-      else
-      {
-         for (int i = 0; i < oneDoFJoints.length; i++)
-         {
-            OneDoFJoint joint = oneDoFJoints[i];
-            trajectoryGenrators.get(joint).initialize();
-         }
-      }
->>>>>>> 0f7ab8b1
    }
 
    public boolean isLoadBearing()
@@ -1279,12 +761,7 @@
       return robotSide;
    }
 
-<<<<<<< HEAD
    public InverseDynamicsCommand<?> getInverseDynamicsCommand()
-=======
-   public void setEnableCompliantControl(boolean enable, boolean[] enableLinearCompliance, boolean[] enableAngularCompliance, Vector3d desiredForce,
-         Vector3d desiredTorque, double forceDeadzone, double torqueDeadzone)
->>>>>>> 0f7ab8b1
    {
       return stateMachine.getCurrentState().getInverseDynamicsCommand();
    }
@@ -1299,15 +776,9 @@
       FeedbackControlCommandList ret = new FeedbackControlCommandList();
       for (HandControlMode mode : HandControlMode.values())
       {
-<<<<<<< HEAD
          HandControlState state = stateMachine.getState(mode);
          if (state != null && state.getFeedbackControlCommand() != null)
             ret.addCommand(state.getFeedbackControlCommand());
-=======
-         TaskspaceToJointspaceHandPositionControlState taskspaceToJointspaceHandPositionControlState = (TaskspaceToJointspaceHandPositionControlState) taskSpacePositionControlState;
-         taskspaceToJointspaceHandPositionControlState.setEnableCompliantControl(true, enableLinearCompliance, enableAngularCompliance, desiredForce,
-               desiredTorque, forceDeadzone, torqueDeadzone);
->>>>>>> 0f7ab8b1
       }
       return ret;
    }
