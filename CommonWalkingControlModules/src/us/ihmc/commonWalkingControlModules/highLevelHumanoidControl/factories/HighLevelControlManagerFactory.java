--- conflicted
+++ resolved
@@ -142,14 +142,8 @@
          return null;
 
       // Gains
-<<<<<<< HEAD
-      YoOrientationPIDGainsInterface taskspaceOrientationGains = walkingControllerParameters.getOrCreateTaskspaceOrientationControlGains(registry).get(bodyName);
-      YoPositionPIDGainsInterface taskspacePositionGains = walkingControllerParameters.getOrCreateTaskspacePositionControlGains(registry).get(bodyName);
-=======
-      Map<String, YoPIDGains> jointspaceGains = walkingControllerParameters.getOrCreateJointSpaceControlGains(registry);
       YoPID3DGains taskspaceOrientationGains = walkingControllerParameters.getOrCreateTaskspaceOrientationControlGains(registry).get(bodyName);
       YoPID3DGains taskspacePositionGains = walkingControllerParameters.getOrCreateTaskspacePositionControlGains(registry).get(bodyName);
->>>>>>> d9ce50be
 
       // Weights
       TObjectDoubleHashMap<String> jointspaceWeights = momentumOptimizationSettings.getJointspaceWeights();
