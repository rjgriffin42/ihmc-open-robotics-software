--- conflicted
+++ resolved
@@ -9,10 +9,7 @@
 import us.ihmc.commonWalkingControlModules.desiredFootStep.AbortWalkingProvider;
 import us.ihmc.commonWalkingControlModules.desiredFootStep.FootstepProvider;
 import us.ihmc.commonWalkingControlModules.desiredFootStep.UserDesiredFootstepProvider;
-<<<<<<< HEAD
-=======
 import us.ihmc.commonWalkingControlModules.packetConsumers.ArmDesiredAccelerationsMessageSubscriber;
->>>>>>> 074ba38a
 import us.ihmc.commonWalkingControlModules.packetConsumers.ArmTrajectoryMessageSubscriber;
 import us.ihmc.commonWalkingControlModules.packetConsumers.AutomaticManipulationAbortCommunicator;
 import us.ihmc.commonWalkingControlModules.packetConsumers.ChestOrientationProvider;
@@ -73,10 +70,7 @@
    {
       HandTrajectoryMessageSubscriber handTrajectoryMessageSubscriber = null;
       ArmTrajectoryMessageSubscriber armTrajectoryMessageSubscriber = null;
-<<<<<<< HEAD
-=======
       ArmDesiredAccelerationsMessageSubscriber armDesiredAccelerationsMessageSubscriber = null;
->>>>>>> 074ba38a
       HeadTrajectoryMessageSubscriber headTrajectoryMessageSubscriber = null;
       ChestTrajectoryMessageSubscriber chestTrajectoryMessageSubscriber = null;
       PelvisTrajectoryMessageSubscriber pelvisTrajectoryMessageSubscriber = null;
@@ -130,15 +124,6 @@
       AutomaticManipulationAbortCommunicator automaticManipulationAbortCommunicator = null;
 
       VariousWalkingProviders variousProviders = new VariousWalkingProviders(handTrajectoryMessageSubscriber, armTrajectoryMessageSubscriber,
-<<<<<<< HEAD
-            headTrajectoryMessageSubscriber, chestTrajectoryMessageSubscriber, pelvisTrajectoryMessageSubscriber, footTrajectoryMessageSubscriber,
-            endEffectorLoadBearingMessageSubscriber, stopAllTrajectoryMessageSubscriber, pelvisHeightTrajectoryMessageSubscriber, footstepPovider,
-            handstepProvider, mapFromFootstepsToTrajectoryParameters, headOrientationProvider, desiredComHeightProvider, pelvisPoseProvider, handPoseProvider,
-            handComplianceControlParametersProvider, desiredSteeringWheelProvider, handLoadBearingProvider, automaticManipulationAbortCommunicator,
-            chestOrientationProvider, footPoseProvider, footLoadBearingProvider, highLevelStateProvider, thighLoadBearingProvider, pelvisLoadBearingProvider,
-            controlStatusProducer, capturabilityBasedStatusProducer, handPoseStatusProducer, objectWeightProvider, desiredJointsPositionProvider,
-            singleJointPositionProvider, abortWalkingProvider, multiJointPositionProvider);
-=======
             armDesiredAccelerationsMessageSubscriber, headTrajectoryMessageSubscriber, chestTrajectoryMessageSubscriber, pelvisTrajectoryMessageSubscriber,
             footTrajectoryMessageSubscriber, endEffectorLoadBearingMessageSubscriber, stopAllTrajectoryMessageSubscriber,
             pelvisHeightTrajectoryMessageSubscriber, footstepPovider, handstepProvider, mapFromFootstepsToTrajectoryParameters, headOrientationProvider,
@@ -147,7 +132,6 @@
             highLevelStateProvider, thighLoadBearingProvider, pelvisLoadBearingProvider, controlStatusProducer, capturabilityBasedStatusProducer,
             handPoseStatusProducer, objectWeightProvider, desiredJointsPositionProvider, singleJointPositionProvider, abortWalkingProvider,
             multiJointPositionProvider);
->>>>>>> 074ba38a
 
       return variousProviders;
    }
