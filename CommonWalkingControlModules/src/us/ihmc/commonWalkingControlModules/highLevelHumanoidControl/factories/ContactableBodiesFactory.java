--- conflicted
+++ resolved
@@ -29,27 +29,6 @@
    private SideDependentList<? extends List<Point2d>> footContactPoints = null;
    private SideDependentList<? extends Point2d> toeContactPoints = null;
 
-<<<<<<< HEAD
-=======
-   public void addPelvisContactParameters(List<Point2d> pelvisContactPoints, RigidBodyTransform pelvisContactPointTransform)
-   {
-      this.pelvisContactPointTransform = pelvisContactPointTransform;
-      this.pelvisContactPoints = pelvisContactPoints;
-   }
-   
-   public void addPelvisBackContactParameters(List<Point2d> pelvisBackContactPoints, RigidBodyTransform pelvisBackContactPointTransform)
-   {
-      this.pelvisBackContactPoints = pelvisBackContactPoints;
-      this.pelvisBackContactPointTransform = pelvisBackContactPointTransform;
-   }
-
-   public void addChestBackContactParameters(List<Point2d> chestBackContactPoints, RigidBodyTransform chestBackContactPointTransform)
-   {
-      this.chestBackContactPoints = chestBackContactPoints;
-      this.chestBackContactPointTransform = chestBackContactPointTransform;
-   }
-   
->>>>>>> 4bc5be05
    public void addHandContactParameters(SideDependentList<String> namesOfJointsBeforeHands, SideDependentList<List<Point2d>> handContactPoints,
          SideDependentList<RigidBodyTransform> handContactPointTransforms)
    {
