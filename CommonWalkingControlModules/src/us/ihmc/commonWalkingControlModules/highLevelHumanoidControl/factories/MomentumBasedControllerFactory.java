--- conflicted
+++ resolved
@@ -11,11 +11,8 @@
 import us.ihmc.commonWalkingControlModules.controllerAPI.input.ControllerCommandInputManager;
 import us.ihmc.commonWalkingControlModules.controllerAPI.input.ControllerNetworkSubscriber;
 import us.ihmc.commonWalkingControlModules.controllerAPI.input.command.ControllerCommand;
-<<<<<<< HEAD
-=======
 import us.ihmc.commonWalkingControlModules.controllerAPI.input.userDesired.UserDesiredChestOrientationControllerCommandGenerator;
 import us.ihmc.commonWalkingControlModules.controllerAPI.input.userDesired.UserDesiredFootPoseControllerCommandGenerator;
->>>>>>> 3f2b42b7
 import us.ihmc.commonWalkingControlModules.controllerAPI.output.ControllerStatusOutputManager;
 import us.ihmc.commonWalkingControlModules.controllers.Updatable;
 import us.ihmc.commonWalkingControlModules.desiredFootStep.ComponentBasedFootstepDataMessageGenerator;
@@ -72,11 +69,8 @@
    private boolean useHeadingAndVelocityScript = true;
    private boolean createControllerNetworkSubscriber = false;
    private boolean createQueuedControllerCommandGenerator = false;
-<<<<<<< HEAD
-=======
    private boolean createUserDesiredControllerCommandGenerator = true;
    
->>>>>>> 3f2b42b7
    private ConcurrentLinkedQueue<ControllerCommand<?, ?>> controllerCommands;
 
    private final WalkingControllerParameters walkingControllerParameters;
@@ -142,7 +136,6 @@
    }
 
    public void createControllerNetworkSubscriber(PeriodicThreadScheduler scheduler)
-<<<<<<< HEAD
    {
       this.scheduler = scheduler;
       if (globalDataProducer != null)
@@ -151,8 +144,12 @@
          createControllerNetworkSubscriber = true;
    }
 
+   private ComponentBasedFootstepDataMessageGenerator footstepGenerator;
+   
    public void createComponentBasedFootstepDataMessageGenerator(boolean useHeadingAndVelocityScript)
    {
+      if (footstepGenerator != null) return;
+
       if (momentumBasedController != null)
       {
          SideDependentList<ContactableFoot> contactableFeet = momentumBasedController.getContactableFeet();
@@ -168,83 +165,7 @@
          this.useHeadingAndVelocityScript = useHeadingAndVelocityScript;
       }
    }
-   
-   public void createdQueuedControllerCommandGenerator(ConcurrentLinkedQueue<ControllerCommand<?, ?>> controllerCommands)
-   {
-      if (momentumBasedController != null)
-      {
-         System.out.println("In createdQueuedControllerCommandGenerator");
-         
-         SideDependentList<ContactableFoot> contactableFeet = momentumBasedController.getContactableFeet();
-         CommonHumanoidReferenceFrames referenceFrames = momentumBasedController.getReferenceFrames();
-         double controlDT = momentumBasedController.getControlDT();
-         QueuedControllerCommandGenerator queuedControllerCommandGenerator = new QueuedControllerCommandGenerator(controllerCommands,
-               commandInputManager, statusOutputManager,
-               walkingControllerParameters, referenceFrames, contactableFeet, controlDT, useHeadingAndVelocityScript, registry);
-
-         momentumBasedController.addUpdatables(queuedControllerCommandGenerator.getModulesToUpdate());
-      }
-      else
-      {
-         createQueuedControllerCommandGenerator = true;
-         this.controllerCommands = controllerCommands;
-      }
-   }
-
-   public RobotController getController(FullHumanoidRobotModel fullRobotModel, CommonHumanoidReferenceFrames referenceFrames, double controlDT, double gravity,
-         DoubleYoVariable yoTime, YoGraphicsListRegistry yoGraphicsListRegistry, CloseableAndDisposableRegistry closeableAndDisposableRegistry,
-         TwistCalculator twistCalculator, CenterOfMassJacobian centerOfMassJacobian, ForceSensorDataHolderReadOnly forceSensorDataHolder,
-         ContactSensorHolder contactSensorHolder, CenterOfPressureDataHolder centerOfPressureDataHolderForEstimator, HumanoidGlobalDataProducer dataProducer,
-         InverseDynamicsJoint... jointsToIgnore)
-   {
-      this.closeableAndDisposableRegistry = closeableAndDisposableRegistry;
-      this.globalDataProducer = dataProducer;
-      SideDependentList<ContactableFoot> feet = contactableBodiesFactory.createFootContactableBodies(fullRobotModel, referenceFrames);
-
-      double gravityZ = Math.abs(gravity);
-      double totalMass = TotalMassCalculator.computeSubTreeMass(fullRobotModel.getElevator());
-      double totalRobotWeight = totalMass * gravityZ;
-
-      SideDependentList<FootSwitchInterface> footSwitches = createFootSwitches(feet, forceSensorDataHolder, contactSensorHolder, totalRobotWeight,
-            yoGraphicsListRegistry, registry);
-      SideDependentList<ForceSensorDataReadOnly> wristForceSensors = createWristForceSensors(forceSensorDataHolder);
-=======
-   {
-      this.scheduler = scheduler;
-      if (globalDataProducer != null)
-         new ControllerNetworkSubscriber(commandInputManager, statusOutputManager, closeableAndDisposableRegistry, scheduler, globalDataProducer);
-      else
-         createControllerNetworkSubscriber = true;
-   }
-
-   private ComponentBasedFootstepDataMessageGenerator footstepGenerator;
-   
-   public void createComponentBasedFootstepDataMessageGenerator(boolean useHeadingAndVelocityScript)
-   {
-      if (footstepGenerator != null) return;
->>>>>>> 3f2b42b7
-
-      if (momentumBasedController != null)
-      {
-         SideDependentList<ContactableFoot> contactableFeet = momentumBasedController.getContactableFeet();
-         CommonHumanoidReferenceFrames referenceFrames = momentumBasedController.getReferenceFrames();
-         double controlDT = momentumBasedController.getControlDT();
-         ComponentBasedFootstepDataMessageGenerator footstepGenerator = new ComponentBasedFootstepDataMessageGenerator(commandInputManager, statusOutputManager,
-               walkingControllerParameters, referenceFrames, contactableFeet, controlDT, useHeadingAndVelocityScript, registry);
-         momentumBasedController.addUpdatables(footstepGenerator.getModulesToUpdate());
-      }
-      else
-      {
-         createComponentBasedFootstepDataMessageGenerator = true;
-         this.useHeadingAndVelocityScript = useHeadingAndVelocityScript;
-      }
-   }
-
-<<<<<<< HEAD
-      RigidBody rootBody = fullRobotModel.getRootJoint().getSuccessor();
-      SideDependentList<ContactablePlaneBody> handContactableBodies = contactableBodiesFactory.createHandContactableBodies(rootBody);
-
-=======
+
    private QueuedControllerCommandGenerator queuedControllerCommandGenerator;
    
    public void createQueuedControllerCommandGenerator(ConcurrentLinkedQueue<ControllerCommand<?, ?>> controllerCommands)
@@ -314,7 +235,6 @@
       RigidBody rootBody = fullRobotModel.getRootJoint().getSuccessor();
       SideDependentList<ContactablePlaneBody> handContactableBodies = contactableBodiesFactory.createHandContactableBodies(rootBody);
 
->>>>>>> 3f2b42b7
       /////////////////////////////////////////////////////////////////////////////////////////////
       // Setup the MomentumBasedController ////////////////////////////////////////////////////////
       GeometricJacobianHolder geometricJacobianHolder = new GeometricJacobianHolder();
@@ -326,13 +246,9 @@
       if (createComponentBasedFootstepDataMessageGenerator)
          createComponentBasedFootstepDataMessageGenerator(useHeadingAndVelocityScript);
       if (createQueuedControllerCommandGenerator)
-<<<<<<< HEAD
-         createdQueuedControllerCommandGenerator(controllerCommands);
-=======
          createQueuedControllerCommandGenerator(controllerCommands);
       if (createUserDesiredControllerCommandGenerator)
          createUserDesiredControllerCommandGenerator();
->>>>>>> 3f2b42b7
       if (createControllerNetworkSubscriber)
          createControllerNetworkSubscriber(scheduler);
 
