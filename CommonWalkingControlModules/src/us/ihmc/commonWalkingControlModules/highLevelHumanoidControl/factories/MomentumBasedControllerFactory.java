package us.ihmc.commonWalkingControlModules.highLevelHumanoidControl.factories;

import java.util.ArrayList;
import java.util.List;
import java.util.concurrent.ConcurrentLinkedQueue;

import us.ihmc.SdfLoader.models.FullHumanoidRobotModel;
import us.ihmc.commonWalkingControlModules.configurations.ArmControllerParameters;
import us.ihmc.commonWalkingControlModules.configurations.CapturePointPlannerParameters;
import us.ihmc.commonWalkingControlModules.configurations.WalkingControllerParameters;
import us.ihmc.commonWalkingControlModules.controllerAPI.input.ControllerCommandInputManager;
import us.ihmc.commonWalkingControlModules.controllerAPI.input.ControllerNetworkSubscriber;
import us.ihmc.commonWalkingControlModules.controllerAPI.input.command.ControllerCommand;
import us.ihmc.commonWalkingControlModules.controllerAPI.input.userDesired.UserDesiredControllerCommandGenerators;
import us.ihmc.commonWalkingControlModules.controllerAPI.output.ControllerStatusOutputManager;
import us.ihmc.commonWalkingControlModules.controllerCore.WholeBodyControlCoreToolbox;
import us.ihmc.commonWalkingControlModules.controllerCore.WholeBodyControllerCore;
import us.ihmc.commonWalkingControlModules.controllerCore.command.ControllerCoreOuput;
import us.ihmc.commonWalkingControlModules.controllerCore.command.feedbackController.FeedbackControlCommandList;
import us.ihmc.commonWalkingControlModules.controllers.Updatable;
import us.ihmc.commonWalkingControlModules.desiredFootStep.ComponentBasedFootstepDataMessageGenerator;
import us.ihmc.commonWalkingControlModules.desiredFootStep.QueuedControllerCommandGenerator;
import us.ihmc.commonWalkingControlModules.highLevelHumanoidControl.HighLevelHumanoidControllerManager;
import us.ihmc.commonWalkingControlModules.highLevelHumanoidControl.highLevelStates.DoNothingBehavior;
import us.ihmc.commonWalkingControlModules.highLevelHumanoidControl.highLevelStates.HighLevelBehavior;
import us.ihmc.commonWalkingControlModules.highLevelHumanoidControl.highLevelStates.WalkingHighLevelHumanoidController;
import us.ihmc.commonWalkingControlModules.momentumBasedController.GeometricJacobianHolder;
import us.ihmc.commonWalkingControlModules.momentumBasedController.MomentumBasedController;
import us.ihmc.commonWalkingControlModules.momentumBasedController.optimization.MomentumOptimizationSettings;
import us.ihmc.commonWalkingControlModules.sensors.footSwitch.FootSwitchInterface;
import us.ihmc.commonWalkingControlModules.sensors.footSwitch.KinematicsBasedFootSwitch;
import us.ihmc.commonWalkingControlModules.sensors.footSwitch.WrenchAndContactSensorFusedFootSwitch;
import us.ihmc.commonWalkingControlModules.sensors.footSwitch.WrenchBasedFootSwitch;
import us.ihmc.humanoidRobotics.bipedSupportPolygons.ContactableFoot;
import us.ihmc.humanoidRobotics.bipedSupportPolygons.ContactablePlaneBody;
import us.ihmc.humanoidRobotics.communication.packets.dataobjects.HighLevelState;
import us.ihmc.humanoidRobotics.communication.streamingData.HumanoidGlobalDataProducer;
import us.ihmc.humanoidRobotics.model.CenterOfPressureDataHolder;
import us.ihmc.robotics.dataStructures.registry.YoVariableRegistry;
import us.ihmc.robotics.dataStructures.variable.DoubleYoVariable;
import us.ihmc.robotics.robotSide.RobotSide;
import us.ihmc.robotics.robotSide.SideDependentList;
import us.ihmc.robotics.screwTheory.CenterOfMassJacobian;
import us.ihmc.robotics.screwTheory.InverseDynamicsCalculatorListener;
import us.ihmc.robotics.screwTheory.InverseDynamicsJoint;
import us.ihmc.robotics.screwTheory.RigidBody;
import us.ihmc.robotics.screwTheory.TotalMassCalculator;
import us.ihmc.robotics.screwTheory.TwistCalculator;
import us.ihmc.robotics.sensors.ContactSensorHolder;
import us.ihmc.robotics.sensors.ForceSensorDataHolderReadOnly;
import us.ihmc.robotics.sensors.ForceSensorDataReadOnly;
import us.ihmc.sensorProcessing.frames.CommonHumanoidReferenceFrames;
import us.ihmc.sensorProcessing.model.RobotMotionStatusChangedListener;
import us.ihmc.simulationconstructionset.robotController.RobotController;
import us.ihmc.simulationconstructionset.util.simulationRunner.ControllerFailureListener;
import us.ihmc.simulationconstructionset.util.simulationRunner.ControllerStateChangedListener;
import us.ihmc.simulationconstructionset.yoUtilities.graphics.YoGraphicsListRegistry;
import us.ihmc.tools.thread.CloseableAndDisposableRegistry;
import us.ihmc.util.PeriodicThreadScheduler;

public class MomentumBasedControllerFactory
{
   private final YoVariableRegistry registry = new YoVariableRegistry(getClass().getSimpleName());

   private final ControllerCommandInputManager commandInputManager = new ControllerCommandInputManager();
   private final ControllerStatusOutputManager statusOutputManager = new ControllerStatusOutputManager();
   private boolean createComponentBasedFootstepDataMessageGenerator = false;
   private boolean useHeadingAndVelocityScript = true;
   private boolean createControllerNetworkSubscriber = false;
   private boolean createQueuedControllerCommandGenerator = false;
   private boolean createUserDesiredControllerCommandGenerator = true;

   private ConcurrentLinkedQueue<ControllerCommand<?, ?>> controllerCommands;

   private final WalkingControllerParameters walkingControllerParameters;
   private final ArmControllerParameters armControllerParameters;
   private final CapturePointPlannerParameters capturePointPlannerParameters;

   private final HighLevelState initialBehavior;

   private MomentumBasedController momentumBasedController = null;

   private boolean isListeningToHighLevelStatePackets = true;
   private HighLevelHumanoidControllerManager highLevelHumanoidControllerManager = null;
   private final ArrayList<HighLevelBehavior> highLevelBehaviors = new ArrayList<>();

   private VariousWalkingManagers variousWalkingManagers;

   private ArrayList<HighLevelBehaviorFactory> highLevelBehaviorFactories = new ArrayList<>();

   private final SideDependentList<String> footSensorNames;
   private final SideDependentList<String> footContactSensorNames;
   private final SideDependentList<String> wristSensorNames;
   private final ContactableBodiesFactory contactableBodiesFactory;

   private WalkingHighLevelHumanoidController walkingBehavior;

   private final ArrayList<Updatable> updatables = new ArrayList<Updatable>();

   private final ArrayList<ControllerStateChangedListener> controllerStateChangedListenersToAttach = new ArrayList<>();
   private final ArrayList<ControllerFailureListener> controllerFailureListenersToAttach = new ArrayList<>();

   private HumanoidGlobalDataProducer globalDataProducer;
   private CloseableAndDisposableRegistry closeableAndDisposableRegistry;
   private PeriodicThreadScheduler scheduler;

   public MomentumBasedControllerFactory(ContactableBodiesFactory contactableBodiesFactory, SideDependentList<String> footForceSensorNames,
         SideDependentList<String> footContactSensorNames, SideDependentList<String> wristSensorNames, WalkingControllerParameters walkingControllerParameters,
         ArmControllerParameters armControllerParameters, CapturePointPlannerParameters capturePointPlannerParameters, HighLevelState initialBehavior)
   {
      this.footSensorNames = footForceSensorNames;
      this.footContactSensorNames = footContactSensorNames;
      this.wristSensorNames = wristSensorNames;
      this.contactableBodiesFactory = contactableBodiesFactory;
      this.initialBehavior = initialBehavior;

      this.walkingControllerParameters = walkingControllerParameters;
      this.armControllerParameters = armControllerParameters;
      this.capturePointPlannerParameters = capturePointPlannerParameters;
   }

   public void addUpdatable(Updatable updatable)
   {
      this.updatables.add(updatable);
   }

   public HighLevelHumanoidControllerManager getHighLevelHumanoidControllerManager()
   {
      return highLevelHumanoidControllerManager;
   }

   public void setInverseDynamicsCalculatorListener(InverseDynamicsCalculatorListener inverseDynamicsCalculatorListener)
   {
      momentumBasedController.setInverseDynamicsCalculatorListener(inverseDynamicsCalculatorListener);
   }

   public void createControllerNetworkSubscriber(PeriodicThreadScheduler scheduler)
   {
      this.scheduler = scheduler;
      if (globalDataProducer != null)
         new ControllerNetworkSubscriber(commandInputManager, statusOutputManager, closeableAndDisposableRegistry, scheduler, globalDataProducer);
      else
         createControllerNetworkSubscriber = true;
   }

   private ComponentBasedFootstepDataMessageGenerator footstepGenerator;

   public void createComponentBasedFootstepDataMessageGenerator(boolean useHeadingAndVelocityScript)
   {
      if (footstepGenerator != null)
         return;

      if (momentumBasedController != null)
      {
         SideDependentList<ContactableFoot> contactableFeet = momentumBasedController.getContactableFeet();
         CommonHumanoidReferenceFrames referenceFrames = momentumBasedController.getReferenceFrames();
         double controlDT = momentumBasedController.getControlDT();
         ComponentBasedFootstepDataMessageGenerator footstepGenerator = new ComponentBasedFootstepDataMessageGenerator(commandInputManager, statusOutputManager,
               walkingControllerParameters, referenceFrames, contactableFeet, controlDT, useHeadingAndVelocityScript, registry);
         momentumBasedController.addUpdatables(footstepGenerator.getModulesToUpdate());
      }
      else
      {
         createComponentBasedFootstepDataMessageGenerator = true;
         this.useHeadingAndVelocityScript = useHeadingAndVelocityScript;
      }
   }

   private QueuedControllerCommandGenerator queuedControllerCommandGenerator;

   public void createQueuedControllerCommandGenerator(ConcurrentLinkedQueue<ControllerCommand<?, ?>> controllerCommands)
   {
      if (queuedControllerCommandGenerator != null)
         return;

      if (momentumBasedController != null)
      {
         System.out.println("In createdQueuedControllerCommandGenerator");

         SideDependentList<ContactableFoot> contactableFeet = momentumBasedController.getContactableFeet();
         CommonHumanoidReferenceFrames referenceFrames = momentumBasedController.getReferenceFrames();
         double controlDT = momentumBasedController.getControlDT();
         queuedControllerCommandGenerator = new QueuedControllerCommandGenerator(controllerCommands, commandInputManager, statusOutputManager,
               walkingControllerParameters, referenceFrames, contactableFeet, controlDT, useHeadingAndVelocityScript, registry);

         momentumBasedController.addUpdatables(queuedControllerCommandGenerator.getModulesToUpdate());
      }
      else
      {
         createQueuedControllerCommandGenerator = true;
         this.controllerCommands = controllerCommands;
      }
   }
<<<<<<< HEAD

   private UserDesiredChestOrientationControllerCommandGenerator userDesiredControllerCommandGenerator = null;

   public void createUserDesiredControllerCommandGenerator()
   {
      if (userDesiredControllerCommandGenerator != null)
         return;
=======
   
   private UserDesiredControllerCommandGenerators userDesiredControllerCommandGenerators = null;
   
   public void createUserDesiredControllerCommandGenerator()
   {
      if (userDesiredControllerCommandGenerators != null) return;
>>>>>>> d4085468

      if (momentumBasedController != null)
      {
         double defaultTrajectoryTime = 1.0;
<<<<<<< HEAD
         userDesiredControllerCommandGenerator = new UserDesiredChestOrientationControllerCommandGenerator(commandInputManager, defaultTrajectoryTime,
               registry);

         new UserDesiredFootPoseControllerCommandGenerator(commandInputManager, momentumBasedController.getFullRobotModel(), 1.0, registry);
=======
         userDesiredControllerCommandGenerators = new UserDesiredControllerCommandGenerators(commandInputManager, momentumBasedController.getFullRobotModel(), defaultTrajectoryTime, registry);
>>>>>>> d4085468
      }
      else
      {
         createUserDesiredControllerCommandGenerator = true;
      }
   }

   public RobotController getController(FullHumanoidRobotModel fullRobotModel, CommonHumanoidReferenceFrames referenceFrames, double controlDT, double gravity,
         DoubleYoVariable yoTime, YoGraphicsListRegistry yoGraphicsListRegistry, CloseableAndDisposableRegistry closeableAndDisposableRegistry,
         TwistCalculator twistCalculator, CenterOfMassJacobian centerOfMassJacobian, ForceSensorDataHolderReadOnly forceSensorDataHolder,
         ContactSensorHolder contactSensorHolder, CenterOfPressureDataHolder centerOfPressureDataHolderForEstimator, HumanoidGlobalDataProducer dataProducer,
         InverseDynamicsJoint... jointsToIgnore)
   {
      this.closeableAndDisposableRegistry = closeableAndDisposableRegistry;
      this.globalDataProducer = dataProducer;
      SideDependentList<ContactableFoot> feet = contactableBodiesFactory.createFootContactableBodies(fullRobotModel, referenceFrames);

      double gravityZ = Math.abs(gravity);
      double totalMass = TotalMassCalculator.computeSubTreeMass(fullRobotModel.getElevator());
      double totalRobotWeight = totalMass * gravityZ;

      SideDependentList<FootSwitchInterface> footSwitches = createFootSwitches(feet, forceSensorDataHolder, contactSensorHolder, totalRobotWeight,
            yoGraphicsListRegistry, registry);
      SideDependentList<ForceSensorDataReadOnly> wristForceSensors = createWristForceSensors(forceSensorDataHolder);

      /////////////////////////////////////////////////////////////////////////////////////////////
      // Setup the different ContactablePlaneBodies ///////////////////////////////////////////////

      RigidBody rootBody = fullRobotModel.getRootJoint().getSuccessor();
      SideDependentList<ContactablePlaneBody> handContactableBodies = contactableBodiesFactory.createHandContactableBodies(rootBody);

      /////////////////////////////////////////////////////////////////////////////////////////////
      // Setup the MomentumBasedController ////////////////////////////////////////////////////////
      GeometricJacobianHolder geometricJacobianHolder = new GeometricJacobianHolder();
      MomentumOptimizationSettings momentumOptimizationSettings = walkingControllerParameters.getMomentumOptimizationSettings();
      momentumBasedController = new MomentumBasedController(fullRobotModel, geometricJacobianHolder, centerOfMassJacobian, referenceFrames, footSwitches, wristForceSensors,
            yoTime, gravityZ, twistCalculator, feet, handContactableBodies, controlDT, updatables, armControllerParameters, walkingControllerParameters,
            yoGraphicsListRegistry, jointsToIgnore);
      momentumBasedController.attachControllerStateChangedListeners(controllerStateChangedListenersToAttach);
      attachControllerFailureListeners(controllerFailureListenersToAttach);
      if (createComponentBasedFootstepDataMessageGenerator)
         createComponentBasedFootstepDataMessageGenerator(useHeadingAndVelocityScript);
      if (createQueuedControllerCommandGenerator)
         createQueuedControllerCommandGenerator(controllerCommands);
      if (createUserDesiredControllerCommandGenerator)
         createUserDesiredControllerCommandGenerator();
      if (createControllerNetworkSubscriber)
         createControllerNetworkSubscriber(scheduler);

      variousWalkingManagers = new VariousWalkingManagers(statusOutputManager, momentumBasedController, walkingControllerParameters,
            capturePointPlannerParameters, armControllerParameters, registry);

      /////////////////////////////////////////////////////////////////////////////////////////////
      // Setup the WholeBodyInverseDynamicsControlCore ////////////////////////////////////////////
      InverseDynamicsJoint[] jointsToOptimizeFor = MomentumBasedController.computeJointsToOptimizeFor(fullRobotModel, jointsToIgnore);
      List<? extends ContactablePlaneBody> contactablePlaneBodies = momentumBasedController.getContactablePlaneBodyList();
      WholeBodyControlCoreToolbox toolbox = new WholeBodyControlCoreToolbox(fullRobotModel, jointsToOptimizeFor, momentumOptimizationSettings, referenceFrames,
            controlDT, gravityZ, geometricJacobianHolder, twistCalculator, contactablePlaneBodies, yoGraphicsListRegistry);
      FeedbackControlCommandList template = variousWalkingManagers.createFeedbackControlTemplate();
      WholeBodyControllerCore controllerCore = new WholeBodyControllerCore(toolbox, template, registry);
      ControllerCoreOuput controllerCoreOuput = controllerCore.getOutputForHighLevelController();

      /////////////////////////////////////////////////////////////////////////////////////////////
      // Setup the WalkingHighLevelHumanoidController /////////////////////////////////////////////

      walkingBehavior = new WalkingHighLevelHumanoidController(commandInputManager, statusOutputManager, variousWalkingManagers, walkingControllerParameters,
            momentumBasedController);
      highLevelBehaviors.add(walkingBehavior);

      /////////////////////////////////////////////////////////////////////////////////////////////
      // Setup the DoNothingController ////////////////////////////////////////////////////////////
      // Useful as a transition state on the real robot
      DoNothingBehavior doNothingBehavior = new DoNothingBehavior(momentumBasedController);
      highLevelBehaviors.add(doNothingBehavior);

      /////////////////////////////////////////////////////////////////////////////////////////////
      // Setup the HighLevelHumanoidControllerManager /////////////////////////////////////////////
      // This is the "highest level" controller that enables switching between
      // the different controllers (walking, multi-contact, driving, etc.)
      highLevelHumanoidControllerManager = new HighLevelHumanoidControllerManager(commandInputManager, controllerCore, initialBehavior, highLevelBehaviors,
            momentumBasedController, centerOfPressureDataHolderForEstimator, controllerCoreOuput, dataProducer);
      highLevelHumanoidControllerManager.setFallbackControllerForFailure(HighLevelState.DO_NOTHING_BEHAVIOR);
      highLevelHumanoidControllerManager.addYoVariableRegistry(registry);
      highLevelHumanoidControllerManager.setListenToHighLevelStatePackets(isListeningToHighLevelStatePackets);

      createRegisteredControllers();

      return highLevelHumanoidControllerManager;
   }

   private SideDependentList<FootSwitchInterface> createFootSwitches(SideDependentList<? extends ContactablePlaneBody> bipedFeet,
         ForceSensorDataHolderReadOnly forceSensorDataHolder, ContactSensorHolder contactSensorHolder, double totalRobotWeight,
         YoGraphicsListRegistry yoGraphicsListRegistry, YoVariableRegistry registry)
   {
      SideDependentList<FootSwitchInterface> footSwitches = new SideDependentList<FootSwitchInterface>();

      for (RobotSide robotSide : RobotSide.values)
      {
         FootSwitchInterface footSwitch = null;
         String footName = bipedFeet.get(robotSide).getName();
         ForceSensorDataReadOnly footForceSensor = forceSensorDataHolder.getByName(footSensorNames.get(robotSide));
         double contactThresholdForce = walkingControllerParameters.getContactThresholdForce();
         double footSwitchCoPThresholdFraction = walkingControllerParameters.getCoPThresholdFraction();

         switch (walkingControllerParameters.getFootSwitchType())
         {
         case KinematicBased:
            footSwitch = new KinematicsBasedFootSwitch(footName, bipedFeet, walkingControllerParameters.getContactThresholdHeight(), totalRobotWeight,
                  robotSide, registry); //controller switch doesnt need com
            break;

         case WrenchBased:
            WrenchBasedFootSwitch wrenchBasedFootSwitch = new WrenchBasedFootSwitch(footName, footForceSensor, footSwitchCoPThresholdFraction, totalRobotWeight,
                  bipedFeet.get(robotSide), yoGraphicsListRegistry, contactThresholdForce, registry);
            wrenchBasedFootSwitch.setSecondContactThresholdForce(walkingControllerParameters.getSecondContactThresholdForceIgnoringCoP());
            footSwitch = wrenchBasedFootSwitch;
            break;

         case WrenchAndContactSensorFused:
            footSwitch = new WrenchAndContactSensorFusedFootSwitch(footName, footForceSensor,
                  contactSensorHolder.getByName(footContactSensorNames.get(robotSide)), footSwitchCoPThresholdFraction, totalRobotWeight,
                  bipedFeet.get(robotSide), yoGraphicsListRegistry, contactThresholdForce, registry);
            break;
         }

         assert footSwitch != null;
         footSwitches.put(robotSide, footSwitch);
      }

      return footSwitches;
   }

   private SideDependentList<ForceSensorDataReadOnly> createWristForceSensors(ForceSensorDataHolderReadOnly forceSensorDataHolder)
   {
      if (wristSensorNames == null)
         return null;

      SideDependentList<ForceSensorDataReadOnly> wristForceSensors = new SideDependentList<>();
      for (RobotSide robotSide : RobotSide.values)
      {
         if (wristSensorNames.get(robotSide) == null)
         {
            return null;
         }
         ForceSensorDataReadOnly wristForceSensor = forceSensorDataHolder.getByName(wristSensorNames.get(robotSide));
         wristForceSensors.put(robotSide, wristForceSensor);
      }
      return wristForceSensors;
   }

   private void createRegisteredControllers()
   {
      for (int i = 0; i < highLevelBehaviorFactories.size(); i++)
      {
         HighLevelBehaviorFactory highLevelBehaviorFactory = highLevelBehaviorFactories.get(i);
         HighLevelBehavior highLevelBehavior = highLevelBehaviorFactory.createHighLevelBehavior(variousWalkingManagers, momentumBasedController);
         boolean transitionRequested = highLevelBehaviorFactory.isTransitionToBehaviorRequested();
         highLevelHumanoidControllerManager.addHighLevelBehavior(highLevelBehavior, transitionRequested);
      }
   }

   public void reinitializeWalking(boolean keepPosition)
   {
      highLevelHumanoidControllerManager.requestHighLevelState(HighLevelState.WALKING);
      if (keepPosition)
      {
         if (walkingBehavior != null)
         {
            walkingBehavior.initializeDesiredHeightToCurrent();
            walkingBehavior.reinitializePelvisOrientation(false);
         }

         if (variousWalkingManagers != null)
         {
            variousWalkingManagers.getManipulationControlModule().initializeDesiredToCurrent();
            variousWalkingManagers.getPelvisOrientationManager().setToHoldCurrentInWorldFrame();
         }
      }
   }

   public void reinitializePositionControl()
   {
      highLevelHumanoidControllerManager.requestHighLevelState(HighLevelState.JOINT_POSITION_CONTROL);
   }

   public void setListenToHighLevelStatePackets(boolean isListening)
   {
      if (highLevelHumanoidControllerManager != null)
         highLevelHumanoidControllerManager.setListenToHighLevelStatePackets(isListening);
      else
         isListeningToHighLevelStatePackets = isListening;
   }

   public void addHighLevelBehaviorFactory(HighLevelBehaviorFactory highLevelBehaviorFactory)
   {
      if (momentumBasedController == null)
      {
         highLevelBehaviorFactories.add(highLevelBehaviorFactory);
      }
      else
      {
         HighLevelBehavior highLevelBehavior = highLevelBehaviorFactory.createHighLevelBehavior(variousWalkingManagers, momentumBasedController);
         boolean transitionToBehaviorRequested = highLevelBehaviorFactory.isTransitionToBehaviorRequested();
         highLevelHumanoidControllerManager.addHighLevelBehavior(highLevelBehavior, transitionToBehaviorRequested);
      }
   }

   public void attachControllerFailureListeners(List<ControllerFailureListener> listeners)
   {
      for (int i = 0; i < listeners.size(); i++)
         attachControllerFailureListener(listeners.get(i));
   }

   public void attachControllerFailureListener(ControllerFailureListener listener)
   {
      if (momentumBasedController != null)
         momentumBasedController.attachControllerFailureListener(listener);
      else
         controllerFailureListenersToAttach.add(listener);
   }

   public void attachControllerStateChangedListeners(List<ControllerStateChangedListener> listeners)
   {
      for (int i = 0; i < listeners.size(); i++)
         attachControllerStateChangedListener(listeners.get(i));
   }

   public void attachControllerStateChangedListener(ControllerStateChangedListener listener)
   {
      if (momentumBasedController != null)
         momentumBasedController.attachControllerStateChangedListener(listener);
      else
         controllerStateChangedListenersToAttach.add(listener);
   }

   public void attachRobotMotionStatusChangedListener(RobotMotionStatusChangedListener listener)
   {
      momentumBasedController.attachRobotMotionStatusChangedListener(listener);
   }

   public void setFallbackControllerForFailure(HighLevelState fallbackController)
   {
      highLevelHumanoidControllerManager.setFallbackControllerForFailure(fallbackController);
   }

   public YoVariableRegistry getRegistry()
   {
      return registry;
   }

   public ControllerCommandInputManager getCommandInputManager()
   {
      return commandInputManager;
   }
}<|MERGE_RESOLUTION|>--- conflicted
+++ resolved
@@ -191,34 +191,17 @@
          this.controllerCommands = controllerCommands;
       }
    }
-<<<<<<< HEAD
-
-   private UserDesiredChestOrientationControllerCommandGenerator userDesiredControllerCommandGenerator = null;
+
+   private UserDesiredControllerCommandGenerators userDesiredControllerCommandGenerators = null;
 
    public void createUserDesiredControllerCommandGenerator()
    {
-      if (userDesiredControllerCommandGenerator != null)
-         return;
-=======
-   
-   private UserDesiredControllerCommandGenerators userDesiredControllerCommandGenerators = null;
-   
-   public void createUserDesiredControllerCommandGenerator()
-   {
       if (userDesiredControllerCommandGenerators != null) return;
->>>>>>> d4085468
 
       if (momentumBasedController != null)
       {
          double defaultTrajectoryTime = 1.0;
-<<<<<<< HEAD
-         userDesiredControllerCommandGenerator = new UserDesiredChestOrientationControllerCommandGenerator(commandInputManager, defaultTrajectoryTime,
-               registry);
-
-         new UserDesiredFootPoseControllerCommandGenerator(commandInputManager, momentumBasedController.getFullRobotModel(), 1.0, registry);
-=======
          userDesiredControllerCommandGenerators = new UserDesiredControllerCommandGenerators(commandInputManager, momentumBasedController.getFullRobotModel(), defaultTrajectoryTime, registry);
->>>>>>> d4085468
       }
       else
       {
