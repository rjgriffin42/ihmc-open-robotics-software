package us.ihmc.commonWalkingControlModules.highLevelHumanoidControl.factories;

import java.util.HashMap;

import us.ihmc.commonWalkingControlModules.desiredFootStep.AbortWalkingProvider;
import us.ihmc.commonWalkingControlModules.desiredFootStep.FootstepProvider;
<<<<<<< HEAD
=======
import us.ihmc.commonWalkingControlModules.packetConsumers.ArmDesiredAccelerationsMessageSubscriber;
>>>>>>> 93a7f6b2
import us.ihmc.commonWalkingControlModules.packetConsumers.ArmTrajectoryMessageSubscriber;
import us.ihmc.commonWalkingControlModules.packetConsumers.AutomaticManipulationAbortCommunicator;
import us.ihmc.commonWalkingControlModules.packetConsumers.ChestOrientationProvider;
import us.ihmc.commonWalkingControlModules.packetConsumers.ChestTrajectoryMessageSubscriber;
import us.ihmc.commonWalkingControlModules.packetConsumers.DesiredComHeightProvider;
import us.ihmc.commonWalkingControlModules.packetConsumers.DesiredFootStateProvider;
import us.ihmc.commonWalkingControlModules.packetConsumers.DesiredJointsPositionProvider;
import us.ihmc.commonWalkingControlModules.packetConsumers.DesiredPelvisLoadBearingProvider;
import us.ihmc.commonWalkingControlModules.packetConsumers.DesiredSteeringWheelProvider;
import us.ihmc.commonWalkingControlModules.packetConsumers.DesiredThighLoadBearingProvider;
import us.ihmc.commonWalkingControlModules.packetConsumers.EndEffectorLoadBearingMessageSubscriber;
import us.ihmc.commonWalkingControlModules.packetConsumers.FootPoseProvider;
import us.ihmc.commonWalkingControlModules.packetConsumers.FootTrajectoryMessageSubscriber;
import us.ihmc.commonWalkingControlModules.packetConsumers.HandComplianceControlParametersProvider;
import us.ihmc.commonWalkingControlModules.packetConsumers.HandLoadBearingProvider;
import us.ihmc.commonWalkingControlModules.packetConsumers.HandPoseProvider;
import us.ihmc.commonWalkingControlModules.packetConsumers.HandTrajectoryMessageSubscriber;
import us.ihmc.commonWalkingControlModules.packetConsumers.HandstepProvider;
import us.ihmc.commonWalkingControlModules.packetConsumers.HeadOrientationProvider;
import us.ihmc.commonWalkingControlModules.packetConsumers.HeadTrajectoryMessageSubscriber;
import us.ihmc.commonWalkingControlModules.packetConsumers.MultiJointPositionProvider;
import us.ihmc.commonWalkingControlModules.packetConsumers.ObjectWeightProvider;
import us.ihmc.commonWalkingControlModules.packetConsumers.PelvisHeightTrajectoryMessageSubscriber;
import us.ihmc.commonWalkingControlModules.packetConsumers.PelvisPoseProvider;
import us.ihmc.commonWalkingControlModules.packetConsumers.PelvisTrajectoryMessageSubscriber;
import us.ihmc.commonWalkingControlModules.packetConsumers.SingleJointPositionProvider;
import us.ihmc.commonWalkingControlModules.packetConsumers.StopAllTrajectoryMessageSubscriber;
import us.ihmc.commonWalkingControlModules.packetProducers.CapturabilityBasedStatusProducer;
import us.ihmc.commonWalkingControlModules.packetProducers.HandPoseStatusProducer;
import us.ihmc.commonWalkingControlModules.packetProviders.ControlStatusProducer;
import us.ihmc.commonWalkingControlModules.packetProviders.DesiredHighLevelStateProvider;
import us.ihmc.humanoidRobotics.footstep.Footstep;
import us.ihmc.robotics.referenceFrames.ReferenceFrame;
import us.ihmc.robotics.robotSide.RobotSide;
import us.ihmc.robotics.trajectories.providers.TrajectoryParameters;

public class VariousWalkingProviders
{
   private final HandTrajectoryMessageSubscriber handTrajectoryMessageSubscriber;
   private final ArmTrajectoryMessageSubscriber armTrajectoryMessageSubscriber;
<<<<<<< HEAD
=======
   private final ArmDesiredAccelerationsMessageSubscriber armDesiredAccelerationsMessageSubscriber;
>>>>>>> 93a7f6b2
   private final HeadTrajectoryMessageSubscriber headTrajectoryMessageSubscriber;
   private final ChestTrajectoryMessageSubscriber chestTrajectoryMessageSubscriber;
   private final PelvisTrajectoryMessageSubscriber pelvisTrajectoryMessageSubscriber;
   private final FootTrajectoryMessageSubscriber footTrajectoryMessageSubscriber;
   private final EndEffectorLoadBearingMessageSubscriber endEffectorLoadBearingMessageSubscriber;
   private final StopAllTrajectoryMessageSubscriber stopAllTrajectoryMessageSubscriber;
   private final PelvisHeightTrajectoryMessageSubscriber pelvisHeightTrajectoryMessageSubscriber;

   // TODO: (Sylvain) The following subscribers need to be renamed and a triage needs to be done too.
   private final FootstepProvider footstepProvider;
   private final HandstepProvider handstepProvider;
   private final AbortWalkingProvider abortProvider;

   private final AutomaticManipulationAbortCommunicator automaticManipulationAbortCommunicator;

   private final HashMap<Footstep, TrajectoryParameters> mapFromFootstepsToTrajectoryParameters;

   private final DesiredHighLevelStateProvider desiredHighLevelStateProvider;
   private final HeadOrientationProvider desiredHeadOrientationProvider;
   private final PelvisPoseProvider desiredPelvisPoseProvider;
   private final DesiredComHeightProvider desiredComHeightProvider;
   private final HandPoseProvider desiredHandPoseProvider;
   private final HandComplianceControlParametersProvider handComplianceControlParametersProvider;
   private final DesiredSteeringWheelProvider desiredSteeringWheelProvider;
   private final ChestOrientationProvider desiredChestOrientationProvider;
   private final FootPoseProvider footPoseProvider;

   // TODO: Rename DesiredFootStateProvider to DesiredFootLoadBearingProvider, do the same for the packet, etc.
   private final DesiredFootStateProvider desiredFootLoadBearingProvider;
   private final HandLoadBearingProvider desiredHandLoadBearingProvider;
   private final DesiredPelvisLoadBearingProvider desiredPelvisLoadBearingProvider;
   private final DesiredThighLoadBearingProvider desiredThighLoadBearingProvider;

   // TODO: Shouldn't really be in providers but this class is the easiest to access
   private final ControlStatusProducer controlStatusProducer;

   private final CapturabilityBasedStatusProducer capturabilityBasedStatusProducer;

   private final HandPoseStatusProducer handPoseStatusProducer;

   private final ObjectWeightProvider objectWeightProvider;
   private final DesiredJointsPositionProvider desiredJointsPositionProvider;
   private final SingleJointPositionProvider singleJointPositionProvider;
   private final MultiJointPositionProvider multiJointPositionProvider;

   public VariousWalkingProviders(HandTrajectoryMessageSubscriber handTrajectorySubscriber, ArmTrajectoryMessageSubscriber armTrajectoryMessageSubscriber,
<<<<<<< HEAD
         HeadTrajectoryMessageSubscriber headTrajectoryMessageSubscriber, ChestTrajectoryMessageSubscriber chestTrajectoryMessageSubscriber,
         PelvisTrajectoryMessageSubscriber pelvisTrajectoryMessageSubscriber, FootTrajectoryMessageSubscriber footTrajectoryMessageSubscriber,
         EndEffectorLoadBearingMessageSubscriber endEffectorLoadBearingMessageSubscriber, StopAllTrajectoryMessageSubscriber stopAllTrajectoryMessageSubscriber,
         PelvisHeightTrajectoryMessageSubscriber pelvisHeightTrajectoryMessageSubscriber,
=======
         ArmDesiredAccelerationsMessageSubscriber armDesiredAccelerationsMessageSubscriber, HeadTrajectoryMessageSubscriber headTrajectoryMessageSubscriber,
         ChestTrajectoryMessageSubscriber chestTrajectoryMessageSubscriber, PelvisTrajectoryMessageSubscriber pelvisTrajectoryMessageSubscriber,
         FootTrajectoryMessageSubscriber footTrajectoryMessageSubscriber, EndEffectorLoadBearingMessageSubscriber endEffectorLoadBearingMessageSubscriber,
         StopAllTrajectoryMessageSubscriber stopAllTrajectoryMessageSubscriber, PelvisHeightTrajectoryMessageSubscriber pelvisHeightTrajectoryMessageSubscriber,
>>>>>>> 93a7f6b2
         // TODO: (Sylvain) The following subscribers need to be renamed and a triage needs to be done too.
         FootstepProvider footstepProvider, HandstepProvider handstepProvider, HashMap<Footstep, TrajectoryParameters> mapFromFootstepsToTrajectoryParameters,
         HeadOrientationProvider desiredHeadOrientationProvider, DesiredComHeightProvider desiredComHeightProvider,
         PelvisPoseProvider desiredPelvisPoseProvider, HandPoseProvider desiredHandPoseProvider,
         HandComplianceControlParametersProvider handComplianceControlParametersProvider, DesiredSteeringWheelProvider desiredSteeringWheelProvider,
         HandLoadBearingProvider desiredHandLoadBearingProvider, AutomaticManipulationAbortCommunicator automaticManipulationAbortCommunicator,
         ChestOrientationProvider desiredChestOrientationProvider, FootPoseProvider footPoseProvider, DesiredFootStateProvider footStateProvider,
         DesiredHighLevelStateProvider desiredHighLevelStateProvider, DesiredThighLoadBearingProvider thighLoadBearingProvider,
         DesiredPelvisLoadBearingProvider pelvisLoadBearingProvider, ControlStatusProducer controlStatusProducer,
         CapturabilityBasedStatusProducer capturabilityBasedStatusProducer, HandPoseStatusProducer handPoseStatusProducer,
         ObjectWeightProvider objectWeightProvider, DesiredJointsPositionProvider desiredJointsPositionProvider,
         SingleJointPositionProvider singleJointPositionProvider, AbortWalkingProvider abortProvider, MultiJointPositionProvider multiJointPositionProvider)
   {
      this.handTrajectoryMessageSubscriber = handTrajectorySubscriber;
      this.armTrajectoryMessageSubscriber = armTrajectoryMessageSubscriber;
<<<<<<< HEAD
=======
      this.armDesiredAccelerationsMessageSubscriber = armDesiredAccelerationsMessageSubscriber;
>>>>>>> 93a7f6b2
      this.headTrajectoryMessageSubscriber = headTrajectoryMessageSubscriber;
      this.chestTrajectoryMessageSubscriber = chestTrajectoryMessageSubscriber;
      this.pelvisTrajectoryMessageSubscriber = pelvisTrajectoryMessageSubscriber;
      this.footTrajectoryMessageSubscriber = footTrajectoryMessageSubscriber;
      this.endEffectorLoadBearingMessageSubscriber = endEffectorLoadBearingMessageSubscriber;
      this.stopAllTrajectoryMessageSubscriber = stopAllTrajectoryMessageSubscriber;
      this.pelvisHeightTrajectoryMessageSubscriber = pelvisHeightTrajectoryMessageSubscriber;

      this.desiredHighLevelStateProvider = desiredHighLevelStateProvider;
      this.footstepProvider = footstepProvider;
      this.handstepProvider = handstepProvider;
      this.mapFromFootstepsToTrajectoryParameters = mapFromFootstepsToTrajectoryParameters;
      this.desiredHeadOrientationProvider = desiredHeadOrientationProvider;
      this.desiredPelvisPoseProvider = desiredPelvisPoseProvider;
      this.desiredComHeightProvider = desiredComHeightProvider;
      this.desiredChestOrientationProvider = desiredChestOrientationProvider;
      this.desiredHandPoseProvider = desiredHandPoseProvider;
      this.desiredSteeringWheelProvider = desiredSteeringWheelProvider;
      this.handComplianceControlParametersProvider = handComplianceControlParametersProvider;
      this.footPoseProvider = footPoseProvider;

      this.automaticManipulationAbortCommunicator = automaticManipulationAbortCommunicator;

      this.desiredHandLoadBearingProvider = desiredHandLoadBearingProvider;
      this.desiredFootLoadBearingProvider = footStateProvider;
      this.desiredThighLoadBearingProvider = thighLoadBearingProvider;
      this.desiredPelvisLoadBearingProvider = pelvisLoadBearingProvider;

      this.controlStatusProducer = controlStatusProducer;

      this.capturabilityBasedStatusProducer = capturabilityBasedStatusProducer;
      this.desiredJointsPositionProvider = desiredJointsPositionProvider;
      this.singleJointPositionProvider = singleJointPositionProvider;
      this.multiJointPositionProvider = multiJointPositionProvider;

      this.handPoseStatusProducer = handPoseStatusProducer;

      this.objectWeightProvider = objectWeightProvider;

      if (abortProvider == null)
      {
         this.abortProvider = new AbortWalkingProvider();
      }
      else
      {
         this.abortProvider = abortProvider;
      }

   }

   public void clearPoseProviders()
   {
      if (desiredPelvisPoseProvider != null)
      {
         desiredPelvisPoseProvider.getDesiredPelvisPosition(ReferenceFrame.getWorldFrame());
         desiredPelvisPoseProvider.getDesiredPelvisOrientation(ReferenceFrame.getWorldFrame());
      }

      if (desiredChestOrientationProvider != null)
      {
         desiredChestOrientationProvider.getDesiredChestOrientation();
      }

      for (RobotSide robotSide : RobotSide.values)
      {
         if (desiredHandPoseProvider != null)
         {
            desiredHandPoseProvider.getDesiredHandPose(robotSide);
         }

         if (footPoseProvider != null)
         {
            footPoseProvider.getDesiredFootPose(robotSide);
         }
      }

      if (handTrajectoryMessageSubscriber != null)
         handTrajectoryMessageSubscriber.clearMessagesInQueue();
      if (armTrajectoryMessageSubscriber != null)
         armTrajectoryMessageSubscriber.clearMessagesInQueue();
<<<<<<< HEAD
=======
      if (armDesiredAccelerationsMessageSubscriber != null)
         armDesiredAccelerationsMessageSubscriber.clearMessagesInQueue();
>>>>>>> 93a7f6b2
      if (headTrajectoryMessageSubscriber != null)
         headTrajectoryMessageSubscriber.clearMessagesInQueue();
      if (chestTrajectoryMessageSubscriber != null)
         chestTrajectoryMessageSubscriber.clearMessagesInQueue();
      if (pelvisTrajectoryMessageSubscriber != null)
         pelvisTrajectoryMessageSubscriber.clearMessagesInQueue();
      if (footTrajectoryMessageSubscriber != null)
         footTrajectoryMessageSubscriber.clearMessagesInQueue();
      if (endEffectorLoadBearingMessageSubscriber != null)
         endEffectorLoadBearingMessageSubscriber.clearMessagesInQueue();
      if (stopAllTrajectoryMessageSubscriber != null)
         stopAllTrajectoryMessageSubscriber.clearMessagesInQueue();
      if (pelvisHeightTrajectoryMessageSubscriber != null)
         pelvisHeightTrajectoryMessageSubscriber.clearMessagesInQueue();
   }

   public HandTrajectoryMessageSubscriber getHandTrajectoryMessageSubscriber()
   {
      return handTrajectoryMessageSubscriber;
   }

   public ArmTrajectoryMessageSubscriber geArmTrajectoryMessageSubscriber()
   {
      return armTrajectoryMessageSubscriber;
   }

<<<<<<< HEAD
=======
   public ArmDesiredAccelerationsMessageSubscriber getArmDesiredAccelerationsMessageSubscriber()
   {
      return armDesiredAccelerationsMessageSubscriber;
   }

>>>>>>> 93a7f6b2
   public HeadTrajectoryMessageSubscriber getHeadTrajectoryMessageSubscriber()
   {
      return headTrajectoryMessageSubscriber;
   }

   public ChestTrajectoryMessageSubscriber getChestTrajectoryMessageSubscriber()
   {
      return chestTrajectoryMessageSubscriber;
   }

   public PelvisTrajectoryMessageSubscriber getPelvisTrajectoryMessageSubscriber()
   {
      return pelvisTrajectoryMessageSubscriber;
   }

   public FootTrajectoryMessageSubscriber getFootTrajectoryMessageSubscriber()
   {
      return footTrajectoryMessageSubscriber;
   }

   public EndEffectorLoadBearingMessageSubscriber getEndEffectorLoadBearingMessageSubscriber()
   {
      return endEffectorLoadBearingMessageSubscriber;
   }

   public StopAllTrajectoryMessageSubscriber getStopAllTrajectoryMessageSubscriber()
   {
      return stopAllTrajectoryMessageSubscriber;
   }

   public PelvisHeightTrajectoryMessageSubscriber getPelvisHeightTrajectoryMessageSubscriber()
   {
      return pelvisHeightTrajectoryMessageSubscriber;
   }

   public DesiredHighLevelStateProvider getDesiredHighLevelStateProvider()
   {
      return desiredHighLevelStateProvider;
   }

   public FootstepProvider getFootstepProvider()
   {
      return footstepProvider;
   }

   public HandstepProvider getHandstepProvider()
   {
      return handstepProvider;
   }

   public HeadOrientationProvider getDesiredHeadOrientationProvider()
   {
      return desiredHeadOrientationProvider;
   }

   public DesiredJointsPositionProvider getDesiredJointsPositionProvider()
   {
      return desiredJointsPositionProvider;
   }

   public SingleJointPositionProvider getSingleJointPositionProvider()
   {
      return singleJointPositionProvider;
   }

   public MultiJointPositionProvider getMultiJointPositionProvider()
   {
      return multiJointPositionProvider;
   }

   public PelvisPoseProvider getDesiredPelvisPoseProvider()
   {
      return desiredPelvisPoseProvider;
   }

   public DesiredComHeightProvider getDesiredComHeightProvider()
   {
      return desiredComHeightProvider;
   }

   public DesiredPelvisLoadBearingProvider getDesiredPelvisLoadBearingProvider()
   {
      return desiredPelvisLoadBearingProvider;
   }

   public HandPoseProvider getDesiredHandPoseProvider()
   {
      return desiredHandPoseProvider;
   }

   public HandComplianceControlParametersProvider getHandComplianceControlParametersProvider()
   {
      return handComplianceControlParametersProvider;
   }

   public DesiredSteeringWheelProvider getDesiredSteeringWheelProvider()
   {
      return desiredSteeringWheelProvider;
   }

   public HandLoadBearingProvider getDesiredHandLoadBearingProvider()
   {
      return desiredHandLoadBearingProvider;
   }

   public HashMap<Footstep, TrajectoryParameters> getMapFromFootstepsToTrajectoryParameters()
   {
      return mapFromFootstepsToTrajectoryParameters;
   }

   public ChestOrientationProvider getDesiredChestOrientationProvider()
   {
      return desiredChestOrientationProvider;
   }

   public FootPoseProvider getDesiredFootPoseProvider()
   {
      return footPoseProvider;
   }

   public DesiredFootStateProvider getDesiredFootStateProvider()
   {
      return desiredFootLoadBearingProvider;
   }

   public DesiredThighLoadBearingProvider getDesiredThighLoadBearingProvider()
   {
      return desiredThighLoadBearingProvider;
   }

   public ControlStatusProducer getControlStatusProducer()
   {
      return controlStatusProducer;
   }

   public CapturabilityBasedStatusProducer getCapturabilityBasedStatusProducer()
   {
      return capturabilityBasedStatusProducer;
   }

   public HandPoseStatusProducer getHandPoseStatusProducer()
   {
      return handPoseStatusProducer;
   }

   public ObjectWeightProvider getObjectWeightProvider()
   {
      return objectWeightProvider;
   }

   public AbortWalkingProvider getAbortProvider()
   {
      return abortProvider;
   }

   public AutomaticManipulationAbortCommunicator getAutomaticManipulationAbortCommunicator()
   {
      return automaticManipulationAbortCommunicator;
   }
}<|MERGE_RESOLUTION|>--- conflicted
+++ resolved
@@ -4,10 +4,7 @@
 
 import us.ihmc.commonWalkingControlModules.desiredFootStep.AbortWalkingProvider;
 import us.ihmc.commonWalkingControlModules.desiredFootStep.FootstepProvider;
-<<<<<<< HEAD
-=======
 import us.ihmc.commonWalkingControlModules.packetConsumers.ArmDesiredAccelerationsMessageSubscriber;
->>>>>>> 93a7f6b2
 import us.ihmc.commonWalkingControlModules.packetConsumers.ArmTrajectoryMessageSubscriber;
 import us.ihmc.commonWalkingControlModules.packetConsumers.AutomaticManipulationAbortCommunicator;
 import us.ihmc.commonWalkingControlModules.packetConsumers.ChestOrientationProvider;
@@ -48,10 +45,7 @@
 {
    private final HandTrajectoryMessageSubscriber handTrajectoryMessageSubscriber;
    private final ArmTrajectoryMessageSubscriber armTrajectoryMessageSubscriber;
-<<<<<<< HEAD
-=======
    private final ArmDesiredAccelerationsMessageSubscriber armDesiredAccelerationsMessageSubscriber;
->>>>>>> 93a7f6b2
    private final HeadTrajectoryMessageSubscriber headTrajectoryMessageSubscriber;
    private final ChestTrajectoryMessageSubscriber chestTrajectoryMessageSubscriber;
    private final PelvisTrajectoryMessageSubscriber pelvisTrajectoryMessageSubscriber;
@@ -98,17 +92,10 @@
    private final MultiJointPositionProvider multiJointPositionProvider;
 
    public VariousWalkingProviders(HandTrajectoryMessageSubscriber handTrajectorySubscriber, ArmTrajectoryMessageSubscriber armTrajectoryMessageSubscriber,
-<<<<<<< HEAD
-         HeadTrajectoryMessageSubscriber headTrajectoryMessageSubscriber, ChestTrajectoryMessageSubscriber chestTrajectoryMessageSubscriber,
-         PelvisTrajectoryMessageSubscriber pelvisTrajectoryMessageSubscriber, FootTrajectoryMessageSubscriber footTrajectoryMessageSubscriber,
-         EndEffectorLoadBearingMessageSubscriber endEffectorLoadBearingMessageSubscriber, StopAllTrajectoryMessageSubscriber stopAllTrajectoryMessageSubscriber,
-         PelvisHeightTrajectoryMessageSubscriber pelvisHeightTrajectoryMessageSubscriber,
-=======
          ArmDesiredAccelerationsMessageSubscriber armDesiredAccelerationsMessageSubscriber, HeadTrajectoryMessageSubscriber headTrajectoryMessageSubscriber,
          ChestTrajectoryMessageSubscriber chestTrajectoryMessageSubscriber, PelvisTrajectoryMessageSubscriber pelvisTrajectoryMessageSubscriber,
          FootTrajectoryMessageSubscriber footTrajectoryMessageSubscriber, EndEffectorLoadBearingMessageSubscriber endEffectorLoadBearingMessageSubscriber,
          StopAllTrajectoryMessageSubscriber stopAllTrajectoryMessageSubscriber, PelvisHeightTrajectoryMessageSubscriber pelvisHeightTrajectoryMessageSubscriber,
->>>>>>> 93a7f6b2
          // TODO: (Sylvain) The following subscribers need to be renamed and a triage needs to be done too.
          FootstepProvider footstepProvider, HandstepProvider handstepProvider, HashMap<Footstep, TrajectoryParameters> mapFromFootstepsToTrajectoryParameters,
          HeadOrientationProvider desiredHeadOrientationProvider, DesiredComHeightProvider desiredComHeightProvider,
@@ -124,10 +111,7 @@
    {
       this.handTrajectoryMessageSubscriber = handTrajectorySubscriber;
       this.armTrajectoryMessageSubscriber = armTrajectoryMessageSubscriber;
-<<<<<<< HEAD
-=======
       this.armDesiredAccelerationsMessageSubscriber = armDesiredAccelerationsMessageSubscriber;
->>>>>>> 93a7f6b2
       this.headTrajectoryMessageSubscriber = headTrajectoryMessageSubscriber;
       this.chestTrajectoryMessageSubscriber = chestTrajectoryMessageSubscriber;
       this.pelvisTrajectoryMessageSubscriber = pelvisTrajectoryMessageSubscriber;
@@ -208,11 +192,8 @@
          handTrajectoryMessageSubscriber.clearMessagesInQueue();
       if (armTrajectoryMessageSubscriber != null)
          armTrajectoryMessageSubscriber.clearMessagesInQueue();
-<<<<<<< HEAD
-=======
       if (armDesiredAccelerationsMessageSubscriber != null)
          armDesiredAccelerationsMessageSubscriber.clearMessagesInQueue();
->>>>>>> 93a7f6b2
       if (headTrajectoryMessageSubscriber != null)
          headTrajectoryMessageSubscriber.clearMessagesInQueue();
       if (chestTrajectoryMessageSubscriber != null)
@@ -239,14 +220,11 @@
       return armTrajectoryMessageSubscriber;
    }
 
-<<<<<<< HEAD
-=======
    public ArmDesiredAccelerationsMessageSubscriber getArmDesiredAccelerationsMessageSubscriber()
    {
       return armDesiredAccelerationsMessageSubscriber;
    }
 
->>>>>>> 93a7f6b2
    public HeadTrajectoryMessageSubscriber getHeadTrajectoryMessageSubscriber()
    {
       return headTrajectoryMessageSubscriber;
