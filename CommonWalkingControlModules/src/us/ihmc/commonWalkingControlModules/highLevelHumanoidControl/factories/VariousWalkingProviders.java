--- conflicted
+++ resolved
@@ -4,10 +4,7 @@
 
 import us.ihmc.commonWalkingControlModules.desiredFootStep.AbortWalkingProvider;
 import us.ihmc.commonWalkingControlModules.desiredFootStep.FootstepProvider;
-<<<<<<< HEAD
-=======
 import us.ihmc.commonWalkingControlModules.packetConsumers.ArmDesiredAccelerationsMessageSubscriber;
->>>>>>> 074ba38a
 import us.ihmc.commonWalkingControlModules.packetConsumers.ArmTrajectoryMessageSubscriber;
 import us.ihmc.commonWalkingControlModules.packetConsumers.AutomaticManipulationAbortCommunicator;
 import us.ihmc.commonWalkingControlModules.packetConsumers.ChestOrientationProvider;
@@ -48,10 +45,7 @@
 {
    private final HandTrajectoryMessageSubscriber handTrajectoryMessageSubscriber;
    private final ArmTrajectoryMessageSubscriber armTrajectoryMessageSubscriber;
-<<<<<<< HEAD
-=======
    private final ArmDesiredAccelerationsMessageSubscriber armDesiredAccelerationsMessageSubscriber;
->>>>>>> 074ba38a
    private final HeadTrajectoryMessageSubscriber headTrajectoryMessageSubscriber;
    private final ChestTrajectoryMessageSubscriber chestTrajectoryMessageSubscriber;
    private final PelvisTrajectoryMessageSubscriber pelvisTrajectoryMessageSubscriber;
@@ -98,17 +92,10 @@
    private final MultiJointPositionProvider multiJointPositionProvider;
 
    public VariousWalkingProviders(HandTrajectoryMessageSubscriber handTrajectorySubscriber, ArmTrajectoryMessageSubscriber armTrajectoryMessageSubscriber,
-<<<<<<< HEAD
-         HeadTrajectoryMessageSubscriber headTrajectoryMessageSubscriber, ChestTrajectoryMessageSubscriber chestTrajectoryMessageSubscriber,
-         PelvisTrajectoryMessageSubscriber pelvisTrajectoryMessageSubscriber, FootTrajectoryMessageSubscriber footTrajectoryMessageSubscriber,
-         EndEffectorLoadBearingMessageSubscriber endEffectorLoadBearingMessageSubscriber, StopAllTrajectoryMessageSubscriber stopAllTrajectoryMessageSubscriber,
-         PelvisHeightTrajectoryMessageSubscriber pelvisHeightTrajectoryMessageSubscriber,
-=======
          ArmDesiredAccelerationsMessageSubscriber armDesiredAccelerationsMessageSubscriber, HeadTrajectoryMessageSubscriber headTrajectoryMessageSubscriber,
          ChestTrajectoryMessageSubscriber chestTrajectoryMessageSubscriber, PelvisTrajectoryMessageSubscriber pelvisTrajectoryMessageSubscriber,
          FootTrajectoryMessageSubscriber footTrajectoryMessageSubscriber, EndEffectorLoadBearingMessageSubscriber endEffectorLoadBearingMessageSubscriber,
          StopAllTrajectoryMessageSubscriber stopAllTrajectoryMessageSubscriber, PelvisHeightTrajectoryMessageSubscriber pelvisHeightTrajectoryMessageSubscriber,
->>>>>>> 074ba38a
          // TODO: (Sylvain) The following subscribers need to be renamed and a triage needs to be done too.
          FootstepProvider footstepProvider, HandstepProvider handstepProvider, HashMap<Footstep, TrajectoryParameters> mapFromFootstepsToTrajectoryParameters,
          HeadOrientationProvider desiredHeadOrientationProvider, DesiredComHeightProvider desiredComHeightProvider,
@@ -124,10 +111,7 @@
    {
       this.handTrajectoryMessageSubscriber = handTrajectorySubscriber;
       this.armTrajectoryMessageSubscriber = armTrajectoryMessageSubscriber;
-<<<<<<< HEAD
-=======
       this.armDesiredAccelerationsMessageSubscriber = armDesiredAccelerationsMessageSubscriber;
->>>>>>> 074ba38a
       this.headTrajectoryMessageSubscriber = headTrajectoryMessageSubscriber;
       this.chestTrajectoryMessageSubscriber = chestTrajectoryMessageSubscriber;
       this.pelvisTrajectoryMessageSubscriber = pelvisTrajectoryMessageSubscriber;
@@ -208,11 +192,8 @@
          handTrajectoryMessageSubscriber.clearMessagesInQueue();
       if (armTrajectoryMessageSubscriber != null)
          armTrajectoryMessageSubscriber.clearMessagesInQueue();
-<<<<<<< HEAD
-=======
       if (armDesiredAccelerationsMessageSubscriber != null)
          armDesiredAccelerationsMessageSubscriber.clearMessagesInQueue();
->>>>>>> 074ba38a
       if (headTrajectoryMessageSubscriber != null)
          headTrajectoryMessageSubscriber.clearMessagesInQueue();
       if (chestTrajectoryMessageSubscriber != null)
@@ -239,14 +220,11 @@
       return armTrajectoryMessageSubscriber;
    }
 
-<<<<<<< HEAD
-=======
    public ArmDesiredAccelerationsMessageSubscriber getArmDesiredAccelerationsMessageSubscriber()
    {
       return armDesiredAccelerationsMessageSubscriber;
    }
 
->>>>>>> 074ba38a
    public HeadTrajectoryMessageSubscriber getHeadTrajectoryMessageSubscriber()
    {
       return headTrajectoryMessageSubscriber;
