--- conflicted
+++ resolved
@@ -1,4 +1,3 @@
-<<<<<<< HEAD
 package us.ihmc.commonWalkingControlModules.wrenchDistribution;
 
 import java.util.ArrayList;
@@ -88,6 +87,11 @@
    private final DenseMatrix64F tempSum = new DenseMatrix64F(SpatialForceVector.SIZE, 1);
    private final DenseMatrix64F tempVector = new DenseMatrix64F(SpatialForceVector.SIZE, 1);
 
+   private final Map<Integer, FrameVector> basisVectors = new LinkedHashMap<Integer, FrameVector>();
+   private final Map<Integer, FramePoint> contactPoints = new LinkedHashMap<Integer, FramePoint>();
+   private FrameVector basisVector;
+   private FramePoint contactPoint;
+
    private final Wrench tempWrench = new Wrench();
 
    public PlaneContactWrenchMatrixCalculator(ReferenceFrame centerOfMassFrame, int rhoSize, int maxNPointsPerPlane, int maxNSupportVectors, double wRho,
@@ -125,6 +129,12 @@
       wRhoPenalizerMatrix = new DenseMatrix64F(rhoSize, rhoSize);
       CommonOps.setIdentity(wRhoPenalizerMatrix);
       CommonOps.scale(wRhoPenalizer, wRhoPenalizerMatrix);
+
+      for (int i = 0; i < rhoSize; i++)
+      {
+         basisVectors.put(i, new FrameVector(centerOfMassFrame));
+         contactPoints.put(i, new FramePoint(centerOfMassFrame));
+      }
 
       this.planeContactStates = new ArrayList<>(contactablePlaneBodies.size());
 
@@ -145,7 +155,8 @@
 
       for (int i = 0; i < this.planeContactStates.size(); i++)
       {
-         RigidBody rigidBody = this.planeContactStates.get(i).getRigidBody();
+         PlaneContactState planeContactState = this.planeContactStates.get(i);
+         RigidBody rigidBody = planeContactState.getRigidBody();
          ReferenceFrame bodyFixedFrame = rigidBody.getBodyFixedFrame();
 
          Wrench wrench = new Wrench(bodyFixedFrame, bodyFixedFrame);
@@ -205,9 +216,16 @@
 
             for (int k = 0; k < nSupportVectors; k++)
             {
+             this.contactPoint = contactPoints.get(iRho);
+             contactPoint.getPosition(this.contactPoint);
+
+             basisVector = basisVectors.get(iRho);
+
                if (isInContact)
                {
                   computeBasisVector(planeContactState, contactPoint, k);
+
+                basisVector.set(currentBasisVector.getLinearPart());
 
                   currentBasisVector.getMatrixColumn(qRho, iRho);
                   rhoMin.set(iRho, 0, rhoMinScalar.getDoubleValue());
@@ -219,6 +237,8 @@
                }
                else
                {
+                  basisVector.setToZero(centerOfMassFrame);
+
                   rhoMin.set(iRho, 0, 0.0);
                   wRhoMatrix.set(iRho, iRho, 0.0);
                   wRhoSmootherMatrix.set(iRho, iRho, 0.0);
@@ -409,447 +429,6 @@
    {
       return qRho;
    }
-}
-=======
-package us.ihmc.commonWalkingControlModules.wrenchDistribution;
-
-import java.util.ArrayList;
-import java.util.Collection;
-import java.util.LinkedHashMap;
-import java.util.List;
-import java.util.Map;
-
-import javax.vecmath.AxisAngle4d;
-import javax.vecmath.Matrix3d;
-import javax.vecmath.Vector3d;
-
-import org.ejml.data.DenseMatrix64F;
-import org.ejml.ops.CommonOps;
-
-import us.ihmc.commonWalkingControlModules.bipedSupportPolygons.ContactPoint;
-import us.ihmc.commonWalkingControlModules.bipedSupportPolygons.ContactPointInterface;
-import us.ihmc.commonWalkingControlModules.bipedSupportPolygons.PlaneContactState;
-import us.ihmc.robotics.linearAlgebra.MatrixTools;
-import us.ihmc.robotics.math.frames.YoMatrix;
-import us.ihmc.robotics.dataStructures.registry.YoVariableRegistry;
-import us.ihmc.robotics.dataStructures.variable.DoubleYoVariable;
-import us.ihmc.robotics.dataStructures.variable.IntegerYoVariable;
-import us.ihmc.robotics.geometry.FramePoint;
-import us.ihmc.robotics.geometry.FrameVector;
-import us.ihmc.robotics.geometry.GeometryTools;
-import us.ihmc.robotics.referenceFrames.ReferenceFrame;
-import us.ihmc.robotics.robotSide.RobotSide;
-import us.ihmc.robotics.screwTheory.RigidBody;
-import us.ihmc.robotics.screwTheory.SpatialForceVector;
-import us.ihmc.robotics.screwTheory.Wrench;
-
-
-public class PlaneContactWrenchMatrixCalculator
-{
-   public static final int footCoPXYComponents = 2;
-   
-   private final String name = getClass().getSimpleName();
-   private final YoVariableRegistry registry = new YoVariableRegistry(name);
-   
-   private final IntegerYoVariable numberOfLoadedEndEffectors = new IntegerYoVariable("numberOfLoadedEndEffectors", registry);
-   private final DoubleYoVariable wRho = new DoubleYoVariable("wRho", registry);
-   private final DoubleYoVariable wRhoSmoother = new DoubleYoVariable("wRhoSmoother", registry);
-   private final DoubleYoVariable wRhoPenalizer = new DoubleYoVariable("wRhoPenalizer", registry);
-   private final DoubleYoVariable rhoMinScalar = new DoubleYoVariable("rhoMinScalarInAdapter", registry);
-
-   private final ReferenceFrame centerOfMassFrame;
-   private final Map<RigidBody, Wrench> wrenches = new LinkedHashMap<RigidBody, Wrench>();
-
-   private final List<? extends PlaneContactState> planeContactStates;
-
-   private final DenseMatrix64F rhoMin;
-   private final DenseMatrix64F qRho;
-   private final DenseMatrix64F wRhoMatrix;
-   private final DenseMatrix64F wRhoSmootherMatrix;
-   
-   private final DenseMatrix64F wRhoPenalizerMatrix;
-   
-   private final DenseMatrix64F qFeetCoP;
-
-   private final DoubleYoVariable rhoTotal;
-   
-   private final DenseMatrix64F rhoMeanTemp;
-   private final YoMatrix rhoMeanYoMatrix;
-   
-   private final DenseMatrix64F rhoMeanLoadedEndEffectors;
-   private final YoMatrix rhoMeanLoadedEndEffectorsYoMatrix;
-   
-   private RobotSide footUnderCoPControl;
-   private ReferenceFrame footCoPReferenceFrame; 
-
-   private final int totalRhoSize;
-   private final int nSupportVectors;
-   private final int nPointsPerPlane;
-   private final double supportVectorAngleIncrement;
-
-   // Temporary variables
-   private final SpatialForceVector currentBasisVector = new SpatialForceVector();
-   private final SpatialForceVector currentBasisVectorCoP = new SpatialForceVector();
-   private final FrameVector tempContactNormalVector = new FrameVector();
-   private final AxisAngle4d normalContactVectorRotation = new AxisAngle4d();
-   private final Matrix3d tempNormalContactVectorRotationMatrix = new Matrix3d();
-   private final Vector3d tempLinearPart = new Vector3d();
-   private final Vector3d tempLinearPartCoP = new Vector3d();
-   private final Vector3d tempArm = new Vector3d();
-   private final Vector3d tempArmCoP = new Vector3d();
-   private final FramePoint tempFramePoint = new FramePoint();
-   private final FramePoint tempFramePointCoP = new FramePoint();
-   
-   private final DenseMatrix64F tempSum = new DenseMatrix64F(SpatialForceVector.SIZE, 1);
-   private final DenseMatrix64F tempVector = new DenseMatrix64F(SpatialForceVector.SIZE, 1);
-
-   private final Map<Integer, FrameVector> basisVectors = new LinkedHashMap<Integer, FrameVector>();
-   private final Map<Integer, FramePoint> contactPoints = new LinkedHashMap<Integer, FramePoint>();
-   private FrameVector basisVector;
-   private FramePoint contactPoint;
-
-   private final Wrench tempWrench = new Wrench();
-
-   public PlaneContactWrenchMatrixCalculator(ReferenceFrame centerOfMassFrame, int rhoSize, int maxNPointsPerPlane, int maxNSupportVectors, double wRho,
-         double wRhoSmoother, double wRhoPenalizer, Collection<? extends PlaneContactState> planeContactStates, YoVariableRegistry parentRegistry)
-   {
-      this.centerOfMassFrame = centerOfMassFrame;
-
-      this.totalRhoSize = rhoSize;
-      this.nSupportVectors = maxNSupportVectors;
-      this.nPointsPerPlane = maxNPointsPerPlane;
-      this.supportVectorAngleIncrement = 2.0 * Math.PI / maxNSupportVectors;
-      
-      this.wRho.set(wRho);
-      this.wRhoSmoother.set(wRhoSmoother);
-      this.wRhoPenalizer.set(wRhoPenalizer);
-
-      rhoMeanTemp = new DenseMatrix64F(rhoSize, 1);
-      rhoMeanYoMatrix = new YoMatrix(name + "RhoMean", rhoSize, 1, registry);
-      
-      rhoMeanLoadedEndEffectors = new DenseMatrix64F(planeContactStates.size(), 1);
-      rhoMeanLoadedEndEffectorsYoMatrix = new YoMatrix(name + "RhoMeanLoadedEndEffectorsYoMatrix", planeContactStates.size(), 1, registry);
-
-      rhoTotal = new DoubleYoVariable(name + "RhoTotal", registry);
-
-      qRho = new DenseMatrix64F(Wrench.SIZE, rhoSize);
-      rhoMin = new DenseMatrix64F(rhoSize, 1);
-      wRhoMatrix = new DenseMatrix64F(rhoSize, rhoSize);
-      CommonOps.setIdentity(wRhoMatrix);
-      CommonOps.scale(wRho, wRhoMatrix);
-      
-      qFeetCoP = new DenseMatrix64F(footCoPXYComponents,rhoSize);
-      
-      wRhoSmootherMatrix = new DenseMatrix64F(rhoSize, rhoSize);
-      CommonOps.setIdentity(wRhoSmootherMatrix);
-      CommonOps.scale(wRhoSmoother, wRhoSmootherMatrix);
-      
-      wRhoPenalizerMatrix = new DenseMatrix64F(rhoSize, rhoSize);
-      CommonOps.setIdentity(wRhoPenalizerMatrix);
-      CommonOps.scale(wRhoPenalizer, wRhoPenalizerMatrix);
-
-      for (int i = 0; i < rhoSize; i++)
-      {
-         basisVectors.put(i, new FrameVector(centerOfMassFrame));
-         contactPoints.put(i, new FramePoint(centerOfMassFrame));
-      }
-      
-      this.planeContactStates = new ArrayList<PlaneContactState>(planeContactStates);
-      
-      for (int i = 0; i < this.planeContactStates.size(); i++)
-      {
-         PlaneContactState planeContactState = this.planeContactStates.get(i);
-         RigidBody rigidBody = planeContactState.getRigidBody();
-         ReferenceFrame bodyFixedFrame = rigidBody.getBodyFixedFrame();
-
-         Wrench wrench = new Wrench(bodyFixedFrame, bodyFixedFrame);
-         wrenches.put(rigidBody, wrench);
-      }
-
-      parentRegistry.addChild(registry);
-   }
-
-   /**
-    * Computes and fills the QRho matrix that contains the unit wrenches and will be used by the solver.
-    * Each unit wrench represents one basis vector of a contact point.
-    * Also computes the weighting matrices wRho and wRhoSmoother and the rho lower boundary rhoMin.
-    */
-   public void computeMatrices()
-   {
-      int iRho = 0;
-      numberOfLoadedEndEffectors.set(0);
-
-      for (int i = 0; i < planeContactStates.size(); i++)
-      {
-         PlaneContactState planeContactState = planeContactStates.get(i);
-         
-         if (planeContactState.getNumberOfContactPointsInContact() > nPointsPerPlane)
-            throw new RuntimeException("Unhandled number of contact points: " + planeContactState.getNumberOfContactPointsInContact());
-
-         if (planeContactState.inContact())
-            numberOfLoadedEndEffectors.increment();
-
-         // Compute the orientation of the normal contact vector and the corresponding transformation matrix
-         computeNormalContactVectorTransform(planeContactState);
-
-         for (int j = 0; j < planeContactState.getTotalNumberOfContactPoints(); j++)
-         {
-        	 ContactPointInterface contactPoint = planeContactState.getContactPoints().get(j);
-        	 boolean isInContact = contactPoint.isInContact();
-
-        	 for (int k = 0; k < nSupportVectors; k++)
-        	 {
-             this.contactPoint = contactPoints.get(iRho);
-             contactPoint.getPosition(this.contactPoint);
-
-             basisVector = basisVectors.get(iRho);
-
-        		 if (isInContact)
-        		 {
-        			 computeBasisVector(planeContactState, contactPoint, k);
-
-                basisVector.set(currentBasisVector.getLinearPart());
-
-        			 currentBasisVector.getMatrixColumn(qRho, iRho);
-        			 rhoMin.set(iRho, 0, rhoMinScalar.getDoubleValue());
-        			 wRhoMatrix.set(iRho, iRho, wRho.getDoubleValue());
-        			 wRhoSmootherMatrix.set(iRho, iRho, wRhoSmoother.getDoubleValue());
-
-        			 if ((footCoPReferenceFrame != null) && (planeContactState.getPlaneFrame() == footCoPReferenceFrame.getParent()))
-        			 {
-        				 computeCoPBasisVector(planeContactState, contactPoint, k);
-        				 qFeetCoP.set(0, iRho, currentBasisVectorCoP.getAngularPartX());
-        				 qFeetCoP.set(1, iRho, currentBasisVectorCoP.getAngularPartY());
-
-        			 }
-        			 else
-        			 {
-        				 qFeetCoP.set(0, iRho, 0.0);
-        				 qFeetCoP.set(1, iRho, 0.0);
-        			 }
-        		 }
-        		 else
-        		 {
-                basisVector.setToZero(centerOfMassFrame);
-
-        			 rhoMin.set(iRho, 0, 0.0);
-        			 wRhoMatrix.set(iRho, iRho, 0.0);
-        			 wRhoSmootherMatrix.set(iRho, iRho, 0.0);
-
-        			 qFeetCoP.set(0, iRho, 0.0);
-    				 qFeetCoP.set(1, iRho, 0.0); 
-    				 
-    				 for (int m = 0; m < Wrench.SIZE; m++)
-    					 qRho.set(m, iRho, 0.0); // Set the basis vectors of the points not in contact to zero
-        		 }
-
-        		 iRho++;
-        	 }
-         }
-      }
-
-      for (int i = iRho; i < totalRhoSize; i++)
-    	  for (int j = 0; j < Wrench.SIZE; j++)
-    		  qRho.set(j, i, 0.0); // Set the basis vectors of the points not in contact to zero   
-   }
-
-   private void computeNormalContactVectorTransform(PlaneContactState planeContactState)
-   {
-      planeContactState.getContactNormalFrameVector(tempContactNormalVector);
-      tempContactNormalVector.changeFrame(planeContactState.getPlaneFrame());
-      tempContactNormalVector.normalize();
-      GeometryTools.getRotationBasedOnNormal(normalContactVectorRotation, tempContactNormalVector.getVector());
-      tempNormalContactVectorRotationMatrix.set(normalContactVectorRotation);
-   }
-   
-   private void computeCoPBasisVector(PlaneContactState planeContactState, ContactPointInterface contactPoint, int k)
-   {
-      double angle = k * supportVectorAngleIncrement;
-      double mu = planeContactState.getCoefficientOfFriction();
-
-      contactPoint.getPosition(tempFramePointCoP);
-      tempFramePointCoP.changeFrame(footCoPReferenceFrame);
-
-      // Compute the linear part considering a normal contact vector pointing up
-      tempLinearPartCoP.set(Math.cos(angle) * mu, Math.sin(angle) * mu, 1);
-      tempLinearPartCoP.normalize();
-
-      // Compute the unit wrench corresponding to the basis vector
-      tempArmCoP.set(tempFramePointCoP.getX(), tempFramePointCoP.getY(), 0.0);
-      currentBasisVectorCoP.setUsingArm(footCoPReferenceFrame, tempLinearPartCoP, tempArmCoP);
-   }
-
-   private void computeBasisVector(PlaneContactState planeContactState, ContactPointInterface contactPoint, int k)
-   {
-      double angle = k * supportVectorAngleIncrement;
-      double mu = planeContactState.getCoefficientOfFriction();
-
-      contactPoint.getPosition(tempFramePoint);
-
-      // Compute the linear part considering a normal contact vector pointing up
-      tempLinearPart.set(Math.cos(angle) * mu, Math.sin(angle) * mu, 1);
-
-      // Transforming the result to consider the actual normal contact vector
-      tempNormalContactVectorRotationMatrix.transform(tempLinearPart);
-      tempLinearPart.normalize();
-
-      // Compute the unit wrench corresponding to the basis vector
-      tempArm.set(tempFramePoint.getX(), tempFramePoint.getY(), tempFramePoint.getZ());
-      currentBasisVector.setUsingArm(planeContactState.getPlaneFrame(), tempLinearPart, tempArm);
-
-      currentBasisVector.changeFrame(centerOfMassFrame);
-   }
-
-   private final DenseMatrix64F rhosSingleEndEffector = new DenseMatrix64F(1, 1);
-
-   /**
-    * Computes from rho the corresponding wrenches to be applied on the contactable bodies.
-    * Also computes the weighting matrix wRhoPenalizer and saves the average of rho for each end effector.
-    * @param rho contains the force magnitude to be applied for every basis vector provided. It is computed by the solver.
-    * @return Map of the wrenches to be applied on each contactable body.
-    */
-   public Map<RigidBody, Wrench> computeWrenches(DenseMatrix64F rho)
-   {      
-      int iRho = 0;
-
-      rhoMeanTemp.zero();
-      rhoMeanYoMatrix.set(rhoMeanTemp);
-      
-      rhoTotal.set(0.0);
-
-      rhoMeanLoadedEndEffectors.zero();
-      // Reinintialize wrenches
-      for (int i = 0; i < planeContactStates.size(); i++)
-      {
-         RigidBody rigidBody = planeContactStates.get(i).getRigidBody();
-         wrenches.get(rigidBody).setToZero();
-      }
-
-      // Compute wrenches
-      for (int i = 0; i < planeContactStates.size(); i++)
-      {
-         PlaneContactState planeContactState = planeContactStates.get(i);
-
-         if (planeContactState.inContact())
-         {
-            int rhoSizeInContact = planeContactState.getNumberOfContactPointsInContact() * nSupportVectors;
-            int rhoSizeTotalForOneEndEffector = planeContactState.getTotalNumberOfContactPoints() * nSupportVectors;
-            int iRhoStart = iRho;
-            int iRhoFinal = iRhoStart + rhoSizeTotalForOneEndEffector;
-
-            rhosSingleEndEffector.reshape(rhoSizeTotalForOneEndEffector, 1);
-            CommonOps.extract(rho, iRhoStart, iRhoFinal, 0, 1, rhosSingleEndEffector, 0, 0);
-            double rhosAverage = CommonOps.elementSum(rhosSingleEndEffector) / rhoSizeInContact;
-            rhoTotal.add(rhosAverage);
-            rhoMeanLoadedEndEffectors.set(i, rhosAverage);
-
-            tempSum.zero();
-            for (; iRho < iRhoFinal; iRho++)
-            {
-               rhoMeanTemp.set(iRho, rhosAverage);
-               rhoMeanYoMatrix.set(rhoMeanTemp);
-
-               CommonOps.extract(qRho, 0, SpatialForceVector.SIZE, iRho, iRho + 1, tempVector, 0, 0);
-               MatrixTools.addMatrixBlock(tempSum, 0, 0, tempVector, 0, 0, SpatialForceVector.SIZE, 1, rho.get(iRho));
-            }
-
-            RigidBody rigidBody = planeContactState.getRigidBody();
-            ReferenceFrame bodyFixedFrame = rigidBody.getBodyFixedFrame();
-
-            tempWrench.set(bodyFixedFrame, centerOfMassFrame, tempSum);
-            tempWrench.changeFrame(bodyFixedFrame);
-
-            wrenches.get(rigidBody).add(tempWrench);
-         }
-         else
-         {
-            iRho = iRho + planeContactState.getTotalNumberOfContactPoints() * nSupportVectors;
-         }
-      }
-      
-      rhoMeanLoadedEndEffectorsYoMatrix.set(rhoMeanLoadedEndEffectors);
-      return wrenches;
-   }
-
-   private void computeWRhoPenalizerMatrix()
-   {
-      rhoMeanLoadedEndEffectorsYoMatrix.get(rhoMeanLoadedEndEffectors);
-      
-      int iRho = 0;
-      for (int i = 0; i < planeContactStates.size(); i++)
-      {
-         PlaneContactState planeContactState = planeContactStates.get(i);
-
-         if (planeContactState.inContact())
-         {
-            double penaltyScaling = 0.0;
-
-            if (rhoTotal.getDoubleValue() > 1e-3)
-               penaltyScaling = Math.max(0.0, 1.0 - rhoMeanLoadedEndEffectors.get(i) / rhoTotal.getDoubleValue());
-
-            int rhoSizeTotalForOneEndEffector = planeContactState.getTotalNumberOfContactPoints() * nSupportVectors;
-            int iRhoFinal = iRho + rhoSizeTotalForOneEndEffector;
-            for (;iRho < iRhoFinal; iRho++)
-               wRhoPenalizerMatrix.set(iRho, iRho, wRhoPenalizer.getDoubleValue() * penaltyScaling);
-         }
-         else
-         {
-            int rhoSizeTotalForOneEndEffector = planeContactState.getTotalNumberOfContactPoints() * nSupportVectors;
-
-            int iRhoFinal = iRho + rhoSizeTotalForOneEndEffector;
-            for (;iRho < iRhoFinal; iRho++)
-               wRhoPenalizerMatrix.set(iRho, iRho, 0.0);
-         }
-      }
-   }
-   
-   public void setRhoMinScalar(double rhoMinScalar)
-   {
-      this.rhoMinScalar.set(rhoMinScalar);
-   }
-   
-   public void setFootCoPControlData(RobotSide side, ReferenceFrame frame)
-   {
-      this.footCoPReferenceFrame = frame;
-      this.footUnderCoPControl = side;
-   }
-
-   public DenseMatrix64F getWRho()
-   {
-      return wRhoMatrix;
-   }
-
-   public DenseMatrix64F getWRhoSmoother()
-   {
-      return wRhoSmootherMatrix;
-   }
-
-   public DenseMatrix64F getWRhoPenalizer()
-   {
-      computeWRhoPenalizerMatrix();
-      return wRhoPenalizerMatrix;
-   }
-
-   public DenseMatrix64F getRhoMin()
-   {
-      return rhoMin;
-   }
-
-   public DenseMatrix64F getRhoPreviousAverage()
-   {
-      rhoMeanYoMatrix.get(rhoMeanTemp);
-      return rhoMeanTemp;
-   }
-
-   public DenseMatrix64F getQRho()
-   {
-      return qRho;
-   }
-   
-   public DenseMatrix64F getQFeetCoP()
-   {
-      return qFeetCoP;
-   }
 
    public Map<Integer, FrameVector> getBasisVectors()
    {
@@ -860,10 +439,4 @@
    {
       return contactPoints;
    }
-
-   public void setWRhoSmoother(double wRhoSmoother)
-   {
-      this.wRhoSmoother.set(wRhoSmoother);
-   }
-}
->>>>>>> 0d2e738a
+}