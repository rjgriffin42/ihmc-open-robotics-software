package us.ihmc.commonWalkingControlModules.sensors.footSwitch;

import javax.vecmath.Point3d;

import us.ihmc.humanoidRobotics.bipedSupportPolygons.ContactablePlaneBody;
import us.ihmc.robotics.dataStructures.registry.YoVariableRegistry;
import us.ihmc.robotics.dataStructures.variable.BooleanYoVariable;
import us.ihmc.robotics.dataStructures.variable.DoubleYoVariable;
import us.ihmc.robotics.geometry.FramePoint;
import us.ihmc.robotics.geometry.FramePoint2d;
import us.ihmc.robotics.referenceFrames.ReferenceFrame;
import us.ihmc.robotics.robotSide.QuadrantDependentList;
import us.ihmc.robotics.robotSide.RobotQuadrant;
import us.ihmc.robotics.robotSide.RobotSide;
import us.ihmc.robotics.robotSide.SideDependentList;
import us.ihmc.robotics.screwTheory.Wrench;

public class KinematicsBasedFootSwitch implements FootSwitchInterface
{
<<<<<<< HEAD
   DoubleYoVariable distanceFromGround;
   YoVariableRegistry registry;
   BooleanYoVariable hitGround, fixedOnGround;
   DoubleYoVariable switchZThreshold;
   SideDependentList<? extends ContactablePlaneBody> bipedFeet;
   DoubleYoVariable soleZ, ankleZ;
   RobotSide side;
   double totalRobotWeight;
=======
   private final YoVariableRegistry registry;
   private final BooleanYoVariable hitGround, fixedOnGround;
   private final DoubleYoVariable switchZThreshold;
   private final DoubleYoVariable soleZ, ankleZ;
   private final double totalRobotWeight;
   private final ContactablePlaneBody foot;
   private final ContactablePlaneBody[] otherFeet;
>>>>>>> cada21cd

   public KinematicsBasedFootSwitch(String footName, SideDependentList<? extends ContactablePlaneBody> bipedFeet, double switchZThreshold, double totalRobotWeight,
         RobotSide side, YoVariableRegistry parentRegistry)
   {
      registry = new YoVariableRegistry(footName + getClass().getSimpleName());
      foot = bipedFeet.get(side);
      ContactablePlaneBody oppositeFoot = bipedFeet.get(side.getOppositeSide());
      otherFeet = new ContactablePlaneBody[] {oppositeFoot};
      this.totalRobotWeight = totalRobotWeight;
      hitGround = new BooleanYoVariable(footName + "hitGround", registry);
      fixedOnGround = new BooleanYoVariable(footName + "fixedOnGround", registry);
      soleZ = new DoubleYoVariable(footName + "soleZ", registry);
      ankleZ = new DoubleYoVariable(footName + "ankleZ", registry);
      this.switchZThreshold = new DoubleYoVariable(footName + "footSwitchZThreshold", registry);
      this.switchZThreshold.set(switchZThreshold);
      parentRegistry.addChild(registry);
   }

   /**
    * Quadruped version, assumes flat ground
    * @param footName name for yovariable registry and yovariable names
    * @param quadrupedFeet all the feet
    * @param switchZThreshold difference in z between the lowest foot and the foot inquestion before assuming foot is in contact
    * @param totalRobotWeight
    * @param quadrant the foot in question
    * @param parentRegistry
    */
   public KinematicsBasedFootSwitch(String footName, QuadrantDependentList<ContactablePlaneBody> quadrupedFeet, double switchZThreshold, double totalRobotWeight, RobotQuadrant quadrant, YoVariableRegistry parentRegistry)
   {
      registry = new YoVariableRegistry(footName + getClass().getSimpleName());
      foot = quadrupedFeet.get(quadrant);
      
      ContactablePlaneBody acrossBodyFrontFoot = quadrupedFeet.get(quadrant.getAcrossBodyFrontQuadrant());
      ContactablePlaneBody acrossBodyHindFoot = quadrupedFeet.get(quadrant.getAcrossBodyHindQuadrant());
      ContactablePlaneBody sameSideFoot = quadrupedFeet.get(quadrant.getSameSideQuadrant());
      otherFeet = new ContactablePlaneBody[] {acrossBodyFrontFoot, acrossBodyHindFoot, sameSideFoot};
      
      this.totalRobotWeight = totalRobotWeight;
      hitGround = new BooleanYoVariable(footName + "hitGround", registry);
      fixedOnGround = new BooleanYoVariable(footName + "fixedOnGround", registry);
      soleZ = new DoubleYoVariable(footName + "soleZ", registry);
      ankleZ = new DoubleYoVariable(footName + "ankleZ", registry);
      this.switchZThreshold = new DoubleYoVariable(footName + "footSwitchZThreshold", registry);
      this.switchZThreshold.set(switchZThreshold);
      parentRegistry.addChild(registry);
   }

   FramePoint tmpFramePoint = new FramePoint();

   private Point3d getPointInWorld(ReferenceFrame frame)
   {
      tmpFramePoint.setToZero(frame);
      tmpFramePoint.changeFrame(ReferenceFrame.getWorldFrame());
      return tmpFramePoint.getPoint();
   }

   /**
    * is the foot in question within the switchZThreshold of the lowest foot
    */
   @Override
   public boolean hasFootHitGround()
   {
<<<<<<< HEAD
      double thisFootZ = getPointInWorld(bipedFeet.get(side).getSoleFrame()).getZ();
      double otherFootZ = getPointInWorld(bipedFeet.get(side.getOppositeSide()).getSoleFrame()).getZ();
      hitGround.set((thisFootZ - otherFootZ) < switchZThreshold.getDoubleValue());
=======
      double thisFootZ = getPointInWorld(foot.getSoleFrame()).getZ();
      double lowestFootZ = getLowestFootZInWorld();
      
      hitGround.set((thisFootZ - lowestFootZ) < switchZThreshold.getDoubleValue());
>>>>>>> cada21cd
      soleZ.set(thisFootZ);
      ankleZ.set(getPointInWorld(foot.getFrameAfterParentJoint()).getZ());
      return hitGround.getBooleanValue();
   }

   private double getLowestFootZInWorld()
   {
      double lowestZ = Double.MAX_VALUE;
      for(int i = 0; i < otherFeet.length; i++)
      {
         double z = getPointInWorld(otherFeet[i].getSoleFrame()).getZ();
         if(z < lowestZ)
         {
            lowestZ = z;
         }
      }
      return lowestZ;
   }

   @Override
   public double computeFootLoadPercentage()
   {
      return Double.NaN;
   }

   @Override
   public void computeAndPackCoP(FramePoint2d copToPack)
   {
      copToPack.setToNaN(getMeasurementFrame());
   }

   @Override
   public void computeAndPackFootWrench(Wrench footWrenchToPack)
   {
      footWrenchToPack.setToZero();
      if (hasFootHitGround())
         footWrenchToPack.setLinearPartZ(totalRobotWeight);
   }

   @Override
   public ReferenceFrame getMeasurementFrame()
   {
      return foot.getSoleFrame();
   }

   @Override
   public void reset()
   {
   }

   @Override
   public boolean getForceMagnitudePastThreshhold()
   {
      //a more liberal version of hasFootHitGround
<<<<<<< HEAD
      double thisFootZ = getPointInWorld(bipedFeet.get(side).getSoleFrame()).getZ();
      double otherFootZ = getPointInWorld(bipedFeet.get(side.getOppositeSide()).getSoleFrame()).getZ();
      fixedOnGround.set((thisFootZ - otherFootZ) < switchZThreshold.getDoubleValue() * 2);
=======
      double thisFootZ = getPointInWorld(foot.getSoleFrame()).getZ();
      double lowestFootZ = getLowestFootZInWorld();
      fixedOnGround.set((thisFootZ - lowestFootZ) < switchZThreshold.getDoubleValue() * 2);
>>>>>>> cada21cd
      return fixedOnGround.getBooleanValue();
   }
}<|MERGE_RESOLUTION|>--- conflicted
+++ resolved
@@ -17,16 +17,6 @@
 
 public class KinematicsBasedFootSwitch implements FootSwitchInterface
 {
-<<<<<<< HEAD
-   DoubleYoVariable distanceFromGround;
-   YoVariableRegistry registry;
-   BooleanYoVariable hitGround, fixedOnGround;
-   DoubleYoVariable switchZThreshold;
-   SideDependentList<? extends ContactablePlaneBody> bipedFeet;
-   DoubleYoVariable soleZ, ankleZ;
-   RobotSide side;
-   double totalRobotWeight;
-=======
    private final YoVariableRegistry registry;
    private final BooleanYoVariable hitGround, fixedOnGround;
    private final DoubleYoVariable switchZThreshold;
@@ -34,10 +24,8 @@
    private final double totalRobotWeight;
    private final ContactablePlaneBody foot;
    private final ContactablePlaneBody[] otherFeet;
->>>>>>> cada21cd
 
-   public KinematicsBasedFootSwitch(String footName, SideDependentList<? extends ContactablePlaneBody> bipedFeet, double switchZThreshold, double totalRobotWeight,
-         RobotSide side, YoVariableRegistry parentRegistry)
+   public KinematicsBasedFootSwitch(String footName, SideDependentList<? extends ContactablePlaneBody> bipedFeet, double switchZThreshold, double totalRobotWeight, RobotSide side, YoVariableRegistry parentRegistry)
    {
       registry = new YoVariableRegistry(footName + getClass().getSimpleName());
       foot = bipedFeet.get(side);
@@ -97,16 +85,10 @@
    @Override
    public boolean hasFootHitGround()
    {
-<<<<<<< HEAD
-      double thisFootZ = getPointInWorld(bipedFeet.get(side).getSoleFrame()).getZ();
-      double otherFootZ = getPointInWorld(bipedFeet.get(side.getOppositeSide()).getSoleFrame()).getZ();
-      hitGround.set((thisFootZ - otherFootZ) < switchZThreshold.getDoubleValue());
-=======
       double thisFootZ = getPointInWorld(foot.getSoleFrame()).getZ();
       double lowestFootZ = getLowestFootZInWorld();
       
       hitGround.set((thisFootZ - lowestFootZ) < switchZThreshold.getDoubleValue());
->>>>>>> cada21cd
       soleZ.set(thisFootZ);
       ankleZ.set(getPointInWorld(foot.getFrameAfterParentJoint()).getZ());
       return hitGround.getBooleanValue();
@@ -161,15 +143,9 @@
    public boolean getForceMagnitudePastThreshhold()
    {
       //a more liberal version of hasFootHitGround
-<<<<<<< HEAD
-      double thisFootZ = getPointInWorld(bipedFeet.get(side).getSoleFrame()).getZ();
-      double otherFootZ = getPointInWorld(bipedFeet.get(side.getOppositeSide()).getSoleFrame()).getZ();
-      fixedOnGround.set((thisFootZ - otherFootZ) < switchZThreshold.getDoubleValue() * 2);
-=======
       double thisFootZ = getPointInWorld(foot.getSoleFrame()).getZ();
       double lowestFootZ = getLowestFootZInWorld();
       fixedOnGround.set((thisFootZ - lowestFootZ) < switchZThreshold.getDoubleValue() * 2);
->>>>>>> cada21cd
       return fixedOnGround.getBooleanValue();
    }
 }