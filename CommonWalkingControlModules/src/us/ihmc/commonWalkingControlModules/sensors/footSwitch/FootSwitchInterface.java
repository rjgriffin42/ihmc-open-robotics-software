package us.ihmc.commonWalkingControlModules.sensors.footSwitch;

import us.ihmc.robotics.geometry.FramePoint2d;
import us.ihmc.robotics.referenceFrames.ReferenceFrame;
import us.ihmc.robotics.screwTheory.Wrench;

// TODO Nuke that interface
public interface FootSwitchInterface
{
   public abstract boolean hasFootHitGround();
<<<<<<< HEAD

   public abstract double computeFootLoadPercentage();

=======
   
   public abstract double computeFootLoadPercentage();
>>>>>>> e1cc4d77
   public abstract void computeAndPackCoP(FramePoint2d copToPack);

   public abstract void computeAndPackFootWrench(Wrench footWrenchToPack);

   public abstract ReferenceFrame getMeasurementFrame();

   public void reset();

   public abstract boolean getForceMagnitudePastThreshhold();
}<|MERGE_RESOLUTION|>--- conflicted
+++ resolved
@@ -8,14 +8,8 @@
 public interface FootSwitchInterface
 {
    public abstract boolean hasFootHitGround();
-<<<<<<< HEAD
-
-   public abstract double computeFootLoadPercentage();
-
-=======
    
    public abstract double computeFootLoadPercentage();
->>>>>>> e1cc4d77
    public abstract void computeAndPackCoP(FramePoint2d copToPack);
 
    public abstract void computeAndPackFootWrench(Wrench footWrenchToPack);
