--- conflicted
+++ resolved
@@ -8,14 +8,8 @@
 public interface FootSwitchInterface
 {
    public abstract boolean hasFootHitGround();
-<<<<<<< HEAD
-
-   public abstract double computeFootLoadPercentage();
-
-=======
    
    public abstract double computeFootLoadPercentage();
->>>>>>> 8ab7e8ae
    public abstract void computeAndPackCoP(FramePoint2d copToPack);
 
    public abstract void computeAndPackFootWrench(Wrench footWrenchToPack);
