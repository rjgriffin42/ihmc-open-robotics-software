--- conflicted
+++ resolved
@@ -3,10 +3,6 @@
 public interface HeelSwitch extends FootSwitchInterface
 {
    public abstract boolean hasHeelHitGround();
-<<<<<<< HEAD
-
-=======
    
->>>>>>> 4a728698
    public void resetHeelSwitch();
 }