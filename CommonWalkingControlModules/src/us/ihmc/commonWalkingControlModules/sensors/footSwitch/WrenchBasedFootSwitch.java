<<<<<<< HEAD
package us.ihmc.commonWalkingControlModules.sensors.footSwitch;

import java.util.List;

import us.ihmc.commonWalkingControlModules.controlModules.CenterOfPressureResolver;
import us.ihmc.commonWalkingControlModules.desiredFootStep.DesiredFootstepCalculatorTools;
import us.ihmc.graphics3DAdapter.graphics.appearances.AppearanceDefinition;
import us.ihmc.graphics3DAdapter.graphics.appearances.YoAppearance;
import us.ihmc.humanoidRobotics.bipedSupportPolygons.ContactablePlaneBody;
import us.ihmc.robotics.dataStructures.registry.YoVariableRegistry;
import us.ihmc.robotics.dataStructures.variable.BooleanYoVariable;
import us.ihmc.robotics.dataStructures.variable.DoubleYoVariable;
import us.ihmc.robotics.geometry.FramePoint;
import us.ihmc.robotics.geometry.FramePoint2d;
import us.ihmc.robotics.geometry.FrameVector;
import us.ihmc.robotics.math.filters.AlphaFilteredYoVariable;
import us.ihmc.robotics.math.filters.GlitchFilteredBooleanYoVariable;
import us.ihmc.robotics.math.frames.YoFramePoint2d;
import us.ihmc.robotics.math.frames.YoFrameVector;
import us.ihmc.robotics.referenceFrames.ReferenceFrame;
import us.ihmc.robotics.screwTheory.Wrench;
import us.ihmc.robotics.sensors.ForceSensorDataReadOnly;
import us.ihmc.simulationconstructionset.yoUtilities.graphics.BagOfBalls;
import us.ihmc.simulationconstructionset.yoUtilities.graphics.YoGraphicReferenceFrame;
import us.ihmc.simulationconstructionset.yoUtilities.graphics.YoGraphicsListRegistry;

//TODO Probably make an EdgeSwitch interface that has all the HeelSwitch and ToeSwitch stuff
public class WrenchBasedFootSwitch implements HeelSwitch, ToeSwitch
{
   private final DoubleYoVariable contactThresholdForce;
   private final DoubleYoVariable secondContactThresholdForce;

   private final YoVariableRegistry registry;

   private final ForceSensorDataReadOnly forceSensorData;
   private final DoubleYoVariable footSwitchCoPThresholdFraction;

   private final GlitchFilteredBooleanYoVariable isForceMagnitudePastThreshold;
   private final BooleanYoVariable isForceMagnitudePastSecondThreshold;
   private final BooleanYoVariable hasFootHitGround, isCoPPastThreshold;
   private final GlitchFilteredBooleanYoVariable filteredHasFootHitGround;

   private final DoubleYoVariable footForceMagnitude;
   private final DoubleYoVariable alphaFootLoadFiltering;
   private final AlphaFilteredYoVariable footLoadPercentage;

   private final Wrench footWrench;
   private final BagOfBalls footswitchCOPBagOfBalls;
   private final BooleanYoVariable pastThreshold;
   private final BooleanYoVariable heelHitGround;
   private final BooleanYoVariable toeHitGround;
   private final GlitchFilteredBooleanYoVariable pastThresholdFilter;
   private final GlitchFilteredBooleanYoVariable heelHitGroundFilter;
   private final GlitchFilteredBooleanYoVariable toeHitGroundFilter;

   private final YoFramePoint2d yoResolvedCoP;
   private final FramePoint2d resolvedCoP;
   private final FramePoint resolvedCoP3d = new FramePoint();
   private final CenterOfPressureResolver copResolver = new CenterOfPressureResolver();
   private final ContactablePlaneBody contactablePlaneBody;
   private final double footLength;
   private final double footMinX;
   private final double footMaxX;
   private final FrameVector footForce = new FrameVector();
   private final FrameVector footTorque = new FrameVector();
   private final YoFrameVector yoFootForce;
   private final YoFrameVector yoFootTorque;
   private final YoFrameVector yoFootForceInFoot;
   private final YoFrameVector yoFootTorqueInFoot;
   private final YoFrameVector yoFootForceInWorld;
   private final YoFrameVector yoFootTorqueInWorld;

   private final double robotTotalWeight;

   private double minThresholdX;
   private double maxThresholdX;
   private final boolean showForceSensorFrames = false;
   private final YoGraphicReferenceFrame dynamicGraphicForceSensorMeasurementFrame, dynamicGraphicForceSensorFootFrame;

   private final AppearanceDefinition redAppearance = YoAppearance.Red();
   private final AppearanceDefinition blueAppearance = YoAppearance.Blue();

   public WrenchBasedFootSwitch(String namePrefix, ForceSensorDataReadOnly forceSensorData, double footSwitchCoPThresholdFraction, double robotTotalWeight,
         ContactablePlaneBody contactablePlaneBody, YoGraphicsListRegistry yoGraphicsListRegistry, double contactThresholdForce,
         YoVariableRegistry parentRegistry)
   {
      registry = new YoVariableRegistry(namePrefix + getClass().getSimpleName());

      this.contactThresholdForce = new DoubleYoVariable(namePrefix + "ContactThresholdForce", registry);
      this.contactThresholdForce.set(contactThresholdForce);
      this.secondContactThresholdForce = new DoubleYoVariable(namePrefix + "SecondContactThresholdForce", registry);
      this.secondContactThresholdForce.set(Double.POSITIVE_INFINITY);

      yoFootForce = new YoFrameVector(namePrefix + "Force", forceSensorData.getMeasurementFrame(), registry);
      yoFootTorque = new YoFrameVector(namePrefix + "Torque", forceSensorData.getMeasurementFrame(), registry);
      yoFootForceInFoot = new YoFrameVector(namePrefix + "ForceFootFrame", contactablePlaneBody.getFrameAfterParentJoint(), registry);
      yoFootTorqueInFoot = new YoFrameVector(namePrefix + "TorqueFootFrame", contactablePlaneBody.getFrameAfterParentJoint(), registry);
      yoFootForceInWorld = new YoFrameVector(namePrefix + "ForceWorldFrame", ReferenceFrame.getWorldFrame(), registry);
      yoFootTorqueInWorld = new YoFrameVector(namePrefix + "TorqueWorldFrame", ReferenceFrame.getWorldFrame(), registry);

      if (showForceSensorFrames && yoGraphicsListRegistry != null)
      {
         final double scale = 1.0;
         dynamicGraphicForceSensorMeasurementFrame = new YoGraphicReferenceFrame(forceSensorData.getMeasurementFrame(), registry, .6 * scale,
               YoAppearance.Yellow());
         dynamicGraphicForceSensorFootFrame = new YoGraphicReferenceFrame(contactablePlaneBody.getFrameAfterParentJoint(), registry, scale,
               YoAppearance.AliceBlue());
         yoGraphicsListRegistry.registerYoGraphic(namePrefix + "MeasFrame", dynamicGraphicForceSensorMeasurementFrame);
         yoGraphicsListRegistry.registerYoGraphic(namePrefix + "FootFrame", dynamicGraphicForceSensorFootFrame);
      }
      else
      {
         dynamicGraphicForceSensorMeasurementFrame = null;
         dynamicGraphicForceSensorFootFrame = null;
      }

      footForceMagnitude = new DoubleYoVariable(namePrefix + "FootForceMag", registry);
      hasFootHitGround = new BooleanYoVariable(namePrefix + "FootHitGround", registry);

      //TODO: Tune and triple check glitch filtering and timing of the virtual switches.
      filteredHasFootHitGround = new GlitchFilteredBooleanYoVariable(namePrefix + "FilteredFootHitGround", registry, hasFootHitGround, 1);
      isForceMagnitudePastThreshold = new GlitchFilteredBooleanYoVariable(namePrefix + "ForcePastThresh", registry, 2);
      isForceMagnitudePastSecondThreshold = new BooleanYoVariable(namePrefix + "ForcePastSecondThresh", registry);
      isCoPPastThreshold = new BooleanYoVariable(namePrefix + "CoPPastThresh", registry);

      this.robotTotalWeight = robotTotalWeight;
      this.alphaFootLoadFiltering = new DoubleYoVariable(namePrefix + "AlphaFootLoadFiltering", registry);
      alphaFootLoadFiltering.set(0.5);
      this.footLoadPercentage = new AlphaFilteredYoVariable(namePrefix + "FootLoadPercentage", registry, alphaFootLoadFiltering);

      double copVisualizerSize = 0.025;
      this.footswitchCOPBagOfBalls = new BagOfBalls(1, copVisualizerSize, namePrefix + "FootswitchCOP", registry, yoGraphicsListRegistry);

      this.pastThreshold = new BooleanYoVariable(namePrefix + "PastFootswitchThreshold", registry);
      this.heelHitGround = new BooleanYoVariable(namePrefix + "HeelHitGround", registry);
      this.toeHitGround = new BooleanYoVariable(namePrefix + "ToeHitGround", registry);

      int filterWindowSize = 3;

      this.pastThresholdFilter = new GlitchFilteredBooleanYoVariable(namePrefix + "PastFootswitchThresholdFilter", registry, pastThreshold, filterWindowSize);
      this.heelHitGroundFilter = new GlitchFilteredBooleanYoVariable(namePrefix + "HeelHitGroundFilter", registry, heelHitGround, filterWindowSize);
      this.toeHitGroundFilter = new GlitchFilteredBooleanYoVariable(namePrefix + "ToeHitGroundFilter", registry, toeHitGround, filterWindowSize);

      this.contactablePlaneBody = contactablePlaneBody;

      yoResolvedCoP = new YoFramePoint2d(namePrefix + "ResolvedCoP", "", contactablePlaneBody.getSoleFrame(), registry);
      resolvedCoP = new FramePoint2d(contactablePlaneBody.getSoleFrame());

      this.forceSensorData = forceSensorData;
      this.footSwitchCoPThresholdFraction = new DoubleYoVariable(namePrefix + "footSwitchCoPThresholdFraction", registry);
      this.footSwitchCoPThresholdFraction.set(footSwitchCoPThresholdFraction);

      this.footWrench = new Wrench(forceSensorData.getMeasurementFrame(), null);

      this.footMinX = computeMinX(contactablePlaneBody);

      this.footMaxX = computeMaxX(contactablePlaneBody);
      this.footLength = computeLength(contactablePlaneBody);

      parentRegistry.addChild(registry);
   }

   public void setSecondContactThresholdForce(double secondContactThresholdForce)
   {
      this.secondContactThresholdForce.set(secondContactThresholdForce);
   }

   public boolean hasFootHitGround()
   {
      isForceMagnitudePastThreshold.set(isForceMagnitudePastThreshold());
      isForceMagnitudePastSecondThreshold.set(yoFootForceInFoot.getZ() > secondContactThresholdForce.getDoubleValue());
      isCoPPastThreshold.set(isCoPPastThreshold());

      hasFootHitGround.set(
            (isForceMagnitudePastThreshold.getBooleanValue() && isCoPPastThreshold.getBooleanValue()) || isForceMagnitudePastSecondThreshold.getBooleanValue());
      //      hasFootHitGround.set(isForceMagnitudePastThreshold.getBooleanValue());
      filteredHasFootHitGround.update();

      return filteredHasFootHitGround.getBooleanValue();
   }

   public void reset()
   {
      pastThresholdFilter.set(false);
      heelHitGroundFilter.set(false);
      toeHitGroundFilter.set(false);
   }

   public void resetHeelSwitch()
   {
      heelHitGroundFilter.set(false);
   }

   public void resetToeSwitch()
   {
      toeHitGroundFilter.set(false);
   }

   public boolean hasHeelHitGround()
   {
      heelHitGround.set(isForceMagnitudePastThreshold());
      heelHitGroundFilter.update();
      return heelHitGroundFilter.getBooleanValue();
   }

   public boolean hasToeHitGround()
   {
      toeHitGround.set(isForceMagnitudePastThreshold());
      toeHitGroundFilter.update();
      return toeHitGroundFilter.getBooleanValue();
   }

   public double computeFootLoadPercentage()
   {
      readSensorData(footWrench);

      yoFootForceInFoot.getFrameTupleIncludingFrame(footForce);

      footForce.clipToMinMax(0.0, Double.MAX_VALUE);

      footForceMagnitude.set(footForce.length());

      footLoadPercentage.update(footForce.getZ() / robotTotalWeight);

      return footLoadPercentage.getDoubleValue();
   }

   public void computeAndPackFootWrench(Wrench footWrenchToPack)
   {
      readSensorData(footWrenchToPack);
   }

   public ReferenceFrame getMeasurementFrame()
   {
      return forceSensorData.getMeasurementFrame();
   }

   private boolean isCoPPastThreshold()
   {
      if (Double.isNaN(footSwitchCoPThresholdFraction.getDoubleValue()))
         return true;

      updateCoP();

      minThresholdX = (footMinX + footSwitchCoPThresholdFraction.getDoubleValue() * footLength);
      maxThresholdX = (footMaxX - footSwitchCoPThresholdFraction.getDoubleValue() * footLength);

      if (toeHitGroundFilter.getBooleanValue())
         pastThreshold.set(resolvedCoP.getX() <= maxThresholdX);
      else if (heelHitGroundFilter.getBooleanValue())
         pastThreshold.set(resolvedCoP.getX() >= minThresholdX);
      else
         pastThreshold.set(resolvedCoP.getX() >= minThresholdX && resolvedCoP.getX() <= maxThresholdX);

      pastThresholdFilter.update();

      AppearanceDefinition appearanceDefinition = pastThresholdFilter.getBooleanValue() ? redAppearance : blueAppearance;

      footswitchCOPBagOfBalls.setBall(resolvedCoP3d, appearanceDefinition, 0);

      return pastThresholdFilter.getBooleanValue();
   }

   public void computeAndPackCoP(FramePoint2d copToPack)
   {
      updateCoP();
      copToPack.setIncludingFrame(resolvedCoP);
   }

   private void updateCoP()
   {
      readSensorData(footWrench);
      copResolver.resolveCenterOfPressureAndNormalTorque(resolvedCoP, footWrench, contactablePlaneBody.getSoleFrame());
      yoResolvedCoP.set(resolvedCoP);

      resolvedCoP3d.setToZero(resolvedCoP.getReferenceFrame());
      resolvedCoP3d.setXY(resolvedCoP);
      resolvedCoP3d.changeFrame(ReferenceFrame.getWorldFrame());
   }

   private Wrench footWrenchInBodyFixedFrame = new Wrench();

   private void readSensorData(Wrench footWrenchToPack)
   {
      forceSensorData.packWrench(footWrenchToPack);

      // First in measurement frame for all the frames...
      footForce.setToZero(footWrenchToPack.getExpressedInFrame());
      footWrenchToPack.packLinearPart(footForce);
      yoFootForce.set(footForce);

      footTorque.setToZero(footWrenchToPack.getExpressedInFrame());
      footWrenchToPack.packAngularPart(footTorque);
      yoFootTorque.set(footTorque);

      // magnitude of force part is independent of frame
      footForceMagnitude.set(footForce.length());

      // Now change to frame after the parent joint (ankle or wrist for example):
      footWrenchInBodyFixedFrame.set(footWrenchToPack);
      footWrenchInBodyFixedFrame.changeFrame(contactablePlaneBody.getRigidBody().getBodyFixedFrame());

      footForce.setToZero(footWrenchInBodyFixedFrame.getExpressedInFrame());
      footWrenchInBodyFixedFrame.packLinearPart(footForce);
      footTorque.setToZero(footWrenchInBodyFixedFrame.getExpressedInFrame());
      footWrenchInBodyFixedFrame.packAngularPart(footTorque);

      footForce.changeFrame(contactablePlaneBody.getFrameAfterParentJoint());
      yoFootForceInFoot.set(footForce);

      footTorque.changeFrame(contactablePlaneBody.getFrameAfterParentJoint());
      yoFootTorqueInFoot.set(footTorque);

      footForce.changeFrame(ReferenceFrame.getWorldFrame());
      footTorque.changeFrame(ReferenceFrame.getWorldFrame());

      yoFootForceInWorld.set(footForce);
      yoFootTorqueInWorld.set(footTorque);

      updateSensorVisualizer();
   }

   private void updateSensorVisualizer()
   {
      if (dynamicGraphicForceSensorMeasurementFrame != null)
         dynamicGraphicForceSensorMeasurementFrame.update();
      if (dynamicGraphicForceSensorFootFrame != null)
         dynamicGraphicForceSensorFootFrame.update();
   }

   private boolean isForceMagnitudePastThreshold()
   {
      readSensorData(footWrench);

      //TODO: We switched to just z and made sure it was positive.
      //TODO: Check which reference frames all this stuff is in.
      //TODO: Make SCS and Gazebo consistent if possible.
      return (yoFootForceInFoot.getZ() > contactThresholdForce.getDoubleValue());

      //      return (footFootMagnitude.getDoubleValue() > contactTresholdForce);
      //      return (footFootMagnitude.getDoubleValue() > MathTools.square(contactTresholdForce));
   }

   private static double computeLength(ContactablePlaneBody contactablePlaneBody)
   {
      FrameVector forward = new FrameVector(contactablePlaneBody.getSoleFrame(), 1.0, 0.0, 0.0);
      List<FramePoint> maxForward = DesiredFootstepCalculatorTools.computeMaximumPointsInDirection(contactablePlaneBody.getContactPointsCopy(), forward, 1);

      FrameVector back = new FrameVector(contactablePlaneBody.getSoleFrame(), -1.0, 0.0, 0.0);
      List<FramePoint> maxBack = DesiredFootstepCalculatorTools.computeMaximumPointsInDirection(contactablePlaneBody.getContactPointsCopy(), back, 1);

      return maxForward.get(0).getX() - maxBack.get(0).getX();
   }

   private static double computeMinX(ContactablePlaneBody contactablePlaneBody)
   {
      FrameVector back = new FrameVector(contactablePlaneBody.getSoleFrame(), -1.0, 0.0, 0.0);
      List<FramePoint> maxBack = DesiredFootstepCalculatorTools.computeMaximumPointsInDirection(contactablePlaneBody.getContactPointsCopy(), back, 1);

      return maxBack.get(0).getX();
   }

   private static double computeMaxX(ContactablePlaneBody contactablePlaneBody)
   {
      FrameVector front = new FrameVector(contactablePlaneBody.getSoleFrame(), 1.0, 0.0, 0.0);
      List<FramePoint> maxFront = DesiredFootstepCalculatorTools.computeMaximumPointsInDirection(contactablePlaneBody.getContactPointsCopy(), front, 1);

      return maxFront.get(0).getX();
   }

   public boolean getForceMagnitudePastThreshhold()
   {
      return isForceMagnitudePastThreshold.getBooleanValue();
   }

   public ContactablePlaneBody getContactablePlaneBody()
   {
      return contactablePlaneBody;
   }
}
=======
package us.ihmc.commonWalkingControlModules.sensors.footSwitch;

import java.util.List;

import us.ihmc.commonWalkingControlModules.controlModules.CenterOfPressureResolver;
import us.ihmc.commonWalkingControlModules.desiredFootStep.DesiredFootstepCalculatorTools;
import us.ihmc.graphics3DAdapter.graphics.appearances.AppearanceDefinition;
import us.ihmc.graphics3DAdapter.graphics.appearances.YoAppearance;
import us.ihmc.humanoidRobotics.bipedSupportPolygons.ContactablePlaneBody;
import us.ihmc.robotics.sensors.ForceSensorDataReadOnly;
import us.ihmc.simulationconstructionset.yoUtilities.graphics.BagOfBalls;
import us.ihmc.simulationconstructionset.yoUtilities.graphics.YoGraphicReferenceFrame;
import us.ihmc.simulationconstructionset.yoUtilities.graphics.YoGraphicsListRegistry;
import us.ihmc.robotics.dataStructures.registry.YoVariableRegistry;
import us.ihmc.robotics.dataStructures.variable.BooleanYoVariable;
import us.ihmc.robotics.dataStructures.variable.DoubleYoVariable;
import us.ihmc.robotics.geometry.FramePoint;
import us.ihmc.robotics.geometry.FramePoint2d;
import us.ihmc.robotics.geometry.FrameVector;
import us.ihmc.robotics.math.filters.AlphaFilteredYoVariable;
import us.ihmc.robotics.math.filters.GlitchFilteredBooleanYoVariable;
import us.ihmc.robotics.math.frames.YoFramePoint2d;
import us.ihmc.robotics.math.frames.YoFrameVector;
import us.ihmc.robotics.referenceFrames.ReferenceFrame;
import us.ihmc.robotics.screwTheory.Wrench;


//TODO Probably make an EdgeSwitch interface that has all the HeelSwitch and ToeSwitch stuff
public class WrenchBasedFootSwitch implements HeelSwitch, ToeSwitch
{
   private final DoubleYoVariable contactThresholdForce;
   private final DoubleYoVariable secondContactThresholdForce;

   private final YoVariableRegistry registry;

   private final ForceSensorDataReadOnly forceSensorData;
   private final DoubleYoVariable footSwitchCoPThresholdFraction;

   private final GlitchFilteredBooleanYoVariable isForceMagnitudePastThreshold;
   private final BooleanYoVariable isForceMagnitudePastSecondThreshold;
   private final BooleanYoVariable hasFootHitGround, isCoPPastThreshold;
   private final GlitchFilteredBooleanYoVariable filteredHasFootHitGround;

   private final DoubleYoVariable footForceMagnitude;
   private final DoubleYoVariable alphaFootLoadFiltering;
   private final AlphaFilteredYoVariable footLoadPercentage;

   private final Wrench footWrench;
   private final BagOfBalls footswitchCOPBagOfBalls;
   private final BooleanYoVariable pastThreshold;
   private final BooleanYoVariable heelHitGround;
   private final BooleanYoVariable toeHitGround;
   private final GlitchFilteredBooleanYoVariable pastThresholdFilter;
   private final GlitchFilteredBooleanYoVariable heelHitGroundFilter;
   private final GlitchFilteredBooleanYoVariable toeHitGroundFilter;

   private final YoFramePoint2d yoResolvedCoP;
   private final FramePoint2d resolvedCoP;
   private final FramePoint resolvedCoP3d = new FramePoint();
   private final CenterOfPressureResolver copResolver = new CenterOfPressureResolver();
   private final ContactablePlaneBody contactablePlaneBody;
   private final double footLength;
   private final double footMinX;
   private final double footMaxX;
   private final FrameVector footForce = new FrameVector();
   private final FrameVector footTorque = new FrameVector();
   private final YoFrameVector yoFootForce;
   private final YoFrameVector yoFootTorque;
   private final YoFrameVector yoFootForceInFoot;
   private final YoFrameVector yoFootTorqueInFoot;
   private final YoFrameVector yoFootForceInWorld;
   private final YoFrameVector yoFootTorqueInWorld;
  
   
   private final double robotTotalWeight;
   
   private double minThresholdX;
   private double maxThresholdX;
   private final boolean showForceSensorFrames = false;
   private final YoGraphicReferenceFrame dynamicGraphicForceSensorMeasurementFrame, dynamicGraphicForceSensorFootFrame;


   private final AppearanceDefinition redAppearance = YoAppearance.Red();
   private final AppearanceDefinition blueAppearance = YoAppearance.Blue();

   public WrenchBasedFootSwitch(String namePrefix, ForceSensorDataReadOnly forceSensorData, double footSwitchCoPThresholdFraction, double robotTotalWeight,
         ContactablePlaneBody contactablePlaneBody, YoGraphicsListRegistry yoGraphicsListRegistry, double contactThresholdForce,
         YoVariableRegistry parentRegistry)
   {
      registry = new YoVariableRegistry(namePrefix + getClass().getSimpleName());

      this.contactThresholdForce = new DoubleYoVariable(namePrefix + "ContactThresholdForce", registry);
      this.contactThresholdForce.set(contactThresholdForce); 
      this.secondContactThresholdForce = new DoubleYoVariable(namePrefix + "SecondContactThresholdForce", registry);
      this.secondContactThresholdForce.set(Double.POSITIVE_INFINITY);

      yoFootForce = new YoFrameVector(namePrefix + "Force", forceSensorData.getMeasurementFrame(), registry);
      yoFootTorque = new YoFrameVector(namePrefix + "Torque", forceSensorData.getMeasurementFrame(), registry);
      yoFootForceInFoot = new YoFrameVector(namePrefix + "ForceFootFrame", contactablePlaneBody.getFrameAfterParentJoint(), registry);
      yoFootTorqueInFoot = new YoFrameVector(namePrefix + "TorqueFootFrame", contactablePlaneBody.getFrameAfterParentJoint(), registry);
      yoFootForceInWorld = new YoFrameVector(namePrefix + "ForceWorldFrame", ReferenceFrame.getWorldFrame(), registry);
      yoFootTorqueInWorld = new YoFrameVector(namePrefix + "TorqueWorldFrame", ReferenceFrame.getWorldFrame(), registry);

      if(showForceSensorFrames && yoGraphicsListRegistry!=null)
      {
         final double scale=1.0;
         dynamicGraphicForceSensorMeasurementFrame = new YoGraphicReferenceFrame(forceSensorData.getMeasurementFrame(), registry, .6*scale, YoAppearance.Yellow());
         dynamicGraphicForceSensorFootFrame = new YoGraphicReferenceFrame(contactablePlaneBody.getFrameAfterParentJoint(), registry, scale, YoAppearance.AliceBlue());
         yoGraphicsListRegistry.registerYoGraphic(namePrefix+"MeasFrame",dynamicGraphicForceSensorMeasurementFrame);
         yoGraphicsListRegistry.registerYoGraphic(namePrefix+"FootFrame",dynamicGraphicForceSensorFootFrame);
      }
      else
      {
         dynamicGraphicForceSensorMeasurementFrame=null;
         dynamicGraphicForceSensorFootFrame=null;
      } 
      
      footForceMagnitude = new DoubleYoVariable(namePrefix + "FootForceMag", registry);
      hasFootHitGround = new BooleanYoVariable(namePrefix + "FootHitGround", registry);

      //TODO: Tune and triple check glitch filtering and timing of the virtual switches.
      filteredHasFootHitGround = new GlitchFilteredBooleanYoVariable(namePrefix + "FilteredFootHitGround", registry, hasFootHitGround, 1); 
      isForceMagnitudePastThreshold = new GlitchFilteredBooleanYoVariable(namePrefix + "ForcePastThresh", registry, 2);
      isForceMagnitudePastSecondThreshold = new BooleanYoVariable(namePrefix + "ForcePastSecondThresh", registry);
      isCoPPastThreshold = new BooleanYoVariable(namePrefix + "CoPPastThresh", registry);

      this.robotTotalWeight = robotTotalWeight;
      this.alphaFootLoadFiltering = new DoubleYoVariable(namePrefix + "AlphaFootLoadFiltering", registry);
      alphaFootLoadFiltering.set(0.5);
      this.footLoadPercentage = new AlphaFilteredYoVariable(namePrefix + "FootLoadPercentage", registry, alphaFootLoadFiltering);

      double copVisualizerSize = 0.025;
      this.footswitchCOPBagOfBalls = new BagOfBalls(1, copVisualizerSize, namePrefix + "FootswitchCOP", registry,
            yoGraphicsListRegistry);

      this.pastThreshold = new BooleanYoVariable(namePrefix + "PastFootswitchThreshold", registry);
      this.heelHitGround = new BooleanYoVariable(namePrefix + "HeelHitGround", registry);
      this.toeHitGround = new BooleanYoVariable(namePrefix + "ToeHitGround", registry);
      
      int filterWindowSize = 3;
      
      this.pastThresholdFilter = new GlitchFilteredBooleanYoVariable(namePrefix + "PastFootswitchThresholdFilter", registry, pastThreshold, filterWindowSize);
      this.heelHitGroundFilter = new GlitchFilteredBooleanYoVariable(namePrefix + "HeelHitGroundFilter", registry, heelHitGround, filterWindowSize);
      this.toeHitGroundFilter = new GlitchFilteredBooleanYoVariable(namePrefix + "ToeHitGroundFilter", registry, toeHitGround, filterWindowSize);

      this.contactablePlaneBody = contactablePlaneBody;

      yoResolvedCoP = new YoFramePoint2d(namePrefix + "ResolvedCoP", "", contactablePlaneBody.getSoleFrame(), registry);
      resolvedCoP = new FramePoint2d(contactablePlaneBody.getSoleFrame());

      this.forceSensorData = forceSensorData;
      this.footSwitchCoPThresholdFraction = new DoubleYoVariable(namePrefix + "footSwitchCoPThresholdFraction", registry);
      this.footSwitchCoPThresholdFraction.set(footSwitchCoPThresholdFraction);

      this.footWrench = new Wrench(forceSensorData.getMeasurementFrame(), null);

      this.footMinX = computeMinX(contactablePlaneBody);
         
      this.footMaxX = computeMaxX(contactablePlaneBody);
      this.footLength = computeLength(contactablePlaneBody);
      
 
      parentRegistry.addChild(registry);
   }

   public void setSecondContactThresholdForce(double secondContactThresholdForce)
   {
      this.secondContactThresholdForce.set(secondContactThresholdForce);
   }

   public boolean hasFootHitGround()
   {      
      isForceMagnitudePastThreshold.set(isForceMagnitudePastThreshold());
      isForceMagnitudePastSecondThreshold.set(yoFootForceInFoot.getZ() > secondContactThresholdForce.getDoubleValue());
      isCoPPastThreshold.set(isCoPPastThreshold());

      hasFootHitGround.set((isForceMagnitudePastThreshold.getBooleanValue() && isCoPPastThreshold.getBooleanValue()) || isForceMagnitudePastSecondThreshold.getBooleanValue());
//      hasFootHitGround.set(isForceMagnitudePastThreshold.getBooleanValue());
      filteredHasFootHitGround.update();
      
      return filteredHasFootHitGround.getBooleanValue();
   }

   public void reset()
   {
      pastThresholdFilter.set(false);
      heelHitGroundFilter.set(false);
      toeHitGroundFilter.set(false);
   }

   public void resetHeelSwitch()
   {
      heelHitGroundFilter.set(false);
   }

   public void resetToeSwitch()
   {
      toeHitGroundFilter.set(false);
   }

   public boolean hasHeelHitGround()
   {
      heelHitGround.set(isForceMagnitudePastThreshold());
      heelHitGroundFilter.update();
      return heelHitGroundFilter.getBooleanValue();
   }

   public boolean hasToeHitGround()
   {
      toeHitGround.set(isForceMagnitudePastThreshold());
      toeHitGroundFilter.update();
      return toeHitGroundFilter.getBooleanValue();
   }

   public double computeFootLoadPercentage()
   {
      readSensorData(footWrench);

      yoFootForceInFoot.getFrameTupleIncludingFrame(footForce);

      footForce.clipToMinMax(0.0, Double.MAX_VALUE);

      footForceMagnitude.set(footForce.length());

      footLoadPercentage.update(footForce.getZ() / robotTotalWeight);

      return footLoadPercentage.getDoubleValue();
   }

   public void computeAndPackFootWrench(Wrench footWrenchToPack)
   {
      readSensorData(footWrenchToPack);
   }

   public ReferenceFrame getMeasurementFrame()
   {
      return forceSensorData.getMeasurementFrame();
   }
   
   private boolean isCoPPastThreshold()
   {
      if (Double.isNaN(footSwitchCoPThresholdFraction.getDoubleValue())) return true;
      
      updateCoP();

      minThresholdX = (footMinX + footSwitchCoPThresholdFraction.getDoubleValue() * footLength);
      maxThresholdX = (footMaxX - footSwitchCoPThresholdFraction.getDoubleValue() * footLength);

      if (toeHitGroundFilter.getBooleanValue())
         pastThreshold.set(resolvedCoP.getX() <= maxThresholdX);
      else if (heelHitGroundFilter.getBooleanValue())
         pastThreshold.set(resolvedCoP.getX() >= minThresholdX);
      else
         pastThreshold.set(resolvedCoP.getX() >= minThresholdX && resolvedCoP.getX() <= maxThresholdX);

      pastThresholdFilter.update();

      AppearanceDefinition appearanceDefinition = pastThresholdFilter.getBooleanValue() ? redAppearance : blueAppearance;

      footswitchCOPBagOfBalls.setBall(resolvedCoP3d, appearanceDefinition, 0);

      return pastThresholdFilter.getBooleanValue();
   }

   public void computeAndPackCoP(FramePoint2d copToPack)
   {
      updateCoP();
      copToPack.setIncludingFrame(resolvedCoP);
   }

   private  void updateCoP()
   {
      readSensorData(footWrench);
      copResolver.resolveCenterOfPressureAndNormalTorque(resolvedCoP, footWrench, contactablePlaneBody.getSoleFrame());
      yoResolvedCoP.set(resolvedCoP);

      resolvedCoP3d.setToZero(resolvedCoP.getReferenceFrame());
      resolvedCoP3d.setXY(resolvedCoP);
      resolvedCoP3d.changeFrame(ReferenceFrame.getWorldFrame());
   }

   private Wrench footWrenchInBodyFixedFrame = new Wrench();
   
   private void readSensorData(Wrench footWrenchToPack)
   {
      forceSensorData.getWrench(footWrenchToPack);

      // First in measurement frame for all the frames...
      footForce.setToZero(footWrenchToPack.getExpressedInFrame());
      footWrenchToPack.getLinearPart(footForce);
      yoFootForce.set(footForce);
      
      footTorque.setToZero(footWrenchToPack.getExpressedInFrame());
      footWrenchToPack.getAngularPart(footTorque);
      yoFootTorque.set(footTorque);
      
      // magnitude of force part is independent of frame
      footForceMagnitude.set(footForce.length());
      
      // Now change to frame after the parent joint (ankle or wrist for example):
      footWrenchInBodyFixedFrame.set(footWrenchToPack);
      footWrenchInBodyFixedFrame.changeFrame(contactablePlaneBody.getRigidBody().getBodyFixedFrame());

      footForce.setToZero(footWrenchInBodyFixedFrame.getExpressedInFrame());
      footWrenchInBodyFixedFrame.getLinearPart(footForce);
      footTorque.setToZero(footWrenchInBodyFixedFrame.getExpressedInFrame());
      footWrenchInBodyFixedFrame.getAngularPart(footTorque);

      footForce.changeFrame(contactablePlaneBody.getFrameAfterParentJoint());
      yoFootForceInFoot.set(footForce);

      footTorque.changeFrame(contactablePlaneBody.getFrameAfterParentJoint());
      yoFootTorqueInFoot.set(footTorque);
      
      footForce.changeFrame(ReferenceFrame.getWorldFrame());
      footTorque.changeFrame(ReferenceFrame.getWorldFrame());
      
      yoFootForceInWorld.set(footForce);
      yoFootTorqueInWorld.set(footTorque);
      
      updateSensorVisualizer();
   }
   
   private void updateSensorVisualizer()
   {
      if(dynamicGraphicForceSensorMeasurementFrame!=null)
         dynamicGraphicForceSensorMeasurementFrame.update();
      if(dynamicGraphicForceSensorFootFrame!=null)
         dynamicGraphicForceSensorFootFrame.update();
   }
   

   private boolean isForceMagnitudePastThreshold()
   {
      readSensorData(footWrench);

      //TODO: We switched to just z and made sure it was positive.
      //TODO: Check which reference frames all this stuff is in.
      //TODO: Make SCS and Gazebo consistent if possible.
      return (yoFootForceInFoot.getZ() > contactThresholdForce.getDoubleValue());

//      return (footFootMagnitude.getDoubleValue() > contactTresholdForce);
//      return (footFootMagnitude.getDoubleValue() > MathTools.square(contactTresholdForce));
   }

   private static double computeLength(ContactablePlaneBody contactablePlaneBody)
   {
      FrameVector forward = new FrameVector(contactablePlaneBody.getSoleFrame(), 1.0, 0.0, 0.0);
      List<FramePoint> maxForward = DesiredFootstepCalculatorTools.computeMaximumPointsInDirection(contactablePlaneBody.getContactPointsCopy(), forward, 1);

      FrameVector back = new FrameVector(contactablePlaneBody.getSoleFrame(), -1.0, 0.0, 0.0);
      List<FramePoint> maxBack = DesiredFootstepCalculatorTools.computeMaximumPointsInDirection(contactablePlaneBody.getContactPointsCopy(), back, 1);

      return maxForward.get(0).getX() - maxBack.get(0).getX();
   }

   private static double computeMinX(ContactablePlaneBody contactablePlaneBody)
   {
      FrameVector back = new FrameVector(contactablePlaneBody.getSoleFrame(), -1.0, 0.0, 0.0);
      List<FramePoint> maxBack = DesiredFootstepCalculatorTools.computeMaximumPointsInDirection(contactablePlaneBody.getContactPointsCopy(), back, 1);

      return maxBack.get(0).getX();
   }

   private static double computeMaxX(ContactablePlaneBody contactablePlaneBody)
   {
      FrameVector front = new FrameVector(contactablePlaneBody.getSoleFrame(), 1.0, 0.0, 0.0);
      List<FramePoint> maxFront = DesiredFootstepCalculatorTools.computeMaximumPointsInDirection(contactablePlaneBody.getContactPointsCopy(), front, 1);

      return maxFront.get(0).getX();
   }
   
   public boolean getForceMagnitudePastThreshhold()
   {
      return isForceMagnitudePastThreshold.getBooleanValue();
   }

   public ContactablePlaneBody getContactablePlaneBody()
   {
      return contactablePlaneBody;
   }
}
>>>>>>> 00b390c2
<|MERGE_RESOLUTION|>--- conflicted
+++ resolved
@@ -1,4 +1,3 @@
-<<<<<<< HEAD
 package us.ihmc.commonWalkingControlModules.sensors.footSwitch;
 
 import java.util.List;
@@ -283,15 +282,15 @@
 
    private void readSensorData(Wrench footWrenchToPack)
    {
-      forceSensorData.packWrench(footWrenchToPack);
+      forceSensorData.getWrench(footWrenchToPack);
 
       // First in measurement frame for all the frames...
       footForce.setToZero(footWrenchToPack.getExpressedInFrame());
-      footWrenchToPack.packLinearPart(footForce);
+      footWrenchToPack.getLinearPart(footForce);
       yoFootForce.set(footForce);
 
       footTorque.setToZero(footWrenchToPack.getExpressedInFrame());
-      footWrenchToPack.packAngularPart(footTorque);
+      footWrenchToPack.getAngularPart(footTorque);
       yoFootTorque.set(footTorque);
 
       // magnitude of force part is independent of frame
@@ -302,9 +301,9 @@
       footWrenchInBodyFixedFrame.changeFrame(contactablePlaneBody.getRigidBody().getBodyFixedFrame());
 
       footForce.setToZero(footWrenchInBodyFixedFrame.getExpressedInFrame());
-      footWrenchInBodyFixedFrame.packLinearPart(footForce);
+      footWrenchInBodyFixedFrame.getLinearPart(footForce);
       footTorque.setToZero(footWrenchInBodyFixedFrame.getExpressedInFrame());
-      footWrenchInBodyFixedFrame.packAngularPart(footTorque);
+      footWrenchInBodyFixedFrame.getAngularPart(footTorque);
 
       footForce.changeFrame(contactablePlaneBody.getFrameAfterParentJoint());
       yoFootForceInFoot.set(footForce);
@@ -378,388 +377,4 @@
    {
       return contactablePlaneBody;
    }
-}
-=======
-package us.ihmc.commonWalkingControlModules.sensors.footSwitch;
-
-import java.util.List;
-
-import us.ihmc.commonWalkingControlModules.controlModules.CenterOfPressureResolver;
-import us.ihmc.commonWalkingControlModules.desiredFootStep.DesiredFootstepCalculatorTools;
-import us.ihmc.graphics3DAdapter.graphics.appearances.AppearanceDefinition;
-import us.ihmc.graphics3DAdapter.graphics.appearances.YoAppearance;
-import us.ihmc.humanoidRobotics.bipedSupportPolygons.ContactablePlaneBody;
-import us.ihmc.robotics.sensors.ForceSensorDataReadOnly;
-import us.ihmc.simulationconstructionset.yoUtilities.graphics.BagOfBalls;
-import us.ihmc.simulationconstructionset.yoUtilities.graphics.YoGraphicReferenceFrame;
-import us.ihmc.simulationconstructionset.yoUtilities.graphics.YoGraphicsListRegistry;
-import us.ihmc.robotics.dataStructures.registry.YoVariableRegistry;
-import us.ihmc.robotics.dataStructures.variable.BooleanYoVariable;
-import us.ihmc.robotics.dataStructures.variable.DoubleYoVariable;
-import us.ihmc.robotics.geometry.FramePoint;
-import us.ihmc.robotics.geometry.FramePoint2d;
-import us.ihmc.robotics.geometry.FrameVector;
-import us.ihmc.robotics.math.filters.AlphaFilteredYoVariable;
-import us.ihmc.robotics.math.filters.GlitchFilteredBooleanYoVariable;
-import us.ihmc.robotics.math.frames.YoFramePoint2d;
-import us.ihmc.robotics.math.frames.YoFrameVector;
-import us.ihmc.robotics.referenceFrames.ReferenceFrame;
-import us.ihmc.robotics.screwTheory.Wrench;
-
-
-//TODO Probably make an EdgeSwitch interface that has all the HeelSwitch and ToeSwitch stuff
-public class WrenchBasedFootSwitch implements HeelSwitch, ToeSwitch
-{
-   private final DoubleYoVariable contactThresholdForce;
-   private final DoubleYoVariable secondContactThresholdForce;
-
-   private final YoVariableRegistry registry;
-
-   private final ForceSensorDataReadOnly forceSensorData;
-   private final DoubleYoVariable footSwitchCoPThresholdFraction;
-
-   private final GlitchFilteredBooleanYoVariable isForceMagnitudePastThreshold;
-   private final BooleanYoVariable isForceMagnitudePastSecondThreshold;
-   private final BooleanYoVariable hasFootHitGround, isCoPPastThreshold;
-   private final GlitchFilteredBooleanYoVariable filteredHasFootHitGround;
-
-   private final DoubleYoVariable footForceMagnitude;
-   private final DoubleYoVariable alphaFootLoadFiltering;
-   private final AlphaFilteredYoVariable footLoadPercentage;
-
-   private final Wrench footWrench;
-   private final BagOfBalls footswitchCOPBagOfBalls;
-   private final BooleanYoVariable pastThreshold;
-   private final BooleanYoVariable heelHitGround;
-   private final BooleanYoVariable toeHitGround;
-   private final GlitchFilteredBooleanYoVariable pastThresholdFilter;
-   private final GlitchFilteredBooleanYoVariable heelHitGroundFilter;
-   private final GlitchFilteredBooleanYoVariable toeHitGroundFilter;
-
-   private final YoFramePoint2d yoResolvedCoP;
-   private final FramePoint2d resolvedCoP;
-   private final FramePoint resolvedCoP3d = new FramePoint();
-   private final CenterOfPressureResolver copResolver = new CenterOfPressureResolver();
-   private final ContactablePlaneBody contactablePlaneBody;
-   private final double footLength;
-   private final double footMinX;
-   private final double footMaxX;
-   private final FrameVector footForce = new FrameVector();
-   private final FrameVector footTorque = new FrameVector();
-   private final YoFrameVector yoFootForce;
-   private final YoFrameVector yoFootTorque;
-   private final YoFrameVector yoFootForceInFoot;
-   private final YoFrameVector yoFootTorqueInFoot;
-   private final YoFrameVector yoFootForceInWorld;
-   private final YoFrameVector yoFootTorqueInWorld;
-  
-   
-   private final double robotTotalWeight;
-   
-   private double minThresholdX;
-   private double maxThresholdX;
-   private final boolean showForceSensorFrames = false;
-   private final YoGraphicReferenceFrame dynamicGraphicForceSensorMeasurementFrame, dynamicGraphicForceSensorFootFrame;
-
-
-   private final AppearanceDefinition redAppearance = YoAppearance.Red();
-   private final AppearanceDefinition blueAppearance = YoAppearance.Blue();
-
-   public WrenchBasedFootSwitch(String namePrefix, ForceSensorDataReadOnly forceSensorData, double footSwitchCoPThresholdFraction, double robotTotalWeight,
-         ContactablePlaneBody contactablePlaneBody, YoGraphicsListRegistry yoGraphicsListRegistry, double contactThresholdForce,
-         YoVariableRegistry parentRegistry)
-   {
-      registry = new YoVariableRegistry(namePrefix + getClass().getSimpleName());
-
-      this.contactThresholdForce = new DoubleYoVariable(namePrefix + "ContactThresholdForce", registry);
-      this.contactThresholdForce.set(contactThresholdForce); 
-      this.secondContactThresholdForce = new DoubleYoVariable(namePrefix + "SecondContactThresholdForce", registry);
-      this.secondContactThresholdForce.set(Double.POSITIVE_INFINITY);
-
-      yoFootForce = new YoFrameVector(namePrefix + "Force", forceSensorData.getMeasurementFrame(), registry);
-      yoFootTorque = new YoFrameVector(namePrefix + "Torque", forceSensorData.getMeasurementFrame(), registry);
-      yoFootForceInFoot = new YoFrameVector(namePrefix + "ForceFootFrame", contactablePlaneBody.getFrameAfterParentJoint(), registry);
-      yoFootTorqueInFoot = new YoFrameVector(namePrefix + "TorqueFootFrame", contactablePlaneBody.getFrameAfterParentJoint(), registry);
-      yoFootForceInWorld = new YoFrameVector(namePrefix + "ForceWorldFrame", ReferenceFrame.getWorldFrame(), registry);
-      yoFootTorqueInWorld = new YoFrameVector(namePrefix + "TorqueWorldFrame", ReferenceFrame.getWorldFrame(), registry);
-
-      if(showForceSensorFrames && yoGraphicsListRegistry!=null)
-      {
-         final double scale=1.0;
-         dynamicGraphicForceSensorMeasurementFrame = new YoGraphicReferenceFrame(forceSensorData.getMeasurementFrame(), registry, .6*scale, YoAppearance.Yellow());
-         dynamicGraphicForceSensorFootFrame = new YoGraphicReferenceFrame(contactablePlaneBody.getFrameAfterParentJoint(), registry, scale, YoAppearance.AliceBlue());
-         yoGraphicsListRegistry.registerYoGraphic(namePrefix+"MeasFrame",dynamicGraphicForceSensorMeasurementFrame);
-         yoGraphicsListRegistry.registerYoGraphic(namePrefix+"FootFrame",dynamicGraphicForceSensorFootFrame);
-      }
-      else
-      {
-         dynamicGraphicForceSensorMeasurementFrame=null;
-         dynamicGraphicForceSensorFootFrame=null;
-      } 
-      
-      footForceMagnitude = new DoubleYoVariable(namePrefix + "FootForceMag", registry);
-      hasFootHitGround = new BooleanYoVariable(namePrefix + "FootHitGround", registry);
-
-      //TODO: Tune and triple check glitch filtering and timing of the virtual switches.
-      filteredHasFootHitGround = new GlitchFilteredBooleanYoVariable(namePrefix + "FilteredFootHitGround", registry, hasFootHitGround, 1); 
-      isForceMagnitudePastThreshold = new GlitchFilteredBooleanYoVariable(namePrefix + "ForcePastThresh", registry, 2);
-      isForceMagnitudePastSecondThreshold = new BooleanYoVariable(namePrefix + "ForcePastSecondThresh", registry);
-      isCoPPastThreshold = new BooleanYoVariable(namePrefix + "CoPPastThresh", registry);
-
-      this.robotTotalWeight = robotTotalWeight;
-      this.alphaFootLoadFiltering = new DoubleYoVariable(namePrefix + "AlphaFootLoadFiltering", registry);
-      alphaFootLoadFiltering.set(0.5);
-      this.footLoadPercentage = new AlphaFilteredYoVariable(namePrefix + "FootLoadPercentage", registry, alphaFootLoadFiltering);
-
-      double copVisualizerSize = 0.025;
-      this.footswitchCOPBagOfBalls = new BagOfBalls(1, copVisualizerSize, namePrefix + "FootswitchCOP", registry,
-            yoGraphicsListRegistry);
-
-      this.pastThreshold = new BooleanYoVariable(namePrefix + "PastFootswitchThreshold", registry);
-      this.heelHitGround = new BooleanYoVariable(namePrefix + "HeelHitGround", registry);
-      this.toeHitGround = new BooleanYoVariable(namePrefix + "ToeHitGround", registry);
-      
-      int filterWindowSize = 3;
-      
-      this.pastThresholdFilter = new GlitchFilteredBooleanYoVariable(namePrefix + "PastFootswitchThresholdFilter", registry, pastThreshold, filterWindowSize);
-      this.heelHitGroundFilter = new GlitchFilteredBooleanYoVariable(namePrefix + "HeelHitGroundFilter", registry, heelHitGround, filterWindowSize);
-      this.toeHitGroundFilter = new GlitchFilteredBooleanYoVariable(namePrefix + "ToeHitGroundFilter", registry, toeHitGround, filterWindowSize);
-
-      this.contactablePlaneBody = contactablePlaneBody;
-
-      yoResolvedCoP = new YoFramePoint2d(namePrefix + "ResolvedCoP", "", contactablePlaneBody.getSoleFrame(), registry);
-      resolvedCoP = new FramePoint2d(contactablePlaneBody.getSoleFrame());
-
-      this.forceSensorData = forceSensorData;
-      this.footSwitchCoPThresholdFraction = new DoubleYoVariable(namePrefix + "footSwitchCoPThresholdFraction", registry);
-      this.footSwitchCoPThresholdFraction.set(footSwitchCoPThresholdFraction);
-
-      this.footWrench = new Wrench(forceSensorData.getMeasurementFrame(), null);
-
-      this.footMinX = computeMinX(contactablePlaneBody);
-         
-      this.footMaxX = computeMaxX(contactablePlaneBody);
-      this.footLength = computeLength(contactablePlaneBody);
-      
- 
-      parentRegistry.addChild(registry);
-   }
-
-   public void setSecondContactThresholdForce(double secondContactThresholdForce)
-   {
-      this.secondContactThresholdForce.set(secondContactThresholdForce);
-   }
-
-   public boolean hasFootHitGround()
-   {      
-      isForceMagnitudePastThreshold.set(isForceMagnitudePastThreshold());
-      isForceMagnitudePastSecondThreshold.set(yoFootForceInFoot.getZ() > secondContactThresholdForce.getDoubleValue());
-      isCoPPastThreshold.set(isCoPPastThreshold());
-
-      hasFootHitGround.set((isForceMagnitudePastThreshold.getBooleanValue() && isCoPPastThreshold.getBooleanValue()) || isForceMagnitudePastSecondThreshold.getBooleanValue());
-//      hasFootHitGround.set(isForceMagnitudePastThreshold.getBooleanValue());
-      filteredHasFootHitGround.update();
-      
-      return filteredHasFootHitGround.getBooleanValue();
-   }
-
-   public void reset()
-   {
-      pastThresholdFilter.set(false);
-      heelHitGroundFilter.set(false);
-      toeHitGroundFilter.set(false);
-   }
-
-   public void resetHeelSwitch()
-   {
-      heelHitGroundFilter.set(false);
-   }
-
-   public void resetToeSwitch()
-   {
-      toeHitGroundFilter.set(false);
-   }
-
-   public boolean hasHeelHitGround()
-   {
-      heelHitGround.set(isForceMagnitudePastThreshold());
-      heelHitGroundFilter.update();
-      return heelHitGroundFilter.getBooleanValue();
-   }
-
-   public boolean hasToeHitGround()
-   {
-      toeHitGround.set(isForceMagnitudePastThreshold());
-      toeHitGroundFilter.update();
-      return toeHitGroundFilter.getBooleanValue();
-   }
-
-   public double computeFootLoadPercentage()
-   {
-      readSensorData(footWrench);
-
-      yoFootForceInFoot.getFrameTupleIncludingFrame(footForce);
-
-      footForce.clipToMinMax(0.0, Double.MAX_VALUE);
-
-      footForceMagnitude.set(footForce.length());
-
-      footLoadPercentage.update(footForce.getZ() / robotTotalWeight);
-
-      return footLoadPercentage.getDoubleValue();
-   }
-
-   public void computeAndPackFootWrench(Wrench footWrenchToPack)
-   {
-      readSensorData(footWrenchToPack);
-   }
-
-   public ReferenceFrame getMeasurementFrame()
-   {
-      return forceSensorData.getMeasurementFrame();
-   }
-   
-   private boolean isCoPPastThreshold()
-   {
-      if (Double.isNaN(footSwitchCoPThresholdFraction.getDoubleValue())) return true;
-      
-      updateCoP();
-
-      minThresholdX = (footMinX + footSwitchCoPThresholdFraction.getDoubleValue() * footLength);
-      maxThresholdX = (footMaxX - footSwitchCoPThresholdFraction.getDoubleValue() * footLength);
-
-      if (toeHitGroundFilter.getBooleanValue())
-         pastThreshold.set(resolvedCoP.getX() <= maxThresholdX);
-      else if (heelHitGroundFilter.getBooleanValue())
-         pastThreshold.set(resolvedCoP.getX() >= minThresholdX);
-      else
-         pastThreshold.set(resolvedCoP.getX() >= minThresholdX && resolvedCoP.getX() <= maxThresholdX);
-
-      pastThresholdFilter.update();
-
-      AppearanceDefinition appearanceDefinition = pastThresholdFilter.getBooleanValue() ? redAppearance : blueAppearance;
-
-      footswitchCOPBagOfBalls.setBall(resolvedCoP3d, appearanceDefinition, 0);
-
-      return pastThresholdFilter.getBooleanValue();
-   }
-
-   public void computeAndPackCoP(FramePoint2d copToPack)
-   {
-      updateCoP();
-      copToPack.setIncludingFrame(resolvedCoP);
-   }
-
-   private  void updateCoP()
-   {
-      readSensorData(footWrench);
-      copResolver.resolveCenterOfPressureAndNormalTorque(resolvedCoP, footWrench, contactablePlaneBody.getSoleFrame());
-      yoResolvedCoP.set(resolvedCoP);
-
-      resolvedCoP3d.setToZero(resolvedCoP.getReferenceFrame());
-      resolvedCoP3d.setXY(resolvedCoP);
-      resolvedCoP3d.changeFrame(ReferenceFrame.getWorldFrame());
-   }
-
-   private Wrench footWrenchInBodyFixedFrame = new Wrench();
-   
-   private void readSensorData(Wrench footWrenchToPack)
-   {
-      forceSensorData.getWrench(footWrenchToPack);
-
-      // First in measurement frame for all the frames...
-      footForce.setToZero(footWrenchToPack.getExpressedInFrame());
-      footWrenchToPack.getLinearPart(footForce);
-      yoFootForce.set(footForce);
-      
-      footTorque.setToZero(footWrenchToPack.getExpressedInFrame());
-      footWrenchToPack.getAngularPart(footTorque);
-      yoFootTorque.set(footTorque);
-      
-      // magnitude of force part is independent of frame
-      footForceMagnitude.set(footForce.length());
-      
-      // Now change to frame after the parent joint (ankle or wrist for example):
-      footWrenchInBodyFixedFrame.set(footWrenchToPack);
-      footWrenchInBodyFixedFrame.changeFrame(contactablePlaneBody.getRigidBody().getBodyFixedFrame());
-
-      footForce.setToZero(footWrenchInBodyFixedFrame.getExpressedInFrame());
-      footWrenchInBodyFixedFrame.getLinearPart(footForce);
-      footTorque.setToZero(footWrenchInBodyFixedFrame.getExpressedInFrame());
-      footWrenchInBodyFixedFrame.getAngularPart(footTorque);
-
-      footForce.changeFrame(contactablePlaneBody.getFrameAfterParentJoint());
-      yoFootForceInFoot.set(footForce);
-
-      footTorque.changeFrame(contactablePlaneBody.getFrameAfterParentJoint());
-      yoFootTorqueInFoot.set(footTorque);
-      
-      footForce.changeFrame(ReferenceFrame.getWorldFrame());
-      footTorque.changeFrame(ReferenceFrame.getWorldFrame());
-      
-      yoFootForceInWorld.set(footForce);
-      yoFootTorqueInWorld.set(footTorque);
-      
-      updateSensorVisualizer();
-   }
-   
-   private void updateSensorVisualizer()
-   {
-      if(dynamicGraphicForceSensorMeasurementFrame!=null)
-         dynamicGraphicForceSensorMeasurementFrame.update();
-      if(dynamicGraphicForceSensorFootFrame!=null)
-         dynamicGraphicForceSensorFootFrame.update();
-   }
-   
-
-   private boolean isForceMagnitudePastThreshold()
-   {
-      readSensorData(footWrench);
-
-      //TODO: We switched to just z and made sure it was positive.
-      //TODO: Check which reference frames all this stuff is in.
-      //TODO: Make SCS and Gazebo consistent if possible.
-      return (yoFootForceInFoot.getZ() > contactThresholdForce.getDoubleValue());
-
-//      return (footFootMagnitude.getDoubleValue() > contactTresholdForce);
-//      return (footFootMagnitude.getDoubleValue() > MathTools.square(contactTresholdForce));
-   }
-
-   private static double computeLength(ContactablePlaneBody contactablePlaneBody)
-   {
-      FrameVector forward = new FrameVector(contactablePlaneBody.getSoleFrame(), 1.0, 0.0, 0.0);
-      List<FramePoint> maxForward = DesiredFootstepCalculatorTools.computeMaximumPointsInDirection(contactablePlaneBody.getContactPointsCopy(), forward, 1);
-
-      FrameVector back = new FrameVector(contactablePlaneBody.getSoleFrame(), -1.0, 0.0, 0.0);
-      List<FramePoint> maxBack = DesiredFootstepCalculatorTools.computeMaximumPointsInDirection(contactablePlaneBody.getContactPointsCopy(), back, 1);
-
-      return maxForward.get(0).getX() - maxBack.get(0).getX();
-   }
-
-   private static double computeMinX(ContactablePlaneBody contactablePlaneBody)
-   {
-      FrameVector back = new FrameVector(contactablePlaneBody.getSoleFrame(), -1.0, 0.0, 0.0);
-      List<FramePoint> maxBack = DesiredFootstepCalculatorTools.computeMaximumPointsInDirection(contactablePlaneBody.getContactPointsCopy(), back, 1);
-
-      return maxBack.get(0).getX();
-   }
-
-   private static double computeMaxX(ContactablePlaneBody contactablePlaneBody)
-   {
-      FrameVector front = new FrameVector(contactablePlaneBody.getSoleFrame(), 1.0, 0.0, 0.0);
-      List<FramePoint> maxFront = DesiredFootstepCalculatorTools.computeMaximumPointsInDirection(contactablePlaneBody.getContactPointsCopy(), front, 1);
-
-      return maxFront.get(0).getX();
-   }
-   
-   public boolean getForceMagnitudePastThreshhold()
-   {
-      return isForceMagnitudePastThreshold.getBooleanValue();
-   }
-
-   public ContactablePlaneBody getContactablePlaneBody()
-   {
-      return contactablePlaneBody;
-   }
-}
->>>>>>> 00b390c2
+}