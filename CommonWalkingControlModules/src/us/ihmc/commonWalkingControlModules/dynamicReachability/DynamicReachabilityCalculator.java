package us.ihmc.commonWalkingControlModules.dynamicReachability;

import java.util.ArrayList;

import gnu.trove.list.array.TDoubleArrayList;
import us.ihmc.commonWalkingControlModules.configurations.DynamicReachabilityParameters;
import us.ihmc.commonWalkingControlModules.instantaneousCapturePoint.ICPPlannerInterface;
import us.ihmc.commonWalkingControlModules.instantaneousCapturePoint.icpOptimization.ICPOptimizationController;
import us.ihmc.commons.PrintTools;
import us.ihmc.euclid.geometry.LineSegment1D;
import us.ihmc.euclid.matrix.RotationMatrix;
import us.ihmc.euclid.referenceFrame.FramePoint2D;
import us.ihmc.euclid.referenceFrame.FramePoint3D;
import us.ihmc.euclid.referenceFrame.FrameVector2D;
import us.ihmc.euclid.referenceFrame.FrameVector3D;
import us.ihmc.euclid.referenceFrame.ReferenceFrame;
import us.ihmc.euclid.transform.RigidBodyTransform;
import us.ihmc.euclid.tuple3D.Vector3D;
import us.ihmc.graphicsDescription.appearance.YoAppearance;
import us.ihmc.graphicsDescription.yoGraphics.YoGraphicPosition;
import us.ihmc.graphicsDescription.yoGraphics.YoGraphicsList;
import us.ihmc.graphicsDescription.yoGraphics.YoGraphicsListRegistry;
import us.ihmc.humanoidRobotics.footstep.Footstep;
import us.ihmc.robotModels.FullHumanoidRobotModel;
import us.ihmc.robotics.MathTools;
import us.ihmc.robotics.geometry.FrameOrientation;
import us.ihmc.robotics.math.frames.YoFramePoint;
import us.ihmc.robotics.partNames.LegJointName;
import us.ihmc.robotics.referenceFrames.TranslationReferenceFrame;
import us.ihmc.robotics.robotSide.RobotSide;
import us.ihmc.robotics.robotSide.SideDependentList;
import us.ihmc.robotics.time.ExecutionTimer;
import us.ihmc.tools.exceptions.NoConvergenceException;
import us.ihmc.yoVariables.registry.YoVariableRegistry;
import us.ihmc.yoVariables.variable.YoBoolean;
import us.ihmc.yoVariables.variable.YoDouble;
import us.ihmc.yoVariables.variable.YoInteger;

public class DynamicReachabilityCalculator
{
   //// TODO: 3/21/17 add in the ability to angle the hip forward for reachability
   //// TODO: 3/21/17 add in the ability to drop the pelvis for reachability

   private static final boolean USE_CONSERVATIVE_REQUIRED_ADJUSTMENT = true;
   private static final boolean VISUALIZE = false;
   private static final boolean VISUALIZE_REACHABILITY = false;

   private static final double epsilon = 0.005;
   private static final double stanceLegLengthToeOffFactor = 1.1;

   private static final double gradientThresholdForConsideration = 0.005;

   private final double transferTwiddleSizeDuration;
   private final double swingTwiddleSizeDuration;

   private static final ReferenceFrame worldFrame = ReferenceFrame.getWorldFrame();

   private final YoVariableRegistry registry = new YoVariableRegistry(getClass().getSimpleName());

   private final YoDouble requiredAdjustmentSafetyFactor = new YoDouble("requiredAdjustmentSafetyFactor", registry);
   private final YoDouble requiredAdjustmentFeedbackGain = new YoDouble("requiredAdjustmentFeedbackGain", registry);
   private final YoDouble widthOfReachableRegion = new YoDouble("widthOfReachableRegion", registry);

   private final YoDouble minimumLegLength = new YoDouble("minimumLegLength", registry);
   private final YoDouble maximumLegLength = new YoDouble("maximumLegLength", registry);

   private final YoDouble maximumDesiredKneeBend = new YoDouble("maximumDesiredKneeBendForReachability", registry);

   private final YoDouble stanceLegMinimumHeight = new YoDouble("stanceLegMinimumHeight", registry);
   private final YoDouble stanceLegMaximumHeight = new YoDouble("stanceLegMaximumHeight", registry);
   private final YoDouble swingLegMinimumHeight = new YoDouble("swingLegMinimumHeight", registry);
   private final YoDouble swingLegMaximumHeight = new YoDouble("swingLegMaximumHeight", registry);

   private final YoBoolean isStepReachable = new YoBoolean("isStepReachable", registry);
   private final YoBoolean isModifiedStepReachable = new YoBoolean("isModifiedStepReachable", registry);

   private final YoInteger numberOfIterations = new YoInteger("numberOfTimingAdjustmentIterations", registry);
   private final YoInteger numberOfAdjustments = new YoInteger("numberOfCoMAdjustments", registry);
   private final YoInteger maximumNumberOfAdjustments = new YoInteger("maxNumberOfCoMAdjustments", registry);

   private final YoDouble currentTransferAdjustment = new YoDouble("currentTransferAdjustment", registry);
   private final YoDouble currentSwingAdjustment = new YoDouble("currentSwingAdjustment", registry);
   private final YoDouble nextTransferAdjustment = new YoDouble("nextTransferAdjustment", registry);

   private final ArrayList<YoDouble> higherSwingAdjustments = new ArrayList<>();
   private final ArrayList<YoDouble> higherTransferAdjustments = new ArrayList<>();

   private final SideDependentList<YoFramePoint> hipMinimumLocations = new SideDependentList<>();
   private final SideDependentList<YoFramePoint> hipMaximumLocations = new SideDependentList<>();

   private final ArrayList<YoDouble> requiredParallelCoMAdjustments = new ArrayList<>();
   private final ArrayList<YoDouble> achievedParallelCoMAdjustments = new ArrayList<>();

   private final YoDouble currentTransferAlpha = new YoDouble("currentTransferAlpha", registry);
   private final YoDouble currentSwingAlpha = new YoDouble("currentSwingAlpha", registry);
   private final YoDouble nextTransferAlpha = new YoDouble("nextTransferAlpha", registry);

   private final ExecutionTimer reachabilityTimer = new ExecutionTimer("reachabilityTimer", registry);

   private final FrameVector2D currentInitialTransferGradient = new FrameVector2D(worldFrame);
   private final FrameVector2D currentEndTransferGradient = new FrameVector2D(worldFrame);

   private final FrameVector2D currentInitialSwingGradient = new FrameVector2D(worldFrame);
   private final FrameVector2D currentEndSwingGradient = new FrameVector2D(worldFrame);

   private final FrameVector2D nextInitialTransferGradient = new FrameVector2D(worldFrame);
   private final FrameVector2D nextEndTransferGradient = new FrameVector2D(worldFrame);

   private final ArrayList<FrameVector2D> higherSwingGradients = new ArrayList<>();
   private final ArrayList<FrameVector2D> higherTransferGradients = new ArrayList<>();

   private final SideDependentList<FramePoint3D> ankleLocations = new SideDependentList<>();
   private final SideDependentList<RigidBodyTransform> transformsFromAnkleToSole = new SideDependentList<>();
   private final SideDependentList<FramePoint3D> adjustedAnkleLocations = new SideDependentList<>();
   private final SideDependentList<FrameVector3D> hipOffsets = new SideDependentList<>();

   private final SideDependentList<YoFramePoint> yoAnkleLocations = new SideDependentList<>();
   private final SideDependentList<YoFramePoint> yoHipLocations = new SideDependentList<>();

   private Footstep nextFootstep;
   private boolean isInTransfer;

   private final LineSegment1D stanceHeightLine = new LineSegment1D();
   private final LineSegment1D stepHeightLine = new LineSegment1D();

   private final ReferenceFrame predictedCoMFrame;
   private final TranslationReferenceFrame predictedPelvisFrame;
   private final SideDependentList<ReferenceFrame> predictedHipFrames = new SideDependentList<>();
   private final SideDependentList<Vector2dZUpFrame> stepDirectionFrames = new SideDependentList<>();

<<<<<<< HEAD
   private final FramePoint2D adjustedCoMPosition = new FramePoint2D();
   private final FramePoint3D predictedCoMPosition = new FramePoint3D();
=======
   private final FramePoint adjustedCoMPosition = new FramePoint();
   private final FramePoint predictedCoMPosition = new FramePoint();
>>>>>>> 29f4a117

   private final FrameOrientation predictedPelvisOrientation = new FrameOrientation();
   private final FrameOrientation stanceFootOrientation = new FrameOrientation();
   private final FrameOrientation footstepAnkleOrientation = new FrameOrientation();

   private final FrameVector3D tempGradient = new FrameVector3D();
   private final FrameVector3D tempVector = new FrameVector3D();

<<<<<<< HEAD
   private final FramePoint3D tempPoint = new FramePoint3D();
   private final FramePoint2D tempPoint2d = new FramePoint2D();
   private final FramePoint2D tempFinalCoM = new FramePoint2D();
=======
   private final FramePoint tempPoint = new FramePoint();
   private final FramePoint tempPoint3d = new FramePoint();
   private final FramePoint tempFinalCoM = new FramePoint();
>>>>>>> 29f4a117

   private final DynamicReachabilityParameters dynamicReachabilityParameters;
   private final double thighLength;
   private final double shinLength;
   private final double maximumKneeBend;

   private final TimeAdjustmentSolver solver;

   private final ICPPlannerInterface icpPlanner;
   private final ICPOptimizationController icpOptimizationController;
   private final FullHumanoidRobotModel fullRobotModel;

   private final TDoubleArrayList originalTransferDurations = new TDoubleArrayList();
   private final TDoubleArrayList originalSwingDurations = new TDoubleArrayList();
   private final TDoubleArrayList originalTransferAlphas = new TDoubleArrayList();
   private final TDoubleArrayList originalSwingAlphas = new TDoubleArrayList();

   public DynamicReachabilityCalculator(ICPPlannerInterface icpPlanner, ICPOptimizationController icpOptimizationController, FullHumanoidRobotModel fullRobotModel,
                                        ReferenceFrame centerOfMassFrame, DynamicReachabilityParameters dynamicReachabilityParameters, YoVariableRegistry parentRegistry,
                                        YoGraphicsListRegistry yoGraphicsListRegistry)
   {
      this.dynamicReachabilityParameters = dynamicReachabilityParameters;
      this.icpPlanner = icpPlanner;
      this.icpOptimizationController = icpOptimizationController;
      this.fullRobotModel = fullRobotModel;

      this.requiredAdjustmentSafetyFactor.set(dynamicReachabilityParameters.getRequiredAdjustmentSafetyFactor());
      this.requiredAdjustmentFeedbackGain.set(dynamicReachabilityParameters.getRequiredAdjustmentFeedbackGain());

      this.transferTwiddleSizeDuration = dynamicReachabilityParameters.getPercentOfTransferDurationToCalculateGradient();
      this.swingTwiddleSizeDuration = dynamicReachabilityParameters.getPercentOfSwingDurationToCalculateGradient();

      this.maximumDesiredKneeBend.set(dynamicReachabilityParameters.getMaximumDesiredKneeBend());
      this.maximumNumberOfAdjustments.set(dynamicReachabilityParameters.getMaximumNumberOfCoMAdjustments());

      maximumKneeBend = Math.min(Math.min(fullRobotModel.getLegJoint(RobotSide.LEFT, LegJointName.KNEE_PITCH).getJointLimitUpper(),
            fullRobotModel.getLegJoint(RobotSide.RIGHT, LegJointName.KNEE_PITCH).getJointLimitUpper()), 1.7);

      solver = new TimeAdjustmentSolver(icpPlanner.getNumberOfFootstepsToConsider(), dynamicReachabilityParameters);

      for (RobotSide robotSide : RobotSide.values)
      {
         ankleLocations.put(robotSide, new FramePoint3D());
         adjustedAnkleLocations.put(robotSide, new FramePoint3D());
         hipOffsets.put(robotSide, new FrameVector3D());

         String prefix = robotSide.getShortLowerCaseName();
         if (VISUALIZE_REACHABILITY)
         {
            yoAnkleLocations.put(robotSide, new YoFramePoint(prefix + "AnkleLocation", worldFrame, registry));
            yoHipLocations.put(robotSide, new YoFramePoint(prefix + "HipLocation", worldFrame, registry));
         }

         YoFramePoint hipMaximumLocation = new YoFramePoint(prefix + "PredictedHipMaximumPoint", worldFrame, registry);
         YoFramePoint hipMinimumLocation = new YoFramePoint(prefix + "PredictedHipMinimumPoint", worldFrame, registry);
         hipMaximumLocations.put(robotSide, hipMaximumLocation);
         hipMinimumLocations.put(robotSide, hipMinimumLocation);
         
         ReferenceFrame soleFrame = fullRobotModel.getSoleFrame(robotSide);
         ReferenceFrame ankleFrame = fullRobotModel.getFoot(robotSide).getParentJoint().getFrameAfterJoint();
         RigidBodyTransform ankleToSole = new RigidBodyTransform();
         ankleFrame.getTransformToDesiredFrame(ankleToSole, soleFrame);
         transformsFromAnkleToSole.put(robotSide, ankleToSole);
      }

      int numberOfFootstepsToConsider = icpPlanner.getNumberOfFootstepsToConsider();
      for (int i = 0; i < numberOfFootstepsToConsider - 3; i++)
      {
         FrameVector2D higherSwingGradient = new FrameVector2D(worldFrame);
         FrameVector2D higherTransferGradient = new FrameVector2D(worldFrame);
         higherSwingGradients.add(higherSwingGradient);
         higherTransferGradients.add(higherTransferGradient);

         YoDouble higherSwingAdjustment = new YoDouble("higherSwingAdjustment" + i, registry);
         YoDouble higherTransferAdjustment = new YoDouble("higherTransferAdjustment" + i, registry);
         higherSwingAdjustments.add(higherSwingAdjustment);
         higherTransferAdjustments.add(higherTransferAdjustment);
      }

      for (int i = 0; i < dynamicReachabilityParameters.getMaximumNumberOfCoMAdjustments(); i++)
      {
         requiredParallelCoMAdjustments.add(new YoDouble("requiredParallelCoMAdjustment" + i, registry));
         achievedParallelCoMAdjustments.add(new YoDouble("achievedParallelCoMAdjustment" + i, registry));
      }


      // compute leg segment lengths
      ReferenceFrame hipPitchFrame = fullRobotModel.getLegJoint(RobotSide.LEFT, LegJointName.HIP_PITCH).getFrameAfterJoint();
      FramePoint3D hipPoint = new FramePoint3D(hipPitchFrame);
      FramePoint3D kneePoint = new FramePoint3D(fullRobotModel.getLegJoint(RobotSide.LEFT, LegJointName.KNEE_PITCH).getFrameBeforeJoint());
      kneePoint.changeFrame(hipPitchFrame);

      thighLength = hipPoint.distance(kneePoint);

      ReferenceFrame kneePitchFrame = fullRobotModel.getLegJoint(RobotSide.LEFT, LegJointName.KNEE_PITCH).getFrameAfterJoint();
      kneePoint.setToZero(kneePitchFrame);
      FramePoint3D anklePoint = new FramePoint3D(fullRobotModel.getLegJoint(RobotSide.LEFT, LegJointName.ANKLE_PITCH).getFrameBeforeJoint());
      anklePoint.changeFrame(kneePitchFrame);

      shinLength = kneePoint.distance(anklePoint);

      // setup reference frames
      ReferenceFrame pelvisFrame = fullRobotModel.getPelvis().getBodyFixedFrame();
      FramePoint3D pelvis = new FramePoint3D(pelvisFrame);
      FramePoint3D com = new FramePoint3D(centerOfMassFrame);
      pelvis.changeFrame(centerOfMassFrame);
      FrameVector3D translationToCoM = new FrameVector3D(centerOfMassFrame);
      translationToCoM.set(com);
      translationToCoM.sub(pelvis);
      translationToCoM.changeFrame(pelvisFrame);

      predictedCoMFrame = new ReferenceFrame("Predicted CoM Position", worldFrame)
      {
         @Override
         protected void updateTransformToParent(RigidBodyTransform transformToParent)
         {
            predictedCoMPosition.changeFrame(worldFrame);
            predictedPelvisOrientation.changeFrame(worldFrame);
            transformToParent.setTranslation(predictedCoMPosition.getPoint());
            transformToParent.setRotation(predictedPelvisOrientation.getQuaternion());
         }
      };

      predictedPelvisFrame = new TranslationReferenceFrame("Predicted Pelvis Frame", predictedCoMFrame);
      predictedPelvisFrame.updateTranslation(translationToCoM.getVector());

      for (RobotSide robotSide : RobotSide.values)
      {
         FrameVector3D translationToPelvis = new FrameVector3D(pelvisFrame);
         FramePoint3D pelvisCenter = new FramePoint3D(pelvisFrame);
         FramePoint3D hipJoint = new FramePoint3D(fullRobotModel.getLegJoint(robotSide, LegJointName.HIP_PITCH).getFrameAfterJoint());
         hipJoint.changeFrame(pelvisFrame);
         translationToPelvis.set(hipJoint);
         translationToPelvis.sub(pelvisCenter);
         TranslationReferenceFrame predictedHipFrame = new TranslationReferenceFrame(robotSide.getShortLowerCaseName() + " Predicted Hip Frame",
               predictedPelvisFrame);
         predictedHipFrame.updateTranslation(translationToPelvis.getVector());
         predictedHipFrames.put(robotSide, predictedHipFrame);

         Vector2dZUpFrame stepDirectionFrame = new Vector2dZUpFrame(robotSide.getShortLowerCaseName() + "Step Direction Frame", worldFrame);
         stepDirectionFrames.put(robotSide, stepDirectionFrame);
      }

      updateLegLengthLimits();
      setupVisualizers(yoGraphicsListRegistry);

      parentRegistry.addChild(registry);
   }

   private void setupVisualizers(YoGraphicsListRegistry yoGraphicsListRegistry)
   {
      YoGraphicsList yoGraphicsList = new YoGraphicsList(getClass().getSimpleName());

      for (RobotSide side : RobotSide.values)
      {
         YoFramePoint hipMaximumLocation = hipMaximumLocations.get(side);
         YoFramePoint hipMinimumLocation = hipMinimumLocations.get(side);

         YoGraphicPosition hipMaximumLocationViz = new YoGraphicPosition(side.getSideNameFirstLetter() + "Predicted Maximum Hip Point", hipMaximumLocation,
               0.01, YoAppearance.ForestGreen());
         YoGraphicPosition hipMinimumLocationViz = new YoGraphicPosition(side.getSideNameFirstLetter() + "Predicted Minimum Hip Point", hipMinimumLocation,
               0.01, YoAppearance.Blue());

         yoGraphicsList.add(hipMaximumLocationViz);
         yoGraphicsList.add(hipMinimumLocationViz);
      }

      yoGraphicsList.setVisible(VISUALIZE);

      if (VISUALIZE_REACHABILITY)
      {
         YoGraphicsList reachabilityGraphicsList = new YoGraphicsList(getClass().getSimpleName() + "Reachability");

         double minLength = minimumLegLength.getDoubleValue();
         double maxLength = maximumLegLength.getDoubleValue();

         for (RobotSide robotSide : RobotSide.values)
         {
            YoGraphicPosition ballInside = new YoGraphicPosition(robotSide.getShortLowerCaseName() + "BallInside", yoAnkleLocations.get(robotSide), minLength, YoAppearance.Green());
            YoGraphicPosition ballOutside = new YoGraphicPosition(robotSide.getShortLowerCaseName() + "BallOutside", yoAnkleLocations.get(robotSide), maxLength, YoAppearance.LightGreen());

            YoGraphicPosition footViz = new YoGraphicPosition("foot", yoAnkleLocations.get(robotSide), 0.075, YoAppearance.Blue());
            YoGraphicPosition hipViz = new YoGraphicPosition("hip", yoHipLocations.get(robotSide), 0.075, YoAppearance.Red());

            ballInside.getAppearance().setTransparency(0.8);
            ballOutside.getAppearance().setTransparency(0.95);

            reachabilityGraphicsList.add(ballInside);
            reachabilityGraphicsList.add(ballOutside);
            reachabilityGraphicsList.add(footViz);
            reachabilityGraphicsList.add(hipViz);
         }

         yoGraphicsListRegistry.registerYoGraphicsList(reachabilityGraphicsList);
      }


      yoGraphicsListRegistry.registerYoGraphicsList(yoGraphicsList);
   }

   private void updateFrames(Footstep nextFootstep)
   {
      RobotSide swingSide = nextFootstep.getRobotSide();
      RobotSide stanceSide = swingSide.getOppositeSide();

      icpPlanner.getFinalDesiredCenterOfMassPosition(tempFinalCoM);

      predictedCoMPosition.setToZero(worldFrame);
      predictedCoMPosition.set(tempFinalCoM);

      stanceFootOrientation.setToZero(fullRobotModel.getFoot(stanceSide).getBodyFixedFrame());
      nextFootstep.getAnkleOrientation(footstepAnkleOrientation, transformsFromAnkleToSole.get(nextFootstep.getRobotSide()));

      ReferenceFrame pelvisFrame = fullRobotModel.getPelvis().getBodyFixedFrame();
      stanceFootOrientation.changeFrame(pelvisFrame);
      footstepAnkleOrientation.changeFrame(pelvisFrame);
      predictedPelvisOrientation.setToZero(pelvisFrame);
      predictedPelvisOrientation.interpolate(stanceFootOrientation, footstepAnkleOrientation, 0.5);

      FramePoint3D stanceAnkleLocation = ankleLocations.get(stanceSide);
      FramePoint3D upcomingStepLocation = ankleLocations.get(swingSide);
      stanceAnkleLocation.setToZero(fullRobotModel.getLegJoint(stanceSide, LegJointName.ANKLE_PITCH).getFrameAfterJoint());
      nextFootstep.getAnklePosition(upcomingStepLocation, transformsFromAnkleToSole.get(nextFootstep.getRobotSide()));
      upcomingStepLocation.changeFrame(worldFrame);
      stanceAnkleLocation.changeFrame(worldFrame);
      if (VISUALIZE_REACHABILITY) yoAnkleLocations.get(swingSide).set(upcomingStepLocation);
      if (VISUALIZE_REACHABILITY) yoAnkleLocations.get(stanceSide).set(stanceAnkleLocation);

      predictedCoMFrame.update();
      predictedPelvisFrame.update();
      for (RobotSide robotSide : RobotSide.values)
      {
         predictedHipFrames.get(robotSide).update();
         if (VISUALIZE_REACHABILITY)
         {
            tempPoint.setToZero(predictedHipFrames.get(robotSide));
            tempPoint.changeFrame(worldFrame);
            yoHipLocations.get(robotSide).set(tempPoint);
            yoHipLocations.get(robotSide).setZ(0.8);
         }
      }
   }

   private void updateLegLengthLimits()
   {
      this.maximumLegLength.set(thighLength + shinLength);

      double minimumLegLength = computeLegLength(thighLength, shinLength, maximumDesiredKneeBend.getDoubleValue());
      this.minimumLegLength.set(minimumLegLength);
   }

   private static double computeLegLength(double thighLength, double shinLength, double kneeAngle)
   {
      double minimumLegLength = Math.pow(thighLength, 2.0) + Math.pow(shinLength, 2.0) + 2.0 * thighLength * shinLength * Math.cos(kneeAngle);
      minimumLegLength = Math.sqrt(minimumLegLength);

      return minimumLegLength;
   }

   private void computeHeightLineFromStance(RobotSide supportSide, double minimumStanceLegLength, double maximumStanceLegLength)
   {
      FramePoint3D ankleLocation = ankleLocations.get(supportSide);
      ankleLocation.changeFrame(worldFrame);
<<<<<<< HEAD
      tempPoint2d.setIncludingFrame(ankleLocation);
=======
      tempPoint3d.set(ankleLocation);
>>>>>>> 29f4a117

      // get the hip location in XY
      tempPoint.setToZero(predictedHipFrames.get(supportSide));
      tempPoint.changeFrame(worldFrame);
      tempFinalCoM.setIncludingFrame(tempPoint);

      tempFinalCoM.changeFrame(worldFrame);
<<<<<<< HEAD
      hipMaximumLocations.get(supportSide).set(tempFinalCoM, 0.0);
      hipMinimumLocations.get(supportSide).set(tempFinalCoM, 0.0);
=======
      hipMaximumLocations.get(supportSide).set(tempFinalCoM);
      hipMinimumLocations.get(supportSide).set(tempFinalCoM);
>>>>>>> 29f4a117

      double planarDistance = tempFinalCoM.distance(tempPoint3d);

      double minimumHeight, maximumHeight;
      if (planarDistance >= minimumStanceLegLength)
      {
         minimumHeight = 0.0;
      }
      else
      {
         minimumHeight = Math.sqrt(Math.pow(minimumStanceLegLength, 2.0) - Math.pow(planarDistance, 2.0));
         minimumHeight += ankleLocation.getZ();
      }
      if (planarDistance >= maximumStanceLegLength)
      {
         maximumHeight = 0.0;
      }
      else
      {
         maximumHeight = Math.sqrt(Math.pow(maximumStanceLegLength, 2.0) - Math.pow(planarDistance, 2.0));
         maximumHeight += ankleLocation.getZ();
      }

      hipMaximumLocations.get(supportSide).setZ(maximumHeight);
      hipMinimumLocations.get(supportSide).setZ(minimumHeight);

      stanceLegMinimumHeight.set(minimumHeight);
      stanceLegMaximumHeight.set(maximumHeight);
      stanceHeightLine.set(minimumHeight, maximumHeight);
   }

   private void computeHeightLineFromStep(Footstep nextFootstep, double minimumStepLegLength, double maximumStepLegLength)
   {
      RobotSide swingSide = nextFootstep.getRobotSide();

      FramePoint3D ankleLocation = ankleLocations.get(swingSide);
      ankleLocation.changeFrame(worldFrame);
<<<<<<< HEAD
      tempPoint2d.setIncludingFrame(ankleLocation);
=======
      tempPoint3d.set(ankleLocation);
>>>>>>> 29f4a117

      tempPoint.setToZero(predictedHipFrames.get(swingSide));
      tempPoint.changeFrame(worldFrame);
      tempFinalCoM.setIncludingFrame(tempPoint);

      double planarDistance = tempFinalCoM.distance(tempPoint3d);

      tempFinalCoM.changeFrame(worldFrame);
      ankleLocation.changeFrame(worldFrame);

<<<<<<< HEAD
      hipMaximumLocations.get(swingSide).set(tempFinalCoM, 0.0);
      hipMinimumLocations.get(swingSide).set(tempFinalCoM, 0.0);
=======
      hipMaximumLocations.get(swingSide).set(tempFinalCoM);
      hipMinimumLocations.get(swingSide).set(tempFinalCoM);
>>>>>>> 29f4a117

      double minimumHeight, maximumHeight;
      if (planarDistance >= minimumStepLegLength)
      {
         minimumHeight = 0.0;
      }
      else
      {
         minimumHeight = Math.sqrt(Math.pow(minimumStepLegLength, 2.0) - Math.pow(planarDistance, 2.0));
         minimumHeight += ankleLocation.getZ();
      }
      if (planarDistance >= maximumStepLegLength)
      {
         maximumHeight = 0.0;
      }
      else
      {
         maximumHeight = Math.sqrt(Math.pow(maximumStepLegLength, 2.0) - Math.pow(planarDistance, 2.0));
         maximumHeight += ankleLocation.getZ();
      }

      hipMaximumLocations.get(swingSide).setZ(maximumHeight);
      hipMinimumLocations.get(swingSide).setZ(minimumHeight);

      swingLegMinimumHeight.set(minimumHeight);
      swingLegMaximumHeight.set(maximumHeight);
      stepHeightLine.set(minimumHeight, maximumHeight);
   }

   private void reset()
   {
      numberOfAdjustments.set(0);

      originalTransferDurations.clear();
      originalTransferAlphas.clear();
      originalSwingDurations.clear();
      originalSwingAlphas.clear();

      currentTransferAdjustment.set(0.0);
      currentSwingAdjustment.set(0.0);
      nextTransferAdjustment.set(0.0);

      currentTransferAlpha.setToNaN();
      currentSwingAlpha.setToNaN();
      nextTransferAlpha.setToNaN();

      currentInitialTransferGradient.setToNaN();
      currentEndTransferGradient.setToNaN();
      currentInitialSwingGradient.setToNaN();
      currentEndSwingGradient.setToNaN();
      nextInitialTransferGradient.setToNaN();
      nextEndTransferGradient.setToNaN();

      for (int i = 0; i < higherSwingAdjustments.size(); i++)
      {
         higherSwingGradients.get(i).setToNaN();
         higherTransferGradients.get(i).setToNaN();

         higherSwingAdjustments.get(i).setToNaN();
         higherTransferAdjustments.get(i).setToNaN();
      }

      for (int i = 0; i < requiredParallelCoMAdjustments.size(); i++)
      {
         requiredParallelCoMAdjustments.get(i).setToNaN();
         achievedParallelCoMAdjustments.get(i).setToNaN();
      }
   }


   /**
    * Sets the location of the next footstep in the plan
    * @param nextFootstep next desired footstep location
    */
   public void setUpcomingFootstep(Footstep nextFootstep)
   {
      this.nextFootstep = nextFootstep;
   }


   /**
    * Indicates that the robot is starting the transfer phase.
    */
   public void setInTransfer()
   {
      isInTransfer = true;
   }

   /**
    * Indicates that the robot is starting the swing phase.
    */
   public void setInSwing()
   {
      isInTransfer = false;
   }

   /**
    * Checks whether the current footstep is reachable given the desired footstep timing.
    *
    * @return reachable or not
    */
   public boolean checkReachabilityOfStep()
   {
      boolean isStepReachable = checkReachabilityInternal();

      this.isStepReachable.set(isStepReachable);

      return isStepReachable;
   }

   /**
    * Checks whether the current footstep is reachable given the desired footstep timing. If it is, does nothing. If it is not, modifies the
    * ICP Plan timing to make sure that is is.
    */
   public void verifyAndEnsureReachability()
   {
      reachabilityTimer.startMeasurement();
      reset();

      // Efficiently checks the reachability by examining if the required heights of the stance hip and step hip overlap, as this determines reachability.
      boolean isStepReachable = checkReachabilityInternal();
      this.isStepReachable.set(isStepReachable);
      this.isModifiedStepReachable.set(isStepReachable);

      if (!isStepReachable)
      { // The step isn't reachable using the efficient checks.
         // Compute the required amount of adjustment in the direction of the step. This is less efficient but a little more accurate than the previous method,
         // so we don't necessarily want to use it by default. If the adjustment is within a certain small bound, we say it is reachable and exit the algorithm.
         double originalRequiredAdjustment = computeRequiredAdjustment();
         double requiredAdjustment = originalRequiredAdjustment;
         isStepReachable = MathTools.intervalContains(requiredAdjustment, -epsilon, epsilon);

         if (isStepReachable)
         {
            this.isStepReachable.set(true);
            this.isModifiedStepReachable.set(true);
            return;
         }

         // Compute the number of higher order steps that should be considered in the optimization algorithm. In practice, we aren't really looking at these,
         // as they don't actually have much of an effect, as their gradient is so small.
         int numberOfHigherSteps = computeNumberOfHigherSteps();

         // Record the original timing durations and alphas that were submitted to the ICP Planner.
         for (int i = 0; i < 1 + numberOfHigherSteps; i++)
         {
            originalTransferDurations.add(icpPlanner.getTransferDuration(i));
            originalTransferAlphas.add(icpPlanner.getTransferDurationAlpha(i));
            originalSwingDurations.add(icpPlanner.getSwingDuration(i));
            originalSwingAlphas.add(icpPlanner.getSwingDurationAlpha(i));
         }
         originalTransferDurations.add(icpPlanner.getTransferDuration(numberOfHigherSteps + 1));
         originalTransferAlphas.add(icpPlanner.getTransferDurationAlpha(numberOfHigherSteps + 1));

         // Compute the gradient associated with adjusting the different time segments.
         computeGradients(numberOfHigherSteps);
         // Submit the gradient information to the solver
         submitGradientInformationToSolver(numberOfHigherSteps);

         while(!isStepReachable)
         { // Start a loop for the solver to find the necessary timing adjustments to achieved the desired CoM adjustment.
            if (numberOfAdjustments.getIntegerValue() >= maximumNumberOfAdjustments.getIntegerValue() )
               break;

            // Set the desired adjustment for the solver to achieve.
            solver.setDesiredParallelAdjustment(requiredAdjustment);

            requiredParallelCoMAdjustments.get(numberOfAdjustments.getIntegerValue()).set(requiredAdjustment);

            // Compute the required timing adjustments to achieved the desired CoM adjustment using the linear approximation of the gradient.
            try
            {
               solver.compute();
               numberOfIterations.set(solver.getNumberOfIterations());
            }
            catch (NoConvergenceException e)
            {
               e.printStackTrace();
               PrintTools.warn(this, "Only showing the stack trace of the first " + e.getClass().getSimpleName() + ". This may be happening more than once. "
                     + "The Timing optimization solver failed on iteration " + numberOfAdjustments.getIntegerValue() + ", so sticking with the last solution.");
               break;
            }

            // Extract the adjustment solutions from the solver.
            extractTimingSolutionsFromSolver(numberOfHigherSteps);

            // Apply the adjustment solutions to the ICP Planner.
            submitTimingAdjustmentsToPlanner(numberOfHigherSteps);

            // Compute the remaining CoM adjustment to be reachable using the new times.
            initializePlan(tempFinalCoM);
            updateFrames(nextFootstep);
            double remainingAdjustment = computeRequiredAdjustment();
            isStepReachable = MathTools.intervalContains(remainingAdjustment, -epsilon, epsilon);

            // Compute the achieved CoM adjustment from the remaining adjustment using the new times.
            double achievedAdjustment;
            if (Math.signum(remainingAdjustment) != Math.signum(originalRequiredAdjustment))
            {
               if (Math.signum(remainingAdjustment) < 0.0)
                  achievedAdjustment = originalRequiredAdjustment + widthOfReachableRegion.getDoubleValue() - remainingAdjustment;
               else
                  achievedAdjustment = originalRequiredAdjustment - widthOfReachableRegion.getDoubleValue() + remainingAdjustment;
            }
            else
            {
               achievedAdjustment = originalRequiredAdjustment - remainingAdjustment;
            }
            achievedParallelCoMAdjustments.get(numberOfAdjustments.getIntegerValue()).set(achievedAdjustment);

            // Compute the adjustment we would like the solver to try and achieve on the next iteration.
            requiredAdjustment += requiredAdjustmentFeedbackGain.getDoubleValue() * (originalRequiredAdjustment - achievedAdjustment);

            isModifiedStepReachable.set(isStepReachable);
            numberOfAdjustments.increment();
         }

         submitTimingAdjustmentsToController(numberOfHigherSteps);
      }

      reachabilityTimer.stopMeasurement();
   }

   public boolean wasTimingAdjusted()
   {
      return numberOfAdjustments.getIntegerValue() > 0;
   }

   private boolean checkReachabilityInternal()
   {
      RobotSide supportSide = nextFootstep.getRobotSide().getOppositeSide();

      updateFrames(nextFootstep);
      updateLegLengthLimits();

      double heightChange = computeChangeInHeight(nextFootstep);

      double minimumStanceLegLength, minimumStepLegLength;
      if (heightChange > dynamicReachabilityParameters.getThresholdForStepUp())
      { // stepping up, so we should allow the upcoming stance leg length to bend as much as we want
         minimumStepLegLength = computeLegLength(thighLength, shinLength, maximumKneeBend);
         minimumStanceLegLength = minimumLegLength.getDoubleValue();
      }
      else if (heightChange < dynamicReachabilityParameters.getThresholdForStepDown())
      { // stepping down, so we should allow the upcoming swing leg to bend as much as we want
         minimumStanceLegLength = computeLegLength(thighLength, shinLength, maximumKneeBend);
         minimumStepLegLength = minimumLegLength.getDoubleValue();
      }
      else
      {
         minimumStanceLegLength = minimumLegLength.getDoubleValue();
         minimumStepLegLength = minimumLegLength.getDoubleValue();
      }

      computeHeightLineFromStance(supportSide, minimumStanceLegLength, stanceLegLengthToeOffFactor * maximumLegLength.getDoubleValue());
      computeHeightLineFromStep(nextFootstep, minimumStepLegLength, maximumLegLength.getDoubleValue());

      return stanceHeightLine.isOverlappingExclusive(stepHeightLine);
   }

   private double computeChangeInHeight(Footstep footstep)
   {
      RobotSide stanceSide = footstep.getRobotSide().getOppositeSide();

      FramePoint3D stanceAnkleLocation = ankleLocations.get(stanceSide);
      FramePoint3D stepAnkleLocation = ankleLocations.get(stanceSide.getOppositeSide());
      stanceAnkleLocation.changeFrame(worldFrame);
      stepAnkleLocation.changeFrame(worldFrame);

      return stepAnkleLocation.getZ() - stanceAnkleLocation.getZ();
   }


   private double computeRequiredAdjustment()
   {
      RobotSide stepSide = nextFootstep.getRobotSide();
      RobotSide stanceSide = stepSide.getOppositeSide();

      ReferenceFrame stanceHipFrame = predictedHipFrames.get(stanceSide);
      ReferenceFrame stepHipFrame = predictedHipFrames.get(stepSide);
      Vector2dZUpFrame stepDirectionFrame = stepDirectionFrames.get(stanceSide);

      // compute base point of upcoming sphere account for hip offsets
      FramePoint3D upcomingAnklePoint = ankleLocations.get(stepSide);
      FramePoint3D stanceAnklePoint = ankleLocations.get(stanceSide);
      FramePoint3D adjustedUpcomingAnklePoint = adjustedAnkleLocations.get(stepSide);
      FramePoint3D adjustedStanceAnklePoint = adjustedAnkleLocations.get(stanceSide);

      FrameVector3D stepHipVector = hipOffsets.get(stepSide);
      FrameVector3D stanceHipVector = hipOffsets.get(stanceSide);

      tempPoint.setToZero(stepHipFrame);
      tempPoint.changeFrame(predictedCoMFrame);
      stepHipVector.setIncludingFrame(tempPoint);
      stepHipVector.changeFrame(worldFrame);
      tempPoint.setToZero(stanceHipFrame);
      tempPoint.changeFrame(predictedCoMFrame);
      stanceHipVector.setIncludingFrame(tempPoint);
      stanceHipVector.changeFrame(worldFrame);

      // compute step direction frame accounting for hip offsets
      adjustedUpcomingAnklePoint.setIncludingFrame(upcomingAnklePoint);
      adjustedUpcomingAnklePoint.changeFrame(worldFrame);
      adjustedUpcomingAnklePoint.sub(stepHipVector);

      adjustedStanceAnklePoint.setIncludingFrame(stanceAnklePoint);
      adjustedStanceAnklePoint.changeFrame(worldFrame);
      adjustedStanceAnklePoint.sub(stanceHipVector);

      tempVector.setIncludingFrame(adjustedUpcomingAnklePoint);
      tempVector.sub(adjustedStanceAnklePoint);
      stepDirectionFrame.setXAxis(tempVector);

      // compute the actual planar step direction
      tempVector.changeFrame(stepDirectionFrame);
      double stepHeight = tempVector.getZ();
      double stepDistance = tempVector.getX();

      // compute the minimum leg lengths
      double minimumStanceLegLength, minimumStepLegLength;
      if (stepHeight > dynamicReachabilityParameters.getThresholdForStepUp())
      {
         minimumStepLegLength = computeLegLength(thighLength, shinLength, maximumKneeBend);
         minimumStanceLegLength = minimumLegLength.getDoubleValue();
      }
      else if (stepHeight < dynamicReachabilityParameters.getThresholdForStepDown())
      {
         minimumStanceLegLength = computeLegLength(thighLength, shinLength, maximumKneeBend);
         minimumStepLegLength = minimumLegLength.getDoubleValue();
      }
      else
      {
         minimumStanceLegLength = minimumLegLength.getDoubleValue();
         minimumStepLegLength = minimumLegLength.getDoubleValue();
      }

      double minimumStanceHipPosition, maximumStepHipPosition;
      if (USE_CONSERVATIVE_REQUIRED_ADJUSTMENT)
      {
         minimumStanceHipPosition = SphereIntersectionTools.computeDistanceToCenterOfIntersectionEllipse(stepDistance, stepHeight,
               minimumStanceLegLength, maximumLegLength.getDoubleValue());
         maximumStepHipPosition = SphereIntersectionTools.computeDistanceToCenterOfIntersectionEllipse(stepDistance, stepHeight,
               stanceLegLengthToeOffFactor * maximumLegLength.getDoubleValue(), minimumStepLegLength);
      }
      else
      {
         minimumStanceHipPosition = SphereIntersectionTools.computeDistanceToNearEdgeOfIntersectionEllipse(stepDistance, stepHeight,
               minimumStanceLegLength, maximumLegLength.getDoubleValue());
         maximumStepHipPosition = SphereIntersectionTools.computeDistanceToFarEdgeOfIntersectionEllipse(stepDistance, stepHeight,
               stanceLegLengthToeOffFactor * maximumLegLength.getDoubleValue(), minimumStepLegLength);
      }

      tempPoint.setToZero(predictedCoMFrame);
      tempPoint.changeFrame(worldFrame);
      tempPoint.sub(adjustedStanceAnklePoint);
      tempPoint.changeFrame(stepDirectionFrame);

      widthOfReachableRegion.set(maximumStepHipPosition);
      widthOfReachableRegion.sub(minimumStanceHipPosition);

      double requiredAdjustment;
      double safetyMultiplier = requiredAdjustmentSafetyFactor.getDoubleValue();

      if (tempPoint.getX() > maximumStepHipPosition)
      {
         requiredAdjustment = (maximumStepHipPosition - tempPoint.getX()) - safetyMultiplier * widthOfReachableRegion.getDoubleValue();
      }
      else if (tempPoint.getX() < minimumStanceHipPosition)
      {
         requiredAdjustment = (minimumStanceHipPosition - tempPoint.getX()) + safetyMultiplier * widthOfReachableRegion.getDoubleValue();
      }
      else
      {
         requiredAdjustment = 0.0;
      }

      return requiredAdjustment;
   }

   private int computeNumberOfHigherSteps()
   {
      if (dynamicReachabilityParameters.useHigherOrderSteps())
      {
         int numberOfFootstepsToConsider = icpPlanner.getNumberOfFootstepsToConsider();
         int numberOfFootstepsRegistered = icpPlanner.getNumberOfFootstepsRegistered();

         return Math.min(numberOfFootstepsToConsider - 3, numberOfFootstepsRegistered - 1);
      }
      else
      {
         return 0;
      }
   }

   private void extractTimingSolutionsFromSolver(int numberOfHigherSteps)
   {
      // handle current transfer
      double currentInitialTransferAdjustment = solver.getCurrentInitialTransferAdjustment();
      double currentEndTransferAdjustment = solver.getCurrentEndTransferAdjustment();

      double currentInitialTransferDuration = originalTransferAlphas.get(0) * originalTransferDurations.get(0);
      currentInitialTransferDuration += currentInitialTransferAdjustment;

      double currentEndTransferDuration = (1.0 - originalTransferAlphas.get(0)) * originalTransferDurations.get(0);
      currentEndTransferDuration += currentEndTransferAdjustment;

      currentTransferAdjustment.set(currentInitialTransferAdjustment + currentEndTransferAdjustment);
      currentTransferAlpha.set(currentInitialTransferDuration / (currentInitialTransferDuration + currentEndTransferDuration));

      // handle current swing
      double currentInitialSwingAdjustment = solver.getCurrentInitialSwingAdjustment();
      double currentEndSwingAdjustment = solver.getCurrentEndSwingAdjustment();

      double currentSwingInitialDuration = originalSwingAlphas.get(0) * originalSwingDurations.get(0);
      currentSwingInitialDuration += currentInitialSwingAdjustment;

      double currentSwingEndDuration = (1.0 - originalSwingAlphas.get(0)) * originalSwingDurations.get(0);
      currentSwingEndDuration += currentEndSwingAdjustment;

      currentSwingAdjustment.set(currentInitialSwingAdjustment + currentEndSwingAdjustment);
      currentSwingAlpha.set(currentSwingInitialDuration / (currentSwingInitialDuration + currentSwingEndDuration));

      // handle next transfer
      double nextInitialTransferAdjustment = solver.getNextInitialTransferAdjustment();
      double nextEndTransferAdjustment = solver.getNextEndTransferAdjustment();

      double nextInitialTransferDuration = originalTransferAlphas.get(1) * originalTransferDurations.get(1);
      nextInitialTransferDuration += nextInitialTransferAdjustment;

      double nextEndTransferDuration = (1.0 - originalTransferAlphas.get(1)) * originalTransferDurations.get(1);
      nextEndTransferDuration += nextEndTransferAdjustment;

      nextTransferAdjustment.set(nextInitialTransferAdjustment + nextEndTransferAdjustment);
      this.nextTransferAlpha.set(nextInitialTransferDuration / (nextInitialTransferDuration + nextEndTransferDuration));

      // handle higher values
      for (int i = 0; i < numberOfHigherSteps; i++)
      {
         double higherSwingAdjustment = solver.getHigherSwingAdjustment(i);
         double higherTransferAdjustment = solver.getHigherTransferAdjustment(i);

         higherSwingAdjustments.get(i).set(higherSwingAdjustment);
         higherTransferAdjustments.get(i).set(higherTransferAdjustment);
      }
   }

   private void submitTimingAdjustmentsToPlanner(int numberOfHigherSteps)
   {
      int numberOfFootstepsRegistered = icpPlanner.getNumberOfFootstepsRegistered();

      icpPlanner.setTransferDuration(0, originalTransferDurations.get(0) + currentTransferAdjustment.getDoubleValue());
      icpPlanner.setTransferDurationAlpha(0, currentTransferAlpha.getDoubleValue());

      icpPlanner.setSwingDuration(0, originalSwingDurations.get(0) + currentSwingAdjustment.getDoubleValue());
      icpPlanner.setSwingDurationAlpha(0, currentSwingAlpha.getDoubleValue());

      boolean isThisTheFinalTransfer = (numberOfFootstepsRegistered == 1);

      double adjustedTransferDuration = originalTransferDurations.get(1) + nextTransferAdjustment.getDoubleValue();
      if (isThisTheFinalTransfer)
      {
         icpPlanner.setFinalTransferDuration(adjustedTransferDuration);
         icpPlanner.setFinalTransferDurationAlpha(nextTransferAlpha.getDoubleValue());
      }
      else
      {
         icpPlanner.setTransferDuration(1, adjustedTransferDuration);
         icpPlanner.setTransferDurationAlpha(1, nextTransferAlpha.getDoubleValue());
      }

      for (int i = 0; i < numberOfHigherSteps; i++)
      {
         double swingDuration = originalSwingDurations.get(i + 1);
         double swingAdjustment = higherSwingAdjustments.get(i).getDoubleValue();
         icpPlanner.setSwingDuration(i + 1, swingDuration + swingAdjustment);

         int transferIndex = i + 2;
         double transferDuration = originalTransferDurations.get(transferIndex);
         double transferAdjustment = higherTransferAdjustments.get(i).getDoubleValue();

         isThisTheFinalTransfer = (numberOfFootstepsRegistered == transferIndex);
         if (isThisTheFinalTransfer)
            icpPlanner.setFinalTransferDuration(transferDuration + transferAdjustment);
         else
            icpPlanner.setTransferDuration(transferIndex, transferDuration + transferAdjustment);
      }
   }

   private void submitTimingAdjustmentsToController(int numberOfHigherSteps)
   {
      if (icpOptimizationController == null)
         return;

      int numberOfFootstepsRegistered = icpPlanner.getNumberOfFootstepsRegistered();

      icpOptimizationController.setTransferDuration(0, originalTransferDurations.get(0) + currentTransferAdjustment.getDoubleValue());
      icpOptimizationController.setTransferSplitFraction(0, currentTransferAlpha.getDoubleValue());

      icpOptimizationController.setSwingDuration(0, originalSwingDurations.get(0) + currentSwingAdjustment.getDoubleValue());
      icpOptimizationController.setSwingSplitFraction(0, currentSwingAlpha.getDoubleValue());

      boolean isThisTheFinalTransfer = (numberOfFootstepsRegistered == 1);

      double adjustedTransferDuration = originalTransferDurations.get(1) + nextTransferAdjustment.getDoubleValue();
      if (isThisTheFinalTransfer)
      {
         icpOptimizationController.setFinalTransferDuration(adjustedTransferDuration);
         icpOptimizationController.setFinalTransferSplitFraction(nextTransferAlpha.getDoubleValue());
      }
      else
      {
         icpOptimizationController.setTransferDuration(1, adjustedTransferDuration);
         icpOptimizationController.setTransferSplitFraction(1, nextTransferAlpha.getDoubleValue());
      }

      for (int i = 0; i < numberOfHigherSteps; i++)
      {
         double swingDuration = originalSwingDurations.get(i + 1);
         double swingAdjustment = higherSwingAdjustments.get(i).getDoubleValue();
         icpOptimizationController.setSwingDuration(i + 1, swingDuration + swingAdjustment);

         int transferIndex = i + 2;
         double transferDuration = originalTransferDurations.get(transferIndex);
         double transferAdjustment = higherTransferAdjustments.get(i).getDoubleValue();

         isThisTheFinalTransfer = (numberOfFootstepsRegistered == transferIndex);
         if (isThisTheFinalTransfer)
            icpOptimizationController.setFinalTransferDuration(transferDuration + transferAdjustment);
         else
            icpOptimizationController.setTransferDuration(transferIndex, transferDuration + transferAdjustment);
      }
   }







   private void computeGradients(int numberOfHigherSteps)
   {
      computeCurrentTransferGradient();
      computeCurrentSwingGradient();
      computeNextTransferGradient();

      for (int stepIndex = 0; stepIndex < numberOfHigherSteps; stepIndex++)
      {
         computeHigherSwingGradient(stepIndex + 1);
         computeHigherTransferGradient(stepIndex + 2);
      }
   }

   private void computeCurrentTransferGradient()
   {
      int stepNumber = 0;

      double currentTransferDuration = originalTransferDurations.get(stepNumber);
      double currentTransferDurationAlpha = originalTransferAlphas.get(stepNumber);

      double currentInitialTransferDuration = currentTransferDurationAlpha * currentTransferDuration;
      double currentEndTransferDuration = (1.0 - currentTransferDurationAlpha) * currentTransferDuration;

      // compute initial transfer duration gradient
      double variation = -transferTwiddleSizeDuration * currentInitialTransferDuration;
      double modifiedTransferDurationAlpha = (currentInitialTransferDuration + variation) / (currentTransferDuration + variation);

      submitTransferTiming(stepNumber, currentTransferDuration + variation, modifiedTransferDurationAlpha);
      applyVariation(adjustedCoMPosition);

      computeGradient(predictedCoMPosition, adjustedCoMPosition, variation, tempGradient);
      currentInitialTransferGradient.set(tempGradient);

      // compute end transfer duration gradient
      variation = -transferTwiddleSizeDuration * currentEndTransferDuration;
      modifiedTransferDurationAlpha = 1.0 - (currentEndTransferDuration + variation) / (currentTransferDuration + variation);

      submitTransferTiming(stepNumber, currentTransferDuration + variation, modifiedTransferDurationAlpha);
      applyVariation(adjustedCoMPosition);

      computeGradient(predictedCoMPosition, adjustedCoMPosition, variation, tempGradient);
      currentEndTransferGradient.set(tempGradient);

      // reset timing
      submitTransferTiming(stepNumber, currentTransferDuration, currentTransferDurationAlpha);
   }

   private void computeNextTransferGradient()
   {
      int stepNumber = 1;

      double nextTransferDuration = originalTransferDurations.get(stepNumber);
      double nextTransferDurationAlpha = originalTransferAlphas.get(stepNumber);

      if (nextTransferDuration == 0.0)
      {
         nextEndTransferGradient.setToZero();
         nextInitialTransferGradient.setToZero();
         return;
      }

      double nextInitialTransferDuration = nextTransferDurationAlpha * nextTransferDuration;
      double nextEndTransferDuration = (1.0 - nextTransferDurationAlpha) * nextTransferDuration;

      // compute initial transfer duration gradient
      double variation = -transferTwiddleSizeDuration * nextInitialTransferDuration;
      double modifiedTransferDurationAlpha = (nextInitialTransferDuration + variation) / (nextTransferDuration + variation);

      submitTransferTiming(stepNumber, nextTransferDuration + variation, modifiedTransferDurationAlpha);
      applyVariation(adjustedCoMPosition);

      computeGradient(predictedCoMPosition, adjustedCoMPosition, variation, tempGradient);
      nextInitialTransferGradient.set(tempGradient);

      // compute end transfer duration gradient
      variation = -transferTwiddleSizeDuration * nextEndTransferDuration;
      modifiedTransferDurationAlpha = 1.0 - (nextEndTransferDuration + variation) / (nextTransferDuration + variation);

      submitTransferTiming(stepNumber, nextTransferDuration + variation, modifiedTransferDurationAlpha);
      applyVariation(adjustedCoMPosition);

      computeGradient(predictedCoMPosition, adjustedCoMPosition, variation, tempGradient);
      nextEndTransferGradient.set(tempGradient);

      // reset timing
      submitTransferTiming(stepNumber, nextTransferDuration, nextTransferDurationAlpha);
   }

   private void computeHigherTransferGradient(int stepIndex)
   {
      double originalDuration = originalTransferDurations.get(stepIndex);
      double variation = -transferTwiddleSizeDuration * originalDuration;

      submitTransferTiming(stepIndex, originalDuration + variation, -1.0);
      applyVariation(adjustedCoMPosition);

      computeGradient(predictedCoMPosition, adjustedCoMPosition, variation, tempGradient);
      higherTransferGradients.get(stepIndex - 2).set(tempGradient);

      // reset timing
      submitTransferTiming(stepIndex, originalDuration, -1.0);
   }

   private void computeCurrentSwingGradient()
   {
      int stepNumber = 0;

      double currentSwingDuration = originalSwingDurations.get(stepNumber);
      double currentSwingDurationAlpha = originalSwingAlphas.get(stepNumber);

      double currentInitialSwingDuration = currentSwingDurationAlpha * currentSwingDuration;
      double currentEndSwingDuration = (1.0 - currentSwingDurationAlpha) * currentSwingDuration;

      // compute initial swing duration gradient
      double variation = -swingTwiddleSizeDuration * currentInitialSwingDuration;
      double modifiedSwingDurationAlpha = (currentInitialSwingDuration + variation) / (currentSwingDuration + variation);

      submitSwingTiming(stepNumber, currentSwingDuration + variation, modifiedSwingDurationAlpha);
      applyVariation(adjustedCoMPosition);

      computeGradient(predictedCoMPosition, adjustedCoMPosition, variation, tempGradient);
      currentInitialSwingGradient.set(tempGradient);

      // compute end swing duration gradient
      variation = -swingTwiddleSizeDuration * currentEndSwingDuration;
      modifiedSwingDurationAlpha = 1.0 - (currentEndSwingDuration + variation) / (currentSwingDuration + variation);

      submitSwingTiming(stepNumber, currentSwingDuration + variation, modifiedSwingDurationAlpha);
      applyVariation(adjustedCoMPosition);

      computeGradient(predictedCoMPosition, adjustedCoMPosition, variation, tempGradient);
      currentEndSwingGradient.set(tempGradient);

      // reset timing
      submitSwingTiming(stepNumber, currentSwingDuration, currentSwingDurationAlpha);
   }

   private void computeHigherSwingGradient(int stepIndex)
   {
      double duration = originalSwingDurations.get(stepIndex);
      double variation = -swingTwiddleSizeDuration * duration;

      submitSwingTiming(stepIndex, duration + variation, -1.0);
      applyVariation(adjustedCoMPosition);

      computeGradient(predictedCoMPosition, adjustedCoMPosition, variation, tempGradient);
      higherSwingGradients.get(stepIndex - 1).set(tempGradient);

      //reset timing
      submitSwingTiming(stepIndex, duration, -1.0);
   }

   private void submitTransferTiming(int stepNumber, double duration, double alpha)
   {
      boolean isThisTheFinalTransfer = icpPlanner.getNumberOfFootstepsRegistered() == stepNumber;

      if (alpha != -1.0)
      {
         if (isThisTheFinalTransfer)
            icpPlanner.setFinalTransferDurationAlpha(alpha);
         else
            icpPlanner.setTransferDurationAlpha(stepNumber, alpha);
      }

      if (isThisTheFinalTransfer)
         icpPlanner.setFinalTransferDuration(duration);
      else
         icpPlanner.setTransferDuration(stepNumber, duration);
   }

   private void submitSwingTiming(int stepNumber, double duration, double alpha)
   {
      if (alpha != -1.0)
         icpPlanner.setSwingDurationAlpha(stepNumber, alpha);

      icpPlanner.setSwingDuration(stepNumber, duration);
   }

<<<<<<< HEAD
   private void applyVariation(FramePoint2D comToPack)
=======
   private void applyVariation(FramePoint comToPack)
>>>>>>> 29f4a117
   {
      if (isInTransfer)
         icpPlanner.computeFinalCoMPositionInTransfer();
      else
         icpPlanner.computeFinalCoMPositionInSwing();

      icpPlanner.getFinalDesiredCenterOfMassPosition(comToPack);
   }

<<<<<<< HEAD
   private void initializePlan(FramePoint2D comToPack)
=======
   private void initializePlan(FramePoint comToPack)
>>>>>>> 29f4a117
   {
      double currentInitialTime = icpPlanner.getInitialTime();

      if (isInTransfer)
         icpPlanner.initializeForTransfer(currentInitialTime);
      else
         icpPlanner.initializeForSingleSupport(currentInitialTime);

      icpPlanner.getFinalDesiredCenterOfMassPosition(comToPack);
   }


<<<<<<< HEAD
   private void computeGradient(FramePoint3D originalPosition, FramePoint2D adjustedPosition, double variation, FrameVector3D gradientToPack)
=======
   private void computeGradient(FramePoint originalPosition, FramePoint adjustedPosition, double variation, FrameVector gradientToPack)
>>>>>>> 29f4a117
   {
      originalPosition.changeFrame(worldFrame);
      tempPoint.setToZero(worldFrame);
      tempPoint.set(originalPosition);
      tempPoint.setZ(0.0);
      gradientToPack.setToZero(worldFrame);
      gradientToPack.set(adjustedPosition);
      gradientToPack.sub(tempPoint);
      gradientToPack.scale(1.0 / variation);

      if (MathTools.intervalContains(gradientToPack.getX(), gradientThresholdForConsideration))
         gradientToPack.setX(0.0);
      if (MathTools.intervalContains(gradientToPack.getY(), gradientThresholdForConsideration))
         gradientToPack.setY(0.0);
   }

   private void submitGradientInformationToSolver(int numberOfHigherSteps)
   {
      RobotSide stanceSide = nextFootstep.getRobotSide().getOppositeSide();

      int numberOfFootstepsRegistered = icpPlanner.getNumberOfFootstepsRegistered();

      solver.setNumberOfFootstepsToConsider(icpPlanner.getNumberOfFootstepsToConsider());
      solver.setNumberOfFootstepsRegistered(numberOfFootstepsRegistered);

      solver.reshape();

      extractGradient(currentInitialTransferGradient, stanceSide, tempGradient);
      solver.setCurrentInitialTransferGradient(tempGradient);

      extractGradient(currentEndTransferGradient, stanceSide, tempGradient);
      solver.setCurrentEndTransferGradient(tempGradient);

      extractGradient(currentInitialSwingGradient, stanceSide, tempGradient);
      solver.setCurrentInitialSwingGradient(tempGradient);

      extractGradient(currentEndSwingGradient, stanceSide, tempGradient);
      solver.setCurrentEndSwingGradient(tempGradient);

      extractGradient(nextInitialTransferGradient, stanceSide, tempGradient);
      solver.setNextInitialTransferGradient(tempGradient);

      extractGradient(nextEndTransferGradient, stanceSide, tempGradient);
      solver.setNextEndTransferGradient(tempGradient);

      for (int i = 0; i < numberOfHigherSteps; i++)
      {
         extractGradient(higherSwingGradients.get(i), stanceSide, tempGradient);
         solver.setHigherSwingGradient(i, tempGradient);

         extractGradient(higherTransferGradients.get(i), stanceSide, tempGradient);
         solver.setHigherTransferGradient(i, tempGradient);
      }

      // define bounds and timing constraints
      double currentTransferDuration = icpPlanner.getTransferDuration(0);
      double currentTransferAlpha = icpPlanner.getTransferDurationAlpha(0);

      double currentSwingDuration = icpPlanner.getSwingDuration(0);
      double currentSwingAlpha = icpPlanner.getSwingDurationAlpha(0);

      double nextTransferDuration = icpPlanner.getTransferDuration(1);
      double nextTransferAlpha = icpPlanner.getTransferDurationAlpha(1);

      solver.setCurrentTransferDuration(currentTransferDuration, currentTransferAlpha);
      solver.setCurrentSwingDuration(currentSwingDuration, currentSwingAlpha);
      solver.setNextTransferDuration(nextTransferDuration, nextTransferAlpha);

      for (int i = 0; i < numberOfHigherSteps; i++)
      {
         double swingDuration = icpPlanner.getSwingDuration(i + 1);
         double transferDuration = icpPlanner.getTransferDuration(i + 2);

         solver.setHigherSwingDuration(i, swingDuration);
         solver.setHigherTransferDuration(i, transferDuration);
      }
   }

   private void extractGradient(FrameVector2D gradientToExtract, RobotSide stanceSide, FrameVector3D gradientToPack)
   {
      gradientToPack.setToZero(worldFrame);
      gradientToPack.set(gradientToExtract);
      gradientToPack.changeFrame(stepDirectionFrames.get(stanceSide));
   }




   private static class Vector2dZUpFrame extends ReferenceFrame
   {
      private static final long serialVersionUID = -1810366869361449743L;
      private final FrameVector2D xAxis;
      private final Vector3D x = new Vector3D();
      private final Vector3D y = new Vector3D();
      private final Vector3D z = new Vector3D();
      private final RotationMatrix rotation = new RotationMatrix();

      public Vector2dZUpFrame(String string, ReferenceFrame parentFrame)
      {
         super(string, parentFrame);
         xAxis = new FrameVector2D(parentFrame);
      }

      public void setXAxis(FrameVector3D xAxis)
      {
         xAxis.changeFrame(parentFrame);
         this.xAxis.set(xAxis);
         this.xAxis.normalize();
         update();
      }

      @Override
      protected void updateTransformToParent(RigidBodyTransform transformToParent)
      {
         x.set(xAxis.getX(), xAxis.getY(), 0.0);
         z.set(0.0, 0.0, 1.0);
         y.cross(z, x);

         rotation.setColumns(x, y, z);

         transformToParent.setRotationAndZeroTranslation(rotation);
      }
   }
}<|MERGE_RESOLUTION|>--- conflicted
+++ resolved
@@ -128,13 +128,8 @@
    private final SideDependentList<ReferenceFrame> predictedHipFrames = new SideDependentList<>();
    private final SideDependentList<Vector2dZUpFrame> stepDirectionFrames = new SideDependentList<>();
 
-<<<<<<< HEAD
-   private final FramePoint2D adjustedCoMPosition = new FramePoint2D();
+   private final FramePoint3D adjustedCoMPosition = new FramePoint3D();
    private final FramePoint3D predictedCoMPosition = new FramePoint3D();
-=======
-   private final FramePoint adjustedCoMPosition = new FramePoint();
-   private final FramePoint predictedCoMPosition = new FramePoint();
->>>>>>> 29f4a117
 
    private final FrameOrientation predictedPelvisOrientation = new FrameOrientation();
    private final FrameOrientation stanceFootOrientation = new FrameOrientation();
@@ -143,15 +138,9 @@
    private final FrameVector3D tempGradient = new FrameVector3D();
    private final FrameVector3D tempVector = new FrameVector3D();
 
-<<<<<<< HEAD
    private final FramePoint3D tempPoint = new FramePoint3D();
-   private final FramePoint2D tempPoint2d = new FramePoint2D();
-   private final FramePoint2D tempFinalCoM = new FramePoint2D();
-=======
-   private final FramePoint tempPoint = new FramePoint();
-   private final FramePoint tempPoint3d = new FramePoint();
-   private final FramePoint tempFinalCoM = new FramePoint();
->>>>>>> 29f4a117
+   private final FramePoint3D tempPoint3d = new FramePoint3D();
+   private final FramePoint3D tempFinalCoM = new FramePoint3D();
 
    private final DynamicReachabilityParameters dynamicReachabilityParameters;
    private final double thighLength;
@@ -415,11 +404,7 @@
    {
       FramePoint3D ankleLocation = ankleLocations.get(supportSide);
       ankleLocation.changeFrame(worldFrame);
-<<<<<<< HEAD
-      tempPoint2d.setIncludingFrame(ankleLocation);
-=======
       tempPoint3d.set(ankleLocation);
->>>>>>> 29f4a117
 
       // get the hip location in XY
       tempPoint.setToZero(predictedHipFrames.get(supportSide));
@@ -427,13 +412,8 @@
       tempFinalCoM.setIncludingFrame(tempPoint);
 
       tempFinalCoM.changeFrame(worldFrame);
-<<<<<<< HEAD
-      hipMaximumLocations.get(supportSide).set(tempFinalCoM, 0.0);
-      hipMinimumLocations.get(supportSide).set(tempFinalCoM, 0.0);
-=======
       hipMaximumLocations.get(supportSide).set(tempFinalCoM);
       hipMinimumLocations.get(supportSide).set(tempFinalCoM);
->>>>>>> 29f4a117
 
       double planarDistance = tempFinalCoM.distance(tempPoint3d);
 
@@ -471,11 +451,7 @@
 
       FramePoint3D ankleLocation = ankleLocations.get(swingSide);
       ankleLocation.changeFrame(worldFrame);
-<<<<<<< HEAD
-      tempPoint2d.setIncludingFrame(ankleLocation);
-=======
-      tempPoint3d.set(ankleLocation);
->>>>>>> 29f4a117
+      tempPoint2d.set(ankleLocation);
 
       tempPoint.setToZero(predictedHipFrames.get(swingSide));
       tempPoint.changeFrame(worldFrame);
@@ -486,13 +462,8 @@
       tempFinalCoM.changeFrame(worldFrame);
       ankleLocation.changeFrame(worldFrame);
 
-<<<<<<< HEAD
-      hipMaximumLocations.get(swingSide).set(tempFinalCoM, 0.0);
-      hipMinimumLocations.get(swingSide).set(tempFinalCoM, 0.0);
-=======
       hipMaximumLocations.get(swingSide).set(tempFinalCoM);
       hipMinimumLocations.get(swingSide).set(tempFinalCoM);
->>>>>>> 29f4a117
 
       double minimumHeight, maximumHeight;
       if (planarDistance >= minimumStepLegLength)
@@ -1210,11 +1181,7 @@
       icpPlanner.setSwingDuration(stepNumber, duration);
    }
 
-<<<<<<< HEAD
-   private void applyVariation(FramePoint2D comToPack)
-=======
-   private void applyVariation(FramePoint comToPack)
->>>>>>> 29f4a117
+   private void applyVariation(FramePoint3D comToPack)
    {
       if (isInTransfer)
          icpPlanner.computeFinalCoMPositionInTransfer();
@@ -1224,11 +1191,7 @@
       icpPlanner.getFinalDesiredCenterOfMassPosition(comToPack);
    }
 
-<<<<<<< HEAD
-   private void initializePlan(FramePoint2D comToPack)
-=======
-   private void initializePlan(FramePoint comToPack)
->>>>>>> 29f4a117
+   private void initializePlan(FramePoint3D comToPack)
    {
       double currentInitialTime = icpPlanner.getInitialTime();
 
@@ -1241,11 +1204,7 @@
    }
 
 
-<<<<<<< HEAD
-   private void computeGradient(FramePoint3D originalPosition, FramePoint2D adjustedPosition, double variation, FrameVector3D gradientToPack)
-=======
-   private void computeGradient(FramePoint originalPosition, FramePoint adjustedPosition, double variation, FrameVector gradientToPack)
->>>>>>> 29f4a117
+   private void computeGradient(FramePoint3D originalPosition, FramePoint3D adjustedPosition, double variation, FrameVector3D gradientToPack)
    {
       originalPosition.changeFrame(worldFrame);
       tempPoint.setToZero(worldFrame);
