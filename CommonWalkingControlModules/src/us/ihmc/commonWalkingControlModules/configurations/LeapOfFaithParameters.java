package us.ihmc.commonWalkingControlModules.configurations;

public class LeapOfFaithParameters
{
   /**
    * Specifies whether or not to scale the weights in the optimization on the swing foot near the end of swing.
    */
   public boolean scaleFootWeight()
   {
      return false;
   }

   /**
    * The fraction of the way through the swing phase at which the pelvis starts to rotate down and in the
    * direction of the step
    */
   public double getFractionOfSwingToScaleFootWeight()
   {
      return 0.95;
   }

   /**
    * This is the rate factor that the foot weight is scaled by, via reduction, as a function of the time it's being scaled.
    */
   public double getHorizontalFootWeightScaleFactor()
   {
      return 10.0;
   }

   /**
    * This is the rate factor that the foot weight is scaled by, via increase, as a function of the time it's being scaled.
    */
   public double getVerticalFootWeightScaleFactor()
   {
      return 20.0;
   }

   /**
    * This is the minimum horizontal weight that will be used for the swing foot.
    */
   public double getMinimumHorizontalFootWeight()
   {
      return 2.5;
   }

   /**
    * Specifies whether or not to start rotating the pelvis to set the foot down.
    */
   public boolean usePelvisRotation()
   {
      return false;
   }

   /**
    * Gain to modify the desired pelvis yaw cause the pelvis to yaw towards the step to help set the foot down.
    * It is multiplied by the time past when we expected touchdown to compute the angle offset of the pelvis yaw.
    */
   public double getPelvisReachingYawGain()
   {
      return 1.0;
   }

   /**
    * Gain to modify the desired pelvis roll cause the pelvis to roll towards the step to help set the foot down.
    * It is multiplied by the time past when we expected touchdown to compute the angle offset of the pelvis roll.
    */
   public double getPelvisReachingRollGain()
   {
<<<<<<< HEAD
      return 10.0;
=======
      return 5.0;
   }

   /**
    * The maximum angle that the pelvis will yaw in the direction of the step.
    */
   public double getPelvisReachingMaxYaw()
   {
      return 0.2;
   }

   /**
    * This maximum angle that the pelvis will roll down.
    */
   public double getPelvisReachingMaxRoll()
   {
      return 0.5;
   }

   /**
    * The fraction of the way through the swing phase at which the pelvis starts to rotate down and in the
    * direction of the step
    */
   public double getPelvisReachingFractionOfSwing()
   {
      return 0.97;
>>>>>>> c2353242
   }

   public boolean relaxPelvisControl()
   {
      return false;
   }

   public double getRelaxationRate()
   {
      return 10.0;
   }
}<|MERGE_RESOLUTION|>--- conflicted
+++ resolved
@@ -66,9 +66,6 @@
     */
    public double getPelvisReachingRollGain()
    {
-<<<<<<< HEAD
-      return 10.0;
-=======
       return 5.0;
    }
 
@@ -95,7 +92,6 @@
    public double getPelvisReachingFractionOfSwing()
    {
       return 0.97;
->>>>>>> c2353242
    }
 
    public boolean relaxPelvisControl()
