package us.ihmc.commonWalkingControlModules.configurations;

import java.util.ArrayList;
import java.util.HashMap;
import java.util.LinkedHashMap;
import java.util.List;
import java.util.Map;

import org.apache.commons.lang3.tuple.ImmutablePair;

import gnu.trove.map.hash.TObjectDoubleHashMap;
import us.ihmc.commonWalkingControlModules.controlModules.foot.ExplorationParameters;
import us.ihmc.commonWalkingControlModules.controllerCore.command.inverseDynamics.JointAccelerationIntegrationSettings;
import us.ihmc.commonWalkingControlModules.dynamicReachability.DynamicReachabilityCalculator;
import us.ihmc.commonWalkingControlModules.instantaneousCapturePoint.ICPControlGains;
import us.ihmc.commonWalkingControlModules.momentumBasedController.optimization.JointLimitParameters;
import us.ihmc.commonWalkingControlModules.momentumBasedController.optimization.MomentumOptimizationSettings;
import us.ihmc.euclid.transform.RigidBodyTransform;
import us.ihmc.robotics.controllers.YoOrientationPIDGainsInterface;
import us.ihmc.robotics.controllers.YoPDGains;
import us.ihmc.robotics.controllers.YoPIDGains;
import us.ihmc.robotics.controllers.YoPositionPIDGainsInterface;
import us.ihmc.robotics.controllers.YoSE3PIDGainsInterface;
import us.ihmc.robotics.dataStructures.registry.YoVariableRegistry;
import us.ihmc.robotics.partNames.NeckJointName;
import us.ihmc.robotics.robotSide.SideDependentList;
import us.ihmc.sensorProcessing.stateEstimation.FootSwitchType;

public abstract class WalkingControllerParameters implements HeadOrientationControllerParameters, SteppingParameters
{
   protected JointPrivilegedConfigurationParameters jointPrivilegedConfigurationParameters;
   protected DynamicReachabilityParameters dynamicReachabilityParameters;

   /**
    * Specifies if the controller should by default compute for all the robot joints desired
    * position and desired velocity from the desired acceleration.
    * <p>
    * It is {@code false} by default and this method should be overridden to return otherwise.
    * </p>
    * 
    * @return {@code true} if the desired acceleration should be integrated into desired velocity
    *         and position for all the joints.
    */
   public boolean enableJointAccelerationIntegrationForAllJoints()
   {
      return false;
   }

   public abstract SideDependentList<RigidBodyTransform> getDesiredHandPosesWithRespectToChestFrame();

   public abstract String[] getDefaultChestOrientationControlJointNames();

   public abstract double getOmega0();

   public abstract double getAnkleHeight();

   public abstract double getLegLength();

   public abstract double getMinLegLengthBeforeCollapsingSingleSupport();

   public abstract double getMinMechanicalLegLength();

   public abstract double minimumHeightAboveAnkle();

   public abstract double nominalHeightAboveAnkle();

   public abstract double maximumHeightAboveAnkle();

   public abstract double defaultOffsetHeightAboveAnkle();

   public abstract double pelvisToAnkleThresholdForWalking();

   public abstract double getTimeToGetPreparedForLocomotion();

   /**
    * Boolean to enable transitions to the toe off contact state, if the appropriate conditions are satisfied.
    * @return boolean (true = Allow Toe Off, false = Don't Allow Toe Off)
    */
   public abstract boolean doToeOffIfPossible();

   public abstract boolean doToeOffIfPossibleInSingleSupport();

   public abstract boolean checkECMPLocationToTriggerToeOff();

   /**
    * Minimum stance length in double support to enable toe off.
    * @return threshold stance length in meters
    */
   public abstract double getMinStepLengthForToeOff();

   /**
    * If the leading foot is above this value in height, it is one of the last checks that says whether or not to
    * switch the contact state to toe off for the trailing foot.
    * @return threshold height in meters for stepping up to cause toe off
    */
   public double getMinStepHeightForToeOff()
   {
      return 0.10;
   }

   /**
    * To enable that feature, {@link WalkingControllerParameters#doToeOffIfPossible()} return true is required. John parameter
    */
   public abstract boolean doToeOffWhenHittingAnkleLimit();

   /**
    * Ankle limit that triggers {@link WalkingControllerParameters#doToeOffWhenHittingAnkleLimit()}.
    * The minimum limit is taken between the returned value and the joint limit.
    */
   public double getAnkleLowerLimitToTriggerToeOff()
   {
      return -1.0;
   }
   /**
    * Sets the maximum pitch of the foot during toe off to be fed into the whole-body controller
    * @return maximum pitch angle
    */
   public abstract double getMaximumToeOffAngle();

   public abstract boolean doToeTouchdownIfPossible();

   public abstract double getToeTouchdownAngle();

   public abstract boolean doHeelTouchdownIfPossible();

   public abstract double getHeelTouchdownAngle();

   public abstract boolean allowShrinkingSingleSupportFootPolygon();

   /**
    * Attempts to speed up the swing state to match the desired ICP to the current ICP.
    * @return boolean (true = allow speed up, false = don't allow speed up)
    */
   public abstract boolean allowDisturbanceRecoveryBySpeedingUpSwing();

   public abstract boolean allowAutomaticManipulationAbort();

   public abstract double getMinimumSwingTimeForDisturbanceRecovery();

   /**
    * Determines whether to use the ICP Optimization controller or a standard ICP proportional controller (new feature to be tested with Atlas)
    * @return boolean (true = use ICP Optimization, false = use ICP Proportional Controller)
    */
   public abstract boolean useOptimizationBasedICPController();

   public abstract double getICPErrorThresholdToSpeedUpSwing();

   public abstract ICPControlGains createICPControlGains(YoVariableRegistry registry);

   public abstract YoPDGains createPelvisICPBasedXYControlGains(YoVariableRegistry registry);

   public abstract YoOrientationPIDGainsInterface createPelvisOrientationControlGains(YoVariableRegistry registry);

   public abstract YoPDGains createCoMHeightControlGains(YoVariableRegistry registry);

   public abstract boolean getCoMHeightDriftCompensation();

   public abstract YoPDGains createUnconstrainedJointsControlGains(YoVariableRegistry registry);

   public abstract YoOrientationPIDGainsInterface createChestControlGains(YoVariableRegistry registry);

   /**
    * The map returned contains all controller gains for tracking jointspace trajectories. The key of
    * the map is the joint name as defined in the robot joint map. If a joint is not contained in the
    * map, jointspace control is not supported for that joint.
    *
    * @param registry used to create the gains the first time this function is called during a run
    * @return map containing jointspace PID gains by joint name
    */
   public Map<String, YoPIDGains> getOrCreateJointSpaceControlGains(YoVariableRegistry registry)
   {
      return new HashMap<String, YoPIDGains>();
   }

   /**
    * The map returned contains all controller gains for tracking taskspace orientation trajectories
    * (or the orientation part of a pose trajectory) for a rigid body. The key of the map is the rigid
    * body name as defined in the robot joint map. If a joint is not contained in the map, taskspace
    * orientation or pose control is not supported for that rigid body.
    *
    * @param registry used to create the gains the first time this function is called during a run
    * @return map containing taskspace orientation PID gains by rigid body name
    */
   public Map<String, YoOrientationPIDGainsInterface> getOrCreateTaskspaceOrientationControlGains(YoVariableRegistry registry)
   {
      return new HashMap<String, YoOrientationPIDGainsInterface>();
   }

   /**
    * The map returned contains all controller gains for tracking taskspace position trajectories
    * (or the position part of a pose trajectory) for a rigid body. The key of the map is the rigid
    * body name as defined in the robot joint map. If a joint is not contained in the map, taskspace
    * position or pose control is not supported for that rigid body.
    *
    * @param registry used to create the gains the first time this function is called during a run
    * @return map containing taskspace position PID gains by rigid body name
    */
   public Map<String, YoPositionPIDGainsInterface> getOrCreateTaskspacePositionControlGains(YoVariableRegistry registry)
   {
      return new HashMap<String, YoPositionPIDGainsInterface>();
   }

   /**
    * The map returned contains the default home joint angles. The key of the map is the joint name
    * as defined in the robot joint map.
    *
    * @return map containing home joint angles by joint name
    */
   public TObjectDoubleHashMap<String> getOrCreateJointHomeConfiguration()
   {
      return new TObjectDoubleHashMap<String>();
   }

   /**
    * The list of strings returned contains all joint names that are position controlled. The names
    * of the joints are defined in the robots joint map.
    *
    * @return list of position controlled joint names
    */
   public List<String> getOrCreatePositionControlledJoints()
   {
      return new ArrayList<String>();
   }

   /**
    * The map returned contains the integration settings for position controlled joints. The settings
    * define how the controller core integrated desired accelerations to find desired joint positions
    * and velocities. The key of the map is the joint name as defined in the robot joint map. If a
    * joint is not contained in the map, position control is not supported for that joint.
    *
    * @return map containing acceleration integration settings by joint name
    */
   public Map<String, JointAccelerationIntegrationSettings> getOrCreateIntegrationSettings()
   {
      return new HashMap<String, JointAccelerationIntegrationSettings>();
   }

   public abstract YoSE3PIDGainsInterface createSwingFootControlGains(YoVariableRegistry registry);

   public abstract YoSE3PIDGainsInterface createHoldPositionFootControlGains(YoVariableRegistry registry);

   public abstract YoSE3PIDGainsInterface createToeOffFootControlGains(YoVariableRegistry registry);

   public abstract YoSE3PIDGainsInterface createEdgeTouchdownFootControlGains(YoVariableRegistry registry);

   public abstract double getSwingHeightMaxForPushRecoveryTrajectory();

   /**
    * Specifies if the arm controller should be switching
    * to chest frame or jointspace only if necessary.
    * This is particularly useful when manipulation was performed
    * with respect to world during standing to prevent "leaving a hand behind"
    * when the robot starts walking.
    *
    * @return whether the manipulation control should get prepared
    *  for walking.
    */
   public abstract boolean doPrepareManipulationForLocomotion();

   /**
    * Specifies if the pelvis orientation controller should
    * be initialized before starting to walk.
    * When the controller is initialized, the pelvis will
    * smoothly cancel out the user orientation offset on
    * the first transfer of a walking sequence.
    *
    * @return whether the pelvis orientation control should get prepared
    *  for walking.
    */
   public boolean doPreparePelvisForLocomotion()
   {
      return true;
   }

   /**
    * Specifies whether upper-body motion is allowed when the robot is walking
    * or during any exchange support.
    *
    * @return whether the upper-body can be moved during walking or not.
    */
   public boolean allowUpperBodyMotionDuringLocomotion()
   {
      return false;
   }

   public abstract boolean controlHeadAndHandsWithSliders();

   /**
    * The default transfer time used in the walking controller. This is the time interval spent in double support shifting
    * the weight from one foot to the other while walking.
    */
   public abstract double getDefaultTransferTime();

   /**
    * The default swing time used in the walking controller. This is the time interval spent in single support moving the
    * swing foot to the next foothold.
    */
   public abstract double getDefaultSwingTime();

   /**
    * This is the default transfer time used in the walking controller to shift the weight back to the center of the feet
    * after executing a footstep plan.
    */
   public double getDefaultFinalTransferTime()
   {
      return getDefaultTransferTime();
   }

   /**
    * This is the default transfer time used in the walking controller to shift the weight to the initial stance foot
    * when starting to execute a footstep plan.
    */
   public double getDefaultInitialTransferTime()
   {
      return 1.0;
   }

   /**
    * This is the minimum transfer time that the controller will allow when adjusting transfer times to achieve certain step
    * times in footstep plans.
    */
   public double getMinimumTransferTime()
   {
      return 0.1;
   }

   /** Used by the UI to limit motion range of the spine yaw. It doesn't have to be equal to the actual joint limit */
   public abstract double getSpineYawLimit();

   /** Used by the UI to limit motion range of the spine pitch. It doesn't have to be equal to the actual joint limit */
   public abstract double getSpinePitchUpperLimit();

   /** Used by the UI to limit motion range of the spine pitch. It doesn't have to be equal to the actual joint limit */
   public abstract double getSpinePitchLowerLimit();

   /** Used by the UI to limit motion range of the spine roll. It doesn't have to be equal to the actual joint limit */
   public abstract double getSpineRollLimit();

   /** Used by the UI to indicate if the spine pitch joint is reversed (true for Valkyrie) */
   public abstract boolean isSpinePitchReversed();

   public abstract double getFoot_start_toetaper_from_back();

   public abstract double getSideLengthOfBoundingBoxForFootstepHeight();

   /** Useful to force the swing foot to end up with an height offset with respect to the given footstep. */
   public abstract double getDesiredTouchdownHeightOffset();

   /** Useful to force the swing foot go towards the ground once the desired final position is reached but the foot has not touched the ground yet. */
   public abstract double getDesiredTouchdownVelocity();

   /** Useful to force the swing foot accelerate towards the ground once the desired final position is reached but the foot has not touched the ground yet. */
   public abstract double getDesiredTouchdownAcceleration();

   public abstract double getContactThresholdForce();

   public abstract double getSecondContactThresholdForceIgnoringCoP();

   /** Returns a map of neck joint names and associated min/max value joint limits. */
   public abstract LinkedHashMap<NeckJointName, ImmutablePair<Double, Double>> getSliderBoardControlledNeckJointsWithLimits();

   public abstract SideDependentList<LinkedHashMap<String, ImmutablePair<Double, Double>>> getSliderBoardControlledFingerJointsWithLimits();

   public abstract double getCoPThresholdFraction();

   public abstract String[] getJointsToIgnoreInController();

   public abstract MomentumOptimizationSettings getMomentumOptimizationSettings();

   /**
    * Boolean that determines if the foot state switch to hold position if the desired cop is close
    * to the edge of the support polygon.
    *
    * @return holdPositionIfCopOnEdge
    */
   public abstract boolean doFancyOnToesControl();

   public abstract FootSwitchType getFootSwitchType();

   public abstract double getContactThresholdHeight();

   public abstract double getMaxICPErrorBeforeSingleSupportX();

   public abstract double getMaxICPErrorBeforeSingleSupportY();

   public abstract boolean finishSingleSupportWhenICPPlannerIsDone();

   public abstract void useInverseDynamicsControlCore();

   public abstract void useVirtualModelControlCore();

   /**
    * This is the duration for which the desired foot center of pressure will be
    * drastically dampened to calm shakies. This particularly useful when
    * dealing with bad footholds.
    * Set to -1.0 to deactivate this feature.
    */
   public abstract double getHighCoPDampingDurationToPreventFootShakies();

   /**
    * This is complimentary information to {@link #getHighCoPDampingDurationToPreventFootShakies()}.
    * The high CoP damping is triggered on large CoP tracking error.
    * Set to {@link Double#POSITIVE_INFINITY} to deactivate this feature.
    */
   public abstract double getCoPErrorThresholdForHighCoPDamping();

   /**
    * Get the parameters for foothold exploration. The parameters should be created the first time this
    * method is called.
    */
   public ExplorationParameters getOrCreateExplorationParameters(YoVariableRegistry registry)
   {
      return null;
   }

   /**
    * During normal execution the control algorithm computes a desired CMP. It is then projected in the
    * support polygon to avoid angular momentum of the upper body. When the robot is falling and recovery is
    * impossible otherwise, the support used for CMP projection can be increased and the robot uses upper body
    * momentum. This value defines the amount the support polygon for CMP projection is increased in that case.
    *
    * @return maxAllowedDistanceCMPSupport
    */
   public double getMaxAllowedDistanceCMPSupport()
   {
      return Double.NaN;
   }

   /**
    * When true, some of the tracking performance will be degraded to reduce the generated angular momentum rate around
    * the vertical axis during swing only.
    * Useful when the robot has heavy legs and tends to slips during swing.
    * @return
    */
   public boolean minimizeAngularMomentumRateZDuringSwing()
   {
      return false;
   }

   /**
    * Determined whether the robot should use the 'support state' or the 'fully constrained' & 'hold position' states (new feature to be tested with Atlas)
    */
   public boolean useSupportState()
   {
      return false;
   }

   /**
    *
    * Determined whether the robot should use the velocity to be computed in the estimator, or just compute it from the robot state in the controller (new feature to be tested with Atlas)
    */
   public boolean useCenterOfMassVelocityFromEstimator()
   {
      return false;
   }

   /**
    * Returns a list of joint that should use the more restrictive joint limit enforcement in the QP
    */
   public String[] getJointsWithRestrictiveLimits(JointLimitParameters jointLimitParametersToPack)
   {
      return new String[0];
   }

   /**
    * Returns a ratio to multiply the swing foot velocity adjustment when the swing trajectory is modified online.
    * 0.0 will eliminate any velocity adjustment.
    * 1.0 will make it try to move to the new trajectory in 1 dt.
    * @return damping ratio (0.0 to 1.0)
    */
   public double getSwingFootVelocityAdjustmentDamping()
   {
      return 0.0;
   }

   public double getMinSwingHeightFromStanceFoot()
   {
      return 0.1;
   }

   /**
    * Determines whether the swing of the robot controls the toe point of the foot for better tracking or not.
    * (new feature to be tested with Atlas)
    */
   public boolean controlToeDuringSwing()
   {
      return false;
   }

   /**
    * Returns the parameters used in the privileged configuration handler.
    */
   public JointPrivilegedConfigurationParameters getJointPrivilegedConfigurationParameters()
   {
      if (jointPrivilegedConfigurationParameters == null)
         jointPrivilegedConfigurationParameters = new JointPrivilegedConfigurationParameters();

      return jointPrivilegedConfigurationParameters;
   }

   /**
    * Returns the parameters in the dynamic reachability calculator.
    */
   public DynamicReachabilityParameters getDynamicReachabilityParameters()
   {
      if (dynamicReachabilityParameters == null)
         dynamicReachabilityParameters = new DynamicReachabilityParameters();

      return dynamicReachabilityParameters;
   }

   /**
    * Determines whether or not to attempt to directly control the height.
    * If true, the height will be controlled by controlling either the pelvis or the center of mass height.
    * If false, the height will be controlled inside the nullspace by trying to achieve the desired
    * privileged configuration in the legs.
    * @return boolean (true = control height with momentum, false = do not control height with momentum)
    */
   public boolean controlHeightWithMomentum()
   {
      return true;
   }

   /**
    * Determines whether or not to attempt to use straight legs when controlling the height in the nullspace.
    * This will not do anything noticeable unless {@link WalkingControllerParameters#controlHeightWithMomentum()} returns true.
    * @return boolean (true = try and straighten, false = do not try and straighten)
    */
   public boolean attemptToStraightenLegs()
   {
      return false;
   }

   /**
    * Returns a percent of the swing state to switch the privileged configuration to having straight knees
    * @return ratio of swing state (0.0 to 1.0)
    */
   public double getPercentOfSwingToStraightenLeg()
   {
      return 0.8;
   }

   /**
    * In transfer, this determines maximum distance from the ICP to the leading foot support polygon to allow toe-off.
    * This distance is determined by finding the stance length, and multiplying it by the returned variable.
    * If it is further than this, do not allow toe-off, as more control authority is needed from the trailing foot.
    * @return percent of stance length for proximity
    */
   public double getICPPercentOfStanceForDSToeOff()
   {
      return 0.0;
   }

   /**
    * In swing, this determines maximum distance from the ICP to the leading foot support polygon to allow toe-off.
    * This distance is determined by finding the stance length, and multiplying it by the returned variable.
    * If it is further than this, do not allow toe-off, as more control authority is needed from the trailing foot.
    * @return percent of stance length for proximity
    */
   public double getICPPercentOfStanceForSSToeOff()
   {
      return 0.0;
   }

   /**
    * This is the duration used to straighten the desire privileged configuration of the stance leg's knee.
    * @return time in seconds for straightening
    */
   public double getDurationForStanceLegStraightening()
   {
      return 1.3;
   }

   /**
    * Angle used by the privileged configuration that is defined as straight for the knees.
    * @return angle in radians
    */
   public double getStraightKneeAngle()
   {
      return 0.05;
   }

   /**
    * If a step up or a step down is executed, the swing trajectory will switch to the obstacle clearance
    * mode. The value defined here determines the threshold for the height difference between current foot
    * position and step position that causes this switch.
    */
   public double getMinHeightDifferenceForStepUpOrDown()
   {
      return 0.04;
   }

   /**
    * Sets an interpolation ratio for determining the toe off contact point. A ray is cast forward from the center
    * of the foot through this point, and where the ray intersects with the foot polygon is where the toe off contact is set.
    * This interpolation allows biasing between the ideal ICP plan by choosing only the exit CMP and the feedback CMP location.
    * @return interpolation ratio (0.0 = all exit cmp, 1.0 = all desired CoP)
    */
   public double getToeOffContactInterpolation()
   {
      return 0.0;
   }
<<<<<<< HEAD
=======

   /**
    * Sets whether or not the {@link DynamicReachabilityCalculator} will simply check whether or not the
    * upcoming step is reachable using the given step timing ({@return} is false), or will edit the step timings to make sure that the step is reachable
    * if ({@return} is true).
    *
    * @return whether or not to edit the timing based on the reachability of the step.
    */
   public boolean editStepTimingForReachability()
   {
      return false;
   }
>>>>>>> 08eaa8b5
}<|MERGE_RESOLUTION|>--- conflicted
+++ resolved
@@ -600,8 +600,6 @@
    {
       return 0.0;
    }
-<<<<<<< HEAD
-=======
 
    /**
     * Sets whether or not the {@link DynamicReachabilityCalculator} will simply check whether or not the
@@ -614,5 +612,4 @@
    {
       return false;
    }
->>>>>>> 08eaa8b5
 }