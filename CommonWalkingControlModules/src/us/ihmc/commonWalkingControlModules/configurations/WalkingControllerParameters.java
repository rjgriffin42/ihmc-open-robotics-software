package us.ihmc.commonWalkingControlModules.configurations;

import java.util.ArrayList;
import java.util.HashMap;
import java.util.List;
import java.util.Map;

import gnu.trove.map.hash.TObjectDoubleHashMap;
import us.ihmc.commonWalkingControlModules.controlModules.foot.ExplorationParameters;
import us.ihmc.commonWalkingControlModules.controlModules.foot.ToeSlippingDetector;
import us.ihmc.commonWalkingControlModules.controlModules.pelvis.PelvisOffsetTrajectoryWhileWalking;
import us.ihmc.commonWalkingControlModules.controlModules.rigidBody.RigidBodyControlMode;
import us.ihmc.commonWalkingControlModules.controllerCore.command.inverseDynamics.JointAccelerationIntegrationSettings;
import us.ihmc.commonWalkingControlModules.controllerCore.parameters.JointAccelerationIntegrationParametersReadOnly;
import us.ihmc.commonWalkingControlModules.dynamicReachability.DynamicReachabilityCalculator;
import us.ihmc.commonWalkingControlModules.instantaneousCapturePoint.ICPControlGains;
import us.ihmc.commonWalkingControlModules.instantaneousCapturePoint.icpOptimization.ICPOptimizationParameters;
import us.ihmc.commonWalkingControlModules.momentumBasedController.optimization.JointLimitParameters;
import us.ihmc.commonWalkingControlModules.momentumBasedController.optimization.MomentumOptimizationSettings;
import us.ihmc.euclid.geometry.Pose3D;
import us.ihmc.robotics.controllers.YoOrientationPIDGainsInterface;
import us.ihmc.robotics.controllers.YoPDGains;
import us.ihmc.robotics.controllers.YoPIDGains;
import us.ihmc.robotics.controllers.YoPositionPIDGainsInterface;
import us.ihmc.robotics.controllers.YoSE3PIDGainsInterface;
import us.ihmc.robotics.screwTheory.RigidBody;
import us.ihmc.sensorProcessing.stateEstimation.FootSwitchType;
import us.ihmc.yoVariables.registry.YoVariableRegistry;

public abstract class WalkingControllerParameters
{
   protected final YoVariableRegistry registry = new YoVariableRegistry(getClass().getSimpleName());
   
   private final LegConfigurationParameters legConfigurationParameters;
   private final JointPrivilegedConfigurationParameters jointPrivilegedConfigurationParameters;
   private final DynamicReachabilityParameters dynamicReachabilityParameters;
   private final PelvisOffsetWhileWalkingParameters pelvisOffsetWhileWalkingParameters;
   private final LeapOfFaithParameters leapOfFaithParameters;

   public WalkingControllerParameters()
   {
      jointPrivilegedConfigurationParameters = new JointPrivilegedConfigurationParameters();
      dynamicReachabilityParameters = new DynamicReachabilityParameters();
      pelvisOffsetWhileWalkingParameters = new PelvisOffsetWhileWalkingParameters();
      leapOfFaithParameters = new LeapOfFaithParameters();
      legConfigurationParameters = new LegConfigurationParameters();
   }

   /**
    * Specifies if the controller should by default compute for all the robot joints desired
    * position and desired velocity from the desired acceleration.
    * <p>
    * It is {@code false} by default and this method should be overridden to return otherwise.
    * </p>
    *
    * @return {@code true} if the desired acceleration should be integrated into desired velocity
    *         and position for all the joints.
    */
   public boolean enableJointAccelerationIntegrationForAllJoints()
   {
      return false;
   }

   /**
    * Returns a map from joint name to joint acceleration integration parameters.
    * <p>
    * Note that this method is only called if
    * {@link #enableJointAccelerationIntegrationForAllJoints()} returns {@code true}.
    * </p>
    * <p>
    * This method is called by the controller to know the set of joints for which specific
    * parameters are to be used. If a joint is not added to this map, the default parameters will be used.
    * </p>
    * Example a robot for which we want to provide specific parameters for the elbow joints only:</br>
    * {@code Map<String, JointAccelerationIntegrationParametersReadOnly> jointParameters = new HashMap<>();}</br>
    * {@code JointAccelerationIntegrationParametersReadOnly elbowParameters = new YoJointAccelerationIntegrationParameters("elbow", 0.999, 0.95, 0.1, 0.1, registry);}</br>
    * {@code jointParameters.put("leftElbow", elbowParameters);}</br>
    * {@code jointParameters.put("rightElbow", elbowParameters);}</br>
    * {@code return jointParameters;}</br>
    * </p>
    * @param registry the controller registry allowing to create {@code YoVariable}s for the
    *           parameters.
    * @return the map from the names of the joints with their specific parameters to use.
    *
    * TODO: remove registry
    */
   public Map<String, JointAccelerationIntegrationParametersReadOnly> getJointAccelerationIntegrationParameters(YoVariableRegistry registry)
   {
      return null;
   }

   /**
    * Returns the value of sqrt(g / z0) which corrsponds to omega0 in the Linear Inverted Pendulum
    * Model that the ICP is based on. Note, that this value is a tuning parameter for each robot and
    * is not computed from the actual CoM height.
    *
    * @return the value for omega0 that is used in the controller for ICP related computations.
    */
   public abstract double getOmega0();

   /**
    * Specifies if the controller should attempt at detecting foot slipping during toe off when
    * walking. If foot slip is detected the swing is started right away.
    *
    * @return whether the controller will detect foot slipping during the toe off state
    */
   public boolean enableToeOffSlippingDetection()
   {
      return false;
   }

   /**
    * Method will set robot specific parameters in the provided {@link #ToeSlippingDetector}.
    * Note that this method is only called if {@link #enableToeOffSlippingDetection()} returns {@code true}.
    * </p>
    * Override this method to configure the parameters as follows:
    * </p>
    * {@code double forceMagnitudeThreshold = 25.0;}</br>
    * {@code double velocityThreshold = 0.4;}</br>
    * {@code double double slippageDistanceThreshold = 0.04;}</br>
    * {@code double filterBreakFrequency = 10.0;}</br>
    * {@code toeSlippingDetectorToConfigure.configure(forceMagnitudeThreshold, velocityThreshold, slippageDistanceThreshold, filterBreakFrequency);}
    * </p>
    * @param toeSlippingDetectorToConfigure (modified)
    * @see ToeSlippingDetector#configure(double, double, double, double)
    */
   public void configureToeSlippingDetector(ToeSlippingDetector toeSlippingDetectorToConfigure)
   {
      throw new RuntimeException("Override this method if using the " + ToeSlippingDetector.class.getSimpleName());
   }

   /**
    * If the return value is {@code true} the controller will speed up the swing of a foot when walking to match
    * the desired ICP to the current ICP. See {@link #getICPErrorThresholdToSpeedUpSwing()} to specify the threshold
    * on the ICP error which will cause a swing speedup.
    *
    * @return whether swing speedup is enabled
    */
   public abstract boolean allowDisturbanceRecoveryBySpeedingUpSwing();

   /**
    * Parameter determines the minimum swing time in case the controller is speeding up the swing.
    *
    * @return minimum value the controller can reduce the swing time to when recovering
    * @see #allowDisturbanceRecoveryBySpeedingUpSwing()
    */
   public abstract double getMinimumSwingTimeForDisturbanceRecovery();

   /**
    * Determines the threshold on the ICP error that will cause the controller to speed up the swing when in single
    * support. Note that this will only have an effect if {@link #allowDisturbanceRecoveryBySpeedingUpSwing()} returns
    * {@code true}.
    *
    * @return the threshold on the ICP error to trigger swing speedup
    */
   public abstract double getICPErrorThresholdToSpeedUpSwing();

   /**
    * Specifies whether the controller will abort any arm trajectories when close to loosing its balance. This is
    * determined by the ICP tracking error.
    * TODO: extract threshold.
    *
    * @return whether the robot will abort arm trajectories when the ICP error is above a threshold
    */
   public abstract boolean allowAutomaticManipulationAbort();

   /**
    * Determines whether to use the ICP Optimization controller or a standard ICP proportional controller (new feature to be tested with Atlas)
    *
    * @return boolean (true = use ICP Optimization, false = use ICP Proportional Controller)
    */
   public abstract boolean useOptimizationBasedICPController();

   /**
    * The desired position of the CMP is computed based on a feedback control law on the ICP. This method returns
    * the gains used in this controller.
    */
   public abstract ICPControlGains createICPControlGains();

   /**
    * This method returns the gains used in the controller to regulate the center of mass height.
    *
    * TODO: remove registry
    */
   public abstract YoPDGains createCoMHeightControlGains(YoVariableRegistry registry);

   /**
    * The map returned contains all controller gains for tracking jointspace trajectories. The key of
    * the map is the joint name as defined in the robot joint map. If a joint is not contained in the
    * map, jointspace control is not supported for that joint.
    *
    * @param registry used to create the gains the first time this function is called during a run
    * @return map containing jointspace PID gains by joint name
    *
    * TODO: remove registry
    */
   public Map<String, YoPIDGains> getOrCreateJointSpaceControlGains(YoVariableRegistry registry)
   {
      return new HashMap<String, YoPIDGains>();
   }

   /**
    * The map returned contains all controller gains for tracking taskspace orientation trajectories
    * (or the orientation part of a pose trajectory) for a rigid body. The key of the map is the rigid
    * body name as defined in the robot joint map. If a joint is not contained in the map, taskspace
    * orientation or pose control is not supported for that rigid body.
    *
    * @param registry used to create the gains the first time this function is called during a run
    * @return map containing taskspace orientation PID gains by rigid body name
    *
    * TODO: remove registry
    */
   public Map<String, YoOrientationPIDGainsInterface> getOrCreateTaskspaceOrientationControlGains(YoVariableRegistry registry)
   {
      return new HashMap<String, YoOrientationPIDGainsInterface>();
   }

   /**
    * The map returned contains all controller gains for tracking taskspace position trajectories
    * (or the position part of a pose trajectory) for a rigid body. The key of the map is the rigid
    * body name as defined in the robot joint map. If a joint is not contained in the map, taskspace
    * position or pose control is not supported for that rigid body.
    *
    * @param registry used to create the gains the first time this function is called during a run
    * @return map containing taskspace position PID gains by rigid body name
    *
    * TODO: remove registry
    */
   public Map<String, YoPositionPIDGainsInterface> getOrCreateTaskspacePositionControlGains(YoVariableRegistry registry)
   {
      return new HashMap<String, YoPositionPIDGainsInterface>();
   }

   /**
    * Returns the default control mode for a rigid body. The modes are defined in {@link RigidBodyControlMode}
    * and by default the mode should be {@link RigidBodyControlMode#JOINTSPACE}. In some cases (e.g. the chest)
    * it makes more sense to use the default mode {@link RigidBodyControlMode#TASKSPACE}.
    *
    * @param bodyName is the name of the {@link RigidBody}
    * @return the default control mode of the body
    */
   public RigidBodyControlMode getDefaultControlModeForRigidBody(String bodyName)
   {
      return RigidBodyControlMode.JOINTSPACE;
   }

   /**
    * The map returned contains the default home joint angles. The key of the map is the joint name
    * as defined in the robot joint map.
    *
    * @return map containing home joint angles by joint name
    */
   public TObjectDoubleHashMap<String> getOrCreateJointHomeConfiguration()
   {
      return new TObjectDoubleHashMap<String>();
   }

   /**
    * The map returned contains the default rigid body poses in their respective base frame. For example, if the base
    * frame of the chest body is the pelvis z-up frame this should contain the home pose of the chest in that frame.
    * If the particular body does not support full pose control but only orientation control the position part of the
    * pose will be disregarded.
    * <p>
    * The key of the map is the name of the rigid body that can be obtained with {@link RigidBody#getName()}. If a
    * body is not contained in this map but a default control mode of {@link RigidBodyControlMode#TASKSPACE} is not
    * supported for that body.
    *
    * @return map containing home pose in base frame by body name
    */
   public Map<String, Pose3D> getOrCreateBodyHomeConfiguration()
   {
      return new HashMap<String, Pose3D>();
   }

   /**
    * The list of strings returned contains all joint names that are position controlled. The names
    * of the joints are defined in the robots joint map.
    *
    * @return list of position controlled joint names
    */
   public List<String> getOrCreatePositionControlledJoints()
   {
      return new ArrayList<String>();
   }

   /**
    * The map returned contains the integration settings for position controlled joints. The settings
    * define how the controller core integrated desired accelerations to find desired joint positions
    * and velocities. The key of the map is the joint name as defined in the robot joint map. If a
    * joint is not contained in the map, position control is not supported for that joint.
    *
    * @return map containing acceleration integration settings by joint name
    */
   public Map<String, JointAccelerationIntegrationSettings> getOrCreateIntegrationSettings()
   {
      return new HashMap<String, JointAccelerationIntegrationSettings>();
   }

   /**
    * Returns the gains used for the foot pose when in swing.
    *
    * TODO: remove registry
    */
   public abstract YoSE3PIDGainsInterface createSwingFootControlGains(YoVariableRegistry registry);

   /**
    * Returns the gains used for the foot when in support. Note that these gains are only used when the foot
    * is not loaded or close to tipping. Of that is not the case the foot pose when in support is not controlled
    * using a feedback controller.
    *
    * TODO: remove registry
    */
   public abstract YoSE3PIDGainsInterface createHoldPositionFootControlGains(YoVariableRegistry registry);

   /**
    * Returns the gains used for the foot when in the toe off state. Note that some parts of the foot orientation
    * will not use these gains. The foot pitch for example is usually not controlled explicitly during tow off.
    *
    * TODO: remove registry
    */
   public abstract YoSE3PIDGainsInterface createToeOffFootControlGains(YoVariableRegistry registry);

   /**
    * Specifies if the arm controller should be switching
    * to chest frame or jointspace only if necessary.
    * This is particularly useful when manipulation was performed
    * with respect to world during standing to prevent "leaving a hand behind"
    * when the robot starts walking.
    *
    * @return whether the manipulation control should get prepared
    *  for walking.
    */
   public abstract boolean doPrepareManipulationForLocomotion();

   /**
    * Specifies if the pelvis orientation controller should
    * be initialized before starting to walk.
    * When the controller is initialized, the pelvis will
    * smoothly cancel out the user orientation offset on
    * the first transfer of a walking sequence.
    *
    * @return whether the pelvis orientation control should get prepared
    *  for walking.
    */
   public boolean doPreparePelvisForLocomotion()
   {
      return true;
   }

   /**
    * Specifies whether upper-body motion is allowed when the robot is walking
    * or during any exchange support.
    *
    * @return whether the upper-body can be moved during walking or not.
    */
   public boolean allowUpperBodyMotionDuringLocomotion()
   {
      return false;
   }

   /**
    * The default transfer time used in the walking controller. This is the time interval spent in double support shifting
    * the weight from one foot to the other while walking.
    */
   public abstract double getDefaultTransferTime();

   /**
    * The default swing time used in the walking controller. This is the time interval spent in single support moving the
    * swing foot to the next foothold.
    */
   public abstract double getDefaultSwingTime();

   /**
    * This is the default transfer time used in the walking controller to shift the weight back to the center of the feet
    * after executing a footstep plan.
    */
   public double getDefaultFinalTransferTime()
   {
      return getDefaultTransferTime();
   }

   /**
    * Ramps up the maximum loading of the normal force of the toe contact points over time, if returns true. If returns false, it simply
    * immediately sets the normal force maximum to infinity.
    *
    * @return whether or not to ramp up.
    */
   public boolean rampUpAllowableToeLoadAfterContact()
   {
      return false;
   }

   /**
    * Defines the duration spent ramping up the allowable normal toe contact force if {@link #rampUpAllowableToeLoadAfterContact()} is true.
    *
    * @return duration (s)
    */
   public double getToeLoadingDuration()
   {
      return 0.2;
   }

   /**
    * The maximum normal force allowed in the toe if {@link #rampUpAllowableToeLoadAfterContact()} is true at the time returned by
    * {@link #getToeLoadingDuration()}. After this time, the maximum normal force goes to infinity.
    * @return
    */
   public double getFullyLoadedToeForce()
   {
      return 1.0e3;
   }

   /**
    * This is the default transfer time used in the walking controller to shift the weight to the initial stance foot
    * when starting to execute a footstep plan.
    */
   public double getDefaultInitialTransferTime()
   {
      return 1.0;
   }

   /**
    * This is the minimum transfer time that the controller will allow when adjusting transfer times to achieve certain step
    * times in footstep plans.
    */
   public double getMinimumTransferTime()
   {
      return 0.1;
   }

   /**
    * Determines the type of footswitch used with the robot. Usually this will be wrench based if the robot can
    * sense the ground reaction forces.
    */
   public FootSwitchType getFootSwitchType()
   {
      return FootSwitchType.WrenchBased;
   }

   /**
    * When determining that a foot has hit the floor after a step the z-force on the foot needs to be past the
    * threshold defined by this method. In addition the center of pressure needs to be inside certain bounds of
    * the foot (see {@link #getCoPThresholdFraction()}).
    * </p>
    * See also {@link #getSecondContactThresholdForceIgnoringCoP()}
    * for another threshold on the contact force that does not require the CoP to be within bounds.
    * </p>
    * This will be used if the foot switch type as defined in {@link #getFootSwitchType()} is set to
    * {@link FootSwitchType#WrenchBased}
    */
   public abstract double getContactThresholdForce();

   /**
    * This threshold is a second boundary for the ground contact force required for the controller to assume
    * foot contact after a step. If the ground contact force in z goes above this threshold the foot touchdown
    * is triggered regardless of the position of the CoP within the foothold. See {@link #getContactThresholdForce}
    * for the first threshold.
    * </p>
    * This will be used if the foot switch type as defined in {@link #getFootSwitchType()} is set to
    * {@link FootSwitchType#WrenchBased}
    */
   public abstract double getSecondContactThresholdForceIgnoringCoP();

   /**
    * When determining whether a foot has touched down after a step the controller will make sure that the CoP
    * of the foot is within bounds before the touchdown is triggered. This fraction of the foot length is used
    * to move these bounds in. In addition the ground reaction force needs to be above the threshold defined in
    * {@link #getContactThresholdForce()}
    * </p>
    * This will be used if the foot switch type as defined in {@link #getFootSwitchType()} is set to
    * {@link FootSwitchType#WrenchBased}
    */
   public abstract double getCoPThresholdFraction();

   /**
    * When determining whether a foot has hit the ground the controller can use the height difference between the
    * swing foot and the lowest of the feet of the robot. If the difference falls below this threshold foot-ground
    * contact is assumed.
    * </p>
    * This will be used if the foot switch type as defined in {@link #getFootSwitchType()} is set to
    * {@link FootSwitchType#KinematicBased}
    */
   public double getContactThresholdHeight()
   {
      return 0.05;
   }

   /**
    * Returns a list of joints that will not be used by the controller.
    */
   public abstract String[] getJointsToIgnoreInController();

   /**
    * Returns the {@link MomentumOptimizationSettings} for this robot. These parameters define the weights
    * given to the objectives of the walking controller in the QP.
    */
   public abstract MomentumOptimizationSettings getMomentumOptimizationSettings();

   /**
    * Returns the {@link ICPAngularMomentumModifierParameters} for this robot. The parameters are used when
    * angular momentum rates are considered in the ICP planner.
    */
   public abstract ICPAngularMomentumModifierParameters getICPAngularMomentumModifierParameters();

   /**
    * This parameter is used when the controller checks if it is safe to transition from transfer to single
    * support state when walking. The transition is considered safe if the ICP tracking error lies within
    * an ellipse with the axes aligned with the z-up ankle frame of the stance foot. This parameter defines
    * the radius of the ellipse along the x-axis of that frame.
    * </p>
    * Note that if the ICP leaves the support area the single support state will be started regardless of the
    * ICP error in the hope to recover by stepping.
    * </p>
    * @see #getMaxICPErrorBeforeSingleSupportY()
    */
   public abstract double getMaxICPErrorBeforeSingleSupportX();

   /**
    * This parameter is used when the controller checks if it is safe to transition from transfer to single
    * support state when walking. The transition is considered safe if the ICP tracking error lies within
    * an ellipse with the axes aligned with the z-up ankle frame of the stance foot. This parameter defines
    * the radius of the ellipse along the y-axis of that frame.
    * </p>
    * Note that if the ICP leaves the support area the single support state will be started regardless of the
    * ICP error in the hope to recover by stepping.
    * </p>
    * @see #getMaxICPErrorBeforeSingleSupportX()
    */
   public abstract double getMaxICPErrorBeforeSingleSupportY();

   /**
    * Determines whether the controller should always leave the single support state after the expected
    * single support time has passed. If set to {@code false} the controller will wait for the foot switch to
    * trigger the transition.
    */
   public boolean finishSingleSupportWhenICPPlannerIsDone()
   {
      return false;
   }

   /**
    * This is the duration for which the desired foot center of pressure will be
    * drastically dampened to calm shakies. This particularly useful when
    * dealing with bad footholds.
    * Set to -1.0 to deactivate this feature.
    */
   public double getHighCoPDampingDurationToPreventFootShakies()
   {
      return -1.0;
   }

   /**
    * This is complimentary information to {@link #getHighCoPDampingDurationToPreventFootShakies()}.
    * The high CoP damping is triggered on large CoP tracking error.
    * Set to {@link Double#POSITIVE_INFINITY} to deactivate this feature.
    */
   public double getCoPErrorThresholdForHighCoPDamping()
   {
      return Double.POSITIVE_INFINITY;
   }

   /**
    * Get the parameters for foothold exploration. The parameters should be created the first time this
    * method is called.
    *
    * TODO: remove registry
    */
   public ExplorationParameters getOrCreateExplorationParameters(YoVariableRegistry registry)
   {
      return null;
   }

   /**
    * During normal execution the control algorithm computes a desired CMP. It is then projected in the
    * support polygon to avoid angular momentum of the upper body. When the robot is falling and recovery is
    * impossible otherwise, the support used for CMP projection can be increased and the robot uses upper body
    * momentum. This value defines the amount the support polygon for CMP projection is increased in that case.
    *
    * @return maxAllowedDistanceCMPSupport
    */
   public double getMaxAllowedDistanceCMPSupport()
   {
      return Double.NaN;
   }

   /**
    * Usually the desired CMP will be projected into the support area to avoid the generation of large amounts of
    * angular momentum. This method determines whether the desired CMP is allowed to be in area that is larger then
    * the support. The size of the area is determined by the value {@link #getMaxAllowedDistanceCMPSupport()}
    *
    * @return alwaysAllowMomentum
    */
   public boolean alwaysAllowMomentum()
   {
      return false;
   }

   /**
    * When true, some of the tracking performance will be degraded to reduce the generated angular momentum rate around
    * the vertical axis during swing only.
    * Useful when the robot has heavy legs and tends to slips during swing.
    * @return
    */
   public boolean minimizeAngularMomentumRateZDuringSwing()
   {
      return false;
   }

   /**
    * Determines whether the robot should use the velocity to be computed in the estimator, or just compute it from the robot state in the
    * controller (new feature to be tested with Atlas)
    */
   public boolean useCenterOfMassVelocityFromEstimator()
   {
      return false;
   }

   /**
    * Returns a list of joint that should use the more restrictive joint limit enforcement in the QP
    */
   public String[] getJointsWithRestrictiveLimits(JointLimitParameters jointLimitParametersToPack)
   {
      return new String[0];
   }

   /**
    * Determines whether the swing of the robot controls the toe point of the foot for better tracking or not.
    * (new feature to be tested with Atlas)
    */
   public boolean controlToeDuringSwing()
   {
      return false;
   }

   /**
    * Returns the parameters used in the privileged configuration handler.
    */
   public JointPrivilegedConfigurationParameters getJointPrivilegedConfigurationParameters()
   {
      return jointPrivilegedConfigurationParameters;
   }

   /**
    * Returns the parameters used for straight leg walking
    */
   public LegConfigurationParameters getLegConfigurationParameters()
   {
      return legConfigurationParameters;
   }

   /**
    * Returns the parameters in the dynamic reachability calculator.
    */
   public DynamicReachabilityParameters getDynamicReachabilityParameters()
   {
      return dynamicReachabilityParameters;
   }

   /**
    * Determines whether or not to attempt to directly control the height.
    * If true, the height will be controlled by controlling either the pelvis or the center of mass height.
    * If false, the height will be controlled inside the nullspace by trying to achieve the desired
    * privileged configuration in the legs.
    * @return boolean (true = control height with momentum, false = do not control height with momentum)
    */
   public boolean controlHeightWithMomentum()
   {
      return true;
   }

   /**
    * Sets whether or not the {@link DynamicReachabilityCalculator} will simply check whether or not the
    * upcoming step is reachable using the given step timing ({@return} is false), or will edit the step timings
    * to make sure that the step is reachable if ({@return} is true).
    *
    * @return whether or not to edit the timing based on the reachability of the step.
    */
   public boolean editStepTimingForReachability()
   {
      return false;
   }

   /**
    * Whether or not to use a secondary joint scaling factor during swing, where the secondary joint is any joint
    * located in the kinematic chain between the base and the optional primary base of a SpatialAccelerationCommand
    * and a SpatialVelocityCommand.
    */
   public boolean applySecondaryJointScaleDuringSwing()
   {
      return false;
   }

   /**
    * Parameters for the {@link PelvisOffsetTrajectoryWhileWalking}. These parameters can be used to
    * shape the pelvis orientation trajectory while walking to create a more natural motion and
    * improve foot reachability.
    */
   public PelvisOffsetWhileWalkingParameters getPelvisOffsetWhileWalkingParameters()
   {
      return pelvisOffsetWhileWalkingParameters;
   }

   /**
    * Parameters for the 'Leap of Faith' Behavior. This caused the robot to activly fall onto an upcoming
    * foothold when necessary to reach an upcoming foothold. This method returns the robot specific
    * implementation of the {@link LeapOfFaithParameters};
    */
   public LeapOfFaithParameters getLeapOfFaithParameters()
   {
      return leapOfFaithParameters;
   }

   /**
    * Returns {@link ToeOffParameters} that contain all parameters relevant to the toe off state when walking.
    */
   public abstract ToeOffParameters getToeOffParameters();

   /**
    * Returns {@link SwingTrajectoryParameters} that contain all parameters relevant to the swing trajectory.
    */
   public abstract SwingTrajectoryParameters getSwingTrajectoryParameters();

   public ICPOptimizationParameters getICPOptimizationParameters()
   {
      return null;
   }

   /**
    * Get the maximum leg length for the singularity avoidance control module.
    */
   public abstract double getMaximumLegLengthForSingularityAvoidance();

   /**
    * Parameter for the CoM height trajectory generation.
    */
   public abstract double minimumHeightAboveAnkle();

   /**
    * Parameter for the CoM height trajectory generation.
    */
   public abstract double nominalHeightAboveAnkle();

   /**
    * Parameter for the CoM height trajectory generation.
    */
   public abstract double maximumHeightAboveAnkle();

   /**
    * Parameter for the CoM height trajectory generation.
    */
   public abstract double defaultOffsetHeightAboveAnkle();

<<<<<<< HEAD
   // move to UI specific parameters
   public abstract double pelvisToAnkleThresholdForWalking();

   // remove: unused
   public abstract double getTimeToGetPreparedForLocomotion();

   // remove: unused (was only used in dead code that needs to go away)
   public abstract boolean getCoMHeightDriftCompensation();

   // remove: unused
   public abstract YoPDGains createUnconstrainedJointsControlGains(YoVariableRegistry registry);

   // remove from interface and nuke chest manager
   public abstract YoOrientationPIDGainsInterface createChestControlGains(YoVariableRegistry registry);

   // remove: unused
   public abstract boolean allowShrinkingSingleSupportFootPolygon();

   // move to slider board specific parameters
   public abstract boolean controlHeadAndHandsWithSliders();

   // remove: unused
   public abstract YoPDGains createPelvisICPBasedXYControlGains(YoVariableRegistry registry);

   // remove from interface and use getOrCreateTaskspaceOrientationControlGains instead
   public abstract YoOrientationPIDGainsInterface createPelvisOrientationControlGains(YoVariableRegistry registry);

   // remove: unused
   public abstract YoSE3PIDGainsInterface createEdgeTouchdownFootControlGains(YoVariableRegistry registry);

   // remove: unused
   public abstract double getSwingHeightMaxForPushRecoveryTrajectory();

   // move to UI specific parameters
   public abstract double getSpineYawLimit();

   // move to UI specific parameters
   public abstract double getSpinePitchUpperLimit();

   // move to UI specific parameters
   public abstract double getSpinePitchLowerLimit();

   // move to UI specific parameters
   public abstract double getSpineRollLimit();

   // move to UI specific parameters
   public abstract boolean isSpinePitchReversed();

   // remove: unused
   public abstract double getFoot_start_toetaper_from_back();

   // move to UI specific parameters
   public abstract double getSideLengthOfBoundingBoxForFootstepHeight();

   // move to slider board specific parameters
   public abstract LinkedHashMap<NeckJointName, ImmutablePair<Double, Double>> getSliderBoardControlledNeckJointsWithLimits();

   // move to slider board specific parameters
   public abstract SideDependentList<LinkedHashMap<String, ImmutablePair<Double, Double>>> getSliderBoardControlledFingerJointsWithLimits();

   // remove: unused
   public abstract boolean doFancyOnToesControl();

   // remove: unused
   public boolean useSupportState()
   {
      return false;
   }

   // move to UI specific parameters
   public double getDefaultTrajectoryTime()
   {
      return 3.0;
   }

   // remove: exo specific
   public abstract void useInverseDynamicsControlCore();

   // remove: exo specific
   public abstract void useVirtualModelControlCore();

   public YoVariableRegistry getRegistry()
   {
      return registry;
   }
=======
   /**
    * Returns parameters related to stepping such as maximum step length etc.
    */
   public abstract SteppingParameters getSteppingParameters();
>>>>>>> 90140b57
}<|MERGE_RESOLUTION|>--- conflicted
+++ resolved
@@ -29,8 +29,6 @@
 
 public abstract class WalkingControllerParameters
 {
-   protected final YoVariableRegistry registry = new YoVariableRegistry(getClass().getSimpleName());
-   
    private final LegConfigurationParameters legConfigurationParameters;
    private final JointPrivilegedConfigurationParameters jointPrivilegedConfigurationParameters;
    private final DynamicReachabilityParameters dynamicReachabilityParameters;
@@ -750,96 +748,8 @@
     */
    public abstract double defaultOffsetHeightAboveAnkle();
 
-<<<<<<< HEAD
-   // move to UI specific parameters
-   public abstract double pelvisToAnkleThresholdForWalking();
-
-   // remove: unused
-   public abstract double getTimeToGetPreparedForLocomotion();
-
-   // remove: unused (was only used in dead code that needs to go away)
-   public abstract boolean getCoMHeightDriftCompensation();
-
-   // remove: unused
-   public abstract YoPDGains createUnconstrainedJointsControlGains(YoVariableRegistry registry);
-
-   // remove from interface and nuke chest manager
-   public abstract YoOrientationPIDGainsInterface createChestControlGains(YoVariableRegistry registry);
-
-   // remove: unused
-   public abstract boolean allowShrinkingSingleSupportFootPolygon();
-
-   // move to slider board specific parameters
-   public abstract boolean controlHeadAndHandsWithSliders();
-
-   // remove: unused
-   public abstract YoPDGains createPelvisICPBasedXYControlGains(YoVariableRegistry registry);
-
-   // remove from interface and use getOrCreateTaskspaceOrientationControlGains instead
-   public abstract YoOrientationPIDGainsInterface createPelvisOrientationControlGains(YoVariableRegistry registry);
-
-   // remove: unused
-   public abstract YoSE3PIDGainsInterface createEdgeTouchdownFootControlGains(YoVariableRegistry registry);
-
-   // remove: unused
-   public abstract double getSwingHeightMaxForPushRecoveryTrajectory();
-
-   // move to UI specific parameters
-   public abstract double getSpineYawLimit();
-
-   // move to UI specific parameters
-   public abstract double getSpinePitchUpperLimit();
-
-   // move to UI specific parameters
-   public abstract double getSpinePitchLowerLimit();
-
-   // move to UI specific parameters
-   public abstract double getSpineRollLimit();
-
-   // move to UI specific parameters
-   public abstract boolean isSpinePitchReversed();
-
-   // remove: unused
-   public abstract double getFoot_start_toetaper_from_back();
-
-   // move to UI specific parameters
-   public abstract double getSideLengthOfBoundingBoxForFootstepHeight();
-
-   // move to slider board specific parameters
-   public abstract LinkedHashMap<NeckJointName, ImmutablePair<Double, Double>> getSliderBoardControlledNeckJointsWithLimits();
-
-   // move to slider board specific parameters
-   public abstract SideDependentList<LinkedHashMap<String, ImmutablePair<Double, Double>>> getSliderBoardControlledFingerJointsWithLimits();
-
-   // remove: unused
-   public abstract boolean doFancyOnToesControl();
-
-   // remove: unused
-   public boolean useSupportState()
-   {
-      return false;
-   }
-
-   // move to UI specific parameters
-   public double getDefaultTrajectoryTime()
-   {
-      return 3.0;
-   }
-
-   // remove: exo specific
-   public abstract void useInverseDynamicsControlCore();
-
-   // remove: exo specific
-   public abstract void useVirtualModelControlCore();
-
-   public YoVariableRegistry getRegistry()
-   {
-      return registry;
-   }
-=======
    /**
     * Returns parameters related to stepping such as maximum step length etc.
     */
    public abstract SteppingParameters getSteppingParameters();
->>>>>>> 90140b57
 }