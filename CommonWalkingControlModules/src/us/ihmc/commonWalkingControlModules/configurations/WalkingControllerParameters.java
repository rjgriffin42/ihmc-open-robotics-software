--- conflicted
+++ resolved
@@ -581,16 +581,6 @@
    }
 
    /**
-<<<<<<< HEAD
-    * The duration to use only the joints between the pelvis (the primary base) and the swing foot for controlling
-    * the swing foot acceleration during swing.
-    *
-    * @return duration in seconds.
-    */
-   public double getPrimaryBaseControlDurationInSwing()
-   {
-      return 0.0;
-=======
     * Sets whether or not the {@link us.ihmc.commonWalkingControlModules.dynamicReachability.DynamicReachabilityCalculator} will simply check whether or not the
     * upcoming step is reachable using the given step timing ({@return} is false), or will edit the step timings to make sure that the step is reachable
     * if ({@return} is true).
@@ -600,6 +590,16 @@
    public boolean editStepTimingForReachability()
    {
       return false;
->>>>>>> d9014830
+   }
+
+   /**
+    * The duration to use only the joints between the pelvis (the primary base) and the swing foot for controlling
+    * the swing foot acceleration during swing.
+    *
+    * @return duration in seconds.
+    */
+   public double getPrimaryBaseControlDurationInSwing()
+   {
+      return 0.0;
    }
 }