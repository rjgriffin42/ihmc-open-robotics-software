package us.ihmc.commonWalkingControlModules.configurations;

import java.util.ArrayList;
import java.util.HashMap;
import java.util.List;
import java.util.Map;

import gnu.trove.map.hash.TObjectDoubleHashMap;
import us.ihmc.commonWalkingControlModules.controlModules.foot.ExplorationParameters;
import us.ihmc.commonWalkingControlModules.controlModules.foot.ToeSlippingDetector;
import us.ihmc.commonWalkingControlModules.controlModules.pelvis.PelvisOffsetTrajectoryWhileWalking;
import us.ihmc.commonWalkingControlModules.controlModules.rigidBody.RigidBodyControlMode;
import us.ihmc.commonWalkingControlModules.controllerCore.command.inverseDynamics.JointAccelerationIntegrationSettings;
import us.ihmc.commonWalkingControlModules.controllerCore.parameters.JointAccelerationIntegrationParametersReadOnly;
import us.ihmc.commonWalkingControlModules.dynamicReachability.DynamicReachabilityCalculator;
import us.ihmc.commonWalkingControlModules.instantaneousCapturePoint.ICPControlGains;
import us.ihmc.commonWalkingControlModules.instantaneousCapturePoint.icpOptimization.ICPOptimizationParameters;
import us.ihmc.commonWalkingControlModules.momentumBasedController.optimization.JointLimitParameters;
import us.ihmc.commonWalkingControlModules.momentumBasedController.optimization.MomentumOptimizationSettings;
import us.ihmc.euclid.geometry.Pose3D;
import us.ihmc.robotics.controllers.YoOrientationPIDGainsInterface;
import us.ihmc.robotics.controllers.YoPDGains;
import us.ihmc.robotics.controllers.YoPIDGains;
import us.ihmc.robotics.controllers.YoPositionPIDGainsInterface;
import us.ihmc.robotics.controllers.YoSE3PIDGainsInterface;
import us.ihmc.robotics.screwTheory.RigidBody;
import us.ihmc.sensorProcessing.stateEstimation.FootSwitchType;
import us.ihmc.yoVariables.registry.YoVariableRegistry;

public abstract class WalkingControllerParameters implements SteppingParameters
{
   private final LegConfigurationParameters legConfigurationParameters;
   private final JointPrivilegedConfigurationParameters jointPrivilegedConfigurationParameters;
   private final DynamicReachabilityParameters dynamicReachabilityParameters;
   private final PelvisOffsetWhileWalkingParameters pelvisOffsetWhileWalkingParameters;
   private final LeapOfFaithParameters leapOfFaithParameters;

   public WalkingControllerParameters()
   {
      jointPrivilegedConfigurationParameters = new JointPrivilegedConfigurationParameters();
      dynamicReachabilityParameters = new DynamicReachabilityParameters();
      pelvisOffsetWhileWalkingParameters = new PelvisOffsetWhileWalkingParameters();
      leapOfFaithParameters = new LeapOfFaithParameters();
      legConfigurationParameters = new LegConfigurationParameters();
   }

   /**
    * Specifies if the controller should by default compute for all the robot joints desired
    * position and desired velocity from the desired acceleration.
    * <p>
    * It is {@code false} by default and this method should be overridden to return otherwise.
    * </p>
    *
    * @return {@code true} if the desired acceleration should be integrated into desired velocity
    *         and position for all the joints.
    */
   public boolean enableJointAccelerationIntegrationForAllJoints()
   {
      return false;
   }

   /**
    * Returns a map from joint name to joint acceleration integration parameters.
    * <p>
    * Note that this method is only called if
    * {@link #enableJointAccelerationIntegrationForAllJoints()} returns {@code true}.
    * </p>
    * <p>
    * This method is called by the controller to know the set of joints for which specific
    * parameters are to be used. If a joint is not added to this map, the default parameters will be used.
    * </p>
    * Example a robot for which we want to provide specific parameters for the elbow joints only:</br>
    * {@code Map<String, JointAccelerationIntegrationParametersReadOnly> jointParameters = new HashMap<>();}</br>
    * {@code JointAccelerationIntegrationParametersReadOnly elbowParameters = new YoJointAccelerationIntegrationParameters("elbow", 0.999, 0.95, 0.1, 0.1, registry);}</br>
    * {@code jointParameters.put("leftElbow", elbowParameters);}</br>
    * {@code jointParameters.put("rightElbow", elbowParameters);}</br>
    * {@code return jointParameters;}</br>
    * </p>
    * @param registry the controller registry allowing to create {@code YoVariable}s for the
    *           parameters.
    * @return the map from the names of the joints with their specific parameters to use.
    *
    * TODO: remove registry
    */
   public Map<String, JointAccelerationIntegrationParametersReadOnly> getJointAccelerationIntegrationParameters(YoVariableRegistry registry)
   {
      return null;
   }

   /**
    * Returns the value of sqrt(g / z0) which corrsponds to omega0 in the Linear Inverted Pendulum
    * Model that the ICP is based on. Note, that this value is a tuning parameter for each robot and
    * is not computed from the actual CoM height.
    *
    * @return the value for omega0 that is used in the controller for ICP related computations.
    */
   public abstract double getOmega0();

   /**
    * Specifies if the controller should attempt at detecting foot slipping during toe off when
    * walking. If foot slip is detected the swing is started right away.
    *
    * @return whether the controller will detect foot slipping during the toe off state
    */
   public boolean enableToeOffSlippingDetection()
   {
      return false;
   }

   /**
    * Method will set robot specific parameters in the provided {@link #ToeSlippingDetector}.
    * Note that this method is only called if {@link #enableToeOffSlippingDetection()} returns {@code true}.
    * </p>
    * Override this method to configure the parameters as follows:
    * </p>
    * {@code double forceMagnitudeThreshold = 25.0;}</br>
    * {@code double velocityThreshold = 0.4;}</br>
    * {@code double double slippageDistanceThreshold = 0.04;}</br>
    * {@code double filterBreakFrequency = 10.0;}</br>
    * {@code toeSlippingDetectorToConfigure.configure(forceMagnitudeThreshold, velocityThreshold, slippageDistanceThreshold, filterBreakFrequency);}
    * </p>
    * @param toeSlippingDetectorToConfigure (modified)
    * @see ToeSlippingDetector#configure(double, double, double, double)
    */
   public void configureToeSlippingDetector(ToeSlippingDetector toeSlippingDetectorToConfigure)
   {
      throw new RuntimeException("Override this method if using the " + ToeSlippingDetector.class.getSimpleName());
   }

   /**
    * If the return value is {@code true} the controller will speed up the swing of a foot when walking to match
    * the desired ICP to the current ICP. See {@link #getICPErrorThresholdToSpeedUpSwing()} to specify the threshold
    * on the ICP error which will cause a swing speedup.
    *
    * @return whether swing speedup is enabled
    */
   public abstract boolean allowDisturbanceRecoveryBySpeedingUpSwing();

   /**
    * Parameter determines the minimum swing time in case the controller is speeding up the swing.
    *
    * @return minimum value the controller can reduce the swing time to when recovering
    * @see #allowDisturbanceRecoveryBySpeedingUpSwing()
    */
   public abstract double getMinimumSwingTimeForDisturbanceRecovery();

   /**
    * Determines the threshold on the ICP error that will cause the controller to speed up the swing when in single
    * support. Note that this will only have an effect if {@link #allowDisturbanceRecoveryBySpeedingUpSwing()} returns
    * {@code true}.
    *
    * @return the threshold on the ICP error to trigger swing speedup
    */
   public abstract double getICPErrorThresholdToSpeedUpSwing();

   /**
    * Specifies whether the controller will abort any arm trajectories when close to loosing its balance. This is
    * determined by the ICP tracking error.
    * TODO: extract threshold.
    *
    * @return whether the robot will abort arm trajectories when the ICP error is above a threshold
    */
   public abstract boolean allowAutomaticManipulationAbort();

   /**
    * Determines whether to use the ICP Optimization controller or a standard ICP proportional controller (new feature to be tested with Atlas)
    *
    * @return boolean (true = use ICP Optimization, false = use ICP Proportional Controller)
    */
   public abstract boolean useOptimizationBasedICPController();

   /**
    * The desired position of the CMP is computed based on a feedback control law on the ICP. This method returns
    * the gains used in this controller.
    *
    * TODO: remove registry
    */
   public abstract ICPControlGains createICPControlGains(YoVariableRegistry registry);

   /**
    * This method returns the gains used in the controller to regulate the center of mass height.
    *
    * TODO: remove registry
    */
   public abstract YoPDGains createCoMHeightControlGains(YoVariableRegistry registry);

   /**
    * The map returned contains all controller gains for tracking jointspace trajectories. The key of
    * the map is the joint name as defined in the robot joint map. If a joint is not contained in the
    * map, jointspace control is not supported for that joint.
    *
    * @param registry used to create the gains the first time this function is called during a run
    * @return map containing jointspace PID gains by joint name
    *
    * TODO: remove registry
    */
   public Map<String, YoPIDGains> getOrCreateJointSpaceControlGains(YoVariableRegistry registry)
   {
      return new HashMap<String, YoPIDGains>();
   }

   /**
    * The map returned contains all controller gains for tracking taskspace orientation trajectories
    * (or the orientation part of a pose trajectory) for a rigid body. The key of the map is the rigid
    * body name as defined in the robot joint map. If a joint is not contained in the map, taskspace
    * orientation or pose control is not supported for that rigid body.
    *
    * @param registry used to create the gains the first time this function is called during a run
    * @return map containing taskspace orientation PID gains by rigid body name
    *
    * TODO: remove registry
    */
   public Map<String, YoOrientationPIDGainsInterface> getOrCreateTaskspaceOrientationControlGains(YoVariableRegistry registry)
   {
      return new HashMap<String, YoOrientationPIDGainsInterface>();
   }

   /**
    * The map returned contains all controller gains for tracking taskspace position trajectories
    * (or the position part of a pose trajectory) for a rigid body. The key of the map is the rigid
    * body name as defined in the robot joint map. If a joint is not contained in the map, taskspace
    * position or pose control is not supported for that rigid body.
    *
    * @param registry used to create the gains the first time this function is called during a run
    * @return map containing taskspace position PID gains by rigid body name
    *
    * TODO: remove registry
    */
   public Map<String, YoPositionPIDGainsInterface> getOrCreateTaskspacePositionControlGains(YoVariableRegistry registry)
   {
      return new HashMap<String, YoPositionPIDGainsInterface>();
   }

   /**
    * Returns the default control mode for a rigid body. The modes are defined in {@link RigidBodyControlMode}
    * and by default the mode should be {@link RigidBodyControlMode#JOINTSPACE}. In some cases (e.g. the chest)
    * it makes more sense to use the default mode {@link RigidBodyControlMode#TASKSPACE}.
    *
    * @param bodyName is the name of the {@link RigidBody}
    * @return the default control mode of the body
    */
   public RigidBodyControlMode getDefaultControlModeForRigidBody(String bodyName)
   {
      return RigidBodyControlMode.JOINTSPACE;
   }

   /**
    * The map returned contains the default home joint angles. The key of the map is the joint name
    * as defined in the robot joint map.
    *
    * @return map containing home joint angles by joint name
    */
   public TObjectDoubleHashMap<String> getOrCreateJointHomeConfiguration()
   {
      return new TObjectDoubleHashMap<String>();
   }

   /**
    * The map returned contains the default rigid body poses in their respective base frame. For example, if the base
    * frame of the chest body is the pelvis z-up frame this should contain the home pose of the chest in that frame.
    * If the particular body does not support full pose control but only orientation control the position part of the
    * pose will be disregarded.
    * <p>
    * The key of the map is the name of the rigid body that can be obtained with {@link RigidBody#getName()}. If a
    * body is not contained in this map but a default control mode of {@link RigidBodyControlMode#TASKSPACE} is not
    * supported for that body.
    *
    * @return map containing home pose in base frame by body name
    */
   public Map<String, Pose3D> getOrCreateBodyHomeConfiguration()
   {
      return new HashMap<String, Pose3D>();
   }

   /**
    * The list of strings returned contains all joint names that are position controlled. The names
    * of the joints are defined in the robots joint map.
    *
    * @return list of position controlled joint names
    */
   public List<String> getOrCreatePositionControlledJoints()
   {
      return new ArrayList<String>();
   }

   /**
    * The map returned contains the integration settings for position controlled joints. The settings
    * define how the controller core integrated desired accelerations to find desired joint positions
    * and velocities. The key of the map is the joint name as defined in the robot joint map. If a
    * joint is not contained in the map, position control is not supported for that joint.
    *
    * @return map containing acceleration integration settings by joint name
    */
   public Map<String, JointAccelerationIntegrationSettings> getOrCreateIntegrationSettings()
   {
      return new HashMap<String, JointAccelerationIntegrationSettings>();
   }

   /**
    * Returns the gains used for the foot pose when in swing.
    *
    * TODO: remove registry
    */
   public abstract YoSE3PIDGainsInterface createSwingFootControlGains(YoVariableRegistry registry);

   /**
    * Returns the gains used for the foot when in support. Note that these gains are only used when the foot
    * is not loaded or close to tipping. Of that is not the case the foot pose when in support is not controlled
    * using a feedback controller.
    *
    * TODO: remove registry
    */
   public abstract YoSE3PIDGainsInterface createHoldPositionFootControlGains(YoVariableRegistry registry);

   /**
    * Returns the gains used for the foot when in the toe off state. Note that some parts of the foot orientation
    * will not use these gains. The foot pitch for example is usually not controlled explicitly during tow off.
    *
    * TODO: remove registry
    */
   public abstract YoSE3PIDGainsInterface createToeOffFootControlGains(YoVariableRegistry registry);

   /**
    * Specifies if the arm controller should be switching
    * to chest frame or jointspace only if necessary.
    * This is particularly useful when manipulation was performed
    * with respect to world during standing to prevent "leaving a hand behind"
    * when the robot starts walking.
    *
    * @return whether the manipulation control should get prepared
    *  for walking.
    */
   public abstract boolean doPrepareManipulationForLocomotion();

   /**
    * Specifies if the pelvis orientation controller should
    * be initialized before starting to walk.
    * When the controller is initialized, the pelvis will
    * smoothly cancel out the user orientation offset on
    * the first transfer of a walking sequence.
    *
    * @return whether the pelvis orientation control should get prepared
    *  for walking.
    */
   public boolean doPreparePelvisForLocomotion()
   {
      return true;
   }

   /**
    * Specifies whether upper-body motion is allowed when the robot is walking
    * or during any exchange support.
    *
    * @return whether the upper-body can be moved during walking or not.
    */
   public boolean allowUpperBodyMotionDuringLocomotion()
   {
      return false;
   }

   /**
    * The default transfer time used in the walking controller. This is the time interval spent in double support shifting
    * the weight from one foot to the other while walking.
    */
   public abstract double getDefaultTransferTime();

   /**
    * The default swing time used in the walking controller. This is the time interval spent in single support moving the
    * swing foot to the next foothold.
    */
   public abstract double getDefaultSwingTime();

   /**
    * This is the default transfer time used in the walking controller to shift the weight back to the center of the feet
    * after executing a footstep plan.
    */
   public double getDefaultFinalTransferTime()
   {
      return getDefaultTransferTime();
   }

   /**
    * Ramps up the maximum loading of the normal force of the toe contact points over time, if returns true. If returns false, it simply
    * immediately sets the normal force maximum to infinity.
    *
    * @return whether or not to ramp up.
    */
   public boolean rampUpAllowableToeLoadAfterContact()
   {
      return false;
   }

   /**
    * Defines the duration spent ramping up the allowable normal toe contact force if {@link #rampUpAllowableToeLoadAfterContact()} is true.
    *
    * @return duration (s)
    */
   public double getToeLoadingDuration()
   {
      return 0.2;
   }

   /**
    * The maximum normal force allowed in the toe if {@link #rampUpAllowableToeLoadAfterContact()} is true at the time returned by
    * {@link #getToeLoadingDuration()}. After this time, the maximum normal force goes to infinity.
    * @return
    */
   public double getFullyLoadedToeForce()
   {
      return 1.0e3;
   }

   /**
    * This is the default transfer time used in the walking controller to shift the weight to the initial stance foot
    * when starting to execute a footstep plan.
    */
   public double getDefaultInitialTransferTime()
   {
      return 1.0;
   }

   /**
    * This is the minimum transfer time that the controller will allow when adjusting transfer times to achieve certain step
    * times in footstep plans.
    */
   public double getMinimumTransferTime()
   {
      return 0.1;
   }

   /**
    * Determines the type of footswitch used with the robot. Usually this will be wrench based if the robot can
    * sense the ground reaction forces.
    */
   public FootSwitchType getFootSwitchType()
   {
      return FootSwitchType.WrenchBased;
   }

   /**
    * When determining that a foot has hit the floor after a step the z-force on the foot needs to be past the
    * threshold defined by this method. In addition the center of pressure needs to be inside certain bounds of
    * the foot (see {@link #getCoPThresholdFraction()}).
    * </p>
    * See also {@link #getSecondContactThresholdForceIgnoringCoP()}
    * for another threshold on the contact force that does not require the CoP to be within bounds.
    * </p>
    * This will be used if the foot switch type as defined in {@link #getFootSwitchType()} is set to
    * {@link FootSwitchType#WrenchBased}
    */
   public abstract double getContactThresholdForce();

   /**
    * This threshold is a second boundary for the ground contact force required for the controller to assume
    * foot contact after a step. If the ground contact force in z goes above this threshold the foot touchdown
    * is triggered regardless of the position of the CoP within the foothold. See {@link #getContactThresholdForce}
    * for the first threshold.
    * </p>
    * This will be used if the foot switch type as defined in {@link #getFootSwitchType()} is set to
    * {@link FootSwitchType#WrenchBased}
    */
   public abstract double getSecondContactThresholdForceIgnoringCoP();

   /**
    * When determining whether a foot has touched down after a step the controller will make sure that the CoP
    * of the foot is within bounds before the touchdown is triggered. This fraction of the foot length is used
    * to move these bounds in. In addition the ground reaction force needs to be above the threshold defined in
    * {@link #getContactThresholdForce()}
    * </p>
    * This will be used if the foot switch type as defined in {@link #getFootSwitchType()} is set to
    * {@link FootSwitchType#WrenchBased}
    */
   public abstract double getCoPThresholdFraction();

   /**
    * When determining whether a foot has hit the ground the controller can use the height difference between the
    * swing foot and the lowest of the feet of the robot. If the difference falls below this threshold foot-ground
    * contact is assumed.
    * </p>
    * This will be used if the foot switch type as defined in {@link #getFootSwitchType()} is set to
    * {@link FootSwitchType#KinematicBased}
    */
   public double getContactThresholdHeight()
   {
      return 0.05;
   }

   /**
    * Returns a list of joints that will not be used by the controller.
    */
   public abstract String[] getJointsToIgnoreInController();

   /**
    * Returns the {@link MomentumOptimizationSettings} for this robot. These parameters define the weights
    * given to the objectives of the walking controller in the QP.
    */
   public abstract MomentumOptimizationSettings getMomentumOptimizationSettings();

   /**
    * Returns the {@link ICPAngularMomentumModifierParameters} for this robot. The parameters are used when
    * angular momentum rates are considered in the ICP planner.
    */
   public abstract ICPAngularMomentumModifierParameters getICPAngularMomentumModifierParameters();

   /**
    * This parameter is used when the controller checks if it is safe to transition from transfer to single
    * support state when walking. The transition is considered safe if the ICP tracking error lies within
    * an ellipse with the axes aligned with the z-up ankle frame of the stance foot. This parameter defines
    * the radius of the ellipse along the x-axis of that frame.
    * </p>
    * Note that if the ICP leaves the support area the single support state will be started regardless of the
    * ICP error in the hope to recover by stepping.
    * </p>
    * @see #getMaxICPErrorBeforeSingleSupportY()
    */
   public abstract double getMaxICPErrorBeforeSingleSupportX();

   /**
    * This parameter is used when the controller checks if it is safe to transition from transfer to single
    * support state when walking. The transition is considered safe if the ICP tracking error lies within
    * an ellipse with the axes aligned with the z-up ankle frame of the stance foot. This parameter defines
    * the radius of the ellipse along the y-axis of that frame.
    * </p>
    * Note that if the ICP leaves the support area the single support state will be started regardless of the
    * ICP error in the hope to recover by stepping.
    * </p>
    * @see #getMaxICPErrorBeforeSingleSupportX()
    */
   public abstract double getMaxICPErrorBeforeSingleSupportY();

   /**
    * Determines whether the controller should always leave the single support state after the expected
    * single support time has passed. If set to {@code false} the controller will wait for the foot switch to
    * trigger the transition.
    */
   public boolean finishSingleSupportWhenICPPlannerIsDone()
   {
      return false;
   }

   /**
    * This is the duration for which the desired foot center of pressure will be
    * drastically dampened to calm shakies. This particularly useful when
    * dealing with bad footholds.
    * Set to -1.0 to deactivate this feature.
    */
   public double getHighCoPDampingDurationToPreventFootShakies()
   {
      return -1.0;
   }

   /**
    * This is complimentary information to {@link #getHighCoPDampingDurationToPreventFootShakies()}.
    * The high CoP damping is triggered on large CoP tracking error.
    * Set to {@link Double#POSITIVE_INFINITY} to deactivate this feature.
    */
   public double getCoPErrorThresholdForHighCoPDamping()
   {
      return Double.POSITIVE_INFINITY;
   }

   /**
    * Get the parameters for foothold exploration. The parameters should be created the first time this
    * method is called.
    *
    * TODO: remove registry
    */
   public ExplorationParameters getOrCreateExplorationParameters(YoVariableRegistry registry)
   {
      return null;
   }

   /**
    * During normal execution the control algorithm computes a desired CMP. It is then projected in the
    * support polygon to avoid angular momentum of the upper body. When the robot is falling and recovery is
    * impossible otherwise, the support used for CMP projection can be increased and the robot uses upper body
    * momentum. This value defines the amount the support polygon for CMP projection is increased in that case.
    *
    * @return maxAllowedDistanceCMPSupport
    */
   public double getMaxAllowedDistanceCMPSupport()
   {
      return Double.NaN;
   }

   /**
    * Usually the desired CMP will be projected into the support area to avoid the generation of large amounts of
    * angular momentum. This method determines whether the desired CMP is allowed to be in area that is larger then
    * the support. The size of the area is determined by the value {@link #getMaxAllowedDistanceCMPSupport()}
    *
    * @return alwaysAllowMomentum
    */
   public boolean alwaysAllowMomentum()
   {
      return false;
   }

   /**
    * When true, some of the tracking performance will be degraded to reduce the generated angular momentum rate around
    * the vertical axis during swing only.
    * Useful when the robot has heavy legs and tends to slips during swing.
    * @return
    */
   public boolean minimizeAngularMomentumRateZDuringSwing()
   {
      return false;
   }

   /**
    * Determines whether the robot should use the velocity to be computed in the estimator, or just compute it from the robot state in the
    * controller (new feature to be tested with Atlas)
    */
   public boolean useCenterOfMassVelocityFromEstimator()
   {
      return false;
   }

   /**
    * Returns a list of joint that should use the more restrictive joint limit enforcement in the QP
    */
   public String[] getJointsWithRestrictiveLimits(JointLimitParameters jointLimitParametersToPack)
   {
      return new String[0];
   }

   @Override
   /**
    * Returns the minimum swing height from the stance foot for this robot. It is also the default swing height
    * used in the controller unless a different value is specified.
    */
   public double getMinSwingHeightFromStanceFoot()
   {
      return 0.1;
   }

   /**
    * Determines whether the swing of the robot controls the toe point of the foot for better tracking or not.
    * (new feature to be tested with Atlas)
    */
   public boolean controlToeDuringSwing()
   {
      return false;
   }

   /**
    * Returns the parameters used in the privileged configuration handler.
    */
   public JointPrivilegedConfigurationParameters getJointPrivilegedConfigurationParameters()
   {
      return jointPrivilegedConfigurationParameters;
   }

   /**
    * Returns the parameters used for straight leg walking
    */
   public LegConfigurationParameters getLegConfigurationParameters()
   {
      return legConfigurationParameters;
   }

   /**
    * Returns the parameters in the dynamic reachability calculator.
    */
   public DynamicReachabilityParameters getDynamicReachabilityParameters()
   {
      return dynamicReachabilityParameters;
   }

   /**
    * Determines whether or not to attempt to directly control the height.
    * If true, the height will be controlled by controlling either the pelvis or the center of mass height.
    * If false, the height will be controlled inside the nullspace by trying to achieve the desired
    * privileged configuration in the legs.
    * @return boolean (true = control height with momentum, false = do not control height with momentum)
    */
   public boolean controlHeightWithMomentum()
   {
      return true;
   }

   /**
    * Sets whether or not the {@link DynamicReachabilityCalculator} will simply check whether or not the
    * upcoming step is reachable using the given step timing ({@return} is false), or will edit the step timings
    * to make sure that the step is reachable if ({@return} is true).
    *
    * @return whether or not to edit the timing based on the reachability of the step.
    */
   public boolean editStepTimingForReachability()
   {
      return false;
   }

   /**
    * Whether or not to use a secondary joint scaling factor during swing, where the secondary joint is any joint
    * located in the kinematic chain between the base and the optional primary base of a SpatialAccelerationCommand
    * and a SpatialVelocityCommand.
    */
   public boolean applySecondaryJointScaleDuringSwing()
   {
      return false;
   }

   /**
    * Parameters for the {@link PelvisOffsetTrajectoryWhileWalking}. These parameters can be used to
    * shape the pelvis orientation trajectory while walking to create a more natural motion and
    * improve foot reachability.
    */
   public PelvisOffsetWhileWalkingParameters getPelvisOffsetWhileWalkingParameters()
   {
      return pelvisOffsetWhileWalkingParameters;
   }

   /**
    * Parameters for the 'Leap of Faith' Behavior. This caused the robot to activly fall onto an upcoming
    * foothold when necessary to reach an upcoming foothold. This method returns the robot specific
    * implementation of the {@link LeapOfFaithParameters};
    */
   public LeapOfFaithParameters getLeapOfFaithParameters()
   {
      return leapOfFaithParameters;
   }

   /**
    * Returns {@link ToeOffParameters} that contain all parameters relevant to the toe off state when walking.
    */
   public abstract ToeOffParameters getToeOffParameters();

   /**
    * Returns {@link SwingTrajectoryParameters} that contain all parameters relevant to the swing trajectory.
    */
   public abstract SwingTrajectoryParameters getSwingTrajectoryParameters();

<<<<<<< HEAD
=======
   public ICPOptimizationParameters getICPOptimizationParameters()
   {
      return null;
   }

   // remove: unused
   public abstract SideDependentList<RigidBodyTransform> getDesiredHandPosesWithRespectToChestFrame();

   // remove: unused
   public abstract String[] getDefaultChestOrientationControlJointNames();

   // move to UI specific parameters
   public abstract double getAnkleHeight();

>>>>>>> 41a804ce
   // replace: just add shin and thigh length from the physical parameters in a default method instead of forcing an implementation for each robot
   public abstract double getLegLength();

   // move to CoM height parameters
   public abstract double minimumHeightAboveAnkle();

   // move to CoM height parameters
   public abstract double nominalHeightAboveAnkle();

   // move to CoM height parameters
   public abstract double maximumHeightAboveAnkle();

   // move to CoM height parameters
   public abstract double defaultOffsetHeightAboveAnkle();

   // move to UI specific parameters
   public abstract double getAnkleHeight();

   // move to UI specific parameters
   public abstract double pelvisToAnkleThresholdForWalking();

   // move to UI specific parameters
   public abstract double getSpineYawLimit();

   // move to UI specific parameters
   public abstract double getSpinePitchUpperLimit();

   // move to UI specific parameters
   public abstract double getSpinePitchLowerLimit();

   // move to UI specific parameters
   public abstract double getSpineRollLimit();

   // move to UI specific parameters
   public abstract boolean isSpinePitchReversed();

   // move to UI specific parameters
   public abstract double getSideLengthOfBoundingBoxForFootstepHeight();

   // move to UI specific parameters
   public double getDefaultTrajectoryTime()
   {
      return 3.0;
   }
}<|MERGE_RESOLUTION|>--- conflicted
+++ resolved
@@ -730,23 +730,11 @@
     */
    public abstract SwingTrajectoryParameters getSwingTrajectoryParameters();
 
-<<<<<<< HEAD
-=======
    public ICPOptimizationParameters getICPOptimizationParameters()
    {
       return null;
    }
 
-   // remove: unused
-   public abstract SideDependentList<RigidBodyTransform> getDesiredHandPosesWithRespectToChestFrame();
-
-   // remove: unused
-   public abstract String[] getDefaultChestOrientationControlJointNames();
-
-   // move to UI specific parameters
-   public abstract double getAnkleHeight();
-
->>>>>>> 41a804ce
    // replace: just add shin and thigh length from the physical parameters in a default method instead of forcing an implementation for each robot
    public abstract double getLegLength();
 
