--- conflicted
+++ resolved
@@ -5,37 +5,22 @@
 import us.ihmc.robotics.math.frames.YoFrameVector2d;
 import us.ihmc.robotics.referenceFrames.ReferenceFrame;
 
-<<<<<<< HEAD
-=======
 
->>>>>>> 8ab7e8ae
 public class ManualDesiredVelocityControlModule implements DesiredVelocityControlModule
 {
    private final YoVariableRegistry registry = new YoVariableRegistry(getClass().getSimpleName());
    private final YoFrameVector2d desiredVelocity;
-<<<<<<< HEAD
-
-=======
    
->>>>>>> 8ab7e8ae
    public ManualDesiredVelocityControlModule(ReferenceFrame referenceFrame, YoVariableRegistry parentRegistry)
    {
       desiredVelocity = new YoFrameVector2d("desiredVelocity", "", referenceFrame, registry);
       parentRegistry.addChild(registry);
    }
-<<<<<<< HEAD
-
-   public void setDesiredVelocity(FrameVector2d newDesiredVelocity)
-   {
-      newDesiredVelocity.changeFrame(desiredVelocity.getReferenceFrame());
-      desiredVelocity.set(newDesiredVelocity);
-=======
    
    public void setDesiredVelocity(FrameVector2d newDesiredVelocity)
    {
       newDesiredVelocity.changeFrame(desiredVelocity.getReferenceFrame());
       desiredVelocity.set(newDesiredVelocity);  
->>>>>>> 8ab7e8ae
    }
 
    public void getDesiredVelocity(FrameVector2d desiredVelocityToPack)
@@ -45,10 +30,6 @@
 
    public void updateDesiredVelocity()
    {
-<<<<<<< HEAD
-      //      throw new RuntimeException("Set velocity manually, don't call this method.");
-=======
 //      throw new RuntimeException("Set velocity manually, don't call this method.");
->>>>>>> 8ab7e8ae
    }
 }