--- conflicted
+++ resolved
@@ -4,27 +4,12 @@
 import us.ihmc.robotics.referenceFrames.ReferenceFrame;
 
 public interface DesiredHeadingControlModule
-<<<<<<< HEAD
-{
-=======
 {  
->>>>>>> 8ab7e8ae
    public abstract void updateDesiredHeadingFrame();
 
    public abstract ReferenceFrame getDesiredHeadingFrame();
 
    public abstract double getDesiredHeadingAngle();
-<<<<<<< HEAD
-
-   public abstract void getDesiredHeading(FrameVector2d desiredHeadingToPack);
-
-   public abstract double getFinalHeadingTargetAngle();
-
-   public abstract FrameVector2d getFinalHeadingTarget();
-
-   public abstract void setFinalHeadingTargetAngle(double finalHeadingTargetAngle);
-
-=======
    
    public abstract void getDesiredHeading(FrameVector2d desiredHeadingToPack);
 
@@ -34,7 +19,6 @@
 
    public abstract void setFinalHeadingTargetAngle(double finalHeadingTargetAngle);
    
->>>>>>> 8ab7e8ae
    public abstract void setFinalHeadingTarget(FrameVector2d finalHeadingTarget);
 
    public abstract void resetHeadingAngle(double newHeading);
