--- conflicted
+++ resolved
@@ -131,13 +131,8 @@
       for (int i = 0; i < numberOfDoFs; i++)
       {
          OneDoFJoint joint = oneDoFJoints[i];
-<<<<<<< HEAD
          double qd = 2.0 * defaultConfigurationGain.getDoubleValue() * (privilegedConfigurations.get(i, 0) - joint.getQ()) / jointSquaredRangeOfMotions.get(i, 0);
-         qd = MathTools.clipToMinMax(qd, defaultMaxVelocity.getDoubleValue());
-=======
-         double qd = 2.0 * configurationGain.getDoubleValue() * (privilegedConfigurations.get(i, 0) - joint.getQ()) / jointSquaredRangeOfMotions.get(i, 0);
-         qd = MathTools.clamp(qd, maxVelocity.getDoubleValue());
->>>>>>> 4fc76781
+         qd = MathTools.clamp(qd, defaultMaxVelocity.getDoubleValue());
          privilegedVelocities.set(i, 0, qd);
          yoJointPrivilegedVelocities.get(joint).set(qd);
       }
@@ -154,15 +149,9 @@
       for (int i = 0; i < numberOfDoFs; i++)
       {
          OneDoFJoint joint = oneDoFJoints[i];
-<<<<<<< HEAD
          double qdd = 2.0 * privilegedConfigurationGains.get(i, 0) * (privilegedConfigurations.get(i, 0) - joint.getQ()) / jointSquaredRangeOfMotions.get(i, 0);
          qdd -= privilegedVelocityGains.get(i, 0) * joint.getQd();
-         qdd = MathTools.clipToMinMax(qdd, privilegedMaxAccelerations.get(i, 0));
-=======
-         double qdd = 2.0 * configurationGain.getDoubleValue() * (privilegedConfigurations.get(i, 0) - joint.getQ()) / jointSquaredRangeOfMotions.get(i, 0);
-         qdd -= velocityGain.getDoubleValue() * joint.getQd();
-         qdd = MathTools.clamp(qdd, maxAcceleration.getDoubleValue());
->>>>>>> 4fc76781
+         qdd = MathTools.clamp(qdd, privilegedMaxAccelerations.get(i, 0));
          privilegedAccelerations.set(i, 0, qdd);
          yoJointPrivilegedAccelerations.get(joint).set(qdd);
       }
@@ -369,45 +358,4 @@
       int jointIndex = jointIndices.get(joint).intValue();
       return privilegedConfigurationWeights.get(jointIndex, jointIndex);
    }
-<<<<<<< HEAD
-
-   /**
-    * Returns the number of kinematic chains that contain privileged configurations.
-    * @return number of kinematic chains
-    */
-   public int getNumberOfChains()
-   {
-      return chainBases.size();
-   }
-
-   /**
-    * Returns the base of the current kinematic chain to compute the Jacobian.
-    * @param chainIndex the current chain number
-    * @return base body of the current kinematic chain.
-    */
-   public RigidBody getChainBase(int chainIndex)
-   {
-      return chainBases.get(chainIndex);
-   }
-
-   /**
-    * Returns the end effectors of the current kinematic chain to compute the Jacobian.
-    * @param chainIndex the current chain number.
-    * @return end effector body of the current kinematic chain.
-    */
-   public RigidBody getChainEndEffector(int chainIndex)
-   {
-      return chainEndEffectors.get(chainIndex);
-   }
-
-   /**
-    * Returns the default weight for the privileged configuration handler, if there is not a specific weight assigned.
-    * @return default weight
-    */
-   public double getDefaultWeight()
-   {
-      return defaultConfigurationWeight.getDoubleValue();
-   }
-=======
->>>>>>> 4fc76781
 }