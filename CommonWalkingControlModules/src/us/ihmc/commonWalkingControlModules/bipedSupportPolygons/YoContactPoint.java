--- conflicted
+++ resolved
@@ -4,10 +4,10 @@
 import us.ihmc.euclid.referenceFrame.FramePoint3D;
 import us.ihmc.euclid.referenceFrame.ReferenceFrame;
 import us.ihmc.euclid.tuple2D.Point2D;
+import us.ihmc.robotics.MathTools;
+import us.ihmc.robotics.math.frames.YoFramePoint;
 import us.ihmc.yoVariables.registry.YoVariableRegistry;
 import us.ihmc.yoVariables.variable.YoBoolean;
-import us.ihmc.robotics.MathTools;
-import us.ihmc.robotics.math.frames.YoFramePoint;
 
 public class YoContactPoint implements ContactPointInterface
 {
@@ -61,17 +61,13 @@
    }
 
    @Override
-<<<<<<< HEAD
-   public void getPosition(FramePoint3D framePointToPack)
-=======
-   public FramePoint getPosition()
+   public FramePoint3D getPosition()
    {
       return yoPosition.getFrameTuple();
    }
 
    @Override
-   public void getPosition(FramePoint framePointToPack)
->>>>>>> d753e13f
+   public void getPosition(FramePoint3D framePointToPack)
    {
       yoPosition.getFrameTupleIncludingFrame(framePointToPack);
    }
