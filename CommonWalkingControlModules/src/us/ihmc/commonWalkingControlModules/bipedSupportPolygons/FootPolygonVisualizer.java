--- conflicted
+++ resolved
@@ -13,10 +13,7 @@
 import us.ihmc.simulationconstructionset.yoUtilities.graphics.YoGraphicsListRegistry;
 import us.ihmc.simulationconstructionset.yoUtilities.graphics.plotting.YoArtifactPolygon;
 
-<<<<<<< HEAD
-=======
 
->>>>>>> e1cc4d77
 public class FootPolygonVisualizer implements Updatable
 {
    private static final ReferenceFrame worldFrame = ReferenceFrame.getWorldFrame();
@@ -66,10 +63,6 @@
    }
 
    private final FramePoint tempFramePoint = new FramePoint();
-<<<<<<< HEAD
-
-=======
->>>>>>> e1cc4d77
    public void update(double time)
    {
       for (int i = 0; i < contactStates.size(); i++)
