--- conflicted
+++ resolved
@@ -1,4 +1,3 @@
-<<<<<<< HEAD
 package us.ihmc.commonWalkingControlModules.trajectories;
 
 import static us.ihmc.robotics.geometry.AngleTools.computeAngleDifferenceMinusPiToPi;
@@ -543,653 +542,44 @@
       return circleFrame;
    }
 
-   public void get(FramePoint positionToPack)
+   public void getPosition(FramePoint positionToPack)
    {
       yoCurrentAdjustedPositionWorld.getFrameTupleIncludingFrame(positionToPack);
    }
 
-   public void packVelocity(FrameVector velocityToPack)
+   public void getVelocity(FrameVector velocityToPack)
    {
       yoCurrentVelocity.getFrameTupleIncludingFrame(velocityToPack);
    }
 
-   public void packAcceleration(FrameVector accelerationToPack)
+   public void getAcceleration(FrameVector accelerationToPack)
    {
       yoCurrentAcceleration.getFrameTupleIncludingFrame(accelerationToPack);
    }
 
-   public void get(FrameOrientation orientationToPack)
+   public void getOrientation(FrameOrientation orientationToPack)
    {
       yoCurrentOrientation.getFrameOrientationIncludingFrame(orientationToPack);
    }
 
-   public void packAngularVelocity(FrameVector angularVelocityToPack)
+   public void getAngularVelocity(FrameVector angularVelocityToPack)
    {
       yoCurrentAngularVelocity.getFrameTupleIncludingFrame(angularVelocityToPack);
    }
 
-   public void packAngularAcceleration(FrameVector angularAccelerationToPack)
+   public void getAngularAcceleration(FrameVector angularAccelerationToPack)
    {
       yoCurrentAngularAcceleration.getFrameTupleIncludingFrame(angularAccelerationToPack);
    }
 
    @Override
-   public void get(FramePose framePoseToPack)
+   public void getPose(FramePose framePoseToPack)
    {
       yoCurrentAdjustedPositionWorld.getFrameTupleIncludingFrame(currentPosition);
       yoCurrentOrientation.getFrameOrientationIncludingFrame(currentOrientation);
       framePoseToPack.setPoseIncludingFrame(currentPosition, currentOrientation);
    }
 
-   public void packLinearData(FramePoint positionToPack, FrameVector velocityToPack, FrameVector accelerationToPack)
-   {
-      get(positionToPack);
-      packVelocity(velocityToPack);
-      packAcceleration(accelerationToPack);
-   }
-
-   public void packAngularData(FrameOrientation orientationToPack, FrameVector angularVelocityToPack, FrameVector angularAccelerationToPack)
-   {
-      get(orientationToPack);
-      packAngularVelocity(angularVelocityToPack);
-      packAngularAcceleration(angularAccelerationToPack);
-   }
-
-   public void showVisualization()
-   {
-      if (!visualize)
-         return;
-
-      showViz.set(true);
-   }
-
-   public void hideVisualization()
-   {
-      if (!visualize)
-         return;
-
-      showViz.set(false);
-   }
-=======
-package us.ihmc.commonWalkingControlModules.trajectories;
-
-import static us.ihmc.robotics.geometry.AngleTools.computeAngleDifferenceMinusPiToPi;
-import static us.ihmc.robotics.geometry.AngleTools.trimAngleMinusPiToPi;
-
-import javax.vecmath.AxisAngle4d;
-import javax.vecmath.Point3d;
-import javax.vecmath.Vector3d;
-
-import us.ihmc.graphics3DAdapter.graphics.appearances.YoAppearance;
-import us.ihmc.robotics.MathTools;
-import us.ihmc.robotics.dataStructures.listener.VariableChangedListener;
-import us.ihmc.robotics.dataStructures.registry.YoVariableRegistry;
-import us.ihmc.robotics.dataStructures.variable.BooleanYoVariable;
-import us.ihmc.robotics.dataStructures.variable.DoubleYoVariable;
-import us.ihmc.robotics.dataStructures.variable.YoVariable;
-import us.ihmc.robotics.geometry.FrameOrientation;
-import us.ihmc.robotics.geometry.FramePoint;
-import us.ihmc.robotics.geometry.FramePose;
-import us.ihmc.robotics.geometry.FrameVector;
-import us.ihmc.robotics.geometry.GeometryTools;
-import us.ihmc.robotics.referenceFrames.PoseReferenceFrame;
-import us.ihmc.robotics.referenceFrames.ReferenceFrame;
-import us.ihmc.robotics.geometry.RigidBodyTransform;
-import us.ihmc.robotics.math.frames.YoFramePoint;
-import us.ihmc.robotics.math.frames.YoFramePose;
-import us.ihmc.robotics.math.frames.YoFrameQuaternion;
-import us.ihmc.robotics.math.frames.YoFrameVector;
-import us.ihmc.robotics.math.trajectories.PoseTrajectoryGenerator;
-import us.ihmc.robotics.math.trajectories.YoPolynomial;
-import us.ihmc.robotics.trajectories.providers.DoubleProvider;
-import us.ihmc.simulationconstructionset.yoUtilities.graphics.BagOfBalls;
-import us.ihmc.simulationconstructionset.yoUtilities.graphics.YoGraphicCoordinateSystem;
-import us.ihmc.simulationconstructionset.yoUtilities.graphics.YoGraphicPosition;
-import us.ihmc.simulationconstructionset.yoUtilities.graphics.YoGraphicsList;
-import us.ihmc.simulationconstructionset.yoUtilities.graphics.YoGraphicsListRegistry;
-
-/**
-* @author twan
-*         Date: 6/12/13
-*/
-public class CirclePoseTrajectoryGenerator implements PoseTrajectoryGenerator
-{
-   private static final ReferenceFrame worldFrame = ReferenceFrame.getWorldFrame();
-
-   private final YoVariableRegistry registry;
-
-   private final DoubleYoVariable currentTime;
-   private final YoPolynomial anglePolynomial;
-
-   private final DoubleProvider desiredTrajectoryTimeProvider;
-
-   private final DoubleYoVariable desiredTrajectoryTime;
-   private final DoubleYoVariable initialRadius;
-   private final DoubleYoVariable initialZ;
-   private final DoubleYoVariable initialAngle;
-   private final DoubleYoVariable currentRelativeAngle;
-
-   private final BooleanYoVariable isCurrentAngleBeingAdjusted;
-   private final DoubleYoVariable maximumAngleTrackingErrorTolerated;
-   private final DoubleYoVariable currentControlledFrameRelativeAngle;
-   private final DoubleYoVariable currentAngleTrackingError;
-   private final DoubleYoVariable currentAdjustedRelativeAngle;
-
-   private final DoubleYoVariable desiredRotationAngle;
-   private final DoubleYoVariable finalAngle;
-
-   private final FramePoint initialPosition = new FramePoint();
-   private final FramePoint currentPosition = new FramePoint();
-   private final FramePoint finalPosition = new FramePoint();
-   
-   private final FrameOrientation initialOrientation = new FrameOrientation();
-   private final FrameOrientation finalOrientation = new FrameOrientation();
-   private final FrameOrientation currentOrientation = new FrameOrientation();
-
-   private final FrameVector currentVelocity = new FrameVector();
-   private final FrameVector currentAcceleration = new FrameVector();
-
-   private final FrameVector currentAngularVelocity = new FrameVector();
-   private final FrameVector currentAngularAcceleration = new FrameVector();
-
-   private final YoFramePoint yoInitialPosition;
-   private final YoFramePoint yoFinalPosition;
-   
-   private final YoFramePoint yoCurrentPosition;
-   private final YoFrameVector yoCurrentVelocity;
-   private final YoFrameVector yoCurrentAcceleration;
-
-   private final YoFrameQuaternion yoInitialOrientation;
-   private final YoFrameQuaternion yoFinalOrientation;
-
-   private final YoFrameQuaternion yoCurrentOrientation;
-   private final YoFrameVector yoCurrentAngularVelocity;
-   private final YoFrameVector yoCurrentAngularAcceleration;
-
-   private final YoFramePoint yoInitialPositionWorld;
-   private final YoFramePoint yoFinalPositionWorld;
-   private final YoFramePoint yoCurrentPositionWorld;
-   private final YoFramePoint yoCurrentAdjustedPositionWorld;
-   
-   private boolean rotateHandAngleAboutAxis = false;
-   
-   private boolean visualize = true;
-   private final BagOfBalls bagOfBalls;
-   private final FramePoint ballPosition = new FramePoint();
-   private final int numberOfBalls = 50;
-
-   private final YoFramePoint circleOrigin;
-   private final YoFrameVector rotationAxis;
-   private final ReferenceFrame circleFrame;
-   private final ReferenceFrame trajectoryFrame;
-   private ReferenceFrame controlledFrame;
-   private final PoseReferenceFrame tangentialCircleFrame;
-   private final FramePose tangentialCircleFramePose = new FramePose();
-   private final YoFramePose yoTangentialCircleFramePose;
-
-   /** Use a BooleanYoVariable to hide and show visualization with a VariableChangedListener, so it is still working in playback mode. */
-   private final BooleanYoVariable showViz;
-
-   public CirclePoseTrajectoryGenerator(String namePrefix, ReferenceFrame trajectoryFrame, DoubleProvider trajectoryTimeProvider,
-         YoVariableRegistry parentRegistry, YoGraphicsListRegistry yoGraphicsListRegistry)
-   {
-      this.registry = new YoVariableRegistry(namePrefix + getClass().getSimpleName());
-      this.desiredTrajectoryTime = new DoubleYoVariable(namePrefix + "TrajectoryTime", registry);
-      this.currentTime = new DoubleYoVariable(namePrefix + "Time", registry);
-      
-//      this.anglePolynomial = new YoPolynomial(namePrefix + "ParameterPolynomial", 2, registry);
-      this.anglePolynomial = new YoPolynomial(namePrefix + "ParameterPolynomial", 4, registry);
-//      this.anglePolynomial = new YoPolynomial(namePrefix + "ParameterPolynomial", 6, registry);
-
-      this.desiredTrajectoryTimeProvider = trajectoryTimeProvider;
-
-      this.trajectoryFrame = trajectoryFrame;
-
-      initialRadius = new DoubleYoVariable(namePrefix + "Radius", registry);
-      initialZ = new DoubleYoVariable(namePrefix + "ZPosition", registry);
-      initialAngle = new DoubleYoVariable(namePrefix + "InitialAngle", registry);
-      finalAngle = new DoubleYoVariable(namePrefix + "FinalAngle", registry);
-
-      isCurrentAngleBeingAdjusted = new BooleanYoVariable(namePrefix + "IsCurrentAngleBeingAdjusted", registry);
-      maximumAngleTrackingErrorTolerated = new DoubleYoVariable(namePrefix + "MaxAngleTrackingErrorTolerated", registry);
-      maximumAngleTrackingErrorTolerated.set(Math.toRadians(30.0));
-      currentControlledFrameRelativeAngle = new DoubleYoVariable(namePrefix + "CurrentControlledFrameAngle", registry);
-      currentAngleTrackingError = new DoubleYoVariable(namePrefix + "CurrentAngleTrackingError", registry);
-      currentAdjustedRelativeAngle = new DoubleYoVariable(namePrefix + "CurrentAdjustedRelativeAngle", registry);
-
-      desiredRotationAngle = new DoubleYoVariable(namePrefix + "DesiredRotationAngle", registry);
-      currentRelativeAngle = new DoubleYoVariable(namePrefix + "CurrentRelativeAngle", registry);
-      
-      yoInitialPosition = new YoFramePoint(namePrefix + "InitialPosition", trajectoryFrame, registry);
-      yoFinalPosition = new YoFramePoint(namePrefix + "FinalPosition", trajectoryFrame, registry);
-
-      yoCurrentPosition = new YoFramePoint(namePrefix + "CurrentPosition", trajectoryFrame, registry);
-      yoCurrentVelocity = new YoFrameVector(namePrefix + "CurrentVelocity", trajectoryFrame, registry);
-      yoCurrentAcceleration = new YoFrameVector(namePrefix + "CurrentAcceleration", trajectoryFrame, registry);
-
-      yoInitialOrientation = new YoFrameQuaternion(namePrefix + "InitialOrientation", trajectoryFrame, registry);
-      yoFinalOrientation = new YoFrameQuaternion(namePrefix + "FinalOrientation", trajectoryFrame, registry);
-
-      yoCurrentOrientation = new YoFrameQuaternion(namePrefix + "CurrentOrientation", trajectoryFrame, registry);
-      yoCurrentAngularVelocity = new YoFrameVector(namePrefix + "CurrentAngularVelocity", trajectoryFrame, registry);
-      yoCurrentAngularAcceleration = new YoFrameVector(namePrefix + "CurrentAngularAcceleration", trajectoryFrame, registry);
-
-      yoInitialPositionWorld = new YoFramePoint(namePrefix + "InitialPositionWorld", worldFrame, registry);
-      yoFinalPositionWorld = new YoFramePoint(namePrefix + "FinalPositionWorld", worldFrame, registry);
-      yoCurrentPositionWorld = new YoFramePoint(namePrefix + "CurrentPositionWorld", worldFrame, registry);
-      yoCurrentAdjustedPositionWorld = new YoFramePoint(namePrefix + "CurrentAdjustedPositionWorld", worldFrame, registry);
-
-      circleOrigin = new YoFramePoint(namePrefix + "CircleOrigin", trajectoryFrame, registry);
-      rotationAxis = new YoFrameVector(namePrefix + "RotationAxis", trajectoryFrame, registry);
-      rotationAxis.set(0.0, 0.0, 1.0);
-
-      circleFrame = new ReferenceFrame("CircleFrame", trajectoryFrame)
-      {
-         private static final long serialVersionUID = 9102217353690768074L;
-
-         private final Vector3d localTranslation = new Vector3d();
-         private final Vector3d localRotationAxis = new Vector3d();
-         private final AxisAngle4d localAxisAngle = new AxisAngle4d();
-
-         @Override
-         protected void updateTransformToParent(RigidBodyTransform transformToParent)
-         {
-            circleOrigin.get(localTranslation);
-            rotationAxis.get(localRotationAxis);
-            GeometryTools.getRotationBasedOnNormal(localAxisAngle, localRotationAxis);
-            transformToParent.set(localAxisAngle, localTranslation);
-         }
-      };
-
-      tangentialCircleFrame = new PoseReferenceFrame("TangentialCircleFrame", circleFrame);
-      yoTangentialCircleFramePose = new YoFramePose(namePrefix + "TangentialCircleFramePose", worldFrame, registry);
-
-      if (this.visualize && yoGraphicsListRegistry != null)
-      {
-         final YoGraphicPosition currentPositionViz = new YoGraphicPosition(namePrefix + "CurrentPosition", yoCurrentPositionWorld, 0.025, YoAppearance.Blue());
-         final YoGraphicPosition currentAdjustedPositionViz = new YoGraphicPosition(namePrefix + "CurrentAdjustedPosition", yoCurrentAdjustedPositionWorld, 0.023, YoAppearance.Gold());
-         final YoGraphicPosition initialPositionViz = new YoGraphicPosition(namePrefix + "InitialPosition", yoInitialPositionWorld, 0.02, YoAppearance.BlueViolet());
-         final YoGraphicPosition finalPositionViz = new YoGraphicPosition(namePrefix + "FinalPosition", yoFinalPositionWorld, 0.02, YoAppearance.Red());
-         final YoGraphicCoordinateSystem tangentialFrameViz = new YoGraphicCoordinateSystem(namePrefix + "TangentialFrame", yoTangentialCircleFramePose, 0.2, YoAppearance.Pink());
-         
-         YoGraphicsList yoGraphicsList = new YoGraphicsList(namePrefix + "CircleTraj");
-         yoGraphicsList.add(currentPositionViz);
-         yoGraphicsList.add(currentAdjustedPositionViz);
-         yoGraphicsList.add(initialPositionViz);
-         yoGraphicsList.add(finalPositionViz);
-         yoGraphicsList.add(tangentialFrameViz);
-         yoGraphicsListRegistry.registerYoGraphicsList(yoGraphicsList);
-
-         bagOfBalls = new BagOfBalls(numberOfBalls, 0.01, yoGraphicsList.getLabel(), registry, yoGraphicsListRegistry);
-
-         showViz = new BooleanYoVariable(namePrefix + "ShowViz", registry);
-         showViz.addVariableChangedListener(new VariableChangedListener()
-         {
-            public void variableChanged(YoVariable<?> v)
-            {
-               boolean visible = showViz.getBooleanValue();
-               currentPositionViz.setVisible(visible);
-               currentAdjustedPositionViz.setVisible(visible);
-               initialPositionViz.setVisible(visible);
-               finalPositionViz.setVisible(visible);
-               tangentialFrameViz.setVisible(visible);
-               bagOfBalls.setVisible(visible);
-            }
-         });
-         showViz.notifyVariableChangedListeners();
-      }
-      else
-      {
-         visualize = false;
-         bagOfBalls = null;
-         showViz = null;
-      }
-
-      parentRegistry.addChild(registry);
-   }
-
-   /**
-    * Set rotation axis in trajectoryFrame.  Default axis is zUp in trajectoryFrame.
-    * 
-    * @param circleCenterInTrajectoryFrame
-    * @param circleNormalInTrajectoryFrame
-    */
-   public void updateCircleFrame(Point3d circleCenterInTrajectoryFrame, Vector3d circleNormalInTrajectoryFrame)
-   {
-      circleOrigin.set(circleCenterInTrajectoryFrame);
-      rotationAxis.set(circleNormalInTrajectoryFrame);
-      rotationAxis.normalize();
-      circleFrame.update();
-   }
-
-   public void updateCircleFrame(FramePoint circleCenter, FrameVector circleNormal)
-   {
-      circleOrigin.setAndMatchFrame(circleCenter);
-      rotationAxis.setAndMatchFrame(circleNormal);
-      rotationAxis.normalize();
-      circleFrame.update();
-   }
-
-   public void setMaximumAngleTrackingErrorTolerated(double maximumAngle)
-   {
-      this.maximumAngleTrackingErrorTolerated.set(maximumAngle);
-   }
-
-   public void setControlledFrame(ReferenceFrame controlledFrame)
-   {
-      this.controlledFrame = controlledFrame;
-   }
-
-   public void setDesiredRotationAngle(double desiredRotationAngle)
-   {
-      this.desiredRotationAngle.set(desiredRotationAngle);
-   }
-
-   public void setInitialPoseToMatchReferenceFrame(ReferenceFrame referenceFrame)
-   {
-      initialPosition.setToZero(referenceFrame);
-      initialOrientation.setToZero(referenceFrame);
-      initialPosition.changeFrame(trajectoryFrame);
-      initialOrientation.changeFrame(trajectoryFrame);
-      yoInitialPosition.set(initialPosition);
-      yoInitialOrientation.set(initialOrientation);
-   }
-
-   public void setInitialPose(FramePose initialPose)
-   {
-      initialPose.changeFrame(trajectoryFrame);
-      initialPose.getPoseIncludingFrame(initialPosition, initialOrientation);
-      yoInitialPosition.set(initialPosition);
-      yoInitialOrientation.set(initialOrientation);
-   }
-   
-   public void setControlHandAngleAboutAxis(boolean controlIfTrue)
-   {
-      rotateHandAngleAboutAxis = controlIfTrue;
-   }
-
-   public void initialize()
-   {
-      currentTime.set(0.0);
-      desiredTrajectoryTime.set(desiredTrajectoryTimeProvider.getValue());
-
-      yoInitialPosition.getFrameTupleIncludingFrame(initialPosition);
-      initialPosition.changeFrame(circleFrame);
-
-      if (rotateHandAngleAboutAxis)
-         rotateInitialOrientation(finalOrientation, desiredRotationAngle.getDoubleValue());
-      else
-         finalOrientation.setIncludingFrame(initialOrientation);
-      finalOrientation.changeFrame(trajectoryFrame);
-      yoFinalOrientation.set(finalOrientation);
-
-      double x = initialPosition.getX();
-      double y = initialPosition.getY();
-      initialZ.set(initialPosition.getZ());
-
-      initialRadius.set(Math.sqrt(x * x + y * y));
-      initialAngle.set(Math.atan2(y, x));
-      finalAngle.set(initialAngle.getDoubleValue() + desiredRotationAngle.getDoubleValue());
-
-//      anglePolynomial.setLinear(0.0, desiredTrajectoryTime.getDoubleValue(), initialAngle.getDoubleValue(), finalAngle.getDoubleValue());
-      anglePolynomial.setCubic(0.0, desiredTrajectoryTime.getDoubleValue(), initialAngle.getDoubleValue(), 0.0, finalAngle.getDoubleValue(), 0.0);
-//      anglePolynomial.setQuintic(0.0, desiredTrajectoryTime.getDoubleValue(), initialAngle.getDoubleValue(), 0.0, 0.0, finalAngle.getDoubleValue(), 0.0, 0.0);
-
-      double xFinal = initialRadius.getDoubleValue() * Math.cos(finalAngle.getDoubleValue());
-      double yFinal = initialRadius.getDoubleValue() * Math.sin(finalAngle.getDoubleValue());
-      double zFinal = initialZ.getDoubleValue();
-      finalPosition.setIncludingFrame(circleFrame, xFinal, yFinal, zFinal);
-      yoFinalPosition.setAndMatchFrame(finalPosition);
-
-      rotateInitialOrientation(finalOrientation, finalAngle.getDoubleValue());
-
-      currentAngleTrackingError.set(0.0);
-      currentControlledFrameRelativeAngle.set(initialAngle.getDoubleValue());
-
-      updateTangentialCircleFrame();
-
-      if (visualize)
-         visualizeTrajectory();
-   }
-
-   public void compute(double time)
-   {
-      compute(time, true);
-   }
-
-   public void compute(double time, boolean adjustAngle)
-   {
-      this.currentTime.set(time);
-      time = MathTools.clipToMinMax(time, 0.0, desiredTrajectoryTime.getDoubleValue());
-      anglePolynomial.compute(time);
-
-      double angle = anglePolynomial.getPosition();
-      double angleDot = anglePolynomial.getVelocity();
-      double angleDDot = anglePolynomial.getAcceleration();
-
-      double cos = Math.cos(angle);
-      double sin = Math.sin(angle);
-      double r = initialRadius.getDoubleValue();
-
-      double x = r * cos;
-      double y = r * sin;
-      double z = initialZ.getDoubleValue();
-
-      currentPosition.setIncludingFrame(circleFrame, x, y, z);
-      yoCurrentPositionWorld.setAndMatchFrame(currentPosition);
-
-      currentRelativeAngle.set(computeAngleDifferenceMinusPiToPi(angle, initialAngle.getDoubleValue()));
-      if (adjustAngle)
-         currentAdjustedRelativeAngle.set(adjustCurrentDesiredRelativeAngle(currentRelativeAngle.getDoubleValue()));
-      else
-         currentAdjustedRelativeAngle.set(currentRelativeAngle.getDoubleValue());
-
-      angle = trimAngleMinusPiToPi(currentAdjustedRelativeAngle.getDoubleValue() + initialAngle.getDoubleValue());
-
-      if (isDone())
-      {
-         angle = finalAngle.getDoubleValue();
-         angleDot = 0.0;
-         angleDDot = 0.0;
-      }
-
-      cos = Math.cos(angle);
-      sin = Math.sin(angle);
-
-      x = r * cos;
-      y = r * sin;
-
-      double xDot = -r * sin * angleDot;
-      double yDot = x * angleDot;
-      double zDot = 0.0;
-
-      double xDDot = -r * cos * angleDot * angleDot - y * angleDDot;
-      double yDDot = xDot * angleDot + x * angleDDot;
-      double zDDot = 0.0;
-
-      currentPosition.setIncludingFrame(circleFrame, x, y, z);
-      currentVelocity.setIncludingFrame(circleFrame, xDot, yDot, zDot);
-      currentAcceleration.setIncludingFrame(circleFrame, xDDot, yDDot, zDDot);
-
-      if (rotateHandAngleAboutAxis)
-      {
-         rotateInitialOrientation(currentOrientation, angle - initialAngle.getDoubleValue());
-         currentAngularVelocity.setIncludingFrame(circleFrame, 0.0, 0.0, angleDot);
-         currentAngularAcceleration.setIncludingFrame(circleFrame, 0.0, 0.0, angleDDot);
-      }
-      else
-      {
-         currentOrientation.setIncludingFrame(initialOrientation);
-         currentAngularVelocity.setIncludingFrame(circleFrame, 0.0, 0.0, 0.0);
-         currentAngularAcceleration.setIncludingFrame(circleFrame, 0.0, 0.0, 0.0);
-      }
-
-      yoCurrentPosition.setAndMatchFrame(currentPosition);
-      yoCurrentAdjustedPositionWorld.setAndMatchFrame(currentPosition);
-      yoCurrentVelocity.setAndMatchFrame(currentVelocity);
-      yoCurrentAcceleration.setAndMatchFrame(currentAcceleration);
-
-      currentOrientation.changeFrame(trajectoryFrame);
-      yoCurrentOrientation.set(currentOrientation);
-      yoCurrentAngularVelocity.setAndMatchFrame(currentAngularVelocity);
-      yoCurrentAngularAcceleration.setAndMatchFrame(currentAngularAcceleration);
-
-      updateTangentialCircleFrame();
-   }
-
-   private void updateTangentialCircleFrame()
-   {
-      if (controlledFrame != null)
-      {
-         tangentialCircleFramePose.setToZero(controlledFrame);
-      }
-      else
-      {
-         tangentialCircleFramePose.setToZero(currentPosition.getReferenceFrame());
-         tangentialCircleFramePose.setPosition(currentPosition);
-      }
-
-      tangentialCircleFramePose.changeFrame(circleFrame);
-
-      double x = tangentialCircleFramePose.getX();
-      double y = tangentialCircleFramePose.getY();
-
-      double yaw = trimAngleMinusPiToPi(Math.PI / 2.0 + Math.atan2(y, x));
-      tangentialCircleFramePose.setOrientation(yaw, 0.0, 0.0);
-      tangentialCircleFrame.setPoseAndUpdate(tangentialCircleFramePose);
-      yoTangentialCircleFramePose.setAndMatchFrame(tangentialCircleFramePose);
-   }
-
-   private final FramePoint currentControlledFramePosition = new FramePoint();
-
-   private double adjustCurrentDesiredRelativeAngle(double currentDesiredRelativeAngle)
-   {
-      if (controlledFrame == null)
-      {
-         isCurrentAngleBeingAdjusted.set(false);
-         return currentDesiredRelativeAngle;
-      }
-
-      currentControlledFramePosition.setToZero(controlledFrame);
-      currentControlledFramePosition.changeFrame(circleFrame);
-
-      double x = currentControlledFramePosition.getX();
-      double y = currentControlledFramePosition.getY();
-
-      currentControlledFrameRelativeAngle.set(computeAngleDifferenceMinusPiToPi(Math.atan2(y, x), initialAngle.getDoubleValue()));
-
-      currentAngleTrackingError.set(computeAngleDifferenceMinusPiToPi(currentDesiredRelativeAngle, currentControlledFrameRelativeAngle.getDoubleValue()));
-
-      if (computeAngleDifferenceMinusPiToPi(currentAngleTrackingError.getDoubleValue(), maximumAngleTrackingErrorTolerated.getDoubleValue()) > 0.0)
-      {
-         isCurrentAngleBeingAdjusted.set(true);
-         return trimAngleMinusPiToPi(currentControlledFrameRelativeAngle.getDoubleValue() + maximumAngleTrackingErrorTolerated.getDoubleValue());
-      }
-      else if (trimAngleMinusPiToPi(currentAngleTrackingError.getDoubleValue() + maximumAngleTrackingErrorTolerated.getDoubleValue()) < 0.0)
-      {
-         isCurrentAngleBeingAdjusted.set(true);
-         return computeAngleDifferenceMinusPiToPi(currentControlledFrameRelativeAngle.getDoubleValue(), maximumAngleTrackingErrorTolerated.getDoubleValue());
-      }
-      else
-      {
-         isCurrentAngleBeingAdjusted.set(false);
-         return currentDesiredRelativeAngle;
-      }
-   }
-
-   private final RigidBodyTransform axisRotationTransform = new RigidBodyTransform();
-
-   private void rotateInitialOrientation(FrameOrientation orientationToPack, double angleFromInitialOrientation)
-   {
-      initialOrientation.changeFrame(circleFrame);
-      orientationToPack.setIncludingFrame(initialOrientation);
-
-      axisRotationTransform.rotZ(angleFromInitialOrientation);
-
-      orientationToPack.applyTransform(axisRotationTransform);
-   }
-
-   private void visualizeTrajectory()
-   {
-      yoInitialPosition.getFrameTupleIncludingFrame(initialPosition);
-      yoInitialPositionWorld.setAndMatchFrame(initialPosition);
-      yoFinalPosition.getFrameTupleIncludingFrame(finalPosition);
-      yoFinalPositionWorld.setAndMatchFrame(finalPosition);
-
-      for (int i = 0; i < numberOfBalls; i++)
-      {
-         double t = (double) i / ((double) numberOfBalls - 1) * desiredTrajectoryTime.getDoubleValue();
-         compute(t, false);
-         yoCurrentPosition.getFrameTupleIncludingFrame(ballPosition);
-         ballPosition.changeFrame(worldFrame);
-         bagOfBalls.setBallLoop(ballPosition);
-      }
-      reset();
-   }
-
-   private void reset()
-   {
-      compute(0.0);
-   }
-   
-   public double getCurrentAngularDisplacement()
-   {
-      return currentRelativeAngle.getDoubleValue();
-   }
-
-   public ReferenceFrame getTangentialCircleFrame()
-   {
-      return tangentialCircleFrame;
-   }
-
-   public boolean isDone()
-   {
-      return currentTime.getDoubleValue() >= desiredTrajectoryTime.getDoubleValue() && !isCurrentAngleBeingAdjusted.getBooleanValue();
-   }
-
-   public ReferenceFrame getCircleFrame()
-   {
-      return circleFrame;
-   }
-
-   public void getPosition(FramePoint positionToPack)
-   {
-      yoCurrentAdjustedPositionWorld.getFrameTupleIncludingFrame(positionToPack);
-   }
-
-   public void getVelocity(FrameVector velocityToPack)
-   {
-      yoCurrentVelocity.getFrameTupleIncludingFrame(velocityToPack);
-   }
-
-   public void getAcceleration(FrameVector accelerationToPack)
-   {
-      yoCurrentAcceleration.getFrameTupleIncludingFrame(accelerationToPack);
-   }
-
-   public void getOrientation(FrameOrientation orientationToPack)
-   {
-      yoCurrentOrientation.getFrameOrientationIncludingFrame(orientationToPack);
-   }
-   
-   public void getAngularVelocity(FrameVector angularVelocityToPack)
-   {
-      yoCurrentAngularVelocity.getFrameTupleIncludingFrame(angularVelocityToPack);
-   }
-
-   public void getAngularAcceleration(FrameVector angularAccelerationToPack)
-   {
-      yoCurrentAngularAcceleration.getFrameTupleIncludingFrame(angularAccelerationToPack);
-   }
-
-   @Override
-   public void getPose(FramePose framePoseToPack)
-   {
-      yoCurrentAdjustedPositionWorld.getFrameTupleIncludingFrame(currentPosition);
-      yoCurrentOrientation.getFrameOrientationIncludingFrame(currentOrientation);
-      framePoseToPack.setPoseIncludingFrame(currentPosition, currentOrientation);
-   }
-
    public void getLinearData(FramePoint positionToPack, FrameVector velocityToPack, FrameVector accelerationToPack)
    {
       getPosition(positionToPack);
@@ -1219,5 +609,4 @@
 
       showViz.set(false);
    }
->>>>>>> 4b8763ae
 }