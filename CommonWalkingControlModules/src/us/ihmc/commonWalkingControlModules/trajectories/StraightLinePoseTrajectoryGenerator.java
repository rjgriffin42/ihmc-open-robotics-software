--- conflicted
+++ resolved
@@ -1,4 +1,3 @@
-<<<<<<< HEAD
 package us.ihmc.commonWalkingControlModules.trajectories;
 
 import java.util.ArrayList;
@@ -352,53 +351,53 @@
       showViz.set(false);
    }
 
-   public void get(FramePoint positionToPack)
+   public void getPosition(FramePoint positionToPack)
    {
       currentPosition.getFrameTupleIncludingFrame(positionToPack);
    }
 
-   public void packVelocity(FrameVector velocityToPack)
+   public void getVelocity(FrameVector velocityToPack)
    {
       currentVelocity.getFrameTupleIncludingFrame(velocityToPack);
    }
 
-   public void packAcceleration(FrameVector accelerationToPack)
+   public void getAcceleration(FrameVector accelerationToPack)
    {
       currentAcceleration.getFrameTupleIncludingFrame(accelerationToPack);
    }
 
-   public void get(FrameOrientation orientationToPack)
+   public void getOrientation(FrameOrientation orientationToPack)
    {
       currentOrientation.getFrameOrientationIncludingFrame(orientationToPack);
    }
 
-   public void packAngularVelocity(FrameVector angularVelocityToPack)
+   public void getAngularVelocity(FrameVector angularVelocityToPack)
    {
       currentAngularVelocity.getFrameTupleIncludingFrame(angularVelocityToPack);
    }
 
-   public void packAngularAcceleration(FrameVector angularAccelerationToPack)
+   public void getAngularAcceleration(FrameVector angularAccelerationToPack)
    {
       currentAngularAcceleration.getFrameTupleIncludingFrame(angularAccelerationToPack);
    }
 
-   public void packLinearData(FramePoint positionToPack, FrameVector velocityToPack, FrameVector accelerationToPack)
-   {
-      get(positionToPack);
-      packVelocity(velocityToPack);
-      packAcceleration(accelerationToPack);
-   }
-
-   public void packAngularData(FrameOrientation orientationToPack, FrameVector angularVelocityToPack, FrameVector angularAccelerationToPack)
-   {
-      get(orientationToPack);
-      packAngularVelocity(angularVelocityToPack);
-      packAngularAcceleration(angularAccelerationToPack);
+   public void getLinearData(FramePoint positionToPack, FrameVector velocityToPack, FrameVector accelerationToPack)
+   {
+      getPosition(positionToPack);
+      getVelocity(velocityToPack);
+      getAcceleration(accelerationToPack);
+   }
+
+   public void getAngularData(FrameOrientation orientationToPack, FrameVector angularVelocityToPack, FrameVector angularAccelerationToPack)
+   {
+      getOrientation(orientationToPack);
+      getAngularVelocity(angularVelocityToPack);
+      getAngularAcceleration(angularAccelerationToPack);
    }
 
    private final Quat4d temp = new Quat4d();
 
-   public void get(FramePose framePoseToPack)
+   public void getPose(FramePose framePoseToPack)
    {
       framePoseToPack.changeFrame(currentPosition.getReferenceFrame());
       framePoseToPack.setPosition(currentPosition.getFrameTuple());
@@ -433,437 +432,4 @@
       ret += "\nCurrent angular acceleration: " + currentAngularAcceleration.toStringForASingleReferenceFrame(currentFrame);
       return ret;
    }
-}
-=======
-package us.ihmc.commonWalkingControlModules.trajectories;
-
-import java.util.ArrayList;
-
-import javax.vecmath.Quat4d;
-
-import us.ihmc.graphics3DAdapter.graphics.appearances.YoAppearance;
-import us.ihmc.robotics.MathTools;
-import us.ihmc.robotics.dataStructures.listener.VariableChangedListener;
-import us.ihmc.robotics.dataStructures.registry.YoVariableRegistry;
-import us.ihmc.robotics.dataStructures.variable.BooleanYoVariable;
-import us.ihmc.robotics.dataStructures.variable.DoubleYoVariable;
-import us.ihmc.robotics.dataStructures.variable.YoVariable;
-import us.ihmc.robotics.geometry.FrameOrientation;
-import us.ihmc.robotics.geometry.FramePoint;
-import us.ihmc.robotics.geometry.FramePose;
-import us.ihmc.robotics.geometry.FrameVector;
-import us.ihmc.robotics.math.frames.YoFrameOrientation;
-import us.ihmc.robotics.math.frames.YoFramePointInMultipleFrames;
-import us.ihmc.robotics.math.frames.YoFrameQuaternionInMultipleFrames;
-import us.ihmc.robotics.math.frames.YoFrameVectorInMultipleFrames;
-import us.ihmc.robotics.math.frames.YoMultipleFramesHolder;
-import us.ihmc.robotics.math.interpolators.OrientationInterpolationCalculator;
-import us.ihmc.robotics.math.trajectories.PoseTrajectoryGenerator;
-import us.ihmc.robotics.math.trajectories.YoPolynomial;
-import us.ihmc.robotics.referenceFrames.ReferenceFrame;
-import us.ihmc.simulationconstructionset.yoUtilities.graphics.BagOfBalls;
-import us.ihmc.simulationconstructionset.yoUtilities.graphics.YoGraphicCoordinateSystem;
-import us.ihmc.simulationconstructionset.yoUtilities.graphics.YoGraphicPosition;
-import us.ihmc.simulationconstructionset.yoUtilities.graphics.YoGraphicsList;
-import us.ihmc.simulationconstructionset.yoUtilities.graphics.YoGraphicsListRegistry;
-
-public class StraightLinePoseTrajectoryGenerator implements PoseTrajectoryGenerator
-{
-   private final boolean allowMultipleFrames;
-
-   private final YoVariableRegistry registry;
-
-   private final YoFramePointInMultipleFrames initialPosition;
-   private final YoFramePointInMultipleFrames finalPosition;
-
-   private final YoFramePointInMultipleFrames currentPosition;
-   private final YoFrameVectorInMultipleFrames currentVelocity;
-   private final YoFrameVectorInMultipleFrames currentAcceleration;
-
-   private final YoFrameQuaternionInMultipleFrames initialOrientation;
-   private final YoFrameQuaternionInMultipleFrames finalOrientation;
-   private final YoFrameOrientation initialOrientationForViz;
-   private final YoFrameOrientation finalOrientationForViz;
-
-   private final YoFrameQuaternionInMultipleFrames currentOrientation;
-   private final YoFrameVectorInMultipleFrames currentAngularVelocity;
-   private final YoFrameVectorInMultipleFrames currentAngularAcceleration;
-
-   private final ArrayList<YoMultipleFramesHolder> multipleFramesHolders;
-
-   // (Sylvain) I created 2 YoPolynomial to match the StraightLinePositionTrajectoryGenerator and OrientationInterpolationTrajectoryGenerator.
-   // Not sure if that's actually necessary, the cubic one maybe enough.
-   private final YoPolynomial quinticParameterPolynomial;
-
-   private final DoubleYoVariable currentTime;
-   private final DoubleYoVariable trajectoryTime;
-   
-   private final FramePoint tempPosition = new FramePoint();
-   private final FrameOrientation tempOrientation = new FrameOrientation();
-
-   // For viz
-   private final boolean visualize;
-   private final YoGraphicsList yoGraphicsList;
-   private final BagOfBalls bagOfBalls;
-   private final FramePoint ballPosition = new FramePoint();
-   private final int numberOfBalls = 50;
-
-   /** Use a BooleanYoVariable to hide and show visualization with a VariableChangedListener, so it is still working in playback mode. */ 
-   private final BooleanYoVariable showViz;
-
-   private final OrientationInterpolationCalculator orientationInterpolationCalculator = new OrientationInterpolationCalculator();
-
-   private YoFrameOrientation currentOrientationForViz;
-
-   public StraightLinePoseTrajectoryGenerator(String namePrefix, ReferenceFrame referenceFrame, YoVariableRegistry parentRegistry)
-   {
-      this(namePrefix, false, referenceFrame, parentRegistry, false, null);
-   }
-
-   public StraightLinePoseTrajectoryGenerator(String namePrefix, ReferenceFrame referenceFrame, YoVariableRegistry parentRegistry,
-         boolean visualize, YoGraphicsListRegistry yoGraphicsListRegistry)
-   {
-      this(namePrefix, false, referenceFrame, parentRegistry, visualize, yoGraphicsListRegistry);
-   }
-
-   public StraightLinePoseTrajectoryGenerator(String namePrefix, boolean allowMultipleFrames, ReferenceFrame referenceFrame,
-         YoVariableRegistry parentRegistry)
-   {
-      this(namePrefix, allowMultipleFrames, referenceFrame, parentRegistry, false, null);
-   }
-
-   public StraightLinePoseTrajectoryGenerator(String namePrefix, boolean allowMultipleFrames, ReferenceFrame referenceFrame, YoVariableRegistry parentRegistry,
-         boolean visualize, YoGraphicsListRegistry yoGraphicsListRegistry)
-   {
-      this.allowMultipleFrames = allowMultipleFrames;
-
-      registry = new YoVariableRegistry(namePrefix + getClass().getSimpleName());
-
-      initialPosition = new YoFramePointInMultipleFrames(namePrefix + "InitialPosition", registry, referenceFrame);
-      finalPosition = new YoFramePointInMultipleFrames(namePrefix + "FinalPosition", registry, referenceFrame);
-      
-      currentPosition = new YoFramePointInMultipleFrames(namePrefix + "CurrentPosition", registry, referenceFrame);
-      currentVelocity = new YoFrameVectorInMultipleFrames(namePrefix + "CurrentVelocity", registry, referenceFrame);
-      currentAcceleration = new YoFrameVectorInMultipleFrames(namePrefix + "CurrentAcceleration", registry, referenceFrame);
-
-      initialOrientation = new YoFrameQuaternionInMultipleFrames(namePrefix + "InitialOrientation", registry, referenceFrame);
-      finalOrientation = new YoFrameQuaternionInMultipleFrames(namePrefix + "FinalOrientation", registry, referenceFrame);
-      initialOrientationForViz = new YoFrameOrientation(namePrefix + "InitialOrientationForViz", ReferenceFrame.getWorldFrame(), registry);
-      finalOrientationForViz = new YoFrameOrientation(namePrefix + "FinalOrientationForViz", ReferenceFrame.getWorldFrame(), registry);
-      currentOrientationForViz = new YoFrameOrientation(namePrefix + "CurrentOrientationForViz", ReferenceFrame.getWorldFrame(), registry);
-      
-      currentOrientation = new YoFrameQuaternionInMultipleFrames(namePrefix + "CurrentOrientation", registry, referenceFrame);
-      currentAngularVelocity = new YoFrameVectorInMultipleFrames(namePrefix + "CurrentAngularVelocity", registry, referenceFrame);
-      currentAngularAcceleration = new YoFrameVectorInMultipleFrames(namePrefix + "CurrentAngularAcceleration", registry, referenceFrame);
-
-      quinticParameterPolynomial = new YoPolynomial(namePrefix + "QuinticParameterPolynomial", 6, registry);
-
-      currentTime = new DoubleYoVariable(namePrefix + "Time", registry);
-      trajectoryTime = new DoubleYoVariable(namePrefix + "TrajectoryTime", registry);
-
-      multipleFramesHolders = new ArrayList<YoMultipleFramesHolder>();
-      registerMultipleFramesHolders(initialPosition, finalPosition, currentPosition, currentVelocity, currentAcceleration);
-      registerMultipleFramesHolders(initialOrientation, finalOrientation, currentOrientation, currentAngularVelocity, currentAngularAcceleration);
-
-      parentRegistry.addChild(registry);
-
-      this.visualize = visualize && yoGraphicsListRegistry != null;
-
-      if (this.visualize)
-      {
-         final YoGraphicPosition currentPositionViz = new YoGraphicPosition(namePrefix + "CurrentPosition", currentPosition, 0.025, YoAppearance.Blue());
-         final YoGraphicPosition initialPositionViz = new YoGraphicPosition(namePrefix + "InitialPosition", initialPosition, 0.02, YoAppearance.BlueViolet());
-         final YoGraphicPosition finalPositionViz = new YoGraphicPosition(namePrefix + "FinalPosition", finalPosition, 0.02, YoAppearance.Red());
-
-         final YoGraphicCoordinateSystem initialPoseViz = new YoGraphicCoordinateSystem(namePrefix + "InitialPose", initialPosition.buildUpdatedYoFramePointForVisualizationOnly(), initialOrientationForViz, 0.1);
-         final YoGraphicCoordinateSystem finalPoseViz = new YoGraphicCoordinateSystem(namePrefix + "FinalPose", finalPosition.buildUpdatedYoFramePointForVisualizationOnly(), finalOrientationForViz, 0.1);
-         final YoGraphicCoordinateSystem currentPoseViz = new YoGraphicCoordinateSystem(namePrefix + "CurrentPose", currentPosition.buildUpdatedYoFramePointForVisualizationOnly(), currentOrientationForViz, 0.25);
-         yoGraphicsList = new YoGraphicsList(namePrefix + "StraightLineTrajectory");
-         yoGraphicsList.add(currentPositionViz);
-         yoGraphicsList.add(initialPositionViz);
-         yoGraphicsList.add(finalPositionViz);
-         yoGraphicsList.add(initialPoseViz);
-         yoGraphicsList.add(finalPoseViz);
-         yoGraphicsList.add(currentPoseViz);
-         yoGraphicsListRegistry.registerYoGraphicsList(yoGraphicsList);
-
-         bagOfBalls = new BagOfBalls(numberOfBalls, 0.01, yoGraphicsList.getLabel(), registry, yoGraphicsListRegistry);
-
-         showViz = new BooleanYoVariable(namePrefix + "ShowViz", registry);
-         showViz.addVariableChangedListener(new VariableChangedListener()
-         {
-            public void variableChanged(YoVariable<?> v)
-            {
-               boolean visible = showViz.getBooleanValue();
-               currentPositionViz.setVisible(visible);
-               initialPositionViz.setVisible(visible);
-               finalPositionViz.setVisible(visible);
-               bagOfBalls.setVisible(visible);
-            }
-         });
-         showViz.notifyVariableChangedListeners();
-      }
-      else
-      {
-         yoGraphicsList = null;
-         bagOfBalls = null;
-         showViz = null;
-      }
-   }
-
-   private void registerMultipleFramesHolders(YoMultipleFramesHolder... multipleFramesHolders)
-   {
-      for (YoMultipleFramesHolder multipleFramesHolder : multipleFramesHolders)
-         this.multipleFramesHolders.add(multipleFramesHolder);
-   }
-
-   public void registerAndSwitchFrame(ReferenceFrame desiredFrame)
-   {
-      registerNewTrajectoryFrame(desiredFrame);
-      switchTrajectoryFrame(desiredFrame);
-   }
-
-   public void registerNewTrajectoryFrame(ReferenceFrame newReferenceFrame)
-   {
-      checkIfMultipleFramesAllowed();
-
-      for (int i = 0; i < multipleFramesHolders.size(); i++)
-         multipleFramesHolders.get(i).registerReferenceFrame(newReferenceFrame);
-   }
-
-   public void changeFrame(ReferenceFrame referenceFrame)
-   {
-      changeFrame(referenceFrame, true);
-   }
-
-   private void changeFrame(ReferenceFrame referenceFrame, boolean checkIfAllowed)
-   {
-      if (checkIfAllowed)
-         checkIfMultipleFramesAllowed();
-
-      for (int i = 0; i < multipleFramesHolders.size(); i++)
-         multipleFramesHolders.get(i).changeFrame(referenceFrame);
-   }
-
-   public void switchTrajectoryFrame(ReferenceFrame referenceFrame)
-   {
-      checkIfMultipleFramesAllowed();
-
-      for (int i = 0; i < multipleFramesHolders.size(); i++)
-         multipleFramesHolders.get(i).switchCurrentReferenceFrame(referenceFrame);
-   }
-
-   public void setTrajectoryTime(double newTrajectoryTime)
-   {
-      trajectoryTime.set(newTrajectoryTime);
-   }
-
-   public void setInitialPose(FramePose initialPose)
-   {
-      initialPose.getPoseIncludingFrame(tempPosition, tempOrientation);
-      tempPosition.changeFrame(initialPosition.getReferenceFrame());
-      initialPosition.set(tempPosition);
-      tempOrientation.changeFrame(initialOrientation.getReferenceFrame());
-      initialOrientation.set(tempOrientation);
-
-      initialOrientationForViz.setAndMatchFrame(tempOrientation);
-   }
-
-   public void setInitialPose(FramePoint initialPosition, FrameOrientation initialOrientation)
-   {
-      this.initialPosition.set(initialPosition);
-      this.initialOrientation.set(initialOrientation);
-
-      initialOrientationForViz.setAndMatchFrame(initialOrientation);
-   }
-
-   public void setFinalPose(FramePose finalPose)
-   {
-      finalPose.getPoseIncludingFrame(tempPosition, tempOrientation);
-      
-      finalPosition.set(tempPosition);
-      finalOrientation.set(tempOrientation);
-
-      finalOrientationForViz.setAndMatchFrame(tempOrientation);
-   }
-
-   public void setFinalPose(FramePoint finalPosition, FrameOrientation finalOrientation)
-   {
-      this.finalPosition.set(finalPosition);
-      this.finalOrientation.set(finalOrientation);
-      
-      finalOrientationForViz.setAndMatchFrame(finalOrientation);
-      
-      tempPosition.setIncludingFrame(finalPosition);
-      tempOrientation.setIncludingFrame(finalOrientation);
-      finalOrientationForViz.setAndMatchFrame(tempOrientation);
-   }
-
-   public void initialize()
-   {
-      MathTools.checkIfInRange(trajectoryTime.getDoubleValue(), 0.0, Double.POSITIVE_INFINITY);
-      quinticParameterPolynomial.setQuintic(0.0, trajectoryTime.getDoubleValue(), 0.0, 0.0, 0.0, 1.0, 0.0, 0.0);
-      
-      reset();
-
-      if (visualize)
-         visualizeTrajectory();
-   }
-
-   private void reset()
-   {
-      currentTime.set(0.0);
-      currentPosition.set(initialPosition);
-      currentVelocity.setToZero();
-      currentAcceleration.setToZero();
-      currentOrientation.set(initialOrientation);
-      currentAngularVelocity.setToZero();
-      currentAngularAcceleration.setToZero();
-   }
-
-   public void compute(double time)
-   {
-      this.currentTime.set(time);
-      time = MathTools.clipToMinMax(time, 0.0, trajectoryTime.getDoubleValue());
-      quinticParameterPolynomial.compute(time);
-      boolean isDone = isDone();
-      double alphaVel = isDone ? 0.0 : quinticParameterPolynomial.getVelocity();
-      double alphaAcc = isDone ? 0.0 : quinticParameterPolynomial.getAcceleration();
-      double alphaAngVel = isDone ? 0.0 : quinticParameterPolynomial.getVelocity();
-      double alphaAngAcc = isDone ? 0.0 : quinticParameterPolynomial.getAcceleration();
-
-      if (isDone)
-      {
-         currentPosition.set(finalPosition);
-         currentVelocity.setToZero();
-         currentAcceleration.setToZero();
-
-         currentOrientation.set(finalOrientation);
-         currentAngularVelocity.setToZero();
-         currentAngularAcceleration.setToZero();
-      }
-      else
-      {
-         currentPosition.interpolate(initialPosition, finalPosition, quinticParameterPolynomial.getPosition());
-         currentVelocity.subAndScale(alphaVel, finalPosition, initialPosition);
-         currentAcceleration.subAndScale(alphaAcc, finalPosition, initialPosition);
-
-         currentOrientation.interpolate(initialOrientation, finalOrientation, quinticParameterPolynomial.getPosition());
-         orientationInterpolationCalculator.computeAngularVelocity(currentAngularVelocity, initialOrientation, finalOrientation, alphaAngVel);
-         orientationInterpolationCalculator.computeAngularAcceleration(currentAngularAcceleration, initialOrientation, finalOrientation, alphaAngAcc);
-      }
-      currentOrientation.getFrameOrientationIncludingFrame(tempOrientation);
-      tempOrientation.changeFrame(currentOrientationForViz.getReferenceFrame());
-      currentOrientationForViz.set(tempOrientation);
-   }
-
-   private void visualizeTrajectory()
-   {
-      for (int i = 0; i < numberOfBalls; i++)
-      {
-         double t = (double) i / ((double) numberOfBalls - 1) * trajectoryTime.getDoubleValue();
-         compute(t);
-         currentPosition.getFrameTupleIncludingFrame(ballPosition);
-         ballPosition.changeFrame(ReferenceFrame.getWorldFrame());
-         bagOfBalls.setBallLoop(ballPosition);
-      }
-      reset();
-   }
-
-   public void showVisualization()
-   {
-      if (!visualize) return;
-
-      showViz.set(true);
-   }
-
-   public void hideVisualization()
-   {
-      if (!visualize) return;
-
-      showViz.set(false);
-   }
-
-   public void getPosition(FramePoint positionToPack)
-   {
-      currentPosition.getFrameTupleIncludingFrame(positionToPack);
-   }
-
-   public void getVelocity(FrameVector velocityToPack)
-   {
-      currentVelocity.getFrameTupleIncludingFrame(velocityToPack);
-   }
-
-   public void getAcceleration(FrameVector accelerationToPack)
-   {
-      currentAcceleration.getFrameTupleIncludingFrame(accelerationToPack);
-   }
-
-   public void getOrientation(FrameOrientation orientationToPack)
-   {
-      currentOrientation.getFrameOrientationIncludingFrame(orientationToPack);
-   }
-
-   public void getAngularVelocity(FrameVector angularVelocityToPack)
-   {
-      currentAngularVelocity.getFrameTupleIncludingFrame(angularVelocityToPack);
-   }
-
-   public void getAngularAcceleration(FrameVector angularAccelerationToPack)
-   {
-      currentAngularAcceleration.getFrameTupleIncludingFrame(angularAccelerationToPack);
-   }
-
-   public void getLinearData(FramePoint positionToPack, FrameVector velocityToPack, FrameVector accelerationToPack)
-   {
-      getPosition(positionToPack);
-      getVelocity(velocityToPack);
-      getAcceleration(accelerationToPack);
-   }
-
-   public void getAngularData(FrameOrientation orientationToPack, FrameVector angularVelocityToPack, FrameVector angularAccelerationToPack)
-   {
-      getOrientation(orientationToPack);
-      getAngularVelocity(angularVelocityToPack);
-      getAngularAcceleration(angularAccelerationToPack);
-   }
-
-   private final Quat4d temp = new Quat4d();
-   
-   public void getPose(FramePose framePoseToPack)
-   {
-      framePoseToPack.changeFrame(currentPosition.getReferenceFrame());
-      framePoseToPack.setPosition(currentPosition.getFrameTuple());
-      
-      currentOrientation.get(temp);
-      framePoseToPack.setOrientation(temp);
-   }
-   
-   public boolean isDone()
-   {
-      return currentTime.getDoubleValue() >= trajectoryTime.getDoubleValue();
-   }
-
-   private void checkIfMultipleFramesAllowed()
-   {
-      if (!allowMultipleFrames)
-         throw new RuntimeException("Must set allowMultipleFrames to true in the constructor if you ever want to register a new frame.");
-   }
-
-   public String toString()
-   {
-      String ret = "";
-      
-      ReferenceFrame currentFrame = initialPosition.getReferenceFrame();
-      
-      ret += "Current time: " + currentTime.getDoubleValue() + ", trajectory time: " + trajectoryTime.getDoubleValue();
-      ret += "\nCurrent position: " + currentPosition.toStringForASingleReferenceFrame(currentFrame);
-      ret += "\nCurrent velocity: " + currentVelocity.toStringForASingleReferenceFrame(currentFrame);
-      ret += "\nCurrent acceleration: " + currentAcceleration.toStringForASingleReferenceFrame(currentFrame);
-      ret += "\nCurrent orientation: " + currentOrientation.toStringForASingleReferenceFrame(currentFrame);
-      ret += "\nCurrent angular velocity: " + currentAngularVelocity.toStringForASingleReferenceFrame(currentFrame);
-      ret += "\nCurrent angular acceleration: " + currentAngularAcceleration.toStringForASingleReferenceFrame(currentFrame);
-      return ret;
-   }
-}
->>>>>>> 4b8763ae
+}