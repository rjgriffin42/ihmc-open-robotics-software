--- conflicted
+++ resolved
@@ -100,12 +100,7 @@
       swingTime.set(swingTimeProvider.getValue());
       timeIntoStep.set(swingTime.getDoubleValue() - swingTimeRemainingProvider.getValue());
 
-<<<<<<< HEAD
-      positionSources[0].get(tempPosition);
-=======
-      
       positionSources[0].getPosition(tempPosition);
->>>>>>> 4b8763ae
       tempPosition.changeFrame(desiredPosition.getReferenceFrame());
       double x0 = tempPosition.getX();
       double y0 = tempPosition.getY();
@@ -114,13 +109,8 @@
       tempVector.changeFrame(desiredPosition.getReferenceFrame());
       double xd0 = tempVector.getX();
       double yd0 = tempVector.getY();
-<<<<<<< HEAD
-
-      positionSources[1].get(tempPosition);
-=======
-      
+
       positionSources[1].getPosition(tempPosition);
->>>>>>> 4b8763ae
       tempPosition.changeFrame(desiredPosition.getReferenceFrame());
       double xFinal = tempPosition.getX();
       double yFinal = tempPosition.getY();
