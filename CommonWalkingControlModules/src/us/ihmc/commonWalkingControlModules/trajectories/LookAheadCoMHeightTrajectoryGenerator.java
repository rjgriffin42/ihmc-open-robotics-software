--- conflicted
+++ resolved
@@ -10,17 +10,7 @@
 import us.ihmc.commonWalkingControlModules.controllerAPI.input.command.PelvisTrajectoryControllerCommand;
 import us.ihmc.commonWalkingControlModules.controllerAPI.input.command.StopAllTrajectoryControllerCommand;
 import us.ihmc.commonWalkingControlModules.desiredFootStep.TransferToAndNextFootstepsData;
-<<<<<<< HEAD
-=======
-import us.ihmc.commonWalkingControlModules.packetConsumers.DesiredComHeightProvider;
-import us.ihmc.commonWalkingControlModules.packetConsumers.PelvisHeightTrajectoryMessageSubscriber;
-import us.ihmc.commonWalkingControlModules.packetConsumers.StopAllTrajectoryMessageSubscriber;
->>>>>>> f9c0f8ee
 import us.ihmc.graphics3DAdapter.graphics.appearances.YoAppearance;
-import us.ihmc.humanoidRobotics.communication.packets.SE3TrajectoryPointMessage;
-import us.ihmc.humanoidRobotics.communication.packets.TrajectoryPoint1DMessage;
-import us.ihmc.humanoidRobotics.communication.packets.walking.PelvisHeightTrajectoryMessage;
-import us.ihmc.humanoidRobotics.communication.packets.walking.PelvisTrajectoryMessage;
 import us.ihmc.humanoidRobotics.footstep.Footstep;
 import us.ihmc.robotics.MathTools;
 import us.ihmc.robotics.dataStructures.listener.VariableChangedListener;
@@ -34,17 +24,10 @@
 import us.ihmc.robotics.geometry.LineSegment2d;
 import us.ihmc.robotics.geometry.StringStretcher2d;
 import us.ihmc.robotics.math.frames.YoFramePoint;
-<<<<<<< HEAD
 import us.ihmc.robotics.math.trajectories.providers.YoVariableDoubleProvider;
 import us.ihmc.robotics.math.trajectories.waypoints.FrameSE3TrajectoryPoint;
 import us.ihmc.robotics.math.trajectories.waypoints.MultipleWaypointsTrajectoryGenerator;
 import us.ihmc.robotics.math.trajectories.waypoints.SimpleTrajectoryPoint1D;
-=======
-import us.ihmc.robotics.math.trajectories.CubicPolynomialTrajectoryGenerator;
-import us.ihmc.robotics.math.trajectories.DoubleTrajectoryGenerator;
-import us.ihmc.robotics.math.trajectories.providers.YoVariableDoubleProvider;
-import us.ihmc.robotics.math.trajectories.waypoints.MultipleWaypointsTrajectoryGenerator;
->>>>>>> f9c0f8ee
 import us.ihmc.robotics.referenceFrames.ReferenceFrame;
 import us.ihmc.robotics.robotSide.RobotSide;
 import us.ihmc.robotics.robotSide.SideDependentList;
@@ -68,12 +51,6 @@
    private final ReferenceFrame worldFrame = ReferenceFrame.getWorldFrame();
    private final FourPointSpline1D spline = new FourPointSpline1D(registry);
 
-<<<<<<< HEAD
-=======
-   private final DesiredComHeightProvider desiredComHeightProvider;
-   private final PelvisHeightTrajectoryMessageSubscriber pelvisHeightTrajectoryMessageSubscriber;
-   private final StopAllTrajectoryMessageSubscriber stopAllTrajectoryMessageSubscriber;
->>>>>>> f9c0f8ee
    private final BooleanYoVariable isTrajectoryOffsetStopped = new BooleanYoVariable("isPelvisOffsetHeightTrajectoryStopped", registry);
 
    private final BooleanYoVariable hasBeenInitializedWithNextStep = new BooleanYoVariable("hasBeenInitializedWithNextStep", registry);
@@ -87,15 +64,7 @@
    private final YoVariableDoubleProvider offsetHeightAboveGroundTrajectoryTimeProvider = new YoVariableDoubleProvider(
          "offsetHeightAboveGroundTrajectoryTimeProvider", registry);
    private final MultipleWaypointsTrajectoryGenerator waypointOffsetHeightAboveGroundTrajectoryGenerator = new MultipleWaypointsTrajectoryGenerator(
-         "pelvisHeightOffset", 15, registry);
-<<<<<<< HEAD
-=======
-   private final CubicPolynomialTrajectoryGenerator offsetHeightAboveGroundTrajectory = new CubicPolynomialTrajectoryGenerator(
-         "offsetHeightAboveGroundTrajectory", offsetHeightAboveGroundInitialPositionProvider, offsetHeightAboveGroundFinalPositionProvider,
-         offsetHeightAboveGroundTrajectoryTimeProvider, registry);
-   private final BooleanYoVariable isUsingWaypointTrajectory = new BooleanYoVariable("IsUsingWaypointTrajectoryForOffsetHeight", registry);
-   private DoubleTrajectoryGenerator activeTrajectoryGenerator = offsetHeightAboveGroundTrajectory;
->>>>>>> f9c0f8ee
+         "pelvisHeightOffset", registry);
 
    private final DoubleYoVariable minimumHeightAboveGround = new DoubleYoVariable("minimumHeightAboveGround", registry);
    private final DoubleYoVariable nominalHeightAboveGround = new DoubleYoVariable("nominalHeightAboveGround", registry);
@@ -132,23 +101,11 @@
    private final ReferenceFrame centerOfMassFrame;
    private final SideDependentList<ReferenceFrame> ankleZUpFrames;
 
-<<<<<<< HEAD
    public LookAheadCoMHeightTrajectoryGenerator(double minimumHeightAboveGround, double nominalHeightAboveGround, double maximumHeightAboveGround,
          double defaultOffsetHeightAboveGround, double doubleSupportPercentageIn, ReferenceFrame centerOfMassFrame, ReferenceFrame pelvisFrame,
          SideDependentList<ReferenceFrame> ankleZUpFrames, final DoubleYoVariable yoTime, YoGraphicsListRegistry yoGraphicsListRegistry,
          YoVariableRegistry parentRegistry)
    {
-=======
-   public LookAheadCoMHeightTrajectoryGenerator(DesiredComHeightProvider desiredComHeightProvider,
-         StopAllTrajectoryMessageSubscriber stopAllTrajectoryMessageSubscriber, PelvisHeightTrajectoryMessageSubscriber pelvisHeightTrajectoryMessageSubscriber,
-         double minimumHeightAboveGround, double nominalHeightAboveGround, double maximumHeightAboveGround, double defaultOffsetHeightAboveGround,
-         double doubleSupportPercentageIn, ReferenceFrame pelvisFrame, SideDependentList<ReferenceFrame> ankleZUpFrames, final DoubleYoVariable yoTime,
-         YoGraphicsListRegistry yoGraphicsListRegistry, YoVariableRegistry parentRegistry)
-   {
-      this.desiredComHeightProvider = desiredComHeightProvider;
-      this.stopAllTrajectoryMessageSubscriber = stopAllTrajectoryMessageSubscriber;
-      this.pelvisHeightTrajectoryMessageSubscriber = pelvisHeightTrajectoryMessageSubscriber;
->>>>>>> f9c0f8ee
       this.pelvisFrame = pelvisFrame;
       this.centerOfMassFrame = centerOfMassFrame;
       this.ankleZUpFrames = ankleZUpFrames;
@@ -164,18 +121,12 @@
          public void variableChanged(YoVariable<?> v)
          {
             offsetHeightAboveGroundChangedTime.set(yoTime.getDoubleValue());
-<<<<<<< HEAD
             double previous = waypointOffsetHeightAboveGroundTrajectoryGenerator.getValue();
             waypointOffsetHeightAboveGroundTrajectoryGenerator.clear();
             waypointOffsetHeightAboveGroundTrajectoryGenerator.appendWaypoint(0.0, previous, 0.0);
             waypointOffsetHeightAboveGroundTrajectoryGenerator.appendWaypoint(offsetHeightAboveGroundTrajectoryTimeProvider.getValue(),
                   offsetHeightAboveGround.getDoubleValue(), 0.0);
             waypointOffsetHeightAboveGroundTrajectoryGenerator.initialize();
-=======
-            offsetHeightAboveGroundTrajectory.initialize();
-            activeTrajectoryGenerator = offsetHeightAboveGroundTrajectory;
-            isUsingWaypointTrajectory.set(false);
->>>>>>> f9c0f8ee
          }
       });
 
@@ -298,10 +249,6 @@
    private final double[] endpointSlopes = new double[] {0.0, 0.0};
    private final double[] waypointSlopes = new double[2];
 
-<<<<<<< HEAD
-=======
-   @Override
->>>>>>> f9c0f8ee
    public void setSupportLeg(RobotSide supportLeg)
    {
       ReferenceFrame newFrame = ankleZUpFrames.get(supportLeg);
@@ -342,20 +289,8 @@
          tempFramePoint.changeFrame(newFrame);
          previousZFinal.set(tempFramePoint.getZ());
       }
-<<<<<<< HEAD
 
       frameOfLastFoostep = newFrame;
-=======
-
-      frameOfLastFoostep = newFrame;
-   }
-
-   @Override
-   public void initialize(TransferToAndNextFootstepsData transferToAndNextFootstepsData, RobotSide supportLeg, Footstep nextFootstep,
-         List<PlaneContactState> contactStates)
-   {
-      initialize(transferToAndNextFootstepsData);
->>>>>>> f9c0f8ee
    }
 
    private final Point2d tempPoint2dA = new Point2d();
@@ -496,19 +431,7 @@
 
       dFMin.setY(findMinimumDoubleSupportHeight(s0.getX(), sF.getX(), dF.getX(), footHeight0, footHeight1));
       dFNom.setY(findNominalDoubleSupportHeight(s0.getX(), sF.getX(), dF.getX(), footHeight0, footHeight1));
-<<<<<<< HEAD
       dFMax.setY(findMaximumDoubleSupportHeight(s0.getX(), sF.getX(), dF.getX(), footHeight0 + extraToeOffHeight, footHeight1));
-=======
-
-      if ((walkOnTheEdgesManager != null) && walkOnTheEdgesManager.willDoToeOff(transferToAndNextFootstepsData))
-      {
-         dFMax.setY(findMaximumDoubleSupportHeight(s0.getX(), sF.getX(), dF.getX(), footHeight0 + extraCoMMaxHeightWithToes, footHeight1));
-      }
-      else
-      {
-         dFMax.setY(findMaximumDoubleSupportHeight(s0.getX(), sF.getX(), dF.getX(), footHeight0, footHeight1));
-      }
->>>>>>> f9c0f8ee
 
       sNextMin.setY(nextFootHeight + minimumHeightAboveGround.getDoubleValue());
       sNextNom.setY(nextFootHeight + nominalHeightAboveGround.getDoubleValue());
@@ -805,23 +728,13 @@
 
       spline.getZSlopeAndSecondDerivative(splineQuery, splineOutput);
 
-<<<<<<< HEAD
       handleInitializeToCurrent();
-=======
-      handleStopAllTrajectoryMessage();
-      updateOffsetDesireds();
-      handlePelvisHeightTrajectoryMessage();
-
-      if (isUsingWaypointTrajectory.getBooleanValue())
-         activeTrajectoryGenerator = waypointOffsetHeightAboveGroundTrajectoryGenerator;
-      else
-         activeTrajectoryGenerator = offsetHeightAboveGroundTrajectory;
 
       if (!isTrajectoryOffsetStopped.getBooleanValue())
-         activeTrajectoryGenerator.compute(yoTime.getDoubleValue() - offsetHeightAboveGroundChangedTime.getDoubleValue());
-      offsetHeightAboveGroundTrajectoryOutput.set(activeTrajectoryGenerator.getValue());
-
-      offsetHeightAboveGroundPrevValue.set(activeTrajectoryGenerator.getValue());
+         waypointOffsetHeightAboveGroundTrajectoryGenerator.compute(yoTime.getDoubleValue() - offsetHeightAboveGroundChangedTime.getDoubleValue());
+      offsetHeightAboveGroundTrajectoryOutput.set(waypointOffsetHeightAboveGroundTrajectoryGenerator.getValue());
+
+      offsetHeightAboveGroundPrevValue.set(waypointOffsetHeightAboveGroundTrajectoryGenerator.getValue());
 
       double z = splineOutput[0] + offsetHeightAboveGroundTrajectoryOutput.getValue();
       double dzds = splineOutput[1];
@@ -852,7 +765,7 @@
       desiredCoMHeight.set(z);
    }
 
-   private void updateOffsetDesireds()
+   private void handleInitializeToCurrent()
    {
       if (initializeToCurrent.getBooleanValue())
       {
@@ -860,39 +773,21 @@
 
          desiredPosition.setToZero(pelvisFrame);
          desiredPosition.changeFrame(frameOfLastFoostep);
->>>>>>> f9c0f8ee
-
-      if (!isTrajectoryOffsetStopped.getBooleanValue())
-         waypointOffsetHeightAboveGroundTrajectoryGenerator.compute(yoTime.getDoubleValue() - offsetHeightAboveGroundChangedTime.getDoubleValue());
-      offsetHeightAboveGroundTrajectoryOutput.set(waypointOffsetHeightAboveGroundTrajectoryGenerator.getValue());
-
-<<<<<<< HEAD
-      offsetHeightAboveGroundPrevValue.set(waypointOffsetHeightAboveGroundTrajectoryGenerator.getValue());
-=======
+
+         double heightOffset = desiredPosition.getZ() - splineOutput[0];
+
          offsetHeightAboveGround.set(heightOffset);
          offsetHeightAboveGroundTrajectoryTimeProvider.set(0.0);
          offsetHeightAboveGroundChangedTime.set(yoTime.getDoubleValue());
-         offsetHeightAboveGroundTrajectory.initialize();
-         activeTrajectoryGenerator = offsetHeightAboveGroundTrajectory;
-         isUsingWaypointTrajectory.set(false);
+
+         waypointOffsetHeightAboveGroundTrajectoryGenerator.clear();
+         waypointOffsetHeightAboveGroundTrajectoryGenerator.appendWaypoint(0.0, heightOffset, 0.0);
+         waypointOffsetHeightAboveGroundTrajectoryGenerator.initialize();
          isTrajectoryOffsetStopped.set(false);
       }
-      else if (desiredComHeightProvider != null)
-      {
-         if (desiredComHeightProvider.isNewComHeightInformationAvailable())
-         {
-            offsetHeightAboveGround.set(desiredComHeightProvider.getComHeightOffset());
-            offsetHeightAboveGroundTrajectoryTimeProvider.set(desiredComHeightProvider.getComHeightTrajectoryTime());
-            offsetHeightAboveGroundChangedTime.set(yoTime.getDoubleValue());
-            offsetHeightAboveGroundTrajectory.initialize();
-            activeTrajectoryGenerator = offsetHeightAboveGroundTrajectory;
-            isUsingWaypointTrajectory.set(false);
-            isTrajectoryOffsetStopped.set(false);
-         }
-      }
-   }
-
-   public void handlePelvisTrajectoryMessage(PelvisTrajectoryMessage pelvisTrajectoryMessage)
+   }
+
+   public void handlePelvisTrajectoryMessage(PelvisTrajectoryControllerCommand pelvisTrajectoryMessage)
    {
       offsetHeightAboveGroundChangedTime.set(yoTime.getDoubleValue());
       waypointOffsetHeightAboveGroundTrajectoryGenerator.clear();
@@ -904,7 +799,7 @@
 
       for (int i = 0; i < pelvisTrajectoryMessage.getNumberOfTrajectoryPoints(); i++)
       {
-         SE3TrajectoryPointMessage waypoint = pelvisTrajectoryMessage.getTrajectoryPoint(i);
+         FrameSE3TrajectoryPoint waypoint = pelvisTrajectoryMessage.getTrajectoryPoint(i);
          double time = waypoint.getTime();
          desiredPosition.setToZero(worldFrame);
          desiredVelocity.changeFrame(worldFrame);
@@ -922,109 +817,6 @@
       }
 
       waypointOffsetHeightAboveGroundTrajectoryGenerator.initialize();
-      activeTrajectoryGenerator = waypointOffsetHeightAboveGroundTrajectoryGenerator;
-      isUsingWaypointTrajectory.set(true);
-      isTrajectoryOffsetStopped.set(false);
-   }
-
-   private void handlePelvisHeightTrajectoryMessage()
-   {
-      if (pelvisHeightTrajectoryMessageSubscriber == null || !pelvisHeightTrajectoryMessageSubscriber.isNewTrajectoryMessageAvailable())
-         return;
->>>>>>> f9c0f8ee
-
-      PelvisHeightTrajectoryMessage pelvisHeightTrajectoryMessage = pelvisHeightTrajectoryMessageSubscriber.pollMessage();
-
-      offsetHeightAboveGroundChangedTime.set(yoTime.getDoubleValue());
-      waypointOffsetHeightAboveGroundTrajectoryGenerator.clear();
-
-      if (pelvisHeightTrajectoryMessage.getTrajectoryPoint(0).getTime() > 1.0e-5)
-      {
-         waypointOffsetHeightAboveGroundTrajectoryGenerator.appendWaypoint(0.0, offsetHeightAboveGroundPrevValue.getDoubleValue(), 0.0);
-      }
-
-      for (int i = 0; i < pelvisHeightTrajectoryMessage.getNumberOfTrajectoryPoints(); i++)
-      {
-         TrajectoryPoint1DMessage waypoint = pelvisHeightTrajectoryMessage.getTrajectoryPoint(i);
-         double time = waypoint.getTime();
-         double z = waypoint.getPosition();
-         double zDot = waypoint.getVelocity();
-
-         // TODO (Sylvain) Check if that's the right way to do it
-         desiredPosition.setIncludingFrame(worldFrame, 0.0, 0.0, z);
-         desiredPosition.changeFrame(frameOfLastFoostep);
-
-         double zOffset = desiredPosition.getZ() - splineOutput[0];
-
-         waypointOffsetHeightAboveGroundTrajectoryGenerator.appendWaypoint(time, zOffset, zDot);
-      }
-
-      waypointOffsetHeightAboveGroundTrajectoryGenerator.initialize();
-      activeTrajectoryGenerator = waypointOffsetHeightAboveGroundTrajectoryGenerator;
-      isUsingWaypointTrajectory.set(true);
-      isTrajectoryOffsetStopped.set(false);
-   }
-
-   private void handleStopAllTrajectoryMessage()
-   {
-      if (stopAllTrajectoryMessageSubscriber == null || !stopAllTrajectoryMessageSubscriber.pollMessage(this))
-         return;
-
-      isTrajectoryOffsetStopped.set(true);
-   }
-
-   private void handleInitializeToCurrent()
-   {
-      if (initializeToCurrent.getBooleanValue())
-      {
-         initializeToCurrent.set(false);
-
-         desiredPosition.setToZero(pelvisFrame);
-         desiredPosition.changeFrame(frameOfLastFoostep);
-
-         double heightOffset = desiredPosition.getZ() - splineOutput[0];
-
-         offsetHeightAboveGround.set(heightOffset);
-         offsetHeightAboveGroundTrajectoryTimeProvider.set(0.0);
-         offsetHeightAboveGroundChangedTime.set(yoTime.getDoubleValue());
-
-         waypointOffsetHeightAboveGroundTrajectoryGenerator.clear();
-         waypointOffsetHeightAboveGroundTrajectoryGenerator.appendWaypoint(0.0, heightOffset, 0.0);
-         waypointOffsetHeightAboveGroundTrajectoryGenerator.initialize();
-         isTrajectoryOffsetStopped.set(false);
-      }
-   }
-
-   public void handlePelvisTrajectoryMessage(PelvisTrajectoryControllerCommand pelvisTrajectoryMessage)
-   {
-      offsetHeightAboveGroundChangedTime.set(yoTime.getDoubleValue());
-      waypointOffsetHeightAboveGroundTrajectoryGenerator.clear();
-
-      if (pelvisTrajectoryMessage.getTrajectoryPoint(0).getTime() > 1.0e-5)
-      {
-         waypointOffsetHeightAboveGroundTrajectoryGenerator.appendWaypoint(0.0, offsetHeightAboveGroundPrevValue.getDoubleValue(), 0.0);
-      }
-
-      for (int i = 0; i < pelvisTrajectoryMessage.getNumberOfTrajectoryPoints(); i++)
-      {
-         FrameSE3TrajectoryPoint waypoint = pelvisTrajectoryMessage.getTrajectoryPoint(i);
-         double time = waypoint.getTime();
-         desiredPosition.setToZero(worldFrame);
-         desiredVelocity.changeFrame(worldFrame);
-
-         waypoint.getPosition(desiredPosition.getPoint());
-         waypoint.getLinearVelocity(desiredVelocity.getVector());
-
-         // TODO (Sylvain) Check if that's the right way to do it
-         desiredPosition.changeFrame(frameOfLastFoostep);
-         desiredVelocity.changeFrame(frameOfLastFoostep);
-         double zOffset = desiredPosition.getZ() - splineOutput[0];
-         double zDotOffset = desiredVelocity.getZ();
-
-         waypointOffsetHeightAboveGroundTrajectoryGenerator.appendWaypoint(time, zOffset, zDotOffset);
-      }
-
-      waypointOffsetHeightAboveGroundTrajectoryGenerator.initialize();
       isTrajectoryOffsetStopped.set(false);
    }
 
