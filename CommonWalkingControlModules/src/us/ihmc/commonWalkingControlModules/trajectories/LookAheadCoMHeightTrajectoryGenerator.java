--- conflicted
+++ resolved
@@ -60,11 +60,7 @@
    private final DesiredComHeightProvider desiredComHeightProvider;
    private final PelvisHeightTrajectoryMessageSubscriber pelvisHeightTrajectoryMessageSubscriber;
    private final StopAllTrajectoryMessageSubscriber stopAllTrajectoryMessageSubscriber;
-<<<<<<< HEAD
-   private final BooleanYoVariable isTrajectoryOffsetStopped = new BooleanYoVariable("isOffsetHeightTrajectoryStopped", registry);
-=======
    private final BooleanYoVariable isTrajectoryOffsetStopped = new BooleanYoVariable("isPelvisOffsetHeightTrajectoryStopped", registry);
->>>>>>> 93a7f6b2
 
    private final BooleanYoVariable hasBeenInitializedWithNextStep = new BooleanYoVariable("hasBeenInitializedWithNextStep", registry);
 
@@ -79,11 +75,7 @@
    private final YoVariableDoubleProvider offsetHeightAboveGroundTrajectoryTimeProvider = new YoVariableDoubleProvider(
          "offsetHeightAboveGroundTrajectoryTimeProvider", registry);
    private final MultipleWaypointsTrajectoryGenerator waypointOffsetHeightAboveGroundTrajectoryGenerator = new MultipleWaypointsTrajectoryGenerator(
-<<<<<<< HEAD
-         "wayointOffsetHeightAboveGroundTrajectory", 15, registry);
-=======
          "pelvisHeightOffset", 15, registry);
->>>>>>> 93a7f6b2
    private final CubicPolynomialTrajectoryGenerator offsetHeightAboveGroundTrajectory = new CubicPolynomialTrajectoryGenerator(
          "offsetHeightAboveGroundTrajectory", offsetHeightAboveGroundInitialPositionProvider, offsetHeightAboveGroundFinalPositionProvider,
          offsetHeightAboveGroundTrajectoryTimeProvider, registry);
@@ -772,10 +764,7 @@
 
    private final FramePoint height = new FramePoint();
    private final FramePoint desiredPosition = new FramePoint();
-<<<<<<< HEAD
-=======
    private final FrameVector desiredVelocity = new FrameVector();
->>>>>>> 93a7f6b2
    private final double[] splineOutput = new double[3];
    private final double[] partialDerivativesWithRespectToS = new double[2];
 
@@ -882,18 +871,6 @@
       {
          SE3WaypointMessage waypoint = pelvisTrajectoryMessage.getWaypoint(i);
          double time = waypoint.getTime();
-<<<<<<< HEAD
-         double z = waypoint.getPosition().getZ();
-         double zDot = waypoint.getLinearVelocity().getZ();
-
-         // TODO (Sylvain) Check if that's the right way to do it
-         desiredPosition.setIncludingFrame(worldFrame, 0.0, 0.0, z);
-         desiredPosition.changeFrame(frameOfLastFoostep);
-
-         double zOffset = desiredPosition.getZ() - splineOutput[0];
-
-         waypointOffsetHeightAboveGroundTrajectoryGenerator.appendWaypoint(time, zOffset, zDot);
-=======
          desiredPosition.setToZero(worldFrame);
          desiredVelocity.changeFrame(worldFrame);
 
@@ -907,7 +884,6 @@
          double zDotOffset = desiredVelocity.getZ();
 
          waypointOffsetHeightAboveGroundTrajectoryGenerator.appendWaypoint(time, zOffset, zDotOffset);
->>>>>>> 93a7f6b2
       }
 
       waypointOffsetHeightAboveGroundTrajectoryGenerator.initialize();
