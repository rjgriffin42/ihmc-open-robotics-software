package us.ihmc.commonWalkingControlModules.trajectories;

import static us.ihmc.communication.packets.Packet.INVALID_MESSAGE_ID;

import java.util.ArrayList;
import java.util.List;

import us.ihmc.commonWalkingControlModules.desiredFootStep.TransferToAndNextFootstepsData;
import us.ihmc.commons.PrintTools;
import us.ihmc.communication.packets.Packet;
import us.ihmc.euclid.geometry.Line2D;
import us.ihmc.euclid.geometry.LineSegment2D;
import us.ihmc.euclid.referenceFrame.FramePoint3D;
import us.ihmc.euclid.referenceFrame.FrameVector3D;
import us.ihmc.euclid.referenceFrame.ReferenceFrame;
import us.ihmc.euclid.transform.RigidBodyTransform;
import us.ihmc.euclid.tuple2D.Point2D;
import us.ihmc.graphicsDescription.appearance.YoAppearance;
import us.ihmc.graphicsDescription.yoGraphics.BagOfBalls;
import us.ihmc.graphicsDescription.yoGraphics.YoGraphicPosition;
import us.ihmc.graphicsDescription.yoGraphics.YoGraphicsListRegistry;
import us.ihmc.humanoidRobotics.communication.controllerAPI.command.PelvisHeightTrajectoryCommand;
import us.ihmc.humanoidRobotics.communication.controllerAPI.command.PelvisTrajectoryCommand;
import us.ihmc.humanoidRobotics.communication.controllerAPI.command.StopAllTrajectoryCommand;
import us.ihmc.humanoidRobotics.communication.packets.ExecutionMode;
import us.ihmc.humanoidRobotics.footstep.Footstep;
import us.ihmc.robotics.MathTools;
import us.ihmc.robotics.geometry.FrameOrientation;
import us.ihmc.robotics.geometry.StringStretcher2d;
import us.ihmc.robotics.lists.RecyclingArrayDeque;
import us.ihmc.robotics.math.frames.YoFramePoint;
import us.ihmc.robotics.math.trajectories.providers.YoVariableDoubleProvider;
import us.ihmc.robotics.math.trajectories.waypoints.FrameEuclideanTrajectoryPoint;
import us.ihmc.robotics.math.trajectories.waypoints.MultipleWaypointsTrajectoryGenerator;
import us.ihmc.robotics.robotSide.RobotSide;
import us.ihmc.robotics.robotSide.SideDependentList;
import us.ihmc.yoVariables.listener.VariableChangedListener;
import us.ihmc.yoVariables.registry.YoVariableRegistry;
import us.ihmc.yoVariables.variable.YoBoolean;
import us.ihmc.yoVariables.variable.YoDouble;
import us.ihmc.yoVariables.variable.YoLong;
import us.ihmc.yoVariables.variable.YoVariable;

/**
 * TODO There is not enough HumanoidReferenceFrames in that class, it is pretty fragile
 *
 */
public class LookAheadCoMHeightTrajectoryGenerator
{
   private static final boolean CONSIDER_NEXT_FOOTSTEP = false;

   private static final boolean DEBUG = false;

   private static final boolean PROCESS_GO_HOME_COMMANDS = false;

   private boolean visualize = true;

   private final YoVariableRegistry registry = new YoVariableRegistry(getClass().getSimpleName());
   private final ReferenceFrame worldFrame = ReferenceFrame.getWorldFrame();
   private final YoFourPointCubicSpline1D spline = new YoFourPointCubicSpline1D("height", registry);

   private final YoBoolean isTrajectoryOffsetStopped = new YoBoolean("isPelvisOffsetHeightTrajectoryStopped", registry);

   private final YoBoolean hasBeenInitializedWithNextStep = new YoBoolean("hasBeenInitializedWithNextStep", registry);

   private final YoDouble offsetHeightAboveGround = new YoDouble("offsetHeightAboveGround", registry);

   private final YoDouble offsetHeightAboveGroundPrevValue = new YoDouble("offsetHeightAboveGroundPrevValue", registry);
   private final YoDouble offsetHeightAboveGroundChangedTime = new YoDouble("offsetHeightAboveGroundChangedTime", registry);
   private final YoVariableDoubleProvider offsetHeightAboveGroundTrajectoryOutput = new YoVariableDoubleProvider("offsetHeightAboveGroundTrajectoryOutput",
         registry);
   private final YoVariableDoubleProvider offsetHeightAboveGroundTrajectoryTimeProvider = new YoVariableDoubleProvider(
         "offsetHeightAboveGroundTrajectoryTimeProvider", registry);
   private final MultipleWaypointsTrajectoryGenerator offsetHeightTrajectoryGenerator = new MultipleWaypointsTrajectoryGenerator(
         "pelvisHeightOffset", registry);

   private final YoDouble minimumHeightAboveGround = new YoDouble("minimumHeightAboveGround", registry);
   private final YoDouble nominalHeightAboveGround = new YoDouble("nominalHeightAboveGround", registry);
   private final YoDouble maximumHeightAboveGround = new YoDouble("maximumHeightAboveGround", registry);

   private final YoDouble doubleSupportPercentageIn = new YoDouble("doubleSupportPercentageIn", registry);

   private final YoDouble previousZFinalLeft = new YoDouble("previousZFinalLeft", registry);
   private final YoDouble previousZFinalRight = new YoDouble("previousZFinalRight", registry);
   private final SideDependentList<YoDouble> previousZFinals = new SideDependentList<YoDouble>(previousZFinalLeft, previousZFinalRight);

   private final YoDouble desiredCoMHeight = new YoDouble("desiredCoMHeight", registry);
   private final YoFramePoint desiredCoMPosition = new YoFramePoint("desiredCoMPosition", ReferenceFrame.getWorldFrame(), registry);

   private final LineSegment2D projectionSegment = new LineSegment2D();

   private final YoFramePoint contactFrameZeroPosition = new YoFramePoint("contactFrameZeroPosition", worldFrame, registry);
   private final YoFramePoint contactFrameOnePosition = new YoFramePoint("contactFrameOnePosition", worldFrame, registry);

   private final YoGraphicPosition pointS0Viz, pointSFViz, pointD0Viz, pointDFViz, pointSNextViz;
   private final YoGraphicPosition pointS0MinViz, pointSFMinViz, pointD0MinViz, pointDFMinViz, pointSNextMinViz;
   private final YoGraphicPosition pointS0MaxViz, pointSFMaxViz, pointD0MaxViz, pointDFMaxViz, pointSNextMaxViz;

   private final YoBoolean correctForCoMHeightDrift = new YoBoolean("correctForCoMHeightDrift", registry);
   private final YoBoolean initializeToCurrent = new YoBoolean("initializeCoMHeightToCurrent", registry);

   private final BagOfBalls bagOfBalls;

   private final YoDouble yoTime;

   private ReferenceFrame frameOfLastFoostep;
   private final ReferenceFrame pelvisFrame;
   private final ReferenceFrame centerOfMassFrame;
   private final SideDependentList<? extends ReferenceFrame> ankleZUpFrames;

   private final SideDependentList<RigidBodyTransform> transformsFromAnkleToSole;

   private final YoLong lastCommandId;

   private final YoBoolean isReadyToHandleQueuedCommands;
   private final YoLong numberOfQueuedCommands;
   private final RecyclingArrayDeque<PelvisHeightTrajectoryCommand> commandQueue = new RecyclingArrayDeque<>(PelvisHeightTrajectoryCommand.class);

   public LookAheadCoMHeightTrajectoryGenerator(double minimumHeightAboveGround, double nominalHeightAboveGround, double maximumHeightAboveGround,
         double defaultOffsetHeightAboveGround, double doubleSupportPercentageIn, ReferenceFrame centerOfMassFrame, ReferenceFrame pelvisFrame,
         SideDependentList<? extends ReferenceFrame> ankleZUpFrames, SideDependentList<RigidBodyTransform> transformsFromAnkleToSole, final YoDouble yoTime,
         YoGraphicsListRegistry yoGraphicsListRegistry, YoVariableRegistry parentRegistry)
   {
      this.pelvisFrame = pelvisFrame;
      this.centerOfMassFrame = centerOfMassFrame;
      this.ankleZUpFrames = ankleZUpFrames;
      frameOfLastFoostep = ankleZUpFrames.get(RobotSide.LEFT);
      this.yoTime = yoTime;
      this.transformsFromAnkleToSole = transformsFromAnkleToSole;
      offsetHeightAboveGroundChangedTime.set(yoTime.getDoubleValue());
      offsetHeightAboveGroundTrajectoryTimeProvider.set(0.5);
      offsetHeightAboveGround.set(defaultOffsetHeightAboveGround);
      offsetHeightAboveGroundPrevValue.set(defaultOffsetHeightAboveGround);
      offsetHeightAboveGround.addVariableChangedListener(new VariableChangedListener()
      {
         @Override
         public void variableChanged(YoVariable<?> v)
         {
            offsetHeightAboveGroundChangedTime.set(yoTime.getDoubleValue());
            double previous = offsetHeightTrajectoryGenerator.getValue();
            offsetHeightTrajectoryGenerator.clear();
            offsetHeightTrajectoryGenerator.appendWaypoint(0.0, previous, 0.0);
            offsetHeightTrajectoryGenerator.appendWaypoint(offsetHeightAboveGroundTrajectoryTimeProvider.getValue(),
                  offsetHeightAboveGround.getDoubleValue(), 0.0);
            offsetHeightTrajectoryGenerator.initialize();
         }
      });

      setMinimumHeightAboveGround(minimumHeightAboveGround);
      setNominalHeightAboveGround(nominalHeightAboveGround);
      setMaximumHeightAboveGround(maximumHeightAboveGround);
      previousZFinalLeft.set(nominalHeightAboveGround);
      previousZFinalRight.set(nominalHeightAboveGround);

      hasBeenInitializedWithNextStep.set(false);

      this.doubleSupportPercentageIn.set(doubleSupportPercentageIn);

      String namePrefix = "pelvisHeight";
      lastCommandId = new YoLong(namePrefix + "LastCommandId", registry);
      lastCommandId.set(Packet.INVALID_MESSAGE_ID);

      isReadyToHandleQueuedCommands = new YoBoolean(namePrefix + "IsReadyToHandleQueuedPelvisHeightTrajectoryCommands", registry);
      numberOfQueuedCommands = new YoLong(namePrefix + "NumberOfQueuedCommands", registry);

      parentRegistry.addChild(registry);

      if (yoGraphicsListRegistry == null)
         visualize = false;

      if (visualize)
      {
         double pointSize = 0.03;

         YoGraphicPosition position0 = new YoGraphicPosition("contactFrame0", contactFrameZeroPosition, pointSize, YoAppearance.Purple());
         YoGraphicPosition position1 = new YoGraphicPosition("contactFrame1", contactFrameOnePosition, pointSize, YoAppearance.Orange());

         pointS0Viz = new YoGraphicPosition("pointS0", "", registry, pointSize, YoAppearance.CadetBlue());
         pointSFViz = new YoGraphicPosition("pointSF", "", registry, pointSize, YoAppearance.Chartreuse());
         pointD0Viz = new YoGraphicPosition("pointD0", "", registry, pointSize, YoAppearance.BlueViolet());
         pointDFViz = new YoGraphicPosition("pointDF", "", registry, pointSize, YoAppearance.Azure());
         pointSNextViz = new YoGraphicPosition("pointSNext", "", registry, pointSize, YoAppearance.Pink());

         pointS0MinViz = new YoGraphicPosition("pointS0Min", "", registry, 0.8 * pointSize, YoAppearance.CadetBlue());
         pointSFMinViz = new YoGraphicPosition("pointSFMin", "", registry, 0.8 * pointSize, YoAppearance.Chartreuse());
         pointD0MinViz = new YoGraphicPosition("pointD0Min", "", registry, 0.8 * pointSize, YoAppearance.BlueViolet());
         pointDFMinViz = new YoGraphicPosition("pointDFMin", "", registry, 0.8 * pointSize, YoAppearance.Azure());
         pointSNextMinViz = new YoGraphicPosition("pointSNextMin", "", registry, 0.8 * pointSize, YoAppearance.Pink());

         pointS0MaxViz = new YoGraphicPosition("pointS0Max", "", registry, 0.9 * pointSize, YoAppearance.CadetBlue());
         pointSFMaxViz = new YoGraphicPosition("pointSFMax", "", registry, 0.9 * pointSize, YoAppearance.Chartreuse());
         pointD0MaxViz = new YoGraphicPosition("pointD0Max", "", registry, 0.9 * pointSize, YoAppearance.BlueViolet());
         pointDFMaxViz = new YoGraphicPosition("pointDFMax", "", registry, 0.9 * pointSize, YoAppearance.Azure());
         pointSNextMaxViz = new YoGraphicPosition("pointSNextMax", "", registry, 0.9 * pointSize, YoAppearance.Pink());

         bagOfBalls = new BagOfBalls(registry, yoGraphicsListRegistry);

         YoGraphicPosition desiredCoMPositionViz = new YoGraphicPosition("desiredCoMPosition", desiredCoMPosition, 1.1 * pointSize, YoAppearance.Gold());

         String graphicListName = "CoMHeightTrajectoryGenerator";
         yoGraphicsListRegistry.registerYoGraphic(graphicListName, position0);
         yoGraphicsListRegistry.registerYoGraphic(graphicListName, position1);

         yoGraphicsListRegistry.registerYoGraphic(graphicListName, pointS0Viz);
         yoGraphicsListRegistry.registerYoGraphic(graphicListName, pointSFViz);
         yoGraphicsListRegistry.registerYoGraphic(graphicListName, pointD0Viz);
         yoGraphicsListRegistry.registerYoGraphic(graphicListName, pointDFViz);
         yoGraphicsListRegistry.registerYoGraphic(graphicListName, pointSNextViz);

         yoGraphicsListRegistry.registerYoGraphic(graphicListName, pointS0MinViz);
         yoGraphicsListRegistry.registerYoGraphic(graphicListName, pointSFMinViz);
         yoGraphicsListRegistry.registerYoGraphic(graphicListName, pointD0MinViz);
         yoGraphicsListRegistry.registerYoGraphic(graphicListName, pointDFMinViz);
         yoGraphicsListRegistry.registerYoGraphic(graphicListName, pointSNextMinViz);

         yoGraphicsListRegistry.registerYoGraphic(graphicListName, pointS0MaxViz);
         yoGraphicsListRegistry.registerYoGraphic(graphicListName, pointSFMaxViz);
         yoGraphicsListRegistry.registerYoGraphic(graphicListName, pointD0MaxViz);
         yoGraphicsListRegistry.registerYoGraphic(graphicListName, pointDFMaxViz);
         yoGraphicsListRegistry.registerYoGraphic(graphicListName, pointSNextMaxViz);

         yoGraphicsListRegistry.registerYoGraphic(graphicListName, desiredCoMPositionViz);

      }
      else
      {
         pointS0Viz = null;
         pointSFViz = null;
         pointD0Viz = null;
         pointDFViz = null;
         pointSNextViz = null;

         pointS0MinViz = null;
         pointSFMinViz = null;
         pointD0MinViz = null;
         pointDFMinViz = null;
         pointSNextMinViz = null;

         pointS0MaxViz = null;
         pointSFMaxViz = null;
         pointD0MaxViz = null;
         pointDFMaxViz = null;
         pointSNextMaxViz = null;

         bagOfBalls = null;
      }
   }

   public void setMinimumHeightAboveGround(double minimumHeightAboveGround)
   {
      this.minimumHeightAboveGround.set(minimumHeightAboveGround);
   }

   public void setNominalHeightAboveGround(double nominalHeightAboveGround)
   {
      this.nominalHeightAboveGround.set(nominalHeightAboveGround);
   }

   public void setMaximumHeightAboveGround(double maximumHeightAboveGround)
   {
      this.maximumHeightAboveGround.set(maximumHeightAboveGround);
   }

   public void setCoMHeightDriftCompensation(boolean activate)
   {
      correctForCoMHeightDrift.set(activate);
   }

   public void setSupportLeg(RobotSide supportLeg)
   {
      ReferenceFrame newFrame = ankleZUpFrames.get(supportLeg);

      tempFramePoint.setIncludingFrame(frameOfLastFoostep, 0.0, 0.0, s0.getY());
      tempFramePoint.changeFrame(newFrame);
      s0.setY(tempFramePoint.getZ());

      tempFramePoint.setIncludingFrame(frameOfLastFoostep, 0.0, 0.0, d0.getY());
      tempFramePoint.changeFrame(newFrame);
      d0.setY(tempFramePoint.getZ());

      tempFramePoint.setIncludingFrame(frameOfLastFoostep, 0.0, 0.0, dF.getY());
      tempFramePoint.changeFrame(newFrame);
      dF.setY(tempFramePoint.getZ());

      tempFramePoint.setIncludingFrame(frameOfLastFoostep, 0.0, 0.0, sF.getY());
      tempFramePoint.changeFrame(newFrame);
      sF.setY(tempFramePoint.getZ());

      spline.initialize(s0, d0, dF, sF);

      for (RobotSide robotSide : RobotSide.values)
      {
         YoDouble previousZFinal = previousZFinals.get(robotSide);
         tempFramePoint.setIncludingFrame(frameOfLastFoostep, 0.0, 0.0, previousZFinal.getDoubleValue());
         tempFramePoint.changeFrame(newFrame);
         previousZFinal.set(tempFramePoint.getZ());
      }

      frameOfLastFoostep = newFrame;
   }

   private final Point2D tempPoint2dA = new Point2D();
   private final Point2D tempPoint2dB = new Point2D();

   private final Point2D s0Min = new Point2D();
   private final Point2D d0Min = new Point2D();
   private final Point2D dFMin = new Point2D();
   private final Point2D sFMin = new Point2D();
   private final Point2D sNextMin = new Point2D();

   private final Point2D s0Nom = new Point2D();
   private final Point2D d0Nom = new Point2D();
   private final Point2D dFNom = new Point2D();
   private final Point2D sFNom = new Point2D();
   private final Point2D sNextNom = new Point2D();

   private final Point2D s0Max = new Point2D();
   private final Point2D d0Max = new Point2D();
   private final Point2D dFMax = new Point2D();
   private final Point2D sFMax = new Point2D();
   private final Point2D sNextMax = new Point2D();

   private final Point2D s0 = new Point2D();
   private final Point2D d0 = new Point2D();
   private final Point2D dF = new Point2D();
   private final Point2D sF = new Point2D();
   private final Point2D sNext = new Point2D();

   private final FramePoint3D framePointS0 = new FramePoint3D();
   private final FramePoint3D framePointD0 = new FramePoint3D();
   private final FramePoint3D framePointDF = new FramePoint3D();
   private final FramePoint3D framePointSF = new FramePoint3D();
   private final FramePoint3D framePointSNext = new FramePoint3D();

   private final FramePoint3D tempFramePointForViz1 = new FramePoint3D();
   private final FramePoint3D tempFramePointForViz2 = new FramePoint3D();

   private final FramePoint transferFromContactFramePosition = new FramePoint();
   private final FramePoint transferToContactFramePosition = new FramePoint();
   private final FramePoint transferFromDesiredContactFramePosition = new FramePoint();

   private final FrameVector fromContactFrameDrift = new FrameVector();
   private final CoMHeightPartialDerivativesData coMHeightPartialDerivativesData = new CoMHeightPartialDerivativesData();
   private final Point2D queryPoint = new Point2D();

   public void initialize(TransferToAndNextFootstepsData transferToAndNextFootstepsData, double extraToeOffHeight)
   {
      if (DEBUG)
      {
         printOutFootstepGenerationCode(transferToAndNextFootstepsData);
      }

      Footstep transferFromFootstep = transferToAndNextFootstepsData.getTransferFromFootstep();
      Footstep transferToFootstep = transferToAndNextFootstepsData.getTransferToFootstep();
      Footstep transferFromDesiredFootstep = transferToAndNextFootstepsData.getTransferFromDesiredFootstep();

      Footstep nextFootstep = null;

      if (CONSIDER_NEXT_FOOTSTEP)
         nextFootstep = transferToAndNextFootstepsData.getNextFootstep();

      if (nextFootstep != null)
         hasBeenInitializedWithNextStep.set(true);
      else
         hasBeenInitializedWithNextStep.set(false);

<<<<<<< HEAD
      FramePoint3D transferFromContactFramePosition = new FramePoint3D();
      FramePoint3D transferToContactFramePosition = new FramePoint3D();
      transferFromFootstep.getAnklePosition(transferFromContactFramePosition, transformsFromAnkleToSole.get(transferFromFootstep.getRobotSide()));
      transferToFootstep.getAnklePosition(transferToContactFramePosition, transformsFromAnkleToSole.get(transferToFootstep.getRobotSide()));

      FrameVector3D fromContactFrameDrift = null;

=======

      transferFromFootstep.getAnklePosition(transferFromContactFramePosition, transformsFromAnkleToSole.get(transferFromFootstep.getRobotSide()));
      transferToFootstep.getAnklePosition(transferToContactFramePosition, transformsFromAnkleToSole.get(transferToFootstep.getRobotSide()));

      boolean frameDrifted = false;
>>>>>>> 3228307f
      if (correctForCoMHeightDrift.getBooleanValue() && transferToFootstep.getTrustHeight() && (transferFromDesiredFootstep != null))
      {
         if (transferFromDesiredFootstep.getRobotSide() != transferFromFootstep.getRobotSide())
         {
            if (DEBUG)
            {
               System.err.println(
                     "transferFromDesiredFootstep.getRobotSide() != transferFromFootstep.getRobotSide() in LookAheadCoMHeightTrajectoryGenerator.initialize()");
            }
         }
         else
         {
<<<<<<< HEAD
            FramePoint3D transferFromDesiredContactFramePosition = new FramePoint3D();
            transferFromDesiredFootstep.getAnklePosition(transferFromDesiredContactFramePosition, transformsFromAnkleToSole.get(transferFromDesiredFootstep.getRobotSide()));
            transferFromDesiredContactFramePosition.changeFrame(transferFromContactFramePosition.getReferenceFrame());

            fromContactFrameDrift = new FrameVector3D(transferFromContactFramePosition.getReferenceFrame());
=======
            transferFromDesiredFootstep.getAnklePosition(transferFromDesiredContactFramePosition, transformsFromAnkleToSole.get(transferFromDesiredFootstep.getRobotSide()));
            transferFromDesiredContactFramePosition.changeFrame(transferFromContactFramePosition.getReferenceFrame());

            fromContactFrameDrift.setToZero(transferFromContactFramePosition.getReferenceFrame());
>>>>>>> 3228307f
            fromContactFrameDrift.sub(transferFromContactFramePosition, transferFromDesiredContactFramePosition);
            fromContactFrameDrift.changeFrame(transferToContactFramePosition.getReferenceFrame());
            transferToContactFramePosition.setZ(transferToContactFramePosition.getZ() + fromContactFrameDrift.getZ());
            frameDrifted = true;
         }
      }

      transferFromContactFramePosition.changeFrame(worldFrame);
      transferToContactFramePosition.changeFrame(worldFrame);

      FramePoint3D nextContactFramePosition = null;
      if (nextFootstep != null)
      {
         nextContactFramePosition = new FramePoint3D();
         nextFootstep.getAnklePosition(nextContactFramePosition, transformsFromAnkleToSole.get(nextFootstep.getRobotSide()));

         if (frameDrifted)
         {
            fromContactFrameDrift.changeFrame(nextContactFramePosition.getReferenceFrame());
            nextContactFramePosition.setZ(nextContactFramePosition.getZ() + fromContactFrameDrift.getZ());
         }

         nextContactFramePosition.changeFrame(worldFrame);
      }

      contactFrameZeroPosition.set(transferFromContactFramePosition);
      contactFrameOnePosition.set(transferToContactFramePosition);

      getPoint2d(tempPoint2dA, transferFromContactFramePosition);
      getPoint2d(tempPoint2dB, transferToContactFramePosition);

      projectionSegment.set(tempPoint2dA, tempPoint2dB);
      setPointXValues(nextContactFramePosition);

      transferFromContactFramePosition.changeFrame(frameOfLastFoostep);
      transferToContactFramePosition.changeFrame(frameOfLastFoostep);

      double footHeight0 = transferFromContactFramePosition.getZ();
      double footHeight1 = transferToContactFramePosition.getZ();

      double nextFootHeight = Double.NaN;
      if (nextContactFramePosition != null)
      {
         nextContactFramePosition.changeFrame(frameOfLastFoostep);
         nextFootHeight = nextContactFramePosition.getZ();
      }

      s0Min.setY(footHeight0 + minimumHeightAboveGround.getDoubleValue());
      s0Nom.setY(footHeight0 + nominalHeightAboveGround.getDoubleValue());
      s0Max.setY(footHeight0 + maximumHeightAboveGround.getDoubleValue());

      sFMin.setY(footHeight1 + minimumHeightAboveGround.getDoubleValue());
      sFNom.setY(footHeight1 + nominalHeightAboveGround.getDoubleValue());
      sFMax.setY(footHeight1 + maximumHeightAboveGround.getDoubleValue());

      d0Min.setY(findMinimumDoubleSupportHeight(s0.getX(), sF.getX(), d0.getX(), footHeight0, footHeight1));
      d0Nom.setY(findNominalDoubleSupportHeight(s0.getX(), sF.getX(), d0.getX(), footHeight0, footHeight1));
      d0Max.setY(findMaximumDoubleSupportHeight(s0.getX(), sF.getX(), d0.getX(), footHeight0, footHeight1));

      dFMin.setY(findMinimumDoubleSupportHeight(s0.getX(), sF.getX(), dF.getX(), footHeight0, footHeight1));
      dFNom.setY(findNominalDoubleSupportHeight(s0.getX(), sF.getX(), dF.getX(), footHeight0, footHeight1));
      dFMax.setY(findMaximumDoubleSupportHeight(s0.getX(), sF.getX(), dF.getX(), footHeight0 + extraToeOffHeight, footHeight1));

      sNextMin.setY(nextFootHeight + minimumHeightAboveGround.getDoubleValue());
      sNextNom.setY(nextFootHeight + nominalHeightAboveGround.getDoubleValue());
      sNextMax.setY(nextFootHeight + maximumHeightAboveGround.getDoubleValue());

      computeHeightsToUseByStretchingString(transferFromFootstep.getRobotSide());
      previousZFinals.get(transferToFootstep.getRobotSide()).set(sF.getY());

      spline.initialize(s0, d0, dF, sF);

      if (visualize)
      {
         framePointS0.setIncludingFrame(transferFromContactFramePosition);
         framePointS0.setZ(s0.getY() + offsetHeightAboveGround.getDoubleValue());
         framePointS0.changeFrame(worldFrame);
         pointS0Viz.setPosition(framePointS0);

         framePointS0.changeFrame(frameOfLastFoostep);
         framePointS0.setZ(s0Min.getY() + offsetHeightAboveGround.getDoubleValue());
         framePointS0.changeFrame(worldFrame);
         pointS0MinViz.setPosition(framePointS0);

         framePointS0.changeFrame(frameOfLastFoostep);
         framePointS0.setZ(s0Max.getY() + offsetHeightAboveGround.getDoubleValue());
         framePointS0.changeFrame(worldFrame);
         pointS0MaxViz.setPosition(framePointS0);

         framePointD0.setToZero(transferFromContactFramePosition.getReferenceFrame());
         framePointD0.interpolate(transferFromContactFramePosition, transferToContactFramePosition, d0.getX() / sF.getX());
         framePointD0.setZ(d0.getY() + offsetHeightAboveGround.getDoubleValue());
         framePointD0.changeFrame(worldFrame);
         pointD0Viz.setPosition(framePointD0);

         framePointD0.changeFrame(frameOfLastFoostep);
         framePointD0.setZ(d0Min.getY() + offsetHeightAboveGround.getDoubleValue());
         framePointD0.changeFrame(worldFrame);
         pointD0MinViz.setPosition(framePointD0);

         framePointD0.changeFrame(frameOfLastFoostep);
         framePointD0.setZ(d0Max.getY() + offsetHeightAboveGround.getDoubleValue());
         framePointD0.changeFrame(worldFrame);
         pointD0MaxViz.setPosition(framePointD0);

         framePointDF.setToZero(transferFromContactFramePosition.getReferenceFrame());
         framePointDF.interpolate(transferFromContactFramePosition, transferToContactFramePosition, dF.getX() / sF.getX());
         framePointDF.setZ(dF.getY() + offsetHeightAboveGround.getDoubleValue());
         framePointDF.changeFrame(worldFrame);
         pointDFViz.setPosition(framePointDF);

         framePointDF.changeFrame(frameOfLastFoostep);
         framePointDF.setZ(dFMin.getY() + offsetHeightAboveGround.getDoubleValue());
         framePointDF.changeFrame(worldFrame);
         pointDFMinViz.setPosition(framePointDF);

         framePointDF.changeFrame(frameOfLastFoostep);
         framePointDF.setZ(dFMax.getY() + offsetHeightAboveGround.getDoubleValue());
         framePointDF.changeFrame(worldFrame);
         pointDFMaxViz.setPosition(framePointDF);

         framePointSF.setIncludingFrame(transferToContactFramePosition);
         framePointSF.setZ(sF.getY() + offsetHeightAboveGround.getDoubleValue());
         framePointSF.changeFrame(worldFrame);
         pointSFViz.setPosition(framePointSF);

         framePointSF.changeFrame(frameOfLastFoostep);
         framePointSF.setZ(sFMin.getY() + offsetHeightAboveGround.getDoubleValue());
         framePointSF.changeFrame(worldFrame);
         pointSFMinViz.setPosition(framePointSF);

         framePointSF.changeFrame(frameOfLastFoostep);
         framePointSF.setZ(sFMax.getY() + offsetHeightAboveGround.getDoubleValue());
         framePointSF.changeFrame(worldFrame);
         pointSFMaxViz.setPosition(framePointSF);

         if (nextContactFramePosition != null)
         {
            framePointSNext.setIncludingFrame(nextContactFramePosition);
            framePointSNext.setZ(sNext.getY() + offsetHeightAboveGround.getDoubleValue());
            framePointSNext.changeFrame(worldFrame);
            pointSNextViz.setPosition(framePointSNext);

            framePointSNext.changeFrame(frameOfLastFoostep);
            framePointSNext.setZ(sNextMin.getY() + offsetHeightAboveGround.getDoubleValue());
            framePointSNext.changeFrame(worldFrame);
            pointSNextMinViz.setPosition(framePointSNext);

            framePointSNext.changeFrame(frameOfLastFoostep);
            framePointSNext.setZ(sNextMax.getY() + offsetHeightAboveGround.getDoubleValue());
            framePointSNext.changeFrame(worldFrame);
            pointSNextMaxViz.setPosition(framePointSNext);
         }
         else
         {
            pointSNextViz.setPositionToNaN();
            pointSNextMinViz.setPositionToNaN();
            pointSNextMaxViz.setPositionToNaN();
         }

         bagOfBalls.reset();
         int numberOfPoints = 30;

         for (int i = 0; i < numberOfPoints; i++)
         {
            tempFramePointForViz1.setToZero(transferFromContactFramePosition.getReferenceFrame());
            tempFramePointForViz1.interpolate(transferFromContactFramePosition, transferToContactFramePosition, ((double) i) / ((double) numberOfPoints));
            tempFramePointForViz1.changeFrame(worldFrame);
            tempFramePointForViz1.getPoint2d(queryPoint);
            this.solve(coMHeightPartialDerivativesData, queryPoint, false);
            coMHeightPartialDerivativesData.getCoMHeight(tempFramePointForViz2);
            tempFramePointForViz2.setX(tempFramePointForViz1.getX());
            tempFramePointForViz2.setY(tempFramePointForViz1.getY());

            bagOfBalls.setBallLoop(tempFramePointForViz2);
         }
      }
   }

   private Point2D tempPoint2dForStringStretching = new Point2D();

   private final StringStretcher2d stringStretcher2d = new StringStretcher2d();
   private final List<Point2D> stretchedStringWaypoints = new ArrayList<>();
   private void computeHeightsToUseByStretchingString(RobotSide transferFromSide)
   {
      stringStretcher2d.reset();
      // s0 is at previous
      double z0 = MathTools.clamp(previousZFinals.get(transferFromSide).getDoubleValue(), s0Min.getY(), s0Max.getY());
      s0.setY(z0);

      stringStretcher2d.setStartPoint(s0);

      if (!Double.isNaN(sNext.getX()))
      {
         if (sNext.getX() < sF.getX() + 0.01)
         {
            sNext.setX(sF.getX() + 0.01);
         }

         double zNext;
         if (sNextMin.getY() > sFNom.getY())
         {
            zNext = sNextMin.getY();
         }
         else if (sNextMax.getY() < sFNom.getY())
         {
            zNext = sNextMax.getY();
         }
         else
         {
            zNext = sFNom.getY();
         }

         sNext.setY(zNext);

         stringStretcher2d.setEndPoint(sNext);

         stringStretcher2d.addMinMaxPoints(d0Min, d0Max);
         stringStretcher2d.addMinMaxPoints(dFMin, dFMax);
         stringStretcher2d.addMinMaxPoints(sFMin, sFMax);
      }
      else
      {
         double sFNomHeight = sFNom.getY();

         // If the final single support nominal position is higher than the final double support max position, decrease it
         // but don't decrease it below the final single support minimum height.
         if (sFNomHeight > dFMax.getY())
         {
            sFNomHeight = Math.max(dFMax.getY(), sFMin.getY());
            tempPoint2dForStringStretching.set(sFNom);
            tempPoint2dForStringStretching.setY(sFNomHeight);
            stringStretcher2d.setEndPoint(tempPoint2dForStringStretching);
         }
         else
         {
            stringStretcher2d.setEndPoint(sFNom);
         }

         stringStretcher2d.addMinMaxPoints(d0Min, d0Max);
         stringStretcher2d.addMinMaxPoints(dFMin, dFMax);
      }

      stringStretcher2d.stretchString(stretchedStringWaypoints);

      d0.set(stretchedStringWaypoints.get(1));
      dF.set(stretchedStringWaypoints.get(2));
      sF.set(stretchedStringWaypoints.get(3));
   }

<<<<<<< HEAD
   private void setPointXValues(FramePoint3D nextContactFramePosition)
=======

   private final Point2D nextPoint2d = new Point2D();
   private final Point2D projectedPoint = new Point2D();
   private final Line2D line2d = new Line2D();
   private void setPointXValues(FramePoint nextContactFramePosition)
>>>>>>> 3228307f
   {
      double length = projectionSegment.length();

      double xS0 = 0.0;
      double xD0 = doubleSupportPercentageIn.getDoubleValue() * length;
      double xDF = (1.0 - doubleSupportPercentageIn.getDoubleValue()) * length;
      double xSF = length;

      double xSNext = Double.NaN;
      if (nextContactFramePosition != null)
      {
         //need to double check this
         line2d.set(projectionSegment.getFirstEndpoint(), projectionSegment.getSecondEndpoint());
         nextPoint2d.set(nextContactFramePosition.getX(), nextContactFramePosition.getY());
         line2d.orthogonalProjection(nextPoint2d, projectedPoint);
         xSNext = projectionSegment.percentageAlongLineSegment(projectedPoint) * projectionSegment.length();
      }

      s0.setX(xS0);
      d0.setX(xD0);
      dF.setX(xDF);
      sF.setX(xSF);
      sNext.setX(xSNext);

      s0Min.setX(xS0);
      d0Min.setX(xD0);
      dFMin.setX(xDF);
      sFMin.setX(xSF);
      sNextMin.setX(xSNext);

      s0Nom.setX(xS0);
      d0Nom.setX(xD0);
      dFNom.setX(xDF);
      sFNom.setX(xSF);
      sNextNom.setX(xSNext);

      s0Max.setX(xS0);
      d0Max.setX(xD0);
      dFMax.setX(xDF);
      sFMax.setX(xSF);
      sNextMax.setX(xSNext);
   }

   private double findMinimumDoubleSupportHeight(double s0, double sF, double s_d0, double foot0Height, double foot1Height)
   {
      return findDoubleSupportHeight(minimumHeightAboveGround.getDoubleValue(), s0, sF, s_d0, foot0Height, foot1Height);
   }

   private double findNominalDoubleSupportHeight(double s0, double sF, double s_d0, double foot0Height, double foot1Height)
   {
      return findDoubleSupportHeight(nominalHeightAboveGround.getDoubleValue(), s0, sF, s_d0, foot0Height, foot1Height);
   }

   private double findMaximumDoubleSupportHeight(double s0, double sF, double s_d0, double foot0Height, double foot1Height)
   {
      return findDoubleSupportHeight(maximumHeightAboveGround.getDoubleValue(), s0, sF, s_d0, foot0Height, foot1Height);
   }

   private double findDoubleSupportHeight(double distanceFromFoot, double s0, double sF, double s_d0, double foot0Height, double foot1Height)
   {
      double z_d0_A = foot0Height + Math.sqrt(MathTools.square(distanceFromFoot) - MathTools.square(s_d0 - s0));
      double z_d0_B = foot1Height + Math.sqrt(MathTools.square(distanceFromFoot) - MathTools.square((sF - s_d0)));
      double z_d0 = Math.min(z_d0_A, z_d0_B);

      return z_d0;
   }

   private void getPoint2d(Point2D point2dToPack, FramePoint3D point)
   {
      point2dToPack.set(point.getX(), point.getY());
   }

<<<<<<< HEAD
   private final FramePoint3D tempFramePoint = new FramePoint3D();
   private final Point2D queryPoint = new Point2D();
=======
   private final FramePoint tempFramePoint = new FramePoint();
>>>>>>> 3228307f
   private final Point2D solutionPoint = new Point2D();

   public void solve(CoMHeightPartialDerivativesData coMHeightPartialDerivativesDataToPack, boolean isInDoubleSupport)
   {
      getCenterOfMass2d(solutionPoint, centerOfMassFrame);
      solve(coMHeightPartialDerivativesDataToPack, solutionPoint, isInDoubleSupport);

      coMHeightPartialDerivativesDataToPack.getCoMHeight(tempFramePoint);
      desiredCoMPosition.set(solutionPoint.getX(), solutionPoint.getY(), tempFramePoint.getZ());
   }

   private final FramePoint3D height = new FramePoint3D();
   private final FramePoint3D desiredPosition = new FramePoint3D();
   private final double[] partialDerivativesWithRespectToS = new double[2];

   private void solve(CoMHeightPartialDerivativesData coMHeightPartialDerivativesDataToPack, Point2D queryPoint, boolean isInDoubleSupport)
   {
      projectionSegment.orthogonalProjection(queryPoint);
      double splineQuery = projectionSegment.percentageAlongLineSegment(queryPoint) * projectionSegment.length();

      // Happens when the robot gets stuck in double support but the ICP is still being dragged in the front support foot.
      if (isInDoubleSupport)
         splineQuery = Math.min(splineQuery, dF.getX());

      spline.compute(splineQuery);

      handleInitializeToCurrent();

      if (!isTrajectoryOffsetStopped.getBooleanValue())
      {
         double deltaTime = yoTime.getDoubleValue() - offsetHeightAboveGroundChangedTime.getDoubleValue();

         if (!offsetHeightTrajectoryGenerator.isEmpty())
         {
            offsetHeightTrajectoryGenerator.compute(deltaTime);
         }

         if (offsetHeightTrajectoryGenerator.isDone() && !commandQueue.isEmpty())
         {
            double firstTrajectoryPointTime = offsetHeightTrajectoryGenerator.getLastWaypointTime();
            PelvisHeightTrajectoryCommand command = commandQueue.poll();
            numberOfQueuedCommands.decrement();
            initializeOffsetTrajectoryGenerator(command, firstTrajectoryPointTime);
            offsetHeightTrajectoryGenerator.compute(deltaTime);
         }
      }
      offsetHeightAboveGroundTrajectoryOutput.set(offsetHeightTrajectoryGenerator.getValue());

      offsetHeightAboveGroundPrevValue.set(offsetHeightTrajectoryGenerator.getValue());

      double z = spline.getY() + offsetHeightAboveGroundTrajectoryOutput.getValue();
      double dzds = spline.getYDot();
      double ddzdds = spline.getYDDot();

      getPartialDerivativesWithRespectToS(projectionSegment, partialDerivativesWithRespectToS);
      double dsdx = partialDerivativesWithRespectToS[0];
      double dsdy = partialDerivativesWithRespectToS[1];
      double ddsddx = 0;
      double ddsddy = 0;
      double ddsdxdy = 0;

      double dzdx = dsdx * dzds;
      double dzdy = dsdy * dzds;
      double ddzddx = dzds * ddsddx + ddzdds * dsdx * dsdx;
      double ddzddy = dzds * ddsddy + ddzdds * dsdy * dsdy;
      double ddzdxdy = ddzdds * dsdx * dsdy + dzds * ddsdxdy;

      height.setIncludingFrame(frameOfLastFoostep, 0.0, 0.0, z);
      height.changeFrame(worldFrame);
      coMHeightPartialDerivativesDataToPack.setCoMHeight(worldFrame, height.getZ());
      coMHeightPartialDerivativesDataToPack.setPartialDzDx(dzdx);
      coMHeightPartialDerivativesDataToPack.setPartialDzDy(dzdy);
      coMHeightPartialDerivativesDataToPack.setPartialD2zDxDy(ddzdxdy);
      coMHeightPartialDerivativesDataToPack.setPartialD2zDx2(ddzddx);
      coMHeightPartialDerivativesDataToPack.setPartialD2zDy2(ddzddy);

      desiredCoMHeight.set(z);
   }

   private void handleInitializeToCurrent()
   {
      if (initializeToCurrent.getBooleanValue())
      {
         initializeToCurrent.set(false);

         desiredPosition.setToZero(pelvisFrame);
         desiredPosition.changeFrame(frameOfLastFoostep);

         double heightOffset = desiredPosition.getZ() - spline.getY();

         offsetHeightAboveGround.set(heightOffset);
         offsetHeightAboveGroundTrajectoryTimeProvider.set(0.0);
         offsetHeightAboveGroundChangedTime.set(yoTime.getDoubleValue());

         offsetHeightTrajectoryGenerator.clear();
         offsetHeightTrajectoryGenerator.appendWaypoint(0.0, heightOffset, 0.0);
         offsetHeightTrajectoryGenerator.initialize();
         isTrajectoryOffsetStopped.set(false);
      }
   }

   private final PelvisHeightTrajectoryCommand tempPelvisHeightTrajectoryCommand = new PelvisHeightTrajectoryCommand();

   public void handlePelvisTrajectoryCommand(PelvisTrajectoryCommand command)
   {
      if (!command.getSelectionMatrix().isLinearZSelected())
         return; // The user does not want to control the height, do nothing.

      command.changeFrame(worldFrame);
      tempPelvisHeightTrajectoryCommand.set(command);
      handlePelvisHeightTrajectoryCommand(tempPelvisHeightTrajectoryCommand);
   }

   public void handlePelvisHeightTrajectoryCommand(PelvisHeightTrajectoryCommand command)
   {
      switch (command.getExecutionMode())
      {
      case OVERRIDE:
         isReadyToHandleQueuedCommands.set(true);
         clearCommandQueue(command.getCommandId());
         offsetHeightAboveGroundChangedTime.set(yoTime.getDoubleValue());
         initializeOffsetTrajectoryGenerator(command, 0.0);
         return;
      case QUEUE:
         boolean success = queuePelvisHeightTrajectoryCommand(command);
         if (!success)
         {
            isReadyToHandleQueuedCommands.set(false);
            clearCommandQueue(INVALID_MESSAGE_ID);
            offsetHeightTrajectoryGenerator.clear();
            offsetHeightTrajectoryGenerator.appendWaypoint(0.0, offsetHeightAboveGroundPrevValue.getDoubleValue(), 0.0);
            offsetHeightTrajectoryGenerator.initialize();
         }
         return;
      default:
         PrintTools.warn(this, "Unknown " + ExecutionMode.class.getSimpleName() + " value: " + command.getExecutionMode() + ". Command ignored.");
         return;
      }
   }

   private boolean queuePelvisHeightTrajectoryCommand(PelvisHeightTrajectoryCommand command)
   {
      if (!isReadyToHandleQueuedCommands.getBooleanValue())
      {
         PrintTools.warn(this, "The very first " + command.getClass().getSimpleName() + " of a series must be " + ExecutionMode.OVERRIDE + ". Aborting motion.");
         return false;
      }

      long previousCommandId = command.getPreviousCommandId();

      if (previousCommandId != INVALID_MESSAGE_ID && lastCommandId.getLongValue() != INVALID_MESSAGE_ID && lastCommandId.getLongValue() != previousCommandId)
      {
         PrintTools.warn(this, "Previous command ID mismatch: previous ID from command = " + previousCommandId
               + ", last message ID received by the controller = " + lastCommandId.getLongValue() + ". Aborting motion.");
         return false;
      }

      if (command.getTrajectoryPoint(0).getTime() < 1.0e-5)
      {
         PrintTools.warn(this, "Time of the first trajectory point of a queued command must be greater than zero. Aborting motion.");
         return false;
      }

      commandQueue.add(command);
      numberOfQueuedCommands.increment();
      lastCommandId.set(command.getCommandId());

      return true;
   }

   private void initializeOffsetTrajectoryGenerator(PelvisHeightTrajectoryCommand command, double firstTrajectoryPointTime)
   {
      command.addTimeOffset(firstTrajectoryPointTime);

      offsetHeightTrajectoryGenerator.clear();

      if (command.getTrajectoryPoint(0).getTime() > firstTrajectoryPointTime + 1.0e-5)
      {
         offsetHeightTrajectoryGenerator.appendWaypoint(0.0, offsetHeightAboveGroundPrevValue.getDoubleValue(), 0.0);
      }

      int numberOfTrajectoryPoints = queueExceedingTrajectoryPointsIfNeeded(command);

      for (int trajectoryPointIndex = 0; trajectoryPointIndex < numberOfTrajectoryPoints; trajectoryPointIndex++)
      {
         FrameEuclideanTrajectoryPoint waypoint = command.getTrajectoryPoint(trajectoryPointIndex);
         double time = waypoint.getTime();
         double z = waypoint.getPositionZ();
         double zDot = waypoint.getLinearVelocityZ();

         // TODO (Sylvain) Check if that's the right way to do it
         desiredPosition.setIncludingFrame(worldFrame, 0.0, 0.0, z);
         desiredPosition.changeFrame(frameOfLastFoostep);

         double zOffset = desiredPosition.getZ() - spline.getY();

         offsetHeightTrajectoryGenerator.appendWaypoint(time, zOffset, zDot);
      }

      offsetHeightTrajectoryGenerator.initialize();
      isTrajectoryOffsetStopped.set(false);
   }

   private int queueExceedingTrajectoryPointsIfNeeded(PelvisHeightTrajectoryCommand command)
   {
      int numberOfTrajectoryPoints = command.getNumberOfTrajectoryPoints();

      int maximumNumberOfWaypoints = offsetHeightTrajectoryGenerator.getMaximumNumberOfWaypoints() - offsetHeightTrajectoryGenerator.getCurrentNumberOfWaypoints();

      if (numberOfTrajectoryPoints <= maximumNumberOfWaypoints)
         return numberOfTrajectoryPoints;

      PelvisHeightTrajectoryCommand commandForExcedent = commandQueue.addFirst();
      numberOfQueuedCommands.increment();
      commandForExcedent.clear();
      commandForExcedent.setPropertiesOnly(command);

      for (int trajectoryPointIndex = maximumNumberOfWaypoints; trajectoryPointIndex < numberOfTrajectoryPoints; trajectoryPointIndex++)
      {
         commandForExcedent.addTrajectoryPoint(command.getTrajectoryPoint(trajectoryPointIndex));
      }

      double timeOffsetToSubtract = command.getTrajectoryPoint(maximumNumberOfWaypoints - 1).getTime();
      commandForExcedent.subtractTimeOffset(timeOffsetToSubtract);

      return maximumNumberOfWaypoints;
   }

   private void clearCommandQueue(long lastCommandId)
   {
      commandQueue.clear();
      numberOfQueuedCommands.set(0);
      this.lastCommandId.set(lastCommandId);
   }

   public void goHome(double trajectoryTime)
   {
      if (!PROCESS_GO_HOME_COMMANDS)
         return;

      offsetHeightAboveGroundChangedTime.set(yoTime.getDoubleValue());
      offsetHeightTrajectoryGenerator.clear();
      offsetHeightTrajectoryGenerator.appendWaypoint(0.0, offsetHeightAboveGroundPrevValue.getDoubleValue(), 0.0);
      offsetHeightTrajectoryGenerator.appendWaypoint(trajectoryTime, 0.0, 0.0);
      offsetHeightTrajectoryGenerator.initialize();
      isTrajectoryOffsetStopped.set(false);
   }

   public void handleStopAllTrajectoryCommand(StopAllTrajectoryCommand command)
   {
      isTrajectoryOffsetStopped.set(command.isStopAllTrajectory());
   }

   public void initializeDesiredHeightToCurrent()
   {
      initializeToCurrent.set(true);
   }

   private void getPartialDerivativesWithRespectToS(LineSegment2D segment, double[] partialDerivativesToPack)
   {
      double dsdx = (segment.getSecondEndpointX() - segment.getFirstEndpointX()) / segment.length();
      double dsdy = (segment.getSecondEndpointY() - segment.getFirstEndpointY()) / segment.length();

      partialDerivativesToPack[0] = dsdx;
      partialDerivativesToPack[1] = dsdy;
   }

   private final FramePoint3D coM = new FramePoint3D();

   private void getCenterOfMass2d(Point2D point2dToPack, ReferenceFrame centerOfMassFrame)
   {
      coM.setToZero(centerOfMassFrame);
      coM.changeFrame(worldFrame);

      getPoint2d(point2dToPack, coM);
   }

   public boolean hasBeenInitializedWithNextStep()
   {
      return hasBeenInitializedWithNextStep.getBooleanValue();
   }

   private void printOutFootstepGenerationCode(TransferToAndNextFootstepsData transferToAndNextFootstepsData)
   {
      Footstep transferFromFootstep = transferToAndNextFootstepsData.getTransferFromFootstep();
      Footstep transferToFootstep = transferToAndNextFootstepsData.getTransferToFootstep();
      Footstep nextFootstep = transferToAndNextFootstepsData.getNextFootstep();
      Footstep transferFromDesiredFootstep = transferToAndNextFootstepsData.getTransferFromDesiredFootstep();
      RobotSide transferToSide = transferToAndNextFootstepsData.getTransferToSide();

      System.out.println("\nLookAheadCoMHeightTrajectoryGenerator.initialize()");
      System.out.println("transferFromFootstep:");
      printFootstepConstructor(transferFromFootstep);

      System.out.println("transferToFootstep:");
      printFootstepConstructor(transferToFootstep);

      if (nextFootstep != null)
      {
         System.out.println("nextFootstep:");
         printFootstepConstructor(nextFootstep);
      }

      if (transferFromDesiredFootstep != null)
      {
         System.out.println("transferFromDesiredFootstep:");
         printFootstepConstructor(transferFromDesiredFootstep);
      }

      System.out.println("transferToSide = " + transferToSide);
   }

   private void printFootstepConstructor(Footstep footstep)
   {
      RobotSide robotSide = footstep.getRobotSide();
      FramePoint3D position = new FramePoint3D();
      FrameOrientation orientation = new FrameOrientation();
      footstep.getPose(position, orientation);
      position.changeFrame(worldFrame);
      orientation.changeFrame(worldFrame);

      System.out.println("footsteps.add(footstepProviderTestHelper.createFootstep(RobotSide." + robotSide + ", new Point3D(" + position.getX() + ", "
            + position.getY() + ", " + position.getZ() + "), new Quat4d(" + orientation.getQuaternion().getS() + ", " + orientation.getQuaternion().getX()
            + ", " + orientation.getQuaternion().getY() + ", " + orientation.getQuaternion().getZ() + ")));");
   }

   public void getCurrentDesiredHeight(FramePoint3D positionToPack)
   {
      desiredCoMPosition.getFrameTupleIncludingFrame(positionToPack);
   }
}<|MERGE_RESOLUTION|>--- conflicted
+++ resolved
@@ -364,21 +364,10 @@
       else
          hasBeenInitializedWithNextStep.set(false);
 
-<<<<<<< HEAD
-      FramePoint3D transferFromContactFramePosition = new FramePoint3D();
-      FramePoint3D transferToContactFramePosition = new FramePoint3D();
       transferFromFootstep.getAnklePosition(transferFromContactFramePosition, transformsFromAnkleToSole.get(transferFromFootstep.getRobotSide()));
       transferToFootstep.getAnklePosition(transferToContactFramePosition, transformsFromAnkleToSole.get(transferToFootstep.getRobotSide()));
 
-      FrameVector3D fromContactFrameDrift = null;
-
-=======
-
-      transferFromFootstep.getAnklePosition(transferFromContactFramePosition, transformsFromAnkleToSole.get(transferFromFootstep.getRobotSide()));
-      transferToFootstep.getAnklePosition(transferToContactFramePosition, transformsFromAnkleToSole.get(transferToFootstep.getRobotSide()));
-
       boolean frameDrifted = false;
->>>>>>> 3228307f
       if (correctForCoMHeightDrift.getBooleanValue() && transferToFootstep.getTrustHeight() && (transferFromDesiredFootstep != null))
       {
          if (transferFromDesiredFootstep.getRobotSide() != transferFromFootstep.getRobotSide())
@@ -391,18 +380,10 @@
          }
          else
          {
-<<<<<<< HEAD
-            FramePoint3D transferFromDesiredContactFramePosition = new FramePoint3D();
             transferFromDesiredFootstep.getAnklePosition(transferFromDesiredContactFramePosition, transformsFromAnkleToSole.get(transferFromDesiredFootstep.getRobotSide()));
             transferFromDesiredContactFramePosition.changeFrame(transferFromContactFramePosition.getReferenceFrame());
 
-            fromContactFrameDrift = new FrameVector3D(transferFromContactFramePosition.getReferenceFrame());
-=======
-            transferFromDesiredFootstep.getAnklePosition(transferFromDesiredContactFramePosition, transformsFromAnkleToSole.get(transferFromDesiredFootstep.getRobotSide()));
-            transferFromDesiredContactFramePosition.changeFrame(transferFromContactFramePosition.getReferenceFrame());
-
             fromContactFrameDrift.setToZero(transferFromContactFramePosition.getReferenceFrame());
->>>>>>> 3228307f
             fromContactFrameDrift.sub(transferFromContactFramePosition, transferFromDesiredContactFramePosition);
             fromContactFrameDrift.changeFrame(transferToContactFramePosition.getReferenceFrame());
             transferToContactFramePosition.setZ(transferToContactFramePosition.getZ() + fromContactFrameDrift.getZ());
@@ -653,15 +634,11 @@
       sF.set(stretchedStringWaypoints.get(3));
    }
 
-<<<<<<< HEAD
-   private void setPointXValues(FramePoint3D nextContactFramePosition)
-=======
 
    private final Point2D nextPoint2d = new Point2D();
    private final Point2D projectedPoint = new Point2D();
    private final Line2D line2d = new Line2D();
-   private void setPointXValues(FramePoint nextContactFramePosition)
->>>>>>> 3228307f
+   private void setPointXValues(FramePoint3D nextContactFramePosition)
    {
       double length = projectionSegment.length();
 
@@ -734,12 +711,7 @@
       point2dToPack.set(point.getX(), point.getY());
    }
 
-<<<<<<< HEAD
    private final FramePoint3D tempFramePoint = new FramePoint3D();
-   private final Point2D queryPoint = new Point2D();
-=======
-   private final FramePoint tempFramePoint = new FramePoint();
->>>>>>> 3228307f
    private final Point2D solutionPoint = new Point2D();
 
    public void solve(CoMHeightPartialDerivativesData coMHeightPartialDerivativesDataToPack, boolean isInDoubleSupport)
