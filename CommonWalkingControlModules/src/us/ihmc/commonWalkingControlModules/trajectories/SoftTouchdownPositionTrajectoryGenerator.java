<<<<<<< HEAD
package us.ihmc.commonWalkingControlModules.trajectories;

import us.ihmc.robotics.dataStructures.registry.YoVariableRegistry;
import us.ihmc.robotics.dataStructures.variable.BooleanYoVariable;
import us.ihmc.robotics.dataStructures.variable.DoubleYoVariable;
import us.ihmc.robotics.geometry.FramePoint;
import us.ihmc.robotics.geometry.FrameVector;
import us.ihmc.robotics.math.frames.YoFramePoint;
import us.ihmc.robotics.math.frames.YoFrameVector;
import us.ihmc.robotics.math.trajectories.PositionTrajectoryGenerator;
import us.ihmc.robotics.math.trajectories.YoSpline3D;
import us.ihmc.robotics.referenceFrames.ReferenceFrame;
import us.ihmc.robotics.trajectories.providers.DoubleProvider;
import us.ihmc.robotics.trajectories.providers.PositionProvider;
import us.ihmc.robotics.trajectories.providers.VectorProvider;

public class SoftTouchdownPositionTrajectoryGenerator implements PositionTrajectoryGenerator
{
   private final YoVariableRegistry registry;
   private final String namePostFix = getClass().getSimpleName();

   private final YoFramePoint desiredPosition;
   private final YoFrameVector desiredVelocity;
   private final YoFrameVector desiredAcceleration;

   private final ReferenceFrame referenceFrame;

   private final PositionProvider initialPositionSource;
   private final VectorProvider velocitySource;
   private final VectorProvider accelerationSource;

   private final DoubleProvider startTimeProvider;

   private final DoubleYoVariable startTime;
   private final DoubleYoVariable timeIntoTouchdown;

   private final FramePoint p0;
   private final FrameVector pd0;
   private final FrameVector pdd0;

   private final double tf = Double.POSITIVE_INFINITY;
   private double t0;

   private final BooleanYoVariable replanningTrajectory;

   private final YoSpline3D trajectory;

   public SoftTouchdownPositionTrajectoryGenerator(String namePrefix, ReferenceFrame referenceFrame, PositionProvider initialPositionProvider,
         VectorProvider velocityProvider, VectorProvider accelerationProvider, DoubleProvider startTimeProvider, YoVariableRegistry parentRegistry)
   {
      registry = new YoVariableRegistry(namePrefix + namePostFix);
      parentRegistry.addChild(registry);

      desiredPosition = new YoFramePoint(namePrefix + "DesiredPosition", referenceFrame, registry);
      desiredVelocity = new YoFrameVector(namePrefix + "DesiredVelocity", referenceFrame, registry);
      desiredAcceleration = new YoFrameVector(namePrefix + "DesiredAcceleration", referenceFrame, registry);

      p0 = new FramePoint();
      pd0 = new FrameVector();
      pdd0 = new FrameVector();
      t0 = 0.0;

      this.replanningTrajectory = new BooleanYoVariable(namePrefix + "ReplanningTrajectory", parentRegistry);
      this.replanningTrajectory.set(false);

      this.referenceFrame = referenceFrame;

      initialPositionSource = initialPositionProvider;
      velocitySource = velocityProvider;
      accelerationSource = accelerationProvider;

      this.startTimeProvider = startTimeProvider;

      startTime = new DoubleYoVariable(namePrefix + "startTime", registry);
      startTime.set(startTimeProvider.getValue());

      timeIntoTouchdown = new DoubleYoVariable(namePrefix + "timeIntoTouchdown", registry);

      trajectory = new YoSpline3D(3, 3, referenceFrame, registry, namePrefix + "Trajectory");
   }

   public void initialize()
   {
      setInitialTimePositionsAndVelocities();

      trajectory.setQuadraticUsingInitialVelocityAndAcceleration(t0, tf, p0, pd0, pdd0);
   }

   public void compute(double time)
   {
      timeIntoTouchdown.set(time - startTime.getDoubleValue());

      trajectory.compute(time);
      desiredPosition.set(trajectory.getPosition());
      desiredVelocity.set(trajectory.getVelocity());
      desiredAcceleration.set(trajectory.getAcceleration());
   }

   public void setInitialTimePositionsAndVelocities()
   {
      t0 = startTimeProvider.getValue();
      startTime.set(startTimeProvider.getValue());
      timeIntoTouchdown.set(0.0);

      initialPositionSource.get(p0);
      p0.changeFrame(referenceFrame);

      velocitySource.get(pd0);
      pd0.changeFrame(referenceFrame);

      accelerationSource.get(pdd0);
      pdd0.changeFrame(referenceFrame);
   }

   public boolean isDone()
   {
      return false;
   }

   public void get(FramePoint positionToPack)
   {
      desiredPosition.getFrameTupleIncludingFrame(positionToPack);
   }

   public void packVelocity(FrameVector velocityToPack)
   {
      desiredVelocity.getFrameTupleIncludingFrame(velocityToPack);
   }

   public void packAcceleration(FrameVector accelerationToPack)
   {
      desiredAcceleration.getFrameTupleIncludingFrame(accelerationToPack);
   }

   public void packLinearData(FramePoint positionToPack, FrameVector velocityToPack, FrameVector accelerationToPack)
   {
      get(positionToPack);
      packVelocity(velocityToPack);
      packAcceleration(accelerationToPack);
   }

   @Override
   public void showVisualization()
   {
      // TODO Auto-generated method stub
   }

   @Override
   public void hideVisualization()
   {
      // TODO Auto-generated method stub
   }
}
=======
package us.ihmc.commonWalkingControlModules.trajectories;

import us.ihmc.robotics.dataStructures.registry.YoVariableRegistry;
import us.ihmc.robotics.dataStructures.variable.BooleanYoVariable;
import us.ihmc.robotics.dataStructures.variable.DoubleYoVariable;
import us.ihmc.robotics.geometry.FramePoint;
import us.ihmc.robotics.geometry.FrameVector;
import us.ihmc.robotics.math.frames.YoFramePoint;
import us.ihmc.robotics.math.frames.YoFrameVector;
import us.ihmc.robotics.math.trajectories.PositionTrajectoryGenerator;
import us.ihmc.robotics.math.trajectories.YoSpline3D;
import us.ihmc.robotics.referenceFrames.ReferenceFrame;
import us.ihmc.robotics.trajectories.providers.DoubleProvider;
import us.ihmc.robotics.trajectories.providers.PositionProvider;
import us.ihmc.robotics.trajectories.providers.VectorProvider;


public class SoftTouchdownPositionTrajectoryGenerator implements PositionTrajectoryGenerator
{
   private final YoVariableRegistry registry;
   private final String namePostFix = getClass().getSimpleName();

   private final YoFramePoint desiredPosition;
   private final YoFrameVector desiredVelocity;
   private final YoFrameVector desiredAcceleration;
   
   private final ReferenceFrame referenceFrame;

   private final PositionProvider initialPositionSource;
   private final VectorProvider velocitySource;
   private final VectorProvider accelerationSource;
   
   private final DoubleProvider startTimeProvider;
   
   private final DoubleYoVariable startTime;
   private final DoubleYoVariable timeIntoTouchdown;
   
   private final FramePoint p0;
   private final FrameVector pd0;
   private final FrameVector pdd0;
   
   private final double tf = Double.POSITIVE_INFINITY;
   private double t0;
   
   private final BooleanYoVariable replanningTrajectory;

   private final YoSpline3D trajectory;

   public SoftTouchdownPositionTrajectoryGenerator(String namePrefix, ReferenceFrame referenceFrame, PositionProvider initialPositionProvider,
           VectorProvider velocityProvider, VectorProvider accelerationProvider, DoubleProvider startTimeProvider, YoVariableRegistry parentRegistry)
   {
      registry = new YoVariableRegistry(namePrefix + namePostFix);
      parentRegistry.addChild(registry);

      desiredPosition = new YoFramePoint(namePrefix + "DesiredPosition", referenceFrame, registry);
      desiredVelocity = new YoFrameVector(namePrefix + "DesiredVelocity", referenceFrame, registry);
      desiredAcceleration = new YoFrameVector(namePrefix + "DesiredAcceleration", referenceFrame, registry);
      
      p0 = new FramePoint();
      pd0 = new FrameVector();
      pdd0 = new FrameVector();
      t0 = 0.0;
      
      this.replanningTrajectory = new BooleanYoVariable(namePrefix + "ReplanningTrajectory", parentRegistry);
      this.replanningTrajectory.set(false);
      
      this.referenceFrame = referenceFrame;

      initialPositionSource = initialPositionProvider;
      velocitySource = velocityProvider;
      accelerationSource = accelerationProvider;
      
      this.startTimeProvider = startTimeProvider;
      
      startTime = new DoubleYoVariable(namePrefix + "startTime", registry);
      startTime.set(startTimeProvider.getValue());

      timeIntoTouchdown = new DoubleYoVariable(namePrefix + "timeIntoTouchdown", registry);

      trajectory = new YoSpline3D(3, 3, referenceFrame, registry, namePrefix + "Trajectory");
   }

   public void initialize()
   {
	  setInitialTimePositionsAndVelocities();
      
      trajectory.setQuadraticUsingInitialVelocityAndAcceleration(t0, tf, p0, pd0, pdd0);
   }

   public void compute(double time)
   {
      timeIntoTouchdown.set(time - startTime.getDoubleValue());
      
      trajectory.compute(time);
      desiredPosition.set(trajectory.getPosition());
      desiredVelocity.set(trajectory.getVelocity());
      desiredAcceleration.set(trajectory.getAcceleration());
   }
   
   public void setInitialTimePositionsAndVelocities()
   {
	   t0 = startTimeProvider.getValue();
	   startTime.set(startTimeProvider.getValue());
	   timeIntoTouchdown.set(0.0);
	      
	   initialPositionSource.getPosition(p0);
	   p0.changeFrame(referenceFrame);
	   
	   velocitySource.get(pd0);
	   pd0.changeFrame(referenceFrame);

	   accelerationSource.get(pdd0);
	   pdd0.changeFrame(referenceFrame);
   }

   public boolean isDone()
   {
      return false;
   }

   public void getPosition(FramePoint positionToPack)
   {
      desiredPosition.getFrameTupleIncludingFrame(positionToPack);
   }

   public void getVelocity(FrameVector velocityToPack)
   {
      desiredVelocity.getFrameTupleIncludingFrame(velocityToPack);
   }

   public void getAcceleration(FrameVector accelerationToPack)
   {
      desiredAcceleration.getFrameTupleIncludingFrame(accelerationToPack);
   }

   public void getLinearData(FramePoint positionToPack, FrameVector velocityToPack, FrameVector accelerationToPack)
   {
      getPosition(positionToPack);
      getVelocity(velocityToPack);
      getAcceleration(accelerationToPack);
   }

   @Override
   public void showVisualization()
   {
      // TODO Auto-generated method stub
   }

   @Override
   public void hideVisualization()
   {
      // TODO Auto-generated method stub
   }
}
>>>>>>> 4b8763ae
<|MERGE_RESOLUTION|>--- conflicted
+++ resolved
@@ -1,4 +1,3 @@
-<<<<<<< HEAD
 package us.ihmc.commonWalkingControlModules.trajectories;
 
 import us.ihmc.robotics.dataStructures.registry.YoVariableRegistry;
@@ -103,7 +102,7 @@
       startTime.set(startTimeProvider.getValue());
       timeIntoTouchdown.set(0.0);
 
-      initialPositionSource.get(p0);
+      initialPositionSource.getPosition(p0);
       p0.changeFrame(referenceFrame);
 
       velocitySource.get(pd0);
@@ -111,161 +110,6 @@
 
       accelerationSource.get(pdd0);
       pdd0.changeFrame(referenceFrame);
-   }
-
-   public boolean isDone()
-   {
-      return false;
-   }
-
-   public void get(FramePoint positionToPack)
-   {
-      desiredPosition.getFrameTupleIncludingFrame(positionToPack);
-   }
-
-   public void packVelocity(FrameVector velocityToPack)
-   {
-      desiredVelocity.getFrameTupleIncludingFrame(velocityToPack);
-   }
-
-   public void packAcceleration(FrameVector accelerationToPack)
-   {
-      desiredAcceleration.getFrameTupleIncludingFrame(accelerationToPack);
-   }
-
-   public void packLinearData(FramePoint positionToPack, FrameVector velocityToPack, FrameVector accelerationToPack)
-   {
-      get(positionToPack);
-      packVelocity(velocityToPack);
-      packAcceleration(accelerationToPack);
-   }
-
-   @Override
-   public void showVisualization()
-   {
-      // TODO Auto-generated method stub
-   }
-
-   @Override
-   public void hideVisualization()
-   {
-      // TODO Auto-generated method stub
-   }
-}
-=======
-package us.ihmc.commonWalkingControlModules.trajectories;
-
-import us.ihmc.robotics.dataStructures.registry.YoVariableRegistry;
-import us.ihmc.robotics.dataStructures.variable.BooleanYoVariable;
-import us.ihmc.robotics.dataStructures.variable.DoubleYoVariable;
-import us.ihmc.robotics.geometry.FramePoint;
-import us.ihmc.robotics.geometry.FrameVector;
-import us.ihmc.robotics.math.frames.YoFramePoint;
-import us.ihmc.robotics.math.frames.YoFrameVector;
-import us.ihmc.robotics.math.trajectories.PositionTrajectoryGenerator;
-import us.ihmc.robotics.math.trajectories.YoSpline3D;
-import us.ihmc.robotics.referenceFrames.ReferenceFrame;
-import us.ihmc.robotics.trajectories.providers.DoubleProvider;
-import us.ihmc.robotics.trajectories.providers.PositionProvider;
-import us.ihmc.robotics.trajectories.providers.VectorProvider;
-
-
-public class SoftTouchdownPositionTrajectoryGenerator implements PositionTrajectoryGenerator
-{
-   private final YoVariableRegistry registry;
-   private final String namePostFix = getClass().getSimpleName();
-
-   private final YoFramePoint desiredPosition;
-   private final YoFrameVector desiredVelocity;
-   private final YoFrameVector desiredAcceleration;
-   
-   private final ReferenceFrame referenceFrame;
-
-   private final PositionProvider initialPositionSource;
-   private final VectorProvider velocitySource;
-   private final VectorProvider accelerationSource;
-   
-   private final DoubleProvider startTimeProvider;
-   
-   private final DoubleYoVariable startTime;
-   private final DoubleYoVariable timeIntoTouchdown;
-   
-   private final FramePoint p0;
-   private final FrameVector pd0;
-   private final FrameVector pdd0;
-   
-   private final double tf = Double.POSITIVE_INFINITY;
-   private double t0;
-   
-   private final BooleanYoVariable replanningTrajectory;
-
-   private final YoSpline3D trajectory;
-
-   public SoftTouchdownPositionTrajectoryGenerator(String namePrefix, ReferenceFrame referenceFrame, PositionProvider initialPositionProvider,
-           VectorProvider velocityProvider, VectorProvider accelerationProvider, DoubleProvider startTimeProvider, YoVariableRegistry parentRegistry)
-   {
-      registry = new YoVariableRegistry(namePrefix + namePostFix);
-      parentRegistry.addChild(registry);
-
-      desiredPosition = new YoFramePoint(namePrefix + "DesiredPosition", referenceFrame, registry);
-      desiredVelocity = new YoFrameVector(namePrefix + "DesiredVelocity", referenceFrame, registry);
-      desiredAcceleration = new YoFrameVector(namePrefix + "DesiredAcceleration", referenceFrame, registry);
-      
-      p0 = new FramePoint();
-      pd0 = new FrameVector();
-      pdd0 = new FrameVector();
-      t0 = 0.0;
-      
-      this.replanningTrajectory = new BooleanYoVariable(namePrefix + "ReplanningTrajectory", parentRegistry);
-      this.replanningTrajectory.set(false);
-      
-      this.referenceFrame = referenceFrame;
-
-      initialPositionSource = initialPositionProvider;
-      velocitySource = velocityProvider;
-      accelerationSource = accelerationProvider;
-      
-      this.startTimeProvider = startTimeProvider;
-      
-      startTime = new DoubleYoVariable(namePrefix + "startTime", registry);
-      startTime.set(startTimeProvider.getValue());
-
-      timeIntoTouchdown = new DoubleYoVariable(namePrefix + "timeIntoTouchdown", registry);
-
-      trajectory = new YoSpline3D(3, 3, referenceFrame, registry, namePrefix + "Trajectory");
-   }
-
-   public void initialize()
-   {
-	  setInitialTimePositionsAndVelocities();
-      
-      trajectory.setQuadraticUsingInitialVelocityAndAcceleration(t0, tf, p0, pd0, pdd0);
-   }
-
-   public void compute(double time)
-   {
-      timeIntoTouchdown.set(time - startTime.getDoubleValue());
-      
-      trajectory.compute(time);
-      desiredPosition.set(trajectory.getPosition());
-      desiredVelocity.set(trajectory.getVelocity());
-      desiredAcceleration.set(trajectory.getAcceleration());
-   }
-   
-   public void setInitialTimePositionsAndVelocities()
-   {
-	   t0 = startTimeProvider.getValue();
-	   startTime.set(startTimeProvider.getValue());
-	   timeIntoTouchdown.set(0.0);
-	      
-	   initialPositionSource.getPosition(p0);
-	   p0.changeFrame(referenceFrame);
-	   
-	   velocitySource.get(pd0);
-	   pd0.changeFrame(referenceFrame);
-
-	   accelerationSource.get(pdd0);
-	   pdd0.changeFrame(referenceFrame);
    }
 
    public boolean isDone()
@@ -306,5 +150,4 @@
    {
       // TODO Auto-generated method stub
    }
-}
->>>>>>> 4b8763ae
+}