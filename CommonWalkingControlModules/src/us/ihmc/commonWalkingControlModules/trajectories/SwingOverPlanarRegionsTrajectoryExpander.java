package us.ihmc.commonWalkingControlModules.trajectories;

import java.util.HashMap;
import java.util.Map;
import java.util.Optional;

import us.ihmc.commonWalkingControlModules.configurations.SwingTrajectoryParameters;
import us.ihmc.commonWalkingControlModules.configurations.WalkingControllerParameters;
import us.ihmc.commonWalkingControlModules.controllers.Updatable;
import us.ihmc.euclid.axisAngle.AxisAngle;
import us.ihmc.euclid.geometry.Plane3D;
import us.ihmc.euclid.referenceFrame.FramePoint3D;
import us.ihmc.euclid.referenceFrame.FrameVector3D;
import us.ihmc.euclid.referenceFrame.ReferenceFrame;
import us.ihmc.euclid.transform.RigidBodyTransform;
import us.ihmc.euclid.tuple3D.Point3D;
import us.ihmc.euclid.tuple3D.Vector3D;
import us.ihmc.graphicsDescription.yoGraphics.YoGraphicsListRegistry;
import us.ihmc.yoVariables.registry.YoVariableRegistry;
import us.ihmc.yoVariables.variable.YoDouble;
import us.ihmc.yoVariables.variable.YoEnum;
import us.ihmc.yoVariables.variable.YoInteger;
import us.ihmc.robotics.geometry.FrameConvexPolygon2d;
import us.ihmc.robotics.geometry.FramePose;
import us.ihmc.robotics.geometry.PlanarRegion;
import us.ihmc.robotics.geometry.PlanarRegionsList;
import us.ihmc.robotics.geometry.algorithms.SphereWithConvexPolygonIntersector;
import us.ihmc.robotics.geometry.shapes.FrameSphere3d;
import us.ihmc.robotics.lists.RecyclingArrayList;
import us.ihmc.robotics.math.YoCounter;
import us.ihmc.robotics.math.frames.YoFramePoint;
import us.ihmc.robotics.referenceFrames.PoseReferenceFrame;
import us.ihmc.robotics.referenceFrames.TransformReferenceFrame;
import us.ihmc.robotics.trajectories.TrajectoryType;

public class SwingOverPlanarRegionsTrajectoryExpander
{
   private static final ReferenceFrame WORLD = ReferenceFrame.getWorldFrame();
   private static final double ignoreDistanceFromFloor = 0.02;

   private final TwoWaypointSwingGenerator twoWaypointSwingGenerator;

   private final YoInteger numberOfCheckpoints;
   private final YoCounter numberOfTriesCounter;
   private final YoDouble minimumClearance;
   private final YoDouble incrementalAdjustmentDistance;
   private final YoDouble maximumAdjustmentDistance;
   private final YoEnum<SwingOverPlanarRegionsTrajectoryCollisionType> mostSevereCollisionType;
   private final YoEnum<SwingOverPlanarRegionsTrajectoryExpansionStatus> status;

   private final YoFramePoint trajectoryPosition;
   private final PoseReferenceFrame solePoseReferenceFrame;
   private final RecyclingArrayList<FramePoint3D> originalWaypoints;
   private final RecyclingArrayList<FramePoint3D> adjustedWaypoints;
   private final double minimumSwingHeight;
   private final double maximumSwingHeight;
   private final double soleToToeLength;

   private final SphereWithConvexPolygonIntersector sphereWithConvexPolygonIntersector;
   private final Map<SwingOverPlanarRegionsTrajectoryCollisionType, FramePoint3D> closestPolygonPointMap;
   private final FrameSphere3d footCollisionSphere;
   private final FrameConvexPolygon2d framePlanarRegion;
   private final TransformReferenceFrame planarRegionReferenceFrame;
   private final FramePoint3D midGroundPoint;
   private final Vector3D waypointAdjustmentVector;
   private final Plane3D waypointAdjustmentPlane;
   private final Plane3D swingFloorPlane;
   private final Plane3D swingStartToeFacingSwingEndPlane;
   private final Plane3D swingEndHeelFacingSwingStartPlane;
   private final AxisAngle axisAngle;
   private final RigidBodyTransform rigidBodyTransform;

   private final Point3D tempPointOnPlane = new Point3D();
   private final Vector3D tempPlaneNormal = new Vector3D();

   // Boilerplate variables
   private final FrameVector3D initialVelocity;
   private final FrameVector3D touchdownVelocity;
   private final FramePoint3D swingStartPosition;
   private final FramePoint3D swingEndPosition;
   private final FramePoint3D stanceFootPosition;

   // Anti-garbage variables
   private final RigidBodyTransform planarRegionTransform;

   // Visualization
   private Optional<Updatable> visualizer;

   public enum SwingOverPlanarRegionsTrajectoryCollisionType
   {
      NO_INTERSECTION, INTERSECTION_BUT_BELOW_IGNORE_PLANE, INTERSECTION_BUT_OUTSIDE_TRAJECTORY, CRITICAL_INTERSECTION,
   }

   public enum SwingOverPlanarRegionsTrajectoryExpansionStatus
   {
      INITIALIZED, FAILURE_HIT_MAX_ADJUSTMENT_DISTANCE, SEARCHING_FOR_SOLUTION, SOLUTION_FOUND,
   }

   public SwingOverPlanarRegionsTrajectoryExpander(WalkingControllerParameters walkingControllerParameters, YoVariableRegistry parentRegistry,
                                                   YoGraphicsListRegistry graphicsListRegistry)
   {
      String namePrefix = "trajectoryExpander";
      SwingTrajectoryParameters swingTrajectoryParameters = walkingControllerParameters.getSwingTrajectoryParameters();
      twoWaypointSwingGenerator = new TwoWaypointSwingGenerator(namePrefix, swingTrajectoryParameters.getSwingWaypointProportions(),
            swingTrajectoryParameters.getObstacleClearanceProportions(), walkingControllerParameters.getMinSwingHeightFromStanceFoot(),
            walkingControllerParameters.getMaxSwingHeightFromStanceFoot(), parentRegistry, graphicsListRegistry);
      minimumSwingHeight = walkingControllerParameters.getMinSwingHeightFromStanceFoot();
      maximumSwingHeight = walkingControllerParameters.getMaxSwingHeightFromStanceFoot();
      soleToToeLength = walkingControllerParameters.getActualFootLength() / 2.0;
      System.out.println("soltotoelength: " + soleToToeLength);

      numberOfCheckpoints = new YoInteger(namePrefix + "NumberOfCheckpoints", parentRegistry);
      numberOfTriesCounter = new YoCounter(namePrefix + "NumberOfTriesCounter", parentRegistry);
      minimumClearance = new YoDouble(namePrefix + "MinimumClearance", parentRegistry);
      incrementalAdjustmentDistance = new YoDouble(namePrefix + "IncrementalAdjustmentDistance", parentRegistry);
      maximumAdjustmentDistance = new YoDouble(namePrefix + "MaximumAdjustmentDistance", parentRegistry);
      status = new YoEnum<SwingOverPlanarRegionsTrajectoryExpansionStatus>(namePrefix + "Status", parentRegistry,
                                                                                   SwingOverPlanarRegionsTrajectoryExpansionStatus.class);
      mostSevereCollisionType = new YoEnum<SwingOverPlanarRegionsTrajectoryCollisionType>(namePrefix + "CollisionType", parentRegistry,
                                                                                                  SwingOverPlanarRegionsTrajectoryCollisionType.class);

      trajectoryPosition = new YoFramePoint(namePrefix + "TrajectoryPosition", WORLD, parentRegistry);
      solePoseReferenceFrame = new PoseReferenceFrame(namePrefix + "SolePoseReferenceFrame", WORLD);
      originalWaypoints = new RecyclingArrayList<>(2, FramePoint3D.class);
      adjustedWaypoints = new RecyclingArrayList<>(2, FramePoint3D.class);

      sphereWithConvexPolygonIntersector = new SphereWithConvexPolygonIntersector();
      closestPolygonPointMap = new HashMap<SwingOverPlanarRegionsTrajectoryCollisionType, FramePoint3D>();
      for (SwingOverPlanarRegionsTrajectoryCollisionType swingOverPlanarRegionsTrajectoryCollisionType : SwingOverPlanarRegionsTrajectoryCollisionType.values())
      {
         closestPolygonPointMap.put(swingOverPlanarRegionsTrajectoryCollisionType, new FramePoint3D());
      }
      footCollisionSphere = new FrameSphere3d();
      framePlanarRegion = new FrameConvexPolygon2d();
      planarRegionReferenceFrame = new TransformReferenceFrame("planarRegionReferenceFrame", WORLD);
      midGroundPoint = new FramePoint3D();
      waypointAdjustmentVector = new Vector3D();
      waypointAdjustmentPlane = new Plane3D();
      swingFloorPlane = new Plane3D();
      swingStartToeFacingSwingEndPlane = new Plane3D();
      swingEndHeelFacingSwingStartPlane = new Plane3D();
      axisAngle = new AxisAngle();
      rigidBodyTransform = new RigidBodyTransform();

<<<<<<< HEAD
      initialVelocity = new FrameVector3D(WORLD, 0.0, 0.0, 0.0);
      touchdownVelocity = new FrameVector3D(WORLD, 0.0, 0.0, walkingControllerParameters.getDesiredTouchdownVelocity());
      swingStartPosition = new FramePoint3D();
      swingEndPosition = new FramePoint3D();
      stanceFootPosition = new FramePoint3D();
=======
      initialVelocity = new FrameVector(WORLD, 0.0, 0.0, 0.0);
      touchdownVelocity = new FrameVector(WORLD, 0.0, 0.0, walkingControllerParameters.getSwingTrajectoryParameters().getDesiredTouchdownVelocity());
      swingStartPosition = new FramePoint();
      swingEndPosition = new FramePoint();
      stanceFootPosition = new FramePoint();
>>>>>>> 96c99fb2

      planarRegionTransform = new RigidBodyTransform();

      visualizer = Optional.empty();

      // Set default values
      numberOfCheckpoints.set(100);
      numberOfTriesCounter.setMaxCount(50);
      minimumClearance.set(0.04);
      incrementalAdjustmentDistance.set(0.03);
      maximumAdjustmentDistance.set(maximumSwingHeight - minimumSwingHeight);
   }

   public double expandTrajectoryOverPlanarRegions(FramePose stanceFootPose, FramePose swingStartPose,
                                                 FramePose swingEndPose, PlanarRegionsList planarRegionsList)
   {
      stanceFootPose.getPositionIncludingFrame(stanceFootPosition);
      stanceFootPosition.changeFrame(WORLD);
      twoWaypointSwingGenerator.setStanceFootPosition(stanceFootPosition);

      swingStartPose.getPositionIncludingFrame(swingStartPosition);
      swingStartPosition.changeFrame(WORLD);
      twoWaypointSwingGenerator.setInitialConditions(swingStartPosition, initialVelocity);

      swingEndPose.getPositionIncludingFrame(swingEndPosition);
      swingEndPosition.changeFrame(WORLD);
      twoWaypointSwingGenerator.setFinalConditions(swingEndPosition, touchdownVelocity);
      twoWaypointSwingGenerator.setStepTime(1.0);

      double[] defaultWaypointProportions = TwoWaypointSwingGenerator.getDefaultWaypointProportions();
      originalWaypoints.get(0).setToZero();
      originalWaypoints.get(0).interpolate(swingStartPosition, swingEndPosition, defaultWaypointProportions[0]);
      midGroundPoint.set(originalWaypoints.get(0));
      originalWaypoints.get(0).add(0.0, 0.0, minimumSwingHeight);
      adjustedWaypoints.get(0).set(originalWaypoints.get(0));
      originalWaypoints.get(1).setToZero();
      originalWaypoints.get(1).interpolate(swingStartPosition, swingEndPosition, defaultWaypointProportions[1]);
      midGroundPoint.add(originalWaypoints.get(1));
      originalWaypoints.get(1).add(0.0, 0.0, minimumSwingHeight);
      adjustedWaypoints.get(1).set(originalWaypoints.get(1));

      midGroundPoint.scale(0.5);

      waypointAdjustmentPlane.set(swingStartPosition.getPoint(), adjustedWaypoints.get(0).getPoint(), swingEndPosition.getPoint());

      axisAngle.set(waypointAdjustmentPlane.getNormal(), Math.PI / 2.0);
      rigidBodyTransform.setRotation(axisAngle);
      tempPlaneNormal.sub(swingStartPosition.getPoint(), swingEndPosition.getPoint());
      rigidBodyTransform.transform(tempPlaneNormal);
      tempPlaneNormal.normalize();
      swingFloorPlane.set(swingStartPosition.getPoint(), tempPlaneNormal);

      tempPlaneNormal.sub(swingEndPosition.getPoint(), swingStartPosition.getPoint());
      tempPlaneNormal.normalize();
      tempPointOnPlane.scaleAdd(soleToToeLength, tempPlaneNormal, swingStartPosition.getPoint());
      swingStartToeFacingSwingEndPlane.set(tempPointOnPlane, tempPlaneNormal);

      tempPlaneNormal.sub(swingStartPosition.getPoint(), swingEndPosition.getPoint());
      tempPlaneNormal.normalize();
      tempPointOnPlane.scaleAdd(soleToToeLength, tempPlaneNormal, swingEndPosition.getPoint());
      swingEndHeelFacingSwingStartPlane.set(tempPointOnPlane, tempPlaneNormal);

      status.set(SwingOverPlanarRegionsTrajectoryExpansionStatus.SEARCHING_FOR_SOLUTION);
      numberOfTriesCounter.resetCount();
      while (status.getEnumValue().equals(SwingOverPlanarRegionsTrajectoryExpansionStatus.SEARCHING_FOR_SOLUTION) && !numberOfTriesCounter.maxCountReached())
      {
         for (SwingOverPlanarRegionsTrajectoryCollisionType swingOverPlanarRegionsTrajectoryCollisionType : SwingOverPlanarRegionsTrajectoryCollisionType.values())
         {
            closestPolygonPointMap.get(swingOverPlanarRegionsTrajectoryCollisionType).setIncludingFrame(WORLD, Double.MAX_VALUE, Double.MAX_VALUE,
                                                                                                        Double.MAX_VALUE);
         }
         mostSevereCollisionType.set(SwingOverPlanarRegionsTrajectoryCollisionType.NO_INTERSECTION);

         status.set(tryATrajectory(planarRegionsList));
         updateVisualizer();
         numberOfTriesCounter.countOne();
      }

      double maxSpeed = twoWaypointSwingGenerator.computeAndGetMaxSpeed();
      return maxSpeed;
   }

   private SwingOverPlanarRegionsTrajectoryExpansionStatus tryATrajectory(PlanarRegionsList planarRegionsList)
   {
      twoWaypointSwingGenerator.setTrajectoryType(TrajectoryType.CUSTOM, adjustedWaypoints);
      twoWaypointSwingGenerator.initialize();

      double stepAmount = 1.0 / (double) numberOfCheckpoints.getIntegerValue();
      for (double time = 0.0; time < 1.0; time += stepAmount)
      {
         twoWaypointSwingGenerator.compute(time);
         FramePoint3D frameTupleUnsafe = trajectoryPosition.getFrameTuple();
         twoWaypointSwingGenerator.getPosition(frameTupleUnsafe);
         trajectoryPosition.setWithoutChecks(frameTupleUnsafe);
         solePoseReferenceFrame.setPositionAndUpdate(trajectoryPosition.getFrameTuple());

         footCollisionSphere.setToZero(WORLD);
         footCollisionSphere.setRadius(soleToToeLength);
         footCollisionSphere.getSphere3d().setPosition(solePoseReferenceFrame.getPosition());

         footCollisionSphere.changeFrame(WORLD);

         Point3D center = new Point3D();
         footCollisionSphere.getCenter(center);

         for (int i = 0; i < planarRegionsList.getNumberOfPlanarRegions(); i++)
         {
            PlanarRegion planarRegion = planarRegionsList.getPlanarRegion(i);
            planarRegion.getTransformToWorld(planarRegionTransform);
            planarRegionReferenceFrame.setTransformAndUpdate(planarRegionTransform);
            for (int j = 0; j < planarRegion.getNumberOfConvexPolygons(); j++)
            {
               framePlanarRegion.setIncludingFrame(planarRegionReferenceFrame, planarRegion.getConvexPolygon(j));

               boolean intersectionExists = sphereWithConvexPolygonIntersector.checkIfIntersectionExists(footCollisionSphere, framePlanarRegion);
               updateClosestAndMostSevereIntersectionPoint(SwingOverPlanarRegionsTrajectoryCollisionType.NO_INTERSECTION);

               if (intersectionExists)
               {
                  updateClosestAndMostSevereIntersectionPoint(SwingOverPlanarRegionsTrajectoryCollisionType.INTERSECTION_BUT_BELOW_IGNORE_PLANE);

                  if (swingFloorPlane.isOnOrAbove(sphereWithConvexPolygonIntersector.getClosestPointOnPolygon().getPoint())
                        && swingFloorPlane.distance(sphereWithConvexPolygonIntersector.getClosestPointOnPolygon().getPoint()) > ignoreDistanceFromFloor)
                  {
                     updateClosestAndMostSevereIntersectionPoint(SwingOverPlanarRegionsTrajectoryCollisionType.INTERSECTION_BUT_OUTSIDE_TRAJECTORY);

                     if ((swingStartToeFacingSwingEndPlane.isOnOrAbove(sphereWithConvexPolygonIntersector.getClosestPointOnPolygon().getPoint())
                           && swingEndHeelFacingSwingStartPlane.isOnOrAbove(sphereWithConvexPolygonIntersector.getClosestPointOnPolygon().getPoint()))
                           || midGroundPoint.distance(sphereWithConvexPolygonIntersector.getClosestPointOnPolygon()) < midGroundPoint.distance(solePoseReferenceFrame.getPosition()))
                     {
                        updateClosestAndMostSevereIntersectionPoint(SwingOverPlanarRegionsTrajectoryCollisionType.CRITICAL_INTERSECTION);

                        axisAngle.set(waypointAdjustmentPlane.getNormal(), Math.PI * time);
                        rigidBodyTransform.setRotation(axisAngle);

                        waypointAdjustmentVector.sub(swingStartPosition.getPoint(), swingEndPosition.getPoint());
                        waypointAdjustmentVector.normalize();
                        rigidBodyTransform.transform(waypointAdjustmentVector);
                        waypointAdjustmentVector.scale(incrementalAdjustmentDistance.getDoubleValue());
                        waypointAdjustmentVector.scale(1.0 - time);
                        adjustedWaypoints.get(0).add(waypointAdjustmentVector);

                        waypointAdjustmentVector.sub(swingStartPosition.getPoint(), swingEndPosition.getPoint());
                        waypointAdjustmentVector.normalize();
                        rigidBodyTransform.transform(waypointAdjustmentVector);
                        waypointAdjustmentVector.scale(incrementalAdjustmentDistance.getDoubleValue());
                        waypointAdjustmentVector.scale(time);
                        adjustedWaypoints.get(1).add(waypointAdjustmentVector);

                        if (adjustedWaypoints.get(0).distance(originalWaypoints.get(0)) > maximumAdjustmentDistance.getDoubleValue()
                              || adjustedWaypoints.get(1).distance(originalWaypoints.get(1)) > maximumAdjustmentDistance.getDoubleValue())
                        {
                           return SwingOverPlanarRegionsTrajectoryExpansionStatus.FAILURE_HIT_MAX_ADJUSTMENT_DISTANCE;
                        }

                        return SwingOverPlanarRegionsTrajectoryExpansionStatus.SEARCHING_FOR_SOLUTION;
                     }
                  }
               }
            }
         }

         updateVisualizer();
      }

      return SwingOverPlanarRegionsTrajectoryExpansionStatus.SOLUTION_FOUND;
   }

   private void updateClosestAndMostSevereIntersectionPoint(SwingOverPlanarRegionsTrajectoryCollisionType collisionType)
   {
      if (collisionType.ordinal() > this.mostSevereCollisionType.getEnumValue().ordinal())
      {
         this.mostSevereCollisionType.set(collisionType);
      }
      if (footCollisionSphere.distance(sphereWithConvexPolygonIntersector.getClosestPointOnPolygon()) < footCollisionSphere.distance(closestPolygonPointMap.get(collisionType)))
      {
         closestPolygonPointMap.get(collisionType).set(sphereWithConvexPolygonIntersector.getClosestPointOnPolygon());
      }
   }

   public RecyclingArrayList<FramePoint3D> getExpandedWaypoints()
   {
      return adjustedWaypoints;
   }

   public SwingOverPlanarRegionsTrajectoryExpansionStatus getStatus()
   {
      return status.getEnumValue();
   }

   // VISULIZER METHODS

   public void updateVisualizer()
   {
      if (visualizer.isPresent())
      {
         visualizer.get().update(0.0);
      }
   }

   public void attachVisualizer(Updatable visualizer)
   {
      this.visualizer = Optional.of(visualizer);
   }

   public PoseReferenceFrame getSolePoseReferenceFrame()
   {
      return solePoseReferenceFrame;
   }

   public FramePoint3D getClosestPolygonPoint(SwingOverPlanarRegionsTrajectoryCollisionType collisionType)
   {
      return closestPolygonPointMap.get(collisionType);
   }

   public SwingOverPlanarRegionsTrajectoryCollisionType getMostSevereCollisionType()
   {
      return mostSevereCollisionType.getEnumValue();
   }

   public double getSphereRadius()
   {
      return footCollisionSphere.getRadius();
   }
}<|MERGE_RESOLUTION|>--- conflicted
+++ resolved
@@ -142,19 +142,11 @@
       axisAngle = new AxisAngle();
       rigidBodyTransform = new RigidBodyTransform();
 
-<<<<<<< HEAD
       initialVelocity = new FrameVector3D(WORLD, 0.0, 0.0, 0.0);
-      touchdownVelocity = new FrameVector3D(WORLD, 0.0, 0.0, walkingControllerParameters.getDesiredTouchdownVelocity());
+      touchdownVelocity = new FrameVector3D(WORLD, 0.0, 0.0, walkingControllerParameters.getSwingTrajectoryParameters().getDesiredTouchdownVelocity());
       swingStartPosition = new FramePoint3D();
       swingEndPosition = new FramePoint3D();
       stanceFootPosition = new FramePoint3D();
-=======
-      initialVelocity = new FrameVector(WORLD, 0.0, 0.0, 0.0);
-      touchdownVelocity = new FrameVector(WORLD, 0.0, 0.0, walkingControllerParameters.getSwingTrajectoryParameters().getDesiredTouchdownVelocity());
-      swingStartPosition = new FramePoint();
-      swingEndPosition = new FramePoint();
-      stanceFootPosition = new FramePoint();
->>>>>>> 96c99fb2
 
       planarRegionTransform = new RigidBodyTransform();
 
