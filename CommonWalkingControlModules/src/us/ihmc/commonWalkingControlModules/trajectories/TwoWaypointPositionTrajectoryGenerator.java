--- conflicted
+++ resolved
@@ -1,4 +1,3 @@
-<<<<<<< HEAD
 package us.ihmc.commonWalkingControlModules.trajectories;
 
 import java.util.ArrayList;
@@ -182,17 +181,17 @@
 
    }
 
-   public void get(FramePoint positionToPack)
+   public void getPosition(FramePoint positionToPack)
    {
       desiredPosition.getFrameTupleIncludingFrame(positionToPack);
    }
 
-   public void packVelocity(FrameVector velocityToPack)
+   public void getVelocity(FrameVector velocityToPack)
    {
       desiredVelocity.getFrameTupleIncludingFrame(velocityToPack);
    }
 
-   public void packAcceleration(FrameVector accelerationToPack)
+   public void getAcceleration(FrameVector accelerationToPack)
    {
       desiredAcceleration.getFrameTupleIncludingFrame(accelerationToPack);
    }
@@ -415,7 +414,7 @@
       FrameVector tempVelocity = new FrameVector(referenceFrame);
       for (int i = 0; i < 2; i++)
       {
-         positionSources[i].get(tempPosition);
+         positionSources[i].getPosition(tempPosition);
          velocitySources[i].get(tempVelocity);
 
          boolean setInitialVelocityToZero = setInitialSwingVelocityToZero.getBooleanValue()
@@ -432,7 +431,7 @@
       }
       if (stancePositionSource != null)
       {
-         stancePositionSource.get(tempPosition);
+         stancePositionSource.getPosition(tempPosition);
          tempPosition.changeFrame(referenceFrame);
          stancePosition.set(tempPosition);
       }
@@ -563,8 +562,8 @@
    {
       FramePoint initialPosition = allPositions[0].getFramePointCopy();
       FramePoint finalPosition = allPositions[3].getFramePointCopy();
-      positionSources[0].get(initialPosition);
-      positionSources[1].get(finalPosition);
+      positionSources[0].getPosition(initialPosition);
+      positionSources[1].getPosition(finalPosition);
       initialPosition.changeFrame(referenceFrame);
       finalPosition.changeFrame(referenceFrame);
 
@@ -599,667 +598,6 @@
    }
 
    private List<FramePoint> getWaypointsAtGroundClearances(double[] groundClearances, double[] proportionsThroughTrajectoryForGroundClearance)
-   {
-      FramePoint initialPosition = allPositions[0].getFramePointCopy();
-      FramePoint finalPosition = allPositions[3].getFramePointCopy();
-      positionSources[0].get(initialPosition);
-      positionSources[1].get(finalPosition);
-      initialPosition.changeFrame(referenceFrame);
-      finalPosition.changeFrame(referenceFrame);
-
-      List<FramePoint> waypoints = new ArrayList<FramePoint>();
-      waypoints.add(new FramePoint(initialPosition.getReferenceFrame()));
-      waypoints.add(new FramePoint(initialPosition.getReferenceFrame()));
-
-      for (int i = 0; i < 2; i++)
-      {
-         FramePoint waypoint = waypoints.get(i);
-         waypoint.set(initialPosition);
-
-         FrameVector offsetFromInitial = new FrameVector(waypoint.getReferenceFrame());
-         offsetFromInitial.set(finalPosition);
-         offsetFromInitial.sub(initialPosition);
-         offsetFromInitial.scale(proportionsThroughTrajectoryForGroundClearance[i]);
-
-         waypoint.add(offsetFromInitial);
-         waypoint.setZ(waypoints.get(i).getZ() + groundClearances[i]);
-      }
-
-      return waypoints;
-   }
-
-   private void setConcatenatedSplines(YoConcatenatedSplines concatenatedSplines)
-   {
-      double[] nonAccelerationEndpointTimes = new double[4];
-      double[] accelerationEndpointTimes = new double[2];
-      FramePoint[] nonAccelerationEndpointPositions = new FramePoint[4];
-      FrameVector[] nonAccelerationEndpointVelocities = new FrameVector[4];
-
-      for (int i = 0; i < 4; i++)
-      {
-         nonAccelerationEndpointTimes[i] = allTimes[nonAccelerationEndpointIndices[i]].getDoubleValue();
-         nonAccelerationEndpointPositions[i] = allPositions[nonAccelerationEndpointIndices[i]].getFramePointCopy();
-         nonAccelerationEndpointVelocities[i] = allVelocities[nonAccelerationEndpointIndices[i]].getFrameVectorCopy();
-      }
-
-      for (int i = 0; i < 2; i++)
-      {
-         accelerationEndpointTimes[i] = allTimes[accelerationEndpointIndices[i]].getDoubleValue();
-      }
-
-      concatenatedSplines.setCubicLinearQuinticLinearCubic(nonAccelerationEndpointTimes, nonAccelerationEndpointPositions, nonAccelerationEndpointVelocities,
-            accelerationEndpointTimes);
-   }
-
-   private void visualizeSpline()
-   {
-      double t0;
-      double tf;
-      double t;
-
-      for (int i = 0; i < numberOfVisualizationMarkers; i++)
-      {
-         t0 = concatenatedSplinesWithArcLengthCalculatedIteratively.getT0();
-         tf = concatenatedSplinesWithArcLengthCalculatedIteratively.getTf();
-         t = t0 + (double) i / (double) (numberOfVisualizationMarkers) * (tf - t0);
-         compute(t);
-         trajectoryBagOfBalls.setBall(desiredPosition.getFramePointCopy(), i);
-      }
-
-      for (int i = 0; i < nonAccelerationEndpointIndices.length; i++)
-      {
-         fixedPointBagOfBalls.setBall(allPositions[nonAccelerationEndpointIndices[i]].getFramePointCopy(), YoAppearance.AliceBlue(), i);
-      }
-   }
-
-   public boolean isDone()
-   {
-      return timeIntoStep.getDoubleValue() >= stepTime.getDoubleValue();
-   }
-
-   @Override
-   public void packLinearData(FramePoint positionToPack, FrameVector velocityToPack, FrameVector accelerationToPack)
-   {
-      get(positionToPack);
-      packVelocity(velocityToPack);
-      packAcceleration(accelerationToPack);
-   }
-
-   @Override
-   public void showVisualization()
-   {
-      // TODO Auto-generated method stub
-   }
-
-   @Override
-   public void hideVisualization()
-   {
-      // TODO Auto-generated method stub
-   }
-}
-=======
-package us.ihmc.commonWalkingControlModules.trajectories;
-
-import java.util.ArrayList;
-import java.util.List;
-
-import us.ihmc.commonWalkingControlModules.configurations.WalkingControllerParameters;
-import us.ihmc.graphics3DAdapter.graphics.appearances.YoAppearance;
-import us.ihmc.robotics.MathTools;
-import us.ihmc.robotics.dataStructures.registry.YoVariableRegistry;
-import us.ihmc.robotics.dataStructures.variable.BooleanYoVariable;
-import us.ihmc.robotics.dataStructures.variable.DoubleYoVariable;
-import us.ihmc.robotics.geometry.FramePoint;
-import us.ihmc.robotics.geometry.FrameVector;
-import us.ihmc.robotics.math.frames.YoFramePoint;
-import us.ihmc.robotics.math.frames.YoFrameVector;
-import us.ihmc.robotics.math.trajectories.PositionTrajectoryGenerator;
-import us.ihmc.robotics.math.trajectories.YoConcatenatedSplines;
-import us.ihmc.robotics.referenceFrames.ReferenceFrame;
-import us.ihmc.robotics.trajectories.TrajectoryType;
-import us.ihmc.robotics.trajectories.TwoWaypointTrajectoryGeneratorParameters;
-import us.ihmc.robotics.trajectories.providers.DoubleProvider;
-import us.ihmc.robotics.trajectories.providers.PositionProvider;
-import us.ihmc.robotics.trajectories.providers.TrajectoryParameters;
-import us.ihmc.robotics.trajectories.providers.TrajectoryParametersProvider;
-import us.ihmc.robotics.trajectories.providers.VectorProvider;
-import us.ihmc.simulationconstructionset.yoUtilities.graphics.BagOfBalls;
-import us.ihmc.simulationconstructionset.yoUtilities.graphics.YoGraphicsListRegistry;
-
-
-public class TwoWaypointPositionTrajectoryGenerator implements PositionTrajectoryGenerator
-{
-   // JPratt. February 27, 2015: Added this since new Atlas was having trouble with network stuff.
-   // It was sending 14,000 variables. This and others reduces it a bit when set to false.
-   protected static final boolean REGISTER_YOVARIABLES = true;
-   
-   private final static int arcLengthCalculatorDivisionsPerPolynomial = 20;
-   private final static double EPSILON = 1e-3;
-   private final static double WAYPOINT_CLOSENESS_FACTOR = .15;    // waypoints are considered close together if the distance between them is less than the total
-
-   // distance times this fraction; waypoints that are close together are both set to their midpoint and passed through at a velocity of zero
-
-   private final String namePostFix = getClass().getSimpleName();
-   private final YoVariableRegistry registry;
-   private final int numberOfVisualizationMarkers = 50;
-   private final BooleanYoVariable visualize;
-
-   private final BagOfBalls trajectoryBagOfBalls;
-   private final BagOfBalls fixedPointBagOfBalls;
-
-   private final DoubleYoVariable linearSplineLengthFactor;
-
-   private final DoubleProvider stepTimeProvider;
-   private final PositionProvider[] positionSources = new PositionProvider[2];
-   private final PositionProvider stancePositionSource;
-   private final VectorProvider[] velocitySources = new VectorProvider[2];
-
-   private final DoubleYoVariable stepTime;
-   private final DoubleYoVariable timeIntoStep;
-
-   private final BooleanYoVariable setInitialSwingVelocityToZero;
-
-   private final YoFramePoint desiredPosition;
-   private final YoFrameVector desiredVelocity;
-   private final YoFrameVector desiredAcceleration;
-   private final ReferenceFrame referenceFrame;
-
-   private final DoubleYoVariable[] allTimes = new DoubleYoVariable[6];
-   protected final YoFramePoint[] allPositions = new YoFramePoint[6];
-   protected final YoFramePoint stancePosition;
-   private final YoFrameVector[] allVelocities = new YoFrameVector[6];
-
-   private final TrajectoryParametersProvider trajectoryParametersProvider;
-   protected TrajectoryParameters trajectoryParameters;
-
-   private static final int[] endpointIndices = new int[] {0, 5};
-   private static final int[] waypointIndices = new int[] {2, 3};
-   private static final int[] oppositeWaypointIndices = new int[] {3, 2};
-   private static final int[] accelerationEndpointIndices = new int[] {1, 4};
-   private static final int[] nonAccelerationEndpointIndices = new int[] {0, 2, 3, 5};
-   private static final int[] allIndices = new int[]
-   {
-      0, 1, 2, 3, 4, 5
-   };
-
-   private final YoConcatenatedSplines concatenatedSplinesWithArcLengthApproximatedByDistance;
-   private final YoConcatenatedSplines concatenatedSplinesWithArcLengthCalculatedIteratively;
-
-   private boolean waypointsAreTheSamePoint = false;
-   WalkingControllerParameters walkingControllerParameters;
-
-   public TwoWaypointPositionTrajectoryGenerator(String namePrefix, ReferenceFrame referenceFrame, DoubleProvider stepTimeProvider,
-           PositionProvider initialPositionProvider, VectorProvider initialVelocityProvider, PositionProvider stancePositionProvider, PositionProvider finalPositionProvider,
-           VectorProvider finalDesiredVelocityProvider, TrajectoryParametersProvider trajectoryParametersProvider, YoVariableRegistry parentRegistry,
-           YoGraphicsListRegistry yoGraphicsListRegistry, WalkingControllerParameters walkingControllerParameters, boolean visualize)
-   {
-      registry = new YoVariableRegistry(namePrefix + namePostFix);
-      if (REGISTER_YOVARIABLES) 
-      {
-         parentRegistry.addChild(registry);
-      }
-      else
-      {
-         visualize = false;
-         yoGraphicsListRegistry = null;
-      }
-      
-      setInitialSwingVelocityToZero = new BooleanYoVariable(namePrefix + "SetInitialSwingVelocityToZero", registry);
-      setInitialSwingVelocityToZero.set(false);
-
-      if (visualize)
-      {
-         trajectoryBagOfBalls = new BagOfBalls(numberOfVisualizationMarkers, 0.01, namePrefix + "TrajectoryBagOfBalls", registry, yoGraphicsListRegistry);
-         fixedPointBagOfBalls = new BagOfBalls(6, 0.02, namePrefix + "WaypointBagOfBalls", registry, yoGraphicsListRegistry);
-      }
-
-      else
-      {
-         trajectoryBagOfBalls = null;
-         fixedPointBagOfBalls = null;
-      }
-
-      this.stepTimeProvider = stepTimeProvider;
-
-      this.referenceFrame = referenceFrame;
-
-      positionSources[0] = initialPositionProvider;
-      positionSources[1] = finalPositionProvider;
-      stancePositionSource = stancePositionProvider;
-      this.walkingControllerParameters = walkingControllerParameters;
-
-      velocitySources[0] = initialVelocityProvider;
-      velocitySources[1] = finalDesiredVelocityProvider;
-
-      stepTime = new DoubleYoVariable(namePrefix + "StepTime", registry);
-      timeIntoStep = new DoubleYoVariable(namePrefix + "TimeIntoStep", registry);
-
-      desiredPosition = new YoFramePoint(namePrefix + "DesiredPosition", referenceFrame, registry);
-      desiredVelocity = new YoFrameVector(namePrefix + "DesiredVelocity", referenceFrame, registry);
-      desiredAcceleration = new YoFrameVector(namePrefix + "DesiredAcceleration", referenceFrame, registry);
-
-      linearSplineLengthFactor = new DoubleYoVariable(namePrefix + "LinearSplineLengthFactor", registry);
-
-      this.trajectoryParametersProvider = trajectoryParametersProvider;
-
-      for (int i = 0; i < 6; i++)
-      {
-         allTimes[i] = new DoubleYoVariable(namePrefix + "FixedPointTime" + i, registry);
-         allPositions[i] = new YoFramePoint(namePrefix + "FixedPointPosition" + i, referenceFrame, registry);
-         allVelocities[i] = new YoFrameVector(namePrefix + "FixedPointVelocity" + i, referenceFrame, registry);
-      }
-      stancePosition = new YoFramePoint(namePrefix + "StancePosition", referenceFrame, registry);
-
-      concatenatedSplinesWithArcLengthApproximatedByDistance = new YoConcatenatedSplines(new int[] {4, 2, 6, 2, 4}, referenceFrame,
-              arcLengthCalculatorDivisionsPerPolynomial, registry, namePrefix + "ConcatenatedSplinesWithArcLengthApproximatedByDistance");
-      concatenatedSplinesWithArcLengthCalculatedIteratively = new YoConcatenatedSplines(new int[] {4, 2, 6, 2, 4}, referenceFrame, 2, registry,
-              namePrefix + "ConcatenatedSplinesWithArcLengthCalculatedIteratively");
-
-      this.visualize = new BooleanYoVariable(namePrefix + "Visualize", registry);
-      this.visualize.set(visualize);
-   }
-
-   public void compute(double time)
-   {
-      timeIntoStep.set(time);
-
-      double totalTime = stepTime.getDoubleValue();
-      if (time > totalTime)
-         time = totalTime;
-
-      concatenatedSplinesWithArcLengthCalculatedIteratively.compute(time);
-      concatenatedSplinesWithArcLengthCalculatedIteratively.getPosition(desiredPosition);
-      concatenatedSplinesWithArcLengthCalculatedIteratively.getVelocity(desiredVelocity);
-      concatenatedSplinesWithArcLengthCalculatedIteratively.getAcceleration(desiredAcceleration);
-
-      // concatenatedSplinesWithArcLengthCalculatedIteratively.compute(time - stepTime.getDoubleValue() / (double) numberOfTimeIntervals);
-      // FrameVector previousVelocity = concatenatedSplinesWithArcLengthCalculatedIteratively.getVelocity();
-      //
-      // concatenatedSplinesWithArcLengthCalculatedIteratively.compute(time + stepTime.getDoubleValue() / (double) numberOfTimeIntervals);
-      // FrameVector nextVelocity = concatenatedSplinesWithArcLengthCalculatedIteratively.getVelocity();
-      //
-      // desiredAcceleration.set(nextVelocity);
-      // desiredAcceleration.sub(previousVelocity);
-      // desiredAcceleration.scale(0.5 * (double) numberOfTimeIntervals / stepTime.getDoubleValue());
-
-   }
-
-   public void getPosition(FramePoint positionToPack)
-   {
-      desiredPosition.getFrameTupleIncludingFrame(positionToPack);
-   }
-
-   public void getVelocity(FrameVector velocityToPack)
-   {
-      desiredVelocity.getFrameTupleIncludingFrame(velocityToPack);
-   }
-
-   public void getAcceleration(FrameVector accelerationToPack)
-   {
-      desiredAcceleration.getFrameTupleIncludingFrame(accelerationToPack);
-   }
-
-   private void setStepTime()
-   {
-      double stepTime = stepTimeProvider.getValue();
-      if (stepTime <= 0)
-      {
-         throw new RuntimeException("stepTimeProvider must provide a positive time value.");
-      }
-
-      this.stepTime.set(stepTime);
-      timeIntoStep.set(0.0);
-   }
-
-   public void initialize()
-   {
-      setTrajectoryParameters();
-
-      setStepTime();
-
-      setInitialAndFinalTimesPositionsAndVelocities();
-      setWaypointPositions();
-
-      double[] arcLengthsIgnoringAccelerationEndpointPositions = getArcLengthsApproximatedByDistance(nonAccelerationEndpointIndices);
-      setLinearSplineLengthFactor(arcLengthsIgnoringAccelerationEndpointPositions);
-      setAccelerationEndpointPositions();
-
-      double[] arcLengths;
-
-      arcLengths = getArcLengthsApproximatedByDistance(allIndices);
-      setWaypointAndAccelerationEndpointTimesAndVelocities(arcLengths);
-
-      if (!waypointsAreTheSamePoint)
-      {
-         setConcatenatedSplines(concatenatedSplinesWithArcLengthApproximatedByDistance);
-         arcLengths = getArcLengthsCalculatedIteratively();
-         setWaypointAndAccelerationEndpointTimesAndVelocities(arcLengths);
-      }
-
-      setConcatenatedSplines(concatenatedSplinesWithArcLengthCalculatedIteratively);
-
-      if (visualize.getBooleanValue())
-      {
-         visualizeSpline();
-      }
-   }
-
-   private void setTrajectoryParameters()
-   {
-      this.trajectoryParameters = trajectoryParametersProvider.getTrajectoryParameters();
-   }
-
-   private void setLinearSplineLengthFactor(double[] arcLengths)
-   {
-      double portionOfArcLengthInMiddleSpline = arcLengths[1] / (arcLengths[0] + arcLengths[1] + arcLengths[2]);
-      linearSplineLengthFactor.set(2.0
-                                   * Math.max(TwoWaypointTrajectoryGeneratorParameters.getMinimumDesiredProportionOfArcLengthTakenAtConstantSpeed()
-                                      - portionOfArcLengthInMiddleSpline, 0.0) * (1 / (1 - portionOfArcLengthInMiddleSpline)));
-   }
-
-   private void setWaypointAndAccelerationEndpointTimesAndVelocities(double[] arcLengths)
-   {
-      double waypointSpeed = waypointsAreTheSamePoint ? 0.0 : getWaypointSpeed(arcLengths);
-
-      for (int i = 0; i < 2; i++)
-      {
-         FrameVector waypointVelocity = getOppositeWaypointToEndpoint(i);
-         waypointVelocity.normalize();
-         waypointVelocity.scale(waypointSpeed * ((i == 0) ? -1 : 1));
-         allVelocities[waypointIndices[i]].set(waypointVelocity);
-         allVelocities[accelerationEndpointIndices[i]].set(waypointVelocity);
-      }
-
-      if (waypointsAreTheSamePoint)
-      {
-         double totalArcLength = getTotalArcLength(arcLengths);
-         allTimes[1].set((arcLengths[0] + arcLengths[1]) / totalArcLength * stepTime.getDoubleValue());
-
-         for (int i = 2; i < 5; i++)
-         {
-            allTimes[i].set(allTimes[1].getDoubleValue());
-         }
-      }
-
-      else
-      {
-         allTimes[1].set(2 * arcLengths[0] / (allVelocities[0].length() + waypointSpeed));
-         allTimes[2].set(allTimes[1].getDoubleValue() + arcLengths[1] / waypointSpeed);
-         allTimes[3].set(allTimes[2].getDoubleValue() + arcLengths[2] / waypointSpeed);
-         allTimes[4].set(allTimes[3].getDoubleValue() + arcLengths[3] / waypointSpeed);
-      }
-   }
-
-   private boolean waypointsAreCloseTogether()
-   {
-      double[] arcLengths = getArcLengthsApproximatedByDistance(nonAccelerationEndpointIndices);
-      double totalArcLength = getTotalArcLength(arcLengths);
-      double arcLengthOfMiddleSpline = arcLengths[1];
-
-      return arcLengthOfMiddleSpline < WAYPOINT_CLOSENESS_FACTOR * totalArcLength;
-   }
-
-   private double getTotalArcLength(double[] arcLengths)
-   {
-      double totalArcLength = 0.0;
-      for (int i = 0; i < arcLengths.length; i++)
-      {
-         totalArcLength += arcLengths[i];
-      }
-
-      return totalArcLength;
-   }
-
-   private double getWaypointSpeed(double[] arcLengths)
-   {
-      double lowerBound = 0.0;
-      double upperBound = 10.0;
-      while (getStepTimeGivenWaypointSpeed(upperBound, arcLengths) > stepTime.getDoubleValue() + EPSILON)
-      {
-         upperBound *= 2.0;
-      }
-
-      double waypointSpeed;
-      double resultingStepTime;
-
-      while (true)
-      {
-         waypointSpeed = (upperBound + lowerBound) / 2.0;
-         resultingStepTime = getStepTimeGivenWaypointSpeed(waypointSpeed, arcLengths);
-
-         if (MathTools.epsilonEquals(resultingStepTime, stepTime.getDoubleValue(), EPSILON))
-         {
-            return waypointSpeed;
-         }
-         else if (resultingStepTime > stepTime.getDoubleValue())
-         {
-            lowerBound = waypointSpeed;
-         }
-         else if (resultingStepTime < stepTime.getDoubleValue())
-         {
-            upperBound = waypointSpeed;
-         }
-      }
-
-   }
-
-   private double getStepTimeGivenWaypointSpeed(double waypointSpeed, double[] arcLengths)
-   {
-      double initialSpeed = allVelocities[0].length();
-      double finalSpeed = allVelocities[5].length();
-
-      return 2 * arcLengths[0] / (initialSpeed + waypointSpeed) + (arcLengths[1] + arcLengths[2] + arcLengths[3]) / waypointSpeed
-             + 2 * arcLengths[4] / (waypointSpeed + finalSpeed);
-   }
-
-   private void setAccelerationEndpointPositions()
-   {
-      for (int i : new int[] {0, 1})
-      {
-         FrameVector waypointToEndpoint = getWaypointToEndpoint(i);
-
-         FrameVector oppositeWaypointToEndpoint = getOppositeWaypointToEndpoint(i);
-
-         double scaleFactor = waypointToEndpoint.dot(oppositeWaypointToEndpoint) / oppositeWaypointToEndpoint.length()
-                              * linearSplineLengthFactor.getDoubleValue();
-
-         oppositeWaypointToEndpoint.normalize();
-         oppositeWaypointToEndpoint.scale(scaleFactor);
-
-         allPositions[accelerationEndpointIndices[i]].set(allPositions[waypointIndices[i]].getFramePointCopy());
-         allPositions[accelerationEndpointIndices[i]].add(oppositeWaypointToEndpoint);
-      }
-   }
-
-   private FrameVector getOppositeWaypointToEndpoint(int i)
-   {
-      FrameVector oppositeWaypointToEndpoint = allPositions[endpointIndices[i]].getFrameVectorCopy();
-      oppositeWaypointToEndpoint.sub(allPositions[oppositeWaypointIndices[i]].getFrameVectorCopy());
-
-      return oppositeWaypointToEndpoint;
-   }
-
-   private FrameVector getWaypointToEndpoint(int i)
-   {
-      FrameVector waypointToEndpoint = allPositions[endpointIndices[i]].getFrameVectorCopy();
-      waypointToEndpoint.sub(allPositions[waypointIndices[i]].getFrameVectorCopy());
-
-      return waypointToEndpoint;
-   }
-
-   private double[] getArcLengthsApproximatedByDistance(int[] indices)
-   {
-      double[] arcLengths = new double[indices.length - 1];
-
-      for (int i = 0; i < indices.length - 1; i++)
-      {
-         arcLengths[i] = allPositions[indices[i]].distance(allPositions[indices[i + 1]]);
-      }
-
-      return arcLengths;
-   }
-
-   private double[] getArcLengthsCalculatedIteratively()
-   {
-      double[] arcLengths = new double[5];
-
-      for (int i = 0; i < arcLengths.length; i++)
-      {
-         arcLengths[i] = concatenatedSplinesWithArcLengthApproximatedByDistance.getSplineByIndex(i).getArcLength();
-      }
-
-      return arcLengths;
-   }
-
-   private void setInitialAndFinalTimesPositionsAndVelocities()
-   {
-      FramePoint tempPosition = new FramePoint(referenceFrame);
-      FrameVector tempVelocity = new FrameVector(referenceFrame);
-      for (int i = 0; i < 2; i++)
-      {
-         positionSources[i].getPosition(tempPosition);
-         velocitySources[i].get(tempVelocity);
-
-         boolean setInitialVelocityToZero = setInitialSwingVelocityToZero.getBooleanValue() || trajectoryParameters.getTrajectoryType() == TrajectoryType.PUSH_RECOVERY;
-         if ((i == 0) && setInitialVelocityToZero)
-         {
-            tempVelocity.set(0.0, 0.0, 0.0);
-         }
-
-         tempPosition.changeFrame(referenceFrame);
-         tempVelocity.changeFrame(referenceFrame);
-         allPositions[endpointIndices[i]].set(tempPosition);
-         allVelocities[endpointIndices[i]].set(tempVelocity);
-      }
-      if (stancePositionSource != null)
-      {
-         stancePositionSource.getPosition(tempPosition);
-         tempPosition.changeFrame(referenceFrame);
-         stancePosition.set(tempPosition);
-      }
-      allTimes[endpointIndices[0]].set(0.0);
-      allTimes[endpointIndices[1]].set(stepTime.getDoubleValue());
-   }
-
-   protected void setWaypointPositions()
-   {
-      List<FramePoint> waypoints = getWaypointsFromTrajectoryParameters(trajectoryParameters);
-
-      for (int i = 0; i < 2; i++)
-      {
-         waypoints.get(i).changeFrame(referenceFrame);
-         allPositions[waypointIndices[i]].set(waypoints.get(i));
-      }
-
-      checkForCloseWaypoints();
-   }
-
-   protected void checkForCloseWaypoints()
-   {
-      if (waypointsAreCloseTogether())
-      {
-         FramePoint midpoint = allPositions[waypointIndices[0]].getFramePointCopy();
-         midpoint.add(allPositions[waypointIndices[1]].getFramePointCopy());
-         midpoint.scale(0.5);
-
-         for (int i = 0; i < 2; i++)
-         {
-            allPositions[waypointIndices[i]].set(midpoint);
-         }
-
-         waypointsAreTheSamePoint = true;
-      }
-
-      else
-      {
-         waypointsAreTheSamePoint = false;
-      }
-   }
-
-   private List<FramePoint> getWaypointsFromTrajectoryParameters(TrajectoryParameters trajectoryParameters)
-   {
-      double swingHeight = trajectoryParameters.getSwingHeight();
-      swingHeight = Math.max(swingHeight, TwoWaypointTrajectoryGeneratorParameters.getDefaultGroundClearance());
-
-      double initialHeight = allPositions[0].getZ();
-      if (stancePositionSource != null)
-      {
-         double stanceHeight = stancePosition.getZ();
-         double maxWorldHeightForSwing = stanceHeight + walkingControllerParameters.getMaxSwingHeightFromStanceFoot();
-         if (initialHeight + swingHeight > maxWorldHeightForSwing)
-         {
-            swingHeight = maxWorldHeightForSwing - initialHeight;
-         }
-      }
-
-      switch (trajectoryParameters.getTrajectoryType())
-      {
-         case OBSTACLE_CLEARANCE :
-            return getWaypointsForObstacleClearance(swingHeight);
-
-         case PUSH_RECOVERY :
-            double[] pushRecoveryProportionsThroughTrajectoryForGroundClearance = TwoWaypointTrajectoryGeneratorParameters.getPushRecoveryProportionsThroughTrajectoryForGroundClearance();
-            double[] pushRecoveryGroundClearances = TwoWaypointTrajectoryGeneratorParameters.getPushRecoveryGroundClearances();
-            return getWaypointsAtGroundClearances(pushRecoveryGroundClearances, pushRecoveryProportionsThroughTrajectoryForGroundClearance);
-
-         case BASIC :
-            return getWaypointsAtGroundClearance(swingHeight);
-
-         case DEFAULT :
-         default :
-            return getWaypointsAtGroundClearance(TwoWaypointTrajectoryGeneratorParameters.getDefaultGroundClearance());
-      }
-   }
-
-   private List<FramePoint> getWaypointsForObstacleClearance(double swingHeight)
-   {
-      List<FramePoint> waypoints = new ArrayList<FramePoint>();
-      waypoints.add(allPositions[endpointIndices[0]].getFramePointCopy());
-      waypoints.add(allPositions[endpointIndices[1]].getFramePointCopy());
-
-      double zSwingHeight = waypoints.get(0).getZ() + swingHeight;
-
-      // safety, should always clear the ground for the other end foot
-      zSwingHeight = Math.max(zSwingHeight, waypoints.get(1).getZ() + TwoWaypointTrajectoryGeneratorParameters.getDefaultGroundClearance());
-
-      for (FramePoint waypoint : waypoints)
-      {
-         waypoint.setZ(zSwingHeight);
-      }
-
-      FrameVector planarEndpointOffset = allPositions[endpointIndices[1]].getFrameVectorCopy();
-      planarEndpointOffset.sub(allPositions[endpointIndices[0]].getFrameVectorCopy());
-      planarEndpointOffset.setZ(0.0);
-
-      double[] fractionsOfStepDistanceToMoveWaypointForStepOnOrOff =
-         TwoWaypointTrajectoryGeneratorParameters.getStepOnOrOffProportionsThroughTrajectoryForGroundClearance();
-
-      for (int i = 0; i < 2; i++)
-      {
-         FramePoint waypoint = waypoints.get(i);
-         FrameVector planarWaypointOffset = new FrameVector(planarEndpointOffset);
-         double scaleFactor = fractionsOfStepDistanceToMoveWaypointForStepOnOrOff[i];
-         if (i == 1)
-            scaleFactor = scaleFactor - 1.0;
-         planarWaypointOffset.scale(scaleFactor);
-         double offsetLength = planarWaypointOffset.length();
-//         if (offsetLength > TwoWaypointTrajectoryGeneratorParameters.getMaxHorizontalOffsetForWaypoints()){
-//            planarWaypointOffset.scale(TwoWaypointTrajectoryGeneratorParameters.getMaxHorizontalOffsetForWaypoints()/ offsetLength);
-//         }
-
-         waypoint.add(planarWaypointOffset);
-      }
-
-      return waypoints;
-   }
-
-   private List<FramePoint> getWaypointsAtGroundClearance(double groundClearance)
-   {
-      return getWaypointsAtGroundClearance(groundClearance,
-              TwoWaypointTrajectoryGeneratorParameters.getDefaultProportionsThroughTrajectoryForGroundClearance());
-   }
-
-   private List<FramePoint> getWaypointsAtGroundClearance(double groundClearance, double[] proportionsThroughTrajectoryForGroundClearance)
    {
       FramePoint initialPosition = allPositions[0].getFramePointCopy();
       FramePoint finalPosition = allPositions[3].getFramePointCopy();
@@ -1268,15 +606,6 @@
       initialPosition.changeFrame(referenceFrame);
       finalPosition.changeFrame(referenceFrame);
 
-      List<FramePoint> waypoints = getWaypointsAtSpecifiedGroundClearance(initialPosition, finalPosition, groundClearance,
-                                      proportionsThroughTrajectoryForGroundClearance);
-
-      return waypoints;
-   }
-
-   public static List<FramePoint> getWaypointsAtSpecifiedGroundClearance(FramePoint initialPosition, FramePoint finalPosition, double groundClearance,
-           double[] proportionsThroughTrajectoryForGroundClearance)
-   {
       List<FramePoint> waypoints = new ArrayList<FramePoint>();
       waypoints.add(new FramePoint(initialPosition.getReferenceFrame()));
       waypoints.add(new FramePoint(initialPosition.getReferenceFrame()));
@@ -1292,36 +621,6 @@
          offsetFromInitial.scale(proportionsThroughTrajectoryForGroundClearance[i]);
 
          waypoint.add(offsetFromInitial);
-         waypoint.setZ(waypoints.get(i).getZ() + groundClearance);
-      }
-
-      return waypoints;
-   }
-
-   private List<FramePoint> getWaypointsAtGroundClearances(double[] groundClearances, double[] proportionsThroughTrajectoryForGroundClearance)
-   {
-      FramePoint initialPosition = allPositions[0].getFramePointCopy();
-      FramePoint finalPosition = allPositions[3].getFramePointCopy();
-      positionSources[0].getPosition(initialPosition);
-      positionSources[1].getPosition(finalPosition);
-      initialPosition.changeFrame(referenceFrame);
-      finalPosition.changeFrame(referenceFrame);
-
-      List<FramePoint> waypoints = new ArrayList<FramePoint>();
-      waypoints.add(new FramePoint(initialPosition.getReferenceFrame()));
-      waypoints.add(new FramePoint(initialPosition.getReferenceFrame()));
-
-      for (int i = 0; i < 2; i++)
-      {
-         FramePoint waypoint = waypoints.get(i);
-         waypoint.set(initialPosition);
-
-         FrameVector offsetFromInitial = new FrameVector(waypoint.getReferenceFrame());
-         offsetFromInitial.set(finalPosition);
-         offsetFromInitial.sub(initialPosition);
-         offsetFromInitial.scale(proportionsThroughTrajectoryForGroundClearance[i]);
-
-         waypoint.add(offsetFromInitial);
          waypoint.setZ(waypoints.get(i).getZ() + groundClearances[i]);
       }
 
@@ -1348,7 +647,7 @@
       }
 
       concatenatedSplines.setCubicLinearQuinticLinearCubic(nonAccelerationEndpointTimes, nonAccelerationEndpointPositions, nonAccelerationEndpointVelocities,
-              accelerationEndpointTimes);
+            accelerationEndpointTimes);
    }
 
    private void visualizeSpline()
@@ -1396,5 +695,4 @@
    {
       // TODO Auto-generated method stub
    }
-}
->>>>>>> cdd0b23a
+}