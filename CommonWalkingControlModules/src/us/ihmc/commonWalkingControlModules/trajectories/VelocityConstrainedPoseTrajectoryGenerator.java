<<<<<<< HEAD
package us.ihmc.commonWalkingControlModules.trajectories;

import java.util.ArrayList;

import javax.vecmath.AxisAngle4d;
import javax.vecmath.Matrix3d;
import javax.vecmath.Quat4d;
import javax.vecmath.Vector3d;

import us.ihmc.graphics3DAdapter.graphics.appearances.YoAppearance;
import us.ihmc.robotics.MathTools;
import us.ihmc.robotics.dataStructures.listener.VariableChangedListener;
import us.ihmc.robotics.dataStructures.registry.YoVariableRegistry;
import us.ihmc.robotics.dataStructures.variable.BooleanYoVariable;
import us.ihmc.robotics.dataStructures.variable.DoubleYoVariable;
import us.ihmc.robotics.dataStructures.variable.YoVariable;
import us.ihmc.robotics.geometry.FrameOrientation;
import us.ihmc.robotics.geometry.FramePoint;
import us.ihmc.robotics.geometry.FramePose;
import us.ihmc.robotics.geometry.FrameVector;
import us.ihmc.robotics.geometry.RigidBodyTransform;
import us.ihmc.robotics.math.frames.YoFrameOrientation;
import us.ihmc.robotics.math.frames.YoFramePoint;
import us.ihmc.robotics.math.frames.YoFramePointInMultipleFrames;
import us.ihmc.robotics.math.frames.YoFrameQuaternionInMultipleFrames;
import us.ihmc.robotics.math.frames.YoFrameVectorInMultipleFrames;
import us.ihmc.robotics.math.frames.YoMultipleFramesHolder;
import us.ihmc.robotics.math.trajectories.PoseTrajectoryGenerator;
import us.ihmc.robotics.math.trajectories.YoPolynomial;
import us.ihmc.robotics.referenceFrames.ReferenceFrame;
import us.ihmc.simulationconstructionset.yoUtilities.graphics.BagOfBalls;
import us.ihmc.simulationconstructionset.yoUtilities.graphics.YoGraphicCoordinateSystem;
import us.ihmc.simulationconstructionset.yoUtilities.graphics.YoGraphicPosition;
import us.ihmc.simulationconstructionset.yoUtilities.graphics.YoGraphicVector;
import us.ihmc.simulationconstructionset.yoUtilities.graphics.YoGraphicsList;
import us.ihmc.simulationconstructionset.yoUtilities.graphics.YoGraphicsListRegistry;

public class VelocityConstrainedPoseTrajectoryGenerator implements PoseTrajectoryGenerator
{
   private static final ReferenceFrame worldFrame = ReferenceFrame.getWorldFrame();

   private final boolean allowMultipleFrames;
   private final YoVariableRegistry registry;

   private final YoFramePointInMultipleFrames initialPosition;
   private final YoFrameVectorInMultipleFrames initialVelocity;
   private final YoFramePointInMultipleFrames finalPosition;
   private final YoFrameVectorInMultipleFrames finalVelocity;
   private final YoFramePoint finalPositionForViz;

   private final YoFrameQuaternionInMultipleFrames initialOrientation;
   private final YoFrameVectorInMultipleFrames initialAngularVelocity;
   private final YoFrameQuaternionInMultipleFrames finalOrientation;
   private final YoFrameVectorInMultipleFrames finalAngularVelocity;
   private final YoFrameOrientation finalOrientationForViz;

   private final YoFramePointInMultipleFrames currentPosition;
   private final YoFrameVectorInMultipleFrames currentVelocity;
   private final YoFrameVectorInMultipleFrames currentAcceleration;

   private final YoFrameQuaternionInMultipleFrames currentOrientation;
   private final YoFrameVectorInMultipleFrames currentAngularVelocity;
   private final YoFrameVectorInMultipleFrames currentAngularAcceleration;
   private final YoFrameOrientation currentOrientationForViz;

   private final FrameOrientation tempCurrentOrientation;
   private final FrameVector tempCurrentAngularVelocity;
   private final FrameVector tempCurrentAngularAcceleration;
   private final AxisAngle4d tempAxisAngle;
   private final Vector3d tempVector;
   double vectorLength;

   private final double FDdt = 5e-6;
   private Quat4d quatFD1, quatFD3, quatFDDelta;
   private double deltaAngle, omegaFD;
   private FrameVector omegaVectorDF;

   private final FramePoint tempPosition;
   private final FrameOrientation tempOrientation;
   private final FrameOrientation copyOfInitialOrientation;
   private final FrameOrientation copyOfFinalOrientation;
   private final FrameVector copyOfInitialAngularVelocity;
   private final FrameVector copyOfFinalAngularVelocity;

   private final YoPolynomial xPolynomial, yPolynomial, zPolynomial;
   private final YoPolynomial xRotPolynomial, yRotPolynomial, zRotPolynomial;

   private final ArrayList<YoMultipleFramesHolder> multipleFramesHolders;

   private ReferenceFrame trajectoryFrame;
   private final ReferenceFrame interpolationFrame;
   private ReferenceFrame currentTrajectoryFrame;
   private ReferenceFrame finalFrame;
   private final YoFrameOrientation interpolationFrameForViz;

   private final DoubleYoVariable currentTime;
   private final DoubleYoVariable trajectoryTime;

   // For Visualization
   private final boolean visualize;
   private final YoGraphicsList yoGraphicsList;
   private final BagOfBalls bagOfBalls;
   private final FramePoint ballPosition = new FramePoint();
   private final int numberOfBalls = 50;

   /** Use a BooleanYoVariable to hide and show visualization with a VariableChangedListener, so it is still working in playback mode. */
   private final BooleanYoVariable showViz;

   public VelocityConstrainedPoseTrajectoryGenerator(String namePrefix, ReferenceFrame referenceFrame, YoVariableRegistry parentRegistry)
   {
      this(namePrefix, false, referenceFrame, parentRegistry, false, null);
   }

   public VelocityConstrainedPoseTrajectoryGenerator(String namePrefix, ReferenceFrame referenceFrame, YoVariableRegistry parentRegistry, boolean visualize,
         YoGraphicsListRegistry yoGraphicsListRegistry)
   {
      this(namePrefix, false, referenceFrame, parentRegistry, visualize, yoGraphicsListRegistry);
   }

   public VelocityConstrainedPoseTrajectoryGenerator(String namePrefix, boolean allowMultipleFrames, ReferenceFrame referenceFrame,
         YoVariableRegistry parentRegistry)
   {
      this(namePrefix, allowMultipleFrames, referenceFrame, parentRegistry, false, null);
   }

   public VelocityConstrainedPoseTrajectoryGenerator(String namePrefix, boolean allowMultipleFrames, ReferenceFrame referenceFrame,
         YoVariableRegistry parentRegistry, boolean visualize, YoGraphicsListRegistry yoGraphicsListRegistry)
   {
      this.allowMultipleFrames = allowMultipleFrames;
      this.trajectoryFrame = referenceFrame;

      quatFD1 = new Quat4d();
      quatFD3 = new Quat4d();
      quatFDDelta = new Quat4d();
      omegaVectorDF = new FrameVector();

      registry = new YoVariableRegistry(namePrefix + getClass().getSimpleName());

      initialPosition = new YoFramePointInMultipleFrames(namePrefix + "InitialPosition", registry, referenceFrame);
      initialVelocity = new YoFrameVectorInMultipleFrames(namePrefix + "InitialVelocity", registry, referenceFrame);
      finalPosition = new YoFramePointInMultipleFrames(namePrefix + "FinalPosition", registry, referenceFrame);
      finalVelocity = new YoFrameVectorInMultipleFrames(namePrefix + "FinalVelocity", registry, referenceFrame);
      finalPositionForViz = new YoFramePoint(namePrefix + "FinalPositionForViz", worldFrame, registry);

      initialOrientation = new YoFrameQuaternionInMultipleFrames(namePrefix + "InitialOrientation", registry, referenceFrame);
      initialAngularVelocity = new YoFrameVectorInMultipleFrames(namePrefix + "InitialAngularVelocity", registry, referenceFrame);
      finalOrientation = new YoFrameQuaternionInMultipleFrames(namePrefix + "FinalOrientation", registry, referenceFrame);
      finalAngularVelocity = new YoFrameVectorInMultipleFrames(namePrefix + "FinalAngularVelocity", registry, referenceFrame);
      finalOrientationForViz = new YoFrameOrientation(namePrefix + "FinalOrientationForViz", worldFrame, registry);

      currentPosition = new YoFramePointInMultipleFrames(namePrefix + "CurrentPosition", registry, referenceFrame);
      currentVelocity = new YoFrameVectorInMultipleFrames(namePrefix + "CurrentVelocity", registry, referenceFrame);
      currentAcceleration = new YoFrameVectorInMultipleFrames(namePrefix + "CurrentAcceleration", registry, referenceFrame);

      currentOrientation = new YoFrameQuaternionInMultipleFrames(namePrefix + "CurrentOrientation", registry, referenceFrame);
      currentAngularVelocity = new YoFrameVectorInMultipleFrames(namePrefix + "CurrentAngularVelocity", registry, referenceFrame);
      currentAngularAcceleration = new YoFrameVectorInMultipleFrames(namePrefix + "CurrentAngularAcceleration", registry, referenceFrame);
      currentOrientationForViz = new YoFrameOrientation(namePrefix + "CurrentOrientationForViz", worldFrame, registry);

      tempCurrentOrientation = new FrameOrientation();
      tempCurrentAngularVelocity = new FrameVector();
      tempCurrentAngularAcceleration = new FrameVector();
      tempAxisAngle = new AxisAngle4d();
      tempVector = new Vector3d();

      tempPosition = new FramePoint();
      tempOrientation = new FrameOrientation(trajectoryFrame);
      copyOfInitialOrientation = new FrameOrientation(trajectoryFrame);
      copyOfFinalOrientation = new FrameOrientation(trajectoryFrame);
      copyOfInitialAngularVelocity = new FrameVector(trajectoryFrame);
      copyOfFinalAngularVelocity = new FrameVector(trajectoryFrame);

      currentTime = new DoubleYoVariable(namePrefix + "Time", registry);
      trajectoryTime = new DoubleYoVariable(namePrefix + "TrajectoryTime", registry);

      xPolynomial = new YoPolynomial(namePrefix + "PolynomialX", 6, registry);
      yPolynomial = new YoPolynomial(namePrefix + "PolynomialY", 6, registry);
      zPolynomial = new YoPolynomial(namePrefix + "PolynomialZ", 6, registry);

      xRotPolynomial = new YoPolynomial(namePrefix + "PolynomialRoll", 6, registry);
      yRotPolynomial = new YoPolynomial(namePrefix + "PolynomialPitch", 6, registry);
      zRotPolynomial = new YoPolynomial(namePrefix + "PolynomialYaw", 6, registry);

      multipleFramesHolders = new ArrayList<YoMultipleFramesHolder>();
      registerMultipleFramesHolders(initialPosition, initialVelocity, finalPosition, finalVelocity, currentPosition, currentVelocity, currentAcceleration);
      registerMultipleFramesHolders(initialOrientation, initialAngularVelocity, finalOrientation, finalAngularVelocity, currentOrientation,
            currentAngularVelocity, currentAngularAcceleration);

      interpolationFrame = new ReferenceFrame("interPolationFrame", ReferenceFrame.getWorldFrame())
      {
         private final FrameOrientation localFrameOrientation = new FrameOrientation();
         private final Matrix3d localRotation = new Matrix3d();

         @Override
         protected void updateTransformToParent(RigidBodyTransform transformToParent)
         {
            initialOrientation.getFrameOrientationIncludingFrame(localFrameOrientation);
            localFrameOrientation.changeFrame(parentFrame);
            localFrameOrientation.getMatrix3d(localRotation);
            transformToParent.setRotationAndZeroTranslation(localRotation);
         }
      };

      finalFrame = new ReferenceFrame("finalFrame", ReferenceFrame.getWorldFrame())
      {
         private final FrameOrientation localFrameOrientation = new FrameOrientation();
         private final Matrix3d localRotation = new Matrix3d();

         @Override
         protected void updateTransformToParent(RigidBodyTransform transformToParent)
         {
            initialOrientation.getFrameOrientationIncludingFrame(localFrameOrientation);
            localFrameOrientation.changeFrame(parentFrame);
            localFrameOrientation.getMatrix3d(localRotation);
            transformToParent.setRotationAndZeroTranslation(localRotation);
         }
      };

      currentTrajectoryFrame = new ReferenceFrame("currentTrajectoryFrame", interpolationFrame)
      {
         private final FrameOrientation localFrameOrientation = new FrameOrientation();
         private final Matrix3d localRotation = new Matrix3d();

         @Override
         protected void updateTransformToParent(RigidBodyTransform transformToParent)
         {
            currentOrientation.getFrameOrientationIncludingFrame(localFrameOrientation);
            localFrameOrientation.changeFrame(parentFrame);
            localFrameOrientation.getMatrix3d(localRotation);
            transformToParent.setRotationAndZeroTranslation(localRotation);
         }
      };

      interpolationFrameForViz = new YoFrameOrientation(namePrefix + "InterpolationFrameForViz", worldFrame, registry);

      parentRegistry.addChild(registry);

      this.visualize = visualize && yoGraphicsListRegistry != null;

      if (this.visualize)
      {
         final YoGraphicPosition currentPositionViz = new YoGraphicPosition(namePrefix + "CurrentPosition", currentPosition, 0.025, YoAppearance.Blue());
         final YoGraphicPosition initialPositionViz = new YoGraphicPosition(namePrefix + "InitialPosition", initialPosition, 0.02, YoAppearance.BlueViolet());
         final YoGraphicVector currentVelocityViz = new YoGraphicVector(namePrefix + "CurrentVelocity",
               currentPosition.buildUpdatedYoFramePointForVisualizationOnly(), currentVelocity.buildUpdatedYoFrameVectorForVisualizationOnly(), 0.2,
               YoAppearance.Chartreuse());
         final YoGraphicPosition finalPositionViz = new YoGraphicPosition(namePrefix + "FinalPosition", finalPosition, 0.02, YoAppearance.Red());
         final YoGraphicVector currentAngularVelocityViz = new YoGraphicVector(namePrefix + "CurrentAngularVelocity",
               currentPosition.buildUpdatedYoFramePointForVisualizationOnly(), currentAngularVelocity.buildUpdatedYoFrameVectorForVisualizationOnly(), 0.2,
               YoAppearance.Green());

         final YoGraphicCoordinateSystem interpolationCoordinateSystemViz = new YoGraphicCoordinateSystem(namePrefix + "interpolationCoordinateSystem",
               initialPosition.buildUpdatedYoFramePointForVisualizationOnly(), interpolationFrameForViz, 0.3, YoAppearance.Black());

         final YoGraphicCoordinateSystem currentPoseViz = new YoGraphicCoordinateSystem(namePrefix + "CurrentPose",
               currentPosition.buildUpdatedYoFramePointForVisualizationOnly(), currentOrientationForViz, 0.3);

         yoGraphicsList = new YoGraphicsList(namePrefix + "VelocityConstrainedTrajectory");
         //         yoGraphicsList.add(currentPositionViz);
         yoGraphicsList.add(currentVelocityViz);
         //         yoGraphicsList.add(initialPositionViz);
         //         yoGraphicsList.add(finalPositionViz);
         yoGraphicsList.add(currentPoseViz);
         yoGraphicsList.add(currentAngularVelocityViz);
         yoGraphicsList.add(interpolationCoordinateSystemViz);

         yoGraphicsListRegistry.registerYoGraphicsList(yoGraphicsList);

         bagOfBalls = new BagOfBalls(numberOfBalls, 0.01, yoGraphicsList.getLabel(), registry, yoGraphicsListRegistry);

         showViz = new BooleanYoVariable(namePrefix + "ShowViz", registry);
         showViz.addVariableChangedListener(new VariableChangedListener()
         {
            public void variableChanged(YoVariable<?> v)
            {
               boolean visible = showViz.getBooleanValue();
               currentVelocityViz.setVisible(visible);
               currentAngularVelocityViz.setVisible(visible);
               //               currentPositionViz.setVisible(visible);
               //               initialPositionViz.setVisible(visible);
               //               finalPositionViz.setVisible(visible);
               bagOfBalls.setVisible(visible);
            }
         });
         showViz.notifyVariableChangedListeners();
      }
      else
      {
         yoGraphicsList = null;
         bagOfBalls = null;
         showViz = null;
      }
   }

   private void registerMultipleFramesHolders(YoMultipleFramesHolder... multipleFramesHolders)
   {
      for (YoMultipleFramesHolder multipleFramesHolder : multipleFramesHolders)
         this.multipleFramesHolders.add(multipleFramesHolder);
   }

   public void registerAndSwitchFrame(ReferenceFrame desiredFrame)
   {
      registerNewTrajectoryFrame(desiredFrame);
      switchTrajectoryFrame(desiredFrame);
   }

   public void registerNewTrajectoryFrame(ReferenceFrame newReferenceFrame)
   {
      checkIfMultipleFramesAllowed();

      for (int i = 0; i < multipleFramesHolders.size(); i++)
         multipleFramesHolders.get(i).registerReferenceFrame(newReferenceFrame);
   }

   public void changeFrame(ReferenceFrame referenceFrame)
   {
      changeFrame(referenceFrame, true);
   }

   private void changeFrame(ReferenceFrame referenceFrame, boolean checkIfAllowed)
   {
      if (checkIfAllowed)
         checkIfMultipleFramesAllowed();

      for (int i = 0; i < multipleFramesHolders.size(); i++)
         multipleFramesHolders.get(i).changeFrame(referenceFrame);
   }

   public void switchTrajectoryFrame(ReferenceFrame referenceFrame)
   {
      checkIfMultipleFramesAllowed();

      for (int i = 0; i < multipleFramesHolders.size(); i++)
         multipleFramesHolders.get(i).switchCurrentReferenceFrame(referenceFrame);
   }

   public void setTrajectoryTime(double newTrajectoryTime)
   {
      trajectoryTime.set(newTrajectoryTime);
   }

   public void setInitialPoseWithInitialVelocity(FramePose initialPose, FrameVector initialVelocity, FrameVector initialAngularVelocity)
   {
      initialPose.getPoseIncludingFrame(tempPosition, tempOrientation);
      this.initialPosition.set(tempPosition);
      this.initialVelocity.set(initialVelocity);

      this.initialOrientation.set(tempOrientation);
      this.initialAngularVelocity.set(initialAngularVelocity);
   }

   public void setInitialPoseWithoutInitialVelocity(FramePose initialPose)
   {
      initialPose.getPoseIncludingFrame(tempPosition, tempOrientation);
      this.initialPosition.set(tempPosition);
      this.initialVelocity.setToZero();
      ;

      this.initialOrientation.set(tempOrientation);
      this.initialAngularVelocity.setToZero();
   }

   public void setInitialPoseWithInitialVelocity(FramePoint initialPosition, FrameVector initialVelocity, FrameOrientation initialOrientation,
         FrameVector initialAngularVelocity)
   {
      this.initialPosition.set(initialPosition);
      this.initialVelocity.set(initialVelocity);
      this.initialOrientation.set(initialOrientation);
      this.initialAngularVelocity.set(initialAngularVelocity);
   }

   public void setInitialPoseWithoutInitialVelocity(FramePoint initialPosition, FrameOrientation initialOrientation)
   {
      this.initialPosition.set(initialPosition);
      this.initialVelocity.setToZero();
      this.initialOrientation.set(initialOrientation);
      this.initialAngularVelocity.setToZero();
   }

   /**
    * TODO Get that working with final angular velocity.
    * 
    */
   /*
    * public void setFinalPoseWithFinalVelocity(FramePose finalPose, FrameVector
    * finalVelocity, FrameVector finalAngularVelocity) {
    * finalPose.getPoseIncludingFrame(tempPosition, tempOrientation);
    * setFinalPoseWithFinalVelocity(tempPosition, tempOrientation,
    * finalVelocity, finalAngularVelocity); } public void
    * setFinalPoseWithFinalVelocity(FramePoint finalPosition, FrameOrientation
    * finalOrientation, FrameVector finalVelocity, FrameVector
    * finalAngularVelocity) { this.finalPosition.set(finalPosition);
    * this.finalOrientation.set(finalOrientation);
    * finalPositionForViz.setAndMatchFrame(finalPosition);
    * finalOrientationForViz.setAndMatchFrame(finalOrientation);
    * this.finalVelocity.set(finalVelocity);
    * this.finalAngularVelocity.set(finalAngularVelocity); }
    */
   public void setFinalPoseWithoutFinalVelocity(FramePose finalPose)
   {
      finalPose.getPoseIncludingFrame(tempPosition, tempOrientation);
      setFinalPoseWithoutFinalVelocity(tempPosition, tempOrientation);
   }

   public void setFinalPoseWithoutFinalVelocity(FramePoint finalPosition, FrameOrientation finalOrientation)
   {
      this.finalPosition.set(finalPosition);
      this.finalOrientation.set(finalOrientation);

      finalPositionForViz.setAndMatchFrame(finalPosition);
      finalOrientationForViz.setAndMatchFrame(finalOrientation);

      this.finalVelocity.setToZero();
      this.finalAngularVelocity.setToZero();
   }

   public void initialize()

   {
      interpolationFrame.update();
      finalFrame.update();
      copyOfInitialOrientation.setToZero(interpolationFrame);
      copyOfInitialOrientation.changeFrame(worldFrame);
      interpolationFrameForViz.set(copyOfInitialOrientation);

      trajectoryFrame = initialOrientation.getReferenceFrame();
      // Translational part
      MathTools.checkIfInRange(trajectoryTime.getDoubleValue(), 0.0, Double.POSITIVE_INFINITY);
      xPolynomial.setQuintic(0.0, trajectoryTime.getDoubleValue(), initialPosition.getX(), initialVelocity.getX(), 0.0, finalPosition.getX(),
            finalVelocity.getX(), 0.0);
      yPolynomial.setQuintic(0.0, trajectoryTime.getDoubleValue(), initialPosition.getY(), initialVelocity.getY(), 0.0, finalPosition.getY(),
            finalVelocity.getY(), 0.0);
      zPolynomial.setQuintic(0.0, trajectoryTime.getDoubleValue(), initialPosition.getZ(), initialVelocity.getZ(), 0.0, finalPosition.getZ(),
            finalVelocity.getZ(), 0.0);

      initialOrientation.getFrameOrientationIncludingFrame(copyOfInitialOrientation);
      finalOrientation.getFrameOrientationIncludingFrame(copyOfFinalOrientation);
      initialAngularVelocity.getFrameTupleIncludingFrame(copyOfInitialAngularVelocity);
      finalAngularVelocity.getFrameTupleIncludingFrame(copyOfFinalAngularVelocity);

      copyOfInitialOrientation.changeFrame(interpolationFrame);
      copyOfFinalOrientation.changeFrame(interpolationFrame);
      copyOfInitialAngularVelocity.changeFrame(interpolationFrame);
      copyOfFinalAngularVelocity.changeFrame(interpolationFrame);

      copyOfFinalOrientation.getAxisAngle(tempAxisAngle);

      /**
       * TODO Get that working with final angular velocity.
       * T. Meier:
       * Since the pose is rotating on the Path this approach is not correct: The derivative of the angles is not equal to the angular velocity (Orientation and angular velocity are not consistent!). To
       * avoid this the latter is calculated with finite differences of orientation quaternions. (See compute function). The FinalAngularVelocity as boundary condition is only working if it is 0.0!!
       * Interpolating over the angular velocity vector is not possible either since the pose is restrained as well.
       * A parametrisation of orientation which is consistent with a random angular velocity is needed. Searching for one.
       */
      xRotPolynomial.setQuintic(0.0, trajectoryTime.getDoubleValue(), 0.0, copyOfInitialAngularVelocity.getX(), 0.0,
            tempAxisAngle.getX() * tempAxisAngle.getAngle(), copyOfFinalAngularVelocity.getX(), 0.0);
      yRotPolynomial.setQuintic(0.0, trajectoryTime.getDoubleValue(), 0.0, copyOfInitialAngularVelocity.getY(), 0.0,
            tempAxisAngle.getY() * tempAxisAngle.getAngle(), copyOfFinalAngularVelocity.getY(), 0.0);
      zRotPolynomial.setQuintic(0.0, trajectoryTime.getDoubleValue(), 0.0, copyOfInitialAngularVelocity.getZ(), 0.0,
            tempAxisAngle.getZ() * tempAxisAngle.getAngle(), copyOfFinalAngularVelocity.getZ(), 0.0);

      reset();

      if (visualize)
         visualizeTrajectory();
   }

   private void reset()
   {
      currentTime.set(0.0);
      currentPosition.set(initialPosition);
      currentVelocity.set(initialVelocity);
      currentAcceleration.setToZero();
      currentOrientation.set(initialOrientation);
      currentAngularVelocity.set(initialAngularVelocity);
      currentAngularAcceleration.setToZero();
   }

   public void compute(double time)
   {
      this.currentTime.set(time);
      currentTrajectoryFrame.update();
      time = MathTools.clipToMinMax(time, 0.0, trajectoryTime.getDoubleValue());

      xPolynomial.compute(time);
      yPolynomial.compute(time);
      zPolynomial.compute(time);

      xRotPolynomial.compute(time);
      yRotPolynomial.compute(time);
      zRotPolynomial.compute(time);

      if (!isDone())
      {
         // Linear Part
         currentPosition.set(xPolynomial.getPosition(), yPolynomial.getPosition(), zPolynomial.getPosition());
         currentVelocity.set(xPolynomial.getVelocity(), yPolynomial.getVelocity(), zPolynomial.getVelocity());
         currentAcceleration.set(xPolynomial.getAcceleration(), yPolynomial.getAcceleration(), zPolynomial.getAcceleration());

         // Rotational Part: Transformation from interpolationFrame to trajectoryFrame
         tempVector.set(xRotPolynomial.getPosition(), yRotPolynomial.getPosition(), zRotPolynomial.getPosition());
         vectorLength = tempVector.length();
         if (vectorLength > 0.0)
         {
            tempVector.normalize();
         }
         tempAxisAngle.set(tempVector.getX(), tempVector.getY(), tempVector.getZ(), vectorLength);
         tempCurrentOrientation.setIncludingFrame(interpolationFrame, tempAxisAngle);

         tempCurrentOrientation.changeFrame(trajectoryFrame);
         currentOrientation.set(tempCurrentOrientation);

         /**
          * Calculate velocity using finite differences to ensure consistency between orientation and angular velocity.
          */
         // t + FDdt
         xRotPolynomial.compute(time + FDdt);
         yRotPolynomial.compute(time + FDdt);
         zRotPolynomial.compute(time + FDdt);

         tempVector.set(xRotPolynomial.getPosition(), yRotPolynomial.getPosition(), zRotPolynomial.getPosition());
         vectorLength = tempVector.length();
         if (vectorLength > 0.0)
         {
            tempVector.normalize();
         }
         tempAxisAngle.set(tempVector.getX(), tempVector.getY(), tempVector.getZ(), vectorLength);
         tempCurrentOrientation.setIncludingFrame(interpolationFrame, tempAxisAngle);
         tempCurrentOrientation.changeFrame(worldFrame);
         tempCurrentOrientation.getQuaternion(quatFD3);

         // t - FDdt
         xRotPolynomial.compute(time - FDdt);
         yRotPolynomial.compute(time - FDdt);
         zRotPolynomial.compute(time - FDdt);

         tempVector.set(xRotPolynomial.getPosition(), yRotPolynomial.getPosition(), zRotPolynomial.getPosition());
         vectorLength = tempVector.length();
         if (vectorLength > 0.0)
         {
            tempVector.normalize();
         }
         tempAxisAngle.set(tempVector.getX(), tempVector.getY(), tempVector.getZ(), vectorLength);
         tempCurrentOrientation.setIncludingFrame(interpolationFrame, tempAxisAngle);
         tempCurrentOrientation.changeFrame(worldFrame);
         tempCurrentOrientation.getQuaternion(quatFD1);

         // Finite Differences using quaternions
         quatFD1.inverse();
         quatFDDelta.mul(quatFD3, quatFD1);
         quatFDDelta.normalize();

         deltaAngle = Math.acos(quatFDDelta.getW()) * 2.0;

         omegaFD = deltaAngle / (2.0 * FDdt);
         omegaVectorDF.setIncludingFrame(worldFrame, quatFDDelta.x, quatFDDelta.y, quatFDDelta.z);

         if (omegaVectorDF.length() > 0.0)
         {
            omegaVectorDF.normalize();
         }
         omegaVectorDF.scale(omegaFD);

         tempCurrentAngularVelocity.setIncludingFrame(omegaVectorDF);

         // Change back to trajectoryFrame
         tempCurrentAngularVelocity.changeFrame(trajectoryFrame);
         currentAngularVelocity.set(tempCurrentAngularVelocity);

         /*
          * tempVector.set(xRotPolynomial.getVelocity(),
          * yRotPolynomial.getVelocity(), zRotPolynomial.getVelocity());
          * tempCurrentAngularVelocity.setIncludingFrame(interpolationFrame,
          * tempVector); tempVector.set(xRotPolynomial.getAcceleration(),
          * yRotPolynomial.getAcceleration(), zRotPolynomial.getAcceleration());
          * tempCurrentAngularAcceleration.setIncludingFrame(interpolationFrame,
          * tempVector); tempCurrentOrientation.changeFrame(trajectoryFrame);
          * tempCurrentAngularVelocity.changeFrame(trajectoryFrame);
          * tempCurrentAngularAcceleration.changeFrame(trajectoryFrame);
          * currentOrientation.set(tempCurrentOrientation);
          * currentAngularVelocity.set(tempCurrentAngularVelocity);
          * currentAngularAcceleration.set(tempCurrentAngularAcceleration);
          */

      }
      else
      {
         currentPosition.set(finalPosition);
         currentVelocity.set(finalVelocity);
         currentAcceleration.set(0.0, 0.0, 0.0);

         currentOrientation.set(finalOrientation);
         currentAngularVelocity.set(finalAngularVelocity);
         currentAcceleration.set(0.0, 0.0, 0.0);
      }
      //      currentOrientationForViz.set(currentOrientation);
      currentOrientationForViz.set(currentTrajectoryFrame.getTransformToWorldFrame());

   }

   private void visualizeTrajectory()
   {
      for (int i = 0; i < numberOfBalls; i++)
      {
         double t = (double) i / ((double) numberOfBalls - 1) * trajectoryTime.getDoubleValue();
         compute(t);
         currentPosition.getFrameTupleIncludingFrame(ballPosition);
         ballPosition.changeFrame(ReferenceFrame.getWorldFrame());
         currentOrientationForViz.set(currentOrientation);
         bagOfBalls.setBallLoop(ballPosition);
      }
      reset();
   }

   public void showVisualization()
   {
      if (!visualize)
         return;

      showViz.set(true);
   }

   public void hideVisualization()
   {
      if (!visualize)
         return;

      showViz.set(false);
   }

   public void get(FramePoint positionToPack)
   {
      currentPosition.getFrameTupleIncludingFrame(positionToPack);
   }

   public void packVelocity(FrameVector velocityToPack)
   {
      currentVelocity.getFrameTupleIncludingFrame(velocityToPack);
   }

   public void packAcceleration(FrameVector accelerationToPack)
   {
      currentAcceleration.getFrameTupleIncludingFrame(accelerationToPack);
   }

   public void get(FrameOrientation orientationToPack)
   {
      currentOrientation.getFrameOrientationIncludingFrame(orientationToPack);
   }

   public void packAngularVelocity(FrameVector angularVelocityToPack)
   {
      currentAngularVelocity.getFrameTupleIncludingFrame(angularVelocityToPack);
   }

   public void packAngularAcceleration(FrameVector angularAccelerationToPack)
   {
      currentAngularAcceleration.getFrameTupleIncludingFrame(angularAccelerationToPack);
   }

   public void packLinearData(FramePoint positionToPack, FrameVector velocityToPack, FrameVector accelerationToPack)
   {
      get(positionToPack);
      packVelocity(velocityToPack);
      packAcceleration(accelerationToPack);
   }

   public void packAngularData(FrameOrientation orientationToPack, FrameVector angularVelocityToPack, FrameVector angularAccelerationToPack)
   {
      get(orientationToPack);
      packAngularVelocity(angularVelocityToPack);
      packAngularAcceleration(angularAccelerationToPack);
   }

   private final Quat4d temp = new Quat4d();

   public void get(FramePose framePoseToPack)
   {
      framePoseToPack.changeFrame(currentPosition.getReferenceFrame());
      framePoseToPack.setPosition(currentPosition.getFrameTuple());

      currentOrientation.get(temp);
      framePoseToPack.setOrientation(temp);
   }

   public boolean isDone()
   {
      return currentTime.getDoubleValue() >= trajectoryTime.getDoubleValue();
   }

   private void checkIfMultipleFramesAllowed()
   {
      if (!allowMultipleFrames)
         throw new RuntimeException("Must set allowMultipleFrames to true in the constructor if you ever want to register a new frame.");
   }

   public String toString()
   {
      String ret = "";

      ReferenceFrame currentFrame = initialPosition.getReferenceFrame();

      ret += "Current time: " + currentTime.getDoubleValue() + ", trajectory time: " + trajectoryTime.getDoubleValue();
      ret += "\nCurrent position: " + currentPosition.toStringForASingleReferenceFrame(currentFrame);
      ret += "\nCurrent velocity: " + currentVelocity.toStringForASingleReferenceFrame(currentFrame);
      ret += "\nCurrent acceleration: " + currentAcceleration.toStringForASingleReferenceFrame(currentFrame);
      ret += "\nCurrent orientation: " + currentOrientation.toStringForASingleReferenceFrame(currentFrame);
      ret += "\nCurrent angular velocity: " + currentAngularVelocity.toStringForASingleReferenceFrame(currentFrame);
      ret += "\nCurrent angular acceleration: " + currentAngularAcceleration.toStringForASingleReferenceFrame(currentFrame);
      return ret;
   }
}
=======
package us.ihmc.commonWalkingControlModules.trajectories;

import java.util.ArrayList;

import javax.vecmath.AxisAngle4d;
import javax.vecmath.Matrix3d;
import javax.vecmath.Quat4d;
import javax.vecmath.Vector3d;

import us.ihmc.graphics3DAdapter.graphics.appearances.YoAppearance;
import us.ihmc.robotics.MathTools;
import us.ihmc.robotics.dataStructures.listener.VariableChangedListener;
import us.ihmc.robotics.dataStructures.registry.YoVariableRegistry;
import us.ihmc.robotics.dataStructures.variable.BooleanYoVariable;
import us.ihmc.robotics.dataStructures.variable.DoubleYoVariable;
import us.ihmc.robotics.dataStructures.variable.YoVariable;
import us.ihmc.robotics.geometry.FrameOrientation;
import us.ihmc.robotics.geometry.FramePoint;
import us.ihmc.robotics.geometry.FramePose;
import us.ihmc.robotics.geometry.FrameVector;
import us.ihmc.robotics.referenceFrames.ReferenceFrame;
import us.ihmc.simulationconstructionset.yoUtilities.graphics.BagOfBalls;
import us.ihmc.simulationconstructionset.yoUtilities.graphics.YoGraphicCoordinateSystem;
import us.ihmc.simulationconstructionset.yoUtilities.graphics.YoGraphicPosition;
import us.ihmc.simulationconstructionset.yoUtilities.graphics.YoGraphicVector;
import us.ihmc.simulationconstructionset.yoUtilities.graphics.YoGraphicsList;
import us.ihmc.simulationconstructionset.yoUtilities.graphics.YoGraphicsListRegistry;
import us.ihmc.robotics.geometry.RigidBodyTransform;
import us.ihmc.robotics.math.frames.YoFrameOrientation;
import us.ihmc.robotics.math.frames.YoFramePoint;
import us.ihmc.robotics.math.frames.YoFramePointInMultipleFrames;
import us.ihmc.robotics.math.frames.YoFrameQuaternionInMultipleFrames;
import us.ihmc.robotics.math.frames.YoFrameVectorInMultipleFrames;
import us.ihmc.robotics.math.frames.YoMultipleFramesHolder;
import us.ihmc.robotics.math.trajectories.PoseTrajectoryGenerator;
import us.ihmc.robotics.math.trajectories.YoPolynomial;

public class VelocityConstrainedPoseTrajectoryGenerator implements PoseTrajectoryGenerator
{
   private static final ReferenceFrame worldFrame = ReferenceFrame.getWorldFrame();

   private final boolean allowMultipleFrames;
   private final YoVariableRegistry registry;
   

   private final YoFramePointInMultipleFrames initialPosition;
   private final YoFrameVectorInMultipleFrames initialVelocity;
   private final YoFramePointInMultipleFrames finalPosition;
   private final YoFrameVectorInMultipleFrames finalVelocity;
   private final YoFramePoint finalPositionForViz;
   
   private final YoFrameQuaternionInMultipleFrames initialOrientation;
   private final YoFrameVectorInMultipleFrames initialAngularVelocity;
   private final YoFrameQuaternionInMultipleFrames finalOrientation;
   private final YoFrameVectorInMultipleFrames finalAngularVelocity;
   private final YoFrameOrientation finalOrientationForViz;
   
   private final YoFramePointInMultipleFrames currentPosition;
   private final YoFrameVectorInMultipleFrames currentVelocity;
   private final YoFrameVectorInMultipleFrames currentAcceleration;
   
   private final YoFrameQuaternionInMultipleFrames currentOrientation;
   private final YoFrameVectorInMultipleFrames currentAngularVelocity;
   private final YoFrameVectorInMultipleFrames currentAngularAcceleration;
   private final YoFrameOrientation currentOrientationForViz;
  
   private final FrameOrientation tempCurrentOrientation;
   private final FrameVector tempCurrentAngularVelocity;
   private final FrameVector tempCurrentAngularAcceleration;
   private final AxisAngle4d tempAxisAngle;
   private final Vector3d tempVector;
   double vectorLength;
   
   
   private final double FDdt = 5e-6;
   private Quat4d quatFD1, quatFD3, quatFDDelta;
   private double deltaAngle, omegaFD;
   private FrameVector omegaVectorDF;
   
   private final FramePoint tempPosition;
   private final FrameOrientation tempOrientation;
   private final FrameOrientation copyOfInitialOrientation;
   private final FrameOrientation copyOfFinalOrientation;
   private final FrameVector copyOfInitialAngularVelocity;
   private final FrameVector copyOfFinalAngularVelocity;

   private final YoPolynomial xPolynomial, yPolynomial, zPolynomial;
   private final YoPolynomial xRotPolynomial, yRotPolynomial, zRotPolynomial;
   
   private final ArrayList<YoMultipleFramesHolder> multipleFramesHolders;

   private ReferenceFrame trajectoryFrame;
   private final ReferenceFrame interpolationFrame;
   private ReferenceFrame currentTrajectoryFrame;
   private ReferenceFrame finalFrame;
   private final YoFrameOrientation interpolationFrameForViz;
 
   private final DoubleYoVariable currentTime;
   private final DoubleYoVariable trajectoryTime;
   
   // For Visualization
   private final boolean visualize;
   private final YoGraphicsList yoGraphicsList;
   private final BagOfBalls bagOfBalls;
   private final FramePoint ballPosition = new FramePoint();
   private final int numberOfBalls = 50;

   /** Use a BooleanYoVariable to hide and show visualization with a VariableChangedListener, so it is still working in playback mode. */ 
   private final BooleanYoVariable showViz;

   public VelocityConstrainedPoseTrajectoryGenerator(String namePrefix, ReferenceFrame referenceFrame, YoVariableRegistry parentRegistry)
   {
      this(namePrefix, false, referenceFrame, parentRegistry, false, null);
   }

   public VelocityConstrainedPoseTrajectoryGenerator(String namePrefix, ReferenceFrame referenceFrame, YoVariableRegistry parentRegistry,
         boolean visualize, YoGraphicsListRegistry yoGraphicsListRegistry)
   {
      this(namePrefix, false, referenceFrame, parentRegistry, visualize, yoGraphicsListRegistry);
   }

   public VelocityConstrainedPoseTrajectoryGenerator(String namePrefix, boolean allowMultipleFrames, ReferenceFrame referenceFrame,
         YoVariableRegistry parentRegistry)
   {
      this(namePrefix, allowMultipleFrames, referenceFrame, parentRegistry, false, null);
   }

   public VelocityConstrainedPoseTrajectoryGenerator(String namePrefix, boolean allowMultipleFrames, ReferenceFrame referenceFrame, YoVariableRegistry parentRegistry,
         boolean visualize, YoGraphicsListRegistry yoGraphicsListRegistry)
   {
      this.allowMultipleFrames = allowMultipleFrames;
      this.trajectoryFrame = referenceFrame;

      quatFD1 = new Quat4d();
      quatFD3 = new Quat4d();
      quatFDDelta = new Quat4d();
      omegaVectorDF = new FrameVector();
      
      
      registry = new YoVariableRegistry(namePrefix + getClass().getSimpleName());
      
      initialPosition = new YoFramePointInMultipleFrames(namePrefix + "InitialPosition", registry, referenceFrame);
      initialVelocity = new YoFrameVectorInMultipleFrames(namePrefix + "InitialVelocity", registry, referenceFrame);
      finalPosition = new YoFramePointInMultipleFrames(namePrefix + "FinalPosition", registry, referenceFrame);
      finalVelocity = new YoFrameVectorInMultipleFrames(namePrefix + "FinalVelocity", registry, referenceFrame);
      finalPositionForViz = new YoFramePoint(namePrefix + "FinalPositionForViz", worldFrame, registry);
      
      initialOrientation = new YoFrameQuaternionInMultipleFrames(namePrefix + "InitialOrientation", registry, referenceFrame);
      initialAngularVelocity = new YoFrameVectorInMultipleFrames(namePrefix + "InitialAngularVelocity", registry, referenceFrame);
      finalOrientation = new YoFrameQuaternionInMultipleFrames(namePrefix + "FinalOrientation", registry, referenceFrame);
      finalAngularVelocity = new YoFrameVectorInMultipleFrames(namePrefix + "FinalAngularVelocity", registry, referenceFrame);
      finalOrientationForViz = new YoFrameOrientation(namePrefix + "FinalOrientationForViz", worldFrame, registry);
      
      currentPosition = new YoFramePointInMultipleFrames(namePrefix + "CurrentPosition", registry, referenceFrame);
      currentVelocity = new YoFrameVectorInMultipleFrames(namePrefix + "CurrentVelocity", registry, referenceFrame);
      currentAcceleration = new YoFrameVectorInMultipleFrames(namePrefix + "CurrentAcceleration", registry, referenceFrame);
      
      currentOrientation = new YoFrameQuaternionInMultipleFrames(namePrefix + "CurrentOrientation", registry, referenceFrame);
      currentAngularVelocity = new YoFrameVectorInMultipleFrames(namePrefix + "CurrentAngularVelocity", registry, referenceFrame);
      currentAngularAcceleration = new YoFrameVectorInMultipleFrames(namePrefix + "CurrentAngularAcceleration", registry, referenceFrame);
      currentOrientationForViz = new YoFrameOrientation(namePrefix + "CurrentOrientationForViz", worldFrame, registry);
      
      tempCurrentOrientation = new FrameOrientation();
      tempCurrentAngularVelocity = new FrameVector();
      tempCurrentAngularAcceleration = new FrameVector();
      tempAxisAngle = new AxisAngle4d();
      tempVector = new Vector3d();
      
      tempPosition = new FramePoint();
      tempOrientation = new FrameOrientation(trajectoryFrame);
      copyOfInitialOrientation = new FrameOrientation(trajectoryFrame);
      copyOfFinalOrientation = new FrameOrientation(trajectoryFrame);
      copyOfInitialAngularVelocity = new FrameVector(trajectoryFrame);
      copyOfFinalAngularVelocity = new FrameVector(trajectoryFrame);
      
      
      currentTime = new DoubleYoVariable(namePrefix + "Time", registry);
      trajectoryTime = new DoubleYoVariable(namePrefix + "TrajectoryTime", registry);
      
      xPolynomial = new YoPolynomial(namePrefix + "PolynomialX", 6, registry);
      yPolynomial = new YoPolynomial(namePrefix + "PolynomialY", 6, registry);
      zPolynomial = new YoPolynomial(namePrefix + "PolynomialZ", 6, registry);
      
      xRotPolynomial = new YoPolynomial(namePrefix + "PolynomialRoll", 6, registry);
      yRotPolynomial = new YoPolynomial(namePrefix + "PolynomialPitch", 6, registry);
      zRotPolynomial = new YoPolynomial(namePrefix + "PolynomialYaw", 6, registry);

      multipleFramesHolders = new ArrayList<YoMultipleFramesHolder>();
      registerMultipleFramesHolders(initialPosition, initialVelocity, finalPosition, finalVelocity, currentPosition, currentVelocity, currentAcceleration);
      registerMultipleFramesHolders(initialOrientation, initialAngularVelocity, finalOrientation, finalAngularVelocity, currentOrientation, currentAngularVelocity, currentAngularAcceleration);
      
      interpolationFrame = new ReferenceFrame("interPolationFrame", ReferenceFrame.getWorldFrame())
      {
         private final FrameOrientation localFrameOrientation = new FrameOrientation();
         private final Matrix3d localRotation = new Matrix3d();
         @Override
         protected void updateTransformToParent(RigidBodyTransform transformToParent)
         {
            initialOrientation.getFrameOrientationIncludingFrame(localFrameOrientation);
            localFrameOrientation.changeFrame(parentFrame);
            localFrameOrientation.getMatrix3d(localRotation);
            transformToParent.setRotationAndZeroTranslation(localRotation);
         }
      };
      

      finalFrame = new ReferenceFrame("finalFrame", ReferenceFrame.getWorldFrame())
      {
         private final FrameOrientation localFrameOrientation = new FrameOrientation();
         private final Matrix3d localRotation = new Matrix3d();
         @Override
         protected void updateTransformToParent(RigidBodyTransform transformToParent)
         {
            initialOrientation.getFrameOrientationIncludingFrame(localFrameOrientation);
            localFrameOrientation.changeFrame(parentFrame);
            localFrameOrientation.getMatrix3d(localRotation);
            transformToParent.setRotationAndZeroTranslation(localRotation);
         }
      };

      currentTrajectoryFrame = new ReferenceFrame("currentTrajectoryFrame", interpolationFrame)
      {
         private final FrameOrientation localFrameOrientation = new FrameOrientation();
         private final Matrix3d localRotation = new Matrix3d();
         @Override
         protected void updateTransformToParent(RigidBodyTransform transformToParent)
         {
            currentOrientation.getFrameOrientationIncludingFrame(localFrameOrientation);
            localFrameOrientation.changeFrame(parentFrame);
            localFrameOrientation.getMatrix3d(localRotation);
            transformToParent.setRotationAndZeroTranslation(localRotation);
         }
      };

      
      
      interpolationFrameForViz = new YoFrameOrientation(namePrefix + "InterpolationFrameForViz", worldFrame, registry);
      
      parentRegistry.addChild(registry);

      this.visualize = visualize && yoGraphicsListRegistry != null;

      if (this.visualize)
      {
         final YoGraphicPosition currentPositionViz = new YoGraphicPosition(namePrefix + "CurrentPosition", currentPosition, 0.025, YoAppearance.Blue());
         final YoGraphicPosition initialPositionViz = new YoGraphicPosition(namePrefix + "InitialPosition", initialPosition, 0.02, YoAppearance.BlueViolet());
         final YoGraphicVector currentVelocityViz = new YoGraphicVector(namePrefix + "CurrentVelocity", currentPosition.buildUpdatedYoFramePointForVisualizationOnly(), currentVelocity.buildUpdatedYoFrameVectorForVisualizationOnly(), 0.2, YoAppearance.Chartreuse());
         final YoGraphicPosition finalPositionViz = new YoGraphicPosition(namePrefix + "FinalPosition", finalPosition, 0.02, YoAppearance.Red());
         final YoGraphicVector currentAngularVelocityViz = new YoGraphicVector(namePrefix + "CurrentAngularVelocity", currentPosition.buildUpdatedYoFramePointForVisualizationOnly(), currentAngularVelocity.buildUpdatedYoFrameVectorForVisualizationOnly(), 0.2, YoAppearance.Green());
         
         final YoGraphicCoordinateSystem interpolationCoordinateSystemViz = new YoGraphicCoordinateSystem(namePrefix + "interpolationCoordinateSystem", initialPosition.buildUpdatedYoFramePointForVisualizationOnly(), interpolationFrameForViz, 0.3, YoAppearance.Black());
         
         final YoGraphicCoordinateSystem currentPoseViz = new YoGraphicCoordinateSystem(namePrefix + "CurrentPose", currentPosition.buildUpdatedYoFramePointForVisualizationOnly(), currentOrientationForViz, 0.3);
         
         yoGraphicsList = new YoGraphicsList(namePrefix + "VelocityConstrainedTrajectory");
//         yoGraphicsList.add(currentPositionViz);
         yoGraphicsList.add(currentVelocityViz);
//         yoGraphicsList.add(initialPositionViz);
//         yoGraphicsList.add(finalPositionViz);
         yoGraphicsList.add(currentPoseViz);
         yoGraphicsList.add(currentAngularVelocityViz);
         yoGraphicsList.add(interpolationCoordinateSystemViz);
         
         yoGraphicsListRegistry.registerYoGraphicsList(yoGraphicsList);

         bagOfBalls = new BagOfBalls(numberOfBalls, 0.01, yoGraphicsList.getLabel(), registry, yoGraphicsListRegistry);

         showViz = new BooleanYoVariable(namePrefix + "ShowViz", registry);
         showViz.addVariableChangedListener(new VariableChangedListener()
         {
            public void variableChanged(YoVariable<?> v)
            {
               boolean visible = showViz.getBooleanValue();
               currentVelocityViz.setVisible(visible);
               currentAngularVelocityViz.setVisible(visible);
//               currentPositionViz.setVisible(visible);
//               initialPositionViz.setVisible(visible);
//               finalPositionViz.setVisible(visible);
               bagOfBalls.setVisible(visible);
            }
         });
         showViz.notifyVariableChangedListeners();
      }
      else
      {
         yoGraphicsList = null;
         bagOfBalls = null;
         showViz = null;
      }
   }

   private void registerMultipleFramesHolders(YoMultipleFramesHolder... multipleFramesHolders)
   {
      for (YoMultipleFramesHolder multipleFramesHolder : multipleFramesHolders)
         this.multipleFramesHolders.add(multipleFramesHolder);
   }

   public void registerAndSwitchFrame(ReferenceFrame desiredFrame)
   {
      registerNewTrajectoryFrame(desiredFrame);
      switchTrajectoryFrame(desiredFrame);
   }

   public void registerNewTrajectoryFrame(ReferenceFrame newReferenceFrame)
   {
      checkIfMultipleFramesAllowed();

      for (int i = 0; i < multipleFramesHolders.size(); i++)
         multipleFramesHolders.get(i).registerReferenceFrame(newReferenceFrame);
   }

   public void changeFrame(ReferenceFrame referenceFrame)
   {
      changeFrame(referenceFrame, true);
   }

   private void changeFrame(ReferenceFrame referenceFrame, boolean checkIfAllowed)
   {
      if (checkIfAllowed)
         checkIfMultipleFramesAllowed();

      for (int i = 0; i < multipleFramesHolders.size(); i++)
         multipleFramesHolders.get(i).changeFrame(referenceFrame);
   }

   public void switchTrajectoryFrame(ReferenceFrame referenceFrame)
   {
      checkIfMultipleFramesAllowed();

      for (int i = 0; i < multipleFramesHolders.size(); i++)
         multipleFramesHolders.get(i).switchCurrentReferenceFrame(referenceFrame);
   }

   public void setTrajectoryTime(double newTrajectoryTime)
   {
      trajectoryTime.set(newTrajectoryTime);
   }

   public void setInitialPoseWithInitialVelocity(FramePose initialPose, FrameVector initialVelocity, FrameVector initialAngularVelocity)
   {
      initialPose.getPoseIncludingFrame(tempPosition, tempOrientation);
      this.initialPosition.set(tempPosition);
      this.initialVelocity.set(initialVelocity);
     
      this.initialOrientation.set(tempOrientation);
      this.initialAngularVelocity.set(initialAngularVelocity);
   }
   
   public void setInitialPoseWithoutInitialVelocity(FramePose initialPose)
   {
      initialPose.getPoseIncludingFrame(tempPosition, tempOrientation);
      this.initialPosition.set(tempPosition);
      this.initialVelocity.setToZero();;
     
      this.initialOrientation.set(tempOrientation);
      this.initialAngularVelocity.setToZero();
   }

   public void setInitialPoseWithInitialVelocity(FramePoint initialPosition, FrameVector initialVelocity, FrameOrientation initialOrientation, FrameVector initialAngularVelocity)
   {
      this.initialPosition.set(initialPosition);
      this.initialVelocity.set(initialVelocity);
      this.initialOrientation.set(initialOrientation);
      this.initialAngularVelocity.set(initialAngularVelocity);
   }
   public void setInitialPoseWithoutInitialVelocity(FramePoint initialPosition, FrameOrientation initialOrientation)
   {
      this.initialPosition.set(initialPosition);
      this.initialVelocity.setToZero();
      this.initialOrientation.set(initialOrientation);
      this.initialAngularVelocity.setToZero();
   }
   /**
    * TODO Get that working with final angular velocity.
    * 
    */ 
 /*  
   public void setFinalPoseWithFinalVelocity(FramePose finalPose, FrameVector finalVelocity, FrameVector finalAngularVelocity)
   {
      finalPose.getPoseIncludingFrame(tempPosition, tempOrientation);
      setFinalPoseWithFinalVelocity(tempPosition, tempOrientation, finalVelocity, finalAngularVelocity);
   }

   public void setFinalPoseWithFinalVelocity(FramePoint finalPosition, FrameOrientation finalOrientation, FrameVector finalVelocity, FrameVector finalAngularVelocity)
   {
      this.finalPosition.set(finalPosition);
      this.finalOrientation.set(finalOrientation);
      
      finalPositionForViz.setAndMatchFrame(finalPosition);
      finalOrientationForViz.setAndMatchFrame(finalOrientation);

      this.finalVelocity.set(finalVelocity);
      this.finalAngularVelocity.set(finalAngularVelocity);
   }
 */
   public void setFinalPoseWithoutFinalVelocity(FramePose finalPose)
   {
      finalPose.getPoseIncludingFrame(tempPosition, tempOrientation);
      setFinalPoseWithoutFinalVelocity(tempPosition, tempOrientation);
   }

   public void setFinalPoseWithoutFinalVelocity(FramePoint finalPosition, FrameOrientation finalOrientation)
   {
      this.finalPosition.set(finalPosition);
      this.finalOrientation.set(finalOrientation);
      
      finalPositionForViz.setAndMatchFrame(finalPosition);
      finalOrientationForViz.setAndMatchFrame(finalOrientation);

      this.finalVelocity.setToZero();
      this.finalAngularVelocity.setToZero();
   }

   public void initialize()
   
   {  
      interpolationFrame.update();
      finalFrame.update();
      copyOfInitialOrientation.setToZero(interpolationFrame);
      copyOfInitialOrientation.changeFrame(worldFrame);
      interpolationFrameForViz.set(copyOfInitialOrientation);
      
      trajectoryFrame = initialOrientation.getReferenceFrame();
      // Translational part
      MathTools.checkIfInRange(trajectoryTime.getDoubleValue(), 0.0, Double.POSITIVE_INFINITY);
      xPolynomial.setQuintic(0.0, trajectoryTime.getDoubleValue(), initialPosition.getX(), initialVelocity.getX(), 0.0, finalPosition.getX(), finalVelocity.getX(), 0.0);
      yPolynomial.setQuintic(0.0, trajectoryTime.getDoubleValue(), initialPosition.getY(), initialVelocity.getY(), 0.0, finalPosition.getY(), finalVelocity.getY(), 0.0);
      zPolynomial.setQuintic(0.0, trajectoryTime.getDoubleValue(), initialPosition.getZ(), initialVelocity.getZ(), 0.0, finalPosition.getZ(), finalVelocity.getZ(), 0.0);
      
      initialOrientation.getFrameOrientationIncludingFrame(copyOfInitialOrientation);
      finalOrientation.getFrameOrientationIncludingFrame(copyOfFinalOrientation);
      initialAngularVelocity.getFrameTupleIncludingFrame(copyOfInitialAngularVelocity);
      finalAngularVelocity.getFrameTupleIncludingFrame(copyOfFinalAngularVelocity);

      copyOfInitialOrientation.changeFrame(interpolationFrame);
      copyOfFinalOrientation.changeFrame(interpolationFrame);
      copyOfInitialAngularVelocity.changeFrame(interpolationFrame);
      copyOfFinalAngularVelocity.changeFrame(interpolationFrame);
      
      copyOfFinalOrientation.getAxisAngle(tempAxisAngle);
      
      
      /**
       * TODO Get that working with final angular velocity.
       * T. Meier:
       * Since the pose is rotating on the Path this approach is not correct: The derivative of the angles is not equal to the angular velocity (Orientation and angular velocity are not consistent!). To
       * avoid this the latter is calculated with finite differences of orientation quaternions. (See compute function). The FinalAngularVelocity as boundary condition is only working if it is 0.0!!
       * Interpolating over the angular velocity vector is not possible either since the pose is restrained as well.
       * A parametrisation of orientation which is consistent with a random angular velocity is needed. Searching for one.
       */ 
      xRotPolynomial.setQuintic(0.0, trajectoryTime.getDoubleValue(), 0.0, copyOfInitialAngularVelocity.getX(), 0.0, tempAxisAngle.getX() * tempAxisAngle.getAngle(), copyOfFinalAngularVelocity.getX(), 0.0);
      yRotPolynomial.setQuintic(0.0, trajectoryTime.getDoubleValue(), 0.0, copyOfInitialAngularVelocity.getY(), 0.0, tempAxisAngle.getY() * tempAxisAngle.getAngle(), copyOfFinalAngularVelocity.getY(), 0.0);
      zRotPolynomial.setQuintic(0.0, trajectoryTime.getDoubleValue(), 0.0, copyOfInitialAngularVelocity.getZ(), 0.0, tempAxisAngle.getZ() * tempAxisAngle.getAngle(), copyOfFinalAngularVelocity.getZ(), 0.0);
      
      
      reset();
    
      if (visualize)
         visualizeTrajectory();
   }

   private void reset()
   {
      currentTime.set(0.0);
      currentPosition.set(initialPosition);
      currentVelocity.set(initialVelocity);
      currentAcceleration.setToZero();
      currentOrientation.set(initialOrientation);
      currentAngularVelocity.set(initialAngularVelocity);
      currentAngularAcceleration.setToZero();
   }
   

   public void compute(double time)
   {
      this.currentTime.set(time);
      currentTrajectoryFrame.update();
      time = MathTools.clipToMinMax(time, 0.0, trajectoryTime.getDoubleValue());
      
      xPolynomial.compute(time);
      yPolynomial.compute(time);
      zPolynomial.compute(time);
      
      xRotPolynomial.compute(time);
      yRotPolynomial.compute(time);
      zRotPolynomial.compute(time);
      
      if (!isDone())
      {
         // Linear Part
         currentPosition.set(xPolynomial.getPosition(), yPolynomial.getPosition(), zPolynomial.getPosition());
         currentVelocity.set(xPolynomial.getVelocity(), yPolynomial.getVelocity(), zPolynomial.getVelocity());
         currentAcceleration.set(xPolynomial.getAcceleration(), yPolynomial.getAcceleration(), zPolynomial.getAcceleration());
         
         // Rotational Part: Transformation from interpolationFrame to trajectoryFrame
         tempVector.set(xRotPolynomial.getPosition(), yRotPolynomial.getPosition(), zRotPolynomial.getPosition());
         vectorLength =  tempVector.length();
         if(vectorLength > 0.0)
         {
            tempVector.normalize();
         }
         tempAxisAngle.set(tempVector.getX(), tempVector.getY(), tempVector.getZ(), vectorLength);
         tempCurrentOrientation.setIncludingFrame(interpolationFrame, tempAxisAngle);
         
         tempCurrentOrientation.changeFrame(trajectoryFrame);
         currentOrientation.set(tempCurrentOrientation);
      
         /**
          * Calculate velocity using finite differences to ensure consistency between orientation and angular velocity.
          */
         // t + FDdt
         xRotPolynomial.compute(time + FDdt);
         yRotPolynomial.compute(time + FDdt);
         zRotPolynomial.compute(time + FDdt);
         
         tempVector.set(xRotPolynomial.getPosition(), yRotPolynomial.getPosition(), zRotPolynomial.getPosition());
         vectorLength =  tempVector.length();
         if(vectorLength > 0.0)
         {
            tempVector.normalize();
         }
         tempAxisAngle.set(tempVector.getX(), tempVector.getY(), tempVector.getZ(), vectorLength);
         tempCurrentOrientation.setIncludingFrame(interpolationFrame, tempAxisAngle);
         tempCurrentOrientation.changeFrame(worldFrame);
         tempCurrentOrientation.getQuaternion(quatFD3);
        
         // t - FDdt
         xRotPolynomial.compute(time - FDdt);
         yRotPolynomial.compute(time - FDdt);
         zRotPolynomial.compute(time - FDdt);
         
         tempVector.set(xRotPolynomial.getPosition(), yRotPolynomial.getPosition(), zRotPolynomial.getPosition());
         vectorLength =  tempVector.length();
         if(vectorLength > 0.0)
         {
            tempVector.normalize();
         }
         tempAxisAngle.set(tempVector.getX(), tempVector.getY(), tempVector.getZ(), vectorLength);
         tempCurrentOrientation.setIncludingFrame(interpolationFrame, tempAxisAngle);
         tempCurrentOrientation.changeFrame(worldFrame);
         tempCurrentOrientation.getQuaternion(quatFD1);
        
         
         // Finite Differences using quaternions
         quatFD1.inverse();
         quatFDDelta.mul(quatFD3, quatFD1);
         quatFDDelta.normalize();
         
         deltaAngle = Math.acos(quatFDDelta.getW()) * 2.0;
         
         omegaFD = deltaAngle / (2.0 * FDdt);
         omegaVectorDF.setIncludingFrame(worldFrame, quatFDDelta.x, quatFDDelta.y, quatFDDelta.z);

         if(omegaVectorDF.length() > 0.0)
         {
            omegaVectorDF.normalize();
         }
         omegaVectorDF.scale(omegaFD);
         
         tempCurrentAngularVelocity.setIncludingFrame(omegaVectorDF);
         
         // Change back to trajectoryFrame
         tempCurrentAngularVelocity.changeFrame(trajectoryFrame);
         currentAngularVelocity.set(tempCurrentAngularVelocity);
         
        
        /*
         tempVector.set(xRotPolynomial.getVelocity(), yRotPolynomial.getVelocity(), zRotPolynomial.getVelocity());
         tempCurrentAngularVelocity.setIncludingFrame(interpolationFrame, tempVector);

         
         tempVector.set(xRotPolynomial.getAcceleration(), yRotPolynomial.getAcceleration(), zRotPolynomial.getAcceleration());
         tempCurrentAngularAcceleration.setIncludingFrame(interpolationFrame, tempVector);
         
         tempCurrentOrientation.changeFrame(trajectoryFrame);
         tempCurrentAngularVelocity.changeFrame(trajectoryFrame);
         tempCurrentAngularAcceleration.changeFrame(trajectoryFrame);
        
         currentOrientation.set(tempCurrentOrientation);
         currentAngularVelocity.set(tempCurrentAngularVelocity);
         currentAngularAcceleration.set(tempCurrentAngularAcceleration);
         */
        
      }
      else
      {
         currentPosition.set(finalPosition);
         currentVelocity.set(finalVelocity);
         currentAcceleration.set(0.0, 0.0, 0.0);
         
         currentOrientation.set(finalOrientation);
         currentAngularVelocity.set(finalAngularVelocity);
         currentAcceleration.set(0.0, 0.0, 0.0);
      }
//      currentOrientationForViz.set(currentOrientation);
      currentOrientationForViz.set(currentTrajectoryFrame.getTransformToWorldFrame());
            
   }

   private void visualizeTrajectory()
   {
      for (int i = 0; i < numberOfBalls; i++)
      {
         double t = (double) i / ((double) numberOfBalls - 1) * trajectoryTime.getDoubleValue();
         compute(t);
         currentPosition.getFrameTupleIncludingFrame(ballPosition);
         ballPosition.changeFrame(ReferenceFrame.getWorldFrame());
         currentOrientationForViz.set(currentOrientation);
         bagOfBalls.setBallLoop(ballPosition);
      }
      reset();
   }

   public void showVisualization()
   {
      if (!visualize) return;

      showViz.set(true);
   }

   public void hideVisualization()
   {
      if (!visualize) return;

      showViz.set(false);
   }

   public void getPosition(FramePoint positionToPack)
   {
      currentPosition.getFrameTupleIncludingFrame(positionToPack);
   }

   public void getVelocity(FrameVector velocityToPack)
   {
      currentVelocity.getFrameTupleIncludingFrame(velocityToPack);
   }

   public void getAcceleration(FrameVector accelerationToPack)
   {
      currentAcceleration.getFrameTupleIncludingFrame(accelerationToPack);
   }

   public void getOrientation(FrameOrientation orientationToPack)
   {
      currentOrientation.getFrameOrientationIncludingFrame(orientationToPack);
   }

   public void getAngularVelocity(FrameVector angularVelocityToPack)
   {
      currentAngularVelocity.getFrameTupleIncludingFrame(angularVelocityToPack);
   }

   public void getAngularAcceleration(FrameVector angularAccelerationToPack)
   {
      currentAngularAcceleration.getFrameTupleIncludingFrame(angularAccelerationToPack);
   }

   public void getLinearData(FramePoint positionToPack, FrameVector velocityToPack, FrameVector accelerationToPack)
   {
      getPosition(positionToPack);
      getVelocity(velocityToPack);
      getAcceleration(accelerationToPack);
   }

   public void getAngularData(FrameOrientation orientationToPack, FrameVector angularVelocityToPack, FrameVector angularAccelerationToPack)
   {
      getOrientation(orientationToPack);
      getAngularVelocity(angularVelocityToPack);
      getAngularAcceleration(angularAccelerationToPack);
   }

   private final Quat4d temp = new Quat4d();
   
   public void getPose(FramePose framePoseToPack)
   {
      framePoseToPack.changeFrame(currentPosition.getReferenceFrame());
      framePoseToPack.setPosition(currentPosition.getFrameTuple());
      
      currentOrientation.get(temp);
      framePoseToPack.setOrientation(temp);
   }
   
   public boolean isDone()
   {
      return currentTime.getDoubleValue() >= trajectoryTime.getDoubleValue();
   }

   private void checkIfMultipleFramesAllowed()
   {
      if (!allowMultipleFrames)
         throw new RuntimeException("Must set allowMultipleFrames to true in the constructor if you ever want to register a new frame.");
   }

   public String toString()
   {
      String ret = "";
      
      ReferenceFrame currentFrame = initialPosition.getReferenceFrame();
      
      ret += "Current time: " + currentTime.getDoubleValue() + ", trajectory time: " + trajectoryTime.getDoubleValue();
      ret += "\nCurrent position: " + currentPosition.toStringForASingleReferenceFrame(currentFrame);
      ret += "\nCurrent velocity: " + currentVelocity.toStringForASingleReferenceFrame(currentFrame);
      ret += "\nCurrent acceleration: " + currentAcceleration.toStringForASingleReferenceFrame(currentFrame);
      ret += "\nCurrent orientation: " + currentOrientation.toStringForASingleReferenceFrame(currentFrame);
      ret += "\nCurrent angular velocity: " + currentAngularVelocity.toStringForASingleReferenceFrame(currentFrame);
      ret += "\nCurrent angular acceleration: " + currentAngularAcceleration.toStringForASingleReferenceFrame(currentFrame);
      return ret;
   }
}
>>>>>>> 00b390c2
<|MERGE_RESOLUTION|>--- conflicted
+++ resolved
@@ -1,4 +1,3 @@
-<<<<<<< HEAD
 package us.ihmc.commonWalkingControlModules.trajectories;
 
 import java.util.ArrayList;
@@ -630,53 +629,53 @@
       showViz.set(false);
    }
 
-   public void get(FramePoint positionToPack)
+   public void getPosition(FramePoint positionToPack)
    {
       currentPosition.getFrameTupleIncludingFrame(positionToPack);
    }
 
-   public void packVelocity(FrameVector velocityToPack)
+   public void getVelocity(FrameVector velocityToPack)
    {
       currentVelocity.getFrameTupleIncludingFrame(velocityToPack);
    }
 
-   public void packAcceleration(FrameVector accelerationToPack)
+   public void getAcceleration(FrameVector accelerationToPack)
    {
       currentAcceleration.getFrameTupleIncludingFrame(accelerationToPack);
    }
 
-   public void get(FrameOrientation orientationToPack)
+   public void getOrientation(FrameOrientation orientationToPack)
    {
       currentOrientation.getFrameOrientationIncludingFrame(orientationToPack);
    }
 
-   public void packAngularVelocity(FrameVector angularVelocityToPack)
+   public void getAngularVelocity(FrameVector angularVelocityToPack)
    {
       currentAngularVelocity.getFrameTupleIncludingFrame(angularVelocityToPack);
    }
 
-   public void packAngularAcceleration(FrameVector angularAccelerationToPack)
+   public void getAngularAcceleration(FrameVector angularAccelerationToPack)
    {
       currentAngularAcceleration.getFrameTupleIncludingFrame(angularAccelerationToPack);
    }
 
-   public void packLinearData(FramePoint positionToPack, FrameVector velocityToPack, FrameVector accelerationToPack)
-   {
-      get(positionToPack);
-      packVelocity(velocityToPack);
-      packAcceleration(accelerationToPack);
-   }
-
-   public void packAngularData(FrameOrientation orientationToPack, FrameVector angularVelocityToPack, FrameVector angularAccelerationToPack)
-   {
-      get(orientationToPack);
-      packAngularVelocity(angularVelocityToPack);
-      packAngularAcceleration(angularAccelerationToPack);
+   public void getLinearData(FramePoint positionToPack, FrameVector velocityToPack, FrameVector accelerationToPack)
+   {
+      getPosition(positionToPack);
+      getVelocity(velocityToPack);
+      getAcceleration(accelerationToPack);
+   }
+
+   public void getAngularData(FrameOrientation orientationToPack, FrameVector angularVelocityToPack, FrameVector angularAccelerationToPack)
+   {
+      getOrientation(orientationToPack);
+      getAngularVelocity(angularVelocityToPack);
+      getAngularAcceleration(angularAccelerationToPack);
    }
 
    private final Quat4d temp = new Quat4d();
 
-   public void get(FramePose framePoseToPack)
+   public void getPose(FramePose framePoseToPack)
    {
       framePoseToPack.changeFrame(currentPosition.getReferenceFrame());
       framePoseToPack.setPosition(currentPosition.getFrameTuple());
@@ -711,715 +710,4 @@
       ret += "\nCurrent angular acceleration: " + currentAngularAcceleration.toStringForASingleReferenceFrame(currentFrame);
       return ret;
    }
-}
-=======
-package us.ihmc.commonWalkingControlModules.trajectories;
-
-import java.util.ArrayList;
-
-import javax.vecmath.AxisAngle4d;
-import javax.vecmath.Matrix3d;
-import javax.vecmath.Quat4d;
-import javax.vecmath.Vector3d;
-
-import us.ihmc.graphics3DAdapter.graphics.appearances.YoAppearance;
-import us.ihmc.robotics.MathTools;
-import us.ihmc.robotics.dataStructures.listener.VariableChangedListener;
-import us.ihmc.robotics.dataStructures.registry.YoVariableRegistry;
-import us.ihmc.robotics.dataStructures.variable.BooleanYoVariable;
-import us.ihmc.robotics.dataStructures.variable.DoubleYoVariable;
-import us.ihmc.robotics.dataStructures.variable.YoVariable;
-import us.ihmc.robotics.geometry.FrameOrientation;
-import us.ihmc.robotics.geometry.FramePoint;
-import us.ihmc.robotics.geometry.FramePose;
-import us.ihmc.robotics.geometry.FrameVector;
-import us.ihmc.robotics.referenceFrames.ReferenceFrame;
-import us.ihmc.simulationconstructionset.yoUtilities.graphics.BagOfBalls;
-import us.ihmc.simulationconstructionset.yoUtilities.graphics.YoGraphicCoordinateSystem;
-import us.ihmc.simulationconstructionset.yoUtilities.graphics.YoGraphicPosition;
-import us.ihmc.simulationconstructionset.yoUtilities.graphics.YoGraphicVector;
-import us.ihmc.simulationconstructionset.yoUtilities.graphics.YoGraphicsList;
-import us.ihmc.simulationconstructionset.yoUtilities.graphics.YoGraphicsListRegistry;
-import us.ihmc.robotics.geometry.RigidBodyTransform;
-import us.ihmc.robotics.math.frames.YoFrameOrientation;
-import us.ihmc.robotics.math.frames.YoFramePoint;
-import us.ihmc.robotics.math.frames.YoFramePointInMultipleFrames;
-import us.ihmc.robotics.math.frames.YoFrameQuaternionInMultipleFrames;
-import us.ihmc.robotics.math.frames.YoFrameVectorInMultipleFrames;
-import us.ihmc.robotics.math.frames.YoMultipleFramesHolder;
-import us.ihmc.robotics.math.trajectories.PoseTrajectoryGenerator;
-import us.ihmc.robotics.math.trajectories.YoPolynomial;
-
-public class VelocityConstrainedPoseTrajectoryGenerator implements PoseTrajectoryGenerator
-{
-   private static final ReferenceFrame worldFrame = ReferenceFrame.getWorldFrame();
-
-   private final boolean allowMultipleFrames;
-   private final YoVariableRegistry registry;
-   
-
-   private final YoFramePointInMultipleFrames initialPosition;
-   private final YoFrameVectorInMultipleFrames initialVelocity;
-   private final YoFramePointInMultipleFrames finalPosition;
-   private final YoFrameVectorInMultipleFrames finalVelocity;
-   private final YoFramePoint finalPositionForViz;
-   
-   private final YoFrameQuaternionInMultipleFrames initialOrientation;
-   private final YoFrameVectorInMultipleFrames initialAngularVelocity;
-   private final YoFrameQuaternionInMultipleFrames finalOrientation;
-   private final YoFrameVectorInMultipleFrames finalAngularVelocity;
-   private final YoFrameOrientation finalOrientationForViz;
-   
-   private final YoFramePointInMultipleFrames currentPosition;
-   private final YoFrameVectorInMultipleFrames currentVelocity;
-   private final YoFrameVectorInMultipleFrames currentAcceleration;
-   
-   private final YoFrameQuaternionInMultipleFrames currentOrientation;
-   private final YoFrameVectorInMultipleFrames currentAngularVelocity;
-   private final YoFrameVectorInMultipleFrames currentAngularAcceleration;
-   private final YoFrameOrientation currentOrientationForViz;
-  
-   private final FrameOrientation tempCurrentOrientation;
-   private final FrameVector tempCurrentAngularVelocity;
-   private final FrameVector tempCurrentAngularAcceleration;
-   private final AxisAngle4d tempAxisAngle;
-   private final Vector3d tempVector;
-   double vectorLength;
-   
-   
-   private final double FDdt = 5e-6;
-   private Quat4d quatFD1, quatFD3, quatFDDelta;
-   private double deltaAngle, omegaFD;
-   private FrameVector omegaVectorDF;
-   
-   private final FramePoint tempPosition;
-   private final FrameOrientation tempOrientation;
-   private final FrameOrientation copyOfInitialOrientation;
-   private final FrameOrientation copyOfFinalOrientation;
-   private final FrameVector copyOfInitialAngularVelocity;
-   private final FrameVector copyOfFinalAngularVelocity;
-
-   private final YoPolynomial xPolynomial, yPolynomial, zPolynomial;
-   private final YoPolynomial xRotPolynomial, yRotPolynomial, zRotPolynomial;
-   
-   private final ArrayList<YoMultipleFramesHolder> multipleFramesHolders;
-
-   private ReferenceFrame trajectoryFrame;
-   private final ReferenceFrame interpolationFrame;
-   private ReferenceFrame currentTrajectoryFrame;
-   private ReferenceFrame finalFrame;
-   private final YoFrameOrientation interpolationFrameForViz;
- 
-   private final DoubleYoVariable currentTime;
-   private final DoubleYoVariable trajectoryTime;
-   
-   // For Visualization
-   private final boolean visualize;
-   private final YoGraphicsList yoGraphicsList;
-   private final BagOfBalls bagOfBalls;
-   private final FramePoint ballPosition = new FramePoint();
-   private final int numberOfBalls = 50;
-
-   /** Use a BooleanYoVariable to hide and show visualization with a VariableChangedListener, so it is still working in playback mode. */ 
-   private final BooleanYoVariable showViz;
-
-   public VelocityConstrainedPoseTrajectoryGenerator(String namePrefix, ReferenceFrame referenceFrame, YoVariableRegistry parentRegistry)
-   {
-      this(namePrefix, false, referenceFrame, parentRegistry, false, null);
-   }
-
-   public VelocityConstrainedPoseTrajectoryGenerator(String namePrefix, ReferenceFrame referenceFrame, YoVariableRegistry parentRegistry,
-         boolean visualize, YoGraphicsListRegistry yoGraphicsListRegistry)
-   {
-      this(namePrefix, false, referenceFrame, parentRegistry, visualize, yoGraphicsListRegistry);
-   }
-
-   public VelocityConstrainedPoseTrajectoryGenerator(String namePrefix, boolean allowMultipleFrames, ReferenceFrame referenceFrame,
-         YoVariableRegistry parentRegistry)
-   {
-      this(namePrefix, allowMultipleFrames, referenceFrame, parentRegistry, false, null);
-   }
-
-   public VelocityConstrainedPoseTrajectoryGenerator(String namePrefix, boolean allowMultipleFrames, ReferenceFrame referenceFrame, YoVariableRegistry parentRegistry,
-         boolean visualize, YoGraphicsListRegistry yoGraphicsListRegistry)
-   {
-      this.allowMultipleFrames = allowMultipleFrames;
-      this.trajectoryFrame = referenceFrame;
-
-      quatFD1 = new Quat4d();
-      quatFD3 = new Quat4d();
-      quatFDDelta = new Quat4d();
-      omegaVectorDF = new FrameVector();
-      
-      
-      registry = new YoVariableRegistry(namePrefix + getClass().getSimpleName());
-      
-      initialPosition = new YoFramePointInMultipleFrames(namePrefix + "InitialPosition", registry, referenceFrame);
-      initialVelocity = new YoFrameVectorInMultipleFrames(namePrefix + "InitialVelocity", registry, referenceFrame);
-      finalPosition = new YoFramePointInMultipleFrames(namePrefix + "FinalPosition", registry, referenceFrame);
-      finalVelocity = new YoFrameVectorInMultipleFrames(namePrefix + "FinalVelocity", registry, referenceFrame);
-      finalPositionForViz = new YoFramePoint(namePrefix + "FinalPositionForViz", worldFrame, registry);
-      
-      initialOrientation = new YoFrameQuaternionInMultipleFrames(namePrefix + "InitialOrientation", registry, referenceFrame);
-      initialAngularVelocity = new YoFrameVectorInMultipleFrames(namePrefix + "InitialAngularVelocity", registry, referenceFrame);
-      finalOrientation = new YoFrameQuaternionInMultipleFrames(namePrefix + "FinalOrientation", registry, referenceFrame);
-      finalAngularVelocity = new YoFrameVectorInMultipleFrames(namePrefix + "FinalAngularVelocity", registry, referenceFrame);
-      finalOrientationForViz = new YoFrameOrientation(namePrefix + "FinalOrientationForViz", worldFrame, registry);
-      
-      currentPosition = new YoFramePointInMultipleFrames(namePrefix + "CurrentPosition", registry, referenceFrame);
-      currentVelocity = new YoFrameVectorInMultipleFrames(namePrefix + "CurrentVelocity", registry, referenceFrame);
-      currentAcceleration = new YoFrameVectorInMultipleFrames(namePrefix + "CurrentAcceleration", registry, referenceFrame);
-      
-      currentOrientation = new YoFrameQuaternionInMultipleFrames(namePrefix + "CurrentOrientation", registry, referenceFrame);
-      currentAngularVelocity = new YoFrameVectorInMultipleFrames(namePrefix + "CurrentAngularVelocity", registry, referenceFrame);
-      currentAngularAcceleration = new YoFrameVectorInMultipleFrames(namePrefix + "CurrentAngularAcceleration", registry, referenceFrame);
-      currentOrientationForViz = new YoFrameOrientation(namePrefix + "CurrentOrientationForViz", worldFrame, registry);
-      
-      tempCurrentOrientation = new FrameOrientation();
-      tempCurrentAngularVelocity = new FrameVector();
-      tempCurrentAngularAcceleration = new FrameVector();
-      tempAxisAngle = new AxisAngle4d();
-      tempVector = new Vector3d();
-      
-      tempPosition = new FramePoint();
-      tempOrientation = new FrameOrientation(trajectoryFrame);
-      copyOfInitialOrientation = new FrameOrientation(trajectoryFrame);
-      copyOfFinalOrientation = new FrameOrientation(trajectoryFrame);
-      copyOfInitialAngularVelocity = new FrameVector(trajectoryFrame);
-      copyOfFinalAngularVelocity = new FrameVector(trajectoryFrame);
-      
-      
-      currentTime = new DoubleYoVariable(namePrefix + "Time", registry);
-      trajectoryTime = new DoubleYoVariable(namePrefix + "TrajectoryTime", registry);
-      
-      xPolynomial = new YoPolynomial(namePrefix + "PolynomialX", 6, registry);
-      yPolynomial = new YoPolynomial(namePrefix + "PolynomialY", 6, registry);
-      zPolynomial = new YoPolynomial(namePrefix + "PolynomialZ", 6, registry);
-      
-      xRotPolynomial = new YoPolynomial(namePrefix + "PolynomialRoll", 6, registry);
-      yRotPolynomial = new YoPolynomial(namePrefix + "PolynomialPitch", 6, registry);
-      zRotPolynomial = new YoPolynomial(namePrefix + "PolynomialYaw", 6, registry);
-
-      multipleFramesHolders = new ArrayList<YoMultipleFramesHolder>();
-      registerMultipleFramesHolders(initialPosition, initialVelocity, finalPosition, finalVelocity, currentPosition, currentVelocity, currentAcceleration);
-      registerMultipleFramesHolders(initialOrientation, initialAngularVelocity, finalOrientation, finalAngularVelocity, currentOrientation, currentAngularVelocity, currentAngularAcceleration);
-      
-      interpolationFrame = new ReferenceFrame("interPolationFrame", ReferenceFrame.getWorldFrame())
-      {
-         private final FrameOrientation localFrameOrientation = new FrameOrientation();
-         private final Matrix3d localRotation = new Matrix3d();
-         @Override
-         protected void updateTransformToParent(RigidBodyTransform transformToParent)
-         {
-            initialOrientation.getFrameOrientationIncludingFrame(localFrameOrientation);
-            localFrameOrientation.changeFrame(parentFrame);
-            localFrameOrientation.getMatrix3d(localRotation);
-            transformToParent.setRotationAndZeroTranslation(localRotation);
-         }
-      };
-      
-
-      finalFrame = new ReferenceFrame("finalFrame", ReferenceFrame.getWorldFrame())
-      {
-         private final FrameOrientation localFrameOrientation = new FrameOrientation();
-         private final Matrix3d localRotation = new Matrix3d();
-         @Override
-         protected void updateTransformToParent(RigidBodyTransform transformToParent)
-         {
-            initialOrientation.getFrameOrientationIncludingFrame(localFrameOrientation);
-            localFrameOrientation.changeFrame(parentFrame);
-            localFrameOrientation.getMatrix3d(localRotation);
-            transformToParent.setRotationAndZeroTranslation(localRotation);
-         }
-      };
-
-      currentTrajectoryFrame = new ReferenceFrame("currentTrajectoryFrame", interpolationFrame)
-      {
-         private final FrameOrientation localFrameOrientation = new FrameOrientation();
-         private final Matrix3d localRotation = new Matrix3d();
-         @Override
-         protected void updateTransformToParent(RigidBodyTransform transformToParent)
-         {
-            currentOrientation.getFrameOrientationIncludingFrame(localFrameOrientation);
-            localFrameOrientation.changeFrame(parentFrame);
-            localFrameOrientation.getMatrix3d(localRotation);
-            transformToParent.setRotationAndZeroTranslation(localRotation);
-         }
-      };
-
-      
-      
-      interpolationFrameForViz = new YoFrameOrientation(namePrefix + "InterpolationFrameForViz", worldFrame, registry);
-      
-      parentRegistry.addChild(registry);
-
-      this.visualize = visualize && yoGraphicsListRegistry != null;
-
-      if (this.visualize)
-      {
-         final YoGraphicPosition currentPositionViz = new YoGraphicPosition(namePrefix + "CurrentPosition", currentPosition, 0.025, YoAppearance.Blue());
-         final YoGraphicPosition initialPositionViz = new YoGraphicPosition(namePrefix + "InitialPosition", initialPosition, 0.02, YoAppearance.BlueViolet());
-         final YoGraphicVector currentVelocityViz = new YoGraphicVector(namePrefix + "CurrentVelocity", currentPosition.buildUpdatedYoFramePointForVisualizationOnly(), currentVelocity.buildUpdatedYoFrameVectorForVisualizationOnly(), 0.2, YoAppearance.Chartreuse());
-         final YoGraphicPosition finalPositionViz = new YoGraphicPosition(namePrefix + "FinalPosition", finalPosition, 0.02, YoAppearance.Red());
-         final YoGraphicVector currentAngularVelocityViz = new YoGraphicVector(namePrefix + "CurrentAngularVelocity", currentPosition.buildUpdatedYoFramePointForVisualizationOnly(), currentAngularVelocity.buildUpdatedYoFrameVectorForVisualizationOnly(), 0.2, YoAppearance.Green());
-         
-         final YoGraphicCoordinateSystem interpolationCoordinateSystemViz = new YoGraphicCoordinateSystem(namePrefix + "interpolationCoordinateSystem", initialPosition.buildUpdatedYoFramePointForVisualizationOnly(), interpolationFrameForViz, 0.3, YoAppearance.Black());
-         
-         final YoGraphicCoordinateSystem currentPoseViz = new YoGraphicCoordinateSystem(namePrefix + "CurrentPose", currentPosition.buildUpdatedYoFramePointForVisualizationOnly(), currentOrientationForViz, 0.3);
-         
-         yoGraphicsList = new YoGraphicsList(namePrefix + "VelocityConstrainedTrajectory");
-//         yoGraphicsList.add(currentPositionViz);
-         yoGraphicsList.add(currentVelocityViz);
-//         yoGraphicsList.add(initialPositionViz);
-//         yoGraphicsList.add(finalPositionViz);
-         yoGraphicsList.add(currentPoseViz);
-         yoGraphicsList.add(currentAngularVelocityViz);
-         yoGraphicsList.add(interpolationCoordinateSystemViz);
-         
-         yoGraphicsListRegistry.registerYoGraphicsList(yoGraphicsList);
-
-         bagOfBalls = new BagOfBalls(numberOfBalls, 0.01, yoGraphicsList.getLabel(), registry, yoGraphicsListRegistry);
-
-         showViz = new BooleanYoVariable(namePrefix + "ShowViz", registry);
-         showViz.addVariableChangedListener(new VariableChangedListener()
-         {
-            public void variableChanged(YoVariable<?> v)
-            {
-               boolean visible = showViz.getBooleanValue();
-               currentVelocityViz.setVisible(visible);
-               currentAngularVelocityViz.setVisible(visible);
-//               currentPositionViz.setVisible(visible);
-//               initialPositionViz.setVisible(visible);
-//               finalPositionViz.setVisible(visible);
-               bagOfBalls.setVisible(visible);
-            }
-         });
-         showViz.notifyVariableChangedListeners();
-      }
-      else
-      {
-         yoGraphicsList = null;
-         bagOfBalls = null;
-         showViz = null;
-      }
-   }
-
-   private void registerMultipleFramesHolders(YoMultipleFramesHolder... multipleFramesHolders)
-   {
-      for (YoMultipleFramesHolder multipleFramesHolder : multipleFramesHolders)
-         this.multipleFramesHolders.add(multipleFramesHolder);
-   }
-
-   public void registerAndSwitchFrame(ReferenceFrame desiredFrame)
-   {
-      registerNewTrajectoryFrame(desiredFrame);
-      switchTrajectoryFrame(desiredFrame);
-   }
-
-   public void registerNewTrajectoryFrame(ReferenceFrame newReferenceFrame)
-   {
-      checkIfMultipleFramesAllowed();
-
-      for (int i = 0; i < multipleFramesHolders.size(); i++)
-         multipleFramesHolders.get(i).registerReferenceFrame(newReferenceFrame);
-   }
-
-   public void changeFrame(ReferenceFrame referenceFrame)
-   {
-      changeFrame(referenceFrame, true);
-   }
-
-   private void changeFrame(ReferenceFrame referenceFrame, boolean checkIfAllowed)
-   {
-      if (checkIfAllowed)
-         checkIfMultipleFramesAllowed();
-
-      for (int i = 0; i < multipleFramesHolders.size(); i++)
-         multipleFramesHolders.get(i).changeFrame(referenceFrame);
-   }
-
-   public void switchTrajectoryFrame(ReferenceFrame referenceFrame)
-   {
-      checkIfMultipleFramesAllowed();
-
-      for (int i = 0; i < multipleFramesHolders.size(); i++)
-         multipleFramesHolders.get(i).switchCurrentReferenceFrame(referenceFrame);
-   }
-
-   public void setTrajectoryTime(double newTrajectoryTime)
-   {
-      trajectoryTime.set(newTrajectoryTime);
-   }
-
-   public void setInitialPoseWithInitialVelocity(FramePose initialPose, FrameVector initialVelocity, FrameVector initialAngularVelocity)
-   {
-      initialPose.getPoseIncludingFrame(tempPosition, tempOrientation);
-      this.initialPosition.set(tempPosition);
-      this.initialVelocity.set(initialVelocity);
-     
-      this.initialOrientation.set(tempOrientation);
-      this.initialAngularVelocity.set(initialAngularVelocity);
-   }
-   
-   public void setInitialPoseWithoutInitialVelocity(FramePose initialPose)
-   {
-      initialPose.getPoseIncludingFrame(tempPosition, tempOrientation);
-      this.initialPosition.set(tempPosition);
-      this.initialVelocity.setToZero();;
-     
-      this.initialOrientation.set(tempOrientation);
-      this.initialAngularVelocity.setToZero();
-   }
-
-   public void setInitialPoseWithInitialVelocity(FramePoint initialPosition, FrameVector initialVelocity, FrameOrientation initialOrientation, FrameVector initialAngularVelocity)
-   {
-      this.initialPosition.set(initialPosition);
-      this.initialVelocity.set(initialVelocity);
-      this.initialOrientation.set(initialOrientation);
-      this.initialAngularVelocity.set(initialAngularVelocity);
-   }
-   public void setInitialPoseWithoutInitialVelocity(FramePoint initialPosition, FrameOrientation initialOrientation)
-   {
-      this.initialPosition.set(initialPosition);
-      this.initialVelocity.setToZero();
-      this.initialOrientation.set(initialOrientation);
-      this.initialAngularVelocity.setToZero();
-   }
-   /**
-    * TODO Get that working with final angular velocity.
-    * 
-    */ 
- /*  
-   public void setFinalPoseWithFinalVelocity(FramePose finalPose, FrameVector finalVelocity, FrameVector finalAngularVelocity)
-   {
-      finalPose.getPoseIncludingFrame(tempPosition, tempOrientation);
-      setFinalPoseWithFinalVelocity(tempPosition, tempOrientation, finalVelocity, finalAngularVelocity);
-   }
-
-   public void setFinalPoseWithFinalVelocity(FramePoint finalPosition, FrameOrientation finalOrientation, FrameVector finalVelocity, FrameVector finalAngularVelocity)
-   {
-      this.finalPosition.set(finalPosition);
-      this.finalOrientation.set(finalOrientation);
-      
-      finalPositionForViz.setAndMatchFrame(finalPosition);
-      finalOrientationForViz.setAndMatchFrame(finalOrientation);
-
-      this.finalVelocity.set(finalVelocity);
-      this.finalAngularVelocity.set(finalAngularVelocity);
-   }
- */
-   public void setFinalPoseWithoutFinalVelocity(FramePose finalPose)
-   {
-      finalPose.getPoseIncludingFrame(tempPosition, tempOrientation);
-      setFinalPoseWithoutFinalVelocity(tempPosition, tempOrientation);
-   }
-
-   public void setFinalPoseWithoutFinalVelocity(FramePoint finalPosition, FrameOrientation finalOrientation)
-   {
-      this.finalPosition.set(finalPosition);
-      this.finalOrientation.set(finalOrientation);
-      
-      finalPositionForViz.setAndMatchFrame(finalPosition);
-      finalOrientationForViz.setAndMatchFrame(finalOrientation);
-
-      this.finalVelocity.setToZero();
-      this.finalAngularVelocity.setToZero();
-   }
-
-   public void initialize()
-   
-   {  
-      interpolationFrame.update();
-      finalFrame.update();
-      copyOfInitialOrientation.setToZero(interpolationFrame);
-      copyOfInitialOrientation.changeFrame(worldFrame);
-      interpolationFrameForViz.set(copyOfInitialOrientation);
-      
-      trajectoryFrame = initialOrientation.getReferenceFrame();
-      // Translational part
-      MathTools.checkIfInRange(trajectoryTime.getDoubleValue(), 0.0, Double.POSITIVE_INFINITY);
-      xPolynomial.setQuintic(0.0, trajectoryTime.getDoubleValue(), initialPosition.getX(), initialVelocity.getX(), 0.0, finalPosition.getX(), finalVelocity.getX(), 0.0);
-      yPolynomial.setQuintic(0.0, trajectoryTime.getDoubleValue(), initialPosition.getY(), initialVelocity.getY(), 0.0, finalPosition.getY(), finalVelocity.getY(), 0.0);
-      zPolynomial.setQuintic(0.0, trajectoryTime.getDoubleValue(), initialPosition.getZ(), initialVelocity.getZ(), 0.0, finalPosition.getZ(), finalVelocity.getZ(), 0.0);
-      
-      initialOrientation.getFrameOrientationIncludingFrame(copyOfInitialOrientation);
-      finalOrientation.getFrameOrientationIncludingFrame(copyOfFinalOrientation);
-      initialAngularVelocity.getFrameTupleIncludingFrame(copyOfInitialAngularVelocity);
-      finalAngularVelocity.getFrameTupleIncludingFrame(copyOfFinalAngularVelocity);
-
-      copyOfInitialOrientation.changeFrame(interpolationFrame);
-      copyOfFinalOrientation.changeFrame(interpolationFrame);
-      copyOfInitialAngularVelocity.changeFrame(interpolationFrame);
-      copyOfFinalAngularVelocity.changeFrame(interpolationFrame);
-      
-      copyOfFinalOrientation.getAxisAngle(tempAxisAngle);
-      
-      
-      /**
-       * TODO Get that working with final angular velocity.
-       * T. Meier:
-       * Since the pose is rotating on the Path this approach is not correct: The derivative of the angles is not equal to the angular velocity (Orientation and angular velocity are not consistent!). To
-       * avoid this the latter is calculated with finite differences of orientation quaternions. (See compute function). The FinalAngularVelocity as boundary condition is only working if it is 0.0!!
-       * Interpolating over the angular velocity vector is not possible either since the pose is restrained as well.
-       * A parametrisation of orientation which is consistent with a random angular velocity is needed. Searching for one.
-       */ 
-      xRotPolynomial.setQuintic(0.0, trajectoryTime.getDoubleValue(), 0.0, copyOfInitialAngularVelocity.getX(), 0.0, tempAxisAngle.getX() * tempAxisAngle.getAngle(), copyOfFinalAngularVelocity.getX(), 0.0);
-      yRotPolynomial.setQuintic(0.0, trajectoryTime.getDoubleValue(), 0.0, copyOfInitialAngularVelocity.getY(), 0.0, tempAxisAngle.getY() * tempAxisAngle.getAngle(), copyOfFinalAngularVelocity.getY(), 0.0);
-      zRotPolynomial.setQuintic(0.0, trajectoryTime.getDoubleValue(), 0.0, copyOfInitialAngularVelocity.getZ(), 0.0, tempAxisAngle.getZ() * tempAxisAngle.getAngle(), copyOfFinalAngularVelocity.getZ(), 0.0);
-      
-      
-      reset();
-    
-      if (visualize)
-         visualizeTrajectory();
-   }
-
-   private void reset()
-   {
-      currentTime.set(0.0);
-      currentPosition.set(initialPosition);
-      currentVelocity.set(initialVelocity);
-      currentAcceleration.setToZero();
-      currentOrientation.set(initialOrientation);
-      currentAngularVelocity.set(initialAngularVelocity);
-      currentAngularAcceleration.setToZero();
-   }
-   
-
-   public void compute(double time)
-   {
-      this.currentTime.set(time);
-      currentTrajectoryFrame.update();
-      time = MathTools.clipToMinMax(time, 0.0, trajectoryTime.getDoubleValue());
-      
-      xPolynomial.compute(time);
-      yPolynomial.compute(time);
-      zPolynomial.compute(time);
-      
-      xRotPolynomial.compute(time);
-      yRotPolynomial.compute(time);
-      zRotPolynomial.compute(time);
-      
-      if (!isDone())
-      {
-         // Linear Part
-         currentPosition.set(xPolynomial.getPosition(), yPolynomial.getPosition(), zPolynomial.getPosition());
-         currentVelocity.set(xPolynomial.getVelocity(), yPolynomial.getVelocity(), zPolynomial.getVelocity());
-         currentAcceleration.set(xPolynomial.getAcceleration(), yPolynomial.getAcceleration(), zPolynomial.getAcceleration());
-         
-         // Rotational Part: Transformation from interpolationFrame to trajectoryFrame
-         tempVector.set(xRotPolynomial.getPosition(), yRotPolynomial.getPosition(), zRotPolynomial.getPosition());
-         vectorLength =  tempVector.length();
-         if(vectorLength > 0.0)
-         {
-            tempVector.normalize();
-         }
-         tempAxisAngle.set(tempVector.getX(), tempVector.getY(), tempVector.getZ(), vectorLength);
-         tempCurrentOrientation.setIncludingFrame(interpolationFrame, tempAxisAngle);
-         
-         tempCurrentOrientation.changeFrame(trajectoryFrame);
-         currentOrientation.set(tempCurrentOrientation);
-      
-         /**
-          * Calculate velocity using finite differences to ensure consistency between orientation and angular velocity.
-          */
-         // t + FDdt
-         xRotPolynomial.compute(time + FDdt);
-         yRotPolynomial.compute(time + FDdt);
-         zRotPolynomial.compute(time + FDdt);
-         
-         tempVector.set(xRotPolynomial.getPosition(), yRotPolynomial.getPosition(), zRotPolynomial.getPosition());
-         vectorLength =  tempVector.length();
-         if(vectorLength > 0.0)
-         {
-            tempVector.normalize();
-         }
-         tempAxisAngle.set(tempVector.getX(), tempVector.getY(), tempVector.getZ(), vectorLength);
-         tempCurrentOrientation.setIncludingFrame(interpolationFrame, tempAxisAngle);
-         tempCurrentOrientation.changeFrame(worldFrame);
-         tempCurrentOrientation.getQuaternion(quatFD3);
-        
-         // t - FDdt
-         xRotPolynomial.compute(time - FDdt);
-         yRotPolynomial.compute(time - FDdt);
-         zRotPolynomial.compute(time - FDdt);
-         
-         tempVector.set(xRotPolynomial.getPosition(), yRotPolynomial.getPosition(), zRotPolynomial.getPosition());
-         vectorLength =  tempVector.length();
-         if(vectorLength > 0.0)
-         {
-            tempVector.normalize();
-         }
-         tempAxisAngle.set(tempVector.getX(), tempVector.getY(), tempVector.getZ(), vectorLength);
-         tempCurrentOrientation.setIncludingFrame(interpolationFrame, tempAxisAngle);
-         tempCurrentOrientation.changeFrame(worldFrame);
-         tempCurrentOrientation.getQuaternion(quatFD1);
-        
-         
-         // Finite Differences using quaternions
-         quatFD1.inverse();
-         quatFDDelta.mul(quatFD3, quatFD1);
-         quatFDDelta.normalize();
-         
-         deltaAngle = Math.acos(quatFDDelta.getW()) * 2.0;
-         
-         omegaFD = deltaAngle / (2.0 * FDdt);
-         omegaVectorDF.setIncludingFrame(worldFrame, quatFDDelta.x, quatFDDelta.y, quatFDDelta.z);
-
-         if(omegaVectorDF.length() > 0.0)
-         {
-            omegaVectorDF.normalize();
-         }
-         omegaVectorDF.scale(omegaFD);
-         
-         tempCurrentAngularVelocity.setIncludingFrame(omegaVectorDF);
-         
-         // Change back to trajectoryFrame
-         tempCurrentAngularVelocity.changeFrame(trajectoryFrame);
-         currentAngularVelocity.set(tempCurrentAngularVelocity);
-         
-        
-        /*
-         tempVector.set(xRotPolynomial.getVelocity(), yRotPolynomial.getVelocity(), zRotPolynomial.getVelocity());
-         tempCurrentAngularVelocity.setIncludingFrame(interpolationFrame, tempVector);
-
-         
-         tempVector.set(xRotPolynomial.getAcceleration(), yRotPolynomial.getAcceleration(), zRotPolynomial.getAcceleration());
-         tempCurrentAngularAcceleration.setIncludingFrame(interpolationFrame, tempVector);
-         
-         tempCurrentOrientation.changeFrame(trajectoryFrame);
-         tempCurrentAngularVelocity.changeFrame(trajectoryFrame);
-         tempCurrentAngularAcceleration.changeFrame(trajectoryFrame);
-        
-         currentOrientation.set(tempCurrentOrientation);
-         currentAngularVelocity.set(tempCurrentAngularVelocity);
-         currentAngularAcceleration.set(tempCurrentAngularAcceleration);
-         */
-        
-      }
-      else
-      {
-         currentPosition.set(finalPosition);
-         currentVelocity.set(finalVelocity);
-         currentAcceleration.set(0.0, 0.0, 0.0);
-         
-         currentOrientation.set(finalOrientation);
-         currentAngularVelocity.set(finalAngularVelocity);
-         currentAcceleration.set(0.0, 0.0, 0.0);
-      }
-//      currentOrientationForViz.set(currentOrientation);
-      currentOrientationForViz.set(currentTrajectoryFrame.getTransformToWorldFrame());
-            
-   }
-
-   private void visualizeTrajectory()
-   {
-      for (int i = 0; i < numberOfBalls; i++)
-      {
-         double t = (double) i / ((double) numberOfBalls - 1) * trajectoryTime.getDoubleValue();
-         compute(t);
-         currentPosition.getFrameTupleIncludingFrame(ballPosition);
-         ballPosition.changeFrame(ReferenceFrame.getWorldFrame());
-         currentOrientationForViz.set(currentOrientation);
-         bagOfBalls.setBallLoop(ballPosition);
-      }
-      reset();
-   }
-
-   public void showVisualization()
-   {
-      if (!visualize) return;
-
-      showViz.set(true);
-   }
-
-   public void hideVisualization()
-   {
-      if (!visualize) return;
-
-      showViz.set(false);
-   }
-
-   public void getPosition(FramePoint positionToPack)
-   {
-      currentPosition.getFrameTupleIncludingFrame(positionToPack);
-   }
-
-   public void getVelocity(FrameVector velocityToPack)
-   {
-      currentVelocity.getFrameTupleIncludingFrame(velocityToPack);
-   }
-
-   public void getAcceleration(FrameVector accelerationToPack)
-   {
-      currentAcceleration.getFrameTupleIncludingFrame(accelerationToPack);
-   }
-
-   public void getOrientation(FrameOrientation orientationToPack)
-   {
-      currentOrientation.getFrameOrientationIncludingFrame(orientationToPack);
-   }
-
-   public void getAngularVelocity(FrameVector angularVelocityToPack)
-   {
-      currentAngularVelocity.getFrameTupleIncludingFrame(angularVelocityToPack);
-   }
-
-   public void getAngularAcceleration(FrameVector angularAccelerationToPack)
-   {
-      currentAngularAcceleration.getFrameTupleIncludingFrame(angularAccelerationToPack);
-   }
-
-   public void getLinearData(FramePoint positionToPack, FrameVector velocityToPack, FrameVector accelerationToPack)
-   {
-      getPosition(positionToPack);
-      getVelocity(velocityToPack);
-      getAcceleration(accelerationToPack);
-   }
-
-   public void getAngularData(FrameOrientation orientationToPack, FrameVector angularVelocityToPack, FrameVector angularAccelerationToPack)
-   {
-      getOrientation(orientationToPack);
-      getAngularVelocity(angularVelocityToPack);
-      getAngularAcceleration(angularAccelerationToPack);
-   }
-
-   private final Quat4d temp = new Quat4d();
-   
-   public void getPose(FramePose framePoseToPack)
-   {
-      framePoseToPack.changeFrame(currentPosition.getReferenceFrame());
-      framePoseToPack.setPosition(currentPosition.getFrameTuple());
-      
-      currentOrientation.get(temp);
-      framePoseToPack.setOrientation(temp);
-   }
-   
-   public boolean isDone()
-   {
-      return currentTime.getDoubleValue() >= trajectoryTime.getDoubleValue();
-   }
-
-   private void checkIfMultipleFramesAllowed()
-   {
-      if (!allowMultipleFrames)
-         throw new RuntimeException("Must set allowMultipleFrames to true in the constructor if you ever want to register a new frame.");
-   }
-
-   public String toString()
-   {
-      String ret = "";
-      
-      ReferenceFrame currentFrame = initialPosition.getReferenceFrame();
-      
-      ret += "Current time: " + currentTime.getDoubleValue() + ", trajectory time: " + trajectoryTime.getDoubleValue();
-      ret += "\nCurrent position: " + currentPosition.toStringForASingleReferenceFrame(currentFrame);
-      ret += "\nCurrent velocity: " + currentVelocity.toStringForASingleReferenceFrame(currentFrame);
-      ret += "\nCurrent acceleration: " + currentAcceleration.toStringForASingleReferenceFrame(currentFrame);
-      ret += "\nCurrent orientation: " + currentOrientation.toStringForASingleReferenceFrame(currentFrame);
-      ret += "\nCurrent angular velocity: " + currentAngularVelocity.toStringForASingleReferenceFrame(currentFrame);
-      ret += "\nCurrent angular acceleration: " + currentAngularAcceleration.toStringForASingleReferenceFrame(currentFrame);
-      return ret;
-   }
-}
->>>>>>> 00b390c2
+}