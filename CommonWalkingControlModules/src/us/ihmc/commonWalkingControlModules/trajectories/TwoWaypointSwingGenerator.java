package us.ihmc.commonWalkingControlModules.trajectories;

import java.util.ArrayList;

import us.ihmc.graphics3DAdapter.graphics.appearances.YoAppearance;
import us.ihmc.robotics.MathTools;
import us.ihmc.robotics.dataStructures.registry.YoVariableRegistry;
import us.ihmc.robotics.dataStructures.variable.BooleanYoVariable;
import us.ihmc.robotics.dataStructures.variable.DoubleYoVariable;
import us.ihmc.robotics.dataStructures.variable.EnumYoVariable;
import us.ihmc.robotics.geometry.FramePoint;
import us.ihmc.robotics.geometry.FrameVector;
import us.ihmc.robotics.math.trajectories.PositionTrajectoryGenerator;
import us.ihmc.robotics.referenceFrames.ReferenceFrame;
import us.ihmc.robotics.trajectories.TrajectoryType;
import us.ihmc.simulationconstructionset.yoUtilities.graphics.BagOfBalls;
import us.ihmc.simulationconstructionset.yoUtilities.graphics.YoGraphicsListRegistry;

public class TwoWaypointSwingGenerator implements PositionTrajectoryGenerator
{
   private static final int maxTimeIterations = 1;
   private static final int numberWaypoints = 2;
   private static final double[] waypointProportions = new double[] {0.15, 0.85};
   private static final double defaultSwingHeight = 0.1;
   private static final double minSwingHeight = 0.1;

   private static final ReferenceFrame worldFrame = ReferenceFrame.getWorldFrame();

   private final YoVariableRegistry registry;

   private final DoubleYoVariable stepTime;
   private final DoubleYoVariable timeIntoStep;
   private final BooleanYoVariable isDone;
   private final EnumYoVariable<TrajectoryType> trajectoryType;
   private final DoubleYoVariable swingHeight;
   private final DoubleYoVariable maxSwingHeight;

   private final Position2dOptimizedSwingTrajectoryGenerator trajectory;

   private final FramePoint initialPosition = new FramePoint();
   private final FrameVector initialVelocity = new FrameVector();
   private final FramePoint finalPosition = new FramePoint();
   private final FrameVector finalVelocity = new FrameVector();
   private final ArrayList<FramePoint> waypointPositions = new ArrayList<>();
   private final FramePoint stanceFootPosition = new FramePoint();

   private final BagOfBalls waypointViz;

   public TwoWaypointSwingGenerator(String namePrefix, double maxSwingHeight, YoVariableRegistry parentRegistry, YoGraphicsListRegistry yoGraphicsListRegistry)
   {
      registry = new YoVariableRegistry(namePrefix + getClass().getSimpleName());
      parentRegistry.addChild(registry);

      stepTime = new DoubleYoVariable(namePrefix + "StepTime", registry);
      timeIntoStep = new DoubleYoVariable(namePrefix + "TimeIntoStep", registry);
      isDone = new BooleanYoVariable(namePrefix + "IsDone", registry);
      trajectoryType = new EnumYoVariable<>(namePrefix + "TrajectoryType", registry, TrajectoryType.class);
      swingHeight = new DoubleYoVariable(namePrefix + "SwingHeight", registry);
      swingHeight.set(defaultSwingHeight);

      this.maxSwingHeight = new DoubleYoVariable(namePrefix + "MaxSwingHeight", registry);
      this.maxSwingHeight.set(maxSwingHeight);

<<<<<<< HEAD
      trajectory = new PositionOptimizedTrajectoryGenerator(namePrefix, registry, yoGraphicsListRegistry, maxTimeIterations);
=======
      trajectory = new Position2dOptimizedSwingTrajectoryGenerator(namePrefix, registry, yoGraphicsListRegistry, maxTimeIterations);
>>>>>>> 162aebfe

      for (int i = 0; i < numberWaypoints; i++)
         waypointPositions.add(new FramePoint());

      if (yoGraphicsListRegistry != null)
         waypointViz = new BagOfBalls(numberWaypoints, 0.02, namePrefix + "Waypoints", YoAppearance.White(), registry, yoGraphicsListRegistry);
      else
         waypointViz = null;
   }

   public void setStepTime(double stepTime)
   {
      this.stepTime.set(stepTime);
   }

   public void setInitialConditions(FramePoint initialPosition, FrameVector initialVelocity)
   {
      this.initialPosition.setIncludingFrame(initialPosition);
      this.initialVelocity.setIncludingFrame(initialVelocity);
   }

   public void setFinalConditions(FramePoint finalPosition, FrameVector finalVelocity)
   {
      this.finalPosition.setIncludingFrame(finalPosition);
      this.finalVelocity.setIncludingFrame(finalVelocity);
   }

   public void setTrajectoryType(TrajectoryType trajectoryType)
   {
      this.trajectoryType.set(trajectoryType);
   }

   public void setSwingHeight(double swingHeight)
   {
      if (Double.isNaN(swingHeight))
         this.swingHeight.set(defaultSwingHeight);
      else if (swingHeight < minSwingHeight)
         this.swingHeight.set(minSwingHeight);
      else if (swingHeight > maxSwingHeight.getDoubleValue())
         this.swingHeight.set(maxSwingHeight.getDoubleValue());
      else
         this.swingHeight.set(swingHeight);
   }

   public void setStanceFootPosition(FramePoint stanceFootPosition)
   {
      this.stanceFootPosition.setIncludingFrame(stanceFootPosition);
   }

   public void informDone()
   {
      trajectory.informDone();
   }

   @Override
   public void initialize()
   {
      timeIntoStep.set(0.0);
      isDone.set(false);

      initialPosition.changeFrame(worldFrame);
      finalPosition.changeFrame(worldFrame);
      double maxStepZ = Math.max(initialPosition.getZ(), finalPosition.getZ());

      switch (trajectoryType.getEnumValue())
      {
      case OBSTACLE_CLEARANCE:
         for (int i = 0; i < numberWaypoints; i++)
         {
            waypointPositions.get(i).interpolate(initialPosition, finalPosition, waypointProportions[i]);
            waypointPositions.get(i).setZ(maxStepZ + swingHeight.getDoubleValue());
         }
         break;
      case PUSH_RECOVERY:
         for (int i = 0; i < numberWaypoints; i++)
         {
            waypointPositions.get(i).interpolate(initialPosition, finalPosition, waypointProportions[i]);
            waypointPositions.get(i).add(0.0, 0.0, swingHeight.getDoubleValue());
         }
         break;
      case BASIC:
      case DEFAULT:
         for (int i = 0; i < numberWaypoints; i++)
         {
            waypointPositions.get(i).interpolate(initialPosition, finalPosition, waypointProportions[i]);
            waypointPositions.get(i).add(0.0, 0.0, swingHeight.getDoubleValue());
         }
         break;
      default:
         throw new RuntimeException("Trajectory type not implemented");
      }

      stanceFootPosition.changeFrame(worldFrame);
      double maxWaypointZ = Math.max(stanceFootPosition.getZ() + maxSwingHeight.getDoubleValue(), maxStepZ + defaultSwingHeight);
      for (int i = 0; i < numberWaypoints; i++)
      {
         waypointPositions.get(i).setZ(Math.min(waypointPositions.get(i).getZ(), maxWaypointZ));
      }

      trajectory.setEndpointConditions(initialPosition, initialVelocity, finalPosition, finalVelocity);
      trajectory.setWaypoints(waypointPositions);
      trajectory.initialize();

      visualize();
   }

   private void visualize()
   {
      if (waypointViz == null)
         return;

      for (int i = 0; i < numberWaypoints; i++)
         waypointViz.setBall(waypointPositions.get(i), i);
   }

   @Override
   public void compute(double time)
   {
      double trajectoryTime = stepTime.getDoubleValue();
      isDone.set(time >= trajectoryTime);

      time = MathTools.clipToMinMax(time, 0.0, trajectoryTime);
      timeIntoStep.set(time);

      double percent = time / trajectoryTime;
      trajectory.compute(percent);
   }

   @Override
   public boolean isDone()
   {
      return isDone.getBooleanValue();
   }

   @Override
   public void getPosition(FramePoint positionToPack)
   {
      trajectory.getPosition(positionToPack);
   }

   @Override
   public void getVelocity(FrameVector velocityToPack)
   {
      trajectory.getVelocity(velocityToPack);
   }

   @Override
   public void getAcceleration(FrameVector accelerationToPack)
   {
      trajectory.getAcceleration(accelerationToPack);
   }

   @Override
   public void getLinearData(FramePoint positionToPack, FrameVector velocityToPack, FrameVector accelerationToPack)
   {
      getPosition(positionToPack);
      getVelocity(velocityToPack);
      getAcceleration(accelerationToPack);
   }

   @Override
   public void showVisualization()
   {
      // TODO Auto-generated method stub

   }

   @Override
   public void hideVisualization()
   {
      // TODO Auto-generated method stub

   }

}<|MERGE_RESOLUTION|>--- conflicted
+++ resolved
@@ -61,11 +61,7 @@
       this.maxSwingHeight = new DoubleYoVariable(namePrefix + "MaxSwingHeight", registry);
       this.maxSwingHeight.set(maxSwingHeight);
 
-<<<<<<< HEAD
-      trajectory = new PositionOptimizedTrajectoryGenerator(namePrefix, registry, yoGraphicsListRegistry, maxTimeIterations);
-=======
       trajectory = new Position2dOptimizedSwingTrajectoryGenerator(namePrefix, registry, yoGraphicsListRegistry, maxTimeIterations);
->>>>>>> 162aebfe
 
       for (int i = 0; i < numberWaypoints; i++)
          waypointPositions.add(new FramePoint());
