package us.ihmc.commonWalkingControlModules.controlModules.head;

import us.ihmc.commonWalkingControlModules.configurations.HeadOrientationControllerParameters;
import us.ihmc.commonWalkingControlModules.momentumBasedController.MomentumBasedController;
import us.ihmc.commonWalkingControlModules.momentumBasedController.dataObjects.InverseDynamicsCommand;
import us.ihmc.commonWalkingControlModules.packetConsumers.HeadOrientationProvider;
import us.ihmc.commonWalkingControlModules.packetConsumers.HeadTrajectoryMessageSubscriber;
import us.ihmc.humanoidRobotics.communication.packets.walking.HeadTrajectoryMessage;
import us.ihmc.robotics.controllers.YoOrientationPIDGains;
import us.ihmc.robotics.dataStructures.registry.YoVariableRegistry;
import us.ihmc.robotics.dataStructures.variable.BooleanYoVariable;
import us.ihmc.robotics.dataStructures.variable.DoubleYoVariable;
import us.ihmc.robotics.geometry.FrameOrientation;
import us.ihmc.robotics.geometry.FrameVector;
import us.ihmc.robotics.math.trajectories.MultipleWaypointsOrientationTrajectoryGenerator;
import us.ihmc.robotics.math.trajectories.OrientationInterpolationTrajectoryGenerator;
import us.ihmc.robotics.math.trajectories.OrientationTrajectoryGenerator;
import us.ihmc.robotics.math.trajectories.providers.YoQuaternionProvider;
import us.ihmc.robotics.math.trajectories.providers.YoVariableDoubleProvider;
import us.ihmc.robotics.referenceFrames.ReferenceFrame;
import us.ihmc.robotics.trajectories.providers.DoubleProvider;
import us.ihmc.simulationconstructionset.yoUtilities.graphics.YoGraphicsListRegistry;

public class HeadOrientationManager
{
   private static final ReferenceFrame worldFrame = ReferenceFrame.getWorldFrame();

   private final YoVariableRegistry registry;
   private final HeadOrientationControlModule headOrientationControlModule;
   private final MomentumBasedController momentumBasedController;
   private final HeadTrajectoryMessageSubscriber headTrajectoryMessageSubscriber;
   private final HeadOrientationProvider desiredHeadOrientationProvider;
   private final DoubleYoVariable yoTime;
   private final DoubleYoVariable receivedNewHeadOrientationTime;
   private final DoubleYoVariable headOrientationTrajectoryTime;
   private OrientationTrajectoryGenerator activeTrajectoryGenerator;
   private final OrientationInterpolationTrajectoryGenerator simpleOrientationTrajectoryGenerator;
   private final MultipleWaypointsOrientationTrajectoryGenerator waypointOrientationTrajectoryGenerator;

   private final BooleanYoVariable isTrackingOrientation;
   private final BooleanYoVariable isUsingWaypointTrajectory;

   private final ReferenceFrame chestFrame;
   private final YoQuaternionProvider initialOrientationProvider;
   private final YoQuaternionProvider finalOrientationProvider;

   private final BooleanYoVariable hasBeenInitialized;

   public HeadOrientationManager(MomentumBasedController momentumBasedController, HeadOrientationControllerParameters headOrientationControllerParameters,
         YoOrientationPIDGains gains, HeadOrientationProvider desiredHeadOrientationProvider, HeadTrajectoryMessageSubscriber headTrajectoryMessageSubscriber,
         double trajectoryTime, double[] initialDesiredHeadYawPitchRoll, YoVariableRegistry parentRegistry)
   {
      registry = new YoVariableRegistry(getClass().getSimpleName());

      this.momentumBasedController = momentumBasedController;
      this.yoTime = momentumBasedController.getYoTime();
      chestFrame = momentumBasedController.getFullRobotModel().getChest().getBodyFixedFrame();

      YoGraphicsListRegistry yoGraphicsListRegistry = momentumBasedController.getDynamicGraphicObjectsListRegistry();
      this.headOrientationControlModule = new HeadOrientationControlModule(momentumBasedController, chestFrame, headOrientationControllerParameters, gains,
            registry, yoGraphicsListRegistry);
      this.desiredHeadOrientationProvider = desiredHeadOrientationProvider;
      this.headTrajectoryMessageSubscriber = headTrajectoryMessageSubscriber;
      parentRegistry.addChild(registry);

      if (desiredHeadOrientationProvider != null || headTrajectoryMessageSubscriber != null)
      {

         receivedNewHeadOrientationTime = new DoubleYoVariable("receivedNewHeadOrientationTime", registry);
         isTrackingOrientation = new BooleanYoVariable("isTrackingOrientation", registry);
         headOrientationTrajectoryTime = new DoubleYoVariable("headOrientationTrajectoryTime", registry);

         hasBeenInitialized = new BooleanYoVariable("hasHeadOrientationManagerBeenInitialized", registry);
         hasBeenInitialized.set(false);

         headOrientationTrajectoryTime.set(trajectoryTime);
         DoubleProvider trajectoryTimeProvider = new YoVariableDoubleProvider(headOrientationTrajectoryTime);
         initialOrientationProvider = new YoQuaternionProvider("headInitialOrientation", chestFrame, registry);
         finalOrientationProvider = new YoQuaternionProvider("headFinalOrientation", chestFrame, registry);
         desiredOrientation.setIncludingFrame(chestFrame, initialDesiredHeadYawPitchRoll);
         finalOrientationProvider.setOrientation(desiredOrientation);
         simpleOrientationTrajectoryGenerator = new OrientationInterpolationTrajectoryGenerator("headOrientation", chestFrame, trajectoryTimeProvider,
               initialOrientationProvider, finalOrientationProvider, registry);
         waypointOrientationTrajectoryGenerator = new MultipleWaypointsOrientationTrajectoryGenerator("head", 15, true, chestFrame, registry);
         waypointOrientationTrajectoryGenerator.registerNewTrajectoryFrame(worldFrame);
         simpleOrientationTrajectoryGenerator.setContinuouslyUpdateFinalOrientation(true);

         isUsingWaypointTrajectory = new BooleanYoVariable(getClass().getSimpleName() + "IsUsingWaypointTrajectory", registry);
         isUsingWaypointTrajectory.set(false);

         activeTrajectoryGenerator = simpleOrientationTrajectoryGenerator;
      }
      else
      {
         receivedNewHeadOrientationTime = null;
         headOrientationTrajectoryTime = null;
         isTrackingOrientation = null;
         isUsingWaypointTrajectory = null;
         hasBeenInitialized = null;
         initialOrientationProvider = null;
         finalOrientationProvider = null;
         simpleOrientationTrajectoryGenerator = null;
         waypointOrientationTrajectoryGenerator = null;
      }
   }

   private void initialize()
   {
      if (hasBeenInitialized == null || hasBeenInitialized.getBooleanValue())
         return;

      hasBeenInitialized.set(true);

      ReferenceFrame headFrame = momentumBasedController.getFullRobotModel().getHead().getBodyFixedFrame();
      desiredOrientation.setToZero(headFrame);
      desiredOrientation.changeFrame(chestFrame);
      initialOrientationProvider.setOrientation(desiredOrientation);
      receivedNewHeadOrientationTime.set(yoTime.getDoubleValue());
      simpleOrientationTrajectoryGenerator.initialize();
      isTrackingOrientation.set(true);
      isUsingWaypointTrajectory.set(false);
      activeTrajectoryGenerator = simpleOrientationTrajectoryGenerator;
   }

   private final FrameOrientation desiredOrientation = new FrameOrientation();

   public void compute()
   {
      initialize();

      if (isUsingWaypointTrajectory != null)
      {
         if (isUsingWaypointTrajectory.getBooleanValue())
            activeTrajectoryGenerator = waypointOrientationTrajectoryGenerator;
         else
            activeTrajectoryGenerator = simpleOrientationTrajectoryGenerator;
      }

      checkForNewDesiredOrientationInformation();
      handleHeadTrajectoryMessages();

      if (desiredHeadOrientationProvider != null)
      {
         if (isTrackingOrientation.getBooleanValue())
         {
            double deltaTime = yoTime.getDoubleValue() - receivedNewHeadOrientationTime.getDoubleValue();
            activeTrajectoryGenerator.compute(deltaTime);
            isTrackingOrientation.set(!activeTrajectoryGenerator.isDone());
         }
<<<<<<< HEAD
         activeTrajectoryGenerator.get(desiredOrientation);
=======
         orientationTrajectoryGenerator.getOrientation(desiredOrientation);
>>>>>>> cdd0b23a
         headOrientationControlModule.setOrientationToTrack(desiredOrientation);
      }

      headOrientationControlModule.compute();
   }

   private final FrameOrientation tempOrientation = new FrameOrientation();
   private final FrameVector tempAngularVelocity = new FrameVector();

   private void handleHeadTrajectoryMessages()
   {
      if (headTrajectoryMessageSubscriber == null || !headTrajectoryMessageSubscriber.isNewTrajectoryMessageAvailable())
         return;

      HeadTrajectoryMessage message = headTrajectoryMessageSubscriber.pollMessage();
      receivedNewHeadOrientationTime.set(yoTime.getDoubleValue());

      waypointOrientationTrajectoryGenerator.switchTrajectoryFrame(worldFrame);
      waypointOrientationTrajectoryGenerator.clear();

      if (message.getWaypoint(0).getTime() > 1.0e-5)
      {
         activeTrajectoryGenerator.get(tempOrientation);
         tempOrientation.changeFrame(worldFrame);
         tempAngularVelocity.setToZero(worldFrame);

         waypointOrientationTrajectoryGenerator.appendWaypoint(0.0, tempOrientation, tempAngularVelocity);
      }

      waypointOrientationTrajectoryGenerator.appendWaypoints(message.getWaypoints());
      waypointOrientationTrajectoryGenerator.changeFrame(chestFrame);
      waypointOrientationTrajectoryGenerator.initialize();
      isUsingWaypointTrajectory.set(true);
      activeTrajectoryGenerator = waypointOrientationTrajectoryGenerator;
      isTrackingOrientation.set(true);
   }

   private void checkForNewDesiredOrientationInformation()
   {
      if (desiredHeadOrientationProvider == null)
         return;

      if (desiredHeadOrientationProvider.isNewHeadOrientationInformationAvailable())
      {
<<<<<<< HEAD
         simpleOrientationTrajectoryGenerator.get(desiredOrientation);
=======
         orientationTrajectoryGenerator.getOrientation(desiredOrientation);
>>>>>>> cdd0b23a
         initialOrientationProvider.setOrientation(desiredOrientation);
         FrameOrientation desiredHeadOrientation = desiredHeadOrientationProvider.getDesiredHeadOrientation();
         desiredHeadOrientation.changeFrame(chestFrame);
         finalOrientationProvider.setOrientation(desiredHeadOrientation);
         headOrientationTrajectoryTime.set(desiredHeadOrientationProvider.getTrajectoryTime());
         receivedNewHeadOrientationTime.set(yoTime.getDoubleValue());
         simpleOrientationTrajectoryGenerator.initialize();
         isTrackingOrientation.set(true);
         isUsingWaypointTrajectory.set(false);
         activeTrajectoryGenerator = simpleOrientationTrajectoryGenerator;
      }
      else if (desiredHeadOrientationProvider.isNewLookAtInformationAvailable())
      {
<<<<<<< HEAD
         simpleOrientationTrajectoryGenerator.get(desiredOrientation);
         initialOrientationProvider.setOrientation(desiredOrientation);
         headOrientationControlModule.setPointToTrack(desiredHeadOrientationProvider.getLookAtPoint());
         headOrientationControlModule.packDesiredFrameOrientation(desiredOrientation);
         desiredOrientation.changeFrame(chestFrame);
=======
         orientationTrajectoryGenerator.getOrientation(desiredOrientation);
         initialOrientationProvider.setOrientation(desiredOrientation);
         headOrientationControlModule.setPointToTrack(desiredHeadOrientationProvider.getLookAtPoint());
         headOrientationControlModule.getDesiredFrameOrientation(desiredOrientation);
         desiredOrientation.changeFrame(headOrientationExpressedInFrame);
>>>>>>> cdd0b23a
         finalOrientationProvider.setOrientation(desiredOrientation);
         headOrientationTrajectoryTime.set(desiredHeadOrientationProvider.getTrajectoryTime());
         receivedNewHeadOrientationTime.set(yoTime.getDoubleValue());
         simpleOrientationTrajectoryGenerator.initialize();
         isTrackingOrientation.set(true);
         isUsingWaypointTrajectory.set(false);
         activeTrajectoryGenerator = simpleOrientationTrajectoryGenerator;
      }
   }

   public InverseDynamicsCommand<?> getInverseDynamicsCommand()
   {
      return headOrientationControlModule.getInverseDynamicsCommand();
   }
}<|MERGE_RESOLUTION|>--- conflicted
+++ resolved
@@ -147,11 +147,7 @@
             activeTrajectoryGenerator.compute(deltaTime);
             isTrackingOrientation.set(!activeTrajectoryGenerator.isDone());
          }
-<<<<<<< HEAD
-         activeTrajectoryGenerator.get(desiredOrientation);
-=======
-         orientationTrajectoryGenerator.getOrientation(desiredOrientation);
->>>>>>> cdd0b23a
+         activeTrajectoryGenerator.getOrientation(desiredOrientation);
          headOrientationControlModule.setOrientationToTrack(desiredOrientation);
       }
 
@@ -174,7 +170,7 @@
 
       if (message.getWaypoint(0).getTime() > 1.0e-5)
       {
-         activeTrajectoryGenerator.get(tempOrientation);
+         activeTrajectoryGenerator.getOrientation(tempOrientation);
          tempOrientation.changeFrame(worldFrame);
          tempAngularVelocity.setToZero(worldFrame);
 
@@ -196,11 +192,7 @@
 
       if (desiredHeadOrientationProvider.isNewHeadOrientationInformationAvailable())
       {
-<<<<<<< HEAD
-         simpleOrientationTrajectoryGenerator.get(desiredOrientation);
-=======
-         orientationTrajectoryGenerator.getOrientation(desiredOrientation);
->>>>>>> cdd0b23a
+         simpleOrientationTrajectoryGenerator.getOrientation(desiredOrientation);
          initialOrientationProvider.setOrientation(desiredOrientation);
          FrameOrientation desiredHeadOrientation = desiredHeadOrientationProvider.getDesiredHeadOrientation();
          desiredHeadOrientation.changeFrame(chestFrame);
@@ -214,19 +206,10 @@
       }
       else if (desiredHeadOrientationProvider.isNewLookAtInformationAvailable())
       {
-<<<<<<< HEAD
-         simpleOrientationTrajectoryGenerator.get(desiredOrientation);
-         initialOrientationProvider.setOrientation(desiredOrientation);
-         headOrientationControlModule.setPointToTrack(desiredHeadOrientationProvider.getLookAtPoint());
-         headOrientationControlModule.packDesiredFrameOrientation(desiredOrientation);
-         desiredOrientation.changeFrame(chestFrame);
-=======
-         orientationTrajectoryGenerator.getOrientation(desiredOrientation);
+         simpleOrientationTrajectoryGenerator.getOrientation(desiredOrientation);
          initialOrientationProvider.setOrientation(desiredOrientation);
          headOrientationControlModule.setPointToTrack(desiredHeadOrientationProvider.getLookAtPoint());
          headOrientationControlModule.getDesiredFrameOrientation(desiredOrientation);
-         desiredOrientation.changeFrame(headOrientationExpressedInFrame);
->>>>>>> cdd0b23a
          finalOrientationProvider.setOrientation(desiredOrientation);
          headOrientationTrajectoryTime.set(desiredHeadOrientationProvider.getTrajectoryTime());
          receivedNewHeadOrientationTime.set(yoTime.getDoubleValue());
