--- conflicted
+++ resolved
@@ -3,11 +3,6 @@
 import java.util.ArrayList;
 import java.util.List;
 
-<<<<<<< HEAD
-=======
-import javax.vecmath.Vector3d;
-
->>>>>>> 26430fce
 import us.ihmc.SdfLoader.models.FullHumanoidRobotModel;
 import us.ihmc.SdfLoader.partNames.LegJointName;
 import us.ihmc.commonWalkingControlModules.bipedSupportPolygons.YoPlaneContactState;
@@ -21,39 +16,20 @@
 import us.ihmc.robotics.dataStructures.variable.BooleanYoVariable;
 import us.ihmc.robotics.dataStructures.variable.DoubleYoVariable;
 import us.ihmc.robotics.geometry.FrameConvexPolygon2d;
-<<<<<<< HEAD
 import us.ihmc.robotics.geometry.FramePoint;
 import us.ihmc.robotics.geometry.FramePoint2d;
 import us.ihmc.robotics.math.filters.GlitchFilteredBooleanYoVariable;
 import us.ihmc.robotics.referenceFrames.ReferenceFrame;
-=======
-import us.ihmc.robotics.geometry.FrameOrientation;
-import us.ihmc.robotics.geometry.FramePoint;
-import us.ihmc.robotics.geometry.FramePoint2d;
-import us.ihmc.robotics.referenceFrames.ReferenceFrame;
-import us.ihmc.robotics.geometry.RigidBodyTransform;
-import us.ihmc.robotics.math.filters.GlitchFilteredBooleanYoVariable;
-import us.ihmc.robotics.math.frames.YoFrameOrientation;
->>>>>>> 26430fce
 import us.ihmc.robotics.robotSide.RobotSide;
 import us.ihmc.robotics.robotSide.SideDependentList;
 import us.ihmc.robotics.screwTheory.OneDoFJoint;
 
-<<<<<<< HEAD
-=======
-
->>>>>>> 26430fce
 public class WalkOnTheEdgesManager
 {
    private final YoVariableRegistry registry = new YoVariableRegistry(getClass().getSimpleName());
 
    private static final ReferenceFrame worldFrame = ReferenceFrame.getWorldFrame();
 
-<<<<<<< HEAD
-=======
-   // TODO it would be nice to use toe touchdown for side steps, but it requires too often an unreachable orientation of the foot resulting in unstable behaviors
-   private static final boolean DO_TOE_TOUCHDOWN_ONLY_WHEN_STEPPING_DOWN = true;
->>>>>>> 26430fce
    private static final boolean DO_TOEOFF_FOR_SIDE_STEPS = false;
    private static final boolean ENABLE_TOE_OFF_FOR_STEP_DOWN = true;
 
@@ -64,25 +40,12 @@
    private final DoubleYoVariable jacobianDeterminantThresholdForToeOff = new DoubleYoVariable("jacobianDeterminantThresholdForToeOff", registry);
    private final BooleanYoVariable checkRearLegJacobianDeterminant = new BooleanYoVariable("checkRearLegJacobianDeterminant", registry);
 
-<<<<<<< HEAD
-=======
-   private final BooleanYoVariable doToeTouchdownIfPossible = new BooleanYoVariable("doToeTouchdownIfPossible", registry);
-   private final BooleanYoVariable doToeTouchdown = new BooleanYoVariable("doToeTouchdown", registry);
-
-   private final BooleanYoVariable doHeelTouchdownIfPossible = new BooleanYoVariable("doHeelTouchdownIfPossible", registry);
-   private final BooleanYoVariable doHeelTouchdown = new BooleanYoVariable("doHeelTouchdown", registry);
-
->>>>>>> 26430fce
    private final BooleanYoVariable isDesiredICPOKForToeOff = new BooleanYoVariable("isDesiredICPOKForToeOff", registry);
    private final BooleanYoVariable isCurrentICPOKForToeOff = new BooleanYoVariable("isCurrentICPOKForToeOff", registry);
    private final BooleanYoVariable isDesiredECMPOKForToeOff = new BooleanYoVariable("isDesiredECMPOKForToeOff", registry);
 
    private final DoubleYoVariable minStepLengthForToeOff = new DoubleYoVariable("minStepLengthForToeOff", registry);
    private final DoubleYoVariable minStepHeightForToeOff = new DoubleYoVariable("minStepHeightForToeOff", registry);
-<<<<<<< HEAD
-=======
-   private final DoubleYoVariable minStepLengthForToeTouchdown = new DoubleYoVariable("minStepLengthForToeTouchdown", registry);
->>>>>>> 26430fce
 
    private final SideDependentList<YoPlaneContactState> footContactStates;
    private final List<FramePoint> contactStatePoints = new ArrayList<>();
@@ -101,23 +64,6 @@
 
    private final WalkingControllerParameters walkingControllerParameters;
 
-<<<<<<< HEAD
-=======
-   private final SideDependentList<DoubleYoVariable> angleFootsWithDesired = new SideDependentList<DoubleYoVariable>(
-         new DoubleYoVariable("angleFootWithDesiredLeft", registry),
-         new DoubleYoVariable("angleFootWithDesiredRight", registry));
-   private BooleanYoVariable enabledDoubleState = new BooleanYoVariable("enabledDoubleState", registry);
-
-   private final SideDependentList<YoFrameOrientation> footOrientationInWorld = new SideDependentList<YoFrameOrientation>(
-         new YoFrameOrientation("orientationLeftFoot", worldFrame, registry),
-         new YoFrameOrientation("orientationRightFoot", worldFrame, registry));
-
-   private final SideDependentList<BooleanYoVariable> desiredAngleReached = new SideDependentList<BooleanYoVariable>(
-         new BooleanYoVariable("l_Desired_Pitch", registry),
-         new BooleanYoVariable("r_Desired_Pitch", registry));
-   private Footstep desiredFootstep;
-
->>>>>>> 26430fce
    private final BooleanYoVariable isRearAnklePitchHittingLimit;
    private final GlitchFilteredBooleanYoVariable isRearAnklePitchHittingLimitFilt;
 
@@ -126,13 +72,9 @@
    private final double inPlaceWidth;
    private final double footLength;
 
-<<<<<<< HEAD
    public WalkOnTheEdgesManager(MomentumBasedController momentumBasedController, WalkingControllerParameters walkingControllerParameters,
          SideDependentList<? extends ContactablePlaneBody> feet, SideDependentList<FootControlModule> footEndEffectorControlModules,
          YoVariableRegistry parentRegistry)
-=======
-   public WalkOnTheEdgesManager(MomentumBasedController momentumBasedController, WalkingControllerParameters walkingControllerParameters, SideDependentList<? extends ContactablePlaneBody> feet,
-         SideDependentList<FootControlModule> footEndEffectorControlModules, YoVariableRegistry parentRegistry)
    {
       this(momentumBasedController.getFullRobotModel(), walkingControllerParameters, feet, createFootContactStates(momentumBasedController), footEndEffectorControlModules, parentRegistry);
    }
@@ -140,30 +82,17 @@
    public WalkOnTheEdgesManager(FullHumanoidRobotModel fullRobotModel, WalkingControllerParameters walkingControllerParameters,
          SideDependentList<? extends ContactablePlaneBody> feet, SideDependentList<YoPlaneContactState> footContactStates,
          SideDependentList<FootControlModule> footEndEffectorControlModules, YoVariableRegistry parentRegistry)
->>>>>>> 26430fce
    {
       this.doToeOffIfPossible.set(walkingControllerParameters.doToeOffIfPossible());
       this.doToeOffIfPossibleInSingleSupport.set(walkingControllerParameters.doToeOffIfPossibleInSingleSupport());
       this.doToeOffWhenHittingAnkleLimit.set(walkingControllerParameters.doToeOffWhenHittingAnkleLimit());
-<<<<<<< HEAD
-=======
-      this.doToeTouchdownIfPossible.set(walkingControllerParameters.doToeTouchdownIfPossible());
-      this.doHeelTouchdownIfPossible.set(walkingControllerParameters.doHeelTouchdownIfPossible());
->>>>>>> 26430fce
       this.checkRearLegJacobianDeterminant.set(walkingControllerParameters.checkTrailingLegJacobianDeterminantToTriggerToeOff());
 
       this.walkingControllerParameters = walkingControllerParameters;
 
-<<<<<<< HEAD
-      this.fullRobotModel = momentumBasedController.getFullRobotModel();
-      this.feet = feet;
-      this.footEndEffectorControlModules = footEndEffectorControlModules;
-=======
       this.fullRobotModel = fullRobotModel;
       this.feet = feet;
       this.footEndEffectorControlModules = footEndEffectorControlModules;
-      desiredFootstep = null;
->>>>>>> 26430fce
 
       this.inPlaceWidth = walkingControllerParameters.getInPlaceWidth();
       this.footLength = walkingControllerParameters.getFootBackwardOffset() + walkingControllerParameters.getFootForwardOffset();
@@ -174,11 +103,6 @@
       minStepHeightForToeOff.set(0.10);
       jacobianDeterminantThresholdForToeOff.set(0.10);
 
-<<<<<<< HEAD
-=======
-      minStepLengthForToeTouchdown.set(0.40);
-
->>>>>>> 26430fce
       isRearAnklePitchHittingLimit = new BooleanYoVariable("isRearAnklePitchHittingLimit", registry);
       isRearAnklePitchHittingLimitFilt = new GlitchFilteredBooleanYoVariable("isRearAnklePitchHittingLimitFilt", registry, isRearAnklePitchHittingLimit, 10);
 
@@ -188,15 +112,6 @@
          footDefaultPolygons.put(robotSide, new FrameConvexPolygon2d(feet.get(robotSide).getContactPoints2d()));
       }
 
-<<<<<<< HEAD
-      footContactStates = new SideDependentList<>();
-      for (RobotSide robotSide : RobotSide.values)
-      {
-         footContactStates.put(robotSide, momentumBasedController.getContactState(feet.get(robotSide)));
-      }
-
-      parentRegistry.addChild(registry);
-=======
       this.footContactStates = footContactStates;
 
       parentRegistry.addChild(registry);
@@ -210,7 +125,6 @@
          footContactStates.put(robotSide, momentumBasedController.getContactState(momentumBasedController.getContactableFeet().get(robotSide)));
       }
       return footContactStates;
->>>>>>> 26430fce
    }
 
    public void updateToeOffStatus(RobotSide trailingLeg, FramePoint2d desiredECMP, FramePoint2d desiredICP, FramePoint2d currentICP)
@@ -233,11 +147,7 @@
       }
 
       RobotSide leadingLeg = trailingLeg.getOppositeSide();
-<<<<<<< HEAD
-      if (footContactStates.get(leadingLeg).getTotalNumberOfContactPoints() > 0)
-=======
       if (footContactStates != null && footContactStates.get(leadingLeg).getTotalNumberOfContactPoints() > 0)
->>>>>>> 26430fce
       {
          footContactStates.get(leadingLeg).getContactFramePointsInContact(contactStatePoints);
          leadingFootSupportPolygon.setIncludingFrameByProjectionOntoXYPlaneAndUpdate(worldFrame, contactStatePoints);
@@ -299,11 +209,7 @@
          return;
       }
 
-<<<<<<< HEAD
-      if (checkRearLegJacobianDeterminant.getBooleanValue())
-=======
-      if(footEndEffectorControlModules != null && checkRearLegJacobianDeterminant.getBooleanValue())
->>>>>>> 26430fce
+      if (footEndEffectorControlModules != null && checkRearLegJacobianDeterminant.getBooleanValue())
       {
          FootControlModule rearFootControlModule = footEndEffectorControlModules.get(trailingLeg);
          doToeOff.set(Math.abs(rearFootControlModule.getJacobianDeterminant()) < jacobianDeterminantThresholdForToeOff.getDoubleValue());
@@ -343,15 +249,9 @@
 
       if (ENABLE_TOE_OFF_FOR_STEP_DOWN)
       {
-<<<<<<< HEAD
          boolean isNextStepLowEnough = stepHeight < -minStepHeightForToeOff.getDoubleValue();
          if (isNextStepLowEnough)
             return true;
-=======
-          boolean isNextStepLowEnough = stepHeight < -minStepHeightForToeOff.getDoubleValue();
-          if (isNextStepLowEnough)
-             return true;
->>>>>>> 26430fce
       }
       else
       {
@@ -369,157 +269,6 @@
       return isStepLongEnough && isStepLongEnoughAlongX;
    }
 
-<<<<<<< HEAD
-=======
-   private boolean isFrontFootWellPositionedForToeTouchdown(RobotSide trailingLeg, ReferenceFrame frontFootFrame)
-   {
-      ReferenceFrame trailingFootFrame = feet.get(trailingLeg).getFrameAfterParentJoint();
-      tempLeadingFootPosition.setToZero(frontFootFrame);
-      tempTrailingFootPosition.setToZero(trailingFootFrame);
-      tempLeadingFootPosition.changeFrame(trailingFootFrame);
-
-      tempLeadingFootPositionInWorld.setToZero(frontFootFrame);
-      tempTrailingFootPositionInWorld.setToZero(trailingFootFrame);
-      tempLeadingFootPositionInWorld.changeFrame(worldFrame);
-      tempTrailingFootPositionInWorld.changeFrame(worldFrame);
-
-      double stepHeight = tempLeadingFootPositionInWorld.getZ() - tempTrailingFootPositionInWorld.getZ();
-
-      boolean isNextStepTooHigh = stepHeight > 0.05;
-      if (isNextStepTooHigh)
-         return false;
-
-      boolean isNextStepLowEnough = stepHeight < -minStepHeightForToeOff.getDoubleValue();
-      if (isNextStepLowEnough)
-         return true;
-
-      if (DO_TOE_TOUCHDOWN_ONLY_WHEN_STEPPING_DOWN)
-         return false;
-
-      boolean isBackardOrSideStepping = tempLeadingFootPosition.getX() < 0.05;
-      if (!isBackardOrSideStepping)
-         return false;
-
-      boolean isStepLongEnough = tempLeadingFootPosition.distance(tempTrailingFootPosition) > minStepLengthForToeTouchdown.getDoubleValue();
-      return isStepLongEnough;
-   }
-
-   private boolean isFrontFootWellPositionedForHeelTouchdown(RobotSide trailingLeg, ReferenceFrame frontFootFrame)
-   {
-      ReferenceFrame trailingFootFrame = feet.get(trailingLeg).getFrameAfterParentJoint();
-      tempLeadingFootPosition.setToZero(frontFootFrame);
-      tempTrailingFootPosition.setToZero(trailingFootFrame);
-      tempLeadingFootPosition.changeFrame(trailingFootFrame);
-
-      tempLeadingFootPositionInWorld.setToZero(frontFootFrame);
-      tempTrailingFootPositionInWorld.setToZero(trailingFootFrame);
-      tempLeadingFootPositionInWorld.changeFrame(worldFrame);
-      tempTrailingFootPositionInWorld.changeFrame(worldFrame);
-
-      boolean isBackardOrSideStepping = tempLeadingFootPosition.getX() < 0.15;
-      if (isBackardOrSideStepping)
-         return false;
-
-      boolean isStepLongEnough = tempLeadingFootPosition.distance(tempTrailingFootPosition) > minStepLengthForToeTouchdown.getDoubleValue();
-      return isStepLongEnough;
-   }
-
-   public void updateEdgeTouchdownStatus(RobotSide supportLeg, Footstep nextFootstep)
-   {
-      RobotSide nextTrailingLeg = supportLeg;
-      ReferenceFrame nextFrontFootFrame;
-
-      if (nextFootstep != null)
-         nextFrontFootFrame = nextFootstep.getPoseReferenceFrame();
-      else
-         nextFrontFootFrame = feet.get(nextTrailingLeg.getOppositeSide()).getFrameAfterParentJoint();
-
-      if (!doToeTouchdownIfPossible.getBooleanValue())
-      {
-         doToeTouchdown.set(false);
-      }
-      else
-      {
-         boolean frontFootWellPositionedForToeTouchdown = isFrontFootWellPositionedForToeTouchdown(nextTrailingLeg, nextFrontFootFrame);
-         doToeTouchdown.set(frontFootWellPositionedForToeTouchdown);
-      }
-
-      if (!doHeelTouchdownIfPossible.getBooleanValue() || doToeTouchdown.getBooleanValue())
-      {
-         doHeelTouchdown.set(false);
-         return;
-      }
-
-      boolean frontFootWellPositionedForHeelTouchdown = isFrontFootWellPositionedForHeelTouchdown(nextTrailingLeg, nextFrontFootFrame);
-      doHeelTouchdown.set(frontFootWellPositionedForHeelTouchdown);
-   }
-
-   public void modifyFootstepForEdgeTouchdown(Footstep footstepToModify, double touchdownInitialPitch)
-   {
-      desiredFootstep = new Footstep(footstepToModify);
-      if (!doToeTouchdown.getBooleanValue() && !doHeelTouchdown.getBooleanValue())
-         return;
-
-      FrameOrientation oldOrientation = new FrameOrientation();
-      FrameOrientation newOrientation = new FrameOrientation();
-      FramePoint newPosition = new FramePoint();
-
-      footstepToModify.getPose(newPosition, oldOrientation);
-      newOrientation.setIncludingFrame(oldOrientation);
-
-      double[] yawPitchRoll = newOrientation.getYawPitchRoll();
-      yawPitchRoll[1] += touchdownInitialPitch;
-      newOrientation.setYawPitchRoll(yawPitchRoll);
-
-      Vector3d ankleToEdge, edgeToAnkle;
-
-      if (doToeTouchdown.getBooleanValue())
-         ankleToEdge = new Vector3d(walkingControllerParameters.getFootForwardOffset(), 0.0, -walkingControllerParameters.getAnkleHeight());
-      else
-         ankleToEdge = new Vector3d(-walkingControllerParameters.getFootBackwardOffset(), 0.0, -walkingControllerParameters.getAnkleHeight());
-
-      edgeToAnkle = new Vector3d(ankleToEdge);
-      edgeToAnkle.negate();
-
-      RigidBodyTransform tempTransform = new RigidBodyTransform();
-      oldOrientation.getTransform3D(tempTransform);
-      tempTransform.transform(ankleToEdge);
-      newOrientation.getTransform3D(tempTransform);
-      tempTransform.transform(edgeToAnkle);
-
-      double newX = newPosition.getX() + ankleToEdge.x + edgeToAnkle.x;
-      double newHeight = newPosition.getZ() + ankleToEdge.z + edgeToAnkle.z;
-
-      newPosition.setX(newX);
-      newPosition.setZ(newHeight);
-      footstepToModify.setPose(newPosition, newOrientation);
-   }
-
-   public boolean willLandOnEdge()
-   {
-      if (!doToeTouchdownIfPossible.getBooleanValue() && !doHeelTouchdownIfPossible.getBooleanValue())
-         return false;
-
-      return doToeTouchdown.getBooleanValue() || doHeelTouchdown.getBooleanValue();
-   }
-
-   public boolean willLandOnToes()
-   {
-      if (!doToeTouchdownIfPossible.getBooleanValue())
-         return false;
-
-      return doToeTouchdown.getBooleanValue();
-   }
-
-   public boolean willLandOnHeel()
-   {
-      if (!doHeelTouchdownIfPossible.getBooleanValue())
-         return false;
-
-      return doHeelTouchdown.getBooleanValue();
-   }
-
->>>>>>> 26430fce
    public boolean willDoToeOff(TransferToAndNextFootstepsData transferToAndNextFootstepsData)
    {
       return willDoToeOff(transferToAndNextFootstepsData.getNextFootstep(), transferToAndNextFootstepsData.getTransferToSide());
@@ -551,20 +300,12 @@
    {
       return doToeOffIfPossible.getBooleanValue();
    }
-<<<<<<< HEAD
-
-=======
-   
->>>>>>> 26430fce
+
    public boolean doToeOffIfPossibleInSingleSupport()
    {
       return doToeOffIfPossibleInSingleSupport.getBooleanValue();
    }
-<<<<<<< HEAD
-
-=======
-   
->>>>>>> 26430fce
+
    public void setDoToeOffIfPossible(boolean value)
    {
       doToeOffIfPossible.set(value);
@@ -583,11 +324,7 @@
       doToeOff.set(false);
    }
 
-<<<<<<< HEAD
    private final FramePoint[] toePoints = new FramePoint[] {new FramePoint(), new FramePoint()};
-=======
-   private final FramePoint[] toePoints = new FramePoint[]{new FramePoint(), new FramePoint()};
->>>>>>> 26430fce
    private final FramePoint middleToePoint = new FramePoint();
 
    private void computeToePoints(RobotSide supportSide)
@@ -595,11 +332,7 @@
       FrameConvexPolygon2d footDefaultPolygon = footDefaultPolygons.get(supportSide);
       toePoints[0].setIncludingFrame(footDefaultPolygon.getReferenceFrame(), Double.NEGATIVE_INFINITY, 0.0, 0.0);
       toePoints[1].setIncludingFrame(footDefaultPolygon.getReferenceFrame(), Double.NEGATIVE_INFINITY, 0.0, 0.0);
-<<<<<<< HEAD
-
-=======
-      
->>>>>>> 26430fce
+
       for (int i = 0; i < footDefaultPolygon.getNumberOfVertices(); i++)
       {
          FramePoint2d footPoint = footDefaultPolygon.getFrameVertex(i);
@@ -630,42 +363,4 @@
       onToesSupportPolygon.addVertexByProjectionOntoXYPlane(middleToePoint);
       onToesSupportPolygon.update();
    }
-<<<<<<< HEAD
-=======
-
-   public boolean isEdgeTouchDownDone(RobotSide robotSide)
-   {
-      if (!doToeTouchdownIfPossible.getBooleanValue() && !doHeelTouchdownIfPossible.getBooleanValue())
-         return true;
-
-      if (!doToeTouchdown.getBooleanValue() && !doHeelTouchdown.getBooleanValue())
-         return true;
-
-      if (desiredFootstep != null)
-      {
-         desiredAngleReached.get(robotSide).set(false);
-         FrameOrientation footFrameOrientation = new FrameOrientation(feet.get(robotSide).getFrameAfterParentJoint());
-         footFrameOrientation.changeFrame(worldFrame);
-         footOrientationInWorld.get(robotSide).set(footFrameOrientation);
-         FrameOrientation desiredOrientation = new FrameOrientation(desiredFootstep.getPoseReferenceFrame());
-         desiredOrientation.changeFrame(worldFrame);
-
-         double pitchDifference = footFrameOrientation.getYawPitchRoll()[1] - desiredOrientation.getYawPitchRoll()[1];
-         double rollDifference = footFrameOrientation.getYawPitchRoll()[2] - desiredOrientation.getYawPitchRoll()[2];
-
-         angleFootsWithDesired.get(robotSide).set(pitchDifference);
-
-         if (Math.abs(pitchDifference) < 0.1 && Math.abs(rollDifference) < 0.1)
-         {
-            desiredAngleReached.get(robotSide).set(true);
-            enabledDoubleState.set(true);
-         }
-         else
-         {
-            enabledDoubleState.set(false);
-         }
-      }
-      return enabledDoubleState.getBooleanValue();
-   }
->>>>>>> 26430fce
 }