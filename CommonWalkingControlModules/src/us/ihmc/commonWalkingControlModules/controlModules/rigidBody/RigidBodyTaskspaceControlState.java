package us.ihmc.commonWalkingControlModules.controlModules.rigidBody;

import java.util.Collection;

import us.ihmc.commonWalkingControlModules.controllerCore.command.feedbackController.FeedbackControlCommand;
import us.ihmc.commonWalkingControlModules.controllerCore.command.feedbackController.FeedbackControlCommandList;
import us.ihmc.commonWalkingControlModules.controllerCore.command.feedbackController.SpatialFeedbackControlCommand;
import us.ihmc.commonWalkingControlModules.controllerCore.command.inverseDynamics.InverseDynamicsCommand;
import us.ihmc.commons.PrintTools;
import us.ihmc.euclid.transform.RigidBodyTransform;
import us.ihmc.euclid.tuple3D.Vector3D;
import us.ihmc.graphicsDescription.appearance.YoAppearance;
import us.ihmc.graphicsDescription.yoGraphics.YoGraphicCoordinateSystem;
import us.ihmc.graphicsDescription.yoGraphics.YoGraphicPosition;
import us.ihmc.graphicsDescription.yoGraphics.YoGraphicsListRegistry;
import us.ihmc.humanoidRobotics.communication.controllerAPI.command.JointspaceTrajectoryCommand;
import us.ihmc.humanoidRobotics.communication.controllerAPI.command.SE3TrajectoryControllerCommand;
import us.ihmc.humanoidRobotics.communication.controllerAPI.command.SO3TrajectoryControllerCommand;
import us.ihmc.humanoidRobotics.communication.packets.ExecutionMode;
import us.ihmc.robotics.controllers.YoOrientationPIDGainsInterface;
import us.ihmc.robotics.controllers.YoPositionPIDGainsInterface;
import us.ihmc.robotics.dataStructures.registry.YoVariableRegistry;
import us.ihmc.robotics.dataStructures.variable.BooleanYoVariable;
import us.ihmc.robotics.dataStructures.variable.DoubleYoVariable;
import us.ihmc.robotics.dataStructures.variable.IntegerYoVariable;
import us.ihmc.robotics.dataStructures.variable.LongYoVariable;
import us.ihmc.robotics.geometry.FrameOrientation;
import us.ihmc.robotics.geometry.FramePoint;
import us.ihmc.robotics.geometry.FramePose;
import us.ihmc.robotics.geometry.FrameVector;
import us.ihmc.robotics.lists.RecyclingArrayDeque;
import us.ihmc.robotics.math.frames.YoFrameOrientation;
import us.ihmc.robotics.math.frames.YoFramePoint;
import us.ihmc.robotics.math.frames.YoFrameVector;
import us.ihmc.robotics.math.trajectories.waypoints.FrameSE3TrajectoryPoint;
import us.ihmc.robotics.math.trajectories.waypoints.FrameSO3TrajectoryPoint;
import us.ihmc.robotics.math.trajectories.waypoints.MultipleWaypointsOrientationTrajectoryGenerator;
import us.ihmc.robotics.math.trajectories.waypoints.MultipleWaypointsPositionTrajectoryGenerator;
import us.ihmc.robotics.referenceFrames.PoseReferenceFrame;
import us.ihmc.robotics.referenceFrames.ReferenceFrame;
import us.ihmc.robotics.screwTheory.RigidBody;
import us.ihmc.robotics.screwTheory.SelectionMatrix6D;
import us.ihmc.robotics.weightMatrices.WeightMatrix3D;
import us.ihmc.robotics.weightMatrices.WeightMatrix6D;

public class RigidBodyTaskspaceControlState extends RigidBodyControlState
{
   public static final int maxPoints = 1000;
   public static final int maxPointsInGenerator = 5;
   private static final ReferenceFrame worldFrame = ReferenceFrame.getWorldFrame();

   private final SpatialFeedbackControlCommand spatialFeedbackControlCommand = new SpatialFeedbackControlCommand();
   private final SelectionMatrix6D selectionMatrix = new SelectionMatrix6D();
   private final FeedbackControlCommandList feedbackControlCommandList = new FeedbackControlCommandList();

   private YoOrientationPIDGainsInterface orientationGains = null;
   private YoPositionPIDGainsInterface positionGains = null;

   private final YoFrameVector yoAngularWeight;
   private final YoFrameVector yoLinearWeight;
   private final LongYoVariable yoWeightMatrixAngularFrameID;
   private final LongYoVariable yoWeightMatrixLinearFrameID;
   private final YoFrameVector yoDefaultAngularWeight;
   private final YoFrameVector yoDefaultLinearWeight;
   private final Vector3D angularWeight = new Vector3D();
   private final Vector3D linearWeight = new Vector3D();
   private final WeightMatrix6D weightMatrix = new WeightMatrix6D();

   private final BooleanYoVariable trackingOrientation;
   private final BooleanYoVariable trackingPosition;

   private final BooleanYoVariable hasOrientaionGains;
   private final BooleanYoVariable hasAngularWeight;
   private final BooleanYoVariable hasPositionGains;
   private final BooleanYoVariable hasLinearWeight;

   private final IntegerYoVariable numberOfPointsInQueue;
   private final IntegerYoVariable numberOfPointsInGenerator;
   private final IntegerYoVariable numberOfPoints;

   private final MultipleWaypointsOrientationTrajectoryGenerator orientationTrajectoryGenerator;
   private final MultipleWaypointsPositionTrajectoryGenerator positionTrajectoryGenerator;

   private final FramePoint desiredPosition = new FramePoint(worldFrame);
   private final FrameVector desiredLinearVelocity = new FrameVector(worldFrame);
   private final FrameVector feedForwardLinearAcceleration = new FrameVector(worldFrame);
   private final FrameOrientation desiredOrientation = new FrameOrientation(worldFrame);
   private final FrameVector desiredAngularVelocity = new FrameVector(worldFrame);
   private final FrameVector feedForwardAngularAcceleration = new FrameVector(worldFrame);

   private final RecyclingArrayDeque<FrameSE3TrajectoryPoint> pointQueue = new RecyclingArrayDeque<>(maxPoints, FrameSE3TrajectoryPoint.class);
   private final FrameSE3TrajectoryPoint lastPointAdded = new FrameSE3TrajectoryPoint();

   private final FramePose initialPose = new FramePose();

   private final ReferenceFrame baseFrame;
   private final ReferenceFrame bodyFrame;
   private final ReferenceFrame defaultControlFrame;
   private final PoseReferenceFrame controlFrame;
   private ReferenceFrame trajectoryFrame;

   private final FramePose controlFramePose = new FramePose();

   private final FramePoint controlPoint = new FramePoint();
   private final YoFramePoint yoControlPoint;
   private final FrameOrientation controlOrientation = new FrameOrientation();
   private final YoFrameOrientation yoControlOrientation;
   private final FramePoint desiredPoint = new FramePoint();
   private final YoFramePoint yoDesiredPoint;

<<<<<<< HEAD
   public RigidBodyTaskspaceControlState(String postfix, RigidBody bodyToControl, RigidBody baseBody, RigidBody elevator, Collection<ReferenceFrame> trajectoryFrames,
         ReferenceFrame controlFrame, ReferenceFrame baseFrame, DoubleYoVariable yoTime, YoGraphicsListRegistry graphicsListRegistry,
         YoVariableRegistry parentRegistry)
=======
   private final BooleanYoVariable hybridModeActive;
   private final RigidBodyJointControlHelper jointControlHelper;

   public RigidBodyTaskspaceControlState(RigidBody bodyToControl, RigidBody baseBody, RigidBody elevator, Collection<ReferenceFrame> trajectoryFrames,
         ReferenceFrame controlFrame, ReferenceFrame baseFrame, DoubleYoVariable yoTime, RigidBodyJointControlHelper jointControlHelper,
         YoGraphicsListRegistry graphicsListRegistry, YoVariableRegistry parentRegistry)
>>>>>>> 9718d188
   {
      super(RigidBodyControlMode.TASKSPACE, bodyToControl.getName(), yoTime, parentRegistry);
      String bodyName = bodyToControl.getName() + postfix;
      String prefix = bodyName + "Taskspace";

      this.baseFrame = baseFrame;
      this.trajectoryFrame = baseFrame;
      this.bodyFrame = bodyToControl.getBodyFixedFrame();
      this.controlFrame = new PoseReferenceFrame(prefix + "ControlFrame", bodyFrame);

      trackingOrientation = new BooleanYoVariable(prefix + "TrackingOrientation", registry);
      trackingPosition = new BooleanYoVariable(prefix + "TrackingPosition", registry);

      numberOfPointsInQueue = new IntegerYoVariable(prefix + "NumberOfPointsInQueue", registry);
      numberOfPointsInGenerator = new IntegerYoVariable(prefix + "NumberOfPointsInGenerator", registry);
      numberOfPoints = new IntegerYoVariable(prefix + "NumberOfPoints", registry);

      spatialFeedbackControlCommand.set(elevator, bodyToControl);
      spatialFeedbackControlCommand.setPrimaryBase(baseBody);
      spatialFeedbackControlCommand.setSelectionMatrixToIdentity();
      defaultControlFrame = controlFrame;
      setControlFrame(defaultControlFrame);

      yoAngularWeight = new YoFrameVector(prefix + "AngularWeight", "_RO", null, registry);
      yoLinearWeight = new YoFrameVector(prefix + "LinearWeight", "_RO", null, registry);
      yoDefaultAngularWeight = new YoFrameVector(prefix + "DefaultAngularWeight", null, registry);
      yoDefaultLinearWeight = new YoFrameVector(prefix + "DefaultLinearWeight", null, registry);
      yoWeightMatrixAngularFrameID = new LongYoVariable(prefix + "WeightMatrixAngularFrameID_RO", null, registry);
      yoWeightMatrixLinearFrameID = new LongYoVariable(prefix + "WeightMatrixLinearFrameID_RO", null, registry);

      yoControlPoint = new YoFramePoint(prefix + "ControlPoint", worldFrame, registry);
      yoControlOrientation = new YoFrameOrientation(prefix + "ControlOrientation", worldFrame, registry);
      yoDesiredPoint = new YoFramePoint(prefix + "DesiredPoint", worldFrame, registry);

      positionTrajectoryGenerator = new MultipleWaypointsPositionTrajectoryGenerator(bodyName, maxPointsInGenerator, true, worldFrame, registry);
      orientationTrajectoryGenerator = new MultipleWaypointsOrientationTrajectoryGenerator(bodyName, maxPointsInGenerator, true, worldFrame, registry);

      if (trajectoryFrames != null)
      {
         for (ReferenceFrame frameToRegister : trajectoryFrames)
         {
            positionTrajectoryGenerator.registerNewTrajectoryFrame(frameToRegister);
            orientationTrajectoryGenerator.registerNewTrajectoryFrame(frameToRegister);
         }
      }

      positionTrajectoryGenerator.registerNewTrajectoryFrame(baseFrame);
      orientationTrajectoryGenerator.registerNewTrajectoryFrame(baseFrame);

      hasOrientaionGains = new BooleanYoVariable(prefix + "HasOrientaionGains", registry);
      hasAngularWeight = new BooleanYoVariable(prefix + "HasAngularWeights", registry);
      hasPositionGains = new BooleanYoVariable(prefix + "HasPositionGains", registry);
      hasLinearWeight = new BooleanYoVariable(prefix + "HasLinearWeights", registry);

      pointQueue.clear();

      this.jointControlHelper = jointControlHelper;
      hybridModeActive = new BooleanYoVariable(prefix + "HybridModeActive", registry);

      setupViz(graphicsListRegistry, bodyName);
   }

   private void setupViz(YoGraphicsListRegistry graphicsListRegistry, String bodyName)
   {
      if (graphicsListRegistry == null)
         return;

      String listName = getClass().getSimpleName();

      YoGraphicCoordinateSystem controlFrame = new YoGraphicCoordinateSystem(bodyName + "ControlFrame", yoControlPoint, yoControlOrientation, 0.05);
      graphicsListRegistry.registerYoGraphic(listName, controlFrame);
      graphics.add(controlFrame);

      YoGraphicPosition controlPoint = new YoGraphicPosition(bodyName + "ControlPoint", yoControlPoint, 0.01, YoAppearance.Red());
      graphicsListRegistry.registerYoGraphic(listName, controlPoint);
      graphics.add(controlPoint);

      YoGraphicPosition desiredPoint = new YoGraphicPosition(bodyName + "DesiredPoint", yoDesiredPoint, 0.005, YoAppearance.Blue());
      graphicsListRegistry.registerYoGraphic(listName, desiredPoint);
      graphics.add(desiredPoint);

      hideGraphics();
   }

   public void setWeights(Vector3D angularWeight, Vector3D linearWeight)
   {
      if (angularWeight != null)
      {
         yoDefaultAngularWeight.set(angularWeight);
         hasAngularWeight.set(true);
      }
      else
      {
         yoDefaultAngularWeight.setToZero();
         hasAngularWeight.set(false);
      }

      if (linearWeight != null)
      {
         yoDefaultLinearWeight.set(linearWeight);
         hasLinearWeight.set(true);
      }
      else
      {
         yoDefaultLinearWeight.setToZero();
         hasLinearWeight.set(false);
      }
      yoDefaultAngularWeight.get(this.angularWeight);
      yoDefaultLinearWeight.get(this.linearWeight);

      weightMatrix.setLinearWeights(this.linearWeight);
      weightMatrix.setAngularWeights(this.angularWeight);
   }

   public void setWeight(double weight)
   {
      hasAngularWeight.set(true);
      yoDefaultAngularWeight.set(weight, weight, weight);
      hasLinearWeight.set(true);
      yoDefaultLinearWeight.set(weight, weight, weight);

      yoDefaultAngularWeight.get(this.angularWeight);
      yoDefaultLinearWeight.get(this.linearWeight);

      weightMatrix.setLinearWeights(this.linearWeight);
      weightMatrix.setAngularWeights(this.angularWeight);
   }

   public void setGains(YoOrientationPIDGainsInterface orientationGains, YoPositionPIDGainsInterface positionGains)
   {
      this.orientationGains = orientationGains;
      this.positionGains = positionGains;
      hasOrientaionGains.set(orientationGains != null);
      hasPositionGains.set(positionGains != null);
   }

   @Override
   public void doAction()
   {
      double timeInTrajectory = getTimeInTrajectory();

<<<<<<< HEAD
      if (!trajectoryStopped.getBooleanValue())
      {
         positionTrajectoryGenerator.compute(timeInTrajectory);
         orientationTrajectoryGenerator.compute(timeInTrajectory);
      }
      
      if (!trajectoryDone.getBooleanValue() && orientationTrajectoryGenerator.isDone())
         fillAndReinitializeTrajectories();
=======
      positionTrajectoryGenerator.compute(timeInTrajectory);
      orientationTrajectoryGenerator.compute(timeInTrajectory);
>>>>>>> 9718d188

      positionTrajectoryGenerator.getLinearData(desiredPosition, desiredLinearVelocity, feedForwardLinearAcceleration);
      orientationTrajectoryGenerator.getAngularData(desiredOrientation, desiredAngularVelocity, feedForwardAngularAcceleration);

      spatialFeedbackControlCommand.changeFrameAndSet(desiredPosition, desiredLinearVelocity, feedForwardLinearAcceleration);
      spatialFeedbackControlCommand.changeFrameAndSet(desiredOrientation, desiredAngularVelocity, feedForwardAngularAcceleration);
      if (orientationGains != null)
         spatialFeedbackControlCommand.setGains(orientationGains);
      if (positionGains != null)
         spatialFeedbackControlCommand.setGains(positionGains);

      spatialFeedbackControlCommand.setSelectionMatrix(selectionMatrix);
      spatialFeedbackControlCommand.setWeightMatrixForSolver(weightMatrix);

      //update the qp weight yovariables.
      ReferenceFrame angularSelectionFrame = weightMatrix.getAngularWeightFrame();
      yoWeightMatrixAngularFrameID.set(angularSelectionFrame == null ? controlFrame.getNameBasedHashCode() : angularSelectionFrame.getNameBasedHashCode());
      ReferenceFrame linearSelectionFrame = weightMatrix.getLinearWeightFrame();
      yoWeightMatrixLinearFrameID.set(linearSelectionFrame == null ? controlFrame.getNameBasedHashCode() : linearSelectionFrame.getNameBasedHashCode());

      WeightMatrix3D linearPart = weightMatrix.getLinearPart();
      yoLinearWeight.set(linearPart.getXAxisWeight(), linearPart.getYAxisWeight(), linearPart.getZAxisWeight());
      WeightMatrix3D angularPart = weightMatrix.getAngularPart();
      yoAngularWeight.set(angularPart.getXAxisWeight(), angularPart.getYAxisWeight(), angularPart.getZAxisWeight());

      numberOfPointsInQueue.set(pointQueue.size());
      numberOfPointsInGenerator.set(orientationTrajectoryGenerator.getCurrentNumberOfWaypoints());
      numberOfPoints.set(numberOfPointsInQueue.getIntegerValue() + numberOfPointsInGenerator.getIntegerValue());

      if (hybridModeActive.getBooleanValue())
      {
         jointControlHelper.doAction(timeInTrajectory);
      }

      updateGraphics();
   }

   @Override
   public void updateGraphics()
   {
      controlPoint.setToZero(controlFrame);
      controlPoint.changeFrame(worldFrame);
      yoControlPoint.set(controlPoint);

      controlOrientation.setToZero(controlFrame);
      controlOrientation.changeFrame(worldFrame);
      yoControlOrientation.set(controlOrientation);

      desiredPoint.setIncludingFrame(desiredPosition);
      desiredPoint.changeFrame(worldFrame);
      yoDesiredPoint.set(desiredPoint);

      super.updateGraphics();
   }

   private void fillAndReinitializeTrajectories()
   {
      if (pointQueue.isEmpty())
      {
         trajectoryDone.set(true);
         return;
      }

      if (!orientationTrajectoryGenerator.isEmpty())
      {
         positionTrajectoryGenerator.clear(trajectoryFrame);
         orientationTrajectoryGenerator.clear(trajectoryFrame);
         lastPointAdded.changeFrame(trajectoryFrame);
         positionTrajectoryGenerator.appendWaypoint(lastPointAdded);
         orientationTrajectoryGenerator.appendWaypoint(lastPointAdded);
      }

      positionTrajectoryGenerator.changeFrame(trajectoryFrame);
      orientationTrajectoryGenerator.changeFrame(trajectoryFrame);

      int currentNumberOfWaypoints = orientationTrajectoryGenerator.getCurrentNumberOfWaypoints();
      int pointsToAdd = maxPointsInGenerator - currentNumberOfWaypoints;
      for (int pointIdx = 0; pointIdx < pointsToAdd; pointIdx++)
      {
         if (pointQueue.isEmpty())
            break;

         FrameSE3TrajectoryPoint pointToAdd = pointQueue.pollFirst();
         lastPointAdded.setIncludingFrame(pointToAdd); // TODO: get from generators
         positionTrajectoryGenerator.appendWaypoint(pointToAdd);
         orientationTrajectoryGenerator.appendWaypoint(pointToAdd);
      }

      positionTrajectoryGenerator.initialize();
      orientationTrajectoryGenerator.initialize();
   }

   @Override
   public void doTransitionIntoAction()
   {
   }

   @Override
   public void doTransitionOutOfAction()
   {
      hideGraphics();
   }

   public void holdCurrent()
   {
      clear();
      resetLastCommandId();
      setTrajectoryStartTimeToCurrentTime();
      queueInitialPoint();

      if (hasOrientaionGains.getBooleanValue() && hasPositionGains.getBooleanValue())
      {
         selectionMatrix.resetSelection();
         trajectoryDone.set(false);
         trackingOrientation.set(true);
         trackingPosition.set(true);
      }
      else if (hasOrientaionGains.getBooleanValue())
      {
         selectionMatrix.setToAngularSelectionOnly();
         trajectoryDone.set(false);
         trackingOrientation.set(true);
         trackingPosition.set(false);
      }
   }

   public void goToPoseFromCurrent(FramePose homePose, double trajectoryTime)
   {
      clear();
      resetLastCommandId();
      trajectoryFrame = baseFrame;
      setTrajectoryStartTimeToCurrentTime();
      queueInitialPoint();

      homePose.changeFrame(trajectoryFrame);
      FrameSE3TrajectoryPoint homePoint = pointQueue.addLast();
      homePoint.setToZero(trajectoryFrame);
      homePoint.setTime(trajectoryTime);
      homePoint.setPosition(homePose.getPosition());
      homePoint.setOrientation(homePose.getOrientation());

      if (hasOrientaionGains.getBooleanValue() && hasPositionGains.getBooleanValue())
      {
         selectionMatrix.resetSelection();
         trajectoryDone.set(false);
         trackingOrientation.set(true);
         trackingPosition.set(true);
      }
      else if (hasOrientaionGains.getBooleanValue())
      {
         selectionMatrix.setToAngularSelectionOnly();
         trajectoryDone.set(false);
         trackingOrientation.set(true);
         trackingPosition.set(false);
      }
   }

   public void goToPose(FramePose desiredPose, FramePose initialPose, double trajectoryTime)
   {
      clear();
      resetLastCommandId();
      trajectoryFrame = baseFrame;
      setTrajectoryStartTimeToCurrentTime();
      queueInitialPoint(initialPose);

      desiredPose.changeFrame(trajectoryFrame);
      FrameSE3TrajectoryPoint homePoint = pointQueue.addLast();
      homePoint.setToZero(trajectoryFrame);
      homePoint.setTime(trajectoryTime);
      homePoint.setPosition(desiredPose.getPosition());
      homePoint.setOrientation(desiredPose.getOrientation());

      if (hasOrientaionGains.getBooleanValue() && hasPositionGains.getBooleanValue())
      {
         selectionMatrix.resetSelection();
         trajectoryDone.set(false);
         trackingOrientation.set(true);
         trackingPosition.set(true);
      }
      else if (hasOrientaionGains.getBooleanValue())
      {
         selectionMatrix.setToAngularSelectionOnly();
         trajectoryDone.set(false);
         trackingOrientation.set(true);
         trackingPosition.set(false);
      }
   }

   private void setControlFrame(ReferenceFrame controlFrame)
   {
      controlFramePose.setToZero(controlFrame);
      controlFramePose.changeFrame(bodyFrame);
      this.controlFrame.setPoseAndUpdate(controlFramePose);
      spatialFeedbackControlCommand.setControlFrameFixedInEndEffector(controlFramePose);
   }

   public void setControlFramePose(RigidBodyTransform controlFrameTransform)
   {
      controlFramePose.setPoseIncludingFrame(bodyFrame, controlFrameTransform);
      this.controlFrame.setPoseAndUpdate(controlFramePose);
      spatialFeedbackControlCommand.setControlFrameFixedInEndEffector(controlFramePose);
   }

   public void setDefaultControlFrame()
   {
      setControlFrame(defaultControlFrame);
   }

   public ReferenceFrame getControlFrame()
   {
      return controlFrame;
   }

   public boolean handleOrientationTrajectoryCommand(SO3TrajectoryControllerCommand<?, ?> command, FramePose initialPose)
   {
      if (!checkOrientationGainsAndWeights())
         return false;

      if (!handleCommandInternal(command))
         return false;

      boolean override = command.getExecutionMode() == ExecutionMode.OVERRIDE;
      if (!override && (trackingPosition.getBooleanValue() && trackingOrientation.getBooleanValue()))
      {
         PrintTools.warn(warningPrefix + "Was tracking pose. Can not queue orientation trajectory.");
         return false;
      }

      if (override || isEmpty())
      {
         clear();
         trajectoryFrame = command.getTrajectoryFrame();
         if (command.getTrajectoryPoint(0).getTime() > 1.0e-5)
         {
            queueInitialPoint(initialPose);
         }

         selectionMatrix.setToAngularSelectionOnly();
         selectionMatrix.setAngularPart(command.getSelectionMatrix());

         WeightMatrix3D weightMatrix = command.getWeightMatrix();
         double xAxisWeight = Double.isNaN(weightMatrix.getXAxisWeight()) ? yoDefaultAngularWeight.getX() : weightMatrix.getXAxisWeight();
         double yAxisWeight = Double.isNaN(weightMatrix.getYAxisWeight()) ? yoDefaultAngularWeight.getY() : weightMatrix.getYAxisWeight();
         double zAxisWeight = Double.isNaN(weightMatrix.getZAxisWeight()) ? yoDefaultAngularWeight.getZ() : weightMatrix.getZAxisWeight();

         weightMatrix.setWeights(xAxisWeight, yAxisWeight, zAxisWeight);
         this.weightMatrix.setAngularPart(weightMatrix);

         trackingOrientation.set(true);
         trackingPosition.set(false);
      }
      else if(command.getTrajectoryFrame() != trajectoryFrame)
      {
         PrintTools.warn(warningPrefix + "Was executing in " + trajectoryFrame.getName() + " can't switch to " + command.getTrajectoryFrame() + " without override");
         return false;
      }
      else if(!selectionMatrix.getAngularPart().equals(command.getSelectionMatrix()))
      {
         PrintTools.warn(warningPrefix + "Received a change of selection matrix without an override");
         return false;
      }

      command.getTrajectoryPointList().changeFrame(trajectoryFrame);
      for (int i = 0; i < command.getNumberOfTrajectoryPoints(); i++)
      {
         if (!checkTime(command.getTrajectoryPoint(i).getTime()))
            return false;
         if (!queuePoint(command.getTrajectoryPoint(i)))
            return false;
      }

      return true;
   }

   public boolean handleHybridPoseTrajectoryCommand(SE3TrajectoryControllerCommand<?, ?> command, FramePose initialPose,
                                              JointspaceTrajectoryCommand<?, ?> jointspaceCommand, double[] initialJointPositions)
   {
      if (jointControlHelper == null)
      {
         PrintTools.warn(warningPrefix + "Can not use hybrid mode. Was not created with a jointspace helper.");
         return false;
      }

      if (!jointControlHelper.handleTrajectoryCommand(jointspaceCommand, initialJointPositions))
      {
         return false;
      }
      if (!handlePoseTrajectoryCommand(command, initialPose))
      {
         return false;
      }

      hybridModeActive.set(true);
      return true;
   }

   public boolean handlePoseTrajectoryCommand(SE3TrajectoryControllerCommand<?, ?> command, FramePose initialPose)
   {
      if (!handleCommandInternal(command))
         return false;

      boolean override = command.getExecutionMode() == ExecutionMode.OVERRIDE;
      if (!override && (!trackingPosition.getBooleanValue() && trackingOrientation.getBooleanValue()))
      {
         PrintTools.warn(warningPrefix + "Was tracking orientation only. Can not queue pose trajectory.");
         return false;
      }

      if (override || isEmpty())
      {
         clear();
         
         selectionMatrix.set(command.getSelectionMatrix());

         WeightMatrix6D weightMatrix = command.getWeightMatrix();
         WeightMatrix3D linearPart = weightMatrix.getLinearPart();
         double linearXAxisWeight = Double.isNaN(linearPart.getXAxisWeight()) ? yoDefaultLinearWeight.getX() : linearPart.getXAxisWeight();
         double linearYAxisWeight = Double.isNaN(linearPart.getYAxisWeight()) ? yoDefaultLinearWeight.getY() : linearPart.getYAxisWeight();
         double linearZAxisWeight = Double.isNaN(linearPart.getZAxisWeight()) ? yoDefaultLinearWeight.getZ() : linearPart.getZAxisWeight();

         weightMatrix.setLinearWeights(linearXAxisWeight, linearYAxisWeight, linearZAxisWeight);

         WeightMatrix3D angularPart = weightMatrix.getAngularPart();
         double angularXAxisWeight = Double.isNaN(angularPart.getXAxisWeight()) ? yoDefaultAngularWeight.getX() : angularPart.getXAxisWeight();
         double angularYAxisWeight = Double.isNaN(angularPart.getYAxisWeight()) ? yoDefaultAngularWeight.getY() : angularPart.getYAxisWeight();
         double angularZAxisWeight = Double.isNaN(angularPart.getZAxisWeight()) ? yoDefaultAngularWeight.getZ() : angularPart.getZAxisWeight();

         weightMatrix.setAngularWeights(angularXAxisWeight, angularYAxisWeight, angularZAxisWeight);

         this.weightMatrix.set(weightMatrix);

         trackingOrientation.set(selectionMatrix.isAngularPartActive());
         trackingPosition.set(selectionMatrix.isLinearPartActive());
         
         if(trackingOrientation.getBooleanValue() && !checkOrientationGainsAndWeights())
         {
            return false;
         }

         if(trackingPosition.getBooleanValue() && !checkPositionGainsAndWeights())
         {
            return false;
         }
         
         trajectoryFrame = command.getTrajectoryFrame();
         if (command.getTrajectoryPoint(0).getTime() > 1.0e-5)
         {
            queueInitialPoint(initialPose);
         }
      }
      else if(command.getTrajectoryFrame() != trajectoryFrame)
      {
         PrintTools.warn(warningPrefix + "Was executing in ." + trajectoryFrame.getName() + " can't switch to " + command.getTrajectoryFrame() + " without override");
         return false;
      }
      else if(!selectionMatrix.equals(command.getSelectionMatrix()))
      {
         PrintTools.warn(warningPrefix + "Received a change of selection matrix without an override");
         System.out.println("rbm:\n" + selectionMatrix);
         System.out.println("command:\n" + command.getSelectionMatrix());

         return false;
      }

      command.getTrajectoryPointList().changeFrame(trajectoryFrame);
      for (int i = 0; i < command.getNumberOfTrajectoryPoints(); i++)
      {
         if (!checkTime(command.getTrajectoryPoint(i).getTime()))
            return false;
         if (!queuePoint(command.getTrajectoryPoint(i)))
            return false;
      }

      return true;
   }

   public void getDesiredPose(FramePose desiredPoseToPack)
   {
      orientationTrajectoryGenerator.getOrientation(desiredOrientation);
      positionTrajectoryGenerator.getPosition(desiredPosition);
      desiredPoseToPack.setPoseIncludingFrame(desiredPosition, desiredOrientation);
   }

   public void getDesiredOrientation(FrameOrientation desiredOrientationToPack)
   {
      orientationTrajectoryGenerator.getOrientation(desiredOrientationToPack);
   }

   @Override
   public InverseDynamicsCommand<?> getInverseDynamicsCommand()
   {
      return null;
   }

   @Override
   public FeedbackControlCommand<?> getFeedbackControlCommand()
   {
      if (hybridModeActive.getBooleanValue())
      {
         feedbackControlCommandList.clear();
         feedbackControlCommandList.addCommand(spatialFeedbackControlCommand);
         feedbackControlCommandList.addCommand(jointControlHelper.getJointspaceCommand());
         return feedbackControlCommandList;
      }
      else
      {
         return spatialFeedbackControlCommand;
      }
   }

   @Override
   public FeedbackControlCommand<?> createFeedbackControlTemplate()
   {
      feedbackControlCommandList.clear();
      feedbackControlCommandList.addCommand(spatialFeedbackControlCommand);
      feedbackControlCommandList.addCommand(jointControlHelper.getJointspaceCommand());
      return feedbackControlCommandList;
   }

   /**
    * Returns the spatial feedback control command from this state only. This is used if the control
    * state is not used inside a {@link RigidBodyControlManager} but by itself (this is the case for
    * the feet or the pelvis).
    *
    * @return {@link SpatialFeedbackControlCommand}
    */
   public SpatialFeedbackControlCommand getSpatialFeedbackControlCommand()
   {
      return spatialFeedbackControlCommand;
   }

   @Override
   public double getLastTrajectoryPointTime()
   {
      if (isEmpty())
      {
         return Double.NEGATIVE_INFINITY;
      }
      else if (pointQueue.isEmpty())
      {
         return orientationTrajectoryGenerator.getLastWaypointTime();
      }
      else
      {
         return pointQueue.peekLast().getTime();
      }
   }

   @Override
   public boolean isEmpty()
   {
      return pointQueue.isEmpty() && orientationTrajectoryGenerator.isDone();
   }

   private boolean checkTime(double time)
   {
      boolean timeValid = time > getLastTrajectoryPointTime();
      if (!timeValid)
         PrintTools.warn(warningPrefix + "Time in trajectory must be strictly increasing.");
      return timeValid;
   }

   private boolean queuePoint(FrameSE3TrajectoryPoint trajectoryPoint)
   {
      if (atCapacityLimit())
         return false;

      pointQueue.addLast().setIncludingFrame(trajectoryPoint);
      return true;
   }

   private boolean queuePoint(FrameSO3TrajectoryPoint trajectoryPoint)
   {
      if (atCapacityLimit())
         return false;

      desiredOrientation.setToNaN(trajectoryPoint.getReferenceFrame());
      trajectoryPoint.getOrientation(desiredOrientation);
      desiredAngularVelocity.setToNaN(trajectoryPoint.getReferenceFrame());
      trajectoryPoint.getAngularVelocity(desiredAngularVelocity);

      FrameSE3TrajectoryPoint point = pointQueue.addLast();
      point.setToZero(trajectoryPoint.getReferenceFrame());
      point.setOrientation(desiredOrientation);
      point.setAngularVelocity(desiredAngularVelocity);
      point.setTime(trajectoryPoint.getTime());
      return true;
   }

   private void queueInitialPoint(FramePose initialPose)
   {
      initialPose.changeFrame(trajectoryFrame);
      FrameSE3TrajectoryPoint initialPoint = pointQueue.addLast();
      initialPoint.setToZero(trajectoryFrame);
      initialPoint.setTime(0.0);
      initialPoint.setPosition(initialPose.getPosition());
      initialPoint.setOrientation(initialPose.getOrientation());
   }

   private void queueInitialPoint()
   {
      initialPose.setToZero(controlFrame);
      queueInitialPoint(initialPose);
   }

   private boolean atCapacityLimit()
   {
      if (pointQueue.size() >= maxPoints)
      {
         PrintTools.info(warningPrefix + "Reached maximum capacity of " + maxPoints + " can not execute trajectory.");
         return true;
      }
      return false;
   }

   @Override
   public void clear()
   {
      orientationTrajectoryGenerator.clear();
      positionTrajectoryGenerator.clear();
      selectionMatrix.resetSelection();

      weightMatrix.clear();
      yoDefaultLinearWeight.get(linearWeight);
      weightMatrix.setLinearWeights(linearWeight);
      yoDefaultAngularWeight.get(angularWeight);
      weightMatrix.setAngularWeights(angularWeight);

      pointQueue.clear();
      numberOfPointsInQueue.set(0);
      numberOfPointsInGenerator.set(0);
      numberOfPoints.set(0);
      trackingOrientation.set(false);
      trackingPosition.set(false);
      hybridModeActive.set(false);
   }

   private boolean checkPoseGainsAndWeights()
   {
      return checkOrientationGainsAndWeights() && checkPositionGainsAndWeights();
   }

   private boolean checkOrientationGainsAndWeights()
   {
      boolean success = true;
      if (!hasAngularWeight.getBooleanValue())
      {
         PrintTools.warn(warningPrefix + "Missing angular weight.");
         success = false;
      }
      if (!hasOrientaionGains.getBooleanValue())
      {
         PrintTools.warn(warningPrefix + "Missing orientation gains.");
         success = false;
      }
      return success;
   }

   private boolean checkPositionGainsAndWeights()
   {
      boolean success = true;
      if (!hasLinearWeight.getBooleanValue())
      {
         PrintTools.warn(warningPrefix + "Missing linear weight.");
         success = false;
      }
      if (!hasPositionGains.getBooleanValue())
      {
         PrintTools.warn(warningPrefix + "Missing position gains.");
         success = false;
      }
      return success;
   }
}<|MERGE_RESOLUTION|>--- conflicted
+++ resolved
@@ -108,21 +108,15 @@
    private final FramePoint desiredPoint = new FramePoint();
    private final YoFramePoint yoDesiredPoint;
 
-<<<<<<< HEAD
-   public RigidBodyTaskspaceControlState(String postfix, RigidBody bodyToControl, RigidBody baseBody, RigidBody elevator, Collection<ReferenceFrame> trajectoryFrames,
-         ReferenceFrame controlFrame, ReferenceFrame baseFrame, DoubleYoVariable yoTime, YoGraphicsListRegistry graphicsListRegistry,
-         YoVariableRegistry parentRegistry)
-=======
    private final BooleanYoVariable hybridModeActive;
    private final RigidBodyJointControlHelper jointControlHelper;
 
    public RigidBodyTaskspaceControlState(RigidBody bodyToControl, RigidBody baseBody, RigidBody elevator, Collection<ReferenceFrame> trajectoryFrames,
          ReferenceFrame controlFrame, ReferenceFrame baseFrame, DoubleYoVariable yoTime, RigidBodyJointControlHelper jointControlHelper,
          YoGraphicsListRegistry graphicsListRegistry, YoVariableRegistry parentRegistry)
->>>>>>> 9718d188
    {
       super(RigidBodyControlMode.TASKSPACE, bodyToControl.getName(), yoTime, parentRegistry);
-      String bodyName = bodyToControl.getName() + postfix;
+      String bodyName = bodyToControl.getName();
       String prefix = bodyName + "Taskspace";
 
       this.baseFrame = baseFrame;
@@ -260,20 +254,11 @@
    public void doAction()
    {
       double timeInTrajectory = getTimeInTrajectory();
-
-<<<<<<< HEAD
-      if (!trajectoryStopped.getBooleanValue())
-      {
-         positionTrajectoryGenerator.compute(timeInTrajectory);
-         orientationTrajectoryGenerator.compute(timeInTrajectory);
-      }
-      
       if (!trajectoryDone.getBooleanValue() && orientationTrajectoryGenerator.isDone())
          fillAndReinitializeTrajectories();
-=======
+
       positionTrajectoryGenerator.compute(timeInTrajectory);
       orientationTrajectoryGenerator.compute(timeInTrajectory);
->>>>>>> 9718d188
 
       positionTrajectoryGenerator.getLinearData(desiredPosition, desiredLinearVelocity, feedForwardLinearAcceleration);
       orientationTrajectoryGenerator.getAngularData(desiredOrientation, desiredAngularVelocity, feedForwardAngularAcceleration);
@@ -506,10 +491,8 @@
       {
          clear();
          trajectoryFrame = command.getTrajectoryFrame();
-         if (command.getTrajectoryPoint(0).getTime() > 1.0e-5)
-         {
+         if (command.getTrajectoryPoint(0).getTime() > 0.0)
             queueInitialPoint(initialPose);
-         }
 
          selectionMatrix.setToAngularSelectionOnly();
          selectionMatrix.setAngularPart(command.getSelectionMatrix());
@@ -572,6 +555,9 @@
 
    public boolean handlePoseTrajectoryCommand(SE3TrajectoryControllerCommand<?, ?> command, FramePose initialPose)
    {
+      if (!checkPoseGainsAndWeights())
+         return false;
+
       if (!handleCommandInternal(command))
          return false;
 
@@ -585,7 +571,10 @@
       if (override || isEmpty())
       {
          clear();
-         
+         trajectoryFrame = command.getTrajectoryFrame();
+         if (command.getTrajectoryPoint(0).getTime() > 1.0e-5)
+            queueInitialPoint(initialPose);
+
          selectionMatrix.set(command.getSelectionMatrix());
 
          WeightMatrix6D weightMatrix = command.getWeightMatrix();
@@ -607,22 +596,6 @@
 
          trackingOrientation.set(selectionMatrix.isAngularPartActive());
          trackingPosition.set(selectionMatrix.isLinearPartActive());
-         
-         if(trackingOrientation.getBooleanValue() && !checkOrientationGainsAndWeights())
-         {
-            return false;
-         }
-
-         if(trackingPosition.getBooleanValue() && !checkPositionGainsAndWeights())
-         {
-            return false;
-         }
-         
-         trajectoryFrame = command.getTrajectoryFrame();
-         if (command.getTrajectoryPoint(0).getTime() > 1.0e-5)
-         {
-            queueInitialPoint(initialPose);
-         }
       }
       else if(command.getTrajectoryFrame() != trajectoryFrame)
       {
