package us.ihmc.commonWalkingControlModules.controlModules.rigidBody;

import java.util.Collection;

import org.ejml.data.DenseMatrix64F;
import org.ejml.ops.CommonOps;

import us.ihmc.commonWalkingControlModules.controllerCore.command.feedbackController.FeedbackControlCommand;
import us.ihmc.commonWalkingControlModules.controllerCore.command.feedbackController.SpatialFeedbackControlCommand;
import us.ihmc.commonWalkingControlModules.controllerCore.command.inverseDynamics.InverseDynamicsCommand;
import us.ihmc.commonWalkingControlModules.controllerCore.command.inverseKinematics.PrivilegedConfigurationCommand;
import us.ihmc.commons.PrintTools;
import us.ihmc.euclid.tuple3D.Vector3D;
import us.ihmc.humanoidRobotics.communication.controllerAPI.command.SE3TrajectoryControllerCommand;
import us.ihmc.humanoidRobotics.communication.controllerAPI.command.SO3TrajectoryControllerCommand;
import us.ihmc.humanoidRobotics.communication.packets.ExecutionMode;
import us.ihmc.robotics.controllers.YoOrientationPIDGainsInterface;
import us.ihmc.robotics.controllers.YoPositionPIDGainsInterface;
import us.ihmc.robotics.controllers.YoSymmetricSE3PIDGains;
import us.ihmc.robotics.dataStructures.registry.YoVariableRegistry;
import us.ihmc.robotics.dataStructures.variable.BooleanYoVariable;
import us.ihmc.robotics.dataStructures.variable.DoubleYoVariable;
import us.ihmc.robotics.dataStructures.variable.IntegerYoVariable;
import us.ihmc.robotics.geometry.FrameOrientation;
import us.ihmc.robotics.geometry.FramePoint;
import us.ihmc.robotics.geometry.FramePose;
import us.ihmc.robotics.geometry.FrameVector;
import us.ihmc.robotics.linearAlgebra.MatrixTools;
import us.ihmc.robotics.lists.RecyclingArrayDeque;
import us.ihmc.robotics.math.frames.YoFrameVector;
import us.ihmc.robotics.math.trajectories.waypoints.FrameSE3TrajectoryPoint;
import us.ihmc.robotics.math.trajectories.waypoints.FrameSO3TrajectoryPoint;
import us.ihmc.robotics.math.trajectories.waypoints.MultipleWaypointsOrientationTrajectoryGenerator;
import us.ihmc.robotics.math.trajectories.waypoints.MultipleWaypointsPositionTrajectoryGenerator;
import us.ihmc.robotics.referenceFrames.ReferenceFrame;
import us.ihmc.robotics.screwTheory.RigidBody;
import us.ihmc.robotics.screwTheory.Twist;

public class RigidBodyTaskspaceControlState extends RigidBodyControlState
{
   public static final int maxPoints = 200;
   public static final int maxPointsInGenerator = 5;
   private static final ReferenceFrame worldFrame = ReferenceFrame.getWorldFrame();

   private final SpatialFeedbackControlCommand spatialFeedbackControlCommand = new SpatialFeedbackControlCommand();
   private final PrivilegedConfigurationCommand privilegedConfigurationCommand = new PrivilegedConfigurationCommand();
   private final DenseMatrix64F selectionMatrix = new DenseMatrix64F(Twist.SIZE, Twist.SIZE);

   private final YoOrientationPIDGainsInterface orientationGains;
   private final YoPositionPIDGainsInterface positionGains;
   private final YoFrameVector yoAngularWeight;
   private final YoFrameVector yoLinearWeight;
   private final Vector3D angularWeight = new Vector3D();
   private final Vector3D linearWeight = new Vector3D();

   private final BooleanYoVariable trackingOrientation;
   private final BooleanYoVariable trackingPosition;

   private final BooleanYoVariable hasOrientaionGains;
   private final BooleanYoVariable hasAngularWeight;
   private final BooleanYoVariable hasPositionGains;
   private final BooleanYoVariable hasLinearWeight;

   private final IntegerYoVariable numberOfPointsInQueue;
   private final IntegerYoVariable numberOfPointsInGenerator;
   private final IntegerYoVariable numberOfPoints;

   private final MultipleWaypointsOrientationTrajectoryGenerator orientationTrajectoryGenerator;
   private final MultipleWaypointsPositionTrajectoryGenerator positionTrajectoryGenerator;

   private final FramePoint desiredPosition = new FramePoint(worldFrame);
   private final FrameVector desiredLinearVelocity = new FrameVector(worldFrame);
   private final FrameVector feedForwardLinearAcceleration = new FrameVector(worldFrame);
   private final FrameOrientation desiredOrientation = new FrameOrientation(worldFrame);
   private final FrameVector desiredAngularVelocity = new FrameVector(worldFrame);
   private final FrameVector feedForwardAngularAcceleration = new FrameVector(worldFrame);

   private final RecyclingArrayDeque<FrameSE3TrajectoryPoint> pointQueue = new RecyclingArrayDeque<>(maxPoints, FrameSE3TrajectoryPoint.class);
   private final FrameSE3TrajectoryPoint lastPointAdded = new FrameSE3TrajectoryPoint();

   private final ReferenceFrame baseFrame;
<<<<<<< HEAD
   private ReferenceFrame trajectoryFrame;

   public RigidBodyTaskspaceControlState(String bodyName, RigidBody bodyToControl, RigidBody baseBody, RigidBody elevator,
         Collection<ReferenceFrame> controlFrames, ReferenceFrame baseFrame, DoubleYoVariable yoTime, YoVariableRegistry parentRegistry)
=======
   private final ReferenceFrame bodyFrame;
   private final FramePose controlFramePose = new FramePose();

   public RigidBodyTaskspaceControlState(RigidBody bodyToControl, RigidBody baseBody, RigidBody elevator, Collection<ReferenceFrame> trajectoryFrames,
         ReferenceFrame controlFrame, ReferenceFrame baseFrame, DoubleYoVariable yoTime, YoVariableRegistry parentRegistry)
>>>>>>> 5a4e7904
   {
      super(RigidBodyControlMode.TASKSPACE, bodyToControl.getName(), yoTime);
      this.baseFrame = baseFrame;
<<<<<<< HEAD
      this.trajectoryFrame = baseFrame;
=======
      this.bodyFrame = bodyToControl.getBodyFixedFrame();
>>>>>>> 5a4e7904

      String bodyName = bodyToControl.getName();
      String prefix = bodyName + "Taskspace";
      trackingOrientation = new BooleanYoVariable(prefix + "TrackingOrientation", registry);
      trackingPosition = new BooleanYoVariable(prefix + "TrackingPosition", registry);

      orientationGains = new YoSymmetricSE3PIDGains(prefix + "OrientationGains", registry);
      positionGains = new YoSymmetricSE3PIDGains(prefix + "PositionGains", registry);

      numberOfPointsInQueue = new IntegerYoVariable(prefix + "NumberOfPointsInQueue", registry);
      numberOfPointsInGenerator = new IntegerYoVariable(prefix + "NumberOfPointsInGenerator", registry);
      numberOfPoints = new IntegerYoVariable(prefix + "NumberOfPoints", registry);

      spatialFeedbackControlCommand.set(elevator, bodyToControl);
      spatialFeedbackControlCommand.setPrimaryBase(baseBody);
      spatialFeedbackControlCommand.setSelectionMatrixToIdentity();
      setControlFrame(controlFrame);

      yoAngularWeight = new YoFrameVector(prefix + "AngularWeight", null, registry);
      yoLinearWeight = new YoFrameVector(prefix + "LinearWeight", null, registry);

      positionTrajectoryGenerator = new MultipleWaypointsPositionTrajectoryGenerator(bodyName, maxPointsInGenerator, true, worldFrame, registry);
      orientationTrajectoryGenerator = new MultipleWaypointsOrientationTrajectoryGenerator(bodyName, maxPointsInGenerator, true, worldFrame, registry);

<<<<<<< HEAD
      if (controlFrames != null)
      {
         for (ReferenceFrame frameToRegister : controlFrames)
=======
      if (trajectoryFrames != null)
      {
         for (ReferenceFrame frameToRegister : trajectoryFrames)
>>>>>>> 5a4e7904
         {
            positionTrajectoryGenerator.registerNewTrajectoryFrame(frameToRegister);
            orientationTrajectoryGenerator.registerNewTrajectoryFrame(frameToRegister);
         }
      }

      positionTrajectoryGenerator.registerNewTrajectoryFrame(baseFrame);
      orientationTrajectoryGenerator.registerNewTrajectoryFrame(baseFrame);

      hasOrientaionGains = new BooleanYoVariable(prefix + "HasOrientaionGains", registry);
      hasAngularWeight = new BooleanYoVariable(prefix + "HasAngularWeights", registry);
      hasPositionGains = new BooleanYoVariable(prefix + "HasPositionGains", registry);
      hasLinearWeight = new BooleanYoVariable(prefix + "HasLinearWeights", registry);

      pointQueue.clear();
      parentRegistry.addChild(registry);
   }

   public void setWeights(Vector3D angularWeight, Vector3D linearWeight)
   {
      if (angularWeight != null)
      {
         yoAngularWeight.set(angularWeight);
         hasAngularWeight.set(true);
      }
      else
      {
         yoAngularWeight.setToZero();
         hasAngularWeight.set(false);
      }

      if (linearWeight != null)
      {
         yoLinearWeight.set(linearWeight);
         hasLinearWeight.set(true);
      }
      else
      {
         yoLinearWeight.setToZero();
         hasLinearWeight.set(false);
      }
   }

   public void setWeight(double weight)
   {
      hasAngularWeight.set(true);
      yoAngularWeight.set(weight, weight, weight);
      hasLinearWeight.set(true);
      yoLinearWeight.set(weight, weight, weight);
   }

   public void setGains(YoOrientationPIDGainsInterface orientationGains, YoPositionPIDGainsInterface positionGains)
   {
      if (orientationGains != null)
      {
         this.orientationGains.set(orientationGains);
         hasOrientaionGains.set(true);
      }
      else
      {
         hasOrientaionGains.set(false);
      }

      if (positionGains != null)
      {
         this.positionGains.set(positionGains);
         hasPositionGains.set(true);
      }
      else
      {
         hasPositionGains.set(false);
      }
   }

   @Override
   public void doAction()
   {
      double timeInTrajectory = getTimeInTrajectory();
      if (!trajectoryDone.getBooleanValue() && orientationTrajectoryGenerator.isDone())
         fillAndReinitializeTrajectories();

      if (!trajectoryStopped.getBooleanValue())
      {
         positionTrajectoryGenerator.compute(timeInTrajectory);
         orientationTrajectoryGenerator.compute(timeInTrajectory);
      }

      positionTrajectoryGenerator.getLinearData(desiredPosition, desiredLinearVelocity, feedForwardLinearAcceleration);
      orientationTrajectoryGenerator.getAngularData(desiredOrientation, desiredAngularVelocity, feedForwardAngularAcceleration);

      if (trajectoryStopped.getBooleanValue())
      {
         desiredLinearVelocity.setToZero(baseFrame);
         feedForwardLinearAcceleration.setToZero(baseFrame);
         desiredAngularVelocity.setToZero(baseFrame);
         feedForwardAngularAcceleration.setToZero(baseFrame);
      }

      spatialFeedbackControlCommand.changeFrameAndSet(desiredPosition, desiredLinearVelocity, feedForwardLinearAcceleration);
      spatialFeedbackControlCommand.changeFrameAndSet(desiredOrientation, desiredAngularVelocity, feedForwardAngularAcceleration);
      if (orientationGains != null)
         spatialFeedbackControlCommand.setGains(orientationGains);
      if (positionGains != null)
         spatialFeedbackControlCommand.setGains(positionGains);
      yoAngularWeight.get(angularWeight);
      yoLinearWeight.get(linearWeight);
      spatialFeedbackControlCommand.setSelectionMatrix(selectionMatrix);
      spatialFeedbackControlCommand.setWeightsForSolver(angularWeight, linearWeight);

      numberOfPointsInQueue.set(pointQueue.size());
      numberOfPointsInGenerator.set(orientationTrajectoryGenerator.getCurrentNumberOfWaypoints());
      numberOfPoints.set(numberOfPointsInQueue.getIntegerValue() + numberOfPointsInGenerator.getIntegerValue());
   }

   private void fillAndReinitializeTrajectories()
   {
      if (pointQueue.isEmpty())
      {
         trajectoryDone.set(true);
//         positionTrajectoryGenerator.changeFrame(trajectoryFrame);
//         orientationTrajectoryGenerator.changeFrame(trajectoryFrame);
         return;
      }

      if (!orientationTrajectoryGenerator.isEmpty())
      {
         positionTrajectoryGenerator.clear(trajectoryFrame);
         orientationTrajectoryGenerator.clear(trajectoryFrame);
         lastPointAdded.changeFrame(trajectoryFrame);
         positionTrajectoryGenerator.appendWaypoint(lastPointAdded);
         orientationTrajectoryGenerator.appendWaypoint(lastPointAdded);
      }

      positionTrajectoryGenerator.changeFrame(trajectoryFrame);
      orientationTrajectoryGenerator.changeFrame(trajectoryFrame);

      int currentNumberOfWaypoints = orientationTrajectoryGenerator.getCurrentNumberOfWaypoints();
      int pointsToAdd = maxPointsInGenerator - currentNumberOfWaypoints;
      for (int pointIdx = 0; pointIdx < pointsToAdd; pointIdx++)
      {
         if (pointQueue.isEmpty())
            break;

         FrameSE3TrajectoryPoint pointToAdd = pointQueue.pollFirst();
         lastPointAdded.setIncludingFrame(pointToAdd); // TODO: get from generators
         positionTrajectoryGenerator.appendWaypoint(pointToAdd);
         orientationTrajectoryGenerator.appendWaypoint(pointToAdd);
      }

      lastPointAdded.changeFrame(trajectoryFrame);
//      positionTrajectoryGenerator.changeFrame(trajectoryFrame);
//      orientationTrajectoryGenerator.changeFrame(trajectoryFrame);
      positionTrajectoryGenerator.initialize();
      orientationTrajectoryGenerator.initialize();
   }

   @Override
   public void doTransitionIntoAction()
   {
   }

   @Override
   public void doTransitionOutOfAction()
   {
      trackingOrientation.set(false);
      trackingPosition.set(false);

      numberOfPointsInQueue.set(0);
      numberOfPointsInGenerator.set(0);
      numberOfPoints.set(0);
   }

   public void holdOrientation(FrameOrientation initialOrientation)
   {
      overrideTrajectory();
      resetLastCommandId();
      queueInitialPoint(initialOrientation);

      selectionMatrix.reshape(Twist.SIZE, Twist.SIZE);
      CommonOps.setIdentity(selectionMatrix);
      for (int i = 0; i < 3; i++)
         MatrixTools.removeRow(selectionMatrix, 3);

      trajectoryStopped.set(false);
      trajectoryDone.set(false);
      trackingOrientation.set(true);
      trackingPosition.set(false);
   }

   public void holdPose(FramePose initialPose)
   {
      overrideTrajectory();
      resetLastCommandId();
      queueInitialPoint(initialPose);

      selectionMatrix.reshape(Twist.SIZE, Twist.SIZE);
      CommonOps.setIdentity(selectionMatrix);

      trajectoryStopped.set(false);
      trajectoryDone.set(false);
      trackingOrientation.set(true);
      trackingPosition.set(true);
   }

   public void setControlFrame(ReferenceFrame controlFrame)
   {
      controlFramePose.setToZero(controlFrame);
      controlFramePose.changeFrame(bodyFrame);
      spatialFeedbackControlCommand.setControlFrameFixedInEndEffector(controlFramePose);
   }

   public boolean handleOrientationTrajectoryCommand(SO3TrajectoryControllerCommand<?, ?> command, FrameOrientation initialOrientation)
   {
      if (!checkOrientationGainsAndWeights())
         return false;

      if (!handleCommandInternal(command))
         return false;

      boolean override = command.getExecutionMode() == ExecutionMode.OVERRIDE;
      if (!override && (trackingPosition.getBooleanValue() && trackingOrientation.getBooleanValue()))
      {
         PrintTools.warn(warningPrefix + "Was tracking pose. Can not queue orientation trajectory.");
         return false;
      }

      if (override || isEmpty())
      {
         overrideTrajectory();
         trajectoryFrame = command.getTrajectoryFrame();
         if (command.getTrajectoryPoint(0).getTime() > 0.0)
            queueInitialPoint(initialOrientation);
      }
      else if(command.getTrajectoryFrame() != trajectoryFrame)
      {
         PrintTools.warn(warningPrefix + "Was executing in ." + trajectoryFrame.getName() + " can't switch to " + command.getTrajectoryFrame() + " without override");
         return false;
      }
      
      command.getTrajectoryPointList().changeFrame(trajectoryFrame);
      for (int i = 0; i < command.getNumberOfTrajectoryPoints(); i++)
      {
         if (!checkTime(command.getTrajectoryPoint(i).getTime()))
            return false;
         if (!queuePoint(command.getTrajectoryPoint(i)))
            return false;
      }

      selectionMatrix.reshape(Twist.SIZE, Twist.SIZE);
      CommonOps.setIdentity(selectionMatrix);
      for (int i = 0; i < 3; i++)
         MatrixTools.removeRow(selectionMatrix, 3);

      trackingOrientation.set(true);
      trackingPosition.set(false);
      return true;
   }

   public boolean handlePoseTrajectoryCommand(SE3TrajectoryControllerCommand<?, ?> command, FramePose initialPose)
   {
      if (!checkPoseGainsAndWeights())
         return false;

      if (!handleCommandInternal(command))
         return false;

      boolean override = command.getExecutionMode() == ExecutionMode.OVERRIDE;
      if (!override && (!trackingPosition.getBooleanValue() && trackingOrientation.getBooleanValue()))
      {
         PrintTools.warn(warningPrefix + "Was tracking orientation only. Can not queue pose trajectory.");
         return false;
      }

      if (override || isEmpty())
      {
         overrideTrajectory();
         if (command.getTrajectoryPoint(0).getTime() > 1.0e-5)
            queueInitialPoint(initialPose);
      }

      for (int i = 0; i < command.getNumberOfTrajectoryPoints(); i++)
      {
         if (!checkTime(command.getTrajectoryPoint(i).getTime()))
            return false;
         if (!queuePoint(command.getTrajectoryPoint(i)))
            return false;
      }

      selectionMatrix.reshape(Twist.SIZE, Twist.SIZE);
      CommonOps.setIdentity(selectionMatrix);

      trackingOrientation.set(true);
      trackingPosition.set(true);
      return true;
   }

   public void getDesiredPose(FramePose desiredPoseToPack)
   {
      orientationTrajectoryGenerator.getOrientation(desiredOrientation);
      positionTrajectoryGenerator.getPosition(desiredPosition);
      desiredPoseToPack.setPoseIncludingFrame(desiredPosition, desiredOrientation);
   }

   public void getDesiredOrientation(FrameOrientation desiredOrientationToPack)
   {
      orientationTrajectoryGenerator.getOrientation(desiredOrientationToPack);
   }

   @Override
   public InverseDynamicsCommand<?> getInverseDynamicsCommand()
   {
      return privilegedConfigurationCommand;
   }

   @Override
   public FeedbackControlCommand<?> getFeedbackControlCommand()
   {
      return spatialFeedbackControlCommand;
   }

   @Override
   public double getLastTrajectoryPointTime()
   {
      if (isEmpty())
      {
         return Double.NEGATIVE_INFINITY;
      }
      else if (pointQueue.isEmpty())
      {
         return orientationTrajectoryGenerator.getLastWaypointTime();
      }
      else
      {
         return pointQueue.peekLast().getTime();
      }
   }

   @Override
   public boolean isEmpty()
   {
      return pointQueue.isEmpty() && orientationTrajectoryGenerator.isDone();
   }

   private boolean checkTime(double time)
   {
      boolean timeValid = time > getLastTrajectoryPointTime();
      if (!timeValid)
         PrintTools.warn(warningPrefix + "Time in trajectory must be strictly increasing.");
      return timeValid;
   }

   private boolean queuePoint(FrameSE3TrajectoryPoint trajectoryPoint)
   {
      if (atCapacityLimit())
         return false;

      pointQueue.addLast().setIncludingFrame(trajectoryPoint);
      return true;
   }

   private boolean queuePoint(FrameSO3TrajectoryPoint trajectoryPoint)
   {
      if (atCapacityLimit())
         return false;

      FrameSE3TrajectoryPoint point = pointQueue.addLast();
      desiredOrientation.setToNaN(trajectoryPoint.getReferenceFrame());
      trajectoryPoint.getOrientation(desiredOrientation);
      desiredAngularVelocity.setToNaN(trajectoryPoint.getReferenceFrame());
      trajectoryPoint.getAngularVelocity(desiredAngularVelocity);
      point.setToZero(trajectoryPoint.getReferenceFrame());
      point.setOrientation(desiredOrientation);
      point.setAngularVelocity(desiredAngularVelocity);
      point.setTime(trajectoryPoint.getTime());
      return true;
   }

   private void queueInitialPoint(FramePose initialPose)
   {
      FrameSE3TrajectoryPoint point = pointQueue.addLast();
      point.setToZero(initialPose.getReferenceFrame());
      point.setTime(0.0);
      initialPose.getPoseIncludingFrame(desiredPosition, desiredOrientation);
      point.setPosition(desiredPosition);
      point.setOrientation(desiredOrientation);
      point.changeFrame(trajectoryFrame);
   }

   private void queueInitialPoint(FrameOrientation initialOrientation)
   {
      FrameSE3TrajectoryPoint point = pointQueue.addLast();
      point.setToZero(initialOrientation.getReferenceFrame());
      point.setTime(0.0);
      point.setOrientation(initialOrientation);
      point.changeFrame(trajectoryFrame);
   }

   private boolean atCapacityLimit()
   {
      if (pointQueue.size() >= maxPoints)
      {
         PrintTools.info(warningPrefix + "Reached maximum capacity of " + maxPoints + " can not execute trajectory.");
         return true;
      }
      return false;
   }

   private void overrideTrajectory()
   {
      orientationTrajectoryGenerator.clear();
      positionTrajectoryGenerator.clear();
      pointQueue.clear();
   }

   private boolean checkPoseGainsAndWeights()
   {
      return checkOrientationGainsAndWeights() && checkPositionGainsAndWeights();
   }

   private boolean checkOrientationGainsAndWeights()
   {
      boolean success = true;
      if (!hasAngularWeight.getBooleanValue())
      {
         PrintTools.warn(warningPrefix + "Missing angular weight.");
         success = false;
      }
      if (!hasOrientaionGains.getBooleanValue())
      {
         PrintTools.warn(warningPrefix + "Missing orientation gains.");
         success = false;
      }
      return success;
   }

   private boolean checkPositionGainsAndWeights()
   {
      boolean success = true;
      if (!hasLinearWeight.getBooleanValue())
      {
         PrintTools.warn(warningPrefix + "Missing linear weight.");
         success = false;
      }
      if (!hasPositionGains.getBooleanValue())
      {
         PrintTools.warn(warningPrefix + "Missing position gains.");
         success = false;
      }
      return success;
   }

}<|MERGE_RESOLUTION|>--- conflicted
+++ resolved
@@ -79,26 +79,17 @@
    private final FrameSE3TrajectoryPoint lastPointAdded = new FrameSE3TrajectoryPoint();
 
    private final ReferenceFrame baseFrame;
-<<<<<<< HEAD
+   private final ReferenceFrame bodyFrame;
    private ReferenceFrame trajectoryFrame;
+   private final FramePose controlFramePose = new FramePose();
 
    public RigidBodyTaskspaceControlState(String bodyName, RigidBody bodyToControl, RigidBody baseBody, RigidBody elevator,
-         Collection<ReferenceFrame> controlFrames, ReferenceFrame baseFrame, DoubleYoVariable yoTime, YoVariableRegistry parentRegistry)
-=======
-   private final ReferenceFrame bodyFrame;
-   private final FramePose controlFramePose = new FramePose();
-
-   public RigidBodyTaskspaceControlState(RigidBody bodyToControl, RigidBody baseBody, RigidBody elevator, Collection<ReferenceFrame> trajectoryFrames,
-         ReferenceFrame controlFrame, ReferenceFrame baseFrame, DoubleYoVariable yoTime, YoVariableRegistry parentRegistry)
->>>>>>> 5a4e7904
+         Collection<ReferenceFrame> controlFrames, ReferenceFrame controlFrame, ReferenceFrame baseFrame, DoubleYoVariable yoTime, YoVariableRegistry parentRegistry)
    {
       super(RigidBodyControlMode.TASKSPACE, bodyToControl.getName(), yoTime);
       this.baseFrame = baseFrame;
-<<<<<<< HEAD
       this.trajectoryFrame = baseFrame;
-=======
       this.bodyFrame = bodyToControl.getBodyFixedFrame();
->>>>>>> 5a4e7904
 
       String bodyName = bodyToControl.getName();
       String prefix = bodyName + "Taskspace";
@@ -123,15 +114,9 @@
       positionTrajectoryGenerator = new MultipleWaypointsPositionTrajectoryGenerator(bodyName, maxPointsInGenerator, true, worldFrame, registry);
       orientationTrajectoryGenerator = new MultipleWaypointsOrientationTrajectoryGenerator(bodyName, maxPointsInGenerator, true, worldFrame, registry);
 
-<<<<<<< HEAD
       if (controlFrames != null)
       {
          for (ReferenceFrame frameToRegister : controlFrames)
-=======
-      if (trajectoryFrames != null)
-      {
-         for (ReferenceFrame frameToRegister : trajectoryFrames)
->>>>>>> 5a4e7904
          {
             positionTrajectoryGenerator.registerNewTrajectoryFrame(frameToRegister);
             orientationTrajectoryGenerator.registerNewTrajectoryFrame(frameToRegister);
