<<<<<<< HEAD
package us.ihmc.commonWalkingControlModules.controlModules;

import us.ihmc.robotics.controllers.EuclideanPositionController;
import us.ihmc.robotics.controllers.YoPositionPIDGains;
import us.ihmc.robotics.dataStructures.registry.YoVariableRegistry;
import us.ihmc.robotics.geometry.FramePoint;
import us.ihmc.robotics.geometry.FrameVector;
import us.ihmc.robotics.referenceFrames.ReferenceFrame;
import us.ihmc.robotics.screwTheory.RigidBody;
import us.ihmc.robotics.screwTheory.Twist;
import us.ihmc.robotics.screwTheory.TwistCalculator;

public class RigidBodyPositionControlModule
{
   private static final boolean VISUALIZE = true;

   private final YoVariableRegistry registry;
   private final TwistCalculator twistCalculator;
   private final Twist endEffectorTwist = new Twist();
   private final EuclideanPositionController euclideanPositionController;
   private final RigidBody endEffector;
   private final ReferenceFrame endEffectorFrame;
   private final FrameVector currentLinearVelocity = new FrameVector(ReferenceFrame.getWorldFrame());

   public RigidBodyPositionControlModule(String namePrefix, TwistCalculator twistCalculator, RigidBody endEffector, ReferenceFrame endEffectorFrame, double dt,
         YoVariableRegistry parentRegistry)
   {
      this(namePrefix, twistCalculator, endEffector, endEffectorFrame, dt, null, parentRegistry);
   }

   public RigidBodyPositionControlModule(String namePrefix, TwistCalculator twistCalculator, RigidBody endEffector, ReferenceFrame endEffectorFrame, double dt,
         YoPositionPIDGains gains, YoVariableRegistry parentRegistry)
   {
      this.registry = new YoVariableRegistry(namePrefix + getClass().getSimpleName());
      this.twistCalculator = twistCalculator;
      this.endEffector = endEffector;
      this.endEffectorFrame = endEffectorFrame;
      this.euclideanPositionController = new EuclideanPositionController(namePrefix, endEffectorFrame, dt, gains, VISUALIZE, registry);

      parentRegistry.addChild(registry);
   }

   public void reset()
   {
      euclideanPositionController.reset();
   }

   public RigidBody getEndEffector()
   {
      return endEffector;
   }

   public void doPositionControl(FrameVector outputToPack, FramePoint desiredPosition, FrameVector desiredLinearVelocityOfOrigin,
         FrameVector desiredLinearAccelerationOfOrigin, RigidBody base)
   {
      // using twists is a bit overkill; optimize if needed.
      twistCalculator.packRelativeTwist(endEffectorTwist, base, endEffector);
      currentLinearVelocity.setToZero(endEffectorTwist.getExpressedInFrame());
      endEffectorTwist.packLinearPart(currentLinearVelocity.getVector());

      euclideanPositionController.compute(outputToPack, desiredPosition, desiredLinearVelocityOfOrigin, currentLinearVelocity,
            desiredLinearAccelerationOfOrigin);
   }

   public void setProportionalGains(double kpx, double kpy, double kpz)
   {
      euclideanPositionController.setProportionalGains(kpx, kpy, kpz);
   }

   public void setDerivativeGains(double kdx, double kdy, double kdz)
   {
      euclideanPositionController.setDerivativeGains(kdx, kdy, kdz);
   }

   public void setIntegralGains(double kix, double kiy, double kiz, double maxIntegralError)
   {
      euclideanPositionController.setIntegralGains(kix, kiy, kiz, maxIntegralError);
   }

   public ReferenceFrame getTrackingFrame()
   {
      return endEffectorFrame;
   }

   public void setGains(YoPositionPIDGains gains)
   {
      euclideanPositionController.setGains(gains);
   }

   public void setPositionMaxAccelerationAndJerk(double maxAcceleration, double maxJerk)
   {
      euclideanPositionController.setMaxAccelerationAndJerk(maxAcceleration, maxJerk);
   }
}
=======
package us.ihmc.commonWalkingControlModules.controlModules;

import us.ihmc.robotics.controllers.EuclideanPositionController;
import us.ihmc.robotics.controllers.YoPositionPIDGains;
import us.ihmc.robotics.dataStructures.registry.YoVariableRegistry;
import us.ihmc.robotics.geometry.FramePoint;
import us.ihmc.robotics.geometry.FrameVector;
import us.ihmc.robotics.referenceFrames.ReferenceFrame;
import us.ihmc.robotics.screwTheory.RigidBody;
import us.ihmc.robotics.screwTheory.Twist;
import us.ihmc.robotics.screwTheory.TwistCalculator;


public class RigidBodyPositionControlModule
{
   private static final boolean VISUALIZE = true;

   private final YoVariableRegistry registry;
   private final TwistCalculator twistCalculator;
   private final Twist endEffectorTwist = new Twist();
   private final EuclideanPositionController euclideanPositionController;
   private final RigidBody endEffector;
   private final ReferenceFrame endEffectorFrame;
   private final FrameVector currentLinearVelocity = new FrameVector(ReferenceFrame.getWorldFrame());

   public RigidBodyPositionControlModule(String namePrefix, TwistCalculator twistCalculator, RigidBody endEffector, ReferenceFrame endEffectorFrame, double dt,
         YoVariableRegistry parentRegistry)
   {
      this(namePrefix, twistCalculator, endEffector, endEffectorFrame, dt, null, parentRegistry);
   }

   public RigidBodyPositionControlModule(String namePrefix, TwistCalculator twistCalculator, RigidBody endEffector, ReferenceFrame endEffectorFrame, double dt,
         YoPositionPIDGains gains, YoVariableRegistry parentRegistry)
   {
      this.registry = new YoVariableRegistry(namePrefix + getClass().getSimpleName());
      this.twistCalculator = twistCalculator;
      this.endEffector = endEffector;
      this.endEffectorFrame = endEffectorFrame;
      this.euclideanPositionController = new EuclideanPositionController(namePrefix, endEffectorFrame, dt, gains, VISUALIZE, registry);

      parentRegistry.addChild(registry);
   }

   public void reset()
   {
      euclideanPositionController.reset();
   }

   public RigidBody getEndEffector()
   {
      return endEffector;
   }

   public void doPositionControl(FrameVector outputToPack, FramePoint desiredPosition, FrameVector desiredLinearVelocityOfOrigin, FrameVector desiredLinearAccelerationOfOrigin, RigidBody base)
   {
      // using twists is a bit overkill; optimize if needed.
      twistCalculator.getRelativeTwist(endEffectorTwist, base, endEffector);
      currentLinearVelocity.setToZero(endEffectorTwist.getExpressedInFrame());
      endEffectorTwist.getLinearPart(currentLinearVelocity.getVector());

      euclideanPositionController.compute(outputToPack, desiredPosition, desiredLinearVelocityOfOrigin, currentLinearVelocity, desiredLinearAccelerationOfOrigin);
   }

   public void setProportionalGains(double kpx, double kpy, double kpz)
   {
      euclideanPositionController.setProportionalGains(kpx, kpy, kpz);
   }

   public void setDerivativeGains(double kdx, double kdy, double kdz)
   {
      euclideanPositionController.setDerivativeGains(kdx, kdy, kdz);
   }

   public void setIntegralGains(double kix, double kiy, double kiz, double maxIntegralError)
   {
      euclideanPositionController.setIntegralGains(kix, kiy, kiz, maxIntegralError);
   }

   public ReferenceFrame getTrackingFrame()
   {
      return endEffectorFrame;
   }

   public void setGains(YoPositionPIDGains gains)
   {
      euclideanPositionController.setGains(gains);
   }

   public void setPositionMaxAccelerationAndJerk(double maxAcceleration, double maxJerk)
   {
      euclideanPositionController.setMaxAccelerationAndJerk(maxAcceleration, maxJerk);
   }
}
>>>>>>> cdd0b23a
<|MERGE_RESOLUTION|>--- conflicted
+++ resolved
@@ -1,4 +1,3 @@
-<<<<<<< HEAD
 package us.ihmc.commonWalkingControlModules.controlModules;
 
 import us.ihmc.robotics.controllers.EuclideanPositionController;
@@ -55,9 +54,9 @@
          FrameVector desiredLinearAccelerationOfOrigin, RigidBody base)
    {
       // using twists is a bit overkill; optimize if needed.
-      twistCalculator.packRelativeTwist(endEffectorTwist, base, endEffector);
+      twistCalculator.getRelativeTwist(endEffectorTwist, base, endEffector);
       currentLinearVelocity.setToZero(endEffectorTwist.getExpressedInFrame());
-      endEffectorTwist.packLinearPart(currentLinearVelocity.getVector());
+      endEffectorTwist.getLinearPart(currentLinearVelocity.getVector());
 
       euclideanPositionController.compute(outputToPack, desiredPosition, desiredLinearVelocityOfOrigin, currentLinearVelocity,
             desiredLinearAccelerationOfOrigin);
@@ -92,99 +91,4 @@
    {
       euclideanPositionController.setMaxAccelerationAndJerk(maxAcceleration, maxJerk);
    }
-}
-=======
-package us.ihmc.commonWalkingControlModules.controlModules;
-
-import us.ihmc.robotics.controllers.EuclideanPositionController;
-import us.ihmc.robotics.controllers.YoPositionPIDGains;
-import us.ihmc.robotics.dataStructures.registry.YoVariableRegistry;
-import us.ihmc.robotics.geometry.FramePoint;
-import us.ihmc.robotics.geometry.FrameVector;
-import us.ihmc.robotics.referenceFrames.ReferenceFrame;
-import us.ihmc.robotics.screwTheory.RigidBody;
-import us.ihmc.robotics.screwTheory.Twist;
-import us.ihmc.robotics.screwTheory.TwistCalculator;
-
-
-public class RigidBodyPositionControlModule
-{
-   private static final boolean VISUALIZE = true;
-
-   private final YoVariableRegistry registry;
-   private final TwistCalculator twistCalculator;
-   private final Twist endEffectorTwist = new Twist();
-   private final EuclideanPositionController euclideanPositionController;
-   private final RigidBody endEffector;
-   private final ReferenceFrame endEffectorFrame;
-   private final FrameVector currentLinearVelocity = new FrameVector(ReferenceFrame.getWorldFrame());
-
-   public RigidBodyPositionControlModule(String namePrefix, TwistCalculator twistCalculator, RigidBody endEffector, ReferenceFrame endEffectorFrame, double dt,
-         YoVariableRegistry parentRegistry)
-   {
-      this(namePrefix, twistCalculator, endEffector, endEffectorFrame, dt, null, parentRegistry);
-   }
-
-   public RigidBodyPositionControlModule(String namePrefix, TwistCalculator twistCalculator, RigidBody endEffector, ReferenceFrame endEffectorFrame, double dt,
-         YoPositionPIDGains gains, YoVariableRegistry parentRegistry)
-   {
-      this.registry = new YoVariableRegistry(namePrefix + getClass().getSimpleName());
-      this.twistCalculator = twistCalculator;
-      this.endEffector = endEffector;
-      this.endEffectorFrame = endEffectorFrame;
-      this.euclideanPositionController = new EuclideanPositionController(namePrefix, endEffectorFrame, dt, gains, VISUALIZE, registry);
-
-      parentRegistry.addChild(registry);
-   }
-
-   public void reset()
-   {
-      euclideanPositionController.reset();
-   }
-
-   public RigidBody getEndEffector()
-   {
-      return endEffector;
-   }
-
-   public void doPositionControl(FrameVector outputToPack, FramePoint desiredPosition, FrameVector desiredLinearVelocityOfOrigin, FrameVector desiredLinearAccelerationOfOrigin, RigidBody base)
-   {
-      // using twists is a bit overkill; optimize if needed.
-      twistCalculator.getRelativeTwist(endEffectorTwist, base, endEffector);
-      currentLinearVelocity.setToZero(endEffectorTwist.getExpressedInFrame());
-      endEffectorTwist.getLinearPart(currentLinearVelocity.getVector());
-
-      euclideanPositionController.compute(outputToPack, desiredPosition, desiredLinearVelocityOfOrigin, currentLinearVelocity, desiredLinearAccelerationOfOrigin);
-   }
-
-   public void setProportionalGains(double kpx, double kpy, double kpz)
-   {
-      euclideanPositionController.setProportionalGains(kpx, kpy, kpz);
-   }
-
-   public void setDerivativeGains(double kdx, double kdy, double kdz)
-   {
-      euclideanPositionController.setDerivativeGains(kdx, kdy, kdz);
-   }
-
-   public void setIntegralGains(double kix, double kiy, double kiz, double maxIntegralError)
-   {
-      euclideanPositionController.setIntegralGains(kix, kiy, kiz, maxIntegralError);
-   }
-
-   public ReferenceFrame getTrackingFrame()
-   {
-      return endEffectorFrame;
-   }
-
-   public void setGains(YoPositionPIDGains gains)
-   {
-      euclideanPositionController.setGains(gains);
-   }
-
-   public void setPositionMaxAccelerationAndJerk(double maxAcceleration, double maxJerk)
-   {
-      euclideanPositionController.setMaxAccelerationAndJerk(maxAcceleration, maxJerk);
-   }
-}
->>>>>>> cdd0b23a
+}