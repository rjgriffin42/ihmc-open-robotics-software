--- conflicted
+++ resolved
@@ -86,21 +86,13 @@
 
          boolean allowMultipleFrames = true;
          simpleOrientationTrajectoryGenerator = new SimpleOrientationTrajectoryGenerator("chest", allowMultipleFrames, pelvisZUpFrame, parentRegistry);
-<<<<<<< HEAD
-=======
          simpleOrientationTrajectoryGenerator.registerNewTrajectoryFrame(worldFrame);
->>>>>>> 93a7f6b2
          simpleOrientationTrajectoryGenerator.setTrajectoryTime(trajectoryTime);
          simpleOrientationTrajectoryGenerator.initialize();
          activeTrajectoryGenerator = simpleOrientationTrajectoryGenerator;
 
-<<<<<<< HEAD
-         waypointOrientationTrajectoryGenerator = new MultipleWaypointsOrientationTrajectoryGenerator("chestWaypoint", 15, allowMultipleFrames, pelvisZUpFrame,
-               registry);
-=======
          waypointOrientationTrajectoryGenerator = new MultipleWaypointsOrientationTrajectoryGenerator("chest", 15, allowMultipleFrames, pelvisZUpFrame, registry);
          waypointOrientationTrajectoryGenerator.registerNewTrajectoryFrame(worldFrame);
->>>>>>> 93a7f6b2
 
          initializeToCurrent = new BooleanYoVariable("initializeChestOrientationToCurrent", registry);
       }
