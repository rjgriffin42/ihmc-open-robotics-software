package us.ihmc.commonWalkingControlModules.controlModules;

import us.ihmc.SdfLoader.models.FullHumanoidRobotModel;
<<<<<<< HEAD
import us.ihmc.commonWalkingControlModules.highLevelHumanoidControl.factories.VariousWalkingProviders;
import us.ihmc.commonWalkingControlModules.momentumBasedController.MomentumBasedController;
import us.ihmc.commonWalkingControlModules.momentumBasedController.dataObjects.feedbackController.FeedbackControlCommand;
import us.ihmc.commonWalkingControlModules.momentumBasedController.dataObjects.feedbackController.OrientationFeedbackControlCommand;
import us.ihmc.commonWalkingControlModules.momentumBasedController.dataObjects.solver.InverseDynamicsCommand;
import us.ihmc.commonWalkingControlModules.packetConsumers.ChestTrajectoryMessageSubscriber;
import us.ihmc.commonWalkingControlModules.packetConsumers.GoHomeMessageSubscriber;
import us.ihmc.commonWalkingControlModules.packetConsumers.StopAllTrajectoryMessageSubscriber;
import us.ihmc.humanoidRobotics.communication.packets.walking.ChestTrajectoryMessage;
import us.ihmc.humanoidRobotics.communication.packets.walking.GoHomeMessage.BodyPart;
import us.ihmc.robotics.controllers.YoOrientationPIDGainsInterface;
=======
import us.ihmc.SdfLoader.models.FullRobotModel;
import us.ihmc.commonWalkingControlModules.momentumBasedController.MomentumBasedController;
import us.ihmc.commonWalkingControlModules.momentumBasedController.TaskspaceConstraintData;
import us.ihmc.commonWalkingControlModules.packetConsumers.ChestOrientationProvider;
import us.ihmc.commonWalkingControlModules.packetConsumers.ChestTrajectoryMessageSubscriber;
import us.ihmc.commonWalkingControlModules.packetConsumers.StopAllTrajectoryMessageSubscriber;
import us.ihmc.humanoidRobotics.communication.packets.walking.ChestTrajectoryMessage;
import us.ihmc.robotics.controllers.YoOrientationPIDGains;
>>>>>>> 542ee821
import us.ihmc.robotics.dataStructures.registry.YoVariableRegistry;
import us.ihmc.robotics.dataStructures.variable.BooleanYoVariable;
import us.ihmc.robotics.dataStructures.variable.DoubleYoVariable;
import us.ihmc.robotics.geometry.FrameOrientation;
import us.ihmc.robotics.geometry.FrameVector;
<<<<<<< HEAD
import us.ihmc.robotics.math.trajectories.MultipleWaypointsOrientationTrajectoryGenerator;
import us.ihmc.robotics.referenceFrames.ReferenceFrame;
import us.ihmc.robotics.screwTheory.RigidBody;
=======
import us.ihmc.robotics.math.frames.YoFrameVector;
import us.ihmc.robotics.math.trajectories.OrientationTrajectoryGeneratorInMultipleFrames;
import us.ihmc.robotics.math.trajectories.SimpleOrientationTrajectoryGenerator;
import us.ihmc.robotics.math.trajectories.waypoints.MultipleWaypointsOrientationTrajectoryGenerator;
import us.ihmc.robotics.referenceFrames.ReferenceFrame;
import us.ihmc.robotics.screwTheory.InverseDynamicsJoint;
import us.ihmc.robotics.screwTheory.RigidBody;
import us.ihmc.robotics.screwTheory.ScrewTools;
import us.ihmc.robotics.screwTheory.SpatialAccelerationVector;
import us.ihmc.robotics.screwTheory.TwistCalculator;
>>>>>>> 542ee821

public class ChestOrientationManager
{
   private static final ReferenceFrame worldFrame = ReferenceFrame.getWorldFrame();

<<<<<<< HEAD
   private final YoVariableRegistry registry = new YoVariableRegistry(getClass().getSimpleName());
   private final OrientationFeedbackControlCommand orientationFeedbackControlCommand = new OrientationFeedbackControlCommand();

   private final ChestTrajectoryMessageSubscriber chestTrajectoryMessageSubscriber;
   private final StopAllTrajectoryMessageSubscriber stopAllTrajectoryMessageSubscriber;
   private final GoHomeMessageSubscriber goHomeMessageSubscriber;
   private final DoubleYoVariable yoTime;
   private final DoubleYoVariable receivedNewChestOrientationTime = new DoubleYoVariable("receivedNewChestOrientationTime", registry);

   private final BooleanYoVariable isTrajectoryStopped = new BooleanYoVariable("isChestOrientationTrajectoryStopped", registry);
   private final BooleanYoVariable isTrackingOrientation = new BooleanYoVariable("isTrackingOrientation", registry);

   private final BooleanYoVariable hasBeenInitialized = new BooleanYoVariable("hasChestOrientationManagerBeenInitialized", registry);

=======
   private final YoVariableRegistry registry;
   private final ChestOrientationControlModule chestOrientationControlModule;
   private final MomentumBasedController momentumBasedController;
   private int jacobianId = -1;

   private final ChestTrajectoryMessageSubscriber chestTrajectoryMessageSubscriber;
   private final StopAllTrajectoryMessageSubscriber stopAllTrajectoryMessageSubscriber;
   private final ChestOrientationProvider chestOrientationProvider;
   private final DoubleYoVariable yoTime;
   private final DoubleYoVariable receivedNewChestOrientationTime;

   private final BooleanYoVariable isTrajectoryStopped;
   private final BooleanYoVariable isTrackingOrientation;
   private final BooleanYoVariable isUsingWaypointTrajectory;
   private final YoFrameVector yoControlledAngularAcceleration;

   private OrientationTrajectoryGeneratorInMultipleFrames activeTrajectoryGenerator;
   private final SimpleOrientationTrajectoryGenerator simpleOrientationTrajectoryGenerator;
>>>>>>> 542ee821
   private final MultipleWaypointsOrientationTrajectoryGenerator waypointOrientationTrajectoryGenerator;
   private final ReferenceFrame pelvisZUpFrame;
   private final ReferenceFrame chestFrame;

   private final BooleanYoVariable initializeToCurrent;

<<<<<<< HEAD
   private final FrameOrientation desiredOrientation = new FrameOrientation();
   private final FrameVector desiredAngularVelocity = new FrameVector(ReferenceFrame.getWorldFrame());
   private final FrameVector feedForwardAngularAcceleration = new FrameVector(ReferenceFrame.getWorldFrame());

   public ChestOrientationManager(MomentumBasedController momentumBasedController, YoOrientationPIDGainsInterface gains,
         VariousWalkingProviders variousWalkingProviders, double trajectoryTime, YoVariableRegistry parentRegistry)
   {
      this.yoTime = momentumBasedController.getYoTime();
      this.chestTrajectoryMessageSubscriber = variousWalkingProviders.getChestTrajectoryMessageSubscriber();
      this.stopAllTrajectoryMessageSubscriber = variousWalkingProviders.getStopAllTrajectoryMessageSubscriber();
      this.goHomeMessageSubscriber = variousWalkingProviders.getGoHomeMessageSubscriber();
=======
   public ChestOrientationManager(MomentumBasedController momentumBasedController, YoOrientationPIDGains chestControlGains,
         ChestOrientationProvider chestOrientationProvider, ChestTrajectoryMessageSubscriber chestTrajectoryMessageSubscriber,
         StopAllTrajectoryMessageSubscriber stopAllTrajectoryMessageSubscriber, double trajectoryTime, YoVariableRegistry parentRegistry)
   {
      registry = new YoVariableRegistry(getClass().getSimpleName());

      this.momentumBasedController = momentumBasedController;
      this.yoTime = momentumBasedController.getYoTime();
      this.chestTrajectoryMessageSubscriber = chestTrajectoryMessageSubscriber;
      this.stopAllTrajectoryMessageSubscriber = stopAllTrajectoryMessageSubscriber;
      this.chestOrientationProvider = chestOrientationProvider;
>>>>>>> 542ee821
      this.pelvisZUpFrame = momentumBasedController.getPelvisZUpFrame();

      FullHumanoidRobotModel fullRobotModel = momentumBasedController.getFullRobotModel();
      RigidBody chest = fullRobotModel.getChest();
<<<<<<< HEAD
      RigidBody elevator = fullRobotModel.getElevator();
      chestFrame = chest.getBodyFixedFrame();

      orientationFeedbackControlCommand.set(elevator, chest);
      orientationFeedbackControlCommand.setGains(gains);

      boolean allowMultipleFrames = true;
      waypointOrientationTrajectoryGenerator = new MultipleWaypointsOrientationTrajectoryGenerator("chest", 15, allowMultipleFrames, pelvisZUpFrame, registry);
      waypointOrientationTrajectoryGenerator.registerNewTrajectoryFrame(worldFrame);

      initializeToCurrent = new BooleanYoVariable("initializeChestOrientationToCurrent", registry);

      parentRegistry.addChild(registry);
   }

   public void initialize()
   {
      if (hasBeenInitialized.getBooleanValue())
         return;

      hasBeenInitialized.set(true);

      holdCurrentOrientation();
   }

   public void compute()
   {
      handleStopAllTrajectoryMessage();
      handleChestTrajectoryMessages();
      handleGoHomeMessages();

      if (isTrackingOrientation.getBooleanValue())
=======
      chestFrame = chest.getBodyFixedFrame();
      TwistCalculator twistCalculator = momentumBasedController.getTwistCalculator();
      double controlDT = momentumBasedController.getControlDT();
      chestOrientationControlModule = new ChestOrientationControlModule(pelvisZUpFrame, chest, twistCalculator, controlDT, chestControlGains, registry);

      yoControlledAngularAcceleration = new YoFrameVector("controlledChestAngularAcceleration", chestFrame, registry);

      if (chestOrientationProvider != null || chestTrajectoryMessageSubscriber != null)
      {
         isTrajectoryStopped = new BooleanYoVariable("isChestOrientationTrajectoryStopped", registry);
         isTrackingOrientation = new BooleanYoVariable("isTrackingOrientation", registry);
         receivedNewChestOrientationTime = new DoubleYoVariable("receivedNewChestOrientationTime", registry);

         isUsingWaypointTrajectory = new BooleanYoVariable(getClass().getSimpleName() + "IsUsingWaypointTrajectory", registry);
         isUsingWaypointTrajectory.set(false);

         boolean allowMultipleFrames = true;
         simpleOrientationTrajectoryGenerator = new SimpleOrientationTrajectoryGenerator("chest", allowMultipleFrames, pelvisZUpFrame, parentRegistry);
         simpleOrientationTrajectoryGenerator.registerNewTrajectoryFrame(worldFrame);
         simpleOrientationTrajectoryGenerator.setTrajectoryTime(trajectoryTime);
         simpleOrientationTrajectoryGenerator.initialize();
         activeTrajectoryGenerator = simpleOrientationTrajectoryGenerator;

         waypointOrientationTrajectoryGenerator = new MultipleWaypointsOrientationTrajectoryGenerator("chest", 15, allowMultipleFrames, pelvisZUpFrame, registry);
         waypointOrientationTrajectoryGenerator.registerNewTrajectoryFrame(worldFrame);

         initializeToCurrent = new BooleanYoVariable("initializeChestOrientationToCurrent", registry);
      }
      else
      {
         isTrajectoryStopped = null;
         isTrackingOrientation = null;
         receivedNewChestOrientationTime = null;
         isUsingWaypointTrajectory = null;
         simpleOrientationTrajectoryGenerator = null;
         waypointOrientationTrajectoryGenerator = null;

         initializeToCurrent = null;
      }

      parentRegistry.addChild(registry);
   }

   private final FrameOrientation desiredOrientation = new FrameOrientation();
   private final FrameVector desiredAngularVelocity = new FrameVector(ReferenceFrame.getWorldFrame());
   private final FrameVector feedForwardAngularAcceleration = new FrameVector(ReferenceFrame.getWorldFrame());

   private final FrameVector controlledAngularAcceleration = new FrameVector();

   public void compute()
   {
      if (isUsingWaypointTrajectory != null)
      {
         if (isUsingWaypointTrajectory.getBooleanValue())
            activeTrajectoryGenerator = waypointOrientationTrajectoryGenerator;
         else
            activeTrajectoryGenerator = simpleOrientationTrajectoryGenerator;
      }

      handleStopAllTrajectoryMessage();
      checkForNewDesiredOrientationInformation();
      handleChestTrajectoryMessages();

      if (activeTrajectoryGenerator != null && isTrackingOrientation.getBooleanValue())
>>>>>>> 542ee821
      {
         if (!isTrajectoryStopped.getBooleanValue())
         {
            double deltaTime = yoTime.getDoubleValue() - receivedNewChestOrientationTime.getDoubleValue();
<<<<<<< HEAD
            waypointOrientationTrajectoryGenerator.compute(deltaTime);
         }
         boolean isTrajectoryDone = waypointOrientationTrajectoryGenerator.isDone();

         if (isTrajectoryDone)
            waypointOrientationTrajectoryGenerator.changeFrame(pelvisZUpFrame);

         isTrackingOrientation.set(!isTrajectoryDone);
      }

      waypointOrientationTrajectoryGenerator.getOrientation(desiredOrientation);
      desiredAngularVelocity.setToZero(worldFrame);
      feedForwardAngularAcceleration.setToZero(worldFrame);
      orientationFeedbackControlCommand.changeFrameAndSet(desiredOrientation, desiredAngularVelocity, feedForwardAngularAcceleration);
=======
            activeTrajectoryGenerator.compute(deltaTime);
         }
         boolean isTrajectoryDone = activeTrajectoryGenerator.isDone();

         if (isTrajectoryDone)
            activeTrajectoryGenerator.changeFrame(pelvisZUpFrame);

         activeTrajectoryGenerator.getOrientation(desiredOrientation);
         chestOrientationControlModule.setDesireds(desiredOrientation, desiredAngularVelocity, feedForwardAngularAcceleration);
         isTrackingOrientation.set(!isTrajectoryDone);
      }

      if (jacobianId >= 0)
      {
         chestOrientationControlModule.compute();
         TaskspaceConstraintData taskspaceConstraintData = chestOrientationControlModule.getTaskspaceConstraintData();

         if (yoControlledAngularAcceleration != null)
         {
            SpatialAccelerationVector spatialAcceleration = taskspaceConstraintData.getSpatialAcceleration();
            if (spatialAcceleration.getExpressedInFrame() != null) // That happens when there is no joint to control.
            {
               spatialAcceleration.getAngularPart(controlledAngularAcceleration);
               yoControlledAngularAcceleration.set(controlledAngularAcceleration);
            }
         }

         momentumBasedController.setDesiredSpatialAcceleration(jacobianId, taskspaceConstraintData);
      }
>>>>>>> 542ee821
   }

   public void holdCurrentOrientation()
   {
<<<<<<< HEAD
      initializeToCurrent.set(false);

      receivedNewChestOrientationTime.set(yoTime.getDoubleValue());

      desiredOrientation.setToZero(chestFrame);
      desiredOrientation.changeFrame(pelvisZUpFrame);
      desiredAngularVelocity.setToZero(pelvisZUpFrame);
      waypointOrientationTrajectoryGenerator.changeFrame(pelvisZUpFrame);
      waypointOrientationTrajectoryGenerator.appendWaypoint(0.0, desiredOrientation, desiredAngularVelocity);
      waypointOrientationTrajectoryGenerator.initialize();
      isTrackingOrientation.set(true);
      isTrajectoryStopped.set(false);
   }

=======
      if (initializeToCurrent != null)
         initializeToCurrent.set(true);
   }

   private final FrameVector tempAngularVelocity = new FrameVector();

>>>>>>> 542ee821
   private void handleChestTrajectoryMessages()
   {
      if (chestTrajectoryMessageSubscriber == null || !chestTrajectoryMessageSubscriber.isNewTrajectoryMessageAvailable())
         return;

      ChestTrajectoryMessage message = chestTrajectoryMessageSubscriber.pollMessage();

      receivedNewChestOrientationTime.set(yoTime.getDoubleValue());

<<<<<<< HEAD
      if (message.getWaypoint(0).getTime() > 1.0e-5)
      {
         waypointOrientationTrajectoryGenerator.getOrientation(desiredOrientation);
         desiredOrientation.changeFrame(worldFrame);
         desiredAngularVelocity.setToZero(worldFrame);

         waypointOrientationTrajectoryGenerator.switchTrajectoryFrame(worldFrame);
         waypointOrientationTrajectoryGenerator.clear();
         waypointOrientationTrajectoryGenerator.appendWaypoint(0.0, desiredOrientation, desiredAngularVelocity);
      }
      else
      {
         waypointOrientationTrajectoryGenerator.switchTrajectoryFrame(worldFrame);
         waypointOrientationTrajectoryGenerator.clear();
      }

      waypointOrientationTrajectoryGenerator.appendWaypoints(message.getWaypoints());
      waypointOrientationTrajectoryGenerator.changeFrame(pelvisZUpFrame);
      waypointOrientationTrajectoryGenerator.initialize();
=======
      waypointOrientationTrajectoryGenerator.switchTrajectoryFrame(worldFrame);
      waypointOrientationTrajectoryGenerator.clear();

      if (message.getTrajectoryPoint(0).getTime() > 1.0e-5)
      {
         activeTrajectoryGenerator.changeFrame(worldFrame);
         activeTrajectoryGenerator.getOrientation(desiredOrientation);
         tempAngularVelocity.setToZero(worldFrame);

         waypointOrientationTrajectoryGenerator.appendWaypoint(0.0, desiredOrientation, tempAngularVelocity);
      }

      waypointOrientationTrajectoryGenerator.appendWaypoints(message.getTrajectoryPoints());
      waypointOrientationTrajectoryGenerator.changeFrame(pelvisZUpFrame);
      waypointOrientationTrajectoryGenerator.initialize();
      isUsingWaypointTrajectory.set(true);
      activeTrajectoryGenerator = waypointOrientationTrajectoryGenerator;
>>>>>>> 542ee821
      isTrackingOrientation.set(true);
      isTrajectoryStopped.set(false);
   }

   private void handleStopAllTrajectoryMessage()
   {
      if (stopAllTrajectoryMessageSubscriber == null || !stopAllTrajectoryMessageSubscriber.pollMessage(this))
         return;

      isTrajectoryStopped.set(true);
   }

<<<<<<< HEAD
   private void handleGoHomeMessages()
   {
      if (goHomeMessageSubscriber == null)
         return;

      if (goHomeMessageSubscriber.isNewMessageAvailable(BodyPart.CHEST))
         goToHomeFromCurrentDesired(goHomeMessageSubscriber.pollMessage(BodyPart.CHEST));
   }

   public void goToHomeFromCurrentDesired(double trajectoryTime)
   {
      receivedNewChestOrientationTime.set(yoTime.getDoubleValue());

      waypointOrientationTrajectoryGenerator.getOrientation(desiredOrientation);
      
      desiredOrientation.changeFrame(pelvisZUpFrame);
      waypointOrientationTrajectoryGenerator.clear();
      waypointOrientationTrajectoryGenerator.switchTrajectoryFrame(pelvisZUpFrame);
      waypointOrientationTrajectoryGenerator.appendWaypoint(0.0, desiredOrientation, desiredAngularVelocity);

      desiredOrientation.setToZero(pelvisZUpFrame);
      waypointOrientationTrajectoryGenerator.appendWaypoint(trajectoryTime, desiredOrientation, desiredAngularVelocity);
      waypointOrientationTrajectoryGenerator.initialize();

      isTrackingOrientation.set(true);
      isTrajectoryStopped.set(false);
   }

   public InverseDynamicsCommand<?> getInverseDynamicsCommand()
   {
      return null;
   }

   public FeedbackControlCommand<?> getFeedbackControlCommand()
   {
      return orientationFeedbackControlCommand;
=======
   private void checkForNewDesiredOrientationInformation()
   {
      if (chestOrientationProvider == null)
         return;

      if (initializeToCurrent.getBooleanValue())
      {
         initializeToCurrent.set(false);

         receivedNewChestOrientationTime.set(yoTime.getDoubleValue());

         simpleOrientationTrajectoryGenerator.changeFrame(pelvisZUpFrame);
         desiredOrientation.setToZero(chestFrame);
         desiredOrientation.changeFrame(pelvisZUpFrame);
         simpleOrientationTrajectoryGenerator.setInitialOrientation(desiredOrientation);
         simpleOrientationTrajectoryGenerator.setFinalOrientation(desiredOrientation);
         simpleOrientationTrajectoryGenerator.setTrajectoryTime(0.0);
         simpleOrientationTrajectoryGenerator.initialize();
         isUsingWaypointTrajectory.set(false);
         activeTrajectoryGenerator = simpleOrientationTrajectoryGenerator;
         isTrackingOrientation.set(true);
         isTrajectoryStopped.set(false);
      }
      else if (chestOrientationProvider.checkForHomeOrientation())
      {
         receivedNewChestOrientationTime.set(yoTime.getDoubleValue());

         simpleOrientationTrajectoryGenerator.changeFrame(pelvisZUpFrame);
         activeTrajectoryGenerator.changeFrame(pelvisZUpFrame);
         activeTrajectoryGenerator.getOrientation(desiredOrientation);
         simpleOrientationTrajectoryGenerator.setInitialOrientation(desiredOrientation);
         desiredOrientation.setToZero(pelvisZUpFrame);
         simpleOrientationTrajectoryGenerator.setFinalOrientation(desiredOrientation);
         simpleOrientationTrajectoryGenerator.setTrajectoryTime(chestOrientationProvider.getTrajectoryTime());
         simpleOrientationTrajectoryGenerator.initialize();
         isUsingWaypointTrajectory.set(false);
         activeTrajectoryGenerator = simpleOrientationTrajectoryGenerator;
         isTrackingOrientation.set(true);
         isTrajectoryStopped.set(false);
      }
      else if (chestOrientationProvider.checkForNewChestOrientation())
      {
         receivedNewChestOrientationTime.set(yoTime.getDoubleValue());

         simpleOrientationTrajectoryGenerator.changeFrame(pelvisZUpFrame);
         activeTrajectoryGenerator.changeFrame(pelvisZUpFrame);
         activeTrajectoryGenerator.getOrientation(desiredOrientation);
         simpleOrientationTrajectoryGenerator.setInitialOrientation(desiredOrientation);
         FrameOrientation desiredChestOrientation = chestOrientationProvider.getDesiredChestOrientation();
         desiredChestOrientation.changeFrame(pelvisZUpFrame);
         simpleOrientationTrajectoryGenerator.setFinalOrientation(desiredChestOrientation);
         simpleOrientationTrajectoryGenerator.setTrajectoryTime(chestOrientationProvider.getTrajectoryTime());
         simpleOrientationTrajectoryGenerator.initialize();
         isUsingWaypointTrajectory.set(false);
         activeTrajectoryGenerator = simpleOrientationTrajectoryGenerator;
         isTrackingOrientation.set(true);
         isTrajectoryStopped.set(false);
      }
   }

   public void setDesireds(FrameOrientation desiredOrientation, FrameVector desiredAngularVelocity, FrameVector desiredAngularAcceleration)
   {
      chestOrientationControlModule.setDesireds(desiredOrientation, desiredAngularVelocity, desiredAngularAcceleration);
   }

   public int createJacobian(FullRobotModel fullRobotModel, String[] chestOrientationControlJointNames)
   {
      RigidBody rootBody = fullRobotModel.getRootJoint().getSuccessor();
      InverseDynamicsJoint[] allJoints = ScrewTools.computeSupportAndSubtreeJoints(rootBody);
      InverseDynamicsJoint[] chestOrientationControlJoints = ScrewTools.findJointsWithNames(allJoints, chestOrientationControlJointNames);

      ReferenceFrame chestFrame = chestOrientationControlModule.getChest().getBodyFixedFrame();
      int jacobianId = momentumBasedController.getOrCreateGeometricJacobian(chestOrientationControlJoints, chestFrame);
      return jacobianId;
   }

   public void setUp(RigidBody base, int jacobianId)
   {
      this.jacobianId = jacobianId;
      chestOrientationControlModule.setBase(base);
      chestOrientationControlModule.setJacobian(momentumBasedController.getJacobian(jacobianId));
   }

   public void setUp(RigidBody base, int jacobianId, double proportionalGainX, double proportionalGainY, double proportionalGainZ, double derivativeGainX,
         double derivativeGainY, double derivativeGainZ)
   {
      this.jacobianId = jacobianId;
      chestOrientationControlModule.setBase(base);
      chestOrientationControlModule.setJacobian(momentumBasedController.getJacobian(jacobianId));
      chestOrientationControlModule.setProportionalGains(proportionalGainX, proportionalGainY, proportionalGainZ);
      chestOrientationControlModule.setDerivativeGains(derivativeGainX, derivativeGainY, derivativeGainZ);
   }

   public void setControlGains(double proportionalGain, double derivativeGain)
   {
      chestOrientationControlModule.setProportionalGains(proportionalGain, proportionalGain, proportionalGain);
      chestOrientationControlModule.setDerivativeGains(derivativeGain, derivativeGain, derivativeGain);
   }

   public void setMaxAccelerationAndJerk(double maxAcceleration, double maxJerk)
   {
      chestOrientationControlModule.setMaxAccelerationAndJerk(maxAcceleration, maxJerk);
   }

   public void turnOff()
   {
      setUp(null, -1, 0.0, 0.0, 0.0, 0.0, 0.0, 0.0);
>>>>>>> 542ee821
   }
}<|MERGE_RESOLUTION|>--- conflicted
+++ resolved
@@ -1,7 +1,6 @@
 package us.ihmc.commonWalkingControlModules.controlModules;
 
 import us.ihmc.SdfLoader.models.FullHumanoidRobotModel;
-<<<<<<< HEAD
 import us.ihmc.commonWalkingControlModules.highLevelHumanoidControl.factories.VariousWalkingProviders;
 import us.ihmc.commonWalkingControlModules.momentumBasedController.MomentumBasedController;
 import us.ihmc.commonWalkingControlModules.momentumBasedController.dataObjects.feedbackController.FeedbackControlCommand;
@@ -13,43 +12,19 @@
 import us.ihmc.humanoidRobotics.communication.packets.walking.ChestTrajectoryMessage;
 import us.ihmc.humanoidRobotics.communication.packets.walking.GoHomeMessage.BodyPart;
 import us.ihmc.robotics.controllers.YoOrientationPIDGainsInterface;
-=======
-import us.ihmc.SdfLoader.models.FullRobotModel;
-import us.ihmc.commonWalkingControlModules.momentumBasedController.MomentumBasedController;
-import us.ihmc.commonWalkingControlModules.momentumBasedController.TaskspaceConstraintData;
-import us.ihmc.commonWalkingControlModules.packetConsumers.ChestOrientationProvider;
-import us.ihmc.commonWalkingControlModules.packetConsumers.ChestTrajectoryMessageSubscriber;
-import us.ihmc.commonWalkingControlModules.packetConsumers.StopAllTrajectoryMessageSubscriber;
-import us.ihmc.humanoidRobotics.communication.packets.walking.ChestTrajectoryMessage;
-import us.ihmc.robotics.controllers.YoOrientationPIDGains;
->>>>>>> 542ee821
 import us.ihmc.robotics.dataStructures.registry.YoVariableRegistry;
 import us.ihmc.robotics.dataStructures.variable.BooleanYoVariable;
 import us.ihmc.robotics.dataStructures.variable.DoubleYoVariable;
 import us.ihmc.robotics.geometry.FrameOrientation;
 import us.ihmc.robotics.geometry.FrameVector;
-<<<<<<< HEAD
-import us.ihmc.robotics.math.trajectories.MultipleWaypointsOrientationTrajectoryGenerator;
+import us.ihmc.robotics.math.trajectories.waypoints.MultipleWaypointsOrientationTrajectoryGenerator;
 import us.ihmc.robotics.referenceFrames.ReferenceFrame;
 import us.ihmc.robotics.screwTheory.RigidBody;
-=======
-import us.ihmc.robotics.math.frames.YoFrameVector;
-import us.ihmc.robotics.math.trajectories.OrientationTrajectoryGeneratorInMultipleFrames;
-import us.ihmc.robotics.math.trajectories.SimpleOrientationTrajectoryGenerator;
-import us.ihmc.robotics.math.trajectories.waypoints.MultipleWaypointsOrientationTrajectoryGenerator;
-import us.ihmc.robotics.referenceFrames.ReferenceFrame;
-import us.ihmc.robotics.screwTheory.InverseDynamicsJoint;
-import us.ihmc.robotics.screwTheory.RigidBody;
-import us.ihmc.robotics.screwTheory.ScrewTools;
-import us.ihmc.robotics.screwTheory.SpatialAccelerationVector;
-import us.ihmc.robotics.screwTheory.TwistCalculator;
->>>>>>> 542ee821
 
 public class ChestOrientationManager
 {
    private static final ReferenceFrame worldFrame = ReferenceFrame.getWorldFrame();
 
-<<<<<<< HEAD
    private final YoVariableRegistry registry = new YoVariableRegistry(getClass().getSimpleName());
    private final OrientationFeedbackControlCommand orientationFeedbackControlCommand = new OrientationFeedbackControlCommand();
 
@@ -64,33 +39,12 @@
 
    private final BooleanYoVariable hasBeenInitialized = new BooleanYoVariable("hasChestOrientationManagerBeenInitialized", registry);
 
-=======
-   private final YoVariableRegistry registry;
-   private final ChestOrientationControlModule chestOrientationControlModule;
-   private final MomentumBasedController momentumBasedController;
-   private int jacobianId = -1;
-
-   private final ChestTrajectoryMessageSubscriber chestTrajectoryMessageSubscriber;
-   private final StopAllTrajectoryMessageSubscriber stopAllTrajectoryMessageSubscriber;
-   private final ChestOrientationProvider chestOrientationProvider;
-   private final DoubleYoVariable yoTime;
-   private final DoubleYoVariable receivedNewChestOrientationTime;
-
-   private final BooleanYoVariable isTrajectoryStopped;
-   private final BooleanYoVariable isTrackingOrientation;
-   private final BooleanYoVariable isUsingWaypointTrajectory;
-   private final YoFrameVector yoControlledAngularAcceleration;
-
-   private OrientationTrajectoryGeneratorInMultipleFrames activeTrajectoryGenerator;
-   private final SimpleOrientationTrajectoryGenerator simpleOrientationTrajectoryGenerator;
->>>>>>> 542ee821
    private final MultipleWaypointsOrientationTrajectoryGenerator waypointOrientationTrajectoryGenerator;
    private final ReferenceFrame pelvisZUpFrame;
    private final ReferenceFrame chestFrame;
 
    private final BooleanYoVariable initializeToCurrent;
 
-<<<<<<< HEAD
    private final FrameOrientation desiredOrientation = new FrameOrientation();
    private final FrameVector desiredAngularVelocity = new FrameVector(ReferenceFrame.getWorldFrame());
    private final FrameVector feedForwardAngularAcceleration = new FrameVector(ReferenceFrame.getWorldFrame());
@@ -102,24 +56,10 @@
       this.chestTrajectoryMessageSubscriber = variousWalkingProviders.getChestTrajectoryMessageSubscriber();
       this.stopAllTrajectoryMessageSubscriber = variousWalkingProviders.getStopAllTrajectoryMessageSubscriber();
       this.goHomeMessageSubscriber = variousWalkingProviders.getGoHomeMessageSubscriber();
-=======
-   public ChestOrientationManager(MomentumBasedController momentumBasedController, YoOrientationPIDGains chestControlGains,
-         ChestOrientationProvider chestOrientationProvider, ChestTrajectoryMessageSubscriber chestTrajectoryMessageSubscriber,
-         StopAllTrajectoryMessageSubscriber stopAllTrajectoryMessageSubscriber, double trajectoryTime, YoVariableRegistry parentRegistry)
-   {
-      registry = new YoVariableRegistry(getClass().getSimpleName());
-
-      this.momentumBasedController = momentumBasedController;
-      this.yoTime = momentumBasedController.getYoTime();
-      this.chestTrajectoryMessageSubscriber = chestTrajectoryMessageSubscriber;
-      this.stopAllTrajectoryMessageSubscriber = stopAllTrajectoryMessageSubscriber;
-      this.chestOrientationProvider = chestOrientationProvider;
->>>>>>> 542ee821
       this.pelvisZUpFrame = momentumBasedController.getPelvisZUpFrame();
 
       FullHumanoidRobotModel fullRobotModel = momentumBasedController.getFullRobotModel();
       RigidBody chest = fullRobotModel.getChest();
-<<<<<<< HEAD
       RigidBody elevator = fullRobotModel.getElevator();
       chestFrame = chest.getBodyFixedFrame();
 
@@ -152,77 +92,10 @@
       handleGoHomeMessages();
 
       if (isTrackingOrientation.getBooleanValue())
-=======
-      chestFrame = chest.getBodyFixedFrame();
-      TwistCalculator twistCalculator = momentumBasedController.getTwistCalculator();
-      double controlDT = momentumBasedController.getControlDT();
-      chestOrientationControlModule = new ChestOrientationControlModule(pelvisZUpFrame, chest, twistCalculator, controlDT, chestControlGains, registry);
-
-      yoControlledAngularAcceleration = new YoFrameVector("controlledChestAngularAcceleration", chestFrame, registry);
-
-      if (chestOrientationProvider != null || chestTrajectoryMessageSubscriber != null)
-      {
-         isTrajectoryStopped = new BooleanYoVariable("isChestOrientationTrajectoryStopped", registry);
-         isTrackingOrientation = new BooleanYoVariable("isTrackingOrientation", registry);
-         receivedNewChestOrientationTime = new DoubleYoVariable("receivedNewChestOrientationTime", registry);
-
-         isUsingWaypointTrajectory = new BooleanYoVariable(getClass().getSimpleName() + "IsUsingWaypointTrajectory", registry);
-         isUsingWaypointTrajectory.set(false);
-
-         boolean allowMultipleFrames = true;
-         simpleOrientationTrajectoryGenerator = new SimpleOrientationTrajectoryGenerator("chest", allowMultipleFrames, pelvisZUpFrame, parentRegistry);
-         simpleOrientationTrajectoryGenerator.registerNewTrajectoryFrame(worldFrame);
-         simpleOrientationTrajectoryGenerator.setTrajectoryTime(trajectoryTime);
-         simpleOrientationTrajectoryGenerator.initialize();
-         activeTrajectoryGenerator = simpleOrientationTrajectoryGenerator;
-
-         waypointOrientationTrajectoryGenerator = new MultipleWaypointsOrientationTrajectoryGenerator("chest", 15, allowMultipleFrames, pelvisZUpFrame, registry);
-         waypointOrientationTrajectoryGenerator.registerNewTrajectoryFrame(worldFrame);
-
-         initializeToCurrent = new BooleanYoVariable("initializeChestOrientationToCurrent", registry);
-      }
-      else
-      {
-         isTrajectoryStopped = null;
-         isTrackingOrientation = null;
-         receivedNewChestOrientationTime = null;
-         isUsingWaypointTrajectory = null;
-         simpleOrientationTrajectoryGenerator = null;
-         waypointOrientationTrajectoryGenerator = null;
-
-         initializeToCurrent = null;
-      }
-
-      parentRegistry.addChild(registry);
-   }
-
-   private final FrameOrientation desiredOrientation = new FrameOrientation();
-   private final FrameVector desiredAngularVelocity = new FrameVector(ReferenceFrame.getWorldFrame());
-   private final FrameVector feedForwardAngularAcceleration = new FrameVector(ReferenceFrame.getWorldFrame());
-
-   private final FrameVector controlledAngularAcceleration = new FrameVector();
-
-   public void compute()
-   {
-      if (isUsingWaypointTrajectory != null)
-      {
-         if (isUsingWaypointTrajectory.getBooleanValue())
-            activeTrajectoryGenerator = waypointOrientationTrajectoryGenerator;
-         else
-            activeTrajectoryGenerator = simpleOrientationTrajectoryGenerator;
-      }
-
-      handleStopAllTrajectoryMessage();
-      checkForNewDesiredOrientationInformation();
-      handleChestTrajectoryMessages();
-
-      if (activeTrajectoryGenerator != null && isTrackingOrientation.getBooleanValue())
->>>>>>> 542ee821
       {
          if (!isTrajectoryStopped.getBooleanValue())
          {
             double deltaTime = yoTime.getDoubleValue() - receivedNewChestOrientationTime.getDoubleValue();
-<<<<<<< HEAD
             waypointOrientationTrajectoryGenerator.compute(deltaTime);
          }
          boolean isTrajectoryDone = waypointOrientationTrajectoryGenerator.isDone();
@@ -237,42 +110,10 @@
       desiredAngularVelocity.setToZero(worldFrame);
       feedForwardAngularAcceleration.setToZero(worldFrame);
       orientationFeedbackControlCommand.changeFrameAndSet(desiredOrientation, desiredAngularVelocity, feedForwardAngularAcceleration);
-=======
-            activeTrajectoryGenerator.compute(deltaTime);
-         }
-         boolean isTrajectoryDone = activeTrajectoryGenerator.isDone();
-
-         if (isTrajectoryDone)
-            activeTrajectoryGenerator.changeFrame(pelvisZUpFrame);
-
-         activeTrajectoryGenerator.getOrientation(desiredOrientation);
-         chestOrientationControlModule.setDesireds(desiredOrientation, desiredAngularVelocity, feedForwardAngularAcceleration);
-         isTrackingOrientation.set(!isTrajectoryDone);
-      }
-
-      if (jacobianId >= 0)
-      {
-         chestOrientationControlModule.compute();
-         TaskspaceConstraintData taskspaceConstraintData = chestOrientationControlModule.getTaskspaceConstraintData();
-
-         if (yoControlledAngularAcceleration != null)
-         {
-            SpatialAccelerationVector spatialAcceleration = taskspaceConstraintData.getSpatialAcceleration();
-            if (spatialAcceleration.getExpressedInFrame() != null) // That happens when there is no joint to control.
-            {
-               spatialAcceleration.getAngularPart(controlledAngularAcceleration);
-               yoControlledAngularAcceleration.set(controlledAngularAcceleration);
-            }
-         }
-
-         momentumBasedController.setDesiredSpatialAcceleration(jacobianId, taskspaceConstraintData);
-      }
->>>>>>> 542ee821
    }
 
    public void holdCurrentOrientation()
    {
-<<<<<<< HEAD
       initializeToCurrent.set(false);
 
       receivedNewChestOrientationTime.set(yoTime.getDoubleValue());
@@ -287,14 +128,6 @@
       isTrajectoryStopped.set(false);
    }
 
-=======
-      if (initializeToCurrent != null)
-         initializeToCurrent.set(true);
-   }
-
-   private final FrameVector tempAngularVelocity = new FrameVector();
-
->>>>>>> 542ee821
    private void handleChestTrajectoryMessages()
    {
       if (chestTrajectoryMessageSubscriber == null || !chestTrajectoryMessageSubscriber.isNewTrajectoryMessageAvailable())
@@ -304,8 +137,7 @@
 
       receivedNewChestOrientationTime.set(yoTime.getDoubleValue());
 
-<<<<<<< HEAD
-      if (message.getWaypoint(0).getTime() > 1.0e-5)
+      if (message.getTrajectoryPoint(0).getTime() > 1.0e-5)
       {
          waypointOrientationTrajectoryGenerator.getOrientation(desiredOrientation);
          desiredOrientation.changeFrame(worldFrame);
@@ -321,28 +153,9 @@
          waypointOrientationTrajectoryGenerator.clear();
       }
 
-      waypointOrientationTrajectoryGenerator.appendWaypoints(message.getWaypoints());
-      waypointOrientationTrajectoryGenerator.changeFrame(pelvisZUpFrame);
-      waypointOrientationTrajectoryGenerator.initialize();
-=======
-      waypointOrientationTrajectoryGenerator.switchTrajectoryFrame(worldFrame);
-      waypointOrientationTrajectoryGenerator.clear();
-
-      if (message.getTrajectoryPoint(0).getTime() > 1.0e-5)
-      {
-         activeTrajectoryGenerator.changeFrame(worldFrame);
-         activeTrajectoryGenerator.getOrientation(desiredOrientation);
-         tempAngularVelocity.setToZero(worldFrame);
-
-         waypointOrientationTrajectoryGenerator.appendWaypoint(0.0, desiredOrientation, tempAngularVelocity);
-      }
-
       waypointOrientationTrajectoryGenerator.appendWaypoints(message.getTrajectoryPoints());
       waypointOrientationTrajectoryGenerator.changeFrame(pelvisZUpFrame);
       waypointOrientationTrajectoryGenerator.initialize();
-      isUsingWaypointTrajectory.set(true);
-      activeTrajectoryGenerator = waypointOrientationTrajectoryGenerator;
->>>>>>> 542ee821
       isTrackingOrientation.set(true);
       isTrajectoryStopped.set(false);
    }
@@ -355,7 +168,6 @@
       isTrajectoryStopped.set(true);
    }
 
-<<<<<<< HEAD
    private void handleGoHomeMessages()
    {
       if (goHomeMessageSubscriber == null)
@@ -392,114 +204,5 @@
    public FeedbackControlCommand<?> getFeedbackControlCommand()
    {
       return orientationFeedbackControlCommand;
-=======
-   private void checkForNewDesiredOrientationInformation()
-   {
-      if (chestOrientationProvider == null)
-         return;
-
-      if (initializeToCurrent.getBooleanValue())
-      {
-         initializeToCurrent.set(false);
-
-         receivedNewChestOrientationTime.set(yoTime.getDoubleValue());
-
-         simpleOrientationTrajectoryGenerator.changeFrame(pelvisZUpFrame);
-         desiredOrientation.setToZero(chestFrame);
-         desiredOrientation.changeFrame(pelvisZUpFrame);
-         simpleOrientationTrajectoryGenerator.setInitialOrientation(desiredOrientation);
-         simpleOrientationTrajectoryGenerator.setFinalOrientation(desiredOrientation);
-         simpleOrientationTrajectoryGenerator.setTrajectoryTime(0.0);
-         simpleOrientationTrajectoryGenerator.initialize();
-         isUsingWaypointTrajectory.set(false);
-         activeTrajectoryGenerator = simpleOrientationTrajectoryGenerator;
-         isTrackingOrientation.set(true);
-         isTrajectoryStopped.set(false);
-      }
-      else if (chestOrientationProvider.checkForHomeOrientation())
-      {
-         receivedNewChestOrientationTime.set(yoTime.getDoubleValue());
-
-         simpleOrientationTrajectoryGenerator.changeFrame(pelvisZUpFrame);
-         activeTrajectoryGenerator.changeFrame(pelvisZUpFrame);
-         activeTrajectoryGenerator.getOrientation(desiredOrientation);
-         simpleOrientationTrajectoryGenerator.setInitialOrientation(desiredOrientation);
-         desiredOrientation.setToZero(pelvisZUpFrame);
-         simpleOrientationTrajectoryGenerator.setFinalOrientation(desiredOrientation);
-         simpleOrientationTrajectoryGenerator.setTrajectoryTime(chestOrientationProvider.getTrajectoryTime());
-         simpleOrientationTrajectoryGenerator.initialize();
-         isUsingWaypointTrajectory.set(false);
-         activeTrajectoryGenerator = simpleOrientationTrajectoryGenerator;
-         isTrackingOrientation.set(true);
-         isTrajectoryStopped.set(false);
-      }
-      else if (chestOrientationProvider.checkForNewChestOrientation())
-      {
-         receivedNewChestOrientationTime.set(yoTime.getDoubleValue());
-
-         simpleOrientationTrajectoryGenerator.changeFrame(pelvisZUpFrame);
-         activeTrajectoryGenerator.changeFrame(pelvisZUpFrame);
-         activeTrajectoryGenerator.getOrientation(desiredOrientation);
-         simpleOrientationTrajectoryGenerator.setInitialOrientation(desiredOrientation);
-         FrameOrientation desiredChestOrientation = chestOrientationProvider.getDesiredChestOrientation();
-         desiredChestOrientation.changeFrame(pelvisZUpFrame);
-         simpleOrientationTrajectoryGenerator.setFinalOrientation(desiredChestOrientation);
-         simpleOrientationTrajectoryGenerator.setTrajectoryTime(chestOrientationProvider.getTrajectoryTime());
-         simpleOrientationTrajectoryGenerator.initialize();
-         isUsingWaypointTrajectory.set(false);
-         activeTrajectoryGenerator = simpleOrientationTrajectoryGenerator;
-         isTrackingOrientation.set(true);
-         isTrajectoryStopped.set(false);
-      }
-   }
-
-   public void setDesireds(FrameOrientation desiredOrientation, FrameVector desiredAngularVelocity, FrameVector desiredAngularAcceleration)
-   {
-      chestOrientationControlModule.setDesireds(desiredOrientation, desiredAngularVelocity, desiredAngularAcceleration);
-   }
-
-   public int createJacobian(FullRobotModel fullRobotModel, String[] chestOrientationControlJointNames)
-   {
-      RigidBody rootBody = fullRobotModel.getRootJoint().getSuccessor();
-      InverseDynamicsJoint[] allJoints = ScrewTools.computeSupportAndSubtreeJoints(rootBody);
-      InverseDynamicsJoint[] chestOrientationControlJoints = ScrewTools.findJointsWithNames(allJoints, chestOrientationControlJointNames);
-
-      ReferenceFrame chestFrame = chestOrientationControlModule.getChest().getBodyFixedFrame();
-      int jacobianId = momentumBasedController.getOrCreateGeometricJacobian(chestOrientationControlJoints, chestFrame);
-      return jacobianId;
-   }
-
-   public void setUp(RigidBody base, int jacobianId)
-   {
-      this.jacobianId = jacobianId;
-      chestOrientationControlModule.setBase(base);
-      chestOrientationControlModule.setJacobian(momentumBasedController.getJacobian(jacobianId));
-   }
-
-   public void setUp(RigidBody base, int jacobianId, double proportionalGainX, double proportionalGainY, double proportionalGainZ, double derivativeGainX,
-         double derivativeGainY, double derivativeGainZ)
-   {
-      this.jacobianId = jacobianId;
-      chestOrientationControlModule.setBase(base);
-      chestOrientationControlModule.setJacobian(momentumBasedController.getJacobian(jacobianId));
-      chestOrientationControlModule.setProportionalGains(proportionalGainX, proportionalGainY, proportionalGainZ);
-      chestOrientationControlModule.setDerivativeGains(derivativeGainX, derivativeGainY, derivativeGainZ);
-   }
-
-   public void setControlGains(double proportionalGain, double derivativeGain)
-   {
-      chestOrientationControlModule.setProportionalGains(proportionalGain, proportionalGain, proportionalGain);
-      chestOrientationControlModule.setDerivativeGains(derivativeGain, derivativeGain, derivativeGain);
-   }
-
-   public void setMaxAccelerationAndJerk(double maxAcceleration, double maxJerk)
-   {
-      chestOrientationControlModule.setMaxAccelerationAndJerk(maxAcceleration, maxJerk);
-   }
-
-   public void turnOff()
-   {
-      setUp(null, -1, 0.0, 0.0, 0.0, 0.0, 0.0, 0.0);
->>>>>>> 542ee821
    }
 }