package us.ihmc.commonWalkingControlModules.controlModules.kneeAngle;

import us.ihmc.commonWalkingControlModules.configurations.StraightLegWalkingParameters;
import us.ihmc.commonWalkingControlModules.controlModules.kneeAngle.KneeControlModule.KneeControlType;
import us.ihmc.commonWalkingControlModules.controllerCore.command.feedbackController.FeedbackControlCommand;
import us.ihmc.commonWalkingControlModules.controllerCore.command.inverseDynamics.InverseDynamicsCommand;
import us.ihmc.commonWalkingControlModules.momentumBasedController.HighLevelHumanoidControllerToolbox;
import us.ihmc.robotics.dataStructures.registry.YoVariableRegistry;
import us.ihmc.robotics.dataStructures.variable.BooleanYoVariable;
import us.ihmc.robotics.robotSide.RobotSide;
import us.ihmc.robotics.robotSide.SideDependentList;

public class KneeAngleManager
{
   private final YoVariableRegistry registry = new YoVariableRegistry(getClass().getSimpleName());

   private final BooleanYoVariable attemptToStraightenLegs = new BooleanYoVariable("attemptToStraightenLegs", registry);

   private final SideDependentList<KneeControlModule> kneeControlModules = new SideDependentList<>();

   public KneeAngleManager(HighLevelHumanoidControllerToolbox controllerToolbox, StraightLegWalkingParameters straightLegWalkingParameters,
         YoVariableRegistry parentRegistry)
   {
      for (RobotSide robotSide : RobotSide.values)
      {
         kneeControlModules.put(robotSide, new KneeControlModule(robotSide, controllerToolbox, straightLegWalkingParameters, registry));
      }

      attemptToStraightenLegs.set(straightLegWalkingParameters.attemptToStraightenLegs());

      parentRegistry.addChild(registry);
   }

   public void initialize()
   {
      for (RobotSide robotSide : RobotSide.values)
      {
         kneeControlModules.get(robotSide).initialize();
      }
   }

   public void compute()
   {
      for (RobotSide robotSide : RobotSide.values)
      {
         kneeControlModules.get(robotSide).doControl();
      }
   }

   public void startSwing(RobotSide upcomingSwingSide)
   {
      if (attemptToStraightenLegs.getBooleanValue())
      {
         kneeControlModules.get(upcomingSwingSide).setKneeAngleState(KneeControlType.BENT);
      }
   }

   public void collapseLegDuringTransfer(RobotSide transferSide)
   {
      if (attemptToStraightenLegs.getBooleanValue())
      {
         kneeControlModules.get(transferSide.getOppositeSide()).setKneeAngleState(KneeControlType.BENT);
      }
   }

<<<<<<< HEAD
   public void collapseStanceLegDuringSwing(RobotSide supportSide)
   {
      if (attemptToStraightenLegs.getBooleanValue())
      {
         kneeControlModules.get(supportSide).setKneeAngleState(KneeControlType.BENT);
=======
   public void collapseLegDuringSwing(RobotSide supportSide)
   {
      if (attemptToStraightenLegs.getBooleanValue())
      {
         kneeControlModules.get(supportSide).setKneeAngleState(KneeControlType.COLLAPSE);
>>>>>>> bf612818
      }
   }

   public void straightenLegDuringSwing(RobotSide swingSide)
   {
      if (kneeControlModules.get(swingSide).getCurrentKneeControlState() != KneeControlType.STRAIGHTEN_TO_STRAIGHT &&
            kneeControlModules.get(swingSide).getCurrentKneeControlState() != KneeControlType.STRAIGHT)
      {
         //beginStraightening(swingSide);
         setStraight(swingSide);
      }
   }

   public void setStraight(RobotSide robotSide)
   {
      if (attemptToStraightenLegs.getBooleanValue())
      {
         kneeControlModules.get(robotSide).setKneeAngleState(KneeControlType.STRAIGHT);
      }
   }

   public void beginStraightening(RobotSide robotSide)
   {
      if (attemptToStraightenLegs.getBooleanValue())
      {
         kneeControlModules.get(robotSide).setKneeAngleState(KneeControlType.STRAIGHTEN_TO_STRAIGHT);
      }
   }

   public FeedbackControlCommand<?> getFeedbackControlCommand(RobotSide robotSide)
   {
      //return footControlModules.get(robotSide).getFeedbackControlCommand();
      return null;
   }

   public InverseDynamicsCommand<?> getInverseDynamicsCommand(RobotSide robotSide)
   {
      return kneeControlModules.get(robotSide).getInverseDynamicsCommand();
   }
}<|MERGE_RESOLUTION|>--- conflicted
+++ resolved
@@ -63,19 +63,11 @@
       }
    }
 
-<<<<<<< HEAD
-   public void collapseStanceLegDuringSwing(RobotSide supportSide)
-   {
-      if (attemptToStraightenLegs.getBooleanValue())
-      {
-         kneeControlModules.get(supportSide).setKneeAngleState(KneeControlType.BENT);
-=======
    public void collapseLegDuringSwing(RobotSide supportSide)
    {
       if (attemptToStraightenLegs.getBooleanValue())
       {
          kneeControlModules.get(supportSide).setKneeAngleState(KneeControlType.COLLAPSE);
->>>>>>> bf612818
       }
    }
 
