<<<<<<< HEAD
package us.ihmc.commonWalkingControlModules.controlModules;

import javax.vecmath.AxisAngle4d;
import javax.vecmath.Matrix3d;
import javax.vecmath.Vector3d;

import us.ihmc.robotics.dataStructures.registry.YoVariableRegistry;
import us.ihmc.robotics.geometry.FrameOrientation;
import us.ihmc.robotics.geometry.FramePoint;
import us.ihmc.robotics.geometry.FramePose;
import us.ihmc.robotics.geometry.FrameVector;
import us.ihmc.robotics.geometry.RigidBodyTransform;
import us.ihmc.robotics.math.frames.YoFrameOrientation;
import us.ihmc.robotics.math.frames.YoFramePoint;
import us.ihmc.robotics.math.frames.YoFrameVector;
import us.ihmc.robotics.referenceFrames.ReferenceFrame;
import us.ihmc.robotics.screwTheory.SpatialAccelerationVector;
import us.ihmc.robotics.screwTheory.Twist;

public class FixedAxisOfRotationControlModule
{
   private final YoVariableRegistry registry;

   private final ReferenceFrame bodyFrame;
   private final ReferenceFrame baseFrame;

   private final YoFramePoint initialPosition;
   private final YoFrameOrientation initialOrientation;
   private final YoFrameVector axisOfRotation;
   private final YoFramePoint offset;

   private final FramePose desiredPose;
   private final Twist desiredTwist = new Twist();
   private final SpatialAccelerationVector feedForward = new SpatialAccelerationVector();

   private final Vector3d zero = new Vector3d();

   public FixedAxisOfRotationControlModule(String namePrefix, ReferenceFrame bodyFrame, ReferenceFrame baseFrame)
   {
      this.registry = new YoVariableRegistry(namePrefix + getClass().getSimpleName());
      this.bodyFrame = bodyFrame;
      this.baseFrame = baseFrame;
      this.desiredPose = new FramePose(baseFrame);
      this.initialPosition = new YoFramePoint(namePrefix + "InitialPosition", baseFrame, registry);
      this.initialOrientation = new YoFrameOrientation(namePrefix + "InitialOrientation", "", baseFrame, registry);
      this.axisOfRotation = new YoFrameVector(namePrefix + "Axis", baseFrame, registry);
      this.offset = new YoFramePoint(namePrefix + "Offset", baseFrame, registry);
   }

   public void initialize(FrameVector axisOfRotation, FramePoint offset)
   {
      RigidBodyTransform bodyToBase = bodyFrame.getTransformToDesiredFrame(baseFrame);
      Vector3d translation = new Vector3d();
      bodyToBase.get(translation);
      this.initialPosition.set(translation);
      this.initialOrientation.set(bodyToBase);

      axisOfRotation.changeFrame(baseFrame);
      offset.changeFrame(baseFrame);

      this.axisOfRotation.set(axisOfRotation);
      this.offset.set(offset);
   }

   public void compute(double q, double qd, double qdd)
   {
      FramePoint initial = initialPosition.getFramePointCopy();
      FrameVector initialMinusOffset = new FrameVector(initial);
      FramePoint offsetCopy = offset.getFramePointCopy();
      initialMinusOffset.sub(offsetCopy);

      Vector3d axisOfRotationVector = axisOfRotation.getFrameVectorCopy().getVector();
      AxisAngle4d axisAngle = new AxisAngle4d(axisOfRotationVector, q);
      Matrix3d rotationMatrix = new Matrix3d();
      rotationMatrix.set(axisAngle);

      rotationMatrix.transform(initialMinusOffset.getVector());
      FramePoint positionPoint = new FramePoint(initialMinusOffset);
      positionPoint.add(offsetCopy);
      desiredPose.setPosition(positionPoint);

      Matrix3d initialRotation = new Matrix3d();
      initialOrientation.getMatrix3d(initialRotation);
      rotationMatrix.mul(initialRotation, rotationMatrix);

      FrameOrientation orientation = new FrameOrientation(desiredPose.getReferenceFrame(), rotationMatrix);
      desiredPose.setOrientation(orientation);

      FrameVector axisOfRotation = this.axisOfRotation.getFrameVectorCopy();
      FramePoint offset = this.offset.getFramePointCopy();

      axisOfRotation.changeFrame(bodyFrame);
      offset.changeFrame(bodyFrame);

      desiredTwist.setScrew(bodyFrame, baseFrame, bodyFrame, qd, 0.0, axisOfRotation.getVector(), offset.getVectorCopy());
      feedForward.setScrew(bodyFrame, baseFrame, bodyFrame, qd, qdd, 0.0, 0.0, axisOfRotation.getVector(), zero, offset.getVectorCopy(), zero);
   }

   public void pack(FramePose desiredPose, Twist desiredTwist, SpatialAccelerationVector feedForward)
   {
      desiredPose.setPose(this.desiredPose);
      desiredTwist.set(this.desiredTwist);
      feedForward.set(this.feedForward);
   }
}
=======
package us.ihmc.commonWalkingControlModules.controlModules;

import javax.vecmath.AxisAngle4d;
import javax.vecmath.Matrix3d;
import javax.vecmath.Vector3d;

import us.ihmc.robotics.dataStructures.registry.YoVariableRegistry;
import us.ihmc.robotics.geometry.FrameOrientation;
import us.ihmc.robotics.geometry.FramePoint;
import us.ihmc.robotics.geometry.FramePose;
import us.ihmc.robotics.geometry.FrameVector;
import us.ihmc.robotics.referenceFrames.ReferenceFrame;
import us.ihmc.robotics.geometry.RigidBodyTransform;
import us.ihmc.robotics.math.frames.YoFrameOrientation;
import us.ihmc.robotics.math.frames.YoFramePoint;
import us.ihmc.robotics.math.frames.YoFrameVector;
import us.ihmc.robotics.screwTheory.SpatialAccelerationVector;
import us.ihmc.robotics.screwTheory.Twist;


public class FixedAxisOfRotationControlModule
{
   private final YoVariableRegistry registry;

   private final ReferenceFrame bodyFrame;
   private final ReferenceFrame baseFrame;

   private final YoFramePoint initialPosition;
   private final YoFrameOrientation initialOrientation;
   private final YoFrameVector axisOfRotation;
   private final YoFramePoint offset;

   private final FramePose desiredPose;
   private final Twist desiredTwist = new Twist();
   private final SpatialAccelerationVector feedForward = new SpatialAccelerationVector();

   private final Vector3d zero = new Vector3d();

   public FixedAxisOfRotationControlModule(String namePrefix, ReferenceFrame bodyFrame, ReferenceFrame baseFrame)
   {
      this.registry = new YoVariableRegistry(namePrefix + getClass().getSimpleName());
      this.bodyFrame = bodyFrame;
      this.baseFrame = baseFrame;
      this.desiredPose = new FramePose(baseFrame);
      this.initialPosition = new YoFramePoint(namePrefix + "InitialPosition", baseFrame, registry);
      this.initialOrientation = new YoFrameOrientation(namePrefix + "InitialOrientation", "", baseFrame, registry);
      this.axisOfRotation = new YoFrameVector(namePrefix + "Axis", baseFrame, registry);
      this.offset = new YoFramePoint(namePrefix + "Offset", baseFrame, registry);
   }

   public void initialize(FrameVector axisOfRotation, FramePoint offset)
   {
      RigidBodyTransform bodyToBase = bodyFrame.getTransformToDesiredFrame(baseFrame);
      Vector3d translation = new Vector3d();
      bodyToBase.get(translation);
      this.initialPosition.set(translation);
      this.initialOrientation.set(bodyToBase);
      
      axisOfRotation.changeFrame(baseFrame);
      offset.changeFrame(baseFrame);
      
      this.axisOfRotation.set(axisOfRotation);
      this.offset.set(offset);
   }

   public void compute(double q, double qd, double qdd)
   {
      FramePoint initial = initialPosition.getFramePointCopy();
      FrameVector initialMinusOffset = new FrameVector(initial);
      FramePoint offsetCopy = offset.getFramePointCopy();
      initialMinusOffset.sub(offsetCopy);

      Vector3d axisOfRotationVector = axisOfRotation.getFrameVectorCopy().getVector();
      AxisAngle4d axisAngle = new AxisAngle4d(axisOfRotationVector, q);
      Matrix3d rotationMatrix = new Matrix3d();
      rotationMatrix.set(axisAngle);

      rotationMatrix.transform(initialMinusOffset.getVector());
      FramePoint positionPoint = new FramePoint(initialMinusOffset);
      positionPoint.add(offsetCopy);
      desiredPose.setPosition(positionPoint);

      Matrix3d initialRotation = new Matrix3d();
      initialOrientation.getMatrix3d(initialRotation);
      rotationMatrix.mul(initialRotation, rotationMatrix);

      FrameOrientation orientation = new FrameOrientation(desiredPose.getReferenceFrame(), rotationMatrix);
      desiredPose.setOrientation(orientation);

      FrameVector axisOfRotation = this.axisOfRotation.getFrameVectorCopy();
      FramePoint offset = this.offset.getFramePointCopy();
      
      axisOfRotation.changeFrame(bodyFrame);
      offset.changeFrame(bodyFrame);
      
      desiredTwist.setScrew(bodyFrame, baseFrame, bodyFrame, qd, 0.0, axisOfRotation.getVector(), offset.getVectorCopy());
      feedForward.setScrew(bodyFrame, baseFrame, bodyFrame, qd, qdd, 0.0, 0.0, axisOfRotation.getVector(), zero, offset.getVectorCopy(), zero);
   }

   public void getDesiredPoseTwistAndFeedForward(FramePose desiredPose, Twist desiredTwist, SpatialAccelerationVector feedForward)
   {
      desiredPose.setPose(this.desiredPose);
      desiredTwist.set(this.desiredTwist);
      feedForward.set(this.feedForward);
   }
}
>>>>>>> cdd0b23a
<|MERGE_RESOLUTION|>--- conflicted
+++ resolved
@@ -1,4 +1,3 @@
-<<<<<<< HEAD
 package us.ihmc.commonWalkingControlModules.controlModules;
 
 import javax.vecmath.AxisAngle4d;
@@ -97,118 +96,10 @@
       feedForward.setScrew(bodyFrame, baseFrame, bodyFrame, qd, qdd, 0.0, 0.0, axisOfRotation.getVector(), zero, offset.getVectorCopy(), zero);
    }
 
-   public void pack(FramePose desiredPose, Twist desiredTwist, SpatialAccelerationVector feedForward)
-   {
-      desiredPose.setPose(this.desiredPose);
-      desiredTwist.set(this.desiredTwist);
-      feedForward.set(this.feedForward);
-   }
-}
-=======
-package us.ihmc.commonWalkingControlModules.controlModules;
-
-import javax.vecmath.AxisAngle4d;
-import javax.vecmath.Matrix3d;
-import javax.vecmath.Vector3d;
-
-import us.ihmc.robotics.dataStructures.registry.YoVariableRegistry;
-import us.ihmc.robotics.geometry.FrameOrientation;
-import us.ihmc.robotics.geometry.FramePoint;
-import us.ihmc.robotics.geometry.FramePose;
-import us.ihmc.robotics.geometry.FrameVector;
-import us.ihmc.robotics.referenceFrames.ReferenceFrame;
-import us.ihmc.robotics.geometry.RigidBodyTransform;
-import us.ihmc.robotics.math.frames.YoFrameOrientation;
-import us.ihmc.robotics.math.frames.YoFramePoint;
-import us.ihmc.robotics.math.frames.YoFrameVector;
-import us.ihmc.robotics.screwTheory.SpatialAccelerationVector;
-import us.ihmc.robotics.screwTheory.Twist;
-
-
-public class FixedAxisOfRotationControlModule
-{
-   private final YoVariableRegistry registry;
-
-   private final ReferenceFrame bodyFrame;
-   private final ReferenceFrame baseFrame;
-
-   private final YoFramePoint initialPosition;
-   private final YoFrameOrientation initialOrientation;
-   private final YoFrameVector axisOfRotation;
-   private final YoFramePoint offset;
-
-   private final FramePose desiredPose;
-   private final Twist desiredTwist = new Twist();
-   private final SpatialAccelerationVector feedForward = new SpatialAccelerationVector();
-
-   private final Vector3d zero = new Vector3d();
-
-   public FixedAxisOfRotationControlModule(String namePrefix, ReferenceFrame bodyFrame, ReferenceFrame baseFrame)
-   {
-      this.registry = new YoVariableRegistry(namePrefix + getClass().getSimpleName());
-      this.bodyFrame = bodyFrame;
-      this.baseFrame = baseFrame;
-      this.desiredPose = new FramePose(baseFrame);
-      this.initialPosition = new YoFramePoint(namePrefix + "InitialPosition", baseFrame, registry);
-      this.initialOrientation = new YoFrameOrientation(namePrefix + "InitialOrientation", "", baseFrame, registry);
-      this.axisOfRotation = new YoFrameVector(namePrefix + "Axis", baseFrame, registry);
-      this.offset = new YoFramePoint(namePrefix + "Offset", baseFrame, registry);
-   }
-
-   public void initialize(FrameVector axisOfRotation, FramePoint offset)
-   {
-      RigidBodyTransform bodyToBase = bodyFrame.getTransformToDesiredFrame(baseFrame);
-      Vector3d translation = new Vector3d();
-      bodyToBase.get(translation);
-      this.initialPosition.set(translation);
-      this.initialOrientation.set(bodyToBase);
-      
-      axisOfRotation.changeFrame(baseFrame);
-      offset.changeFrame(baseFrame);
-      
-      this.axisOfRotation.set(axisOfRotation);
-      this.offset.set(offset);
-   }
-
-   public void compute(double q, double qd, double qdd)
-   {
-      FramePoint initial = initialPosition.getFramePointCopy();
-      FrameVector initialMinusOffset = new FrameVector(initial);
-      FramePoint offsetCopy = offset.getFramePointCopy();
-      initialMinusOffset.sub(offsetCopy);
-
-      Vector3d axisOfRotationVector = axisOfRotation.getFrameVectorCopy().getVector();
-      AxisAngle4d axisAngle = new AxisAngle4d(axisOfRotationVector, q);
-      Matrix3d rotationMatrix = new Matrix3d();
-      rotationMatrix.set(axisAngle);
-
-      rotationMatrix.transform(initialMinusOffset.getVector());
-      FramePoint positionPoint = new FramePoint(initialMinusOffset);
-      positionPoint.add(offsetCopy);
-      desiredPose.setPosition(positionPoint);
-
-      Matrix3d initialRotation = new Matrix3d();
-      initialOrientation.getMatrix3d(initialRotation);
-      rotationMatrix.mul(initialRotation, rotationMatrix);
-
-      FrameOrientation orientation = new FrameOrientation(desiredPose.getReferenceFrame(), rotationMatrix);
-      desiredPose.setOrientation(orientation);
-
-      FrameVector axisOfRotation = this.axisOfRotation.getFrameVectorCopy();
-      FramePoint offset = this.offset.getFramePointCopy();
-      
-      axisOfRotation.changeFrame(bodyFrame);
-      offset.changeFrame(bodyFrame);
-      
-      desiredTwist.setScrew(bodyFrame, baseFrame, bodyFrame, qd, 0.0, axisOfRotation.getVector(), offset.getVectorCopy());
-      feedForward.setScrew(bodyFrame, baseFrame, bodyFrame, qd, qdd, 0.0, 0.0, axisOfRotation.getVector(), zero, offset.getVectorCopy(), zero);
-   }
-
    public void getDesiredPoseTwistAndFeedForward(FramePose desiredPose, Twist desiredTwist, SpatialAccelerationVector feedForward)
    {
       desiredPose.setPose(this.desiredPose);
       desiredTwist.set(this.desiredTwist);
       feedForward.set(this.feedForward);
    }
-}
->>>>>>> cdd0b23a
+}