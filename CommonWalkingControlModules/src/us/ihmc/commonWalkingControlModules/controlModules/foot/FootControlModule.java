--- conflicted
+++ resolved
@@ -74,10 +74,7 @@
    private final DoubleYoVariable footLoadThresholdToHoldPosition;
 
    private final FootControlHelper footControlHelper;
-<<<<<<< HEAD
    private final ToeOffCalculator toeOffCalculator;
-=======
->>>>>>> 4a0e392c
 
    private final BooleanYoVariable requestExploration;
    private final BooleanYoVariable resetFootPolygon;
@@ -86,11 +83,8 @@
          YoSE3PIDGainsInterface swingFootControlGains, YoSE3PIDGainsInterface holdPositionFootControlGains, YoSE3PIDGainsInterface toeOffFootControlGains,
          YoSE3PIDGainsInterface edgeTouchdownFootControlGains, HighLevelHumanoidControllerToolbox controllerToolbox, YoVariableRegistry parentRegistry)
    {
-<<<<<<< HEAD
       this.toeOffCalculator = toeOffCalculator;
 
-=======
->>>>>>> 4a0e392c
       contactableFoot = controllerToolbox.getContactableFeet().get(robotSide);
       controllerToolbox.setFootContactCoefficientOfFriction(robotSide, coefficientOfFriction);
       controllerToolbox.setFootContactStateFullyConstrained(robotSide);
