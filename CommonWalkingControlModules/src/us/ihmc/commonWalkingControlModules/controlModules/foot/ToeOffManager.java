--- conflicted
+++ resolved
@@ -20,9 +20,6 @@
 import us.ihmc.robotModels.FullHumanoidRobotModel;
 import us.ihmc.robotics.geometry.FrameConvexPolygon2d;
 import us.ihmc.robotics.geometry.FrameLineSegment2d;
-import us.ihmc.robotics.geometry.FramePoint;
-import us.ihmc.robotics.geometry.FramePoint2d;
-import us.ihmc.robotics.geometry.FrameVector2d;
 import us.ihmc.robotics.math.filters.GlitchFilteredYoBoolean;
 import us.ihmc.robotics.partNames.LegJointName;
 import us.ihmc.robotics.robotSide.RobotSide;
@@ -674,12 +671,8 @@
 
    private class ToeLineContact extends AbstractToeContact
    {
-<<<<<<< HEAD
+      @Override
       public void updateToeSupportPolygon(FramePoint3D exitCMP, FramePoint2D desiredECMP, RobotSide trailingSide, FrameConvexPolygon2d leadingFootSupportPolygon)
-=======
-      @Override
-      public void updateToeSupportPolygon(FramePoint exitCMP, FramePoint2d desiredECMP, RobotSide trailingSide, FrameConvexPolygon2d leadingFootSupportPolygon)
->>>>>>> 869246b4
       {
          if (exitCMP == null)
             computeToeContacts(trailingSide);
@@ -753,12 +746,8 @@
 
    private class ToePointContact extends AbstractToeContact
    {
-<<<<<<< HEAD
+      @Override
       public void updateToeSupportPolygon(FramePoint3D exitCMP, FramePoint2D desiredECMP, RobotSide trailingSide, FrameConvexPolygon2d leadingFootSupportPolygon)
-=======
-      @Override
-      public void updateToeSupportPolygon(FramePoint exitCMP, FramePoint2d desiredECMP, RobotSide trailingSide, FrameConvexPolygon2d leadingFootSupportPolygon)
->>>>>>> 869246b4
       {
          if (exitCMP == null)
             computeToeContacts(trailingSide);
