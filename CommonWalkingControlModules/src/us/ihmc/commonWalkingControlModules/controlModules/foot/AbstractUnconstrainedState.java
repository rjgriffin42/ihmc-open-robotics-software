--- conflicted
+++ resolved
@@ -120,15 +120,9 @@
 
       RigidBody baseForControl = CONTROL_WITH_RESPECT_TO_PELVIS ? pelvis : rootBody;
       RigidBodySpatialAccelerationControlModule accelerationControlModule = footControlHelper.getAccelerationControlModule();
-<<<<<<< HEAD
       accelerationControlModule.doPositionControl(desiredPosition, desiredOrientation, desiredLinearVelocity, desiredAngularVelocity, desiredLinearAcceleration,
             desiredAngularAcceleration, baseForControl);
-      accelerationControlModule.packAcceleration(footAcceleration);
-=======
-      accelerationControlModule.doPositionControl(desiredPosition, desiredOrientation, desiredLinearVelocity, desiredAngularVelocity,
-              desiredLinearAcceleration, desiredAngularAcceleration, baseForControl);
       accelerationControlModule.getAcceleration(footAcceleration);
->>>>>>> 4b8763ae
 
       footControlHelper.submitTaskspaceConstraint(footAcceleration, spatialAccelerationCommand);
 
