--- conflicted
+++ resolved
@@ -118,15 +118,9 @@
 
       RigidBody baseForControl = CONTROL_WRT_PELVIS ? pelvisBody : rootBody;
       RigidBodySpatialAccelerationControlModule accelerationControlModule = footControlHelper.getAccelerationControlModule();
-<<<<<<< HEAD
       accelerationControlModule.doPositionControl(desiredPosition, desiredOrientation, desiredLinearVelocity, desiredAngularVelocity, desiredLinearAcceleration,
             desiredAngularAcceleration, baseForControl);
-      accelerationControlModule.packAcceleration(footAcceleration);
-=======
-      accelerationControlModule.doPositionControl(desiredPosition, desiredOrientation, desiredLinearVelocity, desiredAngularVelocity,
-            desiredLinearAcceleration, desiredAngularAcceleration, baseForControl);
       accelerationControlModule.getAcceleration(footAcceleration);
->>>>>>> 4b8763ae
 
       footControlHelper.submitTaskspaceConstraint(footAcceleration, spatialAccelerationCommand);
    }
