package us.ihmc.commonWalkingControlModules.controlModules.foot;

import us.ihmc.commonWalkingControlModules.configurations.WalkingControllerParameters;
import us.ihmc.commonWalkingControlModules.controlModules.WalkOnTheEdgesManager;
import us.ihmc.commonWalkingControlModules.controlModules.foot.FootControlModule.ConstraintType;
import us.ihmc.commonWalkingControlModules.momentumBasedController.MomentumBasedController;
import us.ihmc.commonWalkingControlModules.packetConsumers.StopAllTrajectoryMessageSubscriber;
import us.ihmc.commonWalkingControlModules.sensors.footSwitch.FootSwitchInterface;
import us.ihmc.commonWalkingControlModules.trajectories.CoMHeightTimeDerivativesData;
import us.ihmc.humanoidRobotics.bipedSupportPolygons.ContactablePlaneBody;
import us.ihmc.humanoidRobotics.communication.packets.walking.FootTrajectoryMessage;
import us.ihmc.humanoidRobotics.footstep.Footstep;
import us.ihmc.robotics.controllers.YoSE3PIDGains;
import us.ihmc.robotics.dataStructures.registry.YoVariableRegistry;
import us.ihmc.robotics.dataStructures.variable.DoubleYoVariable;
import us.ihmc.robotics.geometry.FramePoint;
import us.ihmc.robotics.geometry.FramePoint2d;
import us.ihmc.robotics.geometry.FramePose;
import us.ihmc.robotics.geometry.FrameVector;
import us.ihmc.robotics.geometry.FrameVector2d;
import us.ihmc.robotics.referenceFrames.ReferenceFrame;
import us.ihmc.robotics.robotSide.RobotSide;
import us.ihmc.robotics.robotSide.SideDependentList;
import us.ihmc.robotics.trajectories.providers.DoubleProvider;
import us.ihmc.sensorProcessing.frames.CommonHumanoidReferenceFrames;

public class FeetManager
{
   private static final boolean USE_WORLDFRAME_SURFACE_NORMAL_WHEN_FULLY_CONSTRAINED = true;

   private static final ReferenceFrame worldFrame = ReferenceFrame.getWorldFrame();

   private final YoVariableRegistry registry = new YoVariableRegistry(getClass().getSimpleName());

   private final SideDependentList<FootControlModule> footControlModules = new SideDependentList<>();

   private final WalkOnTheEdgesManager walkOnTheEdgesManager;

   private final SideDependentList<? extends ContactablePlaneBody> feet;

   private final ReferenceFrame pelvisZUpFrame;
   private final SideDependentList<ReferenceFrame> ankleZUpFrames;

   private final SideDependentList<FootSwitchInterface> footSwitches;

   private final DoubleYoVariable singularityEscapeNullspaceMultiplierSwingLeg = new DoubleYoVariable("singularityEscapeNullspaceMultiplierSwingLeg", registry);
   private final DoubleYoVariable singularityEscapeNullspaceMultiplierSupportLeg = new DoubleYoVariable("singularityEscapeNullspaceMultiplierSupportLeg",
         registry);
   private final DoubleYoVariable singularityEscapeNullspaceMultiplierSupportLegLocking = new DoubleYoVariable(
         "singularityEscapeNullspaceMultiplierSupportLegLocking", registry);

   private final StopAllTrajectoryMessageSubscriber stopAllTrajectoryMessageSubscriber;

   // TODO Needs to be cleaned up someday... (Sylvain)
   public FeetManager(MomentumBasedController momentumBasedController, StopAllTrajectoryMessageSubscriber stopAllTrajectoryMessageSubscriber,
         WalkingControllerParameters walkingControllerParameters, DoubleProvider swingTimeProvider, YoVariableRegistry parentRegistry)
   {
      double singularityEscapeMultiplierForSwing = walkingControllerParameters.getSwingSingularityEscapeMultiplier();
      singularityEscapeNullspaceMultiplierSwingLeg.set(singularityEscapeMultiplierForSwing);
      singularityEscapeNullspaceMultiplierSupportLeg.set(walkingControllerParameters.getSupportSingularityEscapeMultiplier());
      singularityEscapeNullspaceMultiplierSupportLegLocking.set(0.0); // -0.5);

      feet = momentumBasedController.getContactableFeet();
      walkOnTheEdgesManager = new WalkOnTheEdgesManager(momentumBasedController, walkingControllerParameters, feet, footControlModules, registry);

      this.stopAllTrajectoryMessageSubscriber = stopAllTrajectoryMessageSubscriber;

      this.footSwitches = momentumBasedController.getFootSwitches();
      CommonHumanoidReferenceFrames referenceFrames = momentumBasedController.getReferenceFrames();
      pelvisZUpFrame = referenceFrames.getPelvisZUpFrame();
      ankleZUpFrames = referenceFrames.getAnkleZUpReferenceFrames();

      YoSE3PIDGains swingFootControlGains = walkingControllerParameters.createSwingFootControlGains(registry);
      YoSE3PIDGains holdPositionFootControlGains = walkingControllerParameters.createHoldPositionFootControlGains(registry);
      YoSE3PIDGains toeOffFootControlGains = walkingControllerParameters.createToeOffFootControlGains(registry);
      YoSE3PIDGains edgeTouchdownFootControlGains = walkingControllerParameters.createEdgeTouchdownFootControlGains(registry);

      for (RobotSide robotSide : RobotSide.values)
      {
         FootControlModule footControlModule = new FootControlModule(robotSide, walkingControllerParameters, swingFootControlGains,
               holdPositionFootControlGains, toeOffFootControlGains, edgeTouchdownFootControlGains, swingTimeProvider, momentumBasedController, registry);
         footControlModule.setNullspaceMultiplier(singularityEscapeMultiplierForSwing);

         footControlModules.put(robotSide, footControlModule);
      }

      parentRegistry.addChild(registry);
   }

   public void compute()
   {
      handleStopAllTrajectoryMessage();

      for (RobotSide robotSide : RobotSide.values)
      {
         footSwitches.get(robotSide).hasFootHitGround(); //debug
         footControlModules.get(robotSide).doControl();
      }
   }

   public void requestSwing(RobotSide upcomingSwingSide, Footstep footstep)
   {
      if (!footstep.getTrustHeight())
      {
         FramePoint supportAnklePosition = new FramePoint(ankleZUpFrames.get(upcomingSwingSide.getOppositeSide()));
         supportAnklePosition.changeFrame(footstep.getParentFrame());
         double newHeight = supportAnklePosition.getZ();
         footstep.setZ(newHeight);
      }

      walkOnTheEdgesManager.updateEdgeTouchdownStatus(upcomingSwingSide.getOppositeSide(), footstep);
      FootControlModule footControlModule = footControlModules.get(upcomingSwingSide);

      if (walkOnTheEdgesManager.willLandOnHeel())
      {
         walkOnTheEdgesManager.modifyFootstepForEdgeTouchdown(footstep, footControlModule.getHeelTouchdownInitialAngle());
      }
      else if (walkOnTheEdgesManager.willLandOnToes())
      {
         walkOnTheEdgesManager.modifyFootstepForEdgeTouchdown(footstep, footControlModule.getToeTouchdownInitialAngle());
      }

      footControlModule.setFootstep(footstep);
      setContactStateForSwing(upcomingSwingSide);
   }

   public void requestMoveStraight(RobotSide robotSide, FramePose footPose, double trajectoryTime)
   {
      FootControlModule footControlModule = footControlModules.get(robotSide);
      footControlModule.setFootPose(footPose, trajectoryTime);
      if (footControlModule.getCurrentConstraintType() == ConstraintType.MOVE_STRAIGHT)
         footControlModule.resetCurrentState();
      else
         setContactStateForMoveStraight(robotSide);
   }

   public void handleFootTrajectoryMessage(FootTrajectoryMessage footTrajectoryMessage)
   {
      RobotSide robotSide = footTrajectoryMessage.getRobotSide();
      FootControlModule footControlModule = footControlModules.get(robotSide);
<<<<<<< HEAD
=======
      footControlModule.setFootTrajectoryMessage(footTrajectoryMessage);
>>>>>>> 9a1ee4ce

      if (footControlModule.getCurrentConstraintType() == ConstraintType.MOVE_VIA_WAYPOINTS)
         footControlModule.resetCurrentState();
      else
         setContactStateForMoveViaWaypoints(robotSide);
   }

   public boolean isInEdgeTouchdownState(RobotSide robotSide)
   {
      return footControlModules.get(robotSide).isInEdgeTouchdownState();
   }

   public ConstraintType getCurrentConstraintType(RobotSide robotSide)
   {
      return footControlModules.get(robotSide).getCurrentConstraintType();
   }

   public void replanSwingTrajectory(RobotSide swingSide, Footstep footstep)
   {
      footControlModules.get(swingSide).replanTrajectory(footstep);
   }

   public void requestMoveStraightTouchdownForDisturbanceRecovery(RobotSide swingSide)
   {
      footControlModules.get(swingSide).requestTouchdownForDisturbanceRecovery();
   }

   private void handleStopAllTrajectoryMessage()
   {
      if (stopAllTrajectoryMessageSubscriber == null)
         return;

      for (RobotSide robotSide : RobotSide.values)
      {
         FootControlModule footControlModule = footControlModules.get(robotSide);
         if (stopAllTrajectoryMessageSubscriber.pollMessage(footControlModule))
            footControlModule.requestStopTrajectoryIfPossible();
      }
   }

   public boolean isInSingularityNeighborhood(RobotSide robotSide)
   {
      return footControlModules.get(robotSide).isInSingularityNeighborhood();
   }

   public void doSingularityEscape(RobotSide robotSide)
   {
      footControlModules.get(robotSide).doSingularityEscape(true);
   }

   public void doSingularityEscape(RobotSide robotSide, double temporarySingularityEscapeNullspaceMultiplier)
   {
      footControlModules.get(robotSide).doSingularityEscape(temporarySingularityEscapeNullspaceMultiplier);
   }

   public boolean isInFlatSupportState(RobotSide robotSide)
   {
      return footControlModules.get(robotSide).isInFlatSupportState();
   }

   public void correctCoMHeight(RobotSide trailingLeg, FrameVector2d desiredICPVelocity, double zCurrent, CoMHeightTimeDerivativesData comHeightData)
   {
      RobotSide[] leadingLegFirst;
      if (trailingLeg != null)
         leadingLegFirst = new RobotSide[] {trailingLeg.getOppositeSide(), trailingLeg};
      else
         leadingLegFirst = RobotSide.values;

      for (RobotSide robotSide : RobotSide.values)
      {
         footControlModules.get(robotSide).updateLegSingularityModule();
      }

      // Correct, if necessary, the CoM height trajectory to avoid the knee to collapse
      for (RobotSide robotSide : RobotSide.values)
      {
         footControlModules.get(robotSide).correctCoMHeightTrajectoryForCollapseAvoidance(desiredICPVelocity, comHeightData, zCurrent, pelvisZUpFrame,
               footSwitches.get(robotSide).computeFootLoadPercentage());
      }

      // Correct, if necessary, the CoM height trajectory to avoid straight knee
      for (RobotSide robotSide : leadingLegFirst)
      {
         FootControlModule footControlModule = footControlModules.get(robotSide);
         footControlModule.correctCoMHeightTrajectoryForSingularityAvoidance(desiredICPVelocity, comHeightData, zCurrent, pelvisZUpFrame);
      }

      // Do that after to make sure the swing foot will land
      for (RobotSide robotSide : RobotSide.values)
      {
         footControlModules.get(robotSide).correctCoMHeightTrajectoryForUnreachableFootStep(comHeightData);
      }
   }

   public void initializeContactStatesForDoubleSupport(RobotSide transferToSide)
   {
      if (transferToSide == null)
      {
         for (RobotSide robotSide : RobotSide.values)
         {
            if (!isInEdgeTouchdownState(robotSide))
               setFlatFootContactState(robotSide);
         }
      }
      else if (willLandOnToes())
      {
         setTouchdownOnToesContactState(transferToSide);
      }
      else if (willLandOnHeel())
      {
         setTouchdownOnHeelContactState(transferToSide);
      }
      else
      {
         if (getCurrentConstraintType(transferToSide.getOppositeSide()) == ConstraintType.SWING) // That case happens when doing 2 steps on same side
            setFlatFootContactState(transferToSide.getOppositeSide());
         setFlatFootContactState(transferToSide); // still need to determine contact state for trailing leg. This is done in doAction as soon as the previous ICP trajectory is done
      }

      reset();
   }

   public void updateContactStatesInDoubleSupport(RobotSide transferToSide)
   {
      if (transferToSide == null)
      {
         for (RobotSide robotSide : RobotSide.values)
         {
            if ((isInEdgeTouchdownState(robotSide) && isEdgeTouchDownDone(robotSide)) || (getCurrentConstraintType(robotSide) == ConstraintType.TOES))
               setFlatFootContactState(robotSide);
         }
      }
      else
      {
         if ((isInEdgeTouchdownState(transferToSide) && isEdgeTouchDownDone(transferToSide))
               || (getCurrentConstraintType(transferToSide) == ConstraintType.TOES))
            setFlatFootContactState(transferToSide);
      }
   }

   private final FrameVector footNormalContactVector = new FrameVector(worldFrame, 0.0, 0.0, 1.0);

   public void setOnToesContactState(RobotSide robotSide)
   {
      FootControlModule footControlModule = footControlModules.get(robotSide);
      if (footControlModule.isInFlatSupportState())
      {
         footNormalContactVector.setIncludingFrame(feet.get(robotSide).getSoleFrame(), 0.0, 0.0, 1.0);
         footNormalContactVector.changeFrame(worldFrame);
      }
      else
      {
         footNormalContactVector.setIncludingFrame(worldFrame, 0.0, 0.0, 1.0);
      }

      footControlModule.setContactState(ConstraintType.TOES, footNormalContactVector);
   }

   private void setTouchdownOnHeelContactState(RobotSide robotSide)
   {
      footNormalContactVector.setIncludingFrame(worldFrame, 0.0, 0.0, 1.0);
      footControlModules.get(robotSide).setContactState(ConstraintType.HEEL_TOUCHDOWN, footNormalContactVector);
   }

   public void setTouchdownOnToesContactState(RobotSide robotSide)
   {
      footNormalContactVector.setIncludingFrame(worldFrame, 0.0, 0.0, 1.0);
      footControlModules.get(robotSide).setContactState(ConstraintType.TOES_TOUCHDOWN, footNormalContactVector);
   }

   public void setFlatFootContactState(RobotSide robotSide)
   {
      if (USE_WORLDFRAME_SURFACE_NORMAL_WHEN_FULLY_CONSTRAINED)
         footNormalContactVector.setIncludingFrame(worldFrame, 0.0, 0.0, 1.0);
      else
         footNormalContactVector.setIncludingFrame(feet.get(robotSide).getSoleFrame(), 0.0, 0.0, 1.0);
      footControlModules.get(robotSide).setContactState(ConstraintType.FULL, footNormalContactVector);
   }

   private void setContactStateForSwing(RobotSide robotSide)
   {
      FootControlModule footControlModule = footControlModules.get(robotSide);
      footControlModule.setContactState(ConstraintType.SWING);
   }

   private void setContactStateForMoveStraight(RobotSide robotSide)
   {
      FootControlModule footControlModule = footControlModules.get(robotSide);
      footControlModule.doSingularityEscapeBeforeTransitionToNextState();
      footControlModule.setContactState(ConstraintType.MOVE_STRAIGHT);
   }

   private void setContactStateForMoveViaWaypoints(RobotSide robotSide)
   {
      FootControlModule footControlModule = footControlModules.get(robotSide);
      footControlModule.doSingularityEscapeBeforeTransitionToNextState();
      footControlModule.setContactState(ConstraintType.MOVE_VIA_WAYPOINTS);
   }

   public WalkOnTheEdgesManager getWalkOnTheEdgesManager()
   {
      return walkOnTheEdgesManager;
   }

   public boolean isEdgeTouchDownDone(RobotSide robotSide)
   {
      return walkOnTheEdgesManager.isEdgeTouchDownDone(robotSide);
   }

   public boolean willDoToeOff(Footstep nextFootstep, RobotSide transferToSide)
   {
      return walkOnTheEdgesManager.willDoToeOff(nextFootstep, transferToSide);
   }

   public boolean checkIfToeOffSafe(RobotSide trailingLeg, FramePoint2d desiredECMP, FramePoint2d desiredICP, FramePoint2d currentICP)
   {
      walkOnTheEdgesManager.updateToeOffStatus(trailingLeg, desiredECMP, desiredICP, currentICP);

      return walkOnTheEdgesManager.doToeOff();
   }

   public void requestToeOff(RobotSide trailingLeg, double predictedToeOffDuration)
   {
      if (footControlModules.get(trailingLeg).isInToeOff())
         return;
      footControlModules.get(trailingLeg).setPredictedToeOffDuration(predictedToeOffDuration);
      setOnToesContactState(trailingLeg);
   }

   public void registerDesiredContactPointForToeOff(RobotSide robotSide, FramePoint2d desiredContactPoint)
   {
      footControlModules.get(robotSide).registerDesiredContactPointForToeOff(desiredContactPoint);
   }

   public boolean willLandOnToes()
   {
      return walkOnTheEdgesManager.willLandOnToes();
   }

   public boolean willLandOnHeel()
   {
      return walkOnTheEdgesManager.willLandOnHeel();
   }

   public void reset()
   {
      walkOnTheEdgesManager.reset();
   }

   public void updateEdgeTouchdownStatus(RobotSide supportLeg, Footstep nextFootstep)
   {
      walkOnTheEdgesManager.updateEdgeTouchdownStatus(supportLeg, nextFootstep);
   }

   public double getHeelTouchdownInitialAngle(RobotSide robotSide)
   {
      return footControlModules.get(robotSide).getHeelTouchdownInitialAngle();
   }

   public double getToeTouchdownInitialAngle(RobotSide robotSide)
   {
      return footControlModules.get(robotSide).getToeTouchdownInitialAngle();
   }

   public boolean doToeOffIfPossible()
   {
      return walkOnTheEdgesManager.doToeOffIfPossible();
   }

   public boolean doToeOffIfPossibleInSingleSupport()
   {
      return walkOnTheEdgesManager.doToeOffIfPossibleInSingleSupport();
   }

   public void lockKnee(RobotSide robotSide)
   {
      footControlModules.get(robotSide).doSingularityEscape(singularityEscapeNullspaceMultiplierSupportLegLocking.getDoubleValue());
   }

   public void doSupportSingularityEscape(RobotSide robotSide)
   {
      footControlModules.get(robotSide).doSingularityEscape(singularityEscapeNullspaceMultiplierSupportLeg.getDoubleValue());
   }

   public void resetCurrentState(RobotSide robotSide)
   {
      footControlModules.get(robotSide).resetCurrentState();
   }

   public void enableAnkleLimitAvoidanceInSupportState(RobotSide robotSide, boolean enable)
   {
      footControlModules.get(robotSide).enableAnkleLimitAvoidanceInSupportState(enable);
   }

   public void enableAnkleLimitAvoidanceInSupportState(boolean enable)
   {
      for (RobotSide robotSide : RobotSide.values)
         footControlModules.get(robotSide).enableAnkleLimitAvoidanceInSupportState(enable);
   }

   public boolean isLegDoingToeOffAndAtLimit(RobotSide robotSide)
   {
      return footControlModules.get(robotSide).isLegDoingToeOffAndAtLimit();
   }

   public void resetHeightCorrectionParametersForSingularityAvoidance()
   {
      for (RobotSide robotSide : RobotSide.values)
         footControlModules.get(robotSide).resetHeightCorrectionParametersForSingularityAvoidance();
   }

   public void requestSwingSpeedUp(RobotSide robotSide, double speedUpFactor)
   {
      footControlModules.get(robotSide).requestSwingSpeedUp(speedUpFactor);
   }
}<|MERGE_RESOLUTION|>--- conflicted
+++ resolved
@@ -138,10 +138,7 @@
    {
       RobotSide robotSide = footTrajectoryMessage.getRobotSide();
       FootControlModule footControlModule = footControlModules.get(robotSide);
-<<<<<<< HEAD
-=======
       footControlModule.setFootTrajectoryMessage(footTrajectoryMessage);
->>>>>>> 9a1ee4ce
 
       if (footControlModule.getCurrentConstraintType() == ConstraintType.MOVE_VIA_WAYPOINTS)
          footControlModule.resetCurrentState();
