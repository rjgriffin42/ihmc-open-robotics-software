--- conflicted
+++ resolved
@@ -269,15 +269,11 @@
       toeOffCurrentPitchAngle.set(Double.NaN);
       toeOffCurrentPitchVelocity.set(Double.NaN);
 
-<<<<<<< HEAD
       toeOffCalculator.clear();
-=======
-      toeOffHelper.clear();
 
       ToeSlippingDetector toeSlippingDetector = footControlHelper.getToeSlippingDetector();
       if (toeSlippingDetector != null)
          toeSlippingDetector.clear();
->>>>>>> bcc307a2
    }
 
    @Override
