package us.ihmc.commonWalkingControlModules.controlModules.foot;

import java.util.List;

import org.ejml.data.DenseMatrix64F;
import org.ejml.ops.CommonOps;

import us.ihmc.commonWalkingControlModules.bipedSupportPolygons.YoContactPoint;
import us.ihmc.commonWalkingControlModules.bipedSupportPolygons.YoPlaneContactState;
import us.ihmc.commonWalkingControlModules.configurations.JointPrivilegedConfigurationParameters;
import us.ihmc.commonWalkingControlModules.controlModules.foot.FootControlModule.ConstraintType;
import us.ihmc.commonWalkingControlModules.controllerCore.command.SolverWeightLevels;
import us.ihmc.commonWalkingControlModules.controllerCore.command.feedbackController.FeedbackControlCommand;
import us.ihmc.commonWalkingControlModules.controllerCore.command.feedbackController.FeedbackControlCommandList;
import us.ihmc.commonWalkingControlModules.controllerCore.command.feedbackController.OrientationFeedbackControlCommand;
import us.ihmc.commonWalkingControlModules.controllerCore.command.feedbackController.PointFeedbackControlCommand;
import us.ihmc.commonWalkingControlModules.controllerCore.command.inverseDynamics.InverseDynamicsCommand;
import us.ihmc.euclid.tuple3D.Vector3D;
import us.ihmc.robotics.controllers.YoSE3PIDGainsInterface;
import us.ihmc.robotics.dataStructures.registry.YoVariableRegistry;
import us.ihmc.robotics.dataStructures.variable.DoubleYoVariable;
import us.ihmc.robotics.geometry.FrameConvexPolygon2d;
import us.ihmc.robotics.geometry.FrameLine2d;
import us.ihmc.robotics.geometry.FrameOrientation;
import us.ihmc.robotics.geometry.FramePoint;
import us.ihmc.robotics.geometry.FramePoint2d;
import us.ihmc.robotics.geometry.FrameVector;
import us.ihmc.robotics.geometry.FrameVector2d;
import us.ihmc.robotics.geometry.algorithms.FrameConvexPolygonWithLineIntersector2d;
import us.ihmc.robotics.linearAlgebra.MatrixTools;
import us.ihmc.robotics.math.trajectories.providers.YoVariableDoubleProvider;
import us.ihmc.robotics.referenceFrames.ReferenceFrame;
import us.ihmc.robotics.screwTheory.Twist;
import us.ihmc.robotics.screwTheory.TwistCalculator;

public class OnToesState extends AbstractFootControlState
{
   private final OrientationFeedbackControlCommand orientationFeedbackControlCommand = new OrientationFeedbackControlCommand();
   private final PointFeedbackControlCommand pointFeedbackControlCommand = new PointFeedbackControlCommand();
   private final FeedbackControlCommandList feedbackControlCommandList = new FeedbackControlCommandList();

   private final FramePoint desiredContactPointPosition = new FramePoint();
   private final YoVariableDoubleProvider maximumToeOffAngleProvider;

   private final Twist footTwist = new Twist();

   private double desiredYawToHold = 0.0;
   private double desiredRollToHold = 0.0;
   private final double[] tempYawPitchRoll = new double[3];

   private final FramePoint contactPointPosition = new FramePoint();

   private final YoPlaneContactState contactState = momentumBasedController.getContactState(contactableFoot);
   private final List<YoContactPoint> contactPoints = contactState.getContactPoints();

   private final DenseMatrix64F selectionMatrix = CommonOps.identity(6);

   private final DoubleYoVariable toeOffDesiredPitchAngle, toeOffDesiredPitchVelocity, toeOffDesiredPitchAcceleration;
   private final DoubleYoVariable toeOffCurrentPitchAngle, toeOffCurrentPitchVelocity;

   private final FramePoint2d toeOffContactPoint2d = new FramePoint2d();
   private final FramePoint exitCMP = new FramePoint();
   private final FramePoint2d exitCMP2d = new FramePoint2d();
   private final FrameVector2d exitCMPRayDirection2d = new FrameVector2d();
   private final FrameLine2d rayThroughExitCMP = new FrameLine2d();
   private final FrameConvexPolygonWithLineIntersector2d frameConvexPolygonWithRayIntersector2d;

   private final TwistCalculator twistCalculator;

   private final ReferenceFrame soleFrame;
   private final FrameConvexPolygon2d footPolygon = new FrameConvexPolygon2d();

   // For privileged configuration commands
   private final DoubleYoVariable privilegedWeight;
   private final DoubleYoVariable privilegedConfigurationGain;
   private final DoubleYoVariable privilegedVelocityGain;

   public OnToesState(FootControlHelper footControlHelper, YoSE3PIDGainsInterface gains, YoVariableRegistry registry)
   {
      super(ConstraintType.TOES, footControlHelper);

      twistCalculator = momentumBasedController.getTwistCalculator();

      String namePrefix = contactableFoot.getName();
      soleFrame = contactableFoot.getSoleFrame();

      maximumToeOffAngleProvider = new YoVariableDoubleProvider(namePrefix + "MaximumToeOffAngle", registry);
      maximumToeOffAngleProvider.set(footControlHelper.getWalkingControllerParameters().getMaximumToeOffAngle());

      contactableFoot.getToeOffContactPoint(toeOffContactPoint2d);

      toeOffDesiredPitchAngle = new DoubleYoVariable(namePrefix + "ToeOffDesiredPitchAngle", registry);
      toeOffDesiredPitchVelocity = new DoubleYoVariable(namePrefix + "ToeOffDesiredPitchVelocity", registry);
      toeOffDesiredPitchAcceleration = new DoubleYoVariable(namePrefix + "ToeOffDesiredPitchAcceleration", registry);

      toeOffCurrentPitchAngle = new DoubleYoVariable(namePrefix + "ToeOffCurrentPitchAngle", registry);
      toeOffCurrentPitchVelocity = new DoubleYoVariable(namePrefix + "ToeOffCurrentPitchVelocity", registry);

      toeOffDesiredPitchAngle.set(Double.NaN);
      toeOffDesiredPitchVelocity.set(Double.NaN);
      toeOffDesiredPitchAcceleration.set(Double.NaN);

      toeOffCurrentPitchAngle.set(Double.NaN);
      toeOffCurrentPitchVelocity.set(Double.NaN);

      orientationFeedbackControlCommand.setWeightForSolver(SolverWeightLevels.HIGH);
      orientationFeedbackControlCommand.set(rootBody, contactableFoot.getRigidBody());
      orientationFeedbackControlCommand.setPrimaryBase(pelvis);
      orientationFeedbackControlCommand.setGains(gains.getOrientationGains());

      pointFeedbackControlCommand.setWeightForSolver(SolverWeightLevels.HIGH);
      pointFeedbackControlCommand.set(rootBody, contactableFoot.getRigidBody());
      pointFeedbackControlCommand.setPrimaryBase(pelvis);
      pointFeedbackControlCommand.setGains(gains.getPositionGains());

      feedbackControlCommandList.addCommand(orientationFeedbackControlCommand);
      feedbackControlCommandList.addCommand(pointFeedbackControlCommand);

      for (int i = 0; i < 3; i++)
         MatrixTools.removeRow(selectionMatrix, 3); // Remove linear part
      MatrixTools.removeRow(selectionMatrix, 1); // Remove pitch
      orientationFeedbackControlCommand.setSelectionMatrix(selectionMatrix);

      exitCMP2d.setToNaN(soleFrame);
      exitCMPRayDirection2d.setIncludingFrame(soleFrame, 1.0, 0.0);
      rayThroughExitCMP.setToNaN(soleFrame);
<<<<<<< HEAD

      JointPrivilegedConfigurationParameters jointPrivilegedConfigurationParameters = footControlHelper.getWalkingControllerParameters().getJointPrivilegedConfigurationParameters();
      privilegedWeight = new DoubleYoVariable(namePrefix + "PrivilegedWeight", registry);
      privilegedConfigurationGain = new DoubleYoVariable(namePrefix + "PrivilegedConfigurationGain", registry);
      privilegedVelocityGain = new DoubleYoVariable(namePrefix + "PrivilegedVelocityGain", registry);
      privilegedWeight.set(jointPrivilegedConfigurationParameters.getOnToesKneeWeight());
      privilegedConfigurationGain.set(jointPrivilegedConfigurationParameters.getOnToesKneeConfigurationGain());
      privilegedVelocityGain.set(jointPrivilegedConfigurationParameters.getOnToesKneeVelocityGain());
=======
      frameConvexPolygonWithRayIntersector2d = new FrameConvexPolygonWithLineIntersector2d();
>>>>>>> 52cacdc4
   }

   public void setWeight(double weight)
   {
      pointFeedbackControlCommand.setWeightForSolver(weight);
      orientationFeedbackControlCommand.setWeightForSolver(weight);
   }

   public void setWeights(Vector3D angular, Vector3D linear)
   {
      pointFeedbackControlCommand.setWeightsForSolver(linear);
      orientationFeedbackControlCommand.setWeightsForSolver(angular);
   }

   @Override
   public void doSpecificAction()
   {
      feedbackControlCommandList.clear();

      desiredOrientation.setToZero(contactableFoot.getFrameAfterParentJoint());
      desiredOrientation.changeFrame(worldFrame);
      desiredOrientation.getYawPitchRoll(tempYawPitchRoll);

      twistCalculator.getRelativeTwist(footTwist, rootBody, contactableFoot.getRigidBody());
      footTwist.changeFrame(contactableFoot.getFrameAfterParentJoint());

      toeOffCurrentPitchAngle.set(tempYawPitchRoll[1]);
      toeOffCurrentPitchVelocity.set(footTwist.getAngularPartY());

      desiredPosition.setToZero(contactableFoot.getFrameAfterParentJoint());
      desiredPosition.changeFrame(worldFrame);

      computeDesiredsForFreeMotion();

      desiredOrientation.setYawPitchRoll(desiredYawToHold, toeOffDesiredPitchAngle.getDoubleValue(), desiredRollToHold);

      desiredLinearVelocity.setToZero(worldFrame);
      desiredAngularVelocity.setIncludingFrame(contactableFoot.getFrameAfterParentJoint(), 0.0, toeOffDesiredPitchVelocity.getDoubleValue(), 0.0);
      desiredAngularVelocity.changeFrame(worldFrame);

      desiredLinearAcceleration.setToZero(worldFrame);
      desiredAngularAcceleration.setIncludingFrame(contactableFoot.getFrameAfterParentJoint(), 0.0, toeOffDesiredPitchAcceleration.getDoubleValue(), 0.0);
      desiredAngularAcceleration.changeFrame(worldFrame);

      orientationFeedbackControlCommand.set(desiredOrientation, desiredAngularVelocity, desiredAngularAcceleration);
      pointFeedbackControlCommand.set(desiredContactPointPosition, desiredLinearVelocity, desiredLinearAcceleration);

      setupSingleContactPoint();

      feedbackControlCommandList.addCommand(orientationFeedbackControlCommand);
      feedbackControlCommandList.addCommand(pointFeedbackControlCommand);
   }

   private void computeDesiredsForFreeMotion()
   {
      boolean blockToMaximumPitch = tempYawPitchRoll[1] > maximumToeOffAngleProvider.getValue();

      if (blockToMaximumPitch)
      {
         toeOffDesiredPitchAngle.set(maximumToeOffAngleProvider.getValue());
         toeOffDesiredPitchVelocity.set(0.0);
      }
      else
      {
         toeOffDesiredPitchAngle.set(desiredOrientation.getPitch());
         toeOffDesiredPitchVelocity.set(footTwist.getAngularPartY());
      }

      toeOffDesiredPitchAcceleration.set(0.0);
   }

   public void getDesireds(FrameOrientation desiredOrientationToPack, FrameVector desiredAngularVelocityToPack)
   {
      desiredOrientationToPack.setIncludingFrame(desiredOrientation);
      desiredAngularVelocityToPack.setIncludingFrame(desiredAngularVelocity);
   }

   private void setupSingleContactPoint()
   {
      for (int i = 0; i < contactPoints.size(); i++)
      {
         contactPoints.get(i).setPosition(toeOffContactPoint2d);
      }
   }

   @Override
   public void doTransitionIntoAction()
   {
      super.doTransitionIntoAction();

      footPolygon.clear(soleFrame);

      for (int i = 0; i < contactPoints.size(); i++)
      {
         contactPoints.get(i).getPosition2d(toeOffContactPoint2d);
         footPolygon.addVertex(toeOffContactPoint2d);
      }

      footPolygon.update();

      FramePoint2d rayOrigin;

      if (!exitCMP2d.containsNaN() && footPolygon.isPointInside(exitCMP2d))
         rayOrigin = exitCMP2d;
      else
         rayOrigin = footPolygon.getCentroid();

      rayThroughExitCMP.set(rayOrigin, exitCMPRayDirection2d);
      frameConvexPolygonWithRayIntersector2d.intersectWithRay(footPolygon, rayThroughExitCMP);
      toeOffContactPoint2d.set(frameConvexPolygonWithRayIntersector2d.getIntersectionPointOne());

      contactPointPosition.setXYIncludingFrame(toeOffContactPoint2d);
      contactPointPosition.changeFrame(contactableFoot.getRigidBody().getBodyFixedFrame());
      pointFeedbackControlCommand.setBodyFixedPointToControl(contactPointPosition);

      desiredContactPointPosition.setXYIncludingFrame(toeOffContactPoint2d);
      desiredContactPointPosition.changeFrame(worldFrame);

      desiredOrientation.setToZero(contactableFoot.getFrameAfterParentJoint());
      desiredOrientation.changeFrame(worldFrame);
      desiredYawToHold = desiredOrientation.getYaw();
      desiredRollToHold = desiredOrientation.getRoll();
   }

   @Override
   public void doTransitionOutOfAction()
   {
      super.doTransitionOutOfAction();

      toeOffDesiredPitchAngle.set(Double.NaN);
      toeOffDesiredPitchVelocity.set(Double.NaN);
      toeOffDesiredPitchAcceleration.set(Double.NaN);

      toeOffCurrentPitchAngle.set(Double.NaN);
      toeOffCurrentPitchVelocity.set(Double.NaN);

      exitCMP2d.setToNaN();
   }

   public void setExitCMP(FramePoint exitCMP)
   {
      this.exitCMP.setIncludingFrame(exitCMP);
      this.exitCMP.changeFrame(soleFrame);
      exitCMP2d.setByProjectionOntoXYPlaneIncludingFrame(this.exitCMP);
   }

   @Override
   public InverseDynamicsCommand<?> getInverseDynamicsCommand()
   {
      straightLegsPrivilegedConfigurationCommand.setWeight(privilegedWeight.getDoubleValue());
      straightLegsPrivilegedConfigurationCommand.setConfigurationGain(privilegedConfigurationGain.getDoubleValue());
      straightLegsPrivilegedConfigurationCommand.setVelocityGain(privilegedVelocityGain.getDoubleValue());

      bentLegsPrivilegedConfigurationCommand.setWeight(privilegedWeight.getDoubleValue());
      bentLegsPrivilegedConfigurationCommand.setConfigurationGain(privilegedConfigurationGain.getDoubleValue());
      bentLegsPrivilegedConfigurationCommand.setVelocityGain(privilegedVelocityGain.getDoubleValue());

      if (attemptToStraightenLegs)
         return straightLegsPrivilegedConfigurationCommand;
      else
         return bentLegsPrivilegedConfigurationCommand;
   }

   @Override
   public FeedbackControlCommand<?> getFeedbackControlCommand()
   {
      return feedbackControlCommandList;
   }
}<|MERGE_RESOLUTION|>--- conflicted
+++ resolved
@@ -124,7 +124,6 @@
       exitCMP2d.setToNaN(soleFrame);
       exitCMPRayDirection2d.setIncludingFrame(soleFrame, 1.0, 0.0);
       rayThroughExitCMP.setToNaN(soleFrame);
-<<<<<<< HEAD
 
       JointPrivilegedConfigurationParameters jointPrivilegedConfigurationParameters = footControlHelper.getWalkingControllerParameters().getJointPrivilegedConfigurationParameters();
       privilegedWeight = new DoubleYoVariable(namePrefix + "PrivilegedWeight", registry);
@@ -133,9 +132,7 @@
       privilegedWeight.set(jointPrivilegedConfigurationParameters.getOnToesKneeWeight());
       privilegedConfigurationGain.set(jointPrivilegedConfigurationParameters.getOnToesKneeConfigurationGain());
       privilegedVelocityGain.set(jointPrivilegedConfigurationParameters.getOnToesKneeVelocityGain());
-=======
       frameConvexPolygonWithRayIntersector2d = new FrameConvexPolygonWithLineIntersector2d();
->>>>>>> 52cacdc4
    }
 
    public void setWeight(double weight)
