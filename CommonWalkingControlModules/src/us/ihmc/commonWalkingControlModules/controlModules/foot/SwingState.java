package us.ihmc.commonWalkingControlModules.controlModules.foot;

import java.util.ArrayList;

import us.ihmc.commonWalkingControlModules.configurations.WalkingControllerParameters;
import us.ihmc.commonWalkingControlModules.controlModules.foot.FootControlModule.ConstraintType;
import us.ihmc.commonWalkingControlModules.trajectories.PushRecoveryTrajectoryGenerator;
import us.ihmc.commonWalkingControlModules.trajectories.SoftTouchdownPositionTrajectoryGenerator;
import us.ihmc.commonWalkingControlModules.trajectories.TwoWaypointPositionTrajectoryGenerator;
import us.ihmc.humanoidRobotics.footstep.Footstep;
import us.ihmc.robotics.MathTools;
import us.ihmc.robotics.controllers.YoSE3PIDGainsInterface;
import us.ihmc.robotics.dataStructures.registry.YoVariableRegistry;
import us.ihmc.robotics.dataStructures.variable.BooleanYoVariable;
import us.ihmc.robotics.dataStructures.variable.DoubleYoVariable;
import us.ihmc.robotics.geometry.FrameOrientation;
import us.ihmc.robotics.geometry.FramePoint;
import us.ihmc.robotics.geometry.FramePose;
import us.ihmc.robotics.geometry.FrameVector;
import us.ihmc.robotics.math.trajectories.PositionTrajectoryGenerator;
import us.ihmc.robotics.math.trajectories.VelocityConstrainedOrientationTrajectoryGenerator;
import us.ihmc.robotics.math.trajectories.WrapperForMultiplePositionTrajectoryGenerators;
import us.ihmc.robotics.math.trajectories.providers.YoSE3ConfigurationProvider;
import us.ihmc.robotics.math.trajectories.providers.YoVariableDoubleProvider;
import us.ihmc.robotics.referenceFrames.ReferenceFrame;
import us.ihmc.robotics.screwTheory.RigidBody;
import us.ihmc.robotics.screwTheory.TwistCalculator;
import us.ihmc.robotics.trajectories.TrajectoryType;
import us.ihmc.robotics.trajectories.TwoWaypointTrajectoryGeneratorParameters;
import us.ihmc.robotics.trajectories.providers.CurrentAngularVelocityProvider;
import us.ihmc.robotics.trajectories.providers.CurrentConfigurationProvider;
import us.ihmc.robotics.trajectories.providers.CurrentLinearVelocityProvider;
import us.ihmc.robotics.trajectories.providers.DoubleProvider;
import us.ihmc.robotics.trajectories.providers.TrajectoryParameters;
import us.ihmc.robotics.trajectories.providers.TrajectoryParametersProvider;
import us.ihmc.robotics.trajectories.providers.VectorProvider;
import us.ihmc.sensorProcessing.frames.CommonHumanoidReferenceFrames;
import us.ihmc.simulationconstructionset.yoUtilities.graphics.YoGraphicsListRegistry;

public class SwingState extends AbstractUnconstrainedState
{

   private final boolean visualizeSwingTrajectory = true;

   private final BooleanYoVariable replanTrajectory;
   private final YoVariableDoubleProvider swingTimeRemaining;

   private final PositionTrajectoryGenerator positionTrajectoryGenerator, pushRecoveryPositionTrajectoryGenerator;
   private final VelocityConstrainedOrientationTrajectoryGenerator orientationTrajectoryGenerator;

   private final CurrentConfigurationProvider initialConfigurationProvider;
   private final VectorProvider initialVelocityProvider;
   private final YoSE3ConfigurationProvider finalConfigurationProvider;
   private final TrajectoryParametersProvider trajectoryParametersProvider = new TrajectoryParametersProvider(new TrajectoryParameters());

   private final DoubleProvider swingTimeProvider;

   private final DoubleYoVariable swingTimeSpeedUpFactor;
   private final DoubleYoVariable maxSwingTimeSpeedUpFactor;
   private final DoubleYoVariable minSwingTimeForDisturbanceRecovery;
   private final BooleanYoVariable isSwingSpeedUpEnabled;
   private final DoubleYoVariable currentTime;
   private final DoubleYoVariable currentTimeWithSwingSpeedUp;

   private final VectorProvider currentAngularVelocityProvider;
   private final FrameOrientation initialOrientation = new FrameOrientation();
   private final FrameVector initialAngularVelocity = new FrameVector();

   private final BooleanYoVariable hasInitialAngularConfigurationBeenProvided;

   private final DoubleYoVariable finalSwingHeightOffset;
   private final double controlDT;

   private final ReferenceFrame footFrame;

   public SwingState(FootControlHelper footControlHelper, DoubleProvider swingTimeProvider, VectorProvider touchdownVelocityProvider,
         VectorProvider touchdownAccelerationProvider, YoSE3PIDGainsInterface gains, YoVariableRegistry registry)
   {
      super(ConstraintType.SWING, footControlHelper, gains, registry);

      controlDT = footControlHelper.getMomentumBasedController().getControlDT();

      String namePrefix = robotSide.getCamelCaseNameForStartOfExpression() + "Foot";

      finalConfigurationProvider = new YoSE3ConfigurationProvider(namePrefix + "SwingFinal", worldFrame, registry);
      finalSwingHeightOffset = new DoubleYoVariable(namePrefix + "SwingFinalHeightOffset", registry);
      finalSwingHeightOffset.set(footControlHelper.getWalkingControllerParameters().getDesiredTouchdownHeightOffset());
      replanTrajectory = new BooleanYoVariable(namePrefix + "SwingReplanTrajectory", registry);
      swingTimeRemaining = new YoVariableDoubleProvider(namePrefix + "SwingTimeRemaining", registry);
      this.swingTimeProvider = swingTimeProvider;

      ArrayList<PositionTrajectoryGenerator> positionTrajectoryGenerators = new ArrayList<PositionTrajectoryGenerator>();
      ArrayList<PositionTrajectoryGenerator> pushRecoveryPositionTrajectoryGenerators = new ArrayList<PositionTrajectoryGenerator>();

      CommonHumanoidReferenceFrames referenceFrames = momentumBasedController.getReferenceFrames();
      footFrame = referenceFrames.getFootFrame(robotSide);
      TwistCalculator twistCalculator = momentumBasedController.getTwistCalculator();
      RigidBody rigidBody = contactableFoot.getRigidBody();

      initialConfigurationProvider = new CurrentConfigurationProvider(footFrame);
      ReferenceFrame stanceFootFrame = referenceFrames.getFootFrame(robotSide.getOppositeSide());
      CurrentConfigurationProvider stanceConfigurationProvider = new CurrentConfigurationProvider(stanceFootFrame);
      initialVelocityProvider = new CurrentLinearVelocityProvider(footFrame, rigidBody, twistCalculator);

      YoGraphicsListRegistry yoGraphicsListRegistry = momentumBasedController.getDynamicGraphicObjectsListRegistry();

      PositionTrajectoryGenerator swingTrajectoryGenerator;

      PositionTrajectoryGenerator touchdownTrajectoryGenerator = new SoftTouchdownPositionTrajectoryGenerator(namePrefix + "Touchdown", worldFrame,
            finalConfigurationProvider, touchdownVelocityProvider, touchdownAccelerationProvider, swingTimeProvider, registry);

      WalkingControllerParameters walkingControllerParameters = footControlHelper.getWalkingControllerParameters();
<<<<<<< HEAD
      swingTrajectoryGenerator = new TwoWaypointPositionTrajectoryGenerator(namePrefix + "Swing", worldFrame, swingTimeProvider, initialConfigurationProvider,
            initialVelocityProvider, stanceConfigurationProvider, finalConfigurationProvider, touchdownVelocityProvider, trajectoryParametersProvider, registry,
            yoGraphicsListRegistry, walkingControllerParameters, visualizeSwingTrajectory);
=======
      double maxSwingHeightFromStanceFoot;
      if (walkingControllerParameters != null)
         maxSwingHeightFromStanceFoot = walkingControllerParameters.getMaxSwingHeightFromStanceFoot();
      else
         maxSwingHeightFromStanceFoot = 0.0;
      swingTrajectoryGenerator = new TwoWaypointPositionTrajectoryGenerator(namePrefix + "Swing", worldFrame, swingTimeProvider,
            initialConfigurationProvider, initialVelocityProvider, stanceConfigurationProvider, finalConfigurationProvider, touchdownVelocityProvider, trajectoryParametersProvider,
            registry, yoGraphicsListRegistry, maxSwingHeightFromStanceFoot, visualizeSwingTrajectory);
>>>>>>> 4492362b

      pushRecoveryPositionTrajectoryGenerator = setupPushRecoveryTrajectoryGenerator(swingTimeProvider, registry, namePrefix,
            pushRecoveryPositionTrajectoryGenerators, yoGraphicsListRegistry, swingTrajectoryGenerator, touchdownTrajectoryGenerator);

      positionTrajectoryGenerators.add(swingTrajectoryGenerator);
      positionTrajectoryGenerators.add(touchdownTrajectoryGenerator);

      positionTrajectoryGenerator = new WrapperForMultiplePositionTrajectoryGenerators(positionTrajectoryGenerators, namePrefix, registry);

      currentAngularVelocityProvider = new CurrentAngularVelocityProvider(footFrame, rigidBody, twistCalculator);
      orientationTrajectoryGenerator = new VelocityConstrainedOrientationTrajectoryGenerator(namePrefix + "Swing", worldFrame, registry);
      hasInitialAngularConfigurationBeenProvided = new BooleanYoVariable(namePrefix + "HasInitialAngularConfigurationBeenProvided", registry);

      swingTimeSpeedUpFactor = new DoubleYoVariable(namePrefix + "SwingTimeSpeedUpFactor", registry);
      minSwingTimeForDisturbanceRecovery = new DoubleYoVariable(namePrefix + "MinSwingTimeForDisturbanceRecovery", registry);
      minSwingTimeForDisturbanceRecovery.set(walkingControllerParameters.getMinimumSwingTimeForDisturbanceRecovery());
      maxSwingTimeSpeedUpFactor = new DoubleYoVariable(namePrefix + "MaxSwingTimeSpeedUpFactor", registry);
      maxSwingTimeSpeedUpFactor.set(Math.max(swingTimeProvider.getValue() / minSwingTimeForDisturbanceRecovery.getDoubleValue(), 1.0));
      currentTime = new DoubleYoVariable(namePrefix + "CurrentTime", registry);
      currentTimeWithSwingSpeedUp = new DoubleYoVariable(namePrefix + "CurrentTimeWithSwingSpeedUp", registry);
      isSwingSpeedUpEnabled = new BooleanYoVariable(namePrefix + "IsSwingSpeedUpEnabled", registry);
      isSwingSpeedUpEnabled.set(walkingControllerParameters.allowDisturbanceRecoveryBySpeedingUpSwing());
   }

   private PositionTrajectoryGenerator setupPushRecoveryTrajectoryGenerator(DoubleProvider swingTimeProvider, YoVariableRegistry registry, String namePrefix,
         ArrayList<PositionTrajectoryGenerator> pushRecoveryPositionTrajectoryGenerators, YoGraphicsListRegistry yoGraphicsListRegistry,
         PositionTrajectoryGenerator swingTrajectoryGenerator, PositionTrajectoryGenerator touchdownTrajectoryGenerator)
   {
      PositionTrajectoryGenerator pushRecoverySwingTrajectoryGenerator = new PushRecoveryTrajectoryGenerator(namePrefix + "SwingPushRecovery", worldFrame,
            swingTimeProvider, swingTimeRemaining, initialConfigurationProvider, initialVelocityProvider, finalConfigurationProvider, registry,
            yoGraphicsListRegistry, swingTrajectoryGenerator);

      pushRecoveryPositionTrajectoryGenerators.add(pushRecoverySwingTrajectoryGenerator);
      pushRecoveryPositionTrajectoryGenerators.add(touchdownTrajectoryGenerator);

      PositionTrajectoryGenerator pushRecoveryPositionTrajectoryGenerator = new WrapperForMultiplePositionTrajectoryGenerators(
            pushRecoveryPositionTrajectoryGenerators, namePrefix + "PushRecoveryTrajectoryGenerator", registry);
      return pushRecoveryPositionTrajectoryGenerator;
   }

   public void setInitialDesireds(FrameOrientation initialOrientation, FrameVector initialAngularVelocity)
   {
      hasInitialAngularConfigurationBeenProvided.set(true);
      orientationTrajectoryGenerator.setInitialConditions(initialOrientation, initialAngularVelocity);
   }

   protected void initializeTrajectory()
   {
      if (!hasInitialAngularConfigurationBeenProvided.getBooleanValue())
      {
         currentAngularVelocityProvider.get(initialAngularVelocity);
         initialOrientation.setToZero(footFrame);
         orientationTrajectoryGenerator.setInitialConditions(initialOrientation, initialAngularVelocity);
      }

      orientationTrajectoryGenerator.setTrajectoryTime(swingTimeProvider.getValue());

      positionTrajectoryGenerator.initialize();
      orientationTrajectoryGenerator.initialize();

      trajectoryWasReplanned = false;
      replanTrajectory.set(false);
   }

   protected void computeAndPackTrajectory()
   {
      if (replanTrajectory.getBooleanValue()) // This seems like a bad place for this?
      {
         pushRecoveryPositionTrajectoryGenerator.initialize();
         replanTrajectory.set(false);
         trajectoryWasReplanned = true;
      }

      currentTime.set(getTimeInCurrentState());

      double time;
      if (!isSwingSpeedUpEnabled.getBooleanValue() || currentTimeWithSwingSpeedUp.isNaN())
         time = currentTime.getDoubleValue();
      else
      {
         currentTimeWithSwingSpeedUp.add(swingTimeSpeedUpFactor.getDoubleValue() * controlDT);
         time = currentTimeWithSwingSpeedUp.getDoubleValue();
      }

      if (!trajectoryWasReplanned)
      {
         positionTrajectoryGenerator.compute(time);

         positionTrajectoryGenerator.getLinearData(desiredPosition, desiredLinearVelocity, desiredLinearAcceleration);
      }
      else
      {
         pushRecoveryPositionTrajectoryGenerator.compute(time);

         pushRecoveryPositionTrajectoryGenerator.getLinearData(desiredPosition, desiredLinearVelocity, desiredLinearAcceleration);
      }

      orientationTrajectoryGenerator.compute(getTimeInCurrentState());
      orientationTrajectoryGenerator.getAngularData(desiredOrientation, desiredAngularVelocity, desiredAngularAcceleration);

      if (isSwingSpeedUpEnabled.getBooleanValue() && !currentTimeWithSwingSpeedUp.isNaN())
      {
         desiredLinearVelocity.scale(swingTimeSpeedUpFactor.getDoubleValue());
         desiredAngularVelocity.scale(swingTimeSpeedUpFactor.getDoubleValue());

         double speedUpFactorSquared = swingTimeSpeedUpFactor.getDoubleValue() * swingTimeSpeedUpFactor.getDoubleValue();
         desiredLinearAcceleration.scale(speedUpFactorSquared);
         desiredAngularAcceleration.scale(speedUpFactorSquared);
      }
   }

   private final FramePose newFootstepPose = new FramePose();
   private final FramePoint oldFootstepPosition = new FramePoint();

   public void setFootstep(Footstep footstep)
   {
      footstep.getPose(newFootstepPose);
      newFootstepPose.changeFrame(worldFrame);

      newFootstepPose.setZ(newFootstepPose.getZ() + finalSwingHeightOffset.getDoubleValue());
      finalConfigurationProvider.setPose(newFootstepPose);
      initialConfigurationProvider.getPosition(oldFootstepPosition);
      orientationTrajectoryGenerator.setFinalOrientation(newFootstepPose);
      orientationTrajectoryGenerator.setFinalVelocityToZero();

      newFootstepPose.changeFrame(worldFrame);
      oldFootstepPosition.changeFrame(worldFrame);

      boolean worldFrameDeltaZAboveThreshold = Math.abs(newFootstepPose.getZ() - oldFootstepPosition.getZ()) > TwoWaypointTrajectoryGeneratorParameters
            .getMinimumHeightDifferenceForStepOnOrOff();

      if (footstep.getTrajectoryType() == TrajectoryType.PUSH_RECOVERY)
      {
         trajectoryParametersProvider.set(new TrajectoryParameters(TrajectoryType.PUSH_RECOVERY));
      }
      else if (worldFrameDeltaZAboveThreshold)
      {
         trajectoryParametersProvider.set(new TrajectoryParameters(TrajectoryType.OBSTACLE_CLEARANCE, footstep.getSwingHeight()));
      }
      else
      {
         trajectoryParametersProvider.set(new TrajectoryParameters(footstep.getTrajectoryType(), footstep.getSwingHeight()));
      }
   }

   public void replanTrajectory(Footstep newFootstep)
   {
      setFootstep(newFootstep);
      if (!currentTimeWithSwingSpeedUp.isNaN())
         this.swingTimeRemaining.set(swingTimeProvider.getValue() - currentTimeWithSwingSpeedUp.getDoubleValue());
      else
         this.swingTimeRemaining.set(swingTimeProvider.getValue() - getTimeInCurrentState());
      this.replanTrajectory.set(true);
   }

   public void requestSwingSpeedUp(double speedUpFactor)
   {
      if (isSwingSpeedUpEnabled.getBooleanValue())
      {
         if (speedUpFactor <= 1.1 || speedUpFactor <= swingTimeSpeedUpFactor.getDoubleValue())
            return;
         speedUpFactor = MathTools.clipToMinMax(speedUpFactor, swingTimeSpeedUpFactor.getDoubleValue(), maxSwingTimeSpeedUpFactor.getDoubleValue());

         //         speedUpFactor = MathTools.clipToMinMax(speedUpFactor, 0.7, maxSwingTimeSpeedUpFactor.getDoubleValue());
         //         if (speedUpFactor < 1.0) speedUpFactor = 1.0 - 0.5 * (1.0 - speedUpFactor);

         swingTimeSpeedUpFactor.set(speedUpFactor);
         if (currentTimeWithSwingSpeedUp.isNaN())
            currentTimeWithSwingSpeedUp.set(currentTime.getDoubleValue());
      }
   }

   @Override
   public void doTransitionIntoAction()
   {
      super.doTransitionIntoAction();

      maxSwingTimeSpeedUpFactor.set(Math.max(swingTimeProvider.getValue() / minSwingTimeForDisturbanceRecovery.getDoubleValue(), 1.0));
      swingTimeSpeedUpFactor.set(1.0);
      currentTimeWithSwingSpeedUp.set(Double.NaN);
   }

   @Override
   public void doTransitionOutOfAction()
   {
      super.doTransitionOutOfAction();

      hasInitialAngularConfigurationBeenProvided.set(false);
      swingTimeSpeedUpFactor.set(Double.NaN);
      currentTimeWithSwingSpeedUp.set(Double.NaN);
   }
}<|MERGE_RESOLUTION|>--- conflicted
+++ resolved
@@ -110,20 +110,14 @@
             finalConfigurationProvider, touchdownVelocityProvider, touchdownAccelerationProvider, swingTimeProvider, registry);
 
       WalkingControllerParameters walkingControllerParameters = footControlHelper.getWalkingControllerParameters();
-<<<<<<< HEAD
-      swingTrajectoryGenerator = new TwoWaypointPositionTrajectoryGenerator(namePrefix + "Swing", worldFrame, swingTimeProvider, initialConfigurationProvider,
-            initialVelocityProvider, stanceConfigurationProvider, finalConfigurationProvider, touchdownVelocityProvider, trajectoryParametersProvider, registry,
-            yoGraphicsListRegistry, walkingControllerParameters, visualizeSwingTrajectory);
-=======
       double maxSwingHeightFromStanceFoot;
       if (walkingControllerParameters != null)
          maxSwingHeightFromStanceFoot = walkingControllerParameters.getMaxSwingHeightFromStanceFoot();
       else
          maxSwingHeightFromStanceFoot = 0.0;
-      swingTrajectoryGenerator = new TwoWaypointPositionTrajectoryGenerator(namePrefix + "Swing", worldFrame, swingTimeProvider,
-            initialConfigurationProvider, initialVelocityProvider, stanceConfigurationProvider, finalConfigurationProvider, touchdownVelocityProvider, trajectoryParametersProvider,
-            registry, yoGraphicsListRegistry, maxSwingHeightFromStanceFoot, visualizeSwingTrajectory);
->>>>>>> 4492362b
+      swingTrajectoryGenerator = new TwoWaypointPositionTrajectoryGenerator(namePrefix + "Swing", worldFrame, swingTimeProvider, initialConfigurationProvider,
+            initialVelocityProvider, stanceConfigurationProvider, finalConfigurationProvider, touchdownVelocityProvider, trajectoryParametersProvider, registry,
+            yoGraphicsListRegistry, maxSwingHeightFromStanceFoot, visualizeSwingTrajectory);
 
       pushRecoveryPositionTrajectoryGenerator = setupPushRecoveryTrajectoryGenerator(swingTimeProvider, registry, namePrefix,
             pushRecoveryPositionTrajectoryGenerators, yoGraphicsListRegistry, swingTrajectoryGenerator, touchdownTrajectoryGenerator);
