--- conflicted
+++ resolved
@@ -324,141 +324,7 @@
       }
 
       controllerFootPolygon.setIncludingFrame(shrunkFootPolygon);
-<<<<<<< HEAD
-      int newFootCornerPoints = controllerFootPolygon.getNumberOfVertices();
-      if (newFootCornerPoints == footCornerPoints)
-      {
-         // everything is well
-      }
-      else if (newFootCornerPoints > footCornerPoints)
-      {
-         int pointsToRemove = newFootCornerPoints - footCornerPoints;
-
-         while (pointsToRemove > 0)
-         {
-            newFootCornerPoints = controllerFootPolygon.getNumberOfVertices();
-
-            // we cut off a corner
-            // remove one corner by merging the two closest vertices
-            int removeVertex = -1;
-            double shortestEdgeLength = Double.POSITIVE_INFINITY;
-            Point2d lastVertex = controllerFootPolygon.getVertex(0);
-            for (int i = 1; i < newFootCornerPoints+1; i++)
-            {
-               Point2d nextVertex = null;
-               if (i == newFootCornerPoints)
-               {
-                  nextVertex = controllerFootPolygon.getVertex(0);
-               }
-               else
-               {
-                  nextVertex = controllerFootPolygon.getVertex(i);
-               }
-               double edgeLength = lastVertex.distance(nextVertex);
-               if (edgeLength < shortestEdgeLength)
-               {
-                  shortestEdgeLength = edgeLength;
-                  removeVertex = i;
-               }
-               lastVertex = nextVertex;
-            }
-
-            if (removeVertex < 1)
-            {
-               throw new RuntimeException("Did not find an edge in support polygon.");
-            }
-
-            int idx1 = -1;
-            int idx2 = -1;
-            if (removeVertex == newFootCornerPoints)
-            {
-               idx1 = newFootCornerPoints-1;
-               idx2 = 0;
-            }
-            else
-            {
-               idx1 = removeVertex;
-               idx2 = removeVertex-1;
-            }
-
-            Point2d vertexA = controllerFootPolygon.getVertex(idx1);
-            Point2d vertexB = controllerFootPolygon.getVertex(idx2);
-            newVertex.interpolate(vertexA, vertexB, 0.5);
-
-            controllerFootPolygon.removeVertex(idx1);
-            controllerFootPolygon.removeVertex(idx2);
-            controllerFootPolygon.addVertex(newVertex);
-            controllerFootPolygon.update();
-
-            pointsToRemove--;
-         }
-      }
-      else if (newFootCornerPoints < footCornerPoints)
-      {
-         // we cut off too many corners
-         // add vertices in the longest edges of the polygon
-         int pointsToAdd = footCornerPoints - newFootCornerPoints;
-         while (pointsToAdd > 0) {
-            int index = -1;
-            double longestEdgeLength = Double.NEGATIVE_INFINITY;
-            Point2d lastVertex = controllerFootPolygon.getVertex(0);
-            for (int i = 1; i < newFootCornerPoints+1; i++)
-            {
-               Point2d nextVertex = null;
-               if (i == newFootCornerPoints)
-               {
-                  nextVertex = controllerFootPolygon.getVertex(0);
-               }
-               else
-               {
-                  nextVertex = controllerFootPolygon.getVertex(i);
-               }
-
-               double edgeLength = lastVertex.distance(nextVertex);
-               if (edgeLength > longestEdgeLength)
-               {
-                  longestEdgeLength = edgeLength;
-                  index = i;
-               }
-               lastVertex = nextVertex;
-            }
-
-            if (index < 1)
-            {
-               throw new RuntimeException("Did not find an edge in support polygon.");
-            }
-
-            int idx1 = -1;
-            int idx2 = -1;
-            if (index == newFootCornerPoints)
-            {
-               idx1 = newFootCornerPoints-1;
-               idx2 = 0;
-            }
-            else
-            {
-               idx1 = index;
-               idx2 = index-1;
-            }
-
-            Point2d vertexA = controllerFootPolygon.getVertex(idx1);
-            Point2d vertexB = controllerFootPolygon.getVertex(idx2);
-            newVertex.interpolate(vertexA, vertexB, 0.5);
-
-            controllerFootPolygon.addVertex(newVertex);
-            controllerFootPolygon.update();
-
-            pointsToAdd--;
-         }
-      }
-      else
-      {
-         // cutting a convex polygon with a line should never result in the number of vertices increasing by more then one.
-         throw new RuntimeException("This is not possible.");
-      }
-=======
       ConvexPolygonTools.limitVerticesConservative(controllerFootPolygon, footCornerPoints);
->>>>>>> 56546a03
 
       List<YoContactPoint> contactPoints = contactStateToModify.getContactPoints();
       for (int i = 0; i < controllerFootPolygon.getNumberOfVertices(); i++)
