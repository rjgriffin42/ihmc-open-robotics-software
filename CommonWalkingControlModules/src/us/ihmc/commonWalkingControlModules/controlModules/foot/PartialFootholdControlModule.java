<<<<<<< HEAD
package us.ihmc.commonWalkingControlModules.controlModules.foot;

import java.awt.Color;
import java.util.List;

import us.ihmc.commonWalkingControlModules.bipedSupportPolygons.YoContactPoint;
import us.ihmc.commonWalkingControlModules.bipedSupportPolygons.YoPlaneContactState;
import us.ihmc.commonWalkingControlModules.configurations.WalkingControllerParameters;
import us.ihmc.humanoidRobotics.bipedSupportPolygons.ContactablePlaneBody;
import us.ihmc.robotics.dataStructures.registry.YoVariableRegistry;
import us.ihmc.robotics.dataStructures.variable.BooleanYoVariable;
import us.ihmc.robotics.dataStructures.variable.DoubleYoVariable;
import us.ihmc.robotics.dataStructures.variable.EnumYoVariable;
import us.ihmc.robotics.dataStructures.variable.IntegerYoVariable;
import us.ihmc.robotics.geometry.ConvexPolygonTools;
import us.ihmc.robotics.geometry.FrameConvexPolygon2d;
import us.ihmc.robotics.geometry.FrameLine2d;
import us.ihmc.robotics.geometry.FramePoint;
import us.ihmc.robotics.geometry.FramePoint2d;
import us.ihmc.robotics.math.frames.YoFrameConvexPolygon2d;
import us.ihmc.robotics.referenceFrames.ReferenceFrame;
import us.ihmc.robotics.robotSide.RobotSide;
import us.ihmc.robotics.screwTheory.TwistCalculator;
import us.ihmc.simulationconstructionset.yoUtilities.graphics.YoGraphicsListRegistry;
import us.ihmc.simulationconstructionset.yoUtilities.graphics.plotting.YoArtifactPolygon;

public class PartialFootholdControlModule
{
   private final String name = getClass().getSimpleName();

   public enum PartialFootholdState
   {
      FULL, UNSAFE_CORNER, PARTIAL, SAFE_PARTIAL
   };

   private final YoVariableRegistry registry;

   private final EnumYoVariable<PartialFootholdState> footholdState;

   private final FootRotationCalculator footRotationCalculator;
   private final FootCoPOccupancyGrid footCoPOccupancyGrid;

   private final ReferenceFrame soleFrame;

   private final FrameConvexPolygon2d defaultFootPolygon;
   private final FrameConvexPolygon2d shrunkFootPolygon;
   private final FrameConvexPolygon2d unsafePolygon;
   private final YoFrameConvexPolygon2d yoUnsafePolygon;

   private final IntegerYoVariable shrinkMaxLimit;
   private final IntegerYoVariable shrinkCounter;

   private final IntegerYoVariable thresholdForCoPCellOccupancy;
   private final IntegerYoVariable thresholdForCoPRegionOccupancy;
   private final DoubleYoVariable distanceFromLineOfRotationToComputeCoPOccupancy;

   private final BooleanYoVariable doPartialFootholdDetection;

   private final FrameLine2d lineOfRotation;

   public PartialFootholdControlModule(String namePrefix, double dt, ContactablePlaneBody contactableFoot, TwistCalculator twistCalculator,
         WalkingControllerParameters walkingControllerParameters, YoVariableRegistry parentRegistry, YoGraphicsListRegistry yoGraphicsListRegistry)
   {
      soleFrame = contactableFoot.getSoleFrame();
      defaultFootPolygon = new FrameConvexPolygon2d(contactableFoot.getContactPoints2d());
      shrunkFootPolygon = new FrameConvexPolygon2d(defaultFootPolygon);
      unsafePolygon = new FrameConvexPolygon2d(defaultFootPolygon);
      lineOfRotation = new FrameLine2d(soleFrame);

      registry = new YoVariableRegistry(namePrefix + name);
      parentRegistry.addChild(registry);

      footholdState = new EnumYoVariable<>(namePrefix + "PartialFootHoldState", registry, PartialFootholdState.class, true);
      yoUnsafePolygon = new YoFrameConvexPolygon2d(namePrefix + "UnsafeFootPolygon", "", ReferenceFrame.getWorldFrame(), 10, registry);

      shrinkMaxLimit = new IntegerYoVariable(namePrefix + "MaximumNumberOfFootShrink", registry);
      shrinkMaxLimit.set(1);
      shrinkCounter = new IntegerYoVariable(namePrefix + "FootShrinkCounter", registry);

      if (yoGraphicsListRegistry != null)
      {
         YoArtifactPolygon yoGraphicPolygon = new YoArtifactPolygon(namePrefix + "UnsafeRegion", yoUnsafePolygon, Color.RED, false);
         yoGraphicsListRegistry.registerArtifact("Partial Foothold", yoGraphicPolygon);
      }

      footRotationCalculator = new FootRotationCalculator(namePrefix, dt, contactableFoot, twistCalculator, yoGraphicsListRegistry, registry);
      footCoPOccupancyGrid = new FootCoPOccupancyGrid(namePrefix, soleFrame, walkingControllerParameters.getFootLength(),
            walkingControllerParameters.getFootWidth(), 20, 10, yoGraphicsListRegistry, registry);

      thresholdForCoPCellOccupancy = new IntegerYoVariable(namePrefix + "ThresholdForCoPCellOccupancy", registry);
      thresholdForCoPCellOccupancy.set(3);
      footCoPOccupancyGrid.setThresholdForCellActivation(thresholdForCoPCellOccupancy.getIntegerValue());

      thresholdForCoPRegionOccupancy = new IntegerYoVariable(namePrefix + "ThresholdForCoPRegionOccupancy", registry);
      thresholdForCoPRegionOccupancy.set(2);
      distanceFromLineOfRotationToComputeCoPOccupancy = new DoubleYoVariable(namePrefix + "DistanceFromLineOfRotationToComputeCoPOccupancy", registry);
      distanceFromLineOfRotationToComputeCoPOccupancy.set(0.02);

      doPartialFootholdDetection = new BooleanYoVariable(namePrefix + "DoPartialFootholdDetection", registry);
      doPartialFootholdDetection.set(false);
   }

   public void compute(FramePoint2d desiredCenterOfPressure, FramePoint2d centerOfPressure)
   {
      if (desiredCenterOfPressure.containsNaN() || centerOfPressure.containsNaN())
      {
         doNothing();
         return;
      }

      shrunkFootPolygon.setIncludingFrameAndUpdate(defaultFootPolygon);
      unsafePolygon.setIncludingFrameAndUpdate(defaultFootPolygon);
      footCoPOccupancyGrid.registerCenterOfPressureLocation(centerOfPressure);

      footRotationCalculator.compute(desiredCenterOfPressure, centerOfPressure);

      if (footRotationCalculator.isFootRotating())
      {
         footRotationCalculator.getLineOfRotation(lineOfRotation);

         int numberOfVerticesRemoved = ConvexPolygonTools.cutPolygonWithLine(lineOfRotation, unsafePolygon, RobotSide.LEFT);

         if (numberOfVerticesRemoved <= 0)
         {
            doNothing();
         }
         else if (numberOfVerticesRemoved == 1)
         {
            footholdState.set(PartialFootholdState.UNSAFE_CORNER);
            computeShrunkFoothold(desiredCenterOfPressure);
         }
         else
         {
            footholdState.set(PartialFootholdState.PARTIAL);
            computeShrunkFoothold(desiredCenterOfPressure);
         }
      }
      else
      {
         doNothing();
      }
   }

   private void doNothing()
   {
      footholdState.set(PartialFootholdState.FULL);
      yoUnsafePolygon.hide();
   }

   private void computeShrunkFoothold(FramePoint2d desiredCenterOfPressure)
   {
      int numberOfCellsOccupiedOnSideOfLine = footCoPOccupancyGrid.computeNumberOfCellsOccupiedOnSideOfLine(lineOfRotation, RobotSide.RIGHT,
            distanceFromLineOfRotationToComputeCoPOccupancy.getDoubleValue());
      boolean wasCoPInThatRegion = numberOfCellsOccupiedOnSideOfLine >= thresholdForCoPRegionOccupancy.getIntegerValue();
      if (unsafePolygon.isPointInside(desiredCenterOfPressure, 0.0e-3) && !wasCoPInThatRegion)
      {
         ConvexPolygonTools.cutPolygonWithLine(lineOfRotation, shrunkFootPolygon, RobotSide.RIGHT);
         unsafePolygon.changeFrameAndProjectToXYPlane(ReferenceFrame.getWorldFrame());
         yoUnsafePolygon.setFrameConvexPolygon2d(unsafePolygon);
      }
      else
      {
         doNothing();
      }
   }

   private final FramePoint tempPosition = new FramePoint();

   public boolean applyShrunkPolygon(YoPlaneContactState contactStateToModify)
   {
      if (!doPartialFootholdDetection.getBooleanValue())
         return false;

      if (footholdState.getEnumValue() != PartialFootholdState.PARTIAL)
         return false;

      if (shrinkCounter.getIntegerValue() >= shrinkMaxLimit.getIntegerValue())
         return false;

      List<YoContactPoint> contactPoints = contactStateToModify.getContactPoints();

      if (contactPoints.size() != shrunkFootPolygon.getNumberOfVertices())
         return false;

      for (int i = 0; i < shrunkFootPolygon.getNumberOfVertices(); i++)
      {
         FramePoint2d vertex = shrunkFootPolygon.getFrameVertex(i);
         tempPosition.setIncludingFrame(vertex.getReferenceFrame(), vertex.getX(), vertex.getY(), 0.0);
         contactPoints.get(i).setPosition(tempPosition);
      }

      shrinkCounter.increment();
      return true;
   }

   public void reset()
   {
      shrinkCounter.set(0);
      footholdState.set(null);
      yoUnsafePolygon.hide();
      footRotationCalculator.reset();
      footCoPOccupancyGrid.reset();
      footCoPOccupancyGrid.setThresholdForCellActivation(thresholdForCoPCellOccupancy.getIntegerValue());
   }
}
=======
package us.ihmc.commonWalkingControlModules.controlModules.foot;

import java.awt.Color;
import java.util.List;

import us.ihmc.commonWalkingControlModules.bipedSupportPolygons.YoContactPoint;
import us.ihmc.commonWalkingControlModules.bipedSupportPolygons.YoPlaneContactState;
import us.ihmc.commonWalkingControlModules.configurations.WalkingControllerParameters;
import us.ihmc.robotics.dataStructures.registry.YoVariableRegistry;
import us.ihmc.robotics.dataStructures.variable.BooleanYoVariable;
import us.ihmc.robotics.dataStructures.variable.DoubleYoVariable;
import us.ihmc.robotics.dataStructures.variable.EnumYoVariable;
import us.ihmc.robotics.dataStructures.variable.IntegerYoVariable;
import us.ihmc.robotics.geometry.ConvexPolygonTools;
import us.ihmc.robotics.geometry.FrameConvexPolygon2d;
import us.ihmc.robotics.geometry.FrameLine2d;
import us.ihmc.robotics.geometry.FramePoint;
import us.ihmc.robotics.geometry.FramePoint2d;
import us.ihmc.robotics.math.frames.YoFrameConvexPolygon2d;
import us.ihmc.robotics.referenceFrames.ReferenceFrame;
import us.ihmc.robotics.robotSide.RobotSide;
import us.ihmc.robotics.screwTheory.TwistCalculator;
import us.ihmc.simulationconstructionset.yoUtilities.graphics.YoGraphicsListRegistry;
import us.ihmc.simulationconstructionset.yoUtilities.graphics.plotting.YoArtifactPolygon;
import us.ihmc.humanoidRobotics.bipedSupportPolygons.ContactablePlaneBody;

public class PartialFootholdControlModule
{
   private final String name = getClass().getSimpleName();

   public enum PartialFootholdState
   {
      FULL, UNSAFE_CORNER, PARTIAL, SAFE_PARTIAL
   };

   private final YoVariableRegistry registry;

   private final EnumYoVariable<PartialFootholdState> footholdState;

   private final FootRotationCalculator footRotationCalculator;
   private final FootCoPOccupancyGrid footCoPOccupancyGrid;

   private final ReferenceFrame soleFrame;

   private final FrameConvexPolygon2d defaultFootPolygon;
   private final FrameConvexPolygon2d shrunkFootPolygon;
   private final FrameConvexPolygon2d unsafePolygon;
   private final YoFrameConvexPolygon2d yoUnsafePolygon;

   private final IntegerYoVariable shrinkMaxLimit;
   private final IntegerYoVariable shrinkCounter;

   private final IntegerYoVariable thresholdForCoPCellOccupancy;
   private final IntegerYoVariable thresholdForCoPRegionOccupancy;
   private final DoubleYoVariable distanceFromLineOfRotationToComputeCoPOccupancy;

   private final BooleanYoVariable doPartialFootholdDetection;

   private final FrameLine2d lineOfRotation;

   public PartialFootholdControlModule(String namePrefix, double dt, ContactablePlaneBody contactableFoot, TwistCalculator twistCalculator,
         WalkingControllerParameters walkingControllerParameters, YoVariableRegistry parentRegistry, YoGraphicsListRegistry yoGraphicsListRegistry)
   {
      soleFrame = contactableFoot.getSoleFrame();
      defaultFootPolygon = new FrameConvexPolygon2d(contactableFoot.getContactPoints2d());
      shrunkFootPolygon = new FrameConvexPolygon2d(defaultFootPolygon);
      unsafePolygon = new FrameConvexPolygon2d(defaultFootPolygon);
      lineOfRotation = new FrameLine2d(soleFrame);

      registry = new YoVariableRegistry(namePrefix + name);
      parentRegistry.addChild(registry);

      footholdState = new EnumYoVariable<>(namePrefix + "PartialFootHoldState", registry, PartialFootholdState.class, true);
      yoUnsafePolygon = new YoFrameConvexPolygon2d(namePrefix + "UnsafeFootPolygon", "", ReferenceFrame.getWorldFrame(), 10, registry);

      shrinkMaxLimit = new IntegerYoVariable(namePrefix + "MaximumNumberOfFootShrink", registry);
      shrinkMaxLimit.set(1);
      shrinkCounter = new IntegerYoVariable(namePrefix + "FootShrinkCounter", registry);

      if (yoGraphicsListRegistry != null)
      {
         YoArtifactPolygon yoGraphicPolygon = new YoArtifactPolygon(namePrefix + "UnsafeRegion", yoUnsafePolygon, Color.RED, false);
         yoGraphicsListRegistry.registerArtifact("Partial Foothold", yoGraphicPolygon);
      }

      footRotationCalculator = new FootRotationCalculator(namePrefix, dt, contactableFoot, twistCalculator, yoGraphicsListRegistry, registry);
      footCoPOccupancyGrid = new FootCoPOccupancyGrid(namePrefix, soleFrame, walkingControllerParameters.getFootLength(), walkingControllerParameters.getFootWidth(), 20, 10, yoGraphicsListRegistry, registry);
      
      thresholdForCoPCellOccupancy = new IntegerYoVariable(namePrefix + "ThresholdForCoPCellOccupancy", registry);
      thresholdForCoPCellOccupancy.set(3);
      footCoPOccupancyGrid.setThresholdForCellActivation(thresholdForCoPCellOccupancy.getIntegerValue());

      thresholdForCoPRegionOccupancy = new IntegerYoVariable(namePrefix + "ThresholdForCoPRegionOccupancy", registry);
      thresholdForCoPRegionOccupancy.set(2);
      distanceFromLineOfRotationToComputeCoPOccupancy = new DoubleYoVariable(namePrefix + "DistanceFromLineOfRotationToComputeCoPOccupancy", registry);
      distanceFromLineOfRotationToComputeCoPOccupancy.set(0.02);
      
      doPartialFootholdDetection = new BooleanYoVariable(namePrefix + "DoPartialFootholdDetection", registry);
      doPartialFootholdDetection.set(false);
   }

   public void compute(FramePoint2d desiredCenterOfPressure, FramePoint2d centerOfPressure)
   {
      if (desiredCenterOfPressure.containsNaN() || centerOfPressure.containsNaN())
      {
         doNothing();
         return;
      }

      shrunkFootPolygon.setIncludingFrameAndUpdate(defaultFootPolygon);
      unsafePolygon.setIncludingFrameAndUpdate(defaultFootPolygon);
      footCoPOccupancyGrid.registerCenterOfPressureLocation(centerOfPressure);

      footRotationCalculator.compute(desiredCenterOfPressure, centerOfPressure);

      if (footRotationCalculator.isFootRotating())
      {
         footRotationCalculator.getLineOfRotation(lineOfRotation);

         int numberOfVerticesRemoved = ConvexPolygonTools.cutPolygonWithLine(lineOfRotation, unsafePolygon, RobotSide.LEFT);

         if (numberOfVerticesRemoved <= 0)
         {
            doNothing();
         }
         else if (numberOfVerticesRemoved == 1)
         {
            footholdState.set(PartialFootholdState.UNSAFE_CORNER);
            computeShrunkFoothold(desiredCenterOfPressure);
         }
         else
         {
            footholdState.set(PartialFootholdState.PARTIAL);
            computeShrunkFoothold(desiredCenterOfPressure);
         }
      }
      else
      {
         doNothing();
      }
   }

   private void doNothing()
   {
      footholdState.set(PartialFootholdState.FULL);
      yoUnsafePolygon.hide();
   }

   private void computeShrunkFoothold(FramePoint2d desiredCenterOfPressure)
   {
      int numberOfCellsOccupiedOnSideOfLine = footCoPOccupancyGrid.computeNumberOfCellsOccupiedOnSideOfLine(lineOfRotation, RobotSide.RIGHT, distanceFromLineOfRotationToComputeCoPOccupancy.getDoubleValue());
      boolean wasCoPInThatRegion = numberOfCellsOccupiedOnSideOfLine >= thresholdForCoPRegionOccupancy.getIntegerValue();
      if (unsafePolygon.isPointInside(desiredCenterOfPressure, 0.0e-3) && !wasCoPInThatRegion)
      {
         ConvexPolygonTools.cutPolygonWithLine(lineOfRotation, shrunkFootPolygon, RobotSide.RIGHT);
         unsafePolygon.changeFrameAndProjectToXYPlane(ReferenceFrame.getWorldFrame());
         yoUnsafePolygon.setFrameConvexPolygon2d(unsafePolygon);
      }
      else
      {
         doNothing();
      }
   }

   private final FramePoint tempPosition = new FramePoint();

   public boolean applyShrunkPolygon(YoPlaneContactState contactStateToModify)
   {
      if (!doPartialFootholdDetection.getBooleanValue())
         return false;

      if (footholdState.getEnumValue() != PartialFootholdState.PARTIAL)
         return false;

      if (shrinkCounter.getIntegerValue() >= shrinkMaxLimit.getIntegerValue())
         return false;

      List<YoContactPoint> contactPoints = contactStateToModify.getContactPoints();

      if (contactPoints.size() != shrunkFootPolygon.getNumberOfVertices())
         return false;

      for (int i = 0; i < shrunkFootPolygon.getNumberOfVertices(); i++)
      {
         shrunkFootPolygon.getFrameVertexXY(i, tempPosition);
         contactPoints.get(i).setPosition(tempPosition);
      }

      shrinkCounter.increment();
      return true;
   }

   public void reset()
   {
      shrinkCounter.set(0);
      footholdState.set(null);
      yoUnsafePolygon.hide();
      footRotationCalculator.reset();
      footCoPOccupancyGrid.reset();
      footCoPOccupancyGrid.setThresholdForCellActivation(thresholdForCoPCellOccupancy.getIntegerValue());
   }
}
>>>>>>> d4f1bea3
<|MERGE_RESOLUTION|>--- conflicted
+++ resolved
@@ -1,4 +1,3 @@
-<<<<<<< HEAD
 package us.ihmc.commonWalkingControlModules.controlModules.foot;
 
 import java.awt.Color;
@@ -185,8 +184,7 @@
 
       for (int i = 0; i < shrunkFootPolygon.getNumberOfVertices(); i++)
       {
-         FramePoint2d vertex = shrunkFootPolygon.getFrameVertex(i);
-         tempPosition.setIncludingFrame(vertex.getReferenceFrame(), vertex.getX(), vertex.getY(), 0.0);
+         shrunkFootPolygon.getFrameVertexXY(i, tempPosition);
          contactPoints.get(i).setPosition(tempPosition);
       }
 
@@ -203,208 +201,4 @@
       footCoPOccupancyGrid.reset();
       footCoPOccupancyGrid.setThresholdForCellActivation(thresholdForCoPCellOccupancy.getIntegerValue());
    }
-}
-=======
-package us.ihmc.commonWalkingControlModules.controlModules.foot;
-
-import java.awt.Color;
-import java.util.List;
-
-import us.ihmc.commonWalkingControlModules.bipedSupportPolygons.YoContactPoint;
-import us.ihmc.commonWalkingControlModules.bipedSupportPolygons.YoPlaneContactState;
-import us.ihmc.commonWalkingControlModules.configurations.WalkingControllerParameters;
-import us.ihmc.robotics.dataStructures.registry.YoVariableRegistry;
-import us.ihmc.robotics.dataStructures.variable.BooleanYoVariable;
-import us.ihmc.robotics.dataStructures.variable.DoubleYoVariable;
-import us.ihmc.robotics.dataStructures.variable.EnumYoVariable;
-import us.ihmc.robotics.dataStructures.variable.IntegerYoVariable;
-import us.ihmc.robotics.geometry.ConvexPolygonTools;
-import us.ihmc.robotics.geometry.FrameConvexPolygon2d;
-import us.ihmc.robotics.geometry.FrameLine2d;
-import us.ihmc.robotics.geometry.FramePoint;
-import us.ihmc.robotics.geometry.FramePoint2d;
-import us.ihmc.robotics.math.frames.YoFrameConvexPolygon2d;
-import us.ihmc.robotics.referenceFrames.ReferenceFrame;
-import us.ihmc.robotics.robotSide.RobotSide;
-import us.ihmc.robotics.screwTheory.TwistCalculator;
-import us.ihmc.simulationconstructionset.yoUtilities.graphics.YoGraphicsListRegistry;
-import us.ihmc.simulationconstructionset.yoUtilities.graphics.plotting.YoArtifactPolygon;
-import us.ihmc.humanoidRobotics.bipedSupportPolygons.ContactablePlaneBody;
-
-public class PartialFootholdControlModule
-{
-   private final String name = getClass().getSimpleName();
-
-   public enum PartialFootholdState
-   {
-      FULL, UNSAFE_CORNER, PARTIAL, SAFE_PARTIAL
-   };
-
-   private final YoVariableRegistry registry;
-
-   private final EnumYoVariable<PartialFootholdState> footholdState;
-
-   private final FootRotationCalculator footRotationCalculator;
-   private final FootCoPOccupancyGrid footCoPOccupancyGrid;
-
-   private final ReferenceFrame soleFrame;
-
-   private final FrameConvexPolygon2d defaultFootPolygon;
-   private final FrameConvexPolygon2d shrunkFootPolygon;
-   private final FrameConvexPolygon2d unsafePolygon;
-   private final YoFrameConvexPolygon2d yoUnsafePolygon;
-
-   private final IntegerYoVariable shrinkMaxLimit;
-   private final IntegerYoVariable shrinkCounter;
-
-   private final IntegerYoVariable thresholdForCoPCellOccupancy;
-   private final IntegerYoVariable thresholdForCoPRegionOccupancy;
-   private final DoubleYoVariable distanceFromLineOfRotationToComputeCoPOccupancy;
-
-   private final BooleanYoVariable doPartialFootholdDetection;
-
-   private final FrameLine2d lineOfRotation;
-
-   public PartialFootholdControlModule(String namePrefix, double dt, ContactablePlaneBody contactableFoot, TwistCalculator twistCalculator,
-         WalkingControllerParameters walkingControllerParameters, YoVariableRegistry parentRegistry, YoGraphicsListRegistry yoGraphicsListRegistry)
-   {
-      soleFrame = contactableFoot.getSoleFrame();
-      defaultFootPolygon = new FrameConvexPolygon2d(contactableFoot.getContactPoints2d());
-      shrunkFootPolygon = new FrameConvexPolygon2d(defaultFootPolygon);
-      unsafePolygon = new FrameConvexPolygon2d(defaultFootPolygon);
-      lineOfRotation = new FrameLine2d(soleFrame);
-
-      registry = new YoVariableRegistry(namePrefix + name);
-      parentRegistry.addChild(registry);
-
-      footholdState = new EnumYoVariable<>(namePrefix + "PartialFootHoldState", registry, PartialFootholdState.class, true);
-      yoUnsafePolygon = new YoFrameConvexPolygon2d(namePrefix + "UnsafeFootPolygon", "", ReferenceFrame.getWorldFrame(), 10, registry);
-
-      shrinkMaxLimit = new IntegerYoVariable(namePrefix + "MaximumNumberOfFootShrink", registry);
-      shrinkMaxLimit.set(1);
-      shrinkCounter = new IntegerYoVariable(namePrefix + "FootShrinkCounter", registry);
-
-      if (yoGraphicsListRegistry != null)
-      {
-         YoArtifactPolygon yoGraphicPolygon = new YoArtifactPolygon(namePrefix + "UnsafeRegion", yoUnsafePolygon, Color.RED, false);
-         yoGraphicsListRegistry.registerArtifact("Partial Foothold", yoGraphicPolygon);
-      }
-
-      footRotationCalculator = new FootRotationCalculator(namePrefix, dt, contactableFoot, twistCalculator, yoGraphicsListRegistry, registry);
-      footCoPOccupancyGrid = new FootCoPOccupancyGrid(namePrefix, soleFrame, walkingControllerParameters.getFootLength(), walkingControllerParameters.getFootWidth(), 20, 10, yoGraphicsListRegistry, registry);
-      
-      thresholdForCoPCellOccupancy = new IntegerYoVariable(namePrefix + "ThresholdForCoPCellOccupancy", registry);
-      thresholdForCoPCellOccupancy.set(3);
-      footCoPOccupancyGrid.setThresholdForCellActivation(thresholdForCoPCellOccupancy.getIntegerValue());
-
-      thresholdForCoPRegionOccupancy = new IntegerYoVariable(namePrefix + "ThresholdForCoPRegionOccupancy", registry);
-      thresholdForCoPRegionOccupancy.set(2);
-      distanceFromLineOfRotationToComputeCoPOccupancy = new DoubleYoVariable(namePrefix + "DistanceFromLineOfRotationToComputeCoPOccupancy", registry);
-      distanceFromLineOfRotationToComputeCoPOccupancy.set(0.02);
-      
-      doPartialFootholdDetection = new BooleanYoVariable(namePrefix + "DoPartialFootholdDetection", registry);
-      doPartialFootholdDetection.set(false);
-   }
-
-   public void compute(FramePoint2d desiredCenterOfPressure, FramePoint2d centerOfPressure)
-   {
-      if (desiredCenterOfPressure.containsNaN() || centerOfPressure.containsNaN())
-      {
-         doNothing();
-         return;
-      }
-
-      shrunkFootPolygon.setIncludingFrameAndUpdate(defaultFootPolygon);
-      unsafePolygon.setIncludingFrameAndUpdate(defaultFootPolygon);
-      footCoPOccupancyGrid.registerCenterOfPressureLocation(centerOfPressure);
-
-      footRotationCalculator.compute(desiredCenterOfPressure, centerOfPressure);
-
-      if (footRotationCalculator.isFootRotating())
-      {
-         footRotationCalculator.getLineOfRotation(lineOfRotation);
-
-         int numberOfVerticesRemoved = ConvexPolygonTools.cutPolygonWithLine(lineOfRotation, unsafePolygon, RobotSide.LEFT);
-
-         if (numberOfVerticesRemoved <= 0)
-         {
-            doNothing();
-         }
-         else if (numberOfVerticesRemoved == 1)
-         {
-            footholdState.set(PartialFootholdState.UNSAFE_CORNER);
-            computeShrunkFoothold(desiredCenterOfPressure);
-         }
-         else
-         {
-            footholdState.set(PartialFootholdState.PARTIAL);
-            computeShrunkFoothold(desiredCenterOfPressure);
-         }
-      }
-      else
-      {
-         doNothing();
-      }
-   }
-
-   private void doNothing()
-   {
-      footholdState.set(PartialFootholdState.FULL);
-      yoUnsafePolygon.hide();
-   }
-
-   private void computeShrunkFoothold(FramePoint2d desiredCenterOfPressure)
-   {
-      int numberOfCellsOccupiedOnSideOfLine = footCoPOccupancyGrid.computeNumberOfCellsOccupiedOnSideOfLine(lineOfRotation, RobotSide.RIGHT, distanceFromLineOfRotationToComputeCoPOccupancy.getDoubleValue());
-      boolean wasCoPInThatRegion = numberOfCellsOccupiedOnSideOfLine >= thresholdForCoPRegionOccupancy.getIntegerValue();
-      if (unsafePolygon.isPointInside(desiredCenterOfPressure, 0.0e-3) && !wasCoPInThatRegion)
-      {
-         ConvexPolygonTools.cutPolygonWithLine(lineOfRotation, shrunkFootPolygon, RobotSide.RIGHT);
-         unsafePolygon.changeFrameAndProjectToXYPlane(ReferenceFrame.getWorldFrame());
-         yoUnsafePolygon.setFrameConvexPolygon2d(unsafePolygon);
-      }
-      else
-      {
-         doNothing();
-      }
-   }
-
-   private final FramePoint tempPosition = new FramePoint();
-
-   public boolean applyShrunkPolygon(YoPlaneContactState contactStateToModify)
-   {
-      if (!doPartialFootholdDetection.getBooleanValue())
-         return false;
-
-      if (footholdState.getEnumValue() != PartialFootholdState.PARTIAL)
-         return false;
-
-      if (shrinkCounter.getIntegerValue() >= shrinkMaxLimit.getIntegerValue())
-         return false;
-
-      List<YoContactPoint> contactPoints = contactStateToModify.getContactPoints();
-
-      if (contactPoints.size() != shrunkFootPolygon.getNumberOfVertices())
-         return false;
-
-      for (int i = 0; i < shrunkFootPolygon.getNumberOfVertices(); i++)
-      {
-         shrunkFootPolygon.getFrameVertexXY(i, tempPosition);
-         contactPoints.get(i).setPosition(tempPosition);
-      }
-
-      shrinkCounter.increment();
-      return true;
-   }
-
-   public void reset()
-   {
-      shrinkCounter.set(0);
-      footholdState.set(null);
-      yoUnsafePolygon.hide();
-      footRotationCalculator.reset();
-      footCoPOccupancyGrid.reset();
-      footCoPOccupancyGrid.setThresholdForCellActivation(thresholdForCoPCellOccupancy.getIntegerValue());
-   }
-}
->>>>>>> d4f1bea3
+}