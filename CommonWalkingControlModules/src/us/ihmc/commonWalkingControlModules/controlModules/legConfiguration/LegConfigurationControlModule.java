--- conflicted
+++ resolved
@@ -7,18 +7,12 @@
 import us.ihmc.robotModels.FullHumanoidRobotModel;
 import us.ihmc.robotics.InterpolationTools;
 import us.ihmc.robotics.MathTools;
-<<<<<<< HEAD
-import us.ihmc.robotics.dataStructures.registry.YoVariableRegistry;
-import us.ihmc.robotics.dataStructures.variable.DoubleYoVariable;
-import us.ihmc.robotics.dataStructures.variable.EnumYoVariable;
 import us.ihmc.robotics.geometry.FramePoint;
-=======
 import us.ihmc.robotics.controllers.YoPDGains;
 import us.ihmc.yoVariables.registry.YoVariableRegistry;
 import us.ihmc.yoVariables.variable.YoBoolean;
 import us.ihmc.yoVariables.variable.YoDouble;
 import us.ihmc.yoVariables.variable.YoEnum;
->>>>>>> bba0260d
 import us.ihmc.robotics.partNames.LegJointName;
 import us.ihmc.robotics.referenceFrames.ReferenceFrame;
 import us.ihmc.robotics.robotSide.RobotSide;
@@ -41,79 +35,48 @@
 
    private final YoVariableRegistry registry;
 
-<<<<<<< HEAD
    private final PrivilegedAccelerationCommand privilegedAccelerationCommand = new PrivilegedAccelerationCommand();
 
    private final StraightLegWalkingParameters straightLegWalkingParameters;
 
-   private final EnumYoVariable<LegConfigurationType> requestedState;
+   private final YoEnum<LegConfigurationType> requestedState;
    private final GenericStateMachine<LegConfigurationType, FinishableState<LegConfigurationType>> stateMachine;
 
-   private final DoubleYoVariable legPitchPrivilegedWeight;
-
-   private final DoubleYoVariable kneeStraightPrivilegedWeight;
-   private final DoubleYoVariable straightJointSpacePositionGain;
-   private final DoubleYoVariable straightJointSpaceVelocityGain;
-   private final DoubleYoVariable straightActuatorSpacePositionGain;
-   private final DoubleYoVariable straightActuatorSpaceVelocityGain;
-
-   private final DoubleYoVariable kneeBentPrivilegedWeight;
-   private final DoubleYoVariable bentJointSpacePositionGain;
-   private final DoubleYoVariable bentJointSpaceVelocityGain;
-   private final DoubleYoVariable bentActuatorSpaceVelocityGain;
-   private final DoubleYoVariable bentActuatorSpacePositionGain;
-
-   private final DoubleYoVariable kneePitchPrivilegedConfiguration;
-   private final DoubleYoVariable kneePitchPrivilegedError;
-
-   private final DoubleYoVariable kneePrivilegedPAction;
-   private final DoubleYoVariable kneePrivilegedDAction;
-   private final DoubleYoVariable privilegedMaxAcceleration;
-
-   private final DoubleYoVariable desiredAngleWhenStraight;
-=======
-   private final YoEnum<LegConfigurationType> requestedState;
-   private final GenericStateMachine<LegConfigurationType, AbstractLegConfigurationState> stateMachine;
-
    private final YoDouble legPitchPrivilegedWeight;
-   private final YoDouble legPitchPrivilegedPositionGain;
-   private final YoDouble legPitchPrivilegedVelocityGain;
 
    private final YoDouble kneeStraightPrivilegedWeight;
-   private final YoDouble kneeStraightPrivilegedPositionGain;
-   private final YoDouble kneeStraightPrivilegedVelocityGain;
+   private final YoDouble straightJointSpacePositionGain;
+   private final YoDouble straightJointSpaceVelocityGain;
+   private final YoDouble straightActuatorSpacePositionGain;
+   private final YoDouble straightActuatorSpaceVelocityGain;
 
    private final YoDouble kneeBentPrivilegedWeight;
-   private final YoDouble kneeBentPrivilegedPositionGain;
-   private final YoDouble kneeBentPrivilegedVelocityGain;
-
+   private final YoDouble bentJointSpacePositionGain;
+   private final YoDouble bentJointSpaceVelocityGain;
+   private final YoDouble bentActuatorSpaceVelocityGain;
+   private final YoDouble bentActuatorSpacePositionGain;
+
+   private final YoDouble kneePitchPrivilegedConfiguration;
+   private final YoDouble kneePitchPrivilegedError;
+
+   private final YoDouble kneePrivilegedPAction;
+   private final YoDouble kneePrivilegedDAction;
    private final YoDouble privilegedMaxAcceleration;
 
-   private final YoDouble desiredAngle;
    private final YoDouble desiredAngleWhenStraight;
->>>>>>> bba0260d
 
    private final YoDouble straighteningSpeed;
    private final YoDouble collapsingDuration;
 
-<<<<<<< HEAD
-   private final DoubleYoVariable desiredVirtualActuatorLength;
-   private final DoubleYoVariable currentVirtualActuatorLength;
-   private final DoubleYoVariable currentVirtualActuatorVelocity;
+   private final YoDouble desiredVirtualActuatorLength;
+   private final YoDouble currentVirtualActuatorLength;
+   private final YoDouble currentVirtualActuatorVelocity;
 
    private final OneDoFJoint kneePitchJoint;
 
    private static final int hipPitchJointIndex = 0;
    private static final int kneePitchJointIndex = 1;
    private static final int anklePitchJointIndex = 2;
-=======
-   private final YoBoolean activelyControl;
-
-   private final YoBoolean computeCoupledPrivilegedLegAccelerations;
-
-   private final YoPDGains jointspaceGains;
-   private final YoDouble jointspaceWeight;
->>>>>>> bba0260d
 
    private final double kneeRangeOfMotion;
    private final double kneeMidRangeOfMotion;
@@ -137,21 +100,7 @@
       String namePrefix = sidePrefix + "Leg";
       registry = new YoVariableRegistry(sidePrefix + getClass().getSimpleName());
 
-<<<<<<< HEAD
       kneePitchJoint = controllerToolbox.getFullRobotModel().getLegJoint(robotSide, LegJointName.KNEE_PITCH);
-=======
-      activelyControl = new YoBoolean(namePrefix + "ActivelyControl", registry);
-      activelyControl.set(false);
-
-      jointspaceWeight = new YoDouble(namePrefix + "JointspaceWeight", registry);
-      jointspaceWeight.set(1.0);
-
-      jointspaceGains = new YoPDGains(namePrefix, registry);
-      jointspaceGains.setKp(40.0);
-      jointspaceGains.setKd(6.0);
-
-      OneDoFJoint kneePitchJoint = controllerToolbox.getFullRobotModel().getLegJoint(robotSide, LegJointName.KNEE_PITCH);
->>>>>>> bba0260d
       double kneeLimitUpper = kneePitchJoint.getJointLimitUpper();
       if (Double.isNaN(kneeLimitUpper) || Double.isInfinite(kneeLimitUpper))
          kneeLimitUpper = Math.PI;
@@ -161,48 +110,32 @@
       kneeRangeOfMotion = MathTools.square(kneeLimitUpper - kneeLimitLower);
       kneeMidRangeOfMotion = 0.5 * (kneeLimitUpper + kneeLimitLower);
 
-<<<<<<< HEAD
       OneDoFJoint hipPitchJoint = controllerToolbox.getFullRobotModel().getLegJoint(robotSide, LegJointName.HIP_PITCH);
       OneDoFJoint anklePitchJoint = controllerToolbox.getFullRobotModel().getLegJoint(robotSide, LegJointName.ANKLE_PITCH);
       privilegedAccelerationCommand.addJoint(hipPitchJoint, Double.NaN);
       privilegedAccelerationCommand.addJoint(kneePitchJoint, Double.NaN);
       privilegedAccelerationCommand.addJoint(anklePitchJoint, Double.NaN);
 
-      legPitchPrivilegedWeight = new DoubleYoVariable(sidePrefix + "LegPitchPrivilegedWeight", registry);
-
-      kneeStraightPrivilegedWeight = new DoubleYoVariable(sidePrefix + "KneeStraightPrivilegedWeight", registry);
-      straightJointSpacePositionGain = new DoubleYoVariable(sidePrefix + "StraightLegJointSpaceKp", registry);
-      straightJointSpaceVelocityGain = new DoubleYoVariable(sidePrefix + "StraightLegJointSpaceKv", registry);
-      straightActuatorSpacePositionGain = new DoubleYoVariable(sidePrefix + "StraightLegActuatorSpaceKp", registry);
-      straightActuatorSpaceVelocityGain = new DoubleYoVariable(sidePrefix + "StraightLegActuatorSpaceKv", registry);
-
-      kneeBentPrivilegedWeight = new DoubleYoVariable(sidePrefix + "KneeBentPrivilegedWeight", registry);
-      bentJointSpacePositionGain = new DoubleYoVariable(sidePrefix + "BentLegJointSpaceKp", registry);
-      bentJointSpaceVelocityGain = new DoubleYoVariable(sidePrefix + "BentLegJointSpaceKv", registry);
-      bentActuatorSpacePositionGain = new DoubleYoVariable(sidePrefix + "BentLegActuatorSpaceKp", registry);
-      bentActuatorSpaceVelocityGain = new DoubleYoVariable(sidePrefix + "BentLegActuatorSpaceKv", registry);
-
-      kneePitchPrivilegedConfiguration = new DoubleYoVariable(sidePrefix + "KneePitchPrivilegedConfiguration", registry);
-      privilegedMaxAcceleration = new DoubleYoVariable(sidePrefix + "LegPrivilegedMaxAcceleration", registry);
-
-      kneePitchPrivilegedError = new DoubleYoVariable(sidePrefix + "KneePitchPrivilegedError", registry);
-      kneePrivilegedPAction = new DoubleYoVariable(sidePrefix + "KneePrivilegedPAction", registry);
-      kneePrivilegedDAction = new DoubleYoVariable(sidePrefix + "KneePrivilegedDAction", registry);
-=======
       legPitchPrivilegedWeight = new YoDouble(sidePrefix + "LegPitchPrivilegedWeight", registry);
-      legPitchPrivilegedPositionGain = new YoDouble(sidePrefix + "LegPitchPrivilegedKp", registry);
-      legPitchPrivilegedVelocityGain = new YoDouble(sidePrefix + "LegPitchPrivilegedKv", registry);
 
       kneeStraightPrivilegedWeight = new YoDouble(sidePrefix + "KneeStraightPrivilegedWeight", registry);
-      kneeStraightPrivilegedPositionGain = new YoDouble(sidePrefix + "KneeStraightPrivilegedKp", registry);
-      kneeStraightPrivilegedVelocityGain = new YoDouble(sidePrefix + "KneeStraightPrivilegedKv", registry);
+      straightJointSpacePositionGain = new YoDouble(sidePrefix + "StraightLegJointSpaceKp", registry);
+      straightJointSpaceVelocityGain = new YoDouble(sidePrefix + "StraightLegJointSpaceKv", registry);
+      straightActuatorSpacePositionGain = new YoDouble(sidePrefix + "StraightLegActuatorSpaceKp", registry);
+      straightActuatorSpaceVelocityGain = new YoDouble(sidePrefix + "StraightLegActuatorSpaceKv", registry);
 
       kneeBentPrivilegedWeight = new YoDouble(sidePrefix + "KneeBentPrivilegedWeight", registry);
-      kneeBentPrivilegedPositionGain = new YoDouble(sidePrefix + "KneeBentPrivilegedKp", registry);
-      kneeBentPrivilegedVelocityGain = new YoDouble(sidePrefix + "KneeBentPrivilegedKv", registry);
-
-      privilegedMaxAcceleration = new YoDouble(namePrefix + "PrivilegedMaxAcceleration", registry);
->>>>>>> bba0260d
+      bentJointSpacePositionGain = new YoDouble(sidePrefix + "BentLegJointSpaceKp", registry);
+      bentJointSpaceVelocityGain = new YoDouble(sidePrefix + "BentLegJointSpaceKv", registry);
+      bentActuatorSpacePositionGain = new YoDouble(sidePrefix + "BentLegActuatorSpaceKp", registry);
+      bentActuatorSpaceVelocityGain = new YoDouble(sidePrefix + "BentLegActuatorSpaceKv", registry);
+
+      kneePitchPrivilegedConfiguration = new YoDouble(sidePrefix + "KneePitchPrivilegedConfiguration", registry);
+      privilegedMaxAcceleration = new YoDouble(sidePrefix + "LegPrivilegedMaxAcceleration", registry);
+
+      kneePitchPrivilegedError = new YoDouble(sidePrefix + "KneePitchPrivilegedError", registry);
+      kneePrivilegedPAction = new YoDouble(sidePrefix + "KneePrivilegedPAction", registry);
+      kneePrivilegedDAction = new YoDouble(sidePrefix + "KneePrivilegedDAction", registry);
 
       legPitchPrivilegedWeight.set(straightLegWalkingParameters.getLegPitchPrivilegedWeight());
 
@@ -220,17 +153,7 @@
 
       privilegedMaxAcceleration.set(straightLegWalkingParameters.getPrivilegedMaxAcceleration());
 
-<<<<<<< HEAD
-      desiredAngleWhenStraight = new DoubleYoVariable(namePrefix + "DesiredAngleWhenStraight", registry);
-=======
-      computeCoupledPrivilegedLegAccelerations = new YoBoolean(sidePrefix + "ComputeCoupledPrivilegedLegAccelerations", registry);
-      computeCoupledPrivilegedLegAccelerations.set(straightLegWalkingParameters.couplePrivilegedAccelerationsForTheLegPitch());
-
-      desiredAngle = new YoDouble(namePrefix + "DesiredAngle", registry);
-      desiredAngle.set(straightLegWalkingParameters.getStraightKneeAngle());
-
       desiredAngleWhenStraight = new YoDouble(namePrefix + "DesiredAngleWhenStraight", registry);
->>>>>>> bba0260d
       desiredAngleWhenStraight.set(straightLegWalkingParameters.getStraightKneeAngle());
 
       straighteningSpeed = new YoDouble(namePrefix + "SupportKneeStraighteningSpeed", registry);
@@ -239,9 +162,9 @@
       collapsingDuration = new YoDouble(namePrefix + "SupportKneeCollapsingDuration", registry);
       collapsingDuration.set(straightLegWalkingParameters.getSupportKneeCollapsingDuration());
 
-      desiredVirtualActuatorLength = new DoubleYoVariable(namePrefix + "DesiredVirtualActuatorLength", registry);
-      currentVirtualActuatorLength = new DoubleYoVariable(namePrefix + "CurrentVirtualActuatorLength", registry);
-      currentVirtualActuatorVelocity = new DoubleYoVariable(namePrefix + "CurrentVirtualActuatorVelocity", registry);
+      desiredVirtualActuatorLength = new YoDouble(namePrefix + "DesiredVirtualActuatorLength", registry);
+      currentVirtualActuatorLength = new YoDouble(namePrefix + "CurrentVirtualActuatorLength", registry);
+      currentVirtualActuatorVelocity = new YoDouble(namePrefix + "CurrentVirtualActuatorVelocity", registry);
 
       // set up states and state machine
       YoDouble time = controllerToolbox.getYoTime();
@@ -405,12 +328,7 @@
 
    private class StraightenToStraightControlState extends StraighteningKneeControlState
    {
-<<<<<<< HEAD
-      public StraightenToStraightControlState(DoubleYoVariable straighteningSpeed)
-=======
-      public StraightenToStraightControlState(OneDoFJoint hipPitchJoint, OneDoFJoint kneePitchJoint, OneDoFJoint anklePitchJoint,
-            YoDouble straighteningSpeed)
->>>>>>> bba0260d
+      public StraightenToStraightControlState(YoDouble straighteningSpeed)
       {
          super(LegConfigurationType.STRAIGHTEN_TO_STRAIGHT, straighteningSpeed);
       }
@@ -418,12 +336,7 @@
 
    private class StraightenToControllableControlState extends StraighteningKneeControlState
    {
-<<<<<<< HEAD
-      public StraightenToControllableControlState(DoubleYoVariable straighteningSpeed)
-=======
-      public StraightenToControllableControlState(OneDoFJoint hipPitchJoint, OneDoFJoint kneePitchJoint, OneDoFJoint anklePitchJoint,
-            YoDouble straighteningSpeed)
->>>>>>> bba0260d
+      public StraightenToControllableControlState(YoDouble straighteningSpeed)
       {
          super(LegConfigurationType.STRAIGHTEN_TO_CONTROLLABLE, straighteningSpeed);
       }
@@ -431,17 +344,7 @@
 
    private class StraighteningKneeControlState extends FinishableState<LegConfigurationType>
    {
-<<<<<<< HEAD
-      private final DoubleYoVariable yoStraighteningSpeed;
-=======
-      private static final int hipPitchJointIndex = 0;
-      private static final int kneePitchJointIndex = 1;
-      private static final int anklePitchJointIndex = 2;
-
-      private final OneDoFJoint kneePitchJoint;
-
       private final YoDouble yoStraighteningSpeed;
->>>>>>> bba0260d
 
       private double startingPosition;
       private double previousKneePitchAngle;
@@ -454,12 +357,7 @@
 
       private double previousTime;
 
-<<<<<<< HEAD
-      public StraighteningKneeControlState(LegConfigurationType stateEnum, DoubleYoVariable straighteningSpeed)
-=======
-      public StraighteningKneeControlState(LegConfigurationType stateEnum, OneDoFJoint hipPitchJoint, OneDoFJoint kneePitchJoint, OneDoFJoint anklePitchJoint,
-            YoDouble straighteningSpeed)
->>>>>>> bba0260d
+      public StraighteningKneeControlState(LegConfigurationType stateEnum, YoDouble straighteningSpeed)
       {
          super(stateEnum);
 
