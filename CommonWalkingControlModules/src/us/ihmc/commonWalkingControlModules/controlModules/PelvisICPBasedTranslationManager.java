<<<<<<< HEAD
package us.ihmc.commonWalkingControlModules.controlModules;

import us.ihmc.commonWalkingControlModules.momentumBasedController.MomentumBasedController;
import us.ihmc.commonWalkingControlModules.packetConsumers.PelvisPoseProvider;
import us.ihmc.commonWalkingControlModules.packetConsumers.StopAllTrajectoryMessageSubscriber;
import us.ihmc.humanoidRobotics.communication.packets.walking.PelvisTrajectoryMessage;
import us.ihmc.robotics.controllers.YoPDGains;
import us.ihmc.robotics.dataStructures.listener.VariableChangedListener;
import us.ihmc.robotics.dataStructures.registry.YoVariableRegistry;
import us.ihmc.robotics.dataStructures.variable.BooleanYoVariable;
import us.ihmc.robotics.dataStructures.variable.DoubleYoVariable;
import us.ihmc.robotics.dataStructures.variable.YoVariable;
import us.ihmc.robotics.geometry.ConvexPolygonShrinker;
import us.ihmc.robotics.geometry.FrameConvexPolygon2d;
import us.ihmc.robotics.geometry.FramePoint;
import us.ihmc.robotics.geometry.FramePoint2d;
import us.ihmc.robotics.geometry.FrameVector;
import us.ihmc.robotics.geometry.FrameVector2d;
import us.ihmc.robotics.math.frames.YoFramePoint;
import us.ihmc.robotics.math.frames.YoFramePoint2d;
import us.ihmc.robotics.math.frames.YoFrameVector2d;
import us.ihmc.robotics.math.trajectories.MultipleWaypointsPositionTrajectoryGenerator;
import us.ihmc.robotics.math.trajectories.PositionTrajectoryGenerator;
import us.ihmc.robotics.math.trajectories.StraightLinePositionTrajectoryGenerator;
import us.ihmc.robotics.math.trajectories.providers.YoPositionProvider;
import us.ihmc.robotics.math.trajectories.providers.YoVariableDoubleProvider;
import us.ihmc.robotics.referenceFrames.ReferenceFrame;
import us.ihmc.robotics.robotSide.RobotSide;
import us.ihmc.robotics.robotSide.SideDependentList;
import us.ihmc.robotics.trajectories.providers.DoubleProvider;
import us.ihmc.robotics.trajectories.providers.PositionProvider;

public class PelvisICPBasedTranslationManager
{
   private static final double minTrajectoryTime = 0.1;

   private static final ReferenceFrame worldFrame = ReferenceFrame.getWorldFrame();

   private final YoVariableRegistry registry = new YoVariableRegistry(getClass().getSimpleName());

   private final DoubleYoVariable supportPolygonSafeMargin = new DoubleYoVariable("supportPolygonSafeMargin", registry);
   private final DoubleYoVariable frozenOffsetDecayAlpha = new DoubleYoVariable("frozenOffsetDecayAlpha", registry);

   private final YoFramePoint2d desiredPelvisPosition = new YoFramePoint2d("desiredPelvis", worldFrame, registry);

   private final DoubleYoVariable initialPelvisPositionTime = new DoubleYoVariable("initialPelvisPositionTime", registry);
   private final DoubleYoVariable pelvisPositionTrajectoryTime = new DoubleYoVariable("pelvisPositionTrajectoryTime", registry);
   private final YoFramePoint initialPelvisPosition = new YoFramePoint("initialPelvis", worldFrame, registry);
   private final YoFramePoint finalPelvisPosition = new YoFramePoint("finalPelvis", worldFrame, registry);

   private final BooleanYoVariable isUsingWaypointTrajectory;
   private PositionTrajectoryGenerator activeTrajectoryGenerator;
   private final StraightLinePositionTrajectoryGenerator pelvisPositionTrajectoryGenerator;
   private final MultipleWaypointsPositionTrajectoryGenerator waypointPositionTrajectoryGenerator;

   private final YoFrameVector2d pelvisPositionError = new YoFrameVector2d("pelvisPositionError", worldFrame, registry);
   private final DoubleYoVariable proportionalGain = new DoubleYoVariable("pelvisPositionProportionalGain", registry);
   private final YoFrameVector2d proportionalTerm = new YoFrameVector2d("pelvisPositionProportionalTerm", worldFrame, registry);

   private final YoFrameVector2d pelvisPositionCumulatedError = new YoFrameVector2d("pelvisPositionCumulatedError", worldFrame, registry);
   private final DoubleYoVariable integralGain = new DoubleYoVariable("pelvisPositionIntegralGain", registry);
   private final YoFrameVector2d integralTerm = new YoFrameVector2d("pelvisPositionIntegralTerm", worldFrame, registry);
   private final DoubleYoVariable maximumIntegralError = new DoubleYoVariable("maximumPelvisPositionIntegralError", registry);

   private final YoFrameVector2d desiredICPOffset = new YoFrameVector2d("desiredICPOffset", worldFrame, registry);

   private final BooleanYoVariable isEnabled = new BooleanYoVariable("isPelvisTranslationManagerEnabled", registry);
   private final BooleanYoVariable isRunning = new BooleanYoVariable("isPelvisTranslationManagerRunning", registry);
   private final BooleanYoVariable isFrozen = new BooleanYoVariable("isPelvisTranslationManagerFrozen", registry);

   private final BooleanYoVariable manualMode = new BooleanYoVariable("manualModeICPOffset", registry);

   private final DoubleYoVariable yoTime;
   private final double controlDT;

   private final PelvisPoseProvider desiredPelvisPoseProvider;
   private final StopAllTrajectoryMessageSubscriber stopAllTrajectoryMessageSubscriber;
   private final BooleanYoVariable isTrajectoryStopped = new BooleanYoVariable("isPelvisTranslationalTrajectoryStopped", registry);

   private ReferenceFrame supportFrame;
   private final ReferenceFrame pelvisZUpFrame;
   private final ReferenceFrame midFeetZUpFrame;
   private final SideDependentList<ReferenceFrame> ankleZUpFrames;

   private final FramePoint tempPosition = new FramePoint();
   private final FrameVector tempVelocity = new FrameVector();
   private final FramePoint2d tempPosition2d = new FramePoint2d();
   private final FrameVector2d tempError2d = new FrameVector2d();
   private final FrameVector2d tempICPOffset = new FrameVector2d();
   private final FrameVector2d icpOffsetForFreezing = new FrameVector2d();

   public PelvisICPBasedTranslationManager(MomentumBasedController momentumBasedController, PelvisPoseProvider desiredPelvisPoseProvider, StopAllTrajectoryMessageSubscriber stopAllTrajectoryMessageSubscriber,
         YoPDGains pelvisXYControlGains, YoVariableRegistry parentRegistry)
   {
      supportPolygonSafeMargin.set(0.04);
      frozenOffsetDecayAlpha.set(0.998);

      yoTime = momentumBasedController.getYoTime();
      controlDT = momentumBasedController.getControlDT();
      pelvisZUpFrame = momentumBasedController.getPelvisZUpFrame();
      midFeetZUpFrame = momentumBasedController.getReferenceFrames().getMidFeetZUpFrame();
      ankleZUpFrames = momentumBasedController.getReferenceFrames().getAnkleZUpReferenceFrames();

      this.desiredPelvisPoseProvider = desiredPelvisPoseProvider;
      this.stopAllTrajectoryMessageSubscriber = stopAllTrajectoryMessageSubscriber;

      isUsingWaypointTrajectory = new BooleanYoVariable(getClass().getSimpleName() + "IsUsingWaypointTrajectory", registry);
      isUsingWaypointTrajectory.set(false);

      DoubleProvider trajectoryTimeProvider = new YoVariableDoubleProvider(pelvisPositionTrajectoryTime);
      PositionProvider initialPositionProvider = new YoPositionProvider(initialPelvisPosition);
      PositionProvider finalPositionProvider = new YoPositionProvider(finalPelvisPosition);
      pelvisPositionTrajectoryGenerator = new StraightLinePositionTrajectoryGenerator("pelvis", worldFrame, trajectoryTimeProvider, initialPositionProvider,
            finalPositionProvider, registry);
      pelvisPositionTrajectoryGenerator.initialize();
      activeTrajectoryGenerator = pelvisPositionTrajectoryGenerator;

      waypointPositionTrajectoryGenerator = new MultipleWaypointsPositionTrajectoryGenerator("pelvisOffset", 15, true, worldFrame, registry);

      proportionalGain.set(0.5);
      integralGain.set(1.5);
      maximumIntegralError.set(0.08);

      manualMode.addVariableChangedListener(new VariableChangedListener()
      {
         @Override
         public void variableChanged(YoVariable<?> v)
         {
            initialize();
         }
      });

      parentRegistry.addChild(registry);
   }

   public void clearProvider()
   {
      desiredPelvisPoseProvider.clearPosition();
   }

   public void compute(RobotSide supportLeg, FramePoint2d actualICP)
   {
      if (isFrozen.getBooleanValue())
      {
         icpOffsetForFreezing.scale(frozenOffsetDecayAlpha.getDoubleValue());
         return;
      }

      if (isUsingWaypointTrajectory != null)
      {
         if (isUsingWaypointTrajectory.getBooleanValue())
            activeTrajectoryGenerator = waypointPositionTrajectoryGenerator;
         else
            activeTrajectoryGenerator = pelvisPositionTrajectoryGenerator;
      }

      supportFrame = supportLeg == null ? midFeetZUpFrame : ankleZUpFrames.get(supportLeg);

      if (!isEnabled.getBooleanValue())
      {
         desiredICPOffset.setToZero();
         return;
      }

      if (manualMode.getBooleanValue())
         return;

      handleStopAllTrajectoryMessage();
      updateDesireds();

      if (!isRunning.getBooleanValue())
      {
         desiredICPOffset.setToZero();
         return;
      }

      computeDesiredICPOffset();
   }

   private void updateDesireds()
   {
      if (desiredPelvisPoseProvider != null)
      {
         if (desiredPelvisPoseProvider.checkForHomePosition())
         {
            disable();
            enable();
         }
         else if (desiredPelvisPoseProvider.checkForNewPosition())
         {
            initialPelvisPositionTime.set(yoTime.getDoubleValue());
            if (desiredPelvisPoseProvider.getTrajectoryTime() < minTrajectoryTime)
               pelvisPositionTrajectoryTime.set(minTrajectoryTime);
            else
               pelvisPositionTrajectoryTime.set(desiredPelvisPoseProvider.getTrajectoryTime());
            tempPosition.setToZero(pelvisZUpFrame);
            initialPelvisPosition.setAndMatchFrame(tempPosition);
            finalPelvisPosition.setAndMatchFrame(desiredPelvisPoseProvider.getDesiredPelvisPosition(supportFrame));
            pelvisPositionTrajectoryGenerator.initialize();
            isUsingWaypointTrajectory.set(false);
            isTrajectoryStopped.set(false);
            activeTrajectoryGenerator = pelvisPositionTrajectoryGenerator;
            isRunning.set(true);
         }
      }

      if (isRunning.getBooleanValue())
      {
         if (!isTrajectoryStopped.getBooleanValue())
         {
            double deltaTime = yoTime.getDoubleValue() - initialPelvisPositionTime.getDoubleValue();
            activeTrajectoryGenerator.compute(deltaTime);
         }
         activeTrajectoryGenerator.get(tempPosition);
         desiredPelvisPosition.setByProjectionOntoXYPlane(tempPosition);
      }
   }

   public void handlePelvisTrajectoryMessage(PelvisTrajectoryMessage message)
   {
      initialPelvisPositionTime.set(yoTime.getDoubleValue());
      waypointPositionTrajectoryGenerator.clear();
      waypointPositionTrajectoryGenerator.changeFrame(worldFrame);

      if (message.getWaypoint(0).getTime() > 1.0e-5)
      {
         activeTrajectoryGenerator.get(tempPosition);
         tempPosition.changeFrame(worldFrame);
         tempVelocity.setToZero(worldFrame);

         waypointPositionTrajectoryGenerator.appendWaypoint(0.0, tempPosition, tempVelocity);
      }

      waypointPositionTrajectoryGenerator.appendWaypoints(message.getWaypoints());
      waypointPositionTrajectoryGenerator.changeFrame(worldFrame);
      waypointPositionTrajectoryGenerator.initialize();
      isUsingWaypointTrajectory.set(true);
      isTrajectoryStopped.set(false);
      isRunning.set(true);
      activeTrajectoryGenerator = waypointPositionTrajectoryGenerator;
   }

   private void handleStopAllTrajectoryMessage()
   {
      if (stopAllTrajectoryMessageSubscriber == null || !stopAllTrajectoryMessageSubscriber.pollMessage(this))
         return;

      isTrajectoryStopped.set(true);
   }

   private void computeDesiredICPOffset()
   {
      pelvisPositionError.set(desiredPelvisPosition);
      tempPosition2d.setToZero(pelvisZUpFrame);
      tempPosition2d.changeFrame(worldFrame);
      pelvisPositionError.sub(tempPosition2d);

      pelvisPositionError.getFrameTuple2dIncludingFrame(tempError2d);
      tempError2d.scale(controlDT);
      pelvisPositionCumulatedError.add(tempError2d);

      double cumulativeErrorMagnitude = pelvisPositionCumulatedError.length();
      if (cumulativeErrorMagnitude > maximumIntegralError.getDoubleValue())
      {
         pelvisPositionCumulatedError.scale(maximumIntegralError.getDoubleValue() / cumulativeErrorMagnitude);
      }

      proportionalTerm.set(pelvisPositionError);
      proportionalTerm.scale(proportionalGain.getDoubleValue());

      integralTerm.set(pelvisPositionCumulatedError);
      integralTerm.scale(integralGain.getDoubleValue());

      desiredICPOffset.set(proportionalTerm);
      desiredICPOffset.add(integralTerm);
   }

   private final ConvexPolygonShrinker convexPolygonShrinker = new ConvexPolygonShrinker();
   private final FrameConvexPolygon2d safeSupportPolygonToConstrainICPOffset = new FrameConvexPolygon2d();

   private final FramePoint2d originalICPToModify = new FramePoint2d();

   public void addICPOffset(FramePoint2d desiredICPToModify, FrameVector2d desiredICPVelocityToModify, FrameConvexPolygon2d supportPolygon)
   {
      desiredICPToModify.changeFrame(supportPolygon.getReferenceFrame());
      desiredICPVelocityToModify.changeFrame(supportPolygon.getReferenceFrame());

      originalICPToModify.setIncludingFrame(desiredICPToModify);

      if (!isEnabled.getBooleanValue() || (!isRunning.getBooleanValue() && !manualMode.getBooleanValue()))
      {
         desiredICPOffset.setToZero();
         icpOffsetForFreezing.setToZero();
         desiredICPToModify.changeFrame(worldFrame);
         desiredICPVelocityToModify.changeFrame(worldFrame);
         return;
      }

      if (manualMode.getBooleanValue())
      {
         // Ignore the desiredICPOffset frame assuming the user wants to control the ICP in the supportFrame
         tempICPOffset.setIncludingFrame(supportFrame, desiredICPOffset.getX(), desiredICPOffset.getY());
      }

      else
      {
         desiredICPOffset.getFrameTuple2dIncludingFrame(tempICPOffset);
         tempICPOffset.changeFrame(supportFrame);
      }

      if (isFrozen.getBooleanValue())
      {
         desiredICPOffset.setAndMatchFrame(icpOffsetForFreezing);
         desiredICPToModify.add(icpOffsetForFreezing);
      }

      else
      {
         desiredICPToModify.add(tempICPOffset);

         convexPolygonShrinker.shrinkConstantDistanceInto(supportPolygon, supportPolygonSafeMargin.getDoubleValue(), safeSupportPolygonToConstrainICPOffset);
         safeSupportPolygonToConstrainICPOffset.orthogonalProjection(desiredICPToModify);

         icpOffsetForFreezing.setIncludingFrame(desiredICPToModify);
         icpOffsetForFreezing.sub(originalICPToModify);
      }

      desiredICPToModify.changeFrame(worldFrame);
      desiredICPVelocityToModify.changeFrame(worldFrame);
   }

   public void disable()
   {
      isEnabled.set(false);
      isRunning.set(false);
      isFrozen.set(false);
      isTrajectoryStopped.set(false);

      pelvisPositionError.setToZero();
      pelvisPositionCumulatedError.setToZero();

      proportionalTerm.setToZero();
      integralTerm.setToZero();

      desiredICPOffset.setToZero();
   }

   public void enable()
   {
      if (isEnabled.getBooleanValue())
         return;
      isEnabled.set(true);
      isFrozen.set(false);
      isTrajectoryStopped.set(false);
      initialize();
   }

   public void freeze()
   {
      isFrozen.set(true);
   }

   private void initialize()
   {
      initialPelvisPositionTime.set(yoTime.getDoubleValue());
      pelvisPositionTrajectoryTime.set(0.0);
      tempPosition.setToZero(pelvisZUpFrame);
      initialPelvisPosition.setAndMatchFrame(tempPosition);
      finalPelvisPosition.setAndMatchFrame(tempPosition);
      pelvisPositionTrajectoryGenerator.initialize();
      activeTrajectoryGenerator = pelvisPositionTrajectoryGenerator;
      isTrajectoryStopped.set(false);
   }
}
=======
package us.ihmc.commonWalkingControlModules.controlModules;

import us.ihmc.commonWalkingControlModules.momentumBasedController.MomentumBasedController;
import us.ihmc.commonWalkingControlModules.packetConsumers.PelvisPoseProvider;
import us.ihmc.robotics.controllers.YoPDGains;
import us.ihmc.robotics.dataStructures.listener.VariableChangedListener;
import us.ihmc.robotics.dataStructures.registry.YoVariableRegistry;
import us.ihmc.robotics.dataStructures.variable.BooleanYoVariable;
import us.ihmc.robotics.dataStructures.variable.DoubleYoVariable;
import us.ihmc.robotics.dataStructures.variable.YoVariable;
import us.ihmc.robotics.geometry.ConvexPolygonShrinker;
import us.ihmc.robotics.geometry.FrameConvexPolygon2d;
import us.ihmc.robotics.geometry.FramePoint;
import us.ihmc.robotics.geometry.FramePoint2d;
import us.ihmc.robotics.geometry.FrameVector;
import us.ihmc.robotics.geometry.FrameVector2d;
import us.ihmc.robotics.math.frames.YoFramePoint;
import us.ihmc.robotics.math.frames.YoFramePoint2d;
import us.ihmc.robotics.math.frames.YoFrameVector2d;
import us.ihmc.robotics.math.trajectories.MultipleWaypointsPositionTrajectoryGenerator;
import us.ihmc.robotics.math.trajectories.PositionTrajectoryGenerator;
import us.ihmc.robotics.math.trajectories.StraightLinePositionTrajectoryGenerator;
import us.ihmc.robotics.math.trajectories.WaypointPositionTrajectoryData;
import us.ihmc.robotics.math.trajectories.providers.YoPositionProvider;
import us.ihmc.robotics.math.trajectories.providers.YoVariableDoubleProvider;
import us.ihmc.robotics.referenceFrames.ReferenceFrame;
import us.ihmc.robotics.trajectories.providers.DoubleProvider;
import us.ihmc.robotics.trajectories.providers.PositionProvider;
import us.ihmc.robotics.robotSide.RobotSide;
import us.ihmc.robotics.robotSide.SideDependentList;

public class PelvisICPBasedTranslationManager
{
   private static final double minTrajectoryTime = 0.1;

   private static final ReferenceFrame worldFrame = ReferenceFrame.getWorldFrame();

   private final YoVariableRegistry registry = new YoVariableRegistry(getClass().getSimpleName());

   private final DoubleYoVariable supportPolygonSafeMargin = new DoubleYoVariable("supportPolygonSafeMargin", registry);
   private final DoubleYoVariable frozenOffsetDecayAlpha = new DoubleYoVariable("frozenOffsetDecayAlpha", registry);

   private final YoFramePoint2d desiredPelvisPosition = new YoFramePoint2d("desiredPelvis", worldFrame, registry);

   private final DoubleYoVariable initialPelvisPositionTime = new DoubleYoVariable("initialPelvisPositionTime", registry);
   private final DoubleYoVariable pelvisPositionTrajectoryTime = new DoubleYoVariable("pelvisPositionTrajectoryTime", registry);
   private final YoFramePoint initialPelvisPosition = new YoFramePoint("initialPelvis", worldFrame, registry);
   private final YoFramePoint finalPelvisPosition = new YoFramePoint("finalPelvis", worldFrame, registry);

   private final BooleanYoVariable isUsingWaypointTrajectory;
   private PositionTrajectoryGenerator activeTrajectoryGenerator;
   private final StraightLinePositionTrajectoryGenerator pelvisPositionTrajectoryGenerator;
   private final MultipleWaypointsPositionTrajectoryGenerator pelvisWaypointsPositionTrajectoryGenerator;

   private final YoFrameVector2d pelvisPositionError = new YoFrameVector2d("pelvisPositionError", worldFrame, registry);
   private final DoubleYoVariable proportionalGain = new DoubleYoVariable("pelvisPositionProportionalGain", registry);
   private final YoFrameVector2d proportionalTerm = new YoFrameVector2d("pelvisPositionProportionalTerm", worldFrame, registry);

   private final YoFrameVector2d pelvisPositionCumulatedError = new YoFrameVector2d("pelvisPositionCumulatedError", worldFrame, registry);
   private final DoubleYoVariable integralGain = new DoubleYoVariable("pelvisPositionIntegralGain", registry);
   private final YoFrameVector2d integralTerm = new YoFrameVector2d("pelvisPositionIntegralTerm", worldFrame, registry);
   private final DoubleYoVariable maximumIntegralError = new DoubleYoVariable("maximumPelvisPositionIntegralError", registry);

   private final YoFrameVector2d desiredICPOffset = new YoFrameVector2d("desiredICPOffset", worldFrame, registry);

   private final BooleanYoVariable isEnabled = new BooleanYoVariable("isPelvisTranslationManagerEnabled", registry);
   private final BooleanYoVariable isRunning = new BooleanYoVariable("isPelvisTranslationManagerRunning", registry);
   private final BooleanYoVariable isFrozen = new BooleanYoVariable("isPelvisTranslationManagerFrozen", registry);

   private final BooleanYoVariable manualMode = new BooleanYoVariable("manualModeICPOffset", registry);

   private final DoubleYoVariable yoTime;
   private final double controlDT;

   private final PelvisPoseProvider desiredPelvisPoseProvider;

   private ReferenceFrame supportFrame;
   private final ReferenceFrame pelvisZUpFrame;
   private final ReferenceFrame midFeetZUpFrame;
   private final SideDependentList<ReferenceFrame> ankleZUpFrames;

   private final FramePoint tempPosition = new FramePoint();
   private final FrameVector tempVelocity = new FrameVector();
   private final FramePoint2d tempPosition2d = new FramePoint2d();
   private final FrameVector2d tempError2d = new FrameVector2d();
   private final FrameVector2d tempICPOffset = new FrameVector2d();
   private final FrameVector2d icpOffsetForFreezing = new FrameVector2d();

   public PelvisICPBasedTranslationManager(MomentumBasedController momentumBasedController, PelvisPoseProvider desiredPelvisPoseProvider,
         YoPDGains pelvisXYControlGains, YoVariableRegistry parentRegistry)
   {
      supportPolygonSafeMargin.set(0.04);
      frozenOffsetDecayAlpha.set(0.998);

      yoTime = momentumBasedController.getYoTime();
      controlDT = momentumBasedController.getControlDT();
      pelvisZUpFrame = momentumBasedController.getPelvisZUpFrame();
      midFeetZUpFrame = momentumBasedController.getReferenceFrames().getMidFeetZUpFrame();
      ankleZUpFrames = momentumBasedController.getReferenceFrames().getAnkleZUpReferenceFrames();

      this.desiredPelvisPoseProvider = desiredPelvisPoseProvider;

      isUsingWaypointTrajectory = new BooleanYoVariable(getClass().getSimpleName() + "IsUsingWaypointTrajectory", registry);
      isUsingWaypointTrajectory.set(false);

      DoubleProvider trajectoryTimeProvider = new YoVariableDoubleProvider(pelvisPositionTrajectoryTime);
      PositionProvider initialPositionProvider = new YoPositionProvider(initialPelvisPosition);
      PositionProvider finalPositionProvider = new YoPositionProvider(finalPelvisPosition);
      pelvisPositionTrajectoryGenerator = new StraightLinePositionTrajectoryGenerator("pelvis", worldFrame, trajectoryTimeProvider, initialPositionProvider,
            finalPositionProvider, registry);
      pelvisPositionTrajectoryGenerator.initialize();
      activeTrajectoryGenerator = pelvisPositionTrajectoryGenerator;

      pelvisWaypointsPositionTrajectoryGenerator = new MultipleWaypointsPositionTrajectoryGenerator("pelvisWaypoints", worldFrame, initialPositionProvider, registry);

      proportionalGain.set(0.5);
      integralGain.set(1.5);
      maximumIntegralError.set(0.08);

      manualMode.addVariableChangedListener(new VariableChangedListener()
      {
         @Override
         public void variableChanged(YoVariable<?> v)
         {
            initialize();
         }
      });

      parentRegistry.addChild(registry);
   }

   public void clearProvider()
   {
      desiredPelvisPoseProvider.clearPosition();
   }

   public void compute(RobotSide supportLeg, FramePoint2d actualICP)
   {
      if (isFrozen.getBooleanValue()) 
      {
         icpOffsetForFreezing.scale(frozenOffsetDecayAlpha.getDoubleValue());
         return;
      }
      
      if (isUsingWaypointTrajectory != null)
      {
         if (isUsingWaypointTrajectory.getBooleanValue())
            activeTrajectoryGenerator = pelvisWaypointsPositionTrajectoryGenerator;
         else
            activeTrajectoryGenerator = pelvisPositionTrajectoryGenerator;
      }

      supportFrame = supportLeg == null ? midFeetZUpFrame : ankleZUpFrames.get(supportLeg);

      if (!isEnabled.getBooleanValue())
      {
         desiredICPOffset.setToZero();
         return;
      }

      if (manualMode.getBooleanValue())
         return;

      updateDesireds();

      if (!isRunning.getBooleanValue())
      {
         desiredICPOffset.setToZero();
         return;
      }

      computeDesiredICPOffset();
   }

   private void updateDesireds()
   {
      if (desiredPelvisPoseProvider != null)
      {
         if (desiredPelvisPoseProvider.checkForHomePosition())
         {
            disable();
            enable();
         }
         else if (desiredPelvisPoseProvider.checkForNewPosition())
         {
            initialPelvisPositionTime.set(yoTime.getDoubleValue());
            if (desiredPelvisPoseProvider.getTrajectoryTime() < minTrajectoryTime)
               pelvisPositionTrajectoryTime.set(minTrajectoryTime);
            else
               pelvisPositionTrajectoryTime.set(desiredPelvisPoseProvider.getTrajectoryTime());
            tempPosition.setToZero(pelvisZUpFrame);
            initialPelvisPosition.setAndMatchFrame(tempPosition);
            finalPelvisPosition.setAndMatchFrame(desiredPelvisPoseProvider.getDesiredPelvisPosition(supportFrame));
            pelvisPositionTrajectoryGenerator.initialize();
            isUsingWaypointTrajectory.set(false);
            activeTrajectoryGenerator = pelvisPositionTrajectoryGenerator;
            isRunning.set(true);
         }
         else if (desiredPelvisPoseProvider.checkForNewPositionWithWaypoints())
         {
            initialPelvisPositionTime.set(yoTime.getDoubleValue());
            pelvisWaypointsPositionTrajectoryGenerator.clear();     
            
            tempPosition.setToZero(pelvisZUpFrame);
            tempPosition.changeFrame(worldFrame);
            tempVelocity.setToZero(worldFrame);     
            
            WaypointPositionTrajectoryData desiredPelvisPositionWithWaypoints = desiredPelvisPoseProvider.getDesiredPelvisPositionWithWaypoints();
            desiredPelvisPositionWithWaypoints.changeFrame(worldFrame);
            pelvisWaypointsPositionTrajectoryGenerator.appendWaypoints(desiredPelvisPositionWithWaypoints);
           
            pelvisWaypointsPositionTrajectoryGenerator.initialize( tempPosition, tempVelocity );
           
            isUsingWaypointTrajectory.set(true);
            activeTrajectoryGenerator = pelvisWaypointsPositionTrajectoryGenerator;
            isRunning.set(true);
         }
      }

      if (isRunning.getBooleanValue())
      {
         double deltaTime = yoTime.getDoubleValue() - initialPelvisPositionTime.getDoubleValue();
         activeTrajectoryGenerator.compute(deltaTime);
         activeTrajectoryGenerator.getPosition(tempPosition);
         //System.out.println(tempPosition);
         desiredPelvisPosition.setByProjectionOntoXYPlane(tempPosition);
      }
   }

   private void computeDesiredICPOffset()
   {
      pelvisPositionError.set(desiredPelvisPosition);
      tempPosition2d.setToZero(pelvisZUpFrame);
      tempPosition2d.changeFrame(worldFrame);
      pelvisPositionError.sub(tempPosition2d);

      pelvisPositionError.getFrameTuple2dIncludingFrame(tempError2d);
      tempError2d.scale(controlDT);
      pelvisPositionCumulatedError.add(tempError2d);

      double cumulativeErrorMagnitude = pelvisPositionCumulatedError.length();
      if (cumulativeErrorMagnitude > maximumIntegralError.getDoubleValue())
      {
         pelvisPositionCumulatedError.scale(maximumIntegralError.getDoubleValue() / cumulativeErrorMagnitude);
      }

      proportionalTerm.set(pelvisPositionError);
      proportionalTerm.scale(proportionalGain.getDoubleValue());

      integralTerm.set(pelvisPositionCumulatedError);
      integralTerm.scale(integralGain.getDoubleValue());

      desiredICPOffset.set(proportionalTerm);
      desiredICPOffset.add(integralTerm);
   }

   
   private final ConvexPolygonShrinker convexPolygonShrinker = new ConvexPolygonShrinker();
   private final FrameConvexPolygon2d safeSupportPolygonToConstrainICPOffset = new FrameConvexPolygon2d();

   private final FramePoint2d originalICPToModify = new FramePoint2d();
   
   public void addICPOffset(FramePoint2d desiredICPToModify, FrameVector2d desiredICPVelocityToModify, FrameConvexPolygon2d supportPolygon)
   {
      desiredICPToModify.changeFrame(supportPolygon.getReferenceFrame());
      desiredICPVelocityToModify.changeFrame(supportPolygon.getReferenceFrame());
      
      originalICPToModify.setIncludingFrame(desiredICPToModify);
      
      if (!isEnabled.getBooleanValue() || (!isRunning.getBooleanValue() && !manualMode.getBooleanValue()))
      {
         desiredICPOffset.setToZero();
         icpOffsetForFreezing.setToZero();
         desiredICPToModify.changeFrame(worldFrame);
         desiredICPVelocityToModify.changeFrame(worldFrame);
         return;
      }

      if (manualMode.getBooleanValue())
      {
         // Ignore the desiredICPOffset frame assuming the user wants to control the ICP in the supportFrame
         tempICPOffset.setIncludingFrame(supportFrame, desiredICPOffset.getX(), desiredICPOffset.getY());
      }
      
      else
      {
         desiredICPOffset.getFrameTuple2dIncludingFrame(tempICPOffset);
         tempICPOffset.changeFrame(supportFrame);
      }
      
      if (isFrozen.getBooleanValue())
      {
         desiredICPOffset.setAndMatchFrame(icpOffsetForFreezing);
         desiredICPToModify.add(icpOffsetForFreezing);
      }
      
      else
      {
         desiredICPToModify.add(tempICPOffset);

         convexPolygonShrinker.shrinkConstantDistanceInto(supportPolygon, supportPolygonSafeMargin.getDoubleValue(), safeSupportPolygonToConstrainICPOffset);
         safeSupportPolygonToConstrainICPOffset.orthogonalProjection(desiredICPToModify);

         icpOffsetForFreezing.setIncludingFrame(desiredICPToModify);
         icpOffsetForFreezing.sub(originalICPToModify);
      }

      desiredICPToModify.changeFrame(worldFrame);
      desiredICPVelocityToModify.changeFrame(worldFrame);
   }

   public void disable()
   {
      isEnabled.set(false);
      isRunning.set(false);
      isFrozen.set(false);

      pelvisPositionError.setToZero();
      pelvisPositionCumulatedError.setToZero();

      proportionalTerm.setToZero();
      integralTerm.setToZero();

      desiredICPOffset.setToZero();
   }

   public void enable()
   {
      if (isEnabled.getBooleanValue())
         return;
      isEnabled.set(true);
      isFrozen.set(false);
      initialize();
   }
   
   public void freeze()
   {
      isFrozen.set(true);
   }

   private void initialize()
   {
      initialPelvisPositionTime.set(yoTime.getDoubleValue());
      pelvisPositionTrajectoryTime.set(0.0);
      tempPosition.setToZero(pelvisZUpFrame);
      initialPelvisPosition.setAndMatchFrame(tempPosition);
      finalPelvisPosition.setAndMatchFrame(tempPosition);
      pelvisPositionTrajectoryGenerator.initialize();
      activeTrajectoryGenerator = pelvisPositionTrajectoryGenerator;
   }
}
>>>>>>> 00b390c2
<|MERGE_RESOLUTION|>--- conflicted
+++ resolved
@@ -1,4 +1,3 @@
-<<<<<<< HEAD
 package us.ihmc.commonWalkingControlModules.controlModules;
 
 import us.ihmc.commonWalkingControlModules.momentumBasedController.MomentumBasedController;
@@ -212,7 +211,7 @@
             double deltaTime = yoTime.getDoubleValue() - initialPelvisPositionTime.getDoubleValue();
             activeTrajectoryGenerator.compute(deltaTime);
          }
-         activeTrajectoryGenerator.get(tempPosition);
+         activeTrajectoryGenerator.getPosition(tempPosition);
          desiredPelvisPosition.setByProjectionOntoXYPlane(tempPosition);
       }
    }
@@ -225,7 +224,7 @@
 
       if (message.getWaypoint(0).getTime() > 1.0e-5)
       {
-         activeTrajectoryGenerator.get(tempPosition);
+         activeTrajectoryGenerator.getPosition(tempPosition);
          tempPosition.changeFrame(worldFrame);
          tempVelocity.setToZero(worldFrame);
 
@@ -372,357 +371,4 @@
       activeTrajectoryGenerator = pelvisPositionTrajectoryGenerator;
       isTrajectoryStopped.set(false);
    }
-}
-=======
-package us.ihmc.commonWalkingControlModules.controlModules;
-
-import us.ihmc.commonWalkingControlModules.momentumBasedController.MomentumBasedController;
-import us.ihmc.commonWalkingControlModules.packetConsumers.PelvisPoseProvider;
-import us.ihmc.robotics.controllers.YoPDGains;
-import us.ihmc.robotics.dataStructures.listener.VariableChangedListener;
-import us.ihmc.robotics.dataStructures.registry.YoVariableRegistry;
-import us.ihmc.robotics.dataStructures.variable.BooleanYoVariable;
-import us.ihmc.robotics.dataStructures.variable.DoubleYoVariable;
-import us.ihmc.robotics.dataStructures.variable.YoVariable;
-import us.ihmc.robotics.geometry.ConvexPolygonShrinker;
-import us.ihmc.robotics.geometry.FrameConvexPolygon2d;
-import us.ihmc.robotics.geometry.FramePoint;
-import us.ihmc.robotics.geometry.FramePoint2d;
-import us.ihmc.robotics.geometry.FrameVector;
-import us.ihmc.robotics.geometry.FrameVector2d;
-import us.ihmc.robotics.math.frames.YoFramePoint;
-import us.ihmc.robotics.math.frames.YoFramePoint2d;
-import us.ihmc.robotics.math.frames.YoFrameVector2d;
-import us.ihmc.robotics.math.trajectories.MultipleWaypointsPositionTrajectoryGenerator;
-import us.ihmc.robotics.math.trajectories.PositionTrajectoryGenerator;
-import us.ihmc.robotics.math.trajectories.StraightLinePositionTrajectoryGenerator;
-import us.ihmc.robotics.math.trajectories.WaypointPositionTrajectoryData;
-import us.ihmc.robotics.math.trajectories.providers.YoPositionProvider;
-import us.ihmc.robotics.math.trajectories.providers.YoVariableDoubleProvider;
-import us.ihmc.robotics.referenceFrames.ReferenceFrame;
-import us.ihmc.robotics.trajectories.providers.DoubleProvider;
-import us.ihmc.robotics.trajectories.providers.PositionProvider;
-import us.ihmc.robotics.robotSide.RobotSide;
-import us.ihmc.robotics.robotSide.SideDependentList;
-
-public class PelvisICPBasedTranslationManager
-{
-   private static final double minTrajectoryTime = 0.1;
-
-   private static final ReferenceFrame worldFrame = ReferenceFrame.getWorldFrame();
-
-   private final YoVariableRegistry registry = new YoVariableRegistry(getClass().getSimpleName());
-
-   private final DoubleYoVariable supportPolygonSafeMargin = new DoubleYoVariable("supportPolygonSafeMargin", registry);
-   private final DoubleYoVariable frozenOffsetDecayAlpha = new DoubleYoVariable("frozenOffsetDecayAlpha", registry);
-
-   private final YoFramePoint2d desiredPelvisPosition = new YoFramePoint2d("desiredPelvis", worldFrame, registry);
-
-   private final DoubleYoVariable initialPelvisPositionTime = new DoubleYoVariable("initialPelvisPositionTime", registry);
-   private final DoubleYoVariable pelvisPositionTrajectoryTime = new DoubleYoVariable("pelvisPositionTrajectoryTime", registry);
-   private final YoFramePoint initialPelvisPosition = new YoFramePoint("initialPelvis", worldFrame, registry);
-   private final YoFramePoint finalPelvisPosition = new YoFramePoint("finalPelvis", worldFrame, registry);
-
-   private final BooleanYoVariable isUsingWaypointTrajectory;
-   private PositionTrajectoryGenerator activeTrajectoryGenerator;
-   private final StraightLinePositionTrajectoryGenerator pelvisPositionTrajectoryGenerator;
-   private final MultipleWaypointsPositionTrajectoryGenerator pelvisWaypointsPositionTrajectoryGenerator;
-
-   private final YoFrameVector2d pelvisPositionError = new YoFrameVector2d("pelvisPositionError", worldFrame, registry);
-   private final DoubleYoVariable proportionalGain = new DoubleYoVariable("pelvisPositionProportionalGain", registry);
-   private final YoFrameVector2d proportionalTerm = new YoFrameVector2d("pelvisPositionProportionalTerm", worldFrame, registry);
-
-   private final YoFrameVector2d pelvisPositionCumulatedError = new YoFrameVector2d("pelvisPositionCumulatedError", worldFrame, registry);
-   private final DoubleYoVariable integralGain = new DoubleYoVariable("pelvisPositionIntegralGain", registry);
-   private final YoFrameVector2d integralTerm = new YoFrameVector2d("pelvisPositionIntegralTerm", worldFrame, registry);
-   private final DoubleYoVariable maximumIntegralError = new DoubleYoVariable("maximumPelvisPositionIntegralError", registry);
-
-   private final YoFrameVector2d desiredICPOffset = new YoFrameVector2d("desiredICPOffset", worldFrame, registry);
-
-   private final BooleanYoVariable isEnabled = new BooleanYoVariable("isPelvisTranslationManagerEnabled", registry);
-   private final BooleanYoVariable isRunning = new BooleanYoVariable("isPelvisTranslationManagerRunning", registry);
-   private final BooleanYoVariable isFrozen = new BooleanYoVariable("isPelvisTranslationManagerFrozen", registry);
-
-   private final BooleanYoVariable manualMode = new BooleanYoVariable("manualModeICPOffset", registry);
-
-   private final DoubleYoVariable yoTime;
-   private final double controlDT;
-
-   private final PelvisPoseProvider desiredPelvisPoseProvider;
-
-   private ReferenceFrame supportFrame;
-   private final ReferenceFrame pelvisZUpFrame;
-   private final ReferenceFrame midFeetZUpFrame;
-   private final SideDependentList<ReferenceFrame> ankleZUpFrames;
-
-   private final FramePoint tempPosition = new FramePoint();
-   private final FrameVector tempVelocity = new FrameVector();
-   private final FramePoint2d tempPosition2d = new FramePoint2d();
-   private final FrameVector2d tempError2d = new FrameVector2d();
-   private final FrameVector2d tempICPOffset = new FrameVector2d();
-   private final FrameVector2d icpOffsetForFreezing = new FrameVector2d();
-
-   public PelvisICPBasedTranslationManager(MomentumBasedController momentumBasedController, PelvisPoseProvider desiredPelvisPoseProvider,
-         YoPDGains pelvisXYControlGains, YoVariableRegistry parentRegistry)
-   {
-      supportPolygonSafeMargin.set(0.04);
-      frozenOffsetDecayAlpha.set(0.998);
-
-      yoTime = momentumBasedController.getYoTime();
-      controlDT = momentumBasedController.getControlDT();
-      pelvisZUpFrame = momentumBasedController.getPelvisZUpFrame();
-      midFeetZUpFrame = momentumBasedController.getReferenceFrames().getMidFeetZUpFrame();
-      ankleZUpFrames = momentumBasedController.getReferenceFrames().getAnkleZUpReferenceFrames();
-
-      this.desiredPelvisPoseProvider = desiredPelvisPoseProvider;
-
-      isUsingWaypointTrajectory = new BooleanYoVariable(getClass().getSimpleName() + "IsUsingWaypointTrajectory", registry);
-      isUsingWaypointTrajectory.set(false);
-
-      DoubleProvider trajectoryTimeProvider = new YoVariableDoubleProvider(pelvisPositionTrajectoryTime);
-      PositionProvider initialPositionProvider = new YoPositionProvider(initialPelvisPosition);
-      PositionProvider finalPositionProvider = new YoPositionProvider(finalPelvisPosition);
-      pelvisPositionTrajectoryGenerator = new StraightLinePositionTrajectoryGenerator("pelvis", worldFrame, trajectoryTimeProvider, initialPositionProvider,
-            finalPositionProvider, registry);
-      pelvisPositionTrajectoryGenerator.initialize();
-      activeTrajectoryGenerator = pelvisPositionTrajectoryGenerator;
-
-      pelvisWaypointsPositionTrajectoryGenerator = new MultipleWaypointsPositionTrajectoryGenerator("pelvisWaypoints", worldFrame, initialPositionProvider, registry);
-
-      proportionalGain.set(0.5);
-      integralGain.set(1.5);
-      maximumIntegralError.set(0.08);
-
-      manualMode.addVariableChangedListener(new VariableChangedListener()
-      {
-         @Override
-         public void variableChanged(YoVariable<?> v)
-         {
-            initialize();
-         }
-      });
-
-      parentRegistry.addChild(registry);
-   }
-
-   public void clearProvider()
-   {
-      desiredPelvisPoseProvider.clearPosition();
-   }
-
-   public void compute(RobotSide supportLeg, FramePoint2d actualICP)
-   {
-      if (isFrozen.getBooleanValue()) 
-      {
-         icpOffsetForFreezing.scale(frozenOffsetDecayAlpha.getDoubleValue());
-         return;
-      }
-      
-      if (isUsingWaypointTrajectory != null)
-      {
-         if (isUsingWaypointTrajectory.getBooleanValue())
-            activeTrajectoryGenerator = pelvisWaypointsPositionTrajectoryGenerator;
-         else
-            activeTrajectoryGenerator = pelvisPositionTrajectoryGenerator;
-      }
-
-      supportFrame = supportLeg == null ? midFeetZUpFrame : ankleZUpFrames.get(supportLeg);
-
-      if (!isEnabled.getBooleanValue())
-      {
-         desiredICPOffset.setToZero();
-         return;
-      }
-
-      if (manualMode.getBooleanValue())
-         return;
-
-      updateDesireds();
-
-      if (!isRunning.getBooleanValue())
-      {
-         desiredICPOffset.setToZero();
-         return;
-      }
-
-      computeDesiredICPOffset();
-   }
-
-   private void updateDesireds()
-   {
-      if (desiredPelvisPoseProvider != null)
-      {
-         if (desiredPelvisPoseProvider.checkForHomePosition())
-         {
-            disable();
-            enable();
-         }
-         else if (desiredPelvisPoseProvider.checkForNewPosition())
-         {
-            initialPelvisPositionTime.set(yoTime.getDoubleValue());
-            if (desiredPelvisPoseProvider.getTrajectoryTime() < minTrajectoryTime)
-               pelvisPositionTrajectoryTime.set(minTrajectoryTime);
-            else
-               pelvisPositionTrajectoryTime.set(desiredPelvisPoseProvider.getTrajectoryTime());
-            tempPosition.setToZero(pelvisZUpFrame);
-            initialPelvisPosition.setAndMatchFrame(tempPosition);
-            finalPelvisPosition.setAndMatchFrame(desiredPelvisPoseProvider.getDesiredPelvisPosition(supportFrame));
-            pelvisPositionTrajectoryGenerator.initialize();
-            isUsingWaypointTrajectory.set(false);
-            activeTrajectoryGenerator = pelvisPositionTrajectoryGenerator;
-            isRunning.set(true);
-         }
-         else if (desiredPelvisPoseProvider.checkForNewPositionWithWaypoints())
-         {
-            initialPelvisPositionTime.set(yoTime.getDoubleValue());
-            pelvisWaypointsPositionTrajectoryGenerator.clear();     
-            
-            tempPosition.setToZero(pelvisZUpFrame);
-            tempPosition.changeFrame(worldFrame);
-            tempVelocity.setToZero(worldFrame);     
-            
-            WaypointPositionTrajectoryData desiredPelvisPositionWithWaypoints = desiredPelvisPoseProvider.getDesiredPelvisPositionWithWaypoints();
-            desiredPelvisPositionWithWaypoints.changeFrame(worldFrame);
-            pelvisWaypointsPositionTrajectoryGenerator.appendWaypoints(desiredPelvisPositionWithWaypoints);
-           
-            pelvisWaypointsPositionTrajectoryGenerator.initialize( tempPosition, tempVelocity );
-           
-            isUsingWaypointTrajectory.set(true);
-            activeTrajectoryGenerator = pelvisWaypointsPositionTrajectoryGenerator;
-            isRunning.set(true);
-         }
-      }
-
-      if (isRunning.getBooleanValue())
-      {
-         double deltaTime = yoTime.getDoubleValue() - initialPelvisPositionTime.getDoubleValue();
-         activeTrajectoryGenerator.compute(deltaTime);
-         activeTrajectoryGenerator.getPosition(tempPosition);
-         //System.out.println(tempPosition);
-         desiredPelvisPosition.setByProjectionOntoXYPlane(tempPosition);
-      }
-   }
-
-   private void computeDesiredICPOffset()
-   {
-      pelvisPositionError.set(desiredPelvisPosition);
-      tempPosition2d.setToZero(pelvisZUpFrame);
-      tempPosition2d.changeFrame(worldFrame);
-      pelvisPositionError.sub(tempPosition2d);
-
-      pelvisPositionError.getFrameTuple2dIncludingFrame(tempError2d);
-      tempError2d.scale(controlDT);
-      pelvisPositionCumulatedError.add(tempError2d);
-
-      double cumulativeErrorMagnitude = pelvisPositionCumulatedError.length();
-      if (cumulativeErrorMagnitude > maximumIntegralError.getDoubleValue())
-      {
-         pelvisPositionCumulatedError.scale(maximumIntegralError.getDoubleValue() / cumulativeErrorMagnitude);
-      }
-
-      proportionalTerm.set(pelvisPositionError);
-      proportionalTerm.scale(proportionalGain.getDoubleValue());
-
-      integralTerm.set(pelvisPositionCumulatedError);
-      integralTerm.scale(integralGain.getDoubleValue());
-
-      desiredICPOffset.set(proportionalTerm);
-      desiredICPOffset.add(integralTerm);
-   }
-
-   
-   private final ConvexPolygonShrinker convexPolygonShrinker = new ConvexPolygonShrinker();
-   private final FrameConvexPolygon2d safeSupportPolygonToConstrainICPOffset = new FrameConvexPolygon2d();
-
-   private final FramePoint2d originalICPToModify = new FramePoint2d();
-   
-   public void addICPOffset(FramePoint2d desiredICPToModify, FrameVector2d desiredICPVelocityToModify, FrameConvexPolygon2d supportPolygon)
-   {
-      desiredICPToModify.changeFrame(supportPolygon.getReferenceFrame());
-      desiredICPVelocityToModify.changeFrame(supportPolygon.getReferenceFrame());
-      
-      originalICPToModify.setIncludingFrame(desiredICPToModify);
-      
-      if (!isEnabled.getBooleanValue() || (!isRunning.getBooleanValue() && !manualMode.getBooleanValue()))
-      {
-         desiredICPOffset.setToZero();
-         icpOffsetForFreezing.setToZero();
-         desiredICPToModify.changeFrame(worldFrame);
-         desiredICPVelocityToModify.changeFrame(worldFrame);
-         return;
-      }
-
-      if (manualMode.getBooleanValue())
-      {
-         // Ignore the desiredICPOffset frame assuming the user wants to control the ICP in the supportFrame
-         tempICPOffset.setIncludingFrame(supportFrame, desiredICPOffset.getX(), desiredICPOffset.getY());
-      }
-      
-      else
-      {
-         desiredICPOffset.getFrameTuple2dIncludingFrame(tempICPOffset);
-         tempICPOffset.changeFrame(supportFrame);
-      }
-      
-      if (isFrozen.getBooleanValue())
-      {
-         desiredICPOffset.setAndMatchFrame(icpOffsetForFreezing);
-         desiredICPToModify.add(icpOffsetForFreezing);
-      }
-      
-      else
-      {
-         desiredICPToModify.add(tempICPOffset);
-
-         convexPolygonShrinker.shrinkConstantDistanceInto(supportPolygon, supportPolygonSafeMargin.getDoubleValue(), safeSupportPolygonToConstrainICPOffset);
-         safeSupportPolygonToConstrainICPOffset.orthogonalProjection(desiredICPToModify);
-
-         icpOffsetForFreezing.setIncludingFrame(desiredICPToModify);
-         icpOffsetForFreezing.sub(originalICPToModify);
-      }
-
-      desiredICPToModify.changeFrame(worldFrame);
-      desiredICPVelocityToModify.changeFrame(worldFrame);
-   }
-
-   public void disable()
-   {
-      isEnabled.set(false);
-      isRunning.set(false);
-      isFrozen.set(false);
-
-      pelvisPositionError.setToZero();
-      pelvisPositionCumulatedError.setToZero();
-
-      proportionalTerm.setToZero();
-      integralTerm.setToZero();
-
-      desiredICPOffset.setToZero();
-   }
-
-   public void enable()
-   {
-      if (isEnabled.getBooleanValue())
-         return;
-      isEnabled.set(true);
-      isFrozen.set(false);
-      initialize();
-   }
-   
-   public void freeze()
-   {
-      isFrozen.set(true);
-   }
-
-   private void initialize()
-   {
-      initialPelvisPositionTime.set(yoTime.getDoubleValue());
-      pelvisPositionTrajectoryTime.set(0.0);
-      tempPosition.setToZero(pelvisZUpFrame);
-      initialPelvisPosition.setAndMatchFrame(tempPosition);
-      finalPelvisPosition.setAndMatchFrame(tempPosition);
-      pelvisPositionTrajectoryGenerator.initialize();
-      activeTrajectoryGenerator = pelvisPositionTrajectoryGenerator;
-   }
-}
->>>>>>> 00b390c2
+}