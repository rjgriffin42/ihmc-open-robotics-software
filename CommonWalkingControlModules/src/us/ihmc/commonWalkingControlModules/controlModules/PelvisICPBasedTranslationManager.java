package us.ihmc.commonWalkingControlModules.controlModules;

import us.ihmc.commonWalkingControlModules.momentumBasedController.MomentumBasedController;
import us.ihmc.commonWalkingControlModules.packetConsumers.PelvisPoseProvider;
import us.ihmc.commonWalkingControlModules.packetConsumers.StopAllTrajectoryMessageSubscriber;
import us.ihmc.humanoidRobotics.communication.packets.walking.PelvisTrajectoryMessage;
import us.ihmc.robotics.controllers.YoPDGains;
import us.ihmc.robotics.dataStructures.listener.VariableChangedListener;
import us.ihmc.robotics.dataStructures.registry.YoVariableRegistry;
import us.ihmc.robotics.dataStructures.variable.BooleanYoVariable;
import us.ihmc.robotics.dataStructures.variable.DoubleYoVariable;
import us.ihmc.robotics.dataStructures.variable.YoVariable;
import us.ihmc.robotics.geometry.ConvexPolygonShrinker;
import us.ihmc.robotics.geometry.FrameConvexPolygon2d;
import us.ihmc.robotics.geometry.FramePoint;
import us.ihmc.robotics.geometry.FramePoint2d;
import us.ihmc.robotics.geometry.FrameVector;
import us.ihmc.robotics.geometry.FrameVector2d;
import us.ihmc.robotics.math.frames.YoFramePoint;
import us.ihmc.robotics.math.frames.YoFramePoint2d;
import us.ihmc.robotics.math.frames.YoFrameVector2d;
import us.ihmc.robotics.math.trajectories.MultipleWaypointsPositionTrajectoryGenerator;
import us.ihmc.robotics.math.trajectories.PositionTrajectoryGenerator;
import us.ihmc.robotics.math.trajectories.StraightLinePositionTrajectoryGenerator;
import us.ihmc.robotics.math.trajectories.providers.YoPositionProvider;
import us.ihmc.robotics.math.trajectories.providers.YoVariableDoubleProvider;
import us.ihmc.robotics.referenceFrames.ReferenceFrame;
import us.ihmc.robotics.robotSide.RobotSide;
import us.ihmc.robotics.robotSide.SideDependentList;
import us.ihmc.robotics.trajectories.providers.DoubleProvider;
import us.ihmc.robotics.trajectories.providers.PositionProvider;

public class PelvisICPBasedTranslationManager
{
   private static final double minTrajectoryTime = 0.1;

   private static final ReferenceFrame worldFrame = ReferenceFrame.getWorldFrame();

   private final YoVariableRegistry registry = new YoVariableRegistry(getClass().getSimpleName());

   private final DoubleYoVariable supportPolygonSafeMargin = new DoubleYoVariable("supportPolygonSafeMargin", registry);
   private final DoubleYoVariable frozenOffsetDecayAlpha = new DoubleYoVariable("frozenOffsetDecayAlpha", registry);

   private final YoFramePoint2d desiredPelvisPosition = new YoFramePoint2d("desiredPelvis", worldFrame, registry);

   private final DoubleYoVariable initialPelvisPositionTime = new DoubleYoVariable("initialPelvisPositionTime", registry);
   private final DoubleYoVariable pelvisPositionTrajectoryTime = new DoubleYoVariable("pelvisPositionTrajectoryTime", registry);
   private final YoFramePoint initialPelvisPosition = new YoFramePoint("initialPelvis", worldFrame, registry);
   private final YoFramePoint finalPelvisPosition = new YoFramePoint("finalPelvis", worldFrame, registry);

   private final BooleanYoVariable isUsingWaypointTrajectory;
   private PositionTrajectoryGenerator activeTrajectoryGenerator;
   private final StraightLinePositionTrajectoryGenerator pelvisPositionTrajectoryGenerator;
   private final MultipleWaypointsPositionTrajectoryGenerator waypointPositionTrajectoryGenerator;

   private final YoFrameVector2d pelvisPositionError = new YoFrameVector2d("pelvisPositionError", worldFrame, registry);
   private final DoubleYoVariable proportionalGain = new DoubleYoVariable("pelvisPositionProportionalGain", registry);
   private final YoFrameVector2d proportionalTerm = new YoFrameVector2d("pelvisPositionProportionalTerm", worldFrame, registry);

   private final YoFrameVector2d pelvisPositionCumulatedError = new YoFrameVector2d("pelvisPositionCumulatedError", worldFrame, registry);
   private final DoubleYoVariable integralGain = new DoubleYoVariable("pelvisPositionIntegralGain", registry);
   private final YoFrameVector2d integralTerm = new YoFrameVector2d("pelvisPositionIntegralTerm", worldFrame, registry);
   private final DoubleYoVariable maximumIntegralError = new DoubleYoVariable("maximumPelvisPositionIntegralError", registry);

   private final YoFrameVector2d desiredICPOffset = new YoFrameVector2d("desiredICPOffset", worldFrame, registry);

   private final BooleanYoVariable isEnabled = new BooleanYoVariable("isPelvisTranslationManagerEnabled", registry);
   private final BooleanYoVariable isRunning = new BooleanYoVariable("isPelvisTranslationManagerRunning", registry);
   private final BooleanYoVariable isFrozen = new BooleanYoVariable("isPelvisTranslationManagerFrozen", registry);

   private final BooleanYoVariable manualMode = new BooleanYoVariable("manualModeICPOffset", registry);

   private final DoubleYoVariable yoTime;
   private final double controlDT;

   private final PelvisPoseProvider desiredPelvisPoseProvider;
   private final StopAllTrajectoryMessageSubscriber stopAllTrajectoryMessageSubscriber;
   private final BooleanYoVariable isTrajectoryStopped = new BooleanYoVariable("isPelvisTranslationalTrajectoryStopped", registry);

   private ReferenceFrame supportFrame;
   private final ReferenceFrame pelvisZUpFrame;
   private final ReferenceFrame midFeetZUpFrame;
   private final SideDependentList<ReferenceFrame> ankleZUpFrames;

   private final FramePoint tempPosition = new FramePoint();
   private final FrameVector tempVelocity = new FrameVector();
   private final FramePoint2d tempPosition2d = new FramePoint2d();
   private final FrameVector2d tempError2d = new FrameVector2d();
   private final FrameVector2d tempICPOffset = new FrameVector2d();
   private final FrameVector2d icpOffsetForFreezing = new FrameVector2d();

   public PelvisICPBasedTranslationManager(MomentumBasedController momentumBasedController, PelvisPoseProvider desiredPelvisPoseProvider, StopAllTrajectoryMessageSubscriber stopAllTrajectoryMessageSubscriber,
         YoPDGains pelvisXYControlGains, YoVariableRegistry parentRegistry)
   {
      supportPolygonSafeMargin.set(0.04);
      frozenOffsetDecayAlpha.set(0.998);

      yoTime = momentumBasedController.getYoTime();
      controlDT = momentumBasedController.getControlDT();
      pelvisZUpFrame = momentumBasedController.getPelvisZUpFrame();
      midFeetZUpFrame = momentumBasedController.getReferenceFrames().getMidFeetZUpFrame();
      ankleZUpFrames = momentumBasedController.getReferenceFrames().getAnkleZUpReferenceFrames();

      this.desiredPelvisPoseProvider = desiredPelvisPoseProvider;
      this.stopAllTrajectoryMessageSubscriber = stopAllTrajectoryMessageSubscriber;

      isUsingWaypointTrajectory = new BooleanYoVariable(getClass().getSimpleName() + "IsUsingWaypointTrajectory", registry);
      isUsingWaypointTrajectory.set(false);

      DoubleProvider trajectoryTimeProvider = new YoVariableDoubleProvider(pelvisPositionTrajectoryTime);
      PositionProvider initialPositionProvider = new YoPositionProvider(initialPelvisPosition);
      PositionProvider finalPositionProvider = new YoPositionProvider(finalPelvisPosition);
      pelvisPositionTrajectoryGenerator = new StraightLinePositionTrajectoryGenerator("pelvis", worldFrame, trajectoryTimeProvider, initialPositionProvider,
            finalPositionProvider, registry);
      pelvisPositionTrajectoryGenerator.initialize();
      activeTrajectoryGenerator = pelvisPositionTrajectoryGenerator;

<<<<<<< HEAD
      waypointPositionTrajectoryGenerator = new MultipleWaypointsPositionTrajectoryGenerator("pelvisWaypoints", 15, true, worldFrame, registry);
=======
      waypointPositionTrajectoryGenerator = new MultipleWaypointsPositionTrajectoryGenerator("pelvisOffset", 15, true, worldFrame, registry);
>>>>>>> 93a7f6b2

      proportionalGain.set(0.5);
      integralGain.set(1.5);
      maximumIntegralError.set(0.08);

      manualMode.addVariableChangedListener(new VariableChangedListener()
      {
         @Override
         public void variableChanged(YoVariable<?> v)
         {
            initialize();
         }
      });

      parentRegistry.addChild(registry);
   }

   public void clearProvider()
   {
      desiredPelvisPoseProvider.clearPosition();
   }

   public void compute(RobotSide supportLeg, FramePoint2d actualICP)
   {
      if (isFrozen.getBooleanValue())
      {
         icpOffsetForFreezing.scale(frozenOffsetDecayAlpha.getDoubleValue());
         return;
      }

      if (isUsingWaypointTrajectory != null)
      {
         if (isUsingWaypointTrajectory.getBooleanValue())
            activeTrajectoryGenerator = waypointPositionTrajectoryGenerator;
         else
            activeTrajectoryGenerator = pelvisPositionTrajectoryGenerator;
      }

      supportFrame = supportLeg == null ? midFeetZUpFrame : ankleZUpFrames.get(supportLeg);

      if (!isEnabled.getBooleanValue())
      {
         desiredICPOffset.setToZero();
         return;
      }

      if (manualMode.getBooleanValue())
         return;

      handleStopAllTrajectoryMessage();
      updateDesireds();

      if (!isRunning.getBooleanValue())
      {
         desiredICPOffset.setToZero();
         return;
      }

      computeDesiredICPOffset();
   }

   private void updateDesireds()
   {
      if (desiredPelvisPoseProvider != null)
      {
         if (desiredPelvisPoseProvider.checkForHomePosition())
         {
            disable();
            enable();
         }
         else if (desiredPelvisPoseProvider.checkForNewPosition())
         {
            initialPelvisPositionTime.set(yoTime.getDoubleValue());
            if (desiredPelvisPoseProvider.getTrajectoryTime() < minTrajectoryTime)
               pelvisPositionTrajectoryTime.set(minTrajectoryTime);
            else
               pelvisPositionTrajectoryTime.set(desiredPelvisPoseProvider.getTrajectoryTime());
            tempPosition.setToZero(pelvisZUpFrame);
            initialPelvisPosition.setAndMatchFrame(tempPosition);
            finalPelvisPosition.setAndMatchFrame(desiredPelvisPoseProvider.getDesiredPelvisPosition(supportFrame));
            pelvisPositionTrajectoryGenerator.initialize();
            isUsingWaypointTrajectory.set(false);
            isTrajectoryStopped.set(false);
            activeTrajectoryGenerator = pelvisPositionTrajectoryGenerator;
            isRunning.set(true);
         }
      }

      if (isRunning.getBooleanValue())
      {
         if (!isTrajectoryStopped.getBooleanValue())
         {
            double deltaTime = yoTime.getDoubleValue() - initialPelvisPositionTime.getDoubleValue();
            activeTrajectoryGenerator.compute(deltaTime);
         }
         activeTrajectoryGenerator.get(tempPosition);
         desiredPelvisPosition.setByProjectionOntoXYPlane(tempPosition);
      }
   }

   public void handlePelvisTrajectoryMessage(PelvisTrajectoryMessage message)
   {
      initialPelvisPositionTime.set(yoTime.getDoubleValue());
      waypointPositionTrajectoryGenerator.clear();
      waypointPositionTrajectoryGenerator.changeFrame(worldFrame);

      if (message.getWaypoint(0).getTime() > 1.0e-5)
      {
         activeTrajectoryGenerator.get(tempPosition);
         tempPosition.changeFrame(worldFrame);
         tempVelocity.setToZero(worldFrame);

         waypointPositionTrajectoryGenerator.appendWaypoint(0.0, tempPosition, tempVelocity);
      }

      waypointPositionTrajectoryGenerator.appendWaypoints(message.getWaypoints());
      waypointPositionTrajectoryGenerator.changeFrame(worldFrame);
      waypointPositionTrajectoryGenerator.initialize();
      isUsingWaypointTrajectory.set(true);
      isTrajectoryStopped.set(false);
<<<<<<< HEAD
=======
      isRunning.set(true);
>>>>>>> 93a7f6b2
      activeTrajectoryGenerator = waypointPositionTrajectoryGenerator;
   }

   private void handleStopAllTrajectoryMessage()
   {
      if (stopAllTrajectoryMessageSubscriber == null || !stopAllTrajectoryMessageSubscriber.pollMessage(this))
         return;

      isTrajectoryStopped.set(true);
   }

   private void computeDesiredICPOffset()
   {
      pelvisPositionError.set(desiredPelvisPosition);
      tempPosition2d.setToZero(pelvisZUpFrame);
      tempPosition2d.changeFrame(worldFrame);
      pelvisPositionError.sub(tempPosition2d);

      pelvisPositionError.getFrameTuple2dIncludingFrame(tempError2d);
      tempError2d.scale(controlDT);
      pelvisPositionCumulatedError.add(tempError2d);

      double cumulativeErrorMagnitude = pelvisPositionCumulatedError.length();
      if (cumulativeErrorMagnitude > maximumIntegralError.getDoubleValue())
      {
         pelvisPositionCumulatedError.scale(maximumIntegralError.getDoubleValue() / cumulativeErrorMagnitude);
      }

      proportionalTerm.set(pelvisPositionError);
      proportionalTerm.scale(proportionalGain.getDoubleValue());

      integralTerm.set(pelvisPositionCumulatedError);
      integralTerm.scale(integralGain.getDoubleValue());

      desiredICPOffset.set(proportionalTerm);
      desiredICPOffset.add(integralTerm);
   }

   private final ConvexPolygonShrinker convexPolygonShrinker = new ConvexPolygonShrinker();
   private final FrameConvexPolygon2d safeSupportPolygonToConstrainICPOffset = new FrameConvexPolygon2d();

   private final FramePoint2d originalICPToModify = new FramePoint2d();

   public void addICPOffset(FramePoint2d desiredICPToModify, FrameVector2d desiredICPVelocityToModify, FrameConvexPolygon2d supportPolygon)
   {
      desiredICPToModify.changeFrame(supportPolygon.getReferenceFrame());
      desiredICPVelocityToModify.changeFrame(supportPolygon.getReferenceFrame());

      originalICPToModify.setIncludingFrame(desiredICPToModify);

      if (!isEnabled.getBooleanValue() || (!isRunning.getBooleanValue() && !manualMode.getBooleanValue()))
      {
         desiredICPOffset.setToZero();
         icpOffsetForFreezing.setToZero();
         desiredICPToModify.changeFrame(worldFrame);
         desiredICPVelocityToModify.changeFrame(worldFrame);
         return;
      }

      if (manualMode.getBooleanValue())
      {
         // Ignore the desiredICPOffset frame assuming the user wants to control the ICP in the supportFrame
         tempICPOffset.setIncludingFrame(supportFrame, desiredICPOffset.getX(), desiredICPOffset.getY());
      }

      else
      {
         desiredICPOffset.getFrameTuple2dIncludingFrame(tempICPOffset);
         tempICPOffset.changeFrame(supportFrame);
      }

      if (isFrozen.getBooleanValue())
      {
         desiredICPOffset.setAndMatchFrame(icpOffsetForFreezing);
         desiredICPToModify.add(icpOffsetForFreezing);
      }

      else
      {
         desiredICPToModify.add(tempICPOffset);

         convexPolygonShrinker.shrinkConstantDistanceInto(supportPolygon, supportPolygonSafeMargin.getDoubleValue(), safeSupportPolygonToConstrainICPOffset);
         safeSupportPolygonToConstrainICPOffset.orthogonalProjection(desiredICPToModify);

         icpOffsetForFreezing.setIncludingFrame(desiredICPToModify);
         icpOffsetForFreezing.sub(originalICPToModify);
      }

      desiredICPToModify.changeFrame(worldFrame);
      desiredICPVelocityToModify.changeFrame(worldFrame);
   }

   public void disable()
   {
      isEnabled.set(false);
      isRunning.set(false);
      isFrozen.set(false);
      isTrajectoryStopped.set(false);

      pelvisPositionError.setToZero();
      pelvisPositionCumulatedError.setToZero();

      proportionalTerm.setToZero();
      integralTerm.setToZero();

      desiredICPOffset.setToZero();
   }

   public void enable()
   {
      if (isEnabled.getBooleanValue())
         return;
      isEnabled.set(true);
      isFrozen.set(false);
      isTrajectoryStopped.set(false);
      initialize();
   }

   public void freeze()
   {
      isFrozen.set(true);
   }

   private void initialize()
   {
      initialPelvisPositionTime.set(yoTime.getDoubleValue());
      pelvisPositionTrajectoryTime.set(0.0);
      tempPosition.setToZero(pelvisZUpFrame);
      initialPelvisPosition.setAndMatchFrame(tempPosition);
      finalPelvisPosition.setAndMatchFrame(tempPosition);
      pelvisPositionTrajectoryGenerator.initialize();
      activeTrajectoryGenerator = pelvisPositionTrajectoryGenerator;
      isTrajectoryStopped.set(false);
   }
}<|MERGE_RESOLUTION|>--- conflicted
+++ resolved
@@ -115,11 +115,7 @@
       pelvisPositionTrajectoryGenerator.initialize();
       activeTrajectoryGenerator = pelvisPositionTrajectoryGenerator;
 
-<<<<<<< HEAD
-      waypointPositionTrajectoryGenerator = new MultipleWaypointsPositionTrajectoryGenerator("pelvisWaypoints", 15, true, worldFrame, registry);
-=======
       waypointPositionTrajectoryGenerator = new MultipleWaypointsPositionTrajectoryGenerator("pelvisOffset", 15, true, worldFrame, registry);
->>>>>>> 93a7f6b2
 
       proportionalGain.set(0.5);
       integralGain.set(1.5);
@@ -240,10 +236,7 @@
       waypointPositionTrajectoryGenerator.initialize();
       isUsingWaypointTrajectory.set(true);
       isTrajectoryStopped.set(false);
-<<<<<<< HEAD
-=======
       isRunning.set(true);
->>>>>>> 93a7f6b2
       activeTrajectoryGenerator = waypointPositionTrajectoryGenerator;
    }
 
