package us.ihmc.commonWalkingControlModules.controlModules;

import javax.vecmath.Quat4d;

import us.ihmc.commonWalkingControlModules.configurations.WalkingControllerParameters;
import us.ihmc.commonWalkingControlModules.momentumBasedController.MomentumBasedController;
import us.ihmc.commonWalkingControlModules.momentumBasedController.OrientationTrajectoryData;
import us.ihmc.commonWalkingControlModules.momentumBasedController.RootJointAngularAccelerationControlModule;
import us.ihmc.commonWalkingControlModules.packetConsumers.PelvisPoseProvider;
import us.ihmc.commonWalkingControlModules.packetConsumers.StopAllTrajectoryMessageSubscriber;
import us.ihmc.humanoidRobotics.communication.packets.walking.PelvisTrajectoryMessage;
import us.ihmc.humanoidRobotics.footstep.Footstep;
import us.ihmc.robotics.controllers.YoOrientationPIDGains;
import us.ihmc.robotics.dataStructures.registry.YoVariableRegistry;
import us.ihmc.robotics.dataStructures.variable.BooleanYoVariable;
import us.ihmc.robotics.dataStructures.variable.DoubleYoVariable;
import us.ihmc.robotics.geometry.AngleTools;
import us.ihmc.robotics.geometry.FrameOrientation;
import us.ihmc.robotics.geometry.FramePoint;
import us.ihmc.robotics.geometry.FrameVector;
import us.ihmc.robotics.geometry.RigidBodyTransform;
import us.ihmc.robotics.math.frames.YoFrameQuaternion;
import us.ihmc.robotics.math.frames.YoFrameVector;
import us.ihmc.robotics.math.trajectories.MultipleWaypointsOrientationTrajectoryGenerator;
import us.ihmc.robotics.math.trajectories.OrientationInterpolationTrajectoryGenerator;
import us.ihmc.robotics.math.trajectories.OrientationTrajectoryGenerator;
import us.ihmc.robotics.math.trajectories.SimpleOrientationTrajectoryGenerator;
import us.ihmc.robotics.math.trajectories.providers.YoQuaternionProvider;
import us.ihmc.robotics.math.trajectories.providers.YoVariableDoubleProvider;
import us.ihmc.robotics.referenceFrames.ReferenceFrame;
import us.ihmc.robotics.robotSide.RobotSide;
import us.ihmc.robotics.robotSide.SideDependentList;
import us.ihmc.robotics.trajectories.providers.DoubleProvider;
import us.ihmc.robotics.trajectories.providers.OrientationProvider;
import us.ihmc.sensorProcessing.frames.CommonHumanoidReferenceFrames;

public class PelvisOrientationManager
{
   private static final double defaultTrajectoryTime = 1.0;

   private static final ReferenceFrame worldFrame = ReferenceFrame.getWorldFrame();

   private final YoVariableRegistry registry = new YoVariableRegistry(getClass().getSimpleName());

   private final YoFrameQuaternion desiredPelvisOrientation = new YoFrameQuaternion("desiredPelvis", worldFrame, registry);
   private final YoFrameVector desiredPelvisAngularVelocity = new YoFrameVector("desiredPelvisAngularVelocity", worldFrame, registry);
   private final YoFrameVector desiredPelvisAngularAcceleration = new YoFrameVector("desiredPelvisAngularAcceleration", worldFrame, registry);

   private final DoubleYoVariable swingPelvisYaw = new DoubleYoVariable("swingPelvisYaw", registry);
   private final DoubleYoVariable swingPelvisYawScale = new DoubleYoVariable("swingPelvisYawScale", registry);

   private final DoubleYoVariable initialPelvisOrientationTime = new DoubleYoVariable("initialPelvisOrientationTime", registry);
   private final YoFrameQuaternion initialPelvisOrientation = new YoFrameQuaternion("initialPelvis", worldFrame, registry);
   private final YoFrameQuaternion finalPelvisOrientation = new YoFrameQuaternion("finalPelvis", worldFrame, registry);
   private final SimpleOrientationTrajectoryGenerator pelvisOrientationTrajectoryGenerator;

   private final DoubleYoVariable initialPelvisOrientationOffsetTime = new DoubleYoVariable("initialPelvisOrientationOffsetTime", registry);
   private final YoFrameQuaternion desiredPelvisOrientationOffset;

   private final DoubleYoVariable offsetTrajectoryTime = new DoubleYoVariable("offsetTrajectoryTime", registry);
   private final YoFrameQuaternion initialPelvisOrientationOffset;
   private final YoFrameQuaternion finalPelvisOrientationOffset;

   private final BooleanYoVariable isUsingWaypointTrajectory;
   private OrientationTrajectoryGenerator activeOrientationOffsetTrajectoryGenerator;
   private final MultipleWaypointsOrientationTrajectoryGenerator waypointOrientationOffsetTrajectoryGenerator;
   private final OrientationTrajectoryGenerator pelvisOrientationOffsetTrajectoryGenerator;

   private final YoFrameQuaternion desiredPelvisOrientationWithOffset = new YoFrameQuaternion("desiredPelvisOrientationWithOffset", worldFrame, registry);

   private final DoubleYoVariable yoTime;

   private final OrientationTrajectoryData orientationTrajectoryData = new OrientationTrajectoryData();
   private final RootJointAngularAccelerationControlModule rootJointAngularAccelerationControlModule;

   private final FrameOrientation tempOrientation = new FrameOrientation();
   private final FrameVector tempAngularVelocity = new FrameVector();
   private final FrameVector tempAngularAcceleration = new FrameVector();

   private final SideDependentList<ReferenceFrame> ankleZUpFrames;
   private final ReferenceFrame midFeetZUpFrame;
   private final ReferenceFrame pelvisFrame;
   private final ReferenceFrame desiredPelvisFrame;

   private final PelvisPoseProvider pelvisPoseProvider;
   private final StopAllTrajectoryMessageSubscriber stopAllTrajectoryMessageSubscriber;
   private final BooleanYoVariable isTrajectoryStopped = new BooleanYoVariable("isPelvisOrientationOffsetTrajectoryStopped", registry);

   public PelvisOrientationManager(WalkingControllerParameters walkingControllerParameters, MomentumBasedController momentumBasedController,
         PelvisPoseProvider desiredPelvisPoseProvider, StopAllTrajectoryMessageSubscriber stopAllTrajectoryMessageSubscriber, YoVariableRegistry parentRegistry)
   {
      yoTime = momentumBasedController.getYoTime();
      CommonHumanoidReferenceFrames referenceFrames = momentumBasedController.getReferenceFrames();
      ankleZUpFrames = referenceFrames.getAnkleZUpReferenceFrames();
      midFeetZUpFrame = referenceFrames.getMidFeetZUpFrame();
      pelvisFrame = referenceFrames.getPelvisFrame();
      this.pelvisPoseProvider = desiredPelvisPoseProvider;
      this.stopAllTrajectoryMessageSubscriber = stopAllTrajectoryMessageSubscriber;

      YoOrientationPIDGains pelvisOrientationControlGains = walkingControllerParameters.createPelvisOrientationControlGains(registry);
      rootJointAngularAccelerationControlModule = new RootJointAngularAccelerationControlModule(momentumBasedController, pelvisOrientationControlGains,
            registry);
      pelvisOrientationTrajectoryGenerator = new SimpleOrientationTrajectoryGenerator("pelvis", true, worldFrame, registry);
      double defaultStepTime = walkingControllerParameters.getDefaultSwingTime();
      pelvisOrientationTrajectoryGenerator.setTrajectoryTime(defaultStepTime);

      pelvisOrientationTrajectoryGenerator.registerNewTrajectoryFrame(midFeetZUpFrame);
      for (RobotSide robotSide : RobotSide.values)
         pelvisOrientationTrajectoryGenerator.registerNewTrajectoryFrame(ankleZUpFrames.get(robotSide));

      desiredPelvisFrame = new ReferenceFrame("desiredPelvisFrame", worldFrame)
      {
         private static final long serialVersionUID = -1472151257649344278L;

         private final Quat4d rotationToParent = new Quat4d();

         @Override
         protected void updateTransformToParent(RigidBodyTransform transformToParent)
         {
            pelvisFrame.getTransformToDesiredFrame(transformToParent, parentFrame);
            desiredPelvisOrientation.get(rotationToParent);
            transformToParent.setRotation(rotationToParent);
         }
      };

      desiredPelvisOrientationOffset = new YoFrameQuaternion("desiredPelvis", "Offset", desiredPelvisFrame, registry);

      offsetTrajectoryTime.set(defaultTrajectoryTime);
      initialPelvisOrientationOffset = new YoFrameQuaternion("initialPelvis", "Offset", desiredPelvisFrame, registry);
      finalPelvisOrientationOffset = new YoFrameQuaternion("finalPelvis", "Offset", desiredPelvisFrame, registry);
      OrientationProvider initialPelvisOrientationOffsetProvider = new YoQuaternionProvider(initialPelvisOrientationOffset);
      OrientationProvider finalPelvisOrientationOffsetProvider = new YoQuaternionProvider(finalPelvisOrientationOffset);
      DoubleProvider offsetTrajectoryTimeProvider = new YoVariableDoubleProvider(offsetTrajectoryTime);

      isUsingWaypointTrajectory = new BooleanYoVariable(getClass().getSimpleName() + "IsUsingWaypointTrajectory", registry);
      isUsingWaypointTrajectory.set(false);

      pelvisOrientationOffsetTrajectoryGenerator = new OrientationInterpolationTrajectoryGenerator("pelvisOffset", desiredPelvisFrame,
            offsetTrajectoryTimeProvider, initialPelvisOrientationOffsetProvider, finalPelvisOrientationOffsetProvider, registry);
      pelvisOrientationOffsetTrajectoryGenerator.initialize();
      activeOrientationOffsetTrajectoryGenerator = pelvisOrientationOffsetTrajectoryGenerator;

<<<<<<< HEAD
      boolean allowMultipleFrames = false;
      waypointOrientationOffsetTrajectoryGenerator = new MultipleWaypointsOrientationTrajectoryGenerator("pelvisWaypointsOffset", 15, allowMultipleFrames,
            desiredPelvisFrame, registry);
=======
      boolean allowMultipleFrames = true;
      waypointOrientationOffsetTrajectoryGenerator = new MultipleWaypointsOrientationTrajectoryGenerator("pelvisOffset", 15, allowMultipleFrames, desiredPelvisFrame, registry);
      waypointOrientationOffsetTrajectoryGenerator.registerNewTrajectoryFrame(worldFrame);
>>>>>>> 93a7f6b2

      parentRegistry.addChild(registry);
   }

   public void setTrajectoryTime(double trajectoryTime)
   {
      pelvisOrientationTrajectoryGenerator.setTrajectoryTime(trajectoryTime);
   }

   private void initialize(ReferenceFrame desiredTrajectoryFrame)
   {
      isUsingWaypointTrajectory.set(false);
      activeOrientationOffsetTrajectoryGenerator = pelvisOrientationOffsetTrajectoryGenerator;

      initialPelvisOrientationTime.set(yoTime.getDoubleValue());

      pelvisOrientationTrajectoryGenerator.switchTrajectoryFrame(desiredTrajectoryFrame);

      initialPelvisOrientation.getFrameOrientationIncludingFrame(tempOrientation);
      tempOrientation.changeFrame(desiredTrajectoryFrame);
      pelvisOrientationTrajectoryGenerator.setInitialOrientation(tempOrientation);

      finalPelvisOrientation.getFrameOrientationIncludingFrame(tempOrientation);
      tempOrientation.changeFrame(desiredTrajectoryFrame);
      pelvisOrientationTrajectoryGenerator.setFinalOrientation(tempOrientation);

      pelvisOrientationTrajectoryGenerator.initialize();
      pelvisOrientationTrajectoryGenerator.packAngularData(tempOrientation, tempAngularVelocity, tempAngularAcceleration);

      tempOrientation.changeFrame(worldFrame);
      tempAngularVelocity.changeFrame(worldFrame);
      tempAngularAcceleration.changeFrame(worldFrame);

      desiredPelvisOrientation.set(tempOrientation);
      desiredPelvisAngularVelocity.set(tempAngularVelocity);
      desiredPelvisAngularAcceleration.set(tempAngularAcceleration);
   }

   public void clearProvider()
   {
      pelvisPoseProvider.clearOrientation();
   }

   public void compute()
   {
      if (isUsingWaypointTrajectory != null)
      {
         if (isUsingWaypointTrajectory.getBooleanValue())
            activeOrientationOffsetTrajectoryGenerator = waypointOrientationOffsetTrajectoryGenerator;
         else
            activeOrientationOffsetTrajectoryGenerator = pelvisOrientationOffsetTrajectoryGenerator;
      }

      updateDesireds();
      handleStopAllTrajectoryMessage();

      rootJointAngularAccelerationControlModule.doControl(orientationTrajectoryData);
   }

   private void updateDesireds()
   {
      double deltaTime = yoTime.getDoubleValue() - initialPelvisOrientationTime.getDoubleValue();
      pelvisOrientationTrajectoryGenerator.compute(deltaTime);
      pelvisOrientationTrajectoryGenerator.packAngularData(tempOrientation, tempAngularVelocity, tempAngularAcceleration);

      tempOrientation.changeFrame(worldFrame);
      tempAngularVelocity.changeFrame(worldFrame);
      tempAngularAcceleration.changeFrame(worldFrame);

      desiredPelvisOrientation.set(tempOrientation);
      desiredPelvisAngularVelocity.set(tempAngularVelocity);
      desiredPelvisAngularAcceleration.set(tempAngularAcceleration);
      desiredPelvisFrame.update();

      if (pelvisPoseProvider != null)
      {
         if (pelvisPoseProvider.checkForHomeOrientation())
         {
            initialPelvisOrientationOffsetTime.set(yoTime.getDoubleValue());
            offsetTrajectoryTime.set(pelvisPoseProvider.getTrajectoryTime());
            activeOrientationOffsetTrajectoryGenerator.get(tempOrientation);
            initialPelvisOrientationOffset.set(tempOrientation);
            finalPelvisOrientationOffset.set(0.0, 0.0, 0.0);
            pelvisOrientationOffsetTrajectoryGenerator.initialize();
            isUsingWaypointTrajectory.set(false);
            isTrajectoryStopped.set(false);
            activeOrientationOffsetTrajectoryGenerator = pelvisOrientationOffsetTrajectoryGenerator;
         }
         else if (pelvisPoseProvider.checkForNewOrientation())
         {
            initialPelvisOrientationOffsetTime.set(yoTime.getDoubleValue());
            offsetTrajectoryTime.set(pelvisPoseProvider.getTrajectoryTime());
            activeOrientationOffsetTrajectoryGenerator.get(tempOrientation);
            initialPelvisOrientationOffset.set(tempOrientation);
            FrameOrientation pelvisOrientationProvided = pelvisPoseProvider.getDesiredPelvisOrientation(desiredPelvisFrame);

            pelvisOrientationProvided.changeFrame(desiredPelvisFrame);
            tempOrientation.setIncludingFrame(pelvisOrientationProvided);
            finalPelvisOrientationOffset.set(tempOrientation);

            pelvisOrientationOffsetTrajectoryGenerator.initialize();
            isUsingWaypointTrajectory.set(false);
            isTrajectoryStopped.set(false);
            activeOrientationOffsetTrajectoryGenerator = pelvisOrientationOffsetTrajectoryGenerator;
         }
      }

      if (isTrajectoryStopped.getBooleanValue())
      {
         activeOrientationOffsetTrajectoryGenerator.get(tempOrientation);
         tempAngularVelocity.setToZero();
         tempAngularAcceleration.setToZero();
      }
      else
      {
         double deltaTimeOffset = yoTime.getDoubleValue() - initialPelvisOrientationOffsetTime.getDoubleValue();
         activeOrientationOffsetTrajectoryGenerator.compute(deltaTimeOffset);
         activeOrientationOffsetTrajectoryGenerator.packAngularData(tempOrientation, tempAngularVelocity, tempAngularAcceleration);
      }

      desiredPelvisOrientationOffset.set(tempOrientation);

      tempOrientation.changeFrame(worldFrame);
      tempAngularVelocity.changeFrame(worldFrame);
      tempAngularAcceleration.changeFrame(worldFrame);

      desiredPelvisOrientationWithOffset.set(tempOrientation);
      desiredPelvisAngularVelocity.add(tempAngularVelocity);
      desiredPelvisAngularAcceleration.add(tempAngularAcceleration);

      desiredPelvisOrientationWithOffset.getFrameOrientationIncludingFrame(tempOrientation);
      desiredPelvisAngularVelocity.getFrameTupleIncludingFrame(tempAngularVelocity);
      desiredPelvisAngularAcceleration.getFrameTupleIncludingFrame(tempAngularAcceleration);
      orientationTrajectoryData.set(tempOrientation, tempAngularVelocity, tempAngularAcceleration);
   }
   
   private void handleStopAllTrajectoryMessage()
   {
      if (stopAllTrajectoryMessageSubscriber == null || !stopAllTrajectoryMessageSubscriber.pollMessage(this))
         return;
      isTrajectoryStopped.set(true);
   }

   public void handlePelvisTrajectoryMessage(PelvisTrajectoryMessage message)
   {
      initialPelvisOrientationOffsetTime.set(yoTime.getDoubleValue());
      waypointOrientationOffsetTrajectoryGenerator.clear();
      waypointOrientationOffsetTrajectoryGenerator.switchTrajectoryFrame(worldFrame);

      if (message.getWaypoint(0).getTime() > 1.0e-5)
      {
         activeOrientationOffsetTrajectoryGenerator.get(tempOrientation);
         tempOrientation.changeFrame(worldFrame);
         tempAngularVelocity.setToZero(worldFrame);

         waypointOrientationOffsetTrajectoryGenerator.appendWaypoint(0.0, tempOrientation, tempAngularVelocity);
      }

      waypointOrientationOffsetTrajectoryGenerator.appendWaypoints(message.getWaypoints());
      waypointOrientationOffsetTrajectoryGenerator.changeFrame(desiredPelvisFrame);
      waypointOrientationOffsetTrajectoryGenerator.initialize();
      isUsingWaypointTrajectory.set(true);
      isTrajectoryStopped.set(false);
      activeOrientationOffsetTrajectoryGenerator = waypointOrientationOffsetTrajectoryGenerator;
   }

   public void resetOrientationOffset()
   {
      tempOrientation.setToZero(desiredPelvisFrame);
      initialPelvisOrientationOffset.set(tempOrientation);
      finalPelvisOrientationOffset.set(tempOrientation);
      pelvisOrientationOffsetTrajectoryGenerator.initialize();
      isUsingWaypointTrajectory.set(false);
      activeOrientationOffsetTrajectoryGenerator = pelvisOrientationOffsetTrajectoryGenerator;
   }

   public void setToHoldCurrentInWorldFrame()
   {
      tempOrientation.setToZero(pelvisFrame);
      tempOrientation.changeFrame(worldFrame);
      initialPelvisOrientation.set(tempOrientation);
      finalPelvisOrientation.set(tempOrientation);
      desiredPelvisOrientation.set(tempOrientation);

      initialize(worldFrame);
   }

   public void prepareForLocomotion()
   {
      desiredPelvisOrientationWithOffset.getFrameOrientationIncludingFrame(tempOrientation);
      tempOrientation.changeFrame(initialPelvisOrientation.getReferenceFrame());
      initialPelvisOrientation.set(tempOrientation);
      finalPelvisOrientation.set(tempOrientation);
      desiredPelvisOrientation.set(tempOrientation);

      resetOrientationOffset();
      initialize(worldFrame);
   }

   public void setToHoldCurrentDesiredInWorldFrame()
   {
      setToHoldCurrentDesired(worldFrame);
   }

   public void setToHoldCurrentDesiredInMidFeetZUpFrame()
   {
      setToHoldCurrentDesired(midFeetZUpFrame);
   }

   public void setToHoldCurrentDesiredInSupportFoot(RobotSide supportSide)
   {
      setToHoldCurrentDesired(ankleZUpFrames.get(supportSide));
   }

   public void setToHoldCurrentDesired(ReferenceFrame desiredTrajectoryFrame)
   {
      desiredPelvisOrientation.getFrameOrientationIncludingFrame(tempOrientation);
      initialPelvisOrientation.set(tempOrientation);
      finalPelvisOrientation.set(tempOrientation);

      initialize(desiredTrajectoryFrame);
   }

   /** Go instantly to zero, no smooth interpolation. */
   public void setToZeroInSupportFoot(RobotSide supportSide)
   {
      ReferenceFrame supportAnkleZUp = ankleZUpFrames.get(supportSide);
      tempOrientation.setToZero(supportAnkleZUp);
      tempOrientation.changeFrame(worldFrame);
      initialPelvisOrientation.set(tempOrientation);
      finalPelvisOrientation.set(tempOrientation);
      desiredPelvisOrientation.set(tempOrientation);

      initialize(supportAnkleZUp);
   }

   public void moveToAverageInSupportFoot(RobotSide supportSide)
   {
      desiredPelvisOrientation.getFrameOrientationIncludingFrame(tempOrientation);
      initialPelvisOrientation.set(tempOrientation);

      ReferenceFrame otherAnkleZUpFrame = ankleZUpFrames.get(supportSide.getOppositeSide());
      ReferenceFrame supportAnkleZUpFrame = ankleZUpFrames.get(supportSide);

      tempOrientation.setToZero(otherAnkleZUpFrame);
      tempOrientation.changeFrame(worldFrame);
      double yawOtherFoot = tempOrientation.getYaw();

      tempOrientation.setToZero(supportAnkleZUpFrame);
      tempOrientation.changeFrame(worldFrame);
      double yawSupportFoot = tempOrientation.getYaw();

      double finalDesiredPelvisYawAngle = AngleTools.computeAngleAverage(yawOtherFoot, yawSupportFoot);

      finalPelvisOrientation.set(finalDesiredPelvisYawAngle, 0.0, 0.0);

      initialize(supportAnkleZUpFrame);
   }

   /** Move towards zero smoothly within the given swing time */
   public void moveToZeroInSupportFoot(RobotSide supportSide)
   {
      desiredPelvisOrientation.getFrameOrientationIncludingFrame(tempOrientation);
      initialPelvisOrientation.set(tempOrientation);

      ReferenceFrame supportAnkleZUp = ankleZUpFrames.get(supportSide);
      tempOrientation.setToZero(supportAnkleZUp);
      tempOrientation.changeFrame(worldFrame);
      finalPelvisOrientation.set(tempOrientation);

      initialize(supportAnkleZUp);
   }

   private final FramePoint upcomingFootstepLocation = new FramePoint();
   private final FrameOrientation upcomingFootstepOrientation = new FrameOrientation();

   public void setWithUpcomingFootstep(Footstep upcomingFootstep)
   {
      RobotSide upcomingFootstepSide = upcomingFootstep.getRobotSide();

      desiredPelvisOrientation.getFrameOrientationIncludingFrame(tempOrientation);
      initialPelvisOrientation.set(tempOrientation);

      upcomingFootstep.getOrientationIncludingFrame(upcomingFootstepOrientation);
      upcomingFootstepOrientation.changeFrame(worldFrame);
      tempOrientation.setToZero(ankleZUpFrames.get(upcomingFootstepSide.getOppositeSide()));
      tempOrientation.changeFrame(worldFrame);

      double finalDesiredPelvisYawAngle = AngleTools.computeAngleAverage(upcomingFootstepOrientation.getYaw(), tempOrientation.getYaw());

      upcomingFootstep.getPositionIncludingFrame(upcomingFootstepLocation);
      upcomingFootstepLocation.changeFrame(ankleZUpFrames.get(upcomingFootstepSide.getOppositeSide()));

      double desiredSwingPelvisYawAngle = 0.0;
      if (Math.abs(upcomingFootstepLocation.getX()) > 0.1)
      {
         desiredSwingPelvisYawAngle = Math.atan2(upcomingFootstepLocation.getY(), upcomingFootstepLocation.getX());
         desiredSwingPelvisYawAngle -= upcomingFootstepSide.negateIfRightSide(Math.PI / 2.0);
      }
      swingPelvisYaw.set(desiredSwingPelvisYawAngle);

      finalPelvisOrientation.set(finalDesiredPelvisYawAngle + swingPelvisYawScale.getDoubleValue() * desiredSwingPelvisYawAngle, 0.0, 0.0);

      initialize(worldFrame);
   }
}<|MERGE_RESOLUTION|>--- conflicted
+++ resolved
@@ -140,15 +140,9 @@
       pelvisOrientationOffsetTrajectoryGenerator.initialize();
       activeOrientationOffsetTrajectoryGenerator = pelvisOrientationOffsetTrajectoryGenerator;
 
-<<<<<<< HEAD
-      boolean allowMultipleFrames = false;
-      waypointOrientationOffsetTrajectoryGenerator = new MultipleWaypointsOrientationTrajectoryGenerator("pelvisWaypointsOffset", 15, allowMultipleFrames,
-            desiredPelvisFrame, registry);
-=======
       boolean allowMultipleFrames = true;
       waypointOrientationOffsetTrajectoryGenerator = new MultipleWaypointsOrientationTrajectoryGenerator("pelvisOffset", 15, allowMultipleFrames, desiredPelvisFrame, registry);
       waypointOrientationOffsetTrajectoryGenerator.registerNewTrajectoryFrame(worldFrame);
->>>>>>> 93a7f6b2
 
       parentRegistry.addChild(registry);
    }
