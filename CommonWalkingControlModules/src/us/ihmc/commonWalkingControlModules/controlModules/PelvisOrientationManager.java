package us.ihmc.commonWalkingControlModules.controlModules;

import javax.vecmath.Quat4d;

<<<<<<< HEAD
import us.ihmc.SdfLoader.models.FullHumanoidRobotModel;
import us.ihmc.commonWalkingControlModules.configurations.WalkingControllerParameters;
import us.ihmc.commonWalkingControlModules.momentumBasedController.MomentumBasedController;
import us.ihmc.commonWalkingControlModules.momentumBasedController.dataObjects.feedbackController.OrientationFeedbackControlCommand;
import us.ihmc.commonWalkingControlModules.momentumBasedController.dataObjects.solver.InverseDynamicsCommand;
import us.ihmc.commonWalkingControlModules.packetConsumers.PelvisOrientationTrajectoryMessageSubscriber;
import us.ihmc.commonWalkingControlModules.packetConsumers.StopAllTrajectoryMessageSubscriber;
import us.ihmc.humanoidRobotics.communication.packets.walking.PelvisTrajectoryMessage;
import us.ihmc.humanoidRobotics.footstep.Footstep;
import us.ihmc.robotics.controllers.YoOrientationPIDGainsInterface;
=======
import us.ihmc.commonWalkingControlModules.configurations.WalkingControllerParameters;
import us.ihmc.commonWalkingControlModules.momentumBasedController.MomentumBasedController;
import us.ihmc.commonWalkingControlModules.momentumBasedController.OrientationTrajectoryData;
import us.ihmc.commonWalkingControlModules.momentumBasedController.RootJointAngularAccelerationControlModule;
import us.ihmc.commonWalkingControlModules.packetConsumers.PelvisPoseProvider;
import us.ihmc.commonWalkingControlModules.packetConsumers.StopAllTrajectoryMessageSubscriber;
import us.ihmc.humanoidRobotics.communication.packets.walking.PelvisTrajectoryMessage;
import us.ihmc.humanoidRobotics.footstep.Footstep;
import us.ihmc.robotics.controllers.YoOrientationPIDGains;
>>>>>>> 6f6eeecd
import us.ihmc.robotics.dataStructures.registry.YoVariableRegistry;
import us.ihmc.robotics.dataStructures.variable.BooleanYoVariable;
import us.ihmc.robotics.dataStructures.variable.DoubleYoVariable;
import us.ihmc.robotics.geometry.AngleTools;
import us.ihmc.robotics.geometry.FrameOrientation;
import us.ihmc.robotics.geometry.FramePoint;
import us.ihmc.robotics.geometry.FrameVector;
import us.ihmc.robotics.geometry.RigidBodyTransform;
import us.ihmc.robotics.math.frames.YoFrameQuaternion;
import us.ihmc.robotics.math.frames.YoFrameVector;
<<<<<<< HEAD
import us.ihmc.robotics.math.trajectories.MultipleWaypointsOrientationTrajectoryGenerator;
import us.ihmc.robotics.math.trajectories.SO3WaypointInterface;
import us.ihmc.robotics.math.trajectories.SimpleOrientationTrajectoryGenerator;
import us.ihmc.robotics.referenceFrames.ReferenceFrame;
import us.ihmc.robotics.robotSide.RobotSide;
import us.ihmc.robotics.robotSide.SideDependentList;
import us.ihmc.robotics.screwTheory.RigidBody;
=======
import us.ihmc.robotics.math.trajectories.OrientationInterpolationTrajectoryGenerator;
import us.ihmc.robotics.math.trajectories.OrientationTrajectoryGenerator;
import us.ihmc.robotics.math.trajectories.SimpleOrientationTrajectoryGenerator;
import us.ihmc.robotics.math.trajectories.providers.YoQuaternionProvider;
import us.ihmc.robotics.math.trajectories.providers.YoVariableDoubleProvider;
import us.ihmc.robotics.math.trajectories.waypoints.MultipleWaypointsOrientationTrajectoryGenerator;
import us.ihmc.robotics.referenceFrames.ReferenceFrame;
import us.ihmc.robotics.robotSide.RobotSide;
import us.ihmc.robotics.robotSide.SideDependentList;
import us.ihmc.robotics.trajectories.providers.DoubleProvider;
import us.ihmc.robotics.trajectories.providers.OrientationProvider;
>>>>>>> 6f6eeecd
import us.ihmc.sensorProcessing.frames.CommonHumanoidReferenceFrames;

public class PelvisOrientationManager
{
   private static final double defaultTrajectoryTime = 1.0;

   private static final ReferenceFrame worldFrame = ReferenceFrame.getWorldFrame();

   private final YoVariableRegistry registry = new YoVariableRegistry(getClass().getSimpleName());

   private final YoFrameQuaternion desiredPelvisOrientation = new YoFrameQuaternion("desiredPelvis", worldFrame, registry);
   private final YoFrameVector desiredPelvisAngularVelocity = new YoFrameVector("desiredPelvisAngularVelocity", worldFrame, registry);
   private final YoFrameVector desiredPelvisAngularAcceleration = new YoFrameVector("desiredPelvisAngularAcceleration", worldFrame, registry);

   private final DoubleYoVariable swingPelvisYaw = new DoubleYoVariable("swingPelvisYaw", registry);
   private final DoubleYoVariable swingPelvisYawScale = new DoubleYoVariable("swingPelvisYawScale", registry);

   private final DoubleYoVariable initialPelvisOrientationTime = new DoubleYoVariable("initialPelvisOrientationTime", registry);
   private final YoFrameQuaternion initialPelvisOrientation = new YoFrameQuaternion("initialPelvis", worldFrame, registry);
   private final YoFrameQuaternion finalPelvisOrientation = new YoFrameQuaternion("finalPelvis", worldFrame, registry);
   private final SimpleOrientationTrajectoryGenerator pelvisOrientationTrajectoryGenerator;

   private final DoubleYoVariable initialPelvisOrientationOffsetTime = new DoubleYoVariable("initialPelvisOrientationOffsetTime", registry);
   private final YoFrameQuaternion desiredPelvisOrientationOffset;

<<<<<<< HEAD
   private final MultipleWaypointsOrientationTrajectoryGenerator waypointOrientationOffsetTrajectoryGenerator;
=======
   private final DoubleYoVariable offsetTrajectoryTime = new DoubleYoVariable("offsetTrajectoryTime", registry);
   private final YoFrameQuaternion initialPelvisOrientationOffset;
   private final YoFrameQuaternion finalPelvisOrientationOffset;

   private final BooleanYoVariable isUsingWaypointTrajectory;
   private OrientationTrajectoryGenerator activeOrientationOffsetTrajectoryGenerator;
   private final MultipleWaypointsOrientationTrajectoryGenerator waypointOrientationOffsetTrajectoryGenerator;
   private final OrientationTrajectoryGenerator pelvisOrientationOffsetTrajectoryGenerator;
>>>>>>> 6f6eeecd

   private final YoFrameQuaternion desiredPelvisOrientationWithOffset = new YoFrameQuaternion("desiredPelvisOrientationWithOffset", worldFrame, registry);

   private final DoubleYoVariable yoTime;

<<<<<<< HEAD
   private final OrientationFeedbackControlCommand orientationFeedbackControlCommand = new OrientationFeedbackControlCommand();
=======
   private final OrientationTrajectoryData orientationTrajectoryData = new OrientationTrajectoryData();
   private final RootJointAngularAccelerationControlModule rootJointAngularAccelerationControlModule;
>>>>>>> 6f6eeecd

   private final FrameOrientation tempOrientation = new FrameOrientation();
   private final FrameVector tempAngularVelocity = new FrameVector();
   private final FrameVector tempAngularAcceleration = new FrameVector();

   private final SideDependentList<ReferenceFrame> ankleZUpFrames;
   private final ReferenceFrame midFeetZUpFrame;
   private final ReferenceFrame pelvisFrame;
   private final ReferenceFrame desiredPelvisFrame;

<<<<<<< HEAD
   private final PelvisOrientationTrajectoryMessageSubscriber pelvisOrientationTrajectoryMessageSubscriber;
=======
   private final PelvisPoseProvider pelvisPoseProvider;
>>>>>>> 6f6eeecd
   private final StopAllTrajectoryMessageSubscriber stopAllTrajectoryMessageSubscriber;
   private final BooleanYoVariable isTrajectoryStopped = new BooleanYoVariable("isPelvisOrientationOffsetTrajectoryStopped", registry);

   public PelvisOrientationManager(WalkingControllerParameters walkingControllerParameters, MomentumBasedController momentumBasedController,
<<<<<<< HEAD
         PelvisOrientationTrajectoryMessageSubscriber pelvisOrientationTrajectoryMessageSubscriber,
         StopAllTrajectoryMessageSubscriber stopAllTrajectoryMessageSubscriber, YoVariableRegistry parentRegistry)
=======
         PelvisPoseProvider desiredPelvisPoseProvider, StopAllTrajectoryMessageSubscriber stopAllTrajectoryMessageSubscriber, YoVariableRegistry parentRegistry)
>>>>>>> 6f6eeecd
   {
      yoTime = momentumBasedController.getYoTime();
      CommonHumanoidReferenceFrames referenceFrames = momentumBasedController.getReferenceFrames();
      ankleZUpFrames = referenceFrames.getAnkleZUpReferenceFrames();
      midFeetZUpFrame = referenceFrames.getMidFeetZUpFrame();
      pelvisFrame = referenceFrames.getPelvisFrame();
<<<<<<< HEAD
      this.pelvisOrientationTrajectoryMessageSubscriber = pelvisOrientationTrajectoryMessageSubscriber;
      this.stopAllTrajectoryMessageSubscriber = stopAllTrajectoryMessageSubscriber;

=======
      this.pelvisPoseProvider = desiredPelvisPoseProvider;
      this.stopAllTrajectoryMessageSubscriber = stopAllTrajectoryMessageSubscriber;

      YoOrientationPIDGains pelvisOrientationControlGains = walkingControllerParameters.createPelvisOrientationControlGains(registry);
      rootJointAngularAccelerationControlModule = new RootJointAngularAccelerationControlModule(momentumBasedController, pelvisOrientationControlGains,
            registry);
>>>>>>> 6f6eeecd
      pelvisOrientationTrajectoryGenerator = new SimpleOrientationTrajectoryGenerator("pelvis", true, worldFrame, registry);
      double defaultStepTime = walkingControllerParameters.getDefaultSwingTime();
      pelvisOrientationTrajectoryGenerator.setTrajectoryTime(defaultStepTime);

      pelvisOrientationTrajectoryGenerator.registerNewTrajectoryFrame(midFeetZUpFrame);
      for (RobotSide robotSide : RobotSide.values)
         pelvisOrientationTrajectoryGenerator.registerNewTrajectoryFrame(ankleZUpFrames.get(robotSide));

<<<<<<< HEAD
      YoOrientationPIDGainsInterface pelvisOrientationControlGains = walkingControllerParameters.createPelvisOrientationControlGains(registry);
      FullHumanoidRobotModel fullRobotModel = momentumBasedController.getFullRobotModel();
      RigidBody elevator = fullRobotModel.getElevator();
      RigidBody pelvis = fullRobotModel.getPelvis();
      orientationFeedbackControlCommand.set(elevator, pelvis);
      orientationFeedbackControlCommand.setGains(pelvisOrientationControlGains);

=======
>>>>>>> 6f6eeecd
      desiredPelvisFrame = new ReferenceFrame("desiredPelvisFrame", worldFrame)
      {
         private static final long serialVersionUID = -1472151257649344278L;

         private final Quat4d rotationToParent = new Quat4d();

         @Override
         protected void updateTransformToParent(RigidBodyTransform transformToParent)
         {
            pelvisFrame.getTransformToDesiredFrame(transformToParent, parentFrame);
            desiredPelvisOrientation.get(rotationToParent);
            transformToParent.setRotation(rotationToParent);
         }
      };

      desiredPelvisOrientationOffset = new YoFrameQuaternion("desiredPelvis", "Offset", desiredPelvisFrame, registry);

<<<<<<< HEAD
      boolean allowMultipleFrames = true;
      waypointOrientationOffsetTrajectoryGenerator = new MultipleWaypointsOrientationTrajectoryGenerator("pelvisOffset", 15, allowMultipleFrames,
            desiredPelvisFrame, registry);
=======
      offsetTrajectoryTime.set(defaultTrajectoryTime);
      initialPelvisOrientationOffset = new YoFrameQuaternion("initialPelvis", "Offset", desiredPelvisFrame, registry);
      finalPelvisOrientationOffset = new YoFrameQuaternion("finalPelvis", "Offset", desiredPelvisFrame, registry);
      OrientationProvider initialPelvisOrientationOffsetProvider = new YoQuaternionProvider(initialPelvisOrientationOffset);
      OrientationProvider finalPelvisOrientationOffsetProvider = new YoQuaternionProvider(finalPelvisOrientationOffset);
      DoubleProvider offsetTrajectoryTimeProvider = new YoVariableDoubleProvider(offsetTrajectoryTime);

      isUsingWaypointTrajectory = new BooleanYoVariable(getClass().getSimpleName() + "IsUsingWaypointTrajectory", registry);
      isUsingWaypointTrajectory.set(false);

      pelvisOrientationOffsetTrajectoryGenerator = new OrientationInterpolationTrajectoryGenerator("pelvisOffset", desiredPelvisFrame,
            offsetTrajectoryTimeProvider, initialPelvisOrientationOffsetProvider, finalPelvisOrientationOffsetProvider, registry);
      pelvisOrientationOffsetTrajectoryGenerator.initialize();
      activeOrientationOffsetTrajectoryGenerator = pelvisOrientationOffsetTrajectoryGenerator;

      boolean allowMultipleFrames = true;
      waypointOrientationOffsetTrajectoryGenerator = new MultipleWaypointsOrientationTrajectoryGenerator("pelvisOffset", 15, allowMultipleFrames, desiredPelvisFrame, registry);
>>>>>>> 6f6eeecd
      waypointOrientationOffsetTrajectoryGenerator.registerNewTrajectoryFrame(worldFrame);

      parentRegistry.addChild(registry);
   }

   public void setTrajectoryTime(double trajectoryTime)
   {
      pelvisOrientationTrajectoryGenerator.setTrajectoryTime(trajectoryTime);
   }

   private void initialize(ReferenceFrame desiredTrajectoryFrame)
   {
<<<<<<< HEAD
=======
      isUsingWaypointTrajectory.set(false);
      activeOrientationOffsetTrajectoryGenerator = pelvisOrientationOffsetTrajectoryGenerator;

>>>>>>> 6f6eeecd
      initialPelvisOrientationTime.set(yoTime.getDoubleValue());

      pelvisOrientationTrajectoryGenerator.switchTrajectoryFrame(desiredTrajectoryFrame);

      initialPelvisOrientation.getFrameOrientationIncludingFrame(tempOrientation);
      tempOrientation.changeFrame(desiredTrajectoryFrame);
      pelvisOrientationTrajectoryGenerator.setInitialOrientation(tempOrientation);

      finalPelvisOrientation.getFrameOrientationIncludingFrame(tempOrientation);
      tempOrientation.changeFrame(desiredTrajectoryFrame);
      pelvisOrientationTrajectoryGenerator.setFinalOrientation(tempOrientation);

      pelvisOrientationTrajectoryGenerator.initialize();
      pelvisOrientationTrajectoryGenerator.getAngularData(tempOrientation, tempAngularVelocity, tempAngularAcceleration);

      tempOrientation.changeFrame(worldFrame);
      tempAngularVelocity.changeFrame(worldFrame);
      tempAngularAcceleration.changeFrame(worldFrame);

      desiredPelvisOrientation.set(tempOrientation);
      desiredPelvisAngularVelocity.set(tempAngularVelocity);
      desiredPelvisAngularAcceleration.set(tempAngularAcceleration);
   }

<<<<<<< HEAD
   public void compute()
   {
=======
   public void clearProvider()
   {
      pelvisPoseProvider.clearOrientation();
   }

   public void compute()
   {
      if (isUsingWaypointTrajectory != null)
      {
         if (isUsingWaypointTrajectory.getBooleanValue())
            activeOrientationOffsetTrajectoryGenerator = waypointOrientationOffsetTrajectoryGenerator;
         else
            activeOrientationOffsetTrajectoryGenerator = pelvisOrientationOffsetTrajectoryGenerator;
      }

      updateDesireds();
      handleStopAllTrajectoryMessage();

      rootJointAngularAccelerationControlModule.doControl(orientationTrajectoryData);
   }

   private void updateDesireds()
   {
>>>>>>> 6f6eeecd
      double deltaTime = yoTime.getDoubleValue() - initialPelvisOrientationTime.getDoubleValue();
      pelvisOrientationTrajectoryGenerator.compute(deltaTime);
      pelvisOrientationTrajectoryGenerator.getAngularData(tempOrientation, tempAngularVelocity, tempAngularAcceleration);

      tempOrientation.changeFrame(worldFrame);
      tempAngularVelocity.changeFrame(worldFrame);
      tempAngularAcceleration.changeFrame(worldFrame);

      desiredPelvisOrientation.set(tempOrientation);
      desiredPelvisAngularVelocity.set(tempAngularVelocity);
      desiredPelvisAngularAcceleration.set(tempAngularAcceleration);
      desiredPelvisFrame.update();

<<<<<<< HEAD
      handleStopAllTrajectoryMessage();
      handlePelvisOrientationTrajectoryMessages();

      if (isTrajectoryStopped.getBooleanValue())
      {
         waypointOrientationOffsetTrajectoryGenerator.getOrientation(tempOrientation);
=======
      if (pelvisPoseProvider != null)
      {
         if (pelvisPoseProvider.checkForHomeOrientation())
         {
            initialPelvisOrientationOffsetTime.set(yoTime.getDoubleValue());
            offsetTrajectoryTime.set(pelvisPoseProvider.getTrajectoryTime());
            activeOrientationOffsetTrajectoryGenerator.getOrientation(tempOrientation);
            initialPelvisOrientationOffset.set(tempOrientation);
            finalPelvisOrientationOffset.set(0.0, 0.0, 0.0);
            pelvisOrientationOffsetTrajectoryGenerator.initialize();
            isUsingWaypointTrajectory.set(false);
            isTrajectoryStopped.set(false);
            activeOrientationOffsetTrajectoryGenerator = pelvisOrientationOffsetTrajectoryGenerator;
         }
         else if (pelvisPoseProvider.checkForNewOrientation())
         {
            initialPelvisOrientationOffsetTime.set(yoTime.getDoubleValue());
            offsetTrajectoryTime.set(pelvisPoseProvider.getTrajectoryTime());
            activeOrientationOffsetTrajectoryGenerator.getOrientation(tempOrientation);
            initialPelvisOrientationOffset.set(tempOrientation);
            FrameOrientation pelvisOrientationProvided = pelvisPoseProvider.getDesiredPelvisOrientation(desiredPelvisFrame);

            pelvisOrientationProvided.changeFrame(desiredPelvisFrame);
            tempOrientation.setIncludingFrame(pelvisOrientationProvided);
            finalPelvisOrientationOffset.set(tempOrientation);

            pelvisOrientationOffsetTrajectoryGenerator.initialize();
            isUsingWaypointTrajectory.set(false);
            isTrajectoryStopped.set(false);
            activeOrientationOffsetTrajectoryGenerator = pelvisOrientationOffsetTrajectoryGenerator;
         }
      }

      if (isTrajectoryStopped.getBooleanValue())
      {
         activeOrientationOffsetTrajectoryGenerator.getOrientation(tempOrientation);
>>>>>>> 6f6eeecd
         tempAngularVelocity.setToZero();
         tempAngularAcceleration.setToZero();
      }
      else
      {
         double deltaTimeOffset = yoTime.getDoubleValue() - initialPelvisOrientationOffsetTime.getDoubleValue();
<<<<<<< HEAD
         waypointOrientationOffsetTrajectoryGenerator.compute(deltaTimeOffset);
         waypointOrientationOffsetTrajectoryGenerator.getAngularData(tempOrientation, tempAngularVelocity, tempAngularAcceleration);
=======
         activeOrientationOffsetTrajectoryGenerator.compute(deltaTimeOffset);
         activeOrientationOffsetTrajectoryGenerator.getAngularData(tempOrientation, tempAngularVelocity, tempAngularAcceleration);
>>>>>>> 6f6eeecd
      }

      desiredPelvisOrientationOffset.set(tempOrientation);

      tempOrientation.changeFrame(worldFrame);
      tempAngularVelocity.changeFrame(worldFrame);
      tempAngularAcceleration.changeFrame(worldFrame);

      desiredPelvisOrientationWithOffset.set(tempOrientation);
      desiredPelvisAngularVelocity.add(tempAngularVelocity);
      desiredPelvisAngularAcceleration.add(tempAngularAcceleration);

      desiredPelvisOrientationWithOffset.getFrameOrientationIncludingFrame(tempOrientation);
      desiredPelvisAngularVelocity.getFrameTupleIncludingFrame(tempAngularVelocity);
      desiredPelvisAngularAcceleration.getFrameTupleIncludingFrame(tempAngularAcceleration);
<<<<<<< HEAD
      
      orientationFeedbackControlCommand.set(tempOrientation, tempAngularVelocity, tempAngularAcceleration);
   }

   public void goToHomeFromCurrentDesired()
   {
      goToHomeFromCurrentDesired(defaultTrajectoryTime);
   }

   public void goToHomeFromCurrentDesired(double trajectoryTime)
   {
      initialPelvisOrientationOffsetTime.set(yoTime.getDoubleValue());

      waypointOrientationOffsetTrajectoryGenerator.getOrientation(tempOrientation);
      tempOrientation.changeFrame(desiredPelvisFrame);
      tempAngularVelocity.setToZero(desiredPelvisFrame);

      waypointOrientationOffsetTrajectoryGenerator.clear();
      waypointOrientationOffsetTrajectoryGenerator.switchTrajectoryFrame(desiredPelvisFrame);
      waypointOrientationOffsetTrajectoryGenerator.appendWaypoint(0.0, tempOrientation, tempAngularVelocity);
      tempOrientation.setToZero(desiredPelvisFrame);
      waypointOrientationOffsetTrajectoryGenerator.appendWaypoint(trajectoryTime, tempOrientation, tempAngularVelocity);
      waypointOrientationOffsetTrajectoryGenerator.initialize();

      isTrajectoryStopped.set(false);
   }

=======
      orientationTrajectoryData.set(tempOrientation, tempAngularVelocity, tempAngularAcceleration);
   }
   
>>>>>>> 6f6eeecd
   private void handleStopAllTrajectoryMessage()
   {
      if (stopAllTrajectoryMessageSubscriber == null || !stopAllTrajectoryMessageSubscriber.pollMessage(this))
         return;
      isTrajectoryStopped.set(true);
   }

   public void handlePelvisTrajectoryMessage(PelvisTrajectoryMessage message)
   {
<<<<<<< HEAD
      handleSO3Waypoints(message.getWaypoints());
   }

   private void handlePelvisOrientationTrajectoryMessages()
   {
      if (pelvisOrientationTrajectoryMessageSubscriber != null && pelvisOrientationTrajectoryMessageSubscriber.isNewTrajectoryMessageAvailable())
         handleSO3Waypoints(pelvisOrientationTrajectoryMessageSubscriber.pollMessage().getWaypoints());
   }

   public void handleSO3Waypoints(SO3WaypointInterface[] waypoints)
   {
      initialPelvisOrientationOffsetTime.set(yoTime.getDoubleValue());

      if (waypoints[0].getTime() > 1.0e-5)
      {
         waypointOrientationOffsetTrajectoryGenerator.getOrientation(tempOrientation);
         tempOrientation.changeFrame(worldFrame);
         tempAngularVelocity.setToZero(worldFrame);

         waypointOrientationOffsetTrajectoryGenerator.clear();
         waypointOrientationOffsetTrajectoryGenerator.switchTrajectoryFrame(worldFrame);
         waypointOrientationOffsetTrajectoryGenerator.appendWaypoint(0.0, tempOrientation, tempAngularVelocity);
      }
      else
      {
         waypointOrientationOffsetTrajectoryGenerator.clear();
         waypointOrientationOffsetTrajectoryGenerator.switchTrajectoryFrame(worldFrame);
      }

      waypointOrientationOffsetTrajectoryGenerator.appendWaypoints(waypoints);
      waypointOrientationOffsetTrajectoryGenerator.changeFrame(desiredPelvisFrame);
      waypointOrientationOffsetTrajectoryGenerator.initialize();
      isTrajectoryStopped.set(false);
=======
      initialPelvisOrientationOffsetTime.set(yoTime.getDoubleValue());
      waypointOrientationOffsetTrajectoryGenerator.clear();
      waypointOrientationOffsetTrajectoryGenerator.switchTrajectoryFrame(worldFrame);

      if (message.getTrajectoryPoint(0).getTime() > 1.0e-5)
      {
         activeOrientationOffsetTrajectoryGenerator.getOrientation(tempOrientation);
         tempOrientation.changeFrame(worldFrame);
         tempAngularVelocity.setToZero(worldFrame);

         waypointOrientationOffsetTrajectoryGenerator.appendWaypoint(0.0, tempOrientation, tempAngularVelocity);
      }

      waypointOrientationOffsetTrajectoryGenerator.appendWaypoints(message.getTrajectoryPoints());
      waypointOrientationOffsetTrajectoryGenerator.changeFrame(desiredPelvisFrame);
      waypointOrientationOffsetTrajectoryGenerator.initialize();
      isUsingWaypointTrajectory.set(true);
      isTrajectoryStopped.set(false);
      activeOrientationOffsetTrajectoryGenerator = waypointOrientationOffsetTrajectoryGenerator;
>>>>>>> 6f6eeecd
   }

   public void resetOrientationOffset()
   {
      tempOrientation.setToZero(desiredPelvisFrame);
<<<<<<< HEAD
      tempAngularVelocity.setToZero(desiredPelvisFrame);
      waypointOrientationOffsetTrajectoryGenerator.clear();
      waypointOrientationOffsetTrajectoryGenerator.switchTrajectoryFrame(desiredPelvisFrame);
      waypointOrientationOffsetTrajectoryGenerator.appendWaypoint(0.0, tempOrientation, tempAngularVelocity);
      waypointOrientationOffsetTrajectoryGenerator.initialize();
=======
      initialPelvisOrientationOffset.set(tempOrientation);
      finalPelvisOrientationOffset.set(tempOrientation);
      pelvisOrientationOffsetTrajectoryGenerator.initialize();
      isUsingWaypointTrajectory.set(false);
      activeOrientationOffsetTrajectoryGenerator = pelvisOrientationOffsetTrajectoryGenerator;
>>>>>>> 6f6eeecd
   }

   public void setToHoldCurrentInWorldFrame()
   {
      tempOrientation.setToZero(pelvisFrame);
      tempOrientation.changeFrame(worldFrame);
      initialPelvisOrientation.set(tempOrientation);
      finalPelvisOrientation.set(tempOrientation);
      desiredPelvisOrientation.set(tempOrientation);

      initialize(worldFrame);
   }

   public void prepareForLocomotion()
   {
      desiredPelvisOrientationWithOffset.getFrameOrientationIncludingFrame(tempOrientation);
      tempOrientation.changeFrame(initialPelvisOrientation.getReferenceFrame());
      initialPelvisOrientation.set(tempOrientation);
      finalPelvisOrientation.set(tempOrientation);
      desiredPelvisOrientation.set(tempOrientation);

      resetOrientationOffset();
      initialize(worldFrame);
   }

   public void setToHoldCurrentDesiredInWorldFrame()
   {
      setToHoldCurrentDesired(worldFrame);
   }

   public void setToHoldCurrentDesiredInMidFeetZUpFrame()
   {
      setToHoldCurrentDesired(midFeetZUpFrame);
   }

   public void setToHoldCurrentDesiredInSupportFoot(RobotSide supportSide)
   {
      setToHoldCurrentDesired(ankleZUpFrames.get(supportSide));
   }

   public void setToHoldCurrentDesired(ReferenceFrame desiredTrajectoryFrame)
   {
      desiredPelvisOrientation.getFrameOrientationIncludingFrame(tempOrientation);
      initialPelvisOrientation.set(tempOrientation);
      finalPelvisOrientation.set(tempOrientation);

      initialize(desiredTrajectoryFrame);
   }

   /** Go instantly to zero, no smooth interpolation. */
   public void setToZeroInSupportFoot(RobotSide supportSide)
   {
      ReferenceFrame supportAnkleZUp = ankleZUpFrames.get(supportSide);
      tempOrientation.setToZero(supportAnkleZUp);
      tempOrientation.changeFrame(worldFrame);
      initialPelvisOrientation.set(tempOrientation);
      finalPelvisOrientation.set(tempOrientation);
      desiredPelvisOrientation.set(tempOrientation);

      initialize(supportAnkleZUp);
   }

<<<<<<< HEAD
   /** Go instantly to zero, no smooth interpolation. */
   public void setToZeroInMidFeetZUpFrame()
   {
      tempOrientation.setToZero(midFeetZUpFrame);
      tempOrientation.changeFrame(worldFrame);
      initialPelvisOrientation.set(tempOrientation);
      finalPelvisOrientation.set(tempOrientation);
      desiredPelvisOrientation.set(tempOrientation);

      initialize(midFeetZUpFrame);
   }

=======
>>>>>>> 6f6eeecd
   public void moveToAverageInSupportFoot(RobotSide supportSide)
   {
      desiredPelvisOrientation.getFrameOrientationIncludingFrame(tempOrientation);
      initialPelvisOrientation.set(tempOrientation);

      ReferenceFrame otherAnkleZUpFrame = ankleZUpFrames.get(supportSide.getOppositeSide());
      ReferenceFrame supportAnkleZUpFrame = ankleZUpFrames.get(supportSide);

      tempOrientation.setToZero(otherAnkleZUpFrame);
      tempOrientation.changeFrame(worldFrame);
      double yawOtherFoot = tempOrientation.getYaw();

      tempOrientation.setToZero(supportAnkleZUpFrame);
      tempOrientation.changeFrame(worldFrame);
      double yawSupportFoot = tempOrientation.getYaw();

      double finalDesiredPelvisYawAngle = AngleTools.computeAngleAverage(yawOtherFoot, yawSupportFoot);

      finalPelvisOrientation.set(finalDesiredPelvisYawAngle, 0.0, 0.0);

      initialize(supportAnkleZUpFrame);
   }

   /** Move towards zero smoothly within the given swing time */
   public void moveToZeroInSupportFoot(RobotSide supportSide)
   {
      desiredPelvisOrientation.getFrameOrientationIncludingFrame(tempOrientation);
      initialPelvisOrientation.set(tempOrientation);

      ReferenceFrame supportAnkleZUp = ankleZUpFrames.get(supportSide);
      tempOrientation.setToZero(supportAnkleZUp);
      tempOrientation.changeFrame(worldFrame);
      finalPelvisOrientation.set(tempOrientation);

      initialize(supportAnkleZUp);
   }

   private final FramePoint upcomingFootstepLocation = new FramePoint();
   private final FrameOrientation upcomingFootstepOrientation = new FrameOrientation();

   public void setWithUpcomingFootstep(Footstep upcomingFootstep)
   {
      RobotSide upcomingFootstepSide = upcomingFootstep.getRobotSide();

      desiredPelvisOrientation.getFrameOrientationIncludingFrame(tempOrientation);
      initialPelvisOrientation.set(tempOrientation);

      upcomingFootstep.getOrientationIncludingFrame(upcomingFootstepOrientation);
      upcomingFootstepOrientation.changeFrame(worldFrame);
      tempOrientation.setToZero(ankleZUpFrames.get(upcomingFootstepSide.getOppositeSide()));
      tempOrientation.changeFrame(worldFrame);

      double finalDesiredPelvisYawAngle = AngleTools.computeAngleAverage(upcomingFootstepOrientation.getYaw(), tempOrientation.getYaw());

      upcomingFootstep.getPositionIncludingFrame(upcomingFootstepLocation);
      upcomingFootstepLocation.changeFrame(ankleZUpFrames.get(upcomingFootstepSide.getOppositeSide()));

      double desiredSwingPelvisYawAngle = 0.0;
      if (Math.abs(upcomingFootstepLocation.getX()) > 0.1)
      {
         desiredSwingPelvisYawAngle = Math.atan2(upcomingFootstepLocation.getY(), upcomingFootstepLocation.getX());
         desiredSwingPelvisYawAngle -= upcomingFootstepSide.negateIfRightSide(Math.PI / 2.0);
      }
      swingPelvisYaw.set(desiredSwingPelvisYawAngle);

      finalPelvisOrientation.set(finalDesiredPelvisYawAngle + swingPelvisYawScale.getDoubleValue() * desiredSwingPelvisYawAngle, 0.0, 0.0);

      initialize(worldFrame);
   }
<<<<<<< HEAD

   public InverseDynamicsCommand<?> getInverseDynamicsCommand()
   {
      return null;
   }

   public OrientationFeedbackControlCommand getFeedbackControlCommand()
   {
      return orientationFeedbackControlCommand;
   }
=======
>>>>>>> 6f6eeecd
}<|MERGE_RESOLUTION|>--- conflicted
+++ resolved
@@ -2,7 +2,6 @@
 
 import javax.vecmath.Quat4d;
 
-<<<<<<< HEAD
 import us.ihmc.SdfLoader.models.FullHumanoidRobotModel;
 import us.ihmc.commonWalkingControlModules.configurations.WalkingControllerParameters;
 import us.ihmc.commonWalkingControlModules.momentumBasedController.MomentumBasedController;
@@ -13,17 +12,6 @@
 import us.ihmc.humanoidRobotics.communication.packets.walking.PelvisTrajectoryMessage;
 import us.ihmc.humanoidRobotics.footstep.Footstep;
 import us.ihmc.robotics.controllers.YoOrientationPIDGainsInterface;
-=======
-import us.ihmc.commonWalkingControlModules.configurations.WalkingControllerParameters;
-import us.ihmc.commonWalkingControlModules.momentumBasedController.MomentumBasedController;
-import us.ihmc.commonWalkingControlModules.momentumBasedController.OrientationTrajectoryData;
-import us.ihmc.commonWalkingControlModules.momentumBasedController.RootJointAngularAccelerationControlModule;
-import us.ihmc.commonWalkingControlModules.packetConsumers.PelvisPoseProvider;
-import us.ihmc.commonWalkingControlModules.packetConsumers.StopAllTrajectoryMessageSubscriber;
-import us.ihmc.humanoidRobotics.communication.packets.walking.PelvisTrajectoryMessage;
-import us.ihmc.humanoidRobotics.footstep.Footstep;
-import us.ihmc.robotics.controllers.YoOrientationPIDGains;
->>>>>>> 6f6eeecd
 import us.ihmc.robotics.dataStructures.registry.YoVariableRegistry;
 import us.ihmc.robotics.dataStructures.variable.BooleanYoVariable;
 import us.ihmc.robotics.dataStructures.variable.DoubleYoVariable;
@@ -34,27 +22,13 @@
 import us.ihmc.robotics.geometry.RigidBodyTransform;
 import us.ihmc.robotics.math.frames.YoFrameQuaternion;
 import us.ihmc.robotics.math.frames.YoFrameVector;
-<<<<<<< HEAD
-import us.ihmc.robotics.math.trajectories.MultipleWaypointsOrientationTrajectoryGenerator;
-import us.ihmc.robotics.math.trajectories.SO3WaypointInterface;
 import us.ihmc.robotics.math.trajectories.SimpleOrientationTrajectoryGenerator;
+import us.ihmc.robotics.math.trajectories.waypoints.MultipleWaypointsOrientationTrajectoryGenerator;
+import us.ihmc.robotics.math.trajectories.waypoints.interfaces.SO3TrajectoryPointInterface;
 import us.ihmc.robotics.referenceFrames.ReferenceFrame;
 import us.ihmc.robotics.robotSide.RobotSide;
 import us.ihmc.robotics.robotSide.SideDependentList;
 import us.ihmc.robotics.screwTheory.RigidBody;
-=======
-import us.ihmc.robotics.math.trajectories.OrientationInterpolationTrajectoryGenerator;
-import us.ihmc.robotics.math.trajectories.OrientationTrajectoryGenerator;
-import us.ihmc.robotics.math.trajectories.SimpleOrientationTrajectoryGenerator;
-import us.ihmc.robotics.math.trajectories.providers.YoQuaternionProvider;
-import us.ihmc.robotics.math.trajectories.providers.YoVariableDoubleProvider;
-import us.ihmc.robotics.math.trajectories.waypoints.MultipleWaypointsOrientationTrajectoryGenerator;
-import us.ihmc.robotics.referenceFrames.ReferenceFrame;
-import us.ihmc.robotics.robotSide.RobotSide;
-import us.ihmc.robotics.robotSide.SideDependentList;
-import us.ihmc.robotics.trajectories.providers.DoubleProvider;
-import us.ihmc.robotics.trajectories.providers.OrientationProvider;
->>>>>>> 6f6eeecd
 import us.ihmc.sensorProcessing.frames.CommonHumanoidReferenceFrames;
 
 public class PelvisOrientationManager
@@ -80,29 +54,13 @@
    private final DoubleYoVariable initialPelvisOrientationOffsetTime = new DoubleYoVariable("initialPelvisOrientationOffsetTime", registry);
    private final YoFrameQuaternion desiredPelvisOrientationOffset;
 
-<<<<<<< HEAD
    private final MultipleWaypointsOrientationTrajectoryGenerator waypointOrientationOffsetTrajectoryGenerator;
-=======
-   private final DoubleYoVariable offsetTrajectoryTime = new DoubleYoVariable("offsetTrajectoryTime", registry);
-   private final YoFrameQuaternion initialPelvisOrientationOffset;
-   private final YoFrameQuaternion finalPelvisOrientationOffset;
-
-   private final BooleanYoVariable isUsingWaypointTrajectory;
-   private OrientationTrajectoryGenerator activeOrientationOffsetTrajectoryGenerator;
-   private final MultipleWaypointsOrientationTrajectoryGenerator waypointOrientationOffsetTrajectoryGenerator;
-   private final OrientationTrajectoryGenerator pelvisOrientationOffsetTrajectoryGenerator;
->>>>>>> 6f6eeecd
 
    private final YoFrameQuaternion desiredPelvisOrientationWithOffset = new YoFrameQuaternion("desiredPelvisOrientationWithOffset", worldFrame, registry);
 
    private final DoubleYoVariable yoTime;
 
-<<<<<<< HEAD
    private final OrientationFeedbackControlCommand orientationFeedbackControlCommand = new OrientationFeedbackControlCommand();
-=======
-   private final OrientationTrajectoryData orientationTrajectoryData = new OrientationTrajectoryData();
-   private final RootJointAngularAccelerationControlModule rootJointAngularAccelerationControlModule;
->>>>>>> 6f6eeecd
 
    private final FrameOrientation tempOrientation = new FrameOrientation();
    private final FrameVector tempAngularVelocity = new FrameVector();
@@ -113,39 +71,22 @@
    private final ReferenceFrame pelvisFrame;
    private final ReferenceFrame desiredPelvisFrame;
 
-<<<<<<< HEAD
    private final PelvisOrientationTrajectoryMessageSubscriber pelvisOrientationTrajectoryMessageSubscriber;
-=======
-   private final PelvisPoseProvider pelvisPoseProvider;
->>>>>>> 6f6eeecd
    private final StopAllTrajectoryMessageSubscriber stopAllTrajectoryMessageSubscriber;
    private final BooleanYoVariable isTrajectoryStopped = new BooleanYoVariable("isPelvisOrientationOffsetTrajectoryStopped", registry);
 
    public PelvisOrientationManager(WalkingControllerParameters walkingControllerParameters, MomentumBasedController momentumBasedController,
-<<<<<<< HEAD
          PelvisOrientationTrajectoryMessageSubscriber pelvisOrientationTrajectoryMessageSubscriber,
          StopAllTrajectoryMessageSubscriber stopAllTrajectoryMessageSubscriber, YoVariableRegistry parentRegistry)
-=======
-         PelvisPoseProvider desiredPelvisPoseProvider, StopAllTrajectoryMessageSubscriber stopAllTrajectoryMessageSubscriber, YoVariableRegistry parentRegistry)
->>>>>>> 6f6eeecd
    {
       yoTime = momentumBasedController.getYoTime();
       CommonHumanoidReferenceFrames referenceFrames = momentumBasedController.getReferenceFrames();
       ankleZUpFrames = referenceFrames.getAnkleZUpReferenceFrames();
       midFeetZUpFrame = referenceFrames.getMidFeetZUpFrame();
       pelvisFrame = referenceFrames.getPelvisFrame();
-<<<<<<< HEAD
       this.pelvisOrientationTrajectoryMessageSubscriber = pelvisOrientationTrajectoryMessageSubscriber;
       this.stopAllTrajectoryMessageSubscriber = stopAllTrajectoryMessageSubscriber;
 
-=======
-      this.pelvisPoseProvider = desiredPelvisPoseProvider;
-      this.stopAllTrajectoryMessageSubscriber = stopAllTrajectoryMessageSubscriber;
-
-      YoOrientationPIDGains pelvisOrientationControlGains = walkingControllerParameters.createPelvisOrientationControlGains(registry);
-      rootJointAngularAccelerationControlModule = new RootJointAngularAccelerationControlModule(momentumBasedController, pelvisOrientationControlGains,
-            registry);
->>>>>>> 6f6eeecd
       pelvisOrientationTrajectoryGenerator = new SimpleOrientationTrajectoryGenerator("pelvis", true, worldFrame, registry);
       double defaultStepTime = walkingControllerParameters.getDefaultSwingTime();
       pelvisOrientationTrajectoryGenerator.setTrajectoryTime(defaultStepTime);
@@ -154,7 +95,6 @@
       for (RobotSide robotSide : RobotSide.values)
          pelvisOrientationTrajectoryGenerator.registerNewTrajectoryFrame(ankleZUpFrames.get(robotSide));
 
-<<<<<<< HEAD
       YoOrientationPIDGainsInterface pelvisOrientationControlGains = walkingControllerParameters.createPelvisOrientationControlGains(registry);
       FullHumanoidRobotModel fullRobotModel = momentumBasedController.getFullRobotModel();
       RigidBody elevator = fullRobotModel.getElevator();
@@ -162,8 +102,6 @@
       orientationFeedbackControlCommand.set(elevator, pelvis);
       orientationFeedbackControlCommand.setGains(pelvisOrientationControlGains);
 
-=======
->>>>>>> 6f6eeecd
       desiredPelvisFrame = new ReferenceFrame("desiredPelvisFrame", worldFrame)
       {
          private static final long serialVersionUID = -1472151257649344278L;
@@ -181,29 +119,9 @@
 
       desiredPelvisOrientationOffset = new YoFrameQuaternion("desiredPelvis", "Offset", desiredPelvisFrame, registry);
 
-<<<<<<< HEAD
       boolean allowMultipleFrames = true;
       waypointOrientationOffsetTrajectoryGenerator = new MultipleWaypointsOrientationTrajectoryGenerator("pelvisOffset", 15, allowMultipleFrames,
             desiredPelvisFrame, registry);
-=======
-      offsetTrajectoryTime.set(defaultTrajectoryTime);
-      initialPelvisOrientationOffset = new YoFrameQuaternion("initialPelvis", "Offset", desiredPelvisFrame, registry);
-      finalPelvisOrientationOffset = new YoFrameQuaternion("finalPelvis", "Offset", desiredPelvisFrame, registry);
-      OrientationProvider initialPelvisOrientationOffsetProvider = new YoQuaternionProvider(initialPelvisOrientationOffset);
-      OrientationProvider finalPelvisOrientationOffsetProvider = new YoQuaternionProvider(finalPelvisOrientationOffset);
-      DoubleProvider offsetTrajectoryTimeProvider = new YoVariableDoubleProvider(offsetTrajectoryTime);
-
-      isUsingWaypointTrajectory = new BooleanYoVariable(getClass().getSimpleName() + "IsUsingWaypointTrajectory", registry);
-      isUsingWaypointTrajectory.set(false);
-
-      pelvisOrientationOffsetTrajectoryGenerator = new OrientationInterpolationTrajectoryGenerator("pelvisOffset", desiredPelvisFrame,
-            offsetTrajectoryTimeProvider, initialPelvisOrientationOffsetProvider, finalPelvisOrientationOffsetProvider, registry);
-      pelvisOrientationOffsetTrajectoryGenerator.initialize();
-      activeOrientationOffsetTrajectoryGenerator = pelvisOrientationOffsetTrajectoryGenerator;
-
-      boolean allowMultipleFrames = true;
-      waypointOrientationOffsetTrajectoryGenerator = new MultipleWaypointsOrientationTrajectoryGenerator("pelvisOffset", 15, allowMultipleFrames, desiredPelvisFrame, registry);
->>>>>>> 6f6eeecd
       waypointOrientationOffsetTrajectoryGenerator.registerNewTrajectoryFrame(worldFrame);
 
       parentRegistry.addChild(registry);
@@ -216,12 +134,6 @@
 
    private void initialize(ReferenceFrame desiredTrajectoryFrame)
    {
-<<<<<<< HEAD
-=======
-      isUsingWaypointTrajectory.set(false);
-      activeOrientationOffsetTrajectoryGenerator = pelvisOrientationOffsetTrajectoryGenerator;
-
->>>>>>> 6f6eeecd
       initialPelvisOrientationTime.set(yoTime.getDoubleValue());
 
       pelvisOrientationTrajectoryGenerator.switchTrajectoryFrame(desiredTrajectoryFrame);
@@ -246,34 +158,8 @@
       desiredPelvisAngularAcceleration.set(tempAngularAcceleration);
    }
 
-<<<<<<< HEAD
    public void compute()
    {
-=======
-   public void clearProvider()
-   {
-      pelvisPoseProvider.clearOrientation();
-   }
-
-   public void compute()
-   {
-      if (isUsingWaypointTrajectory != null)
-      {
-         if (isUsingWaypointTrajectory.getBooleanValue())
-            activeOrientationOffsetTrajectoryGenerator = waypointOrientationOffsetTrajectoryGenerator;
-         else
-            activeOrientationOffsetTrajectoryGenerator = pelvisOrientationOffsetTrajectoryGenerator;
-      }
-
-      updateDesireds();
-      handleStopAllTrajectoryMessage();
-
-      rootJointAngularAccelerationControlModule.doControl(orientationTrajectoryData);
-   }
-
-   private void updateDesireds()
-   {
->>>>>>> 6f6eeecd
       double deltaTime = yoTime.getDoubleValue() - initialPelvisOrientationTime.getDoubleValue();
       pelvisOrientationTrajectoryGenerator.compute(deltaTime);
       pelvisOrientationTrajectoryGenerator.getAngularData(tempOrientation, tempAngularVelocity, tempAngularAcceleration);
@@ -287,64 +173,20 @@
       desiredPelvisAngularAcceleration.set(tempAngularAcceleration);
       desiredPelvisFrame.update();
 
-<<<<<<< HEAD
       handleStopAllTrajectoryMessage();
       handlePelvisOrientationTrajectoryMessages();
 
       if (isTrajectoryStopped.getBooleanValue())
       {
          waypointOrientationOffsetTrajectoryGenerator.getOrientation(tempOrientation);
-=======
-      if (pelvisPoseProvider != null)
-      {
-         if (pelvisPoseProvider.checkForHomeOrientation())
-         {
-            initialPelvisOrientationOffsetTime.set(yoTime.getDoubleValue());
-            offsetTrajectoryTime.set(pelvisPoseProvider.getTrajectoryTime());
-            activeOrientationOffsetTrajectoryGenerator.getOrientation(tempOrientation);
-            initialPelvisOrientationOffset.set(tempOrientation);
-            finalPelvisOrientationOffset.set(0.0, 0.0, 0.0);
-            pelvisOrientationOffsetTrajectoryGenerator.initialize();
-            isUsingWaypointTrajectory.set(false);
-            isTrajectoryStopped.set(false);
-            activeOrientationOffsetTrajectoryGenerator = pelvisOrientationOffsetTrajectoryGenerator;
-         }
-         else if (pelvisPoseProvider.checkForNewOrientation())
-         {
-            initialPelvisOrientationOffsetTime.set(yoTime.getDoubleValue());
-            offsetTrajectoryTime.set(pelvisPoseProvider.getTrajectoryTime());
-            activeOrientationOffsetTrajectoryGenerator.getOrientation(tempOrientation);
-            initialPelvisOrientationOffset.set(tempOrientation);
-            FrameOrientation pelvisOrientationProvided = pelvisPoseProvider.getDesiredPelvisOrientation(desiredPelvisFrame);
-
-            pelvisOrientationProvided.changeFrame(desiredPelvisFrame);
-            tempOrientation.setIncludingFrame(pelvisOrientationProvided);
-            finalPelvisOrientationOffset.set(tempOrientation);
-
-            pelvisOrientationOffsetTrajectoryGenerator.initialize();
-            isUsingWaypointTrajectory.set(false);
-            isTrajectoryStopped.set(false);
-            activeOrientationOffsetTrajectoryGenerator = pelvisOrientationOffsetTrajectoryGenerator;
-         }
-      }
-
-      if (isTrajectoryStopped.getBooleanValue())
-      {
-         activeOrientationOffsetTrajectoryGenerator.getOrientation(tempOrientation);
->>>>>>> 6f6eeecd
          tempAngularVelocity.setToZero();
          tempAngularAcceleration.setToZero();
       }
       else
       {
          double deltaTimeOffset = yoTime.getDoubleValue() - initialPelvisOrientationOffsetTime.getDoubleValue();
-<<<<<<< HEAD
          waypointOrientationOffsetTrajectoryGenerator.compute(deltaTimeOffset);
          waypointOrientationOffsetTrajectoryGenerator.getAngularData(tempOrientation, tempAngularVelocity, tempAngularAcceleration);
-=======
-         activeOrientationOffsetTrajectoryGenerator.compute(deltaTimeOffset);
-         activeOrientationOffsetTrajectoryGenerator.getAngularData(tempOrientation, tempAngularVelocity, tempAngularAcceleration);
->>>>>>> 6f6eeecd
       }
 
       desiredPelvisOrientationOffset.set(tempOrientation);
@@ -360,7 +202,6 @@
       desiredPelvisOrientationWithOffset.getFrameOrientationIncludingFrame(tempOrientation);
       desiredPelvisAngularVelocity.getFrameTupleIncludingFrame(tempAngularVelocity);
       desiredPelvisAngularAcceleration.getFrameTupleIncludingFrame(tempAngularAcceleration);
-<<<<<<< HEAD
       
       orientationFeedbackControlCommand.set(tempOrientation, tempAngularVelocity, tempAngularAcceleration);
    }
@@ -388,11 +229,6 @@
       isTrajectoryStopped.set(false);
    }
 
-=======
-      orientationTrajectoryData.set(tempOrientation, tempAngularVelocity, tempAngularAcceleration);
-   }
-   
->>>>>>> 6f6eeecd
    private void handleStopAllTrajectoryMessage()
    {
       if (stopAllTrajectoryMessageSubscriber == null || !stopAllTrajectoryMessageSubscriber.pollMessage(this))
@@ -402,17 +238,16 @@
 
    public void handlePelvisTrajectoryMessage(PelvisTrajectoryMessage message)
    {
-<<<<<<< HEAD
-      handleSO3Waypoints(message.getWaypoints());
+      handleSO3Waypoints(message.getTrajectoryPoints());
    }
 
    private void handlePelvisOrientationTrajectoryMessages()
    {
       if (pelvisOrientationTrajectoryMessageSubscriber != null && pelvisOrientationTrajectoryMessageSubscriber.isNewTrajectoryMessageAvailable())
-         handleSO3Waypoints(pelvisOrientationTrajectoryMessageSubscriber.pollMessage().getWaypoints());
-   }
-
-   public void handleSO3Waypoints(SO3WaypointInterface[] waypoints)
+         handleSO3Waypoints(pelvisOrientationTrajectoryMessageSubscriber.pollMessage().getTrajectoryPoints());
+   }
+
+   public void handleSO3Waypoints(SO3TrajectoryPointInterface<?>[] waypoints)
    {
       initialPelvisOrientationOffsetTime.set(yoTime.getDoubleValue());
 
@@ -436,45 +271,16 @@
       waypointOrientationOffsetTrajectoryGenerator.changeFrame(desiredPelvisFrame);
       waypointOrientationOffsetTrajectoryGenerator.initialize();
       isTrajectoryStopped.set(false);
-=======
-      initialPelvisOrientationOffsetTime.set(yoTime.getDoubleValue());
-      waypointOrientationOffsetTrajectoryGenerator.clear();
-      waypointOrientationOffsetTrajectoryGenerator.switchTrajectoryFrame(worldFrame);
-
-      if (message.getTrajectoryPoint(0).getTime() > 1.0e-5)
-      {
-         activeOrientationOffsetTrajectoryGenerator.getOrientation(tempOrientation);
-         tempOrientation.changeFrame(worldFrame);
-         tempAngularVelocity.setToZero(worldFrame);
-
-         waypointOrientationOffsetTrajectoryGenerator.appendWaypoint(0.0, tempOrientation, tempAngularVelocity);
-      }
-
-      waypointOrientationOffsetTrajectoryGenerator.appendWaypoints(message.getTrajectoryPoints());
-      waypointOrientationOffsetTrajectoryGenerator.changeFrame(desiredPelvisFrame);
-      waypointOrientationOffsetTrajectoryGenerator.initialize();
-      isUsingWaypointTrajectory.set(true);
-      isTrajectoryStopped.set(false);
-      activeOrientationOffsetTrajectoryGenerator = waypointOrientationOffsetTrajectoryGenerator;
->>>>>>> 6f6eeecd
    }
 
    public void resetOrientationOffset()
    {
       tempOrientation.setToZero(desiredPelvisFrame);
-<<<<<<< HEAD
       tempAngularVelocity.setToZero(desiredPelvisFrame);
       waypointOrientationOffsetTrajectoryGenerator.clear();
       waypointOrientationOffsetTrajectoryGenerator.switchTrajectoryFrame(desiredPelvisFrame);
       waypointOrientationOffsetTrajectoryGenerator.appendWaypoint(0.0, tempOrientation, tempAngularVelocity);
       waypointOrientationOffsetTrajectoryGenerator.initialize();
-=======
-      initialPelvisOrientationOffset.set(tempOrientation);
-      finalPelvisOrientationOffset.set(tempOrientation);
-      pelvisOrientationOffsetTrajectoryGenerator.initialize();
-      isUsingWaypointTrajectory.set(false);
-      activeOrientationOffsetTrajectoryGenerator = pelvisOrientationOffsetTrajectoryGenerator;
->>>>>>> 6f6eeecd
    }
 
    public void setToHoldCurrentInWorldFrame()
@@ -537,7 +343,6 @@
       initialize(supportAnkleZUp);
    }
 
-<<<<<<< HEAD
    /** Go instantly to zero, no smooth interpolation. */
    public void setToZeroInMidFeetZUpFrame()
    {
@@ -550,8 +355,6 @@
       initialize(midFeetZUpFrame);
    }
 
-=======
->>>>>>> 6f6eeecd
    public void moveToAverageInSupportFoot(RobotSide supportSide)
    {
       desiredPelvisOrientation.getFrameOrientationIncludingFrame(tempOrientation);
@@ -621,7 +424,6 @@
 
       initialize(worldFrame);
    }
-<<<<<<< HEAD
 
    public InverseDynamicsCommand<?> getInverseDynamicsCommand()
    {
@@ -632,6 +434,4 @@
    {
       return orientationFeedbackControlCommand;
    }
-=======
->>>>>>> 6f6eeecd
 }