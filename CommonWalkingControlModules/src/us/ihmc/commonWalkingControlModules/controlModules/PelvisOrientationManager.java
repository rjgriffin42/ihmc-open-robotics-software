--- conflicted
+++ resolved
@@ -1,4 +1,3 @@
-<<<<<<< HEAD
 package us.ihmc.commonWalkingControlModules.controlModules;
 
 import javax.vecmath.Quat4d;
@@ -173,7 +172,7 @@
       pelvisOrientationTrajectoryGenerator.setFinalOrientation(tempOrientation);
 
       pelvisOrientationTrajectoryGenerator.initialize();
-      pelvisOrientationTrajectoryGenerator.packAngularData(tempOrientation, tempAngularVelocity, tempAngularAcceleration);
+      pelvisOrientationTrajectoryGenerator.getAngularData(tempOrientation, tempAngularVelocity, tempAngularAcceleration);
 
       tempOrientation.changeFrame(worldFrame);
       tempAngularVelocity.changeFrame(worldFrame);
@@ -209,7 +208,7 @@
    {
       double deltaTime = yoTime.getDoubleValue() - initialPelvisOrientationTime.getDoubleValue();
       pelvisOrientationTrajectoryGenerator.compute(deltaTime);
-      pelvisOrientationTrajectoryGenerator.packAngularData(tempOrientation, tempAngularVelocity, tempAngularAcceleration);
+      pelvisOrientationTrajectoryGenerator.getAngularData(tempOrientation, tempAngularVelocity, tempAngularAcceleration);
 
       tempOrientation.changeFrame(worldFrame);
       tempAngularVelocity.changeFrame(worldFrame);
@@ -226,7 +225,7 @@
          {
             initialPelvisOrientationOffsetTime.set(yoTime.getDoubleValue());
             offsetTrajectoryTime.set(pelvisPoseProvider.getTrajectoryTime());
-            activeOrientationOffsetTrajectoryGenerator.get(tempOrientation);
+            activeOrientationOffsetTrajectoryGenerator.getOrientation(tempOrientation);
             initialPelvisOrientationOffset.set(tempOrientation);
             finalPelvisOrientationOffset.set(0.0, 0.0, 0.0);
             pelvisOrientationOffsetTrajectoryGenerator.initialize();
@@ -238,7 +237,7 @@
          {
             initialPelvisOrientationOffsetTime.set(yoTime.getDoubleValue());
             offsetTrajectoryTime.set(pelvisPoseProvider.getTrajectoryTime());
-            activeOrientationOffsetTrajectoryGenerator.get(tempOrientation);
+            activeOrientationOffsetTrajectoryGenerator.getOrientation(tempOrientation);
             initialPelvisOrientationOffset.set(tempOrientation);
             FrameOrientation pelvisOrientationProvided = pelvisPoseProvider.getDesiredPelvisOrientation(desiredPelvisFrame);
 
@@ -255,7 +254,7 @@
 
       if (isTrajectoryStopped.getBooleanValue())
       {
-         activeOrientationOffsetTrajectoryGenerator.get(tempOrientation);
+         activeOrientationOffsetTrajectoryGenerator.getOrientation(tempOrientation);
          tempAngularVelocity.setToZero();
          tempAngularAcceleration.setToZero();
       }
@@ -263,7 +262,7 @@
       {
          double deltaTimeOffset = yoTime.getDoubleValue() - initialPelvisOrientationOffsetTime.getDoubleValue();
          activeOrientationOffsetTrajectoryGenerator.compute(deltaTimeOffset);
-         activeOrientationOffsetTrajectoryGenerator.packAngularData(tempOrientation, tempAngularVelocity, tempAngularAcceleration);
+         activeOrientationOffsetTrajectoryGenerator.getAngularData(tempOrientation, tempAngularVelocity, tempAngularAcceleration);
       }
 
       desiredPelvisOrientationOffset.set(tempOrientation);
@@ -297,7 +296,7 @@
 
       if (message.getWaypoint(0).getTime() > 1.0e-5)
       {
-         activeOrientationOffsetTrajectoryGenerator.get(tempOrientation);
+         activeOrientationOffsetTrajectoryGenerator.getOrientation(tempOrientation);
          tempOrientation.changeFrame(worldFrame);
          tempAngularVelocity.setToZero(worldFrame);
 
@@ -456,448 +455,4 @@
    {
       return rootJointAngularAccelerationControlModule.getInverseDynamicsCommand();
    }
-}
-=======
-package us.ihmc.commonWalkingControlModules.controlModules;
-
-import javax.vecmath.Quat4d;
-
-import us.ihmc.commonWalkingControlModules.configurations.WalkingControllerParameters;
-import us.ihmc.commonWalkingControlModules.momentumBasedController.MomentumBasedController;
-import us.ihmc.commonWalkingControlModules.momentumBasedController.OrientationTrajectoryData;
-import us.ihmc.commonWalkingControlModules.momentumBasedController.RootJointAngularAccelerationControlModule;
-import us.ihmc.commonWalkingControlModules.packetConsumers.PelvisPoseProvider;
-import us.ihmc.humanoidRobotics.footstep.Footstep;
-import us.ihmc.robotics.controllers.YoOrientationPIDGains;
-import us.ihmc.robotics.dataStructures.registry.YoVariableRegistry;
-import us.ihmc.robotics.dataStructures.variable.BooleanYoVariable;
-import us.ihmc.robotics.dataStructures.variable.DoubleYoVariable;
-import us.ihmc.robotics.geometry.AngleTools;
-import us.ihmc.robotics.geometry.FrameOrientation;
-import us.ihmc.robotics.geometry.FramePoint;
-import us.ihmc.robotics.geometry.FrameVector;
-import us.ihmc.robotics.referenceFrames.ReferenceFrame;
-import us.ihmc.robotics.geometry.RigidBodyTransform;
-import us.ihmc.robotics.math.frames.YoFrameQuaternion;
-import us.ihmc.robotics.math.frames.YoFrameVector;
-import us.ihmc.robotics.math.trajectories.MultipleWaypointsOrientationTrajectoryGenerator;
-import us.ihmc.robotics.math.trajectories.OrientationInterpolationTrajectoryGenerator;
-import us.ihmc.robotics.math.trajectories.OrientationTrajectoryGenerator;
-import us.ihmc.robotics.math.trajectories.SimpleOrientationTrajectoryGenerator;
-import us.ihmc.robotics.math.trajectories.WaypointOrientationTrajectoryData;
-import us.ihmc.robotics.math.trajectories.providers.YoQuaternionProvider;
-import us.ihmc.robotics.math.trajectories.providers.YoVariableDoubleProvider;
-import us.ihmc.robotics.trajectories.providers.DoubleProvider;
-import us.ihmc.robotics.trajectories.providers.OrientationProvider;
-import us.ihmc.sensorProcessing.frames.CommonHumanoidReferenceFrames;
-import us.ihmc.robotics.robotSide.RobotSide;
-import us.ihmc.robotics.robotSide.SideDependentList;
-
-public class PelvisOrientationManager
-{
-   private static final double defaultTrajectoryTime = 1.0;
-
-   private static final ReferenceFrame worldFrame = ReferenceFrame.getWorldFrame();
-
-   private final YoVariableRegistry registry = new YoVariableRegistry(getClass().getSimpleName());
-
-   private final YoFrameQuaternion desiredPelvisOrientation = new YoFrameQuaternion("desiredPelvis", worldFrame, registry);
-   private final YoFrameVector desiredPelvisAngularVelocity = new YoFrameVector("desiredPelvisAngularVelocity", worldFrame, registry);
-   private final YoFrameVector desiredPelvisAngularAcceleration = new YoFrameVector("desiredPelvisAngularAcceleration", worldFrame, registry);
-
-   private final DoubleYoVariable swingPelvisYaw = new DoubleYoVariable("swingPelvisYaw", registry);
-   private final DoubleYoVariable swingPelvisYawScale = new DoubleYoVariable("swingPelvisYawScale", registry);
-
-   private final DoubleYoVariable initialPelvisOrientationTime = new DoubleYoVariable("initialPelvisOrientationTime", registry);
-   private final YoFrameQuaternion initialPelvisOrientation = new YoFrameQuaternion("initialPelvis", worldFrame, registry);
-   private final YoFrameQuaternion finalPelvisOrientation = new YoFrameQuaternion("finalPelvis", worldFrame, registry);
-   private final SimpleOrientationTrajectoryGenerator pelvisOrientationTrajectoryGenerator;
-
-   private final DoubleYoVariable initialPelvisOrientationOffsetTime = new DoubleYoVariable("initialPelvisOrientationOffsetTime", registry);
-   private final YoFrameQuaternion desiredPelvisOrientationOffset;
-
-   private final DoubleYoVariable offsetTrajectoryTime = new DoubleYoVariable("offsetTrajectoryTime", registry);
-   private final YoFrameQuaternion initialPelvisOrientationOffset;
-   private final YoFrameQuaternion finalPelvisOrientationOffset;
-
-   private final BooleanYoVariable isUsingWaypointTrajectory;
-   private OrientationTrajectoryGenerator activeOrientationOffsetTrajectoryGenerator;
-   private final MultipleWaypointsOrientationTrajectoryGenerator pelvisWaypointsOrientationOffsetTrajectoryGenerator;
-   private final OrientationTrajectoryGenerator pelvisOrientationOffsetTrajectoryGenerator;
-
-   private final YoFrameQuaternion desiredPelvisOrientationWithOffset = new YoFrameQuaternion("desiredPelvisOrientationWithOffset", worldFrame, registry);
-
-   private final DoubleYoVariable yoTime;
-
-   private final OrientationTrajectoryData orientationTrajectoryData = new OrientationTrajectoryData();
-   private final RootJointAngularAccelerationControlModule rootJointAngularAccelerationControlModule;
-
-   private final FrameOrientation tempOrientation = new FrameOrientation();
-   private final FrameVector tempAngularVelocity = new FrameVector();
-   private final FrameVector tempAngularAcceleration = new FrameVector();
-
-   private final SideDependentList<ReferenceFrame> ankleZUpFrames;
-   private final ReferenceFrame midFeetZUpFrame;
-   private final ReferenceFrame pelvisFrame;
-   private final ReferenceFrame desiredPelvisFrame;
-
-   private final PelvisPoseProvider pelvisPoseProvider;
-
-   public PelvisOrientationManager(WalkingControllerParameters walkingControllerParameters, MomentumBasedController momentumBasedController,
-         PelvisPoseProvider desiredPelvisPoseProvider, YoVariableRegistry parentRegistry)
-   {
-      yoTime = momentumBasedController.getYoTime();
-      CommonHumanoidReferenceFrames referenceFrames = momentumBasedController.getReferenceFrames();
-      ankleZUpFrames = referenceFrames.getAnkleZUpReferenceFrames();
-      midFeetZUpFrame = referenceFrames.getMidFeetZUpFrame();
-      pelvisFrame = referenceFrames.getPelvisFrame();
-      this.pelvisPoseProvider = desiredPelvisPoseProvider;
-
-
-      YoOrientationPIDGains pelvisOrientationControlGains = walkingControllerParameters.createPelvisOrientationControlGains(registry);
-      rootJointAngularAccelerationControlModule = new RootJointAngularAccelerationControlModule(momentumBasedController, pelvisOrientationControlGains, registry);
-      pelvisOrientationTrajectoryGenerator = new SimpleOrientationTrajectoryGenerator("pelvis", true, worldFrame, registry);
-      double defaultStepTime = walkingControllerParameters.getDefaultSwingTime();
-      pelvisOrientationTrajectoryGenerator.setTrajectoryTime(defaultStepTime);
-
-      pelvisOrientationTrajectoryGenerator.registerNewTrajectoryFrame(midFeetZUpFrame);
-      for (RobotSide robotSide : RobotSide.values)
-         pelvisOrientationTrajectoryGenerator.registerNewTrajectoryFrame(ankleZUpFrames.get(robotSide));
-
-      desiredPelvisFrame = new ReferenceFrame("desiredPelvisFrame", worldFrame)
-      {
-         private static final long serialVersionUID = -1472151257649344278L;
-
-         private final Quat4d rotationToParent = new Quat4d();
-
-         @Override
-         protected void updateTransformToParent(RigidBodyTransform transformToParent)
-         {
-            pelvisFrame.getTransformToDesiredFrame(transformToParent, parentFrame);
-            desiredPelvisOrientation.get(rotationToParent);
-            transformToParent.setRotation(rotationToParent);
-         }
-      };      
-
-      desiredPelvisOrientationOffset = new YoFrameQuaternion("desiredPelvis", "Offset", desiredPelvisFrame, registry);
-
-      offsetTrajectoryTime.set(defaultTrajectoryTime);
-      initialPelvisOrientationOffset = new YoFrameQuaternion("initialPelvis", "Offset", desiredPelvisFrame, registry);
-      finalPelvisOrientationOffset = new YoFrameQuaternion("finalPelvis", "Offset", desiredPelvisFrame, registry);
-      OrientationProvider initialPelvisOrientationOffsetProvider = new YoQuaternionProvider(initialPelvisOrientationOffset);
-      OrientationProvider finalPelvisOrientationOffsetProvider = new YoQuaternionProvider(finalPelvisOrientationOffset);
-      DoubleProvider offsetTrajectoryTimeProvider = new YoVariableDoubleProvider(offsetTrajectoryTime);
-
-      isUsingWaypointTrajectory = new BooleanYoVariable(getClass().getSimpleName() + "IsUsingWaypointTrajectory", registry);
-      isUsingWaypointTrajectory.set(false);
-
-      pelvisOrientationOffsetTrajectoryGenerator = new OrientationInterpolationTrajectoryGenerator("pelvisOffset", desiredPelvisFrame, offsetTrajectoryTimeProvider,
-            initialPelvisOrientationOffsetProvider, finalPelvisOrientationOffsetProvider, registry);
-      pelvisOrientationOffsetTrajectoryGenerator.initialize();
-      activeOrientationOffsetTrajectoryGenerator = pelvisOrientationOffsetTrajectoryGenerator;
-
-      boolean doVelocityAtWaypoints = false;
-      boolean allowMultipleFrames = false;
-      pelvisWaypointsOrientationOffsetTrajectoryGenerator = new MultipleWaypointsOrientationTrajectoryGenerator("pelvisWaypointsOffset", 15, doVelocityAtWaypoints, allowMultipleFrames, desiredPelvisFrame, registry);
-
-      parentRegistry.addChild(registry);
-   }
-
-   public void setTrajectoryTime(double trajectoryTime)
-   {
-      pelvisOrientationTrajectoryGenerator.setTrajectoryTime(trajectoryTime);
-   }
-
-   private void initialize(ReferenceFrame desiredTrajectoryFrame)
-   {
-      isUsingWaypointTrajectory.set(false);
-      activeOrientationOffsetTrajectoryGenerator = pelvisOrientationOffsetTrajectoryGenerator;
-
-      initialPelvisOrientationTime.set(yoTime.getDoubleValue());
-
-      pelvisOrientationTrajectoryGenerator.switchTrajectoryFrame(desiredTrajectoryFrame);
-
-      initialPelvisOrientation.getFrameOrientationIncludingFrame(tempOrientation);
-      tempOrientation.changeFrame(desiredTrajectoryFrame);
-      pelvisOrientationTrajectoryGenerator.setInitialOrientation(tempOrientation);
-
-      finalPelvisOrientation.getFrameOrientationIncludingFrame(tempOrientation);
-      tempOrientation.changeFrame(desiredTrajectoryFrame);
-      pelvisOrientationTrajectoryGenerator.setFinalOrientation(tempOrientation);
-
-      pelvisOrientationTrajectoryGenerator.initialize();
-      pelvisOrientationTrajectoryGenerator.getAngularData(tempOrientation, tempAngularVelocity, tempAngularAcceleration);
-
-      tempOrientation.changeFrame(worldFrame);
-      tempAngularVelocity.changeFrame(worldFrame);
-      tempAngularAcceleration.changeFrame(worldFrame);
-
-      desiredPelvisOrientation.set(tempOrientation);
-      desiredPelvisAngularVelocity.set(tempAngularVelocity);
-      desiredPelvisAngularAcceleration.set(tempAngularAcceleration);
-   }
-
-   public void clearProvider()
-   {
-      pelvisPoseProvider.clearOrientation();
-   }
-
-   public void compute()
-   {
-      if (isUsingWaypointTrajectory != null)
-      {
-         if (isUsingWaypointTrajectory.getBooleanValue())
-            activeOrientationOffsetTrajectoryGenerator = pelvisWaypointsOrientationOffsetTrajectoryGenerator;
-         else
-            activeOrientationOffsetTrajectoryGenerator = pelvisOrientationOffsetTrajectoryGenerator;
-      }
-      
-      updateDesireds();
-      
-      rootJointAngularAccelerationControlModule.doControl(orientationTrajectoryData);
-   }
-
-   private void updateDesireds()
-   {
-      double deltaTime = yoTime.getDoubleValue() - initialPelvisOrientationTime.getDoubleValue();
-      pelvisOrientationTrajectoryGenerator.compute(deltaTime);
-      pelvisOrientationTrajectoryGenerator.getAngularData(tempOrientation, tempAngularVelocity, tempAngularAcceleration);
-
-      tempOrientation.changeFrame(worldFrame);
-      tempAngularVelocity.changeFrame(worldFrame);
-      tempAngularAcceleration.changeFrame(worldFrame);
-
-      desiredPelvisOrientation.set(tempOrientation);
-      desiredPelvisAngularVelocity.set(tempAngularVelocity);
-      desiredPelvisAngularAcceleration.set(tempAngularAcceleration);
-      desiredPelvisFrame.update();
-      
-      if (pelvisPoseProvider != null)
-      {
-         if (pelvisPoseProvider.checkForHomeOrientation())
-         {
-            initialPelvisOrientationOffsetTime.set(yoTime.getDoubleValue());
-            offsetTrajectoryTime.set(pelvisPoseProvider.getTrajectoryTime());
-            activeOrientationOffsetTrajectoryGenerator.getOrientation(tempOrientation);
-            initialPelvisOrientationOffset.set(tempOrientation);
-            finalPelvisOrientationOffset.set(0.0, 0.0, 0.0);
-            pelvisOrientationOffsetTrajectoryGenerator.initialize();
-            isUsingWaypointTrajectory.set(false);
-            activeOrientationOffsetTrajectoryGenerator = pelvisOrientationOffsetTrajectoryGenerator;
-         }
-         else if (pelvisPoseProvider.checkForNewOrientation())
-         {
-            initialPelvisOrientationOffsetTime.set(yoTime.getDoubleValue());
-            offsetTrajectoryTime.set(pelvisPoseProvider.getTrajectoryTime());
-            activeOrientationOffsetTrajectoryGenerator.getOrientation(tempOrientation);
-            initialPelvisOrientationOffset.set(tempOrientation);
-            FrameOrientation pelvisOrientationProvided = pelvisPoseProvider.getDesiredPelvisOrientation(desiredPelvisFrame);
-            
-            pelvisOrientationProvided.changeFrame(desiredPelvisFrame);
-            tempOrientation.setIncludingFrame(pelvisOrientationProvided);
-            finalPelvisOrientationOffset.set(tempOrientation);
-            
-            pelvisOrientationOffsetTrajectoryGenerator.initialize();
-            isUsingWaypointTrajectory.set(false);
-            activeOrientationOffsetTrajectoryGenerator = pelvisOrientationOffsetTrajectoryGenerator;
-         }
-         else if (pelvisPoseProvider.checkForNewOrientationWithWaypoints())
-         {
-            initialPelvisOrientationOffsetTime.set(yoTime.getDoubleValue());
-          
-            WaypointOrientationTrajectoryData trajectoryData = pelvisPoseProvider.getDesiredPelvisOrientationWithWaypoints();
-            
-            int lastIndex = trajectoryData.getTimeAtWaypoints().length - 1;      
-            // it is not really the last time, since we have the "settling"
-            double totalTime = trajectoryData.getTimeAtWaypoints()[ lastIndex ];
-            
-            offsetTrajectoryTime.set( totalTime );
-            activeOrientationOffsetTrajectoryGenerator.getOrientation(tempOrientation);
-            initialPelvisOrientationOffset.set(tempOrientation);         
-
-            FrameOrientation pelvisOrientationProvided = new FrameOrientation( ReferenceFrame.getWorldFrame(), trajectoryData.getOrientations()[lastIndex] );
-            
-            pelvisOrientationProvided.changeFrame(desiredPelvisFrame);
-            tempOrientation.setIncludingFrame(pelvisOrientationProvided);
-            finalPelvisOrientationOffset.set(tempOrientation);
-            
-            pelvisOrientationOffsetTrajectoryGenerator.initialize();
-            isUsingWaypointTrajectory.set(false);
-            activeOrientationOffsetTrajectoryGenerator = pelvisOrientationOffsetTrajectoryGenerator;
-            
-            //TODO @DAVIDE
-          /*  activeOrientationOffsetTrajectoryGenerator.get(tempOrientation);
-            pelvisWaypointsOrientationOffsetTrajectoryGenerator.clear();
-            pelvisWaypointsOrientationOffsetTrajectoryGenerator.appendWaypoint(0.0, tempOrientation);
-            
-            WaypointOrientationTrajectoryData trajectoryData = pelvisPoseProvider.getDesiredPelvisOrientationWithWaypoints();
-            trajectoryData.changeFrame(desiredPelvisFrame);
-            pelvisWaypointsOrientationOffsetTrajectoryGenerator.appendWaypoints(trajectoryData);
-            pelvisWaypointsOrientationOffsetTrajectoryGenerator.initialize();
-            isUsingWaypointTrajectory.set(true);
-            activeOrientationOffsetTrajectoryGenerator = pelvisWaypointsOrientationOffsetTrajectoryGenerator;*/
-         }
-      }
-
-      double deltaTimeOffset = yoTime.getDoubleValue() - initialPelvisOrientationOffsetTime.getDoubleValue();
-      activeOrientationOffsetTrajectoryGenerator.compute(deltaTimeOffset);
-      activeOrientationOffsetTrajectoryGenerator.getAngularData(tempOrientation, tempAngularVelocity, tempAngularAcceleration);
-
-      desiredPelvisOrientationOffset.set(tempOrientation);
-
-      tempOrientation.changeFrame(worldFrame);
-      tempAngularVelocity.changeFrame(worldFrame);
-      tempAngularAcceleration.changeFrame(worldFrame);
-
-      desiredPelvisOrientationWithOffset.set(tempOrientation);
-      desiredPelvisAngularVelocity.add(tempAngularVelocity);
-      desiredPelvisAngularAcceleration.add(tempAngularAcceleration);
-
-      desiredPelvisOrientationWithOffset.getFrameOrientationIncludingFrame(tempOrientation);
-      desiredPelvisAngularVelocity.getFrameTupleIncludingFrame(tempAngularVelocity);
-      desiredPelvisAngularAcceleration.getFrameTupleIncludingFrame(tempAngularAcceleration);
-      orientationTrajectoryData.set(tempOrientation, tempAngularVelocity, tempAngularAcceleration);
-   }
-
-   public void resetOrientationOffset()
-   {
-      tempOrientation.setToZero(desiredPelvisFrame);
-      initialPelvisOrientationOffset.set(tempOrientation);
-      finalPelvisOrientationOffset.set(tempOrientation);
-      pelvisOrientationOffsetTrajectoryGenerator.initialize();
-      isUsingWaypointTrajectory.set(false);
-      activeOrientationOffsetTrajectoryGenerator = pelvisOrientationOffsetTrajectoryGenerator;
-   }
-   
-   public void setToHoldCurrentInWorldFrame()
-   {
-      tempOrientation.setToZero(pelvisFrame);
-      tempOrientation.changeFrame(worldFrame);
-      initialPelvisOrientation.set(tempOrientation);
-      finalPelvisOrientation.set(tempOrientation);
-      desiredPelvisOrientation.set(tempOrientation);
-
-      initialize(worldFrame);
-   }
-
-   public void prepareForLocomotion()
-   {
-      desiredPelvisOrientationWithOffset.getFrameOrientationIncludingFrame(tempOrientation);
-      tempOrientation.changeFrame(initialPelvisOrientation.getReferenceFrame());
-      initialPelvisOrientation.set(tempOrientation);
-      finalPelvisOrientation.set(tempOrientation);
-      desiredPelvisOrientation.set(tempOrientation);
-
-      resetOrientationOffset();
-      initialize(worldFrame);
-   }
-
-   public void setToHoldCurrentDesiredInWorldFrame()
-   {
-      setToHoldCurrentDesired(worldFrame);
-   }
-
-   public void setToHoldCurrentDesiredInMidFeetZUpFrame()
-   {
-      setToHoldCurrentDesired(midFeetZUpFrame);
-   }
-
-   public void setToHoldCurrentDesiredInSupportFoot(RobotSide supportSide)
-   {
-      setToHoldCurrentDesired(ankleZUpFrames.get(supportSide));
-   }
-
-   public void setToHoldCurrentDesired(ReferenceFrame desiredTrajectoryFrame)
-   {
-      desiredPelvisOrientation.getFrameOrientationIncludingFrame(tempOrientation);
-      initialPelvisOrientation.set(tempOrientation);
-      finalPelvisOrientation.set(tempOrientation);
-
-      initialize(desiredTrajectoryFrame);
-   }
-
-   /** Go instantly to zero, no smooth interpolation. */
-   public void setToZeroInSupportFoot(RobotSide supportSide)
-   {
-      ReferenceFrame supportAnkleZUp = ankleZUpFrames.get(supportSide);
-      tempOrientation.setToZero(supportAnkleZUp);
-      tempOrientation.changeFrame(worldFrame);
-      initialPelvisOrientation.set(tempOrientation);
-      finalPelvisOrientation.set(tempOrientation);
-      desiredPelvisOrientation.set(tempOrientation);
-
-      initialize(supportAnkleZUp);
-   }
-
-   public void moveToAverageInSupportFoot(RobotSide supportSide)
-   {
-      desiredPelvisOrientation.getFrameOrientationIncludingFrame(tempOrientation);
-      initialPelvisOrientation.set(tempOrientation);
-
-      ReferenceFrame otherAnkleZUpFrame = ankleZUpFrames.get(supportSide.getOppositeSide());
-      ReferenceFrame supportAnkleZUpFrame = ankleZUpFrames.get(supportSide);
-
-      tempOrientation.setToZero(otherAnkleZUpFrame);
-      tempOrientation.changeFrame(worldFrame);
-      double yawOtherFoot = tempOrientation.getYaw();
-
-      tempOrientation.setToZero(supportAnkleZUpFrame);
-      tempOrientation.changeFrame(worldFrame);
-      double yawSupportFoot = tempOrientation.getYaw();
-
-      double finalDesiredPelvisYawAngle = AngleTools.computeAngleAverage(yawOtherFoot, yawSupportFoot);
-
-      finalPelvisOrientation.set(finalDesiredPelvisYawAngle, 0.0, 0.0);
-
-
-      initialize(supportAnkleZUpFrame);
-   }
-
-   /** Move towards zero smoothly within the given swing time */
-   public void moveToZeroInSupportFoot(RobotSide supportSide)
-   {
-      desiredPelvisOrientation.getFrameOrientationIncludingFrame(tempOrientation);
-      initialPelvisOrientation.set(tempOrientation);
-
-      ReferenceFrame supportAnkleZUp = ankleZUpFrames.get(supportSide);
-      tempOrientation.setToZero(supportAnkleZUp);
-      tempOrientation.changeFrame(worldFrame);
-      finalPelvisOrientation.set(tempOrientation);
-
-      initialize(supportAnkleZUp);
-   }
-
-   private final FramePoint upcomingFootstepLocation = new FramePoint();
-   private final FrameOrientation upcomingFootstepOrientation = new FrameOrientation();
-
-   public void setWithUpcomingFootstep(Footstep upcomingFootstep)
-   {
-      RobotSide upcomingFootstepSide = upcomingFootstep.getRobotSide();
-
-      desiredPelvisOrientation.getFrameOrientationIncludingFrame(tempOrientation);
-      initialPelvisOrientation.set(tempOrientation);
-
-      upcomingFootstep.getOrientationIncludingFrame(upcomingFootstepOrientation);
-      upcomingFootstepOrientation.changeFrame(worldFrame);
-      tempOrientation.setToZero(ankleZUpFrames.get(upcomingFootstepSide.getOppositeSide()));
-      tempOrientation.changeFrame(worldFrame);
-
-      double finalDesiredPelvisYawAngle = AngleTools.computeAngleAverage(upcomingFootstepOrientation.getYaw(), tempOrientation.getYaw());
-
-      upcomingFootstep.getPositionIncludingFrame(upcomingFootstepLocation);
-      upcomingFootstepLocation.changeFrame(ankleZUpFrames.get(upcomingFootstepSide.getOppositeSide()));
-
-      double desiredSwingPelvisYawAngle = 0.0;
-      if (Math.abs(upcomingFootstepLocation.getX()) > 0.1)
-      {
-         desiredSwingPelvisYawAngle = Math.atan2(upcomingFootstepLocation.getY(), upcomingFootstepLocation.getX());
-         desiredSwingPelvisYawAngle -= upcomingFootstepSide.negateIfRightSide(Math.PI / 2.0);
-      }
-      swingPelvisYaw.set(desiredSwingPelvisYawAngle);
-
-      finalPelvisOrientation.set(finalDesiredPelvisYawAngle + swingPelvisYawScale.getDoubleValue() * desiredSwingPelvisYawAngle, 0.0, 0.0);
-
-      initialize(worldFrame);
-   }
-}
->>>>>>> 4b8763ae
+}