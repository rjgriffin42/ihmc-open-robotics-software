--- conflicted
+++ resolved
@@ -9,17 +9,9 @@
 import us.ihmc.commonWalkingControlModules.controllerAPI.input.command.PelvisTrajectoryControllerCommand;
 import us.ihmc.commonWalkingControlModules.controllerAPI.input.command.StopAllTrajectoryControllerCommand;
 import us.ihmc.commonWalkingControlModules.momentumBasedController.MomentumBasedController;
-<<<<<<< HEAD
 import us.ihmc.commonWalkingControlModules.momentumBasedController.dataObjects.feedbackController.OrientationFeedbackControlCommand;
 import us.ihmc.commonWalkingControlModules.momentumBasedController.dataObjects.solver.InverseDynamicsCommand;
 import us.ihmc.humanoidRobotics.communication.packets.walking.GoHomeMessage.BodyPart;
-=======
-import us.ihmc.commonWalkingControlModules.momentumBasedController.OrientationTrajectoryData;
-import us.ihmc.commonWalkingControlModules.momentumBasedController.RootJointAngularAccelerationControlModule;
-import us.ihmc.commonWalkingControlModules.packetConsumers.PelvisPoseProvider;
-import us.ihmc.commonWalkingControlModules.packetConsumers.StopAllTrajectoryMessageSubscriber;
-import us.ihmc.humanoidRobotics.communication.packets.walking.PelvisTrajectoryMessage;
->>>>>>> 0f7ab8b1
 import us.ihmc.humanoidRobotics.footstep.Footstep;
 import us.ihmc.robotics.controllers.YoOrientationPIDGainsInterface;
 import us.ihmc.robotics.dataStructures.registry.YoVariableRegistry;
@@ -32,7 +24,6 @@
 import us.ihmc.robotics.geometry.RigidBodyTransform;
 import us.ihmc.robotics.math.frames.YoFrameQuaternion;
 import us.ihmc.robotics.math.frames.YoFrameVector;
-<<<<<<< HEAD
 import us.ihmc.robotics.math.trajectories.SimpleOrientationTrajectoryGenerator;
 import us.ihmc.robotics.math.trajectories.waypoints.MultipleWaypointsOrientationTrajectoryGenerator;
 import us.ihmc.robotics.math.trajectories.waypoints.interfaces.SO3TrajectoryPointInterface;
@@ -41,19 +32,6 @@
 import us.ihmc.robotics.robotSide.RobotSide;
 import us.ihmc.robotics.robotSide.SideDependentList;
 import us.ihmc.robotics.screwTheory.RigidBody;
-=======
-import us.ihmc.robotics.math.trajectories.OrientationInterpolationTrajectoryGenerator;
-import us.ihmc.robotics.math.trajectories.OrientationTrajectoryGenerator;
-import us.ihmc.robotics.math.trajectories.SimpleOrientationTrajectoryGenerator;
-import us.ihmc.robotics.math.trajectories.providers.YoQuaternionProvider;
-import us.ihmc.robotics.math.trajectories.providers.YoVariableDoubleProvider;
-import us.ihmc.robotics.math.trajectories.waypoints.MultipleWaypointsOrientationTrajectoryGenerator;
-import us.ihmc.robotics.referenceFrames.ReferenceFrame;
-import us.ihmc.robotics.robotSide.RobotSide;
-import us.ihmc.robotics.robotSide.SideDependentList;
-import us.ihmc.robotics.trajectories.providers.DoubleProvider;
-import us.ihmc.robotics.trajectories.providers.OrientationProvider;
->>>>>>> 0f7ab8b1
 import us.ihmc.sensorProcessing.frames.CommonHumanoidReferenceFrames;
 
 public class PelvisOrientationManager
@@ -79,18 +57,7 @@
    private final DoubleYoVariable initialPelvisOrientationOffsetTime = new DoubleYoVariable("initialPelvisOrientationOffsetTime", registry);
    private final YoFrameQuaternion desiredPelvisOrientationOffset;
 
-<<<<<<< HEAD
    private final MultipleWaypointsOrientationTrajectoryGenerator waypointOrientationOffsetTrajectoryGenerator;
-=======
-   private final DoubleYoVariable offsetTrajectoryTime = new DoubleYoVariable("offsetTrajectoryTime", registry);
-   private final YoFrameQuaternion initialPelvisOrientationOffset;
-   private final YoFrameQuaternion finalPelvisOrientationOffset;
-
-   private final BooleanYoVariable isUsingWaypointTrajectory;
-   private OrientationTrajectoryGenerator activeOrientationOffsetTrajectoryGenerator;
-   private final MultipleWaypointsOrientationTrajectoryGenerator waypointOrientationOffsetTrajectoryGenerator;
-   private final OrientationTrajectoryGenerator pelvisOrientationOffsetTrajectoryGenerator;
->>>>>>> 0f7ab8b1
 
    private final YoFrameQuaternion desiredPelvisOrientationWithOffset = new YoFrameQuaternion("desiredPelvisOrientationWithOffset", worldFrame, registry);
 
@@ -107,35 +74,17 @@
    private final ReferenceFrame pelvisFrame;
    private final ReferenceFrame desiredPelvisFrame;
 
-<<<<<<< HEAD
    private final BooleanYoVariable isTrajectoryStopped = new BooleanYoVariable("isPelvisOrientationOffsetTrajectoryStopped", registry);
 
    public PelvisOrientationManager(WalkingControllerParameters walkingControllerParameters, MomentumBasedController momentumBasedController,
          YoVariableRegistry parentRegistry)
-=======
-   private final PelvisPoseProvider pelvisPoseProvider;
-   private final StopAllTrajectoryMessageSubscriber stopAllTrajectoryMessageSubscriber;
-   private final BooleanYoVariable isTrajectoryStopped = new BooleanYoVariable("isPelvisOrientationOffsetTrajectoryStopped", registry);
-
-   public PelvisOrientationManager(WalkingControllerParameters walkingControllerParameters, MomentumBasedController momentumBasedController,
-         PelvisPoseProvider desiredPelvisPoseProvider, StopAllTrajectoryMessageSubscriber stopAllTrajectoryMessageSubscriber, YoVariableRegistry parentRegistry)
->>>>>>> 0f7ab8b1
    {
       yoTime = momentumBasedController.getYoTime();
       CommonHumanoidReferenceFrames referenceFrames = momentumBasedController.getReferenceFrames();
       ankleZUpFrames = referenceFrames.getAnkleZUpReferenceFrames();
       midFeetZUpFrame = referenceFrames.getMidFeetZUpFrame();
       pelvisFrame = referenceFrames.getPelvisFrame();
-<<<<<<< HEAD
-
-=======
-      this.pelvisPoseProvider = desiredPelvisPoseProvider;
-      this.stopAllTrajectoryMessageSubscriber = stopAllTrajectoryMessageSubscriber;
-
-      YoOrientationPIDGains pelvisOrientationControlGains = walkingControllerParameters.createPelvisOrientationControlGains(registry);
-      rootJointAngularAccelerationControlModule = new RootJointAngularAccelerationControlModule(momentumBasedController, pelvisOrientationControlGains,
-            registry);
->>>>>>> 0f7ab8b1
+
       pelvisOrientationTrajectoryGenerator = new SimpleOrientationTrajectoryGenerator("pelvis", true, worldFrame, registry);
       double defaultStepTime = walkingControllerParameters.getDefaultSwingTime();
       pelvisOrientationTrajectoryGenerator.setTrajectoryTime(defaultStepTime);
@@ -168,29 +117,9 @@
 
       desiredPelvisOrientationOffset = new YoFrameQuaternion("desiredPelvis", "Offset", desiredPelvisFrame, registry);
 
-<<<<<<< HEAD
       boolean allowMultipleFrames = true;
-      waypointOrientationOffsetTrajectoryGenerator = new MultipleWaypointsOrientationTrajectoryGenerator("pelvisOffset", 15, allowMultipleFrames,
+      waypointOrientationOffsetTrajectoryGenerator = new MultipleWaypointsOrientationTrajectoryGenerator("pelvisOffset", allowMultipleFrames,
             desiredPelvisFrame, registry);
-=======
-      offsetTrajectoryTime.set(defaultTrajectoryTime);
-      initialPelvisOrientationOffset = new YoFrameQuaternion("initialPelvis", "Offset", desiredPelvisFrame, registry);
-      finalPelvisOrientationOffset = new YoFrameQuaternion("finalPelvis", "Offset", desiredPelvisFrame, registry);
-      OrientationProvider initialPelvisOrientationOffsetProvider = new YoQuaternionProvider(initialPelvisOrientationOffset);
-      OrientationProvider finalPelvisOrientationOffsetProvider = new YoQuaternionProvider(finalPelvisOrientationOffset);
-      DoubleProvider offsetTrajectoryTimeProvider = new YoVariableDoubleProvider(offsetTrajectoryTime);
-
-      isUsingWaypointTrajectory = new BooleanYoVariable(getClass().getSimpleName() + "IsUsingWaypointTrajectory", registry);
-      isUsingWaypointTrajectory.set(false);
-
-      pelvisOrientationOffsetTrajectoryGenerator = new OrientationInterpolationTrajectoryGenerator("pelvisOffset", desiredPelvisFrame,
-            offsetTrajectoryTimeProvider, initialPelvisOrientationOffsetProvider, finalPelvisOrientationOffsetProvider, registry);
-      pelvisOrientationOffsetTrajectoryGenerator.initialize();
-      activeOrientationOffsetTrajectoryGenerator = pelvisOrientationOffsetTrajectoryGenerator;
-
-      boolean allowMultipleFrames = true;
-      waypointOrientationOffsetTrajectoryGenerator = new MultipleWaypointsOrientationTrajectoryGenerator("pelvisOffset", allowMultipleFrames, desiredPelvisFrame, registry);
->>>>>>> 0f7ab8b1
       waypointOrientationOffsetTrajectoryGenerator.registerNewTrajectoryFrame(worldFrame);
 
       parentRegistry.addChild(registry);
@@ -229,25 +158,6 @@
 
    public void compute()
    {
-<<<<<<< HEAD
-=======
-      if (isUsingWaypointTrajectory != null)
-      {
-         if (isUsingWaypointTrajectory.getBooleanValue())
-            activeOrientationOffsetTrajectoryGenerator = waypointOrientationOffsetTrajectoryGenerator;
-         else
-            activeOrientationOffsetTrajectoryGenerator = pelvisOrientationOffsetTrajectoryGenerator;
-      }
-
-      updateDesireds();
-      handleStopAllTrajectoryMessage();
-
-      rootJointAngularAccelerationControlModule.doControl(orientationTrajectoryData);
-   }
-
-   private void updateDesireds()
-   {
->>>>>>> 0f7ab8b1
       double deltaTime = yoTime.getDoubleValue() - initialPelvisOrientationTime.getDoubleValue();
       pelvisOrientationTrajectoryGenerator.compute(deltaTime);
       pelvisOrientationTrajectoryGenerator.getAngularData(tempOrientation, tempAngularVelocity, tempAngularAcceleration);
@@ -261,7 +171,6 @@
       desiredPelvisAngularAcceleration.set(tempAngularAcceleration);
       desiredPelvisFrame.update();
 
-<<<<<<< HEAD
       if (isTrajectoryStopped.getBooleanValue())
       {
          waypointOrientationOffsetTrajectoryGenerator.getOrientation(tempOrientation);
@@ -274,53 +183,6 @@
          waypointOrientationOffsetTrajectoryGenerator.compute(deltaTimeOffset);
          waypointOrientationOffsetTrajectoryGenerator.getAngularData(tempOrientation, tempAngularVelocity, tempAngularAcceleration);
       }
-=======
-      if (pelvisPoseProvider != null)
-      {
-         if (pelvisPoseProvider.checkForHomeOrientation())
-         {
-            initialPelvisOrientationOffsetTime.set(yoTime.getDoubleValue());
-            offsetTrajectoryTime.set(pelvisPoseProvider.getTrajectoryTime());
-            activeOrientationOffsetTrajectoryGenerator.getOrientation(tempOrientation);
-            initialPelvisOrientationOffset.set(tempOrientation);
-            finalPelvisOrientationOffset.set(0.0, 0.0, 0.0);
-            pelvisOrientationOffsetTrajectoryGenerator.initialize();
-            isUsingWaypointTrajectory.set(false);
-            isTrajectoryStopped.set(false);
-            activeOrientationOffsetTrajectoryGenerator = pelvisOrientationOffsetTrajectoryGenerator;
-         }
-         else if (pelvisPoseProvider.checkForNewOrientation())
-         {
-            initialPelvisOrientationOffsetTime.set(yoTime.getDoubleValue());
-            offsetTrajectoryTime.set(pelvisPoseProvider.getTrajectoryTime());
-            activeOrientationOffsetTrajectoryGenerator.getOrientation(tempOrientation);
-            initialPelvisOrientationOffset.set(tempOrientation);
-            FrameOrientation pelvisOrientationProvided = pelvisPoseProvider.getDesiredPelvisOrientation(desiredPelvisFrame);
-
-            pelvisOrientationProvided.changeFrame(desiredPelvisFrame);
-            tempOrientation.setIncludingFrame(pelvisOrientationProvided);
-            finalPelvisOrientationOffset.set(tempOrientation);
-
-            pelvisOrientationOffsetTrajectoryGenerator.initialize();
-            isUsingWaypointTrajectory.set(false);
-            isTrajectoryStopped.set(false);
-            activeOrientationOffsetTrajectoryGenerator = pelvisOrientationOffsetTrajectoryGenerator;
-         }
-      }
-
-      if (isTrajectoryStopped.getBooleanValue())
-      {
-         activeOrientationOffsetTrajectoryGenerator.getOrientation(tempOrientation);
-         tempAngularVelocity.setToZero();
-         tempAngularAcceleration.setToZero();
-      }
-      else
-      {
-         double deltaTimeOffset = yoTime.getDoubleValue() - initialPelvisOrientationOffsetTime.getDoubleValue();
-         activeOrientationOffsetTrajectoryGenerator.compute(deltaTimeOffset);
-         activeOrientationOffsetTrajectoryGenerator.getAngularData(tempOrientation, tempAngularVelocity, tempAngularAcceleration);
-      }
->>>>>>> 0f7ab8b1
 
       desiredPelvisOrientationOffset.set(tempOrientation);
 
@@ -408,36 +270,6 @@
       waypointOrientationOffsetTrajectoryGenerator.initialize();
       isTrajectoryStopped.set(false);
    }
-   
-   private void handleStopAllTrajectoryMessage()
-   {
-      if (stopAllTrajectoryMessageSubscriber == null || !stopAllTrajectoryMessageSubscriber.pollMessage(this))
-         return;
-      isTrajectoryStopped.set(true);
-   }
-
-   public void handlePelvisTrajectoryMessage(PelvisTrajectoryMessage message)
-   {
-      initialPelvisOrientationOffsetTime.set(yoTime.getDoubleValue());
-      waypointOrientationOffsetTrajectoryGenerator.clear();
-      waypointOrientationOffsetTrajectoryGenerator.switchTrajectoryFrame(worldFrame);
-
-      if (message.getTrajectoryPoint(0).getTime() > 1.0e-5)
-      {
-         activeOrientationOffsetTrajectoryGenerator.getOrientation(tempOrientation);
-         tempOrientation.changeFrame(worldFrame);
-         tempAngularVelocity.setToZero(worldFrame);
-
-         waypointOrientationOffsetTrajectoryGenerator.appendWaypoint(0.0, tempOrientation, tempAngularVelocity);
-      }
-
-      waypointOrientationOffsetTrajectoryGenerator.appendWaypoints(message.getTrajectoryPointsCopy());
-      waypointOrientationOffsetTrajectoryGenerator.changeFrame(desiredPelvisFrame);
-      waypointOrientationOffsetTrajectoryGenerator.initialize();
-      isUsingWaypointTrajectory.set(true);
-      isTrajectoryStopped.set(false);
-      activeOrientationOffsetTrajectoryGenerator = waypointOrientationOffsetTrajectoryGenerator;
-   }
 
    public void resetOrientationOffset()
    {
