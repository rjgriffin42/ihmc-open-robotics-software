--- conflicted
+++ resolved
@@ -1,4 +1,3 @@
-<<<<<<< HEAD
 package us.ihmc.commonWalkingControlModules.controlModules;
 
 import javax.vecmath.Vector3d;
@@ -35,8 +34,8 @@
       wrenchResolvedOnPlane.set(spatialForceVector);
       wrenchResolvedOnPlane.changeFrame(centerOfPressurePlaneFrame);
 
-      wrenchResolvedOnPlane.packAngularPart(torqueAtZeroInPlaneFrame);
-      wrenchResolvedOnPlane.packLinearPart(forceInPlaneFrame);
+      wrenchResolvedOnPlane.getAngularPart(torqueAtZeroInPlaneFrame);
+      wrenchResolvedOnPlane.getLinearPart(forceInPlaneFrame);
 
       double fz = forceInPlaneFrame.getZ();
 
@@ -68,8 +67,8 @@
       wrenchResolvedOnPlane.set(spatialForceVector);
       wrenchResolvedOnPlane.changeFrame(centerOfPressurePlaneFrame);
 
-      wrenchResolvedOnPlane.packAngularPart(torqueAtZeroInPlaneFrame);
-      wrenchResolvedOnPlane.packLinearPart(forceInPlaneFrame);
+      wrenchResolvedOnPlane.getAngularPart(torqueAtZeroInPlaneFrame);
+      wrenchResolvedOnPlane.getLinearPart(forceInPlaneFrame);
 
       double fz = forceInPlaneFrame.getZ();
 
@@ -93,100 +92,4 @@
       centerOfPressureToPack.setIncludingFrame(centerOfPressurePlaneFrame, vector12x, vector12y, 0.0);
       return normalTorqueAtCenterOfPressure;
    }
-}
-=======
-package us.ihmc.commonWalkingControlModules.controlModules;
-
-import javax.vecmath.Vector3d;
-
-import us.ihmc.robotics.geometry.FramePoint;
-import us.ihmc.robotics.geometry.FramePoint2d;
-import us.ihmc.robotics.referenceFrames.ReferenceFrame;
-import us.ihmc.robotics.screwTheory.SpatialForceVector;
-
-
-/**
- * This class resolves where the Center of Pressure is for a given wrench and plane.
- * If the z component of the force is close to zero, then the returned CoP will be
- * just at the origin of the passed in referenceFrame, and there still may be components of 
- * moment in the plane.
- * 
- * The Center of Pressure is the point at which components of moment in the plane become zero.
- * It can be viewed as the point in which the wrench could be resisted by a universal joint
- * (freely spinning bearing on the x axis and y axis of the given plane).
- * Since the Center of Pressure requires a plane, it makes sense for flat ground, or situations in which
- * the plane is obvious. However, for multi-contact, it may not make as much sense to pick a plane.
- * The plane may be arbitrary, except perhaps for a flat plane, in which the surface normal is aligned with
- * the gravity vector.
- */
-public class CenterOfPressureResolver
-{
-   private final SpatialForceVector wrenchResolvedOnPlane = new SpatialForceVector();
-   private final Vector3d torqueAtZeroInPlaneFrame = new Vector3d();
-   private final Vector3d forceInPlaneFrame = new Vector3d();
-
-   public double resolveCenterOfPressureAndNormalTorque(FramePoint2d centerOfPressureToPack, SpatialForceVector spatialForceVector, ReferenceFrame centerOfPressurePlaneFrame)
-   {
-      // First resolve the wrench at the plane origin:
-      wrenchResolvedOnPlane.set(spatialForceVector);
-      wrenchResolvedOnPlane.changeFrame(centerOfPressurePlaneFrame);
-      
-      wrenchResolvedOnPlane.getAngularPart(torqueAtZeroInPlaneFrame);
-      wrenchResolvedOnPlane.getLinearPart(forceInPlaneFrame);
-            
-      double fz = forceInPlaneFrame.getZ();
-      
-      double vector12x = Double.NaN;
-      double vector12y = Double.NaN;
-      
-      double normalTorqueAtCenterOfPressure;
-      if (fz > 1e-7)
-      {
-         //with sufficient normal force
-         vector12x = -1.0/fz * torqueAtZeroInPlaneFrame.getY();
-         vector12y = 1.0/fz * torqueAtZeroInPlaneFrame.getX();
-         normalTorqueAtCenterOfPressure = torqueAtZeroInPlaneFrame.getZ() - vector12x * forceInPlaneFrame.getY() + vector12y * forceInPlaneFrame.getX();
-      }
-      else
-      {
-        //without normal force
-         normalTorqueAtCenterOfPressure = torqueAtZeroInPlaneFrame.getZ();
-      }
-      
-      centerOfPressureToPack.setIncludingFrame(centerOfPressurePlaneFrame, vector12x, vector12y);
-      return normalTorqueAtCenterOfPressure;
-   }
-
-   public double resolveCenterOfPressureAndNormalTorque(FramePoint centerOfPressureToPack, SpatialForceVector spatialForceVector, ReferenceFrame centerOfPressurePlaneFrame)
-   {
-      // First resolve the wrench at the plane origin:
-      wrenchResolvedOnPlane.set(spatialForceVector);
-      wrenchResolvedOnPlane.changeFrame(centerOfPressurePlaneFrame);
-      
-      wrenchResolvedOnPlane.getAngularPart(torqueAtZeroInPlaneFrame);
-      wrenchResolvedOnPlane.getLinearPart(forceInPlaneFrame);
-            
-      double fz = forceInPlaneFrame.getZ();
-      
-      double vector12x = Double.NaN;
-      double vector12y = Double.NaN;
-      
-      double normalTorqueAtCenterOfPressure;
-      if (fz > 1e-7)
-      {
-         //with sufficient normal force
-         vector12x = -1.0/fz * torqueAtZeroInPlaneFrame.getY();
-         vector12y = 1.0/fz * torqueAtZeroInPlaneFrame.getX();
-         normalTorqueAtCenterOfPressure = torqueAtZeroInPlaneFrame.getZ() - vector12x * forceInPlaneFrame.getY() + vector12y * forceInPlaneFrame.getX();
-      }
-      else
-      {
-        //without normal force
-         normalTorqueAtCenterOfPressure = torqueAtZeroInPlaneFrame.getZ();
-      }
-      
-      centerOfPressureToPack.setIncludingFrame(centerOfPressurePlaneFrame, vector12x, vector12y, 0.0);
-      return normalTorqueAtCenterOfPressure;
-   }
-}
->>>>>>> cdd0b23a
+}