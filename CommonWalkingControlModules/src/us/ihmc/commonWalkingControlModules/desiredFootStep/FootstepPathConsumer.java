--- conflicted
+++ resolved
@@ -7,21 +7,12 @@
 import us.ihmc.commonWalkingControlModules.packetConsumers.PacketValidityChecker;
 import us.ihmc.communication.net.PacketConsumer;
 import us.ihmc.humanoidRobotics.bipedSupportPolygons.ContactablePlaneBody;
-<<<<<<< HEAD
 import us.ihmc.humanoidRobotics.communication.packets.walking.FootstepDataListMessage;
 import us.ihmc.humanoidRobotics.communication.packets.walking.FootstepDataMessage;
 import us.ihmc.humanoidRobotics.communication.streamingData.HumanoidGlobalDataProducer;
 import us.ihmc.humanoidRobotics.footstep.Footstep;
 import us.ihmc.robotics.robotSide.SideDependentList;
 import us.ihmc.robotics.trajectories.providers.TrajectoryParameters;
-=======
-import us.ihmc.humanoidRobotics.communication.packets.walking.FootstepDataMessage;
-import us.ihmc.humanoidRobotics.communication.packets.walking.FootstepDataListMessage;
-import us.ihmc.humanoidRobotics.communication.streamingData.HumanoidGlobalDataProducer;
-import us.ihmc.humanoidRobotics.footstep.Footstep;
-import us.ihmc.robotics.trajectories.providers.TrajectoryParameters;
-import us.ihmc.robotics.robotSide.SideDependentList;
->>>>>>> 93a7f6b2
 
 /**
  * User: Matt
@@ -35,11 +26,7 @@
    private final HumanoidGlobalDataProducer globalDataProducer;
 
    public FootstepPathConsumer(SideDependentList<? extends ContactablePlaneBody> bipedFeet, FootstepPathCoordinator footstepPathCoordinator,
-<<<<<<< HEAD
          HashMap<Footstep, TrajectoryParameters> mapFromFootstepsToTrajectoryParameters, HumanoidGlobalDataProducer globalDataProducer)
-=======
-                               HashMap<Footstep, TrajectoryParameters> mapFromFootstepsToTrajectoryParameters, HumanoidGlobalDataProducer globalDataProducer)
->>>>>>> 93a7f6b2
    {
       this.globalDataProducer = globalDataProducer;
       this.footstepPathCoordinator = footstepPathCoordinator;
@@ -50,11 +37,7 @@
    {
       if (globalDataProducer != null)
       {
-<<<<<<< HEAD
-         String errorMessage = PacketValidityChecker.validateFootstepDataList(footstepList);
-=======
          String errorMessage = PacketValidityChecker.validateFootstepDataListMessage(footstepList);
->>>>>>> 93a7f6b2
          if (errorMessage != null)
          {
             globalDataProducer.notifyInvalidPacketReceived(FootstepDataListMessage.class, errorMessage);
