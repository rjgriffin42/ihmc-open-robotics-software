<<<<<<< HEAD
package us.ihmc.commonWalkingControlModules.desiredFootStep;

import java.util.ArrayList;

import javax.vecmath.Point3d;
import javax.vecmath.Quat4d;

import us.ihmc.commonWalkingControlModules.controllers.Updatable;
import us.ihmc.commonWalkingControlModules.desiredHeadingAndVelocity.HeadingAndVelocityEvaluationScript;
import us.ihmc.commonWalkingControlModules.desiredHeadingAndVelocity.ManualDesiredVelocityControlModule;
import us.ihmc.commonWalkingControlModules.desiredHeadingAndVelocity.SimpleDesiredHeadingControlModule;
import us.ihmc.humanoidRobotics.bipedSupportPolygons.ContactablePlaneBody;
import us.ihmc.humanoidRobotics.footstep.Footstep;
import us.ihmc.robotics.dataStructures.registry.YoVariableRegistry;
import us.ihmc.robotics.geometry.FramePoint;
import us.ihmc.robotics.geometry.FramePose;
import us.ihmc.robotics.geometry.FrameVector2d;
import us.ihmc.robotics.referenceFrames.ReferenceFrame;
import us.ihmc.robotics.robotSide.RobotSide;
import us.ihmc.robotics.robotSide.SideDependentList;
import us.ihmc.robotics.screwTheory.RigidBody;

public class FootstepProviderTestHelper
{
   private final SideDependentList<ReferenceFrame> ankleZUpFrames;
   private final SideDependentList<ReferenceFrame> ankleFrames;
   private final ReferenceFrame worldFrame = ReferenceFrame.getWorldFrame();
   private final SideDependentList<? extends ContactablePlaneBody> contactableFeet;
   private final double dt;

   public FootstepProviderTestHelper(SideDependentList<? extends ContactablePlaneBody> contactableFeet, SideDependentList<ReferenceFrame> ankleZUpFrames,
         SideDependentList<ReferenceFrame> ankleFrames, double dt)
   {
      this.contactableFeet = contactableFeet;
      this.ankleZUpFrames = ankleZUpFrames;
      this.ankleFrames = ankleFrames;
      this.dt = dt;
   }

   public FootstepProvider createFootsteps(double stepWidth, double stepLength, int numberOfSteps)
   {
      final ArrayList<Footstep> footsteps = new ArrayList<>();

      RobotSide currentSide = RobotSide.LEFT;

      FramePoint lastFootstepPosition = new FramePoint(ankleFrames.get(currentSide));
      lastFootstepPosition.changeFrame(worldFrame);

      for (int i = 0; i < numberOfSteps; i++)
      {
         currentSide = currentSide.getOppositeSide();
         double x = lastFootstepPosition.getX();
         if (i < numberOfSteps - 1)
            x += stepLength;
         double y = lastFootstepPosition.getY() + currentSide.negateIfRightSide(stepWidth);
         Footstep footstep = createFootstep(currentSide, x, y);
         footstep.getPositionIncludingFrame(lastFootstepPosition);
         lastFootstepPosition.changeFrame(worldFrame);
         footsteps.add(footstep);
      }

      FootstepProvider footstepProvider = createFootstepProviderForGivenFootstepList(footsteps);

      return footstepProvider;
   }

   public FootstepProvider createFootstepProviderForGivenFootstepList(final ArrayList<Footstep> footsteps)
   {
      FootstepProvider footstepProvider = new FootstepProvider()
      {
         @Override
         public Footstep poll()
         {
            if (footsteps.isEmpty())
               return null;
            else
               return footsteps.remove(0);
         }

         @Override
         public Footstep peek()
         {
            if (footsteps.isEmpty())
               return null;
            else
               return footsteps.get(0);
         }

         @Override
         public Footstep peekPeek()
         {
            if (footsteps.size() <= 1)
               return null;
            else
               return footsteps.get(1);
         }

         @Override
         public void notifyWalkingComplete()
         {
         }

         @Override
         public void notifyComplete(FramePose footPoseInWorld)
         {
         }

         @Override
         public boolean isPaused()
         {
            return false;
         }

         @Override
         public boolean isEmpty()
         {
            return footsteps.isEmpty();
         }

         @Override
         public boolean isBlindWalking()
         {
            return false;
         }

         @Override
         public int getNumberOfFootstepsToProvide()
         {
            return footsteps.size();
         }

         @Override
         public void cancelPlan()
         {
         }
      };

      return footstepProvider;
   }

   private Footstep createFootstep(RobotSide robotSide, double x, double y)
   {
      return createFootstep(robotSide, new Point3d(x, y, 0.0), new Quat4d(0.0, 0.0, 0.0, 1.0));
   }

   public Footstep createFootstep(RobotSide robotSide, Point3d position, Quat4d orientation)
   {
      FramePose footstepPose = new FramePose();
      footstepPose.setPose(position, orientation);

      return createFootstep(robotSide, footstepPose);
   }

   public Footstep createFootstep(RobotSide robotSide, Point3d position, double[] orientationYawPitchRoll)
   {
      FramePose footstepPose = new FramePose();
      footstepPose.setPosition(position);
      footstepPose.setOrientation(orientationYawPitchRoll);

      return createFootstep(robotSide, footstepPose);
   }

   public Footstep createFootstep(RobotSide robotSide, FramePose footstepPose)
   {
      RigidBody foot = contactableFeet.get(robotSide).getRigidBody();
      ReferenceFrame soleFrame = contactableFeet.get(robotSide).getSoleFrame();
      Footstep ret = new Footstep(foot, robotSide, soleFrame);
      ret.setPose(footstepPose);
      ret.setPredictedContactPointsFromFramePoint2ds(contactableFeet.get(robotSide).getContactPoints2d());

      return ret;
   }

   public FootstepProvider createFlatGroundWalkingTrackFootstepProvider(YoVariableRegistry registry, ArrayList<Updatable> updatables)
   {
      ManualDesiredVelocityControlModule desiredVelocityControlModule = new ManualDesiredVelocityControlModule(worldFrame, registry);
      desiredVelocityControlModule.setDesiredVelocity(new FrameVector2d(worldFrame, 1.0, 0.0));

      SimpleDesiredHeadingControlModule desiredHeadingControlModule = new SimpleDesiredHeadingControlModule(0.0, dt, registry);
      desiredHeadingControlModule.setMaxHeadingDot(0.4);
      desiredHeadingControlModule.updateDesiredHeadingFrame();
      boolean cycleThroughAllEvents = true;
      HeadingAndVelocityEvaluationScript headingAndVelocityEvaluationScript = new HeadingAndVelocityEvaluationScript(cycleThroughAllEvents, dt,
            desiredHeadingControlModule, desiredVelocityControlModule, registry);
      updatables.add(headingAndVelocityEvaluationScript);

      ObsoleteComponentBasedDesiredFootstepCalculator desiredFootstepCalculator = new ObsoleteComponentBasedDesiredFootstepCalculator(0.084, null, ankleZUpFrames, ankleFrames,
            contactableFeet, desiredHeadingControlModule, desiredVelocityControlModule, registry);

      double inPlaceWidth = 0.25;
      double maxStepLength = 0.6;
      double minStepWidth = 0.15;
      double maxStepWidth = 0.5;
      double stepPitch = 0.0;

      desiredFootstepCalculator.setInPlaceWidth(inPlaceWidth);
      desiredFootstepCalculator.setMaxStepLength(maxStepLength);
      desiredFootstepCalculator.setMinStepWidth(minStepWidth);
      desiredFootstepCalculator.setMaxStepWidth(maxStepWidth);
      desiredFootstepCalculator.setStepPitch(stepPitch);

      ObsoleteDesiredFootstepCalculatorFootstepProviderWrapper footstepProvider = new ObsoleteDesiredFootstepCalculatorFootstepProviderWrapper(desiredFootstepCalculator,
            registry);
      footstepProvider.setWalk(true);

      return footstepProvider;
   }
}
=======
package us.ihmc.commonWalkingControlModules.desiredFootStep;

import java.util.ArrayList;

import javax.vecmath.Point3d;
import javax.vecmath.Quat4d;

import us.ihmc.commonWalkingControlModules.controllers.Updatable;
import us.ihmc.commonWalkingControlModules.desiredHeadingAndVelocity.HeadingAndVelocityEvaluationScript;
import us.ihmc.commonWalkingControlModules.desiredHeadingAndVelocity.ManualDesiredVelocityControlModule;
import us.ihmc.commonWalkingControlModules.desiredHeadingAndVelocity.SimpleDesiredHeadingControlModule;
import us.ihmc.humanoidRobotics.bipedSupportPolygons.ContactablePlaneBody;
import us.ihmc.humanoidRobotics.footstep.Footstep;
import us.ihmc.robotics.dataStructures.registry.YoVariableRegistry;
import us.ihmc.robotics.geometry.FramePoint;
import us.ihmc.robotics.geometry.FramePose;
import us.ihmc.robotics.geometry.FrameVector2d;
import us.ihmc.robotics.referenceFrames.ReferenceFrame;
import us.ihmc.robotics.robotSide.RobotSide;
import us.ihmc.robotics.robotSide.SideDependentList;
import us.ihmc.robotics.screwTheory.RigidBody;

public class FootstepProviderTestHelper
{
   private final SideDependentList<ReferenceFrame> ankleZUpFrames;
   private final SideDependentList<ReferenceFrame> ankleFrames;
   private final ReferenceFrame worldFrame = ReferenceFrame.getWorldFrame();
   private final SideDependentList<? extends ContactablePlaneBody> contactableFeet;
   private final double dt;

   public FootstepProviderTestHelper(SideDependentList<? extends ContactablePlaneBody> contactableFeet, SideDependentList<ReferenceFrame> ankleZUpFrames,
                                     SideDependentList<ReferenceFrame> ankleFrames, double dt)
   {
      this.contactableFeet = contactableFeet;
      this.ankleZUpFrames = ankleZUpFrames;
      this.ankleFrames = ankleFrames;
      this.dt = dt;
   }

   public FootstepProvider createFootsteps(double stepWidth, double stepLength, int numberOfSteps)
   {
      final ArrayList<Footstep> footsteps = new ArrayList<>();

      RobotSide currentSide = RobotSide.LEFT;

      FramePoint lastFootstepPosition = new FramePoint(ankleFrames.get(currentSide));
      lastFootstepPosition.changeFrame(worldFrame);

      for (int i = 0; i < numberOfSteps; i++)
      {
         currentSide = currentSide.getOppositeSide();
         double x = lastFootstepPosition.getX();
         if (i < numberOfSteps - 1)
            x += stepLength;
         double y = lastFootstepPosition.getY() + currentSide.negateIfRightSide(stepWidth);
         Footstep footstep = createFootstep(currentSide, x, y);
         footstep.getPositionIncludingFrame(lastFootstepPosition);
         lastFootstepPosition.changeFrame(worldFrame);
         footsteps.add(footstep);
      }

      FootstepProvider footstepProvider = createFootstepProviderForGivenFootstepList(footsteps);

      return footstepProvider;
   }

   public FootstepProvider createFootstepProviderForGivenFootstepList(final ArrayList<Footstep> footsteps)
   {
      FootstepProvider footstepProvider = new FootstepProvider()
      {
         @Override
         public Footstep poll()
         {
            if (footsteps.isEmpty())
               return null;
            else
               return footsteps.remove(0);
         }

         @Override
         public Footstep peek()
         {
            if (footsteps.isEmpty())
               return null;
            else
               return footsteps.get(0);
         }

         @Override
         public Footstep peekPeek()
         {
            if (footsteps.size() <= 1)
               return null;
            else
               return footsteps.get(1);
         }

         @Override
         public void notifyWalkingComplete()
         {
         }

         @Override
         public void notifyComplete(FramePose footPoseInWorld)
         {
         }

         @Override
         public boolean isPaused()
         {
            return false;
         }

         @Override
         public boolean isEmpty()
         {
            return footsteps.isEmpty();
         }

         @Override
         public boolean isBlindWalking()
         {
            return false;
         }

         @Override
         public int getNumberOfFootstepsToProvide()
         {
            return footsteps.size();
         }

         @Override
         public void cancelPlan()
         {
         }
      };

      return footstepProvider;
   }

   private Footstep createFootstep(RobotSide robotSide, double x, double y)
   {
      return createFootstep(robotSide, new Point3d(x, y, 0.0), new Quat4d(0.0, 0.0, 0.0, 1.0));
   }

   public Footstep createFootstep(RobotSide robotSide, Point3d position, Quat4d orientation)
   {
      FramePose footstepPose = new FramePose();
      footstepPose.setPose(position, orientation);

      return createFootstep(robotSide, footstepPose);
   }
   
   public Footstep createFootstep(RobotSide robotSide, Point3d position, double[] orientationYawPitchRoll)
   {
      FramePose footstepPose = new FramePose();      
      footstepPose.setPosition(position);
      footstepPose.setYawPitchRoll(orientationYawPitchRoll);
      
      return createFootstep(robotSide, footstepPose);
   }
   
   public Footstep createFootstep(RobotSide robotSide, FramePose footstepPose)
   {
      RigidBody foot = contactableFeet.get(robotSide).getRigidBody();
      ReferenceFrame soleFrame = contactableFeet.get(robotSide).getSoleFrame();
      Footstep ret = new Footstep(foot, robotSide, soleFrame);
      ret.setPose(footstepPose);
      ret.setPredictedContactPointsFromFramePoint2ds(contactableFeet.get(robotSide).getContactPoints2d());

      return ret;
   }

   public FootstepProvider createFlatGroundWalkingTrackFootstepProvider(YoVariableRegistry registry, ArrayList<Updatable> updatables)
   {
      ManualDesiredVelocityControlModule desiredVelocityControlModule = new ManualDesiredVelocityControlModule(worldFrame, registry);
      desiredVelocityControlModule.setDesiredVelocity(new FrameVector2d(worldFrame, 1.0, 0.0));

      SimpleDesiredHeadingControlModule desiredHeadingControlModule = new SimpleDesiredHeadingControlModule(0.0, dt, registry);
      desiredHeadingControlModule.setMaxHeadingDot(0.4);
      desiredHeadingControlModule.updateDesiredHeadingFrame();
      boolean cycleThroughAllEvents = true;
      HeadingAndVelocityEvaluationScript headingAndVelocityEvaluationScript = new HeadingAndVelocityEvaluationScript(cycleThroughAllEvents, dt,
                                                                                 desiredHeadingControlModule, desiredVelocityControlModule, registry);
      updatables.add(headingAndVelocityEvaluationScript);

      ComponentBasedDesiredFootstepCalculator desiredFootstepCalculator = new ComponentBasedDesiredFootstepCalculator(0.084, null, ankleZUpFrames, ankleFrames,
                                                                             contactableFeet, desiredHeadingControlModule, desiredVelocityControlModule,
                                                                             registry);

      double inPlaceWidth = 0.25;
      double maxStepLength = 0.6;
      double minStepWidth = 0.15;
      double maxStepWidth = 0.5;
      double stepPitch = 0.0;

      desiredFootstepCalculator.setInPlaceWidth(inPlaceWidth);
      desiredFootstepCalculator.setMaxStepLength(maxStepLength);
      desiredFootstepCalculator.setMinStepWidth(minStepWidth);
      desiredFootstepCalculator.setMaxStepWidth(maxStepWidth);
      desiredFootstepCalculator.setStepPitch(stepPitch);

      DesiredFootstepCalculatorFootstepProviderWrapper footstepProvider = new DesiredFootstepCalculatorFootstepProviderWrapper(desiredFootstepCalculator,
                                                                             registry);
      footstepProvider.setWalk(true);

      return footstepProvider;
   }
}
>>>>>>> 4492362b
<|MERGE_RESOLUTION|>--- conflicted
+++ resolved
@@ -1,4 +1,3 @@
-<<<<<<< HEAD
 package us.ihmc.commonWalkingControlModules.desiredFootStep;
 
 import java.util.ArrayList;
@@ -156,7 +155,7 @@
    {
       FramePose footstepPose = new FramePose();
       footstepPose.setPosition(position);
-      footstepPose.setOrientation(orientationYawPitchRoll);
+      footstepPose.setYawPitchRoll(orientationYawPitchRoll);
 
       return createFootstep(robotSide, footstepPose);
    }
@@ -206,215 +205,4 @@
 
       return footstepProvider;
    }
-}
-=======
-package us.ihmc.commonWalkingControlModules.desiredFootStep;
-
-import java.util.ArrayList;
-
-import javax.vecmath.Point3d;
-import javax.vecmath.Quat4d;
-
-import us.ihmc.commonWalkingControlModules.controllers.Updatable;
-import us.ihmc.commonWalkingControlModules.desiredHeadingAndVelocity.HeadingAndVelocityEvaluationScript;
-import us.ihmc.commonWalkingControlModules.desiredHeadingAndVelocity.ManualDesiredVelocityControlModule;
-import us.ihmc.commonWalkingControlModules.desiredHeadingAndVelocity.SimpleDesiredHeadingControlModule;
-import us.ihmc.humanoidRobotics.bipedSupportPolygons.ContactablePlaneBody;
-import us.ihmc.humanoidRobotics.footstep.Footstep;
-import us.ihmc.robotics.dataStructures.registry.YoVariableRegistry;
-import us.ihmc.robotics.geometry.FramePoint;
-import us.ihmc.robotics.geometry.FramePose;
-import us.ihmc.robotics.geometry.FrameVector2d;
-import us.ihmc.robotics.referenceFrames.ReferenceFrame;
-import us.ihmc.robotics.robotSide.RobotSide;
-import us.ihmc.robotics.robotSide.SideDependentList;
-import us.ihmc.robotics.screwTheory.RigidBody;
-
-public class FootstepProviderTestHelper
-{
-   private final SideDependentList<ReferenceFrame> ankleZUpFrames;
-   private final SideDependentList<ReferenceFrame> ankleFrames;
-   private final ReferenceFrame worldFrame = ReferenceFrame.getWorldFrame();
-   private final SideDependentList<? extends ContactablePlaneBody> contactableFeet;
-   private final double dt;
-
-   public FootstepProviderTestHelper(SideDependentList<? extends ContactablePlaneBody> contactableFeet, SideDependentList<ReferenceFrame> ankleZUpFrames,
-                                     SideDependentList<ReferenceFrame> ankleFrames, double dt)
-   {
-      this.contactableFeet = contactableFeet;
-      this.ankleZUpFrames = ankleZUpFrames;
-      this.ankleFrames = ankleFrames;
-      this.dt = dt;
-   }
-
-   public FootstepProvider createFootsteps(double stepWidth, double stepLength, int numberOfSteps)
-   {
-      final ArrayList<Footstep> footsteps = new ArrayList<>();
-
-      RobotSide currentSide = RobotSide.LEFT;
-
-      FramePoint lastFootstepPosition = new FramePoint(ankleFrames.get(currentSide));
-      lastFootstepPosition.changeFrame(worldFrame);
-
-      for (int i = 0; i < numberOfSteps; i++)
-      {
-         currentSide = currentSide.getOppositeSide();
-         double x = lastFootstepPosition.getX();
-         if (i < numberOfSteps - 1)
-            x += stepLength;
-         double y = lastFootstepPosition.getY() + currentSide.negateIfRightSide(stepWidth);
-         Footstep footstep = createFootstep(currentSide, x, y);
-         footstep.getPositionIncludingFrame(lastFootstepPosition);
-         lastFootstepPosition.changeFrame(worldFrame);
-         footsteps.add(footstep);
-      }
-
-      FootstepProvider footstepProvider = createFootstepProviderForGivenFootstepList(footsteps);
-
-      return footstepProvider;
-   }
-
-   public FootstepProvider createFootstepProviderForGivenFootstepList(final ArrayList<Footstep> footsteps)
-   {
-      FootstepProvider footstepProvider = new FootstepProvider()
-      {
-         @Override
-         public Footstep poll()
-         {
-            if (footsteps.isEmpty())
-               return null;
-            else
-               return footsteps.remove(0);
-         }
-
-         @Override
-         public Footstep peek()
-         {
-            if (footsteps.isEmpty())
-               return null;
-            else
-               return footsteps.get(0);
-         }
-
-         @Override
-         public Footstep peekPeek()
-         {
-            if (footsteps.size() <= 1)
-               return null;
-            else
-               return footsteps.get(1);
-         }
-
-         @Override
-         public void notifyWalkingComplete()
-         {
-         }
-
-         @Override
-         public void notifyComplete(FramePose footPoseInWorld)
-         {
-         }
-
-         @Override
-         public boolean isPaused()
-         {
-            return false;
-         }
-
-         @Override
-         public boolean isEmpty()
-         {
-            return footsteps.isEmpty();
-         }
-
-         @Override
-         public boolean isBlindWalking()
-         {
-            return false;
-         }
-
-         @Override
-         public int getNumberOfFootstepsToProvide()
-         {
-            return footsteps.size();
-         }
-
-         @Override
-         public void cancelPlan()
-         {
-         }
-      };
-
-      return footstepProvider;
-   }
-
-   private Footstep createFootstep(RobotSide robotSide, double x, double y)
-   {
-      return createFootstep(robotSide, new Point3d(x, y, 0.0), new Quat4d(0.0, 0.0, 0.0, 1.0));
-   }
-
-   public Footstep createFootstep(RobotSide robotSide, Point3d position, Quat4d orientation)
-   {
-      FramePose footstepPose = new FramePose();
-      footstepPose.setPose(position, orientation);
-
-      return createFootstep(robotSide, footstepPose);
-   }
-   
-   public Footstep createFootstep(RobotSide robotSide, Point3d position, double[] orientationYawPitchRoll)
-   {
-      FramePose footstepPose = new FramePose();      
-      footstepPose.setPosition(position);
-      footstepPose.setYawPitchRoll(orientationYawPitchRoll);
-      
-      return createFootstep(robotSide, footstepPose);
-   }
-   
-   public Footstep createFootstep(RobotSide robotSide, FramePose footstepPose)
-   {
-      RigidBody foot = contactableFeet.get(robotSide).getRigidBody();
-      ReferenceFrame soleFrame = contactableFeet.get(robotSide).getSoleFrame();
-      Footstep ret = new Footstep(foot, robotSide, soleFrame);
-      ret.setPose(footstepPose);
-      ret.setPredictedContactPointsFromFramePoint2ds(contactableFeet.get(robotSide).getContactPoints2d());
-
-      return ret;
-   }
-
-   public FootstepProvider createFlatGroundWalkingTrackFootstepProvider(YoVariableRegistry registry, ArrayList<Updatable> updatables)
-   {
-      ManualDesiredVelocityControlModule desiredVelocityControlModule = new ManualDesiredVelocityControlModule(worldFrame, registry);
-      desiredVelocityControlModule.setDesiredVelocity(new FrameVector2d(worldFrame, 1.0, 0.0));
-
-      SimpleDesiredHeadingControlModule desiredHeadingControlModule = new SimpleDesiredHeadingControlModule(0.0, dt, registry);
-      desiredHeadingControlModule.setMaxHeadingDot(0.4);
-      desiredHeadingControlModule.updateDesiredHeadingFrame();
-      boolean cycleThroughAllEvents = true;
-      HeadingAndVelocityEvaluationScript headingAndVelocityEvaluationScript = new HeadingAndVelocityEvaluationScript(cycleThroughAllEvents, dt,
-                                                                                 desiredHeadingControlModule, desiredVelocityControlModule, registry);
-      updatables.add(headingAndVelocityEvaluationScript);
-
-      ComponentBasedDesiredFootstepCalculator desiredFootstepCalculator = new ComponentBasedDesiredFootstepCalculator(0.084, null, ankleZUpFrames, ankleFrames,
-                                                                             contactableFeet, desiredHeadingControlModule, desiredVelocityControlModule,
-                                                                             registry);
-
-      double inPlaceWidth = 0.25;
-      double maxStepLength = 0.6;
-      double minStepWidth = 0.15;
-      double maxStepWidth = 0.5;
-      double stepPitch = 0.0;
-
-      desiredFootstepCalculator.setInPlaceWidth(inPlaceWidth);
-      desiredFootstepCalculator.setMaxStepLength(maxStepLength);
-      desiredFootstepCalculator.setMinStepWidth(minStepWidth);
-      desiredFootstepCalculator.setMaxStepWidth(maxStepWidth);
-      desiredFootstepCalculator.setStepPitch(stepPitch);
-
-      DesiredFootstepCalculatorFootstepProviderWrapper footstepProvider = new DesiredFootstepCalculatorFootstepProviderWrapper(desiredFootstepCalculator,
-                                                                             registry);
-      footstepProvider.setWalk(true);
-
-      return footstepProvider;
-   }
-}
->>>>>>> 4492362b
+}