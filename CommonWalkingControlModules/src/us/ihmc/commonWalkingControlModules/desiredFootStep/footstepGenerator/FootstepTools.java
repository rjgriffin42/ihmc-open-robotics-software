package us.ihmc.commonWalkingControlModules.desiredFootStep.footstepGenerator;

import java.util.List;

import javax.vecmath.Point2d;

import us.ihmc.humanoidRobotics.bipedSupportPolygons.ContactablePlaneBody;
import us.ihmc.humanoidRobotics.communication.packets.walking.FootstepDataMessage;
import us.ihmc.humanoidRobotics.footstep.Footstep;
import us.ihmc.robotics.geometry.FramePose;
import us.ihmc.robotics.referenceFrames.PoseReferenceFrame;
import us.ihmc.robotics.referenceFrames.ReferenceFrame;
import us.ihmc.robotics.robotSide.RobotSide;
import us.ihmc.robotics.screwTheory.RigidBody;
import us.ihmc.robotics.trajectories.TrajectoryType;

public class FootstepTools
{
   private final static ReferenceFrame worldFrame = ReferenceFrame.getWorldFrame();

   public static Footstep generateFootstepFromFootstepData(FootstepDataMessage footstepData, ContactablePlaneBody contactableBody)
   {
      return generateFootstepFromFootstepData(footstepData, contactableBody, -1);
   }

   public static Footstep generateFootstepFromFootstepData(FootstepDataMessage footstepData, ContactablePlaneBody contactableBody, int index)
   {
      FramePose footstepPose = new FramePose(worldFrame, footstepData.getLocation(), footstepData.getOrientation());
      PoseReferenceFrame footstepPoseFrame = new PoseReferenceFrame("footstepPoseFrame", footstepPose);
      
      List<Point2d> contactPoints = footstepData.getPredictedContactPoints();
      if (contactPoints != null && contactPoints.size() == 0)
         contactPoints = null;


      RobotSide robotSide = footstepData.getRobotSide();
      TrajectoryType trajectoryType = footstepData.getTrajectoryType();

      ReferenceFrame soleFrame = contactableBody.getSoleFrame();
      RigidBody rigidBody = contactableBody.getRigidBody();

      Footstep footstep;

      if (index == -1)
         footstep = new Footstep(rigidBody, robotSide, soleFrame, footstepPoseFrame, true, contactPoints);
      else
      {
         String id = "footstep_" + index;
         footstep = new Footstep(id, rigidBody, robotSide, soleFrame, footstepPoseFrame, true, contactPoints);
      }

      footstep.trajectoryType = trajectoryType;
      footstep.swingHeight = footstepData.swingHeight;
      switch (footstepData.getOrigin())
      {
      case AT_ANKLE_FRAME:
         break;
      case AT_SOLE_FRAME:
         footstep.setSolePose(footstepPose);
<<<<<<< HEAD
=======
         break;
>>>>>>> 673f34d7
      default:
         throw new RuntimeException("Should not get there.");
      }
      return footstep;
   }
}<|MERGE_RESOLUTION|>--- conflicted
+++ resolved
@@ -57,10 +57,7 @@
          break;
       case AT_SOLE_FRAME:
          footstep.setSolePose(footstepPose);
-<<<<<<< HEAD
-=======
          break;
->>>>>>> 673f34d7
       default:
          throw new RuntimeException("Should not get there.");
       }
