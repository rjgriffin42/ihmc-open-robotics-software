package us.ihmc.commonWalkingControlModules.desiredFootStep.footstepGenerator;

import java.util.List;

import javax.vecmath.Point2d;

import us.ihmc.humanoidRobotics.bipedSupportPolygons.ContactablePlaneBody;
import us.ihmc.humanoidRobotics.communication.packets.walking.FootstepDataMessage;
import us.ihmc.humanoidRobotics.footstep.Footstep;
import us.ihmc.robotics.geometry.FramePose;
import us.ihmc.robotics.referenceFrames.PoseReferenceFrame;
import us.ihmc.robotics.referenceFrames.ReferenceFrame;
<<<<<<< HEAD
import us.ihmc.tools.io.printing.PrintTools;

public class FootstepTools
{
   public static Footstep generateFootstepFromFootstepData(FootstepDataMessage footstepData, ContactablePlaneBody contactableBody, int index)
   {
      String id = "footstep_" + index;
      FramePose footstepPose = new FramePose(ReferenceFrame.getWorldFrame(), footstepData.getLocation(), footstepData.getOrientation());
      PoseReferenceFrame footstepPoseFrame = new PoseReferenceFrame("footstepPoseFrame", footstepPose);
      List<Point2d> contactPoints = footstepData.getPredictedContactPoints();
      if ((contactPoints != null) && (contactPoints.size() == 0))
      {
         contactPoints = null;
         emptyContactPointListErrorMessage();
      }
      Footstep footstep = new Footstep(id, contactableBody.getRigidBody(), footstepData.getRobotSide(), contactableBody.getSoleFrame(), footstepPoseFrame, true,
            contactPoints);
      footstep.trajectoryType = footstepData.getTrajectoryType();
      footstep.swingHeight = footstepData.swingHeight;
=======
import us.ihmc.robotics.robotSide.RobotSide;
import us.ihmc.robotics.screwTheory.RigidBody;
import us.ihmc.robotics.trajectories.TrajectoryType;

public class FootstepTools
{
   private final static ReferenceFrame worldFrame = ReferenceFrame.getWorldFrame();
>>>>>>> 9a1ee4ce

   public static Footstep generateFootstepFromFootstepData(FootstepDataMessage footstepData, ContactablePlaneBody contactableBody)
   {
      return generateFootstepFromFootstepData(footstepData, contactableBody, -1);
   }

<<<<<<< HEAD
   public static Footstep generateFootstepFromFootstepData(FootstepDataMessage footstepData, ContactablePlaneBody contactableBody)
=======
   public static Footstep generateFootstepFromFootstepData(FootstepDataMessage footstepData, ContactablePlaneBody contactableBody, int index)
>>>>>>> 9a1ee4ce
   {
      FramePose footstepPose = new FramePose(worldFrame, footstepData.getLocation(), footstepData.getOrientation());
      PoseReferenceFrame footstepPoseFrame = new PoseReferenceFrame("footstepPoseFrame", footstepPose);
      
      List<Point2d> contactPoints = footstepData.getPredictedContactPoints();
      if (contactPoints != null && contactPoints.size() == 0)
         contactPoints = null;


<<<<<<< HEAD
   public static Footstep generateFootstepFromFootstepDataSole(FootstepDataMessage footstepData, ContactablePlaneBody contactableBody)
   {
      FramePose footstepPose = new FramePose(ReferenceFrame.getWorldFrame(), footstepData.getLocation(), footstepData.getOrientation());
      PoseReferenceFrame footstepPoseFrame = new PoseReferenceFrame("footstepPoseFrame", footstepPose);
      List<Point2d> contactPoints = footstepData.getPredictedContactPoints();
      if ((contactPoints != null) && (contactPoints.size() == 0))
=======
      RobotSide robotSide = footstepData.getRobotSide();
      TrajectoryType trajectoryType = footstepData.getTrajectoryType();

      ReferenceFrame soleFrame = contactableBody.getSoleFrame();
      RigidBody rigidBody = contactableBody.getRigidBody();

      Footstep footstep;

      if (index == -1)
         footstep = new Footstep(rigidBody, robotSide, soleFrame, footstepPoseFrame, true, contactPoints);
      else
>>>>>>> 9a1ee4ce
      {
         String id = "footstep_" + index;
         footstep = new Footstep(id, rigidBody, robotSide, soleFrame, footstepPoseFrame, true, contactPoints);
      }

      footstep.trajectoryType = trajectoryType;
      footstep.swingHeight = footstepData.swingHeight;
      switch (footstepData.getOrigin())
      {
      case AT_ANKLE_FRAME:
         break;
      case AT_SOLE_FRAME:
         footstep.setSolePose(footstepPose);
      default:
         throw new RuntimeException("Should not get there.");
      }
      return footstep;
   }
}<|MERGE_RESOLUTION|>--- conflicted
+++ resolved
@@ -10,27 +10,6 @@
 import us.ihmc.robotics.geometry.FramePose;
 import us.ihmc.robotics.referenceFrames.PoseReferenceFrame;
 import us.ihmc.robotics.referenceFrames.ReferenceFrame;
-<<<<<<< HEAD
-import us.ihmc.tools.io.printing.PrintTools;
-
-public class FootstepTools
-{
-   public static Footstep generateFootstepFromFootstepData(FootstepDataMessage footstepData, ContactablePlaneBody contactableBody, int index)
-   {
-      String id = "footstep_" + index;
-      FramePose footstepPose = new FramePose(ReferenceFrame.getWorldFrame(), footstepData.getLocation(), footstepData.getOrientation());
-      PoseReferenceFrame footstepPoseFrame = new PoseReferenceFrame("footstepPoseFrame", footstepPose);
-      List<Point2d> contactPoints = footstepData.getPredictedContactPoints();
-      if ((contactPoints != null) && (contactPoints.size() == 0))
-      {
-         contactPoints = null;
-         emptyContactPointListErrorMessage();
-      }
-      Footstep footstep = new Footstep(id, contactableBody.getRigidBody(), footstepData.getRobotSide(), contactableBody.getSoleFrame(), footstepPoseFrame, true,
-            contactPoints);
-      footstep.trajectoryType = footstepData.getTrajectoryType();
-      footstep.swingHeight = footstepData.swingHeight;
-=======
 import us.ihmc.robotics.robotSide.RobotSide;
 import us.ihmc.robotics.screwTheory.RigidBody;
 import us.ihmc.robotics.trajectories.TrajectoryType;
@@ -38,18 +17,13 @@
 public class FootstepTools
 {
    private final static ReferenceFrame worldFrame = ReferenceFrame.getWorldFrame();
->>>>>>> 9a1ee4ce
 
    public static Footstep generateFootstepFromFootstepData(FootstepDataMessage footstepData, ContactablePlaneBody contactableBody)
    {
       return generateFootstepFromFootstepData(footstepData, contactableBody, -1);
    }
 
-<<<<<<< HEAD
-   public static Footstep generateFootstepFromFootstepData(FootstepDataMessage footstepData, ContactablePlaneBody contactableBody)
-=======
    public static Footstep generateFootstepFromFootstepData(FootstepDataMessage footstepData, ContactablePlaneBody contactableBody, int index)
->>>>>>> 9a1ee4ce
    {
       FramePose footstepPose = new FramePose(worldFrame, footstepData.getLocation(), footstepData.getOrientation());
       PoseReferenceFrame footstepPoseFrame = new PoseReferenceFrame("footstepPoseFrame", footstepPose);
@@ -59,14 +33,6 @@
          contactPoints = null;
 
 
-<<<<<<< HEAD
-   public static Footstep generateFootstepFromFootstepDataSole(FootstepDataMessage footstepData, ContactablePlaneBody contactableBody)
-   {
-      FramePose footstepPose = new FramePose(ReferenceFrame.getWorldFrame(), footstepData.getLocation(), footstepData.getOrientation());
-      PoseReferenceFrame footstepPoseFrame = new PoseReferenceFrame("footstepPoseFrame", footstepPose);
-      List<Point2d> contactPoints = footstepData.getPredictedContactPoints();
-      if ((contactPoints != null) && (contactPoints.size() == 0))
-=======
       RobotSide robotSide = footstepData.getRobotSide();
       TrajectoryType trajectoryType = footstepData.getTrajectoryType();
 
@@ -78,7 +44,6 @@
       if (index == -1)
          footstep = new Footstep(rigidBody, robotSide, soleFrame, footstepPoseFrame, true, contactPoints);
       else
->>>>>>> 9a1ee4ce
       {
          String id = "footstep_" + index;
          footstep = new Footstep(id, rigidBody, robotSide, soleFrame, footstepPoseFrame, true, contactPoints);
