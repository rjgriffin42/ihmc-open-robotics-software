--- conflicted
+++ resolved
@@ -78,8 +78,6 @@
       }
       loadedModels.clear();
    }
-<<<<<<< HEAD
-=======
 
    /**
     * TODO: Implement Collada, STL, etc model loaders
@@ -104,5 +102,4 @@
    {
       modelLoader.destroyInternal();
    }
->>>>>>> 1b3cac4b
 }