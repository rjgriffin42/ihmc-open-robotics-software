--- conflicted
+++ resolved
@@ -17,10 +17,6 @@
 import us.ihmc.commons.InterpolationTools;
 import us.ihmc.commons.MathTools;
 import us.ihmc.euclid.transform.RigidBodyTransform;
-<<<<<<< HEAD
-=======
-import us.ihmc.euclid.tuple2D.interfaces.Point2DReadOnly;
->>>>>>> faf0d10a
 import us.ihmc.euclid.tuple3D.Point3D;
 import us.ihmc.log.LogTools;
 import us.ihmc.rdx.shader.RDXShader;
@@ -99,7 +95,6 @@
       intermediateVertexBuffer = new float[totalCells * FLOATS_PER_CELL];
    }
 
-<<<<<<< HEAD
    public void update(RigidBodyTransform zUpFrameToWorld,
                       BytePointer heightMapPointer,
                       float heightOffset,
@@ -109,32 +104,20 @@
                       float cellSizeXYInMeters,
                       float heightScalingFactor)
    {
-      zUpFrameToWorld.getTranslation().setZ(0);
-=======
-   public void update(RigidBodyTransform zUpFrameToWorld, BytePointer heightMapPointer,int centerIndex, float cellSizeXYInMeters)
-   {
       if (!active)
          return;
 
       zUpFrameToWorld.getTranslation().setZ(0);
 
       int cellsPerAxis = 2 * centerIndex + 1;
->>>>>>> faf0d10a
-
-      int cellsPerAxis = 2 * centerIndex + 1;
 
       Point3D spritePoint = new Point3D();
-<<<<<<< HEAD
-=======
-
->>>>>>> faf0d10a
       for (int xIndex = 0; xIndex < cellsPerAxis; xIndex++)
       {
          for (int yIndex = 0; yIndex < cellsPerAxis; yIndex++)
          {
             spritePoint.setToZero();
 
-<<<<<<< HEAD
             double xPosition = indexToCoordinate(xIndex, gridCenterX, cellSizeXYInMeters, centerIndex); // + 1.5f
             double yPosition = indexToCoordinate(yIndex, gridCenterY, cellSizeXYInMeters, centerIndex);
 
@@ -161,34 +144,6 @@
             intermediateVertexBuffer[vertexIndex + 4] = color.g;
             intermediateVertexBuffer[vertexIndex + 5] = color.b;
             intermediateVertexBuffer[vertexIndex + 6] = color.a;
-=======
-            double xPosition = indexToCoordinate(xIndex, 0.0f, cellSizeXYInMeters, centerIndex); // + 1.5f
-            double yPosition = indexToCoordinate(yIndex, 0.0f, cellSizeXYInMeters, centerIndex);
-
-            int heightIndex = xIndex * cellsPerAxis + yIndex;
-            int vertexIndex = heightIndex * FLOATS_PER_CELL;
-            float zPosition = (heightMapPointer.getShort(heightIndex * 2L) / 10000.0f);
-            zPosition = (float) MathTools.clamp(zPosition, minHeight, maxHeight);
-            if (zPosition > maxHeight - 0.01f)
-               zPosition = 0.0f;
-
-            spritePoint.set(xPosition, yPosition, zPosition);
-            //spritePoint.applyTransform(zUpFrameToWorld);
-
-//            spritePoint.setZ(zPosition);
-
-            // Position
-            intermediateVertexBuffer[vertexIndex] = (float) spritePoint.getX();
-            intermediateVertexBuffer[vertexIndex + 1] = (float) spritePoint.getY();
-            intermediateVertexBuffer[vertexIndex + 2] = (float) spritePoint.getZ();
-
-            // Color (0.0 to 1.0)
-            float heightRatio = (zPosition / maxHeight);
-            intermediateVertexBuffer[vertexIndex + 3] = Math.abs(1.0f - heightRatio);
-            intermediateVertexBuffer[vertexIndex + 4] = Math.max(100.0f * heightRatio, 1.0f);
-            intermediateVertexBuffer[vertexIndex + 5] = Math.abs(1.0f - heightRatio);
-            intermediateVertexBuffer[vertexIndex + 6] = Math.abs(0.3f + 10.0f * heightRatio);
->>>>>>> faf0d10a
 
             // Size
             intermediateVertexBuffer[vertexIndex + 7] = 0.02f;
@@ -270,12 +225,7 @@
    @Override
    public void getRenderables(Array<Renderable> renderables, Pool<Renderable> pool)
    {
-<<<<<<< HEAD
       renderables.add(renderable);
-=======
-      if (renderable != null && active)
-         renderables.add(renderable);
->>>>>>> faf0d10a
    }
 
    public void dispose()
