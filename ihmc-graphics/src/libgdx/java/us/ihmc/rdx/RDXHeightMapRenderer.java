package us.ihmc.rdx;

import com.badlogic.gdx.graphics.Color;
import com.badlogic.gdx.graphics.Mesh;
import com.badlogic.gdx.graphics.VertexAttribute;
import com.badlogic.gdx.graphics.VertexAttributes;
import com.badlogic.gdx.graphics.g3d.Material;
import com.badlogic.gdx.graphics.g3d.Renderable;
import com.badlogic.gdx.graphics.g3d.RenderableProvider;
import com.badlogic.gdx.graphics.g3d.attributes.ColorAttribute;
import com.badlogic.gdx.graphics.g3d.shaders.DefaultShader;
import com.badlogic.gdx.graphics.glutils.ShaderProgram;
import com.badlogic.gdx.utils.Array;
import com.badlogic.gdx.utils.Pool;
import org.bytedeco.javacpp.BytePointer;
import org.lwjgl.opengl.GL41;
<<<<<<< HEAD
import us.ihmc.perception.gpuHeightMap.HeightMapTools;
=======
import us.ihmc.sensorProcessing.heightMap.HeightMapTools;
>>>>>>> 002dca87
import us.ihmc.euclid.transform.RigidBodyTransform;
import us.ihmc.log.LogTools;
import us.ihmc.rdx.shader.RDXShader;
import us.ihmc.rdx.shader.RDXUniform;

import java.nio.FloatBuffer;

/**
 * Renders a height map as a point cloud. The height map is stored as a 16-bit grayscale image.
 * height for each cell is represented in that buffer as value between 0 and 65536,
 * where the midway point 32,768 is the metric 0.0f height,
 * 0 is the metric -3.2768f height, and 65536 is the 3.2768f height.
 * The height is scaled up by 10,000 for storage as 16-bit value (short)
 */

/**
<<<<<<< HEAD
 * This has been updated to use {@link RDXHeightMapGraphicNew}, please use that going forward, this implementation has bugs with interacting with collisions
=======
 * This has been updated to use {@link us.ihmc.rdx.ui.graphics.RDXHeightMapGraphicNew}, please use that going forward, this implementation has bugs with
 * interacting with collisions
>>>>>>> 002dca87
 * from the mouse
 */
@Deprecated
public class RDXHeightMapRenderer implements RenderableProvider
{
   private Renderable renderable;

   public static final int FLOATS_PER_CELL = 8;
   private final VertexAttributes vertexAttributes = new VertexAttributes(new VertexAttribute(VertexAttributes.Usage.Position,
                                                                                              3,
                                                                                              ShaderProgram.POSITION_ATTRIBUTE),
                                                                          new VertexAttribute(VertexAttributes.Usage.ColorUnpacked,
                                                                                              4,
                                                                                              ShaderProgram.COLOR_ATTRIBUTE),
                                                                          new VertexAttribute(VertexAttributes.Usage.Generic,
                                                                                              1,
                                                                                              GL41.GL_FLOAT,
                                                                                              false,
                                                                                              "a_size"));
   private final RDXUniform screenWidthUniform = RDXUniform.createGlobalUniform("u_screenWidth",
                                                                                (shader, inputID, renderable, combinedAttributes) -> shader.set(inputID,
                                                                                                                                                shader.camera.viewportWidth));
   private final RDXUniform multiColorUniform = RDXUniform.createGlobalUniform("u_multiColor", (shader, inputID, renderable, combinedAttributes) ->
   {
      int multiColor = 0;
      shader.set(inputID, multiColor);
   });

   private float[] intermediateVertexBuffer;

   private int totalCells;

   public void create(int numberOfCells)
   {
      GL41.glEnable(GL41.GL_VERTEX_PROGRAM_POINT_SIZE);

      renderable = new Renderable();
      renderable.meshPart.primitiveType = GL41.GL_POINTS;
      renderable.meshPart.offset = 0;
      renderable.material = new Material(ColorAttribute.createDiffuse(Color.WHITE));

      totalCells = numberOfCells;
      if (renderable.meshPart.mesh != null)
         renderable.meshPart.mesh.dispose();
      boolean isStatic = false;
      int maxIndices = 0;
      renderable.meshPart.mesh = new Mesh(isStatic, totalCells, maxIndices, vertexAttributes);

      RDXShader shader = new RDXShader(getClass());
      shader.create();
      shader.getBaseShader().register(DefaultShader.Inputs.viewTrans, DefaultShader.Setters.viewTrans);
      shader.getBaseShader().register(DefaultShader.Inputs.projTrans, DefaultShader.Setters.projTrans);
      shader.registerUniform(screenWidthUniform);
      shader.registerUniform(multiColorUniform);
      shader.init(renderable);
      renderable.shader = shader.getBaseShader();

      LogTools.info("Vertex Buffer Size: {}", totalCells * FLOATS_PER_CELL);
      intermediateVertexBuffer = new float[totalCells * FLOATS_PER_CELL];
   }

   public void update(RigidBodyTransform zUpFrameToWorld,
                      BytePointer heightMapPointer,
                      float heightOffset,
                      float gridCenterX,
                      float gridCenterY,
                      int centerIndex,
                      float cellSizeXYInMeters,
                      float heightScalingFactor)
   {
      zUpFrameToWorld.getTranslation().setZ(0);

      int cellsPerAxis = 2 * centerIndex + 1;

      for (int xIndex = 0; xIndex < cellsPerAxis; xIndex++)
      {
         for (int yIndex = 0; yIndex < cellsPerAxis; yIndex++)
         {
            double xPosition = HeightMapTools.indexToCoordinate(xIndex, gridCenterX, cellSizeXYInMeters, centerIndex);
            double yPosition = HeightMapTools.indexToCoordinate(yIndex, gridCenterY, cellSizeXYInMeters, centerIndex);

            /* look at the header docs for decoding the height map values as below */
            int heightIndex = xIndex * cellsPerAxis + yIndex;
            int vertexIndex = heightIndex * FLOATS_PER_CELL;
            int height = heightMapPointer.getShort(heightIndex * 2L) & 0xFFFF;
            float zPosition = ((float) height / heightScalingFactor);
            zPosition -= heightOffset;

            intermediateVertexBuffer[vertexIndex] = (float) xPosition;
            intermediateVertexBuffer[vertexIndex + 1] = (float) yPosition;
            intermediateVertexBuffer[vertexIndex + 2] = zPosition;

            // Color (0.0 to 1.0)
<<<<<<< HEAD
            Color color = HeightMapTools.computeGDXColorFromHeight(zPosition);
=======
            double[] redGreenBlue = HeightMapTools.getRedGreenBlue(zPosition);
            Color color = new Color((float) redGreenBlue[0], (float) redGreenBlue[1], (float) redGreenBlue[2], 1.0f);
>>>>>>> 002dca87
            intermediateVertexBuffer[vertexIndex + 3] = color.r;
            intermediateVertexBuffer[vertexIndex + 4] = color.g;
            intermediateVertexBuffer[vertexIndex + 5] = color.b;
            intermediateVertexBuffer[vertexIndex + 6] = color.a;

            // Size
            intermediateVertexBuffer[vertexIndex + 7] = 0.02f;
         }
      }

      renderable.meshPart.size = totalCells;
      renderable.meshPart.mesh.setVertices(intermediateVertexBuffer, 0, totalCells * FLOATS_PER_CELL);
   }

   public FloatBuffer getVertexBuffer()
   {
      return renderable.meshPart.mesh.getVerticesBuffer();
   }

   @Override
   public void getRenderables(Array<Renderable> renderables, Pool<Renderable> pool)
   {
      renderables.add(renderable);
   }

   public void dispose()
   {
      if (renderable.meshPart.mesh != null)
         renderable.meshPart.mesh.dispose();
   }
}<|MERGE_RESOLUTION|>--- conflicted
+++ resolved
@@ -14,11 +14,7 @@
 import com.badlogic.gdx.utils.Pool;
 import org.bytedeco.javacpp.BytePointer;
 import org.lwjgl.opengl.GL41;
-<<<<<<< HEAD
-import us.ihmc.perception.gpuHeightMap.HeightMapTools;
-=======
 import us.ihmc.sensorProcessing.heightMap.HeightMapTools;
->>>>>>> 002dca87
 import us.ihmc.euclid.transform.RigidBodyTransform;
 import us.ihmc.log.LogTools;
 import us.ihmc.rdx.shader.RDXShader;
@@ -35,12 +31,8 @@
  */
 
 /**
-<<<<<<< HEAD
- * This has been updated to use {@link RDXHeightMapGraphicNew}, please use that going forward, this implementation has bugs with interacting with collisions
-=======
  * This has been updated to use {@link us.ihmc.rdx.ui.graphics.RDXHeightMapGraphicNew}, please use that going forward, this implementation has bugs with
  * interacting with collisions
->>>>>>> 002dca87
  * from the mouse
  */
 @Deprecated
@@ -134,12 +126,8 @@
             intermediateVertexBuffer[vertexIndex + 2] = zPosition;
 
             // Color (0.0 to 1.0)
-<<<<<<< HEAD
-            Color color = HeightMapTools.computeGDXColorFromHeight(zPosition);
-=======
             double[] redGreenBlue = HeightMapTools.getRedGreenBlue(zPosition);
             Color color = new Color((float) redGreenBlue[0], (float) redGreenBlue[1], (float) redGreenBlue[2], 1.0f);
->>>>>>> 002dca87
             intermediateVertexBuffer[vertexIndex + 3] = color.r;
             intermediateVertexBuffer[vertexIndex + 4] = color.g;
             intermediateVertexBuffer[vertexIndex + 5] = color.b;
