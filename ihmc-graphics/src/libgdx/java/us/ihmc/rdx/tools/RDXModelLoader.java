--- conflicted
+++ resolved
@@ -83,11 +83,7 @@
       LogTools.debug("Loading {}", modelFileName);
 
       boolean shouldPrintWarnings = !printedWarnings.contains(modelFileName);
-<<<<<<< HEAD
-
-=======
      
->>>>>>> cee3b47d
       ModelData modelData = null;
       try
       {
@@ -132,11 +128,7 @@
       }
 
       printedWarnings.add(modelFileName);
-<<<<<<< HEAD
-
-=======
      
->>>>>>> cee3b47d
       return modelData;
    }
 
