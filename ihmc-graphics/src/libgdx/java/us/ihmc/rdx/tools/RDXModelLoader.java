--- conflicted
+++ resolved
@@ -83,11 +83,7 @@
       LogTools.debug("Loading {}", modelFileName);
 
       boolean shouldPrintWarnings = !printedWarnings.contains(modelFileName);
-<<<<<<< HEAD
-
-=======
      
->>>>>>> 36af7541
       ModelData modelData = null;
       try
       {
@@ -132,11 +128,7 @@
       }
 
       printedWarnings.add(modelFileName);
-<<<<<<< HEAD
-
-=======
      
->>>>>>> 36af7541
       return modelData;
    }
 
