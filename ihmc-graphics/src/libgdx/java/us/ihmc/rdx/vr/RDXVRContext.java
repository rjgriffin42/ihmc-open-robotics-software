package us.ihmc.rdx.vr;

<<<<<<< HEAD
import static org.lwjgl.openvr.VR.VR_ShutdownInternal;

import java.nio.IntBuffer;
import java.nio.LongBuffer;
import java.util.*;
import java.util.function.Consumer;

=======
>>>>>>> 44cb9231
import com.badlogic.gdx.graphics.g3d.ModelInstance;
import com.badlogic.gdx.graphics.g3d.Renderable;
import com.badlogic.gdx.utils.Array;
import com.badlogic.gdx.utils.BufferUtils;
import com.badlogic.gdx.utils.GdxRuntimeException;
import com.badlogic.gdx.utils.Pool;
import org.lwjgl.opengl.GL41;
import org.lwjgl.openvr.CompositorFrameTiming;
import org.lwjgl.openvr.OpenVR;
import org.lwjgl.openvr.TrackedDevicePose;
import org.lwjgl.openvr.VR;
import org.lwjgl.openvr.VRActiveActionSet;
import org.lwjgl.openvr.VRCompositor;
import org.lwjgl.openvr.VREvent;
import org.lwjgl.openvr.VRInput;
import org.lwjgl.openvr.VRSystem;
import us.ihmc.euclid.referenceFrame.ReferenceFrame;
import us.ihmc.euclid.referenceFrame.tools.ReferenceFrameTools;
import us.ihmc.euclid.transform.RigidBodyTransform;
import us.ihmc.euclid.transform.interfaces.RigidBodyTransformReadOnly;
import us.ihmc.euclid.tuple3D.Point3D;
import us.ihmc.euclid.yawPitchRoll.YawPitchRoll;
import us.ihmc.log.LogTools;
import us.ihmc.rdx.sceneManager.RDX3DScene;
import us.ihmc.robotics.robotSide.RobotSide;
import us.ihmc.robotics.robotSide.SideDependentList;
import us.ihmc.tools.io.JSONFileTools;
import us.ihmc.tools.io.JSONTools;
import us.ihmc.tools.io.WorkspaceResourceDirectory;
import us.ihmc.tools.io.WorkspaceResourceFile;

import java.nio.IntBuffer;
import java.nio.LongBuffer;
import java.util.ArrayList;
import java.util.Collection;
import java.util.HashMap;
import java.util.Map;
import java.util.Set;
import java.util.concurrent.atomic.AtomicReference;
import java.util.function.Consumer;

import static org.lwjgl.openvr.VR.VR_ShutdownInternal;
import static org.lwjgl.openvr.VRSystem.VRSystem_GetStringTrackedDeviceProperty;

/**
 * Responsible for initializing the VR system, managing rendering surfaces,
 * getting tracking device poses, submitting the rendering results to the HMD
 * and rendering the surfaces side by side to the companion window on the
 * desktop. Wrapper around OpenVR.
 * <p>
 * FIXME add multisampling plus draw/resolve buffers
 */
public class RDXVRContext
{
   // couple of scratch buffers
   private final IntBuffer errorPointer = BufferUtils.newIntBuffer(1);
   private final IntBuffer widthPointer = BufferUtils.newIntBuffer(1);
   private final IntBuffer heightPointer = BufferUtils.newIntBuffer(1);

   // per eye data such as rendering surfaces, textures, regions, cameras etc. for each eye
   private final SideDependentList<RDXVREye> eyes = new SideDependentList<>();

   // internal native objects to get device poses
   private final AtomicReference<RDXVRTrackedDevicePose[]> trackedDevicePosesParsedRef = new AtomicReference<>();
   private TrackedDevicePose.Buffer trackedDevicePoses;
   private TrackedDevicePose.Buffer trackedDeviceGamePoses;

   // devices, their poses and listeners
   private final LongBuffer mainActionSetHandle = BufferUtils.newLongBuffer(1);
   private VRActiveActionSet.Buffer activeActionSets;

   private VREvent event;
   private int width;
   private int height;
   private final ArrayList<Consumer<RDXVRContext>> vrPickCalculators = new ArrayList<>();
   private final ArrayList<Consumer<RDXVRContext>> vrInputProcessors = new ArrayList<>();
   private final Map<Object, Consumer<RDXVRContext>> vrPickCalculatorOwnerKeyMap = new HashMap<>();
   private final Map<Object, Consumer<RDXVRContext>> vrInputProcessorOwnerKeyMap = new HashMap<>();

   // ReferenceFrame.getWorldFrame() is Z-up frame
   // Finger axis definition is right hand, Thumb +Z, Index +X, Middle +Y
   // The default orientation of the OpenVR frame is such that
   // your thumb is pointing at your face and your index finger pointing right
   // The default orientation of the IHMC Zup frame is such that
   // your thumb is up and your index finger is pointing away from you
   public static final RigidBodyTransformReadOnly openVRYUpToIHMCZUpSpace = new RigidBodyTransform(new YawPitchRoll(
         // For this transformation, we start with IHMC ZUp with index forward and thumb up
         Math.toRadians(-90.0),
         // rotating around thumb, index goes forward to right
         Math.toRadians(0.0),
         // no rotation about middle finger
         Math.toRadians(90.0)
         // rotating about index finger, thumb goes up to toward you
   ), new Point3D());
   /**
    * When the VR player teleports, it adds onto the transform from VR play area frame to world ZUp frame.
    */
   private final RigidBodyTransform teleportIHMCZUpToIHMCZUpWorld = new RigidBodyTransform();
   private final ReferenceFrame teleportFrameIHMCZUp = ReferenceFrameTools.constructFrameWithChangingTransformToParent("teleportFrame",
                                                                                                                       ReferenceFrame.getWorldFrame(),
                                                                                                                       teleportIHMCZUpToIHMCZUpWorld);
   /**
    * The VR play area is on the floor in the center of your VR tracker space area. Also called tracker frame.
    */
   private final ReferenceFrame vrPlayAreaYUpZBackFrame = ReferenceFrameTools.constructFrameWithUnchangingTransformToParent("vrPlayAreaFrame",
                                                                                                                            teleportFrameIHMCZUp,
                                                                                                                            openVRYUpToIHMCZUpSpace);
   private RDXVRControllerModel controllerModel = RDXVRControllerModel.UNKNOWN;
   private final RDXVRHeadset headset = new RDXVRHeadset(vrPlayAreaYUpZBackFrame);
<<<<<<< HEAD
   private final SideDependentList<RDXVRController> controllers = new SideDependentList<>(new RDXVRController(RobotSide.LEFT, vrPlayAreaYUpZBackFrame),
                                                                                          new RDXVRController(RobotSide.RIGHT, vrPlayAreaYUpZBackFrame));
   private final Map<Integer, RDXVRTracker> trackers =  new HashMap<>();
   private final Map<String, Integer> trackersRoleMap = new HashMap<>();
   private final SortedSet<String> availableTrackerRoles = new TreeSet<>()
   {
      {
         add("chest");
         add("waist");
         add("leftWrist");
         add("rightWrist");
         add("leftAnkle");
         add("rightAnkle");
      }
   };
   private final List<Integer> newTrackerIndices = new ArrayList<>();
   private boolean rolesResetPending = false;
=======
   private final SideDependentList<RDXVRController> controllers = new SideDependentList<>(new RDXVRController(RDXVRControllerModel.UNKNOWN,
                                                                                                              RobotSide.LEFT,
                                                                                                              vrPlayAreaYUpZBackFrame),
                                                                                          new RDXVRController(RDXVRControllerModel.UNKNOWN,
                                                                                                              RobotSide.RIGHT,
                                                                                                              vrPlayAreaYUpZBackFrame));
   private final Map<Integer, RDXVRBaseStation> baseStations = new HashMap<>();
   private final Map<String, RDXVRTracker> trackers = new HashMap<>();
>>>>>>> 44cb9231

   public void initSystem()
   {
      LogTools.info("Initializing");

      event = VREvent.create(); // about 92 ms
      trackedDevicePoses = TrackedDevicePose.create(VR.k_unMaxTrackedDeviceCount);
      trackedDeviceGamePoses = TrackedDevicePose.create(VR.k_unMaxTrackedDeviceCount); // 10 ms

      int token = VR.VR_InitInternal(errorPointer, VR.EVRApplicationType_VRApplication_Scene); // takes 148 ms
      checkInitError(errorPointer);
      OpenVR.create(token); // takes 24 ms

      VR.VR_GetGenericInterface(VR.IVRCompositor_Version, errorPointer);
      checkInitError(errorPointer);

      VR.VR_GetGenericInterface(VR.IVRRenderModels_Version, errorPointer);
      checkInitError(errorPointer);

      VRSystem.VRSystem_GetRecommendedRenderTargetSize(widthPointer, heightPointer);
      float renderTargetMultiplier = 1.0f; // multiplier to scale the render surface dimensions as a replacement for multisampling
      width = (int) (widthPointer.get(0) * renderTargetMultiplier);
      height = (int) (heightPointer.get(0) * renderTargetMultiplier);

      WorkspaceResourceDirectory directory = new WorkspaceResourceDirectory(getClass(), "/vr");
      WorkspaceResourceFile actionManifestFile = new WorkspaceResourceFile(directory, "actions.json");
      JSONFileTools.load(actionManifestFile, node ->
      {
         JSONTools.forEachArrayElement(node, "default_bindings", objectNode ->
         {
            String controllerBindings = objectNode.get("binding_url").asText();
            if (controllerBindings.contains("focus3"))
               controllerModel = RDXVRControllerModel.FOCUS3;
            else
               controllerModel = RDXVRControllerModel.INDEX;
         });
      });
      LogTools.info("Using VR controller model: {}", controllerModel);
      VRInput.VRInput_SetActionManifestPath(actionManifestFile.getFilesystemFile().toString());

      VRInput.VRInput_GetActionSetHandle("/actions/main", mainActionSetHandle);
      headset.initSystem();
      for (RDXVRController controller : controllers)
      {
         controller.setModel(controllerModel);
         controller.initSystem();
      }
<<<<<<< HEAD

      int[] trackerIndices = new int[5]; // only 5 trackers can be connected to a dongle
      IntBuffer trackerIndicesBuffer = IntBuffer.wrap(trackerIndices);
      int numberOfTrackers = VRSystem.VRSystem_GetSortedTrackedDeviceIndicesOfClass(
            VR.ETrackedDeviceClass_TrackedDeviceClass_GenericTracker, trackerIndicesBuffer, -1);
      for (int i = 0; i < numberOfTrackers; i++) {
         int deviceIndex = trackerIndicesBuffer.get(i);
         trackers.put(deviceIndex, new RDXVRTracker(vrPlayAreaYUpZBackFrame, deviceIndex));
=======
      // TODO: Bindings for /user/gamepad
      int[] deviceIndices = new int[TRACKER_SERIAL_MAP.size()];
      IntBuffer trackerIndices = IntBuffer.wrap(deviceIndices);
      int numberOfTrackers = VRSystem.VRSystem_GetSortedTrackedDeviceIndicesOfClass(VR.ETrackedDeviceClass_TrackedDeviceClass_GenericTracker,
                                                                                    trackerIndices,
                                                                                    -1);
      for (int i = 0; i < numberOfTrackers; i++)
      {
         int deviceIndex = trackerIndices.get(i);
         if (!trackers.containsKey(getTrackedBodySegment(getSerialNumber(deviceIndex))))
         {
            trackers.put(getTrackedBodySegment(getSerialNumber(deviceIndex)), new RDXVRTracker(vrPlayAreaYUpZBackFrame, deviceIndex));
         }
>>>>>>> 44cb9231
      }

      activeActionSets = VRActiveActionSet.create(1);
      activeActionSets.ulActionSet(mainActionSetHandle.get(0));
      activeActionSets.ulRestrictedToDevice(VR.k_ulInvalidInputValueHandle);
   }

   /**
    * Needs to be on libGDX thread.
    */
   public void setupEyes()
   {
      LogTools.info("VR per eye render size: {} x {}", width, height);
      for (RobotSide side : RobotSide.values)
      {
         eyes.set(side, new RDXVREye(side, headset, width, height));
      }
   }

   private void checkInitError(IntBuffer errorBuffer)
   {
      if (errorBuffer.get(0) != VR.EVRInitError_VRInitError_None)
      {
         int error = errorBuffer.get(0);
         throw new GdxRuntimeException("VR Initialization error: " + VR.VR_GetVRInitErrorAsEnglishDescription(error));
      }
   }

   private double openvrInitialTime = 0.0;
   private double systemInitialTime = Double.NaN;
   private CompositorFrameTiming.Buffer latestFrameTimingBuffer = CompositorFrameTiming.create(1);

   { // FIXME Workaround to set the field m_nsize before request timing, without that, the VRCompositor.VRCompositor_GetFrameTimings() will not work. Should submit issue to LWJGL
      getUnsafeInstance().putInt(null, latestFrameTimingBuffer.address() + CompositorFrameTiming.M_NSIZE, latestFrameTimingBuffer.sizeof());
   }

   /**
    * This method waits for OpenVR to say "go" and gathers the latest data.
    * The goal is to submit frames to the eyes ASAP after this returns,
    * then get back to this method before the frame is over.
    */
   public void waitGetPoses()
   {

      VRCompositor.VRCompositor_WaitGetPoses(trackedDevicePoses, trackedDeviceGamePoses);
      int nRead = VRCompositor.VRCompositor_GetFrameTimings(latestFrameTimingBuffer);
      CompositorFrameTiming compositorFrameTiming = latestFrameTimingBuffer.get(0);
      double systemTimeInSeconds = compositorFrameTiming.m_flSystemTimeInSeconds();
      double newPosesReadyMs = compositorFrameTiming.m_flNewPosesReadyMs();
      double openvrTime = systemTimeInSeconds + newPosesReadyMs * 0.001;
      double systemTime = 1.0e-9 * System.nanoTime();
      if (openvrInitialTime == 0.0)
      {
         systemInitialTime = systemTime;
         openvrInitialTime = openvrTime;
      }
      openvrTime -= openvrInitialTime;
      systemTime -= systemInitialTime;

//      LogTools.info(nRead + " - Times: OpenVR=%6.5f, System=%6.5f, Delta=%6.5f".formatted(openvrTime, systemTime, openvrTime - systemTime));

      //      VRCompositor.VRCompositor_GetLastPoses(trackedDevicePoses, trackedDeviceGamePoses); // Is there a way to wait better?
      long measurementTimestamp = (long) (openvrTime * 1.0e9);
      RDXVRTrackedDevicePose[] temp = new RDXVRTrackedDevicePose[VR.k_unMaxTrackedDeviceCount];
      for (int i = 0; i < temp.length; i++)
      {
         temp[i] = new RDXVRTrackedDevicePose(measurementTimestamp, trackedDevicePoses, i);
      }
      trackedDevicePosesParsedRef.set(temp);
   }

   /**
    * For input, see https://github.com/ValveSoftware/openvr/wiki/SteamVR-Input
    * and https://github.com/ValveSoftware/openvr/issues/1151
    */
   public void pollEvents()
   {
      RDXVRTrackedDevicePose[] newTrackedDevicePosesParsed = trackedDevicePosesParsedRef.getAndSet(null);

      if (newTrackedDevicePosesParsed == null)
         return;

      VRInput.VRInput_UpdateActionState(activeActionSets, VRActiveActionSet.SIZEOF);

      headset.update(newTrackedDevicePosesParsed);

      for (RobotSide side : RobotSide.values)
      {
         controllers.get(side).update(newTrackedDevicePosesParsed);
      }

      while (VRSystem.VRSystem_PollNextEvent(event)) // a tracker is connected after initialization
      {
         int deviceIndex = event.trackedDeviceIndex();
         if (!trackers.containsKey(deviceIndex))
         {
            int deviceClass = VRSystem.VRSystem_GetTrackedDeviceClass(deviceIndex);
            if (deviceClass == VR.ETrackedDeviceClass_TrackedDeviceClass_GenericTracker)
            {
               trackers.put(deviceIndex, new RDXVRTracker(vrPlayAreaYUpZBackFrame, deviceIndex));
               newTrackerIndices.add(deviceIndex);
            }
         }
      }

      for (var tracker : trackers.entrySet())
      {
<<<<<<< HEAD
         tracker.getValue().update(trackedDevicePoses);
=======
         entryTracker.getValue().update(newTrackedDevicePosesParsed);
>>>>>>> 44cb9231
      }

      for (Consumer<RDXVRContext> vrPickCalculator : vrPickCalculators)
      {
         vrPickCalculator.accept(this);
      }
      for (RobotSide side : RobotSide.values)
      {
         controllers.get(side).updatePickResults();
      }
      for (Consumer<RDXVRContext> vrInputProcessor : vrInputProcessors)
      {
         vrInputProcessor.accept(this);
      }
   }

<<<<<<< HEAD
=======
   private String getSerialNumber(int index)
   {
      String serialNumber = VRSystem_GetStringTrackedDeviceProperty(index, VR.ETrackedDeviceProperty_Prop_SerialNumber_String, null);
      return serialNumber;
   }

   public SideDependentList<RDXVRController> getControllers()
   {
      return controllers;
   }

   private String getTrackedBodySegment(String serialNumber)
   {
      return TRACKER_SERIAL_MAP.get(serialNumber);
   }

>>>>>>> 44cb9231
   /**
    * Completes rendering and submits the rendering surfaces to the
    * head mounted display.
    */
   public void renderEyes(RDX3DScene scene)
   {
      for (RobotSide side : RobotSide.values)
      {
         eyes.get(side).render(scene);
      }

      // These lines take some time
      // TODO: Do anti aliasing and set EVRSubmitFlags_Submit_GlRenderBuffer
      VRCompositor.VRCompositor_Submit(VR.EVREye_Eye_Left, eyes.get(RobotSide.LEFT).getOpenVRTexture(), null, VR.EVRSubmitFlags_Submit_Default);
      VRCompositor.VRCompositor_Submit(VR.EVREye_Eye_Right, eyes.get(RobotSide.RIGHT).getOpenVRTexture(), null, VR.EVRSubmitFlags_Submit_Default);
      GL41.glFlush(); // recommended by OpenVR docs. Needed?
   }

   public void dispose()
   {
      for (RDXVREye eyeData : eyes)
         eyeData.getFrameBuffer().dispose();

      // TODO: Dispose models

      VR_ShutdownInternal();
   }

   public void teleport(Consumer<RigidBodyTransform> teleportIHMCZUpToIHMCZUpWorldConsumer)
   {
      teleportIHMCZUpToIHMCZUpWorldConsumer.accept(teleportIHMCZUpToIHMCZUpWorld);
      teleportFrameIHMCZUp.update();
   }

   public void addVRPickCalculator(Consumer<RDXVRContext> calculateVRPick)
   {
      vrPickCalculators.add(calculateVRPick);
   }

   public void addVRInputProcessor(Consumer<RDXVRContext> processVRInput)
   {
      vrInputProcessors.add(processVRInput);
   }

   public void addVRPickCalculator(Object ownerKey, Consumer<RDXVRContext> calculateVRPick)
   {
      vrPickCalculatorOwnerKeyMap.put(ownerKey, calculateVRPick);
      vrPickCalculators.add(calculateVRPick);
   }

   public void addVRInputProcessor(Object ownerKey, Consumer<RDXVRContext> processVRInput)
   {
      vrInputProcessorOwnerKeyMap.put(ownerKey, processVRInput);
      vrInputProcessors.add(processVRInput);
   }

   public void removeVRPickCalculator(Object ownerKey)
   {
      vrPickCalculators.remove(vrPickCalculatorOwnerKeyMap.remove(ownerKey));
   }

   public void removeVRInputProcessor(Object ownerKey)
   {
      vrInputProcessors.remove(vrInputProcessorOwnerKeyMap.remove(ownerKey));
   }

   public void getHeadsetRenderable(Array<Renderable> renderables, Pool<Renderable> pool)
   {
      if (headset.isConnected())
      {
         ModelInstance modelInstance = headset.getModelInstance();
         if (modelInstance != null)
         {
            modelInstance.getRenderables(renderables, pool);
         }
      }
   }

   public void getControllerRenderables(Array<Renderable> renderables, Pool<Renderable> pool)
   {
      for (RobotSide side : RobotSide.values)
      {
         RDXVRController controller = controllers.get(side);
         if (controller.isConnected())
         {
            controller.getRenderables(renderables, pool);
         }
      }
   }

   public void getTrackerRenderables(int index, Array<Renderable> renderables, Pool<Renderable> pool)
   {
      ModelInstance modelInstance = trackers.get(index).getModelInstance();
      if (modelInstance != null)
      {
         modelInstance.getRenderables(renderables, pool);
      }
   }

   public void getTrackersRenderables(Array<Renderable> renderables, Pool<Renderable> pool)
   {
      for (var tracker : trackers.entrySet())
      {
         ModelInstance modelInstance = tracker.getValue().getModelInstance();
         if (modelInstance != null)
         {
            modelInstance.getRenderables(renderables, pool);
         }
      }
   }

   public RDXVRController getController(RobotSide side)
   {
      return controllers.get(side);
   }

   public RDXVRHeadset getHeadset()
   {
      return headset;
   }

   public void setTrackerRole(String role, int index)
   {
      trackersRoleMap.put(role, index);
   }

   public RDXVRTracker getTracker(String role)
   {
      return trackers.get(trackersRoleMap.get(role));
   }

   public Map<Integer, RDXVRTracker> getTrackers()
   {
      return trackers;
   }

   public Set<String> getAssignedTrackerRoles()
   {
      return trackersRoleMap.keySet();
   }

   public SortedSet<String> getAvailableTrackerRoles()
   {
      return availableTrackerRoles;
   }

   public void setTrackerRoleAsUnavailable(String role)
   {
      availableTrackerRoles.remove(role);
   }

   public void setTrackerRoleAsAvailable(String role)
   {
      availableTrackerRoles.add(role);
   }

   public void resetTrackerRoles()
   {
      trackersRoleMap.clear();
      availableTrackerRoles.clear();
      availableTrackerRoles.add("chest");
      availableTrackerRoles.add("waist");
      availableTrackerRoles.add("leftWrist");
      availableTrackerRoles.add("rightWrist");
      availableTrackerRoles.add("leftAnkle");
      availableTrackerRoles.add("rightAnkle");
      rolesResetPending = true;
   }

   public boolean isRolesResetPending()
   {
      boolean reset = rolesResetPending;
      rolesResetPending = false;
      return reset;
   }

   public List<Integer> getNewTrackersIndices()
   {
      List<Integer> indices = new ArrayList<>(newTrackerIndices);
      newTrackerIndices.clear();
      return indices;
   }

   public SideDependentList<RDXVREye> getEyes()
   {
      return eyes;
   }

   public ReferenceFrame getPlayAreaYUpFrame()
   {
      return vrPlayAreaYUpZBackFrame;
   }

   public ReferenceFrame getTeleportFrameIHMCZUp()
   {
      return teleportFrameIHMCZUp;
   }

   public RigidBodyTransform getTeleportIHMCZUpToIHMCZUpWorld()
   {
      return teleportIHMCZUpToIHMCZUpWorld;
   }

   public RDXVRControllerModel getControllerModel()
   {
      return controllerModel;
   }

   private static sun.misc.Unsafe getUnsafeInstance()
   {
      java.lang.reflect.Field[] fields = sun.misc.Unsafe.class.getDeclaredFields();

        /*
        Different runtimes use different names for the Unsafe singleton,
        so we cannot use .getDeclaredField and we scan instead. For example:

        Oracle: theUnsafe
        PERC : m_unsafe_instance
        Android: THE_ONE
        */
      for (java.lang.reflect.Field field : fields)
      {
         if (!field.getType().equals(sun.misc.Unsafe.class))
         {
            continue;
         }

         int modifiers = field.getModifiers();
         if (!(java.lang.reflect.Modifier.isStatic(modifiers) && java.lang.reflect.Modifier.isFinal(modifiers)))
         {
            continue;
         }

         try
         {
            field.setAccessible(true);
            return (sun.misc.Unsafe) field.get(null);
         }
         catch (Exception ignored)
         {
         }
         break;
      }

      throw new UnsupportedOperationException("LWJGL requires sun.misc.Unsafe to be available.");
   }
}<|MERGE_RESOLUTION|>--- conflicted
+++ resolved
@@ -1,15 +1,5 @@
 package us.ihmc.rdx.vr;
 
-<<<<<<< HEAD
-import static org.lwjgl.openvr.VR.VR_ShutdownInternal;
-
-import java.nio.IntBuffer;
-import java.nio.LongBuffer;
-import java.util.*;
-import java.util.function.Consumer;
-
-=======
->>>>>>> 44cb9231
 import com.badlogic.gdx.graphics.g3d.ModelInstance;
 import com.badlogic.gdx.graphics.g3d.Renderable;
 import com.badlogic.gdx.utils.Array;
@@ -46,13 +36,15 @@
 import java.util.ArrayList;
 import java.util.Collection;
 import java.util.HashMap;
+import java.util.List;
 import java.util.Map;
 import java.util.Set;
+import java.util.SortedSet;
+import java.util.TreeSet;
 import java.util.concurrent.atomic.AtomicReference;
 import java.util.function.Consumer;
 
 import static org.lwjgl.openvr.VR.VR_ShutdownInternal;
-import static org.lwjgl.openvr.VRSystem.VRSystem_GetStringTrackedDeviceProperty;
 
 /**
  * Responsible for initializing the VR system, managing rendering surfaces,
@@ -119,25 +111,6 @@
                                                                                                                             openVRYUpToIHMCZUpSpace);
    private RDXVRControllerModel controllerModel = RDXVRControllerModel.UNKNOWN;
    private final RDXVRHeadset headset = new RDXVRHeadset(vrPlayAreaYUpZBackFrame);
-<<<<<<< HEAD
-   private final SideDependentList<RDXVRController> controllers = new SideDependentList<>(new RDXVRController(RobotSide.LEFT, vrPlayAreaYUpZBackFrame),
-                                                                                          new RDXVRController(RobotSide.RIGHT, vrPlayAreaYUpZBackFrame));
-   private final Map<Integer, RDXVRTracker> trackers =  new HashMap<>();
-   private final Map<String, Integer> trackersRoleMap = new HashMap<>();
-   private final SortedSet<String> availableTrackerRoles = new TreeSet<>()
-   {
-      {
-         add("chest");
-         add("waist");
-         add("leftWrist");
-         add("rightWrist");
-         add("leftAnkle");
-         add("rightAnkle");
-      }
-   };
-   private final List<Integer> newTrackerIndices = new ArrayList<>();
-   private boolean rolesResetPending = false;
-=======
    private final SideDependentList<RDXVRController> controllers = new SideDependentList<>(new RDXVRController(RDXVRControllerModel.UNKNOWN,
                                                                                                               RobotSide.LEFT,
                                                                                                               vrPlayAreaYUpZBackFrame),
@@ -145,8 +118,21 @@
                                                                                                               RobotSide.RIGHT,
                                                                                                               vrPlayAreaYUpZBackFrame));
    private final Map<Integer, RDXVRBaseStation> baseStations = new HashMap<>();
-   private final Map<String, RDXVRTracker> trackers = new HashMap<>();
->>>>>>> 44cb9231
+   private final Map<Integer, RDXVRTracker> trackers =  new HashMap<>();
+   private final Map<String, Integer> trackersRoleMap = new HashMap<>();
+   private final SortedSet<String> availableTrackerRoles = new TreeSet<>()
+   {
+      {
+         add("chest");
+         add("waist");
+         add("leftWrist");
+         add("rightWrist");
+         add("leftAnkle");
+         add("rightAnkle");
+      }
+   };
+   private final List<Integer> newTrackerIndices = new ArrayList<>();
+   private boolean rolesResetPending = false;
 
    public void initSystem()
    {
@@ -194,30 +180,15 @@
          controller.setModel(controllerModel);
          controller.initSystem();
       }
-<<<<<<< HEAD
 
       int[] trackerIndices = new int[5]; // only 5 trackers can be connected to a dongle
       IntBuffer trackerIndicesBuffer = IntBuffer.wrap(trackerIndices);
       int numberOfTrackers = VRSystem.VRSystem_GetSortedTrackedDeviceIndicesOfClass(
             VR.ETrackedDeviceClass_TrackedDeviceClass_GenericTracker, trackerIndicesBuffer, -1);
-      for (int i = 0; i < numberOfTrackers; i++) {
+      for (int i = 0; i < numberOfTrackers; i++)
+      {
          int deviceIndex = trackerIndicesBuffer.get(i);
          trackers.put(deviceIndex, new RDXVRTracker(vrPlayAreaYUpZBackFrame, deviceIndex));
-=======
-      // TODO: Bindings for /user/gamepad
-      int[] deviceIndices = new int[TRACKER_SERIAL_MAP.size()];
-      IntBuffer trackerIndices = IntBuffer.wrap(deviceIndices);
-      int numberOfTrackers = VRSystem.VRSystem_GetSortedTrackedDeviceIndicesOfClass(VR.ETrackedDeviceClass_TrackedDeviceClass_GenericTracker,
-                                                                                    trackerIndices,
-                                                                                    -1);
-      for (int i = 0; i < numberOfTrackers; i++)
-      {
-         int deviceIndex = trackerIndices.get(i);
-         if (!trackers.containsKey(getTrackedBodySegment(getSerialNumber(deviceIndex))))
-         {
-            trackers.put(getTrackedBodySegment(getSerialNumber(deviceIndex)), new RDXVRTracker(vrPlayAreaYUpZBackFrame, deviceIndex));
-         }
->>>>>>> 44cb9231
       }
 
       activeActionSets = VRActiveActionSet.create(1);
@@ -325,11 +296,7 @@
 
       for (var tracker : trackers.entrySet())
       {
-<<<<<<< HEAD
-         tracker.getValue().update(trackedDevicePoses);
-=======
-         entryTracker.getValue().update(newTrackedDevicePosesParsed);
->>>>>>> 44cb9231
+         tracker.getValue().update(newTrackedDevicePosesParsed);
       }
 
       for (Consumer<RDXVRContext> vrPickCalculator : vrPickCalculators)
@@ -346,25 +313,6 @@
       }
    }
 
-<<<<<<< HEAD
-=======
-   private String getSerialNumber(int index)
-   {
-      String serialNumber = VRSystem_GetStringTrackedDeviceProperty(index, VR.ETrackedDeviceProperty_Prop_SerialNumber_String, null);
-      return serialNumber;
-   }
-
-   public SideDependentList<RDXVRController> getControllers()
-   {
-      return controllers;
-   }
-
-   private String getTrackedBodySegment(String serialNumber)
-   {
-      return TRACKER_SERIAL_MAP.get(serialNumber);
-   }
-
->>>>>>> 44cb9231
    /**
     * Completes rendering and submits the rendering surfaces to the
     * head mounted display.
@@ -476,9 +424,26 @@
       }
    }
 
+   public void getBaseStationRenderables(Array<Renderable> renderables, Pool<Renderable> pool)
+   {
+      for (RDXVRBaseStation baseStation : baseStations.values())
+      {
+         ModelInstance modelInstance = baseStation.getModelInstance();
+         if (modelInstance != null)
+         {
+            modelInstance.getRenderables(renderables, pool);
+         }
+      }
+   }
+
    public RDXVRController getController(RobotSide side)
    {
       return controllers.get(side);
+   }
+
+   public SideDependentList<RDXVRController> getControllers()
+   {
+      return controllers;
    }
 
    public RDXVRHeadset getHeadset()
@@ -548,6 +513,11 @@
       return indices;
    }
 
+   public Collection<RDXVRBaseStation> getBaseStations()
+   {
+      return baseStations.values();
+   }
+
    public SideDependentList<RDXVREye> getEyes()
    {
       return eyes;
