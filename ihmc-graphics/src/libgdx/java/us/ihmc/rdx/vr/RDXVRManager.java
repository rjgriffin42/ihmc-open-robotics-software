package us.ihmc.rdx.vr;

import com.badlogic.gdx.graphics.g3d.Renderable;
import com.badlogic.gdx.utils.Array;
import com.badlogic.gdx.utils.Pool;
import imgui.internal.ImGui;
import imgui.type.ImBoolean;
import org.apache.commons.lang3.StringUtils;
import us.ihmc.commons.exception.DefaultExceptionHandler;
import us.ihmc.commons.thread.Notification;
import us.ihmc.commons.thread.ThreadTools;
import us.ihmc.commons.time.Stopwatch;
import us.ihmc.rdx.imgui.ImGuiPlot;
import us.ihmc.rdx.imgui.ImGuiTools;
import us.ihmc.rdx.imgui.ImGuiUniqueLabelMap;
import us.ihmc.rdx.input.ImGui3DViewInput;
import us.ihmc.rdx.sceneManager.RDX3DScene;
import us.ihmc.rdx.ui.RDXBaseUI;
import us.ihmc.rdx.ui.gizmo.RDXPose3DGizmo;
import us.ihmc.robotics.robotSide.RobotSide;
import us.ihmc.tools.thread.MissingThreadTools;
import us.ihmc.tools.time.FrequencyCalculator;

<<<<<<< HEAD
import java.util.ArrayList;
import java.util.List;

/** This class should manage VR as part of the ImGuiBasedUI. */
=======
>>>>>>> 44cb9231
public class RDXVRManager
{
   private final ImGuiUniqueLabelMap labels = new ImGuiUniqueLabelMap(getClass());

   private final RDXVRContext context = new RDXVRContext();
   private Notification contextCreatedNotification;
   private boolean contextInitialized = false;
   private boolean initializing = false;
   private boolean skipHeadset = false;
   private final Object syncObject = new Object();
   private final ImBoolean showScenePoseGizmo = new ImBoolean(false);
   private RDXPose3DGizmo scenePoseGizmo;
   private final ImBoolean vrEnabled = new ImBoolean(false);
   private final Notification posesReady = new Notification();
   private volatile boolean waitingOnPoses = false;
   private ImGuiPlot vrFPSPlot = new ImGuiPlot(labels.get("VR FPS Hz"), 1000, 180, 50);
   private FrequencyCalculator vrFPSCalculator = new FrequencyCalculator();
   private ImGuiPlot waitGetPosesPlot = new ImGuiPlot(labels.get("Wait Get Poses Hz"), 1000, 180, 50);
   private ImGuiPlot waitGetToRenderDelayPlot = new ImGuiPlot(labels.get("WaitGetToRender Delay"), 1000, 180, 50);
   private final Stopwatch waitGetToRenderStopwatch = new Stopwatch();
   private volatile double waitGetToRenderDuration = Double.NaN;
   private FrequencyCalculator waitGetPosesFrequencyCalculator = new FrequencyCalculator();
   private ImGuiPlot pollEventsPlot = new ImGuiPlot(labels.get("Poll Events Hz"), 1000, 180, 50);
   private FrequencyCalculator pollEventsFrequencyCalculator = new FrequencyCalculator();
   private ImGuiPlot contextInitializedPlot = new ImGuiPlot(labels.get("contextInitialized"), 1000, 180, 50);
   private ImGuiPlot initSystemCountPlot = new ImGuiPlot(labels.get("initSystemCount"), 1000, 180, 50);
   private volatile int initSystemCount = 0;
   private ImGuiPlot setupEyesCountPlot = new ImGuiPlot(labels.get("setupEyesCount"), 1000, 180, 50);
   private volatile int setupEyesCount = 0;
   private final Notification waitOnPosesNotification = new Notification();
   private volatile boolean waitGetPosesThreadRunning = false;
   private final RDXVRTeleporter teleporter = new RDXVRTeleporter();
   private final List<RDXVRTrackerRoleManager> trackerRoleManagers = new ArrayList<>();

   public void create()
   {
      teleporter.create(context);

      for (RDXVRTracker tracker : context.getTrackers().values())
         trackerRoleManagers.add(new RDXVRTrackerRoleManager(context, tracker));
   }

   /**
    * Doing poll and render close together makes VR performance the best it can be
    * and reduce dizziness.
    *
    * TODO: This thread has to be a multiple of the parent (240?)
    * TODO: If the rest of the app is too slow, can we run this one faster?
    */
   public void pollEventsAndRender(RDXBaseUI baseUI, RDX3DScene scene)
   {
      boolean posesReady = pollEvents(baseUI);
      if (posesReady && isVRReady())
      {
         skipHeadset = true;
         vrFPSCalculator.ping();
         waitGetToRenderDuration = waitGetToRenderStopwatch.totalElapsed();
         synchronized (syncObject)
         {
            context.renderEyes(scene);
         }
         skipHeadset = false;
      }
   }

   private boolean pollEvents(RDXBaseUI baseUI)
   {
      boolean posesReadyThisFrame = false;
      if (vrEnabled.get())
      {
         if (!initializing && contextCreatedNotification == null) // should completely dispose and recreate?
         {
            initializing = true;
            contextCreatedNotification = new Notification();
            MissingThreadTools.startAsDaemon(getClass().getSimpleName() + "-initSystem", DefaultExceptionHandler.MESSAGE_AND_STACKTRACE, () ->
            {
               synchronized (syncObject)
               {
                  initSystemCount++;
                  context.initSystem();
               }
               contextCreatedNotification.set();
            });
         }
         if (contextCreatedNotification != null && contextCreatedNotification.poll())
         {
            initializing = false;

            synchronized (syncObject)
            {
               setupEyesCount++;
               context.setupEyes();
            }

            if (!Boolean.parseBoolean(System.getProperty("rdx.free.spin")))
            {
               baseUI.setForegroundFPSLimit(350); // TODO: Do something better with this
            }
            baseUI.setVsync(false); // important to disable vsync for VR
            scenePoseGizmo = new RDXPose3DGizmo(context.getTeleportFrameIHMCZUp(), context.getTeleportIHMCZUpToIHMCZUpWorld());
            scenePoseGizmo.create(baseUI.getPrimary3DPanel());
            contextInitialized = true;
            waitGetPosesThreadRunning = true;
            ThreadTools.startAsDaemon(this::waitOnPoses, getClass().getSimpleName() + "WaitOnPosesThread");
         }

         if (contextInitialized)
         {
            // Waiting for the poses on a thread allows for the rest of the application to keep
            // cranking faster than VR can do stuff. This also makes the performance graph in Steam
            // show the correct value and the OpenVR stack work much better.
            // TODO: This whole thing might have major issues because
            // there's a delay waiting for the next time this method is called
            posesReadyThisFrame = posesReady.poll();

            if (!posesReadyThisFrame && !waitingOnPoses)
            {
               waitingOnPoses = true;
               waitOnPosesNotification.set();
            }
            else
            {
               waitingOnPoses = false;
            }

//            if (posesReadyThisFrame)
            {
//               pollEventsFrequencyCalculator.ping();
                  context.pollEvents(); // FIXME: Potential bug is that the poses get updated in the above thread while they're being used in here
<<<<<<< HEAD

                  List<Integer> newTrackersIndices = context.getNewTrackersIndices();
                  for (int newTrackerIndex : newTrackersIndices)
                  {
                     trackerRoleManagers.add(new RDXVRTrackerRoleManager(context, context.getTrackers().get(newTrackerIndex)));
                  }
                  if (context.isRolesResetPending())
                  {
                     for (var trackerRoleManager : trackerRoleManagers)
                     {
                        trackerRoleManager.reset();
                     }
                  }
               }
=======
>>>>>>> 44cb9231
            }
         }
      }
      else
      {
         if (contextCreatedNotification != null && contextInitialized)
         {
            dispose();
         }
      }

      return posesReadyThisFrame;
   }

   private void waitOnPoses()
   {
      while (waitGetPosesThreadRunning)
      {
         waitOnPosesNotification.blockingPoll();

         if (waitGetPosesThreadRunning)
         {
            waitGetPosesFrequencyCalculator.ping();
            synchronized (syncObject)
            {
               context.waitGetPoses();
            }
            waitGetToRenderStopwatch.reset();
            posesReady.set();
         }
      }
   }

   public void renderMenuBar()
   {
      ImGui.setNextWindowSize(350.0f, 250.0f);
      if (ImGui.beginMenu(labels.get("VR")))
      {
         ImGuiTools.separatorText("Controls");
         renderEnableCheckbox();

         ImGuiTools.separatorText("Status");
         ImGui.text("Connected headset: " + (isVRReady() ? context.getHeadset().getModelName() : "None"));
         ImGui.text("Connected controllers: " + (isVRReady() ? StringUtils.join(context.getControllers(), ", ") : "None"));

         if (ImGui.collapsingHeader(labels.get("Debug")))
            renderDebugPlots();

         ImGui.endMenu();
      }
   }

   public void renderEnableCheckbox()
   {
      if (ImGui.menuItem(labels.get("VR Enabled"), "", vrEnabled))
      {
         if (vrEnabled.get())
         {
            RDXBaseUI.pushNotification("Enabling VR...");

            ThreadTools.startAThread(() ->
            {
               ThreadTools.sleep(5000);

               if (isVRReady())
               {
                  RDXBaseUI.pushNotification("VR enabled");
               }
               else
               {
                  RDXBaseUI.pushNotification("Unable to enable VR");
                  vrEnabled.set(false);
               }
            }, getClass().getName() + "VREnableMonitor");
         }
         else
         {
            RDXBaseUI.pushNotification("VR disabled");
         }
      }
      if (ImGui.isItemHovered())
      {
         ImGui.setTooltip("Start SteamVR and turn on controllers before enabling.");
      }
   }

   public void renderDebugPlots()
   {
      ImGui.checkbox(labels.get("Show scene pose gizmo"), showScenePoseGizmo);
      contextInitializedPlot.render(contextInitialized ? 1.0 : 0.0);
      initSystemCountPlot.render(initSystemCount);
      setupEyesCountPlot.render(setupEyesCount);
      waitGetPosesPlot.render(waitGetPosesFrequencyCalculator.getFrequency());
      pollEventsPlot.render(pollEventsFrequencyCalculator.getFrequency());
      vrFPSPlot.render(vrFPSCalculator.getFrequency());
      waitGetToRenderDelayPlot.render(waitGetToRenderDuration);
   }

   public void renderImGuiTunerWidgets()
   {
      for (RobotSide side : RobotSide.values)
      {
         RDXVRController controller = context.getController(side);
         ImGui.text(side.getPascalCaseName() + " controller selection point:");
         controller.renderImGuiTunerWidgets();
      }
   }

   public void dispose()
   {
      waitGetPosesThreadRunning = false;
      waitOnPosesNotification.set();
      if (contextCreatedNotification != null && contextInitialized)
      {
         contextCreatedNotification = null;
         contextInitialized = false;
         context.dispose();
      }
   }

   public boolean isVRReady()
   {
      // Wait for VR setup to be ready. This is the primary indicator, called only when the headset is connected
      return vrEnabled.get() && contextInitialized && context.getHeadset().isConnected();
   }

   public void calculate3DViewPick(ImGui3DViewInput input)
   {
      if (isVRReady() && showScenePoseGizmo.get())
      {
         scenePoseGizmo.calculate3DViewPick(input);
      }
   }

   public void process3DViewInput(ImGui3DViewInput input)
   {
      if (isVRReady() && showScenePoseGizmo.get())
      {
         scenePoseGizmo.process3DViewInput(input);
         context.teleport(teleportIHMCZUpToIHMCZUpWorldConsumer ->
         {
            teleportIHMCZUpToIHMCZUpWorldConsumer.set(scenePoseGizmo.getTransformToParent());
         });
      }
   }

   public void getVirtualRenderables(Array<Renderable> renderables, Pool<Renderable> pool)
   {
      if (vrEnabled.get() && contextInitialized)
      {
         teleporter.getRenderables(renderables, pool);
         if (!skipHeadset)
         {
            context.getHeadsetRenderable(renderables, pool);
         }
         context.getControllerRenderables(renderables, pool);
         for (var trackerRoleManager : trackerRoleManagers)
         {
            if (!trackerRoleManager.isRoleAssigned())
               trackerRoleManager.getRedModelInstance().getRenderables(renderables, pool);
            else
               context.getTrackerRenderables(trackerRoleManager.getTrackerIndex(), renderables, pool);
         }
         if (showScenePoseGizmo.get())
            scenePoseGizmo.getRenderables(renderables, pool);
      }
   }

   public RDXVRContext getContext()
   {
      return context;
   }

   public RDXVRTeleporter getTeleporter()
   {
      return teleporter;
   }
}<|MERGE_RESOLUTION|>--- conflicted
+++ resolved
@@ -21,13 +21,9 @@
 import us.ihmc.tools.thread.MissingThreadTools;
 import us.ihmc.tools.time.FrequencyCalculator;
 
-<<<<<<< HEAD
 import java.util.ArrayList;
 import java.util.List;
 
-/** This class should manage VR as part of the ImGuiBasedUI. */
-=======
->>>>>>> 44cb9231
 public class RDXVRManager
 {
    private final ImGuiUniqueLabelMap labels = new ImGuiUniqueLabelMap(getClass());
@@ -153,27 +149,23 @@
                waitingOnPoses = false;
             }
 
-//            if (posesReadyThisFrame)
-            {
-//               pollEventsFrequencyCalculator.ping();
-                  context.pollEvents(); // FIXME: Potential bug is that the poses get updated in the above thread while they're being used in here
-<<<<<<< HEAD
-
-                  List<Integer> newTrackersIndices = context.getNewTrackersIndices();
-                  for (int newTrackerIndex : newTrackersIndices)
+            if (posesReadyThisFrame)
+            {
+               // pollEventsFrequencyCalculator.ping();
+               context.pollEvents(); // FIXME: Potential bug is that the poses get updated in the above thread while they're being used in here
+
+               List<Integer> newTrackersIndices = context.getNewTrackersIndices();
+               for (int newTrackerIndex : newTrackersIndices)
+               {
+                  trackerRoleManagers.add(new RDXVRTrackerRoleManager(context, context.getTrackers().get(newTrackerIndex)));
+               }
+               if (context.isRolesResetPending())
+               {
+                  for (var trackerRoleManager : trackerRoleManagers)
                   {
-                     trackerRoleManagers.add(new RDXVRTrackerRoleManager(context, context.getTrackers().get(newTrackerIndex)));
+                     trackerRoleManager.reset();
                   }
-                  if (context.isRolesResetPending())
-                  {
-                     for (var trackerRoleManager : trackerRoleManagers)
-                     {
-                        trackerRoleManager.reset();
-                     }
-                  }
-               }
-=======
->>>>>>> 44cb9231
+               }
             }
          }
       }
