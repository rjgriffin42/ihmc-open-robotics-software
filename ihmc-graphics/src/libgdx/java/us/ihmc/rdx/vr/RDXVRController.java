--- conflicted
+++ resolved
@@ -124,27 +124,20 @@
    private RDXModelInstance pickPoseSphere;
    private RDXModelInstance pickRayGraphic;
    private RDXModelInstance pickRayCollisionPointGraphic;
-<<<<<<< HEAD
-   private RDXVRControllerButtonLabel aButtonLabel;
-   private RDXVRControllerButtonLabel bButtonLabel;
-=======
    private  RDXVRControllerButtonLabel aButtonLabel;
    private  RDXVRControllerButtonLabel bButtonLabel;
-   private  RDXVRControllerButtonLabel gripAmountLabel;
->>>>>>> add8090a
    private final RDXVRDragData triggerDragData;
    private final RDXVRDragData gripDragData;
-   private final RDXVRDragData aButtonDragData;
-   private final RDXVRDragData bButtonDragData;
 
    public RDXVRController(RobotSide side, ReferenceFrame vrPlayAreaYUpZBackFrame)
    {
       super(vrPlayAreaYUpZBackFrame);
       this.side = side;
 
-      xForwardZUpControllerFrame = ReferenceFrameTools.constructFrameWithUnchangingTransformToParent(side.getLowerCaseName() + "_xForwardZUpControllerFrame",
-                                                                                                     getDeviceYUpZBackFrame(),
-                                                                                                     controllerYBackZLeftXRightToXForwardZUp);
+      xForwardZUpControllerFrame
+            = ReferenceFrameTools.constructFrameWithUnchangingTransformToParent(side.getLowerCaseName() + "_xForwardZUpControllerFrame",
+                                                                                getDeviceYUpZBackFrame(),
+                                                                                controllerYBackZLeftXRightToXForwardZUp);
       pickPoseFrame = new ModifiableReferenceFrame(xForwardZUpControllerFrame);
       pickPoseFrame.getTransformToParent().getTranslation().setX(0.029);
       pickPoseFrame.getTransformToParent().getTranslation().setY(side.negateIfLeftSide(0.020));
@@ -154,8 +147,6 @@
 
       triggerDragData = new RDXVRDragData(() -> getClickTriggerActionData().bState(), pickPoseFrame.getReferenceFrame());
       gripDragData = new RDXVRDragData(this::getGripAsButtonDown, pickPoseFrame.getReferenceFrame());
-      aButtonDragData = new RDXVRDragData(() -> getAButtonActionData().bState(), pickPoseFrame.getReferenceFrame());
-      bButtonDragData = new RDXVRDragData(() -> getBButtonActionData().bState(), pickPoseFrame.getReferenceFrame());
    }
 
    public void initSystem()
@@ -212,13 +203,8 @@
             // for the Valve Index controllers.
             Point3D aButtonOffset = side == RobotSide.LEFT ? new Point3D(-0.085, -0.01, -0.02) : new Point3D(-0.082, -0.01, -0.017);
             Point3D bButtonOffset = side == RobotSide.LEFT ? new Point3D(-0.07, -0.013, -0.015) : new Point3D(-0.07, -0.007, -0.008);
-            Point3D gripAmountOffset = side == RobotSide.LEFT ? new Point3D(-0.1, -0.0, -0.07) : new Point3D(-0.1, 0.0, -0.07);
-            YawPitchRoll gripAmountOrientation = side == RobotSide.LEFT ?
-                  new YawPitchRoll(Math.toRadians(90.0), Math.toRadians(-37.0), Math.toRadians(90.0))
-                  : new YawPitchRoll(Math.toRadians(-90.0), Math.toRadians(37.0), Math.toRadians(90.0));
-            aButtonLabel = new RDXVRControllerButtonLabel(pickPoseFrame.getReferenceFrame(), side, aButtonOffset, new YawPitchRoll());
-            bButtonLabel = new RDXVRControllerButtonLabel(pickPoseFrame.getReferenceFrame(), side, bButtonOffset, new YawPitchRoll());
-            gripAmountLabel = new RDXVRControllerButtonLabel(pickPoseFrame.getReferenceFrame(), side, gripAmountOffset, gripAmountOrientation);
+            aButtonLabel = new RDXVRControllerButtonLabel(pickPoseFrame.getReferenceFrame(), side, aButtonOffset);
+            bButtonLabel = new RDXVRControllerButtonLabel(pickPoseFrame.getReferenceFrame(), side, bButtonOffset);
          }
 
          pickPoseFrame.getReferenceFrame().update();
@@ -249,12 +235,9 @@
       VRInput.VRInput_GetAnalogActionData(gripActionHandle.get(0), gripActionData, VR.k_ulInvalidInputValueHandle);
 
       gripAsButtonDown = gripActionData.x() > GRIP_AS_BUTTON_THRESHOLD;
-      gripAmountLabel.setText("%.1f".formatted(gripActionData.x()));
 
       triggerDragData.update();
       gripDragData.update();
-      aButtonDragData.update();
-      bButtonDragData.update();
 
       pickRayGraphic = null;
       if (pickRayCollisionPointGraphic != null)
@@ -313,7 +296,6 @@
             pickRayCollisionPointGraphic.getRenderables(renderables, pool);
             aButtonLabel.getRenderables(renderables, pool);
             bButtonLabel.getRenderables(renderables, pool);
-            gripAmountLabel.getRenderables(renderables, pool);
          }
       }
    }
@@ -339,11 +321,6 @@
       LibGDXTools.toLibGDX(pickCollisionPoint, pickRayCollisionPointGraphic.transform);
    }
 
-   public Point3DReadOnly getPickCollisionPoint()
-   {
-      return pickCollisionPoint;
-   }
-
    public RDXModelInstance getPickPoseSphere()
    {
       return pickPoseSphere;
@@ -384,16 +361,6 @@
       return aTouchedActionData;
    }
 
-   public RDXVRDragData getAButtonDragData()
-   {
-      return aButtonDragData;
-   }
-
-   public boolean getAButtonClickReleasedWithoutDrag()
-   {
-      return aButtonActionData.bChanged() && !aButtonActionData.bState() && aButtonDragData.isClickValid();
-   }
-
    public InputDigitalActionData getBButtonActionData()
    {
       return bButtonActionData;
@@ -407,16 +374,6 @@
    public InputDigitalActionData getBTouchedActionData()
    {
       return bTouchedActionData;
-   }
-
-   public RDXVRDragData getBButtonDragData()
-   {
-      return bButtonDragData;
-   }
-
-   public boolean getBButtonClickReleasedWithoutDrag()
-   {
-      return bButtonActionData.bChanged() && !bButtonActionData.bState() && bButtonDragData.isClickValid();
    }
 
    public InputDigitalActionData getJoystickPressActionData()
