--- conflicted
+++ resolved
@@ -55,16 +55,6 @@
 
    private void processVRInput(RDXVRContext vrContext)
    {
-<<<<<<< HEAD
-         vrContext.getController(RobotSide.RIGHT).runIfConnected(controller ->
-         {
-            // Only enable teleportation when nothing is pick selected
-            if (controller.getSelectedPick() == null)
-            {
-               controller.setBButtonText("Teleport");
-               InputDigitalActionData bButton = controller.getBButtonActionData();
-               InputDigitalActionData joystickButton = controller.getJoystickPressActionData();
-=======
       vrContext.getController(RobotSide.RIGHT).runIfConnected(controller ->
      {
         // Only enable teleportation when nothing is pick selected
@@ -73,7 +63,6 @@
            controller.setBButtonText("Teleport");
            InputDigitalActionData bButton = controller.getBButtonActionData();
            InputDigitalActionData joystickButton = controller.getJoystickPressActionData();
->>>>>>> 11f56ea6
 
                if (bButton.bChanged() && bButton.bState()) // Pressed B button
                {
@@ -82,69 +71,64 @@
                else if (preparingToTeleport && bButton.bChanged() && !bButton.bState())
                {
                   vrContext.teleport(teleportIHMCZUpToIHMCZUpWorld ->
-                                     {
-                                        xyYawHeadsetToTeleportTransform.setIdentity();
-                                        vrContext.getHeadset()
-                                                 .runIfConnected(headset -> // Teleport such that your headset ends up where you're trying to go
-                                                                 {
-                                                                    headset.getXForwardZUpHeadsetFrame()
-                                                                           .getTransformToDesiredFrame(
-                                                                                 xyYawHeadsetToTeleportTransform,
-                                                                                 vrContext.getTeleportFrameIHMCZUp());
-                                                                    xyYawHeadsetToTeleportTransform.getTranslation()
-                                                                                                   .setZ(0.0);
-                                                                    xyYawHeadsetToTeleportTransform.getRotation()
-                                                                                                   .setYawPitchRoll(
-                                                                                                         xyYawHeadsetToTeleportTransform.getRotation()
-                                                                                                                                        .getYaw(),
-                                                                                                         0.0,
-                                                                                                         0.0);
-                                                                 });
-                                        teleportIHMCZUpToIHMCZUpWorld.set(xyYawHeadsetToTeleportTransform);
-                                        teleportIHMCZUpToIHMCZUpWorld.invert();
-                                        proposedTeleportPose.get(tempTransform);
-                                        tempTransform.transform(teleportIHMCZUpToIHMCZUpWorld);
-                                     });
+                  {
+                     xyYawHeadsetToTeleportTransform.setIdentity();
+                     vrContext.getHeadset()
+                              .runIfConnected(headset -> // Teleport such that your headset ends up where you're trying to go
+                     {
+                        headset.getXForwardZUpHeadsetFrame()
+                               .getTransformToDesiredFrame(
+                                     xyYawHeadsetToTeleportTransform,
+                                     vrContext.getTeleportFrameIHMCZUp());
+                        xyYawHeadsetToTeleportTransform.getTranslation()
+                                                       .setZ(0.0);
+                        xyYawHeadsetToTeleportTransform.getRotation()
+                                                       .setYawPitchRoll(
+                                                             xyYawHeadsetToTeleportTransform.getRotation()
+                                                                                            .getYaw(),
+                                                             0.0,
+                                                             0.0);
+                     });
+                     teleportIHMCZUpToIHMCZUpWorld.set(xyYawHeadsetToTeleportTransform);
+                     teleportIHMCZUpToIHMCZUpWorld.invert();
+                     proposedTeleportPose.get(tempTransform);
+                     tempTransform.transform(teleportIHMCZUpToIHMCZUpWorld);
+                  });
                   preparingToTeleport = false;
                }
 
-               // Pressed right joystick button
-               if (robotMidFeetZUpReferenceFrame != null && joystickButton.bChanged() && !joystickButton.bState())
-               {
-                  snapToMidFeetZUp(vrContext);
-               }
-               else if (preparingToTeleport) // Holding B button
-               {
-                  proposedTeleportPose.set(pickPlaneYawCalculator.calculate(controller.getPickPoseFrame(),
-                                                                            vrContext.getTeleportFrameIHMCZUp()));
+           // Pressed right joystick button
+           if (robotMidFeetZUpReferenceFrame != null && joystickButton.bChanged() && !joystickButton.bState())
+           {
+              snapToMidFeetZUp(vrContext);
+           }
+           else if (preparingToTeleport) // Holding B button
+           {
+              proposedTeleportPose.set(pickPlaneYawCalculator.calculate(controller.getPickPoseFrame(), vrContext.getTeleportFrameIHMCZUp()));
 
-                  controller.setPickRayColliding(controller.getPickPointPose()
-                                                           .getPosition()
-                                                           .distance(proposedTeleportPose.getPosition()));
+              controller.setPickRayColliding(controller.getPickPointPose().getPosition().distance(proposedTeleportPose.getPosition()));
 
-                  proposedTeleportPose.get(tempTransform);
-                  LibGDXTools.toLibGDX(tempTransform, ring.transform);
-                  LibGDXTools.toLibGDX(tempTransform, arrow.transform);
-               }
+              proposedTeleportPose.get(tempTransform);
+              LibGDXTools.toLibGDX(tempTransform, ring.transform);
+              LibGDXTools.toLibGDX(tempTransform, arrow.transform);
+           }
 
-               if (controller.getTouchpadTouchedActionData().bState())
-               {
-                  double y = controller.getTouchpadActionData().y();
-                  if (!Double.isNaN(lastTouchpadY))
-                  {
-                     double delta = y - lastTouchpadY;
-                     vrContext.teleport(teleportIHMCZUpToIHMCZUpWorld -> teleportIHMCZUpToIHMCZUpWorld.getTranslation()
-                                                                                                      .addZ(delta
-                                                                                                            * 0.3));
-                  }
-                  lastTouchpadY = y;
-               }
-               else
-               {
-                  lastTouchpadY = Double.NaN;
-               }
-            }
-         });
+           if (controller.getTouchpadTouchedActionData().bState())
+           {
+              double y = controller.getTouchpadActionData().y();
+              if (!Double.isNaN(lastTouchpadY))
+              {
+                 double delta = y - lastTouchpadY;
+                 vrContext.teleport(teleportIHMCZUpToIHMCZUpWorld -> teleportIHMCZUpToIHMCZUpWorld.getTranslation().addZ(delta * 0.3));
+              }
+              lastTouchpadY = y;
+           }
+           else
+           {
+              lastTouchpadY = Double.NaN;
+           }
+        }
+     });
    }
 
    private void snapToMidFeetZUp(RDXVRContext vrContext)
