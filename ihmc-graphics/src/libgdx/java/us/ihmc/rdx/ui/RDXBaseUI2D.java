--- conflicted
+++ resolved
@@ -89,24 +89,11 @@
       layoutManager.getLoadListeners().add(imGuiWindowAndDockSystem::loadConfiguration);
       layoutManager.getLoadListeners().add(loadConfigurationLocation ->
       {
-<<<<<<< HEAD
          Gdx.graphics.setWindowedMode(imGuiWindowAndDockSystem.getCalculatedPrimaryWindowSize().getWidth(),
                                       imGuiWindowAndDockSystem.getCalculatedPrimaryWindowSize().getHeight());
          ((Lwjgl3Graphics) Gdx.graphics).getWindow().setPosition(imGuiWindowAndDockSystem.getPrimaryWindowPosition().getX(),
                                                                  imGuiWindowAndDockSystem.getPrimaryWindowPosition().getY());
          return true;
-=======
-         libGDXSettingsFile.setMode(loadConfigurationLocation.toHybridResourceMode());
-         return libGDXSettingsFile.getInputStream(inputStream ->
-         {
-            JSONFileTools.load(inputStream, jsonNode ->
-            {
-               int width = jsonNode.get("windowWidth").asInt();
-               int height = jsonNode.get("windowHeight").asInt();
-               Gdx.graphics.setWindowedMode(width, height);
-            });
-         });
->>>>>>> 1d262c74
       });
       layoutManager.getSaveListeners().add(this::saveApplicationSettings);
       layoutManager.applyLayoutDirectory();
