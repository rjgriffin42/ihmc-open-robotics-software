--- conflicted
+++ resolved
@@ -110,24 +110,7 @@
    private boolean queuePopupToOpen = false;
    private final Random random = new Random();
    private boolean proportionsNeedUpdate = false;
-<<<<<<< HEAD
-   private boolean adjustmentNeedsToBeApplied = false;
-   private static final boolean SET_ABSOLUTE = false;
-   private static final boolean PREPEND = true;
-   private RDXPose3DGizmoAdjustmentFrame translationAdjustmentFrame = RDXPose3DGizmoAdjustmentFrame.CAMERA_ZUP;
-   private RDXPose3DGizmoAdjustmentFrame rotationAdjustmentFrame = RDXPose3DGizmoAdjustmentFrame.CAMERA_ZUP;
-   private ImGuiInputDouble translationStepSizeInput;
-   private ImGuiInputDouble positionXImGuiInput;
-   private ImGuiInputDouble positionYImGuiInput;
-   private ImGuiInputDouble positionZImGuiInput;
-   private ImGuiInputDouble rotationStepSizeInput;
-   private ImGuiInputDoubleForRotations yawImGuiInput;
-   private ImGuiInputDoubleForRotations pitchImGuiInput;
-   private ImGuiInputDoubleForRotations rollImGuiInput;
-   private final ImBoolean showGraphics = new ImBoolean(true);
-=======
    private FrameBasedGizmoModification frameBasedGizmoModification;
->>>>>>> 77b2d00e
 
    public RDXPose3DGizmo()
    {
@@ -213,26 +196,23 @@
 
    public void calculate3DViewPick(ImGui3DViewInput input)
    {
-      if(isShowingGraphics())
-      {
-         boolean isWindowHovered = ImGui.isWindowHovered();
-         ImGuiMouseDragData manipulationDragData = input.getMouseDragData(ImGuiMouseButton.Left);
-
-         // Here we are trying to avoid unecessary computation in collision calculation by filtering out
-         // some common scenarios where we don't need to calculate the pick, which can be expensive
-         if (isWindowHovered && (!manipulationDragData.isDragging() || manipulationDragData.getDragJustStarted()))
-         {
-            // This part is happening when the user could presumably start a drag
-            // on this gizmo at any time
-
-            Line3DReadOnly pickRay = input.getPickRayInWorld();
-            determineCurrentSelectionFromPickRay(pickRay);
-
-            if (closestCollisionSelection != null)
-            {
-               pickResult.setDistanceToCamera(closestCollisionDistance);
-               input.addPickResult(pickResult);
-            }
+      boolean isWindowHovered = ImGui.isWindowHovered();
+      ImGuiMouseDragData manipulationDragData = input.getMouseDragData(ImGuiMouseButton.Left);
+
+      // Here we are trying to avoid unecessary computation in collision calculation by filtering out
+      // some common scenarios where we don't need to calculate the pick, which can be expensive
+      if (isWindowHovered && (!manipulationDragData.isDragging() || manipulationDragData.getDragJustStarted()))
+      {
+         // This part is happening when the user could presumably start a drag
+         // on this gizmo at any time
+
+         Line3DReadOnly pickRay = input.getPickRayInWorld();
+         determineCurrentSelectionFromPickRay(pickRay);
+
+         if (closestCollisionSelection != null)
+         {
+            pickResult.setDistanceToCamera(closestCollisionDistance);
+            input.addPickResult(pickResult);
          }
       }
    }
@@ -519,103 +499,7 @@
 
    public void renderImGuiTuner()
    {
-<<<<<<< HEAD
-      ImGui.checkbox("Show gizmo: ", showGraphics);
-      ImGui.text("Parent frame: " + parentReferenceFrame.getName());
-
-      ImGui.text("Translation adjustment frame:");
-      if (ImGui.radioButton(labels.get("Camera Z Up", 0), translationAdjustmentFrame == RDXPose3DGizmoAdjustmentFrame.CAMERA_ZUP))
-         translationAdjustmentFrame = RDXPose3DGizmoAdjustmentFrame.CAMERA_ZUP;
-      ImGui.sameLine();
-      if (ImGui.radioButton(labels.get("Camera", 0), translationAdjustmentFrame == RDXPose3DGizmoAdjustmentFrame.CAMERA))
-         translationAdjustmentFrame = RDXPose3DGizmoAdjustmentFrame.CAMERA;
-      ImGui.sameLine();
-      if (ImGui.radioButton(labels.get("World", 0), translationAdjustmentFrame == RDXPose3DGizmoAdjustmentFrame.WORLD))
-         translationAdjustmentFrame = RDXPose3DGizmoAdjustmentFrame.WORLD;
-      ImGui.sameLine();
-      if (ImGui.radioButton(labels.get("Parent", 0), translationAdjustmentFrame == RDXPose3DGizmoAdjustmentFrame.PARENT))
-         translationAdjustmentFrame = RDXPose3DGizmoAdjustmentFrame.PARENT;
-      ImGui.sameLine();
-      if (ImGui.radioButton(labels.get("Local", 0), translationAdjustmentFrame == RDXPose3DGizmoAdjustmentFrame.LOCAL))
-         translationAdjustmentFrame = RDXPose3DGizmoAdjustmentFrame.LOCAL;
-      ImGui.text("Rotation adjustment frame:");
-      if (ImGui.radioButton(labels.get("Camera Z Up", 1), rotationAdjustmentFrame == RDXPose3DGizmoAdjustmentFrame.CAMERA_ZUP))
-         rotationAdjustmentFrame = RDXPose3DGizmoAdjustmentFrame.CAMERA_ZUP;
-      ImGui.sameLine();
-      if (ImGui.radioButton(labels.get("Camera", 1), rotationAdjustmentFrame == RDXPose3DGizmoAdjustmentFrame.CAMERA))
-         rotationAdjustmentFrame = RDXPose3DGizmoAdjustmentFrame.CAMERA;
-      ImGui.sameLine();
-      if (ImGui.radioButton(labels.get("World", 1), rotationAdjustmentFrame == RDXPose3DGizmoAdjustmentFrame.WORLD))
-         rotationAdjustmentFrame = RDXPose3DGizmoAdjustmentFrame.WORLD;
-      ImGui.sameLine();
-      if (ImGui.radioButton(labels.get("Parent", 1), rotationAdjustmentFrame == RDXPose3DGizmoAdjustmentFrame.PARENT))
-         rotationAdjustmentFrame = RDXPose3DGizmoAdjustmentFrame.PARENT;
-      ImGui.sameLine();
-      if (ImGui.radioButton(labels.get("Local", 1), rotationAdjustmentFrame == RDXPose3DGizmoAdjustmentFrame.LOCAL))
-         rotationAdjustmentFrame = RDXPose3DGizmoAdjustmentFrame.LOCAL;
-
-      beforeForTranslationAdjustment();
-      translationStepSizeInput.render(RDXGizmoTools.INITIAL_SMALL_STEP, RDXGizmoTools.INITIAL_BIG_STEP);
-      positionXImGuiInput.setDoubleValue(adjustmentPose3D.getPosition().getX());
-      positionYImGuiInput.setDoubleValue(adjustmentPose3D.getPosition().getY());
-      positionZImGuiInput.setDoubleValue(adjustmentPose3D.getPosition().getZ());
-      adjustmentNeedsToBeApplied |= positionXImGuiInput.render(translationStepSizeInput.getDoubleValue(),
-                                                               RDXGizmoTools.FINE_TO_COARSE_MULTIPLIER * translationStepSizeInput.getDoubleValue());
-      adjustmentNeedsToBeApplied |= positionYImGuiInput.render(translationStepSizeInput.getDoubleValue(),
-                                                               RDXGizmoTools.FINE_TO_COARSE_MULTIPLIER * translationStepSizeInput.getDoubleValue());
-      adjustmentNeedsToBeApplied |= positionZImGuiInput.render(translationStepSizeInput.getDoubleValue(),
-                                                               RDXGizmoTools.FINE_TO_COARSE_MULTIPLIER * translationStepSizeInput.getDoubleValue());
-      adjustmentPose3D.getPosition().set(positionXImGuiInput.getDoubleValue(), positionYImGuiInput.getDoubleValue(), positionZImGuiInput.getDoubleValue());
-
-      rotationStepSizeInput.render(RDXGizmoTools.INITIAL_FINE_ROTATION, RDXGizmoTools.INITIAL_COARSE_ROTATION);
-      Orientation3DBasics orientationToPrint = getOrientationInAdjustmentFrame();
-      yawImGuiInput.setDoubleValue(Math.toDegrees(orientationToPrint.getYaw()));
-      pitchImGuiInput.setDoubleValue(Math.toDegrees(orientationToPrint.getPitch()));
-      rollImGuiInput.setDoubleValue(Math.toDegrees(orientationToPrint.getRoll()));
-      yawImGuiInput.render(rotationStepSizeInput.getDoubleValue(), RDXGizmoTools.FINE_TO_COARSE_MULTIPLIER * rotationStepSizeInput.getDoubleValue());
-      pitchImGuiInput.render(rotationStepSizeInput.getDoubleValue(), RDXGizmoTools.FINE_TO_COARSE_MULTIPLIER * rotationStepSizeInput.getDoubleValue());
-      rollImGuiInput.render(rotationStepSizeInput.getDoubleValue(), RDXGizmoTools.FINE_TO_COARSE_MULTIPLIER * rotationStepSizeInput.getDoubleValue());
-      boolean inputChanged = yawImGuiInput.getInputChanged();
-      inputChanged |= pitchImGuiInput.getInputChanged();
-      inputChanged |= rollImGuiInput.getInputChanged();
-      adjustmentNeedsToBeApplied |= inputChanged;
-      if (inputChanged)
-      {
-         Orientation3DBasics orientationToAdjust = beforeForRotationAdjustment();
-         orientationToAdjust.setYawPitchRoll(Math.toRadians(yawImGuiInput.getDoubleValue()),
-                                             Math.toRadians(pitchImGuiInput.getDoubleValue()),
-                                             Math.toRadians(rollImGuiInput.getDoubleValue()));
-         afterRotationAdjustment(SET_ABSOLUTE);
-      }
-      boolean rotationStepped = yawImGuiInput.getStepButtonClicked();
-      rotationStepped |= pitchImGuiInput.getStepButtonClicked();
-      rotationStepped |= rollImGuiInput.getStepButtonClicked();
-      adjustmentNeedsToBeApplied |= rotationStepped;
-      if (rotationStepped)
-      {
-         Orientation3DBasics orientationToAdjust = beforeForRotationAdjustment();
-         orientationToAdjust.setYawPitchRoll(Math.toRadians(yawImGuiInput.getSteppedAmount()),
-                                             Math.toRadians(pitchImGuiInput.getSteppedAmount()),
-                                             Math.toRadians(rollImGuiInput.getSteppedAmount()));
-         afterRotationAdjustment(PREPEND);
-      }
-
-      ImGui.text("Set to zero in:");
-      ImGui.sameLine();
-      if (ImGui.button("World"))
-      {
-         adjustmentPose3D.setToZero(ReferenceFrame.getWorldFrame());
-         adjustmentNeedsToBeApplied = true;
-      }
-      ImGui.sameLine();
-      if (ImGui.button("Parent"))
-      {
-         adjustmentPose3D.setToZero(parentReferenceFrame);
-         adjustmentNeedsToBeApplied = true;
-      }
-=======
       frameBasedGizmoModification.renderImGuiTunerWidgets();
->>>>>>> 77b2d00e
 
       if (ImGui.collapsingHeader(labels.get("Controls")))
       {
@@ -673,34 +557,16 @@
    @Override
    public void getRenderables(Array<Renderable> renderables, Pool<Renderable> pool)
    {
-      if (showGraphics.get())
-      {
-         for (Axis3D axis : Axis3D.values)
-         {
-            arrowModels[axis.ordinal()].getOrCreateModelInstance().getRenderables(renderables, pool);
-            torusModels[axis.ordinal()].getOrCreateModelInstance().getRenderables(renderables, pool);
-         }
-      }
-   }
-
-   public void setShowGraphics(boolean graphics)
-   {
-      showGraphics.set(graphics);
-   }
-
-   public boolean isShowingGraphics()
-   {
-      return showGraphics.get();
+      for (Axis3D axis : Axis3D.values)
+      {
+         arrowModels[axis.ordinal()].getOrCreateModelInstance().getRenderables(renderables, pool);
+         torusModels[axis.ordinal()].getOrCreateModelInstance().getRenderables(renderables, pool);
+      }
    }
 
    public FramePose3DReadOnly getPose()
    {
       return framePose3D;
-   }
-
-   public RigidBodyTransform getTransformToWorld()
-   {
-      return transformToWorld;
    }
 
    // TODO: Make this transform the ground truth and give the pose as needed only
