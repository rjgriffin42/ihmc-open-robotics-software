--- conflicted
+++ resolved
@@ -547,18 +547,6 @@
          rotationAdjustmentFrame = RDXPose3DGizmoAdjustmentFrame.LOCAL;
 
       beforeForTranslationAdjustment();
-<<<<<<< HEAD
-      translationStepSizeInput.render(0.01, 0.1);
-      positionXImGuiInput.setDoubleValue(adjustmentPose3D.getPosition().getX());
-      positionYImGuiInput.setDoubleValue(adjustmentPose3D.getPosition().getY());
-      positionZImGuiInput.setDoubleValue(adjustmentPose3D.getPosition().getZ());
-      adjustmentNeedsToBeApplied |= positionXImGuiInput.render(translationStepSizeInput.getDoubleValue(), 10.0 * translationStepSizeInput.getDoubleValue());
-      adjustmentNeedsToBeApplied |= positionYImGuiInput.render(translationStepSizeInput.getDoubleValue(), 10.0 * translationStepSizeInput.getDoubleValue());
-      adjustmentNeedsToBeApplied |= positionZImGuiInput.render(translationStepSizeInput.getDoubleValue(), 10.0 * translationStepSizeInput.getDoubleValue());
-      adjustmentPose3D.getPosition().set(positionXImGuiInput.getDoubleValue(), positionYImGuiInput.getDoubleValue(), positionZImGuiInput.getDoubleValue());
-
-      rotationStepSizeInput.render(0.5, 3.0);
-=======
       translationStepSizeInput.render(RDXGizmoTools.INITIAL_SMALL_STEP, RDXGizmoTools.INITIAL_BIG_STEP);
       positionXImGuiInput.setDoubleValue(adjustmentPose3D.getPosition().getX());
       positionYImGuiInput.setDoubleValue(adjustmentPose3D.getPosition().getY());
@@ -572,20 +560,13 @@
       adjustmentPose3D.getPosition().set(positionXImGuiInput.getDoubleValue(), positionYImGuiInput.getDoubleValue(), positionZImGuiInput.getDoubleValue());
 
       rotationStepSizeInput.render(RDXGizmoTools.INITIAL_FINE_ROTATION, RDXGizmoTools.INITIAL_COARSE_ROTATION);
->>>>>>> e86d73d6
       Orientation3DBasics orientationToPrint = getOrientationInAdjustmentFrame();
       yawImGuiInput.setDoubleValue(Math.toDegrees(orientationToPrint.getYaw()));
       pitchImGuiInput.setDoubleValue(Math.toDegrees(orientationToPrint.getPitch()));
       rollImGuiInput.setDoubleValue(Math.toDegrees(orientationToPrint.getRoll()));
-<<<<<<< HEAD
-      yawImGuiInput.render(rotationStepSizeInput.getDoubleValue(), 10.0 * rotationStepSizeInput.getDoubleValue());
-      pitchImGuiInput.render(rotationStepSizeInput.getDoubleValue(), 10.0 * rotationStepSizeInput.getDoubleValue());
-      rollImGuiInput.render(rotationStepSizeInput.getDoubleValue(), 10.0 * rotationStepSizeInput.getDoubleValue());
-=======
       yawImGuiInput.render(rotationStepSizeInput.getDoubleValue(), RDXGizmoTools.FINE_TO_COARSE_MULTIPLIER * rotationStepSizeInput.getDoubleValue());
       pitchImGuiInput.render(rotationStepSizeInput.getDoubleValue(), RDXGizmoTools.FINE_TO_COARSE_MULTIPLIER * rotationStepSizeInput.getDoubleValue());
       rollImGuiInput.render(rotationStepSizeInput.getDoubleValue(), RDXGizmoTools.FINE_TO_COARSE_MULTIPLIER * rotationStepSizeInput.getDoubleValue());
->>>>>>> e86d73d6
       boolean inputChanged = yawImGuiInput.getInputChanged();
       inputChanged |= pitchImGuiInput.getInputChanged();
       inputChanged |= rollImGuiInput.getInputChanged();
@@ -752,11 +733,7 @@
    /**
     * Call after performing an adjustment on the orientation returned by {@link #beforeForRotationAdjustment}
     * @param prepend true if the adjustment is meant to be a nudge, false if the adjustment is meant to fully replace
-<<<<<<< HEAD
-    *                the current orientation. Use the contants {@link #SET_ABSOLUTE} and {@link #PREPEND}.
-=======
     *                the current orientation. Use the constants {@link #SET_ABSOLUTE} and {@link #PREPEND}.
->>>>>>> e86d73d6
     */
    private void afterRotationAdjustment(boolean prepend)
    {
