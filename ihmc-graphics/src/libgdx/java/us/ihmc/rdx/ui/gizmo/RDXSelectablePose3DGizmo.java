--- conflicted
+++ resolved
@@ -21,12 +21,8 @@
 public class RDXSelectablePose3DGizmo
 {
    private final RDXPose3DGizmo poseGizmo;
-<<<<<<< HEAD
    private final ImBoolean selected;
-=======
-   private final ImBoolean selected = new ImBoolean(false);
    private RDXRenderableAdapter renderableAdapter;
->>>>>>> b8b09566
 
    public RDXSelectablePose3DGizmo()
    {
