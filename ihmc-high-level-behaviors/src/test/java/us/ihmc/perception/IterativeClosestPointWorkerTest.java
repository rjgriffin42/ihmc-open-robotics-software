package us.ihmc.perception;

import org.junit.jupiter.api.Test;
import us.ihmc.euclid.geometry.Pose3D;
import us.ihmc.euclid.geometry.interfaces.Pose3DReadOnly;
import us.ihmc.euclid.geometry.tools.EuclidGeometryRandomTools;
import us.ihmc.euclid.shape.primitives.Box3D;
import us.ihmc.euclid.tools.EuclidCoreRandomTools;
import us.ihmc.euclid.tools.EuclidCoreTestTools;
import us.ihmc.euclid.transform.RigidBodyTransform;
import us.ihmc.euclid.tuple3D.Point3D32;
import us.ihmc.euclid.tuple3D.Vector3D;
import us.ihmc.euclid.tuple3D.interfaces.Point3DReadOnly;
import us.ihmc.euclid.tuple4D.Quaternion;
import us.ihmc.perception.sceneGraph.rigidBody.primitive.PrimitiveRigidBodyShape;

import java.util.List;
import java.util.Random;

import static org.junit.jupiter.api.Assertions.*;

public class IterativeClosestPointWorkerTest
{
   private static final int objectSamples = 5000;

   @Test
   public void testFitWithBoxes()
   {
      Random random = new Random(1738L);
      int correspondences = 1000;
      IterativeClosestPointWorker icp = new IterativeClosestPointWorker(objectSamples, correspondences, random);

      Vector3D actualBoxDimensions = new Vector3D(0.4, 0.3, 0.5);

      icp.setDetectionShape(PrimitiveRigidBodyShape.BOX);
      icp.changeSize(actualBoxDimensions, new Vector3D(0.1, 0.1, 0.1), objectSamples);

      // test perfectly sized box with just translation error
      Vector3D translationError = new Vector3D(0.1, 0.0, 0.04);
//      testWithDifferentBoxes(icp, 1.0f, actualBoxDepth, actualBoxWidth, actualBoxHeight, new Pose3D(), translationError, new Quaternion(), random);

      // test slightly undersized box with just translation error
//      testWithDifferentBoxes(icp, 0.9f, actualBoxDepth, actualBoxWidth, actualBoxHeight, new Pose3D(), translationError, new Quaternion(), random);

      // test medium undersized box with just translation error
      testWithDifferentBoxes(icp, 0.75f, actualBoxDepth, actualBoxWidth, actualBoxHeight, new Pose3D(), translationError, new Quaternion(), random);

      // test very undersized box with just translation error
      testWithDifferentBoxes(icp, 0.5f, actualBoxDepth, actualBoxWidth, actualBoxHeight, new Pose3D(), translationError, new Quaternion(), random);
   }

   @Test
   public void testFitWithBoxesOfDifferentSizes()
   {
      Random random = new Random(1738L);
      int correspondences = 1000;
      IterativeClosestPointWorker icp = new IterativeClosestPointWorker(objectSamples, correspondences, random);

      float actualBoxWidth = 0.3f;
      float actualBoxDepth = 0.4f;
      float actualBoxHeight = 0.5f;

      icp.setDetectionShape(PrimitiveRigidBodyShape.BOX);
      icp.changeSize(actualBoxDepth, actualBoxWidth, actualBoxHeight, 0.1f, 0.1f, 0.1f, objectSamples);

      // test perfect sized box
      testWithDifferentBoxesAndRandomError(icp, 1.0f, actualBoxDepth, actualBoxWidth, actualBoxHeight, random);

      // test slightly undersized point cloud
      testWithDifferentBoxesAndRandomError(icp, 0.9f, actualBoxDepth, actualBoxWidth, actualBoxHeight, random);

      // test with too small point cloud
      testWithDifferentBoxesAndRandomError(icp, 0.5f, actualBoxDepth, actualBoxWidth, actualBoxHeight, random);
   }

   private void testWithDifferentBoxesAndRandomError(IterativeClosestPointWorker icp,
                                                     float scaleFactor,
                                                     float actualBoxDepth,
                                                     float actualBoxWidth,
                                                     float actualBoxHeight,
                                                     Random random)
   {
      for (int i = 0; i < 5; i++)
      {
         Vector3D translationError = EuclidCoreRandomTools.nextVector3D(random, 0.05);
         Quaternion rotationError = EuclidCoreRandomTools.nextQuaternion(random, Math.toRadians(10.0));

         Pose3D actualBoxPose = EuclidGeometryRandomTools.nextPose3D(random, 0.5, Math.toRadians(90.0));
<<<<<<< HEAD
         RigidBodyTransform errorTransform = new RigidBodyTransform(rotationError, translationError);

         Pose3D poseGuess = new Pose3D(actualBoxPose);
         errorTransform.transform(poseGuess);

         icp.setPoseGuess(poseGuess);

         Vector3D scaledBoxDimensions = new Vector3D(actualBoxDimensions);
         scaledBoxDimensions.scale(scaleFactor);
         List<Point3D32> pointCloud = IterativeClosestPointTools.createBoxPointCloud(actualBoxPose,
                                                                                     scaledBoxDimensions.getX32(),
                                                                                     scaledBoxDimensions.getY32(),
                                                                                     scaledBoxDimensions.getZ32(),
                                                                                     objectSamples,
                                                                                     random);

         icp.setEnvironmentPointCloud(pointCloud);
         icp.runICP(1);

         // we know the measurements were randomly made about the centroid, so the average of all of these points should be the centroid.
         EuclidCoreTestTools.assertGeometricallyEquals(actualBoxPose.getPosition(), icp.getMeasurementCentroid(), 0.01);
         EuclidCoreTestTools.assertGeometricallyEquals(poseGuess.getPosition(), icp.getObjectCentroid(), 0.01);
         for (Point3DReadOnly pointOnObject : icp.getCorrespondingMeasurementPoints())
         {
            // all of the measurement correspondence points projected onto the box should have zero distance to the box.
            assertEquals(0.0f,
                         IterativeClosestPointTools.distanceSquaredFromBox(actualBoxPose,
                                                                           pointOnObject,
                                                                           scaledBoxDimensions.getX32(),
                                                                           scaledBoxDimensions.getY32(),
                                                                           scaledBoxDimensions.getZ32()),
                         5e-4);
         }
         for (Point3DReadOnly pointOnObject : icp.getCorrespondingObjectPoints())
         {
            // all of the object correspondence points projected onto the box should have zero distance to the box.
            assertEquals(0.0f,
                         IterativeClosestPointTools.distanceSquaredFromBox(poseGuess,
                                                                           pointOnObject,
                                                                           actualBoxDimensions.getX32(),
                                                                           actualBoxDimensions.getY32(),
                                                                           actualBoxDimensions.getZ32()),
                         5e-4);
         }

//         icp.runICP(5);

         EuclidCoreTestTools.assertEquals(actualBoxPose, icp.getResultPose(), 1e-4);
=======

         testWithDifferentBoxes(icp, scaleFactor, actualBoxDepth, actualBoxWidth, actualBoxHeight, actualBoxPose, translationError, rotationError, random);
      }
   }

   private void testWithDifferentBoxes(IterativeClosestPointWorker icp,
                                       float scaleFactor,
                                       float actualBoxDepth,
                                       float actualBoxWidth,
                                       float actualBoxHeight,
                                       Pose3DReadOnly actualBoxPose,
                                       Vector3D translationError,
                                       Quaternion rotationError,
                                       Random random)
   {
      RigidBodyTransform errorTransform = new RigidBodyTransform(rotationError, translationError);

      Pose3D poseGuess = new Pose3D(actualBoxPose);
      errorTransform.transform(poseGuess);

      icp.setPoseGuess(poseGuess);

      Box3D box = new Box3D(poseGuess, actualBoxDepth, actualBoxWidth, actualBoxHeight);
      Box3D scaledBox = new Box3D(actualBoxPose, scaleFactor * actualBoxDepth, scaleFactor * actualBoxWidth, scaleFactor * actualBoxHeight);

      List<Point3D32> pointCloud = IterativeClosestPointTools.createBoxPointCloud(actualBoxPose,
                                                                                  scaleFactor * actualBoxDepth,
                                                                                  scaleFactor * actualBoxWidth,
                                                                                  scaleFactor * actualBoxHeight,
                                                                                  objectSamples,
                                                                                  random);

      icp.setEnvironmentPointCloud(pointCloud);
      icp.runICP(1);

      // we know the measurements were randomly made about the centroid. The corresponding measurement points come from these,  so the average of all of
      // these points should be the centroid. These points will be incorrectly sized compared to the actual box size, but they should still be centered
      // correctly.
      //         EuclidCoreTestTools.assertGeometricallyEquals(actualBoxPose.getPosition(), icp.getMeasurementCentroid(), 0.01);
      // The corresponding object points should all be projected onto the box oriented at the pose guess. This means that the centroid of all those points
      // should be located at the pose guess.
      //         EuclidCoreTestTools.assertGeometricallyEquals(poseGuess.getPosition(), icp.getObjectCentroid(), 0.01);

      for (Point3DReadOnly measurementPoint : icp.getCorrespondingMeasurementPoints())
      {
         // all of the measurement correspondence points projected onto the box should have zero distance to the box.
         assertEquals(0.0f,
                      IterativeClosestPointTools.distanceSquaredFromBox(actualBoxPose,
                                                                        measurementPoint,
                                                                        scaleFactor * actualBoxDepth,
                                                                        scaleFactor * actualBoxWidth,
                                                                        scaleFactor * actualBoxHeight),
                      5e-4);
         assertEquals(0.0f, scaledBox.signedDistance(measurementPoint), 5e-4);
      }
      for (Point3DReadOnly pointOnObject : icp.getCorrespondingObjectPoints())
      {
         // all of the object correspondence points projected onto the box should have zero distance to the box.
         assertEquals(0.0f, IterativeClosestPointTools.distanceSquaredFromBox(poseGuess, pointOnObject, actualBoxDepth, actualBoxWidth, actualBoxHeight), 5e-4);
         assertEquals(0.0f, box.signedDistance(pointOnObject), 5e-4);
>>>>>>> 25a42cd0
      }

      // run some additional iterations to make sure things are right.
      icp.runICP(5);

      EuclidCoreTestTools.assertGeometricallyEquals(actualBoxPose, icp.getResultPose(), 5e-2);
   }
}<|MERGE_RESOLUTION|>--- conflicted
+++ resolved
@@ -43,10 +43,10 @@
 //      testWithDifferentBoxes(icp, 0.9f, actualBoxDepth, actualBoxWidth, actualBoxHeight, new Pose3D(), translationError, new Quaternion(), random);
 
       // test medium undersized box with just translation error
-      testWithDifferentBoxes(icp, 0.75f, actualBoxDepth, actualBoxWidth, actualBoxHeight, new Pose3D(), translationError, new Quaternion(), random);
+      testWithDifferentBoxes(icp, 0.75f, actualBoxDimensions.getX32(), actualBoxDimensions.getY32(), actualBoxDimensions.getZ32(), new Pose3D(), translationError, new Quaternion(), random);
 
       // test very undersized box with just translation error
-      testWithDifferentBoxes(icp, 0.5f, actualBoxDepth, actualBoxWidth, actualBoxHeight, new Pose3D(), translationError, new Quaternion(), random);
+      testWithDifferentBoxes(icp, 0.5f, actualBoxDimensions.getX32(), actualBoxDimensions.getY32(), actualBoxDimensions.getZ32(), new Pose3D(), translationError, new Quaternion(), random);
    }
 
    @Test
@@ -61,7 +61,7 @@
       float actualBoxHeight = 0.5f;
 
       icp.setDetectionShape(PrimitiveRigidBodyShape.BOX);
-      icp.changeSize(actualBoxDepth, actualBoxWidth, actualBoxHeight, 0.1f, 0.1f, 0.1f, objectSamples);
+      icp.changeSize(new Vector3D(actualBoxDepth, actualBoxWidth, actualBoxHeight), new Vector3D(0.1f, 0.1f, 0.1f), objectSamples);
 
       // test perfect sized box
       testWithDifferentBoxesAndRandomError(icp, 1.0f, actualBoxDepth, actualBoxWidth, actualBoxHeight, random);
@@ -86,56 +86,6 @@
          Quaternion rotationError = EuclidCoreRandomTools.nextQuaternion(random, Math.toRadians(10.0));
 
          Pose3D actualBoxPose = EuclidGeometryRandomTools.nextPose3D(random, 0.5, Math.toRadians(90.0));
-<<<<<<< HEAD
-         RigidBodyTransform errorTransform = new RigidBodyTransform(rotationError, translationError);
-
-         Pose3D poseGuess = new Pose3D(actualBoxPose);
-         errorTransform.transform(poseGuess);
-
-         icp.setPoseGuess(poseGuess);
-
-         Vector3D scaledBoxDimensions = new Vector3D(actualBoxDimensions);
-         scaledBoxDimensions.scale(scaleFactor);
-         List<Point3D32> pointCloud = IterativeClosestPointTools.createBoxPointCloud(actualBoxPose,
-                                                                                     scaledBoxDimensions.getX32(),
-                                                                                     scaledBoxDimensions.getY32(),
-                                                                                     scaledBoxDimensions.getZ32(),
-                                                                                     objectSamples,
-                                                                                     random);
-
-         icp.setEnvironmentPointCloud(pointCloud);
-         icp.runICP(1);
-
-         // we know the measurements were randomly made about the centroid, so the average of all of these points should be the centroid.
-         EuclidCoreTestTools.assertGeometricallyEquals(actualBoxPose.getPosition(), icp.getMeasurementCentroid(), 0.01);
-         EuclidCoreTestTools.assertGeometricallyEquals(poseGuess.getPosition(), icp.getObjectCentroid(), 0.01);
-         for (Point3DReadOnly pointOnObject : icp.getCorrespondingMeasurementPoints())
-         {
-            // all of the measurement correspondence points projected onto the box should have zero distance to the box.
-            assertEquals(0.0f,
-                         IterativeClosestPointTools.distanceSquaredFromBox(actualBoxPose,
-                                                                           pointOnObject,
-                                                                           scaledBoxDimensions.getX32(),
-                                                                           scaledBoxDimensions.getY32(),
-                                                                           scaledBoxDimensions.getZ32()),
-                         5e-4);
-         }
-         for (Point3DReadOnly pointOnObject : icp.getCorrespondingObjectPoints())
-         {
-            // all of the object correspondence points projected onto the box should have zero distance to the box.
-            assertEquals(0.0f,
-                         IterativeClosestPointTools.distanceSquaredFromBox(poseGuess,
-                                                                           pointOnObject,
-                                                                           actualBoxDimensions.getX32(),
-                                                                           actualBoxDimensions.getY32(),
-                                                                           actualBoxDimensions.getZ32()),
-                         5e-4);
-         }
-
-//         icp.runICP(5);
-
-         EuclidCoreTestTools.assertEquals(actualBoxPose, icp.getResultPose(), 1e-4);
-=======
 
          testWithDifferentBoxes(icp, scaleFactor, actualBoxDepth, actualBoxWidth, actualBoxHeight, actualBoxPose, translationError, rotationError, random);
       }
@@ -196,7 +146,6 @@
          // all of the object correspondence points projected onto the box should have zero distance to the box.
          assertEquals(0.0f, IterativeClosestPointTools.distanceSquaredFromBox(poseGuess, pointOnObject, actualBoxDepth, actualBoxWidth, actualBoxHeight), 5e-4);
          assertEquals(0.0f, box.signedDistance(pointOnObject), 5e-4);
->>>>>>> 25a42cd0
       }
 
       // run some additional iterations to make sure things are right.
