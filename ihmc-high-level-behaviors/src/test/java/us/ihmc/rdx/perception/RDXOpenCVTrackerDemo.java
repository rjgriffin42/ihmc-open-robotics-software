--- conflicted
+++ resolved
@@ -66,13 +66,8 @@
 
       imageRetriever = new ZEDColorDepthImageRetriever(0,
                                                        ReferenceFrame::getWorldFrame,
-<<<<<<< HEAD
-                                                       new ROS2DemandGraphNode(ros2Helper, PerceptionAPI.REQUEST_ZED_DEPTH),
-                                                       new ROS2DemandGraphNode(ros2Helper, PerceptionAPI.REQUEST_ZED_COLOR));
-=======
                                                        new ROS2DemandGraphNode(ros2Helper, PerceptionAPI.REQUEST_ZED_DEPTH)::isDemanded,
                                                        new ROS2DemandGraphNode(ros2Helper, PerceptionAPI.REQUEST_ZED_COLOR)::isDemanded);
->>>>>>> 194cc60a
       imageRetriever.start();
       imagePublisher = new ZEDColorDepthImagePublisher(PerceptionAPI.ZED2_COLOR_IMAGES, PerceptionAPI.ZED2_DEPTH, PerceptionAPI.ZED2_CUT_OUT_DEPTH);
 
