--- conflicted
+++ resolved
@@ -191,11 +191,8 @@
 
             long begin = System.nanoTime();
 
-<<<<<<< HEAD
-=======
             RigidBodyTransform transform = new RigidBodyTransform(sensorOrientationBuffer.get(frameIndex.get()),
                                                                   sensorPositionBuffer.get(frameIndex.get()));
->>>>>>> 77b2d00e
 
             // Point3D euler = new Point3D();
             // sensorOrientationBuffer.get(frameIndex.get()).getEuler(euler);
@@ -203,13 +200,8 @@
 
             // LogTools.info("Rotation: " + euler);
 
-<<<<<<< HEAD
-                                      rapidHeightMapUpdater.update(new RigidBodyTransform(cameraPose), planeHeight.get());
-                                      heightMapUpdateNotification.set();
-=======
             rapidHeightMapUpdater.update(transform, planeHeight.get());
             heightMapUpdateNotification.set();
->>>>>>> 77b2d00e
 
             long end = System.nanoTime();
             LogTools.info("Update Height Map: {} ms", (end - begin) / 1e6);
