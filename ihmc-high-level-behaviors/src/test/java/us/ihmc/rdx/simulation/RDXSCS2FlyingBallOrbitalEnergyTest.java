package us.ihmc.rdx.simulation;

import us.ihmc.rdx.Lwjgl3ApplicationAdapter;
import us.ihmc.rdx.sceneManager.RDXSceneLevel;
import us.ihmc.rdx.simulation.scs2.RDXSCS2SimulationSession;
import us.ihmc.rdx.ui.RDXBaseUI;
import us.ihmc.scs2.simulation.bullet.physicsEngine.BulletFlyingBallSimulationTest;

public class RDXSCS2FlyingBallOrbitalEnergyTest
{
<<<<<<< HEAD
   private final RDXBaseUI baseUI = new RDXBaseUI(getClass(), "ihmc-open-robotics-software", "ihmc-high-level-behaviors/src/test/resources");
   private RDXSCS2SimulationSession scs2SimulationSession;
=======
   private final RDXBaseUI baseUI = new RDXBaseUI();
   private RDXSCS2BulletSimulationSession scs2SimulationSession;
>>>>>>> e84b886a

   public RDXSCS2FlyingBallOrbitalEnergyTest()
   {
      baseUI.launchRDXApplication(new Lwjgl3ApplicationAdapter()
      {
         @Override
         public void create()
         {
            baseUI.create();
            baseUI.getPrimaryScene().getSceneLevelsToRender().add(RDXSceneLevel.GROUND_TRUTH);

            scs2SimulationSession = new RDXSCS2SimulationSession();
            scs2SimulationSession.create(baseUI);
            scs2SimulationSession.startSession(new BulletFlyingBallSimulationTest().createSession());
            scs2SimulationSession.changeBufferDuration(20.0);
            baseUI.getImGuiPanelManager().addPanel(scs2SimulationSession.getControlPanel());
         }

         @Override
         public void render()
         {
            scs2SimulationSession.update();

            baseUI.renderBeforeOnScreenUI();
            baseUI.renderEnd();
         }

         @Override
         public void dispose()
         {
            baseUI.dispose();
         }
      });
   }

   public static void main(String[] args)
   {
      new RDXSCS2FlyingBallOrbitalEnergyTest();
   }
}<|MERGE_RESOLUTION|>--- conflicted
+++ resolved
@@ -8,13 +8,8 @@
 
 public class RDXSCS2FlyingBallOrbitalEnergyTest
 {
-<<<<<<< HEAD
-   private final RDXBaseUI baseUI = new RDXBaseUI(getClass(), "ihmc-open-robotics-software", "ihmc-high-level-behaviors/src/test/resources");
+   private final RDXBaseUI baseUI = new RDXBaseUI();
    private RDXSCS2SimulationSession scs2SimulationSession;
-=======
-   private final RDXBaseUI baseUI = new RDXBaseUI();
-   private RDXSCS2BulletSimulationSession scs2SimulationSession;
->>>>>>> e84b886a
 
    public RDXSCS2FlyingBallOrbitalEnergyTest()
    {
