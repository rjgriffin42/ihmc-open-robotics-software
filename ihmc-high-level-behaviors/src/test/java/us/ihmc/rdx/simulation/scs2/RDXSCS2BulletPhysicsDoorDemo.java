--- conflicted
+++ resolved
@@ -13,15 +13,8 @@
 
 public class RDXSCS2BulletPhysicsDoorDemo
 {
-<<<<<<< HEAD
-   private final RDXBaseUI baseUI = new RDXBaseUI(getClass(),
-                                                  "ihmc-open-robotics-software",
-                                                  "ihmc-high-level-behaviors/src/test/resources");
+   private final RDXBaseUI baseUI = new RDXBaseUI();
    private final RDXSCS2SimulationSession scs2SimulationSession = new RDXSCS2SimulationSession();
-=======
-   private final RDXBaseUI baseUI = new RDXBaseUI();
-   private final RDXSCS2BulletSimulationSession scs2SimulationSession = new RDXSCS2BulletSimulationSession();
->>>>>>> 252de790
 
    public RDXSCS2BulletPhysicsDoorDemo()
    {
