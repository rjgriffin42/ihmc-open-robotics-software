--- conflicted
+++ resolved
@@ -31,15 +31,8 @@
 
 public class RDXSCS2ImpulseBasedPhysicsTumblingBlocksDemo
 {
-<<<<<<< HEAD
-   private final RDXBaseUI baseUI = new RDXBaseUI(getClass(),
-                                                  "ihmc-open-robotics-software",
-                                                  "ihmc-high-level-behaviors/src/test/resources");
+   private final RDXBaseUI baseUI = new RDXBaseUI();
    private final RDXSCS2SimulationSession rdxSCS2SimulationSession = new RDXSCS2SimulationSession();
-=======
-   private final RDXBaseUI baseUI = new RDXBaseUI();
-   private final RDXSCS2BulletSimulationSession rdxSCS2SimulationSession = new RDXSCS2BulletSimulationSession();
->>>>>>> e84b886a
 
    public RDXSCS2ImpulseBasedPhysicsTumblingBlocksDemo()
    {
