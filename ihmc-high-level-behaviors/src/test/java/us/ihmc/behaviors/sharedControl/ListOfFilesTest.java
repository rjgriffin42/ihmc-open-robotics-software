--- conflicted
+++ resolved
@@ -1,11 +1,10 @@
 package us.ihmc.behaviors.sharedControl;
 
-import us.ihmc.tools.io.WorkspaceDirectory;
+import us.ihmc.promp.ProMPUtil;
 import org.junit.Test;
 import static org.junit.Assert.*;
 
 import java.io.File;
-import java.io.FilenameFilter;
 
 public class ListOfFilesTest
 {
@@ -14,14 +13,8 @@
    {
       // try-catch block to handle exceptions
       try {
-         WorkspaceDirectory demoDir = new WorkspaceDirectory("ihmc-open-robotics-software", "promp/etc/demos");
-<<<<<<< HEAD
-         String demoDirAbs = demoDir.getDirectoryPath().toAbsolutePath().toString();
+         String demoDirAbs = ProMPUtil.getDemosDirectory().toString();
          String demoTrainingDirAbs = demoDirAbs + "/ReachHandle";
-=======
-         String demoDirAbs = demoDir.getFilesystemDirectory().toAbsolutePath().toString();
-         String demoTrainingDirAbs = demoDirAbs + "/PushDoor";
->>>>>>> a401a040
          System.out.println("Folder is: " + demoTrainingDirAbs);
          // Create a file object
          File demoFolder = new File(demoTrainingDirAbs);
