package us.ihmc.behaviors.behaviorTree.ros2;

import behavior_msgs.msg.dds.*;
import us.ihmc.behaviors.behaviorTree.BehaviorTreeNodeState;
<<<<<<< HEAD
import us.ihmc.behaviors.behaviorTree.BehaviorTreeRootNodeState;
=======
import us.ihmc.behaviors.behaviorTree.BehaviorTreeRootNodeDefinition;
import us.ihmc.behaviors.behaviorTree.BehaviorTreeRootNodeState;
import us.ihmc.behaviors.behaviorTree.trashCan.TrashCanInteractionDefinition;
>>>>>>> 194cc60a
import us.ihmc.behaviors.behaviorTree.trashCan.TrashCanInteractionState;
import us.ihmc.behaviors.buildingExploration.BuildingExplorationDefinition;
import us.ihmc.behaviors.buildingExploration.BuildingExplorationState;
import us.ihmc.behaviors.door.DoorTraversalDefinition;
import us.ihmc.behaviors.door.DoorTraversalState;
import us.ihmc.behaviors.sequence.ActionSequenceDefinition;
import us.ihmc.behaviors.sequence.ActionSequenceState;
import us.ihmc.behaviors.sequence.actions.*;

/**
 * All the stuff that for packing/unpacking the specific types goes in here
 * to keep the other classes clean. It also gives one place to add/remove/edit
 * the specific types.
 */
public class ROS2BehaviorTreeMessageTools
{
   public static void clearLists(BehaviorTreeStateMessage treeStateMessage)
   {
      treeStateMessage.getBehaviorTreeTypes().clear();
      treeStateMessage.getBehaviorTreeIndices().clear();
      treeStateMessage.getRootNodes().clear();
      treeStateMessage.getBasicNodes().clear();
      treeStateMessage.getActionSequences().clear();
      treeStateMessage.getDoorTraversals().clear();
      treeStateMessage.getTrashCanInteractions().clear();
      treeStateMessage.getBuildingExplorations().clear();
      treeStateMessage.getChestOrientationActions().clear();
      treeStateMessage.getFootstepPlanActions().clear();
      treeStateMessage.getHandPoseActions().clear();
      treeStateMessage.getHandWrenchActions().clear();
      treeStateMessage.getScrewPrimitiveActions().clear();
      treeStateMessage.getPelvisHeightActions().clear();
      treeStateMessage.getSakeHandCommandActions().clear();
      treeStateMessage.getWaitDurationActions().clear();
      treeStateMessage.getFootPoseActions().clear();
   }

   public static void packMessage(BehaviorTreeNodeState nodeState, BehaviorTreeStateMessage treeStateMessage)
   {
<<<<<<< HEAD
      if (nodeState instanceof BehaviorTreeRootNodeState rootNodeState)
      {
         treeStateMessage.getBehaviorTreeTypes().add(BehaviorTreeStateMessage.ROOT_NODE);
         treeStateMessage.getBehaviorTreeIndices().add(treeStateMessage.getRootNodes().size());
         rootNodeState.toMessage(treeStateMessage.getRootNodes().add());
      }
      else if (nodeState instanceof ActionSequenceState actionSequenceState)
      {
         treeStateMessage.getBehaviorTreeTypes().add(BehaviorTreeStateMessage.ACTION_SEQUENCE);
         treeStateMessage.getBehaviorTreeIndices().add(treeStateMessage.getActionSequences().size());
         actionSequenceState.toMessage(treeStateMessage.getActionSequences().add());
      }
      else if (nodeState instanceof DoorTraversalState doorTraversalState)
      {
         treeStateMessage.getBehaviorTreeTypes().add(BehaviorTreeStateMessage.DOOR_TRAVERSAL);
         treeStateMessage.getBehaviorTreeIndices().add(treeStateMessage.getDoorTraversals().size());
         doorTraversalState.toMessage(treeStateMessage.getDoorTraversals().add());
      }
      else if (nodeState instanceof TrashCanInteractionState trashCanInteractionState)
      {
         treeStateMessage.getBehaviorTreeTypes().add(BehaviorTreeStateMessage.TRASH_CAN_INTERACTION);
         treeStateMessage.getBehaviorTreeIndices().add(treeStateMessage.getTrashCanInteractions().size());
         trashCanInteractionState.toMessage(treeStateMessage.getTrashCanInteractions().add());
      }
      else if (nodeState instanceof BuildingExplorationState buildingExplorationState)
      {
         treeStateMessage.getBehaviorTreeTypes().add(BehaviorTreeStateMessage.BUILDING_EXPLORATION);
         treeStateMessage.getBehaviorTreeIndices().add(treeStateMessage.getDoorTraversals().size());
         buildingExplorationState.toMessage(treeStateMessage.getBuildingExplorations().add());
      }
      else if (nodeState instanceof ChestOrientationActionState chestOrientationActionState)
      {
         treeStateMessage.getBehaviorTreeTypes().add(BehaviorTreeStateMessage.CHEST_ORIENTATION_ACTION);
         treeStateMessage.getBehaviorTreeIndices().add(treeStateMessage.getChestOrientationActions().size());
         chestOrientationActionState.toMessage(treeStateMessage.getChestOrientationActions().add());
      }
      else if (nodeState instanceof FootstepPlanActionState footstepPlanActionState)
      {
         treeStateMessage.getBehaviorTreeTypes().add(BehaviorTreeStateMessage.FOOTSTEP_PLAN_ACTION);
         treeStateMessage.getBehaviorTreeIndices().add(treeStateMessage.getFootstepPlanActions().size());
         footstepPlanActionState.toMessage(treeStateMessage.getFootstepPlanActions().add());
      }
      else if (nodeState instanceof SakeHandCommandActionState sakeHandCommandActionState)
      {
         treeStateMessage.getBehaviorTreeTypes().add(BehaviorTreeStateMessage.SAKE_HAND_COMMAND_ACTION);
         treeStateMessage.getBehaviorTreeIndices().add(treeStateMessage.getSakeHandCommandActions().size());
         sakeHandCommandActionState.toMessage(treeStateMessage.getSakeHandCommandActions().add());
      }
      else if (nodeState instanceof HandPoseActionState handPoseActionState)
      {
         treeStateMessage.getBehaviorTreeTypes().add(BehaviorTreeStateMessage.HAND_POSE_ACTION);
         treeStateMessage.getBehaviorTreeIndices().add(treeStateMessage.getHandPoseActions().size());
         handPoseActionState.toMessage(treeStateMessage.getHandPoseActions().add());
      }
      else if (nodeState instanceof HandWrenchActionState handWrenchActionState)
      {
         treeStateMessage.getBehaviorTreeTypes().add(BehaviorTreeStateMessage.HAND_WRENCH_ACTION);
         treeStateMessage.getBehaviorTreeIndices().add(treeStateMessage.getHandWrenchActions().size());
         handWrenchActionState.toMessage(treeStateMessage.getHandWrenchActions().add());
      }
      else if (nodeState instanceof ScrewPrimitiveActionState screwPrimitiveActionState)
      {
         treeStateMessage.getBehaviorTreeTypes().add(BehaviorTreeStateMessage.SCREW_PRIMITIVE_ACTION);
         treeStateMessage.getBehaviorTreeIndices().add(treeStateMessage.getScrewPrimitiveActions().size());
         screwPrimitiveActionState.toMessage(treeStateMessage.getScrewPrimitiveActions().add());
      }
      else if (nodeState instanceof PelvisHeightOrientationActionState pelvisHeightActionState)
      {
         treeStateMessage.getBehaviorTreeTypes().add(BehaviorTreeStateMessage.PELVIS_HEIGHT_ORIENTATION_ACTION);
         treeStateMessage.getBehaviorTreeIndices().add(treeStateMessage.getPelvisHeightActions().size());
         pelvisHeightActionState.toMessage(treeStateMessage.getPelvisHeightActions().add());
      }
      else if (nodeState instanceof WaitDurationActionState waitDurationActionState)
=======
      boolean packBasicNode = false;

      // Only allow packing full node types if we have updated data
      if (nodeState.getDefinition().isFrozen() || nodeState.hasStatus())
>>>>>>> 194cc60a
      {
         if (nodeState instanceof BehaviorTreeRootNodeState rootNodeState)
         {
            treeStateMessage.getBehaviorTreeTypes().add(BehaviorTreeStateMessage.ROOT_NODE);
            treeStateMessage.getBehaviorTreeIndices().add(treeStateMessage.getRootNodes().size());
            rootNodeState.toMessage(treeStateMessage.getRootNodes().add());
         }
         else if (nodeState instanceof ActionSequenceState actionSequenceState)
         {
            treeStateMessage.getBehaviorTreeTypes().add(BehaviorTreeStateMessage.ACTION_SEQUENCE);
            treeStateMessage.getBehaviorTreeIndices().add(treeStateMessage.getActionSequences().size());
            actionSequenceState.toMessage(treeStateMessage.getActionSequences().add());
         }
         else if (nodeState instanceof DoorTraversalState doorTraversalState)
         {
            treeStateMessage.getBehaviorTreeTypes().add(BehaviorTreeStateMessage.DOOR_TRAVERSAL);
            treeStateMessage.getBehaviorTreeIndices().add(treeStateMessage.getDoorTraversals().size());
            doorTraversalState.toMessage(treeStateMessage.getDoorTraversals().add());
         }
         else if (nodeState instanceof TrashCanInteractionState trashCanInteractionState)
         {
            treeStateMessage.getBehaviorTreeTypes().add(BehaviorTreeStateMessage.TRASH_CAN_INTERACTION);
            treeStateMessage.getBehaviorTreeIndices().add(treeStateMessage.getTrashCanInteractions().size());
            trashCanInteractionState.toMessage(treeStateMessage.getTrashCanInteractions().add());
         }
         else if (nodeState instanceof BuildingExplorationState buildingExplorationState)
         {
            treeStateMessage.getBehaviorTreeTypes().add(BehaviorTreeStateMessage.BUILDING_EXPLORATION);
            treeStateMessage.getBehaviorTreeIndices().add(treeStateMessage.getDoorTraversals().size());
            buildingExplorationState.toMessage(treeStateMessage.getBuildingExplorations().add());
         }
         else if (nodeState instanceof ChestOrientationActionState chestOrientationActionState)
         {
            treeStateMessage.getBehaviorTreeTypes().add(BehaviorTreeStateMessage.CHEST_ORIENTATION_ACTION);
            treeStateMessage.getBehaviorTreeIndices().add(treeStateMessage.getChestOrientationActions().size());
            chestOrientationActionState.toMessage(treeStateMessage.getChestOrientationActions().add());
         }
         else if (nodeState instanceof FootstepPlanActionState footstepPlanActionState)
         {
            treeStateMessage.getBehaviorTreeTypes().add(BehaviorTreeStateMessage.FOOTSTEP_PLAN_ACTION);
            treeStateMessage.getBehaviorTreeIndices().add(treeStateMessage.getFootstepPlanActions().size());
            footstepPlanActionState.toMessage(treeStateMessage.getFootstepPlanActions().add());
         }
         else if (nodeState instanceof SakeHandCommandActionState sakeHandCommandActionState)
         {
            treeStateMessage.getBehaviorTreeTypes().add(BehaviorTreeStateMessage.SAKE_HAND_COMMAND_ACTION);
            treeStateMessage.getBehaviorTreeIndices().add(treeStateMessage.getSakeHandCommandActions().size());
            sakeHandCommandActionState.toMessage(treeStateMessage.getSakeHandCommandActions().add());
         }
         else if (nodeState instanceof HandPoseActionState handPoseActionState)
         {
            treeStateMessage.getBehaviorTreeTypes().add(BehaviorTreeStateMessage.HAND_POSE_ACTION);
            treeStateMessage.getBehaviorTreeIndices().add(treeStateMessage.getHandPoseActions().size());
            handPoseActionState.toMessage(treeStateMessage.getHandPoseActions().add());
         }
         else if (nodeState instanceof HandWrenchActionState handWrenchActionState)
         {
            treeStateMessage.getBehaviorTreeTypes().add(BehaviorTreeStateMessage.HAND_WRENCH_ACTION);
            treeStateMessage.getBehaviorTreeIndices().add(treeStateMessage.getHandWrenchActions().size());
            handWrenchActionState.toMessage(treeStateMessage.getHandWrenchActions().add());
         }
         else if (nodeState instanceof ScrewPrimitiveActionState screwPrimitiveActionState)
         {
            treeStateMessage.getBehaviorTreeTypes().add(BehaviorTreeStateMessage.SCREW_PRIMITIVE_ACTION);
            treeStateMessage.getBehaviorTreeIndices().add(treeStateMessage.getScrewPrimitiveActions().size());
            screwPrimitiveActionState.toMessage(treeStateMessage.getScrewPrimitiveActions().add());
         }
         else if (nodeState instanceof PelvisHeightOrientationActionState pelvisHeightActionState)
         {
            treeStateMessage.getBehaviorTreeTypes().add(BehaviorTreeStateMessage.PELVIS_HEIGHT_ORIENTATION_ACTION);
            treeStateMessage.getBehaviorTreeIndices().add(treeStateMessage.getPelvisHeightActions().size());
            pelvisHeightActionState.toMessage(treeStateMessage.getPelvisHeightActions().add());
         }
         else if (nodeState instanceof WaitDurationActionState waitDurationActionState)
         {
            treeStateMessage.getBehaviorTreeTypes().add(BehaviorTreeStateMessage.WAIT_DURATION_ACTION);
            treeStateMessage.getBehaviorTreeIndices().add(treeStateMessage.getWaitDurationActions().size());
            waitDurationActionState.toMessage(treeStateMessage.getWaitDurationActions().add());
         }
         else if (nodeState instanceof FootPoseActionState footPoseActionState)
         {
            treeStateMessage.getBehaviorTreeTypes().add(BehaviorTreeStateMessage.FOOT_POSE_ACTION);
            treeStateMessage.getBehaviorTreeIndices().add(treeStateMessage.getFootPoseActions().size());
            footPoseActionState.toMessage(treeStateMessage.getFootPoseActions().add());
         }
         else
         {
            packBasicNode = true;
         }
      }
      else
      {
         packBasicNode = true;
      }

      if (packBasicNode)
      {
         treeStateMessage.getBehaviorTreeTypes().add(BehaviorTreeStateMessage.BASIC_NODE);
         treeStateMessage.getBehaviorTreeIndices().add(treeStateMessage.getBasicNodes().size());
         BasicNodeStateMessage basicNodeMessage = treeStateMessage.getBasicNodes().add();
         nodeState.toMessage(basicNodeMessage.getState());
         nodeState.getDefinition().toMessage(basicNodeMessage.getDefinition());
      }
   }

   public static void fromMessage(ROS2BehaviorTreeSubscriptionNode subscriptionNode, BehaviorTreeNodeState<?> nodeState)
   {
<<<<<<< HEAD
      if (nodeState instanceof BehaviorTreeRootNodeState rootNodeState)
      {
         rootNodeState.fromMessage(subscriptionNode.getBehaviorTreeRootNodeStateMessage());
      }
      else if (nodeState instanceof ActionSequenceState actionSequenceState)
=======
      // Here we check that the incoming data has the full type data as well as that the local node is of that type
      // When the full data is not necessary to send, we only send the basic node information
      if (subscriptionNode.getType() == BehaviorTreeRootNodeDefinition.class && nodeState instanceof BehaviorTreeRootNodeState rootNodeState)
      {
         rootNodeState.fromMessage(subscriptionNode.getBehaviorTreeRootNodeStateMessage());
      }
      else if (subscriptionNode.getType() == ActionSequenceDefinition.class && nodeState instanceof ActionSequenceState actionSequenceState)
>>>>>>> 194cc60a
      {
         actionSequenceState.fromMessage(subscriptionNode.getActionSequenceStateMessage());
      }
      else if (subscriptionNode.getType() == DoorTraversalDefinition.class && nodeState instanceof DoorTraversalState doorTraversalState)
      {
         doorTraversalState.fromMessage(subscriptionNode.getDoorTraversalStateMessage());
      }
      else if (subscriptionNode.getType() == TrashCanInteractionDefinition.class && nodeState instanceof TrashCanInteractionState trashCanInteractionState)
      {
         trashCanInteractionState.fromMessage(subscriptionNode.getTrashCanInteractionStateMessage());
      }
      else if (subscriptionNode.getType() == BuildingExplorationDefinition.class && nodeState instanceof BuildingExplorationState buildingExplorationState)
      {
         buildingExplorationState.fromMessage(subscriptionNode.getBuildingExplorationStateMessage());
      }
      else if (subscriptionNode.getType() == ChestOrientationActionDefinition.class && nodeState instanceof ChestOrientationActionState chestOrientationActionState)
      {
         chestOrientationActionState.fromMessage(subscriptionNode.getChestOrientationActionStateMessage());
      }
      else if (subscriptionNode.getType() == FootstepPlanActionDefinition.class && nodeState instanceof FootstepPlanActionState footstepPlanActionState)
      {
         footstepPlanActionState.fromMessage(subscriptionNode.getFootstepPlanActionStateMessage());
      }
      else if (subscriptionNode.getType() == SakeHandCommandActionDefinition.class && nodeState instanceof SakeHandCommandActionState sakeHandCommandActionState)
      {
         sakeHandCommandActionState.fromMessage(subscriptionNode.getSakeHandCommandActionStateMessage());
      }
      else if (subscriptionNode.getType() == HandPoseActionDefinition.class && nodeState instanceof HandPoseActionState handPoseActionState)
      {
         handPoseActionState.fromMessage(subscriptionNode.getHandPoseActionStateMessage());
      }
      else if (subscriptionNode.getType() == HandWrenchActionDefinition.class && nodeState instanceof HandWrenchActionState handWrenchActionState)
      {
         handWrenchActionState.fromMessage(subscriptionNode.getHandWrenchActionStateMessage());
      }
      else if (subscriptionNode.getType() == ScrewPrimitiveActionDefinition.class && nodeState instanceof ScrewPrimitiveActionState screwPrimitiveActionState)
      {
         screwPrimitiveActionState.fromMessage(subscriptionNode.getScrewPrimitiveActionStateMessage());
      }
      else if (subscriptionNode.getType() == PelvisHeightOrientationActionDefinition.class && nodeState instanceof PelvisHeightOrientationActionState pelvisHeightActionState)
      {
         pelvisHeightActionState.fromMessage(subscriptionNode.getPelvisHeightOrientationActionStateMessage());
      }
      else if (subscriptionNode.getType() == WaitDurationActionDefinition.class && nodeState instanceof WaitDurationActionState waitDurationActionState)
      {
         waitDurationActionState.fromMessage(subscriptionNode.getWaitDurationActionStateMessage());
      }
      else if (subscriptionNode.getType() == FootPoseActionDefinition.class && nodeState instanceof FootPoseActionState footPoseActionState)
      {
         footPoseActionState.fromMessage(subscriptionNode.getFootPoseActionStateMessage());
      }
      else
      {
         nodeState.fromMessage(subscriptionNode.getBehaviorTreeNodeStateMessage());
         nodeState.getDefinition().fromMessage(subscriptionNode.getBehaviorTreeNodeDefinitionMessage());
      }
   }

   public static void packSubscriptionNode(byte nodeType,
                                           int indexInTypesList,
                                           BehaviorTreeStateMessage treeStateMessage,
                                           ROS2BehaviorTreeSubscriptionNode subscriptionNode)
   {
      switch (nodeType)
      {
         case BehaviorTreeStateMessage.BASIC_NODE ->
         {
            BasicNodeStateMessage basicNodeStateMessage = treeStateMessage.getBasicNodes().get(indexInTypesList);
            subscriptionNode.setBehaviorTreeNodeStateMessage(basicNodeStateMessage.getState());
            subscriptionNode.setBehaviorTreeNodeDefinitionMessage(basicNodeStateMessage.getDefinition());
         }
         case BehaviorTreeStateMessage.ROOT_NODE ->
         {
            BehaviorTreeRootNodeStateMessage rootNodeStateMessage = treeStateMessage.getRootNodes().get(indexInTypesList);
            subscriptionNode.setBehaviorTreeRootNodeStateMessage(rootNodeStateMessage);
            subscriptionNode.setBehaviorTreeNodeStateMessage(rootNodeStateMessage.getState());
            subscriptionNode.setBehaviorTreeNodeDefinitionMessage(rootNodeStateMessage.getDefinition().getDefinition());
         }
         case BehaviorTreeStateMessage.ACTION_SEQUENCE ->
         {
            ActionSequenceStateMessage actionSequenceStateMessage = treeStateMessage.getActionSequences().get(indexInTypesList);
            subscriptionNode.setActionSequenceStateMessage(actionSequenceStateMessage);
            subscriptionNode.setBehaviorTreeNodeStateMessage(actionSequenceStateMessage.getState());
            subscriptionNode.setBehaviorTreeNodeDefinitionMessage(actionSequenceStateMessage.getDefinition().getDefinition());
         }
         case BehaviorTreeStateMessage.DOOR_TRAVERSAL ->
         {
            DoorTraversalStateMessage doorTraversalStateMessage = treeStateMessage.getDoorTraversals().get(indexInTypesList);
            subscriptionNode.setDoorTraversalStateMessage(doorTraversalStateMessage);
            subscriptionNode.setBehaviorTreeNodeStateMessage(doorTraversalStateMessage.getState());
            subscriptionNode.setBehaviorTreeNodeDefinitionMessage(doorTraversalStateMessage.getDefinition().getDefinition());
         }
         case BehaviorTreeStateMessage.TRASH_CAN_INTERACTION ->
         {
            TrashCanInteractionStateMessage trashCanInteractionStateMessage = treeStateMessage.getTrashCanInteractions().get(indexInTypesList);
            subscriptionNode.setTrashCanInteractionStateMessage(trashCanInteractionStateMessage);
            subscriptionNode.setBehaviorTreeNodeStateMessage(trashCanInteractionStateMessage.getState());
            subscriptionNode.setBehaviorTreeNodeDefinitionMessage(trashCanInteractionStateMessage.getDefinition().getDefinition());
         }
         case BehaviorTreeStateMessage.BUILDING_EXPLORATION ->
         {
            BuildingExplorationStateMessage buildingExplorationStateMessage = treeStateMessage.getBuildingExplorations().get(indexInTypesList);
            subscriptionNode.setBuildingExplorationStateMessage(buildingExplorationStateMessage);
            subscriptionNode.setBehaviorTreeNodeStateMessage(buildingExplorationStateMessage.getState());
            subscriptionNode.setBehaviorTreeNodeDefinitionMessage(buildingExplorationStateMessage.getDefinition().getDefinition());
         }
         case BehaviorTreeStateMessage.CHEST_ORIENTATION_ACTION ->
         {
            ChestOrientationActionStateMessage chestOrientationActionStateMessage = treeStateMessage.getChestOrientationActions().get(indexInTypesList);
            subscriptionNode.setChestOrientationActionStateMessage(chestOrientationActionStateMessage);
            subscriptionNode.setBehaviorTreeNodeStateMessage(chestOrientationActionStateMessage.getState().getState());
            subscriptionNode.setBehaviorTreeNodeDefinitionMessage(chestOrientationActionStateMessage.getDefinition().getDefinition().getDefinition());
         }
         case BehaviorTreeStateMessage.FOOTSTEP_PLAN_ACTION ->
         {
            FootstepPlanActionStateMessage footstepPlanActionStateMessage = treeStateMessage.getFootstepPlanActions().get(indexInTypesList);
            subscriptionNode.setFootstepPlanActionStateMessage(footstepPlanActionStateMessage);
            subscriptionNode.setBehaviorTreeNodeStateMessage(footstepPlanActionStateMessage.getState().getState());
            subscriptionNode.setBehaviorTreeNodeDefinitionMessage(footstepPlanActionStateMessage.getDefinition().getDefinition().getDefinition());
         }
         case BehaviorTreeStateMessage.HAND_POSE_ACTION ->
         {
            HandPoseActionStateMessage handPoseActionStateMessage = treeStateMessage.getHandPoseActions().get(indexInTypesList);
            subscriptionNode.setHandPoseActionStateMessage(handPoseActionStateMessage);
            subscriptionNode.setBehaviorTreeNodeStateMessage(handPoseActionStateMessage.getState().getState());
            subscriptionNode.setBehaviorTreeNodeDefinitionMessage(handPoseActionStateMessage.getDefinition().getDefinition().getDefinition());
         }
         case BehaviorTreeStateMessage.HAND_WRENCH_ACTION ->
         {
            HandWrenchActionStateMessage handWrenchActionStateMessage = treeStateMessage.getHandWrenchActions().get(indexInTypesList);
            subscriptionNode.setHandWrenchActionStateMessage(handWrenchActionStateMessage);
            subscriptionNode.setBehaviorTreeNodeStateMessage(handWrenchActionStateMessage.getState().getState());
            subscriptionNode.setBehaviorTreeNodeDefinitionMessage(handWrenchActionStateMessage.getDefinition().getDefinition().getDefinition());
         }
         case BehaviorTreeStateMessage.SCREW_PRIMITIVE_ACTION ->
         {
            ScrewPrimitiveActionStateMessage screwPrimitiveActionStateMessage = treeStateMessage.getScrewPrimitiveActions().get(indexInTypesList);
            subscriptionNode.setScrewPrimitiveActionStateMessage(screwPrimitiveActionStateMessage);
            subscriptionNode.setBehaviorTreeNodeStateMessage(screwPrimitiveActionStateMessage.getState().getState());
            subscriptionNode.setBehaviorTreeNodeDefinitionMessage(screwPrimitiveActionStateMessage.getDefinition().getDefinition().getDefinition());
         }
         case BehaviorTreeStateMessage.PELVIS_HEIGHT_ORIENTATION_ACTION ->
         {
            PelvisHeightOrientationActionStateMessage pelvisHeightOrientationActionStateMessage = treeStateMessage.getPelvisHeightActions().get(indexInTypesList);
            subscriptionNode.setPelvisHeightOrientationActionStateMessage(pelvisHeightOrientationActionStateMessage);
            subscriptionNode.setBehaviorTreeNodeStateMessage(pelvisHeightOrientationActionStateMessage.getState().getState());
            subscriptionNode.setBehaviorTreeNodeDefinitionMessage(pelvisHeightOrientationActionStateMessage.getDefinition().getDefinition().getDefinition());
         }
         case BehaviorTreeStateMessage.SAKE_HAND_COMMAND_ACTION ->
         {
            SakeHandCommandActionStateMessage sakeHandCommandActionStateMessage = treeStateMessage.getSakeHandCommandActions().get(indexInTypesList);
            subscriptionNode.setSakeHandCommandActionStateMessage(sakeHandCommandActionStateMessage);
            subscriptionNode.setBehaviorTreeNodeStateMessage(sakeHandCommandActionStateMessage.getState().getState());
            subscriptionNode.setBehaviorTreeNodeDefinitionMessage(sakeHandCommandActionStateMessage.getDefinition().getDefinition().getDefinition());
         }
         case BehaviorTreeStateMessage.WAIT_DURATION_ACTION ->
         {
            WaitDurationActionStateMessage waitDurationActionStateMessage = treeStateMessage.getWaitDurationActions().get(indexInTypesList);
            subscriptionNode.setWaitDurationActionStateMessage(waitDurationActionStateMessage);
            subscriptionNode.setBehaviorTreeNodeStateMessage(waitDurationActionStateMessage.getState().getState());
            subscriptionNode.setBehaviorTreeNodeDefinitionMessage(waitDurationActionStateMessage.getDefinition().getDefinition().getDefinition());
         }
         case BehaviorTreeStateMessage.FOOT_POSE_ACTION ->
         {
            FootPoseActionStateMessage footPoseActionStateMessage = treeStateMessage.getFootPoseActions().get(indexInTypesList);
            subscriptionNode.setFootPoseActionStateMessage(footPoseActionStateMessage);
            subscriptionNode.setBehaviorTreeNodeStateMessage(footPoseActionStateMessage.getState().getState());
            subscriptionNode.setBehaviorTreeNodeDefinitionMessage(footPoseActionStateMessage.getDefinition().getDefinition().getDefinition());
         }
      }
   }
}<|MERGE_RESOLUTION|>--- conflicted
+++ resolved
@@ -2,13 +2,9 @@
 
 import behavior_msgs.msg.dds.*;
 import us.ihmc.behaviors.behaviorTree.BehaviorTreeNodeState;
-<<<<<<< HEAD
-import us.ihmc.behaviors.behaviorTree.BehaviorTreeRootNodeState;
-=======
 import us.ihmc.behaviors.behaviorTree.BehaviorTreeRootNodeDefinition;
 import us.ihmc.behaviors.behaviorTree.BehaviorTreeRootNodeState;
 import us.ihmc.behaviors.behaviorTree.trashCan.TrashCanInteractionDefinition;
->>>>>>> 194cc60a
 import us.ihmc.behaviors.behaviorTree.trashCan.TrashCanInteractionState;
 import us.ihmc.behaviors.buildingExploration.BuildingExplorationDefinition;
 import us.ihmc.behaviors.buildingExploration.BuildingExplorationState;
@@ -48,86 +44,10 @@
 
    public static void packMessage(BehaviorTreeNodeState nodeState, BehaviorTreeStateMessage treeStateMessage)
    {
-<<<<<<< HEAD
-      if (nodeState instanceof BehaviorTreeRootNodeState rootNodeState)
-      {
-         treeStateMessage.getBehaviorTreeTypes().add(BehaviorTreeStateMessage.ROOT_NODE);
-         treeStateMessage.getBehaviorTreeIndices().add(treeStateMessage.getRootNodes().size());
-         rootNodeState.toMessage(treeStateMessage.getRootNodes().add());
-      }
-      else if (nodeState instanceof ActionSequenceState actionSequenceState)
-      {
-         treeStateMessage.getBehaviorTreeTypes().add(BehaviorTreeStateMessage.ACTION_SEQUENCE);
-         treeStateMessage.getBehaviorTreeIndices().add(treeStateMessage.getActionSequences().size());
-         actionSequenceState.toMessage(treeStateMessage.getActionSequences().add());
-      }
-      else if (nodeState instanceof DoorTraversalState doorTraversalState)
-      {
-         treeStateMessage.getBehaviorTreeTypes().add(BehaviorTreeStateMessage.DOOR_TRAVERSAL);
-         treeStateMessage.getBehaviorTreeIndices().add(treeStateMessage.getDoorTraversals().size());
-         doorTraversalState.toMessage(treeStateMessage.getDoorTraversals().add());
-      }
-      else if (nodeState instanceof TrashCanInteractionState trashCanInteractionState)
-      {
-         treeStateMessage.getBehaviorTreeTypes().add(BehaviorTreeStateMessage.TRASH_CAN_INTERACTION);
-         treeStateMessage.getBehaviorTreeIndices().add(treeStateMessage.getTrashCanInteractions().size());
-         trashCanInteractionState.toMessage(treeStateMessage.getTrashCanInteractions().add());
-      }
-      else if (nodeState instanceof BuildingExplorationState buildingExplorationState)
-      {
-         treeStateMessage.getBehaviorTreeTypes().add(BehaviorTreeStateMessage.BUILDING_EXPLORATION);
-         treeStateMessage.getBehaviorTreeIndices().add(treeStateMessage.getDoorTraversals().size());
-         buildingExplorationState.toMessage(treeStateMessage.getBuildingExplorations().add());
-      }
-      else if (nodeState instanceof ChestOrientationActionState chestOrientationActionState)
-      {
-         treeStateMessage.getBehaviorTreeTypes().add(BehaviorTreeStateMessage.CHEST_ORIENTATION_ACTION);
-         treeStateMessage.getBehaviorTreeIndices().add(treeStateMessage.getChestOrientationActions().size());
-         chestOrientationActionState.toMessage(treeStateMessage.getChestOrientationActions().add());
-      }
-      else if (nodeState instanceof FootstepPlanActionState footstepPlanActionState)
-      {
-         treeStateMessage.getBehaviorTreeTypes().add(BehaviorTreeStateMessage.FOOTSTEP_PLAN_ACTION);
-         treeStateMessage.getBehaviorTreeIndices().add(treeStateMessage.getFootstepPlanActions().size());
-         footstepPlanActionState.toMessage(treeStateMessage.getFootstepPlanActions().add());
-      }
-      else if (nodeState instanceof SakeHandCommandActionState sakeHandCommandActionState)
-      {
-         treeStateMessage.getBehaviorTreeTypes().add(BehaviorTreeStateMessage.SAKE_HAND_COMMAND_ACTION);
-         treeStateMessage.getBehaviorTreeIndices().add(treeStateMessage.getSakeHandCommandActions().size());
-         sakeHandCommandActionState.toMessage(treeStateMessage.getSakeHandCommandActions().add());
-      }
-      else if (nodeState instanceof HandPoseActionState handPoseActionState)
-      {
-         treeStateMessage.getBehaviorTreeTypes().add(BehaviorTreeStateMessage.HAND_POSE_ACTION);
-         treeStateMessage.getBehaviorTreeIndices().add(treeStateMessage.getHandPoseActions().size());
-         handPoseActionState.toMessage(treeStateMessage.getHandPoseActions().add());
-      }
-      else if (nodeState instanceof HandWrenchActionState handWrenchActionState)
-      {
-         treeStateMessage.getBehaviorTreeTypes().add(BehaviorTreeStateMessage.HAND_WRENCH_ACTION);
-         treeStateMessage.getBehaviorTreeIndices().add(treeStateMessage.getHandWrenchActions().size());
-         handWrenchActionState.toMessage(treeStateMessage.getHandWrenchActions().add());
-      }
-      else if (nodeState instanceof ScrewPrimitiveActionState screwPrimitiveActionState)
-      {
-         treeStateMessage.getBehaviorTreeTypes().add(BehaviorTreeStateMessage.SCREW_PRIMITIVE_ACTION);
-         treeStateMessage.getBehaviorTreeIndices().add(treeStateMessage.getScrewPrimitiveActions().size());
-         screwPrimitiveActionState.toMessage(treeStateMessage.getScrewPrimitiveActions().add());
-      }
-      else if (nodeState instanceof PelvisHeightOrientationActionState pelvisHeightActionState)
-      {
-         treeStateMessage.getBehaviorTreeTypes().add(BehaviorTreeStateMessage.PELVIS_HEIGHT_ORIENTATION_ACTION);
-         treeStateMessage.getBehaviorTreeIndices().add(treeStateMessage.getPelvisHeightActions().size());
-         pelvisHeightActionState.toMessage(treeStateMessage.getPelvisHeightActions().add());
-      }
-      else if (nodeState instanceof WaitDurationActionState waitDurationActionState)
-=======
       boolean packBasicNode = false;
 
       // Only allow packing full node types if we have updated data
       if (nodeState.getDefinition().isFrozen() || nodeState.hasStatus())
->>>>>>> 194cc60a
       {
          if (nodeState instanceof BehaviorTreeRootNodeState rootNodeState)
          {
@@ -235,13 +155,6 @@
 
    public static void fromMessage(ROS2BehaviorTreeSubscriptionNode subscriptionNode, BehaviorTreeNodeState<?> nodeState)
    {
-<<<<<<< HEAD
-      if (nodeState instanceof BehaviorTreeRootNodeState rootNodeState)
-      {
-         rootNodeState.fromMessage(subscriptionNode.getBehaviorTreeRootNodeStateMessage());
-      }
-      else if (nodeState instanceof ActionSequenceState actionSequenceState)
-=======
       // Here we check that the incoming data has the full type data as well as that the local node is of that type
       // When the full data is not necessary to send, we only send the basic node information
       if (subscriptionNode.getType() == BehaviorTreeRootNodeDefinition.class && nodeState instanceof BehaviorTreeRootNodeState rootNodeState)
@@ -249,7 +162,6 @@
          rootNodeState.fromMessage(subscriptionNode.getBehaviorTreeRootNodeStateMessage());
       }
       else if (subscriptionNode.getType() == ActionSequenceDefinition.class && nodeState instanceof ActionSequenceState actionSequenceState)
->>>>>>> 194cc60a
       {
          actionSequenceState.fromMessage(subscriptionNode.getActionSequenceStateMessage());
       }
