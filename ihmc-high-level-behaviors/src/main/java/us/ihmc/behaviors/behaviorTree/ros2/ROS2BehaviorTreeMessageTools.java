package us.ihmc.behaviors.behaviorTree.ros2;

import behavior_msgs.msg.dds.ActionSequenceStateMessage;
import behavior_msgs.msg.dds.BasicNodeStateMessage;
import behavior_msgs.msg.dds.BehaviorTreeStateMessage;
import behavior_msgs.msg.dds.BuildingExplorationStateMessage;
import behavior_msgs.msg.dds.ChestOrientationActionStateMessage;
import behavior_msgs.msg.dds.DoorTraversalStateMessage;
import behavior_msgs.msg.dds.FootstepPlanActionStateMessage;
import behavior_msgs.msg.dds.HandPoseActionStateMessage;
import behavior_msgs.msg.dds.HandWrenchActionStateMessage;
import behavior_msgs.msg.dds.PelvisHeightPitchActionStateMessage;
import behavior_msgs.msg.dds.SakeHandCommandActionStateMessage;
import behavior_msgs.msg.dds.ScrewPrimitiveActionStateMessage;
import behavior_msgs.msg.dds.WaitDurationActionStateMessage;
import us.ihmc.behaviors.behaviorTree.BehaviorTreeNodeState;
<<<<<<< HEAD
import us.ihmc.behaviors.behaviorTree.trashCan.TrashCanInteractionState;
=======
import us.ihmc.behaviors.buildingExploration.BuildingExplorationState;
>>>>>>> d7da4e81
import us.ihmc.behaviors.door.DoorTraversalState;
import us.ihmc.behaviors.sequence.ActionSequenceState;
import us.ihmc.behaviors.sequence.actions.ChestOrientationActionState;
import us.ihmc.behaviors.sequence.actions.FootstepPlanActionState;
import us.ihmc.behaviors.sequence.actions.HandPoseActionState;
import us.ihmc.behaviors.sequence.actions.HandWrenchActionState;
import us.ihmc.behaviors.sequence.actions.PelvisHeightPitchActionState;
import us.ihmc.behaviors.sequence.actions.SakeHandCommandActionState;
import us.ihmc.behaviors.sequence.actions.ScrewPrimitiveActionState;
import us.ihmc.behaviors.sequence.actions.WaitDurationActionState;

/**
 * All the stuff that for packing/unpacking the specific types goes in here
 * to keep the other classes clean. It also gives one place to add/remove/edit
 * the specific types.
 */
public class ROS2BehaviorTreeMessageTools
{
   public static void clearLists(BehaviorTreeStateMessage treeStateMessage)
   {
      treeStateMessage.getBehaviorTreeTypes().clear();
      treeStateMessage.getBehaviorTreeIndices().clear();
      treeStateMessage.getBasicNodes().clear();
      treeStateMessage.getActionSequences().clear();
      treeStateMessage.getDoorTraversals().clear();
<<<<<<< HEAD
      treeStateMessage.getTrashCanInteractions().clear();
=======
      treeStateMessage.getBuildingExplorations().clear();
>>>>>>> d7da4e81
      treeStateMessage.getChestOrientationActions().clear();
      treeStateMessage.getFootstepPlanActions().clear();
      treeStateMessage.getHandPoseActions().clear();
      treeStateMessage.getHandWrenchActions().clear();
      treeStateMessage.getScrewPrimitiveActions().clear();
      treeStateMessage.getPelvisHeightActions().clear();
      treeStateMessage.getSakeHandCommandActions().clear();
      treeStateMessage.getWaitDurationActions().clear();
      treeStateMessage.getFootPoseActions().clear();
   }

   public static void packMessage(BehaviorTreeNodeState nodeState, BehaviorTreeStateMessage treeStateMessage)
   {
      if (nodeState instanceof ActionSequenceState actionSequenceState)
      {
         treeStateMessage.getBehaviorTreeTypes().add(BehaviorTreeStateMessage.ACTION_SEQUENCE);
         treeStateMessage.getBehaviorTreeIndices().add(treeStateMessage.getActionSequences().size());
         actionSequenceState.toMessage(treeStateMessage.getActionSequences().add());
      }
      else if (nodeState instanceof DoorTraversalState doorTraversalState)
      {
         treeStateMessage.getBehaviorTreeTypes().add(BehaviorTreeStateMessage.DOOR_TRAVERSAL);
         treeStateMessage.getBehaviorTreeIndices().add(treeStateMessage.getDoorTraversals().size());
         doorTraversalState.toMessage(treeStateMessage.getDoorTraversals().add());
      }
<<<<<<< HEAD
      else if (nodeState instanceof TrashCanInteractionState trashCanInteractionState)
      {
         treeStateMessage.getBehaviorTreeTypes().add(BehaviorTreeStateMessage.TRASH_CAN_INTERACTION);
         treeStateMessage.getBehaviorTreeIndices().add(treeStateMessage.getTrashCanInteractions().size());
         trashCanInteractionState.toMessage(treeStateMessage.getTrashCanInteractions().add());
=======
      else if (nodeState instanceof BuildingExplorationState buildingExplorationState)
      {
         treeStateMessage.getBehaviorTreeTypes().add(BehaviorTreeStateMessage.BUILDING_EXPLORATION);
         treeStateMessage.getBehaviorTreeIndices().add(treeStateMessage.getDoorTraversals().size());
         buildingExplorationState.toMessage(treeStateMessage.getBuildingExplorations().add());
>>>>>>> d7da4e81
      }
      else if (nodeState instanceof ChestOrientationActionState chestOrientationActionState)
      {
         treeStateMessage.getBehaviorTreeTypes().add(BehaviorTreeStateMessage.CHEST_ORIENTATION_ACTION);
         treeStateMessage.getBehaviorTreeIndices().add(treeStateMessage.getChestOrientationActions().size());
         chestOrientationActionState.toMessage(treeStateMessage.getChestOrientationActions().add());
      }
      else if (nodeState instanceof FootstepPlanActionState footstepPlanActionState)
      {
         treeStateMessage.getBehaviorTreeTypes().add(BehaviorTreeStateMessage.FOOTSTEP_PLAN_ACTION);
         treeStateMessage.getBehaviorTreeIndices().add(treeStateMessage.getFootstepPlanActions().size());
         footstepPlanActionState.toMessage(treeStateMessage.getFootstepPlanActions().add());
      }
      else if (nodeState instanceof SakeHandCommandActionState sakeHandCommandActionState)
      {
         treeStateMessage.getBehaviorTreeTypes().add(BehaviorTreeStateMessage.SAKE_HAND_COMMAND_ACTION);
         treeStateMessage.getBehaviorTreeIndices().add(treeStateMessage.getSakeHandCommandActions().size());
         sakeHandCommandActionState.toMessage(treeStateMessage.getSakeHandCommandActions().add());
      }
      else if (nodeState instanceof HandPoseActionState handPoseActionState)
      {
         treeStateMessage.getBehaviorTreeTypes().add(BehaviorTreeStateMessage.HAND_POSE_ACTION);
         treeStateMessage.getBehaviorTreeIndices().add(treeStateMessage.getHandPoseActions().size());
         handPoseActionState.toMessage(treeStateMessage.getHandPoseActions().add());
      }
      else if (nodeState instanceof HandWrenchActionState handWrenchActionState)
      {
         treeStateMessage.getBehaviorTreeTypes().add(BehaviorTreeStateMessage.HAND_WRENCH_ACTION);
         treeStateMessage.getBehaviorTreeIndices().add(treeStateMessage.getHandWrenchActions().size());
         handWrenchActionState.toMessage(treeStateMessage.getHandWrenchActions().add());
      }
      else if (nodeState instanceof ScrewPrimitiveActionState screwPrimitiveActionState)
      {
         treeStateMessage.getBehaviorTreeTypes().add(BehaviorTreeStateMessage.SCREW_PRIMITIVE_ACTION);
         treeStateMessage.getBehaviorTreeIndices().add(treeStateMessage.getScrewPrimitiveActions().size());
         screwPrimitiveActionState.toMessage(treeStateMessage.getScrewPrimitiveActions().add());
      }
      else if (nodeState instanceof PelvisHeightOrientationActionState pelvisHeightActionState)
      {
         treeStateMessage.getBehaviorTreeTypes().add(BehaviorTreeStateMessage.PELVIS_HEIGHT_ORIENTATION_ACTION);
         treeStateMessage.getBehaviorTreeIndices().add(treeStateMessage.getPelvisHeightActions().size());
         pelvisHeightActionState.toMessage(treeStateMessage.getPelvisHeightActions().add());
      }
      else if (nodeState instanceof WaitDurationActionState waitDurationActionState)
      {
         treeStateMessage.getBehaviorTreeTypes().add(BehaviorTreeStateMessage.WAIT_DURATION_ACTION);
         treeStateMessage.getBehaviorTreeIndices().add(treeStateMessage.getWaitDurationActions().size());
         waitDurationActionState.toMessage(treeStateMessage.getWaitDurationActions().add());
      }
      else if (nodeState instanceof FootPoseActionState footPoseActionState)
      {
         treeStateMessage.getBehaviorTreeTypes().add(BehaviorTreeStateMessage.FOOT_POSE_ACTION);
         treeStateMessage.getBehaviorTreeIndices().add(treeStateMessage.getFootPoseActions().size());
         footPoseActionState.toMessage(treeStateMessage.getFootPoseActions().add());
      }
      else
      {
         treeStateMessage.getBehaviorTreeTypes().add(BehaviorTreeStateMessage.BASIC_NODE);
         treeStateMessage.getBehaviorTreeIndices().add(treeStateMessage.getBasicNodes().size());
         BasicNodeStateMessage basicNodeMessage = treeStateMessage.getBasicNodes().add();
         nodeState.toMessage(basicNodeMessage.getState());
         nodeState.getDefinition().toMessage(basicNodeMessage.getDefinition());
      }
   }

   public static void fromMessage(ROS2BehaviorTreeSubscriptionNode subscriptionNode, BehaviorTreeNodeState<?> nodeState)
   {
      if (nodeState instanceof ActionSequenceState actionSequenceState)
      {
         actionSequenceState.fromMessage(subscriptionNode.getActionSequenceStateMessage());
      }
      else if (nodeState instanceof DoorTraversalState doorTraversalState)
      {
         doorTraversalState.fromMessage(subscriptionNode.getDoorTraversalStateMessage());
      }
<<<<<<< HEAD
      else if (nodeState instanceof TrashCanInteractionState trashCanInteractionState)
      {
         trashCanInteractionState.fromMessage(subscriptionNode.getTrashCanInteractionStateMessage());
=======
      else if (nodeState instanceof BuildingExplorationState buildingExplorationState)
      {
         buildingExplorationState.fromMessage(subscriptionNode.getBuildingExplorationStateMessage());
>>>>>>> d7da4e81
      }
      else if (nodeState instanceof ChestOrientationActionState chestOrientationActionState)
      {
         chestOrientationActionState.fromMessage(subscriptionNode.getChestOrientationActionStateMessage());
      }
      else if (nodeState instanceof FootstepPlanActionState footstepPlanActionState)
      {
         footstepPlanActionState.fromMessage(subscriptionNode.getFootstepPlanActionStateMessage());
      }
      else if (nodeState instanceof SakeHandCommandActionState sakeHandCommandActionState)
      {
         sakeHandCommandActionState.fromMessage(subscriptionNode.getSakeHandCommandActionStateMessage());
      }
      else if (nodeState instanceof HandPoseActionState handPoseActionState)
      {
         handPoseActionState.fromMessage(subscriptionNode.getHandPoseActionStateMessage());
      }
      else if (nodeState instanceof HandWrenchActionState handWrenchActionState)
      {
         handWrenchActionState.fromMessage(subscriptionNode.getHandWrenchActionStateMessage());
      }
      else if (nodeState instanceof ScrewPrimitiveActionState screwPrimitiveActionState)
      {
         screwPrimitiveActionState.fromMessage(subscriptionNode.getScrewPrimitiveActionStateMessage());
      }
      else if (nodeState instanceof PelvisHeightOrientationActionState pelvisHeightActionState)
      {
         pelvisHeightActionState.fromMessage(subscriptionNode.getPelvisHeightOrientationActionStateMessage());
      }
      else if (nodeState instanceof WaitDurationActionState waitDurationActionState)
      {
         waitDurationActionState.fromMessage(subscriptionNode.getWaitDurationActionStateMessage());
      }
      else if (nodeState instanceof FootPoseActionState footPoseActionState)
      {
         footPoseActionState.fromMessage(subscriptionNode.getFootPoseActionStateMessage());
      }
      else
      {
         nodeState.fromMessage(subscriptionNode.getBehaviorTreeNodeStateMessage());
      }
   }

   public static void packSubscriptionNode(byte nodeType,
                                           int indexInTypesList,
                                           BehaviorTreeStateMessage treeStateMessage,
                                           ROS2BehaviorTreeSubscriptionNode subscriptionNode)
   {
      switch (nodeType)
      {
         case BehaviorTreeStateMessage.BASIC_NODE ->
         {
            BasicNodeStateMessage basicNodeStateMessage = treeStateMessage.getBasicNodes().get(indexInTypesList);
            subscriptionNode.setBehaviorTreeNodeStateMessage(basicNodeStateMessage.getState());
            subscriptionNode.setBehaviorTreeNodeDefinitionMessage(basicNodeStateMessage.getDefinition());
         }
         case BehaviorTreeStateMessage.ACTION_SEQUENCE ->
         {
            ActionSequenceStateMessage actionSequenceStateMessage = treeStateMessage.getActionSequences().get(indexInTypesList);
            subscriptionNode.setActionSequenceStateMessage(actionSequenceStateMessage);
            subscriptionNode.setBehaviorTreeNodeStateMessage(actionSequenceStateMessage.getState());
            subscriptionNode.setBehaviorTreeNodeDefinitionMessage(actionSequenceStateMessage.getDefinition().getDefinition());
         }
         case BehaviorTreeStateMessage.DOOR_TRAVERSAL ->
         {
            DoorTraversalStateMessage doorTraversalStateMessage = treeStateMessage.getDoorTraversals().get(indexInTypesList);
            subscriptionNode.setDoorTraversalStateMessage(doorTraversalStateMessage);
            subscriptionNode.setBehaviorTreeNodeStateMessage(doorTraversalStateMessage.getState());
            subscriptionNode.setBehaviorTreeNodeDefinitionMessage(doorTraversalStateMessage.getDefinition().getDefinition());
         }
<<<<<<< HEAD
         case BehaviorTreeStateMessage.TRASH_CAN_INTERACTION ->
         {
            TrashCanInteractionStateMessage trashCanInteractionStateMessage = treeStateMessage.getTrashCanInteractions().get(indexInTypesList);
            subscriptionNode.setTrashCanInteractionStateMessage(trashCanInteractionStateMessage);
            subscriptionNode.setBehaviorTreeNodeStateMessage(trashCanInteractionStateMessage.getState());
            subscriptionNode.setBehaviorTreeNodeDefinitionMessage(trashCanInteractionStateMessage.getDefinition().getDefinition());
=======
         case BehaviorTreeStateMessage.BUILDING_EXPLORATION ->
         {
            BuildingExplorationStateMessage buildingExplorationStateMessage = treeStateMessage.getBuildingExplorations().get(indexInTypesList);
            subscriptionNode.setBuildingExplorationStateMessage(buildingExplorationStateMessage);
            subscriptionNode.setBehaviorTreeNodeStateMessage(buildingExplorationStateMessage.getState());
            subscriptionNode.setBehaviorTreeNodeDefinitionMessage(buildingExplorationStateMessage.getDefinition().getDefinition());
>>>>>>> d7da4e81
         }
         case BehaviorTreeStateMessage.CHEST_ORIENTATION_ACTION ->
         {
            ChestOrientationActionStateMessage chestOrientationActionStateMessage = treeStateMessage.getChestOrientationActions().get(indexInTypesList);
            subscriptionNode.setChestOrientationActionStateMessage(chestOrientationActionStateMessage);
            subscriptionNode.setBehaviorTreeNodeStateMessage(chestOrientationActionStateMessage.getState().getState());
            subscriptionNode.setBehaviorTreeNodeDefinitionMessage(chestOrientationActionStateMessage.getDefinition().getDefinition().getDefinition());
         }
         case BehaviorTreeStateMessage.FOOTSTEP_PLAN_ACTION ->
         {
            FootstepPlanActionStateMessage footstepPlanActionStateMessage = treeStateMessage.getFootstepPlanActions().get(indexInTypesList);
            subscriptionNode.setFootstepPlanActionStateMessage(footstepPlanActionStateMessage);
            subscriptionNode.setBehaviorTreeNodeStateMessage(footstepPlanActionStateMessage.getState().getState());
            subscriptionNode.setBehaviorTreeNodeDefinitionMessage(footstepPlanActionStateMessage.getDefinition().getDefinition().getDefinition());
         }
         case BehaviorTreeStateMessage.HAND_POSE_ACTION ->
         {
            HandPoseActionStateMessage handPoseActionStateMessage = treeStateMessage.getHandPoseActions().get(indexInTypesList);
            subscriptionNode.setHandPoseActionStateMessage(handPoseActionStateMessage);
            subscriptionNode.setBehaviorTreeNodeStateMessage(handPoseActionStateMessage.getState().getState());
            subscriptionNode.setBehaviorTreeNodeDefinitionMessage(handPoseActionStateMessage.getDefinition().getDefinition().getDefinition());
         }
         case BehaviorTreeStateMessage.HAND_WRENCH_ACTION ->
         {
            HandWrenchActionStateMessage handWrenchActionStateMessage = treeStateMessage.getHandWrenchActions().get(indexInTypesList);
            subscriptionNode.setHandWrenchActionStateMessage(handWrenchActionStateMessage);
            subscriptionNode.setBehaviorTreeNodeStateMessage(handWrenchActionStateMessage.getState().getState());
            subscriptionNode.setBehaviorTreeNodeDefinitionMessage(handWrenchActionStateMessage.getDefinition().getDefinition().getDefinition());
         }
         case BehaviorTreeStateMessage.SCREW_PRIMITIVE_ACTION ->
         {
            ScrewPrimitiveActionStateMessage screwPrimitiveActionStateMessage = treeStateMessage.getScrewPrimitiveActions().get(indexInTypesList);
            subscriptionNode.setScrewPrimitiveActionStateMessage(screwPrimitiveActionStateMessage);
            subscriptionNode.setBehaviorTreeNodeStateMessage(screwPrimitiveActionStateMessage.getState().getState());
            subscriptionNode.setBehaviorTreeNodeDefinitionMessage(screwPrimitiveActionStateMessage.getDefinition().getDefinition().getDefinition());
         }
         case BehaviorTreeStateMessage.PELVIS_HEIGHT_ORIENTATION_ACTION ->
         {
            PelvisHeightOrientationActionStateMessage pelvisHeightOrientationActionStateMessage = treeStateMessage.getPelvisHeightActions().get(indexInTypesList);
            subscriptionNode.setPelvisHeightOrientationActionStateMessage(pelvisHeightOrientationActionStateMessage);
            subscriptionNode.setBehaviorTreeNodeStateMessage(pelvisHeightOrientationActionStateMessage.getState().getState());
            subscriptionNode.setBehaviorTreeNodeDefinitionMessage(pelvisHeightOrientationActionStateMessage.getDefinition().getDefinition().getDefinition());
         }
         case BehaviorTreeStateMessage.SAKE_HAND_COMMAND_ACTION ->
         {
            SakeHandCommandActionStateMessage sakeHandCommandActionStateMessage = treeStateMessage.getSakeHandCommandActions().get(indexInTypesList);
            subscriptionNode.setSakeHandCommandActionStateMessage(sakeHandCommandActionStateMessage);
            subscriptionNode.setBehaviorTreeNodeStateMessage(sakeHandCommandActionStateMessage.getState().getState());
            subscriptionNode.setBehaviorTreeNodeDefinitionMessage(sakeHandCommandActionStateMessage.getDefinition().getDefinition().getDefinition());
         }
         case BehaviorTreeStateMessage.WAIT_DURATION_ACTION ->
         {
            WaitDurationActionStateMessage waitDurationActionStateMessage = treeStateMessage.getWaitDurationActions().get(indexInTypesList);
            subscriptionNode.setWaitDurationActionStateMessage(waitDurationActionStateMessage);
            subscriptionNode.setBehaviorTreeNodeStateMessage(waitDurationActionStateMessage.getState().getState());
            subscriptionNode.setBehaviorTreeNodeDefinitionMessage(waitDurationActionStateMessage.getDefinition().getDefinition().getDefinition());
         }
         case BehaviorTreeStateMessage.FOOT_POSE_ACTION ->
         {
            FootPoseActionStateMessage footPoseActionStateMessage = treeStateMessage.getFootPoseActions().get(indexInTypesList);
            subscriptionNode.setFootPoseActionStateMessage(footPoseActionStateMessage);
            subscriptionNode.setBehaviorTreeNodeStateMessage(footPoseActionStateMessage.getState().getState());
            subscriptionNode.setBehaviorTreeNodeDefinitionMessage(footPoseActionStateMessage.getDefinition().getDefinition().getDefinition());
         }
      }
   }
}<|MERGE_RESOLUTION|>--- conflicted
+++ resolved
@@ -1,34 +1,12 @@
 package us.ihmc.behaviors.behaviorTree.ros2;
 
-import behavior_msgs.msg.dds.ActionSequenceStateMessage;
-import behavior_msgs.msg.dds.BasicNodeStateMessage;
-import behavior_msgs.msg.dds.BehaviorTreeStateMessage;
-import behavior_msgs.msg.dds.BuildingExplorationStateMessage;
-import behavior_msgs.msg.dds.ChestOrientationActionStateMessage;
-import behavior_msgs.msg.dds.DoorTraversalStateMessage;
-import behavior_msgs.msg.dds.FootstepPlanActionStateMessage;
-import behavior_msgs.msg.dds.HandPoseActionStateMessage;
-import behavior_msgs.msg.dds.HandWrenchActionStateMessage;
-import behavior_msgs.msg.dds.PelvisHeightPitchActionStateMessage;
-import behavior_msgs.msg.dds.SakeHandCommandActionStateMessage;
-import behavior_msgs.msg.dds.ScrewPrimitiveActionStateMessage;
-import behavior_msgs.msg.dds.WaitDurationActionStateMessage;
+import behavior_msgs.msg.dds.*;
 import us.ihmc.behaviors.behaviorTree.BehaviorTreeNodeState;
-<<<<<<< HEAD
 import us.ihmc.behaviors.behaviorTree.trashCan.TrashCanInteractionState;
-=======
 import us.ihmc.behaviors.buildingExploration.BuildingExplorationState;
->>>>>>> d7da4e81
 import us.ihmc.behaviors.door.DoorTraversalState;
 import us.ihmc.behaviors.sequence.ActionSequenceState;
-import us.ihmc.behaviors.sequence.actions.ChestOrientationActionState;
-import us.ihmc.behaviors.sequence.actions.FootstepPlanActionState;
-import us.ihmc.behaviors.sequence.actions.HandPoseActionState;
-import us.ihmc.behaviors.sequence.actions.HandWrenchActionState;
-import us.ihmc.behaviors.sequence.actions.PelvisHeightPitchActionState;
-import us.ihmc.behaviors.sequence.actions.SakeHandCommandActionState;
-import us.ihmc.behaviors.sequence.actions.ScrewPrimitiveActionState;
-import us.ihmc.behaviors.sequence.actions.WaitDurationActionState;
+import us.ihmc.behaviors.sequence.actions.*;
 
 /**
  * All the stuff that for packing/unpacking the specific types goes in here
@@ -44,11 +22,8 @@
       treeStateMessage.getBasicNodes().clear();
       treeStateMessage.getActionSequences().clear();
       treeStateMessage.getDoorTraversals().clear();
-<<<<<<< HEAD
       treeStateMessage.getTrashCanInteractions().clear();
-=======
       treeStateMessage.getBuildingExplorations().clear();
->>>>>>> d7da4e81
       treeStateMessage.getChestOrientationActions().clear();
       treeStateMessage.getFootstepPlanActions().clear();
       treeStateMessage.getHandPoseActions().clear();
@@ -74,19 +49,17 @@
          treeStateMessage.getBehaviorTreeIndices().add(treeStateMessage.getDoorTraversals().size());
          doorTraversalState.toMessage(treeStateMessage.getDoorTraversals().add());
       }
-<<<<<<< HEAD
       else if (nodeState instanceof TrashCanInteractionState trashCanInteractionState)
       {
          treeStateMessage.getBehaviorTreeTypes().add(BehaviorTreeStateMessage.TRASH_CAN_INTERACTION);
          treeStateMessage.getBehaviorTreeIndices().add(treeStateMessage.getTrashCanInteractions().size());
          trashCanInteractionState.toMessage(treeStateMessage.getTrashCanInteractions().add());
-=======
+      }
       else if (nodeState instanceof BuildingExplorationState buildingExplorationState)
       {
          treeStateMessage.getBehaviorTreeTypes().add(BehaviorTreeStateMessage.BUILDING_EXPLORATION);
          treeStateMessage.getBehaviorTreeIndices().add(treeStateMessage.getDoorTraversals().size());
          buildingExplorationState.toMessage(treeStateMessage.getBuildingExplorations().add());
->>>>>>> d7da4e81
       }
       else if (nodeState instanceof ChestOrientationActionState chestOrientationActionState)
       {
@@ -162,15 +135,13 @@
       {
          doorTraversalState.fromMessage(subscriptionNode.getDoorTraversalStateMessage());
       }
-<<<<<<< HEAD
       else if (nodeState instanceof TrashCanInteractionState trashCanInteractionState)
       {
          trashCanInteractionState.fromMessage(subscriptionNode.getTrashCanInteractionStateMessage());
-=======
+      }
       else if (nodeState instanceof BuildingExplorationState buildingExplorationState)
       {
          buildingExplorationState.fromMessage(subscriptionNode.getBuildingExplorationStateMessage());
->>>>>>> d7da4e81
       }
       else if (nodeState instanceof ChestOrientationActionState chestOrientationActionState)
       {
@@ -241,21 +212,19 @@
             subscriptionNode.setBehaviorTreeNodeStateMessage(doorTraversalStateMessage.getState());
             subscriptionNode.setBehaviorTreeNodeDefinitionMessage(doorTraversalStateMessage.getDefinition().getDefinition());
          }
-<<<<<<< HEAD
          case BehaviorTreeStateMessage.TRASH_CAN_INTERACTION ->
          {
             TrashCanInteractionStateMessage trashCanInteractionStateMessage = treeStateMessage.getTrashCanInteractions().get(indexInTypesList);
             subscriptionNode.setTrashCanInteractionStateMessage(trashCanInteractionStateMessage);
             subscriptionNode.setBehaviorTreeNodeStateMessage(trashCanInteractionStateMessage.getState());
             subscriptionNode.setBehaviorTreeNodeDefinitionMessage(trashCanInteractionStateMessage.getDefinition().getDefinition());
-=======
+         }
          case BehaviorTreeStateMessage.BUILDING_EXPLORATION ->
          {
             BuildingExplorationStateMessage buildingExplorationStateMessage = treeStateMessage.getBuildingExplorations().get(indexInTypesList);
             subscriptionNode.setBuildingExplorationStateMessage(buildingExplorationStateMessage);
             subscriptionNode.setBehaviorTreeNodeStateMessage(buildingExplorationStateMessage.getState());
             subscriptionNode.setBehaviorTreeNodeDefinitionMessage(buildingExplorationStateMessage.getDefinition().getDefinition());
->>>>>>> d7da4e81
          }
          case BehaviorTreeStateMessage.CHEST_ORIENTATION_ACTION ->
          {
