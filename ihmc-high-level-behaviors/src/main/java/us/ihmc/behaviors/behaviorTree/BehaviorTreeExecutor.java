package us.ihmc.behaviors.behaviorTree;

import controller_msgs.msg.dds.RobotConfigurationData;
import us.ihmc.avatar.drcRobot.DRCRobotModel;
import us.ihmc.avatar.drcRobot.ROS2SyncedRobotModel;
import us.ihmc.avatar.ros2.ROS2ControllerHelper;
import us.ihmc.behaviors.behaviorTree.ros2.ROS2BehaviorTreeState;
import us.ihmc.behaviors.behaviorTree.topology.BehaviorTreeExtensionSubtreeRebuilder;
import us.ihmc.communication.crdt.CRDTInfo;
import us.ihmc.communication.ros2.ROS2ActorDesignation;
import us.ihmc.perception.sceneGraph.SceneGraph;
import us.ihmc.robotics.referenceFrames.ReferenceFrameLibrary;

public class BehaviorTreeExecutor
{
   private final CRDTInfo crdtInfo = new CRDTInfo(ROS2ActorDesignation.ROBOT, (int) ROS2BehaviorTreeState.SYNC_FREQUENCY);
   private final BehaviorTreeExecutorNodeBuilder nodeBuilder;
   private final BehaviorTreeExtensionSubtreeRebuilder treeRebuilder;
   private final BehaviorTreeState behaviorTreeState;
   private BehaviorTreeNodeExecutor<?, ?> rootNode;
   private RobotConfigurationData latestStandingRobotConfiguration = new RobotConfigurationData();

   public BehaviorTreeExecutor(DRCRobotModel robotModel,
                               ROS2SyncedRobotModel syncedRobot,
                               ReferenceFrameLibrary referenceFrameLibrary,
                               SceneGraph sceneGraph,
                               ROS2ControllerHelper ros2ControllerHelper)
   {
<<<<<<< HEAD
      nodeBuilder = new BehaviorTreeExecutorNodeBuilder(robotModel, ros2ControllerHelper, syncedRobot, referenceFrameLibrary, latestStandingRobotConfiguration);
=======
      nodeBuilder = new BehaviorTreeExecutorNodeBuilder(robotModel, ros2ControllerHelper, syncedRobot, referenceFrameLibrary, sceneGraph);
>>>>>>> ced6ce4a
      treeRebuilder = new BehaviorTreeExtensionSubtreeRebuilder(this::getRootNode, crdtInfo);

      behaviorTreeState = new BehaviorTreeState(nodeBuilder, treeRebuilder, this::getRootNode, crdtInfo, null);
   }

   public void update()
   {
      if (rootNode != null)
      {
         rootNode.clock();

         rootNode.tick();

         update(rootNode);
      }
   }

   private void update(BehaviorTreeNodeExecutor<?, ?> node)
   {
      node.update();

      for (BehaviorTreeNodeExecutor<?, ?> child : node.getChildren())
      {
         update(child);
      }
   }

   public void destroy()
   {
      if (rootNode != null)
      {
         behaviorTreeState.modifyTreeTopology(topologyOperationQueue -> topologyOperationQueue.queueDestroySubtree(rootNode));
      }
   }

   public void setRootNode(BehaviorTreeNodeLayer<?, ?, ?, ?> rootNode)
   {
      this.rootNode = (BehaviorTreeNodeExecutor<?, ?>) rootNode;
   }

   public BehaviorTreeNodeExecutor<?, ?> getRootNode()
   {
      return rootNode;
   }

   public BehaviorTreeState getState()
   {
      return behaviorTreeState;
   }

   public CRDTInfo getCrdtInfo()
   {
      return crdtInfo;
   }
}<|MERGE_RESOLUTION|>--- conflicted
+++ resolved
@@ -26,11 +26,8 @@
                                SceneGraph sceneGraph,
                                ROS2ControllerHelper ros2ControllerHelper)
    {
-<<<<<<< HEAD
       nodeBuilder = new BehaviorTreeExecutorNodeBuilder(robotModel, ros2ControllerHelper, syncedRobot, referenceFrameLibrary, latestStandingRobotConfiguration);
-=======
       nodeBuilder = new BehaviorTreeExecutorNodeBuilder(robotModel, ros2ControllerHelper, syncedRobot, referenceFrameLibrary, sceneGraph);
->>>>>>> ced6ce4a
       treeRebuilder = new BehaviorTreeExtensionSubtreeRebuilder(this::getRootNode, crdtInfo);
 
       behaviorTreeState = new BehaviorTreeState(nodeBuilder, treeRebuilder, this::getRootNode, crdtInfo, null);
