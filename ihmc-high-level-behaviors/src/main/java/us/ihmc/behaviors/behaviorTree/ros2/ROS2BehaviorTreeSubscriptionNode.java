--- conflicted
+++ resolved
@@ -24,12 +24,9 @@
    private ScrewPrimitiveActionStateMessage screwPrimitiveActionStateMessage;
    private PelvisHeightOrientationActionStateMessage pelvisHeightOrientationActionStateMessage;
    private WaitDurationActionStateMessage waitDurationActionStateMessage;
-<<<<<<< HEAD
+   private FootPoseActionStateMessage footPoseActionStateMessage;
    private KickDoorActionStateMessage kickDoorActionStateMessage;
    private KickDoorApproachPlanStateMessage kickDoorApproachPlanActionStateMessage;
-=======
-   private FootPoseActionStateMessage footPoseActionStateMessage;
->>>>>>> f9221c30
    private final List<ROS2BehaviorTreeSubscriptionNode> children = new ArrayList<>();
 
    public void clear()
@@ -51,12 +48,9 @@
       screwPrimitiveActionStateMessage = null;
       pelvisHeightOrientationActionStateMessage = null;
       waitDurationActionStateMessage = null;
-<<<<<<< HEAD
+      footPoseActionStateMessage = null;
       kickDoorActionStateMessage = null;
       kickDoorApproachPlanActionStateMessage = null;
-=======
-      footPoseActionStateMessage = null;
->>>>>>> f9221c30
       children.clear();
    }
 
@@ -230,7 +224,16 @@
       this.waitDurationActionStateMessage = waitDurationActionStateMessage;
    }
 
-<<<<<<< HEAD
+   public FootPoseActionStateMessage getFootPoseActionStateMessage()
+   {
+      return footPoseActionStateMessage;
+   }
+
+   public void setFootPoseActionStateMessage(FootPoseActionStateMessage footPoseActionStateMessage)
+   {
+      this.footPoseActionStateMessage = footPoseActionStateMessage;
+   }
+
    public KickDoorActionStateMessage getKickDoorActionStateMessage()
    {
       return kickDoorActionStateMessage;
@@ -252,18 +255,6 @@
    }
 
 
-=======
-   public FootPoseActionStateMessage getFootPoseActionStateMessage()
-   {
-      return footPoseActionStateMessage;
-   }
-
-   public void setFootPoseActionStateMessage(FootPoseActionStateMessage footPoseActionStateMessage)
-   {
-      this.footPoseActionStateMessage = footPoseActionStateMessage;
-   }
-
->>>>>>> f9221c30
    public List<ROS2BehaviorTreeSubscriptionNode> getChildren()
    {
       return children;
