package us.ihmc.behaviors.behaviorTree.trashCan;

import behavior_msgs.msg.dds.TrashCanInteractionStateMessage;
import us.ihmc.behaviors.behaviorTree.BehaviorTreeNodeState;
import us.ihmc.behaviors.behaviorTree.BehaviorTreeRootNodeState;
import us.ihmc.behaviors.behaviorTree.BehaviorTreeTools;
import us.ihmc.behaviors.sequence.ActionNodeState;
import us.ihmc.behaviors.sequence.actions.FootstepPlanActionState;
import us.ihmc.behaviors.sequence.actions.WaitDurationActionState;
import us.ihmc.communication.crdt.CRDTInfo;
import us.ihmc.communication.crdt.CRDTStatusEnumField;
import us.ihmc.communication.ros2.ROS2ActorDesignation;
import us.ihmc.tools.io.WorkspaceResourceDirectory;

public class TrashCanInteractionState extends BehaviorTreeNodeState<TrashCanInteractionDefinition>
{
   public static final String COMPUTE_STANCE = "Compute Stance";
   public static final String APPROACHING_LEFT = "Approaching Left";
   public static final String APPROACHING_FRONT = "Approaching Front";
   public static final String APPROACHING_RIGHT = "Approaching Right";
   public static final String APPROACH_LEFT = "Approach Left";
   public static final String APPROACH_FRONT = "Approach Front";
   public static final String APPROACH_RIGHT = "Approach Right";

<<<<<<< HEAD
=======
   private final TrashCanInteractionDefinition definition;
>>>>>>> 194cc60a
   private BehaviorTreeRootNodeState actionSequence;
   private WaitDurationActionState computeStanceAction;
   private WaitDurationActionState approachingLeftAction;
   private WaitDurationActionState approachingRightAction;
   private WaitDurationActionState approachingFrontAction;
   private FootstepPlanActionState approachLeftAction;
   private FootstepPlanActionState approachRightAction;
   private FootstepPlanActionState approachFrontAction;
   private final CRDTStatusEnumField<InteractionStance> stance;

   public TrashCanInteractionState(long id, CRDTInfo crdtInfo, WorkspaceResourceDirectory saveFileDirectory)
   {
      super(id, new TrashCanInteractionDefinition(crdtInfo, saveFileDirectory), crdtInfo);

      definition = getDefinition();

      stance = new CRDTStatusEnumField<>(ROS2ActorDesignation.ROBOT, crdtInfo, InteractionStance.FRONT);
   }

   @Override
   public void update()
   {
      super.update();

      actionSequence = BehaviorTreeTools.findRootNode(this);

      updateActionSubtree(this);
   }

   public void updateActionSubtree(BehaviorTreeNodeState<?> node)
   {
      computeStanceAction = null;
      approachingLeftAction = null;
      approachingRightAction = null;
      approachingFrontAction = null;
      approachLeftAction = null;
      approachRightAction = null;
      approachFrontAction = null;

      for (BehaviorTreeNodeState<?> child : node.getChildren())
      {
         if (child instanceof ActionNodeState<?> actionNode)
         {
            if (actionNode instanceof WaitDurationActionState waitDurationAction
                && waitDurationAction.getDefinition().getName().equals(COMPUTE_STANCE))
            {
               computeStanceAction = waitDurationAction;
            }
            if (actionNode instanceof WaitDurationActionState waitDurationAction
                && waitDurationAction.getDefinition().getName().equals(APPROACHING_LEFT))
            {
               approachingLeftAction = waitDurationAction;
            }
            if (actionNode instanceof WaitDurationActionState waitDurationAction
                && waitDurationAction.getDefinition().getName().equals(APPROACHING_RIGHT))
            {
               approachingRightAction = waitDurationAction;
            }
            if (actionNode instanceof WaitDurationActionState waitDurationAction
                && waitDurationAction.getDefinition().getName().equals(APPROACHING_FRONT))
            {
               approachingFrontAction = waitDurationAction;
            }
            if (actionNode instanceof FootstepPlanActionState footstepPlanAction
                && footstepPlanAction.getDefinition().getName().equals(APPROACH_LEFT))
            {
               approachLeftAction = footstepPlanAction;
            }
            if (actionNode instanceof FootstepPlanActionState footstepPlanAction
                && footstepPlanAction.getDefinition().getName().equals(APPROACH_FRONT))
            {
               approachFrontAction = footstepPlanAction;
            }
            if (actionNode instanceof FootstepPlanActionState footstepPlanAction
                && footstepPlanAction.getDefinition().getName().equals(APPROACH_RIGHT))
            {
               approachRightAction = footstepPlanAction;
            }
         }
         else
         {
            updateActionSubtree(child);
         }
      }
   }

   @Override
   public boolean hasStatus()
   {
      return stance.pollHasStatus();
   }

   public void toMessage(TrashCanInteractionStateMessage message)
   {
      getDefinition().toMessage(message.getDefinition());

      super.toMessage(message.getState());

      message.setStance(stance.toMessageOrdinal());
   }

   public void fromMessage(TrashCanInteractionStateMessage message)
   {
      super.fromMessage(message.getState());

      getDefinition().fromMessage(message.getDefinition());

      stance.fromMessageOrdinal(message.getStance(), InteractionStance.values);
   }

   public boolean areLogicNodesPresent()
   {
      boolean isValid = actionSequence != null;
      isValid &= computeStanceAction != null;
      isValid &= approachingLeftAction != null;
      isValid &= approachingRightAction != null;
      isValid &= approachingFrontAction != null;
      isValid &= approachLeftAction != null;
      isValid &= approachRightAction != null;
      isValid &= approachFrontAction != null;
      return isValid;
   }

   public BehaviorTreeRootNodeState getActionSequence()
   {
      return actionSequence;
   }

   public WaitDurationActionState getComputeStanceAction()
   {
      return computeStanceAction;
   }

   public WaitDurationActionState getApproachingLeftAction()
   {
      return approachingLeftAction;
   }

   public WaitDurationActionState getApproachingFrontAction()
   {
      return approachingFrontAction;
   }

   public WaitDurationActionState getApproachingRightAction()
   {
      return approachingRightAction;
   }

   public FootstepPlanActionState getApproachLeftAction()
   {
      return approachLeftAction;
   }

   public FootstepPlanActionState getApproachFrontAction()
   {
      return approachFrontAction;
   }

   public FootstepPlanActionState getApproachRightAction()
   {
      return approachRightAction;
   }

   public CRDTStatusEnumField<InteractionStance> getStance()
   {
      return stance;
   }

   public void setStance(InteractionStance stance)
   {
      this.stance.setValue(stance);
   }
}<|MERGE_RESOLUTION|>--- conflicted
+++ resolved
@@ -22,10 +22,7 @@
    public static final String APPROACH_FRONT = "Approach Front";
    public static final String APPROACH_RIGHT = "Approach Right";
 
-<<<<<<< HEAD
-=======
    private final TrashCanInteractionDefinition definition;
->>>>>>> 194cc60a
    private BehaviorTreeRootNodeState actionSequence;
    private WaitDurationActionState computeStanceAction;
    private WaitDurationActionState approachingLeftAction;
