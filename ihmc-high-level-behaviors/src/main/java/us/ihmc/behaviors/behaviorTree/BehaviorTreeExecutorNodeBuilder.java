package us.ihmc.behaviors.behaviorTree;

import us.ihmc.avatar.drcRobot.DRCRobotModel;
import us.ihmc.avatar.drcRobot.ROS2SyncedRobotModel;
import us.ihmc.avatar.ros2.ROS2ControllerHelper;
import us.ihmc.behaviors.behaviorTree.trashCan.TrashCanInteractionDefinition;
import us.ihmc.behaviors.behaviorTree.trashCan.TrashCanInteractionExecutor;
import us.ihmc.behaviors.door.DoorTraversalDefinition;
import us.ihmc.behaviors.door.DoorTraversalExecutor;
import us.ihmc.behaviors.buildingExploration.BuildingExplorationDefinition;
import us.ihmc.behaviors.buildingExploration.BuildingExplorationExecutor;
import us.ihmc.behaviors.sequence.ActionSequenceDefinition;
import us.ihmc.behaviors.sequence.ActionSequenceExecutor;
import us.ihmc.behaviors.sequence.actions.*;
import us.ihmc.behaviors.tools.interfaces.LogToolsLogger;
import us.ihmc.behaviors.tools.walkingController.ControllerStatusTracker;
import us.ihmc.behaviors.tools.walkingController.WalkingFootstepTracker;
import us.ihmc.commonWalkingControlModules.configurations.WalkingControllerParameters;
import us.ihmc.communication.crdt.CRDTInfo;
import us.ihmc.footstepPlanning.FootstepPlanningModule;
import us.ihmc.footstepPlanning.graphSearch.parameters.DefaultFootstepPlannerParametersBasics;
import us.ihmc.perception.sceneGraph.SceneGraph;
import us.ihmc.robotics.referenceFrames.ReferenceFrameLibrary;
import us.ihmc.tools.io.WorkspaceResourceDirectory;

public class BehaviorTreeExecutorNodeBuilder implements BehaviorTreeNodeStateBuilder
{
   private final DRCRobotModel robotModel;
   private final ROS2SyncedRobotModel syncedRobot;
   private final ReferenceFrameLibrary referenceFrameLibrary;
   private final LogToolsLogger logToolsLogger = new LogToolsLogger();
   private final ControllerStatusTracker controllerStatusTracker;
   private final WalkingFootstepTracker footstepTracker;
   private final FootstepPlanningModule footstepPlanner;
   private final DefaultFootstepPlannerParametersBasics footstepPlannerParameters;
   private final WalkingControllerParameters walkingControllerParameters;
   private final ROS2ControllerHelper ros2ControllerHelper;
   private final SceneGraph sceneGraph;

   public BehaviorTreeExecutorNodeBuilder(DRCRobotModel robotModel,
                                          ROS2ControllerHelper ros2ControllerHelper,
                                          ROS2SyncedRobotModel syncedRobot,
                                          ReferenceFrameLibrary referenceFrameLibrary,
                                          SceneGraph sceneGraph)
   {
      this.robotModel = robotModel;
      this.syncedRobot = syncedRobot;
      this.referenceFrameLibrary = referenceFrameLibrary;
      this.sceneGraph = sceneGraph;
      this.ros2ControllerHelper = ros2ControllerHelper;

      controllerStatusTracker = new ControllerStatusTracker(logToolsLogger, ros2ControllerHelper.getROS2NodeInterface(), robotModel.getSimpleRobotName());
      footstepTracker = controllerStatusTracker.getFootstepTracker();
      footstepPlanner = new FootstepPlanningModule(FootstepPlanningModule.class.getSimpleName());
      footstepPlannerParameters = robotModel.getFootstepPlannerParameters();
      walkingControllerParameters = robotModel.getWalkingControllerParameters();
   }

   @Override
   public BehaviorTreeNodeExecutor<?, ?> createNode(Class<?> nodeType, long id, CRDTInfo crdtInfo, WorkspaceResourceDirectory saveFileDirectory)
   {
      if (nodeType == BehaviorTreeRootNodeDefinition.class)
      {
         return new BehaviorTreeRootNodeExecutor(id, crdtInfo, saveFileDirectory);
      }
      if (nodeType == BehaviorTreeNodeDefinition.class)
      {
         return new BehaviorTreeNodeExecutor<>(id, crdtInfo, saveFileDirectory);
      }
      if (nodeType == ActionSequenceDefinition.class)
      {
         return new ActionSequenceExecutor(id, crdtInfo, saveFileDirectory);
      }
      if (nodeType == DoorTraversalDefinition.class)
      {
         return new DoorTraversalExecutor(id, crdtInfo, saveFileDirectory, ros2ControllerHelper, syncedRobot, sceneGraph);
      }
      if (nodeType == TrashCanInteractionDefinition.class)
      {
         return new TrashCanInteractionExecutor(id, crdtInfo, saveFileDirectory, ros2ControllerHelper, syncedRobot, sceneGraph);
      }
      if (nodeType == BuildingExplorationDefinition.class)
      {
         return new BuildingExplorationExecutor(id, crdtInfo, saveFileDirectory, sceneGraph);
      }
      if (nodeType == ChestOrientationActionDefinition.class)
      {
         return new ChestOrientationActionExecutor(id, crdtInfo, saveFileDirectory, ros2ControllerHelper, syncedRobot, referenceFrameLibrary);
      }
      if (nodeType == FootstepPlanActionDefinition.class)
      {
         return new FootstepPlanActionExecutor(id,
                                               crdtInfo,
                                               saveFileDirectory,
                                               ros2ControllerHelper,
                                               syncedRobot,
                                               controllerStatusTracker,
                                               referenceFrameLibrary,
                                               walkingControllerParameters,
                                               footstepPlanner,
                                               footstepPlannerParameters);
      }
      if (nodeType == KickDoorApproachPlanActionDefinition.class)
      {
         return new KickDoorApproachPlanActionExecutor(id,
                                                       crdtInfo,
                                                       saveFileDirectory,
                                                       ros2ControllerHelper,
                                                       syncedRobot,
                                                       controllerStatusTracker,
                                                       referenceFrameLibrary,
                                                       walkingControllerParameters,
                                                       footstepPlanner,
                                                       footstepPlannerParameters);
      }
      if (nodeType == HandPoseActionDefinition.class)
      {
         return new HandPoseActionExecutor(id, crdtInfo, saveFileDirectory, ros2ControllerHelper, referenceFrameLibrary, robotModel, syncedRobot);
      }
      if (nodeType == HandWrenchActionDefinition.class)
      {
         return new HandWrenchActionExecutor(id, crdtInfo, saveFileDirectory, ros2ControllerHelper);
      }
      if (nodeType == ScrewPrimitiveActionDefinition.class)
      {
         return new ScrewPrimitiveActionExecutor(id, crdtInfo, saveFileDirectory, ros2ControllerHelper, referenceFrameLibrary, robotModel, syncedRobot);
      }
      if (nodeType == PelvisHeightOrientationActionDefinition.class)
      {
         return new PelvisHeightOrientationActionExecutor(id, crdtInfo, saveFileDirectory, ros2ControllerHelper, referenceFrameLibrary, syncedRobot);
      }
      if (nodeType == SakeHandCommandActionDefinition.class)
      {
         return new SakeHandCommandActionExecutor(id, crdtInfo, saveFileDirectory, ros2ControllerHelper, syncedRobot);
      }
      if (nodeType == WaitDurationActionDefinition.class)
      {
         return new WaitDurationActionExecutor(id, crdtInfo, saveFileDirectory, syncedRobot);
      }
<<<<<<< HEAD
      if (nodeType == KickDoorActionDefinition.class)
      {
         return new KickDoorActionExecutor(id, crdtInfo, saveFileDirectory, ros2ControllerHelper, syncedRobot, controllerStatusTracker, referenceFrameLibrary, walkingControllerParameters);
=======
      if (nodeType == FootPoseActionDefinition.class)
      {
         return new FootPoseActionExecutor(id, crdtInfo, saveFileDirectory, ros2ControllerHelper, referenceFrameLibrary, syncedRobot);
>>>>>>> f9221c30
      }

      throw new RuntimeException("Node defintion type not found: " + nodeType.getSimpleName());
   }
}<|MERGE_RESOLUTION|>--- conflicted
+++ resolved
@@ -137,15 +137,13 @@
       {
          return new WaitDurationActionExecutor(id, crdtInfo, saveFileDirectory, syncedRobot);
       }
-<<<<<<< HEAD
+      if (nodeType == FootPoseActionDefinition.class)
+      {
+         return new FootPoseActionExecutor(id, crdtInfo, saveFileDirectory, ros2ControllerHelper, referenceFrameLibrary, syncedRobot);
+      }
       if (nodeType == KickDoorActionDefinition.class)
       {
          return new KickDoorActionExecutor(id, crdtInfo, saveFileDirectory, ros2ControllerHelper, syncedRobot, controllerStatusTracker, referenceFrameLibrary, walkingControllerParameters);
-=======
-      if (nodeType == FootPoseActionDefinition.class)
-      {
-         return new FootPoseActionExecutor(id, crdtInfo, saveFileDirectory, ros2ControllerHelper, referenceFrameLibrary, syncedRobot);
->>>>>>> f9221c30
       }
 
       throw new RuntimeException("Node defintion type not found: " + nodeType.getSimpleName());
