--- conflicted
+++ resolved
@@ -71,15 +71,13 @@
       {
          return new DoorTraversalExecutor(id, crdtInfo, saveFileDirectory, ros2ControllerHelper, syncedRobot, sceneGraph);
       }
-<<<<<<< HEAD
       if (nodeType == TrashCanInteractionDefinition.class)
       {
          return new TrashCanInteractionExecutor(id, crdtInfo, saveFileDirectory, ros2ControllerHelper, syncedRobot, sceneGraph);
-=======
+      }
       if (nodeType == BuildingExplorationDefinition.class)
       {
          return new BuildingExplorationExecutor(id, crdtInfo, saveFileDirectory);
->>>>>>> d7da4e81
       }
       if (nodeType == ChestOrientationActionDefinition.class)
       {
