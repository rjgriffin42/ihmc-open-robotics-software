package us.ihmc.behaviors.behaviorTree;

import controller_msgs.msg.dds.RobotConfigurationData;
import us.ihmc.avatar.drcRobot.DRCRobotModel;
import us.ihmc.avatar.drcRobot.ROS2SyncedRobotModel;
import us.ihmc.avatar.ros2.ROS2ControllerHelper;
import us.ihmc.behaviors.door.DoorTraversalDefinition;
import us.ihmc.behaviors.door.DoorTraversalExecutor;
import us.ihmc.behaviors.sequence.ActionSequenceDefinition;
import us.ihmc.behaviors.sequence.ActionSequenceExecutor;
import us.ihmc.behaviors.sequence.actions.*;
import us.ihmc.behaviors.tools.interfaces.LogToolsLogger;
import us.ihmc.behaviors.tools.walkingController.ControllerStatusTracker;
import us.ihmc.behaviors.tools.walkingController.WalkingFootstepTracker;
import us.ihmc.commonWalkingControlModules.configurations.WalkingControllerParameters;
import us.ihmc.communication.crdt.CRDTInfo;
import us.ihmc.footstepPlanning.FootstepPlanningModule;
import us.ihmc.footstepPlanning.graphSearch.parameters.FootstepPlannerParametersBasics;
import us.ihmc.perception.sceneGraph.SceneGraph;
import us.ihmc.robotics.referenceFrames.ReferenceFrameLibrary;
import us.ihmc.tools.io.WorkspaceResourceDirectory;

public class BehaviorTreeExecutorNodeBuilder implements BehaviorTreeNodeStateBuilder
{
   private final DRCRobotModel robotModel;
   private final ROS2SyncedRobotModel syncedRobot;
   private final ReferenceFrameLibrary referenceFrameLibrary;
   private final LogToolsLogger logToolsLogger = new LogToolsLogger();
   private final ControllerStatusTracker controllerStatusTracker;
   private final WalkingFootstepTracker footstepTracker;
   private final FootstepPlanningModule footstepPlanner;
   private final FootstepPlannerParametersBasics footstepPlannerParameters;
   private final WalkingControllerParameters walkingControllerParameters;
   private final ROS2ControllerHelper ros2ControllerHelper;
<<<<<<< HEAD
   private RobotConfigurationData latestStandingRobotConfiguration;
=======
   private final SceneGraph sceneGraph;
>>>>>>> ced6ce4a

   public BehaviorTreeExecutorNodeBuilder(DRCRobotModel robotModel,
                                          ROS2ControllerHelper ros2ControllerHelper,
                                          ROS2SyncedRobotModel syncedRobot,
                                          ReferenceFrameLibrary referenceFrameLibrary,
<<<<<<< HEAD
                                          RobotConfigurationData latestStandingRobotConfiguration)
=======
                                          SceneGraph sceneGraph)
>>>>>>> ced6ce4a
   {
      this.robotModel = robotModel;
      this.syncedRobot = syncedRobot;
      this.referenceFrameLibrary = referenceFrameLibrary;
      this.sceneGraph = sceneGraph;
      this.ros2ControllerHelper = ros2ControllerHelper;
      this.latestStandingRobotConfiguration = latestStandingRobotConfiguration;

      controllerStatusTracker = new ControllerStatusTracker(logToolsLogger, ros2ControllerHelper.getROS2NodeInterface(), robotModel.getSimpleRobotName());
      footstepTracker = controllerStatusTracker.getFootstepTracker();
      footstepPlanner = new FootstepPlanningModule(FootstepPlanningModule.class.getSimpleName());
      footstepPlannerParameters = robotModel.getFootstepPlannerParameters();
      walkingControllerParameters = robotModel.getWalkingControllerParameters();
   }

   @Override
   public BehaviorTreeNodeExecutor<?, ?> createNode(Class<?> nodeType, long id, CRDTInfo crdtInfo, WorkspaceResourceDirectory saveFileDirectory)
   {
      if (nodeType == BehaviorTreeNodeDefinition.class)
      {
         return new BehaviorTreeNodeExecutor<>(id, crdtInfo, saveFileDirectory);
      }
      if (nodeType == ActionSequenceDefinition.class)
      {
         return new ActionSequenceExecutor(id, crdtInfo, saveFileDirectory);
      }
      if (nodeType == DoorTraversalDefinition.class)
      {
         return new DoorTraversalExecutor(id, crdtInfo, saveFileDirectory, ros2ControllerHelper, syncedRobot, sceneGraph);
      }
      if (nodeType == ChestOrientationActionDefinition.class)
      {
         return new ChestOrientationActionExecutor(id, crdtInfo, saveFileDirectory, ros2ControllerHelper, syncedRobot, referenceFrameLibrary);
      }
      if (nodeType == FootstepPlanActionDefinition.class)
      {
         return new FootstepPlanActionExecutor(id,
                                               crdtInfo,
                                               saveFileDirectory,
                                               ros2ControllerHelper,
                                               syncedRobot,
                                               controllerStatusTracker,
                                               referenceFrameLibrary,
                                               walkingControllerParameters,
                                               footstepPlanner, footstepPlannerParameters, latestStandingRobotConfiguration);
      }
      if (nodeType == HandPoseActionDefinition.class)
      {
         return new HandPoseActionExecutor(id, crdtInfo, saveFileDirectory, ros2ControllerHelper, referenceFrameLibrary, robotModel, syncedRobot);
      }
      if (nodeType == HandWrenchActionDefinition.class)
      {
         return new HandWrenchActionExecutor(id, crdtInfo, saveFileDirectory, ros2ControllerHelper, syncedRobot);
      }
      if (nodeType == WholeBodyBimanipulationActionDefinition.class)
      {
         return new WholeBodyBimanipulationActionExecutor(id,
                                                          crdtInfo,
                                                          saveFileDirectory,
                                                          ros2ControllerHelper,
                                                          referenceFrameLibrary,
                                                          robotModel,
                                                          syncedRobot,
                                                          latestStandingRobotConfiguration);
      }
      if (nodeType == ScrewPrimitiveActionDefinition.class)
      {
         return new ScrewPrimitiveActionExecutor(id, crdtInfo, saveFileDirectory, ros2ControllerHelper, referenceFrameLibrary, robotModel, syncedRobot);
      }
      if (nodeType == PelvisHeightPitchActionDefinition.class)
      {
         return new PelvisHeightPitchActionExecutor(id, crdtInfo, saveFileDirectory, ros2ControllerHelper, referenceFrameLibrary, syncedRobot);
      }
      if (nodeType == SakeHandCommandActionDefinition.class)
      {
         return new SakeHandCommandActionExecutor(id, crdtInfo, saveFileDirectory, ros2ControllerHelper, syncedRobot);
      }
      if (nodeType == WaitDurationActionDefinition.class)
      {
         return new WaitDurationActionExecutor(id, crdtInfo, saveFileDirectory, syncedRobot);
      }

      return null;
   }
}<|MERGE_RESOLUTION|>--- conflicted
+++ resolved
@@ -32,21 +32,16 @@
    private final FootstepPlannerParametersBasics footstepPlannerParameters;
    private final WalkingControllerParameters walkingControllerParameters;
    private final ROS2ControllerHelper ros2ControllerHelper;
-<<<<<<< HEAD
    private RobotConfigurationData latestStandingRobotConfiguration;
-=======
    private final SceneGraph sceneGraph;
->>>>>>> ced6ce4a
 
    public BehaviorTreeExecutorNodeBuilder(DRCRobotModel robotModel,
                                           ROS2ControllerHelper ros2ControllerHelper,
                                           ROS2SyncedRobotModel syncedRobot,
                                           ReferenceFrameLibrary referenceFrameLibrary,
-<<<<<<< HEAD
-                                          RobotConfigurationData latestStandingRobotConfiguration)
-=======
+                                          RobotConfigurationData latestStandingRobotConfiguration,
+                                          ReferenceFrameLibrary referenceFrameLibrary,
                                           SceneGraph sceneGraph)
->>>>>>> ced6ce4a
    {
       this.robotModel = robotModel;
       this.syncedRobot = syncedRobot;
@@ -91,7 +86,9 @@
                                                controllerStatusTracker,
                                                referenceFrameLibrary,
                                                walkingControllerParameters,
-                                               footstepPlanner, footstepPlannerParameters, latestStandingRobotConfiguration);
+                                               footstepPlanner,
+                                               footstepPlannerParameters,
+                                               latestStandingRobotConfiguration);
       }
       if (nodeType == HandPoseActionDefinition.class)
       {
