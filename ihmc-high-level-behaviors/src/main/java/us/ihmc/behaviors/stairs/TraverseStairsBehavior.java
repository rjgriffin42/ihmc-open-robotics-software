--- conflicted
+++ resolved
@@ -3,12 +3,8 @@
 import controller_msgs.msg.dds.BipedalSupportPlanarRegionParametersMessage;
 import controller_msgs.msg.dds.DetectedFiducialPacket;
 import std_msgs.msg.dds.Empty;
-<<<<<<< HEAD
-import us.ihmc.behaviors.tools.behaviorTree.BehaviorTreeControlFlowNode;
-=======
 import us.ihmc.avatar.drcRobot.ROS2SyncedRobotModel;
 import us.ihmc.avatar.networkProcessor.fiducialDetectorToolBox.FiducialDetectorToolboxModule;
->>>>>>> f1a5b7cf
 import us.ihmc.behaviors.tools.behaviorTree.BehaviorTreeNodeStatus;
 import us.ihmc.behaviors.tools.behaviorTree.ResettingNode;
 import us.ihmc.commons.Conversions;
@@ -36,10 +32,7 @@
 import java.util.concurrent.atomic.AtomicBoolean;
 import java.util.concurrent.atomic.AtomicReference;
 
-<<<<<<< HEAD
-=======
 import static us.ihmc.behaviors.demo.BuildingExplorationBehaviorTools.NAN_POSE;
->>>>>>> f1a5b7cf
 import static us.ihmc.behaviors.stairs.TraverseStairsBehaviorAPI.*;
 
 public class TraverseStairsBehavior extends ResettingNode implements BehaviorInterface
@@ -64,10 +57,7 @@
    private final AtomicBoolean hasPublishedCompleted = new AtomicBoolean();
    private final AtomicBoolean behaviorHasCrashed = new AtomicBoolean();
    private final AtomicBoolean operatorReviewEnabled = new AtomicBoolean(true);
-<<<<<<< HEAD
-=======
    private final AtomicReference<DetectedFiducialPacket> detectedFiducial = new AtomicReference<>();
->>>>>>> f1a5b7cf
 
    private final StateMachine<TraverseStairsStateName, State> stateMachine;
    private final YoRegistry registry = new YoRegistry(getClass().getSimpleName());
@@ -77,13 +67,10 @@
    private final TraverseStairsPlanStepsState planStepsState;
    private final TraverseStairsExecuteStepsState executeStepsState;
    private TraverseStairsStateName currentState = TraverseStairsStateName.SQUARE_UP;
-<<<<<<< HEAD
-=======
    private final Timer stairsDetectedTimer = new Timer();
    private TraverseStairsLifecycleStateName currentLifeCycleState;
    private final Pose3D stairsPose = new Pose3D(NAN_POSE);
    private double distanceToStairs = 0.0;
->>>>>>> f1a5b7cf
 
    public enum TraverseStairsStateName
    {
@@ -131,8 +118,6 @@
          statusLogger.info("Operator review {}", enabled ? "enabled" : "disabled");
          operatorReviewEnabled.set(enabled);
       });
-<<<<<<< HEAD
-=======
       helper.subscribeViaCallback(FiducialDetectorToolboxModule::getDetectedFiducialOutputTopic, detectedFiducialMessage ->
       {
          if (detectedFiducialMessage.getFiducialId() == STAIRS_FIDUCIAL_ID)
@@ -143,7 +128,6 @@
             helper.publish(DetectedStairsPose, new Pose3D(detectedFiducialMessage.getFiducialTransformToWorld()));
          }
       });
->>>>>>> f1a5b7cf
    }
 
    private StateMachine<TraverseStairsStateName, State> buildStateMachine()
@@ -179,36 +163,7 @@
    }
 
    @Override
-<<<<<<< HEAD
-   public BehaviorTreeNodeStatus tickInternal()
-   {
-      start();
-
-      if (behaviorHasCrashed.get())
-         helper.publish(LifecycleState, TraverseStairsLifecycleStateName.CRASHED.name());
-      else if (executeStepsState.planEndsAtGoal() && executeStepsState.walkingIsComplete())
-         helper.publish(LifecycleState, TraverseStairsLifecycleStateName.COMPLETED.name());
-      else if (currentState == TraverseStairsStateName.PLAN_STEPS && !planStepsState.isStillPlanning() && planStepsState.searchWasSuccessful())
-         helper.publish(LifecycleState, TraverseStairsLifecycleStateName.AWAITING_APPROVAL.name());
-      else if (isRunning.get())
-         helper.publish(LifecycleState, TraverseStairsLifecycleStateName.RUNNING.name());
-      else
-         helper.publish(LifecycleState, TraverseStairsLifecycleStateName.NOT_RUNNING.name());
-
-      return BehaviorTreeNodeStatus.SUCCESS;
-   }
-
-   @Override
-   public void reset()
-   {
-      stop();
-   }
-
-   @Override
-   public void setEnabled(boolean enable)
-=======
    public void clock()
->>>>>>> f1a5b7cf
    {
       FramePose3DReadOnly robotPose = syncedRobot.getFramePoseReadOnly(HumanoidReferenceFrames::getMidFeetUnderPelvisFrame);
       distanceToStairs = stairsPose.getPosition().distance(robotPose.getPosition());
@@ -224,8 +179,6 @@
 
       if (behaviorHasCrashed.get())
       {
-<<<<<<< HEAD
-=======
          currentLifeCycleState = TraverseStairsLifecycleStateName.CRASHED;
       }
       else if (executeStepsState.planEndsAtGoal() && executeStepsState.walkingIsComplete())
@@ -262,7 +215,6 @@
 
       if (enable)
       {
->>>>>>> f1a5b7cf
          start();
       }
       else
@@ -278,7 +230,6 @@
          return;
       }
       helper.publish(LifecycleState, TraverseStairsLifecycleStateName.NOT_RUNNING.name());
-<<<<<<< HEAD
 
       if (behaviorTask != null)
       {
@@ -287,16 +238,6 @@
          behaviorTask = null;
       }
 
-=======
-
-      if (behaviorTask != null)
-      {
-         // TODO send pause walking command
-         behaviorTask.cancel(true);
-         behaviorTask = null;
-      }
-
->>>>>>> f1a5b7cf
 //      BipedalSupportPlanarRegionParametersMessage supportRegionParametersMessage = new BipedalSupportPlanarRegionParametersMessage();
 //      supportRegionParametersMessage.setEnable(true);
 //      supportRegionParametersMessage.setSupportRegionScaleFactor(2.0);
@@ -351,8 +292,6 @@
       }
    }
 
-<<<<<<< HEAD
-=======
    public boolean hasSeenStairsecently()
    {
       return stairsDetectedTimer.isRunning(5.0);
@@ -368,7 +307,6 @@
       return currentLifeCycleState == TraverseStairsLifecycleStateName.RUNNING || currentLifeCycleState == TraverseStairsLifecycleStateName.AWAITING_APPROVAL;
    }
 
->>>>>>> f1a5b7cf
    @Override
    public String getName()
    {
