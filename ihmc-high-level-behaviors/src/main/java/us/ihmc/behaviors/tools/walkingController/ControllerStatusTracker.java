--- conflicted
+++ resolved
@@ -64,15 +64,6 @@
 
    private void acceptHighLevelStateChangeStatusMessage(HighLevelStateChangeStatusMessage message)
    {
-<<<<<<< HEAD
-      HighLevelControllerName newState = HighLevelControllerName.fromByte(message.getInitialHighLevelControllerName());
-      if (currentState == HighLevelControllerName.WALKING && newState != HighLevelControllerName.WALKING)
-      {
-         triggerNotWalkingStateAnymoreCallbacks();
-      }
-      currentState = newState;
-      statusLogger.info("Controller current state: {}", currentState);
-=======
       HighLevelControllerName initialState = HighLevelControllerName.fromByte(message.getInitialHighLevelControllerName());
       HighLevelControllerName endState = HighLevelControllerName.fromByte(message.getEndHighLevelControllerName());
       if (latestKnownState != initialState)
@@ -85,7 +76,6 @@
       }
       statusLogger.info("Controller state changed from {} to {}", initialState, endState);
       latestKnownState = endState;
->>>>>>> f1a5b7cf
    }
 
    private void acceptWalkingControllerFailureStatusMessage(WalkingControllerFailureStatusMessage message)
