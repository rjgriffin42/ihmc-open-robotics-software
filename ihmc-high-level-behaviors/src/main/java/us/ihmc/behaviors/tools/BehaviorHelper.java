package us.ihmc.behaviors.tools;

import com.google.common.base.CaseFormat;
import controller_msgs.msg.dds.*;
import org.apache.commons.lang.WordUtils;
import us.ihmc.avatar.drcRobot.DRCRobotModel;
import us.ihmc.behaviors.BehaviorRegistry;
import us.ihmc.behaviors.tools.interfaces.MessagerPublishSubscribeAPI;
import us.ihmc.behaviors.tools.interfaces.StatusLogger;
import us.ihmc.behaviors.tools.walkingController.ControllerStatusTracker;
import us.ihmc.behaviors.tools.yo.YoBooleanClientHelper;
import us.ihmc.behaviors.tools.yo.YoDoubleClientHelper;
import us.ihmc.behaviors.tools.yo.YoVariableClientPublishSubscribeAPI;
import us.ihmc.behaviors.tools.yo.YoVariableClientHelper;
import us.ihmc.commons.thread.Notification;
import us.ihmc.commons.thread.TypedNotification;
import us.ihmc.communication.ROS2Tools;
import us.ihmc.communication.packets.ToolboxState;
import us.ihmc.humanoidRobotics.communication.packets.behaviors.BehaviorControlModeEnum;
import us.ihmc.humanoidRobotics.communication.packets.behaviors.CurrentBehaviorStatus;
import us.ihmc.humanoidRobotics.communication.packets.behaviors.HumanoidBehaviorType;
import us.ihmc.messager.Messager;
import us.ihmc.messager.MessagerAPIFactory.Topic;
import us.ihmc.messager.TopicListener;
import us.ihmc.ros2.ROS2NodeInterface;
import us.ihmc.ros2.ROS2Topic;
import us.ihmc.tools.thread.ActivationReference;
import us.ihmc.tools.thread.PausablePeriodicThread;
import us.ihmc.utilities.ros.ROS1Helper;

import java.util.concurrent.atomic.AtomicReference;
import java.util.function.Consumer;
import java.util.function.DoubleSupplier;
import java.util.function.Function;

/**
 * Class for entry methods for developing robot behaviors. The idea is to have this be the one-stop
 * shopping location for everything one might want to do when creating a robot behavior. It should
 * hide all of the network traffic. The methods should be a useful reminder to a behavior developer
 * all of the things that one can do with the robots. This class will likely get too large
 * eventually and need to be refactored into several classes. But until that time comes it should
 * contain everything for interacting with: the robot actions (taking steps and achieving poses),
 * robot sensing (reference frames, etc.), REA (getting planar regions), footstep planning, etc. At
 * first we'll make this so that all of the things are created, even if you don't need them. But
 * later, we'll make it so that they are created as needed. The main goal is to simplify and make
 * clean the Behaviors themselves. The public interface of this class should be a joy to work with.
 * The internals and all the things it relies on might be a nightmare, but the public API should not
 * be.
 *
 * Open question: Trust vs. power vs. safety for/from behavior authors
 *
 * Robot:
 * - Command-only
 * - Status-only
 * - Interactive (footstep completion, hand trajectory completion, etc.)
 *
 * UI Communication.
 *
 * Toolbox comms:
 * - REA Input/Output
 * - Footstep planner
 *
 * Helper tools (threading, etc.)
 *
 * TODO: Extract comms helper that does not have the behavior messager as part of it.
 */
public class BehaviorHelper extends CommunicationHelper implements MessagerPublishSubscribeAPI, YoVariableClientPublishSubscribeAPI
{
   private final ROS1Helper ros1Helper;
   private final MessagerHelper messagerHelper = new MessagerHelper(BehaviorRegistry.getActiveRegistry().getMessagerAPI());
   private final YoVariableClientHelper yoVariableClientHelper;
   private StatusLogger statusLogger;
   private ControllerStatusTracker controllerStatusTracker;

   // TODO: Considerations for ROS 1, Messager, and YoVariableClient with reconnecting
   public BehaviorHelper(String titleCasedBehaviorName, DRCRobotModel robotModel, ROS2NodeInterface ros2Node)
   {
      this(titleCasedBehaviorName, robotModel, ros2Node, true);
   }

   public BehaviorHelper(String titleCasedBehaviorName,
                         DRCRobotModel robotModel,
                         ROS2NodeInterface ros2Node,
                         boolean commsEnabledToStart)
   {
      super(robotModel, ros2Node, commsEnabledToStart);
      String ros1NodeName = CaseFormat.UPPER_CAMEL.to(CaseFormat.LOWER_UNDERSCORE, titleCasedBehaviorName.replace(" ", ""));
      String yoVariableRegistryName = WordUtils.capitalize(titleCasedBehaviorName).replace(" ", "");
      this.ros1Helper = new ROS1Helper(ros1NodeName);
      yoVariableClientHelper = new YoVariableClientHelper(yoVariableRegistryName);
      messagerHelper.setCommunicationCallbacksEnabled(commsEnabledToStart);
   }

   public StatusLogger getOrCreateStatusLogger()
   {
      if (statusLogger == null)
         statusLogger = new StatusLogger(this::publish);
      return statusLogger;
   }

   public ControllerStatusTracker getOrCreateControllerStatusTracker()
   {
      if (controllerStatusTracker == null)
         controllerStatusTracker = new ControllerStatusTracker(getOrCreateStatusLogger(), getROS2Node(), getRobotModel().getSimpleRobotName());
      return controllerStatusTracker;
   }

   // UI Communication Methods:

   @Override
   public DoubleSupplier subscribeToYoVariableDoubleValue(String variableName)
   {
      return yoVariableClientHelper.subscribeToYoVariableDoubleValue(variableName);
   }

   @Override
   public void publishDoubleValueToYoVariable(String variableName, double value)
<<<<<<< HEAD
   {
      yoVariableClientHelper.publishDoubleValueToYoVariable(variableName, value);
   }

   @Override
   public YoBooleanClientHelper subscribeToYoBoolean(String variableName)
   {
      return yoVariableClientHelper.subscribeToYoBoolean(variableName);
   }

   @Override
   public YoDoubleClientHelper subscribeToYoDouble(String variableName)
   {
=======
   {
      yoVariableClientHelper.publishDoubleValueToYoVariable(variableName, value);
   }

   @Override
   public YoBooleanClientHelper subscribeToYoBoolean(String variableName)
   {
      return yoVariableClientHelper.subscribeToYoBoolean(variableName);
   }

   @Override
   public YoDoubleClientHelper subscribeToYoDouble(String variableName)
   {
>>>>>>> 57e230a8
      return yoVariableClientHelper.subscribeToYoDouble(variableName);
   }

   @Override
   public <T> void publish(Topic<T> topic, T message)
   {
      messagerHelper.publish(topic, message);
   }

   @Override
   public void publish(Topic<Object> topic)
   {
      messagerHelper.publish(topic);
   }

   @Override
   public ActivationReference<Boolean> subscribeViaActivationReference(Topic<Boolean> topic)
   {
      return messagerHelper.subscribeViaActivationReference(topic);
   }

   @Override
   public <T> void subscribeViaCallback(Topic<T> topic, TopicListener<T> listener)
   {
      messagerHelper.subscribeViaCallback(topic, listener);
   }

   @Override
   public <T> AtomicReference<T> subscribeViaReference(Topic<T> topic, T initialValue)
   {
      return messagerHelper.subscribeViaReference(topic, initialValue);
   }

   public <T> AtomicReference<T> subscribeViaReference(Function<String, ROS2Topic<T>> topicFunction, T initialValue)
   {
      AtomicReference<T> reference = new AtomicReference<>(initialValue);
      ros2Helper.subscribeViaCallback(topicFunction, reference::set);
      return reference;
   }

   @Override
   public Notification subscribeTypelessViaNotification(Topic<Object> topic)
   {
      return messagerHelper.subscribeTypelessViaNotification(topic);
   }

   @Override
   public void subscribeViaCallback(Topic<Object> topic, Runnable callback)
   {
      messagerHelper.subscribeViaCallback(topic, callback);
   }

   @Override
   public <T extends K, K> TypedNotification<K> subscribeViaNotification(Topic<T> topic)
   {
      TypedNotification<K> typedNotification = new TypedNotification<>();
      subscribeViaCallback(topic, typedNotification::set);
      return typedNotification;
   }

   public void publishBehaviorControlMode(BehaviorControlModeEnum controlMode)
   {
      BehaviorControlModePacket behaviorControlModePacket = new BehaviorControlModePacket();
      behaviorControlModePacket.setBehaviorControlModeEnumRequest(controlMode.toByte());
      publish(ROS2Tools.getBehaviorControlModeTopic(getRobotModel().getSimpleRobotName()), behaviorControlModePacket);
   }

   public void publishBehaviorType(HumanoidBehaviorType type)
   {
      HumanoidBehaviorTypePacket humanoidBehaviorTypePacket = new HumanoidBehaviorTypePacket();
      humanoidBehaviorTypePacket.setHumanoidBehaviorType(type.toByte());
      publish(ROS2Tools.getBehaviorTypeTopic(getRobotModel().getSimpleRobotName()), humanoidBehaviorTypePacket);
   }

   public void publishToolboxState(Function<String, ROS2Topic<?>> robotNameConsumer, ToolboxState state)
   {
      ToolboxStateMessage toolboxStateMessage = new ToolboxStateMessage();
      toolboxStateMessage.setRequestedToolboxState(state.toByte());
      publish(robotNameConsumer.apply(getRobotModel().getSimpleRobotName()).withTypeName(ToolboxStateMessage.class), toolboxStateMessage);
   }

   public void subscribeToBehaviorStatusViaCallback(Consumer<CurrentBehaviorStatus> callback)
   {
      subscribeViaCallback(ROS2Tools.getBehaviorStatusTopic(getRobotModel().getSimpleRobotName()), behaviorStatusPacket ->
      {
         callback.accept(CurrentBehaviorStatus.fromByte(behaviorStatusPacket.getCurrentBehaviorStatus()));
      });
   }

   public void subscribeToDoorLocationViaCallback(Consumer<DoorLocationPacket> callback)
   {
      subscribeViaCallback(ROS2Tools.getDoorLocationTopic(getRobotModel().getSimpleRobotName()), callback);
   }

   public void setCommunicationCallbacksEnabled(boolean enabled)
   {
      super.setCommunicationCallbacksEnabled(enabled);
      messagerHelper.setCommunicationCallbacksEnabled(enabled);
   }

   public MessagerHelper getMessagerHelper()
   {
      return messagerHelper;
   }

   public Messager getMessager()
   {
      return messagerHelper.getMessager();
   }

   public ROS1Helper getROS1Helper()
   {
      return ros1Helper;
   }

   public YoVariableClientHelper getYoVariableClientHelper()
   {
      return yoVariableClientHelper;
   }

   // Behavior Helper Stuff:

   // Thread and Schedule Methods:
   // TODO: Track and auto start/stop threads?

   public PausablePeriodicThread createPausablePeriodicThread(Class<?> clazz, double period, Runnable runnable)
   {
      return createPausablePeriodicThread(clazz.getSimpleName(), period, 0, runnable);
   }

   public PausablePeriodicThread createPausablePeriodicThread(Class<?> clazz, double period, int crashesBeforeGivingUp, Runnable runnable)
   {
      return createPausablePeriodicThread(clazz.getSimpleName(), period, crashesBeforeGivingUp, runnable);
   }

   public PausablePeriodicThread createPausablePeriodicThread(String name, double period, int crashesBeforeGivingUp, Runnable runnable)
   {
      return new PausablePeriodicThread(name, period, crashesBeforeGivingUp, runnable);
   }

   public void destroy()
   {
      super.destroy();
      ros1Helper.destroy();
      messagerHelper.disconnect();
      yoVariableClientHelper.disconnect();
   }
}<|MERGE_RESOLUTION|>--- conflicted
+++ resolved
@@ -115,7 +115,6 @@
 
    @Override
    public void publishDoubleValueToYoVariable(String variableName, double value)
-<<<<<<< HEAD
    {
       yoVariableClientHelper.publishDoubleValueToYoVariable(variableName, value);
    }
@@ -129,21 +128,6 @@
    @Override
    public YoDoubleClientHelper subscribeToYoDouble(String variableName)
    {
-=======
-   {
-      yoVariableClientHelper.publishDoubleValueToYoVariable(variableName, value);
-   }
-
-   @Override
-   public YoBooleanClientHelper subscribeToYoBoolean(String variableName)
-   {
-      return yoVariableClientHelper.subscribeToYoBoolean(variableName);
-   }
-
-   @Override
-   public YoDoubleClientHelper subscribeToYoDouble(String variableName)
-   {
->>>>>>> 57e230a8
       return yoVariableClientHelper.subscribeToYoDouble(variableName);
    }
 
