package us.ihmc.behaviors.sequence.actions;

import behavior_msgs.msg.dds.BodyPartPoseActionDescriptionMessage;
import com.fasterxml.jackson.databind.JsonNode;
import com.fasterxml.jackson.databind.node.ObjectNode;
import us.ihmc.behaviors.sequence.FrameBasedBehaviorActionDescription;
import us.ihmc.communication.packets.MessageTools;
import us.ihmc.euclid.matrix.interfaces.RotationMatrixBasics;
import us.ihmc.tools.io.JSONTools;

public class ChestOrientationActionDescription extends FrameBasedBehaviorActionDescription
{
   private String description = "Chest orientation";
   private double trajectoryDuration = 4.0;
   private boolean executeWitNextAction = false;
   private boolean holdPoseInWorldLater = false;

   @Override
<<<<<<< HEAD
   public void setReferenceFrameLibrary(ReferenceFrameLibrary referenceFrameLibrary)
   {
      this.referenceFrameLibrary = referenceFrameLibrary;
   }

   @Override
   public void update()
   {
      BehaviorActionSequenceTools.accommodateFrameReplacement(chestInteractableReferenceFrame, referenceFrameLibrary);
   }

   @Override
=======
>>>>>>> 1f862a86
   public void saveToFile(ObjectNode jsonNode)
   {
      jsonNode.put("description", description);
      jsonNode.put("parentFrame", getConditionalReferenceFrame().getConditionallyValidParentFrameName());
      jsonNode.put("trajectoryDuration", trajectoryDuration);
      JSONTools.toJSON(jsonNode, getTransformToParent());
      jsonNode.put("executeWithNextAction", executeWitNextAction);
      jsonNode.put("holdPoseInWorldLater", holdPoseInWorldLater);
   }

   @Override
   public void loadFromFile(JsonNode jsonNode)
   {
      description = jsonNode.get("description").textValue();
      trajectoryDuration = jsonNode.get("trajectoryDuration").asDouble();
      getConditionalReferenceFrame().setParentFrameName(jsonNode.get("parentFrame").textValue());
      JSONTools.toEuclid(jsonNode, getTransformToParent());
      executeWitNextAction = jsonNode.get("executeWithNextAction").asBoolean();
      holdPoseInWorldLater = jsonNode.get("holdPoseInWorldLater").asBoolean();
   }

   public void toMessage(BodyPartPoseActionDescriptionMessage message)
   {
      message.getParentFrame().resetQuick();
      message.getParentFrame().add(getConditionalReferenceFrame().getConditionallyValidParentFrameName());
      MessageTools.toMessage(getTransformToParent(), message.getTransformToParent());
      message.setTrajectoryDuration(trajectoryDuration);
      message.setExecuteWithNextAction(executeWitNextAction);
      message.setHoldPoseInWorld(holdPoseInWorldLater);
   }

   public void fromMessage(BodyPartPoseActionDescriptionMessage message)
   {
      getConditionalReferenceFrame().setParentFrameName(message.getParentFrame().getString(0));
      MessageTools.toEuclid(message.getTransformToParent(), getTransformToParent());
      trajectoryDuration = message.getTrajectoryDuration();
      executeWitNextAction = message.getExecuteWithNextAction();
      holdPoseInWorldLater = message.getHoldPoseInWorld();
   }

   public void setYaw(double yaw)
   {
      RotationMatrixBasics rotation = getTransformToParent().getRotation();
      getTransformToParent().getRotation().setYawPitchRoll(yaw, rotation.getPitch(), rotation.getRoll());
   }

   public void setPitch(double pitch)
   {
      RotationMatrixBasics rotation = getTransformToParent().getRotation();
      getTransformToParent().getRotation().setYawPitchRoll(rotation.getYaw(), pitch, rotation.getRoll());
   }

   public void setRoll(double roll)
   {
      RotationMatrixBasics rotation = getTransformToParent().getRotation();
      getTransformToParent().getRotation().setYawPitchRoll(rotation.getYaw(), rotation.getPitch(), roll);
   }

   public RotationMatrixBasics getRotation()
   {
      return getTransformToParent().getRotation();
   }

   public double getTrajectoryDuration()
   {
      return trajectoryDuration;
   }

   public void setTrajectoryDuration(double trajectoryDuration)
   {
      this.trajectoryDuration = trajectoryDuration;
   }

   public boolean getExecuteWithNextAction()
   {
      return executeWitNextAction;
   }

   public void setExecuteWithNextAction(boolean executeWitNextAction)
   {
      this.executeWitNextAction = executeWitNextAction;
   }

   public boolean getHoldPoseInWorldLater()
   {
      return holdPoseInWorldLater;
   }

   public void setHoldPoseInWorldLater(boolean holdPoseInWorldLater)
   {
      this.holdPoseInWorldLater = holdPoseInWorldLater;
   }

   @Override
   public void setDescription(String description)
   {
      this.description = description;
   }

   @Override
   public String getDescription()
   {
      return description;
   }
}<|MERGE_RESOLUTION|>--- conflicted
+++ resolved
@@ -16,21 +16,6 @@
    private boolean holdPoseInWorldLater = false;
 
    @Override
-<<<<<<< HEAD
-   public void setReferenceFrameLibrary(ReferenceFrameLibrary referenceFrameLibrary)
-   {
-      this.referenceFrameLibrary = referenceFrameLibrary;
-   }
-
-   @Override
-   public void update()
-   {
-      BehaviorActionSequenceTools.accommodateFrameReplacement(chestInteractableReferenceFrame, referenceFrameLibrary);
-   }
-
-   @Override
-=======
->>>>>>> 1f862a86
    public void saveToFile(ObjectNode jsonNode)
    {
       jsonNode.put("description", description);
