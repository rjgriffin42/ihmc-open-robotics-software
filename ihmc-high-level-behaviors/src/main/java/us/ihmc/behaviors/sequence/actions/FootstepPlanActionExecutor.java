--- conflicted
+++ resolved
@@ -60,11 +60,7 @@
    {
       super.triggerActionExecution();
 
-<<<<<<< HEAD
-      if (referenceFrameLibrary.containsFrame(state.getDefinition().getParentFrameName()))
-=======
       if (referenceFrameLibrary.containsFrame(state.getDefinition().getBasics().getParentFrameName()))
->>>>>>> 72cff3c4
       {
          footstepPlanToExecute.clear();
          for (FootstepPlanActionFootstepState footstep : state.getFootsteps())
@@ -86,51 +82,6 @@
    @Override
    public void updateCurrentlyExecuting()
    {
-<<<<<<< HEAD
-      boolean isComplete = true;
-      for (RobotSide side : RobotSide.values)
-      {
-         syncedFeetPoses.get(side).setFromReferenceFrame(syncedRobot.getReferenceFrames().getSoleFrame(side));
-         int indexOfLastFootSide = indexOfLastFoot.get(side);
-         if (indexOfLastFootSide >= 0)
-         {
-            goalFeetPoses.get(side).setIncludingFrame(footstepPlanToExecute.getFootstep(indexOfLastFootSide).getFootstepPose());
-         }
-         else
-         {
-            goalFeetPoses.get(side).setIncludingFrame(syncedFeetPoses.get(side));
-         }
-
-         isComplete &= completionCalculator.get(side)
-                                           .isComplete(goalFeetPoses.get(side),
-                                                       syncedFeetPoses.get(side),
-                                                       POSITION_TOLERANCE,
-                                                       ORIENTATION_TOLERANCE,
-                                                       nominalExecutionDuration,
-                                                       executionTimer,
-                                                       getState(),
-                                                       BehaviorActionCompletionComponent.TRANSLATION,
-                                                       BehaviorActionCompletionComponent.ORIENTATION);
-      }
-      int incompleteFootsteps = footstepTracker.getNumberOfIncompleteFootsteps();
-      isComplete &= incompleteFootsteps == 0;
-
-      state.setIsExecuting(!isComplete);
-
-      state.setNominalExecutionDuration(nominalExecutionDuration);
-      state.setElapsedExecutionTime(executionTimer.getElapsedTime());
-      state.setTotalNumberOfFootsteps(footstepPlanToExecute.getNumberOfSteps());
-      state.setNumberOfIncompleteFootsteps(incompleteFootsteps);
-      state.setStartOrientationDistanceToGoal(startOrientationDistanceToGoal);
-      state.setStartPositionDistanceToGoal(startPositionDistanceToGoal);
-      state.setCurrentOrientationDistanceToGoal(completionCalculator.get(RobotSide.LEFT).getRotationError()
-                                               + completionCalculator.get(RobotSide.RIGHT).getRotationError());
-      state.setCurrentPositionDistanceToGoal(completionCalculator.get(RobotSide.LEFT).getTranslationError()
-                                           + completionCalculator.get(RobotSide.RIGHT).getTranslationError());
-      state.setPositionDistanceToGoalTolerance(POSITION_TOLERANCE);
-      state.setOrientationDistanceToGoalTolerance(ORIENTATION_TOLERANCE);
-=======
       footstepPlanExecutorBasics.updateCurrentlyExecuting(this);
->>>>>>> 72cff3c4
    }
 }