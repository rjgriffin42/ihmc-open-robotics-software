--- conflicted
+++ resolved
@@ -10,13 +10,6 @@
 import us.ihmc.behaviors.sequence.BehaviorActionSequence;
 import us.ihmc.behaviors.sequence.BehaviorActionSequenceTools;
 import us.ihmc.euclid.referenceFrame.FramePose3D;
-<<<<<<< HEAD
-import us.ihmc.euclid.referenceFrame.ReferenceFrame;
-import us.ihmc.euclid.tools.EuclidCoreTools;
-import us.ihmc.log.LogTools;
-import us.ihmc.robotics.referenceFrames.ReferenceFrameLibrary;
-import us.ihmc.tools.Timer;
-=======
 import us.ihmc.humanoidRobotics.communication.packets.HumanoidMessageTools;
 import us.ihmc.log.LogTools;
 import us.ihmc.mecano.multiBodySystem.interfaces.OneDoFJointBasics;
@@ -25,7 +18,6 @@
 import us.ihmc.robotics.robotSide.SideDependentList;
 import us.ihmc.tools.Timer;
 import us.ihmc.tools.thread.Throttler;
->>>>>>> 77b2d00e
 
 public class HandPoseAction extends HandPoseActionData implements BehaviorAction
 {
@@ -34,12 +26,6 @@
    public static final double BROKEN_WRIST_ROTATION_TOLERANCE = Math.toRadians(90.0);
 
    private final ROS2ControllerHelper ros2ControllerHelper;
-<<<<<<< HEAD
-   private final ReferenceFrameLibrary referenceFrameLibrary;
-   private ReferenceFrame parentReferenceFrame;
-   private final FramePose3D pose = new FramePose3D();
-   private final Timer timer = new Timer();
-=======
    private final ROS2SyncedRobotModel syncedRobot;
    private final SideDependentList<ArmIKSolver> armIKSolvers = new SideDependentList<>();
    private final FramePose3D desiredHandControlPose = new FramePose3D();
@@ -47,7 +33,6 @@
    private final HandPoseJointAnglesStatusMessage handPoseJointAnglesStatus = new HandPoseJointAnglesStatusMessage();
    private final Timer executionTimer = new Timer();
    private final Throttler warningThrottler = new Throttler().setFrequency(2.0);
->>>>>>> 77b2d00e
 
    public HandPoseAction(ROS2ControllerHelper ros2ControllerHelper,
                          ReferenceFrameLibrary referenceFrameLibrary,
@@ -89,20 +74,6 @@
    @Override
    public void executeAction()
    {
-<<<<<<< HEAD
-      timer.reset();
-      HandTrajectoryMessage handTrajectoryMessage = new HandTrajectoryMessage();
-      handTrajectoryMessage.setRobotSide(getSide().toByte());
-      handTrajectoryMessage.getSe3Trajectory().getFrameInformation().setTrajectoryReferenceFrameId(FrameInformation.CHEST_FRAME);
-      handTrajectoryMessage.getSe3Trajectory().getFrameInformation().setDataReferenceFrameId(FrameInformation.WORLD_FRAME);
-      SE3TrajectoryPointMessage trajectoryPoint = handTrajectoryMessage.getSe3Trajectory().getTaskspaceTrajectoryPoints().add();
-      trajectoryPoint.setTime(getTrajectoryDuration());
-      trajectoryPoint.getPosition().set(pose.getPosition());
-      trajectoryPoint.getOrientation().set(pose.getOrientation());
-      trajectoryPoint.getLinearVelocity().set(EuclidCoreTools.zeroVector3D);
-      trajectoryPoint.getAngularVelocity().set(EuclidCoreTools.zeroVector3D);
-      ros2ControllerHelper.publishToController(handTrajectoryMessage);
-=======
       ArmIKSolver armIKSolver = armIKSolvers.get(getSide());
 
       double solutionQuality = armIKSolver.getQuality();
@@ -140,12 +111,5 @@
                                                      getTrajectoryDuration(),
                                                      executionTimer,
                                                      warningThrottler);
->>>>>>> 77b2d00e
-   }
-
-   @Override
-   public boolean isExecuting()
-   {
-      return timer.isRunning(getTrajectoryDuration());
    }
 }