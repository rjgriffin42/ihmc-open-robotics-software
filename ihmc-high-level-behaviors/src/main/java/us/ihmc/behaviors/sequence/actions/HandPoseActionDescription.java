--- conflicted
+++ resolved
@@ -18,21 +18,6 @@
    private boolean jointSpaceControl = true;
 
    @Override
-<<<<<<< HEAD
-   public void setReferenceFrameLibrary(ReferenceFrameLibrary referenceFrameLibrary)
-   {
-      this.referenceFrameLibrary = referenceFrameLibrary;
-   }
-
-   @Override
-   public void update()
-   {
-      BehaviorActionSequenceTools.accommodateFrameReplacement(palmFrame, referenceFrameLibrary);
-   }
-
-   @Override
-=======
->>>>>>> 1f862a86
    public void saveToFile(ObjectNode jsonNode)
    {
       jsonNode.put("description", description);
