--- conflicted
+++ resolved
@@ -18,21 +18,6 @@
    private boolean jointSpaceControl = true;
 
    @Override
-<<<<<<< HEAD
-   public void setReferenceFrameLibrary(ReferenceFrameLibrary referenceFrameLibrary)
-   {
-      this.referenceFrameLibrary = referenceFrameLibrary;
-   }
-
-   @Override
-   public void update()
-   {
-      BehaviorActionSequenceTools.accommodateFrameReplacement(palmFrame, referenceFrameLibrary);
-   }
-
-   @Override
-=======
->>>>>>> 7bb19d01
    public void saveToFile(ObjectNode jsonNode)
    {
       jsonNode.put("description", description);
