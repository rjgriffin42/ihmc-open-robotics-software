package us.ihmc.behaviors.sequence.actions;

import behavior_msgs.msg.dds.ActionExecutionStatusMessage;
import controller_msgs.msg.dds.ChestTrajectoryMessage;
import us.ihmc.avatar.drcRobot.ROS2SyncedRobotModel;
import us.ihmc.avatar.ros2.ROS2ControllerHelper;
import us.ihmc.behaviors.sequence.BehaviorAction;
import us.ihmc.behaviors.sequence.BehaviorActionCompletionCalculator;
import us.ihmc.behaviors.sequence.BehaviorActionCompletionComponent;
import us.ihmc.communication.packets.MessageTools;
import us.ihmc.euclid.referenceFrame.FramePose3D;
import us.ihmc.euclid.referenceFrame.FrameQuaternion;
import us.ihmc.euclid.referenceFrame.ReferenceFrame;
import us.ihmc.euclid.tools.EuclidCoreTools;
import us.ihmc.humanoidRobotics.communication.packets.HumanoidMessageTools;
import us.ihmc.robotics.referenceFrames.ReferenceFrameLibrary;
import us.ihmc.tools.Timer;

public class ChestOrientationAction extends ChestOrientationActionDescription implements BehaviorAction
{
   public static final double ORIENTATION_TOLERANCE = Math.toRadians(10.0);

   private final ROS2ControllerHelper ros2ControllerHelper;
   private final ROS2SyncedRobotModel syncedRobot;
   private final ReferenceFrameLibrary referenceFrameLibrary;
   private int actionIndex;
   private final Timer executionTimer = new Timer();
   private boolean isExecuting;
   private final FramePose3D desiredChestPose = new FramePose3D();
   private final FramePose3D syncedChestPose = new FramePose3D();
   private double startOrientationDistanceToGoal;
   private final ActionExecutionStatusMessage executionStatusMessage = new ActionExecutionStatusMessage();
   private final BehaviorActionCompletionCalculator completionCalculator = new BehaviorActionCompletionCalculator();
   private double heightVariationInWorld = 0.0;
   private double previousPelvisHeightInWorld = -1.0;

   public ChestOrientationAction(ROS2ControllerHelper ros2ControllerHelper, ROS2SyncedRobotModel syncedRobot, ReferenceFrameLibrary referenceFrameLibrary)
   {
      this.ros2ControllerHelper = ros2ControllerHelper;
      this.syncedRobot = syncedRobot;
      this.referenceFrameLibrary = referenceFrameLibrary;
   }

   @Override
   public void update(int actionIndex, int nextExecutionIndex, boolean concurrencyWithPreviousIndex, int indexShiftConcurrentAction)
   {
      update(referenceFrameLibrary);

      this.actionIndex = actionIndex;
   }

   @Override
   public void triggerActionExecution()
   {
<<<<<<< HEAD
      FrameQuaternion frameChestQuaternion = new FrameQuaternion(getConditionalReferenceFrame().get());
      frameChestQuaternion.changeFrame(syncedRobot.getReferenceFrames().getPelvisZUpFrame());
=======
      FrameQuaternion frameChestQuaternion = new FrameQuaternion(getReferenceFrame());
      frameChestQuaternion.changeFrame(ReferenceFrame.getWorldFrame());
>>>>>>> bf8b595d

      ChestTrajectoryMessage message = new ChestTrajectoryMessage();
      message.getSo3Trajectory()
             .set(HumanoidMessageTools.createSO3TrajectoryMessage(getTrajectoryDuration(),
                                                                  frameChestQuaternion,
                                                                  EuclidCoreTools.zeroVector3D,
                                                                  ReferenceFrame.getWorldFrame()));
      long frameId = MessageTools.toFrameId(ReferenceFrame.getWorldFrame());
      message.getSo3Trajectory().getFrameInformation().setDataReferenceFrameId(frameId);

      ros2ControllerHelper.publishToController(message);
      executionTimer.reset();

      desiredChestPose.setFromReferenceFrame(getConditionalReferenceFrame().get());
      syncedChestPose.setFromReferenceFrame(syncedRobot.getFullRobotModel().getChest().getBodyFixedFrame());
      startOrientationDistanceToGoal = syncedChestPose.getRotation().distance(desiredChestPose.getRotation(), true);
   }

   @Override
   public void updateCurrentlyExecuting()
   {
      desiredChestPose.setFromReferenceFrame(getConditionalReferenceFrame().get());
      syncedChestPose.setFromReferenceFrame(syncedRobot.getFullRobotModel().getChest().getBodyFixedFrame());

      boolean wasExecuting = isExecuting;
      isExecuting = !completionCalculator.isComplete(desiredChestPose,
                                                     syncedChestPose,
                                                     Double.NaN, ORIENTATION_TOLERANCE,
                                                     getTrajectoryDuration(),
                                                     executionTimer,
                                                     BehaviorActionCompletionComponent.ORIENTATION);

      executionStatusMessage.setActionIndex(actionIndex);
      executionStatusMessage.setExecutionRejectionTooltip(getExecutionRejectionTooltip().toString());
      executionStatusMessage.setNominalExecutionDuration(getTrajectoryDuration());
      executionStatusMessage.setElapsedExecutionTime(executionTimer.getElapsedTime());
      executionStatusMessage.setStartOrientationDistanceToGoal(startOrientationDistanceToGoal);
      executionStatusMessage.setCurrentOrientationDistanceToGoal(completionCalculator.getRotationError());
      executionStatusMessage.setOrientationDistanceToGoalTolerance(ORIENTATION_TOLERANCE);

      if (!isExecuting && wasExecuting && !getHoldPoseInWorldLater())
      {
         disengageHoldPoseInWorld();
      }
   }

   public void disengageHoldPoseInWorld()
   {
      FrameQuaternion frameChestQuaternion = new FrameQuaternion(getReferenceFrame());
      frameChestQuaternion.changeFrame(syncedRobot.getFullRobotModel().getPelvis().getBodyFixedFrame());

      ChestTrajectoryMessage message = new ChestTrajectoryMessage();
      message.getSo3Trajectory()
             .set(HumanoidMessageTools.createSO3TrajectoryMessage(getTrajectoryDuration(),
                                                                  frameChestQuaternion,
                                                                  EuclidCoreTools.zeroVector3D,
                                                                  syncedRobot.getFullRobotModel().getPelvis().getBodyFixedFrame()));
      long frameId = MessageTools.toFrameId(syncedRobot.getFullRobotModel().getPelvis().getBodyFixedFrame());
      message.getSo3Trajectory().getFrameInformation().setDataReferenceFrameId(frameId);

      ros2ControllerHelper.publishToController(message);
   }

   @Override
   public ActionExecutionStatusMessage getExecutionStatusMessage()
   {
      return executionStatusMessage;
   }

   @Override
   public boolean isExecuting()
   {
      return isExecuting;
   }
}<|MERGE_RESOLUTION|>--- conflicted
+++ resolved
@@ -52,13 +52,8 @@
    @Override
    public void triggerActionExecution()
    {
-<<<<<<< HEAD
       FrameQuaternion frameChestQuaternion = new FrameQuaternion(getConditionalReferenceFrame().get());
       frameChestQuaternion.changeFrame(syncedRobot.getReferenceFrames().getPelvisZUpFrame());
-=======
-      FrameQuaternion frameChestQuaternion = new FrameQuaternion(getReferenceFrame());
-      frameChestQuaternion.changeFrame(ReferenceFrame.getWorldFrame());
->>>>>>> bf8b595d
 
       ChestTrajectoryMessage message = new ChestTrajectoryMessage();
       message.getSo3Trajectory()
