--- conflicted
+++ resolved
@@ -74,25 +74,6 @@
    @Override
    public void triggerActionExecution()
    {
-<<<<<<< HEAD
-      // FIXME: Needs major work
-      if (getDefinition().getSakeCommandOption() == SakeHandCommandOption.CUSTOM)
-      {
-         SakeHandDesiredCommandMessage message = new SakeHandDesiredCommandMessage();
-         message.setRobotSide(getDefinition().getSide().toByte());
-         message.setDesiredCommandOption((byte) SakeHandCommandOption.values[getDefinition().getHandConfigurationIndex()].getCommandNumber());
-         message.setPositionRatio(getDefinition().getGoalPosition());
-         message.setTorqueRatio(-1.0);
-
-         ros2ControllerHelper.publish(ROS2Tools::getSakeHandCommandTopic, message);
-
-         message.setPositionRatio(-1.0);
-         message.setTorqueRatio(getDefinition().getGoalTorque());
-
-         ros2ControllerHelper.publish(ROS2Tools::getSakeHandCommandTopic, message);
-      }
-      else if (getDefinition().getSakeCommandOption() == SakeHandCommandOption.OPEN)
-=======
       super.triggerActionExecution();
 
       trackingCalculator.reset();
@@ -114,7 +95,6 @@
                                      EuclidCoreMissingTools.DEGREE_SYMBOL));
 
       if (trackingCalculator.isWithinPositionTolerance())
->>>>>>> 59d22d22
       {
          state.getLogger().info("Gripper is already at the desired position. Proceeding to next action. (Error: %.2f)"
                              .formatted(trackingCalculator.getTotalAbsolutePositionError()));
