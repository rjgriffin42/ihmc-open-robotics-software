package us.ihmc.behaviors.sequence.actions;

import controller_msgs.msg.dds.SakeHandDesiredCommandMessage;
import us.ihmc.avatar.drcRobot.ROS2SyncedRobotModel;
import us.ihmc.avatar.ros2.ROS2ControllerHelper;
import us.ihmc.avatar.sakeGripper.ROS2SakeHandStatus;
import us.ihmc.avatar.sakeGripper.SakeHandParameters;
import us.ihmc.behaviors.sequence.ActionNodeExecutor;
import us.ihmc.behaviors.sequence.JointspaceTrajectoryTrackingErrorCalculator;
import us.ihmc.commons.Conversions;
import us.ihmc.communication.SakeHandAPI;
import us.ihmc.communication.crdt.CRDTInfo;
import us.ihmc.mecano.multiBodySystem.RevoluteJoint;
import us.ihmc.robotics.EuclidCoreMissingTools;
import us.ihmc.robotics.robotSide.RobotSide;
import us.ihmc.robotics.robotSide.SideDependentList;
import us.ihmc.tools.io.WorkspaceResourceDirectory;

public class SakeHandCommandActionExecutor extends ActionNodeExecutor<SakeHandCommandActionState, SakeHandCommandActionDefinition>
{
   /**
    * This is the typically how long the basic OPEN and CLOSE commands take on the real robot.
    * TODO: Make this derivative of the command by adding and supporting
    *   desired finger velocities.
    */
   private static final double NOMINAL_TRAJECORY_DURATION = 1.0;

   private final SakeHandCommandActionState state;
   private final SakeHandCommandActionDefinition definition;
   private final ROS2ControllerHelper ros2ControllerHelper;
   private final ROS2SyncedRobotModel syncedRobot;
   private final SideDependentList<ROS2SakeHandStatus> sakeHandStatus = new SideDependentList<>();
   private final JointspaceTrajectoryTrackingErrorCalculator trackingCalculator = new JointspaceTrajectoryTrackingErrorCalculator();
   private final SideDependentList<RevoluteJoint> x1KnuckleJoints = new SideDependentList<>();
   private final SideDependentList<RevoluteJoint> x2KnuckleJoints = new SideDependentList<>();
   private final SakeHandDesiredCommandMessage sakeHandDesiredCommandMessage = new SakeHandDesiredCommandMessage();

   public SakeHandCommandActionExecutor(long id,
                                        CRDTInfo crdtInfo,
                                        WorkspaceResourceDirectory saveFileDirectory,
                                        ROS2ControllerHelper ros2ControllerHelper,
                                        ROS2SyncedRobotModel syncedRobot)
   {
      super(new SakeHandCommandActionState(id, crdtInfo, saveFileDirectory));

      state = getState();
      definition = getDefinition();

      this.ros2ControllerHelper = ros2ControllerHelper;
      this.syncedRobot = syncedRobot;

      for (RobotSide side : RobotSide.values)
      {
         if (syncedRobot.getRobotModel().getRobotVersion().hasSakeGripperJoints(side))
         {
            x1KnuckleJoints.put(side, (RevoluteJoint) syncedRobot.getFullRobotModel().getHand(side).getChildrenJoints().get(0));
            x2KnuckleJoints.put(side, (RevoluteJoint) syncedRobot.getFullRobotModel().getHand(side).getChildrenJoints().get(1));
            sakeHandStatus.put(side, syncedRobot.getSakeHandStatus().get(side));
         }
      }
   }

   @Override
   public void update()
   {
      super.update();

      trackingCalculator.update(Conversions.nanosecondsToSeconds(syncedRobot.getTimestamp()));

      boolean canExecute = x1KnuckleJoints.get(definition.getSide()) != null;
      canExecute &= x2KnuckleJoints.get(definition.getSide()) != null;
      canExecute &= syncedRobot.getSakeHandStatus().get(definition.getSide()).getIsCalibrated();
      canExecute &= !syncedRobot.getSakeHandStatus().get(definition.getSide()).getNeedsReset();
      state.setCanExecute(canExecute);
   }

   @Override
   public void triggerActionExecution()
   {
      super.triggerActionExecution();

      trackingCalculator.reset();

      trackingCalculator.resetErrorMeasurement();
      double goalKnuckleJointAngle = SakeHandParameters.handOpenAngleToKnuckleJointAngle(definition.getHandOpenAngle());
      trackingCalculator.addJointData(x1KnuckleJoints.get(definition.getSide()).getQ(), goalKnuckleJointAngle);
      trackingCalculator.addJointData(x2KnuckleJoints.get(definition.getSide()).getQ(), goalKnuckleJointAngle);
      trackingCalculator.applyTolerance(definition.getInitialSatisfactionHandAngleTolerance());

      state.getLogger().info("x1: %.2f%s  x2: %.2f%s  Goal open angle: %.2f%s Error: %.2f%s"
                          .formatted(Math.toDegrees(x1KnuckleJoints.get(definition.getSide()).getQ()),
                                     EuclidCoreMissingTools.DEGREE_SYMBOL,
                                     Math.toDegrees(x2KnuckleJoints.get(definition.getSide()).getQ()),
                                     EuclidCoreMissingTools.DEGREE_SYMBOL,
                                     Math.toDegrees(definition.getHandOpenAngle()),
                                     EuclidCoreMissingTools.DEGREE_SYMBOL,
                                     Math.toDegrees(trackingCalculator.getTotalAbsolutePositionError()),
                                     EuclidCoreMissingTools.DEGREE_SYMBOL));

      if (trackingCalculator.isWithinPositionTolerance())
      {
         state.getLogger().info("Gripper is already at the desired position. Proceeding to next action. (Error: %.2f)"
                             .formatted(trackingCalculator.getTotalAbsolutePositionError()));
         state.setNominalExecutionDuration(0.0);
         state.setPositionDistanceToGoalTolerance(definition.getInitialSatisfactionHandAngleTolerance());
      }
      else
      {
         double handPositionLowerLimit = sakeHandStatus.get(definition.getSide()).getPositionLowerLimit();
         double handPositionUpperLimit = sakeHandStatus.get(definition.getSide()).getPositionUpperLimit();

         sakeHandDesiredCommandMessage.setRobotSide(definition.getSide().toByte());
         SakeHandParameters.resetDesiredCommandMessage(sakeHandDesiredCommandMessage);
<<<<<<< HEAD
         sakeHandDesiredCommandMessage.setGripperDesiredPosition(SakeHandParameters.handOpenAngleToPosition(definition.getHandOpenAngle(),
                                                                                                            handPositionLowerLimit,
                                                                                                            handPositionUpperLimit));
         sakeHandDesiredCommandMessage.setRawGripperTorqueLimit(SakeHandParameters.gripForceToRawTorque(definition.getFingertipGripForceLimit()));
         ros2ControllerHelper.publish(robotName -> ROS2Tools.getHandSakeCommandTopic(robotName, definition.getSide()), sakeHandDesiredCommandMessage);
=======
         sakeHandDesiredCommandMessage.setNormalizedGripperDesiredPosition(SakeHandParameters.normalizeHandOpenAngle(definition.getHandOpenAngle()));
         sakeHandDesiredCommandMessage.setNormalizedGripperTorqueLimit(
                                                       SakeHandParameters.normalizeFingertipGripForceLimit(definition.getFingertipGripForceLimit()));
         ros2ControllerHelper.publish(robotName -> SakeHandAPI.getHandSakeCommandTopic(robotName, definition.getSide()), sakeHandDesiredCommandMessage);
>>>>>>> ed8eddac

         state.getLogger().info("Commanding hand to open angle %.2f%s with torque limit %.2f N".formatted(Math.toDegrees(definition.getHandOpenAngle()),
                                                                                                 EuclidCoreMissingTools.DEGREE_SYMBOL,
                                                                                                 definition.getFingertipGripForceLimit()));

         state.getCommandedJointTrajectories().clear(2);
         state.getCommandedJointTrajectories().addTrajectoryPoint(0, x1KnuckleJoints.get(definition.getSide()).getQ(), 0.0);
         state.getCommandedJointTrajectories().addTrajectoryPoint(0, goalKnuckleJointAngle, NOMINAL_TRAJECORY_DURATION);
         state.getCommandedJointTrajectories().addTrajectoryPoint(1, x2KnuckleJoints.get(definition.getSide()).getQ(), 0.0);
         state.getCommandedJointTrajectories().addTrajectoryPoint(1, goalKnuckleJointAngle, NOMINAL_TRAJECORY_DURATION);
         state.setNominalExecutionDuration(NOMINAL_TRAJECORY_DURATION);
         state.setPositionDistanceToGoalTolerance(definition.getCompletionHandAngleTolerance());
      }
   }

   @Override
   public void updateCurrentlyExecuting()
   {
      trackingCalculator.computeExecutionTimings(state.getNominalExecutionDuration());

      state.setElapsedExecutionTime(trackingCalculator.getElapsedTime());
      state.getCurrentJointAngles().getValue()[0] = x1KnuckleJoints.get(definition.getSide()).getQ();
      state.getCurrentJointAngles().getValue()[1] = x2KnuckleJoints.get(definition.getSide()).getQ();

      if (trackingCalculator.getHitTimeLimit())
      {
         state.setFailed(true);
         state.setIsExecuting(false);
         state.getLogger().error("Task execution timed out.");
      }
      else if (!state.getCommandedJointTrajectories().isEmpty())
      {
         trackingCalculator.resetErrorMeasurement();
         trackingCalculator.addJointData(x1KnuckleJoints.get(definition.getSide()).getQ(),
                                         state.getCommandedJointTrajectories().getLastValueReadOnly(0).getPosition());
         trackingCalculator.addJointData(x2KnuckleJoints.get(definition.getSide()).getQ(),
                                         state.getCommandedJointTrajectories().getLastValueReadOnly(1).getPosition());
         trackingCalculator.applyTolerance(state.getPositionDistanceToGoalTolerance());

         boolean meetsDesiredCompletionCriteria = trackingCalculator.isWithinPositionTolerance();
         meetsDesiredCompletionCriteria &= trackingCalculator.getTimeIsUp();
         state.setIsExecuting(!meetsDesiredCompletionCriteria);
      }
      else // Hand already in desired configuration
      {
         state.setIsExecuting(false);
      }
   }
}<|MERGE_RESOLUTION|>--- conflicted
+++ resolved
@@ -111,18 +111,11 @@
 
          sakeHandDesiredCommandMessage.setRobotSide(definition.getSide().toByte());
          SakeHandParameters.resetDesiredCommandMessage(sakeHandDesiredCommandMessage);
-<<<<<<< HEAD
          sakeHandDesiredCommandMessage.setGripperDesiredPosition(SakeHandParameters.handOpenAngleToPosition(definition.getHandOpenAngle(),
                                                                                                             handPositionLowerLimit,
                                                                                                             handPositionUpperLimit));
          sakeHandDesiredCommandMessage.setRawGripperTorqueLimit(SakeHandParameters.gripForceToRawTorque(definition.getFingertipGripForceLimit()));
-         ros2ControllerHelper.publish(robotName -> ROS2Tools.getHandSakeCommandTopic(robotName, definition.getSide()), sakeHandDesiredCommandMessage);
-=======
-         sakeHandDesiredCommandMessage.setNormalizedGripperDesiredPosition(SakeHandParameters.normalizeHandOpenAngle(definition.getHandOpenAngle()));
-         sakeHandDesiredCommandMessage.setNormalizedGripperTorqueLimit(
-                                                       SakeHandParameters.normalizeFingertipGripForceLimit(definition.getFingertipGripForceLimit()));
          ros2ControllerHelper.publish(robotName -> SakeHandAPI.getHandSakeCommandTopic(robotName, definition.getSide()), sakeHandDesiredCommandMessage);
->>>>>>> ed8eddac
 
          state.getLogger().info("Commanding hand to open angle %.2f%s with torque limit %.2f N".formatted(Math.toDegrees(definition.getHandOpenAngle()),
                                                                                                  EuclidCoreMissingTools.DEGREE_SYMBOL,
