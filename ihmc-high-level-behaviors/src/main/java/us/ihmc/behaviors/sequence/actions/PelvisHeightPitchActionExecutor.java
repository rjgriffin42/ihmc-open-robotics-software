--- conflicted
+++ resolved
@@ -26,14 +26,8 @@
    private final ROS2SyncedRobotModel syncedRobot;
    private final FramePose3D desiredPelvisPose = new FramePose3D();
    private final FramePose3D syncedPelvisPose = new FramePose3D();
-<<<<<<< HEAD
-   private double startPositionDistanceToGoal;
-   private double startOrientationDistanceToGoal;
    private final TrajectoryTrackingErrorCalculator trackingCalculator = new TrajectoryTrackingErrorCalculator();
    private final transient StopAllTrajectoryMessage stopAllTrajectoryMessage = new StopAllTrajectoryMessage();
-=======
-   private final BehaviorActionCompletionCalculator completionCalculator = new BehaviorActionCompletionCalculator();
->>>>>>> 812f5997
 
    public PelvisHeightPitchActionExecutor(long id,
                                           CRDTInfo crdtInfo,
@@ -137,16 +131,7 @@
             state.setIsExecuting(false);
          }
 
-<<<<<<< HEAD
-         state.setStartOrientationDistanceToGoal(startOrientationDistanceToGoal);
-         state.setStartPositionDistanceToGoal(startPositionDistanceToGoal);
-         state.setCurrentOrientationDistanceToGoal(trackingCalculator.getOrientationError());
-         state.setCurrentPositionDistanceToGoal(trackingCalculator.getPositionError());
-=======
-         state.setNominalExecutionDuration(definition.getTrajectoryDuration());
-         state.setElapsedExecutionTime(executionTimer.getElapsedTime());
          state.getCurrentPose().getValue().set(syncedPelvisPose);
->>>>>>> 812f5997
          state.setPositionDistanceToGoalTolerance(POSITION_TOLERANCE);
       }
    }
