--- conflicted
+++ resolved
@@ -79,10 +79,7 @@
 
    private final IHMCROS2Input<ActionSequenceUpdateMessage> updateSubscription;
    public final Int32 executionNextIndexStatusMessage = new Int32();
-<<<<<<< HEAD
-=======
    public final std_msgs.msg.dds.String executionNextIndexRejectionMessage = new std_msgs.msg.dds.String();
->>>>>>> 09dda1a4
    public final Bool automaticExecutionStatusMessage = new Bool();
 
    private final Throttler oneHertzThrottler = new Throttler();
