--- conflicted
+++ resolved
@@ -315,15 +315,9 @@
    {
       boolean executeWithPreviousAction = false;
       if (lastCurrentlyExecutingAction != null)
-<<<<<<< HEAD
          executeWithPreviousAction = lastCurrentlyExecutingAction.getExecuteWithNextAction();
       lastCurrentlyExecutingAction = actionSequence.get(executionNextIndex);
       lastCurrentlyExecutingAction.update(executionNextIndex, executionNextIndex + 1, executeWithPreviousAction);
-=======
-         concurrencyWithPreviousAction = lastCurrentlyExecutingAction.getExecuteWithNextAction();
-
-      lastCurrentlyExecutingAction = actionSequence.get(executionNextIndex);
-
       // If automatic execution, we want to ensure it's able to execute before we perform the execution.
       // If it's unable to execute, disable automatic execution.
       if (automaticExecution)
@@ -335,10 +329,7 @@
             return;
          }
       }
-
-      lastCurrentlyExecutingAction.update(executionNextIndex, executionNextIndex + 1, concurrencyWithPreviousAction,
-                                          getIndexShiftFromConcurrentActionRoot(executionNextIndex, concurrencyWithPreviousAction, executionNextIndex));
->>>>>>> 33e0b4ee
+      lastCurrentlyExecutingAction.update(executionNextIndex, executionNextIndex + 1, executeWithPreviousAction);
       lastCurrentlyExecutingAction.triggerActionExecution();
       lastCurrentlyExecutingAction.updateCurrentlyExecuting();
       currentlyExecutingActions.add(lastCurrentlyExecutingAction);
