--- conflicted
+++ resolved
@@ -221,15 +221,8 @@
 
       if (oneHertzThrottler.run(1.0))
       {
-<<<<<<< HEAD
-         BehaviorActionSequenceTools.publishActionSequenceUpdateMessage(actionSequence,
-                                                                        actionSequenceStatusMessage,
-                                                                        ros2,
-                                                                        BehaviorActionSequence.SEQUENCE_STATUS_TOPIC);
-=======
          BehaviorActionSequenceTools.packActionSequenceUpdateMessage(actionSequence, actionSequenceStatusMessage);
          ros2.publish(BehaviorActionSequence.SEQUENCE_STATUS_TOPIC, actionSequenceStatusMessage);
->>>>>>> c96e706c
       }
    }
 }