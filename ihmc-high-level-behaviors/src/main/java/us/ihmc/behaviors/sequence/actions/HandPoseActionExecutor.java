package us.ihmc.behaviors.sequence.actions;

import behavior_msgs.msg.dds.ActionExecutionStatusMessage;
import behavior_msgs.msg.dds.HandPoseJointAnglesStatusMessage;
import controller_msgs.msg.dds.ArmTrajectoryMessage;
import controller_msgs.msg.dds.HandHybridJointspaceTaskspaceTrajectoryMessage;
import controller_msgs.msg.dds.HandTrajectoryMessage;
import us.ihmc.avatar.drcRobot.DRCRobotModel;
import us.ihmc.avatar.drcRobot.ROS2SyncedRobotModel;
import us.ihmc.avatar.inverseKinematics.ArmIKSolver;
import us.ihmc.avatar.ros2.ROS2ControllerHelper;
import us.ihmc.behaviors.sequence.*;
import us.ihmc.behaviors.tools.ROS2HandWrenchCalculator;
import us.ihmc.euclid.referenceFrame.FramePose3D;
import us.ihmc.euclid.referenceFrame.ReferenceFrame;
import us.ihmc.humanoidRobotics.communication.packets.HumanoidMessageTools;
import us.ihmc.log.LogTools;
import us.ihmc.mecano.multiBodySystem.interfaces.OneDoFJointBasics;
import us.ihmc.robotics.referenceFrames.ReferenceFrameLibrary;
import us.ihmc.robotics.robotSide.RobotSide;
import us.ihmc.robotics.robotSide.SideDependentList;
import us.ihmc.tools.Timer;

public class HandPoseActionExecutor extends BehaviorActionExecutor
{
   public static final double POSITION_TOLERANCE = 0.15;
   public static final double ORIENTATION_TOLERANCE = Math.toRadians(10.0);

   private final HandPoseActionState state;
   private final HandPoseActionDefinition definition;
   private final ROS2ControllerHelper ros2ControllerHelper;
   private final ROS2SyncedRobotModel syncedRobot;
   private final SideDependentList<ArmIKSolver> armIKSolvers = new SideDependentList<>();
   private final FramePose3D desiredHandControlPose = new FramePose3D();
   private final FramePose3D syncedHandControlPose = new FramePose3D();
   private final SideDependentList<ROS2HandWrenchCalculator> handWrenchCalculators;
   private final HandPoseJointAnglesStatusMessage handPoseJointAnglesStatus = new HandPoseJointAnglesStatusMessage();
   private final Timer executionTimer = new Timer();
   private final ActionExecutionStatusMessage executionStatusMessage = new ActionExecutionStatusMessage();
   private double startPositionDistanceToGoal;
   private double startOrientationDistanceToGoal;
   private final BehaviorActionCompletionCalculator completionCalculator = new BehaviorActionCompletionCalculator();
   private final IKRootCalculator rootCalculator;

   public HandPoseActionExecutor(BehaviorActionSequence sequence,
                                 ROS2ControllerHelper ros2ControllerHelper,
                                 ReferenceFrameLibrary referenceFrameLibrary,
                                 DRCRobotModel robotModel,
                                 ROS2SyncedRobotModel syncedRobot,
                                 SideDependentList<ROS2HandWrenchCalculator> handWrenchCalculators)
   {
      super(sequence);

      this.ros2ControllerHelper = ros2ControllerHelper;
      this.syncedRobot = syncedRobot;
      this.handWrenchCalculators = handWrenchCalculators;

      state = new HandPoseActionState(referenceFrameLibrary);
      definition = state.getDefinition();

      for (RobotSide side : RobotSide.values)
      {
         armIKSolvers.put(side, new ArmIKSolver(side, robotModel, syncedRobot.getFullRobotModel()));
      }
      rootCalculator = new IKRootCalculator(ros2ControllerHelper, syncedRobot.getFullRobotModel(), referenceFrameLibrary);
   }

   @Override
   public void update()
   {
      super.update();

      if (state.getPalmFrame().isChildOfWorld() && state.getIsNextForExecution())
      {
         ArmIKSolver armIKSolver = armIKSolvers.get(definition.getSide());
         armIKSolver.copySourceToWork();
         rootCalculator.getKinematicsInfo();
         rootCalculator.computeRoot();
         ReferenceFrame chestFrame = rootCalculator.getRoot();
         armIKSolver.update(chestFrame, state.getPalmFrame().getReferenceFrame());
         armIKSolver.solve();

         // Send the solution back to the UI so the user knows what's gonna happen with the arm.
         handPoseJointAnglesStatus.getActionInformation().setActionIndex(state.getActionIndex());
         handPoseJointAnglesStatus.setRobotSide(definition.getSide().toByte());
         handPoseJointAnglesStatus.setSolutionQuality(armIKSolver.getQuality());
         for (int i = 0; i < armIKSolver.getSolutionOneDoFJoints().length; i++)
         {
            handPoseJointAnglesStatus.getJointAngles()[i] = armIKSolver.getSolutionOneDoFJoints()[i].getQ();
         }
         if (definition.getSide() == RobotSide.LEFT)
            ros2ControllerHelper.publish(BehaviorActionSequence.LEFT_HAND_POSE_JOINT_ANGLES_STATUS, handPoseJointAnglesStatus);
         else
            ros2ControllerHelper.publish(BehaviorActionSequence.RIGHT_HAND_POSE_JOINT_ANGLES_STATUS, handPoseJointAnglesStatus);
      }
   }

   @Override
   public void triggerActionExecution()
   {
      if (state.getPalmFrame().isChildOfWorld())
      {
         ArmIKSolver armIKSolver = armIKSolvers.get(definition.getSide());

         OneDoFJointBasics[] solutionOneDoFJoints = armIKSolver.getSolutionOneDoFJoints();
         double[] jointAngles = new double[solutionOneDoFJoints.length];
         for (int i = 0; i < jointAngles.length; i++)
         {
            jointAngles[i] = solutionOneDoFJoints[i].getQ();
         }

         ArmTrajectoryMessage armTrajectoryMessage = HumanoidMessageTools.createArmTrajectoryMessage(definition.getSide(),
                                                                                                     definition.getTrajectoryDuration(),
                                                                                                     jointAngles);
         armTrajectoryMessage.setForceExecution(true); // Prevent the command being rejected because robot is still finishing up walking
         if (definition.getJointSpaceControl())
         {
            ros2ControllerHelper.publishToController(armTrajectoryMessage);
         }
         else
         {
            FramePose3D frameHand = new FramePose3D(state.getPalmFrame().getReferenceFrame());
            frameHand.changeFrame(ReferenceFrame.getWorldFrame());
            HandTrajectoryMessage handTrajectoryMessage = HumanoidMessageTools.createHandTrajectoryMessage(definition.getSide(),
                                                                                                           definition.getTrajectoryDuration(),
                                                                                                           frameHand.getPosition(),
                                                                                                           frameHand.getOrientation(),
                                                                                                           ReferenceFrame.getWorldFrame());
            handTrajectoryMessage.getSe3Trajectory().getAngularWeightMatrix().setXWeight(50.0);
            handTrajectoryMessage.getSe3Trajectory().getAngularWeightMatrix().setYWeight(50.0);
            handTrajectoryMessage.getSe3Trajectory().getAngularWeightMatrix().setZWeight(50.0);
            handTrajectoryMessage.getSe3Trajectory().getLinearWeightMatrix().setXWeight(50.0);
            handTrajectoryMessage.getSe3Trajectory().getLinearWeightMatrix().setYWeight(50.0);
            handTrajectoryMessage.getSe3Trajectory().getLinearWeightMatrix().setZWeight(50.0);
            handTrajectoryMessage.setForceExecution(true);

            HandHybridJointspaceTaskspaceTrajectoryMessage hybridHandMessage = HumanoidMessageTools.createHandHybridJointspaceTaskspaceTrajectoryMessage(
                  definition.getSide(),
                  handTrajectoryMessage.getSe3Trajectory(),
                  armTrajectoryMessage.getJointspaceTrajectory());
            ros2ControllerHelper.publishToController(hybridHandMessage);
         }

         executionTimer.reset();

         desiredHandControlPose.setFromReferenceFrame(state.getPalmFrame().getReferenceFrame());
         syncedHandControlPose.setFromReferenceFrame(syncedRobot.getFullRobotModel().getHandControlFrame(definition.getSide()));
         startPositionDistanceToGoal = syncedHandControlPose.getTranslation().differenceNorm(desiredHandControlPose.getTranslation());
         startOrientationDistanceToGoal = syncedHandControlPose.getRotation().distance(desiredHandControlPose.getRotation(), true);
      }
      else
      {
         LogTools.error("Cannot execute. Frame is not a child of World frame.");
      }
   }

   @Override
   public void updateCurrentlyExecuting()
   {
<<<<<<< HEAD
      if (state.getPalmFrame().isChildOfWorld())
=======
      desiredHandControlPose.setFromReferenceFrame(getConditionalReferenceFrame().get());
      syncedHandControlPose.setFromReferenceFrame(syncedRobot.getFullRobotModel().getHandControlFrame(getSide()));

      boolean wasExecuting = isExecuting;
      // Left hand broke on Nadia and not in the robot model?
      isExecuting = !completionCalculator.isComplete(desiredHandControlPose,
                                                     syncedHandControlPose,
                                                     POSITION_TOLERANCE, ORIENTATION_TOLERANCE,
                                                     getTrajectoryDuration(),
                                                     executionTimer,
                                                     BehaviorActionCompletionComponent.TRANSLATION,
                                                     BehaviorActionCompletionComponent.ORIENTATION);

      executionStatusMessage.setActionIndex(actionIndex);
      executionStatusMessage.setNominalExecutionDuration(getTrajectoryDuration());
      executionStatusMessage.setElapsedExecutionTime(executionTimer.getElapsedTime());
      executionStatusMessage.setStartOrientationDistanceToGoal(startOrientationDistanceToGoal);
      executionStatusMessage.setStartPositionDistanceToGoal(startPositionDistanceToGoal);
      executionStatusMessage.setCurrentOrientationDistanceToGoal(completionCalculator.getRotationError());
      executionStatusMessage.setCurrentPositionDistanceToGoal(completionCalculator.getTranslationError());
      executionStatusMessage.setPositionDistanceToGoalTolerance(POSITION_TOLERANCE);
      executionStatusMessage.setOrientationDistanceToGoalTolerance(ORIENTATION_TOLERANCE);
      executionStatusMessage.setHandWrenchMagnitudeLinear(handWrenchCalculators.get(getSide()).getLinearWrenchMagnitude(true));
      if (!isExecuting && wasExecuting && !getJointSpaceControl() && !getHoldPoseInWorldLater())
>>>>>>> d62a1320
      {
         desiredHandControlPose.setFromReferenceFrame(state.getPalmFrame().getReferenceFrame());
         syncedHandControlPose.setFromReferenceFrame(syncedRobot.getFullRobotModel().getHandControlFrame(definition.getSide()));

         boolean wasExecuting = state.getIsExecuting();
         // Left hand broke on Nadia and not in the robot model?
         state.setIsExecuting(!completionCalculator.isComplete(desiredHandControlPose,
                                                               syncedHandControlPose,
                                                               POSITION_TOLERANCE,
                                                               ORIENTATION_TOLERANCE,
                                                               definition.getTrajectoryDuration(),
                                                               executionTimer,
                                                               BehaviorActionCompletionComponent.TRANSLATION,
                                                               BehaviorActionCompletionComponent.ORIENTATION));

         executionStatusMessage.setActionIndex(state.getActionIndex());
         executionStatusMessage.setNominalExecutionDuration(definition.getTrajectoryDuration());
         executionStatusMessage.setElapsedExecutionTime(executionTimer.getElapsedTime());
         executionStatusMessage.setStartOrientationDistanceToGoal(startOrientationDistanceToGoal);
         executionStatusMessage.setStartPositionDistanceToGoal(startPositionDistanceToGoal);
         executionStatusMessage.setCurrentOrientationDistanceToGoal(completionCalculator.getRotationError());
         executionStatusMessage.setCurrentPositionDistanceToGoal(completionCalculator.getTranslationError());
         executionStatusMessage.setPositionDistanceToGoalTolerance(POSITION_TOLERANCE);
         executionStatusMessage.setOrientationDistanceToGoalTolerance(ORIENTATION_TOLERANCE);
         executionStatusMessage.setHandWrenchMagnitudeLinear(handWrenchCalculator.getLinearWrenchMagnitude(definition.getSide(), true));
         if (!state.getIsExecuting() && wasExecuting && !definition.getJointSpaceControl() && !definition.getHoldPoseInWorldLater())
         {
            disengageHoldPoseInWorld();
         }
      }
   }

   private void disengageHoldPoseInWorld()
   {
      ArmIKSolver armIKSolver = armIKSolvers.get(definition.getSide());

      OneDoFJointBasics[] solutionOneDoFJoints = armIKSolver.getSolutionOneDoFJoints();
      double[] jointAngles = new double[solutionOneDoFJoints.length];
      for (int i = 0; i < jointAngles.length; i++)
      {
         jointAngles[i] = solutionOneDoFJoints[i].getQ();
      }

      ArmTrajectoryMessage armTrajectoryMessage = HumanoidMessageTools.createArmTrajectoryMessage(definition.getSide(),
                                                                                                  definition.getTrajectoryDuration(),
                                                                                                  jointAngles);
      armTrajectoryMessage.setForceExecution(true); // Prevent the command being rejected because robot is still finishing up walking
      ros2ControllerHelper.publishToController(armTrajectoryMessage);
   }

   @Override
   public ActionExecutionStatusMessage getExecutionStatusMessage()
   {
      return executionStatusMessage;
   }

   @Override
   public HandPoseActionState getState()
   {
      return state;
   }

   @Override
   public HandPoseActionDefinition getDefinition()
   {
      return definition;
   }
}<|MERGE_RESOLUTION|>--- conflicted
+++ resolved
@@ -157,34 +157,7 @@
    @Override
    public void updateCurrentlyExecuting()
    {
-<<<<<<< HEAD
       if (state.getPalmFrame().isChildOfWorld())
-=======
-      desiredHandControlPose.setFromReferenceFrame(getConditionalReferenceFrame().get());
-      syncedHandControlPose.setFromReferenceFrame(syncedRobot.getFullRobotModel().getHandControlFrame(getSide()));
-
-      boolean wasExecuting = isExecuting;
-      // Left hand broke on Nadia and not in the robot model?
-      isExecuting = !completionCalculator.isComplete(desiredHandControlPose,
-                                                     syncedHandControlPose,
-                                                     POSITION_TOLERANCE, ORIENTATION_TOLERANCE,
-                                                     getTrajectoryDuration(),
-                                                     executionTimer,
-                                                     BehaviorActionCompletionComponent.TRANSLATION,
-                                                     BehaviorActionCompletionComponent.ORIENTATION);
-
-      executionStatusMessage.setActionIndex(actionIndex);
-      executionStatusMessage.setNominalExecutionDuration(getTrajectoryDuration());
-      executionStatusMessage.setElapsedExecutionTime(executionTimer.getElapsedTime());
-      executionStatusMessage.setStartOrientationDistanceToGoal(startOrientationDistanceToGoal);
-      executionStatusMessage.setStartPositionDistanceToGoal(startPositionDistanceToGoal);
-      executionStatusMessage.setCurrentOrientationDistanceToGoal(completionCalculator.getRotationError());
-      executionStatusMessage.setCurrentPositionDistanceToGoal(completionCalculator.getTranslationError());
-      executionStatusMessage.setPositionDistanceToGoalTolerance(POSITION_TOLERANCE);
-      executionStatusMessage.setOrientationDistanceToGoalTolerance(ORIENTATION_TOLERANCE);
-      executionStatusMessage.setHandWrenchMagnitudeLinear(handWrenchCalculators.get(getSide()).getLinearWrenchMagnitude(true));
-      if (!isExecuting && wasExecuting && !getJointSpaceControl() && !getHoldPoseInWorldLater())
->>>>>>> d62a1320
       {
          desiredHandControlPose.setFromReferenceFrame(state.getPalmFrame().getReferenceFrame());
          syncedHandControlPose.setFromReferenceFrame(syncedRobot.getFullRobotModel().getHandControlFrame(definition.getSide()));
@@ -209,7 +182,7 @@
          executionStatusMessage.setCurrentPositionDistanceToGoal(completionCalculator.getTranslationError());
          executionStatusMessage.setPositionDistanceToGoalTolerance(POSITION_TOLERANCE);
          executionStatusMessage.setOrientationDistanceToGoalTolerance(ORIENTATION_TOLERANCE);
-         executionStatusMessage.setHandWrenchMagnitudeLinear(handWrenchCalculator.getLinearWrenchMagnitude(definition.getSide(), true));
+         executionStatusMessage.setHandWrenchMagnitudeLinear(handWrenchCalculators.get(definition.getSide()).getLinearWrenchMagnitude(true));
          if (!state.getIsExecuting() && wasExecuting && !definition.getJointSpaceControl() && !definition.getHoldPoseInWorldLater())
          {
             disengageHoldPoseInWorld();
