package us.ihmc.behaviors.sequence.actions;

import controller_msgs.msg.dds.ArmTrajectoryMessage;
import controller_msgs.msg.dds.HandHybridJointspaceTaskspaceTrajectoryMessage;
import controller_msgs.msg.dds.JointspaceTrajectoryMessage;
import controller_msgs.msg.dds.OneDoFJointTrajectoryMessage;
import controller_msgs.msg.dds.StopAllTrajectoryMessage;
import ihmc_common_msgs.msg.dds.QueueableMessage;
import ihmc_common_msgs.msg.dds.SE3TrajectoryMessage;
import ihmc_common_msgs.msg.dds.SE3TrajectoryPointMessage;
import ihmc_common_msgs.msg.dds.TrajectoryPoint1DMessage;
import us.ihmc.avatar.drcRobot.DRCRobotModel;
import us.ihmc.avatar.drcRobot.ROS2SyncedRobotModel;
import us.ihmc.avatar.inverseKinematics.ArmIKSolver;
import us.ihmc.avatar.ros2.ROS2ControllerHelper;
import us.ihmc.behaviors.sequence.*;
import us.ihmc.commons.Conversions;
import us.ihmc.communication.crdt.CRDTInfo;
import us.ihmc.communication.packets.MessageTools;
import us.ihmc.euclid.referenceFrame.FramePose3D;
import us.ihmc.euclid.referenceFrame.ReferenceFrame;
import us.ihmc.euclid.transform.RigidBodyTransform;
import us.ihmc.log.LogTools;
import us.ihmc.mecano.multiBodySystem.interfaces.OneDoFJointBasics;
import us.ihmc.robotics.referenceFrames.ReferenceFrameLibrary;
import us.ihmc.robotics.robotSide.RobotSide;
import us.ihmc.robotics.robotSide.SideDependentList;
import us.ihmc.tools.io.WorkspaceResourceDirectory;

public class HandPoseActionExecutor extends ActionNodeExecutor<HandPoseActionState, HandPoseActionDefinition>
{
   public static final double POSITION_TOLERANCE = 0.15;
   public static final double ORIENTATION_TOLERANCE = Math.toRadians(10.0);

   private final HandPoseActionState state;
   private final ROS2ControllerHelper ros2ControllerHelper;
   private final ROS2SyncedRobotModel syncedRobot;
   private final SideDependentList<ArmIKSolver> armIKSolvers = new SideDependentList<>();
   private final FramePose3D desiredHandControlPose = new FramePose3D();
   private final FramePose3D syncedHandControlPose = new FramePose3D();
<<<<<<< HEAD
   private double startPositionDistanceToGoal;
   private double startOrientationDistanceToGoal;
   private final TrajectoryTrackingErrorCalculator trackingCalculator = new TrajectoryTrackingErrorCalculator();
=======
   private final NonWallTimer executionTimer = new NonWallTimer();
   private final BehaviorActionCompletionCalculator completionCalculator = new BehaviorActionCompletionCalculator();
>>>>>>> 812f5997
   private final RigidBodyTransform chestToPelvisZeroAngles = new RigidBodyTransform();
   private final FramePose3D chestInPelvis = new FramePose3D();
   private final FramePose3D goalChestFrame = new FramePose3D();
   private final transient StopAllTrajectoryMessage stopAllTrajectoryMessage = new StopAllTrajectoryMessage();

   public HandPoseActionExecutor(long id,
                                 CRDTInfo crdtInfo,
                                 WorkspaceResourceDirectory saveFileDirectory,
                                 ROS2ControllerHelper ros2ControllerHelper,
                                 ReferenceFrameLibrary referenceFrameLibrary,
                                 DRCRobotModel robotModel,
                                 ROS2SyncedRobotModel syncedRobot)
   {
      super(new HandPoseActionState(id, crdtInfo, saveFileDirectory, referenceFrameLibrary));

      state = getState();

      this.ros2ControllerHelper = ros2ControllerHelper;
      this.syncedRobot = syncedRobot;

      for (RobotSide side : RobotSide.values)
      {
         armIKSolvers.put(side, new ArmIKSolver(side, robotModel, syncedRobot.getFullRobotModel()));
      }

      FramePose3D chestAfterJointToPelvis = new FramePose3D();
      chestAfterJointToPelvis.setToZero(syncedRobot.getReferenceFrames().getChestFrame());
      chestAfterJointToPelvis.changeFrame(syncedRobot.getReferenceFrames().getPelvisFrame());
      chestAfterJointToPelvis.get(chestToPelvisZeroAngles);
   }

   @Override
   public void update()
   {
      super.update();

      trackingCalculator.update(Conversions.nanosecondsToSeconds(syncedRobot.getTimestamp()));

      state.setCanExecute(state.getPalmFrame().isChildOfWorld());

      if (state.getPalmFrame().isChildOfWorld() && state.getIsNextForExecution())
      {
         ChestOrientationActionExecutor concurrentChestOrientationAction = null;
         PelvisHeightPitchActionExecutor concurrentPelvisHeightPitchAction = null;

         if (getParent() instanceof ActionSequenceExecutor parentSequence)
         {
            if (state.getIsToBeExecutedConcurrently())
            {
               int concurrentSetIndex = parentSequence.getState().getExecutionNextIndex();

               while (concurrentSetIndex <= parentSequence.getLastIndexOfConcurrentSetToExecute())
               {
                  if (parentSequence.getExecutorChildren().get(concurrentSetIndex) instanceof ChestOrientationActionExecutor chestOrientationAction)
                  {
                     concurrentChestOrientationAction = chestOrientationAction;
                  }
                  if (parentSequence.getExecutorChildren().get(concurrentSetIndex) instanceof PelvisHeightPitchActionExecutor pelvisHeightPitchAction)
                  {
                     concurrentPelvisHeightPitchAction = pelvisHeightPitchAction;
                  }
                  ++concurrentSetIndex;
               }
            }

            for (ActionNodeExecutor<?, ?> currentlyExecutingAction : parentSequence.getCurrentlyExecutingActions())
            {
               if (currentlyExecutingAction instanceof ChestOrientationActionExecutor chestOrientationAction)
               {
                  concurrentChestOrientationAction = chestOrientationAction;
               }
               if (currentlyExecutingAction instanceof PelvisHeightPitchActionExecutor pelvisHeightPitchAction)
               {
                  concurrentPelvisHeightPitchAction = pelvisHeightPitchAction;
               }
            }
         }

         if (concurrentChestOrientationAction == null && concurrentPelvisHeightPitchAction == null)
         {
            state.getGoalChestToWorldTransform().getValue().set(syncedRobot.getReferenceFrames().getChestFrame().getTransformToRoot());
         }
         else if (concurrentPelvisHeightPitchAction == null)
         {
            concurrentChestOrientationAction.getState().update(); // Ensure state's frames are initialized
            state.getGoalChestToWorldTransform().getValue()
                 .set(concurrentChestOrientationAction.getState().getChestFrame().getReferenceFrame().getTransformToRoot());
         }
         else if (concurrentChestOrientationAction == null)
         {
            // FIXME We are ignoring this case for now, just add a pelvis pose to get the desired result
            //   We need to switch to a proper whole body action node
            state.getGoalChestToWorldTransform().getValue().set(syncedRobot.getReferenceFrames().getChestFrame().getTransformToRoot());
         }
         else // Combined case
         {
            concurrentChestOrientationAction.getState().update(); // Ensure state's frames are initialized
            concurrentPelvisHeightPitchAction.getState().update(); // Ensure state's frames are initialized

            ReferenceFrame chestActionFrame = concurrentChestOrientationAction.getState().getChestFrame().getReferenceFrame();
            ReferenceFrame pelvisActionFrame = concurrentPelvisHeightPitchAction.getState().getPelvisFrame().getReferenceFrame();

            chestInPelvis.setToZero(chestActionFrame);
            chestInPelvis.changeFrame(pelvisActionFrame);

            goalChestFrame.setToZero(pelvisActionFrame);
            goalChestFrame.getRotation().append(chestInPelvis.getRotation()); // Append chest rotation
            goalChestFrame.prependTranslation(chestToPelvisZeroAngles.getTranslation());
            goalChestFrame.changeFrame(ReferenceFrame.getWorldFrame());
            goalChestFrame.get(state.getGoalChestToWorldTransform().getValue());
         }
         state.getGoalChestFrame().update();

         ArmIKSolver armIKSolver = armIKSolvers.get(getDefinition().getSide());
         armIKSolver.copySourceToWork();
         armIKSolver.update(state.getGoalChestFrame(), state.getPalmFrame().getReferenceFrame());
         armIKSolver.solve();

         // Send the solution back to the UI so the user knows what's gonna happen with the arm.
         state.setSolutionQuality(armIKSolver.getQuality());
         for (int i = 0; i < armIKSolver.getSolutionOneDoFJoints().length; i++)
         {
            state.getJointAngles().getValue()[i] = armIKSolver.getSolutionOneDoFJoints()[i].getQ();
         }
      }
   }

   @Override
   public void triggerActionExecution()
   {
      super.triggerActionExecution();

      if (state.getPalmFrame().isChildOfWorld())
      {
         JointspaceTrajectoryMessage jointspaceTrajectoryMessage = buildJointspaceTrajectoryMessage();

         ReferenceFrame taskspaceTrajectoryFrame = ReferenceFrame.getWorldFrame();
         long trajectoryReferenceFrameID = MessageTools.toFrameId(taskspaceTrajectoryFrame);
         FramePose3D desiredControlFramePose = new FramePose3D(state.getPalmFrame().getReferenceFrame());
         desiredControlFramePose.changeFrame(taskspaceTrajectoryFrame);

         SE3TrajectoryMessage se3TrajectoryMessage = new SE3TrajectoryMessage();
         se3TrajectoryMessage.getQueueingProperties().setExecutionMode(QueueableMessage.EXECUTION_MODE_OVERRIDE);
         // Select all axes and use default weights
         // se3TrajectoryMessage.getLinearWeightMatrix().setXWeight(50.0);
         // se3TrajectoryMessage.getLinearWeightMatrix().setYWeight(50.0);
         // se3TrajectoryMessage.getLinearWeightMatrix().setZWeight(50.0);
         // se3TrajectoryMessage.getAngularWeightMatrix().setXWeight(50.0);
         // se3TrajectoryMessage.getAngularWeightMatrix().setYWeight(50.0);
         // se3TrajectoryMessage.getAngularWeightMatrix().setZWeight(50.0);
         se3TrajectoryMessage.getFrameInformation().setTrajectoryReferenceFrameId(trajectoryReferenceFrameID);
         SE3TrajectoryPointMessage se3TrajectoryPointMessage = se3TrajectoryMessage.getTaskspaceTrajectoryPoints().add();
         se3TrajectoryPointMessage.setTime(getDefinition().getTrajectoryDuration());
         se3TrajectoryPointMessage.getPosition().set(desiredControlFramePose.getPosition());
         se3TrajectoryPointMessage.getOrientation().set(desiredControlFramePose.getOrientation());
         se3TrajectoryPointMessage.getLinearVelocity().setToZero();
         se3TrajectoryPointMessage.getAngularVelocity().setToZero();

         if (getDefinition().getJointspaceOnly())
         {
            ArmTrajectoryMessage armTrajectoryMessage = new ArmTrajectoryMessage();
            armTrajectoryMessage.setRobotSide(getDefinition().getSide().toByte());
            armTrajectoryMessage.getJointspaceTrajectory().set(jointspaceTrajectoryMessage);
            armTrajectoryMessage.setForceExecution(true); // Prevent the command being rejected because robot is still finishing up walking
            LogTools.info("Publishing arm jointspace trajectory");
            ros2ControllerHelper.publishToController(armTrajectoryMessage);
         }
         else // Publishing taskspace only doesn't work well, so we use hybrid - @dcalvert
         {
            HandHybridJointspaceTaskspaceTrajectoryMessage handHybridJointspaceTaskspaceTrajectoryMessage
                  = new HandHybridJointspaceTaskspaceTrajectoryMessage();
            handHybridJointspaceTaskspaceTrajectoryMessage.setRobotSide(getDefinition().getSide().toByte());
            handHybridJointspaceTaskspaceTrajectoryMessage.getTaskspaceTrajectoryMessage().set(se3TrajectoryMessage);
            handHybridJointspaceTaskspaceTrajectoryMessage.getJointspaceTrajectoryMessage().set(jointspaceTrajectoryMessage);
            LogTools.info("Publishing arm hybrid jointspace taskpace");
            ros2ControllerHelper.publishToController(handHybridJointspaceTaskspaceTrajectoryMessage);
         }

         trackingCalculator.reset();

         state.setNominalExecutionDuration(getDefinition().getTrajectoryDuration());
         
         desiredHandControlPose.setFromReferenceFrame(state.getPalmFrame().getReferenceFrame());
         syncedHandControlPose.setFromReferenceFrame(syncedRobot.getFullRobotModel().getHandControlFrame(getDefinition().getSide()));
         state.getDesiredTrajectory().setSingleSegmentTrajectory(syncedHandControlPose, desiredHandControlPose, getDefinition().getTrajectoryDuration());
      }
      else
      {
         LogTools.error("Cannot execute. Frame is not a child of World frame.");
      }
   }

   @Override
   public void updateCurrentlyExecuting()
   {
      trackingCalculator.computeExecutionTimings(state.getNominalExecutionDuration());
      state.setElapsedExecutionTime(trackingCalculator.getElapsedTime());

      if (trackingCalculator.getHitTimeLimit())
      {
         state.setIsExecuting(false);
         state.setFailed(true);
         LogTools.error("Task execution timed out. Publishing stop all trajectories message.");
         ros2ControllerHelper.publishToController(stopAllTrajectoryMessage);
         return;
      }

      if (state.getPalmFrame().isChildOfWorld())
      {
         desiredHandControlPose.setFromReferenceFrame(state.getPalmFrame().getReferenceFrame());
         syncedHandControlPose.setFromReferenceFrame(syncedRobot.getFullRobotModel().getHandControlFrame(getDefinition().getSide()));

         trackingCalculator.computePoseTrackingData(desiredHandControlPose, syncedHandControlPose);
         trackingCalculator.factorInR3Errors(POSITION_TOLERANCE);
         trackingCalculator.factoryInSO3Errors(ORIENTATION_TOLERANCE);

<<<<<<< HEAD
         boolean meetsDesiredCompletionCriteria = trackingCalculator.isWithinPositionTolerance();
         meetsDesiredCompletionCriteria &= trackingCalculator.getTimeIsUp();
=======
         state.setNominalExecutionDuration(getDefinition().getTrajectoryDuration());
         state.setElapsedExecutionTime(executionTimer.getElapsedTime());
         state.getCurrentPose().getValue().set(syncedHandControlPose);
         state.setPositionDistanceToGoalTolerance(POSITION_TOLERANCE);
         state.setOrientationDistanceToGoalTolerance(ORIENTATION_TOLERANCE);
         state.getForce().getValue().set(syncedRobot.getHandWrenchCalculators().get(getDefinition().getSide()).getFilteredWrench().getLinearPart());
         state.getTorque().getValue().set(syncedRobot.getHandWrenchCalculators().get(getDefinition().getSide()).getFilteredWrench().getAngularPart());
>>>>>>> 812f5997

         if (meetsDesiredCompletionCriteria)
         {
            state.setIsExecuting(false);

            if (!getDefinition().getJointspaceOnly() && !getDefinition().getHoldPoseInWorldLater())
            {
               disengageHoldPoseInWorld();
            }
         }

         state.setStartOrientationDistanceToGoal(startOrientationDistanceToGoal);
         state.setStartPositionDistanceToGoal(startPositionDistanceToGoal);
         state.setCurrentOrientationDistanceToGoal(trackingCalculator.getOrientationError());
         state.setCurrentPositionDistanceToGoal(trackingCalculator.getPositionError());
         state.setPositionDistanceToGoalTolerance(POSITION_TOLERANCE);
         state.setOrientationDistanceToGoalTolerance(ORIENTATION_TOLERANCE);
         state.setHandWrenchMagnitudeLinear(syncedRobot.getHandWrenchCalculators().get(getDefinition().getSide()).getLinearWrenchMagnitude(true));
      }
   }

   private void disengageHoldPoseInWorld()
   {
      JointspaceTrajectoryMessage jointspaceTrajectoryMessage = buildJointspaceTrajectoryMessage();

      ArmTrajectoryMessage armTrajectoryMessage = new ArmTrajectoryMessage();
      armTrajectoryMessage.setRobotSide(getDefinition().getSide().toByte());
      armTrajectoryMessage.getJointspaceTrajectory().set(jointspaceTrajectoryMessage);
      armTrajectoryMessage.setForceExecution(true); // Prevent the command being rejected because robot is still finishing up walking
      LogTools.info("Publishing arm jointspace trajectory to disengage holding hand in taskspace");
      ros2ControllerHelper.publishToController(armTrajectoryMessage);
   }

   private JointspaceTrajectoryMessage buildJointspaceTrajectoryMessage()
   {
      JointspaceTrajectoryMessage jointspaceTrajectoryMessage = new JointspaceTrajectoryMessage();
      jointspaceTrajectoryMessage.getQueueingProperties().setExecutionMode(QueueableMessage.EXECUTION_MODE_OVERRIDE);
      for (OneDoFJointBasics solutionOneDoFJoint : armIKSolvers.get(getDefinition().getSide()).getSolutionOneDoFJoints())
      {
         OneDoFJointTrajectoryMessage oneDoFJointTrajectoryMessage = jointspaceTrajectoryMessage.getJointTrajectoryMessages().add();
         oneDoFJointTrajectoryMessage.setWeight(-1.0); // Use default weight

         TrajectoryPoint1DMessage trajectoryPoint1DMessage = oneDoFJointTrajectoryMessage.getTrajectoryPoints().add();
         trajectoryPoint1DMessage.setTime(getDefinition().getTrajectoryDuration());
         trajectoryPoint1DMessage.setPosition(solutionOneDoFJoint.getQ());
         trajectoryPoint1DMessage.setVelocity(0.0);
      }
      return jointspaceTrajectoryMessage;
   }
}<|MERGE_RESOLUTION|>--- conflicted
+++ resolved
@@ -38,14 +38,7 @@
    private final SideDependentList<ArmIKSolver> armIKSolvers = new SideDependentList<>();
    private final FramePose3D desiredHandControlPose = new FramePose3D();
    private final FramePose3D syncedHandControlPose = new FramePose3D();
-<<<<<<< HEAD
-   private double startPositionDistanceToGoal;
-   private double startOrientationDistanceToGoal;
    private final TrajectoryTrackingErrorCalculator trackingCalculator = new TrajectoryTrackingErrorCalculator();
-=======
-   private final NonWallTimer executionTimer = new NonWallTimer();
-   private final BehaviorActionCompletionCalculator completionCalculator = new BehaviorActionCompletionCalculator();
->>>>>>> 812f5997
    private final RigidBodyTransform chestToPelvisZeroAngles = new RigidBodyTransform();
    private final FramePose3D chestInPelvis = new FramePose3D();
    private final FramePose3D goalChestFrame = new FramePose3D();
@@ -262,18 +255,13 @@
          trackingCalculator.factorInR3Errors(POSITION_TOLERANCE);
          trackingCalculator.factoryInSO3Errors(ORIENTATION_TOLERANCE);
 
-<<<<<<< HEAD
          boolean meetsDesiredCompletionCriteria = trackingCalculator.isWithinPositionTolerance();
          meetsDesiredCompletionCriteria &= trackingCalculator.getTimeIsUp();
-=======
-         state.setNominalExecutionDuration(getDefinition().getTrajectoryDuration());
-         state.setElapsedExecutionTime(executionTimer.getElapsedTime());
          state.getCurrentPose().getValue().set(syncedHandControlPose);
          state.setPositionDistanceToGoalTolerance(POSITION_TOLERANCE);
          state.setOrientationDistanceToGoalTolerance(ORIENTATION_TOLERANCE);
          state.getForce().getValue().set(syncedRobot.getHandWrenchCalculators().get(getDefinition().getSide()).getFilteredWrench().getLinearPart());
          state.getTorque().getValue().set(syncedRobot.getHandWrenchCalculators().get(getDefinition().getSide()).getFilteredWrench().getAngularPart());
->>>>>>> 812f5997
 
          if (meetsDesiredCompletionCriteria)
          {
@@ -284,14 +272,6 @@
                disengageHoldPoseInWorld();
             }
          }
-
-         state.setStartOrientationDistanceToGoal(startOrientationDistanceToGoal);
-         state.setStartPositionDistanceToGoal(startPositionDistanceToGoal);
-         state.setCurrentOrientationDistanceToGoal(trackingCalculator.getOrientationError());
-         state.setCurrentPositionDistanceToGoal(trackingCalculator.getPositionError());
-         state.setPositionDistanceToGoalTolerance(POSITION_TOLERANCE);
-         state.setOrientationDistanceToGoalTolerance(ORIENTATION_TOLERANCE);
-         state.setHandWrenchMagnitudeLinear(syncedRobot.getHandWrenchCalculators().get(getDefinition().getSide()).getLinearWrenchMagnitude(true));
       }
    }
 
