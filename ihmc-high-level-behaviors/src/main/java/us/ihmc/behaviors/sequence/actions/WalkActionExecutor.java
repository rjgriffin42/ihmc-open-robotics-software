--- conflicted
+++ resolved
@@ -176,20 +176,6 @@
          }
          case FOOTSTEP_PLANNING ->
          {
-<<<<<<< HEAD
-            syncedFeetPoses.get(side).setFromReferenceFrame(syncedRobot.getReferenceFrames().getSoleFrame(side));
-
-            isComplete &= completionCalculator.get(side)
-                                              .isComplete(commandedGoalFeetTransformToWorld.get(side),
-                                                          syncedFeetPoses.get(side),
-                                                          POSITION_TOLERANCE,
-                                                          ORIENTATION_TOLERANCE,
-                                                          nominalExecutionDuration,
-                                                          executionTimer,
-                                                          getState(),
-                                                          BehaviorActionCompletionComponent.TRANSLATION,
-                                                          BehaviorActionCompletionComponent.ORIENTATION);
-=======
             // TODO: Maybe report planning elapsed time or something
             if (footstepPlanNotification.poll())
             {
@@ -208,6 +194,7 @@
          case PLANNING_FAILED ->
          {
             state.setIsExecuting(false);
+            state.setFailed(true);
             state.getExecutionState().setValue(WalkActionExecutionState.PLAN_EXECUTION_COMPLETE);
          }
          case PLANNING_SUCCEEDED ->
@@ -222,7 +209,6 @@
             {
                state.getExecutionState().setValue(WalkActionExecutionState.PLAN_EXECUTION_COMPLETE);
             }
->>>>>>> 72cff3c4
          }
       }
    }
