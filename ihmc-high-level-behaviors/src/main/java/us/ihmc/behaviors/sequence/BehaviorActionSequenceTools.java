--- conflicted
+++ resolved
@@ -90,11 +90,7 @@
    public static void accomodateFrameReplacement(ModifiableReferenceFrame frameToUpdate, ReferenceFrameLibrary referenceFrameLibrary)
    {
       ReferenceFrame previousParentFrame = frameToUpdate.getReferenceFrame().getParent();
-<<<<<<< HEAD
-      ReferenceFrame nextParentFrame = referenceFrameLibrary.findFrameByName(previousParentFrame.getName());
-=======
-      ReferenceFrame nextParentFrame = referenceFrameLibrary.findFrameByNameOrWorld(previousParentFrame.getName()).get();
->>>>>>> fb0339c7
+      ReferenceFrame nextParentFrame = referenceFrameLibrary.findFrameByNameOrWorld(previousParentFrame.getName());
       if (previousParentFrame != nextParentFrame)
       {
          frameToUpdate.changeParentFrame(nextParentFrame);
