package us.ihmc.behaviors.sequence.actions;

import behavior_msgs.msg.dds.ArmJointAnglesActionDefinitionMessage;
import com.fasterxml.jackson.databind.JsonNode;
import com.fasterxml.jackson.databind.node.ObjectNode;
import us.ihmc.avatar.arm.PresetArmConfiguration;
import us.ihmc.behaviors.sequence.ActionNodeDefinition;
import us.ihmc.communication.crdt.CRDTInfo;
import us.ihmc.communication.crdt.CRDTUnidirectionalDouble;
import us.ihmc.communication.crdt.CRDTUnidirectionalDoubleArray;
import us.ihmc.communication.crdt.CRDTUnidirectionalEnumField;
import us.ihmc.communication.ros2.ROS2ActorDesignation;
import us.ihmc.robotics.robotSide.RobotSide;
import us.ihmc.tools.io.WorkspaceResourceDirectory;

import javax.annotation.Nullable;

public class ArmJointAnglesActionDefinition extends ActionNodeDefinition
{
   public static final int NUMBER_OF_JOINTS = 7;
   public static final String CUSTOM_ANGLES_NAME = "CUSTOM_ANGLES";

<<<<<<< HEAD
   /** Preset is null when using explicitly specified custom joint angles */
   private final CRDTUnidirectionalEnumField<PresetArmConfiguration> preset;
   private final CRDTUnidirectionalEnumField<RobotSide> side;
   private final CRDTUnidirectionalDouble trajectoryDuration;
   private final CRDTUnidirectionalDoubleArray jointAngles;
=======
   @Nullable // Preset is null when using explicitly specified custom joint angles
   private PresetArmConfiguration preset = PresetArmConfiguration.HOME;
   private RobotSide side = RobotSide.LEFT;
   private double trajectoryDuration = 4.0;
   private double[] jointAngles = new double[NUMBER_OF_JOINTS];
>>>>>>> 7544c181

   public ArmJointAnglesActionDefinition(CRDTInfo crdtInfo, WorkspaceResourceDirectory saveFileDirectory)
   {
      super(crdtInfo, saveFileDirectory);

      preset = new CRDTUnidirectionalEnumField<>(ROS2ActorDesignation.OPERATOR, crdtInfo, PresetArmConfiguration.HOME);
      side = new CRDTUnidirectionalEnumField<>(ROS2ActorDesignation.OPERATOR, crdtInfo, RobotSide.LEFT);
      trajectoryDuration = new CRDTUnidirectionalDouble(ROS2ActorDesignation.OPERATOR, crdtInfo, 4.0);
      jointAngles = new CRDTUnidirectionalDoubleArray(ROS2ActorDesignation.OPERATOR, crdtInfo, NUMBER_OF_JOINTS);
   }

   @Override
   public void saveToFile(ObjectNode jsonNode)
   {
      super.saveToFile(jsonNode);

      jsonNode.put("preset", preset.getValue() == null ? CUSTOM_ANGLES_NAME : preset.getValue().name());
      jsonNode.put("side", side.getValue().getLowerCaseName());
      jsonNode.put("trajectoryDuration", trajectoryDuration.getValue());
      if (preset.getValue() == null)
      {
         for (int i = 0; i < NUMBER_OF_JOINTS; i++)
         {
            jsonNode.put("j" + i, jointAngles.getValueReadOnly(i));
         }
      }
   }

   @Override
   public void loadFromFile(JsonNode jsonNode)
   {
      super.loadFromFile(jsonNode);

      String presetName = jsonNode.get("preset").textValue();
      preset.setValue(presetName.equals(CUSTOM_ANGLES_NAME) ? null : PresetArmConfiguration.valueOf(presetName));
      side.setValue(RobotSide.getSideFromString(jsonNode.get("side").asText()));
      trajectoryDuration.setValue(jsonNode.get("trajectoryDuration").asDouble());
      if (preset.getValue() == null)
      {
         for (int i = 0; i < NUMBER_OF_JOINTS; i++)
         {
            jointAngles.getValue()[i] = jsonNode.get("j" + i).asDouble();
         }
      }
   }

   public void toMessage(ArmJointAnglesActionDefinitionMessage message)
   {
      super.toMessage(message.getDefinition());

      message.setPreset(preset == null ? -1 : preset.toMessage().ordinal());
      message.setRobotSide(side.toMessage().toByte());
      message.setTrajectoryDuration(trajectoryDuration.toMessage());
      jointAngles.toMessage(message.getJointAngles());
   }

   public void fromMessage(ArmJointAnglesActionDefinitionMessage message)
   {
      super.fromMessage(message.getDefinition());

      int presetOrdinal = message.getPreset();
      preset.fromMessage(presetOrdinal == -1 ? null : PresetArmConfiguration.values()[presetOrdinal]);
      side.fromMessage(RobotSide.fromByte(message.getRobotSide()));
      trajectoryDuration.fromMessage(message.getTrajectoryDuration());
      jointAngles.fromMessage(message.getJointAngles());
   }

   public CRDTUnidirectionalDoubleArray getJointAngles()
   {
      return jointAngles;
   }

   public void setJointAngles(double[] jointAngles)
   {
      this.jointAngles = jointAngles;
   }

   @Nullable
   public PresetArmConfiguration getPreset()
   {
      return preset.getValue();
   }

   public void setPreset(@Nullable PresetArmConfiguration preset)
   {
      this.preset.setValue(preset);
   }

   public double getTrajectoryDuration()
   {
      return trajectoryDuration.getValue();
   }

   public RobotSide getSide()
   {
      return side.getValue();
   }

   public void setTrajectoryDuration(double trajectoryDuration)
   {
      this.trajectoryDuration.setValue(trajectoryDuration);
   }

   public void setSide(RobotSide side)
   {
      this.side.setValue(side);
   }
}<|MERGE_RESOLUTION|>--- conflicted
+++ resolved
@@ -20,19 +20,11 @@
    public static final int NUMBER_OF_JOINTS = 7;
    public static final String CUSTOM_ANGLES_NAME = "CUSTOM_ANGLES";
 
-<<<<<<< HEAD
    /** Preset is null when using explicitly specified custom joint angles */
    private final CRDTUnidirectionalEnumField<PresetArmConfiguration> preset;
    private final CRDTUnidirectionalEnumField<RobotSide> side;
    private final CRDTUnidirectionalDouble trajectoryDuration;
    private final CRDTUnidirectionalDoubleArray jointAngles;
-=======
-   @Nullable // Preset is null when using explicitly specified custom joint angles
-   private PresetArmConfiguration preset = PresetArmConfiguration.HOME;
-   private RobotSide side = RobotSide.LEFT;
-   private double trajectoryDuration = 4.0;
-   private double[] jointAngles = new double[NUMBER_OF_JOINTS];
->>>>>>> 7544c181
 
    public ArmJointAnglesActionDefinition(CRDTInfo crdtInfo, WorkspaceResourceDirectory saveFileDirectory)
    {
