package us.ihmc.behaviors.door;

import us.ihmc.avatar.drcRobot.ROS2SyncedRobotModel;
import us.ihmc.avatar.sakeGripper.SakeHandParameters;
import us.ihmc.behaviors.behaviorTree.BehaviorTreeNodeExecutor;
import us.ihmc.behaviors.sequence.ActionNodeExecutor;
import us.ihmc.communication.crdt.CRDTInfo;
import us.ihmc.log.LogTools;
import us.ihmc.mecano.multiBodySystem.RevoluteJoint;
import us.ihmc.perception.sceneGraph.SceneGraph;
import us.ihmc.perception.sceneGraph.SceneNode;
import us.ihmc.perception.sceneGraph.rigidBody.StaticRelativeSceneNode;
import us.ihmc.robotics.robotSide.RobotSide;
import us.ihmc.robotics.robotSide.SideDependentList;
import us.ihmc.tools.io.WorkspaceResourceDirectory;

public class DoorTraversalExecutor extends BehaviorTreeNodeExecutor<DoorTraversalState, DoorTraversalDefinition>
{
   private final DoorTraversalState state;
   private final DoorTraversalDefinition definition;
   private final ROS2SyncedRobotModel syncedRobot;
   private final SceneGraph sceneGraph;

   private final SideDependentList<RevoluteJoint> x1KnuckleJoints = new SideDependentList<>();
   private final SideDependentList<RevoluteJoint> x2KnuckleJoints = new SideDependentList<>();

   public DoorTraversalExecutor(long id,
                                CRDTInfo crdtInfo,
                                WorkspaceResourceDirectory saveFileDirectory,
                                ROS2SyncedRobotModel syncedRobot,
                                SceneGraph sceneGraph)
   {
      super(new DoorTraversalState(id, crdtInfo, saveFileDirectory));

      state = getState();
      definition = getDefinition();

      this.sceneGraph = sceneGraph;
      this.syncedRobot = syncedRobot;

      for (RobotSide side : RobotSide.values)
      {
         if (syncedRobot.getRobotModel().getRobotVersion().hasSakeGripperJoints(side))
         {
            x1KnuckleJoints.put(side, (RevoluteJoint) syncedRobot.getFullRobotModel().getHand(side).getChildrenJoints().get(0));
            x2KnuckleJoints.put(side, (RevoluteJoint) syncedRobot.getFullRobotModel().getHand(side).getChildrenJoints().get(1));
         }
      }
   }

   @Override
   public void tick()
   {
      super.tick();

      // TODO: Tick children
   }

   @Override
   public void update()
   {
      super.update();

      updateActionSubtree(this);

      if (state.isTreeStructureValid())
      {
         if (state.getStabilizeDetectionAction().getIsExecuting())
         {
            for (SceneNode sceneNode : sceneGraph.getSceneNodesByID())
            {
<<<<<<< HEAD
               state.getLogger().info("Retrying pull door...");
               state.getActionSequence().setExecutionNextIndex(state.getWaitToOpenRightHandAction().getActionIndex());
=======
               if (sceneNode instanceof StaticRelativeSceneNode staticNode && staticNode.getName().contains("door"))
               {
                  staticNode.clearOffset();
                  staticNode.freeze();
               }
>>>>>>> 5e677a7b
            }
         }
//         if (state.getPullScrewPrimitiveAction().getIsExecuting())
//         {
//            double knuckle1Q = x1KnuckleJoints.get(RobotSide.RIGHT).getQ();
//            double knuckle2Q = x2KnuckleJoints.get(RobotSide.RIGHT).getQ();
//            double handOpenAngle = SakeHandParameters.knuckleJointAnglesToHandOpenAngle(knuckle1Q, knuckle2Q);
//
//            if (handOpenAngle < Math.toRadians(20.0)) // TODO: Tune
//            {
//               state.getActionSequence().setExecutionNextIndex(state.getWaitToOpenRightHandAction().getActionIndex());
//               state.getRetryingPullDoorNotification().set();
//            }
//         }
      }
   }

   public void updateActionSubtree(BehaviorTreeNodeExecutor<?, ?> node)
   {
      for (BehaviorTreeNodeExecutor<?, ?> child : node.getChildren())
      {
         if (child instanceof ActionNodeExecutor<?, ?> actionNode)
         {

         }
         else
         {
            updateActionSubtree(child);
         }
      }
   }
}<|MERGE_RESOLUTION|>--- conflicted
+++ resolved
@@ -5,7 +5,6 @@
 import us.ihmc.behaviors.behaviorTree.BehaviorTreeNodeExecutor;
 import us.ihmc.behaviors.sequence.ActionNodeExecutor;
 import us.ihmc.communication.crdt.CRDTInfo;
-import us.ihmc.log.LogTools;
 import us.ihmc.mecano.multiBodySystem.RevoluteJoint;
 import us.ihmc.perception.sceneGraph.SceneGraph;
 import us.ihmc.perception.sceneGraph.SceneNode;
@@ -69,16 +68,13 @@
          {
             for (SceneNode sceneNode : sceneGraph.getSceneNodesByID())
             {
-<<<<<<< HEAD
-               state.getLogger().info("Retrying pull door...");
-               state.getActionSequence().setExecutionNextIndex(state.getWaitToOpenRightHandAction().getActionIndex());
-=======
+//               state.getLogger().info("Retrying pull door...");
+//               state.getActionSequence().setExecutionNextIndex(state.getWaitToOpenRightHandAction().getActionIndex());
                if (sceneNode instanceof StaticRelativeSceneNode staticNode && staticNode.getName().contains("door"))
                {
                   staticNode.clearOffset();
                   staticNode.freeze();
                }
->>>>>>> 5e677a7b
             }
          }
 //         if (state.getPullScrewPrimitiveAction().getIsExecuting())
