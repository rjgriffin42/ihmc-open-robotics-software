--- conflicted
+++ resolved
@@ -77,21 +77,12 @@
          {
             if (actionNode instanceof WaitDurationActionState waitDurationAction
                 && waitDurationAction.getDefinition().getName().equals(SET_STATIC_FOR_APPROACH))
-<<<<<<< HEAD
             {
                setStaticForApproachActions.add(waitDurationAction);
             }
             if (actionNode instanceof WaitDurationActionState waitDurationAction
                 && waitDurationAction.getDefinition().getName().equals(SET_STATIC_FOR_GRASP))
             {
-=======
-            {
-               setStaticForApproachActions.add(waitDurationAction);
-            }
-            if (actionNode instanceof WaitDurationActionState waitDurationAction
-                && waitDurationAction.getDefinition().getName().equals(SET_STATIC_FOR_GRASP))
-            {
->>>>>>> 194cc60a
                setStaticForGraspActions.add(waitDurationAction);
             }
             if (actionNode instanceof WaitDurationActionState waitDurationAction
