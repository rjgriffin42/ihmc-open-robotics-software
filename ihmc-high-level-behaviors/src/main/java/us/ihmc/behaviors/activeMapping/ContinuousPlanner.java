package us.ihmc.behaviors.activeMapping;

import behavior_msgs.msg.dds.ContinuousWalkingCommandMessage;
import controller_msgs.msg.dds.FootstepDataListMessage;
import controller_msgs.msg.dds.FootstepStatusMessage;
import controller_msgs.msg.dds.QueuedFootstepStatusMessage;
import us.ihmc.avatar.drcRobot.DRCRobotModel;
import us.ihmc.avatar.networkProcessor.footstepPlanningModule.FootstepPlanningModuleLauncher;
import us.ihmc.euclid.Axis3D;
import us.ihmc.euclid.geometry.Pose3D;
import us.ihmc.euclid.referenceFrame.FramePose3D;
import us.ihmc.euclid.referenceFrame.ReferenceFrame;
import us.ihmc.euclid.tuple3D.Point3D;
import us.ihmc.euclid.tuple3D.interfaces.Point3DReadOnly;
import us.ihmc.euclid.tuple3D.interfaces.Vector3DBasics;
import us.ihmc.footstepPlanning.FootstepPlan;
import us.ihmc.footstepPlanning.FootstepPlannerOutput;
import us.ihmc.footstepPlanning.FootstepPlannerRequest;
import us.ihmc.footstepPlanning.FootstepPlanningModule;
import us.ihmc.footstepPlanning.FootstepPlanningResult;
import us.ihmc.footstepPlanning.MonteCarloFootstepPlannerParameters;
import us.ihmc.footstepPlanning.PlannedFootstep;
import us.ihmc.footstepPlanning.graphSearch.parameters.DefaultFootstepPlannerParametersBasics;
import us.ihmc.footstepPlanning.log.FootstepPlannerLogger;
import us.ihmc.footstepPlanning.monteCarloPlanning.MonteCarloFootstepPlanner;
import us.ihmc.footstepPlanning.monteCarloPlanning.MonteCarloFootstepPlannerRequest;
import us.ihmc.footstepPlanning.monteCarloPlanning.MonteCarloPlannerTools;
import us.ihmc.footstepPlanning.monteCarloPlanning.TerrainPlanningDebugger;
import us.ihmc.footstepPlanning.swing.CollisionFreeSwingCalculator;
import us.ihmc.footstepPlanning.swing.SwingPlannerParametersBasics;
import us.ihmc.footstepPlanning.swing.SwingPlannerType;
import us.ihmc.humanoidRobotics.frames.HumanoidReferenceFrames;
import us.ihmc.log.LogTools;
import us.ihmc.perception.heightMap.TerrainMapData;
import us.ihmc.robotics.math.trajectories.interfaces.PolynomialReadOnly;
import us.ihmc.robotics.robotSide.RobotSide;
import us.ihmc.robotics.robotSide.SideDependentList;
import us.ihmc.sensorProcessing.heightMap.HeightMapData;

import java.util.ArrayList;
import java.util.EnumMap;
import java.util.List;
import java.util.concurrent.atomic.AtomicReference;

public class ContinuousPlanner
{
   public enum PlanningMode
   {
      EXECUTE_AND_PAUSE, FRONTIER_EXPANSION, ACTIVE_SEARCH, FAST_HIKING, WALK_TO_GOAL
   }

   private ContinuousGoalGenerator goalGenerator = new ContinuousGoalGenerator(0.0, 5.0, 0.0, 5.0);
   private final SideDependentList<FramePose3D> startingStancePose = new SideDependentList<>(new FramePose3D(), new FramePose3D());
   private final SideDependentList<FramePose3D> goalStancePose = new SideDependentList<>(new FramePose3D(), new FramePose3D());
   private final HumanoidReferenceFrames referenceFrames;

   private AtomicReference<FootstepPlan> monteCarloFootstepPlan = new AtomicReference<>(null);
   private FramePose3D walkingStartMidPose = new FramePose3D();
   private FramePose3D imminentFootstepPose = new FramePose3D();
   private RobotSide imminentFootstepSide = RobotSide.LEFT;
   private ContinuousWalkingCommandMessage command;
   private PlanningMode mode;

   private List<EnumMap<Axis3D, List<PolynomialReadOnly>>> latestSwingTrajectories;
   private MonteCarloFootstepPlannerParameters monteCarloFootstepPlannerParameters;
   private MonteCarloFootstepPlannerRequest monteCarloFootstepPlannerRequest;
   private CollisionFreeSwingCalculator collisionFreeSwingCalculator;
   private ContinuousHikingParameters continuousHikingParameters;
   private MonteCarloFootstepPlanner monteCarloFootstepPlanner;
   private SwingPlannerParametersBasics swingPlannerParameters;
   private FootstepPlanningResult footstepPlanningResult;
   private ContinuousPlannerStatistics statistics;
   private FootstepPlanningModule footstepPlanner;
   private FootstepPlan monteCarloReferencePlan;
   private TerrainMapData latestTerrainMapData;
   private FootstepPlan previousFootstepPlan;
   private HeightMapData latestHeightMapData;
   private TerrainPlanningDebugger debugger;
   private FootstepPlan latestFootstepPlan;
   private FootstepPlannerLogger logger;

   private boolean initialized = false;
   private boolean planAvailable = false;
   private boolean resetMonteCarloFootstepPlanner = false;
   private boolean active;
   private double previousContinuousHikingSwingTime = 0.0;

   private List<SideDependentList<Pose3D>> walkToGoalWayPointList = new ArrayList<>();
   private final Point3D robotLocation = new Point3D();

   float xRandomMargin = 0.2f;
   float nominalStanceWidth = 0.22f;

   public ContinuousPlanner(DRCRobotModel robotModel,
                            HumanoidReferenceFrames humanoidReferenceFrames,
                            PlanningMode mode,
                            ContinuousHikingParameters continuousHikingParameters,
                            MonteCarloFootstepPlannerParameters monteCarloPlannerParameters,
                            TerrainPlanningDebugger debugger)
   {
      this.continuousHikingParameters = continuousHikingParameters;
      this.referenceFrames = humanoidReferenceFrames;
      this.debugger = debugger;
      this.active = true;
      this.mode = mode;

      this.monteCarloFootstepPlannerParameters = monteCarloPlannerParameters;
      footstepPlanner = FootstepPlanningModuleLauncher.createModule(robotModel, "ForContinuousWalking");
      footstepPlanner.getSwingPlannerParameters().set(robotModel.getSwingPlannerParameters());
      swingPlannerParameters = footstepPlanner.getSwingPlannerParameters();
      this.logger = new FootstepPlannerLogger(footstepPlanner);
      this.monteCarloFootstepPlanner = new MonteCarloFootstepPlanner(monteCarloFootstepPlannerParameters,
                                                                     FootstepPlanningModuleLauncher.createFootPolygons(robotModel),
                                                                     debugger);
      this.collisionFreeSwingCalculator = new CollisionFreeSwingCalculator(robotModel.getFootstepPlannerParameters("ForContinuousWalking"),
                                                                           swingPlannerParameters,
                                                                           robotModel.getWalkingControllerParameters(),
                                                                           FootstepPlanningModuleLauncher.createFootPolygons(robotModel));
   }

   public void initialize()
   {
      footstepPlanner.clearCustomTerminationConditions();
      footstepPlanner.addCustomTerminationCondition((time, iterations, finalStep, secondToFinalStep, pathSize) ->
                                                    {
                                                       return pathSize >= continuousHikingParameters.getNumberOfStepsToSend();
                                                    });

      for (RobotSide side : RobotSide.values)
      {
         startingStancePose.get(side).setFromReferenceFrame(referenceFrames.getSoleFrame(side));
         goalStancePose.get(side).setFromReferenceFrame(referenceFrames.getSoleFrame(side));
      }

      FramePose3D finalGoalMidPose = new FramePose3D();
      finalGoalMidPose.interpolate(startingStancePose.get(RobotSide.LEFT), startingStancePose.get(RobotSide.RIGHT), 0.5);

      walkingStartMidPose.getPosition().setX(finalGoalMidPose.getPosition().getX());
      walkingStartMidPose.getPosition().setY(finalGoalMidPose.getPosition().getY());
      walkingStartMidPose.getPosition().setZ(finalGoalMidPose.getPosition().getZ());
      walkingStartMidPose.getOrientation().setToYawOrientation(finalGoalMidPose.getRotation().getYaw());

      initialized = true;
   }

   public void planToGoal(ContinuousWalkingCommandMessage command)
   {
      this.command = command;

      if (command.getUseAstarFootstepPlanner())
      {
         planToGoalWithAStar(command.getUsePreviousPlanAsReference(), false);
      }
      else if (command.getUseHybridPlanner())
      {
         planToGoalWithHybridPlanner(command.getUsePreviousPlanAsReference(), command.getUseMonteCarloPlanAsReference());
      }
      else if (command.getUseMonteCarloFootstepPlanner())
      {
         planToGoalWithMonteCarlo();
      }
      else
      {
         planToGoalWithAStar(true, false);
      }
   }

   public void planToGoalWithHybridPlanner(boolean usePreviousPlanAsReference, boolean useMonteCarloPlanAsReference)
   {
      long startTimeForStatistics = System.currentTimeMillis();
      generateMonteCarloFootstepPlan();
      generateAStarFootstepPlan(latestHeightMapData, latestTerrainMapData, usePreviousPlanAsReference, useMonteCarloPlanAsReference);
      statistics.setLastAndTotalPlanningTimes((float) (System.currentTimeMillis() - startTimeForStatistics) / 1000.0f);
   }

   public void planToGoalWithAStar(boolean usePreviousPlanAsReference, boolean useMonteCarloPlanAsReference)
   {
      long startTimeForStatistics = System.currentTimeMillis();
      generateAStarFootstepPlan(latestHeightMapData, latestTerrainMapData, usePreviousPlanAsReference, useMonteCarloPlanAsReference);
      statistics.setLastAndTotalPlanningTimes((float) (System.currentTimeMillis() - startTimeForStatistics) / 1000.0f);
   }

   public void planToGoalWithMonteCarlo()
   {
      long startTimeForStatistics = System.currentTimeMillis();

      latestFootstepPlan = generateMonteCarloFootstepPlan();
      latestSwingTrajectories = computeSwingTrajectories(latestHeightMapData, latestFootstepPlan); // this also packs the footstep plan with optimized waypoints

      statistics.setLastAndTotalPlanningTimes((float) (System.currentTimeMillis() - startTimeForStatistics) / 1000.0f);
   }

   public FootstepPlan generateMonteCarloFootstepPlan()
   {
      monteCarloFootstepPlannerRequest = new MonteCarloFootstepPlannerRequest();
      monteCarloFootstepPlannerRequest.setTimeout(monteCarloFootstepPlannerParameters.getTimeoutDuration());
      monteCarloFootstepPlannerRequest.setStartFootPose(RobotSide.LEFT, startingStancePose.get(RobotSide.LEFT));
      monteCarloFootstepPlannerRequest.setStartFootPose(RobotSide.RIGHT, startingStancePose.get(RobotSide.RIGHT));
      monteCarloFootstepPlannerRequest.setGoalFootPose(RobotSide.LEFT, goalStancePose.get(RobotSide.LEFT));
      monteCarloFootstepPlannerRequest.setGoalFootPose(RobotSide.RIGHT, goalStancePose.get(RobotSide.RIGHT));
      monteCarloFootstepPlannerRequest.setRequestedInitialStanceSide(imminentFootstepSide);
      monteCarloFootstepPlannerRequest.setTerrainMapData(latestTerrainMapData);
      monteCarloFootstepPlannerRequest.setHeightMapData(latestHeightMapData);

      long timeStart = System.nanoTime();

      if (resetMonteCarloFootstepPlanner)
      {
         monteCarloFootstepPlanner.reset(monteCarloFootstepPlannerRequest);
      }

      FootstepPlan latestMonteCarloPlan = monteCarloFootstepPlanner.generateFootstepPlan(monteCarloFootstepPlannerRequest);

      monteCarloFootstepPlan.set(latestMonteCarloPlan);
      footstepPlanningResult = FootstepPlanningResult.FOUND_SOLUTION;
      planAvailable = latestMonteCarloPlan.getNumberOfSteps() > 0;

      LogTools.warn(monteCarloFootstepPlannerRequest);
      LogTools.warn("Monte-Carlo: {}", latestMonteCarloPlan);

      long timeEnd = System.nanoTime();

      statistics.appendString(String.format("Total Time: %.3f ms, Plan Size: %d, Visited: %d, Layer Counts: %s",
                                            (timeEnd - timeStart) / 1e6,
                                            latestMonteCarloPlan.getNumberOfSteps(),
                                            monteCarloFootstepPlanner.getVisitedNodes().size(),
                                            MonteCarloPlannerTools.getLayerCountsString(monteCarloFootstepPlanner.getRoot())));

      //debugger.plotFootstepPlan(latestMonteCarloPlan);
      return latestMonteCarloPlan;
   }

   public void generateAStarFootstepPlan(HeightMapData heightMapData, TerrainMapData terrainMapData, boolean usePreviousPlanAsReference, boolean useMonteCarloPlanAsReference)
   {
      if (footstepPlanner.isPlanning())
      {
         LogTools.warn("Footstep Planner is Busy!");
         return;
      }

      FootstepPlannerRequest request = createFootstepPlannerRequest(startingStancePose, goalStancePose);
      request.setRequestedInitialStanceSide(imminentFootstepSide);
      request.setHeightMapData(heightMapData);
      request.setTerrainMapData(terrainMapData);
      request.setSnapGoalSteps(true);
      request.setAbortIfGoalStepSnappingFails(true);
      LogTools.info("AStar {}", request);

      if (useMonteCarloPlanAsReference && monteCarloFootstepPlan.get() != null && monteCarloFootstepPlan.get().getNumberOfSteps() > 0)
      {
         monteCarloReferencePlan = new FootstepPlan(monteCarloFootstepPlan.getAndSet(null));
         request.setReferencePlan(monteCarloReferencePlan);
         statistics.appendString("Using Monte-Carlo Plan As Reference: Total Steps: " + monteCarloReferencePlan.getNumberOfSteps());
         statistics.appendString("Monte-Carlo Footstep Plan: " + monteCarloReferencePlan);

         if (previousFootstepPlan != null && previousFootstepPlan.getNumberOfSteps() > 0)
            this.previousFootstepPlan.remove(0);
      }
      else if (usePreviousPlanAsReference && previousFootstepPlan != null)
      {
         statistics.appendString("Using Previous Plan As Reference: Total Steps: " + previousFootstepPlan.getNumberOfSteps());

         // Sets the previous footstep plan to be a reference for the current plan
         if (latestFootstepPlan.getNumberOfSteps() >= continuousHikingParameters.getNumberOfStepsToSend())
            previousFootstepPlan = new FootstepPlan(latestFootstepPlan);

         if (previousFootstepPlan.getNumberOfSteps() < continuousHikingParameters.getNumberOfStepsToSend())
         {
            statistics.appendString("[ERROR]: Previous Plan for Reference: Not Enough Steps: " + previousFootstepPlan.getNumberOfSteps() + "!");
         }
         else
         {
            // These are steps that are considered to be at the start of the plan, don't want to use them as reference
            this.previousFootstepPlan.remove(0);

            if (!continuousHikingParameters.getOverrideEntireQueueEachStep())
               this.previousFootstepPlan.remove(1);

            request.setReferencePlan(this.previousFootstepPlan);

            double stepDuration = continuousHikingParameters.getSwingTime() + continuousHikingParameters.getTransferTime();
            double referencePlanTimeout = stepDuration * continuousHikingParameters.getPlannerTimeoutFraction();

            statistics.appendString("Using Reference Plan: " + this.previousFootstepPlan.getNumberOfSteps() + "Timeout: " + referencePlanTimeout);
            statistics.appendString("Previous Footstep Plan: " + previousFootstepPlan);
            request.setTimeout(referencePlanTimeout);
         }
      }
      else
      {
         statistics.appendString("[PLANNER] No Reference Plan");
         request.setTimeout(continuousHikingParameters.getPlanningWithoutReferenceTimeout());
      }

      FootstepPlannerOutput plannerOutput = footstepPlanner.handleRequest(request);

      if (plannerOutput != null)
      {
         footstepPlanningResult = plannerOutput.getFootstepPlanningResult();
         planAvailable = footstepPlanner.getOutput().getFootstepPlan().getNumberOfSteps() > 0;
         latestFootstepPlan = plannerOutput.getFootstepPlan();
         latestSwingTrajectories = plannerOutput.getSwingTrajectories();

         String message = String.format("Plan Result: %s, Steps: %d, Result: %s, Initial Stance: %s",
                                        footstepPlanningResult,
                                        footstepPlanner.getOutput().getFootstepPlan().getNumberOfSteps(),
                                        planAvailable,
                                        imminentFootstepSide);
         LogTools.info(message);
         statistics.appendString(message);
      }

      assert plannerOutput != null;
      statistics.setTotalStepsPlanned(plannerOutput.getFootstepPlan().getNumberOfSteps());
   }

   public void logFootStePlan()
   {
      if (continuousHikingParameters.getLogFootstepPlans())
      {
          logger.logSession();
      }
   }

   public void setGoalWaypointPoses()
   {
      switch (this.mode)
      {
         case FAST_HIKING:
            ContinuousPlanningTools.setRandomizedStraightGoalPoses(walkingStartMidPose,
                                                                   startingStancePose,
                                                                   goalStancePose,
                                                                   (float) continuousHikingParameters.getGoalPoseForwardDistance(),
                                                                   xRandomMargin,
                                                                   (float) continuousHikingParameters.getGoalPoseUpDistance(), nominalStanceWidth);
            break;
         case WALK_TO_GOAL:
            if (walkToGoalWayPointList.isEmpty())
            {
               mode = PlanningMode.FAST_HIKING;
               return;
            }

            goalStancePose.get(RobotSide.LEFT).set(walkToGoalWayPointList.get(0).get(RobotSide.LEFT));
            goalStancePose.get(RobotSide.RIGHT).set(walkToGoalWayPointList.get(0).get(RobotSide.RIGHT));

            Vector3DBasics robotLocationVector = referenceFrames.getMidFeetZUpFrame().getTransformToWorldFrame().getTranslation();
            robotLocation.set(robotLocationVector);
            double distanceToGoalPose = ContinuousPlanningTools.getDistanceFromRobotToGoalPoseOnXYPlane(robotLocation, goalStancePose);

            if (distanceToGoalPose < continuousHikingParameters.getNextWaypointDistanceMargin())
            {
               LogTools.info("Removed goal from list... ready to go to the next one");
               walkToGoalWayPointList.remove(0);
<<<<<<< HEAD
               continuousHikingParameters.setEnableContinuousWalking(false);
=======
>>>>>>> b02eb835

               if (!walkToGoalWayPointList.isEmpty())
               {
                  goalStancePose.get(RobotSide.LEFT).set(walkToGoalWayPointList.get(0).get(RobotSide.LEFT));
                  goalStancePose.get(RobotSide.RIGHT).set(walkToGoalWayPointList.get(0).get(RobotSide.RIGHT));
                  debugger.publishStartAndGoalForVisualization(getStartingStancePose(), getGoalStancePose());
               }
<<<<<<< HEAD
=======
               else
               {
                  continuousHikingParameters.setEnableContinuousWalking(false);
               }
>>>>>>> b02eb835
            }
            break;
      }
   }

   public FootstepPlannerRequest createFootstepPlannerRequest(SideDependentList<FramePose3D> startPose, SideDependentList<FramePose3D> goalPose)
   {
      FootstepPlannerRequest request = new FootstepPlannerRequest();
      request.setStartFootPoses(startPose.get(RobotSide.LEFT), startPose.get(RobotSide.RIGHT));
      request.setGoalFootPoses(goalPose.get(RobotSide.LEFT), goalPose.get(RobotSide.RIGHT));
      request.setSwingPlannerType(SwingPlannerType.MULTI_WAYPOINT_POSITION);
      request.setPerformAStarSearch(true);
      request.setAssumeFlatGround(false);
      request.setPlanBodyPath(false);
      return request;
   }

   public FootstepDataListMessage getLimitedFootstepDataListMessage(ContinuousHikingParameters parameters, List<QueuedFootstepStatusMessage> controllerQueue)
   {
      FootstepDataListMessage footstepDataListMessage = new FootstepDataListMessage();
      footstepDataListMessage.setDefaultSwingDuration(parameters.getSwingTime());
      footstepDataListMessage.setDefaultTransferDuration(parameters.getTransferTime());

      // We expect the plannerOutput to contain this number of steps we ask for
      int index = 0;
      if (!controllerQueue.isEmpty() && !continuousHikingParameters.getOverrideEntireQueueEachStep())
      {
         PlannedFootstep stepToNotOverride = new PlannedFootstep(RobotSide.fromByte(controllerQueue.get(1).getRobotSide()),
                                                                 new Pose3D(controllerQueue.get(1).getLocation(), controllerQueue.get(1).getOrientation()));
         footstepDataListMessage.getFootstepDataList().add().set(stepToNotOverride.getAsMessage());
         index = 1;
      }

      int totalNumberOfSteps = Math.min(latestFootstepPlan.getNumberOfSteps(), parameters.getNumberOfStepsToSend());
      for (int i = index; i < totalNumberOfSteps; i++)
      {
         PlannedFootstep footstep = latestFootstepPlan.getFootstep(i);
         footstep.limitFootholdVertices();
         footstepDataListMessage.getFootstepDataList().add().set(footstep.getAsMessage());
      }

      return footstepDataListMessage;
   }

   public FootstepDataListMessage getMonteCarloFootstepDataListMessage()
   {
      FootstepDataListMessage footstepDataListMessage = new FootstepDataListMessage();

      if (monteCarloReferencePlan != null)
      {
         for (int i = 0; i < monteCarloReferencePlan.getNumberOfSteps(); i++)
         {
            PlannedFootstep footstep = monteCarloReferencePlan.getFootstep(i);
            footstep.limitFootholdVertices();
            footstepDataListMessage.getFootstepDataList().add().set(footstep.getAsMessage());
         }
      }

      return footstepDataListMessage;
   }

   /**
    * This method gets called when we need a new footstep plan, this gets the latest information in the controller footstep queue
    */
   public void getImminentStanceFromLatestStatus(AtomicReference<FootstepStatusMessage> footstepStatusMessage,
                                                 List<QueuedFootstepStatusMessage> controllerQueue)
   {
      RobotSide imminentFootSide = RobotSide.fromByte(footstepStatusMessage.get().getRobotSide());
      assert imminentFootSide != null;

      int index = getNextIndexOnOppositeSide(RobotSide.fromByte(footstepStatusMessage.get().getRobotSide()), controllerQueue);

      FramePose3D imminentFootstepPose = new FramePose3D(ReferenceFrame.getWorldFrame(),
                                                         footstepStatusMessage.get().getDesiredFootPositionInWorld(),
                                                         footstepStatusMessage.get().getDesiredFootOrientationInWorld());

      FramePose3D nextRobotStepAfterCurrent;

      if (continuousHikingParameters.getOverrideEntireQueueEachStep())
      {
         nextRobotStepAfterCurrent = new FramePose3D(ReferenceFrame.getWorldFrame(),
                                                     referenceFrames.getSoleFrame(imminentFootSide.getOppositeSide()).getTransformToWorldFrame());
      }
      else
      {
         nextRobotStepAfterCurrent = new FramePose3D(ReferenceFrame.getWorldFrame(),
                                                     controllerQueue.get(index).getLocation(),
                                                     controllerQueue.get(index).getOrientation());
      }

      updateImminentStance(nextRobotStepAfterCurrent, imminentFootstepPose, imminentFootSide);
   }

   private int getNextIndexOnOppositeSide(RobotSide side, List<QueuedFootstepStatusMessage> controllerQueue)
   {
      int i = 0;
      while (i < controllerQueue.size() && RobotSide.fromByte(controllerQueue.get(i).getRobotSide()) == side)
         i++;

      return i;
   }

   public boolean updateImminentStance(FramePose3D nextRobotStepAfterCurrent, FramePose3D imminentFootstepPose, RobotSide imminentFootstepSide)
   {
      if (!this.imminentFootstepSide.equals(imminentFootstepSide))
         LogTools.warn("Updating Imminent Stance: From:{}-to-{} {}", this.imminentFootstepSide, imminentFootstepSide, imminentFootstepPose);

      FramePose3D oldLeftPose = new FramePose3D();
      FramePose3D oldRightPose = new FramePose3D();
      oldLeftPose.set(startingStancePose.get(RobotSide.LEFT));
      oldRightPose.set(startingStancePose.get(RobotSide.RIGHT));

      this.imminentFootstepPose.set(imminentFootstepPose);
      this.imminentFootstepSide = imminentFootstepSide;

      startingStancePose.get(imminentFootstepSide).set(imminentFootstepPose);
      startingStancePose.get(imminentFootstepSide.getOppositeSide()).set(nextRobotStepAfterCurrent);

      if (startingStancePose.get(RobotSide.LEFT).equals(oldLeftPose) && startingStancePose.get(RobotSide.RIGHT).equals(oldRightPose))
      {
         return false;
      }
      else
      {
         return true;
      }
   }

   public RobotSide getCloserSideToGoal()
   {
      double leftDistance = startingStancePose.get(RobotSide.LEFT).getPosition().distance(goalStancePose.get(RobotSide.LEFT).getPosition());
      double rightDistance = startingStancePose.get(RobotSide.RIGHT).getPosition().distance(goalStancePose.get(RobotSide.RIGHT).getPosition());

      if (leftDistance < rightDistance + 0.01)
         return RobotSide.LEFT;
      else
         return RobotSide.RIGHT;
   }

   public void transitionCallback()
   {
      statistics.appendString("[TRANSITION]: Resetting Previous Plan Reference");
      this.previousFootstepPlan = new FootstepPlan(latestFootstepPlan);

      if (command.getUseMonteCarloFootstepPlanner())
      {
         monteCarloFootstepPlanner.transitionToOptimal();
      }
   }

   public void syncParametersCallback()
   {
      if (previousContinuousHikingSwingTime != continuousHikingParameters.getSwingTime())
      {
         footstepPlanner.getSwingPlannerParameters().setMinimumSwingTime(continuousHikingParameters.getSwingTime());
         footstepPlanner.getSwingPlannerParameters().setMaximumSwingTime(continuousHikingParameters.getSwingTime());
         previousContinuousHikingSwingTime = continuousHikingParameters.getSwingTime();
         swingPlannerParameters.set(footstepPlanner.getSwingPlannerParameters());
      }
   }

   /*
    * This method both generates the swing trajectories and packs the footstep plan with optimized waypoints
    */
   public List<EnumMap<Axis3D, List<PolynomialReadOnly>>> computeSwingTrajectories(HeightMapData heightMapData, FootstepPlan footstepPlan)
   {
      collisionFreeSwingCalculator.setHeightMapData(heightMapData);

      // this also packs the footstep plan with optimized waypoints
      collisionFreeSwingCalculator.computeSwingTrajectories(startingStancePose, footstepPlan);

      List<EnumMap<Axis3D, List<PolynomialReadOnly>>> swingTrajectories = collisionFreeSwingCalculator.getSwingTrajectories();
      return swingTrajectories;
   }

   public MonteCarloFootstepPlanner getMonteCarloFootstepPlanner()
   {
      return monteCarloFootstepPlanner;
   }

   public FootstepPlanningResult getFootstepPlanningResult()
   {
      return footstepPlanningResult;
   }

   public FootstepPlan getLatestFootstepPlan()
   {
      return latestFootstepPlan;
   }

   public List<EnumMap<Axis3D, List<PolynomialReadOnly>>> getLatestSwingTrajectories()
   {
      return latestSwingTrajectories;
   }

   public void setPlanAvailable(boolean planAvailable)
   {
      this.planAvailable = planAvailable;
   }

   public boolean isPlanAvailable()
   {
      return planAvailable;
   }

   public boolean isActive()
   {
      return active;
   }

   public void setActive(boolean active)
   {
      this.active = active;
   }

   public void setInitialized(boolean initialized)
   {
      this.initialized = initialized;
   }

   public boolean isInitialized()
   {
      return initialized;
   }

   public DefaultFootstepPlannerParametersBasics getFootstepPlannerParameters()
   {
      return footstepPlanner.getFootstepPlannerParameters();
   }

   public MonteCarloFootstepPlannerParameters getMonteCarloFootstepPlannerParameters()
   {
      return monteCarloFootstepPlannerParameters;
   }

   public SwingPlannerParametersBasics getSwingPlannerParameters()
   {
      return swingPlannerParameters;
   }


   public FramePose3D getImminentFootstepPose()
   {
      return imminentFootstepPose;
   }

   public RobotSide getImminentFootstepSide()
   {
      return imminentFootstepSide;
   }

   public SideDependentList<FramePose3D> getGoalStancePose()
   {
      return goalStancePose;
   }

   public SideDependentList<FramePose3D> getStartingStancePose()
   {
      return startingStancePose;
   }

   public void setContinuousPlannerStatistics(ContinuousPlannerStatistics continuousPlannerStatistics)
   {
      this.statistics = continuousPlannerStatistics;
   }

   public PlanningMode getMode()
   {
      return mode;
   }

   public void setLatestHeightMapData(HeightMapData heightMapData)
   {
      this.latestHeightMapData = heightMapData;
   }

   public void setLatestTerrainMapData(TerrainMapData terrainMapData)
   {
      this.latestTerrainMapData = terrainMapData;
   }

   public void requestMonteCarloPlannerReset()
   {
      resetMonteCarloFootstepPlanner = true;
   }

   public void addWayPointToList(Pose3D leftFootGoalPose, Pose3D rightFootGoalPose)
   {
      mode = PlanningMode.WALK_TO_GOAL;
      //TODO make sure we don't add the same values twice
      SideDependentList<Pose3D> latestWayPoint = new SideDependentList<>();
      latestWayPoint.put(RobotSide.LEFT, leftFootGoalPose);
      latestWayPoint.put(RobotSide.RIGHT, rightFootGoalPose);

      LogTools.info("Added waypoint for WALK_TO_GOAL");
      walkToGoalWayPointList.add(latestWayPoint);

      // Until the first waypoint is removed from this list, that is the current goal
      goalStancePose.get(RobotSide.LEFT).set(walkToGoalWayPointList.get(0).get(RobotSide.LEFT));
      goalStancePose.get(RobotSide.RIGHT).set(walkToGoalWayPointList.get(0).get(RobotSide.RIGHT));
   }
}
<|MERGE_RESOLUTION|>--- conflicted
+++ resolved
@@ -352,10 +352,6 @@
             {
                LogTools.info("Removed goal from list... ready to go to the next one");
                walkToGoalWayPointList.remove(0);
-<<<<<<< HEAD
-               continuousHikingParameters.setEnableContinuousWalking(false);
-=======
->>>>>>> b02eb835
 
                if (!walkToGoalWayPointList.isEmpty())
                {
@@ -363,13 +359,10 @@
                   goalStancePose.get(RobotSide.RIGHT).set(walkToGoalWayPointList.get(0).get(RobotSide.RIGHT));
                   debugger.publishStartAndGoalForVisualization(getStartingStancePose(), getGoalStancePose());
                }
-<<<<<<< HEAD
-=======
                else
                {
                   continuousHikingParameters.setEnableContinuousWalking(false);
                }
->>>>>>> b02eb835
             }
             break;
       }
