--- conflicted
+++ resolved
@@ -5,6 +5,8 @@
 import us.ihmc.euclid.referenceFrame.FramePose3D;
 import us.ihmc.euclid.tools.EuclidCoreTools;
 import us.ihmc.euclid.transform.RigidBodyTransform;
+import us.ihmc.euclid.tuple3D.interfaces.UnitVector3DBasics;
+import us.ihmc.euclid.tuple3D.interfaces.UnitVector3DReadOnly;
 import us.ihmc.euclid.tuple3D.interfaces.Vector3DReadOnly;
 import us.ihmc.footstepPlanning.graphSearch.FootstepPlannerEnvironmentHandler;
 import us.ihmc.footstepPlanning.polygonSnapping.HeightMapPolygonSnapper;
@@ -120,34 +122,11 @@
    {
       for (RobotSide side : RobotSide.values)
       {
-<<<<<<< HEAD
-         snapToEnvironment(environmentHandler, bestFramePoses.get(side));
-      }
-   }
-
-   private void snapToEnvironment(FootstepPlannerEnvironmentHandler environmentHandler, FramePose3D poseToSnap)
-=======
-         snapToHeightMap(heightMapData, bestFramePoses.get(side), footPolygons.get(side));
-      }
-   }
-
-   public void snapPosesToTerrainMapData(TerrainMapData terrainMapData)
-   {
-      for (RobotSide side : RobotSide.values)
-      {
-         snapToTerrainMap(terrainMapData, bestFramePoses.get(side));
-      }
-   }
-
-   private void snapToTerrainMap(TerrainMapData terrainMapData, FramePose3D poseToSnap)
-   {
-      UnitVector3DBasics normal = terrainMapData.computeSurfaceNormalInWorld((float) poseToSnap.getX(), (float) poseToSnap.getY(), 1);
-      RigidBodyTransform snapTransform = createTransformToMatchSurfaceNormalPreserveX(normal);
-      poseToSnap.applyTransform(snapTransform);
-   }
-
-   private void snapToHeightMap(HeightMapData heightMapData, FramePose3D poseToSnap, ConvexPolygon2D footPolygon)
->>>>>>> 1c548269
+         snapToEnvironment(environmentHandler, bestFramePoses.get(side), footPolygons.get(side));
+      }
+   }
+
+   private void snapToEnvironment(FootstepPlannerEnvironmentHandler environmentHandler, FramePose3D poseToSnap, ConvexPolygon2D footPolygon)
    {
       footPolygon.applyTransform(poseToSnap);
 
@@ -189,6 +168,21 @@
       transformToPack.getRotation().set(xAxisX, yAxisX, surfaceNormal.getX(), xAxisY, yAxisY, surfaceNormal.getY(), xAxisZ, yAxisZ, surfaceNormal.getZ());
    }
 
+   public void snapPosesToTerrainMapData(TerrainMapData terrainMapData)
+   {
+      for (RobotSide side : RobotSide.values)
+      {
+         snapToTerrainMap(terrainMapData, bestFramePoses.get(side));
+      }
+   }
+
+   private void snapToTerrainMap(TerrainMapData terrainMapData, FramePose3D poseToSnap)
+   {
+      UnitVector3DReadOnly normal = terrainMapData.computeSurfaceNormalInWorld((float) poseToSnap.getX(), (float) poseToSnap.getY(), 1);
+      RigidBodyTransform snapTransform = createTransformToMatchSurfaceNormalPreserveX(normal);
+      poseToSnap.applyTransform(snapTransform);
+   }
+
    public ArrayList<FramePose3D> getLeftPoses()
    {
       return leftPoses;
