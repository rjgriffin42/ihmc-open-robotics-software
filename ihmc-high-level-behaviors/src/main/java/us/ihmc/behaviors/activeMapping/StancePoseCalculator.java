package us.ihmc.behaviors.activeMapping;

import org.ejml.data.DMatrixRMaj;
import org.ejml.dense.row.CommonOps_DDRM;
import us.ihmc.commons.MathTools;
import us.ihmc.euclid.geometry.ConvexPolygon2D;
import us.ihmc.euclid.geometry.Pose3D;
import us.ihmc.euclid.referenceFrame.FramePose3D;
<<<<<<< HEAD
=======
import us.ihmc.euclid.referenceFrame.ReferenceFrame;
>>>>>>> b02eb835
import us.ihmc.euclid.referenceFrame.interfaces.FramePose3DReadOnly;
import us.ihmc.euclid.transform.RigidBodyTransform;
import us.ihmc.euclid.tuple3D.interfaces.UnitVector3DReadOnly;
import us.ihmc.footstepPlanning.graphSearch.FootstepPlannerEnvironmentHandler;
import us.ihmc.footstepPlanning.polygonSnapping.HeightMapPolygonSnapper;
import us.ihmc.footstepPlanning.polygonSnapping.PolygonSnapperTools;
import us.ihmc.perception.heightMap.TerrainMapData;
import us.ihmc.robotics.referenceFrames.PoseReferenceFrame;
import us.ihmc.robotics.robotSide.RobotSide;
import us.ihmc.robotics.robotSide.SideDependentList;

import java.util.ArrayList;

public class StancePoseCalculator
{
   private final StancePoseParameters stancePoseParameters = new StancePoseParameters();

   private final HeightMapPolygonSnapper heightMapPolygonSnapper;

   private final ArrayList<FramePose3D> leftPoses = new ArrayList<>();
   private final ArrayList<FramePose3D> rightPoses = new ArrayList<>();

   private final SideDependentList<Pose3D> bestPose3Ds = new SideDependentList<>(new Pose3D(), new Pose3D());
   private final SideDependentList<FramePose3D> bestFramePoses = new SideDependentList<>(new FramePose3D(), new FramePose3D());

   private final SideDependentList<ConvexPolygon2D> footPolygons;

   public StancePoseCalculator(SideDependentList<ConvexPolygon2D> footPolygons)
   {
      this.footPolygons = footPolygons;
      this.heightMapPolygonSnapper = new HeightMapPolygonSnapper();
      bestFramePoses.get(RobotSide.LEFT).setToNaN();
      bestFramePoses.get(RobotSide.RIGHT).setToNaN();
   }

   public SideDependentList<FramePose3D> getStancePoses(FramePose3DReadOnly midStancePose,
                                                        TerrainMapData terrainMap,
                                                        FootstepPlannerEnvironmentHandler environmentHandler)
   {
      reset();
      populationCandidatePoses(leftPoses, midStancePose, RobotSide.LEFT);
      populationCandidatePoses(rightPoses, midStancePose, RobotSide.RIGHT);
      searchForOptimalGoalStance(leftPoses, rightPoses, midStancePose, terrainMap);
      snapPosesToEnvironment(environmentHandler);
      return new SideDependentList<>(new FramePose3D(bestFramePoses.get(RobotSide.LEFT)), new FramePose3D(bestFramePoses.get(RobotSide.RIGHT)));
   }

   public void reset()
   {
      leftPoses.clear();
      rightPoses.clear();
//      bestFramePoses.get(RobotSide.LEFT).setToNaN();
//      bestFramePoses.get(RobotSide.RIGHT).setToNaN();
   }

<<<<<<< HEAD
=======

>>>>>>> b02eb835
   public void populationCandidatePoses(ArrayList<FramePose3D> posesToPack, FramePose3DReadOnly goalPose, RobotSide side)
   {
      posesToPack.clear();
      double multiplier = side == RobotSide.LEFT ? -1 : 1;

      // Sample poses around the provided goal pose and check if they are valid in the height map
      int windowSize = stancePoseParameters.getSearchWindowSize();
      for (int i = -windowSize; i < windowSize; i++)
      {
         for (int j = 1; j < windowSize + 1; j++)
         {
            double x = i * stancePoseParameters.getSearchWindowResolution();
            double y = j * stancePoseParameters.getSearchWindowResolution() * multiplier;

            FramePose3D pose = new FramePose3D(goalPose);
            pose.appendTranslation(x, y, 0);

            posesToPack.add(pose);
         }
      }
   }

<<<<<<< HEAD
=======
   private final PoseReferenceFrame midStanceFrame = new PoseReferenceFrame("MidStanceFrame", ReferenceFrame.getWorldFrame());

>>>>>>> b02eb835
   public void searchForOptimalGoalStance(ArrayList<FramePose3D> leftFootPoses,
                                          ArrayList<FramePose3D> rightFootPoses,
                                          FramePose3DReadOnly midStancePose,
                                          TerrainMapData terrainMap)
   {
<<<<<<< HEAD
      double minCost = Double.POSITIVE_INFINITY;
      double cost;

      for (FramePose3D leftPose : leftFootPoses)
      {
         for (FramePose3D rightPose : rightFootPoses)
         {
            double heightLeft = terrainMap.getHeightInWorld(leftPose.getPosition().getX32(), leftPose.getPosition().getY32());
            double heightRight = terrainMap.getHeightInWorld(rightPose.getPosition().getX32(), rightPose.getPosition().getY32());

            double contactCostLeft = Math.abs(stancePoseParameters.getMaxContactValue() - terrainMap.getContactScoreInWorld(leftPose.getPosition().getX32(),
                                                                                                                            leftPose.getPosition().getY32()));
            double contactCostRight = Math.abs(stancePoseParameters.getMaxContactValue() - terrainMap.getContactScoreInWorld(rightPose.getPosition().getX32(),
                                                                                                                             rightPose.getPosition().getY32()));

            cost = Math.abs(stancePoseParameters.getNominalStanceDistance() - leftPose.getPosition().distanceXY(rightPose.getPosition()));
            cost += Math.abs((stancePoseParameters.getNominalStanceDistance() / 2) - leftPose.getPosition().distanceXY(midStancePose.getPosition()));
            cost += Math.abs((stancePoseParameters.getNominalStanceDistance() / 2) - rightPose.getPosition().distanceXY(midStancePose.getPosition()));
            cost += Math.abs(leftPose.getPosition().getZ() - rightPose.getPosition().getZ());
            cost += stancePoseParameters.getContactCostWeight() * (contactCostLeft + contactCostRight);
=======
      midStanceFrame.setPoseAndUpdate(midStancePose);

      double previousBestCost = Double.POSITIVE_INFINITY;
      for (RobotSide robotSide : RobotSide.values)
      {
         bestFramePoses.get(robotSide).setZ(0.0);
         bestFramePoses.get(robotSide).getOrientation().set(midStancePose.getOrientation());
      }
      if (!bestFramePoses.get(RobotSide.LEFT).containsNaN() && !bestFramePoses.get(RobotSide.RIGHT).containsNaN())
         previousBestCost = evaluateCostOfPoses(bestFramePoses.get(RobotSide.LEFT), bestFramePoses.get(RobotSide.RIGHT), terrainMap);


      DMatrixRMaj costMatrix = new DMatrixRMaj(leftFootPoses.size(), rightFootPoses.size());
      for (int i = 0; i < leftFootPoses.size(); i++)
      {
         FramePose3D leftPose = leftFootPoses.get(i);
         for (int j = 0; j < rightFootPoses.size(); j++)
         {
            FramePose3D rightPose = rightFootPoses.get(j);
            double cost = evaluateCostOfPoses(leftPose, rightPose, terrainMap);
            costMatrix.set(i, j,  cost);
         }
      }

      double bestCost = CommonOps_DDRM.elementMin(costMatrix);
>>>>>>> b02eb835

      // if this is false, then the solution that we found previously is better, and we should not change the poses.
      boolean hasBetterSolution = (1.0 - bestCost / previousBestCost) >= stancePoseParameters.getCostImprovementForSwitch();

<<<<<<< HEAD
            // In order to not jump back and forth between two good poses, only accept a pose if its at least epsilon better for the cost
            double epsilon = 0.02;
            if (cost < minCost - epsilon)
=======
      if (hasBetterSolution)
      {
         for (int i = 0; i < leftFootPoses.size(); i++)
         {
            boolean foundSolution = false;
            for (int j = 0; j < rightFootPoses.size(); j++)
>>>>>>> b02eb835
            {
               if (MathTools.epsilonEquals(costMatrix.get(i, j), bestCost, 1e-4))
               {
                  bestFramePoses.get(RobotSide.LEFT).setMatchingFrame(leftFootPoses.get(i));
                  bestFramePoses.get(RobotSide.RIGHT).setMatchingFrame(rightFootPoses.get(j));
                  foundSolution = true;
                  break;
               }
            }

            if (foundSolution)
               break;
         }
      }
   }

   private double evaluateCostOfPoses(FramePose3D leftPose, FramePose3D rightPose, TerrainMapData terrainMap)
   {
      leftPose.changeFrame(ReferenceFrame.getWorldFrame());
      rightPose.changeFrame(ReferenceFrame.getWorldFrame());

      double heightLeft = terrainMap.getHeightInWorld(leftPose.getPosition().getX32(), leftPose.getPosition().getY32());
      double heightRight = terrainMap.getHeightInWorld(rightPose.getPosition().getX32(), rightPose.getPosition().getY32());
      leftPose.setZ(heightLeft);
      rightPose.setZ(heightRight);

      double contactCostLeft = Math.abs(stancePoseParameters.getMaxContactValue() - terrainMap.getContactScoreInWorld(leftPose.getPosition().getX32(),
                                                                                                                      leftPose.getPosition().getY32()));

      double contactCostRight = Math.abs(stancePoseParameters.getMaxContactValue() - terrainMap.getContactScoreInWorld(rightPose.getPosition().getX32(),
                                                                                                                       rightPose.getPosition().getY32()));

      leftPose.changeFrame(midStanceFrame);
      rightPose.changeFrame(midStanceFrame);

      // Encourage footholds that, combined, achieve the desired stance width.
      double cost = Math.abs(stancePoseParameters.getNominalStanceDistance() - Math.abs(leftPose.getY() - rightPose.getY())) / 3.0;
      // Encourage footholds that are evenly split in width.
      double halfStanceWidth = stancePoseParameters.getNominalStanceDistance() / 2.0;
      cost += Math.abs(Math.abs(leftPose.getY()) - halfStanceWidth) / 3.0;
      cost += Math.abs(Math.abs(rightPose.getY()) - halfStanceWidth) / 3.0;
      // Penalize the cost of the X coordinate not being aligned with the goal in the goal frame. TODO consider making this not a squared cost
      cost += (Math.abs(leftPose.getX()) + Math.abs(rightPose.getX())) * 2.0 / 3.0;
      cost += Math.abs(leftPose.getX() -  rightPose.getX()) / 3.0;
      // Encourage footholds at the same height.
      cost += stancePoseParameters.getHeightChangeCostWeight() * Math.abs(leftPose.getPosition().getZ() - rightPose.getPosition().getZ());
      // Discourage footholds that have bad contact scores.
      cost += stancePoseParameters.getContactCostWeight() * (contactCostLeft + contactCostRight);

      leftPose.changeFrame(ReferenceFrame.getWorldFrame());
      rightPose.changeFrame(ReferenceFrame.getWorldFrame());

      return cost;
   }

   public void snapPosesToEnvironment(FootstepPlannerEnvironmentHandler environmentHandler)
   {
      for (RobotSide side : RobotSide.values)
      {
         snapToEnvironment(environmentHandler, bestFramePoses.get(side), side);
      }
   }

   private void snapToEnvironment(FootstepPlannerEnvironmentHandler environmentHandler, FramePose3D poseToSnap, RobotSide side)
   {
      // Transform the polygon to be surrounding the pose we want to step on
      ConvexPolygon2D footPolygon = new ConvexPolygon2D(footPolygons.get(side));
      footPolygon.applyTransform(poseToSnap);

      RigidBodyTransform snapTransform = heightMapPolygonSnapper.snapPolygonToHeightMap(footPolygon, environmentHandler, 0.05, Math.toRadians(45.0));

      if (snapTransform != null)
      {
         snapTransform.getTranslation().setZ(0);
         snapTransform.getRotation().setYawPitchRoll(0, snapTransform.getRotation().getPitch(), snapTransform.getRotation().getRoll());
         poseToSnap.getRotation().applyTransform(snapTransform);
      }
   }

   public void snapPosesToTerrainMapData(TerrainMapData terrainMapData)
   {
      for (RobotSide side : RobotSide.values)
      {
         snapToTerrainMap(terrainMapData, bestFramePoses.get(side));
      }
   }

   private void snapToTerrainMap(TerrainMapData terrainMapData, FramePose3D poseToSnap)
   {
      UnitVector3DReadOnly normal = terrainMapData.computeSurfaceNormalInWorld((float) poseToSnap.getX(), (float) poseToSnap.getY(), 1);
      RigidBodyTransform snapTransform = PolygonSnapperTools.createTransformToMatchSurfaceNormalPreserveX(normal);
      poseToSnap.applyTransform(snapTransform);
   }

   public ArrayList<FramePose3D> getLeftPoses()
   {
      return leftPoses;
   }

   public ArrayList<FramePose3D> getRightPoses()
   {
      return rightPoses;
   }

   public SideDependentList<Pose3D> getBestPoses()
   {
      for (RobotSide robotSide : RobotSide.values)
      {
         bestPose3Ds.set(robotSide, new Pose3D(bestFramePoses.get(robotSide)));
      }
      return bestPose3Ds;
   }

   public StancePoseParameters getStancePoseParameters()
   {
      return stancePoseParameters;
   }
}<|MERGE_RESOLUTION|>--- conflicted
+++ resolved
@@ -6,10 +6,7 @@
 import us.ihmc.euclid.geometry.ConvexPolygon2D;
 import us.ihmc.euclid.geometry.Pose3D;
 import us.ihmc.euclid.referenceFrame.FramePose3D;
-<<<<<<< HEAD
-=======
 import us.ihmc.euclid.referenceFrame.ReferenceFrame;
->>>>>>> b02eb835
 import us.ihmc.euclid.referenceFrame.interfaces.FramePose3DReadOnly;
 import us.ihmc.euclid.transform.RigidBodyTransform;
 import us.ihmc.euclid.tuple3D.interfaces.UnitVector3DReadOnly;
@@ -65,10 +62,7 @@
 //      bestFramePoses.get(RobotSide.RIGHT).setToNaN();
    }
 
-<<<<<<< HEAD
-=======
-
->>>>>>> b02eb835
+
    public void populationCandidatePoses(ArrayList<FramePose3D> posesToPack, FramePose3DReadOnly goalPose, RobotSide side)
    {
       posesToPack.clear();
@@ -91,38 +85,13 @@
       }
    }
 
-<<<<<<< HEAD
-=======
    private final PoseReferenceFrame midStanceFrame = new PoseReferenceFrame("MidStanceFrame", ReferenceFrame.getWorldFrame());
 
->>>>>>> b02eb835
    public void searchForOptimalGoalStance(ArrayList<FramePose3D> leftFootPoses,
                                           ArrayList<FramePose3D> rightFootPoses,
                                           FramePose3DReadOnly midStancePose,
                                           TerrainMapData terrainMap)
    {
-<<<<<<< HEAD
-      double minCost = Double.POSITIVE_INFINITY;
-      double cost;
-
-      for (FramePose3D leftPose : leftFootPoses)
-      {
-         for (FramePose3D rightPose : rightFootPoses)
-         {
-            double heightLeft = terrainMap.getHeightInWorld(leftPose.getPosition().getX32(), leftPose.getPosition().getY32());
-            double heightRight = terrainMap.getHeightInWorld(rightPose.getPosition().getX32(), rightPose.getPosition().getY32());
-
-            double contactCostLeft = Math.abs(stancePoseParameters.getMaxContactValue() - terrainMap.getContactScoreInWorld(leftPose.getPosition().getX32(),
-                                                                                                                            leftPose.getPosition().getY32()));
-            double contactCostRight = Math.abs(stancePoseParameters.getMaxContactValue() - terrainMap.getContactScoreInWorld(rightPose.getPosition().getX32(),
-                                                                                                                             rightPose.getPosition().getY32()));
-
-            cost = Math.abs(stancePoseParameters.getNominalStanceDistance() - leftPose.getPosition().distanceXY(rightPose.getPosition()));
-            cost += Math.abs((stancePoseParameters.getNominalStanceDistance() / 2) - leftPose.getPosition().distanceXY(midStancePose.getPosition()));
-            cost += Math.abs((stancePoseParameters.getNominalStanceDistance() / 2) - rightPose.getPosition().distanceXY(midStancePose.getPosition()));
-            cost += Math.abs(leftPose.getPosition().getZ() - rightPose.getPosition().getZ());
-            cost += stancePoseParameters.getContactCostWeight() * (contactCostLeft + contactCostRight);
-=======
       midStanceFrame.setPoseAndUpdate(midStancePose);
 
       double previousBestCost = Double.POSITIVE_INFINITY;
@@ -148,23 +117,16 @@
       }
 
       double bestCost = CommonOps_DDRM.elementMin(costMatrix);
->>>>>>> b02eb835
 
       // if this is false, then the solution that we found previously is better, and we should not change the poses.
       boolean hasBetterSolution = (1.0 - bestCost / previousBestCost) >= stancePoseParameters.getCostImprovementForSwitch();
 
-<<<<<<< HEAD
-            // In order to not jump back and forth between two good poses, only accept a pose if its at least epsilon better for the cost
-            double epsilon = 0.02;
-            if (cost < minCost - epsilon)
-=======
       if (hasBetterSolution)
       {
          for (int i = 0; i < leftFootPoses.size(); i++)
          {
             boolean foundSolution = false;
             for (int j = 0; j < rightFootPoses.size(); j++)
->>>>>>> b02eb835
             {
                if (MathTools.epsilonEquals(costMatrix.get(i, j), bestCost, 1e-4))
                {
