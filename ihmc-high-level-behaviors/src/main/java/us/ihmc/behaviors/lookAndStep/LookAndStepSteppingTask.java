package us.ihmc.behaviors.lookAndStep;

import java.util.UUID;

import controller_msgs.msg.dds.FootstepDataListMessage;
import controller_msgs.msg.dds.WalkingStatusMessage;
import us.ihmc.commons.MathTools;
import us.ihmc.commons.thread.ThreadTools;
import us.ihmc.commons.thread.TypedNotification;
import us.ihmc.communication.packets.ExecutionMode;
import us.ihmc.tools.TimerSnapshotWithExpiration;
import us.ihmc.euclid.geometry.interfaces.Pose3DReadOnly;
import us.ihmc.euclid.tools.EuclidCoreTools;
import us.ihmc.footstepPlanning.*;
import us.ihmc.footstepPlanning.graphSearch.parameters.FootstepPlannerParametersReadOnly;
import us.ihmc.footstepPlanning.swing.SwingPlannerParametersReadOnly;
import us.ihmc.avatar.drcRobot.ROS2SyncedRobotModel;
import us.ihmc.behaviors.tools.footstepPlanner.FootstepPlanEtcetera;
import us.ihmc.behaviors.tools.footstepPlanner.MinimalFootstep;
import us.ihmc.behaviors.tools.interfaces.RobotWalkRequester;
import us.ihmc.behaviors.tools.interfaces.StatusLogger;
import us.ihmc.behaviors.tools.interfaces.UIPublisher;
import us.ihmc.robotics.robotSide.SideDependentList;
import us.ihmc.tools.thread.MissingThreadTools;
import us.ihmc.tools.thread.ResettableExceptionHandlingExecutorService;

import static us.ihmc.behaviors.lookAndStep.LookAndStepBehaviorAPI.LastCommandedFootsteps;

public class LookAndStepSteppingTask
{
   protected StatusLogger statusLogger;
   protected UIPublisher uiPublisher;
<<<<<<< HEAD
   protected SwingPlanningModule swingPlanningModule;
=======
>>>>>>> f1a5b7cf
   protected LookAndStepBehaviorParametersReadOnly lookAndStepParameters;
   protected FootstepPlannerParametersReadOnly footstepPlannerParameters;
   protected SwingPlannerParametersReadOnly swingPlannerParameters;

   protected RobotWalkRequester robotWalkRequester;
   protected Runnable replanFootstepsOutput;

   protected FootstepPlanEtcetera footstepPlanEtc;
   protected ROS2SyncedRobotModel syncedRobot;
   protected TimerSnapshotWithExpiration robotDataReceptionTimerSnaphot;
   protected long previousStepMessageId = 0L;
   protected SideDependentList<PlannedFootstepReadOnly> lastCommandedFootsteps;

   public static class LookAndStepStepping extends LookAndStepSteppingTask
   {
      private ResettableExceptionHandlingExecutorService executor;
      private final TypedInput<FootstepPlanEtcetera> footstepPlanEtcInput = new TypedInput<>();
      private BehaviorTaskSuppressor suppressor;

      public void initialize(LookAndStepBehavior lookAndStep)
      {
         lastCommandedFootsteps = lookAndStep.lastCommandedFootsteps;
         statusLogger = lookAndStep.statusLogger;
         syncedRobot = lookAndStep.robotInterface.newSyncedRobot();
         lookAndStepParameters = lookAndStep.lookAndStepParameters;
         footstepPlannerParameters = lookAndStep.footstepPlannerParameters;
         swingPlannerParameters = lookAndStep.swingPlannerParameters;
         uiPublisher = lookAndStep.helper::publish;
<<<<<<< HEAD
         swingPlanningModule = lookAndStep.helper.createFootstepPlanPostProcessor();
=======
>>>>>>> f1a5b7cf
         robotWalkRequester = lookAndStep.robotInterface::requestWalk;
         replanFootstepsOutput = () ->
         {
            if (!lookAndStep.isBeingReset.get())
            {
               lookAndStep.behaviorStateReference.set(LookAndStepBehavior.State.FOOTSTEP_PLANNING);
               lookAndStep.bodyPathLocalization.acceptSwingSleepComplete();
            }
         };

         executor = MissingThreadTools.newSingleThreadExecutor(getClass().getSimpleName(), true, 1);
         footstepPlanEtcInput.addCallback(data -> executor.clearQueueAndExecute(this::evaluateAndRun));

         suppressor = new BehaviorTaskSuppressor(statusLogger, "Robot motion");
         suppressor.addCondition("Not in robot motion state", () -> !lookAndStep.behaviorStateReference.get().equals(LookAndStepBehavior.State.STEPPING));
         suppressor.addCondition(() -> "Footstep plan not OK: numberOfSteps = " + (footstepPlanEtc == null ? null : footstepPlanEtc.getNumberOfSteps())
                                       + ". Planning again...",
                                 () -> !(footstepPlanEtc != null && footstepPlanEtc.getNumberOfSteps() > 0), replanFootstepsOutput);
         suppressor.addCondition("Robot disconnected", () -> !robotDataReceptionTimerSnaphot.isRunning());
         suppressor.addCondition("Robot not in walking state", () -> !lookAndStep.controllerStatusTracker.isInWalkingState());
      }

      public void reset()
      {
         executor.interruptAndReset();
         previousStepMessageId = 0L;
      }

      public void acceptFootstepPlan(FootstepPlanEtcetera footstepPlanEtc)
      {
         footstepPlanEtcInput.set(footstepPlanEtc);
      }

      private void evaluateAndRun()
      {
         footstepPlanEtc = footstepPlanEtcInput.getLatest();
         syncedRobot.update();
         robotDataReceptionTimerSnaphot = syncedRobot.getDataReceptionTimerSnapshot()
                                                     .withExpiration(lookAndStepParameters.getRobotConfigurationDataExpiration());

         if (suppressor.evaulateShouldAccept())
         {
            performTask();
         }
      }
   }

   protected void performTask()
   {
      FootstepPlan shortenedFootstepPlan = new FootstepPlan();
      PlannedFootstep footstepToTake = footstepPlanEtc.getFootstep(0);
      shortenedFootstepPlan.addFootstep(footstepToTake);

<<<<<<< HEAD
      swingPlanningModule.computeSwingWaypoints(footstepPlanEtc.getPlanarRegions(),
                                                shortenedFootstepPlan,
                                                footstepPlanEtc.getStartFootPoses(),
                                                footstepPlanEtc.getSwingPlannerType());

=======
>>>>>>> f1a5b7cf
      // TODO: Clean this up.
      // Extract swing time calculation from the proportion swing planner
      PlannedFootstep endStep = shortenedFootstepPlan.getFootstep(0);
      Pose3DReadOnly startStep = footstepPlanEtc.getStartFootPoses().get(endStep.getRobotSide());
      double idealStepLength = footstepPlannerParameters.getIdealFootstepLength();
      double maxStepZ = footstepPlannerParameters.getMaxStepZ();
      double maximumStepDistance = EuclidCoreTools.norm(footstepPlannerParameters.getMaximumStepReach(), maxStepZ);
      double stepDistance = startStep.getPosition().distance(endStep.getFootstepPose().getPosition());
      double alpha = MathTools.clamp((stepDistance - idealStepLength) / (maximumStepDistance - idealStepLength), 0.0, 1.0);
      double swingDuration = swingPlannerParameters.getMinimumSwingTime()
            + alpha * (swingPlannerParameters.getMaximumSwingTime() - swingPlannerParameters.getMinimumSwingTime());
      if (endStep.getSwingDuration() < swingDuration)
      {
         statusLogger.info("Increasing swing duration to {} s", swingDuration);
         endStep.setSwingDuration(swingDuration);
      }
      swingDuration = endStep.getSwingDuration();

      lastCommandedFootsteps.put(footstepToTake.getRobotSide(), footstepToTake);
      uiPublisher.publishToUI(LastCommandedFootsteps, MinimalFootstep.reduceFootstepsForUIMessager(lastCommandedFootsteps));

      statusLogger.warn("Requesting walk");
      double transferTime = lookAndStepParameters.getTransferTime();
      FootstepDataListMessage footstepDataListMessage = FootstepDataMessageConverter.createFootstepDataListFromPlan(shortenedFootstepPlan,
                                                                                                                    swingDuration,
                                                                                                                    transferTime);

      ExecutionMode executionMode = previousStepMessageId == 0L ? ExecutionMode.OVERRIDE : ExecutionMode.QUEUE;
      footstepDataListMessage.getQueueingProperties().setExecutionMode(executionMode.toByte());
      long messageId = UUID.randomUUID().getLeastSignificantBits();
      footstepDataListMessage.getQueueingProperties().setMessageId(messageId);
      footstepDataListMessage.getQueueingProperties().setPreviousMessageId(previousStepMessageId);
      previousStepMessageId = messageId;
      TypedNotification<WalkingStatusMessage> walkingStatusNotification = robotWalkRequester.requestWalk(footstepDataListMessage);

      ThreadTools.startAsDaemon(() -> robotWalkingThread(walkingStatusNotification), "RobotWalking");
      sleepForPartOfSwingThread(swingDuration);
   }

   private void sleepForPartOfSwingThread(double swingTime)
   {
      double percentSwingToWait = lookAndStepParameters.getPercentSwingToWait();
      double waitTime = swingTime * percentSwingToWait;
      statusLogger.info("Waiting {} s for {} % of swing...", waitTime, percentSwingToWait);
      ThreadTools.sleepSeconds(waitTime);
      statusLogger.info("{} % of swing complete!", percentSwingToWait);
      replanFootstepsOutput.run();
   }

   private void robotWalkingThread(TypedNotification<WalkingStatusMessage> walkingStatusNotification)
   {
      statusLogger.debug("Waiting for robot walking...");
      walkingStatusNotification.blockingPoll();
      statusLogger.debug("Robot walk complete.");
   }
}<|MERGE_RESOLUTION|>--- conflicted
+++ resolved
@@ -30,10 +30,6 @@
 {
    protected StatusLogger statusLogger;
    protected UIPublisher uiPublisher;
-<<<<<<< HEAD
-   protected SwingPlanningModule swingPlanningModule;
-=======
->>>>>>> f1a5b7cf
    protected LookAndStepBehaviorParametersReadOnly lookAndStepParameters;
    protected FootstepPlannerParametersReadOnly footstepPlannerParameters;
    protected SwingPlannerParametersReadOnly swingPlannerParameters;
@@ -62,10 +58,6 @@
          footstepPlannerParameters = lookAndStep.footstepPlannerParameters;
          swingPlannerParameters = lookAndStep.swingPlannerParameters;
          uiPublisher = lookAndStep.helper::publish;
-<<<<<<< HEAD
-         swingPlanningModule = lookAndStep.helper.createFootstepPlanPostProcessor();
-=======
->>>>>>> f1a5b7cf
          robotWalkRequester = lookAndStep.robotInterface::requestWalk;
          replanFootstepsOutput = () ->
          {
@@ -119,14 +111,6 @@
       PlannedFootstep footstepToTake = footstepPlanEtc.getFootstep(0);
       shortenedFootstepPlan.addFootstep(footstepToTake);
 
-<<<<<<< HEAD
-      swingPlanningModule.computeSwingWaypoints(footstepPlanEtc.getPlanarRegions(),
-                                                shortenedFootstepPlan,
-                                                footstepPlanEtc.getStartFootPoses(),
-                                                footstepPlanEtc.getSwingPlannerType());
-
-=======
->>>>>>> f1a5b7cf
       // TODO: Clean this up.
       // Extract swing time calculation from the proportion swing planner
       PlannedFootstep endStep = shortenedFootstepPlan.getFootstep(0);
