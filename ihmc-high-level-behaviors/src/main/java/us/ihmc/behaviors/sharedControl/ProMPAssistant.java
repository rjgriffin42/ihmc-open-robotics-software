--- conflicted
+++ resolved
@@ -266,11 +266,7 @@
 
    private boolean taskDetected(String objectName)
    {
-<<<<<<< HEAD
       objectName="PushDoorOF";
-=======
-      objectName = "PushDoor";
->>>>>>> 1db627c3
       if (currentTask.isEmpty() && !objectName.isEmpty())
       {
          // TODO A.1. if multiple tasks are available for a single object, use also promp-to-object initial values to identify correct task
