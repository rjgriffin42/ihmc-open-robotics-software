package us.ihmc.perception;

import org.ejml.data.DMatrixRMaj;
import org.ejml.dense.row.CommonOps_DDRM;
import org.ejml.dense.row.decomposition.svd.SvdImplicitQrDecompose_DDRM;
import perception_msgs.msg.dds.DetectedObjectPacket;
import us.ihmc.commons.MathTools;
import us.ihmc.euclid.geometry.Pose3D;
import us.ihmc.euclid.geometry.interfaces.Pose3DReadOnly;
import us.ihmc.euclid.matrix.RotationMatrix;
import us.ihmc.euclid.transform.RigidBodyTransform;
import us.ihmc.euclid.tuple3D.Point3D;
import us.ihmc.euclid.tuple3D.Point3D32;
import us.ihmc.euclid.tuple3D.Vector3D;
import us.ihmc.euclid.tuple3D.interfaces.Point3DBasics;
<<<<<<< HEAD
import us.ihmc.euclid.tuple3D.interfaces.Vector3DReadOnly;
=======
import us.ihmc.euclid.tuple3D.interfaces.Point3DReadOnly;
>>>>>>> 20fffade
import us.ihmc.perception.sceneGraph.rigidBody.primitive.PrimitiveRigidBodyShape;

import java.util.ArrayList;
import java.util.Collections;
import java.util.List;
import java.util.Random;
import java.util.concurrent.atomic.AtomicBoolean;
import java.util.stream.Collectors;
import java.util.stream.Stream;

import static us.ihmc.perception.sceneGraph.rigidBody.primitive.PrimitiveRigidBodyShape.BOX;

public class IterativeClosestPointWorker
{
   private static final double discountFactor = 0.9;

   private static final boolean ignoreShapeTypeWhenSegmenting = false;
   private static final float defaultXLength = 0.2f;
   private static final float defaultYLength = 0.4f;
   private static final float defaultZLength = 0.3f;
   private static final float defaultXRadius = 0.1f;
   private static final float defaultYRadius = 0.1f;
   private static final float defaultZRadius = 0.1f;
   private static final PrimitiveRigidBodyShape defaultDetectionShape = BOX;
   private static boolean useParallelStreams = false;

   private final Random random;

   private long sceneNodeID = -1L;

   private PrimitiveRigidBodyShape detectionShape;
   private final Vector3D lengths = new Vector3D(defaultXLength, defaultYLength, defaultZLength);
   private final Vector3D radii = new Vector3D(defaultXRadius, defaultYRadius, defaultZRadius);
   private int numberOfCorrespondences;

   private final DMatrixRMaj objectRelativeToCentroidPoints;
   private final DMatrixRMaj measurementRelativeToCentroidPoints;

   private final SvdImplicitQrDecompose_DDRM svdSolver = new SvdImplicitQrDecompose_DDRM(false, true, true, false);

   private List<? extends Point3DReadOnly> measurementPointCloud;
   private final Object measurementPointCloudSynchronizer = new Object();

   private List<Point3DReadOnly> segmentedPointCloud;
   private double segmentSphereRadius = 1.0;

   private List<? extends Point3DReadOnly> neighborPointCloud;

   private List<Point3DReadOnly> correspondingObjectPoints;
   private List<Point3DReadOnly> correspondingMeasurementPoints;

   private List<Point3D32> localObjectPoints;
   private List<Point3D32> objectInWorldPoints;
   private boolean objectInWorldPointsIsUpToDate = false;

   private final AtomicBoolean useTargetPoint = new AtomicBoolean(true);
   // Point around which ICP will segment the measurement point cloud
   private final Point3D targetPoint = new Point3D();

   private final Pose3D resultPose = new Pose3D();

   public IterativeClosestPointWorker(int numberOfObjectSamples, int numberOfCorrespondences, Random random)
   {
      this(defaultDetectionShape,
           new Vector3D(defaultXLength, defaultYLength, defaultZLength),
           new Vector3D(defaultXRadius, defaultYRadius, defaultZRadius),
           numberOfObjectSamples,
           numberOfCorrespondences,
           new Pose3D(),
           random);
   }

   public IterativeClosestPointWorker(PrimitiveRigidBodyShape objectShape,
                                      Vector3DReadOnly lengths,
                                      Vector3DReadOnly radii,
                                      int numberOfObjectSamples,
                                      int numberOfCorrespondences,
                                      Pose3DReadOnly initialPose,
                                      Random random)
   {
      detectionShape = objectShape;
      this.lengths.set(lengths);
      this.radii.set(radii);
      this.numberOfCorrespondences = numberOfCorrespondences;
      this.random = random;

      targetPoint.set(initialPose.getPosition());

      objectRelativeToCentroidPoints = new DMatrixRMaj(numberOfCorrespondences, 3);
      measurementRelativeToCentroidPoints = new DMatrixRMaj(numberOfCorrespondences, 3);

      localObjectPoints = IterativeClosestPointTools.createICPObjectPointCloud(detectionShape,
                                                                               new Pose3D(),
                                                                               lengths.getX32(),
                                                                               lengths.getY32(),
                                                                               lengths.getZ32(),
                                                                               radii.getX32(),
                                                                               radii.getY32(),
                                                                               radii.getZ32(),
                                                                               numberOfObjectSamples,
                                                                               random);
      setPoseGuess(initialPose);
   }

   public boolean runICP(int numberOfIterations)
   {
      // Determine around where the point cloud should be segmented
      // (user provided point or last centroid)
      Pose3D detectionPoint = new Pose3D();
      if (useTargetPoint.get())
         detectionPoint.getPosition().set(targetPoint);
      else
         detectionPoint.set(resultPose);


      boolean ranICPSuccessfully = false;
      for (int i = 0; i < numberOfIterations; ++i)
      {
         System.out.println("Running iteration " + i);
         // Segment the point cloud
         synchronized (measurementPointCloudSynchronizer) // synchronize as to avoid changes to environment point cloud while segmenting it
         {
            if (measurementPointCloud == null)
               return false;

            // TODO: find way to make shape segmentation not suck ICP into ground (without side effects)
            if (numberOfIterations > 1 && i == 0)  // Running multiple iterations, on first iteration segment & find neighbors
               segmentPointCloudAndFindNeighbors(measurementPointCloud, detectionPoint, segmentSphereRadius);
            else if (numberOfIterations > 1)       // Running multiple iterations, on following iterations use neighbor points for segmentation (faster)
               segmentPointCloud(neighborPointCloud, detectionPoint, segmentSphereRadius);
            else                                   // Running only one iteration, don't bother finding neighbors
               segmentPointCloud(measurementPointCloud, detectionPoint, segmentSphereRadius);
         }

         // Only run ICP iteration if segmented point cloud has enough points
         if (segmentedPointCloud.size() >= numberOfCorrespondences)
         {
<<<<<<< HEAD
            System.out.println("\tSuccess!");
            runICPIteration(segmentedPointCloud);
=======
            runICPIteration();
>>>>>>> 20fffade

            ranICPSuccessfully = true;
         }
      }

      return ranICPSuccessfully;
   }

   public DetectedObjectPacket getResult()
   {
      System.out.println("Sending result!");
      DetectedObjectPacket resultMessage = new DetectedObjectPacket();
      resultMessage.setId((int) sceneNodeID);
      resultMessage.getPose().set(resultPose);
      for (Point3D32 point3D32 : getObjectPointCloud())
         resultMessage.getObjectPointCloud().add().set(point3D32);
      for (int i = 0; i < Math.min(segmentedPointCloud.size(), numberOfCorrespondences); i++)
         resultMessage.getSegmentedPointCloud().add().set(segmentedPointCloud.get(i));

      return resultMessage;
   }

   // TODO: Pass in a Pose to transform (all object points define WRT the pose of object)
   private void runICPIteration()
   {
      Collections.shuffle(segmentedPointCloud, random);

      // Calculate nearest neighbor for each point (environment to object)
      correspondingObjectPoints = new ArrayList<>();
      correspondingMeasurementPoints = new ArrayList<>();

      if (IterativeClosestPointTools.canComputeCorrespondencesOnShape(detectionShape))
      {
         IterativeClosestPointTools.computeCorrespondencesOnShape(detectionShape,
                                                                  resultPose,
                                                                  segmentedPointCloud,
                                                                  correspondingMeasurementPoints,
                                                                  correspondingObjectPoints,
                                                                  lengths.getX32(),
                                                                  lengths.getY32(),
                                                                  lengths.getZ32(),
                                                                  radii.getX32(),
                                                                  radii.getY32(),
                                                                  radii.getZ32(),
                                                                  numberOfCorrespondences);
      }
      else
      {
         computeCorrespondingPointsBetweenMeasurementAndObjectPointCloud(segmentedPointCloud,
                                                                         correspondingMeasurementPoints,
                                                                         correspondingObjectPoints);
      }

      // Calculate object corresponce centroid
      Point3D32 objectCentroid = computeCentroidOfPointCloud(correspondingObjectPoints);
      int foundCorrespondences = correspondingMeasurementPoints.size();

      for (int i = 0; i < foundCorrespondences; ++i)
      {
         objectRelativeToCentroidPoints.set(i, 0, correspondingObjectPoints.get(i).getX() - objectCentroid.getX());
         objectRelativeToCentroidPoints.set(i, 1, correspondingObjectPoints.get(i).getY() - objectCentroid.getY());
         objectRelativeToCentroidPoints.set(i, 2, correspondingObjectPoints.get(i).getZ() - objectCentroid.getZ());
      }

      // Calculate measurement centroid
      Point3D32 measurementCentroid = computeCentroidOfPointCloud(correspondingMeasurementPoints);

      for (int i = 0; i < foundCorrespondences; ++i)
      {
         measurementRelativeToCentroidPoints.set(i, 0, correspondingMeasurementPoints.get(i).getX() - measurementCentroid.getX());
         measurementRelativeToCentroidPoints.set(i, 1, correspondingMeasurementPoints.get(i).getY() - measurementCentroid.getY());
         measurementRelativeToCentroidPoints.set(i, 2, correspondingMeasurementPoints.get(i).getZ() - measurementCentroid.getZ());
      }

      // Initialize matrix variables
      DMatrixRMaj H = new DMatrixRMaj(3, 3);
      DMatrixRMaj U = new DMatrixRMaj(3, 3);
      DMatrixRMaj V = new DMatrixRMaj(3, 3);
      RotationMatrix optimalRotationMatrix = new RotationMatrix();
      DMatrixRMaj optimalRotation = new DMatrixRMaj(3, 3); // This is the optimized rotation matrix to rotate the measurement to match the point cloud.
      Point3D32 objectAdjustedLocation = new Point3D32();
      Point3D32 objectTranslation = new Point3D32();

      // TODO: Get new translation every iteration, append to last, modify object pose using the translation
      // Solve for Best Fit Transformation
      CommonOps_DDRM.multTransA(objectRelativeToCentroidPoints, measurementRelativeToCentroidPoints, H);
      svdSolver.decompose(H);
      svdSolver.getU(U, false);
      svdSolver.getV(V, true);
      CommonOps_DDRM.multTransAB(V, U, optimalRotation);

      // Correct any negative rotation matrices which come out of SVD its positive counterpart (fixes NotARotationMatrix issues)
      if (CommonOps_DDRM.det(optimalRotation) < 0.0)
         CommonOps_DDRM.scale(-1.0, optimalRotation);

      /* Calculate object transform */
      // Create the transform, and set the rotation, so it's a pure rotation transform
      optimalRotationMatrix.set(optimalRotation);
      RigidBodyTransform objectToMeasurementTransform = new RigidBodyTransform();
      objectToMeasurementTransform.getRotation().interpolate(optimalRotationMatrix, discountFactor);

      // Calcualte the necessary translation
      objectToMeasurementTransform.transform(objectCentroid, objectAdjustedLocation);
      objectTranslation.sub(measurementCentroid, objectAdjustedLocation);

      // set that translation into the transform
      objectToMeasurementTransform.getTranslation().setAndScale(discountFactor, objectTranslation);

      // Rotate and translate the resulting pose according to the correction transform.
      resultPose.applyTransform(objectToMeasurementTransform);
      objectInWorldPointsIsUpToDate = false;
   }

   private void segmentPointCloud(List<? extends Point3DReadOnly> measurementPointCloud, Pose3DReadOnly virtualObjectPointInWorld, double cutoffRange)
   {
      double cutoffSquare = MathTools.square(cutoffRange);

      Stream<? extends Point3DReadOnly> measurementStream = useParallelStreams ? measurementPointCloud.parallelStream() : measurementPointCloud.stream();

      segmentedPointCloud = measurementStream.filter(point -> IterativeClosestPointTools.distanceSquaredFromShape(detectionShape,
                                                                                                                  virtualObjectPointInWorld,
                                                                                                                  point,
                                                                                                                  lengths.getX32(),
                                                                                                                  lengths.getY32(),
                                                                                                                  lengths.getZ32(),
                                                                                                                  radii.getX32(),
                                                                                                                  radii.getY32(),
                                                                                                                  radii.getZ32(),
                                                                                                                  ignoreShapeTypeWhenSegmenting)
                                                              <= cutoffSquare).collect(Collectors.toList());
   }

   private void segmentPointCloudAndFindNeighbors(List<? extends Point3DReadOnly> measurementPointCloud, Pose3DReadOnly virtualObjectPointInWorld, double cutoffRange)
   {
      Stream<? extends Point3DReadOnly> measurementStream = useParallelStreams ? measurementPointCloud.parallelStream() : measurementPointCloud.stream();
      List<DistancedPoint> distancedPoints = measurementStream.map(point ->
                                                                   {
                                                                      double distance = IterativeClosestPointTools.distanceSquaredFromShape(detectionShape,
                                                                                                                                            virtualObjectPointInWorld,
                                                                                                                                            point,
                                                                                                                                            xLength,
                                                                                                                                            yLength,
                                                                                                                                            zLength,
                                                                                                                                            xRadius,
                                                                                                                                            yRadius,
                                                                                                                                            zRadius,
                                                                                                                                            ignoreShapeTypeWhenSegmenting);
                                                                      return new DistancedPoint(point, distance);
                                                                   }).toList();

<<<<<<< HEAD
      // The below two lists should be synchronized to allow use of parallel streams
      segmentedPointCloud = Collections.synchronizedList(new ArrayList<>());
      neighborPointCloud.clear();

      Stream<Point3D32> measurementStream = useParallelStreams ? measurementPointCloud.parallelStream() : measurementPointCloud.stream();
      measurementStream.forEach(point ->
      {
         double distance = IterativeClosestPointTools.distanceSquaredFromShape(detectionShape,
                                                                               virtualObjectPointInWorld,
                                                                               point,
                                                                               lengths.getX32(),
                                                                               lengths.getY32(),
                                                                               lengths.getZ32(),
                                                                               radii.getX32(),
                                                                               radii.getY32(),
                                                                               radii.getZ32(),
                                                                               ignoreShapeTypeWhenSegmenting);

         if (distance < neighborCutoff)
         {
            neighborPointCloud.add(point);
            if (distance < cutoffSquare)
            {
               segmentedPointCloud.add(point);
            }
         }
      });
=======
      segmentPointCloudUsingSphereAndFindNeighbors(distancedPoints, cutoffRange);
>>>>>>> 20fffade
   }

   public void segmentPointCloudUsingSphere(List<Point3DReadOnly> measurementPointCloud, Pose3DReadOnly virtualObjectPointInWorld, double cutoffRange)
   {
      double cutoffRangeSquared = cutoffRange * cutoffRange;
      Stream<Point3DReadOnly> measurementStream = useParallelStreams ? measurementPointCloud.parallelStream() : measurementPointCloud.stream();
      segmentedPointCloud = measurementStream.filter(point -> point.distanceSquared(virtualObjectPointInWorld.getPosition()) < cutoffRangeSquared)
                                             .collect(Collectors.toList());
   }

   public void segmentPointCloudUsingSphereAndFindNeighbors(List<Point3DReadOnly> measurementPointCloud, Pose3DReadOnly virtualObjectPointInWorld, double cutoffRange)
   {
      Stream<Point3DReadOnly> measurementStream = useParallelStreams ? measurementPointCloud.parallelStream() : measurementPointCloud.stream();
      List<DistancedPoint> distancedPoints = measurementStream.map(point -> new DistancedPoint(point, point.distanceSquared(virtualObjectPointInWorld.getPosition()))).toList();

      segmentPointCloudUsingSphereAndFindNeighbors(distancedPoints, cutoffRange);
   }

   public void segmentPointCloudUsingSphereAndFindNeighbors(List<DistancedPoint> distancedPoints, double cutoffRange)
   {
      double neighborCutoff = 2.0 * cutoffRange;
      double cutoffRangeSquared = cutoffRange * cutoffRange;
      double neighborCutoffRangeSquared = neighborCutoff * neighborCutoff;

      Stream<DistancedPoint> distancedPointsStream = useParallelStreams ? distancedPoints.parallelStream() : distancedPoints.stream();
      List<DistancedPoint> neighborPointCloud = distancedPointsStream.filter(point -> point.getDistanceSquared() < neighborCutoffRangeSquared).collect(Collectors.toList());
      this.neighborPointCloud = neighborPointCloud;

      Stream<DistancedPoint> neighborPointsStream = useParallelStreams ? neighborPointCloud.parallelStream() : neighborPointCloud.stream();
      segmentedPointCloud = neighborPointsStream.filter(point -> point.getDistanceSquared() < cutoffRangeSquared).collect(Collectors.toList());
   }

   private static class DistancedPoint extends Point3D32
   {
      private final double distanceSquared;

      public DistancedPoint(Point3DReadOnly point, double distanceSquared)
      {
         super(point);
         this.distanceSquared = distanceSquared;
      }

      public double getDistanceSquared()
      {
         return distanceSquared;
      }
   }

   private void computeCorrespondingPointsBetweenMeasurementAndObjectPointCloud(List<Point3DReadOnly> measurementPoints,
                                                                                List<Point3DReadOnly> correspondingMeasurementPointsToPack,
                                                                                List<Point3DReadOnly> correspondingObjectPointsToPack)
   {
      int measurementIdx = 0;
      int iteration = 0;
      List<Point3D32> objectInWorldPoints = getObjectPointCloud();
      int maxIterations = 2 * objectInWorldPoints.size();

      while (correspondingMeasurementPointsToPack.size() < numberOfCorrespondences && measurementIdx < measurementPoints.size() && iteration < maxIterations)
      {
         Point3DReadOnly measurementPoint = measurementPoints.get(measurementIdx++);
         double minDistance = Double.POSITIVE_INFINITY;
         Point3D32 correspondingObjectPoint = null;

         for (Point3D32 objectPoint : objectInWorldPoints)
         {
            double distanceSquared = measurementPoint.distanceSquared(objectPoint);
            if (distanceSquared < minDistance)
            {
               minDistance = distanceSquared;
               correspondingObjectPoint = objectPoint;
            }
         }
         if (correspondingObjectPoint == null)
            continue;

         // record
         correspondingMeasurementPointsToPack.add(measurementPoint);
         correspondingObjectPointsToPack.add(correspondingObjectPoint);

         iteration++;
      }
   }

   private static Point3D32 computeCentroidOfPointCloud(List<Point3DReadOnly> pointCloud)
   {
      return computeCentroidOfPointCloud(pointCloud, pointCloud.size());
   }

   private static Point3D32 computeCentroidOfPointCloud(List<Point3DReadOnly> pointCloud, int pointsToAverage)
   {
      Point3D32 centroid = new Point3D32();
      for (int i = 0; i < pointsToAverage; i++)
         centroid.add(pointCloud.get(i));
      centroid.scale(1.0 / pointsToAverage);

      return centroid;
   }

   // TODO: Color filtering could go here
   // pass in depth and color image -> cut out invalid pixels of depth image based on color image ->
   // -> create "environmentPointCloud" based off the color-filtered depth image ->
   // -> set the segmentation radius to be large (1.0~1.5?)
   public void setEnvironmentPointCloud(List<? extends Point3DReadOnly> pointCloud)
   {
      synchronized (measurementPointCloudSynchronizer)
      {
         measurementPointCloud = pointCloud;
      }
   }

   public void setSegmentSphereRadius(double radius)
   {
      segmentSphereRadius = radius;
   }

   public void useProvidedTargetPoint(boolean targetPointOn)
   {
      useTargetPoint.set(targetPointOn);
   }

   public void setTargetPoint(Point3DBasics detectionPoint)
   {
      targetPoint.set(detectionPoint);
   }

   public void setSceneNodeID(long id)
   {
      sceneNodeID = id;
   }

   public void setNumberOfCorrespondences(int numberOfCorrespondences)
   {
      this.numberOfCorrespondences = numberOfCorrespondences;
      objectRelativeToCentroidPoints.reshape(numberOfCorrespondences, 3);
      measurementRelativeToCentroidPoints.reshape(numberOfCorrespondences, 3);
   }

   public void setDetectionShape(PrimitiveRigidBodyShape shape)
   {
      detectionShape = shape;
      changeSize(lengths, radii, localObjectPoints.size());
   }

   public void changeSize(Vector3D lengths, Vector3D radii, int numberOfObjectSamples)
   {
      this.lengths.set(lengths);
      this.radii.set(radii);

      localObjectPoints = IterativeClosestPointTools.createICPObjectPointCloud(detectionShape,
                                                                               new Pose3D(),
                                                                               lengths.getX32(),
                                                                               lengths.getY32(),
                                                                               lengths.getZ32(),
                                                                               radii.getX32(),
                                                                               radii.getY32(),
                                                                               radii.getZ32(),
                                                                               numberOfObjectSamples,
                                                                               random);
      setPoseGuess(resultPose);
   }

   public List<Point3DReadOnly> getSegmentedPointCloud()
   {
      return segmentedPointCloud;
   }

   public List<Point3DReadOnly> getCorrespondingMeasurementPoints()
   {
      return correspondingMeasurementPoints;
   }

   public List<Point3DReadOnly> getCorrespondingObjectPoints()
   {
      return correspondingObjectPoints;
   }

   public void setPoseGuess(Pose3DReadOnly pose)
   {
      resultPose.set(pose);
      objectInWorldPointsIsUpToDate = false;
      //      updateObjectInWorldPoints();
   }

   private void updateObjectInWorldPoints()
   {
      if (objectInWorldPointsIsUpToDate)
         return;

      Stream<Point3D32> localPointsStream = useParallelStreams ? localObjectPoints.parallelStream() : localObjectPoints.stream();
      objectInWorldPoints = localPointsStream.map(localPoint ->
                                                  {
                                                     Point3D32 pointInWorld = new Point3D32(localPoint);
                                                     resultPose.transform(pointInWorld);
                                                     return pointInWorld;
                                                  }).collect(Collectors.toList());
      objectInWorldPointsIsUpToDate = true;
   }

   public Pose3DReadOnly getResultPose()
   {
      return resultPose;
   }

   public List<Point3D32> getObjectPointCloud()
   {
      if (!objectInWorldPointsIsUpToDate)
         updateObjectInWorldPoints();
      return objectInWorldPoints;
   }

   public boolean isUsingTargetPoint()
   {
      return useTargetPoint.get();
   }

   public int getNumberOfShapeSamples()
   {
      return getObjectPointCloud().size();
   }

   public Vector3DReadOnly getLengths()
   {
      return lengths;
   }

   public Vector3DReadOnly getRadii()
   {
      return radii;
   }
}<|MERGE_RESOLUTION|>--- conflicted
+++ resolved
@@ -13,11 +13,8 @@
 import us.ihmc.euclid.tuple3D.Point3D32;
 import us.ihmc.euclid.tuple3D.Vector3D;
 import us.ihmc.euclid.tuple3D.interfaces.Point3DBasics;
-<<<<<<< HEAD
+import us.ihmc.euclid.tuple3D.interfaces.Point3DReadOnly;
 import us.ihmc.euclid.tuple3D.interfaces.Vector3DReadOnly;
-=======
-import us.ihmc.euclid.tuple3D.interfaces.Point3DReadOnly;
->>>>>>> 20fffade
 import us.ihmc.perception.sceneGraph.rigidBody.primitive.PrimitiveRigidBodyShape;
 
 import java.util.ArrayList;
@@ -155,12 +152,8 @@
          // Only run ICP iteration if segmented point cloud has enough points
          if (segmentedPointCloud.size() >= numberOfCorrespondences)
          {
-<<<<<<< HEAD
             System.out.println("\tSuccess!");
-            runICPIteration(segmentedPointCloud);
-=======
             runICPIteration();
->>>>>>> 20fffade
 
             ranICPSuccessfully = true;
          }
@@ -301,47 +294,17 @@
                                                                       double distance = IterativeClosestPointTools.distanceSquaredFromShape(detectionShape,
                                                                                                                                             virtualObjectPointInWorld,
                                                                                                                                             point,
-                                                                                                                                            xLength,
-                                                                                                                                            yLength,
-                                                                                                                                            zLength,
-                                                                                                                                            xRadius,
-                                                                                                                                            yRadius,
-                                                                                                                                            zRadius,
+                                                                                                                                            lengths.getX32(),
+                                                                                                                                            lengths.getY32(),
+                                                                                                                                            lengths.getZ32(),
+                                                                                                                                            radii.getX32(),
+                                                                                                                                            radii.getY32(),
+                                                                                                                                            radii.getZ32(),
                                                                                                                                             ignoreShapeTypeWhenSegmenting);
                                                                       return new DistancedPoint(point, distance);
                                                                    }).toList();
 
-<<<<<<< HEAD
-      // The below two lists should be synchronized to allow use of parallel streams
-      segmentedPointCloud = Collections.synchronizedList(new ArrayList<>());
-      neighborPointCloud.clear();
-
-      Stream<Point3D32> measurementStream = useParallelStreams ? measurementPointCloud.parallelStream() : measurementPointCloud.stream();
-      measurementStream.forEach(point ->
-      {
-         double distance = IterativeClosestPointTools.distanceSquaredFromShape(detectionShape,
-                                                                               virtualObjectPointInWorld,
-                                                                               point,
-                                                                               lengths.getX32(),
-                                                                               lengths.getY32(),
-                                                                               lengths.getZ32(),
-                                                                               radii.getX32(),
-                                                                               radii.getY32(),
-                                                                               radii.getZ32(),
-                                                                               ignoreShapeTypeWhenSegmenting);
-
-         if (distance < neighborCutoff)
-         {
-            neighborPointCloud.add(point);
-            if (distance < cutoffSquare)
-            {
-               segmentedPointCloud.add(point);
-            }
-         }
-      });
-=======
       segmentPointCloudUsingSphereAndFindNeighbors(distancedPoints, cutoffRange);
->>>>>>> 20fffade
    }
 
    public void segmentPointCloudUsingSphere(List<Point3DReadOnly> measurementPointCloud, Pose3DReadOnly virtualObjectPointInWorld, double cutoffRange)
