--- conflicted
+++ resolved
@@ -286,34 +286,17 @@
       double cutoffSquare = MathTools.square(cutoffRange);
 
       Stream<? extends Point3DReadOnly> measurementStream = useParallelStreams ? measurementPointCloud.parallelStream() : measurementPointCloud.stream();
-<<<<<<< HEAD
-
-      segmentedPointCloud = measurementStream.filter(point -> IterativeClosestPointTools.distanceSquaredFromShape(detectionShape,
-                                                                                                                  virtualObjectPointInWorld,
-                                                                                                                  point,
-                                                                                                                  lengths.getX32(),
-                                                                                                                  lengths.getY32(),
-                                                                                                                  lengths.getZ32(),
-                                                                                                                  radii.getX32(),
-                                                                                                                  radii.getY32(),
-                                                                                                                  radii.getZ32(),
-                                                                                                                  ignoreShapeTypeWhenSegmenting)
-                                                              <= cutoffSquare).collect(Collectors.toList());
-   }
-
-   private void segmentPointCloudAndFindNeighbors(List<? extends Point3DReadOnly> measurementPointCloud, Pose3DReadOnly virtualObjectPointInWorld, double cutoffRange)
-=======
       return measurementStream.map(point ->
                                    {
                                       double distance = IterativeClosestPointTools.distanceSquaredFromShape(detectionShape,
                                                                                                             virtualObjectPointInWorld,
                                                                                                             point,
-                                                                                                            xLength,
-                                                                                                            yLength,
-                                                                                                            zLength,
-                                                                                                            xRadius,
-                                                                                                            yRadius,
-                                                                                                            zRadius,
+                                                                                                            lengths.getX32(),
+                                                                                                            lengths.getY32(),
+                                                                                                            lengths.getZ32(),
+                                                                                                            radii.getX32(),
+                                                                                                            radii.getY32(),
+                                                                                                            radii.getZ32(),
                                                                                                             ignoreShapeTypeWhenSegmenting);
                                       return new DistancedPoint(point, distance);
                                    }).filter(point -> point.getDistanceSquared() <= cutoffSquare).collect(Collectors.toList());
@@ -322,7 +305,6 @@
    private List<DistancedPoint> segmentPointCloudAndFindNeighbors(List<? extends Point3DReadOnly> measurementPointCloud,
                                                                   Pose3DReadOnly virtualShapeLocation,
                                                                   double cutoffRange)
->>>>>>> 25a42cd0
    {
       Stream<? extends Point3DReadOnly> measurementStream = useParallelStreams ? measurementPointCloud.parallelStream() : measurementPointCloud.stream();
       List<DistancedPoint> distancedPoints = measurementStream.map(point ->
