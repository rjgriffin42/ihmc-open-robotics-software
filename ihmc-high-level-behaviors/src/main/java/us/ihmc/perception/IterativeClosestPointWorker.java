package us.ihmc.perception;

import org.ejml.data.DMatrixRMaj;
import org.ejml.dense.row.CommonOps_DDRM;
import org.ejml.dense.row.decomposition.svd.SvdImplicitQrDecompose_DDRM;
import perception_msgs.msg.dds.DetectedObjectPacket;
import us.ihmc.commons.lists.RecyclingArrayList;
import us.ihmc.communication.PerceptionAPI;
import us.ihmc.communication.ros2.ROS2Helper;
import us.ihmc.euclid.matrix.RotationMatrix;
import us.ihmc.euclid.referenceFrame.FramePoint3D;
import us.ihmc.euclid.referenceFrame.FramePose3D;
import us.ihmc.euclid.referenceFrame.ReferenceFrame;
import us.ihmc.euclid.referenceFrame.interfaces.FixedFramePose3DBasics;
import us.ihmc.euclid.tuple3D.Point3D32;
import us.ihmc.euclid.tuple3D.interfaces.Point3DBasics;
import us.ihmc.perception.sceneGraph.rigidBody.primitive.PrimitiveRigidBodyShape;

import java.util.List;
import java.util.Random;
import java.util.concurrent.atomic.AtomicBoolean;

public class IterativeClosestPointWorker
{
   private final Random random;

   private final ROS2Helper ros2Helper;
   private long sceneNodeID = -1L;

   private final PrimitiveRigidBodyShape detectionShape;
   private float xLength = 0.0f;
   private float yLength = 0.0f;
   private float zLength = 0.0f;
   private float xRadius = 0.0f;
   private float yRadius = 0.0f;
   private float zRadius = 0.0f;
   private int numberOfICPObjectPoints;

   private final DMatrixRMaj objectCentroid = new DMatrixRMaj(1, 3);
   private final DMatrixRMaj environmentCentroid = new DMatrixRMaj(1, 3);
   private final DMatrixRMaj objectPointCloudCentroid = new DMatrixRMaj(1, 3);
   private final DMatrixRMaj objectCentroidSubtractedPoints;
   private final DMatrixRMaj environmentCentroidSubtractedPoints;
   private final DMatrixRMaj environmentToObjectCorrespondencePoints;

   private final SvdImplicitQrDecompose_DDRM svdSolver = new SvdImplicitQrDecompose_DDRM(false, true, true, false);

   private RecyclingArrayList<Point3D32> environmentPointCloud;
   private final Object environmentPointCloudSynchronizer = new Object();

   private final RecyclingArrayList<Point3D32> segmentedPointCloud = new RecyclingArrayList<>(Point3D32::new);
   private double segmentSphereRadius = 0.3;

   private RecyclingArrayList<Point3D32> objectInWorldPoints;

   private final AtomicBoolean useTargetPoint = new AtomicBoolean(true);
   // Point around which ICP will segment the environment point cloud
   private final FramePoint3D targetPoint = new FramePoint3D(ReferenceFrame.getWorldFrame());

   private final FramePose3D resultPose = new FramePose3D(ReferenceFrame.getWorldFrame());

   public IterativeClosestPointWorker(int numberOfICPObjectPoints, ROS2Helper ros2Helper, Random random)
   {
      this.ros2Helper = ros2Helper;
      this.numberOfICPObjectPoints = numberOfICPObjectPoints;
      this.random = random;

      objectCentroidSubtractedPoints = new DMatrixRMaj(numberOfICPObjectPoints, 3);
      environmentCentroidSubtractedPoints = new DMatrixRMaj(numberOfICPObjectPoints, 3);
      environmentToObjectCorrespondencePoints = new DMatrixRMaj(numberOfICPObjectPoints, 3);
      detectionShape = PrimitiveRigidBodyShape.BOX;
      objectInWorldPoints = createDefaultBoxPointCloud(numberOfICPObjectPoints, random);
   }

   public IterativeClosestPointWorker(PrimitiveRigidBodyShape objectShape,
                                      float xLength,
                                      float yLength,
                                      float zLength,
                                      float xRadius,
                                      float yRadius,
                                      float zRadius,
                                      int numberOfICPObjectPoints,
                                      ROS2Helper ros2Helper,
                                      Random random)
   {
      this.ros2Helper = ros2Helper;
      this.xLength = xLength;
      this.yLength = yLength;
      this.zLength = zLength;
      this.xRadius = xRadius;
      this.yRadius = yRadius;
      this.zRadius = zRadius;
      this.numberOfICPObjectPoints = numberOfICPObjectPoints;
      this.random = random;
      detectionShape = objectShape;

      objectCentroidSubtractedPoints = new DMatrixRMaj(numberOfICPObjectPoints, 3);
      environmentCentroidSubtractedPoints = new DMatrixRMaj(numberOfICPObjectPoints, 3);
      environmentToObjectCorrespondencePoints = new DMatrixRMaj(numberOfICPObjectPoints, 3);

      objectInWorldPoints = createICPObjectPointCloud(detectionShape, xLength, yLength, zLength, xRadius, yRadius, zRadius, numberOfICPObjectPoints);
   }

   public void runICP(int numberOfIterations)
   {
      // Determine around where the point cloud should be segmented
      // (user provided point or last centroid)
      FramePoint3D detectionPoint;
      if (useTargetPoint.get())
         detectionPoint = new FramePoint3D(targetPoint);
      else
         detectionPoint = new FramePoint3D(resultPose.getPosition());

      // Segment the point cloud
      synchronized (environmentPointCloudSynchronizer) // synchronize as to avoid changes to environment point cloud while segmenting it
      {
         if (environmentPointCloud == null)
            return;

         segmentPointCloud(environmentPointCloud, detectionPoint, segmentSphereRadius);
      }

      // Only run ICP iteration if segmented point cloud has enough points
      if (segmentedPointCloud.size() >= numberOfICPObjectPoints)
      {
         for (int i = 0; i < numberOfIterations; ++i)
         {
            runICPIteration(segmentedPointCloud);
         }
      }

      // Send result message
      if (sceneNodeID != -1L)
      {
         DetectedObjectPacket resultMessage = new DetectedObjectPacket();
         resultMessage.setId((int) sceneNodeID);
         resultMessage.getPose().set(resultPose);
         for (Point3D32 point3D32 : getObjectPointCloud())
            resultMessage.getObjectPointCloud().add().set(point3D32);
         for (int i = 0; i < numberOfICPObjectPoints; i++)
            resultMessage.getSegmentedPointCloud().add().set(segmentedPointCloud.get(i));
         ros2Helper.publish(PerceptionAPI.ICP_RESULT, resultMessage);
      }
   }

   // TODO: Pass in a Pose to transform (all object points define WRT the pose of object)
   private void runICPIteration(RecyclingArrayList<Point3D32> segmentedEnvironmentPointCloud)
   {
      segmentedEnvironmentPointCloud.shuffle(random);

      // Calculate nearest neighbor (environment to object)
      for (int i = 0; i < numberOfICPObjectPoints; ++i)
      {
         Point3D32 environmentPoint = segmentedEnvironmentPointCloud.get(i);
         float minDistance = Float.MAX_VALUE;
         int minIndex = Integer.MAX_VALUE;

         for (int j = 0; j < objectInWorldPoints.size(); ++j)
         {
            float distance = (float) environmentPoint.distance(objectInWorldPoints.get(j));
            if (distance <= minDistance)
            {
               minDistance = distance;
               minIndex = j;
            }
         }
         if (minIndex == Integer.MAX_VALUE)
            return;

         environmentToObjectCorrespondencePoints.set(i, 0, objectInWorldPoints.get(minIndex).getX());
         environmentToObjectCorrespondencePoints.set(i, 1, objectInWorldPoints.get(minIndex).getY());
         environmentToObjectCorrespondencePoints.set(i, 2, objectInWorldPoints.get(minIndex).getZ());
      }

      // Calculate object centroid
      objectCentroid.set(0, 0, 0);
      objectCentroid.set(0, 1, 0);
      objectCentroid.set(0, 2, 0);
      for (int i = 0; i < numberOfICPObjectPoints; ++i)
      {
         objectCentroid.add(0, 0, environmentToObjectCorrespondencePoints.get(i, 0));
         objectCentroid.add(0, 1, environmentToObjectCorrespondencePoints.get(i, 1));
         objectCentroid.add(0, 2, environmentToObjectCorrespondencePoints.get(i, 2));
      }
      objectCentroid.set(0, 0, objectCentroid.get(0, 0) / numberOfICPObjectPoints);
      objectCentroid.set(0, 1, objectCentroid.get(0, 1) / numberOfICPObjectPoints);
      objectCentroid.set(0, 2, objectCentroid.get(0, 2) / numberOfICPObjectPoints);

      for (int i = 0; i < numberOfICPObjectPoints; ++i)
      {
         objectCentroidSubtractedPoints.set(i, 0, environmentToObjectCorrespondencePoints.get(i, 0) - objectCentroid.get(0, 0));
         objectCentroidSubtractedPoints.set(i, 1, environmentToObjectCorrespondencePoints.get(i, 1) - objectCentroid.get(0, 1));
         objectCentroidSubtractedPoints.set(i, 2, environmentToObjectCorrespondencePoints.get(i, 2) - objectCentroid.get(0, 2));
      }

      // Calculate environment centroid
      environmentCentroid.set(0, 0, 0);
      environmentCentroid.set(0, 1, 0);
      environmentCentroid.set(0, 2, 0);
      for (int i = 0; i < numberOfICPObjectPoints; ++i)
      {
         environmentCentroid.add(0, 0, segmentedEnvironmentPointCloud.get(i).getX());
         environmentCentroid.add(0, 1, segmentedEnvironmentPointCloud.get(i).getY());
         environmentCentroid.add(0, 2, segmentedEnvironmentPointCloud.get(i).getZ());
      }
      environmentCentroid.set(0, 0, environmentCentroid.get(0, 0) / numberOfICPObjectPoints);
      environmentCentroid.set(0, 1, environmentCentroid.get(0, 1) / numberOfICPObjectPoints);
      environmentCentroid.set(0, 2, environmentCentroid.get(0, 2) / numberOfICPObjectPoints);

      for (int i = 0; i < numberOfICPObjectPoints; ++i)
      {
         environmentCentroidSubtractedPoints.set(i, 0, segmentedEnvironmentPointCloud.get(i).getX() - environmentCentroid.get(0, 0));
         environmentCentroidSubtractedPoints.set(i, 1, segmentedEnvironmentPointCloud.get(i).getY() - environmentCentroid.get(0, 1));
         environmentCentroidSubtractedPoints.set(i, 2, segmentedEnvironmentPointCloud.get(i).getZ() - environmentCentroid.get(0, 2));
      }

      // Initialize matrix variables
      DMatrixRMaj H = new DMatrixRMaj(3, 3);
      DMatrixRMaj U = new DMatrixRMaj(3, 3);
      DMatrixRMaj V = new DMatrixRMaj(3, 3);
      DMatrixRMaj R = new DMatrixRMaj(3, 3);
      DMatrixRMaj objectAdjustedLocation = new DMatrixRMaj(3, 1);
      DMatrixRMaj objectTranslation = new DMatrixRMaj(1, 3);
      DMatrixRMaj T = new DMatrixRMaj(4, 4);
      CommonOps_DDRM.setIdentity(T);
      DMatrixRMaj interimPoint = new DMatrixRMaj(1, 3);
      DMatrixRMaj movedPoint = new DMatrixRMaj(1, 3);

      // TODO: Get new translation every iteration, append to last, modify object pose using the translation
      // Solve for Best Fit Transformation
      CommonOps_DDRM.multTransA(objectCentroidSubtractedPoints, environmentCentroidSubtractedPoints, H);
      svdSolver.decompose(H);
      svdSolver.getU(U, false);
      svdSolver.getV(V, true);
      CommonOps_DDRM.multTransAB(V, U, R);

      // Correct any negative rotation matrices which come out of SVD its positive counterpart (fixes NotARotationMatrix issues)
      if (CommonOps_DDRM.det(R) < 0.0) {
         CommonOps_DDRM.scale(-1.0, R);
      }

      RotationMatrix deltaRotation = new RotationMatrix(R);

      // Calculate object translation
      CommonOps_DDRM.multTransB(R, objectCentroid, objectAdjustedLocation);
      CommonOps_DDRM.transpose(objectAdjustedLocation);
      CommonOps_DDRM.subtract(environmentCentroid, objectAdjustedLocation, objectTranslation);

      // Rotate and translate object points
      for (Point3D32 objectInWorldPoint : this.objectInWorldPoints)
      {
         interimPoint.set(new double[][] {{objectInWorldPoint.getX()}, {objectInWorldPoint.getY()}, {objectInWorldPoint.getZ()}});
         CommonOps_DDRM.mult(R, interimPoint, movedPoint);
         objectInWorldPoint.set(movedPoint.get(0) + objectTranslation.get(0),
                                movedPoint.get(1) + objectTranslation.get(1),
                                movedPoint.get(2) + objectTranslation.get(2));
      }

      // TODO: Remove this cheat
      // Calculate object centroid
      objectPointCloudCentroid.set(0, 0, 0);
      objectPointCloudCentroid.set(0, 1, 0);
      objectPointCloudCentroid.set(0, 2, 0);
      for (int i = 0; i < numberOfICPObjectPoints; ++i)
      {
         objectPointCloudCentroid.add(0, 0, objectInWorldPoints.get(i).getX());
         objectPointCloudCentroid.add(0, 1, objectInWorldPoints.get(i).getY());
         objectPointCloudCentroid.add(0, 2, objectInWorldPoints.get(i).getZ());
      }
      objectPointCloudCentroid.set(0, 0, objectPointCloudCentroid.get(0, 0) / numberOfICPObjectPoints);
      objectPointCloudCentroid.set(0, 1, objectPointCloudCentroid.get(0, 1) / numberOfICPObjectPoints);
      objectPointCloudCentroid.set(0, 2, objectPointCloudCentroid.get(0, 2) / numberOfICPObjectPoints);

      resultPose.prependRotation(deltaRotation);
      resultPose.getPosition().set(objectPointCloudCentroid.get(0, 0), objectPointCloudCentroid.get(0, 1), objectPointCloudCentroid.get(0, 2));
   }

   private RecyclingArrayList<Point3D32> createICPObjectPointCloud(PrimitiveRigidBodyShape shape,
                                                                   float xLength,
                                                                   float yLength,
                                                                   float zLength,
                                                                   float xRadius,
                                                                   float yRadius,
                                                                   float zRadius,
                                                                   int numberOfICPObjectPoints)
   {
      RecyclingArrayList<Point3D32> objectPointCloud;

      switch (shape)
      {
         case BOX -> objectPointCloud = createBoxPointCloud(xLength, yLength, zLength, numberOfICPObjectPoints, random);
         case PRISM -> objectPointCloud = createPrismPointCloud(xLength, yLength, zLength, numberOfICPObjectPoints, random);
         case CYLINDER -> objectPointCloud = createCylinderPointCloud(zLength, xRadius, numberOfICPObjectPoints, random);
         case ELLIPSOID -> objectPointCloud = createEllipsoidPointCloud(xRadius, yRadius, zRadius, numberOfICPObjectPoints, random);
         case CONE -> objectPointCloud = createConePointCloud(zLength, xRadius, numberOfICPObjectPoints, random);
         default -> objectPointCloud = createDefaultBoxPointCloud(numberOfICPObjectPoints, random);
      }

      return objectPointCloud;
   }

   private RecyclingArrayList<Point3D32> createBoxPointCloud(float xLength, float yLength, float zLength, int numberOfPoints, Random random)
   {
      RecyclingArrayList<Point3D32> boxObjectPointCloud = new RecyclingArrayList<>(Point3D32::new);

      float halfBoxHeight = xLength / 2.0f;
      float halfBoxWidth = yLength / 2.0f;
      float halfBoxDepth = zLength / 2.0f;
      for (int i = 0; i < numberOfPoints; i++)
      {
         int j = random.nextInt(6);
         float x = random.nextFloat(-halfBoxDepth, halfBoxDepth);
         float y = random.nextFloat(-halfBoxWidth, halfBoxWidth);
         float z = random.nextFloat(-halfBoxHeight, halfBoxHeight);
         if (j == 0 | j == 1)
         {
            x = (-(j & 1) * halfBoxDepth * 2.0f) + halfBoxDepth;
         }
         if (j == 2 | j == 3)
         {
            y = (-(j & 1) * halfBoxWidth * 2.0f) + halfBoxWidth;
         }
         if (j == 4 | j == 5)
         {
            z = (-(j & 1) * halfBoxHeight * 2.0f) + halfBoxHeight;
         }
         Point3D32 boxPoint = boxObjectPointCloud.add();
         boxPoint.set(resultPose.getPosition());
         boxPoint.add(x, y, z);
      }

      return boxObjectPointCloud;
   }

   private RecyclingArrayList<Point3D32> createPrismPointCloud(float xLength, float yLength, float zLength, int numberOfPoints, Random random)
   {
      RecyclingArrayList<Point3D32> prismObjectPointCloud = new RecyclingArrayList<>(Point3D32::new);

      float halfPrismDepth = xLength / 2.0f;
      float halfPrismWidth = yLength / 2.0f;

      for (int i = 0; i < numberOfPoints; i++)
      {
<<<<<<< HEAD
         int side = random.nextInt(0, 4);
         float x = random.nextFloat(-halfPrismDepth, halfPrismDepth);
         float y = random.nextFloat(-halfPrismWidth, halfPrismWidth);
         float z = random.nextFloat(0, zLength);
         if (side == 0 || side == 1) // triangular faces
         {
            x = (1.0f - (z / zLength)) * x;
            y = (-(side & 1) * halfPrismWidth * 2.0f) + halfPrismWidth;
         }
         else if (side == 2 || side == 3) // rectangular faces
         {
            x = (1.0f - (z / zLength)) * ((-(side & 1) * halfPrismDepth * 2.0f) + halfPrismDepth);
         }

         Point3D32 prismPoint = prismObjectPointCloud.add();
         prismPoint.set(lastCentroidPoint);
         prismPoint.add(x, y, z);
=======
         float z = (float) random.nextDouble(0, length);
         double phi = random.nextDouble(0, 2 * Math.PI);
         float x = (float) Math.cos(phi) * z * (radius / length);
         float y = (float) Math.sin(phi) * z * (radius / length);
         Point3D32 conePoint = coneObjectPointCloud.add();
         conePoint.set(resultPose.getPosition());
         conePoint.add(x, y, z);
>>>>>>> 283b3c2e
      }

      return prismObjectPointCloud;
   }

   private RecyclingArrayList<Point3D32> createCylinderPointCloud(float zLength, float xRadius, int numberOfPoints, Random random)
   {
      RecyclingArrayList<Point3D32> cylinderObjectPointCloud = new RecyclingArrayList<>(Point3D32::new);

      for (int i = 0; i < numberOfPoints; i++)
      {
         int j = random.nextInt(6);
         float z = random.nextFloat(0, zLength);
         float r = xRadius;
         if (j == 0)
         {
            z = 0;
            r = random.nextFloat(0, xRadius);
         }
         if (j == 1)
         {
            z = zLength;
            r = random.nextFloat(0, xRadius);
         }
         double phi = random.nextDouble(0, 2 * Math.PI);
         float x = (float) Math.cos(phi) * r;
         float y = (float) Math.sin(phi) * r;
         Point3D32 cylinderPoint = cylinderObjectPointCloud.add();
         cylinderPoint.set(resultPose.getPosition());
         cylinderPoint.add(x, y, z);
      }

      return cylinderObjectPointCloud;
   }

   private RecyclingArrayList<Point3D32> createEllipsoidPointCloud(float xRadius, float yRadius, float zRadius, int numberOfPoints, Random random)
   {
      RecyclingArrayList<Point3D32> ellipsoidObjectPointCloud = new RecyclingArrayList<>(Point3D32::new);

      for (int i = 0; i < numberOfPoints; i++)
      {
         double phi = random.nextDouble(0, 2.0 * Math.PI);
         double theta = random.nextDouble(0, 2.0 * Math.PI);
         float x = (float) (Math.sin(phi) * Math.cos(theta) * xRadius);
         float y = (float) (Math.sin(phi) * Math.sin(theta) * yRadius);
         float z = (float) Math.cos(phi) * zRadius;

         Point3D32 ellipsoidPoint = ellipsoidObjectPointCloud.add();
         ellipsoidPoint.set(lastCentroidPoint);
         ellipsoidPoint.add(x, y, z);
      }

      return ellipsoidObjectPointCloud;
   }

   private RecyclingArrayList<Point3D32> createConePointCloud(float zLength, float xRadius, int numberOfPoints, Random random)
   {
      RecyclingArrayList<Point3D32> coneObjectPointCloud = new RecyclingArrayList<>(Point3D32::new);

      for (int i = 0; i < numberOfPoints; i++)
      {
         float z = random.nextFloat(0, zLength);
         double phi = random.nextDouble(0, 2.0 * Math.PI);
         float x = (float) Math.cos(phi) * (zLength - z) * (xRadius / zLength);
         float y = (float) Math.sin(phi) * (zLength - z) * (xRadius / zLength);
         Point3D32 conePoint = coneObjectPointCloud.add();
         conePoint.set(lastCentroidPoint);
         conePoint.add(x, y, z);
      }

      return coneObjectPointCloud;
   }

   private RecyclingArrayList<Point3D32> createDefaultBoxPointCloud(int numberOfPoints, Random random)
   {
      RecyclingArrayList<Point3D32> boxObjectPointCloud = new RecyclingArrayList<>(Point3D32::new);

      float halfBoxWidth = 0.405f / 2.0f;
      float halfBoxDepth = 0.31f / 2.0f;
      float halfBoxHeight = 0.19f / 2.0f;
      for (int i = 0; i < numberOfPoints; i++)
      {
         int j = random.nextInt(6);
         float x = random.nextFloat(-halfBoxDepth, halfBoxDepth);
         float y = random.nextFloat(-halfBoxWidth, halfBoxWidth);
         float z = random.nextFloat(-halfBoxHeight, halfBoxHeight);
         if (j == 0 | j == 1)
         {
            x = (-(j & 1) * halfBoxDepth * 2.0f) + halfBoxDepth;
         }
         if (j == 2 | j == 3)
         {
            y = (-(j & 1) * halfBoxWidth * 2.0f) + halfBoxWidth;
         }
         if (j == 4 | j == 5)
         {
            z = (-(j & 1) * halfBoxHeight * 2.0f) + halfBoxHeight;
         }
         Point3D32 boxPoint = boxObjectPointCloud.add();
         boxPoint.set(x, y, z);
      }

      return boxObjectPointCloud;
   }

   private void segmentPointCloud(List<Point3D32> environmentPointCloud, FramePoint3D virtualObjectPointInWorld, double cutoffRange)
   {
      segmentedPointCloud.clear();

      for (Point3D32 point : environmentPointCloud)
      {
         double distanceFromVirtualObjectCentroid = virtualObjectPointInWorld.distance(point);
         if (distanceFromVirtualObjectCentroid <= cutoffRange)
         {
            Point3D32 segmentPoint = segmentedPointCloud.add();
            segmentPoint.set(point);
         }
      }
   }

   // TODO: Color filtering could go here
   // pass in depth and color image -> cut out invalid pixels of depth image based on color image ->
   // -> create "environmentPointCloud" based off the color-filtered depth image ->
   // -> set the segmentation radius to be large (1.0~1.5?)
   public void setEnvironmentPointCloud(RecyclingArrayList<Point3D32> pointCloud)
   {
      synchronized (environmentPointCloudSynchronizer)
      {
         environmentPointCloud = pointCloud;
      }
   }

   public void setSegmentSphereRadius(double radius)
   {
      segmentSphereRadius = radius;
   }

   public void useProvidedTargetPoint(boolean targetPointOn)
   {
      useTargetPoint.set(targetPointOn);
   }

   public void setTargetPoint(Point3DBasics detectionPoint)
   {
      targetPoint.set(detectionPoint);
   }

   public void setSceneNodeID(long id)
   {
      sceneNodeID = id;
   }

   public void changeSize(float xLength, float yLength, float zLength, float xRadius, float yRadius, float zRadius, int numberOfICPObjectPoints)
   {
      this.xLength = xLength;
      this.yLength = yLength;
      this.zLength = zLength;
      this.xRadius = xRadius;
      this.yRadius = yRadius;
      this.zRadius = zRadius;
      this.numberOfICPObjectPoints = numberOfICPObjectPoints;
      objectInWorldPoints = createICPObjectPointCloud(detectionShape, xLength, yLength, zLength, xRadius, yRadius, zRadius, numberOfICPObjectPoints);
   }

   public List<Point3D32> getSegmentedPointCloud()
   {
      return segmentedPointCloud;
   }

   public FixedFramePose3DBasics getResultPose()
   {
      return resultPose;
   }

   public List<Point3D32> getObjectPointCloud()
   {
      return objectInWorldPoints;
   }

   public float getXLength()
   {
      return xLength;
   }

   public float getYLength()
   {
      return yLength;
   }

   public float getZLength()
   {
      return zLength;
   }

   public float getXRadius()
   {
      return xRadius;
   }

   public float getYRadius()
   {
      return yRadius;
   }

   public float getZRadius()
   {
      return zRadius;
   }

   public int getNumberOfICPObjectPoints()
   {
      return numberOfICPObjectPoints;
   }

   public boolean isUsingTargetPoint()
   {
      return useTargetPoint.get();
   }
}<|MERGE_RESOLUTION|>--- conflicted
+++ resolved
@@ -341,7 +341,6 @@
 
       for (int i = 0; i < numberOfPoints; i++)
       {
-<<<<<<< HEAD
          int side = random.nextInt(0, 4);
          float x = random.nextFloat(-halfPrismDepth, halfPrismDepth);
          float y = random.nextFloat(-halfPrismWidth, halfPrismWidth);
@@ -357,17 +356,8 @@
          }
 
          Point3D32 prismPoint = prismObjectPointCloud.add();
-         prismPoint.set(lastCentroidPoint);
+         prismPoint.set(resultPose.getPosition());
          prismPoint.add(x, y, z);
-=======
-         float z = (float) random.nextDouble(0, length);
-         double phi = random.nextDouble(0, 2 * Math.PI);
-         float x = (float) Math.cos(phi) * z * (radius / length);
-         float y = (float) Math.sin(phi) * z * (radius / length);
-         Point3D32 conePoint = coneObjectPointCloud.add();
-         conePoint.set(resultPose.getPosition());
-         conePoint.add(x, y, z);
->>>>>>> 283b3c2e
       }
 
       return prismObjectPointCloud;
@@ -416,7 +406,7 @@
          float z = (float) Math.cos(phi) * zRadius;
 
          Point3D32 ellipsoidPoint = ellipsoidObjectPointCloud.add();
-         ellipsoidPoint.set(lastCentroidPoint);
+         ellipsoidPoint.set(resultPose.getPosition());
          ellipsoidPoint.add(x, y, z);
       }
 
@@ -434,7 +424,7 @@
          float x = (float) Math.cos(phi) * (zLength - z) * (xRadius / zLength);
          float y = (float) Math.sin(phi) * (zLength - z) * (xRadius / zLength);
          Point3D32 conePoint = coneObjectPointCloud.add();
-         conePoint.set(lastCentroidPoint);
+         conePoint.set(resultPose.getPosition());
          conePoint.add(x, y, z);
       }
 
