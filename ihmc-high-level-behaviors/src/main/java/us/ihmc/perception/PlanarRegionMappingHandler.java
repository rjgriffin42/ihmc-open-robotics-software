package us.ihmc.perception;

import controller_msgs.msg.dds.WalkingControllerFailureStatusMessage;
import org.bytedeco.javacpp.BytePointer;
import org.bytedeco.opencl._cl_program;
import org.bytedeco.opencv.global.opencv_core;
import perception_msgs.msg.dds.PlanarRegionsListMessage;
import perception_msgs.msg.dds.FramePlanarRegionsListMessage;
import us.ihmc.avatar.logging.PlanarRegionsListLogger;
import us.ihmc.avatar.logging.PlanarRegionsReplayBuffer;
import us.ihmc.commonWalkingControlModules.highLevelHumanoidControl.factories.ControllerAPIDefinition;
import us.ihmc.commonWalkingControlModules.highLevelHumanoidControl.factories.StepGeneratorAPIDefinition;
import us.ihmc.commons.thread.Notification;
import us.ihmc.communication.IHMCROS2Publisher;
import us.ihmc.communication.PerceptionAPI;
import us.ihmc.communication.ROS2Tools;
import us.ihmc.communication.packets.PlanarRegionMessageConverter;
import us.ihmc.communication.ros2.ROS2Helper;
import us.ihmc.euclid.referenceFrame.ReferenceFrame;
import us.ihmc.euclid.referenceFrame.tools.ReferenceFrameTools;
import us.ihmc.euclid.transform.RigidBodyTransform;
import us.ihmc.euclid.tuple3D.Point3D;
import us.ihmc.euclid.tuple4D.Quaternion;
import us.ihmc.log.LogTools;
import us.ihmc.perception.logging.PerceptionDataLoader;
import us.ihmc.perception.logging.PerceptionLoggerConstants;
import us.ihmc.perception.mapping.PlanarRegionMap;
import us.ihmc.perception.mapping.PlanarRegionMappingParameters;
import us.ihmc.perception.odometry.RapidPatchesBasedICP;
import us.ihmc.perception.opencl.OpenCLManager;
import us.ihmc.perception.rapidRegions.RapidPlanarRegionsExtractor;
import us.ihmc.perception.tools.PerceptionDebugTools;
import us.ihmc.perception.tools.PlaneRegistrationTools;
import us.ihmc.robotics.geometry.PlanarLandmarkList;
import us.ihmc.robotics.geometry.PlanarRegionsList;
import us.ihmc.robotics.geometry.FramePlanarRegionsList;
import us.ihmc.ros2.ROS2Node;
import us.ihmc.tools.thread.ExecutorServiceTools;
import us.ihmc.tools.thread.MissingThreadTools;
import us.ihmc.tools.thread.ResettableExceptionHandlingExecutorService;

import java.io.File;
import java.io.IOException;
import java.util.ArrayList;
import java.util.concurrent.ScheduledExecutorService;
import java.util.concurrent.ScheduledFuture;
import java.util.concurrent.TimeUnit;
import java.util.concurrent.atomic.AtomicReference;

public class PlanarRegionMappingHandler
{
   private enum DataSource
   {
      ROS2_CALLBACK, PLANAR_REGIONS_LOG, PERCEPTION_LOG, SUBMIT_API
   }

   private final DataSource source;

   private final static long PUBLISH_MILLISECONDS = 100;

   private int delayMilliseconds = 100;

   private ROS2Node ros2Node = null;
   private ROS2Helper ros2Helper = null;
   private IHMCROS2Publisher<PlanarRegionsListMessage> controllerRegionsPublisher;

   private final ScheduledExecutorService executorService = ExecutorServiceTools.newScheduledThreadPool(1,
                                                                                                        getClass(),
                                                                                                        ExecutorServiceTools.ExceptionHandling.CATCH_AND_REPORT);
   private ScheduledFuture<?> updateMapFuture;

   private final AtomicReference<FramePlanarRegionsListMessage> latestIncomingRegions = new AtomicReference<>(null);
   private final AtomicReference<PlanarRegionsList> latestPlanarRegionsForRendering = new AtomicReference<>(null);
   private final AtomicReference<PlanarRegionsList> latestPlanarRegionsForPublishing = new AtomicReference<>(null);
   private final AtomicReference<RigidBodyTransform> latestKeyframePoseForRendering = new AtomicReference<>(new RigidBodyTransform());

   private boolean enableCapture = false;
   private boolean enableLiveMode = true;

   private static final File logDirectory = new File(System.getProperty("user.home") + File.separator + ".ihmc" + File.separator + "logs" + File.separator);

   private OpenCLManager openCLManager;
   private _cl_program openCLProgram;
   private RapidPlanarRegionsExtractor rapidRegionsExtractor;

   private PlanarRegionsReplayBuffer planarRegionsListBuffer = null;

   private FramePlanarRegionsList framePlanarRegionsList;
   private FramePlanarRegionsList previousRegions;
   private FramePlanarRegionsList currentRegions;

   private PlanarRegionMap planarRegionMap;
   private PlanarRegionsListLogger planarRegionsListLogger;

   private final ArrayList<Point3D> mocapPositionBuffer = new ArrayList<>();
   private final ArrayList<Quaternion> mocapOrientationBuffer = new ArrayList<>();

   private int planarRegionListIndex = 0;
   private int perceptionLogIndex = 0;
   private int totalDepthCount = 0;

   private String sensorLogChannelName;

   private final BytePointer depthPointer = new BytePointer(1000000);
   private BytedecoImage depth16UC1Image;

   private final Notification dataAvailable = new Notification();
   private final ResettableExceptionHandlingExecutorService loadAndDecompressThreadExecutor = MissingThreadTools.newSingleThreadExecutor("LoadAndDecompress",
                                                                                                                                         true,
                                                                                                                                         1);

   private final RigidBodyTransform sensorTransformToWorld = new RigidBodyTransform();
   private final ReferenceFrame cameraFrame = ReferenceFrameTools.constructFrameWithChangingTransformToParent("l515ReferenceFrame",
                                                                                                              ReferenceFrame.getWorldFrame(),
                                                                                                              sensorTransformToWorld);
   private final ArrayList<Point3D> sensorPositionBuffer = new ArrayList<>();
   private final ArrayList<Quaternion> sensorOrientationBuffer = new ArrayList<>();

   private final RapidPatchesBasedICP rapidPatchesBasedICP = new RapidPatchesBasedICP();

   private PerceptionDataLoader perceptionDataLoader;

   public PlanarRegionMappingHandler()
   {
      source = DataSource.SUBMIT_API;
      planarRegionMap = new PlanarRegionMap(true);
   }

   public PlanarRegionMappingHandler(String simpleRobotName, ROS2Node ros2Node)
   {
      source = DataSource.ROS2_CALLBACK;
      planarRegionMap = new PlanarRegionMap(true);

      if (ros2Node != null)
      {
         this.ros2Node = ros2Node;
         this.ros2Helper = new ROS2Helper(ros2Node);

         launchMapper();
         controllerRegionsPublisher = ROS2Tools.createPublisher(ros2Node, StepGeneratorAPIDefinition.getTopic(PlanarRegionsListMessage.class, simpleRobotName));
         ros2Helper.subscribeViaCallback(PerceptionAPI.PERSPECTIVE_RAPID_REGIONS, latestIncomingRegions::set);

         ros2Helper.subscribeViaCallback(ControllerAPIDefinition.getTopic(WalkingControllerFailureStatusMessage.class, simpleRobotName), message ->
         {
            setEnableLiveMode(false);
            resetMap();
         });
      }
   }

   public PlanarRegionMappingHandler(String logFile, boolean smoothing)
   {
      source = DataSource.PERCEPTION_LOG;

      /* L515 Parameters
            Color: [fx:901.3026, fy:901.8400, cx:635.2337, cy:350.9427, h:720, w:1280]
            Depth: [fx:730.7891, fy:731.0859, cx:528.6094, cy:408.1602, h:768, w:1024]
       */

      openCLManager = new OpenCLManager();
      openCLProgram = openCLManager.loadProgram("RapidRegionsExtractor");

      perceptionDataLoader = new PerceptionDataLoader();
      perceptionDataLoader.openLogFile(logFile);

//      perceptionDataLoader.loadPoint3DList(PerceptionLoggerConstants.MOCAP_RIGID_BODY_POSITION, mocapPositionBuffer);
//      perceptionDataLoader.loadQuaternionList(PerceptionLoggerConstants.MOCAP_RIGID_BODY_ORIENTATION, mocapOrientationBuffer);

      //createOuster(128, 1024, smoothing);
      createTerrain(720, 1280, false);
   }

   private void createTerrain(int depthHeight, int depthWidth, boolean simulation)
   {
      planarRegionMap = new PlanarRegionMap(true, "Fast");
      sensorLogChannelName = PerceptionLoggerConstants.L515_DEPTH_NAME;

      String version = simulation ? "Simulation" : "";

      rapidRegionsExtractor = new RapidPlanarRegionsExtractor(openCLManager, openCLProgram, depthHeight, depthWidth, 654.29, 654.29, 651.14, 361.89, version);
      setupPlanarRegionsExtractor();
      rapidPatchesBasedICP.create(openCLManager, openCLProgram, depthHeight, depthWidth);
      depth16UC1Image = new BytedecoImage(depthWidth, depthHeight, opencv_core.CV_16UC1);

      perceptionDataLoader.loadCompressedDepth(sensorLogChannelName, perceptionLogIndex, depthPointer, depth16UC1Image.getBytedecoOpenCVMat());
      perceptionDataLoader.loadPoint3DList(PerceptionLoggerConstants.L515_SENSOR_POSITION, sensorPositionBuffer);
      perceptionDataLoader.loadQuaternionList(PerceptionLoggerConstants.L515_SENSOR_ORIENTATION, sensorOrientationBuffer);

      totalDepthCount = perceptionDataLoader.getHDF5Manager().getCount(sensorLogChannelName);
   }

   private void createOuster(int depthHeight, int depthWidth)
   {
      planarRegionMap = new PlanarRegionMap(true, "Spherical");
      sensorLogChannelName = PerceptionLoggerConstants.OUSTER_DEPTH_NAME;
      rapidRegionsExtractor = new RapidPlanarRegionsExtractor(openCLManager, openCLProgram, depthHeight, depthWidth);
      setupPlanarRegionsExtractor();
      rapidPatchesBasedICP.create(openCLManager, openCLProgram, depthHeight, depthWidth);
      depth16UC1Image = new BytedecoImage(depthWidth, depthHeight, opencv_core.CV_16UC1);

      perceptionDataLoader.loadCompressedDepth(sensorLogChannelName, perceptionLogIndex, depthPointer, depth16UC1Image.getBytedecoOpenCVMat());
      perceptionDataLoader.loadPoint3DList(PerceptionLoggerConstants.OUSTER_SENSOR_POSITION, sensorPositionBuffer);
      perceptionDataLoader.loadQuaternionList(PerceptionLoggerConstants.OUSTER_SENSOR_ORIENTATION, sensorOrientationBuffer);

      totalDepthCount = perceptionDataLoader.getHDF5Manager().getCount(sensorLogChannelName);
   }

<<<<<<< HEAD
   public PlanarRegionMappingHandler(File planarRegionLogDirectory)
=======
   private void setupPlanarRegionsExtractor()
   {
      rapidRegionsExtractor.getDebugger().setEnabled(true);
   }

   public PlanarRegionMappingHandler(File planarRegionLogDirectory, boolean smoothing)
>>>>>>> 2359181a
   {
      source = DataSource.PLANAR_REGIONS_LOG;
      planarRegionMap = new PlanarRegionMap(true);

      for (File file : planarRegionLogDirectory.listFiles())
      {
         if (file.getName().toUpperCase().endsWith(".PRLLOG"))
         {
            try
            {
               planarRegionsListBuffer = new PlanarRegionsReplayBuffer(file, FramePlanarRegionsList.class);
            }
            catch (IOException ioException)
            {
               LogTools.error(ioException.getStackTrace());
            }
            break;
         }
      }
   }

   public void planarRegionCallback(FramePlanarRegionsListMessage framePlanarRegionsListMessage)
   {
      if (enableCapture)
      {
         if (planarRegionsListLogger == null)
         {
            planarRegionsListLogger = new PlanarRegionsListLogger("planar-region-logger", 1);
            planarRegionsListLogger.start();
         }
         framePlanarRegionsList = PlanarRegionMessageConverter.convertToFramePlanarRegionsList(framePlanarRegionsListMessage);
         LogTools.debug("Regions Captured: {}", framePlanarRegionsList.getPlanarRegionsList().getNumberOfPlanarRegions());

         planarRegionsListLogger.update(System.currentTimeMillis(), framePlanarRegionsList);
         enableCapture = false;
      }
   }

   private void launchMapper()
   {
      updateMapFuture = executorService.scheduleAtFixedRate(this::updateMap, 0, PUBLISH_MILLISECONDS, TimeUnit.MILLISECONDS);
   }

   public synchronized void updateMap()
   {
      if (latestIncomingRegions.get() == null)
         return;

      FramePlanarRegionsList framePlanarRegionsList = PlanarRegionMessageConverter.convertToFramePlanarRegionsList(latestIncomingRegions.getAndSet(null));

      if (enableLiveMode)
      {
         LogTools.debug("Registering Regions");
         updateMapWithNewRegions(framePlanarRegionsList);
      }

      PlanarRegionsList regionsToPublish = latestPlanarRegionsForPublishing.getAndSet(null);
      if (regionsToPublish != null)
      {
         PlanarRegionsListMessage planarRegionsListMessage = PlanarRegionMessageConverter.convertToPlanarRegionsListMessage(regionsToPublish);
         controllerRegionsPublisher.publish(planarRegionsListMessage);
      }
   }

   public void nextButtonCallback()
   {
      if (source == DataSource.PLANAR_REGIONS_LOG && (planarRegionListIndex < planarRegionsListBuffer.getBufferLength()))
      {
         framePlanarRegionsList = (FramePlanarRegionsList) planarRegionsListBuffer.get(planarRegionListIndex);
         LogTools.debug("Transform: {}", framePlanarRegionsList.getSensorToWorldFrameTransform());

         updateMapWithNewRegions(framePlanarRegionsList);
         planarRegionListIndex++;
      }

      if (source == DataSource.PERCEPTION_LOG)
      {
         LogTools.debug("Loading Perception Log: {}", perceptionLogIndex);

         loadDataFromPerceptionLog(perceptionDataLoader, perceptionLogIndex);

         while (!dataAvailable.poll())
         {
            try
            {
               Thread.sleep(10);
            }
            catch (InterruptedException e)
            {
               e.printStackTrace();
            }
         }

         framePlanarRegionsList = new FramePlanarRegionsList();
         rapidRegionsExtractor.update(depth16UC1Image, cameraFrame, framePlanarRegionsList);

         LogTools.debug("Regions Found: {}", framePlanarRegionsList.getPlanarRegionsList().getNumberOfPlanarRegions());

         //rapidPatchesBasedICP.update(rapidRegionsExtractor.getPreviousFeatureGrid(), rapidRegionsExtractor.getCurrentFeatureGrid());
         //rapidRegionsExtractor.copyFeatureGridMapUsingOpenCL();

         if (framePlanarRegionsList.getPlanarRegionsList().getNumberOfPlanarRegions() > 0)
         {
            planarRegionMap.setModified(true);
            updateMapWithNewRegions(framePlanarRegionsList);
         }

         perceptionLogIndex += 1;
         rapidRegionsExtractor.setProcessing(false);
      }
   }

   public void performMapCleanUp()
   {
      planarRegionMap.performMapCleanUp(true, true);
      latestPlanarRegionsForRendering.set(planarRegionMap.getMapRegions().copy());
      planarRegionMap.setModified(true);
   }

   private void loadDataFromPerceptionLog(PerceptionDataLoader loader, int index)
   {
      loadAndDecompressThreadExecutor.clearQueueAndExecute(() ->
                                                           {
                                                              loader.loadCompressedDepth(sensorLogChannelName,
                                                                                         index,
                                                                                         depthPointer,
                                                                                         depth16UC1Image.getBytedecoOpenCVMat());
                                                              sensorTransformToWorld.getTranslation().set(sensorPositionBuffer.get(index));
                                                              sensorTransformToWorld.getRotation().set(sensorOrientationBuffer.get(index));
                                                              cameraFrame.update();
                                                              dataAvailable.set();
                                                           });
   }

   public RigidBodyTransform pollKeyframePose()
   {
      LogTools.debug("Polling Keyframe Pose: {}", latestKeyframePoseForRendering.get());
      return latestKeyframePoseForRendering.getAndSet(null);
   }

   public boolean pollIsModified()
   {
      boolean modified = planarRegionMap.isModified();
      planarRegionMap.setModified(false);
      return modified;
   }

   public void updateMapWithNewRegions(FramePlanarRegionsList regions)
   {
      planarRegionMap.setModified(true);

      LogTools.debug("Updating Map with {} regions", regions.getPlanarRegionsList().getNumberOfPlanarRegions());

      RigidBodyTransform keyframePose = planarRegionMap.registerRegions(regions.getPlanarRegionsList(), regions.getSensorToWorldFrameTransform(), null);

      if (keyframePose != null)
         latestKeyframePoseForRendering.set(keyframePose);

      latestPlanarRegionsForRendering.set(planarRegionMap.getMapRegions().copy());
      latestPlanarRegionsForPublishing.set(planarRegionMap.getMapRegions().copy());

      LogTools.debug("Total Regions in Map: {}", planarRegionMap.getMapRegions().getNumberOfPlanarRegions());
   }

   public void resetMap()
   {
      planarRegionMap.destroy();
      latestKeyframePoseForRendering.set(new RigidBodyTransform());
      latestPlanarRegionsForRendering.set(new PlanarRegionsList());
      planarRegionMap.setModified(true);
      perceptionLogIndex = 0;

      if (updateMapFuture != null)
      {
         if (updateMapFuture.isCancelled() || updateMapFuture.isDone())
            launchMapper();
      }
   }

   public void loadRegionsFromLogIntoPrevious(int index)
   {
      LogTools.debug("[Previous] Loading Perception Log: {}", index);
      loadDataFromPerceptionLog(perceptionDataLoader, index);

      previousRegions = new FramePlanarRegionsList();
      rapidRegionsExtractor.update(depth16UC1Image, cameraFrame, previousRegions);
      rapidRegionsExtractor.setProcessing(false);
      LogTools.debug("[Previous] Regions Found: {}", previousRegions.getPlanarRegionsList().getNumberOfPlanarRegions());
   }

   public void loadRegionsFromLogIntoCurrent(int index)
   {
      LogTools.debug("[Current] Loading Perception Log: {}", index);
      loadDataFromPerceptionLog(perceptionDataLoader, index);

      currentRegions = new FramePlanarRegionsList();
      rapidRegionsExtractor.update(depth16UC1Image, cameraFrame, currentRegions);
      rapidRegionsExtractor.setProcessing(false);
      LogTools.debug("[Current] Regions Found: {}", currentRegions.getPlanarRegionsList().getNumberOfPlanarRegions());
   }

   public void computeICP()
   {
      RigidBodyTransform currentToPreviousTransform = new RigidBodyTransform();
      boolean valid = PlaneRegistrationTools.computeIterativeQuaternionAveragingBasedRegistration(new PlanarLandmarkList(previousRegions.getPlanarRegionsList()),
                                                                                                  new PlanarLandmarkList(currentRegions.getPlanarRegionsList()),
                                                                                                  currentToPreviousTransform,
                                                                                                  getParameters());

      if (valid)
         currentRegions.getPlanarRegionsList().applyTransform(currentToPreviousTransform);

      PerceptionDebugTools.printTransform("ComputeICP", currentToPreviousTransform, true);
   }

   public void autoIncrementButtonCallback()
   {
      updateMapFuture = executorService.scheduleAtFixedRate(this::nextButtonCallback, 0, 120, TimeUnit.MILLISECONDS);
   }

   public void pauseButtonCallback()
   {
      updateMapFuture.cancel(true);
   }

   public PlanarRegionsList pollMapRegions()
   {
      return latestPlanarRegionsForRendering.getAndSet(null);
   }

   public boolean hasPlanarRegionsToRender()
   {
      return latestPlanarRegionsForRendering.get() != null;
   }

   public boolean isCaptured()
   {
      return enableCapture;
   }

   public void setCaptured(boolean enableCapture)
   {
      this.enableCapture = enableCapture;
   }

   public boolean isEnabled()
   {
      return enableLiveMode;
   }

   public void hardResetTheMap()
   {
      updateMapFuture.cancel(true);
      resetMap();
   }

   public PlanarRegionMappingParameters getParameters()
   {
      return planarRegionMap.getParameters();
   }

   public ArrayList<Point3D> getMocapPositionBuffer()
   {
      return mocapPositionBuffer;
   }

   public ArrayList<Quaternion> getMocapOrientationBuffer()
   {
      return mocapOrientationBuffer;
   }

   public ArrayList<Point3D> getSensorPositionBuffer()
   {
      return sensorPositionBuffer;
   }

   public ArrayList<Quaternion> getSensorOrientationBuffer()
   {
      return sensorOrientationBuffer;
   }

   public void setEnableLiveMode(boolean enableLiveMode)
   {
      this.enableLiveMode = enableLiveMode;
   }

   public FramePlanarRegionsList getFramePlanarRegionsList()
   {
      return framePlanarRegionsList;
   }

   public RapidPlanarRegionsExtractor getRapidRegionsExtractor()
   {
      return rapidRegionsExtractor;
   }

   public void destroy()
   {
      if (updateMapFuture != null)
         updateMapFuture.cancel(true);
      executorService.shutdownNow();
      planarRegionMap.destroy();
   }

   public FramePlanarRegionsList getPreviousRegions()
   {
      return previousRegions;
   }

   public FramePlanarRegionsList getCurrentRegions()
   {
      return currentRegions;
   }

   public int getTotalDepthCount()
   {
      return totalDepthCount;
   }

   public PlanarRegionMap getPlanarRegionMap()
   {
      return planarRegionMap;
   }
}<|MERGE_RESOLUTION|>--- conflicted
+++ resolved
@@ -178,7 +178,6 @@
       String version = simulation ? "Simulation" : "";
 
       rapidRegionsExtractor = new RapidPlanarRegionsExtractor(openCLManager, openCLProgram, depthHeight, depthWidth, 654.29, 654.29, 651.14, 361.89, version);
-      setupPlanarRegionsExtractor();
       rapidPatchesBasedICP.create(openCLManager, openCLProgram, depthHeight, depthWidth);
       depth16UC1Image = new BytedecoImage(depthWidth, depthHeight, opencv_core.CV_16UC1);
 
@@ -194,7 +193,6 @@
       planarRegionMap = new PlanarRegionMap(true, "Spherical");
       sensorLogChannelName = PerceptionLoggerConstants.OUSTER_DEPTH_NAME;
       rapidRegionsExtractor = new RapidPlanarRegionsExtractor(openCLManager, openCLProgram, depthHeight, depthWidth);
-      setupPlanarRegionsExtractor();
       rapidPatchesBasedICP.create(openCLManager, openCLProgram, depthHeight, depthWidth);
       depth16UC1Image = new BytedecoImage(depthWidth, depthHeight, opencv_core.CV_16UC1);
 
@@ -205,16 +203,7 @@
       totalDepthCount = perceptionDataLoader.getHDF5Manager().getCount(sensorLogChannelName);
    }
 
-<<<<<<< HEAD
    public PlanarRegionMappingHandler(File planarRegionLogDirectory)
-=======
-   private void setupPlanarRegionsExtractor()
-   {
-      rapidRegionsExtractor.getDebugger().setEnabled(true);
-   }
-
-   public PlanarRegionMappingHandler(File planarRegionLogDirectory, boolean smoothing)
->>>>>>> 2359181a
    {
       source = DataSource.PLANAR_REGIONS_LOG;
       planarRegionMap = new PlanarRegionMap(true);
