package us.ihmc;

import perception_msgs.msg.dds.ImageMessage;
import us.ihmc.avatar.colorVision.BlackflyImagePublisher;
import us.ihmc.avatar.colorVision.BlackflyImageRetriever;
import us.ihmc.avatar.drcRobot.DRCRobotModel;
import us.ihmc.avatar.drcRobot.ROS2SyncedRobotModel;
import us.ihmc.avatar.ros2.ROS2ControllerHelper;
import us.ihmc.behaviors.behaviorTree.ros2.ROS2BehaviorTreeExecutor;
import us.ihmc.behaviors.behaviorTree.ros2.ROS2BehaviorTreeState;
import us.ihmc.commons.thread.ThreadTools;
import us.ihmc.communication.CommunicationMode;
import us.ihmc.communication.PerceptionAPI;
import us.ihmc.communication.ROS2Tools;
import us.ihmc.communication.ros2.*;
import us.ihmc.euclid.referenceFrame.ReferenceFrame;
import us.ihmc.log.LogTools;
import us.ihmc.perception.IterativeClosestPointManager;
import us.ihmc.perception.RawImage;
import us.ihmc.perception.opencv.OpenCVArUcoMarkerDetectionResults;
import us.ihmc.perception.ouster.OusterDepthImagePublisher;
import us.ihmc.perception.ouster.OusterDepthImageRetriever;
import us.ihmc.perception.ouster.OusterNetServer;
import us.ihmc.perception.realsense.RealsenseConfiguration;
import us.ihmc.perception.realsense.RealsenseDeviceManager;
import us.ihmc.perception.sceneGraph.arUco.ArUcoDetectionUpdater;
import us.ihmc.perception.sceneGraph.arUco.ArUcoSceneTools;
import us.ihmc.perception.sceneGraph.centerpose.CenterposeDetectionManager;
import us.ihmc.perception.sceneGraph.ros2.ROS2SceneGraph;
import us.ihmc.perception.sensorHead.BlackflyLensProperties;
import us.ihmc.robotics.referenceFrames.ReferenceFrameLibrary;
import us.ihmc.robotics.robotSide.RobotSide;
import us.ihmc.robotics.robotSide.SideDependentList;
import us.ihmc.ros2.ROS2Node;
import us.ihmc.ros2.ROS2Topic;
import us.ihmc.sensors.RealsenseColorDepthImagePublisher;
import us.ihmc.sensors.RealsenseColorDepthImageRetriever;
import us.ihmc.sensors.ZEDColorDepthImagePublisher;
import us.ihmc.sensors.ZEDColorDepthImageRetriever;
import us.ihmc.tools.thread.RestartableThread;
import us.ihmc.tools.thread.RestartableThrottledThread;
import us.ihmc.tools.thread.SwapReference;

import java.util.Collections;
import java.util.function.Supplier;

/**
 * <p>
 *    This class holds all sensor drivers and publishers, as well as some algorithms which consume the images
 *    produced by the sensors. In general, each sensor has "Retriever" and "Publisher" classes. The retriever
 *    is responsible for grabbing images from the sensor and providing them to this class. Then, any kind of
 *    processing can be performed on the images, which are then given to the publisher or any algorithm which
 *    requires the images.
 * </p>
 * <p>
 *    In general, the retrievers have a thread in which images are grabbed from the sensors.
 *    The publishers have threads which wait for new images to arrive, and once given an image they publish it
 *    and wait again.
 *    Within this class, each sensor has a thread which takes the most recent image from a retriever, performs
 *    any processing, and passes the image on to the publisher.
 * </p>
 * <p>
 *    To launch the Nadia specific sensor configuration, see: {@code NadiaPerceptionAndAutonomyProcess}
 *    To launch the process with no specific configuration, uncomment the call to {@code forceEnableAllSensors}
 *    in the {@code main} method. When launching only one sensor, comment out the other sensor heartbeats in the
 *    {@code forceEnableAllSensors} method.
 * </p>
 *
 * TODO: Add HumanoidPerceptionModule, add depth image overlap removal.
 */
public class PerceptionAndAutonomyProcess
{
   private static final int ZED_CAMERA_ID = 0;
   private static final SideDependentList<ROS2Topic<ImageMessage>> ZED_COLOR_TOPICS = PerceptionAPI.ZED2_COLOR_IMAGES;
   private static final ROS2Topic<ImageMessage> ZED_DEPTH_TOPIC = PerceptionAPI.ZED2_DEPTH;
   private static final ROS2Topic<ImageMessage> ZED_CUT_OUT_DEPTH = PerceptionAPI.ZED2_CUT_OUT_DEPTH;

   private static final String REALSENSE_SERIAL_NUMBER = System.getProperty("d455.serial.number", "215122253249");
   private static final ROS2Topic<ImageMessage> REALSENSE_COLOR_TOPIC = PerceptionAPI.D455_COLOR_IMAGE;
   private static final ROS2Topic<ImageMessage> REALSENSE_DEPTH_TOPIC = PerceptionAPI.D455_DEPTH_IMAGE;

   private static final ROS2Topic<ImageMessage> OUSTER_DEPTH_TOPIC = PerceptionAPI.OUSTER_DEPTH_IMAGE;

   private static final String LEFT_BLACKFLY_SERIAL_NUMBER = System.getProperty("blackfly.left.serial.number", "00000000");
   private static final String RIGHT_BLACKFLY_SERIAL_NUMBER = System.getProperty("blackfly.right.serial.number", "00000000");
   private static final BlackflyLensProperties BLACKFLY_LENS = BlackflyLensProperties.BFS_U3_27S5C_FE185C086HA_1;
   private static final ROS2Topic<ImageMessage> BLACKFLY_IMAGE_TOPIC = PerceptionAPI.BLACKFLY_FISHEYE_COLOR_IMAGE.get(RobotSide.RIGHT);

   private final DepthImageOverlapRemover overlapRemover = new DepthImageOverlapRemover();

   private ROS2DemandGraphNode zedPointCloudDemandNode;
   private ROS2DemandGraphNode zedColorDemandNode;
   private ROS2DemandGraphNode zedDepthDemandNode;
   private RawImage zedDepthImage;
   private final SideDependentList<RawImage> zedColorImages = new SideDependentList<>();
   private final ZEDColorDepthImageRetriever zedImageRetriever;
   private final ZEDColorDepthImagePublisher zedImagePublisher;
   private final RestartableThread zedProcessAndPublishThread;

   private ROS2DemandGraphNode realsenseDemandNode;
   private RawImage realsenseDepthImage;
   private RawImage realsenseColorImage;
   private final RealsenseColorDepthImageRetriever realsenseImageRetriever;
   private final RealsenseColorDepthImagePublisher realsenseImagePublisher;
   private final RestartableThread realsenseProcessAndPublishThread;

   private ROS2DemandGraphNode ousterDepthDemandNode;
   private ROS2DemandGraphNode ousterLidarScanDemandNode;
   private ROS2DemandGraphNode ousterHeightMapDemandNode;
   private final OusterNetServer ouster;
   private RawImage ousterDepthImage;
   private final OusterDepthImageRetriever ousterDepthImageRetriever;
   private final OusterDepthImagePublisher ousterDepthImagePublisher;
   private final RestartableThread ousterProcessAndPublishThread;

   private final SideDependentList<Supplier<ReferenceFrame>> blackflyFrameSuppliers = new SideDependentList<>();
   private final SideDependentList<ROS2DemandGraphNode> blackflyImageDemandNodes = new SideDependentList<>();
   private final SideDependentList<RawImage> blackflyImages = new SideDependentList<>();
   private final SideDependentList<BlackflyImageRetriever> blackflyImageRetrievers = new SideDependentList<>();
   private final SideDependentList<BlackflyImagePublisher> blackflyImagePublishers = new SideDependentList<>();
   private final RestartableThread blackflyProcessAndPublishThread;

   private final RestartableThread arUcoMarkerDetectionThread;
   private final ArUcoDetectionUpdater arUcoUpdater;
   private final SwapReference<OpenCVArUcoMarkerDetectionResults> sharedArUcoDetectionResults = new SwapReference<>(OpenCVArUcoMarkerDetectionResults::new);

   private final Supplier<ReferenceFrame> robotPelvisFrameSupplier;
   private final ROS2SceneGraph sceneGraph;
   private final RestartableThrottledThread sceneGraphUpdateThread;
   private ROS2DemandGraphNode arUcoDetectionDemandNode;

   private final CenterposeDetectionManager centerposeDetectionManager;
   private ROS2DemandGraphNode centerposeDemandNode;

   private final IterativeClosestPointManager icpManager;

   private ROS2SyncedRobotModel behaviorTreeSyncedRobot;
   private ReferenceFrameLibrary behaviorTreeReferenceFrameLibrary;
   private ROS2BehaviorTreeExecutor behaviorTreeExecutor;

   // Sensor heartbeats to run main method without UI
   private ROS2Heartbeat zedHeartbeat;
   private ROS2Heartbeat realsenseHeartbeat;
   private ROS2Heartbeat ousterHeartbeat;
   private ROS2Heartbeat leftBlackflyHeartbeat;
   private ROS2Heartbeat rightBlackflyHeartbeat;

   public PerceptionAndAutonomyProcess(ROS2Helper ros2Helper,
                                       Supplier<ReferenceFrame> zedFrameSupplier,
                                       Supplier<ReferenceFrame> realsenseFrameSupplier,
                                       Supplier<ReferenceFrame> ousterFrameSupplier,
                                       Supplier<ReferenceFrame> leftBlackflyFrameSupplier,
                                       Supplier<ReferenceFrame> rightBlackflyFrameSupplier,
                                       Supplier<ReferenceFrame> robotPelvisFrameSupplier,
                                       ReferenceFrame zed2iLeftCameraFrame)
   {
      initializeDependencyGraph(ros2Helper);

      zedImageRetriever = new ZEDColorDepthImageRetriever(ZED_CAMERA_ID, zedFrameSupplier, zedDepthDemandNode, zedColorDemandNode);
      zedImagePublisher = new ZEDColorDepthImagePublisher(ZED_COLOR_TOPICS, ZED_DEPTH_TOPIC, ZED_CUT_OUT_DEPTH);
      zedProcessAndPublishThread = new RestartableThread("ZEDImageProcessAndPublish", this::processAndPublishZED);
      zedProcessAndPublishThread.start();

      realsenseImageRetriever = new RealsenseColorDepthImageRetriever(new RealsenseDeviceManager(),
                                                                      REALSENSE_SERIAL_NUMBER,
                                                                      RealsenseConfiguration.D455_COLOR_720P_DEPTH_720P_30HZ,
                                                                      realsenseFrameSupplier, realsenseDemandNode);
      realsenseImagePublisher = new RealsenseColorDepthImagePublisher(REALSENSE_DEPTH_TOPIC, REALSENSE_COLOR_TOPIC);
      realsenseProcessAndPublishThread = new RestartableThread("RealsenseProcessAndPublish", this::processAndPublishRealsense);
      realsenseProcessAndPublishThread.start();

      ouster = new OusterNetServer();
      ouster.start();
      ousterDepthImageRetriever = new OusterDepthImageRetriever(ouster,
                                                                ousterFrameSupplier,
                                                                ousterLidarScanDemandNode::isDemanded,
                                                                ousterHeightMapDemandNode::isDemanded, ousterDepthDemandNode);
      ousterDepthImagePublisher = new OusterDepthImagePublisher(ouster, OUSTER_DEPTH_TOPIC);
      ousterProcessAndPublishThread = new RestartableThread("OusterProcessAndPublish", this::processAndPublishOuster);
      ousterProcessAndPublishThread.start();

      blackflyFrameSuppliers.put(RobotSide.LEFT, leftBlackflyFrameSupplier);
      blackflyFrameSuppliers.put(RobotSide.RIGHT, rightBlackflyFrameSupplier);
      blackflyProcessAndPublishThread = new RestartableThread("BlackflyProcessAndPublish", this::processAndPublishBlackfly);
      blackflyProcessAndPublishThread.start();

      arUcoUpdater = new ArUcoDetectionUpdater(ros2Helper, BLACKFLY_LENS, blackflyFrameSuppliers.get(RobotSide.RIGHT));
      arUcoMarkerDetectionThread = new RestartableThread("ArUcoMarkerDetection", this::detectAndPublishArUcoMarkers);
      arUcoMarkerDetectionThread.start();

      this.robotPelvisFrameSupplier = robotPelvisFrameSupplier;
      sceneGraph = new ROS2SceneGraph(ros2Helper);
      sceneGraphUpdateThread = new RestartableThrottledThread("SceneGraphUpdater", ROS2BehaviorTreeState.SYNC_FREQUENCY, this::updateSceneGraph);

      centerposeDetectionManager = new CenterposeDetectionManager(ros2Helper, zed2iLeftCameraFrame);

      icpManager = new IterativeClosestPointManager(ros2Helper, sceneGraph);
      icpManager.startWorkers();
   }

   /** Needs to be a separate method to allow constructing test bench version. */
   public void addBehaviorTree(ROS2Node ros2Node, DRCRobotModel robotModel)
   {
      ROS2ControllerHelper ros2ControllerHelper = new ROS2ControllerHelper(ros2Node, robotModel);
      behaviorTreeSyncedRobot = new ROS2SyncedRobotModel(robotModel, ros2ControllerHelper.getROS2NodeInterface());

      behaviorTreeReferenceFrameLibrary = new ReferenceFrameLibrary();
      behaviorTreeReferenceFrameLibrary.addAll(Collections.singleton(ReferenceFrame.getWorldFrame()));
      behaviorTreeReferenceFrameLibrary.addAll(behaviorTreeSyncedRobot.getReferenceFrames().getCommonReferenceFrames());
      behaviorTreeReferenceFrameLibrary.addDynamicCollection(sceneGraph.asNewDynamicReferenceFrameCollection());

      behaviorTreeExecutor = new ROS2BehaviorTreeExecutor(ros2ControllerHelper,
                                                          robotModel,
                                                          behaviorTreeSyncedRobot,
                                                          behaviorTreeReferenceFrameLibrary);
   }

   public void startAutonomyThread()
   {
      sceneGraphUpdateThread.start(); // scene graph runs at all times
   }

   public void destroy()
   {
      LogTools.info("Destroying {}", getClass().getSimpleName());
      if (zedImageRetriever != null)
      {
         zedProcessAndPublishThread.stop();
         zedImagePublisher.destroy();
         zedImageRetriever.destroy();
      }

      if (realsenseImageRetriever != null)
      {
         realsenseProcessAndPublishThread.stop();
         realsenseImagePublisher.destroy();
         realsenseImageRetriever.destroy();
      }

      if (ouster != null)
      {
         System.out.println("Destroying OusterNetServer...");
         ouster.destroy();
         System.out.println("Destroyed OusterNetServer...");
         ousterProcessAndPublishThread.stop();
         ousterDepthImagePublisher.destroy();
         ousterDepthImageRetriever.destroy();
      }

      sceneGraphUpdateThread.stop();

      if (behaviorTreeExecutor != null)
      {
         behaviorTreeExecutor.destroy();
         behaviorTreeSyncedRobot.destroy();
      }

      if (blackflyProcessAndPublishThread != null)
         blackflyProcessAndPublishThread.stop();
      for (RobotSide side : RobotSide.values)
      {
         if (blackflyImagePublishers.get(side) != null)
            blackflyImagePublishers.get(side).destroy();
         if (blackflyImageRetrievers.get(side) != null)
            blackflyImageRetrievers.get(side).destroy();
      }

      icpManager.destroy();

      zedPointCloudDemandNode.destroy();
      zedColorDemandNode.destroy();
      zedDepthDemandNode.destroy();
      realsenseDemandNode.destroy();
      ousterDepthDemandNode.destroy();
      ousterLidarScanDemandNode.destroy();
      blackflyImageDemandNodes.forEach(ROS2DemandGraphNode::destroy);
      arUcoDetectionDemandNode.destroy();
      centerposeDemandNode.destroy();

      if (zedHeartbeat != null)
         zedHeartbeat.destroy();
      if (realsenseHeartbeat != null)
         realsenseHeartbeat.destroy();
      if (ousterHeartbeat != null)
         ousterHeartbeat.destroy();
      if (leftBlackflyHeartbeat != null)
         leftBlackflyHeartbeat.destroy();
      if (rightBlackflyHeartbeat != null)
         rightBlackflyHeartbeat.destroy();

      LogTools.info("Destroyed {}", getClass().getSimpleName());
   }

   private void processAndPublishZED()
   {
      if (zedDepthDemandNode.isDemanded() || zedColorDemandNode.isDemanded())
      {
         zedDepthImage = zedImageRetriever.getLatestRawDepthImage();
         for (RobotSide side : RobotSide.values)
         {
            zedColorImages.put(side, zedImageRetriever.getLatestRawColorImage(side));
         }

<<<<<<< HEAD
         RawImage zedCutOutDepthImage;
         if (realsenseDemandNode.isDemanded() && realsenseDepthImage != null)
         {
            zedCutOutDepthImage = overlapRemover.removeOverlap(zedDepthImage.get());
         }
         else
            zedCutOutDepthImage = zedDepthImage.get();
=======
         if (zedDepthImage != null && !zedDepthImage.isEmpty() && icpManager.isDemanded())
            icpManager.setEnvironmentPointCloud(zedDepthImage);
>>>>>>> ac9d40d0

         zedImagePublisher.setNextGpuDepthImage(zedDepthImage.get());
         zedImagePublisher.setNextCutOutDepthImage(zedCutOutDepthImage.get());
         for (RobotSide side : RobotSide.values)
         {
            zedImagePublisher.setNextColorImage(zedColorImages.get(side).get(), side);
         }

         zedDepthImage.release();
         zedCutOutDepthImage.release();
         zedColorImages.forEach(RawImage::release);
      }
      else
         ThreadTools.sleep(500);
   }

   private void processAndPublishRealsense()
   {
      if (realsenseDemandNode.isDemanded())
      {
         realsenseDepthImage = realsenseImageRetriever.getLatestRawDepthImage();
         realsenseColorImage = realsenseImageRetriever.getLatestRawColorImage();

         overlapRemover.setMasterImage(realsenseDepthImage.get());

         realsenseImagePublisher.setNextDepthImage(realsenseDepthImage.get());
         realsenseImagePublisher.setNextColorImage(realsenseColorImage.get());

         realsenseDepthImage.release();
         realsenseColorImage.release();
      }
      else
         ThreadTools.sleep(500);
   }

   private void processAndPublishOuster()
   {
      if (ousterDepthDemandNode.isDemanded())
      {
         ouster.start();
         ousterDepthImage = ousterDepthImageRetriever.getLatestRawDepthImage();
         if (ousterDepthImage == null)
            return;

         ousterDepthImagePublisher.setNextDepthImage(ousterDepthImage.get());

         ousterDepthImage.release();
      }
      else
      {
         ouster.stop();
         ThreadTools.sleep(500);
      }
   }

   private void processAndPublishBlackfly()
   {
      boolean atLeastOneDemanded = false;
      for (RobotSide side : RobotSide.values)
      {
         if (blackflyImageDemandNodes.get(side).isDemanded())
         {
            atLeastOneDemanded = true;
            if (blackflyImageRetrievers.get(side) != null && blackflyImagePublishers.get(side) != null)
            {
               blackflyImages.put(side, blackflyImageRetrievers.get(side).getLatestRawImage());

               blackflyImagePublishers.get(side).setNextDistortedImage(blackflyImages.get(side).get());
               arUcoUpdater.setNextDistortedImage(blackflyImages.get(side).get());

               blackflyImages.get(side).release();
            }
            else
            {
               initializeBlackfly(side);
            }
         }
      }

      if (!atLeastOneDemanded)
         ThreadTools.sleep(500);
   }

   private void detectAndPublishArUcoMarkers()
   {
      if (arUcoDetectionDemandNode.isDemanded())
      {
         boolean performedDetection = arUcoUpdater.undistortAndUpdateArUco();
         if (performedDetection)
         {
            sharedArUcoDetectionResults.getForThreadOne().copyOutputData(arUcoUpdater.getArUcoMarkerDetector());
            sharedArUcoDetectionResults.swap();
         }
      }
      else
      {
         ThreadTools.sleep(500);
      }
   }

   private void updateSceneGraph()
   {
      sceneGraph.updateSubscription();
      synchronized (sharedArUcoDetectionResults)
      {
         ArUcoSceneTools.updateSceneGraph(sharedArUcoDetectionResults.getForThreadTwo(), blackflyFrameSuppliers.get(RobotSide.RIGHT).get(), sceneGraph);
      }

      // Update CenterPose stuff
      if (centerposeDemandNode.isDemanded())
         centerposeDetectionManager.updateSceneGraph(sceneGraph);

      // Update general stuff
      sceneGraph.updateOnRobotOnly(robotPelvisFrameSupplier.get());
      sceneGraph.updatePublication();

      if (behaviorTreeExecutor != null)
      {
         behaviorTreeSyncedRobot.update();
         behaviorTreeExecutor.update();
      }
   }

   private void initializeBlackfly(RobotSide side)
   {
      String serialNumber = side == RobotSide.LEFT ? LEFT_BLACKFLY_SERIAL_NUMBER : RIGHT_BLACKFLY_SERIAL_NUMBER;
      if (serialNumber.equals("00000000"))
      {
         LogTools.error("{} blackfly with serial number was not provided", side.getPascalCaseName());
         ThreadTools.sleep(3000);
         return;
      }

      blackflyImageRetrievers.put(side,
                                  new BlackflyImageRetriever(serialNumber,
                                                             BLACKFLY_LENS,
                                                             RobotSide.RIGHT,
                                                             blackflyFrameSuppliers.get(side),
                                                             blackflyImageDemandNodes.get(side)));
      blackflyImagePublishers.put(side, new BlackflyImagePublisher(BLACKFLY_LENS, BLACKFLY_IMAGE_TOPIC));
   }

   private void initializeDependencyGraph(ROS2PublishSubscribeAPI ros2)
   {
      // Initialize all nodes
      zedPointCloudDemandNode = new ROS2DemandGraphNode(ros2, PerceptionAPI.REQUEST_ZED_POINT_CLOUD);
      zedDepthDemandNode = new ROS2DemandGraphNode(ros2, PerceptionAPI.REQUEST_ZED_DEPTH);
      zedColorDemandNode = new ROS2DemandGraphNode(ros2, PerceptionAPI.REQUEST_ZED_COLOR);

      realsenseDemandNode = new ROS2DemandGraphNode(ros2, PerceptionAPI.REQUEST_REALSENSE_POINT_CLOUD);

      ousterDepthDemandNode = new ROS2DemandGraphNode(ros2, PerceptionAPI.REQUEST_OUSTER_DEPTH);
      ousterHeightMapDemandNode = new ROS2DemandGraphNode(ros2, PerceptionAPI.REQUEST_HEIGHT_MAP);
      ousterLidarScanDemandNode = new ROS2DemandGraphNode(ros2, PerceptionAPI.REQUEST_LIDAR_SCAN);

      for (RobotSide side : RobotSide.values)
         blackflyImageDemandNodes.put(side, new ROS2DemandGraphNode(ros2, PerceptionAPI.REQUEST_BLACKFLY_COLOR_IMAGE.get(side)));

      arUcoDetectionDemandNode = new ROS2DemandGraphNode(ros2, PerceptionAPI.REQUEST_ARUCO);

      centerposeDemandNode = new ROS2DemandGraphNode(ros2, PerceptionAPI.REQUEST_CENTERPOSE);

      // build the graph
      zedDepthDemandNode.addDependents(zedPointCloudDemandNode);
      zedColorDemandNode.addDependents(zedPointCloudDemandNode, centerposeDemandNode);

      blackflyImageDemandNodes.get(RobotSide.RIGHT).addDependents(arUcoDetectionDemandNode);
   }

   /*
    * This method is used to enable sensors without needing to run the UI.
    * Unneeded sensors can be commented out.
    */
   private void forceEnableAllSensors(ROS2PublishSubscribeAPI ros2)
   {
      zedHeartbeat = new ROS2Heartbeat(ros2, PerceptionAPI.REQUEST_ZED_POINT_CLOUD);
      zedHeartbeat.setAlive(true);

      realsenseHeartbeat = new ROS2Heartbeat(ros2, PerceptionAPI.REQUEST_REALSENSE_POINT_CLOUD);
      realsenseHeartbeat.setAlive(true);

      ousterHeartbeat = new ROS2Heartbeat(ros2, PerceptionAPI.REQUEST_OUSTER_DEPTH);
      ousterHeartbeat.setAlive(true);

      leftBlackflyHeartbeat = new ROS2Heartbeat(ros2, PerceptionAPI.REQUEST_BLACKFLY_COLOR_IMAGE.get(RobotSide.LEFT));
      leftBlackflyHeartbeat.setAlive(true);

      rightBlackflyHeartbeat = new ROS2Heartbeat(ros2, PerceptionAPI.REQUEST_BLACKFLY_COLOR_IMAGE.get(RobotSide.RIGHT));
      rightBlackflyHeartbeat.setAlive(true);
   }

   public static void main(String[] args)
   {
      ROS2Node ros2Node = ROS2Tools.createROS2Node(CommunicationMode.INTERPROCESS.getPubSubImplementation(), "perception_autonomy_process");
      ROS2Helper ros2Helper = new ROS2Helper(ros2Node);

      PerceptionAndAutonomyProcess perceptionAndAutonomyProcess = new PerceptionAndAutonomyProcess(ros2Helper,
                                                                                                   ReferenceFrame::getWorldFrame,
                                                                                                   ReferenceFrame::getWorldFrame,
                                                                                                   ReferenceFrame::getWorldFrame,
                                                                                                   ReferenceFrame::getWorldFrame,
                                                                                                   ReferenceFrame::getWorldFrame,
                                                                                                   ReferenceFrame::getWorldFrame,
                                                                                                   ReferenceFrame.getWorldFrame());
      perceptionAndAutonomyProcess.startAutonomyThread();

      // To run a sensor without the UI, uncomment the below line.
      // perceptionAndAutonomyProcess.forceEnableAllSensors(ros2Helper);
      Runtime.getRuntime().addShutdownHook(new Thread(perceptionAndAutonomyProcess::destroy, "PerceptionAutonomyProcessShutdown"));
   }
}<|MERGE_RESOLUTION|>--- conflicted
+++ resolved
@@ -301,7 +301,9 @@
             zedColorImages.put(side, zedImageRetriever.getLatestRawColorImage(side));
          }
 
-<<<<<<< HEAD
+         if (zedDepthImage != null && !zedDepthImage.isEmpty() && icpManager.isDemanded())
+            icpManager.setEnvironmentPointCloud(zedDepthImage);
+
          RawImage zedCutOutDepthImage;
          if (realsenseDemandNode.isDemanded() && realsenseDepthImage != null)
          {
@@ -309,10 +311,6 @@
          }
          else
             zedCutOutDepthImage = zedDepthImage.get();
-=======
-         if (zedDepthImage != null && !zedDepthImage.isEmpty() && icpManager.isDemanded())
-            icpManager.setEnvironmentPointCloud(zedDepthImage);
->>>>>>> ac9d40d0
 
          zedImagePublisher.setNextGpuDepthImage(zedDepthImage.get());
          zedImagePublisher.setNextCutOutDepthImage(zedCutOutDepthImage.get());
