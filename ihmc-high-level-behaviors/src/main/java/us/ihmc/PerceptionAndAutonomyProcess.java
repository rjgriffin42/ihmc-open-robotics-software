--- conflicted
+++ resolved
@@ -219,13 +219,9 @@
 
       initializeDependencyGraph(ros2Helper);
 
-<<<<<<< HEAD
-      zedImageRetriever = new ZEDColorDepthImageRetriever(ZED_CAMERA_ID, zedFrameSupplier, zedDepthDemandNode, zedColorDemandNode);
-=======
       detectionManager = new DetectionManager(ros2Helper);
 
       zedImageRetriever = new ZEDColorDepthImageRetriever(ZED_CAMERA_ID, zedFrameSupplier, zedDepthDemandNode::isDemanded, zedColorDemandNode::isDemanded);
->>>>>>> 194cc60a
       zedImageRetriever.start();
       zedImagePublisher = new ZEDColorDepthImagePublisher(ZED_COLOR_TOPICS, ZED_DEPTH_TOPIC, ZED_CUT_OUT_DEPTH);
       zedProcessAndPublishThread = new RestartableThread("ZEDImageProcessAndPublish", this::processAndPublishZED);
