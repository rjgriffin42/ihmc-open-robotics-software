--- conflicted
+++ resolved
@@ -25,12 +25,9 @@
 import us.ihmc.perception.IterativeClosestPointManager;
 import us.ihmc.perception.RapidHeightMapManager;
 import us.ihmc.perception.RawImage;
-<<<<<<< HEAD
 import us.ihmc.perception.detections.DetectionManager;
 import us.ihmc.perception.detections.centerPose.CenterPoseDetectionSubscriber;
-=======
 import us.ihmc.perception.comms.PerceptionComms;
->>>>>>> be8b8d83
 import us.ihmc.perception.opencl.OpenCLManager;
 import us.ihmc.perception.opencv.OpenCVArUcoMarkerDetectionResults;
 import us.ihmc.perception.ouster.OusterDepthImagePublisher;
@@ -89,11 +86,6 @@
  *    in the {@code main} method. When launching only one sensor, comment out the other sensor heartbeats in the
  *    {@code forceEnableAllSensors} method.
  * </p>
-<<<<<<< HEAD
- *
- * TODO: Add HumanoidPerceptionModule
-=======
->>>>>>> be8b8d83
  */
 public class PerceptionAndAutonomyProcess
 {
@@ -127,7 +119,6 @@
 
    private final DepthImageOverlapRemover overlapRemover = new DepthImageOverlapRemover();
 
-   // Sensor Data
    private ROS2DemandGraphNode depthOverlapRemovalDemandNode;
    private ROS2DemandGraphNode zedPointCloudDemandNode;
    private ROS2DemandGraphNode zedColorDemandNode;
@@ -160,7 +151,6 @@
    private final SideDependentList<BlackflyImagePublisher> blackflyImagePublishers = new SideDependentList<>();
    private final RestartableThread blackflyProcessAndPublishThread;
 
-   // Detections
    private final DetectionManager detectionManager;
 
    private final RestartableThread arUcoMarkerDetectionThread;
