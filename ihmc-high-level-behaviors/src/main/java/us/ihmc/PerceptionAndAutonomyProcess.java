package us.ihmc;

import org.bytedeco.opencl.global.OpenCL;
import perception_msgs.msg.dds.ImageMessage;
import us.ihmc.avatar.colorVision.BlackflyImagePublisher;
import us.ihmc.avatar.colorVision.BlackflyImageRetriever;
import us.ihmc.avatar.drcRobot.DRCRobotModel;
import us.ihmc.avatar.drcRobot.ROS2SyncedRobotModel;
import us.ihmc.avatar.ros2.ROS2ControllerHelper;
import us.ihmc.behaviors.behaviorTree.ros2.ROS2BehaviorTreeExecutor;
import us.ihmc.commons.thread.ThreadTools;
import us.ihmc.communication.CommunicationMode;
import us.ihmc.communication.PerceptionAPI;
import us.ihmc.communication.ROS2Tools;
import us.ihmc.communication.ros2.ROS2DemandGraphNode;
import us.ihmc.communication.ros2.ROS2Heartbeat;
import us.ihmc.communication.ros2.ROS2Helper;
import us.ihmc.communication.ros2.ROS2PublishSubscribeAPI;
import us.ihmc.euclid.referenceFrame.ReferenceFrame;
import us.ihmc.log.LogTools;
import us.ihmc.perception.BytedecoImage;
import us.ihmc.perception.IterativeClosestPointManager;
import us.ihmc.perception.RawImage;
import us.ihmc.perception.opencl.OpenCLManager;
import us.ihmc.perception.opencv.OpenCVArUcoMarkerDetectionResults;
import us.ihmc.perception.ouster.OusterDepthImagePublisher;
import us.ihmc.perception.ouster.OusterDepthImageRetriever;
import us.ihmc.perception.ouster.OusterNetServer;
import us.ihmc.perception.rapidRegions.RapidPlanarRegionsExtractor;
import us.ihmc.perception.realsense.RealsenseConfiguration;
import us.ihmc.perception.realsense.RealsenseDeviceManager;
import us.ihmc.perception.sceneGraph.SceneGraph;
import us.ihmc.perception.sceneGraph.arUco.ArUcoDetectionUpdater;
import us.ihmc.perception.sceneGraph.arUco.ArUcoSceneTools;
import us.ihmc.perception.sceneGraph.centerpose.CenterposeDetectionManager;
import us.ihmc.perception.sceneGraph.ros2.ROS2SceneGraph;
import us.ihmc.perception.sensorHead.BlackflyLensProperties;
import us.ihmc.perception.tools.PerceptionMessageTools;
import us.ihmc.robotics.geometry.FramePlanarRegionsList;
import us.ihmc.robotics.referenceFrames.ReferenceFrameLibrary;
import us.ihmc.robotics.robotSide.RobotSide;
import us.ihmc.robotics.robotSide.SideDependentList;
import us.ihmc.ros2.ROS2Node;
import us.ihmc.ros2.ROS2Topic;
import us.ihmc.sensors.RealsenseColorDepthImagePublisher;
import us.ihmc.sensors.RealsenseColorDepthImageRetriever;
import us.ihmc.sensors.ZEDColorDepthImagePublisher;
import us.ihmc.sensors.ZEDColorDepthImageRetriever;
import us.ihmc.tools.thread.RestartableThread;
import us.ihmc.tools.thread.RestartableThrottledThread;
import us.ihmc.tools.thread.SwapReference;

import javax.annotation.Nullable;
import java.util.Collections;
import java.util.function.Supplier;

/**
 * <p>
 *    This class holds all sensor drivers and publishers, as well as some algorithms which consume the images
 *    produced by the sensors. In general, each sensor has "Retriever" and "Publisher" classes. The retriever
 *    is responsible for grabbing images from the sensor and providing them to this class. Then, any kind of
 *    processing can be performed on the images, which are then given to the publisher or any algorithm which
 *    requires the images.
 * </p>
 * <p>
 *    In general, the retrievers have a thread in which images are grabbed from the sensors.
 *    The publishers have threads which wait for new images to arrive, and once given an image they publish it
 *    and wait again.
 *    Within this class, each sensor has a thread which takes the most recent image from a retriever, performs
 *    any processing, and passes the image on to the publisher.
 * </p>
 * <p>
 *    To launch the Nadia specific sensor configuration, see: {@code NadiaPerceptionAndAutonomyProcess}
 *    To launch the process with no specific configuration, uncomment the call to {@code forceEnableAllSensors}
 *    in the {@code main} method. When launching only one sensor, comment out the other sensor heartbeats in the
 *    {@code forceEnableAllSensors} method.
 * </p>
 *
 * TODO: Add HumanoidPerceptionModule, add depth image overlap removal.
 */
public class PerceptionAndAutonomyProcess
{
   private static final int ZED_CAMERA_ID = 0;
   private static final SideDependentList<ROS2Topic<ImageMessage>> ZED_COLOR_TOPICS = PerceptionAPI.ZED2_COLOR_IMAGES;
   private static final ROS2Topic<ImageMessage> ZED_DEPTH_TOPIC = PerceptionAPI.ZED2_DEPTH;
   private static final ROS2Topic<ImageMessage> ZED_CUT_OUT_DEPTH = PerceptionAPI.ZED2_CUT_OUT_DEPTH;

   private static final String REALSENSE_SERIAL_NUMBER = System.getProperty("d455.serial.number", "215122253249");
   private static final ROS2Topic<ImageMessage> REALSENSE_COLOR_TOPIC = PerceptionAPI.D455_COLOR_IMAGE;
   private static final ROS2Topic<ImageMessage> REALSENSE_DEPTH_TOPIC = PerceptionAPI.D455_DEPTH_IMAGE;

   private static final ROS2Topic<ImageMessage> OUSTER_DEPTH_TOPIC = PerceptionAPI.OUSTER_DEPTH_IMAGE;

   private static final String LEFT_BLACKFLY_SERIAL_NUMBER = System.getProperty("blackfly.left.serial.number", "00000000");
   private static final String RIGHT_BLACKFLY_SERIAL_NUMBER = System.getProperty("blackfly.right.serial.number", "00000000");
   private static final BlackflyLensProperties BLACKFLY_LENS = BlackflyLensProperties.BFS_U3_27S5C_FE185C086HA_1;
   private static final ROS2Topic<ImageMessage> BLACKFLY_IMAGE_TOPIC = PerceptionAPI.BLACKFLY_FISHEYE_COLOR_IMAGE.get(RobotSide.RIGHT);

<<<<<<< HEAD
   private final DepthImageOverlapRemover overlapRemover = new DepthImageOverlapRemover();

   private ROS2DemandGraphNode depthOverlapRemovalDemandNode;
=======
   private final ROS2Helper ros2Helper;
   private final Supplier<ReferenceFrame> ousterFrameSupplier;

>>>>>>> 23a9f2fb
   private ROS2DemandGraphNode zedPointCloudDemandNode;
   private ROS2DemandGraphNode zedColorDemandNode;
   private ROS2DemandGraphNode zedDepthDemandNode;
   private RawImage zedDepthImage;
   private final SideDependentList<RawImage> zedColorImages = new SideDependentList<>();
   private final ZEDColorDepthImageRetriever zedImageRetriever;
   private final ZEDColorDepthImagePublisher zedImagePublisher;
   private final RestartableThread zedProcessAndPublishThread;

   private ROS2DemandGraphNode realsenseDemandNode;
   private RawImage realsenseDepthImage;
   private RawImage realsenseColorImage;
   private final RealsenseColorDepthImageRetriever realsenseImageRetriever;
   private final RealsenseColorDepthImagePublisher realsenseImagePublisher;
   private final RestartableThread realsenseProcessAndPublishThread;

   private ROS2DemandGraphNode ousterDepthDemandNode;
   private ROS2DemandGraphNode ousterLidarScanDemandNode;
   private ROS2DemandGraphNode ousterHeightMapDemandNode;
   private final OusterNetServer ouster;
   private RawImage ousterDepthImage;
   private final OusterDepthImageRetriever ousterDepthImageRetriever;
   private final OusterDepthImagePublisher ousterDepthImagePublisher;
   private final RestartableThread ousterProcessAndPublishThread;

   private final SideDependentList<Supplier<ReferenceFrame>> blackflyFrameSuppliers = new SideDependentList<>();
   private final SideDependentList<ROS2DemandGraphNode> blackflyImageDemandNodes = new SideDependentList<>();
   private final SideDependentList<RawImage> blackflyImages = new SideDependentList<>();
   private final SideDependentList<BlackflyImageRetriever> blackflyImageRetrievers = new SideDependentList<>();
   private final SideDependentList<BlackflyImagePublisher> blackflyImagePublishers = new SideDependentList<>();
   private final RestartableThread blackflyProcessAndPublishThread;

   private final RestartableThread arUcoMarkerDetectionThread;
   private final ArUcoDetectionUpdater arUcoUpdater;
   private final SwapReference<OpenCVArUcoMarkerDetectionResults> sharedArUcoDetectionResults = new SwapReference<>(OpenCVArUcoMarkerDetectionResults::new);

   private final Supplier<ReferenceFrame> robotPelvisFrameSupplier;
   private final ROS2SceneGraph sceneGraph;
   private final RestartableThrottledThread sceneGraphUpdateThread;
   private ROS2DemandGraphNode arUcoDetectionDemandNode;
   private long sceneGraphUpdateIndex = 0;

   private final CenterposeDetectionManager centerposeDetectionManager;
   private ROS2DemandGraphNode centerposeDemandNode;

   private final IterativeClosestPointManager icpManager;

   private final OpenCLManager openCLManager = new OpenCLManager();

   @Nullable
   private RapidPlanarRegionsExtractor planarRegionsExtractor;
   private final RestartableThrottledThread planarRegionsExtractorThread;
   private final FramePlanarRegionsList planarRegionsList;
   private ROS2DemandGraphNode planarRegionsDemandNode;

   private ROS2SyncedRobotModel behaviorTreeSyncedRobot;
   private ReferenceFrameLibrary behaviorTreeReferenceFrameLibrary;
   private ROS2BehaviorTreeExecutor behaviorTreeExecutor;

   // Sensor heartbeats to run main method without UI
   private ROS2Heartbeat zedHeartbeat;
   private ROS2Heartbeat realsenseHeartbeat;
   private ROS2Heartbeat ousterHeartbeat;
   private ROS2Heartbeat leftBlackflyHeartbeat;
   private ROS2Heartbeat rightBlackflyHeartbeat;

   public PerceptionAndAutonomyProcess(ROS2Helper ros2Helper,
                                       Supplier<ReferenceFrame> zedFrameSupplier,
                                       Supplier<ReferenceFrame> realsenseFrameSupplier,
                                       Supplier<ReferenceFrame> ousterFrameSupplier,
                                       Supplier<ReferenceFrame> leftBlackflyFrameSupplier,
                                       Supplier<ReferenceFrame> rightBlackflyFrameSupplier,
                                       Supplier<ReferenceFrame> robotPelvisFrameSupplier,
                                       ReferenceFrame zed2iLeftCameraFrame)
   {
      this.ros2Helper = ros2Helper;
      this.ousterFrameSupplier = ousterFrameSupplier;

      initializeDependencyGraph(ros2Helper);

      zedImageRetriever = new ZEDColorDepthImageRetriever(ZED_CAMERA_ID, zedFrameSupplier, zedDepthDemandNode, zedColorDemandNode);
      zedImagePublisher = new ZEDColorDepthImagePublisher(ZED_COLOR_TOPICS, ZED_DEPTH_TOPIC, ZED_CUT_OUT_DEPTH);
      zedProcessAndPublishThread = new RestartableThread("ZEDImageProcessAndPublish", this::processAndPublishZED);
      zedProcessAndPublishThread.start();

      realsenseImageRetriever = new RealsenseColorDepthImageRetriever(new RealsenseDeviceManager(),
                                                                      REALSENSE_SERIAL_NUMBER,
                                                                      RealsenseConfiguration.D455_COLOR_720P_DEPTH_720P_30HZ,
                                                                      realsenseFrameSupplier, realsenseDemandNode);
      realsenseImagePublisher = new RealsenseColorDepthImagePublisher(REALSENSE_DEPTH_TOPIC, REALSENSE_COLOR_TOPIC);
      realsenseProcessAndPublishThread = new RestartableThread("RealsenseProcessAndPublish", this::processAndPublishRealsense);
      realsenseProcessAndPublishThread.start();

      ouster = new OusterNetServer();
      ouster.start();
      ousterDepthImageRetriever = new OusterDepthImageRetriever(ouster,
                                                                ousterFrameSupplier,
                                                                ousterLidarScanDemandNode::isDemanded,
                                                                ousterHeightMapDemandNode::isDemanded, ousterDepthDemandNode);
      ousterDepthImagePublisher = new OusterDepthImagePublisher(ouster, OUSTER_DEPTH_TOPIC);
      ousterProcessAndPublishThread = new RestartableThread("OusterProcessAndPublish", this::processAndPublishOuster);
      ousterProcessAndPublishThread.start();

      blackflyFrameSuppliers.put(RobotSide.LEFT, leftBlackflyFrameSupplier);
      blackflyFrameSuppliers.put(RobotSide.RIGHT, rightBlackflyFrameSupplier);
      blackflyProcessAndPublishThread = new RestartableThread("BlackflyProcessAndPublish", this::processAndPublishBlackfly);
      blackflyProcessAndPublishThread.start();

      arUcoUpdater = new ArUcoDetectionUpdater(ros2Helper, BLACKFLY_LENS, blackflyFrameSuppliers.get(RobotSide.RIGHT));
      arUcoMarkerDetectionThread = new RestartableThread("ArUcoMarkerDetection", this::detectAndPublishArUcoMarkers);
      arUcoMarkerDetectionThread.start();

      this.robotPelvisFrameSupplier = robotPelvisFrameSupplier;
      sceneGraph = new ROS2SceneGraph(ros2Helper);
      sceneGraphUpdateThread = new RestartableThrottledThread("SceneGraphUpdater", SceneGraph.UPDATE_FREQUENCY, this::updateSceneGraph);

      centerposeDetectionManager = new CenterposeDetectionManager(ros2Helper);

      icpManager = new IterativeClosestPointManager(ros2Helper, sceneGraph);
      icpManager.startWorkers();

      planarRegionsExtractorThread = new RestartableThrottledThread("PlanarRegionsExtractor", 10.0, this::updatePlanarRegions);
      planarRegionsExtractorThread.start();
      planarRegionsList = new FramePlanarRegionsList();
   }

   /** Needs to be a separate method to allow constructing test bench version. */
   public void addBehaviorTree(ROS2Node ros2Node, DRCRobotModel robotModel)
   {
      ROS2ControllerHelper ros2ControllerHelper = new ROS2ControllerHelper(ros2Node, robotModel);
      behaviorTreeSyncedRobot = new ROS2SyncedRobotModel(robotModel, ros2ControllerHelper.getROS2NodeInterface());

      behaviorTreeReferenceFrameLibrary = new ReferenceFrameLibrary();
      behaviorTreeReferenceFrameLibrary.addAll(Collections.singleton(ReferenceFrame.getWorldFrame()));
      behaviorTreeReferenceFrameLibrary.addAll(behaviorTreeSyncedRobot.getReferenceFrames().getCommonReferenceFrames());
      behaviorTreeReferenceFrameLibrary.addDynamicCollection(sceneGraph.asNewDynamicReferenceFrameCollection());

      behaviorTreeExecutor = new ROS2BehaviorTreeExecutor(ros2ControllerHelper,
                                                          robotModel,
                                                          behaviorTreeSyncedRobot,
                                                          behaviorTreeReferenceFrameLibrary);
   }

   public void startAutonomyThread()
   {
      sceneGraphUpdateThread.start(); // scene graph runs at all times
   }

   public void destroy()
   {
      LogTools.info("Destroying {}", getClass().getSimpleName());
      if (zedImageRetriever != null)
      {
         zedProcessAndPublishThread.stop();
         zedImagePublisher.destroy();
         zedImageRetriever.destroy();
      }

      if (realsenseImageRetriever != null)
      {
         realsenseProcessAndPublishThread.stop();
         realsenseImagePublisher.destroy();
         realsenseImageRetriever.destroy();
      }

      if (ouster != null)
      {
         System.out.println("Destroying OusterNetServer...");
         ouster.destroy();
         System.out.println("Destroyed OusterNetServer...");
         ousterProcessAndPublishThread.stop();
         ousterDepthImagePublisher.destroy();
         ousterDepthImageRetriever.destroy();
      }

      sceneGraphUpdateThread.stop();

      if (behaviorTreeExecutor != null)
      {
         behaviorTreeExecutor.destroy();
         behaviorTreeSyncedRobot.destroy();
      }

      if (blackflyProcessAndPublishThread != null)
         blackflyProcessAndPublishThread.stop();
      for (RobotSide side : RobotSide.values)
      {
         if (blackflyImagePublishers.get(side) != null)
            blackflyImagePublishers.get(side).destroy();
         if (blackflyImageRetrievers.get(side) != null)
            blackflyImageRetrievers.get(side).destroy();
      }

      icpManager.destroy();

<<<<<<< HEAD
      depthOverlapRemovalDemandNode.destroy();
=======
      planarRegionsExtractorThread.stop();
      if (planarRegionsExtractor != null)
         planarRegionsExtractor.destroy();

      // TODO: Why does this result in a native crash?
//      openCLManager.destroy();

>>>>>>> 23a9f2fb
      zedPointCloudDemandNode.destroy();
      zedColorDemandNode.destroy();
      zedDepthDemandNode.destroy();
      realsenseDemandNode.destroy();
      ousterDepthDemandNode.destroy();
      ousterLidarScanDemandNode.destroy();
      blackflyImageDemandNodes.forEach(ROS2DemandGraphNode::destroy);
      arUcoDetectionDemandNode.destroy();
      centerposeDemandNode.destroy();
      planarRegionsDemandNode.destroy();

      if (zedHeartbeat != null)
         zedHeartbeat.destroy();
      if (realsenseHeartbeat != null)
         realsenseHeartbeat.destroy();
      if (ousterHeartbeat != null)
         ousterHeartbeat.destroy();
      if (leftBlackflyHeartbeat != null)
         leftBlackflyHeartbeat.destroy();
      if (rightBlackflyHeartbeat != null)
         rightBlackflyHeartbeat.destroy();

      LogTools.info("Destroyed {}", getClass().getSimpleName());
   }

   private void processAndPublishZED()
   {
      if (zedDepthDemandNode.isDemanded() || zedColorDemandNode.isDemanded())
      {
         zedDepthImage = zedImageRetriever.getLatestRawDepthImage();
         for (RobotSide side : RobotSide.values)
         {
            zedColorImages.put(side, zedImageRetriever.getLatestRawColorImage(side));
         }

         if (zedDepthImage != null && !zedDepthImage.isEmpty() && icpManager.isDemanded())
            icpManager.setEnvironmentPointCloud(zedDepthImage);

         RawImage zedCutOutDepthImage;
         if (depthOverlapRemovalDemandNode.isDemanded() && realsenseDemandNode.isDemanded() && realsenseDepthImage != null)
         {
            zedCutOutDepthImage = overlapRemover.removeOverlap(zedDepthImage.get());
         }
         else
            zedCutOutDepthImage = zedDepthImage.get();

         zedImagePublisher.setNextGpuDepthImage(zedDepthImage.get());
         zedImagePublisher.setNextCutOutDepthImage(zedCutOutDepthImage.get());
         for (RobotSide side : RobotSide.values)
         {
            zedImagePublisher.setNextColorImage(zedColorImages.get(side).get(), side);
         }

         zedDepthImage.release();
         zedCutOutDepthImage.release();
         zedColorImages.forEach(RawImage::release);
      }
      else
         ThreadTools.sleep(500);
   }

   private void processAndPublishRealsense()
   {
      if (realsenseDemandNode.isDemanded())
      {
         realsenseDepthImage = realsenseImageRetriever.getLatestRawDepthImage();
         realsenseColorImage = realsenseImageRetriever.getLatestRawColorImage();

         overlapRemover.setMasterImage(realsenseDepthImage.get());

         realsenseImagePublisher.setNextDepthImage(realsenseDepthImage.get());
         realsenseImagePublisher.setNextColorImage(realsenseColorImage.get());

         realsenseDepthImage.release();
         realsenseColorImage.release();
      }
      else
         ThreadTools.sleep(500);
   }

   private void processAndPublishOuster()
   {
      if (ousterDepthDemandNode.isDemanded())
      {
         ouster.start();
         ousterDepthImage = ousterDepthImageRetriever.getLatestRawDepthImage();
         if (ousterDepthImage == null)
            return;

         ousterDepthImagePublisher.setNextDepthImage(ousterDepthImage.get());

         ousterDepthImage.release();
      }
      else
      {
         ouster.stop();
         ThreadTools.sleep(500);
      }
   }

   private void processAndPublishBlackfly()
   {
      boolean atLeastOneDemanded = false;
      for (RobotSide side : RobotSide.values)
      {
         if (blackflyImageDemandNodes.get(side).isDemanded())
         {
            atLeastOneDemanded = true;
            if (blackflyImageRetrievers.get(side) != null && blackflyImagePublishers.get(side) != null)
            {
               blackflyImages.put(side, blackflyImageRetrievers.get(side).getLatestRawImage());

               blackflyImagePublishers.get(side).setNextDistortedImage(blackflyImages.get(side).get());
               arUcoUpdater.setNextDistortedImage(blackflyImages.get(side).get());

               blackflyImages.get(side).release();
            }
            else
            {
               initializeBlackfly(side);
            }
         }
      }

      if (!atLeastOneDemanded)
         ThreadTools.sleep(500);
   }

   private void detectAndPublishArUcoMarkers()
   {
      if (arUcoDetectionDemandNode.isDemanded())
      {
         boolean performedDetection = arUcoUpdater.undistortAndUpdateArUco();
         if (performedDetection)
         {
            sharedArUcoDetectionResults.getForThreadOne().copyOutputData(arUcoUpdater.getArUcoMarkerDetector());
            sharedArUcoDetectionResults.swap();
         }
      }
      else
      {
         ThreadTools.sleep(500);
      }
   }

   private void updateSceneGraph()
   {
      sceneGraph.updateSubscription();
      synchronized (sharedArUcoDetectionResults)
      {
         ArUcoSceneTools.updateSceneGraph(sharedArUcoDetectionResults.getForThreadTwo(), blackflyFrameSuppliers.get(RobotSide.RIGHT).get(), sceneGraph);
      }

      // Update CenterPose stuff
      if (centerposeDemandNode.isDemanded())
         centerposeDetectionManager.updateSceneGraph(sceneGraph);

      // Update general stuff
      sceneGraph.updateOnRobotOnly(robotPelvisFrameSupplier.get());
      sceneGraph.updatePublication();

      ++sceneGraphUpdateIndex;

      if (behaviorTreeExecutor != null && sceneGraphUpdateIndex % 2 == 1)
      {
         behaviorTreeSyncedRobot.update();
         behaviorTreeExecutor.update();
      }
   }

   public void updatePlanarRegions()
   {
      if (ousterDepthImage != null && ousterDepthImage.isAvailable() && planarRegionsDemandNode.isDemanded())
      {
         RawImage latestOusterDepthRawImage = ousterDepthImage.get();

         if (planarRegionsExtractor == null)
         {
            int imageHeight = latestOusterDepthRawImage.getImageHeight();
            int imageWidth = latestOusterDepthRawImage.getImageWidth();
            planarRegionsExtractor = new RapidPlanarRegionsExtractor(openCLManager,
                                                                     openCLManager.loadProgram("RapidRegionsExtractor"),
                                                                     imageHeight,
                                                                     imageWidth);
            planarRegionsExtractor.getDebugger().setEnabled(false);
         }

         // TODO: Get rid of BytedecoImage, RapidPlanarRegionsExtractor requires it
         BytedecoImage bytedecoImage = new BytedecoImage(latestOusterDepthRawImage.getCpuImageMat());
         bytedecoImage.createOpenCLImage(openCLManager, OpenCL.CL_MEM_READ_WRITE);
         planarRegionsExtractor.update(bytedecoImage, ousterFrameSupplier.get(), planarRegionsList);
         planarRegionsExtractor.setProcessing(false);
         bytedecoImage.destroy(openCLManager);
         PerceptionMessageTools.publishFramePlanarRegionsList(planarRegionsList, PerceptionAPI.SPHERICAL_RAPID_REGIONS_WITH_POSE, ros2Helper);

         latestOusterDepthRawImage.release();
      }
   }

   private void initializeBlackfly(RobotSide side)
   {
      String serialNumber = side == RobotSide.LEFT ? LEFT_BLACKFLY_SERIAL_NUMBER : RIGHT_BLACKFLY_SERIAL_NUMBER;
      if (serialNumber.equals("00000000"))
      {
         LogTools.error("{} blackfly with serial number was not provided", side.getPascalCaseName());
         ThreadTools.sleep(3000);
         return;
      }

      blackflyImageRetrievers.put(side,
                                  new BlackflyImageRetriever(serialNumber,
                                                             BLACKFLY_LENS,
                                                             RobotSide.RIGHT,
                                                             blackflyFrameSuppliers.get(side),
                                                             blackflyImageDemandNodes.get(side)));
      blackflyImagePublishers.put(side, new BlackflyImagePublisher(BLACKFLY_LENS, BLACKFLY_IMAGE_TOPIC, 0.5f));
   }

   private void initializeDependencyGraph(ROS2PublishSubscribeAPI ros2)
   {
      // Initialize all nodes
      depthOverlapRemovalDemandNode = new ROS2DemandGraphNode(ros2, PerceptionAPI.REQUEST_OVERLAP_REMOVAL);

      zedPointCloudDemandNode = new ROS2DemandGraphNode(ros2, PerceptionAPI.REQUEST_ZED_POINT_CLOUD);
      zedDepthDemandNode = new ROS2DemandGraphNode(ros2, PerceptionAPI.REQUEST_ZED_DEPTH);
      zedColorDemandNode = new ROS2DemandGraphNode(ros2, PerceptionAPI.REQUEST_ZED_COLOR);

      realsenseDemandNode = new ROS2DemandGraphNode(ros2, PerceptionAPI.REQUEST_REALSENSE_POINT_CLOUD);

      ousterDepthDemandNode = new ROS2DemandGraphNode(ros2, PerceptionAPI.REQUEST_OUSTER_DEPTH);
      ousterHeightMapDemandNode = new ROS2DemandGraphNode(ros2, PerceptionAPI.REQUEST_HEIGHT_MAP);
      ousterLidarScanDemandNode = new ROS2DemandGraphNode(ros2, PerceptionAPI.REQUEST_LIDAR_SCAN);

      for (RobotSide side : RobotSide.values)
         blackflyImageDemandNodes.put(side, new ROS2DemandGraphNode(ros2, PerceptionAPI.REQUEST_BLACKFLY_COLOR_IMAGE.get(side)));
      blackflyImageDemandNodes.get(RobotSide.RIGHT).addDependents(ousterDepthDemandNode);

      arUcoDetectionDemandNode = new ROS2DemandGraphNode(ros2, PerceptionAPI.REQUEST_ARUCO);

      centerposeDemandNode = new ROS2DemandGraphNode(ros2, PerceptionAPI.REQUEST_CENTERPOSE);

      planarRegionsDemandNode = new ROS2DemandGraphNode(ros2, PerceptionAPI.REQUEST_PLANAR_REGIONS);
      ousterDepthDemandNode.addDependents(planarRegionsDemandNode);

      // build the graph
      zedDepthDemandNode.addDependents(zedPointCloudDemandNode);
      zedColorDemandNode.addDependents(zedPointCloudDemandNode, centerposeDemandNode);

      blackflyImageDemandNodes.get(RobotSide.RIGHT).addDependents(arUcoDetectionDemandNode);
   }

   /*
    * This method is used to enable sensors without needing to run the UI.
    * Unneeded sensors can be commented out.
    */
   private void forceEnableAllSensors(ROS2PublishSubscribeAPI ros2)
   {
      zedHeartbeat = new ROS2Heartbeat(ros2, PerceptionAPI.REQUEST_ZED_POINT_CLOUD);
      zedHeartbeat.setAlive(true);

      realsenseHeartbeat = new ROS2Heartbeat(ros2, PerceptionAPI.REQUEST_REALSENSE_POINT_CLOUD);
      realsenseHeartbeat.setAlive(true);

      ousterHeartbeat = new ROS2Heartbeat(ros2, PerceptionAPI.REQUEST_OUSTER_DEPTH);
      ousterHeartbeat.setAlive(true);

      leftBlackflyHeartbeat = new ROS2Heartbeat(ros2, PerceptionAPI.REQUEST_BLACKFLY_COLOR_IMAGE.get(RobotSide.LEFT));
      leftBlackflyHeartbeat.setAlive(true);

      rightBlackflyHeartbeat = new ROS2Heartbeat(ros2, PerceptionAPI.REQUEST_BLACKFLY_COLOR_IMAGE.get(RobotSide.RIGHT));
      rightBlackflyHeartbeat.setAlive(true);
   }

   public FramePlanarRegionsList getPlanarRegionsList()
   {
      return planarRegionsList;
   }

   public static void main(String[] args)
   {
      ROS2Node ros2Node = ROS2Tools.createROS2Node(CommunicationMode.INTERPROCESS.getPubSubImplementation(), "perception_autonomy_process");
      ROS2Helper ros2Helper = new ROS2Helper(ros2Node);

      PerceptionAndAutonomyProcess perceptionAndAutonomyProcess = new PerceptionAndAutonomyProcess(ros2Helper,
                                                                                                   ReferenceFrame::getWorldFrame,
                                                                                                   ReferenceFrame::getWorldFrame,
                                                                                                   ReferenceFrame::getWorldFrame,
                                                                                                   ReferenceFrame::getWorldFrame,
                                                                                                   ReferenceFrame::getWorldFrame,
                                                                                                   ReferenceFrame::getWorldFrame,
                                                                                                   ReferenceFrame.getWorldFrame());
      perceptionAndAutonomyProcess.startAutonomyThread();

      // To run a sensor without the UI, uncomment the below line.
      // perceptionAndAutonomyProcess.forceEnableAllSensors(ros2Helper);
      Runtime.getRuntime().addShutdownHook(new Thread(perceptionAndAutonomyProcess::destroy, "PerceptionAutonomyProcessShutdown"));
   }
}<|MERGE_RESOLUTION|>--- conflicted
+++ resolved
@@ -96,15 +96,12 @@
    private static final BlackflyLensProperties BLACKFLY_LENS = BlackflyLensProperties.BFS_U3_27S5C_FE185C086HA_1;
    private static final ROS2Topic<ImageMessage> BLACKFLY_IMAGE_TOPIC = PerceptionAPI.BLACKFLY_FISHEYE_COLOR_IMAGE.get(RobotSide.RIGHT);
 
-<<<<<<< HEAD
-   private final DepthImageOverlapRemover overlapRemover = new DepthImageOverlapRemover();
-
-   private ROS2DemandGraphNode depthOverlapRemovalDemandNode;
-=======
    private final ROS2Helper ros2Helper;
    private final Supplier<ReferenceFrame> ousterFrameSupplier;
 
->>>>>>> 23a9f2fb
+   private final DepthImageOverlapRemover overlapRemover = new DepthImageOverlapRemover();
+
+   private ROS2DemandGraphNode depthOverlapRemovalDemandNode;
    private ROS2DemandGraphNode zedPointCloudDemandNode;
    private ROS2DemandGraphNode zedColorDemandNode;
    private ROS2DemandGraphNode zedDepthDemandNode;
@@ -300,9 +297,6 @@
 
       icpManager.destroy();
 
-<<<<<<< HEAD
-      depthOverlapRemovalDemandNode.destroy();
-=======
       planarRegionsExtractorThread.stop();
       if (planarRegionsExtractor != null)
          planarRegionsExtractor.destroy();
@@ -310,7 +304,7 @@
       // TODO: Why does this result in a native crash?
 //      openCLManager.destroy();
 
->>>>>>> 23a9f2fb
+      depthOverlapRemovalDemandNode.destroy();
       zedPointCloudDemandNode.destroy();
       zedColorDemandNode.destroy();
       zedDepthDemandNode.destroy();
