--- conflicted
+++ resolved
@@ -12,13 +12,8 @@
 import us.ihmc.rdx.imgui.ImGuiPanel;
 import us.ihmc.rdx.imgui.ImGuiUniqueLabelMap;
 import us.ihmc.rdx.ui.RDXBaseUI;
-<<<<<<< HEAD
 import us.ihmc.rdx.ui.graphics.RDXOpenCVGuidedSwapVideoPanel;
-import us.ihmc.rdx.ui.graphics.RDXOpenCVSwapVideoPanelData;
-=======
-import us.ihmc.rdx.ui.graphics.RDXOpenCVSwapVideoPanel;
 import us.ihmc.rdx.ui.graphics.RDXImagePanelTexture;
->>>>>>> 559e437b
 import us.ihmc.rdx.ui.tools.ImPlotFrequencyPlot;
 import us.ihmc.rdx.ui.tools.ImPlotStopwatchPlot;
 import us.ihmc.log.LogTools;
@@ -99,13 +94,8 @@
 
                   bgrImage = new BytedecoImage(imageWidth, imageHeight, opencv_core.CV_8UC3);
 
-<<<<<<< HEAD
                   swapCVPanel = new RDXOpenCVGuidedSwapVideoPanel("Video", this::videoUpdateOnAsynchronousThread);
-                  baseUI.getImGuiPanelManager().addPanel(swapCVPanel.getVideoPanel());
-=======
-                  swapCVPanel = new RDXOpenCVSwapVideoPanel("Video", this::videoUpdateOnAsynchronousThread);
                   baseUI.getImGuiPanelManager().addPanel(swapCVPanel.getImagePanel());
->>>>>>> 559e437b
                   baseUI.getLayoutManager().reloadLayout();
 
                   readPerformancePlot = new ImPlotStopwatchPlot("VideoCapture read(Mat)");
