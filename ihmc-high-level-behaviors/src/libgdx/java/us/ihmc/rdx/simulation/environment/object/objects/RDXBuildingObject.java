package us.ihmc.rdx.simulation.environment.object.objects;

import com.badlogic.gdx.graphics.Color;
import com.badlogic.gdx.graphics.g3d.Model;
import com.badlogic.gdx.graphics.g3d.attributes.ColorAttribute;
import us.ihmc.euclid.geometry.tools.EuclidGeometryTools;
import us.ihmc.euclid.shape.primitives.Box3D;
import us.ihmc.euclid.transform.RigidBodyTransform;
import us.ihmc.euclid.tuple3D.Point3D;
import us.ihmc.euclid.tuple3D.Vector3D;
import us.ihmc.euclid.tuple3D.interfaces.Vector3DBasics;
import us.ihmc.rdx.simulation.environment.object.RDXSimpleObject;
import us.ihmc.rdx.tools.RDXModelBuilder;

import java.util.ArrayList;
import java.util.HashMap;

public class RDXBuildingObject
{
   public enum ComponentType
   {
      WALLS, DOORS, WINDOWS, STAIRS, FLOORS, PLATFORMS
   }

   private final ArrayList<Point3D> corners = new ArrayList<>();
   private final ArrayList<RDXSimpleObject> allObjects = new ArrayList<>();
   private final RigidBodyTransform translationTransform = new RigidBodyTransform();
   private final HashMap<ComponentType, ArrayList<RDXSimpleObject>> components = new HashMap<>();
   private final ColorAttribute highlightColor = ColorAttribute.createDiffuse(0.3f, 0.8f, 0.4f, 1.0f);

   private final RigidBodyTransform translationTransform = new RigidBodyTransform();

   private final ColorAttribute highlightColor = ColorAttribute.createDiffuse(0.3f, 0.8f, 0.4f, 1.0f);

   private float height = 2.5f;

   public RDXBuildingObject()
   {
      for (ComponentType type : ComponentType.values())
      {
         components.put(type, new ArrayList<>());
      }
   }

   public Point3D getClosestRectangularCorner(Point3D lastPickPoint)
   {
      Point3D cornerPoint;
      if (corners.size() > 0)
      {
         Point3D corner = corners.get(corners.size() - 1);
         int secondVectorX = 1;
         int secondVectorY = 0;
         double angle = EuclidGeometryTools.angleFromFirstToSecondVector2D(corner.getX() - lastPickPoint.getX(),
                                                                           corner.getY() - lastPickPoint.getY(),
                                                                           secondVectorX,
                                                                           secondVectorY);

         if (StrictMath.abs(angle - StrictMath.PI / 2.0f) < 0.1f || StrictMath.abs(angle + StrictMath.PI / 2.0f) < 0.1f)
         {
            Vector3D direction = new Vector3D(0.0f, 1.0f, 0.0f);
            cornerPoint = EuclidGeometryTools.orthogonalProjectionOnLine3D(lastPickPoint, corner, direction);
         }
         else if (StrictMath.abs(angle) < 0.1f || StrictMath.abs(angle - StrictMath.PI) < 0.1f)
         {
            Vector3D direction = new Vector3D(1.0f, 0.0f, 0.0f);
            cornerPoint = EuclidGeometryTools.orthogonalProjectionOnLine3D(lastPickPoint, corner, direction);
         }
         else
         {
            cornerPoint = lastPickPoint;
         }
      }
      else
         cornerPoint = lastPickPoint;
      return cornerPoint;
   }

   public void construct()
   {
      for (int i = 0; i < corners.size(); i++)
      {
<<<<<<< HEAD
         Point3D corner = corners.get( (i + 1) % corners.size());
         Point3D previousCorner = corners.get(i % corners.size());
         double yaw = EuclidGeometryTools.angleFromFirstToSecondVector2D(corner.getX() - previousCorner.getX(),
                                                                         corner.getY() - previousCorner.getY(),
                                                                         1,
                                                                         0);
         float length = (float)EuclidGeometryTools.distanceBetweenPoint3Ds(corner.getX(),
                                                                           corner.getY(),
                                                                           corner.getZ(),
                                                                           previousCorner.getX(),
                                                                           previousCorner.getY(),
                                                                           previousCorner.getZ());
=======
         Point3D corner = corners.get((i + 1) % corners.size());
         Point3D previousCorner = corners.get(i % corners.size());
         double yaw = EuclidGeometryTools.angleFromFirstToSecondVector2D(corner.getX() - previousCorner.getX(), corner.getY() - previousCorner.getY(), 1, 0);
         float length = (float) EuclidGeometryTools.distanceBetweenPoint3Ds(corner.getX(),
                                                                            corner.getY(),
                                                                            corner.getZ(),
                                                                            previousCorner.getX(),
                                                                            previousCorner.getY(),
                                                                            previousCorner.getZ());
>>>>>>> 9d1a5c65
         Point3D midPoint = new Point3D(0.0, 0.0, 0.0);
         midPoint.add(corner);
         midPoint.add(previousCorner);
         midPoint.scale(0.5);

<<<<<<< HEAD

=======
>>>>>>> 9d1a5c65
         RDXSimpleObject objectToPlace = new RDXSimpleObject("BuildingWall_" + i);
         Model objectModel = RDXModelBuilder.createBox(length, 0.1f, height, Color.LIGHT_GRAY).model;

         Vector3DBasics translation = objectToPlace.getObjectTransform().getTranslation();
         translationTransform.setTranslationAndIdentityRotation(translation);
         objectToPlace.getObjectTransform().setRotationYawAndZeroTranslation(-yaw);
         objectToPlace.getObjectTransform().multiply(translationTransform);
         objectToPlace.setRealisticModel(objectModel);
         //                  objectToPlace.setCollisionModel(objectModel);

         Box3D collisionBox = new Box3D(length, 0.1f, height);
         objectToPlace.setCollisionGeometryObject(collisionBox);
         objectToPlace.setCollisionModelColor(highlightColor, 0.2f);

         objectToPlace.getCollisionShapeOffset().getTranslation().add(0.0f, 0.0f, height / 2.0f);
         objectToPlace.getRealisticModelOffset().getTranslation().add(0.0f, 0.0f, height / 2.0f);
         objectToPlace.setPositionInWorld(midPoint);
         objectToPlace.getBoundingSphere().setRadius(height / 2.0f);

         insertComponent(RDXBuildingObject.ComponentType.WALLS, objectToPlace);
      }
   }

   public Point3D getLastCorner()
   {
      if (corners.size() >= 1)
         return corners.get(corners.size() - 1);
      else
         return null;
   }

   public ArrayList<Point3D> getCorners()
   {
      return corners;
   }

   public void addCorner(Point3D corner)
   {
      corners.add(corner);
   }

   public void setHeight(float height)
   {
      this.height = height;
   }

   public float getHeight()
   {
      return height;
   }

   public void insertComponent(ComponentType type, RDXSimpleObject component)
   {
      components.get(type).add(component);
      allObjects.add(component);
   }

   public HashMap<ComponentType, ArrayList<RDXSimpleObject>> getComponents()
   {
      return components;
   }

   public ArrayList<RDXSimpleObject> getAllObjects()
   {
      return allObjects;
   }
}<|MERGE_RESOLUTION|>--- conflicted
+++ resolved
@@ -26,10 +26,6 @@
    private final ArrayList<RDXSimpleObject> allObjects = new ArrayList<>();
    private final RigidBodyTransform translationTransform = new RigidBodyTransform();
    private final HashMap<ComponentType, ArrayList<RDXSimpleObject>> components = new HashMap<>();
-   private final ColorAttribute highlightColor = ColorAttribute.createDiffuse(0.3f, 0.8f, 0.4f, 1.0f);
-
-   private final RigidBodyTransform translationTransform = new RigidBodyTransform();
-
    private final ColorAttribute highlightColor = ColorAttribute.createDiffuse(0.3f, 0.8f, 0.4f, 1.0f);
 
    private float height = 2.5f;
@@ -79,20 +75,6 @@
    {
       for (int i = 0; i < corners.size(); i++)
       {
-<<<<<<< HEAD
-         Point3D corner = corners.get( (i + 1) % corners.size());
-         Point3D previousCorner = corners.get(i % corners.size());
-         double yaw = EuclidGeometryTools.angleFromFirstToSecondVector2D(corner.getX() - previousCorner.getX(),
-                                                                         corner.getY() - previousCorner.getY(),
-                                                                         1,
-                                                                         0);
-         float length = (float)EuclidGeometryTools.distanceBetweenPoint3Ds(corner.getX(),
-                                                                           corner.getY(),
-                                                                           corner.getZ(),
-                                                                           previousCorner.getX(),
-                                                                           previousCorner.getY(),
-                                                                           previousCorner.getZ());
-=======
          Point3D corner = corners.get((i + 1) % corners.size());
          Point3D previousCorner = corners.get(i % corners.size());
          double yaw = EuclidGeometryTools.angleFromFirstToSecondVector2D(corner.getX() - previousCorner.getX(), corner.getY() - previousCorner.getY(), 1, 0);
@@ -102,16 +84,11 @@
                                                                             previousCorner.getX(),
                                                                             previousCorner.getY(),
                                                                             previousCorner.getZ());
->>>>>>> 9d1a5c65
          Point3D midPoint = new Point3D(0.0, 0.0, 0.0);
          midPoint.add(corner);
          midPoint.add(previousCorner);
          midPoint.scale(0.5);
 
-<<<<<<< HEAD
-
-=======
->>>>>>> 9d1a5c65
          RDXSimpleObject objectToPlace = new RDXSimpleObject("BuildingWall_" + i);
          Model objectModel = RDXModelBuilder.createBox(length, 0.1f, height, Color.LIGHT_GRAY).model;
 
