--- conflicted
+++ resolved
@@ -186,14 +186,6 @@
    {
       for (RDXEnvironmentObject allObject : allObjects)
       {
-<<<<<<< HEAD
-         if (bulletPhysicsManager.getSimulate().get())
-         {
-               allObject.copyBulletTransformToThisMultiBody();
-            allObject.afterSimulate(bulletPhysicsManager);
-         }
-=======
->>>>>>> e511ce4a
          allObject.update(bulletPhysicsManager);
       }
    }
