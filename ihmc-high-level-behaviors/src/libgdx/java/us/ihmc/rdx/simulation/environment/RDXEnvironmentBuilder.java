package us.ihmc.rdx.simulation.environment;

import com.badlogic.gdx.graphics.g3d.Renderable;
import com.badlogic.gdx.utils.Array;
import com.badlogic.gdx.utils.Pool;
import com.fasterxml.jackson.databind.JsonNode;
import com.fasterxml.jackson.databind.node.ArrayNode;
import com.fasterxml.jackson.databind.node.ObjectNode;
import imgui.flag.ImGuiMouseButton;
import imgui.internal.ImGui;
import imgui.type.ImBoolean;
import imgui.type.ImFloat;
import imgui.type.ImString;
import us.ihmc.commons.nio.BasicPathVisitor;
import us.ihmc.euclid.Axis3D;
import us.ihmc.euclid.geometry.interfaces.Line3DReadOnly;
import us.ihmc.euclid.geometry.tools.EuclidGeometryTools;
import us.ihmc.euclid.tools.EuclidCoreTools;
import us.ihmc.euclid.transform.RigidBodyTransform;
import us.ihmc.euclid.tuple3D.Point3D;
import us.ihmc.euclid.tuple4D.Quaternion;
import us.ihmc.rdx.imgui.RDXPanel;
import us.ihmc.rdx.imgui.ImGuiTools;
import us.ihmc.rdx.imgui.ImGuiUniqueLabelMap;
import us.ihmc.rdx.input.ImGui3DViewInput;
import us.ihmc.rdx.sceneManager.RDXSceneLevel;
import us.ihmc.rdx.simulation.bullet.RDXBulletPhysicsManager;
import us.ihmc.rdx.simulation.environment.object.RDXEnvironmentObject;
import us.ihmc.rdx.simulation.environment.object.RDXEnvironmentObjectFactory;
import us.ihmc.rdx.simulation.environment.object.RDXEnvironmentObjectLibrary;
import us.ihmc.rdx.simulation.environment.object.objects.RDXDirectionalLightObject;
import us.ihmc.rdx.simulation.environment.object.objects.RDXPointLightObject;
import us.ihmc.rdx.ui.RDX3DPanel;
import us.ihmc.rdx.ui.RDXBaseUI;
import us.ihmc.rdx.ui.gizmo.RDXPose3DGizmo;
import us.ihmc.log.LogTools;
import us.ihmc.tools.io.JSONFileTools;
import us.ihmc.tools.io.JSONTools;
import us.ihmc.tools.io.WorkspaceResourceDirectory;
import us.ihmc.tools.io.WorkspaceResourceFile;

import java.util.*;

public class RDXEnvironmentBuilder extends RDXPanel
{
   private final ImGuiUniqueLabelMap labels = new ImGuiUniqueLabelMap(getClass());
   private final WorkspaceResourceDirectory environmentFilesDirectory = new WorkspaceResourceDirectory(getClass(), "/environments");
   private final ArrayList<RDXEnvironmentObject> allObjects = new ArrayList<>();
   private final ArrayList<RDXEnvironmentObject> lightObjects = new ArrayList<>();
   private final RDXPose3DGizmo pose3DGizmo = new RDXPose3DGizmo();
   private final RDX3DPanel panel3D;
   private final RDXPanel poseGizmoTunerPanel = pose3DGizmo.createTunerPanel(getClass().getSimpleName());
   private final RDXBulletPhysicsManager bulletPhysicsManager = new RDXBulletPhysicsManager();

   private final TreeSet<String> environmentFileNames = new TreeSet<>();
   private final Point3D tempIntersection = new Point3D();
   private final Point3D tempTranslation = new Point3D();
   private final Quaternion tempOrientation = new Quaternion();
   private final RigidBodyTransform tempTransform = new RigidBodyTransform();
   private final ImFloat ambientLightAmount = new ImFloat(0.4f);
   private final ImBoolean inputsEnabled = new ImBoolean(false);
   private final ImString saveString = new ImString(256);

   private boolean loadedFilesOnce = false;
   private boolean isPlacing = false;
   private String selectedEnvironmentFile = null;
   private RDXEnvironmentObject selectedObject;
   private RDXEnvironmentObject intersectedObject;

   public RDXEnvironmentBuilder(RDX3DPanel panel3D)
   {
      super("Environment");
      this.panel3D = panel3D;
      setRenderMethod(this::renderImGuiWidgets);
      addChild(poseGizmoTunerPanel);
      RDXBaseUI.getInstance().getKeyBindings().register("Delete selected object", "Delete");
   }

   public void create()
   {
      bulletPhysicsManager.create();

      pose3DGizmo.create(panel3D);
      panel3D.getScene().addRenderableProvider(this::getRenderables);
      panel3D.addImGui3DViewPickCalculator(this::calculate3DViewPick);
      panel3D.addImGui3DViewInputProcessor(this::process3DViewInput);
   }

   public void calculate3DViewPick(ImGui3DViewInput input)
   {
      if (inputsEnabled.get())
      {
         if (selectedObject != null && !isPlacing)
         {
            pose3DGizmo.calculate3DViewPick(input);
         }
      }
   }

   public void process3DViewInput(ImGui3DViewInput viewInput)
   {
      if (inputsEnabled.get())
      {
         if (selectedObject != null)
         {
            if (isPlacing)
            {
               Line3DReadOnly pickRay = viewInput.getPickRayInWorld();
               Point3D pickPoint = EuclidGeometryTools.intersectionBetweenLine3DAndPlane3D(EuclidCoreTools.origin3D,
                                                                                           Axis3D.Z,
                                                                                           pickRay.getPoint(),
                                                                                           pickRay.getDirection());
               selectedObject.setPositionInWorld(pickPoint);
               pose3DGizmo.getTransformToParent().set(selectedObject.getObjectTransform());

               selectedObject.copyThisTransformToBulletMultiBody();

               if (viewInput.isWindowHovered() && viewInput.mouseReleasedWithoutDrag(ImGuiMouseButton.Left))
               {
                  isPlacing = false;
               }
            }
            else
            {
               pose3DGizmo.process3DViewInput(viewInput);
               selectedObject.setTransformToWorld(pose3DGizmo.getTransformToParent());

               selectedObject.copyThisTransformToBulletMultiBodyParentOnly();

               intersectedObject = calculatePickedObject(viewInput.getPickRayInWorld());
               if (viewInput.isWindowHovered() && viewInput.mouseReleasedWithoutDrag(ImGuiMouseButton.Left))
               {
                  if (intersectedObject != selectedObject)
                  {
                     updateObjectSelected(selectedObject, intersectedObject);
                     if (selectedObject != null)
                     {
                        pose3DGizmo.getTransformToParent().set(selectedObject.getObjectTransform());
                     }
                  }
               }
            }
         }
         else
         {
            isPlacing = false;
            if (viewInput.isWindowHovered())
            {
               intersectedObject = calculatePickedObject(viewInput.getPickRayInWorld());

               if (intersectedObject != null && viewInput.mouseReleasedWithoutDrag(ImGuiMouseButton.Left))
               {
                  updateObjectSelected(selectedObject, intersectedObject);
                  pose3DGizmo.getTransformToParent().set(selectedObject.getObjectTransform());
               }
            }
         }
      }
   }

   private RDXEnvironmentObject calculatePickedObject(Line3DReadOnly pickRay)
   {
      double closestDistance = Double.POSITIVE_INFINITY;
      RDXEnvironmentObject closestObject = null;
      for (RDXEnvironmentObject object : allObjects)
      {
         boolean intersects = object.intersect(pickRay, tempIntersection);
         double distance = tempIntersection.distance(pickRay.getPoint());
         if (intersects && (closestObject == null || distance < closestDistance))
         {
            closestObject = object;
            closestDistance = distance;

         }
      }
      return closestObject;
   }

   public void resetSelection()
   {
      updateObjectSelected(selectedObject, null);
      intersectedObject = null;
   }

   public void update()
   {
      for (RDXEnvironmentObject allObject : allObjects)
      {
<<<<<<< HEAD
         if (bulletPhysicsManager.getSimulate().get())
         {
               allObject.copyBulletTransformToThisMultiBody();
            allObject.afterSimulate(bulletPhysicsManager);
         }
=======
>>>>>>> 0a559b23
         allObject.update(bulletPhysicsManager);
      }
   }

   public void renderImGuiWidgets()
   {
      ImGui.separator();

      ImGui.checkbox(labels.get("Enable Environment Building"), inputsEnabled);

      if (ImGui.sliderFloat("Ambient light", ambientLightAmount.getData(), 0.0f, 1.0f))
      {
         panel3D.getScene().setAmbientLight(ambientLightAmount.get());
      }

      ImGui.separator();
      ImGui.text("Selected Object: " + (selectedObject == null ? "" : (selectedObject.getTitleCasedName() + " " + selectedObject.getObjectIndex())));
      ImGui.text("Highlighted Object: " + (intersectedObject == null ? "" : (intersectedObject.getTitleCasedName() + " " + intersectedObject.getObjectIndex())));

      if (ImGui.button("Delete selected object") && selectedObject != null || ImGui.isKeyReleased(ImGuiTools.getDeleteKey()))
      {
         removeObject(selectedObject);
         resetSelection();
      }

      ImGui.separator();

      if (inputsEnabled.get())
      {
         for (RDXEnvironmentObjectFactory objectFactory : RDXEnvironmentObjectLibrary.getObjectFactories())
         {
            if (ImGui.button(labels.get("Place " + objectFactory.getName())))
            {
               if (isPlacing)
               {
                  removeObject(selectedObject);
               }

               RDXEnvironmentObject objectToPlace = objectFactory.getSupplier().get();
               addObject(objectToPlace);
               updateObjectSelected(selectedObject, objectToPlace);
               isPlacing = true;
            }
         }

         ImGui.separator();
      }

      ImGui.text("Environments:");
      if (!loadedFilesOnce && selectedEnvironmentFile != null)
      {
         loadEnvironmentInternal(selectedEnvironmentFile);
      }
      boolean reindexClicked = ImGui.button(labels.get("Reindex scripts"));
      if (!loadedFilesOnce || reindexClicked)
      {
         loadedFilesOnce = true;
         reindexScripts();
      }
      String fileNameToSave = null;
      for (String environmentFileName : environmentFileNames)
      {
         if (ImGui.radioButton(environmentFileName, selectedEnvironmentFile != null && selectedEnvironmentFile.equals(environmentFileName)))
         {
            loadEnvironmentInternal(environmentFileName);
         }
         if (selectedEnvironmentFile != null && selectedEnvironmentFile.equals(environmentFileName))
         {
            ImGui.sameLine();
            if (ImGui.button("Save"))
            {
               fileNameToSave = environmentFileName;
            }
         }
      }

      ImGui.separator();
      ImGuiTools.inputText("###saveText", saveString);
      ImGui.sameLine();
      if (ImGui.button("Save as"))
      {
         fileNameToSave = saveString.get();
      }
      if (fileNameToSave != null)
      {
         JSONFileTools.saveToClasspath("ihmc-open-robotics-software",
                                       "ihmc-high-level-behaviors/src/libgdx/resources",
                                       "environments/" + fileNameToSave,
         rootNode ->
         {
            rootNode.put("ambientLight", ambientLightAmount.get());
            ArrayNode objectsArrayNode = rootNode.putArray("objects");
            for (RDXEnvironmentObject object : allObjects)
            {
               ObjectNode objectNode = objectsArrayNode.addObject();
               objectNode.put("type", object.getClass().getSimpleName());
               tempTransform.set(object.getObjectTransform());
               tempTranslation.set(tempTransform.getTranslation());
               tempOrientation.set(tempTransform.getRotation());
               objectNode.put("x", tempTranslation.getX());
               objectNode.put("y", tempTranslation.getY());
               objectNode.put("z", tempTranslation.getZ());
               objectNode.put("qx", tempOrientation.getX());
               objectNode.put("qy", tempOrientation.getY());
               objectNode.put("qz", tempOrientation.getZ());
               objectNode.put("qs", tempOrientation.getS());
            }
         });
         reindexScripts();
      }

      ImGui.checkbox("Show 3D Widget Tuner", poseGizmoTunerPanel.getIsShowing());
   }

   private void loadEnvironmentInternal(String environmentFileName)
   {
      loadedFilesOnce = true;
      selectedEnvironmentFile = environmentFileName;
      for (RDXEnvironmentObject object : allObjects.toArray(new RDXEnvironmentObject[0]))
      {
         removeObject(object);
      }

      resetSelection();

      JSONFileTools.load(new WorkspaceResourceFile(environmentFilesDirectory, selectedEnvironmentFile),
      node ->
      {
         JsonNode ambientLightNode = node.get("ambientLight");
         if (ambientLightNode != null)
         {
            float ambientValue = (float) ambientLightNode.asDouble();
            ambientLightAmount.set(ambientValue);
            panel3D.getScene().setAmbientLight(ambientLightAmount.get());
         }
         JSONTools.forEachArrayElement(node, "objects", objectNode ->
         {
            String objectTypeName = objectNode.get("type").asText();
            RDXEnvironmentObject object = RDXEnvironmentObjectLibrary.loadBySimpleClassName(objectTypeName);

            if (object != null)
            {
               tempTranslation.setX(objectNode.get("x").asDouble());
               tempTranslation.setY(objectNode.get("y").asDouble());
               tempTranslation.setZ(objectNode.get("z").asDouble());
               tempOrientation.set(objectNode.get("qx").asDouble(),
                                   objectNode.get("qy").asDouble(),
                                   objectNode.get("qz").asDouble(),
                                   objectNode.get("qs").asDouble());
               tempTransform.set(tempOrientation, tempTranslation);
               object.setTransformToWorld(tempTransform);
               addObject(object);
               object.copyThisTransformToBulletMultiBody();
            }
            else
            {
               LogTools.warn("Skipping loading object: {}", objectTypeName);
            }
         });
      });
   }

   public void loadEnvironment(String environmentFileName)
   {
      LogTools.info("Loading environment: {}", environmentFileName);
      reindexScripts();
      Optional<String> match = environmentFileNames.stream().filter(fileName -> fileName.equals(environmentFileName)).findFirst();
      if (match.isPresent())
      {
         loadEnvironmentInternal(match.get());
      }
      else
      {
         LogTools.error("Could not find environment file: {}", environmentFileName);
      }
   }

   public void updateObjectSelected(RDXEnvironmentObject from, RDXEnvironmentObject to)
   {
      if (from != to)
      {
         if (from != null)
            from.setSelected(false);

         if (to != null)
            to.setSelected(true);

         selectedObject = to;
      }
   }

   public void addObject(RDXEnvironmentObject environmentObject)
   {
      allObjects.add(environmentObject);
      environmentObject.addToBullet(bulletPhysicsManager);

      if (environmentObject instanceof RDXPointLightObject pointLightObject)
      {
         panel3D.getScene().addPointLight(pointLightObject.getLight());
         lightObjects.add(pointLightObject);
      }
      else if (environmentObject instanceof RDXDirectionalLightObject directionalLightObject)
      {
         panel3D.getScene().addDirectionalLight(directionalLightObject.getLight());
         lightObjects.add(directionalLightObject);
      }
   }

   public void removeObject(RDXEnvironmentObject environmentObject)
   {
      allObjects.remove(environmentObject);
      environmentObject.removeFromBullet();

      if (environmentObject instanceof RDXPointLightObject lightObject)
      {
         panel3D.getScene().removePointLight(lightObject.getLight());
         lightObjects.remove(environmentObject);
      }
      else if (environmentObject instanceof RDXDirectionalLightObject lightObject)
      {
         panel3D.getScene().removeDirectionalLight(lightObject.getLight());
         lightObjects.remove(environmentObject);
      }
   }

   private void reindexScripts()
   {
      environmentFileNames.clear();
      environmentFilesDirectory.walkResourcesFlat((path, pathType) ->
      {
         if (pathType == BasicPathVisitor.PathType.FILE)
         {
            environmentFileNames.add(path);
         }
      });
   }

   private void getRenderables(Array<Renderable> renderables, Pool<Renderable> pool, Set<RDXSceneLevel> sceneLevels)
   {
      if (sceneLevels.contains(RDXSceneLevel.GROUND_TRUTH))
      {
         for (RDXEnvironmentObject object : allObjects)
         {
            if (!(object instanceof RDXPointLightObject) && !(object instanceof RDXDirectionalLightObject))
               object.getRealRenderables(renderables, pool);
         }
      }
      if (sceneLevels.contains(RDXSceneLevel.VIRTUAL))
      {
         for (RDXEnvironmentObject object : lightObjects)
         {
            object.getRealRenderables(renderables, pool);
         }
         if (selectedObject != null)
         {
            selectedObject.getCollisionMeshRenderables(renderables, pool);
            pose3DGizmo.getRenderables(renderables, pool);
         }
         if (intersectedObject != null && intersectedObject != selectedObject)
         {
            intersectedObject.getCollisionMeshRenderables(renderables, pool);
         }
         bulletPhysicsManager.getVirtualRenderables(renderables, pool);
      }
   }

   public void destroy()
   {
      bulletPhysicsManager.destroy();
   }

   public RDXBulletPhysicsManager getBulletPhysicsManager()
   {
      return bulletPhysicsManager;
   }

   public ArrayList<RDXEnvironmentObject> getAllObjects()
   {
      return allObjects;
   }
}<|MERGE_RESOLUTION|>--- conflicted
+++ resolved
@@ -186,14 +186,6 @@
    {
       for (RDXEnvironmentObject allObject : allObjects)
       {
-<<<<<<< HEAD
-         if (bulletPhysicsManager.getSimulate().get())
-         {
-               allObject.copyBulletTransformToThisMultiBody();
-            allObject.afterSimulate(bulletPhysicsManager);
-         }
-=======
->>>>>>> 0a559b23
          allObject.update(bulletPhysicsManager);
       }
    }
