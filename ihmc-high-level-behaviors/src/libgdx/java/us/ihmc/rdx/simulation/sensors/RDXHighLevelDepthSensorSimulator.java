package us.ihmc.rdx.simulation.sensors;

import boofcv.struct.calib.CameraPinholeBrown;
import com.badlogic.gdx.graphics.Color;
import com.badlogic.gdx.graphics.PerspectiveCamera;
import com.badlogic.gdx.graphics.g3d.ModelInstance;
import com.badlogic.gdx.graphics.g3d.Renderable;
import com.badlogic.gdx.math.Matrix4;
import com.badlogic.gdx.utils.Array;
import com.badlogic.gdx.utils.BufferUtils;
import com.badlogic.gdx.utils.Pool;
import controller_msgs.msg.dds.StereoVisionPointCloudMessage;
import imgui.ImGui;
import imgui.type.ImBoolean;
import imgui.type.ImDouble;
import imgui.type.ImFloat;
import imgui.type.ImInt;
import net.jpountz.lz4.LZ4Compressor;
import net.jpountz.lz4.LZ4Factory;
import org.apache.commons.lang3.mutable.MutableInt;
import org.bytedeco.javacpp.BytePointer;
import org.bytedeco.javacpp.IntPointer;
import org.bytedeco.opencl._cl_kernel;
import org.bytedeco.opencl._cl_program;
import org.bytedeco.opencv.global.opencv_core;
import org.bytedeco.opencv.global.opencv_imgcodecs;
import org.bytedeco.opencv.global.opencv_imgproc;
import org.bytedeco.opencv.opencv_core.Mat;
import org.jboss.netty.buffer.ChannelBuffer;
import org.ros.message.Time;
import perception_msgs.msg.dds.BigVideoPacket;
import perception_msgs.msg.dds.FusedSensorHeadPointCloudMessage;
import perception_msgs.msg.dds.ImageMessage;
import perception_msgs.msg.dds.LidarScanMessage;
import sensor_msgs.Image;
import us.ihmc.commons.Conversions;
import us.ihmc.commons.lists.RecyclingArrayList;
import us.ihmc.communication.IHMCROS2Publisher;
import us.ihmc.communication.IHMCRealtimeROS2Publisher;
import us.ihmc.communication.ROS2Tools;
import us.ihmc.communication.packets.StereoPointCloudCompression;
import us.ihmc.communication.ros2.ROS2Helper;
import us.ihmc.euclid.referenceFrame.FramePose3D;
import us.ihmc.euclid.referenceFrame.ReferenceFrame;
import us.ihmc.euclid.transform.RigidBodyTransform;
import us.ihmc.euclid.tuple3D.Point3D;
import us.ihmc.log.LogTools;
import us.ihmc.perception.camera.CameraIntrinsics;
import us.ihmc.perception.elements.DiscretizedColoredPointCloud;
import us.ihmc.perception.opencl.OpenCLFloatBuffer;
import us.ihmc.perception.opencl.OpenCLIntBuffer;
import us.ihmc.perception.opencl.OpenCLManager;
import us.ihmc.perception.opencv.OpenCVTools;
import us.ihmc.perception.tools.PerceptionMessageTools;
import us.ihmc.pubsub.DomainFactory.PubSubImplementation;
import us.ihmc.rdx.RDXPointCloudRenderer;
import us.ihmc.rdx.imgui.ImGuiTools;
import us.ihmc.rdx.imgui.ImGuiUniqueLabelMap;
import us.ihmc.rdx.imgui.RDXPanel;
import us.ihmc.rdx.sceneManager.RDX3DScene;
import us.ihmc.rdx.sceneManager.RDXSceneLevel;
import us.ihmc.rdx.tools.LibGDXTools;
import us.ihmc.rdx.tools.RDXModelBuilder;
import us.ihmc.robotEnvironmentAwareness.communication.converters.PointCloudMessageTools;
import us.ihmc.ros2.ROS2NodeInterface;
import us.ihmc.ros2.ROS2QosProfile;
import us.ihmc.ros2.ROS2Topic;
import us.ihmc.ros2.RealtimeROS2Node;
import us.ihmc.tools.string.StringTools;
import us.ihmc.tools.thread.MissingThreadTools;
import us.ihmc.tools.thread.ResettableExceptionHandlingExecutorService;
import us.ihmc.tools.thread.Throttler;
import us.ihmc.utilities.ros.RosNodeInterface;
import us.ihmc.utilities.ros.publisher.RosCameraInfoPublisher;
import us.ihmc.utilities.ros.publisher.RosImagePublisher;
import us.ihmc.utilities.ros.publisher.RosPointCloudPublisher;
import us.ihmc.utilities.ros.types.PointType;

import java.nio.ByteBuffer;
import java.nio.ByteOrder;
import java.time.Instant;
import java.util.ArrayList;
import java.util.Arrays;
import java.util.List;
import java.util.Set;
import java.util.function.LongSupplier;

import static us.ihmc.rdx.simulation.sensors.RDXLowLevelDepthSensorSimulator.FLOATS_PER_POINT;

public class RDXHighLevelDepthSensorSimulator extends RDXPanel
{
   private static final MutableInt INDEX = new MutableInt();

   private Mat depthImageMat;
   private final BytePointer compressedColorPointer = new BytePointer();
   private final BytePointer compressedDepthPointer = new BytePointer();;

   private final ImageMessage colorImageMessage = new ImageMessage();
   private final ImageMessage depthImageMessage = new ImageMessage();
   private final String sensorName;
   private final FramePose3D sensorPose = new FramePose3D();
   private final ReferenceFrame sensorFrame;
   private final Matrix4 gdxTransform = new Matrix4();
   private final RDXLowLevelDepthSensorSimulator depthSensorSimulator;
   private final LongSupplier timestampSupplier;
   private final CameraPinholeBrown depthCameraIntrinsics;
   private final int imageWidth;
   private final int imageHeight;
   private final RDXPointCloudRenderer pointCloudRenderer = new RDXPointCloudRenderer();
   private final Mat rgba8Mat;

   int depthSequenceNumber = 0;
   int colorSequenceNumber = 0;

   private RosNodeInterface ros1Node;
   private String ros1DepthImageTopic;
   private String ros1ColorImageTopic;
   private ROS2Topic<?> ros2PointCloudTopic;
   private ROS2Topic<ImageMessage> ros2DepthTopic;
   private ROS2Topic<ImageMessage> ros2ColorTopic;
   private String ros1PointCloudTopic;
   private RosImagePublisher ros1DepthPublisher;
   private RosPointCloudPublisher ros1PointCloudPublisher;
   private RosCameraInfoPublisher ros1DepthCameraInfoPublisher;
   private ChannelBuffer ros1DepthChannelBuffer;
   private RosImagePublisher ros1ColorPublisher;
   private RosCameraInfoPublisher ros1ColorCameraInfoPublisher;
   private ChannelBuffer ros1ColorChannelBuffer;
   private Mat rgb8Mat;
   private ByteBuffer rgb8Buffer;

   private ROS2NodeInterface ros2Node;
   private ROS2Helper ros2Helper;
   private Class<?> pointCloudMessageType;
   private IHMCROS2Publisher<?> publisher;
   private RealtimeROS2Node realtimeROS2Node;
   private IHMCRealtimeROS2Publisher<BigVideoPacket> ros2VideoPublisher;
   private BigVideoPacket videoPacket;
   private BytePointer jpegImageBytePointer;
   private Mat yuv420Image;
   private IntPointer compressionParameters;
   private RecyclingArrayList<Point3D> ros1PointsToPublish;
   private RecyclingArrayList<Point3D> ros2PointsToPublish;
   private int[] ros2ColorsToPublish;
   private final FramePose3D tempSensorFramePose = new FramePose3D();
   private final RigidBodyTransform tempTransform = new RigidBodyTransform();

   private final Throttler throttler = new Throttler();
   private final Throttler segmentedThrottler = new Throttler();
   private final ResettableExceptionHandlingExecutorService depthExecutor = MissingThreadTools.newSingleThreadExecutor(getClass().getSimpleName(), true, 1);
   private final ResettableExceptionHandlingExecutorService colorExecutor = MissingThreadTools.newSingleThreadExecutor(getClass().getSimpleName(), true, 1);
   private final ResettableExceptionHandlingExecutorService pointCloudExecutor = MissingThreadTools.newSingleThreadExecutor(getClass().getSimpleName(), true, 1);
   private final ResettableExceptionHandlingExecutorService colorROS2Executor = MissingThreadTools.newSingleThreadExecutor(getClass().getSimpleName(), true, 1);
   private final ImDouble publishRateHz = new ImDouble();
   private final ImBoolean debugCoordinateFrame = new ImBoolean(false);
   private ModelInstance coordinateFrame;
   private RigidBodyTransform sensorFrameToWorldTransform;

   private boolean tuning = false;
   private final ImGuiUniqueLabelMap labels = new ImGuiUniqueLabelMap(getClass());
   private final ImBoolean sensorEnabled = new ImBoolean(false);
   private final ImBoolean renderPointCloudDirectly = new ImBoolean(false);
   private final ImBoolean publishDepthImageROS1 = new ImBoolean(false);
   private final ImBoolean publishColorImageROS1 = new ImBoolean(false);
   private final ImBoolean publishPointCloudROS1 = new ImBoolean(false);
   private final ImBoolean publishColorImageROS2 = new ImBoolean(false);
   private final ImBoolean publishPointCloudROS2 = new ImBoolean(false);
   private final ImBoolean publishDepthImageMessageROS2 = new ImBoolean(false);
   private final ImBoolean publishColorImageMessageROS2 = new ImBoolean(false);

   private final ImBoolean useSensorColor = new ImBoolean(false);
   private final ImBoolean colorBasedOnWorldZ = new ImBoolean(true);
   private final Color pointColorFromPicker = new Color();
   private final ImFloat pointSize = new ImFloat(0.01f);
   private final float[] color = new float[] {1.0f, 1.0f, 1.0f, 1.0f};
   private final ImInt segmentationDivisor = new ImInt(8);
<<<<<<< HEAD
   private final ArrayList<Point3D> pointCloud = new ArrayList<>();
=======
   private final List<Point3D> pointCloud = new ArrayList<>();
>>>>>>> 2e6b4c7a
   private int segmentIndex = 0;
   private OpenCLManager openCLManager;
   private _cl_program openCLProgram;
   private _cl_kernel discretizePointsKernel;
   private OpenCLFloatBuffer worldPointCloudBuffer;
   private OpenCLFloatBuffer parametersBuffer;
   private ByteBuffer compressedPointCloudBuffer;
   private OpenCLIntBuffer discretizedIntBuffer;
   private FusedSensorHeadPointCloudMessage outputFusedROS2Message;
   private LZ4Compressor lz4Compressor;

   public RDXHighLevelDepthSensorSimulator(String sensorName,
                                           ReferenceFrame sensorFrame,
                                           LongSupplier timestampSupplier,
                                           double verticalFOV,
                                           int imageWidth,
                                           int imageHeight,
                                           double minRange,
                                           double maxRange,
                                           double noiseAmplitudeAtMinRange,
                                           double noiseAmplitudeAtMaxRange,
                                           boolean simulateL515Noise,
                                           double publishRateHz)
   {
      super(ImGuiTools.uniqueLabel(INDEX.getAndIncrement(), sensorName + " Simulator"));
      this.sensorName = sensorName;
      setRenderMethod(this::renderImGuiWidgets);
      depthSensorSimulator = new RDXLowLevelDepthSensorSimulator(sensorName,
                                                                 verticalFOV,
                                                                 imageWidth,
                                                                 imageHeight,
                                                                 minRange,
                                                                 maxRange,
                                                                 noiseAmplitudeAtMinRange,
                                                                 noiseAmplitudeAtMaxRange,
                                                                 simulateL515Noise);

      this.sensorFrame = sensorFrame;
      this.timestampSupplier = timestampSupplier;
      this.imageWidth = imageWidth;
      this.imageHeight = imageHeight;
      this.publishRateHz.set(publishRateHz);

      pointCloudRenderer.create(imageWidth * imageHeight);

      depthSensorSimulator.create(pointCloudRenderer.getVertexBuffer());
      addChild(depthSensorSimulator.getDepthPanel());
      addChild(depthSensorSimulator.getColorPanel());

      if (debugCoordinateFrame.get())
         coordinateFrame = RDXModelBuilder.createCoordinateFrameInstance(0.2);

      depthCameraIntrinsics = new CameraPinholeBrown();
      updateCameraPinholeBrown();

      rgba8Mat = new Mat(imageHeight, imageWidth, opencv_core.CV_8UC4, new BytePointer(depthSensorSimulator.getColorRGBA8Buffer()));
      rgb8Mat = new Mat(imageHeight, imageWidth, opencv_core.CV_8UC3, new BytePointer(depthSensorSimulator.getColorRGBA8Buffer()));
   }

   public void setupForROS1Depth(RosNodeInterface ros1Node, String ros1DepthImageTopic, String ros1DepthCameraInfoTopic)
   {
      this.ros1Node = ros1Node;
      this.ros1DepthImageTopic = ros1DepthImageTopic;
      LogTools.info("Publishing ROS 1 depth: {} {}", ros1DepthImageTopic, ros1DepthCameraInfoTopic);
      ros1DepthPublisher = new RosImagePublisher();
      ros1DepthCameraInfoPublisher = new RosCameraInfoPublisher();
      ros1Node.attachPublisher(ros1DepthCameraInfoTopic, ros1DepthCameraInfoPublisher);
      ros1Node.attachPublisher(ros1DepthImageTopic, ros1DepthPublisher);
      ros1DepthChannelBuffer = ros1DepthPublisher.getChannelBufferFactory().getBuffer(2 * imageWidth * imageHeight);
   }

   public void setupForROS1Color(RosNodeInterface ros1Node, String ros1ColorImageTopic, String ros1ColorCameraInfoTopic)
   {
      this.ros1Node = ros1Node;
      this.ros1ColorImageTopic = ros1ColorImageTopic;
      LogTools.info("Publishing ROS 1 color: {} {}", ros1ColorImageTopic, ros1ColorCameraInfoTopic);
      ros1ColorPublisher = new RosImagePublisher();
      ros1ColorCameraInfoPublisher = new RosCameraInfoPublisher();
      ros1Node.attachPublisher(ros1ColorCameraInfoTopic, ros1ColorCameraInfoPublisher);
      ros1Node.attachPublisher(ros1ColorImageTopic, ros1ColorPublisher);
      ros1ColorChannelBuffer = ros1ColorPublisher.getChannelBufferFactory().getBuffer(3 * imageWidth * imageHeight);
      rgb8Buffer = BufferUtils.newByteBuffer(imageWidth * imageHeight * 3);
      rgb8Mat = new Mat(imageHeight, imageWidth, opencv_core.CV_8UC3, new BytePointer(rgb8Buffer));
   }

   public void setupForROS1PointCloud(RosNodeInterface ros1Node, String ros1PointCloudTopic)
   {
      this.ros1Node = ros1Node;
      this.ros1PointCloudTopic = ros1PointCloudTopic;
      ros1PointsToPublish = new RecyclingArrayList<>(imageWidth * imageHeight, Point3D::new);
      ros1PointCloudPublisher = new RosPointCloudPublisher(PointType.XYZ, false);
      ros1Node.attachPublisher(ros1PointCloudTopic, ros1PointCloudPublisher);
   }

   public void setupForROS2ImageMessages(ROS2NodeInterface ros2Node, ROS2Topic<ImageMessage> ros2DepthTopic, ROS2Topic<ImageMessage> ros2ColorTopic)
   {
      this.ros2Node = ros2Node;
      this.ros2Helper = new ROS2Helper(ros2Node);
      this.ros2DepthTopic = ros2DepthTopic;
      this.ros2ColorTopic = ros2ColorTopic;

      this.depthImageMat = new Mat();
      this.yuv420Image = new Mat();
   }

   public void setupForROS2PointCloud(ROS2NodeInterface ros2Node, ROS2Topic<?> ros2PointCloudTopic)
   {
      this.ros2Node = ros2Node;
      this.ros2PointCloudTopic = ros2PointCloudTopic;
      ros2PointsToPublish = new RecyclingArrayList<>(imageWidth * imageHeight, Point3D::new);
      pointCloudMessageType = ros2PointCloudTopic.getType();
      if (pointCloudMessageType.equals(StereoVisionPointCloudMessage.class))
      {
         ros2ColorsToPublish = new int[imageWidth * imageHeight];
      }
      else if (pointCloudMessageType.equals(FusedSensorHeadPointCloudMessage.class))
      {
         openCLManager = new OpenCLManager();
         openCLProgram = openCLManager.loadProgram("HighLevelDepthSensorSimulator", "PerceptionCommon.cl");
         discretizePointsKernel = openCLManager.createKernel(openCLProgram, "discretizePoints");
         parametersBuffer = new OpenCLFloatBuffer(5);
         parametersBuffer.createOpenCLBufferObject(openCLManager);
         int numberOfSegments = segmentationDivisor.get();
         int pointsPerSegment = depthSensorSimulator.getNumberOfPoints() / numberOfSegments;
         worldPointCloudBuffer = new OpenCLFloatBuffer(depthSensorSimulator.getNumberOfPoints() * 8, depthSensorSimulator.getPointCloudBuffer());
         worldPointCloudBuffer.createOpenCLBufferObject(openCLManager);
         discretizedIntBuffer = new OpenCLIntBuffer(pointsPerSegment * DiscretizedColoredPointCloud.DISCRETE_INTS_PER_POINT);
         discretizedIntBuffer.createOpenCLBufferObject(openCLManager);
         compressedPointCloudBuffer = ByteBuffer.allocateDirect(pointsPerSegment * DiscretizedColoredPointCloud.DISCRETE_BYTES_PER_POINT);
         compressedPointCloudBuffer.order(ByteOrder.nativeOrder());
         outputFusedROS2Message = new FusedSensorHeadPointCloudMessage();
         lz4Compressor = LZ4Factory.nativeInstance().fastCompressor();
      }

      LogTools.info("Publishing ROS 2 point cloud: {}", ros2PointCloudTopic.getName());
      publisher = ROS2Tools.createPublisher(ros2Node, ros2PointCloudTopic, ROS2QosProfile.DEFAULT());
   }

   public void setupForROS2Color(PubSubImplementation pubSubImplementation, ROS2Topic<BigVideoPacket> ros2VideoTopic)
   {
      // A Realtime ROS 2 node is required for video streaming in order to get stable performance.
      realtimeROS2Node = ROS2Tools.createRealtimeROS2Node(pubSubImplementation, StringTools.titleToSnakeCase(sensorName) + "_video");
      ros2VideoPublisher = ROS2Tools.createPublisher(realtimeROS2Node, ros2VideoTopic, ROS2QosProfile.BEST_EFFORT());
      realtimeROS2Node.spin();
      videoPacket = new BigVideoPacket();
      yuv420Image = new Mat();
      jpegImageBytePointer = new BytePointer();
      compressionParameters = new IntPointer(opencv_imgcodecs.IMWRITE_JPEG_QUALITY, 75);
   }

   public void render(RDX3DScene scene)
   {
      if (sensorEnabled.get())
      {
         if (sensorFrame != null)
            LibGDXTools.toLibGDX(sensorFrame.getTransformToWorldFrame(), gdxTransform);
         else
            LibGDXTools.toLibGDX(sensorFrameToWorldTransform, gdxTransform);

         depthSensorSimulator.setCameraWorldTransform(gdxTransform);

         if (coordinateFrame != null)
            coordinateFrame.transform.set(gdxTransform);

         if (renderPointCloudDirectly.get())
         {
            LibGDXTools.toLibGDX(color, pointColorFromPicker);
            Color pointColor = useSensorColor.get() ? null : pointColorFromPicker;
            depthSensorSimulator.render(scene, colorBasedOnWorldZ.get(), pointColor, pointSize.get());
            pointCloudRenderer.updateMeshFastest(imageWidth * imageHeight);
         }
         else
         {
            depthSensorSimulator.render(scene);
         }
         double publishPeriod = Conversions.hertzToSeconds(publishRateHz.get());
         if (throttler.run(publishPeriod))
         {
            if (ros1Node != null && ros1Node.isStarted())
            {
               if (publishDepthImageROS1.get())
                  publishDepthImageROS1();
               if (publishColorImageROS1.get())
                  publishColorImageROS1();
               if (publishPointCloudROS1.get())
                  publishPointCloudROS1();
            }

            if (realtimeROS2Node != null)
            {
               if (publishColorImageROS2.get())
                  publishColorImageROS2();
            }

            if (ros2Node != null)
            {
               if (publishDepthImageMessageROS2.get())
                  publishROS2DepthImageMessage();
               if (publishColorImageMessageROS2.get())
                  publishROS2ColorImageMessage();
            }
         }
         if (pointCloudMessageType != null && pointCloudMessageType.equals(FusedSensorHeadPointCloudMessage.class))
            publishPeriod /= segmentationDivisor.get();
         if (segmentedThrottler.run(publishPeriod)) // This one needs to potentially run faster to publish the segments
         {
            if (ros2Node != null)
            {
               if (publishPointCloudROS2.get())
                  publishPointCloudROS2();
            }
         }

         tuning = false;
      }
   }

   private void publishColorImageROS1()
   {
      if (ros1ColorPublisher.isConnected() && ros1ColorCameraInfoPublisher.isConnected() && !colorExecutor.isExecuting())
      {
         opencv_imgproc.cvtColor(rgba8Mat, rgb8Mat, opencv_imgproc.COLOR_RGBA2RGB);

         ros1ColorChannelBuffer.clear();
         rgb8Buffer.rewind();
         ros1ColorChannelBuffer.writeBytes(rgb8Buffer);

         colorExecutor.execute(() ->
         {
            Image message = ros1ColorPublisher.createMessage(imageWidth, imageHeight, 3, "rgb8", ros1ColorChannelBuffer);

            if (timestampSupplier != null)
               message.getHeader().setStamp(new Time(Conversions.nanosecondsToSeconds(timestampSupplier.getAsLong())));

            ros1ColorPublisher.publish(message);
         });
      }
   }

   private void publishColorImageROS2()
   {
      if (!colorROS2Executor.isExecuting())
      {
         colorROS2Executor.execute(() ->
         {
            long timestamp = timestampSupplier == null ? System.nanoTime() : timestampSupplier.getAsLong();
            Instant now = Instant.now();
            videoPacket.setAcquisitionTimeSecondsSinceEpoch(now.getEpochSecond());
            videoPacket.setAcquisitionTimeAdditionalNanos(now.getNano());

            opencv_imgproc.cvtColor(rgba8Mat, yuv420Image, opencv_imgproc.COLOR_RGBA2YUV_I420);
            opencv_imgcodecs.imencode(".jpg", yuv420Image, jpegImageBytePointer, compressionParameters);

            byte[] heapByteArrayData = new byte[jpegImageBytePointer.asBuffer().remaining()];
            jpegImageBytePointer.asBuffer().get(heapByteArrayData);
            videoPacket.getData().resetQuick();
            videoPacket.getData().add(heapByteArrayData);
            ros2VideoPublisher.publish(videoPacket);
         });
      }
   }

   private void publishDepthImageROS1()
   {
      if (ros1DepthPublisher.isConnected() && ros1DepthCameraInfoPublisher.isConnected() && !depthExecutor.isExecuting())
      {
         PerspectiveCamera camera = depthSensorSimulator.getCamera();
         ByteBuffer depthFloatBuffer = depthSensorSimulator.getMetersDepthFloatBuffer();
         depthFloatBuffer.rewind();
         ros1DepthChannelBuffer.clear();
         int size = 2 * imageWidth * imageHeight;
         for (int y = 0; y < imageHeight; y++)
         {
            for (int x = 0; x < imageWidth; x++)
            {
               float eyeDepthMeters = depthFloatBuffer.getFloat();

               int row = y + 1;
               int backForY = row * imageWidth * 2;
               int forwardForX = x * 2;
               int index = size - backForY + forwardForX;
               if (eyeDepthMeters > camera.near && eyeDepthMeters < depthSensorSimulator.getMaxRange())
               {
                  char depthChar16 = (char) Math.round(eyeDepthMeters * 1000.0f); // 1000 is 1 meter
                  ros1DepthChannelBuffer.setChar(index, depthChar16);
               }
               else
               {
                  ros1DepthChannelBuffer.setChar(index, 0);
               }
            }
         }

         ros1DepthChannelBuffer.readerIndex(0);
         ros1DepthChannelBuffer.writerIndex(size);

         depthExecutor.execute(() ->
         {
            if (tuning)
               updateCameraPinholeBrown();
            ros1DepthCameraInfoPublisher.publish("camera_depth_optical_frame", depthCameraIntrinsics, new Time());
            Image message = ros1DepthPublisher.createMessage(imageWidth, imageHeight, 2, "16UC1", ros1DepthChannelBuffer); // maybe need to copy here if there are errors

            if(timestampSupplier != null)
               message.getHeader().setStamp(new Time(Conversions.nanosecondsToSeconds(timestampSupplier.getAsLong())));

            ros1DepthPublisher.publish(message);
         });
      }
   }

   private void updateCameraPinholeBrown()
   {
      depthCameraIntrinsics.setFx(depthSensorSimulator.getFocalLengthPixels().get());
      depthCameraIntrinsics.setFy(depthSensorSimulator.getFocalLengthPixels().get());
      depthCameraIntrinsics.setSkew(0.0);
      depthCameraIntrinsics.setCx(depthSensorSimulator.getPrincipalOffsetXPixels().get());
      depthCameraIntrinsics.setCy(depthSensorSimulator.getPrincipalOffsetYPixels().get());
   }

   public void renderImGuiWidgets()
   {
      tuning = true;
      ImGui.text("Resolution: " + imageWidth + " x " + imageHeight);
      ImGui.checkbox(labels.get("Sensor Enabled"), sensorEnabled);
      ImGui.sameLine();
      ImGui.checkbox(labels.get("Show frame graphic"), debugCoordinateFrame);
      ImGui.text("Render:");
      ImGui.sameLine();
      ImGui.checkbox(labels.get("Point cloud"), renderPointCloudDirectly);
      ImGui.sameLine();
      ImGui.checkbox(labels.get("Depth video"), getLowLevelSimulator().getDepthPanel().getIsShowing());
      ImGui.sameLine();
      ImGui.checkbox(labels.get("Color video"), getLowLevelSimulator().getColorPanel().getIsShowing());
      boolean publishing = ros1DepthImageTopic != null;
      publishing |= ros1ColorImageTopic != null;
      publishing |= ros1PointCloudTopic != null;
      publishing |= ros2PointCloudTopic != null;
      publishing |= realtimeROS2Node != null;
      if (publishing)
      {
         ImGui.text("Publish:");
         ImGui.sameLine();
         ImGui.text("(" + publishRateHz.get() + " Hz)");
         if (ros1DepthImageTopic != null)
            ImGui.checkbox(labels.get("ROS 1 Depth image (" + ros1DepthImageTopic + ")"), publishDepthImageROS1);
         if (ros1ColorImageTopic != null)
            ImGui.checkbox(labels.get("ROS 1 Color image (" + ros1ColorImageTopic + ")"), publishColorImageROS1);
         if (ros1PointCloudTopic != null)
            ImGui.checkbox(labels.get("ROS 1 Point Cloud (" + ros1PointCloudTopic + ")"), publishPointCloudROS1);
         if (ros2PointCloudTopic != null)
         {
            ImGui.checkbox(labels.get("ROS 2 Point cloud (" + ros2PointCloudTopic + ")"), publishPointCloudROS2);
            if (pointCloudMessageType.equals(FusedSensorHeadPointCloudMessage.class))
            {
               ImGui.text("Number of segments: " + segmentationDivisor.get());
            }
         }
         if (ros2DepthTopic != null)
         {
            ImGui.checkbox(labels.get("ROS 2 Depth image (" + ros2DepthTopic + ")"), publishDepthImageMessageROS2);
         }
         if (ros2ColorTopic != null)
         {
            ImGui.checkbox(labels.get("ROS 2 Color image (" + ros2ColorTopic + ")"), publishColorImageMessageROS2);
         }
         if (realtimeROS2Node != null)
         {
            ImGui.sameLine();
            ImGui.checkbox(labels.get("Color image (ROS 2)"), publishColorImageROS2);
         }
      }
      ImGui.checkbox("Use Sensor Color", useSensorColor);
      ImGui.sameLine();
      ImGui.checkbox("Color based on world Z", colorBasedOnWorldZ);
      ImGui.sliderFloat("Point size", pointSize.getData(), 0.0001f, 0.10f);
      if (ImGui.collapsingHeader(labels.get("Color tuner")))
      {
         ImGui.colorPicker4("Color", color);
      }
      if (ImGui.collapsingHeader(labels.get("Low level settings")))
      {
         depthSensorSimulator.renderTuningSliders();
      }
   }

   private void publishPointCloudROS2()
   {
      if (!pointCloudExecutor.isExecuting())
      {
         if (pointCloudMessageType.equals(LidarScanMessage.class) || pointCloudMessageType.equals(StereoVisionPointCloudMessage.class))
         {
            ros2PointsToPublish.clear();

            for (int i = 0; i < depthSensorSimulator.getNumberOfPoints()
                            && (FLOATS_PER_POINT * i + 2) < depthSensorSimulator.getPointCloudBuffer().limit(); i++)
            {
               float x = depthSensorSimulator.getPointCloudBuffer().get(FLOATS_PER_POINT * i);
               float y = depthSensorSimulator.getPointCloudBuffer().get(FLOATS_PER_POINT * i + 1);
               float z = depthSensorSimulator.getPointCloudBuffer().get(FLOATS_PER_POINT * i + 2);
               if (!Float.isNaN(x) && !Float.isNaN(y) && !Float.isNaN(y))
               {
                  Point3D point = ros2PointsToPublish.add();
                  point.set(x, y, z);
                  point.applyInverseTransform(sensorFrame.getTransformToRoot());
                  if (ros2ColorsToPublish != null)
                     ros2ColorsToPublish[i] = depthSensorSimulator.getColorRGBA8Buffer().getInt(Integer.BYTES * i);
               }
            }

            if (!ros2PointsToPublish.isEmpty())
            {
               pointCloudExecutor.execute(() ->
               {
                  long timestamp = timestampSupplier == null ? System.nanoTime() : timestampSupplier.getAsLong();
                  tempSensorFramePose.setToZero(sensorFrame);
                  tempSensorFramePose.changeFrame(ReferenceFrame.getWorldFrame());
                  if (pointCloudMessageType.equals(LidarScanMessage.class))
                  {
                     LidarScanMessage message = PointCloudMessageTools.toLidarScanMessage(timestamp,
                                                                                          ros2PointsToPublish,
                                                                                          tempSensorFramePose);
                     ((IHMCROS2Publisher<LidarScanMessage>) publisher).publish(message);
                  }
                  else if (pointCloudMessageType.equals(StereoVisionPointCloudMessage.class))
                  {
                     int size = ros2PointsToPublish.size();
                     Point3D[] points = ros2PointsToPublish.toArray(new Point3D[size]);
                     int[] colors = Arrays.copyOf(ros2ColorsToPublish, size);
                     double minimumResolution = 0.005;
                     StereoVisionPointCloudMessage message = StereoPointCloudCompression.compressPointCloud(timestamp,
                                                                                                            points,
                                                                                                            colors,
                                                                                                            size,
                                                                                                            minimumResolution,
                                                                                                            null);
                     message.getSensorPosition().set(tempSensorFramePose.getPosition());
                     message.getSensorOrientation().set(tempSensorFramePose.getOrientation());
                     message.setIsDataLocalToSensor(false);
                     //      LogTools.info("Publishing point cloud of size {}", message.getNumberOfPoints());
                     ((IHMCROS2Publisher<StereoVisionPointCloudMessage>) publisher).publish(message);
                  }
               });
            }
         }
         else if (pointCloudMessageType.equals(FusedSensorHeadPointCloudMessage.class))
         {
            Instant now = Instant.now();

            sensorFrame.getTransformToDesiredFrame(tempTransform, ReferenceFrame.getWorldFrame());
            float verticalFieldOfView = getLowLevelSimulator().getCamera().fieldOfView;
            float horizontalFieldOfView = verticalFieldOfView * imageWidth / imageHeight;
            float discreteResolution = 0.003f;
            int numberOfSegments = segmentationDivisor.get();
            int pointsPerSegment = depthSensorSimulator.getNumberOfPoints() / numberOfSegments;
            parametersBuffer.getBytedecoFloatBufferPointer().put(0, RDXPointCloudRenderer.FLOATS_PER_VERTEX);
            parametersBuffer.getBytedecoFloatBufferPointer().put(1, DiscretizedColoredPointCloud.DISCRETE_INTS_PER_POINT);
            parametersBuffer.getBytedecoFloatBufferPointer().put(2, discreteResolution);
            parametersBuffer.getBytedecoFloatBufferPointer().put(3, (float) segmentIndex);
            parametersBuffer.getBytedecoFloatBufferPointer().put(4, (float) pointsPerSegment);

            worldPointCloudBuffer.writeOpenCLBufferObject(openCLManager);
            parametersBuffer.writeOpenCLBufferObject(openCLManager);

            discretizedIntBuffer.getBackingDirectByteBuffer().rewind();

            openCLManager.setKernelArgument(discretizePointsKernel, 0, worldPointCloudBuffer.getOpenCLBufferObject());
            openCLManager.setKernelArgument(discretizePointsKernel, 1, discretizedIntBuffer.getOpenCLBufferObject());
            openCLManager.setKernelArgument(discretizePointsKernel, 2, parametersBuffer.getOpenCLBufferObject());
            openCLManager.execute1D(discretizePointsKernel, pointsPerSegment);
            discretizedIntBuffer.readOpenCLBufferObject(openCLManager);

            compressedPointCloudBuffer.rewind();
            compressedPointCloudBuffer.limit(compressedPointCloudBuffer.capacity());
            discretizedIntBuffer.getBackingDirectByteBuffer().rewind();
            // TODO: Look at using bytedeco LZ4 1.9.X, which is supposed to be 12% faster than 1.8.X
            lz4Compressor.compress(discretizedIntBuffer.getBackingDirectByteBuffer(), compressedPointCloudBuffer);
            compressedPointCloudBuffer.flip();
            outputFusedROS2Message.getScan().clear();
            for (int j = 0; j < compressedPointCloudBuffer.limit(); j++)
            {
               outputFusedROS2Message.getScan().add(compressedPointCloudBuffer.get());
            }
            outputFusedROS2Message.setAquisitionSecondsSinceEpoch(now.getEpochSecond());
            outputFusedROS2Message.setAquisitionAdditionalNanos(now.getNano());
            outputFusedROS2Message.setPointsPerSegment(pointsPerSegment);
            outputFusedROS2Message.setSegmentIndex(segmentIndex);
            outputFusedROS2Message.setNumberOfSegments(numberOfSegments);
            ((IHMCROS2Publisher<FusedSensorHeadPointCloudMessage>) publisher).publish(outputFusedROS2Message);

            ++segmentIndex;
            if (segmentIndex == numberOfSegments)
               segmentIndex = 0;
         }
      }
   }

   public void publishROS2DepthImageMessage()
   {
      if (!depthExecutor.isExecuting() && publishDepthImageMessageROS2.get())
      {
         depthExecutor.execute(() -> {

            OpenCVTools.convertFloatToShort(depthSensorSimulator.getMetersDepthOpenCVMat(),
                                            depthImageMat, 1000.0, 0.0);

            depthImageMessage.setImageHeight(depthSensorSimulator.getImageHeight());
            depthImageMessage.setImageWidth(depthSensorSimulator.getImageWidth());
            depthImageMessage.setFocalLengthXPixels(depthSensorSimulator.getFocalLengthPixels().get());
            depthImageMessage.setFocalLengthYPixels(depthSensorSimulator.getFocalLengthPixels().get());
            depthImageMessage.setPrincipalPointXPixels(depthSensorSimulator.getPrincipalOffsetXPixels().get());
            depthImageMessage.setPrincipalPointYPixels(depthSensorSimulator.getPrincipalOffsetYPixels().get());

            Instant now = Instant.now();
            sensorPose.setToZero(sensorFrame);
            sensorPose.changeFrame(ReferenceFrame.getWorldFrame());
            OpenCVTools.compressImagePNG(depthImageMat, compressedDepthPointer);
            PerceptionMessageTools.publishCompressedDepthImage(compressedDepthPointer, ros2DepthTopic, depthImageMessage, ros2Helper, sensorPose, now, depthSequenceNumber++,
                                                                   depthSensorSimulator.getImageHeight(), depthSensorSimulator.getImageWidth(), 0.001f);

         });
      }
   }

   public void publishROS2ColorImageMessage()
   {
      if (!colorExecutor.isExecuting() && publishColorImageMessageROS2.get())
      {
         colorExecutor.execute(() -> {

            colorImageMessage.setImageHeight(depthSensorSimulator.getImageHeight());
            colorImageMessage.setImageWidth(depthSensorSimulator.getImageWidth());
            colorImageMessage.setFocalLengthXPixels(depthSensorSimulator.getFocalLengthPixels().get());
            colorImageMessage.setFocalLengthYPixels(depthSensorSimulator.getFocalLengthPixels().get());
            colorImageMessage.setPrincipalPointXPixels(depthSensorSimulator.getPrincipalOffsetXPixels().get());
            colorImageMessage.setPrincipalPointYPixels(depthSensorSimulator.getPrincipalOffsetYPixels().get());

            opencv_imgproc.cvtColor(rgba8Mat, rgb8Mat, opencv_imgproc.COLOR_RGBA2RGB);

            Instant now = Instant.now();
            OpenCVTools.compressRGBImageJPG(rgb8Mat, yuv420Image, compressedColorPointer);
            PerceptionMessageTools.publishJPGCompressedColorImage(compressedColorPointer, ros2ColorTopic, colorImageMessage, ros2Helper, sensorPose, now, colorSequenceNumber++,
                                                                  depthSensorSimulator.getImageHeight(), depthSensorSimulator.getImageWidth(), 0.001f);
         });
      }

   }

   private void publishPointCloudROS1()
   {
      if (!pointCloudExecutor.isExecuting())
      {
         ros1PointsToPublish.clear();
         for (int i = 0; i < depthSensorSimulator.getNumberOfPoints()
                         && (FLOATS_PER_POINT * i + 2) < depthSensorSimulator.getPointCloudBuffer().limit(); i++)
         {
            float x = depthSensorSimulator.getPointCloudBuffer().get(FLOATS_PER_POINT * i);
            float y = depthSensorSimulator.getPointCloudBuffer().get(FLOATS_PER_POINT * i + 1);
            float z = depthSensorSimulator.getPointCloudBuffer().get(FLOATS_PER_POINT * i + 2);
            ros1PointsToPublish.add().set(x, y, z);
         }

         if (!ros1PointsToPublish.isEmpty())
         {
            pointCloudExecutor.execute(() ->
            {
//               long timestamp = timestampSupplier == null ? System.nanoTime() : timestampSupplier.getAsLong();
//               tempSensorFramePose.setToZero(sensorFrame);
//               tempSensorFramePose.changeFrame(ReferenceFrame.getWorldFrame());

               int size = ros1PointsToPublish.size();
               Point3D[] points = ros1PointsToPublish.toArray(new Point3D[size]);

               ros1PointCloudPublisher.publish(points, new float[0], "os_sensor");
            });
         }
      }
   }

<<<<<<< HEAD
   public ArrayList<Point3D> getPointCloud()
=======
   public List<Point3D> getPointCloud()
>>>>>>> 2e6b4c7a
   {
      pointCloud.clear();
      for (int i = 0; i < depthSensorSimulator.getNumberOfPoints()
                      && (FLOATS_PER_POINT * i + 2) < depthSensorSimulator.getPointCloudBuffer().limit(); i++)
      {
         float x = depthSensorSimulator.getPointCloudBuffer().get(FLOATS_PER_POINT * i);
         float y = depthSensorSimulator.getPointCloudBuffer().get(FLOATS_PER_POINT * i + 1);
         float z = depthSensorSimulator.getPointCloudBuffer().get(FLOATS_PER_POINT * i + 2);
         pointCloud.add(new Point3D(x, y, z));
      }

      return pointCloud;
   }

   public void dispose()
   {
      if (realtimeROS2Node != null)
         realtimeROS2Node.destroy();
      depthExecutor.destroy();
      colorExecutor.destroy();
      pointCloudExecutor.destroy();
      colorROS2Executor.destroy();
      depthSensorSimulator.dispose();
      if (openCLManager != null)
         openCLManager.destroy();
   }

   public void getRenderables(Array<Renderable> renderables, Pool<Renderable> pool, Set<RDXSceneLevel> sceneLevelsToRender)
   {
      if (sceneLevelsToRender.contains(RDXSceneLevel.MODEL))
      {
         if (renderPointCloudDirectly.get())
            pointCloudRenderer.getRenderables(renderables, pool);
      }
      if (sceneLevelsToRender.contains(RDXSceneLevel.VIRTUAL))
      {
         if (debugCoordinateFrame.get())
         {
            if (coordinateFrame == null)
               coordinateFrame = RDXModelBuilder.createCoordinateFrameInstance(0.2);
            coordinateFrame.getRenderables(renderables, pool);
         }
         depthSensorSimulator.getVirtualRenderables(renderables, pool);
      }
   }

   public void setSensorEnabled(boolean sensorEnabled)
   {
      this.sensorEnabled.set(sensorEnabled);
   }

   public void setRenderPointCloudDirectly(boolean renderPointCloudDirectly)
   {
      this.renderPointCloudDirectly.set(renderPointCloudDirectly);
   }

   public void setPointSize(double size)
   {
      pointSize.set((float) size);
   }

   public void setRenderDepthVideoDirectly(boolean renderDepthVideoDirectly)
   {
      getLowLevelSimulator().getDepthPanel().getIsShowing().set(renderDepthVideoDirectly);
   }

   public void setRenderColorVideoDirectly(boolean renderColorVideoDirectly)
   {
      getLowLevelSimulator().getColorPanel().getIsShowing().set(renderColorVideoDirectly);
   }

   public void setPublishDepthImageROS1(boolean publish)
   {
      publishDepthImageROS1.set(publish);
   }

   public void setPublishColorImageROS1(boolean publish)
   {
      publishColorImageROS1.set(publish);
   }

   public void setPublishPointCloudROS1(boolean publish)
   {
      publishPointCloudROS1.set(publish);
   }

   public void setPublishColorImageROS2(boolean publish)
   {
      publishColorImageROS2.set(publish);
   }

   public void setPublishPointCloudROS2(boolean publish)
   {
      publishPointCloudROS2.set(publish);
   }

   public void setPublishDepthImageMessageROS2(boolean publish)
   {
      publishDepthImageMessageROS2.set(publish);
   }

   public void setPublishColorImageMessageROS2(boolean publish)
   {
      publishColorImageMessageROS2.set(publish);
   }

   public void setUseSensorColor(boolean useSensorColor)
   {
      this.useSensorColor.set(useSensorColor);
   }

   public void setDebugCoordinateFrame(boolean debugCoordinateFrame)
   {
      this.debugCoordinateFrame.set(debugCoordinateFrame);
   }

   public void setSensorFrameToWorldTransform(RigidBodyTransform sensorFrameToWorldTransform)
   {
      this.sensorFrameToWorldTransform = sensorFrameToWorldTransform;
   }

   public RDXLowLevelDepthSensorSimulator getLowLevelSimulator()
   {
      return depthSensorSimulator;
   }

   public CameraPinholeBrown getDepthCameraIntrinsics()
   {
      return depthCameraIntrinsics;
   }

   public CameraIntrinsics getCopyOfCameraParameters()
   {
      return new CameraIntrinsics(imageHeight,
                                  imageWidth,
                                  getLowLevelSimulator().getFocalLengthPixels().get(),
                                  getLowLevelSimulator().getFocalLengthPixels().get(),
                                  getLowLevelSimulator().getPrincipalOffsetXPixels().get(),
                                  getLowLevelSimulator().getPrincipalOffsetYPixels().get());
   }

   public Color getPointColorFromPicker()
   {
      return pointColorFromPicker;
   }

   public ReferenceFrame getSensorFrame()
   {
      return sensorFrame;
   }
}<|MERGE_RESOLUTION|>--- conflicted
+++ resolved
@@ -174,11 +174,7 @@
    private final ImFloat pointSize = new ImFloat(0.01f);
    private final float[] color = new float[] {1.0f, 1.0f, 1.0f, 1.0f};
    private final ImInt segmentationDivisor = new ImInt(8);
-<<<<<<< HEAD
-   private final ArrayList<Point3D> pointCloud = new ArrayList<>();
-=======
    private final List<Point3D> pointCloud = new ArrayList<>();
->>>>>>> 2e6b4c7a
    private int segmentIndex = 0;
    private OpenCLManager openCLManager;
    private _cl_program openCLProgram;
@@ -758,11 +754,7 @@
       }
    }
 
-<<<<<<< HEAD
-   public ArrayList<Point3D> getPointCloud()
-=======
    public List<Point3D> getPointCloud()
->>>>>>> 2e6b4c7a
    {
       pointCloud.clear();
       for (int i = 0; i < depthSensorSimulator.getNumberOfPoints()
