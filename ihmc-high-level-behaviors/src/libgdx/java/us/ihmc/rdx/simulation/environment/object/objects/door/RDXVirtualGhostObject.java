--- conflicted
+++ resolved
@@ -21,18 +21,10 @@
    private static final ColorDefinition GHOST_COLOR = ColorDefinitions.parse("0x4B61D1").derive(0.0, 1.0, 1.0, 0.5);
    private final RDXReferenceFrameGraphic referenceFrameGraphic;
    private final RigidBodyTransform transformToParent = new RigidBodyTransform();
-<<<<<<< HEAD
    private final ReferenceFrame referenceFrame;
    private boolean showing = false;
 
    public RDXVirtualGhostObject(String modelName, String frameName)
-=======
-   private final ReferenceFrame referenceFrame = ReferenceFrameMissingTools.constructFrameWithChangingTransformToParent(ReferenceFrame.getWorldFrame(),
-                                                                                                                        transformToParent);
-   private boolean showing = false;
-
-   public RDXVirtualGhostObject(String modelName)
->>>>>>> 0afac728
    {
       super(RDXModelLoader.load(modelName));
       setColor(GHOST_COLOR);
