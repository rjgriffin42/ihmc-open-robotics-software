package us.ihmc.rdx.perception.sceneGraph;

import com.badlogic.gdx.graphics.Color;
import com.badlogic.gdx.graphics.g3d.Renderable;
import com.badlogic.gdx.utils.Array;
import com.badlogic.gdx.utils.Pool;
import imgui.ImGui;
import us.ihmc.euclid.transform.RigidBodyTransform;
<<<<<<< HEAD
import us.ihmc.euclid.tuple2D.Point2D;
import us.ihmc.euclid.tuple3D.Point3D;
import us.ihmc.euclid.tuple3D.interfaces.Point3DReadOnly;
import us.ihmc.log.LogTools;
=======
>>>>>>> ece08190
import us.ihmc.perception.sceneGraph.SceneGraph;
import us.ihmc.perception.sceneGraph.modification.SceneGraphModificationQueue;
import us.ihmc.perception.sceneGraph.rigidBody.doors.DoorNode;
import us.ihmc.perception.sceneGraph.rigidBody.doors.DoorSceneNodeDefinitions;
import us.ihmc.rdx.imgui.ImGuiFlashingText;
import us.ihmc.rdx.imgui.ImGuiUniqueLabelMap;
import us.ihmc.rdx.sceneManager.RDXSceneLevel;
import us.ihmc.rdx.tools.LibGDXTools;
import us.ihmc.rdx.ui.RDXBaseUI;
import us.ihmc.rdx.ui.graphics.RDXReferenceFrameGraphic;
import us.ihmc.rdx.ui.interactable.RDXInteractableObject;
import us.ihmc.rdx.visualizers.RDXPlanarRegionsGraphic;
import us.ihmc.robotics.geometry.PlanarRegionsList;
<<<<<<< HEAD
import us.ihmc.robotics.robotSide.RobotSide;
import us.ihmc.scs2.definition.visual.ColorDefinition;
import us.ihmc.scs2.definition.visual.ColorDefinitions;
=======
>>>>>>> ece08190

import javax.annotation.Nullable;
import java.util.Set;

public class RDXDoorNode extends RDXSceneNode
{
   private final DoorNode doorNode;
   private final ImGuiUniqueLabelMap labels;

   // Door opening mechanism
   @Nullable
   private RDXInteractableObject doorOpeningMechanismInteractable;
   private final RigidBodyTransform doorOpeningMechanismVisualModelTransform = new RigidBodyTransform();
   private final RDXReferenceFrameGraphic doorOpeningMechanismFrameGraphic = new RDXReferenceFrameGraphic(0.2);
//   private final ImGuiFlashingText doorOpeningMechanismInteractableSelectedFlashingText = new ImGuiFlashingText();

   // Door planar region
   private final RDXPlanarRegionsGraphic doorPlanarRegionGraphic = new RDXPlanarRegionsGraphic();

   public RDXDoorNode(DoorNode yoloDoorNode, ImGuiUniqueLabelMap labels)
   {
      super(yoloDoorNode);
      this.doorNode = yoloDoorNode;
      this.labels = labels;

<<<<<<< HEAD
      doorPlanarRegionGraphic.setBlendOpacity(1.0f);
      doorPlanarRegionGraphic.setDrawNormal(true);
=======
      doorPlanarRegionGraphic.setBlendOpacity(0.6f);
      doorOpeningMechanismFrameGraphic.setPoseInWorldFrame(doorNode.getOpeningMechanismPose3D());
>>>>>>> ece08190
   }

   @Override
   public void update(SceneGraphModificationQueue modificationQueue)
   {
      // Update door planar region graphic
      // We set a constant region ID just to get a consistent color in the planar region graphic
      doorNode.getDoorPlanarRegion().setRegionId(2222);
      doorPlanarRegionGraphic.generateMeshes(new PlanarRegionsList(doorNode.getDoorPlanarRegion()));
      doorPlanarRegionGraphic.update();

      if (doorOpeningMechanismInteractable != null)
      {
<<<<<<< HEAD
         Point3DReadOnly planarRegionCentroidInWorld = PlanarRegionTools.getCentroid3DInWorld(doorNode.getDoorPlanarRegion());

         Line2D doorLineNormal = new Line2D(planarRegionCentroidInWorld.getX(),
                                            planarRegionCentroidInWorld.getY(),
                                            doorNode.getDoorPlanarRegion().getNormalX(),
                                            doorNode.getDoorPlanarRegion().getNormalY());
         Point2D openingMechanismPointInWorld2D = new Point2D(doorNode.getOpeningMechanismPose().getTranslation());

         RobotSide doorSide = doorLineNormal.isPointOnLeftSideOfLine(openingMechanismPointInWorld2D) ? RobotSide.RIGHT : RobotSide.LEFT;

//         if (doorNode.getOpeningMechanismType() == OpeningMechanismType.LEVER_HANDLE)
//         {
//            if (doorLeverLastSide == null)
//               doorLeverLastSide = doorSide;
//
//            // Glitch filter
//            if (doorLeverLastSide != doorSide)
//            {
//               if (++doorLeverSwitchSide > DOOR_LEVER_SWITCH_SIDE_THRESHOLD)
//               {
//                  // Switch sides
//                  doorLeverSwitchSide = 0;
//                  LogTools.info("Door lever switched sides");
//               }
//               else
//               {
//                  doorSide = doorLeverLastSide;
//               }
//            }
//         }

         double yaw = TupleTools.angle(Axis2D.X, doorLineNormal.getDirection());

         if (doorNode.getOpeningMechanismType() == OpeningMechanismType.LEVER_HANDLE)
            visualModelTransformToWorld.getRotation().setYawPitchRoll(yaw, 0.0, doorSide == RobotSide.LEFT ? Math.PI : 0.0);
         else
            visualModelTransformToWorld.getRotation().setToYawOrientation(yaw);

         visualModelTransformToWorld.getTranslation().set(doorNode.getOpeningMechanismPose().getTranslation());

//         LibGDXTools.setDiffuseColor(interactableObject.getModelInstance(), Color.WHITE); // TODO: keep?
//         interactableObject.getModelInstance().setColor(ColorDefinitions.White());
         interactableObject.getModelInstance().setDiffuseColor(Color.WHITE);

         interactableObject.setPose(visualModelTransformToWorld);
=======
         doorOpeningMechanismVisualModelTransform.set(doorNode.getOpeningMechanismPose3D());
         LibGDXTools.setDiffuseColor(doorOpeningMechanismInteractable.getModelInstance(), Color.WHITE); // TODO: keep?
         doorOpeningMechanismInteractable.setPose(doorOpeningMechanismVisualModelTransform);
>>>>>>> ece08190
      }
      else
      {
         doorOpeningMechanismInteractable = createInteractableObject();
      }
   }

   @Override
   public void getRenderables(Array<Renderable> renderables, Pool<Renderable> pool, Set<RDXSceneLevel> sceneLevels)
   {
      if (doorOpeningMechanismInteractable != null && doorNode.getDoorPlanarRegion().getArea() > 0.0)
      {
         doorOpeningMechanismInteractable.getRenderables(renderables, pool);
         doorPlanarRegionGraphic.getRenderables(renderables, pool);

         // If the gizmo is NOT selected/enabled only then do we update the pose of the
         // door opening mechanism interactable. We want the user to be able to move the interactable
         // around if the gizmo is enabled
         if (!doorOpeningMechanismInteractable.getSelectablePose3DGizmo().getSelected().get())
         {
            doorOpeningMechanismFrameGraphic.setPoseInWorldFrame(doorNode.getOpeningMechanismPose3D());
            doorOpeningMechanismFrameGraphic.getRenderables(renderables, pool);
         }
      }
   }

   @Override
   public void renderImGuiWidgets(SceneGraphModificationQueue modificationQueue, SceneGraph sceneGraph)
   {
      super.renderImGuiWidgets(modificationQueue, sceneGraph);

      if (doorOpeningMechanismInteractable != null)
      {
         ImGui.sameLine();
         ImGui.checkbox(labels.get("Show gizmo"), doorOpeningMechanismInteractable.getSelectablePose3DGizmo().getSelected());

         if (doorOpeningMechanismInteractable.getSelectablePose3DGizmo().isSelected())
         {
            ImGui.text("Gizmo is enabled - the door opening mechanism pose will not update");
         }
      }

      ImGui.text("Planar region info:");
      ImGui.sameLine();
      if (doorNode.getDoorPlanarRegion() != null && doorNode.getDoorPlanarRegion().getArea() > 0.0)
      {
         ImGui.text(doorNode.getDoorPlanarRegion().getDebugString());
         ImGui.text("Last region update time: " + doorNode.getDoorPlanarRegionUpdateTime());
      }
      else
      {
         ImGui.text("N/A");
      }
   }

   @Override
   public void destroy()
   {
      if (doorOpeningMechanismInteractable != null)
      {
         doorOpeningMechanismInteractable.getModelInstance().model.dispose();
         doorOpeningMechanismInteractable.clear();
      }

      doorPlanarRegionGraphic.destroy();
      doorOpeningMechanismFrameGraphic.dispose();
   }

   private RDXInteractableObject createInteractableObject()
   {
      RDXInteractableObject interactableObject = null;

      switch (doorNode.getOpeningMechanismType())
      {
         case LEVER_HANDLE ->
         {
            interactableObject = new RDXInteractableObject(RDXBaseUI.getInstance());
            interactableObject.load(DoorSceneNodeDefinitions.DOOR_LEVER_HANDLE_VISUAL_MODEL_FILE_PATH,
                                    DoorSceneNodeDefinitions.RIGHT_DOOR_LEVER_HANDLE_VISUAL_MODEL_TO_NODE_FRAME_TRANSFORM);
         }
         case PULL_HANDLE ->
         {
            interactableObject = new RDXInteractableObject(RDXBaseUI.getInstance());
            interactableObject.load(DoorSceneNodeDefinitions.DOOR_PULL_HANDLE_VISUAL_MODEL_FILE_PATH,
                                    DoorSceneNodeDefinitions.DOOR_PULL_HANDLE_VISUAL_MODEL_TO_NODE_FRAME_TRANSFORM);
         }
         case PUSH_BAR ->
         {
            interactableObject = new RDXInteractableObject(RDXBaseUI.getInstance());
            interactableObject.load(DoorSceneNodeDefinitions.DOOR_EMERGENCY_BAR_VISUAL_MODEL_FILE_PATH,
                                    DoorSceneNodeDefinitions.LEFT_DOOR_EMERGENCY_BAR_VISUAL_MODEL_TO_NODE_FRAME_TRANSFORM);
         }
         case KNOB ->
         {
            interactableObject = new RDXInteractableObject(RDXBaseUI.getInstance());
            interactableObject.load(DoorSceneNodeDefinitions.DOOR_KNOB_VISUAL_MODEL_FILE_PATH,
                                    DoorSceneNodeDefinitions.DOOR_KNOB_VISUAL_MODEL_TO_NODE_FRAME_TRANSFORM);
         }
      }

      // Disable the gizmo by default
      if (interactableObject != null)
         interactableObject.getSelectablePose3DGizmo().setSelected(false);

      return interactableObject;
   }
}<|MERGE_RESOLUTION|>--- conflicted
+++ resolved
@@ -6,13 +6,6 @@
 import com.badlogic.gdx.utils.Pool;
 import imgui.ImGui;
 import us.ihmc.euclid.transform.RigidBodyTransform;
-<<<<<<< HEAD
-import us.ihmc.euclid.tuple2D.Point2D;
-import us.ihmc.euclid.tuple3D.Point3D;
-import us.ihmc.euclid.tuple3D.interfaces.Point3DReadOnly;
-import us.ihmc.log.LogTools;
-=======
->>>>>>> ece08190
 import us.ihmc.perception.sceneGraph.SceneGraph;
 import us.ihmc.perception.sceneGraph.modification.SceneGraphModificationQueue;
 import us.ihmc.perception.sceneGraph.rigidBody.doors.DoorNode;
@@ -26,12 +19,6 @@
 import us.ihmc.rdx.ui.interactable.RDXInteractableObject;
 import us.ihmc.rdx.visualizers.RDXPlanarRegionsGraphic;
 import us.ihmc.robotics.geometry.PlanarRegionsList;
-<<<<<<< HEAD
-import us.ihmc.robotics.robotSide.RobotSide;
-import us.ihmc.scs2.definition.visual.ColorDefinition;
-import us.ihmc.scs2.definition.visual.ColorDefinitions;
-=======
->>>>>>> ece08190
 
 import javax.annotation.Nullable;
 import java.util.Set;
@@ -57,13 +44,8 @@
       this.doorNode = yoloDoorNode;
       this.labels = labels;
 
-<<<<<<< HEAD
-      doorPlanarRegionGraphic.setBlendOpacity(1.0f);
-      doorPlanarRegionGraphic.setDrawNormal(true);
-=======
       doorPlanarRegionGraphic.setBlendOpacity(0.6f);
       doorOpeningMechanismFrameGraphic.setPoseInWorldFrame(doorNode.getOpeningMechanismPose3D());
->>>>>>> ece08190
    }
 
    @Override
@@ -77,57 +59,9 @@
 
       if (doorOpeningMechanismInteractable != null)
       {
-<<<<<<< HEAD
-         Point3DReadOnly planarRegionCentroidInWorld = PlanarRegionTools.getCentroid3DInWorld(doorNode.getDoorPlanarRegion());
-
-         Line2D doorLineNormal = new Line2D(planarRegionCentroidInWorld.getX(),
-                                            planarRegionCentroidInWorld.getY(),
-                                            doorNode.getDoorPlanarRegion().getNormalX(),
-                                            doorNode.getDoorPlanarRegion().getNormalY());
-         Point2D openingMechanismPointInWorld2D = new Point2D(doorNode.getOpeningMechanismPose().getTranslation());
-
-         RobotSide doorSide = doorLineNormal.isPointOnLeftSideOfLine(openingMechanismPointInWorld2D) ? RobotSide.RIGHT : RobotSide.LEFT;
-
-//         if (doorNode.getOpeningMechanismType() == OpeningMechanismType.LEVER_HANDLE)
-//         {
-//            if (doorLeverLastSide == null)
-//               doorLeverLastSide = doorSide;
-//
-//            // Glitch filter
-//            if (doorLeverLastSide != doorSide)
-//            {
-//               if (++doorLeverSwitchSide > DOOR_LEVER_SWITCH_SIDE_THRESHOLD)
-//               {
-//                  // Switch sides
-//                  doorLeverSwitchSide = 0;
-//                  LogTools.info("Door lever switched sides");
-//               }
-//               else
-//               {
-//                  doorSide = doorLeverLastSide;
-//               }
-//            }
-//         }
-
-         double yaw = TupleTools.angle(Axis2D.X, doorLineNormal.getDirection());
-
-         if (doorNode.getOpeningMechanismType() == OpeningMechanismType.LEVER_HANDLE)
-            visualModelTransformToWorld.getRotation().setYawPitchRoll(yaw, 0.0, doorSide == RobotSide.LEFT ? Math.PI : 0.0);
-         else
-            visualModelTransformToWorld.getRotation().setToYawOrientation(yaw);
-
-         visualModelTransformToWorld.getTranslation().set(doorNode.getOpeningMechanismPose().getTranslation());
-
-//         LibGDXTools.setDiffuseColor(interactableObject.getModelInstance(), Color.WHITE); // TODO: keep?
-//         interactableObject.getModelInstance().setColor(ColorDefinitions.White());
-         interactableObject.getModelInstance().setDiffuseColor(Color.WHITE);
-
-         interactableObject.setPose(visualModelTransformToWorld);
-=======
          doorOpeningMechanismVisualModelTransform.set(doorNode.getOpeningMechanismPose3D());
          LibGDXTools.setDiffuseColor(doorOpeningMechanismInteractable.getModelInstance(), Color.WHITE); // TODO: keep?
          doorOpeningMechanismInteractable.setPose(doorOpeningMechanismVisualModelTransform);
->>>>>>> ece08190
       }
       else
       {
