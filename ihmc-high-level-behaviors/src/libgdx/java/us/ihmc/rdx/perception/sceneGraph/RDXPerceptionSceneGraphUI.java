--- conflicted
+++ resolved
@@ -12,11 +12,7 @@
 import us.ihmc.perception.sceneGraph.SceneNode;
 import us.ihmc.perception.sceneGraph.ros2.ROS2SceneGraphPublisher;
 import us.ihmc.perception.sceneGraph.ros2.ROS2SceneGraphSubscription;
-<<<<<<< HEAD
-=======
 import us.ihmc.rdx.imgui.ImGuiTools;
-import us.ihmc.rdx.imgui.RDXPanel;
->>>>>>> dedd59dc
 import us.ihmc.rdx.imgui.ImGuiUniqueLabelMap;
 import us.ihmc.rdx.imgui.RDXPanel;
 import us.ihmc.rdx.sceneManager.RDXSceneLevel;
@@ -24,10 +20,7 @@
 import us.ihmc.rdx.ui.visualizers.ImGuiFrequencyPlot;
 import us.ihmc.tools.thread.Throttler;
 
-import java.util.Comparator;
-import java.util.Set;
-import java.util.SortedSet;
-import java.util.TreeSet;
+import java.util.*;
 
 /**
  * Manages perception scene graph nodes.
@@ -149,10 +142,7 @@
       ImGui.popItemWidth();
       ImGui.sameLine();
       ImGui.checkbox(labels.get("Show graphics"), showGraphics);
-<<<<<<< HEAD
       ImGui.checkbox(labels.get("View as tree"), viewAsTree);
-=======
->>>>>>> dedd59dc
       ImGui.separator();
 
       if (viewAsTree.get())
