--- conflicted
+++ resolved
@@ -138,12 +138,9 @@
    {
       return monteCarloFootstepPlannerParameters;
    }
-<<<<<<< HEAD
-=======
 
    public SteppableRegionCalculatorParameters getSteppableRegionCalculatorParameters()
    {
       return steppableRegionCalculatorParameters;
    }
->>>>>>> c46e465a
 }