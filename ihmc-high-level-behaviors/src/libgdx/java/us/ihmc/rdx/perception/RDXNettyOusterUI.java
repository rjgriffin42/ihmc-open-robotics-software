package us.ihmc.rdx.perception;

import com.badlogic.gdx.graphics.g3d.model.data.ModelData;
import imgui.ImGui;
import imgui.type.ImFloat;
<<<<<<< HEAD
import org.bytedeco.javacpp.BytePointer;
import org.bytedeco.opencl._cl_kernel;
import org.bytedeco.opencl._cl_mem;
import org.bytedeco.opencl._cl_program;
import org.bytedeco.opencl.global.OpenCL;
import org.bytedeco.opencv.global.opencv_core;
import us.ihmc.euclid.referenceFrame.ReferenceFrame;
import us.ihmc.euclid.transform.RigidBodyTransform;
import us.ihmc.perception.*;
import us.ihmc.perception.opencl.OpenCLFloatParameters;
=======
import us.ihmc.euclid.referenceFrame.ReferenceFrame;
import us.ihmc.perception.*;
import us.ihmc.perception.ouster.OusterDepthExtractionKernel;
>>>>>>> c92d0844
import us.ihmc.rdx.RDXPointCloudRenderer;
import us.ihmc.rdx.Lwjgl3ApplicationAdapter;
import us.ihmc.rdx.imgui.ImGuiPanel;
import us.ihmc.rdx.imgui.ImGuiTools;
import us.ihmc.rdx.imgui.ImGuiUniqueLabelMap;
import us.ihmc.rdx.sceneManager.RDXSceneLevel;
import us.ihmc.rdx.tools.RDXModelLoader;
import us.ihmc.rdx.ui.RDXBaseUI;
import us.ihmc.rdx.ui.affordances.RDXInteractableFrameModel;
import us.ihmc.rdx.ui.gizmo.CylinderRayIntersection;
import us.ihmc.perception.netty.NettyOuster;
import us.ihmc.rdx.ui.graphics.RDXOusterDepthImageToPointCloudKernel;
import us.ihmc.tools.thread.Activator;
import us.ihmc.tools.time.FrequencyCalculator;

import java.nio.ByteBuffer;
import java.nio.ByteOrder;

public class RDXNettyOusterUI
{
   private final RDXBaseUI baseUI = new RDXBaseUI(getClass(), "ihmc-open-robotics-software", "ihmc-high-level-behaviors/src/main/resources");
   private final Activator nativesLoadedActivator;
   private NettyOuster ouster;
   private RDXCVImagePanel imagePanel;
   private final FrequencyCalculator frameReadFrequency = new FrequencyCalculator();
   private final ImGuiUniqueLabelMap labels = new ImGuiUniqueLabelMap(getClass());
   private int numberOfDepthPoints;
<<<<<<< HEAD
   private ByteBuffer lidarFrameByteBufferCopy;
   private BytePointer lidarFrameByteBufferPointerCopy;
   private BytePointer lidarFrameByteBufferPointer;
   private OpenCLManager openCLManager;
   private _cl_program depthImageExtractionProgram;
   private _cl_kernel extractDepthImageKernel;
   private _cl_mem lidarFrameBufferObject;
   private BytedecoImage extractedDepthImage;
   private _cl_program pointCloudRenderingProgram;
   private _cl_kernel imageToPointCloudKernel;
   private OpenCLIntBuffer pixelShiftOpenCLBuffer;
   private final OpenCLFloatParameters depthImageKernelParameters = new OpenCLFloatParameters();
   private final OpenCLFloatParameters imageToPointCloudParameters = new OpenCLFloatParameters();
   private OpenCLFloatBuffer pointCloudVertexBuffer;
=======
   private OpenCLManager openCLManager;
   private OusterDepthExtractionKernel depthExtractionKernel;
   private RDXOusterDepthImageToPointCloudKernel depthImageToPointCloudKernel;
>>>>>>> c92d0844
   private RDXPointCloudRenderer pointCloudRenderer;
   private final ImFloat verticalFieldOfView = new ImFloat((float) Math.toRadians(90.0));
   private final ImFloat horizontalFieldOfView = new ImFloat((float) Math.toRadians(360.0));
   private RDXInteractableFrameModel ousterInteractable;
   private int depthWidth;
   private int depthHeight;
   private volatile boolean isReady = false;

   public RDXNettyOusterUI()
   {
      nativesLoadedActivator = BytedecoTools.loadNativesOnAThread();

      baseUI.launchRDXApplication(new Lwjgl3ApplicationAdapter()
      {
         @Override
         public void create()
         {
            baseUI.create();

            ImGuiPanel panel = new ImGuiPanel("Ouster", this::renderImGuiWidgets);
            baseUI.getImGuiPanelManager().addPanel(panel);

            ModelData ousterSensorModel = RDXModelLoader.loadModelData("environmentObjects/ousterSensor/Ouster.g3dj");
            CylinderRayIntersection cylinderIntersection = new CylinderRayIntersection();
            ousterInteractable = new RDXInteractableFrameModel();
            ousterInteractable.create(ReferenceFrame.getWorldFrame(),
                                      baseUI.getPrimary3DPanel(),
                                      ousterSensorModel,
                                      pickRay ->
            {
               cylinderIntersection.update(0.0734, 0.04, -0.0372, ousterInteractable.getReferenceFrame().getTransformToWorldFrame());
               return cylinderIntersection.intersect(pickRay);
            });

<<<<<<< HEAD

=======
>>>>>>> c92d0844
            ouster = new NettyOuster();
            ouster.setOnFrameReceived(this::onFrameReceived);
            ouster.bind();
         }

         private synchronized void onFrameReceived()
         {
            if (isReady)
            {
<<<<<<< HEAD
               lidarFrameByteBufferPointer.position(0);
               lidarFrameByteBufferPointerCopy.position(0);
               lidarFrameByteBufferPointerCopy.put(lidarFrameByteBufferPointer);
=======
               depthExtractionKernel.copyLidarFrameBuffer();
>>>>>>> c92d0844

               frameReadFrequency.ping();
            }
         }

         /**
          * The threading here isn't really ideal. The rendered image and point cloud
          * only need to be rendered after onFrameReceived in a new thread. But I didn't
          * find it necessary to spend the time on the thread barriers for those yet,
          * so we just run the kernels everytime and sync over the copy.
          */
         @Override
         public void render()
         {
            if (nativesLoadedActivator.poll())
            {
               if (nativesLoadedActivator.isNewlyActivated())
               {
                  openCLManager = new OpenCLManager();
                  openCLManager.create();
               }

               if (openCLManager != null && ouster.isInitialized())
               {
                  if (imagePanel == null)
                  {
                     depthWidth = ouster.getImageWidth();
                     depthHeight = ouster.getImageHeight();
                     imagePanel = new RDXCVImagePanel("Ouster Depth Image", depthWidth, depthHeight);

                     baseUI.getImGuiPanelManager().addPanel(imagePanel.getVideoPanel());
                     baseUI.getPerspectiveManager().reloadPerspective();

                     numberOfDepthPoints = ouster.getImageWidth() * ouster.getImageHeight();

<<<<<<< HEAD
                     lidarFrameByteBufferCopy = ByteBuffer.allocateDirect(ouster.getLidarFrameByteBuffer().limit());
                     lidarFrameByteBufferPointerCopy = new BytePointer(lidarFrameByteBufferCopy);
                     lidarFrameByteBufferPointer = new BytePointer(ouster.getLidarFrameByteBuffer());

                     extractedDepthImage = new BytedecoImage(depthWidth, depthHeight, opencv_core.CV_16UC1);
                     depthImageExtractionProgram = openCLManager.loadProgram("OusterDepthImagePublisher");
                     extractDepthImageKernel = openCLManager.createKernel(depthImageExtractionProgram, "extractDepthImage");
                     lidarFrameBufferObject = openCLManager.createBufferObject(lidarFrameByteBufferCopy.capacity(), lidarFrameByteBufferPointerCopy);
                     extractedDepthImage.createOpenCLImage(openCLManager, OpenCL.CL_MEM_READ_WRITE);
                     pixelShiftOpenCLBuffer = new OpenCLIntBuffer(ouster.getPixelShiftBuffer());
                     pixelShiftOpenCLBuffer.createOpenCLBufferObject(openCLManager);

                     pointCloudRenderingProgram = openCLManager.loadProgram("OusterPointCloudVisualizer");
                     imageToPointCloudKernel = openCLManager.createKernel(pointCloudRenderingProgram, "imageToPointCloud");

=======
                     depthExtractionKernel = new OusterDepthExtractionKernel(ouster, openCLManager);

>>>>>>> c92d0844
                     pointCloudRenderer = new RDXPointCloudRenderer();
                     pointCloudRenderer.create(numberOfDepthPoints);
                     baseUI.getPrimaryScene().addRenderableProvider(pointCloudRenderer, RDXSceneLevel.MODEL);

<<<<<<< HEAD
                     pointCloudVertexBuffer = new OpenCLFloatBuffer(numberOfDepthPoints * RDXPointCloudRenderer.FLOATS_PER_VERTEX,
                                                                    pointCloudRenderer.getVertexBuffer());
                     pointCloudVertexBuffer.createOpenCLBufferObject(openCLManager);

                     isReady = true;
                  }

                  depthImageKernelParameters.setParameter(ouster.getColumnsPerFrame());
                  depthImageKernelParameters.setParameter(ouster.getMeasurementBlockSize());
                  depthImageKernelParameters.setParameter(NettyOuster.HEADER_BLOCK_BYTES);
                  depthImageKernelParameters.setParameter(NettyOuster.CHANNEL_DATA_BLOCK_BYTES);
                  depthImageKernelParameters.setParameter(NettyOuster.MEASUREMENT_BLOCKS_PER_UDP_DATAGRAM);
                  depthImageKernelParameters.writeOpenCLBufferObject(openCLManager);

                  synchronized (this)
                  {
                     pixelShiftOpenCLBuffer.writeOpenCLBufferObject(openCLManager);
                     openCLManager.enqueueWriteBuffer(lidarFrameBufferObject, lidarFrameByteBufferCopy.capacity(), lidarFrameByteBufferPointerCopy);

                     openCLManager.setKernelArgument(extractDepthImageKernel, 0, depthImageKernelParameters.getOpenCLBufferObject());
                     openCLManager.setKernelArgument(extractDepthImageKernel, 1, pixelShiftOpenCLBuffer.getOpenCLBufferObject());
                     openCLManager.setKernelArgument(extractDepthImageKernel, 2, lidarFrameBufferObject);
                     openCLManager.setKernelArgument(extractDepthImageKernel, 3, extractedDepthImage.getOpenCLImageObject());
                     openCLManager.execute2D(extractDepthImageKernel, depthWidth, depthHeight);
                     extractedDepthImage.readOpenCLImage(openCLManager);
                     openCLManager.finish();
                  }

                  imagePanel.drawDepthImage(extractedDepthImage.getBytedecoOpenCVMat());

                  RigidBodyTransform transformToWorldFrame = ousterInteractable.getReferenceFrame().getTransformToWorldFrame();

                  imageToPointCloudParameters.setParameter(horizontalFieldOfView.get());
                  imageToPointCloudParameters.setParameter(verticalFieldOfView.get());
                  imageToPointCloudParameters.setParameter(transformToWorldFrame.getTranslation().getX32());
                  imageToPointCloudParameters.setParameter(transformToWorldFrame.getTranslation().getY32());
                  imageToPointCloudParameters.setParameter(transformToWorldFrame.getTranslation().getZ32());
                  imageToPointCloudParameters.setParameter((float) transformToWorldFrame.getRotation().getM00());
                  imageToPointCloudParameters.setParameter((float) transformToWorldFrame.getRotation().getM01());
                  imageToPointCloudParameters.setParameter((float) transformToWorldFrame.getRotation().getM02());
                  imageToPointCloudParameters.setParameter((float) transformToWorldFrame.getRotation().getM10());
                  imageToPointCloudParameters.setParameter((float) transformToWorldFrame.getRotation().getM11());
                  imageToPointCloudParameters.setParameter((float) transformToWorldFrame.getRotation().getM12());
                  imageToPointCloudParameters.setParameter((float) transformToWorldFrame.getRotation().getM20());
                  imageToPointCloudParameters.setParameter((float) transformToWorldFrame.getRotation().getM21());
                  imageToPointCloudParameters.setParameter((float) transformToWorldFrame.getRotation().getM22());
                  imageToPointCloudParameters.setParameter(depthWidth);
                  imageToPointCloudParameters.setParameter(depthHeight);
                  imageToPointCloudParameters.setParameter(0.01f);
                  imageToPointCloudParameters.writeOpenCLBufferObject(openCLManager);

                  extractedDepthImage.writeOpenCLImage(openCLManager);
                  pointCloudRenderer.updateMeshFastestBeforeKernel();
                  pointCloudVertexBuffer.syncWithBackingBuffer();

                  openCLManager.setKernelArgument(imageToPointCloudKernel, 0, imageToPointCloudParameters.getOpenCLBufferObject());
                  openCLManager.setKernelArgument(imageToPointCloudKernel, 1, extractedDepthImage.getOpenCLImageObject());
                  openCLManager.setKernelArgument(imageToPointCloudKernel, 2, pointCloudVertexBuffer.getOpenCLBufferObject());
                  openCLManager.execute2D(imageToPointCloudKernel, depthWidth, depthHeight);
                  pointCloudVertexBuffer.readOpenCLBufferObject(openCLManager);

                  pointCloudRenderer.updateMeshFastestAfterKernel();
=======
                     depthImageToPointCloudKernel = new RDXOusterDepthImageToPointCloudKernel(pointCloudRenderer,
                                                                                              openCLManager,
                                                                                              depthExtractionKernel.getExtractedDepthImage());
                     isReady = true;
                  }

                  // Synchronize with copying the Ouster's buffer to the buffer used for this kernel
                  // All this is included in the block because it's not clear where the actual memory
                  // operations occur. Probably in the finish method.
                  synchronized (this)
                  {
                     depthExtractionKernel.runKernel();
                  }

                  imagePanel.drawDepthImage(depthExtractionKernel.getExtractedDepthImage().getBytedecoOpenCVMat());

                  depthImageToPointCloudKernel.updateSensorTransform(ousterInteractable.getReferenceFrame());
                  float pointSize = 0.01f;
                  depthImageToPointCloudKernel.runKernel(horizontalFieldOfView.get(), verticalFieldOfView.get(), pointSize);
>>>>>>> c92d0844
               }
            }

            baseUI.renderBeforeOnScreenUI();
            baseUI.renderEnd();
         }

         private void renderImGuiWidgets()
         {
            ImGui.text("System native byte order: " + ByteOrder.nativeOrder().toString());

            if (imagePanel != null)
            {
               ImGui.text("Frame read frequency: " + frameReadFrequency.getFrequency());
            }

            ImGuiTools.volatileInputFloat(labels.get("Vertical field of view"), verticalFieldOfView);
            ImGuiTools.volatileInputFloat(labels.get("Horizontal field of view"), horizontalFieldOfView);
         }

         @Override
         public void dispose()
         {
            openCLManager.destroy();
            ouster.destroy();
            baseUI.dispose();
         }
      });
   }

   public static void main(String[] args)
   {
      new RDXNettyOusterUI();
   }
}<|MERGE_RESOLUTION|>--- conflicted
+++ resolved
@@ -3,22 +3,9 @@
 import com.badlogic.gdx.graphics.g3d.model.data.ModelData;
 import imgui.ImGui;
 import imgui.type.ImFloat;
-<<<<<<< HEAD
-import org.bytedeco.javacpp.BytePointer;
-import org.bytedeco.opencl._cl_kernel;
-import org.bytedeco.opencl._cl_mem;
-import org.bytedeco.opencl._cl_program;
-import org.bytedeco.opencl.global.OpenCL;
-import org.bytedeco.opencv.global.opencv_core;
-import us.ihmc.euclid.referenceFrame.ReferenceFrame;
-import us.ihmc.euclid.transform.RigidBodyTransform;
-import us.ihmc.perception.*;
-import us.ihmc.perception.opencl.OpenCLFloatParameters;
-=======
 import us.ihmc.euclid.referenceFrame.ReferenceFrame;
 import us.ihmc.perception.*;
 import us.ihmc.perception.ouster.OusterDepthExtractionKernel;
->>>>>>> c92d0844
 import us.ihmc.rdx.RDXPointCloudRenderer;
 import us.ihmc.rdx.Lwjgl3ApplicationAdapter;
 import us.ihmc.rdx.imgui.ImGuiPanel;
@@ -34,7 +21,6 @@
 import us.ihmc.tools.thread.Activator;
 import us.ihmc.tools.time.FrequencyCalculator;
 
-import java.nio.ByteBuffer;
 import java.nio.ByteOrder;
 
 public class RDXNettyOusterUI
@@ -46,26 +32,9 @@
    private final FrequencyCalculator frameReadFrequency = new FrequencyCalculator();
    private final ImGuiUniqueLabelMap labels = new ImGuiUniqueLabelMap(getClass());
    private int numberOfDepthPoints;
-<<<<<<< HEAD
-   private ByteBuffer lidarFrameByteBufferCopy;
-   private BytePointer lidarFrameByteBufferPointerCopy;
-   private BytePointer lidarFrameByteBufferPointer;
-   private OpenCLManager openCLManager;
-   private _cl_program depthImageExtractionProgram;
-   private _cl_kernel extractDepthImageKernel;
-   private _cl_mem lidarFrameBufferObject;
-   private BytedecoImage extractedDepthImage;
-   private _cl_program pointCloudRenderingProgram;
-   private _cl_kernel imageToPointCloudKernel;
-   private OpenCLIntBuffer pixelShiftOpenCLBuffer;
-   private final OpenCLFloatParameters depthImageKernelParameters = new OpenCLFloatParameters();
-   private final OpenCLFloatParameters imageToPointCloudParameters = new OpenCLFloatParameters();
-   private OpenCLFloatBuffer pointCloudVertexBuffer;
-=======
    private OpenCLManager openCLManager;
    private OusterDepthExtractionKernel depthExtractionKernel;
    private RDXOusterDepthImageToPointCloudKernel depthImageToPointCloudKernel;
->>>>>>> c92d0844
    private RDXPointCloudRenderer pointCloudRenderer;
    private final ImFloat verticalFieldOfView = new ImFloat((float) Math.toRadians(90.0));
    private final ImFloat horizontalFieldOfView = new ImFloat((float) Math.toRadians(360.0));
@@ -100,10 +69,6 @@
                return cylinderIntersection.intersect(pickRay);
             });
 
-<<<<<<< HEAD
-
-=======
->>>>>>> c92d0844
             ouster = new NettyOuster();
             ouster.setOnFrameReceived(this::onFrameReceived);
             ouster.bind();
@@ -113,13 +78,7 @@
          {
             if (isReady)
             {
-<<<<<<< HEAD
-               lidarFrameByteBufferPointer.position(0);
-               lidarFrameByteBufferPointerCopy.position(0);
-               lidarFrameByteBufferPointerCopy.put(lidarFrameByteBufferPointer);
-=======
                depthExtractionKernel.copyLidarFrameBuffer();
->>>>>>> c92d0844
 
                frameReadFrequency.ping();
             }
@@ -155,94 +114,12 @@
 
                      numberOfDepthPoints = ouster.getImageWidth() * ouster.getImageHeight();
 
-<<<<<<< HEAD
-                     lidarFrameByteBufferCopy = ByteBuffer.allocateDirect(ouster.getLidarFrameByteBuffer().limit());
-                     lidarFrameByteBufferPointerCopy = new BytePointer(lidarFrameByteBufferCopy);
-                     lidarFrameByteBufferPointer = new BytePointer(ouster.getLidarFrameByteBuffer());
-
-                     extractedDepthImage = new BytedecoImage(depthWidth, depthHeight, opencv_core.CV_16UC1);
-                     depthImageExtractionProgram = openCLManager.loadProgram("OusterDepthImagePublisher");
-                     extractDepthImageKernel = openCLManager.createKernel(depthImageExtractionProgram, "extractDepthImage");
-                     lidarFrameBufferObject = openCLManager.createBufferObject(lidarFrameByteBufferCopy.capacity(), lidarFrameByteBufferPointerCopy);
-                     extractedDepthImage.createOpenCLImage(openCLManager, OpenCL.CL_MEM_READ_WRITE);
-                     pixelShiftOpenCLBuffer = new OpenCLIntBuffer(ouster.getPixelShiftBuffer());
-                     pixelShiftOpenCLBuffer.createOpenCLBufferObject(openCLManager);
-
-                     pointCloudRenderingProgram = openCLManager.loadProgram("OusterPointCloudVisualizer");
-                     imageToPointCloudKernel = openCLManager.createKernel(pointCloudRenderingProgram, "imageToPointCloud");
-
-=======
                      depthExtractionKernel = new OusterDepthExtractionKernel(ouster, openCLManager);
 
->>>>>>> c92d0844
                      pointCloudRenderer = new RDXPointCloudRenderer();
                      pointCloudRenderer.create(numberOfDepthPoints);
                      baseUI.getPrimaryScene().addRenderableProvider(pointCloudRenderer, RDXSceneLevel.MODEL);
 
-<<<<<<< HEAD
-                     pointCloudVertexBuffer = new OpenCLFloatBuffer(numberOfDepthPoints * RDXPointCloudRenderer.FLOATS_PER_VERTEX,
-                                                                    pointCloudRenderer.getVertexBuffer());
-                     pointCloudVertexBuffer.createOpenCLBufferObject(openCLManager);
-
-                     isReady = true;
-                  }
-
-                  depthImageKernelParameters.setParameter(ouster.getColumnsPerFrame());
-                  depthImageKernelParameters.setParameter(ouster.getMeasurementBlockSize());
-                  depthImageKernelParameters.setParameter(NettyOuster.HEADER_BLOCK_BYTES);
-                  depthImageKernelParameters.setParameter(NettyOuster.CHANNEL_DATA_BLOCK_BYTES);
-                  depthImageKernelParameters.setParameter(NettyOuster.MEASUREMENT_BLOCKS_PER_UDP_DATAGRAM);
-                  depthImageKernelParameters.writeOpenCLBufferObject(openCLManager);
-
-                  synchronized (this)
-                  {
-                     pixelShiftOpenCLBuffer.writeOpenCLBufferObject(openCLManager);
-                     openCLManager.enqueueWriteBuffer(lidarFrameBufferObject, lidarFrameByteBufferCopy.capacity(), lidarFrameByteBufferPointerCopy);
-
-                     openCLManager.setKernelArgument(extractDepthImageKernel, 0, depthImageKernelParameters.getOpenCLBufferObject());
-                     openCLManager.setKernelArgument(extractDepthImageKernel, 1, pixelShiftOpenCLBuffer.getOpenCLBufferObject());
-                     openCLManager.setKernelArgument(extractDepthImageKernel, 2, lidarFrameBufferObject);
-                     openCLManager.setKernelArgument(extractDepthImageKernel, 3, extractedDepthImage.getOpenCLImageObject());
-                     openCLManager.execute2D(extractDepthImageKernel, depthWidth, depthHeight);
-                     extractedDepthImage.readOpenCLImage(openCLManager);
-                     openCLManager.finish();
-                  }
-
-                  imagePanel.drawDepthImage(extractedDepthImage.getBytedecoOpenCVMat());
-
-                  RigidBodyTransform transformToWorldFrame = ousterInteractable.getReferenceFrame().getTransformToWorldFrame();
-
-                  imageToPointCloudParameters.setParameter(horizontalFieldOfView.get());
-                  imageToPointCloudParameters.setParameter(verticalFieldOfView.get());
-                  imageToPointCloudParameters.setParameter(transformToWorldFrame.getTranslation().getX32());
-                  imageToPointCloudParameters.setParameter(transformToWorldFrame.getTranslation().getY32());
-                  imageToPointCloudParameters.setParameter(transformToWorldFrame.getTranslation().getZ32());
-                  imageToPointCloudParameters.setParameter((float) transformToWorldFrame.getRotation().getM00());
-                  imageToPointCloudParameters.setParameter((float) transformToWorldFrame.getRotation().getM01());
-                  imageToPointCloudParameters.setParameter((float) transformToWorldFrame.getRotation().getM02());
-                  imageToPointCloudParameters.setParameter((float) transformToWorldFrame.getRotation().getM10());
-                  imageToPointCloudParameters.setParameter((float) transformToWorldFrame.getRotation().getM11());
-                  imageToPointCloudParameters.setParameter((float) transformToWorldFrame.getRotation().getM12());
-                  imageToPointCloudParameters.setParameter((float) transformToWorldFrame.getRotation().getM20());
-                  imageToPointCloudParameters.setParameter((float) transformToWorldFrame.getRotation().getM21());
-                  imageToPointCloudParameters.setParameter((float) transformToWorldFrame.getRotation().getM22());
-                  imageToPointCloudParameters.setParameter(depthWidth);
-                  imageToPointCloudParameters.setParameter(depthHeight);
-                  imageToPointCloudParameters.setParameter(0.01f);
-                  imageToPointCloudParameters.writeOpenCLBufferObject(openCLManager);
-
-                  extractedDepthImage.writeOpenCLImage(openCLManager);
-                  pointCloudRenderer.updateMeshFastestBeforeKernel();
-                  pointCloudVertexBuffer.syncWithBackingBuffer();
-
-                  openCLManager.setKernelArgument(imageToPointCloudKernel, 0, imageToPointCloudParameters.getOpenCLBufferObject());
-                  openCLManager.setKernelArgument(imageToPointCloudKernel, 1, extractedDepthImage.getOpenCLImageObject());
-                  openCLManager.setKernelArgument(imageToPointCloudKernel, 2, pointCloudVertexBuffer.getOpenCLBufferObject());
-                  openCLManager.execute2D(imageToPointCloudKernel, depthWidth, depthHeight);
-                  pointCloudVertexBuffer.readOpenCLBufferObject(openCLManager);
-
-                  pointCloudRenderer.updateMeshFastestAfterKernel();
-=======
                      depthImageToPointCloudKernel = new RDXOusterDepthImageToPointCloudKernel(pointCloudRenderer,
                                                                                               openCLManager,
                                                                                               depthExtractionKernel.getExtractedDepthImage());
@@ -262,7 +139,6 @@
                   depthImageToPointCloudKernel.updateSensorTransform(ousterInteractable.getReferenceFrame());
                   float pointSize = 0.01f;
                   depthImageToPointCloudKernel.runKernel(horizontalFieldOfView.get(), verticalFieldOfView.get(), pointSize);
->>>>>>> c92d0844
                }
             }
 
