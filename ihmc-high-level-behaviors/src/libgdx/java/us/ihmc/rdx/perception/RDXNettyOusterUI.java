--- conflicted
+++ resolved
@@ -25,12 +25,7 @@
 public class RDXNettyOusterUI
 {
    private NettyOuster ouster;
-<<<<<<< HEAD
    private RDXBytedecoImagePanel imagePanel;
-   private final FrequencyCalculator frameReadFrequency = new FrequencyCalculator();
-=======
-   private RDXCVImagePanel imagePanel;
->>>>>>> bca294c0
    private final ImGuiUniqueLabelMap labels = new ImGuiUniqueLabelMap(getClass());
    private int numberOfDepthPoints;
    private OpenCLManager openCLManager;
@@ -87,7 +82,7 @@
    {
       depthWidth = ouster.getImageWidth();
       depthHeight = ouster.getImageHeight();
-      imagePanel = new RDXCVImagePanel("Ouster Depth Image", depthWidth, depthHeight);
+      imagePanel = new RDXBytedecoImagePanel("Ouster Depth Image", depthWidth, depthHeight);
 
       numberOfDepthPoints = ouster.getImageWidth() * ouster.getImageHeight();
 
@@ -130,69 +125,6 @@
       }
    }
 
-<<<<<<< HEAD
-         /**
-          * The threading here isn't really ideal. The rendered image and point cloud
-          * only need to be rendered after onFrameReceived in a new thread. But I didn't
-          * find it necessary to spend the time on the thread barriers for those yet,
-          * so we just run the kernels everytime and sync over the copy.
-          */
-         @Override
-         public void render()
-         {
-            if (nativesLoadedActivator.poll())
-            {
-               if (nativesLoadedActivator.isNewlyActivated())
-               {
-                  openCLManager = new OpenCLManager();
-                  openCLManager.create();
-               }
-
-               if (openCLManager != null && ouster.isInitialized())
-               {
-                  if (imagePanel == null)
-                  {
-                     depthWidth = ouster.getImageWidth();
-                     depthHeight = ouster.getImageHeight();
-                     imagePanel = new RDXBytedecoImagePanel("Ouster Depth Image", depthWidth, depthHeight);
-
-                     baseUI.getImGuiPanelManager().addPanel(imagePanel.getImagePanel());
-                     baseUI.getLayoutManager().reloadLayout();
-
-                     numberOfDepthPoints = ouster.getImageWidth() * ouster.getImageHeight();
-
-                     depthExtractionKernel = new OusterDepthExtractionKernel(ouster, openCLManager);
-
-                     pointCloudRenderer = new RDXPointCloudRenderer();
-                     pointCloudRenderer.create(numberOfDepthPoints);
-                     baseUI.getPrimaryScene().addRenderableProvider(pointCloudRenderer, RDXSceneLevel.MODEL);
-
-                     depthImageToPointCloudKernel = new RDXOusterDepthImageToPointCloudKernel(pointCloudRenderer,
-                                                                                              openCLManager,
-                                                                                              depthExtractionKernel.getExtractedDepthImage());
-                     isReady = true;
-                  }
-
-                  // Synchronize with copying the Ouster's buffer to the buffer used for this kernel
-                  // All this is included in the block because it's not clear where the actual memory
-                  // operations occur. Probably in the finish method.
-                  synchronized (this)
-                  {
-                     depthExtractionKernel.runKernel(ousterInteractable.getReferenceFrame().getTransformToRoot());
-                  }
-
-                  imagePanel.drawDepthImage(depthExtractionKernel.getExtractedDepthImage().getBytedecoOpenCVMat());
-
-                  depthImageToPointCloudKernel.updateSensorTransform(ousterInteractable.getReferenceFrame());
-                  float pointSize = 0.01f;
-                  depthImageToPointCloudKernel.runKernel(horizontalFieldOfView.get(), verticalFieldOfView.get(), pointSize);
-               }
-            }
-
-            baseUI.renderBeforeOnScreenUI();
-            baseUI.renderEnd();
-         }
-=======
    private synchronized void onFrameReceived()
    {
       if (isReady)
@@ -202,7 +134,6 @@
          newFrameAvailable.set();
       }
    }
->>>>>>> bca294c0
 
    public void renderImGuiWidgets()
    {
@@ -229,7 +160,7 @@
       ouster.destroy();
    }
 
-   public RDXCVImagePanel getImagePanel()
+   public RDXBytedecoImagePanel getImagePanel()
    {
       return imagePanel;
    }
