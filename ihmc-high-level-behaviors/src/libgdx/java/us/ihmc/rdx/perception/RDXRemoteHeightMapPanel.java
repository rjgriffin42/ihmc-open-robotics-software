--- conflicted
+++ resolved
@@ -6,11 +6,7 @@
 import perception_msgs.msg.dds.HeightMapMessage;
 import perception_msgs.msg.dds.HeightMapStateRequestMessage;
 import us.ihmc.communication.PerceptionAPI;
-<<<<<<< HEAD
-import us.ihmc.perception.gpuHeightMap.HeightMapTools;
-=======
 import us.ihmc.sensorProcessing.heightMap.HeightMapTools;
->>>>>>> 002dca87
 import us.ihmc.perception.heightMap.HeightMapAPI;
 import us.ihmc.communication.ros2.ROS2Helper;
 import us.ihmc.rdx.imgui.RDXPanel;
@@ -81,12 +77,8 @@
          {
             int row = size - x - 1;
             int col = size - y - 1;
-<<<<<<< HEAD
-            Color color = HeightMapTools.computeGDXColorFromHeight(heightMapData.getHeightAt(x, y));
-=======
             double[] redGreenBlue = HeightMapTools.getRedGreenBlue(heightMapData.getHeightAt(x, y));
             Color color = new Color((float) redGreenBlue[0], (float) redGreenBlue[1], (float) redGreenBlue[2], 1.0f);
->>>>>>> 002dca87
             BytePointer pixel = heightMapPanel.getImage().ptr(row, col);
             int r = (int) (color.r * 255);
             int g = (int) (color.g * 255);
