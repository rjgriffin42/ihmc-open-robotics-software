package us.ihmc.rdx.perception.sceneGraph;

import com.badlogic.gdx.graphics.Color;
import com.badlogic.gdx.graphics.g3d.Renderable;
import com.badlogic.gdx.utils.Array;
import com.badlogic.gdx.utils.Pool;
import imgui.ImGui;
import imgui.type.ImFloat;
import us.ihmc.euclid.transform.RigidBodyTransform;
import us.ihmc.euclid.tuple3D.Point3D;
import us.ihmc.euclid.tuple3D.Vector3D32;
import us.ihmc.perception.sceneGraph.SceneGraph;
import us.ihmc.perception.sceneGraph.modification.SceneGraphModificationQueue;
import us.ihmc.perception.sceneGraph.rigidBody.primitive.PrimitiveRigidBodySceneNode;
import us.ihmc.perception.sceneGraph.rigidBody.primitive.PrimitiveRigidBodyShape;
import us.ihmc.rdx.imgui.ImGuiTools;
import us.ihmc.rdx.imgui.ImGuiUniqueLabelMap;
import us.ihmc.rdx.sceneManager.RDXSceneLevel;
import us.ihmc.rdx.tools.RDXModelBuilder;
import us.ihmc.rdx.tools.RDXModelInstance;
import us.ihmc.rdx.ui.RDX3DPanel;

import java.util.Set;

/**
 * A "ghost" colored model.
 */
public class RDXPrimitiveRigidBodySceneNode extends RDXRigidBodySceneNode
{
   private final ImGuiUniqueLabelMap labels = new ImGuiUniqueLabelMap(getClass());

   private static final float DEFAULT_DIMENSION = 0.1F;

   private RDXModelInstance modelInstance;

   private final ImFloat xLength = new ImFloat(DEFAULT_DIMENSION);
   private final ImFloat yLength = new ImFloat(DEFAULT_DIMENSION);
   private final ImFloat zLength = new ImFloat(DEFAULT_DIMENSION);
   private final ImFloat xRadius = new ImFloat(DEFAULT_DIMENSION);
   private final ImFloat yRadius = new ImFloat(DEFAULT_DIMENSION);
   private final ImFloat zRadius = new ImFloat(DEFAULT_DIMENSION);

   private final RDXIterativeClosestPointOptions icpOptions;

   private boolean wasPlacing = false;

   public RDXPrimitiveRigidBodySceneNode(PrimitiveRigidBodySceneNode primitiveRigidBodySceneNode, RDX3DPanel panel3D)
   {
      this(new Vector3D32(DEFAULT_DIMENSION, DEFAULT_DIMENSION, DEFAULT_DIMENSION),
           new Vector3D32(DEFAULT_DIMENSION, DEFAULT_DIMENSION, DEFAULT_DIMENSION),
           primitiveRigidBodySceneNode,
           panel3D);
   }

   public RDXPrimitiveRigidBodySceneNode(Vector3D32 lengths, Vector3D32 radii, PrimitiveRigidBodySceneNode primitiveRigidBodySceneNode, RDX3DPanel panel3D)
   {
      super(primitiveRigidBodySceneNode, new RigidBodyTransform(), panel3D);

      if (lengths == null)
         lengths = new Vector3D32(DEFAULT_DIMENSION, DEFAULT_DIMENSION, DEFAULT_DIMENSION);
      if (radii == null)
         radii = new Vector3D32(DEFAULT_DIMENSION, DEFAULT_DIMENSION, DEFAULT_DIMENSION);

      xLength.set(lengths.getX32());
      yLength.set(lengths.getY32());
      zLength.set(lengths.getZ32());
      xRadius.set(radii.getX32());
      yRadius.set(radii.getY32());
      zRadius.set(radii.getZ32());

      switch (primitiveRigidBodySceneNode.getShape())
      {
         case BOX -> modelInstance = new RDXModelInstance(RDXModelBuilder.createBox(lengths.getX32(), lengths.getY32(), lengths.getZ32(), Color.WHITE));
         case PRISM -> modelInstance = new RDXModelInstance(RDXModelBuilder.createPrism(lengths.getX32(),
                                                                                        lengths.getY32(),
                                                                                        lengths.getZ32(),
                                                                                        new Point3D(0, 0, -zLength.get() / 2),
                                                                                        Color.WHITE));
         case CYLINDER -> modelInstance = new RDXModelInstance(RDXModelBuilder.createCylinder(lengths.getZ32(),
                                                                                              radii.getX32(),
                                                                                              new Point3D(0, 0, -zLength.get() / 2),
                                                                                              Color.WHITE));
         case ELLIPSOID -> modelInstance = new RDXModelInstance(RDXModelBuilder.createEllipsoid(radii.getX32(),
                                                                                                radii.getY32(),
                                                                                                radii.getZ32(),
                                                                                                new Point3D(),
                                                                                                Color.WHITE));
         case CONE -> modelInstance = new RDXModelInstance(RDXModelBuilder.createCone(lengths.getZ32(),
                                                                                      radii.getX32(),
                                                                                      new Point3D(0, 0, -zLength.get() / 2),
                                                                                      Color.WHITE));
      }
      modelInstance.setColor(GHOST_COLOR);

      icpOptions = new RDXIterativeClosestPointOptions(this, labels);
   }

   @Override
   public void renderImGuiWidgets(SceneGraphModificationQueue modificationQueue, SceneGraph sceneGraph)
   {
      super.renderImGuiWidgets(modificationQueue, sceneGraph);

      icpOptions.renderImGuiWidgets();

      ImGui.text("Modify shape:");

      PrimitiveRigidBodyShape shape = ((PrimitiveRigidBodySceneNode) getSceneNode()).getShape();

      switch (shape)
      {
         case BOX ->
         {
            boolean reshaped = false;
            if (ImGuiTools.volatileInputFloat(labels.get("depth"), xLength))
               reshaped = true;
            if (ImGuiTools.volatileInputFloat(labels.get("width"), yLength))
               reshaped = true;
            if (ImGuiTools.volatileInputFloat(labels.get("height"), zLength))
               reshaped = true;
            if (reshaped)
            {
               if (modelInstance != null)
                  modelInstance.model.dispose();
               modelInstance = new RDXModelInstance(RDXModelBuilder.createBox(xLength.get(), yLength.get(), zLength.get(), Color.WHITE));
               modelInstance.setColor(GHOST_COLOR);
            }
         }
         case PRISM ->
         {
            boolean reshaped = false;
            if (ImGuiTools.volatileInputFloat(labels.get("depth"), xLength))
               reshaped = true;
            if (ImGuiTools.volatileInputFloat(labels.get("width"), yLength))
               reshaped = true;
            if (ImGuiTools.volatileInputFloat(labels.get("height"), zLength))
               reshaped = true;
            if (reshaped)
            {
               if (modelInstance != null)
                  modelInstance.model.dispose();
               modelInstance = new RDXModelInstance(RDXModelBuilder.createPrism(xLength.get(),
                                                                                yLength.get(),
                                                                                zLength.get(),
                                                                                new Point3D(0, 0, -zLength.get() / 2),
                                                                                Color.WHITE));
               modelInstance.setColor(GHOST_COLOR);
            }
         }
         case CYLINDER ->
         {
            boolean reshaped = false;
            if (ImGuiTools.volatileInputFloat(labels.get("radius"), xRadius))
               reshaped = true;
            if (ImGuiTools.volatileInputFloat(labels.get("height"), zLength))
               reshaped = true;
            if (reshaped)
            {
               if (modelInstance != null)
                  modelInstance.model.dispose();
               modelInstance = new RDXModelInstance(RDXModelBuilder.createCylinder(zLength.get(),
                                                                                   xRadius.get(),
                                                                                   new Point3D(0, 0, -zLength.get() / 2),
                                                                                   Color.WHITE));
               modelInstance.setColor(GHOST_COLOR);
            }
         }
         case ELLIPSOID ->
         {
            boolean reshaped = false;
            if (ImGuiTools.volatileInputFloat(labels.get("xRadius"), xRadius))
               reshaped = true;
            if (ImGuiTools.volatileInputFloat(labels.get("yRadius"), yRadius))
               reshaped = true;
            if (ImGuiTools.volatileInputFloat(labels.get("zRadius"), zRadius))
               reshaped = true;
            if (reshaped)
            {
               if (modelInstance != null)
                  modelInstance.model.dispose();
               modelInstance = new RDXModelInstance(RDXModelBuilder.createEllipsoid(xRadius.get(), yRadius.get(), zRadius.get(), new Point3D(), Color.WHITE));
               modelInstance.setColor(GHOST_COLOR);
            }
         }
         case CONE ->
         {
            boolean reshaped = false;
            if (ImGuiTools.volatileInputFloat(labels.get("radius"), xRadius))
               reshaped = true;
            if (ImGuiTools.volatileInputFloat(labels.get("height"), zLength))
               reshaped = true;
            if (reshaped)
            {
               if (modelInstance != null)
                  modelInstance.model.dispose();
               modelInstance = new RDXModelInstance(RDXModelBuilder.createCone(zLength.get(),
                                                                               xRadius.get(),
                                                                               new Point3D(0, 0, -zLength.get() / 2),
                                                                               Color.WHITE));
               modelInstance.setColor(GHOST_COLOR);
            }
         }
      }
   }

   @Override
   public void getRenderables(Array<Renderable> renderables, Pool<Renderable> pool, Set<RDXSceneLevel> sceneLevels)
   {
      super.getRenderables(renderables, pool, sceneLevels);

      if (sceneLevels.contains(RDXSceneLevel.MODEL))
         modelInstance.getRenderables(renderables, pool);

      icpOptions.getRenderables(renderables, pool);
   }

   @Override
   public RDXModelInstance getModelInstance()
   {
      return modelInstance;
   }

<<<<<<< HEAD
   public void setModelInstance(RDXModelInstance modelInstance)
   {
      this.modelInstance = modelInstance;
=======
   @Override
   public void remove(SceneGraphModificationQueue modificationQueue, SceneGraph sceneGraph)
   {
      super.remove(modificationQueue, sceneGraph);
      icpOptions.destroy();
   }

   @Override
   public void update(SceneGraphModificationQueue modificationQueue)
   {
      super.update(modificationQueue);

      if (!wasPlacing && getPosePlacement().isPlaced())
      {
         icpOptions.stopICP();
      }
      else if (wasPlacing && !getPosePlacement().isPlaced())
      {
         icpOptions.runICP();
      }

      wasPlacing = getPosePlacement().isPlaced();
   }

   public Vector3D32 getLengths()
   {
      return new Vector3D32(xLength.get(), yLength.get(), zLength.get());
   }

   public Vector3D32 getRadii()
   {
      return new Vector3D32(xRadius.get(), yRadius.get(), zRadius.get());
>>>>>>> 3948435b
   }
}<|MERGE_RESOLUTION|>--- conflicted
+++ resolved
@@ -219,11 +219,11 @@
       return modelInstance;
    }
 
-<<<<<<< HEAD
    public void setModelInstance(RDXModelInstance modelInstance)
    {
       this.modelInstance = modelInstance;
-=======
+   }
+
    @Override
    public void remove(SceneGraphModificationQueue modificationQueue, SceneGraph sceneGraph)
    {
@@ -256,6 +256,5 @@
    public Vector3D32 getRadii()
    {
       return new Vector3D32(xRadius.get(), yRadius.get(), zRadius.get());
->>>>>>> 3948435b
    }
 }