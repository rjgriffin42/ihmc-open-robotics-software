--- conflicted
+++ resolved
@@ -219,7 +219,6 @@
       return modelInstance;
    }
 
-<<<<<<< HEAD
    @Override
    public void remove(SceneGraphModificationQueue modificationQueue, SceneGraph sceneGraph)
    {
@@ -252,10 +251,10 @@
    public Vector3D32 getRadii()
    {
       return new Vector3D32(xRadius.get(), yRadius.get(), zRadius.get());
-=======
+   }
+
    public void setModelInstance(RDXModelInstance modelInstance)
    {
       this.modelInstance = modelInstance;
->>>>>>> c4404e96
    }
 }