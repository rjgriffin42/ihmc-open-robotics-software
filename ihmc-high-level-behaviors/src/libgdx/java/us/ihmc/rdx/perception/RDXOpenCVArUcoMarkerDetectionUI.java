package us.ihmc.rdx.perception;

import com.badlogic.gdx.graphics.g3d.Renderable;
import com.badlogic.gdx.utils.Array;
import com.badlogic.gdx.utils.Pool;
import imgui.internal.ImGui;
import imgui.type.ImBoolean;
import imgui.type.ImDouble;
import imgui.type.ImInt;
import org.bytedeco.opencv.global.opencv_core;
import org.bytedeco.opencv.global.opencv_imgproc;
import org.bytedeco.opencv.opencv_core.Scalar;
import us.ihmc.commons.time.Stopwatch;
import us.ihmc.euclid.referenceFrame.FramePose3D;
import us.ihmc.euclid.referenceFrame.ReferenceFrame;
import us.ihmc.rdx.imgui.ImGuiPanel;
import us.ihmc.rdx.imgui.ImGuiUniqueLabelMap;
import us.ihmc.rdx.tools.RDXModelInstance;
import us.ihmc.rdx.tools.RDXModelBuilder;
import us.ihmc.rdx.ui.RDXImagePanel;
import us.ihmc.rdx.ui.yo.ImPlotDoublePlotLine;
import us.ihmc.rdx.ui.yo.ImPlotPlot;
import us.ihmc.perception.BytedecoImage;
import us.ihmc.perception.OpenCVArUcoMarker;
import us.ihmc.perception.OpenCVArUcoMarkerDetection;

import java.util.ArrayList;

public class RDXOpenCVArUcoMarkerDetectionUI
{
   private final String namePostfix;
   private ReferenceFrame cameraFrame;
   private OpenCVArUcoMarkerDetection arUcoMarkerDetection;
   private BytedecoImage imageForDrawing;
   private RDXMatImagePanel markerImagePanel;
   private final ImGuiPanel mainPanel;
   private Scalar idColor;
   private final ImGuiUniqueLabelMap labels = new ImGuiUniqueLabelMap(getClass());
   private final ImInt adaptiveThresholdWindowSizeMin = new ImInt();
   private final ImInt adaptiveThresholdWindowSizeMax = new ImInt();
   private final ImInt adaptiveThresholdWindowSizeStep = new ImInt();
   private final ImDouble adaptiveThreshConstant = new ImDouble();
   private final ImDouble minMarkerPerimeterRate = new ImDouble();
   private final ImDouble maxMarkerPerimeterRate = new ImDouble();
   private final ImDouble polygonalApproxAccuracyRate = new ImDouble();
   private final ImDouble minCornerDistanceRate = new ImDouble();
   private final ImDouble minMarkerDistanceRate = new ImDouble();
   private final ImInt minDistanceToBorder = new ImInt();
   private final ImInt markerBorderBits = new ImInt();
   private final ImDouble minOtsuStdDev = new ImDouble();
   private final ImInt perspectiveRemovePixelPerCell = new ImInt();
   private final ImDouble perspectiveRemoveIgnoredMarginPerCell = new ImDouble();
   private final ImDouble maxErroneousBitsInBorderRate = new ImDouble();
   private final ImDouble errorCorrectionRate = new ImDouble();
   private final ImBoolean detectInvertedMarker = new ImBoolean();
   private final ImBoolean detectionEnabled = new ImBoolean(true);
   private final ImBoolean showGraphics = new ImBoolean(true);
   private ArrayList<OpenCVArUcoMarker> markersToTrack;
   private final ArrayList<RDXModelInstance> markerPoseCoordinateFrames = new ArrayList<>();
   private final FramePose3D markerPose = new FramePose3D();
   private final ImPlotPlot detectionDurationPlot = new ImPlotPlot(70);
   private final ImPlotDoublePlotLine detectionDurationPlotLine = new ImPlotDoublePlotLine("Detection duration");
   private final Stopwatch stopwatch = new Stopwatch().start();
   private final ImPlotDoublePlotLine restOfStuffPlotLine = new ImPlotDoublePlotLine("Other stuff");

   public RDXOpenCVArUcoMarkerDetectionUI()
   {
<<<<<<< HEAD
      this("UI");
=======
      this("");
>>>>>>> 252de790
   }

   public RDXOpenCVArUcoMarkerDetectionUI(String namePostfix)
   {
      this.namePostfix = namePostfix;
      mainPanel = new ImGuiPanel("ArUco Marker Detection" + namePostfix, this::renderImGuiWidgets);
   }

   public void create(OpenCVArUcoMarkerDetection arUcoMarkerDetection, ArrayList<OpenCVArUcoMarker> markersToTrack, ReferenceFrame cameraFrame)
   {
      this.arUcoMarkerDetection = arUcoMarkerDetection;
      this.markersToTrack = markersToTrack;
      this.cameraFrame = cameraFrame;

      imageForDrawing = new BytedecoImage(100, 100, opencv_core.CV_8UC3);
      boolean flipY = false;
      markerImagePanel = new RDXMatImagePanel("ArUco Marker Detection Image" + namePostfix, 100, 100, flipY);
      mainPanel.addChild(markerImagePanel.getImagePanel());

      adaptiveThresholdWindowSizeMin.set(arUcoMarkerDetection.getDetectorParameters().adaptiveThreshWinSizeMin());
      adaptiveThresholdWindowSizeMax.set(arUcoMarkerDetection.getDetectorParameters().adaptiveThreshWinSizeMax());
      adaptiveThresholdWindowSizeStep.set(arUcoMarkerDetection.getDetectorParameters().adaptiveThreshWinSizeStep());
      adaptiveThreshConstant.set(arUcoMarkerDetection.getDetectorParameters().adaptiveThreshConstant());
      minMarkerPerimeterRate.set(arUcoMarkerDetection.getDetectorParameters().minMarkerPerimeterRate());
      maxMarkerPerimeterRate.set(arUcoMarkerDetection.getDetectorParameters().maxMarkerPerimeterRate());
      polygonalApproxAccuracyRate.set(arUcoMarkerDetection.getDetectorParameters().polygonalApproxAccuracyRate());
      minCornerDistanceRate.set(arUcoMarkerDetection.getDetectorParameters().minCornerDistanceRate());
      minMarkerDistanceRate.set(arUcoMarkerDetection.getDetectorParameters().minMarkerDistanceRate());
      minDistanceToBorder.set(arUcoMarkerDetection.getDetectorParameters().minDistanceToBorder());
      markerBorderBits.set(arUcoMarkerDetection.getDetectorParameters().markerBorderBits());
      minOtsuStdDev.set(arUcoMarkerDetection.getDetectorParameters().minOtsuStdDev());
      perspectiveRemovePixelPerCell.set(arUcoMarkerDetection.getDetectorParameters().perspectiveRemovePixelPerCell());
      perspectiveRemoveIgnoredMarginPerCell.set(arUcoMarkerDetection.getDetectorParameters().perspectiveRemoveIgnoredMarginPerCell());
      maxErroneousBitsInBorderRate.set(arUcoMarkerDetection.getDetectorParameters().maxErroneousBitsInBorderRate());
      errorCorrectionRate.set(arUcoMarkerDetection.getDetectorParameters().errorCorrectionRate());
      detectInvertedMarker.set(arUcoMarkerDetection.getDetectorParameters().detectInvertedMarker());

      idColor = new Scalar(0, 0, 255, 0);

      for (OpenCVArUcoMarker markerToTrack : markersToTrack)
      {
         RDXModelInstance coordinateFrame = new RDXModelInstance(RDXModelBuilder.createCoordinateFrame(0.4));
         markerPoseCoordinateFrames.add(coordinateFrame);
      }

      detectionDurationPlot.getPlotLines().add(detectionDurationPlotLine);
      detectionDurationPlot.getPlotLines().add(restOfStuffPlotLine);
   }

   public void update()
   {
      if (detectionEnabled.get())
      {
         stopwatch.lap();
         detectionDurationPlotLine.addValue(arUcoMarkerDetection.getTimeTakenToDetect());

         if (markerImagePanel.getImagePanel().getIsShowing().get())
         {
            arUcoMarkerDetection.getCopyOfSourceRGBImage(imageForDrawing);

            arUcoMarkerDetection.drawDetectedMarkers(imageForDrawing.getBytedecoOpenCVMat(), idColor);
            arUcoMarkerDetection.drawRejectedPoints(imageForDrawing.getBytedecoOpenCVMat());

<<<<<<< HEAD
            opencv_imgproc.cvtColor(imageForDrawing.getBytedecoOpenCVMat(),
                                    markerImagePanel.getBytedecoImage().getBytedecoOpenCVMat(),
=======
            markerImagePanel.resize(imageForDrawing.getImageWidth(), imageForDrawing.getImageHeight());
            opencv_imgproc.cvtColor(imageForDrawing.getBytedecoOpenCVMat(),
                                    markerImagePanel.getImage(),
>>>>>>> 252de790
                                    opencv_imgproc.COLOR_RGB2RGBA);

            markerImagePanel.display();
         }

         if (showGraphics.get())
         {
            for (int i = 0; i < markersToTrack.size(); i++)
            {
               OpenCVArUcoMarker markerToTrack = markersToTrack.get(i);
               if (arUcoMarkerDetection.isDetected(markerToTrack))
               {
                  markerPose.setToZero(cameraFrame);
                  arUcoMarkerDetection.getPose(markerToTrack, markerPose);
                  markerPose.changeFrame(ReferenceFrame.getWorldFrame());
                  markerPoseCoordinateFrames.get(i).setPoseInWorldFrame(markerPose);
               }
            }
         }
         restOfStuffPlotLine.addValue(stopwatch.lapElapsed());
      }
   }

   public void renderImGuiWidgets()
   {
      if (ImGui.checkbox(labels.get("Detection enabled"), detectionEnabled))
         arUcoMarkerDetection.setEnabled(detectionEnabled.get());
      ImGui.sameLine();
      ImGui.checkbox(labels.get("Show graphics"), showGraphics);
      ImGui.text("Image width: " + imageForDrawing.getImageWidth() + " height: " + imageForDrawing.getImageHeight());
      detectionDurationPlot.render();
      ImGui.text("Detected ArUco Markers:");
      arUcoMarkerDetection.forEachDetectedID(id -> ImGui.text("ID: " + id));
      ImGui.text("Rejected image points: " + arUcoMarkerDetection.getNumberOfRejectedPoints());

      ImGui.pushItemWidth(150.0f);
      if (ImGui.inputInt(labels.get("adaptiveThresholdWindowSizeMin"), adaptiveThresholdWindowSizeMin))
      {
         if (adaptiveThresholdWindowSizeMin.get() < 3)
            adaptiveThresholdWindowSizeMin.set(3);
         arUcoMarkerDetection.getDetectorParameters().adaptiveThreshWinSizeMin(adaptiveThresholdWindowSizeMin.get());
      }
      if (ImGui.inputInt(labels.get("adaptiveThresholdWindowSizeMax"), adaptiveThresholdWindowSizeMax))
      {
         if (adaptiveThresholdWindowSizeMax.get() < 3)
            adaptiveThresholdWindowSizeMax.set(3);
         arUcoMarkerDetection.getDetectorParameters().adaptiveThreshWinSizeMax(adaptiveThresholdWindowSizeMin.get());
      }
      if (ImGui.inputInt(labels.get("adaptiveThresholdWindowSizeStep"), adaptiveThresholdWindowSizeStep))
      {
         arUcoMarkerDetection.getDetectorParameters().adaptiveThreshWinSizeStep(adaptiveThresholdWindowSizeMin.get());
      }
      if (ImGui.inputDouble(labels.get("adaptiveThreshConstant"), adaptiveThreshConstant))
      {
         arUcoMarkerDetection.getDetectorParameters().adaptiveThreshConstant(adaptiveThreshConstant.get());
      }
      if (ImGui.inputDouble(labels.get("minMarkerPerimeterRate"), minMarkerPerimeterRate))
      {
         if (minMarkerPerimeterRate.get() <= 0)
            minMarkerPerimeterRate.set(0.0001);
         arUcoMarkerDetection.getDetectorParameters().minMarkerPerimeterRate(minMarkerPerimeterRate.get());
      }
      if (ImGui.inputDouble(labels.get("maxMarkerPerimeterRate"), maxMarkerPerimeterRate))
      {
         if (maxMarkerPerimeterRate.get() <= 0)
            maxMarkerPerimeterRate.set(0.0001);
         arUcoMarkerDetection.getDetectorParameters().maxMarkerPerimeterRate(maxMarkerPerimeterRate.get());
      }
      if (ImGui.inputDouble(labels.get("polygonalApproxAccuracyRate"), polygonalApproxAccuracyRate))
      {
         if (polygonalApproxAccuracyRate.get() <= 0)
            polygonalApproxAccuracyRate.set(0.0001);
         arUcoMarkerDetection.getDetectorParameters().polygonalApproxAccuracyRate(polygonalApproxAccuracyRate.get());
      }
      if (ImGui.inputDouble(labels.get("minCornerDistanceRate"), minCornerDistanceRate))
      {
         arUcoMarkerDetection.getDetectorParameters().minCornerDistanceRate(minCornerDistanceRate.get());
      }
      if (ImGui.inputDouble(labels.get("minMarkerDistanceRate"), minMarkerDistanceRate))
      {
         arUcoMarkerDetection.getDetectorParameters().minMarkerDistanceRate(minMarkerDistanceRate.get());
      }
      if (ImGui.inputInt(labels.get("minDistanceToBorder"), minDistanceToBorder))
      {
         arUcoMarkerDetection.getDetectorParameters().minDistanceToBorder(minDistanceToBorder.get());
      }
      if (ImGui.inputInt(labels.get("markerBorderBits"), markerBorderBits))
      {
         arUcoMarkerDetection.getDetectorParameters().markerBorderBits(markerBorderBits.get());
      }
      if (ImGui.inputDouble(labels.get("minOtsuStdDev"), minOtsuStdDev))
      {
         arUcoMarkerDetection.getDetectorParameters().minOtsuStdDev(minOtsuStdDev.get());
      }
      if (ImGui.inputInt(labels.get("perspectiveRemovePixelPerCell"), perspectiveRemovePixelPerCell))
      {
         arUcoMarkerDetection.getDetectorParameters().perspectiveRemovePixelPerCell(perspectiveRemovePixelPerCell.get());
      }
      if (ImGui.inputDouble(labels.get("perspectiveRemoveIgnoredMarginPerCell"), perspectiveRemoveIgnoredMarginPerCell))
      {
         arUcoMarkerDetection.getDetectorParameters().perspectiveRemoveIgnoredMarginPerCell(perspectiveRemoveIgnoredMarginPerCell.get());
      }
      if (ImGui.inputDouble(labels.get("maxErroneousBitsInBorderRate"), maxErroneousBitsInBorderRate))
      {
         arUcoMarkerDetection.getDetectorParameters().maxErroneousBitsInBorderRate(maxErroneousBitsInBorderRate.get());
      }
      if (ImGui.inputDouble(labels.get("errorCorrectionRate"), errorCorrectionRate))
      {
         arUcoMarkerDetection.getDetectorParameters().errorCorrectionRate(errorCorrectionRate.get());
      }
      if (ImGui.checkbox(labels.get("detectInvertedMarker"), detectInvertedMarker))
      {
         arUcoMarkerDetection.getDetectorParameters().detectInvertedMarker(detectInvertedMarker.get());
      }
      ImGui.popItemWidth();
   }

   public void getRenderables(Array<Renderable> renderables, Pool<Renderable> pool)
   {
      if (showGraphics.get())
      {
         for (RDXModelInstance markerPoseCoordinateFrame : markerPoseCoordinateFrames)
         {
            markerPoseCoordinateFrame.getRenderables(renderables, pool);
         }
      }
   }

   public ImGuiPanel getMainPanel()
   {
      return mainPanel;
   }

   public RDXImagePanel getMarkerImagePanel()
   {
      return markerImagePanel.getImagePanel();
   }
}<|MERGE_RESOLUTION|>--- conflicted
+++ resolved
@@ -65,11 +65,7 @@
 
    public RDXOpenCVArUcoMarkerDetectionUI()
    {
-<<<<<<< HEAD
-      this("UI");
-=======
       this("");
->>>>>>> 252de790
    }
 
    public RDXOpenCVArUcoMarkerDetectionUI(String namePostfix)
@@ -133,14 +129,9 @@
             arUcoMarkerDetection.drawDetectedMarkers(imageForDrawing.getBytedecoOpenCVMat(), idColor);
             arUcoMarkerDetection.drawRejectedPoints(imageForDrawing.getBytedecoOpenCVMat());
 
-<<<<<<< HEAD
-            opencv_imgproc.cvtColor(imageForDrawing.getBytedecoOpenCVMat(),
-                                    markerImagePanel.getBytedecoImage().getBytedecoOpenCVMat(),
-=======
             markerImagePanel.resize(imageForDrawing.getImageWidth(), imageForDrawing.getImageHeight());
             opencv_imgproc.cvtColor(imageForDrawing.getBytedecoOpenCVMat(),
                                     markerImagePanel.getImage(),
->>>>>>> 252de790
                                     opencv_imgproc.COLOR_RGB2RGBA);
 
             markerImagePanel.display();
