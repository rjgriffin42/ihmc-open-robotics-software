--- conflicted
+++ resolved
@@ -60,7 +60,6 @@
                                                                                       DEBRIS_VISUAL_MODEL_TO_NODE_FRAME_TRANSFORM);
             yield new RDXPredefinedRigidBodySceneNode(twoByFour, RDXBaseUI.getInstance().getPrimary3DPanel());
          }
-<<<<<<< HEAD
          case "WorkPlatform" ->
          {
             PredefinedRigidBodySceneNode workPlatform = new PredefinedRigidBodySceneNode(nextID,
@@ -71,7 +70,7 @@
                                                                                          PLATFORM_VISUAL_MODEL_FILE_PATH,
                                                                                          PLATFORM_VISUAL_MODEL_TO_NODE_FRAME_TRANSFORM);
             yield new RDXPredefinedRigidBodySceneNode(workPlatform, RDXBaseUI.getInstance().getPrimary3DPanel());
-=======
+         }
          case "Shoe" ->
          {
             PredefinedRigidBodySceneNode shoe = new PredefinedRigidBodySceneNode(nextID,
@@ -82,7 +81,6 @@
                                                                                       SHOE_VISUAL_MODEL_FILE_PATH,
                                                                                       SHOE_VISUAL_MODEL_TO_NODE_FRAME_TRANSFORM);
             yield new RDXPredefinedRigidBodySceneNode(shoe, RDXBaseUI.getInstance().getPrimary3DPanel());
->>>>>>> 537feae1
          }
          default -> throw new IllegalStateException("Unexpected value: " + name);
       };
