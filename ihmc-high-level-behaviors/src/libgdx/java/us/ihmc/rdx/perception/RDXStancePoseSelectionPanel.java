--- conflicted
+++ resolved
@@ -93,11 +93,7 @@
          if (selectionActive)
          {
             latestPose.getTranslation().setZ(height);
-<<<<<<< HEAD
             stancePoses.set(stancePoseCalculator.getStancePoses(latestPose, terrainMapData, environmentHandler));
-=======
-            stancePoses.set(stancePoseCalculator.calculateStancePoses(latestPose, terrainMapData, heightMapData));
->>>>>>> b8c66fb3
             for (RobotSide robotSide : RobotSide.values)
             {
                footstepGraphics.get(robotSide).setPose(stancePoses.get(robotSide));
