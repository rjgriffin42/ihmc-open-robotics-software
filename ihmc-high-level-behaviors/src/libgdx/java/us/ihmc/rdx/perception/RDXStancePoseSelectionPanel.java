--- conflicted
+++ resolved
@@ -203,8 +203,7 @@
          PerceptionDebugTools.printMat("Height Map", terrainMapData.getHeightMap(), 4);
       }
       ImGui.text("World Point: " + latestPickPoint.getTranslation().toString("%.3f"));
-<<<<<<< HEAD
-      if (terrainMapData != null)
+      if (terrainMapData != null && terrainMapData.getHeightMap() != null)
       {
          ImGui.text("Height: " + terrainMapData.getHeightInWorld(latestPickPoint.getTranslation().getX32(), latestPickPoint.getTranslation().getY32()));
          ImGui.text("Contact Score: " + terrainMapData.getContactScoreInWorld(latestPickPoint.getTranslation().getX32(), latestPickPoint.getTranslation().getY32()));
@@ -213,17 +212,6 @@
       ImGui.checkbox(labels.get("Calculate Stance Pose"), calculateStancePose);
       if (ImGui.collapsingHeader(labels.get("Stance Pose Parameters")))
       {
-=======
-      if (terrainMapData != null && terrainMapData.getHeightMap() != null)
-      {
-         ImGui.text("Height: " + terrainMapData.getHeightInWorld(latestPickPoint.getTranslation().getX32(), latestPickPoint.getTranslation().getY32()));
-         ImGui.text("Contact Score: " + terrainMapData.getContactScoreInWorld(latestPickPoint.getTranslation().getX32(), latestPickPoint.getTranslation().getY32()));
-      }
-
-      ImGui.checkbox(labels.get("Calculate Stance Pose"), calculateStancePose);
-      if (ImGui.collapsingHeader(labels.get("Stance Pose Parameters")))
-      {
->>>>>>> b02eb835
          stancePoseCalculatorParametersTuner.renderImGuiWidgets();
       }
    }
