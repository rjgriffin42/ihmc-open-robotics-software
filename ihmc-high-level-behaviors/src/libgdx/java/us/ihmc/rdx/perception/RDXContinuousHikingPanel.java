--- conflicted
+++ resolved
@@ -125,52 +125,10 @@
       ros2Helper.subscribeViaCallback(HumanoidControllerAPI.getTopic(WalkingControllerFailureStatusMessage.class, robotModel.getSimpleRobotName()),
                                       message -> terrainPlanningDebugger.reset());
 
-      LogTools.info("Continuous Walking Parameters Save File " + continuousHikingParameters.findSaveFileDirectory().toString());
-      continuousPlanningParametersTuner.create(continuousHikingParameters, false);
-   }
-
-<<<<<<< HEAD
-=======
-   public RDXContinuousHikingPanel(ROS2Helper ros2Helper, DRCRobotModel robotModel, MonteCarloFootstepPlannerParameters monteCarloPlannerParameters)
-   {
-      super("Continuous Hiking");
-      setRenderMethod(this::renderImGuiWidgets);
-
-      SegmentDependentList<RobotSide, ArrayList<Point2D>> groundContactPoints = robotModel.getContactPointParameters().getControllerFootGroundContactPoints();
-      SideDependentList<ConvexPolygon2D> defaultContactPoints = new SideDependentList<>();
-      for (RobotSide robotSide : RobotSide.values)
-      {
-         ConvexPolygon2D defaultFoothold = new ConvexPolygon2D();
-         groundContactPoints.get(robotSide).forEach(defaultFoothold::addVertex);
-         defaultFoothold.update();
-         defaultContactPoints.put(robotSide, defaultFoothold);
-      }
-
-      stancePoseCalculator = new StancePoseCalculator(0.5f, 0.5f, 0.1f, defaultContactPoints);
-
-      this.ros2Helper = ros2Helper;
-      this.swingPlannerParameters = robotModel.getSwingPlannerParameters();
-      this.swingTrajectoryParameters = robotModel.getWalkingControllerParameters().getSwingTrajectoryParameters();
-      this.commandPublisher = ros2Helper.getROS2NodeInterface().createPublisher(ContinuousWalkingAPI.CONTINUOUS_WALKING_COMMAND);
-      this.stancePoseSelectionPanel = new RDXStancePoseSelectionPanel(stancePoseCalculator);
-      this.terrainPlanningDebugger = new RDXTerrainPlanningDebugger(ros2Helper,
-                                                                    monteCarloPlannerParameters,
-                                                                    robotModel.getContactPointParameters().getControllerFootGroundContactPoints());
-
-      ros2Helper.subscribeViaCallback(ContinuousWalkingAPI.START_AND_GOAL_FOOTSTEPS, this::onStartAndGoalPosesReceived);
-      ros2Helper.subscribeViaCallback(ContinuousWalkingAPI.PLANNED_FOOTSTEPS, this::onPlannedFootstepsReceived);
-      ros2Helper.subscribeViaCallback(ContinuousWalkingAPI.MONTE_CARLO_FOOTSTEP_PLAN, this::onMonteCarloPlanReceived);
-      ros2Helper.subscribeViaCallback(HumanoidControllerAPI.getTopic(WalkingControllerFailureStatusMessage.class, robotModel.getSimpleRobotName()), message ->
-      {
-         terrainPlanningDebugger.reset();
-      });
-
-
       LogTools.info("Continuous Hiking Parameters Save File " + continuousHikingParameters.findSaveFileDirectory().toString());
       continuousPlanningParametersTuner.create(continuousHikingParameters, false);
    }
 
->>>>>>> 002dca87
    public void update(TerrainMapData terrainMapData, HeightMapData heightMapData)
    {
       if (!renderEnabled.get())
