--- conflicted
+++ resolved
@@ -64,11 +64,7 @@
    private final ImBoolean useAStarFootstepPlanner = new ImBoolean(true);
    private final ImBoolean useMonteCarloFootstepPlanner = new ImBoolean(false);
 
-<<<<<<< HEAD
-   private final RDXStancePoseSelectionPanel stancePoseSelectionPanel;
-=======
    private RDXStancePoseSelectionPanel stancePoseSelectionPanel;
->>>>>>> b02eb835
    private final ROS2PublisherBasics<ContinuousWalkingCommandMessage> commandPublisher;
 
    private static final int numberOfKnotPoints = 12;
@@ -76,16 +72,11 @@
    private final PositionOptimizedTrajectoryGenerator positionTrajectoryGenerator = new PositionOptimizedTrajectoryGenerator(numberOfKnotPoints,
                                                                                                                              maxIterationsOptimization);
 
-<<<<<<< HEAD
-   private final RDXTerrainPlanningDebugger terrainPlanningDebugger;
-   private final HumanoidActivePerceptionModule activePerceptionModule;
-=======
    private RDXTerrainPlanningDebugger terrainPlanningDebugger;
    private HumanoidActivePerceptionModule activePerceptionModule;
->>>>>>> b02eb835
    private SwingPlannerParametersBasics swingPlannerParameters;
-   private final SwingTrajectoryParameters swingTrajectoryParameters;
-   private final ContinuousHikingParameters continuousHikingParameters;
+   private SwingTrajectoryParameters swingTrajectoryParameters;
+   private ContinuousHikingParameters continuousHikingParameters;
    private Controller currentController;
 
    private boolean currentControllerConnected;
