--- conflicted
+++ resolved
@@ -327,12 +327,9 @@
          ImGui.unindent();
       }
 
-<<<<<<< HEAD
       if (steppableRegionsParameterTuner != null)
          steppableRegionsParameterTuner.renderImGuiWidgets();
 
-=======
->>>>>>> 6fd91aca
       if (ImGui.collapsingHeader("Map Regions", mapRegionsCollapsedHeader))
       {
          ImGui.indent();
