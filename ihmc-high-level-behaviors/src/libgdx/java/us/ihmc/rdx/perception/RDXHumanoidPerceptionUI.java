package us.ihmc.rdx.perception;

<<<<<<< HEAD
import com.badlogic.gdx.graphics.g3d.Renderable;
import com.badlogic.gdx.utils.Array;
import com.badlogic.gdx.utils.Pool;
import imgui.ImGui;
import imgui.flag.ImGuiCond;
import imgui.type.ImBoolean;
import imgui.type.ImFloat;
import org.bytedeco.opencv.opencv_core.Mat;
import us.ihmc.avatar.drcRobot.ROS2SyncedRobotModel;
import us.ihmc.commonWalkingControlModules.configurations.SwingTrajectoryParameters;
import us.ihmc.communication.PerceptionAPI;
import us.ihmc.communication.ros2.ROS2Helper;
import us.ihmc.footstepPlanning.swing.SwingPlannerParametersBasics;
import us.ihmc.perception.gpuHeightMap.HeatMapGenerator;
import us.ihmc.perception.gpuHeightMap.RapidHeightMapExtractor;
import us.ihmc.perception.headless.HumanoidPerceptionModule;
import us.ihmc.perception.heightMap.TerrainMapData;
import us.ihmc.perception.tools.PerceptionDebugTools;
import us.ihmc.rdx.imgui.ImGuiUniqueLabelMap;
import us.ihmc.rdx.imgui.RDXPanel;
import us.ihmc.rdx.sceneManager.RDXRenderableProvider;
import us.ihmc.rdx.sceneManager.RDXSceneLevel;
import us.ihmc.rdx.ui.RDXImagePanel;
import us.ihmc.rdx.ui.RDXStoredPropertySetTuner;
import us.ihmc.rdx.ui.graphics.RDXVisualizer;
=======
import imgui.ImGui;
import perception_msgs.msg.dds.ImageMessage;
import us.ihmc.communication.PerceptionAPI;
import us.ihmc.communication.ros2.ROS2Helper;
import us.ihmc.euclid.transform.RigidBodyTransform;
import us.ihmc.perception.HumanoidPerceptionModule;
import us.ihmc.perception.tools.PerceptionDebugTools;
import us.ihmc.pubsub.DomainFactory;
import us.ihmc.rdx.RDXHeightMapRenderer;
>>>>>>> faf0d10a
import us.ihmc.rdx.ui.graphics.ros2.RDXHeightMapVisualizer;
import us.ihmc.rdx.ui.graphics.ros2.RDXROS2FramePlanarRegionsVisualizer;
import us.ihmc.rdx.ui.graphics.ros2.RDXROS2ImageMessageVisualizer;
import us.ihmc.rdx.ui.graphics.ros2.RDXROS2PlanarRegionsVisualizer;
import us.ihmc.ros2.ROS2Node;
import us.ihmc.ros2.ROS2Topic;

import java.util.HashMap;
import java.util.Set;

public class RDXHumanoidPerceptionUI extends RDXPanel implements RDXRenderableProvider
{
   private static final String WINDOW_NAME = "Perception Panel";
   private final RDXRemotePerceptionUI remotePerceptionUI;
   private final HashMap<String, RDXVisualizer> visualizers = new HashMap<>();
   private final ImGuiUniqueLabelMap labels = new ImGuiUniqueLabelMap(getClass());

   private HumanoidPerceptionModule humanoidPerception;

   private RDXRapidRegionsUI rapidRegionsUI;
<<<<<<< HEAD
   private RDXRemoteHeightMapPanel heightMapUI;

   private HeatMapGenerator contactHeatMapGenerator = new HeatMapGenerator();

   /* Image panel to display the local height map */
   private RDXBytedecoImagePanel localHeightMapPanel;

   /* Image panel to display the internal (full) height map */
   private RDXBytedecoImagePanel internalHeightMapPanel;

   /* Image panel to display the steppable height map */
   private RDXBytedecoImagePanel snappedHeightMapPanel;
   private RDXBytedecoImagePanel steppabilityPanel;
   private RDXBytedecoImagePanel snapNormalZMapPanel;

   /* Image panel to display the internal (cropped) height map */
   private RDXBytedecoImagePanel croppedHeightMapPanel;

   /* Image panel to display the depth image */
   private RDXBytedecoImagePanel depthImagePanel;

   /* Image panel to display the terrain cost map (16-bit scalar metric for steppability cost per cell,
    *  computed based on terrain inclination and continuity) */
   private RDXBytedecoImagePanel terrainCostImagePanel;
   private RDXBytedecoImagePanel steppableRegionAssignmentMat;
   private RDXBytedecoImagePanel steppableRegionBordersMat;
   private RDXBytedecoImagePanel steppabilityConnectionsImage;

   /* Image panel to display the feasible contact map (16-bit scalar for distance transform of the terrain cost map, represents safety score
    *  for distance away from boundaries and edges for each cell). For more information on Distance Transform visit:
    *  https://en.wikipedia.org/wiki/Distance_transform */
   private RDXBytedecoImagePanel contactMapImagePanel;

   private RDXTerrainGridGraphic terrainGridGraphic;

   private final ImBoolean rapidRegionsCollapsedHeader = new ImBoolean(true);
   private final ImBoolean sphericalRegionsCollapsedHeader = new ImBoolean(true);
   private final ImBoolean heightMapCollapsedHeader = new ImBoolean(true);
   private final ImBoolean mapRegionsCollapsedHeader = new ImBoolean(true);

   private final ImBoolean enableRapidRegions = new ImBoolean(false);
   private final ImBoolean enableSphericalRapidRegions = new ImBoolean(false);
   private final ImBoolean enableGPUHeightMap = new ImBoolean(true);
   private final ImBoolean enableMapRegions = new ImBoolean(false);

   private ImFloat thresholdHeight = new ImFloat(1.0f);

   public RDXHumanoidPerceptionUI(HumanoidPerceptionModule humanoidPerception, ROS2Helper ros2Helper)
   {
      super(WINDOW_NAME);
      setRenderMethod(this::renderImGuiWidgets);
      this.remotePerceptionUI = new RDXRemotePerceptionUI(ros2Helper, this);
      this.terrainGridGraphic = new RDXTerrainGridGraphic();

      if (humanoidPerception != null)
      {
         this.humanoidPerception = humanoidPerception;
         this.humanoidPerception.setPerceptionConfigurationParameters(remotePerceptionUI.getPerceptionConfigurationParameters());
      }
   }

   public void initializeRapidRegionsUI()
   {
      this.rapidRegionsUI = new RDXRapidRegionsUI();
      this.rapidRegionsUI.create(humanoidPerception.getRapidRegionsExtractor());
   }
=======
   private RDXActiveMappingUI activeMappingUI;
   private RDXROS2PlanarRegionsVisualizer rapidRegionsMapVisualizer;
   private RDXROS2FramePlanarRegionsVisualizer rapidRegionsVisualizer;
   private RDXHeightMapRenderer heightMapRenderer;
   private RDXRemoteHeightMapPanel heightMapUI;

   public RDXHumanoidPerceptionUI(HumanoidPerceptionModule humanoidPerception, ROS2Helper ros2Helper)
   {
      this.humanoidPerception = humanoidPerception;
      this.remotePerceptionUI = new RDXRemotePerceptionUI(ros2Helper);

      this.activeMappingUI = new RDXActiveMappingUI("Active Mapping", ros2Helper);
>>>>>>> faf0d10a

   public void initializeMapRegionsVisualizer(ROS2Node ros2Node)
   {
      RDXROS2PlanarRegionsVisualizer mapRegionsVisualizer = new RDXROS2PlanarRegionsVisualizer("SLAM Rapid Regions",
                                                                                               ros2Node,
                                                                                               PerceptionAPI.SLAM_OUTPUT_RAPID_REGIONS);
      mapRegionsVisualizer.setActive(true);
      mapRegionsVisualizer.create();
      visualizers.put("MapRegions", mapRegionsVisualizer);
   }

<<<<<<< HEAD
   public void initializePerspectiveRegionsVisualizer(ROS2Node ros2Node)
   {
      RDXROS2FramePlanarRegionsVisualizer perspectiveRegionsVisualizer = new RDXROS2FramePlanarRegionsVisualizer("Rapid Regions",
                                                                                                                 ros2Node,
                                                                                                                 PerceptionAPI.PERSPECTIVE_RAPID_REGIONS);
      perspectiveRegionsVisualizer.setActive(true);
      perspectiveRegionsVisualizer.create();
      visualizers.put("PerspectiveRegions", perspectiveRegionsVisualizer);
   }

   public void initializeSphericalRegionsVisualizer(ROS2Node ros2Node)
   {
      RDXROS2FramePlanarRegionsVisualizer sphericalRegionsVisualizer = new RDXROS2FramePlanarRegionsVisualizer("Structural Rapid Regions",
                                                                                                     ros2Node,
                                                                                                     PerceptionAPI.SPHERICAL_RAPID_REGIONS_WITH_POSE);
      sphericalRegionsVisualizer.setActive(true);
      sphericalRegionsVisualizer.create();
      visualizers.put("SphericalRegions", sphericalRegionsVisualizer);
=======
   public void initializeHeightMapRenderer(HumanoidPerceptionModule humanoidPerception, boolean enabled)
   {
      this.heightMapRenderer = new RDXHeightMapRenderer();
      int numberOfCells = humanoidPerception.getRapidHeightMapExtractor().getGlobalCellsPerAxis() * humanoidPerception.getRapidHeightMapExtractor().getGlobalCellsPerAxis();
      this.heightMapRenderer.create(numberOfCells, enabled);
   }

   public void initializeRapidRegionsUI()
   {
      this.rapidRegionsUI = new RDXRapidRegionsUI();
      this.rapidRegionsUI.create(humanoidPerception.getRapidRegionsExtractor());
   }

   public void initializeHeightMapUI(ROS2Helper ros2Helper)
   {
      heightMapUI = new RDXRemoteHeightMapPanel(ros2Helper);
   }


   public void renderImGuiWidgets()
   {
      if (ImGui.button("Plan Footsteps"))
      {

      }
   }

   public void render(RigidBodyTransform zUpFrameToWorld)
   {
      heightMapRenderer.update(zUpFrameToWorld,
            humanoidPerception.getRapidHeightMapExtractor().getGlobalHeightMapImage().getPointerForAccessSpeed(),
            humanoidPerception.getRapidHeightMapExtractor().getGlobalCenterIndex(),
            humanoidPerception.getRapidHeightMapExtractor().getGlobalCellSizeInMeters());

//      PerceptionDebugTools.displayHeightMap("Output Height Map",
//                                humanoidPerception.getRapidHeightMapExtractor().getGlobalHeightMapImage().getBytedecoOpenCVMat(),
//                                1, 1 / (0.3f + 0.20f * humanoidPerception.getRapidHeightMapExtractor().getLocalCellSizeInMeters()));
      rapidRegionsUI.render();
>>>>>>> faf0d10a
   }

   public void initializeHeightMapVisualizer(ROS2Helper ros2Helper)
   {
      terrainGridGraphic.create();
      RDXHeightMapVisualizer heightMapVisualizer = new RDXHeightMapVisualizer();
      heightMapVisualizer.setActive(true);
      if (ros2Helper != null)
      {
         heightMapVisualizer.setupForHeightMapMessage(ros2Helper);
         heightMapVisualizer.setupForImageMessage(ros2Helper);
      }
      heightMapVisualizer.create();
      visualizers.put("HeightMap", heightMapVisualizer);
   }

   public void update(TerrainMapData terrainMapData)
   {
      Mat contactHeatMapImage = contactHeatMapGenerator.generateHeatMap(terrainMapData.getContactMap());
      croppedHeightMapPanel.drawDepthImage(terrainMapData.getHeightMap());
      contactMapImagePanel.drawColorImage(contactHeatMapImage);
      terrainGridGraphic.update(humanoidPerception.getRapidHeightMapExtractor().getCurrentGroundToWorldTransform());

      for (RDXVisualizer visualizer : visualizers.values())
      {
         if (visualizer.getPanel() != null)
            visualizer.getPanel().getIsShowing().set(visualizer.isActive());
         if (visualizer.isActive())
         {
            visualizer.update();
         }
      }
   }

<<<<<<< HEAD
   public void update()
=======
   public void initializeImageMessageVisualizer(String name, ROS2Topic<ImageMessage> topic, RDXGlobalVisualizersPanel globalVisualizersUI)
   {
      globalVisualizersUI.addVisualizer(new RDXROS2ImageMessageVisualizer(name, DomainFactory.PubSubImplementation.FAST_RTPS, topic));
   }

   public void initializeHeightMapVisualizer(ROS2Helper ros2Helper, RDXGlobalVisualizersPanel globalVisualizersUI, boolean render)
>>>>>>> faf0d10a
   {
      if (heightMapUI != null)
      {
         heightMapUI.update();
      }

      if (humanoidPerception != null)
      {
         if (humanoidPerception.getRapidHeightMapExtractor().isInitialized())
         {
            TerrainMapData terrainMap = humanoidPerception.getRapidHeightMapExtractor().getTerrainMapData();
            Mat contactHeatMapImage = contactHeatMapGenerator.generateHeatMap(terrainMap.getContactMap());
            croppedHeightMapPanel.drawDepthImage(terrainMap.getHeightMap());
            terrainCostImagePanel.drawDepthImage(terrainMap.getTerrainCostMap());
            contactMapImagePanel.drawColorImage(contactHeatMapImage);

            //internalHeightMapPanel.drawDepthImage(humanoidPerception.getRapidHeightMapExtractor().getInternalGlobalHeightMapImage().getBytedecoOpenCVMat());
            depthImagePanel.drawDepthImage(humanoidPerception.getRealsenseDepthImage().getBytedecoOpenCVMat());
            localHeightMapPanel.drawDepthImage(humanoidPerception.getRapidHeightMapExtractor().getLocalHeightMapImage().getBytedecoOpenCVMat());

            if (humanoidPerception.getRapidHeightMapExtractor().getComputeSnap())
            {
               snapNormalZMapPanel.drawDepthImage(humanoidPerception.getRapidHeightMapExtractor().getSnapNormalZImage().getBytedecoOpenCVMat());
               snappedHeightMapPanel.drawDepthImage(humanoidPerception.getRapidHeightMapExtractor().getSteppableHeightMapImage().getBytedecoOpenCVMat());
               steppabilityPanel.drawDepthImage(humanoidPerception.getRapidHeightMapExtractor().getSteppabilityImage().getBytedecoOpenCVMat());
               steppableRegionAssignmentMat.drawDepthImage(humanoidPerception.getRapidHeightMapExtractor().getSteppableRegionAssignmentMat());
               steppableRegionBordersMat.drawDepthImage(humanoidPerception.getRapidHeightMapExtractor().getSteppableRegionRingMat());
               steppabilityConnectionsImage.drawDepthImage(humanoidPerception.getRapidHeightMapExtractor().getSteppabilityConnectionsImage().getBytedecoOpenCVMat());
            }

            terrainGridGraphic.update(humanoidPerception.getRapidHeightMapExtractor().getCurrentGroundToWorldTransform());
         }
      }

      if (rapidRegionsUI != null)
         rapidRegionsUI.render();

      if (humanoidPerception != null)
      {
         humanoidPerception.setMappingEnabled(enableMapRegions.get());
         humanoidPerception.setRapidRegionsEnabled(enableRapidRegions.get());
         humanoidPerception.setHeightMapEnabled(enableGPUHeightMap.get());
         //humanoidPerception.setSphericalRegionsEnabled(enableSphericalRapidRegions.get());
      }

      for (RDXVisualizer visualizer : visualizers.values())
      {
         if (visualizer.getPanel() != null)
            visualizer.getPanel().getIsShowing().set(visualizer.isActive());
         if (visualizer.isActive())
         {
            visualizer.update();
         }
      }
   }

   public void renderImGuiWidgets()
   {
      remotePerceptionUI.setPropertyChanged();

      if (ImGui.collapsingHeader("Configuration"))
      {
         ImGui.indent();
         remotePerceptionUI.renderImGuiWidgets();
         ImGui.unindent();
      }

      if (ImGui.collapsingHeader("Rapid Regions", rapidRegionsCollapsedHeader))
      {
         ImGui.indent();
         ImGui.checkbox("Enable Rapid Regions", enableRapidRegions);
         RDXVisualizer visualizer = visualizers.get("PerspectiveRegions");
         if (visualizer != null)
         {
            visualizers.get("PerspectiveRegions").renderImGuiWidgets();
         }
         ImGui.unindent();
      }

      if (ImGui.collapsingHeader("Spherical Rapid Regions", sphericalRegionsCollapsedHeader))
      {
         ImGui.indent();
         ImGui.checkbox("Enable Spherical Rapid Regions", enableSphericalRapidRegions);
         RDXVisualizer visualizer = visualizers.get("SphericalRegions");
         if (visualizer != null)
         {
            visualizers.get("SphericalRegions").renderImGuiWidgets();
         }
         ImGui.unindent();
      }

      // Set the next header to remain open by default
      ImGui.setNextItemOpen(true, ImGuiCond.Once);
      if (ImGui.collapsingHeader("GPU Height Map", heightMapCollapsedHeader))
      {
         ImGui.indent();
         ImGui.checkbox("Enable GPU Height Map", enableGPUHeightMap);
         terrainGridGraphic.renderImGuiWidgets();
         RDXHeightMapVisualizer heightMapVisualizer = (RDXHeightMapVisualizer) visualizers.get("HeightMap");
         if (heightMapVisualizer != null)
         {
            heightMapVisualizer.renderImGuiWidgets();
            heightMapUI.renderImGuiWidgets();
            ImGui.sliderFloat("Threshold Height", thresholdHeight.getData(), 0.0f, 2.0f);
            if (ImGui.button("Print Local Height Map"))
            {
               PerceptionDebugTools.printMat("Local Height Map",
                                             humanoidPerception.getRapidHeightMapExtractor().getLocalHeightMapImage().getBytedecoOpenCVMat(),
                                             4);
            }
            if (ImGui.button("Print Cropped Height Map"))
            {
               PerceptionDebugTools.printMat("Cropped Height Map",
                                             humanoidPerception.getRapidHeightMapExtractor().getTerrainMapData().getHeightMap(),4);
            }
            if (ImGui.button("Print Internal Height Map"))
            {
               PerceptionDebugTools.printMat("Internal Height Map",
                                             humanoidPerception.getRapidHeightMapExtractor().getInternalGlobalHeightMapImage().getBytedecoOpenCVMat(),
                                             4);
            }
            if (ImGui.button("Print Internal Contact Map"))
            {
               PerceptionDebugTools.printMat("Internal Contact Map",
                                             humanoidPerception.getRapidHeightMapExtractor().getGlobalContactImage(),
                                             4);
            }
            if (ImGui.button("Print Terrain Cost Image"))
            {
               PerceptionDebugTools.printMat("Terrain Cost Image", humanoidPerception.getRapidHeightMapExtractor().getTerrainMapData().getTerrainCostMap(), 4);
            }
            if (ImGui.button("Print Contact Map Image"))
            {
               PerceptionDebugTools.printMat("Contact Map Image", humanoidPerception.getRapidHeightMapExtractor().getTerrainMapData().getContactMap(), 4);
            }

//            if (humanoidPerception.getRapidHeightMapExtractor().getComputeSnap())
//            {
//               if (ImGui.button("Print Cropped Snapped Height Map"))
//               {
//                  PerceptionDebugTools.printMat("Cropped Snapped Height Map",
//                                                humanoidPerception.getRapidHeightMapExtractor().getSnapNormalZImage().getBytedecoOpenCVMat(),4);
//               }
//            }
         }

         ImGui.unindent();
      }

      if (ImGui.collapsingHeader("Map Regions", mapRegionsCollapsedHeader))
      {
         ImGui.indent();
         ImGui.checkbox("Enable Map Regions", enableMapRegions);
         RDXVisualizer visualizer = visualizers.get("MapRegions");
         if (visualizer != null)
         {
            visualizers.get("MapRegions").renderImGuiWidgets();
         }
         ImGui.unindent();
      }
   }

   public void destroy()
   {
      if (remotePerceptionUI != null)
         remotePerceptionUI.destroy();

      if (rapidRegionsUI != null)
         rapidRegionsUI.destroy();

      if (heightMapUI != null)
         heightMapUI.destroy();

      for (RDXVisualizer visualizer : visualizers.values())
      {
         visualizer.destroy();
      }
   }

   public void initializeHeightMapUI(ROS2Helper ros2Helper)
   {
      heightMapUI = new RDXRemoteHeightMapPanel(ros2Helper);

      if (humanoidPerception != null)
      {
         //internalHeightMapPanel = new RDXBytedecoImagePanel("Internal Height Map",
         //                                                   humanoidPerception.getRapidHeightMapExtractor().getInternalGlobalHeightMapImage().getImageWidth(),
         //                                                   humanoidPerception.getRapidHeightMapExtractor().getInternalGlobalHeightMapImage().getImageHeight(),
         //                                                   RDXImagePanel.DO_NOT_FLIP_Y);

         depthImagePanel = new RDXBytedecoImagePanel("Depth Image",
                                                     RapidHeightMapExtractor.getHeightMapParameters().getCropWindowSize(),
                                                     RapidHeightMapExtractor.getHeightMapParameters().getCropWindowSize(),
                                                     RDXImagePanel.DO_NOT_FLIP_Y);
         localHeightMapPanel = new RDXBytedecoImagePanel("Local Height Map",
                                                         RapidHeightMapExtractor.getHeightMapParameters().getCropWindowSize(),
                                                         RapidHeightMapExtractor.getHeightMapParameters().getCropWindowSize(),
                                                         RDXImagePanel.FLIP_Y);
         croppedHeightMapPanel = new RDXBytedecoImagePanel("Cropped Height Map",
                                                           RapidHeightMapExtractor.getHeightMapParameters().getCropWindowSize(),
                                                           RapidHeightMapExtractor.getHeightMapParameters().getCropWindowSize(),
                                                           RDXImagePanel.FLIP_Y);
         snapNormalZMapPanel = new RDXBytedecoImagePanel("Normal Z",
                                                                  humanoidPerception.getRapidHeightMapExtractor().getSnapNormalZImage().getBytedecoOpenCVMat().cols(),
                                                                  humanoidPerception.getRapidHeightMapExtractor().getSnapNormalZImage().getBytedecoOpenCVMat().rows(),
                                                                  RDXImagePanel.FLIP_Y);
         steppableRegionAssignmentMat = new RDXBytedecoImagePanel("Region Assignment",
                                                         humanoidPerception.getRapidHeightMapExtractor().getSteppableRegionAssignmentMat().cols(),
                                                         humanoidPerception.getRapidHeightMapExtractor().getSteppableRegionAssignmentMat().rows(),
                                                         RDXImagePanel.FLIP_Y);
         steppableRegionBordersMat = new RDXBytedecoImagePanel("Region Borders",
                                                                  humanoidPerception.getRapidHeightMapExtractor().getSteppableRegionRingMat().cols(),
                                                                  humanoidPerception.getRapidHeightMapExtractor().getSteppableRegionRingMat().rows(),
                                                                  RDXImagePanel.FLIP_Y);
         steppabilityConnectionsImage = new RDXBytedecoImagePanel("Region Connections",
                                                                  humanoidPerception.getRapidHeightMapExtractor().getSteppabilityConnectionsImage().getBytedecoOpenCVMat().cols(),
                                                                  humanoidPerception.getRapidHeightMapExtractor().getSteppabilityConnectionsImage().getBytedecoOpenCVMat().rows(),
                                                                  RDXImagePanel.FLIP_Y);
         //sensorCroppedHeightMapPanel = new RDXBytedecoImagePanel("Sensor Cropped Height Map",
         //                                                        humanoidPerception.getRapidHeightMapExtractor().getSensorCroppedHeightMapImage().cols(),
         //                                                        humanoidPerception.getRapidHeightMapExtractor().getSensorCroppedHeightMapImage().rows(),
         //                                                        RDXImagePanel.DO_NOT_FLIP_Y);
         terrainCostImagePanel = new RDXBytedecoImagePanel("Terrain Cost Image",
                                                           RapidHeightMapExtractor.getHeightMapParameters().getCropWindowSize(),
                                                           RapidHeightMapExtractor.getHeightMapParameters().getCropWindowSize(),
                                                           RDXImagePanel.FLIP_Y);
         contactMapImagePanel = new RDXBytedecoImagePanel("Contact Map Image",
                                                          RapidHeightMapExtractor.getHeightMapParameters().getCropWindowSize(),
                                                          RapidHeightMapExtractor.getHeightMapParameters().getCropWindowSize(),
                                                          RDXImagePanel.FLIP_Y);

         addChild(localHeightMapPanel.getImagePanel());
         addChild(croppedHeightMapPanel.getImagePanel());
         addChild(snapNormalZMapPanel.getImagePanel());
         addChild(steppableRegionAssignmentMat.getImagePanel());
         addChild(steppableRegionBordersMat.getImagePanel());
         addChild(steppabilityConnectionsImage.getImagePanel());
         addChild(depthImagePanel.getImagePanel());
         //addChild(internalHeightMapPanel.getImagePanel());
         addChild(terrainCostImagePanel.getImagePanel());
         addChild(contactMapImagePanel.getImagePanel());

         if (humanoidPerception.getRapidHeightMapExtractor().getComputeSnap())
         {
            snappedHeightMapPanel = new RDXBytedecoImagePanel("Snapped Height Map",
                                                              humanoidPerception.getRapidHeightMapExtractor().getSteppableHeightMapImage().getImageWidth(),
                                                              humanoidPerception.getRapidHeightMapExtractor().getSteppableHeightMapImage().getImageHeight(),
                                                              RDXImagePanel.FLIP_Y);
            steppabilityPanel = new RDXBytedecoImagePanel("Steppability",
                                                          humanoidPerception.getRapidHeightMapExtractor().getSteppabilityImage().getImageWidth(),
                                                          humanoidPerception.getRapidHeightMapExtractor().getSteppabilityImage().getImageHeight(),
                                                          RDXImagePanel.FLIP_Y);
            snapNormalZMapPanel = new RDXBytedecoImagePanel("Normal Z",
                                                            humanoidPerception.getRapidHeightMapExtractor().getSnapNormalZImage().getBytedecoOpenCVMat().cols(),
                                                            humanoidPerception.getRapidHeightMapExtractor().getSnapNormalZImage().getBytedecoOpenCVMat().rows(),
                                                            RDXImagePanel.FLIP_Y);

            addChild(snapNormalZMapPanel.getImagePanel());
            addChild(snappedHeightMapPanel.getImagePanel());
            addChild(steppabilityPanel.getImagePanel());
         }
      }
   }

   public RDXRapidRegionsUI getRapidRegionsUI()
   {
      return rapidRegionsUI;
   }

   public RDXRemotePerceptionUI getRemotePerceptionUI()
   {
      return remotePerceptionUI;
   }

   public RDXHeightMapVisualizer getHeightMapVisualizer()
   {
      return (RDXHeightMapVisualizer) visualizers.get("HeightMap");
   }

   public RDXHeightMapRenderer getHeightMapRenderer()
   {
      return heightMapRenderer;
   }

   public float getThresholdHeight()
   {
      return thresholdHeight.get();
   }

   public RDXRemoteHeightMapPanel getHeightMapUI()
   {
      return heightMapUI;
   }

   @Override
   public void getRenderables(Array<Renderable> renderables, Pool<Renderable> pool, Set<RDXSceneLevel> sceneLevels)
   {
<<<<<<< HEAD
      terrainGridGraphic.getRenderables(renderables, pool);
      for (RDXVisualizer visualizer : visualizers.values())
      {
         if (visualizer.isActive())
         {
            visualizer.getRenderables(renderables, pool, sceneLevels);
         }
      }
=======
      if (remotePerceptionUI != null)
         remotePerceptionUI.destroy();

      if (rapidRegionsUI != null)
         rapidRegionsUI.destroy();

      if (activeMappingUI != null)
         activeMappingUI.destroy();

      if (heightMapRenderer != null)
         heightMapRenderer.dispose();

      if (heightMapUI != null)
         heightMapUI.destroy();

      if (rapidRegionsVisualizer != null)
         rapidRegionsVisualizer.destroy();

      if (rapidRegionsMapVisualizer != null)
         rapidRegionsMapVisualizer.destroy();
>>>>>>> faf0d10a
   }
}<|MERGE_RESOLUTION|>--- conflicted
+++ resolved
@@ -1,6 +1,5 @@
 package us.ihmc.rdx.perception;
 
-<<<<<<< HEAD
 import com.badlogic.gdx.graphics.g3d.Renderable;
 import com.badlogic.gdx.utils.Array;
 import com.badlogic.gdx.utils.Pool;
@@ -9,11 +8,8 @@
 import imgui.type.ImBoolean;
 import imgui.type.ImFloat;
 import org.bytedeco.opencv.opencv_core.Mat;
-import us.ihmc.avatar.drcRobot.ROS2SyncedRobotModel;
-import us.ihmc.commonWalkingControlModules.configurations.SwingTrajectoryParameters;
 import us.ihmc.communication.PerceptionAPI;
 import us.ihmc.communication.ros2.ROS2Helper;
-import us.ihmc.footstepPlanning.swing.SwingPlannerParametersBasics;
 import us.ihmc.perception.gpuHeightMap.HeatMapGenerator;
 import us.ihmc.perception.gpuHeightMap.RapidHeightMapExtractor;
 import us.ihmc.perception.headless.HumanoidPerceptionModule;
@@ -24,25 +20,11 @@
 import us.ihmc.rdx.sceneManager.RDXRenderableProvider;
 import us.ihmc.rdx.sceneManager.RDXSceneLevel;
 import us.ihmc.rdx.ui.RDXImagePanel;
-import us.ihmc.rdx.ui.RDXStoredPropertySetTuner;
 import us.ihmc.rdx.ui.graphics.RDXVisualizer;
-=======
-import imgui.ImGui;
-import perception_msgs.msg.dds.ImageMessage;
-import us.ihmc.communication.PerceptionAPI;
-import us.ihmc.communication.ros2.ROS2Helper;
-import us.ihmc.euclid.transform.RigidBodyTransform;
-import us.ihmc.perception.HumanoidPerceptionModule;
-import us.ihmc.perception.tools.PerceptionDebugTools;
-import us.ihmc.pubsub.DomainFactory;
-import us.ihmc.rdx.RDXHeightMapRenderer;
->>>>>>> faf0d10a
 import us.ihmc.rdx.ui.graphics.ros2.RDXHeightMapVisualizer;
 import us.ihmc.rdx.ui.graphics.ros2.RDXROS2FramePlanarRegionsVisualizer;
-import us.ihmc.rdx.ui.graphics.ros2.RDXROS2ImageMessageVisualizer;
 import us.ihmc.rdx.ui.graphics.ros2.RDXROS2PlanarRegionsVisualizer;
 import us.ihmc.ros2.ROS2Node;
-import us.ihmc.ros2.ROS2Topic;
 
 import java.util.HashMap;
 import java.util.Set;
@@ -57,7 +39,6 @@
    private HumanoidPerceptionModule humanoidPerception;
 
    private RDXRapidRegionsUI rapidRegionsUI;
-<<<<<<< HEAD
    private RDXRemoteHeightMapPanel heightMapUI;
 
    private HeatMapGenerator contactHeatMapGenerator = new HeatMapGenerator();
@@ -124,20 +105,6 @@
       this.rapidRegionsUI = new RDXRapidRegionsUI();
       this.rapidRegionsUI.create(humanoidPerception.getRapidRegionsExtractor());
    }
-=======
-   private RDXActiveMappingUI activeMappingUI;
-   private RDXROS2PlanarRegionsVisualizer rapidRegionsMapVisualizer;
-   private RDXROS2FramePlanarRegionsVisualizer rapidRegionsVisualizer;
-   private RDXHeightMapRenderer heightMapRenderer;
-   private RDXRemoteHeightMapPanel heightMapUI;
-
-   public RDXHumanoidPerceptionUI(HumanoidPerceptionModule humanoidPerception, ROS2Helper ros2Helper)
-   {
-      this.humanoidPerception = humanoidPerception;
-      this.remotePerceptionUI = new RDXRemotePerceptionUI(ros2Helper);
-
-      this.activeMappingUI = new RDXActiveMappingUI("Active Mapping", ros2Helper);
->>>>>>> faf0d10a
 
    public void initializeMapRegionsVisualizer(ROS2Node ros2Node)
    {
@@ -149,7 +116,6 @@
       visualizers.put("MapRegions", mapRegionsVisualizer);
    }
 
-<<<<<<< HEAD
    public void initializePerspectiveRegionsVisualizer(ROS2Node ros2Node)
    {
       RDXROS2FramePlanarRegionsVisualizer perspectiveRegionsVisualizer = new RDXROS2FramePlanarRegionsVisualizer("Rapid Regions",
@@ -168,46 +134,6 @@
       sphericalRegionsVisualizer.setActive(true);
       sphericalRegionsVisualizer.create();
       visualizers.put("SphericalRegions", sphericalRegionsVisualizer);
-=======
-   public void initializeHeightMapRenderer(HumanoidPerceptionModule humanoidPerception, boolean enabled)
-   {
-      this.heightMapRenderer = new RDXHeightMapRenderer();
-      int numberOfCells = humanoidPerception.getRapidHeightMapExtractor().getGlobalCellsPerAxis() * humanoidPerception.getRapidHeightMapExtractor().getGlobalCellsPerAxis();
-      this.heightMapRenderer.create(numberOfCells, enabled);
-   }
-
-   public void initializeRapidRegionsUI()
-   {
-      this.rapidRegionsUI = new RDXRapidRegionsUI();
-      this.rapidRegionsUI.create(humanoidPerception.getRapidRegionsExtractor());
-   }
-
-   public void initializeHeightMapUI(ROS2Helper ros2Helper)
-   {
-      heightMapUI = new RDXRemoteHeightMapPanel(ros2Helper);
-   }
-
-
-   public void renderImGuiWidgets()
-   {
-      if (ImGui.button("Plan Footsteps"))
-      {
-
-      }
-   }
-
-   public void render(RigidBodyTransform zUpFrameToWorld)
-   {
-      heightMapRenderer.update(zUpFrameToWorld,
-            humanoidPerception.getRapidHeightMapExtractor().getGlobalHeightMapImage().getPointerForAccessSpeed(),
-            humanoidPerception.getRapidHeightMapExtractor().getGlobalCenterIndex(),
-            humanoidPerception.getRapidHeightMapExtractor().getGlobalCellSizeInMeters());
-
-//      PerceptionDebugTools.displayHeightMap("Output Height Map",
-//                                humanoidPerception.getRapidHeightMapExtractor().getGlobalHeightMapImage().getBytedecoOpenCVMat(),
-//                                1, 1 / (0.3f + 0.20f * humanoidPerception.getRapidHeightMapExtractor().getLocalCellSizeInMeters()));
-      rapidRegionsUI.render();
->>>>>>> faf0d10a
    }
 
    public void initializeHeightMapVisualizer(ROS2Helper ros2Helper)
@@ -242,16 +168,7 @@
       }
    }
 
-<<<<<<< HEAD
    public void update()
-=======
-   public void initializeImageMessageVisualizer(String name, ROS2Topic<ImageMessage> topic, RDXGlobalVisualizersPanel globalVisualizersUI)
-   {
-      globalVisualizersUI.addVisualizer(new RDXROS2ImageMessageVisualizer(name, DomainFactory.PubSubImplementation.FAST_RTPS, topic));
-   }
-
-   public void initializeHeightMapVisualizer(ROS2Helper ros2Helper, RDXGlobalVisualizersPanel globalVisualizersUI, boolean render)
->>>>>>> faf0d10a
    {
       if (heightMapUI != null)
       {
@@ -429,6 +346,10 @@
       {
          visualizer.destroy();
       }
+//      PerceptionDebugTools.displayHeightMap("Output Height Map",
+//                                humanoidPerception.getRapidHeightMapExtractor().getGlobalHeightMapImage().getBytedecoOpenCVMat(),
+//                                1, 1 / (0.3f + 0.20f * humanoidPerception.getRapidHeightMapExtractor().getLocalCellSizeInMeters()));
+      rapidRegionsUI.render();
    }
 
    public void initializeHeightMapUI(ROS2Helper ros2Helper)
@@ -455,20 +376,26 @@
                                                            RapidHeightMapExtractor.getHeightMapParameters().getCropWindowSize(),
                                                            RDXImagePanel.FLIP_Y);
          snapNormalZMapPanel = new RDXBytedecoImagePanel("Normal Z",
-                                                                  humanoidPerception.getRapidHeightMapExtractor().getSnapNormalZImage().getBytedecoOpenCVMat().cols(),
-                                                                  humanoidPerception.getRapidHeightMapExtractor().getSnapNormalZImage().getBytedecoOpenCVMat().rows(),
+                                                         humanoidPerception.getRapidHeightMapExtractor().getSnapNormalZImage().getBytedecoOpenCVMat().cols(),
+                                                         humanoidPerception.getRapidHeightMapExtractor().getSnapNormalZImage().getBytedecoOpenCVMat().rows(),
+                                                         RDXImagePanel.FLIP_Y);
+         steppableRegionAssignmentMat = new RDXBytedecoImagePanel("Region Assignment",
+                                                                  humanoidPerception.getRapidHeightMapExtractor().getSteppableRegionAssignmentMat().cols(),
+                                                                  humanoidPerception.getRapidHeightMapExtractor().getSteppableRegionAssignmentMat().rows(),
                                                                   RDXImagePanel.FLIP_Y);
-         steppableRegionAssignmentMat = new RDXBytedecoImagePanel("Region Assignment",
-                                                         humanoidPerception.getRapidHeightMapExtractor().getSteppableRegionAssignmentMat().cols(),
-                                                         humanoidPerception.getRapidHeightMapExtractor().getSteppableRegionAssignmentMat().rows(),
-                                                         RDXImagePanel.FLIP_Y);
          steppableRegionBordersMat = new RDXBytedecoImagePanel("Region Borders",
-                                                                  humanoidPerception.getRapidHeightMapExtractor().getSteppableRegionRingMat().cols(),
-                                                                  humanoidPerception.getRapidHeightMapExtractor().getSteppableRegionRingMat().rows(),
-                                                                  RDXImagePanel.FLIP_Y);
+                                                               humanoidPerception.getRapidHeightMapExtractor().getSteppableRegionRingMat().cols(),
+                                                               humanoidPerception.getRapidHeightMapExtractor().getSteppableRegionRingMat().rows(),
+                                                               RDXImagePanel.FLIP_Y);
          steppabilityConnectionsImage = new RDXBytedecoImagePanel("Region Connections",
-                                                                  humanoidPerception.getRapidHeightMapExtractor().getSteppabilityConnectionsImage().getBytedecoOpenCVMat().cols(),
-                                                                  humanoidPerception.getRapidHeightMapExtractor().getSteppabilityConnectionsImage().getBytedecoOpenCVMat().rows(),
+                                                                  humanoidPerception.getRapidHeightMapExtractor()
+                                                                                    .getSteppabilityConnectionsImage()
+                                                                                    .getBytedecoOpenCVMat()
+                                                                                    .cols(),
+                                                                  humanoidPerception.getRapidHeightMapExtractor()
+                                                                                    .getSteppabilityConnectionsImage()
+                                                                                    .getBytedecoOpenCVMat()
+                                                                                    .rows(),
                                                                   RDXImagePanel.FLIP_Y);
          //sensorCroppedHeightMapPanel = new RDXBytedecoImagePanel("Sensor Cropped Height Map",
          //                                                        humanoidPerception.getRapidHeightMapExtractor().getSensorCroppedHeightMapImage().cols(),
@@ -531,11 +458,6 @@
       return (RDXHeightMapVisualizer) visualizers.get("HeightMap");
    }
 
-   public RDXHeightMapRenderer getHeightMapRenderer()
-   {
-      return heightMapRenderer;
-   }
-
    public float getThresholdHeight()
    {
       return thresholdHeight.get();
@@ -549,7 +471,6 @@
    @Override
    public void getRenderables(Array<Renderable> renderables, Pool<Renderable> pool, Set<RDXSceneLevel> sceneLevels)
    {
-<<<<<<< HEAD
       terrainGridGraphic.getRenderables(renderables, pool);
       for (RDXVisualizer visualizer : visualizers.values())
       {
@@ -558,27 +479,5 @@
             visualizer.getRenderables(renderables, pool, sceneLevels);
          }
       }
-=======
-      if (remotePerceptionUI != null)
-         remotePerceptionUI.destroy();
-
-      if (rapidRegionsUI != null)
-         rapidRegionsUI.destroy();
-
-      if (activeMappingUI != null)
-         activeMappingUI.destroy();
-
-      if (heightMapRenderer != null)
-         heightMapRenderer.dispose();
-
-      if (heightMapUI != null)
-         heightMapUI.destroy();
-
-      if (rapidRegionsVisualizer != null)
-         rapidRegionsVisualizer.destroy();
-
-      if (rapidRegionsMapVisualizer != null)
-         rapidRegionsMapVisualizer.destroy();
->>>>>>> faf0d10a
    }
 }