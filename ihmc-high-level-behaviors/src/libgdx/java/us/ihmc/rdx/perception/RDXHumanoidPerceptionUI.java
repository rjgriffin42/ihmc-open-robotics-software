package us.ihmc.rdx.perception;

import com.badlogic.gdx.graphics.g3d.Renderable;
import com.badlogic.gdx.utils.Array;
import com.badlogic.gdx.utils.Pool;
import imgui.ImGui;
import imgui.flag.ImGuiCond;
import imgui.type.ImBoolean;
import imgui.type.ImFloat;
import org.bytedeco.opencv.opencv_core.Mat;
import us.ihmc.avatar.drcRobot.ROS2SyncedRobotModel;
import us.ihmc.communication.PerceptionAPI;
import us.ihmc.communication.ros2.ROS2Helper;
import us.ihmc.perception.HumanoidActivePerceptionModule;
import us.ihmc.perception.gpuHeightMap.HeatMapGenerator;
import us.ihmc.perception.headless.HumanoidPerceptionModule;
import us.ihmc.perception.tools.PerceptionDebugTools;
import us.ihmc.rdx.imgui.ImGuiUniqueLabelMap;
import us.ihmc.rdx.imgui.RDXPanel;
import us.ihmc.rdx.sceneManager.RDXRenderableProvider;
import us.ihmc.rdx.sceneManager.RDXSceneLevel;
import us.ihmc.rdx.ui.RDXImagePanel;
import us.ihmc.rdx.ui.graphics.RDXVisualizer;
import us.ihmc.rdx.ui.graphics.ros2.RDXHeightMapVisualizer;
import us.ihmc.rdx.ui.graphics.ros2.RDXROS2FramePlanarRegionsVisualizer;
import us.ihmc.rdx.ui.graphics.ros2.RDXROS2PlanarRegionsVisualizer;
import us.ihmc.ros2.ROS2Node;

import java.util.HashMap;
import java.util.Set;

public class RDXHumanoidPerceptionUI extends RDXPanel implements RDXRenderableProvider
{
   private static final String WINDOW_NAME = "Perception Panel";
   private final RDXRemotePerceptionUI remotePerceptionUI;
   private final HashMap<String, RDXVisualizer> visualizers = new HashMap<>();
   private final ImGuiUniqueLabelMap labels = new ImGuiUniqueLabelMap(getClass());

   private HumanoidPerceptionModule humanoidPerception;
   private HumanoidActivePerceptionModule activePerceptionModule;

   private RDXRapidRegionsUI rapidRegionsUI;
<<<<<<< HEAD
   private RDXContinuousPlanningPanel continuousPlanningUI;
=======
>>>>>>> afc54e6d
   private RDXRemoteHeightMapPanel heightMapUI;

   private HeatMapGenerator contactHeatMapGenerator = new HeatMapGenerator();

<<<<<<< HEAD
   private RDXBytedecoImagePanel localHeightMapPanel;
   private RDXBytedecoImagePanel internalHeightMapPanel;
   private RDXBytedecoImagePanel croppedHeightMapPanel;
   private RDXBytedecoImagePanel sensorCroppedHeightMapPanel;
   private RDXBytedecoImagePanel depthImagePanel;
   private RDXBytedecoImagePanel terrainCostImagePanel;
=======
   /* Image panel to display the local height map */
   private RDXBytedecoImagePanel localHeightMapPanel;

   /* Image panel to display the internal (full) height map */
   private RDXBytedecoImagePanel internalHeightMapPanel;

   /* Image panel to display the internal (cropped) height map */
   private RDXBytedecoImagePanel croppedHeightMapPanel;

   /* Image panel to display the depth image */
   private RDXBytedecoImagePanel depthImagePanel;

   /* Image panel to display the terrain cost map (16-bit scalar metric for steppability cost per cell,
   *  computed based on terrain inclination and continuity) */
   private RDXBytedecoImagePanel terrainCostImagePanel;

   /* Image panel to display the feasible contact map (16-bit scalar for distance transform of the terrain cost map, represents safety score
   *  for distance away from boundaries and edges for each cell). For more information on Distance Transform visit:
   *  https://en.wikipedia.org/wiki/Distance_transform */
>>>>>>> afc54e6d
   private RDXBytedecoImagePanel contactMapImagePanel;

   private final ImBoolean rapidRegionsCollapsedHeader = new ImBoolean(true);
   private final ImBoolean sphericalRegionsCollapsedHeader = new ImBoolean(true);
   private final ImBoolean heightMapCollapsedHeader = new ImBoolean(true);
   private final ImBoolean mapRegionsCollapsedHeader = new ImBoolean(true);

   private final ImBoolean enableRapidRegions = new ImBoolean(false);
   private final ImBoolean enableSphericalRapidRegions = new ImBoolean(false);
   private final ImBoolean enableGPUHeightMap = new ImBoolean(true);
   private final ImBoolean enableMapRegions = new ImBoolean(false);

   private ImFloat thresholdHeight = new ImFloat(1.0f);

   public RDXHumanoidPerceptionUI(HumanoidPerceptionModule humanoidPerception, ROS2Helper ros2Helper)
   {
      super(WINDOW_NAME);
      setRenderMethod(this::renderImGuiWidgets);
      this.remotePerceptionUI = new RDXRemotePerceptionUI(ros2Helper, this);

      if (humanoidPerception != null)
      {
         this.humanoidPerception = humanoidPerception;
         this.humanoidPerception.setPerceptionConfigurationParameters(remotePerceptionUI.getPerceptionConfigurationParameters());
      }
   }

   public void setupForActiveMapping(HumanoidActivePerceptionModule activePerceptionModule, ROS2SyncedRobotModel syncedRobot, ROS2Helper ros2Helper)
   {
      if (activePerceptionModule != null)
      {
         this.activePerceptionModule = activePerceptionModule;
      }
<<<<<<< HEAD

      this.continuousPlanningUI = new RDXContinuousPlanningPanel("Active Mapping",
                                                                 ros2Helper,
                                                                 activePerceptionModule,
                                                                 remotePerceptionUI.getContinuousPlanningParameters(),
                                                                 syncedRobot);
=======
>>>>>>> afc54e6d
   }

   public void initializeRapidRegionsUI()
   {
      this.rapidRegionsUI = new RDXRapidRegionsUI();
      this.rapidRegionsUI.create(humanoidPerception.getRapidRegionsExtractor());
   }

   public void initializeMapRegionsVisualizer(ROS2Node ros2Node)
   {
      RDXROS2PlanarRegionsVisualizer mapRegionsVisualizer = new RDXROS2PlanarRegionsVisualizer("SLAM Rapid Regions",
                                                                                                    ros2Node,
                                                                                                    PerceptionAPI.SLAM_OUTPUT_RAPID_REGIONS);
      mapRegionsVisualizer.setActive(true);
      mapRegionsVisualizer.create();
      visualizers.put("MapRegions", mapRegionsVisualizer);
   }

   public void initializePerspectiveRegionsVisualizer(ROS2Node ros2Node)
   {
      RDXROS2FramePlanarRegionsVisualizer perspectiveRegionsVisualizer = new RDXROS2FramePlanarRegionsVisualizer("Rapid Regions",
                                                                                                                 ros2Node,
                                                                                                                 PerceptionAPI.PERSPECTIVE_RAPID_REGIONS);
      perspectiveRegionsVisualizer.setActive(true);
      perspectiveRegionsVisualizer.create();
      visualizers.put("PerspectiveRegions", perspectiveRegionsVisualizer);
   }

   public void initializeSphericalRegionsVisualizer(ROS2Node ros2Node)
   {
      RDXROS2PlanarRegionsVisualizer sphericalRegionsVisualizer = new RDXROS2PlanarRegionsVisualizer("Structural Rapid Regions",
                                                                                                     ros2Node,
                                                                                                     PerceptionAPI.SPHERICAL_RAPID_REGIONS);
      sphericalRegionsVisualizer.setActive(true);
      sphericalRegionsVisualizer.create();
      visualizers.put("SphericalRegions", sphericalRegionsVisualizer);
   }

   public void initializeHeightMapVisualizer(ROS2Helper ros2Helper)
   {
      RDXHeightMapVisualizer heightMapVisualizer = new RDXHeightMapVisualizer();
      heightMapVisualizer.setActive(true);
      if (ros2Helper != null)
      {
         heightMapVisualizer.setupForHeightMapMessage(ros2Helper);
         heightMapVisualizer.setupForImageMessage(ros2Helper);
      }
      heightMapVisualizer.create();
      visualizers.put("HeightMap", heightMapVisualizer);
   }

   public void update()
   {
      if (heightMapUI != null)
      {
         heightMapUI.update();
      }

      if (humanoidPerception != null)
      {
<<<<<<< HEAD
         //PerceptionDebugTools.printMat("Contact Map", humanoidPerception.getRapidHeightMapExtractor().getCroppedContactMapImage(), 4);

         Mat contactHeatMapImage = contactHeatMapGenerator.generateHeatMap(humanoidPerception.getRapidHeightMapExtractor().getCroppedContactMapImage());

         depthImagePanel.drawDepthImage(humanoidPerception.getRealsenseDepthImage().getBytedecoOpenCVMat());

         localHeightMapPanel.drawDepthImage(humanoidPerception.getRapidHeightMapExtractor().getLocalHeightMapImage().getBytedecoOpenCVMat());
         croppedHeightMapPanel.drawDepthImage(humanoidPerception.getRapidHeightMapExtractor().getCroppedGlobalHeightMapImage());
         //sensorCroppedHeightMapPanel.drawDepthImage(humanoidPerception.getRapidHeightMapExtractor().getSensorCroppedHeightMapImage());
         internalHeightMapPanel.drawDepthImage(humanoidPerception.getRapidHeightMapExtractor().getInternalGlobalHeightMapImage().getBytedecoOpenCVMat());
         terrainCostImagePanel.drawDepthImage(humanoidPerception.getRapidHeightMapExtractor().getCroppedTerrainCostImage());

=======
         Mat contactHeatMapImage = contactHeatMapGenerator.generateHeatMap(humanoidPerception.getRapidHeightMapExtractor().getCroppedContactMapImage());

         depthImagePanel.drawDepthImage(humanoidPerception.getRealsenseDepthImage().getBytedecoOpenCVMat());
         localHeightMapPanel.drawDepthImage(humanoidPerception.getRapidHeightMapExtractor().getLocalHeightMapImage().getBytedecoOpenCVMat());
         croppedHeightMapPanel.drawDepthImage(humanoidPerception.getRapidHeightMapExtractor().getCroppedGlobalHeightMapImage());
         internalHeightMapPanel.drawDepthImage(humanoidPerception.getRapidHeightMapExtractor().getInternalGlobalHeightMapImage().getBytedecoOpenCVMat());
         terrainCostImagePanel.drawDepthImage(humanoidPerception.getRapidHeightMapExtractor().getCroppedTerrainCostImage());
>>>>>>> afc54e6d
         contactMapImagePanel.drawColorImage(contactHeatMapImage);
      }

      if (rapidRegionsUI != null)
         rapidRegionsUI.render();

      if (continuousPlanningUI != null)
         continuousPlanningUI.render();

      if (humanoidPerception != null)
      {
         humanoidPerception.setMappingEnabled(enableMapRegions.get());
         humanoidPerception.setRapidRegionsEnabled(enableRapidRegions.get());
         humanoidPerception.setHeightMapEnabled(enableGPUHeightMap.get());
         //humanoidPerception.setSphericalRegionsEnabled(enableSphericalRapidRegions.get());
      }

      for (RDXVisualizer visualizer : visualizers.values())
      {
         if (visualizer.getPanel() != null)
            visualizer.getPanel().getIsShowing().set(visualizer.isActive());
         if (visualizer.isActive())
         {
            visualizer.update();
         }
      }
   }

   public void renderImGuiWidgets()
   {
      if (ImGui.collapsingHeader("Configuration"))
      {
         ImGui.indent();
         remotePerceptionUI.renderImGuiWidgets();
         ImGui.unindent();
      }

      if (ImGui.collapsingHeader("Rapid Regions", rapidRegionsCollapsedHeader))
      {
         ImGui.indent();
         ImGui.checkbox("Enable Rapid Regions", enableRapidRegions);
         RDXVisualizer visualizer = visualizers.get("PerspectiveRegions");
         if (visualizer != null)
         {
            visualizers.get("PerspectiveRegions").renderImGuiWidgets();
         }
         ImGui.unindent();
      }

      if (ImGui.collapsingHeader("Spherical Rapid Regions", sphericalRegionsCollapsedHeader))
      {
         ImGui.indent();
         ImGui.checkbox("Enable Spherical Rapid Regions", enableSphericalRapidRegions);
         RDXVisualizer visualizer = visualizers.get("SphericalRegions");
         if (visualizer != null)
         {
            visualizers.get("SphericalRegions").renderImGuiWidgets();
         }
         ImGui.unindent();
      }

      // Set the next header to remain open by default
      ImGui.setNextItemOpen(true, ImGuiCond.Once);
      if (ImGui.collapsingHeader("GPU Height Map", heightMapCollapsedHeader))
      {
         ImGui.indent();
         ImGui.checkbox("Enable GPU Height Map", enableGPUHeightMap);
         RDXHeightMapVisualizer heightMapVisualizer = (RDXHeightMapVisualizer) visualizers.get("HeightMap");
         if (heightMapVisualizer != null)
         {
            heightMapVisualizer.renderImGuiWidgets();
            heightMapUI.renderImGuiWidgets();
            ImGui.sliderFloat("Threshold Height", thresholdHeight.getData(), 0.0f, 2.0f);
            if (ImGui.button("Print Local Height Map"))
            {
               PerceptionDebugTools.printMat("Local Height Map",
                                             humanoidPerception.getRapidHeightMapExtractor().getLocalHeightMapImage().getBytedecoOpenCVMat(),4);
            }
            if (ImGui.button("Print Cropped Height Map"))
            {
               PerceptionDebugTools.printMat("Cropped Height Map",
                                             humanoidPerception.getRapidHeightMapExtractor().getCroppedGlobalHeightMapImage(),4);
            }
            if (ImGui.button("Print Sensor Cropped Height Map"))
            {
               PerceptionDebugTools.printMat("Sensor Cropped Height Map",
                                             humanoidPerception.getRapidHeightMapExtractor().getSensorCroppedHeightMapImage(),4);
            }
            if (ImGui.button("Print Internal Height Map"))
            {
               PerceptionDebugTools.printMat("Internal Height Map",
                                             humanoidPerception.getRapidHeightMapExtractor().getInternalGlobalHeightMapImage().getBytedecoOpenCVMat(),32);
            }
            if (ImGui.button("Print Terrain Cost Image"))
            {
               PerceptionDebugTools.printMat("Terrain Cost Image",
                                             humanoidPerception.getRapidHeightMapExtractor().getCroppedTerrainCostImage(),4);
            }
            if (ImGui.button("Print Contact Map Image"))
            {
               PerceptionDebugTools.printMat("Contact Map Image",
                                             humanoidPerception.getRapidHeightMapExtractor().getCroppedContactMapImage(),4);
            }
         }

         ImGui.unindent();
      }

      if (ImGui.collapsingHeader("Map Regions", mapRegionsCollapsedHeader))
      {
         ImGui.indent();
         ImGui.checkbox("Enable Map Regions", enableMapRegions);
         RDXVisualizer visualizer = visualizers.get("MapRegions");
         if (visualizer != null)
         {
            visualizers.get("MapRegions").renderImGuiWidgets();
         }
         ImGui.unindent();
      }

   }

   public void destroy()
   {
      if (remotePerceptionUI != null)
         remotePerceptionUI.destroy();

      if (rapidRegionsUI != null)
         rapidRegionsUI.destroy();

<<<<<<< HEAD
      if (continuousPlanningUI != null)
         continuousPlanningUI.destroy();

=======
>>>>>>> afc54e6d
      if (heightMapUI != null)
         heightMapUI.destroy();

      for (RDXVisualizer visualizer : visualizers.values())
      {
         visualizer.destroy();
      }
   }

   public void initializeHeightMapUI(ROS2Helper ros2Helper)
   {
      heightMapUI = new RDXRemoteHeightMapPanel(ros2Helper);

      if (humanoidPerception != null)
      {
         internalHeightMapPanel = new RDXBytedecoImagePanel("Internal Height Map",
                                                            humanoidPerception.getRapidHeightMapExtractor().getInternalGlobalHeightMapImage().getImageWidth(),
                                                            humanoidPerception.getRapidHeightMapExtractor().getInternalGlobalHeightMapImage().getImageHeight(),
                                                            RDXImagePanel.DO_NOT_FLIP_Y);
         depthImagePanel = new RDXBytedecoImagePanel("Depth Image",
                                                     humanoidPerception.getRealsenseDepthImage().getBytedecoOpenCVMat().cols(),
                                                     humanoidPerception.getRealsenseDepthImage().getBytedecoOpenCVMat().rows(),
                                                     RDXImagePanel.DO_NOT_FLIP_Y);
         localHeightMapPanel = new RDXBytedecoImagePanel("Local Height Map",
                                                         humanoidPerception.getRapidHeightMapExtractor().getLocalHeightMapImage().getImageWidth(),
                                                         humanoidPerception.getRapidHeightMapExtractor().getLocalHeightMapImage().getImageHeight(),
                                                         RDXImagePanel.FLIP_Y);
         croppedHeightMapPanel = new RDXBytedecoImagePanel("Cropped Height Map",
                                                           humanoidPerception.getRapidHeightMapExtractor().getCroppedGlobalHeightMapImage().cols(),
                                                           humanoidPerception.getRapidHeightMapExtractor().getCroppedGlobalHeightMapImage().rows(),
                                                           RDXImagePanel.FLIP_Y);
         //sensorCroppedHeightMapPanel = new RDXBytedecoImagePanel("Sensor Cropped Height Map",
         //                                                        humanoidPerception.getRapidHeightMapExtractor().getSensorCroppedHeightMapImage().cols(),
         //                                                        humanoidPerception.getRapidHeightMapExtractor().getSensorCroppedHeightMapImage().rows(),
         //                                                        RDXImagePanel.DO_NOT_FLIP_Y);
         terrainCostImagePanel = new RDXBytedecoImagePanel("Terrain Cost Image",
                                                           humanoidPerception.getRapidHeightMapExtractor().getCroppedTerrainCostImage().cols(),
                                                           humanoidPerception.getRapidHeightMapExtractor().getCroppedTerrainCostImage().rows(),
                                                           RDXImagePanel.FLIP_Y);
         contactMapImagePanel = new RDXBytedecoImagePanel("Contact Map Image",
                                                          humanoidPerception.getRapidHeightMapExtractor().getCroppedContactMapImage().cols(),
                                                          humanoidPerception.getRapidHeightMapExtractor().getCroppedContactMapImage().rows(),
                                                          RDXImagePanel.FLIP_Y);
         addChild(localHeightMapPanel.getImagePanel());
         addChild(croppedHeightMapPanel.getImagePanel());
         //addChild(sensorCroppedHeightMapPanel.getImagePanel());
         addChild(depthImagePanel.getImagePanel());
         addChild(internalHeightMapPanel.getImagePanel());
         addChild(terrainCostImagePanel.getImagePanel());
         addChild(contactMapImagePanel.getImagePanel());
      }
   }

   public RDXRapidRegionsUI getRapidRegionsUI()
   {
      return rapidRegionsUI;
   }

   public RDXRemotePerceptionUI getRemotePerceptionUI()
   {
      return remotePerceptionUI;
   }

<<<<<<< HEAD
   public RDXContinuousPlanningPanel getContinuousPlanningUI()
   {
      return continuousPlanningUI;
   }

=======
>>>>>>> afc54e6d
   public RDXHeightMapVisualizer getHeightMapVisualizer()
   {
      return (RDXHeightMapVisualizer) visualizers.get("HeightMap");
   }

   public float getThresholdHeight()
   {
      return thresholdHeight.get();
   }

   public RDXRemoteHeightMapPanel getHeightMapUI()
   {
      return heightMapUI;
   }

   @Override
   public void getRenderables(Array<Renderable> renderables, Pool<Renderable> pool, Set<RDXSceneLevel> sceneLevels)
   {
      for (RDXVisualizer visualizer : visualizers.values())
      {
         if (visualizer.isActive())
         {
            visualizer.getRenderables(renderables, pool, sceneLevels);
         }
      }
   }
}<|MERGE_RESOLUTION|>--- conflicted
+++ resolved
@@ -40,22 +40,11 @@
    private HumanoidActivePerceptionModule activePerceptionModule;
 
    private RDXRapidRegionsUI rapidRegionsUI;
-<<<<<<< HEAD
    private RDXContinuousPlanningPanel continuousPlanningUI;
-=======
->>>>>>> afc54e6d
    private RDXRemoteHeightMapPanel heightMapUI;
 
    private HeatMapGenerator contactHeatMapGenerator = new HeatMapGenerator();
 
-<<<<<<< HEAD
-   private RDXBytedecoImagePanel localHeightMapPanel;
-   private RDXBytedecoImagePanel internalHeightMapPanel;
-   private RDXBytedecoImagePanel croppedHeightMapPanel;
-   private RDXBytedecoImagePanel sensorCroppedHeightMapPanel;
-   private RDXBytedecoImagePanel depthImagePanel;
-   private RDXBytedecoImagePanel terrainCostImagePanel;
-=======
    /* Image panel to display the local height map */
    private RDXBytedecoImagePanel localHeightMapPanel;
 
@@ -75,7 +64,6 @@
    /* Image panel to display the feasible contact map (16-bit scalar for distance transform of the terrain cost map, represents safety score
    *  for distance away from boundaries and edges for each cell). For more information on Distance Transform visit:
    *  https://en.wikipedia.org/wiki/Distance_transform */
->>>>>>> afc54e6d
    private RDXBytedecoImagePanel contactMapImagePanel;
 
    private final ImBoolean rapidRegionsCollapsedHeader = new ImBoolean(true);
@@ -109,15 +97,12 @@
       {
          this.activePerceptionModule = activePerceptionModule;
       }
-<<<<<<< HEAD
 
       this.continuousPlanningUI = new RDXContinuousPlanningPanel("Active Mapping",
                                                                  ros2Helper,
                                                                  activePerceptionModule,
                                                                  remotePerceptionUI.getContinuousPlanningParameters(),
                                                                  syncedRobot);
-=======
->>>>>>> afc54e6d
    }
 
    public void initializeRapidRegionsUI()
@@ -178,20 +163,6 @@
 
       if (humanoidPerception != null)
       {
-<<<<<<< HEAD
-         //PerceptionDebugTools.printMat("Contact Map", humanoidPerception.getRapidHeightMapExtractor().getCroppedContactMapImage(), 4);
-
-         Mat contactHeatMapImage = contactHeatMapGenerator.generateHeatMap(humanoidPerception.getRapidHeightMapExtractor().getCroppedContactMapImage());
-
-         depthImagePanel.drawDepthImage(humanoidPerception.getRealsenseDepthImage().getBytedecoOpenCVMat());
-
-         localHeightMapPanel.drawDepthImage(humanoidPerception.getRapidHeightMapExtractor().getLocalHeightMapImage().getBytedecoOpenCVMat());
-         croppedHeightMapPanel.drawDepthImage(humanoidPerception.getRapidHeightMapExtractor().getCroppedGlobalHeightMapImage());
-         //sensorCroppedHeightMapPanel.drawDepthImage(humanoidPerception.getRapidHeightMapExtractor().getSensorCroppedHeightMapImage());
-         internalHeightMapPanel.drawDepthImage(humanoidPerception.getRapidHeightMapExtractor().getInternalGlobalHeightMapImage().getBytedecoOpenCVMat());
-         terrainCostImagePanel.drawDepthImage(humanoidPerception.getRapidHeightMapExtractor().getCroppedTerrainCostImage());
-
-=======
          Mat contactHeatMapImage = contactHeatMapGenerator.generateHeatMap(humanoidPerception.getRapidHeightMapExtractor().getCroppedContactMapImage());
 
          depthImagePanel.drawDepthImage(humanoidPerception.getRealsenseDepthImage().getBytedecoOpenCVMat());
@@ -199,7 +170,6 @@
          croppedHeightMapPanel.drawDepthImage(humanoidPerception.getRapidHeightMapExtractor().getCroppedGlobalHeightMapImage());
          internalHeightMapPanel.drawDepthImage(humanoidPerception.getRapidHeightMapExtractor().getInternalGlobalHeightMapImage().getBytedecoOpenCVMat());
          terrainCostImagePanel.drawDepthImage(humanoidPerception.getRapidHeightMapExtractor().getCroppedTerrainCostImage());
->>>>>>> afc54e6d
          contactMapImagePanel.drawColorImage(contactHeatMapImage);
       }
 
@@ -330,12 +300,9 @@
       if (rapidRegionsUI != null)
          rapidRegionsUI.destroy();
 
-<<<<<<< HEAD
       if (continuousPlanningUI != null)
          continuousPlanningUI.destroy();
 
-=======
->>>>>>> afc54e6d
       if (heightMapUI != null)
          heightMapUI.destroy();
 
@@ -399,14 +366,11 @@
       return remotePerceptionUI;
    }
 
-<<<<<<< HEAD
    public RDXContinuousPlanningPanel getContinuousPlanningUI()
    {
       return continuousPlanningUI;
    }
 
-=======
->>>>>>> afc54e6d
    public RDXHeightMapVisualizer getHeightMapVisualizer()
    {
       return (RDXHeightMapVisualizer) visualizers.get("HeightMap");
