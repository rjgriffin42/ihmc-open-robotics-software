--- conflicted
+++ resolved
@@ -9,13 +9,8 @@
 import us.ihmc.log.LogTools;
 import us.ihmc.perception.BytedecoTools;
 import us.ihmc.rdx.imgui.ImGuiPanel;
-<<<<<<< HEAD
 import us.ihmc.rdx.ui.graphics.RDXOpenCVGuidedSwapVideoPanel;
-import us.ihmc.rdx.ui.graphics.RDXOpenCVSwapVideoPanelData;
-=======
-import us.ihmc.rdx.ui.graphics.RDXOpenCVSwapVideoPanel;
 import us.ihmc.rdx.ui.graphics.RDXImagePanelTexture;
->>>>>>> 559e437b
 import us.ihmc.rdx.ui.tools.ImPlotFrequencyPlot;
 import us.ihmc.rdx.ui.tools.ImPlotStopwatchPlot;
 import us.ihmc.tools.thread.Activator;
@@ -136,11 +131,7 @@
          if (monitorPanelUIThreadPreprocessor != null && texture.getRGBA8Image() != null)
             monitorPanelUIThreadPreprocessor.accept(texture);
 
-<<<<<<< HEAD
-         data.updateTextureAndDraw(swapCVPanel.getVideoPanel());
-=======
-         texture.updateOnUIThread(swapCVPanel.getImagePanel());
->>>>>>> 559e437b
+         texture.updateTextureAndDraw(swapCVPanel.getImagePanel());
       }
    }
 
