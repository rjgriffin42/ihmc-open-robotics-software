--- conflicted
+++ resolved
@@ -27,14 +27,12 @@
 
    public RDXPrimitiveRigidBodySceneNode build(PrimitiveRigidBodyShape shape)
    {
-<<<<<<< HEAD
-      return build(shape,name.get());
+      return build(shape, name.get());
    }
 
    public RDXPrimitiveRigidBodySceneNode build(PrimitiveRigidBodyShape shape, String name)
    {
-=======
-      String name;
+      super.name.set(name);
 
       if (super.name.isEmpty())
       {
@@ -46,7 +44,6 @@
          name = super.name.get();
       }
 
->>>>>>> 9d877ae0
       long nextID = sceneGraph.getNextID().getAndIncrement();
       PrimitiveRigidBodySceneNode sceneNode = new PrimitiveRigidBodySceneNode(nextID,
                                                                               name,
