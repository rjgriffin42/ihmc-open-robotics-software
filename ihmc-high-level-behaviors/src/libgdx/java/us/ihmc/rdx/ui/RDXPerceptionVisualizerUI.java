package us.ihmc.rdx.ui;

import controller_msgs.msg.dds.StereoVisionPointCloudMessage;
import us.ihmc.communication.ROS2Tools;
import us.ihmc.perception.BytedecoTools;
import us.ihmc.pubsub.DomainFactory;
import us.ihmc.pubsub.DomainFactory.PubSubImplementation;
import us.ihmc.rdx.Lwjgl3ApplicationAdapter;
import us.ihmc.rdx.sceneManager.RDXSceneLevel;
import us.ihmc.rdx.simulation.environment.RDXBuildingConstructor;
import us.ihmc.rdx.simulation.environment.RDXEnvironmentBuilder;
import us.ihmc.rdx.ui.graphics.live.*;
import us.ihmc.rdx.ui.visualizers.RDXGlobalVisualizersPanel;
import us.ihmc.robotics.robotSide.RobotSide;
import us.ihmc.ros2.ROS2Node;
import us.ihmc.tools.thread.Activator;

import java.net.URISyntaxException;

public class RDXPerceptionVisualizerUI
{
   private RDXBaseUI baseUI;
   private RDXGlobalVisualizersPanel globalVisualizersUI;

   private RDXEnvironmentBuilder environmentBuilder;
   private RDXBuildingConstructor buildingConstructor;
   private RDXROS2BigVideoVisualizer blackflyRightVisualizer;
   private RDXROS2VideoVisualizer videoVisualizer;

   private Activator nativesLoadedActivator;

   public RDXPerceptionVisualizerUI()
   {
      nativesLoadedActivator = BytedecoTools.loadNativesOnAThread();
      ROS2Node ros2Node = ROS2Tools.createROS2Node(PubSubImplementation.FAST_RTPS, ROS2Tools.REA_NODE_NAME);

      globalVisualizersUI = new RDXGlobalVisualizersPanel();
      baseUI = new RDXBaseUI(getClass(), "ihmc-open-robotics-software", "ihmc-high-level-behaviors/src/libgdx/resources", "Perception Visualizer");

      baseUI.launchRDXApplication(new Lwjgl3ApplicationAdapter()
      {
         @Override
         public void create()
         {
<<<<<<< HEAD

            globalVisualizersUI.addVisualizer(new RDXROS2PlanarRegionsVisualizer("Mapsense Regions", ros2Node, ROS2Tools.MAPSENSE_REGIONS));

            globalVisualizersUI.addVisualizer(new RDXROS2VideoVisualizer("Ouster Depth", ros2Node, ROS2Tools.OUSTER_DEPTH, ROS2VideoFormat.JPEGYUVI420));
=======
            globalVisualizersUI.addVisualizer(new RDXROS2DepthImageVisualizer("Ouster Depth",
                                                                              PubSubImplementation.FAST_RTPS,
                                                                              ROS2Tools.OUSTER_DEPTH_IMAGE));
>>>>>>> b9d3730e

            globalVisualizersUI.addVisualizer(new RDXROS2VideoVisualizer("D435 Video", ros2Node, ROS2Tools.D435_VIDEO, ROS2VideoFormat.JPEGYUVI420));
            globalVisualizersUI.addVisualizer(new RDXROS2VideoVisualizer("D435 Depth", ros2Node, ROS2Tools.D435_DEPTH, ROS2VideoFormat.JPEGYUVI420));

            globalVisualizersUI.addVisualizer(new RDXROS2BigVideoVisualizer("IHMC Blackfly Right",
                                                                            PubSubImplementation.FAST_RTPS,
                                                                            ROS2Tools.BLACKFLY_VIDEO.get(RobotSide.RIGHT)));

            globalVisualizersUI.addVisualizer(new RDXROS2ColoredDepthVisualizer("L515 Colored Depth",
                                                                                PubSubImplementation.FAST_RTPS,
                                                                                ROS2Tools.L515_DEPTH_IMAGE,
                                                                                ROS2Tools.L515_COLOR_IMAGE));

            globalVisualizersUI.addVisualizer(new RDXROS2PointCloudVisualizer("L515 Point Cloud",
                                                                              ros2Node,
                                                                              ROS2Tools.IHMC_ROOT.withTypeName(StereoVisionPointCloudMessage.class)));
            globalVisualizersUI.addVisualizer(new RDXROS2PointCloudVisualizer("L515 Colored Point Cloud",
                                                                              ros2Node,
                                                                              ROS2Tools.FUSED_SENSOR_HEAD_POINT_CLOUD));
            globalVisualizersUI.addVisualizer(new RDXROS2PointCloudVisualizer("D435 Colored Point Cloud",
                                                                              ros2Node,
                                                                              ROS2Tools.D435_COLORED_POINT_CLOUD));

            globalVisualizersUI.addVisualizer(new RDXROS2OusterPointCloudVisualizer("Ouster Point Cloud",
                                                                                    PubSubImplementation.FAST_RTPS,
                                                                                    ROS2Tools.OUSTER_DEPTH_IMAGE));

            videoVisualizer = new RDXROS2VideoVisualizer("Primary Video", ros2Node, ROS2Tools.VIDEO, ROS2VideoFormat.JPEGYUVI420);
            globalVisualizersUI.addVisualizer(videoVisualizer);

            environmentBuilder = new RDXEnvironmentBuilder(baseUI.getPrimary3DPanel());
            buildingConstructor = new RDXBuildingConstructor(baseUI.getPrimary3DPanel());

            baseUI.getImGuiPanelManager().addPanel(globalVisualizersUI);
            baseUI.getImGuiPanelManager().addPanel(environmentBuilder.getPanelName(), environmentBuilder::renderImGuiWidgets);
            baseUI.getImGuiPanelManager().addPanel(buildingConstructor.getPanelName(), buildingConstructor::renderImGuiWidgets);

            baseUI.create();
            baseUI.getPrimaryScene().addRenderableProvider(globalVisualizersUI, RDXSceneLevel.VIRTUAL);

            environmentBuilder.create();
            environmentBuilder.loadEnvironment("DemoPullDoor.json");

            buildingConstructor.create();
            baseUI.getPrimaryScene().addRenderableProvider(buildingConstructor::getVirtualRenderables, RDXSceneLevel.VIRTUAL);
            baseUI.getPrimaryScene().addRenderableProvider(buildingConstructor::getRealRenderables, RDXSceneLevel.MODEL);

            globalVisualizersUI.create();
         }

         @Override
         public void render()
         {
            if (nativesLoadedActivator.poll())
            {
               globalVisualizersUI.update();

               baseUI.renderBeforeOnScreenUI();
               baseUI.renderEnd();
            }
         }

         @Override
         public void dispose()
         {
            environmentBuilder.destroy();
            globalVisualizersUI.destroy();
            baseUI.dispose();
            ros2Node.destroy();
         }
      });
   }

   public static void main(String[] args) throws URISyntaxException
   {
      new RDXPerceptionVisualizerUI();
   }
}
<|MERGE_RESOLUTION|>--- conflicted
+++ resolved
@@ -42,16 +42,11 @@
          @Override
          public void create()
          {
-<<<<<<< HEAD
-
             globalVisualizersUI.addVisualizer(new RDXROS2PlanarRegionsVisualizer("Mapsense Regions", ros2Node, ROS2Tools.MAPSENSE_REGIONS));
 
-            globalVisualizersUI.addVisualizer(new RDXROS2VideoVisualizer("Ouster Depth", ros2Node, ROS2Tools.OUSTER_DEPTH, ROS2VideoFormat.JPEGYUVI420));
-=======
             globalVisualizersUI.addVisualizer(new RDXROS2DepthImageVisualizer("Ouster Depth",
                                                                               PubSubImplementation.FAST_RTPS,
                                                                               ROS2Tools.OUSTER_DEPTH_IMAGE));
->>>>>>> b9d3730e
 
             globalVisualizersUI.addVisualizer(new RDXROS2VideoVisualizer("D435 Video", ros2Node, ROS2Tools.D435_VIDEO, ROS2VideoFormat.JPEGYUVI420));
             globalVisualizersUI.addVisualizer(new RDXROS2VideoVisualizer("D435 Depth", ros2Node, ROS2Tools.D435_DEPTH, ROS2VideoFormat.JPEGYUVI420));
