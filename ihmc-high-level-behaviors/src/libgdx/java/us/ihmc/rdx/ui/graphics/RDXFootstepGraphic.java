package us.ihmc.rdx.ui.graphics;

import com.badlogic.gdx.graphics.Color;
import com.badlogic.gdx.graphics.g3d.Renderable;
import com.badlogic.gdx.graphics.g3d.RenderableProvider;
import com.badlogic.gdx.graphics.g3d.utils.ModelBuilder;
import com.badlogic.gdx.utils.Array;
import com.badlogic.gdx.utils.Pool;
import us.ihmc.euclid.geometry.ConvexPolygon2D;
import us.ihmc.euclid.geometry.interfaces.Pose3DReadOnly;
import us.ihmc.euclid.referenceFrame.ReferenceFrame;
import us.ihmc.euclid.transform.RigidBodyTransform;
import us.ihmc.euclid.tuple2D.Point2D;
import us.ihmc.euclid.tuple3D.Point3D;
import us.ihmc.graphicsDescription.MeshDataHolder;
import us.ihmc.rdx.input.ImGui3DViewInput;
import us.ihmc.rdx.input.ImGui3DViewPickResult;
import us.ihmc.rdx.mesh.RDXMeshDataInterpreter;
import us.ihmc.rdx.mesh.RDXMultiColorMeshBuilder;
import us.ihmc.rdx.tools.RDXModelBuilder;
import us.ihmc.rdx.tools.LibGDXTools;
import us.ihmc.rdx.tools.RDXModelInstance;
import us.ihmc.rdx.ui.RDX3DPanel;
import us.ihmc.rdx.ui.RDX3DPanelTooltip;
import us.ihmc.robotics.interaction.BoxRayIntersection;
import us.ihmc.robotics.robotSide.RobotSide;
import us.ihmc.robotics.robotSide.SegmentDependentList;
import us.ihmc.robotics.robotSide.SideDependentList;
import us.ihmc.scs2.definition.visual.ColorDefinition;

import java.util.ArrayList;
import java.util.concurrent.atomic.AtomicInteger;

public class RDXFootstepGraphic implements RenderableProvider
{
   public static final Color LEFT_FOOT_RED_COLOR = new Color(0.5f, 0.0f, 0.0f, 1.0f);
   public static final Color RIGHT_FOOT_GREEN_COLOR = new Color(0.0f, 0.5f, 0.0f, 1.0f);
   public static final SideDependentList<Color> FOOT_COLORS = new SideDependentList<>(LEFT_FOOT_RED_COLOR, RIGHT_FOOT_GREEN_COLOR);
   private static final AtomicInteger INDEX = new AtomicInteger();

   private final Color color;
   private final Color highlightColor;
   private final ConvexPolygon2D defaultContactPoints = new ConvexPolygon2D();
   private MeshDataHolder meshDataHolder;
   private RDXModelInstance modelInstance;
   private final RigidBodyTransform tempTransform = new RigidBodyTransform();
   private final BoxRayIntersection boxRayIntersection = new BoxRayIntersection();
   private final ImGui3DViewPickResult pickResult = new ImGui3DViewPickResult();
   private boolean mouseHovering = false;
   private boolean render = true;
   private RDX3DPanelTooltip tooltip;

   public RDXFootstepGraphic(SegmentDependentList<RobotSide, ArrayList<Point2D>> controllerFootGroundContactPoints, RobotSide side)
   {
      this(controllerFootGroundContactPoints.get(side), new Color(FOOT_COLORS.get(side)));
   }

   public RDXFootstepGraphic(ArrayList<Point2D> controllerFootGroundContactPoints, Color color)
   {
      this.color = color;

      ColorDefinition colorDefinition = LibGDXTools.toColorDefinition(color);
      ColorDefinition highlightColorDefinition = colorDefinition.brighter();
      highlightColor = LibGDXTools.toLibGDX(highlightColorDefinition);

      controllerFootGroundContactPoints.forEach(defaultContactPoints::addVertex);
      defaultContactPoints.update();
   }

   public void create()
   {
      Point3D[] vertices = new Point3D[defaultContactPoints.getNumberOfVertices()];
      for (int j = 0; j < vertices.length; j++)
      {
         vertices[j] = new Point3D(defaultContactPoints.getVertex(j).getX(),
                                   defaultContactPoints.getVertex(j).getY(),
                                   0.0);
      }

<<<<<<< HEAD
      modelInstance = new RDXModelInstance(RDXModelBuilder.buildModelInstance(meshBuilder ->
      {
         meshBuilder.addMultiLine(vertices, 0.014, color, true);
      }, "footstepGraphic" + INDEX.getAndIncrement()));
=======
      RDXMultiColorMeshBuilder meshBuilder = new RDXMultiColorMeshBuilder();
      meshBuilder.addMultiLine(vertices, 0.01, color, true);
      meshDataHolder = meshBuilder.generateMeshDataHolder();

      modelInstance = new RDXModelInstance(RDXModelBuilder.buildModelFromMesh(new ModelBuilder(), RDXMeshDataInterpreter.interpretMeshData(meshDataHolder)));
>>>>>>> 7dcc18e5
      LibGDXTools.setOpacity(modelInstance, color.a);
   }

   public void setupTooltip(RDX3DPanel panel3D, String text)
   {
      tooltip = new RDX3DPanelTooltip(panel3D);
      panel3D.addImGuiOverlayAddition(() ->
      {
         if (mouseHovering)
            tooltip.render(text);
      });
   }

   public void calculate3DViewPick(ImGui3DViewInput input)
   {
      LibGDXTools.toEuclid(modelInstance.transform, tempTransform);
      boxRayIntersection.intersect(0.2, 0.1, 0.02, tempTransform, input.getPickRayInWorld());
      if (boxRayIntersection.getIntersects())
      {
         pickResult.setDistanceToCamera(boxRayIntersection.getFirstIntersectionToPack().distance(input.getPickRayInWorld().getPoint()));
         input.addPickResult(pickResult);
      }
   }

   public void process3DViewInput(ImGui3DViewInput input)
   {
      mouseHovering = pickResult == input.getClosestPick();
      modelInstance.setOpacity(mouseHovering ? 0.5f : 1.0f);
      if (tooltip != null)
         tooltip.setInput(input);
   }

   public void setHighlighted(boolean hightlighted)
   {
      RDXMeshDataInterpreter.repositionMeshVertices(meshDataHolder, modelInstance.model.meshes.get(0), hightlighted ? highlightColor : color);
   }

   public void setPose(Pose3DReadOnly pose)
   {
      LibGDXTools.toLibGDX(pose, tempTransform, modelInstance.transform);
   }

   public void setPoseFromReferenceFrame(ReferenceFrame referenceFrame)
   {
      modelInstance.setTransformToReferenceFrame(referenceFrame);
   }

   @Override
   public void getRenderables(Array<Renderable> renderables, Pool<Renderable> pool)
   {
      if (render)
         modelInstance.getRenderables(renderables, pool);
   }

   public void destroy()
   {

   }

   public boolean getMouseHovering()
   {
      return mouseHovering;
   }

   public void setRender(boolean render)
   {
      this.render = render;
   }
}<|MERGE_RESOLUTION|>--- conflicted
+++ resolved
@@ -77,18 +77,11 @@
                                    0.0);
       }
 
-<<<<<<< HEAD
-      modelInstance = new RDXModelInstance(RDXModelBuilder.buildModelInstance(meshBuilder ->
-      {
-         meshBuilder.addMultiLine(vertices, 0.014, color, true);
-      }, "footstepGraphic" + INDEX.getAndIncrement()));
-=======
       RDXMultiColorMeshBuilder meshBuilder = new RDXMultiColorMeshBuilder();
       meshBuilder.addMultiLine(vertices, 0.01, color, true);
       meshDataHolder = meshBuilder.generateMeshDataHolder();
 
       modelInstance = new RDXModelInstance(RDXModelBuilder.buildModelFromMesh(new ModelBuilder(), RDXMeshDataInterpreter.interpretMeshData(meshDataHolder)));
->>>>>>> 7dcc18e5
       LibGDXTools.setOpacity(modelInstance, color.a);
    }
 
