package us.ihmc.rdx.ui;

import us.ihmc.communication.ROS2Tools;
import us.ihmc.communication.ros2.ROS2Helper;
import us.ihmc.perception.logging.PerceptionDataLoader;
import us.ihmc.perception.logging.PerceptionDataLogger;
import us.ihmc.pubsub.DomainFactory.PubSubImplementation;
import us.ihmc.rdx.Lwjgl3ApplicationAdapter;
import us.ihmc.rdx.logging.RDXPerceptionDataLoaderPanel;
import us.ihmc.rdx.logging.RDXPerceptionDataLoggerPanel;
import us.ihmc.rdx.perception.RDXRemotePerceptionUI;
import us.ihmc.rdx.sceneManager.RDXSceneLevel;
import us.ihmc.rdx.simulation.environment.RDXBuildingConstructor;
import us.ihmc.rdx.simulation.environment.RDXEnvironmentBuilder;
import us.ihmc.rdx.ui.graphics.ros2.*;
import us.ihmc.rdx.ui.visualizers.RDXGlobalVisualizersPanel;
import us.ihmc.robotics.robotSide.RobotSide;
import us.ihmc.ros2.ROS2Node;

import java.net.URISyntaxException;

public class RDXPerceptionUI
{
   private final PerceptionDataLoader perceptionDataLoader = new PerceptionDataLoader();

   private RDXBaseUI baseUI;
   private RDXGlobalVisualizersPanel globalVisualizersUI;

   private RDXPerceptionDataLoaderPanel perceptionLogLoaderPanel;
   private RDXPerceptionDataLoggerPanel perceptionLoggingPanel;
   private PerceptionDataLogger logger;

   private RDXEnvironmentBuilder environmentBuilder;
   private RDXBuildingConstructor buildingConstructor;
   private RDXRemotePerceptionUI remotePerceptionUI;

   public RDXPerceptionUI()
   {
      logger = new PerceptionDataLogger();

      ROS2Node ros2Node = ROS2Tools.createROS2Node(PubSubImplementation.FAST_RTPS, "perception_ui_node");

      globalVisualizersUI = new RDXGlobalVisualizersPanel();
      baseUI = new RDXBaseUI("Perception UI");

      baseUI.launchRDXApplication(new Lwjgl3ApplicationAdapter()
      {
         @Override
         public void create()
         {
            globalVisualizersUI.addVisualizer(new RDXROS2PlanarRegionsVisualizer("Rapid Regions",
                                                                                 ros2Node,
                                                                                 ROS2Tools.PERSPECTIVE_RAPID_REGIONS));

            globalVisualizersUI.addVisualizer(new RDXROS2ImageMessageVisualizer("Ouster Depth",
                                                                                PubSubImplementation.FAST_RTPS,
                                                                                ROS2Tools.OUSTER_DEPTH_IMAGE));

            globalVisualizersUI.addVisualizer(new RDXROS2ImageMessageVisualizer("L515 Color",
                                                                                PubSubImplementation.FAST_RTPS,
                                                                                ROS2Tools.L515_COLOR_IMAGE));

            globalVisualizersUI.addVisualizer(new RDXROS2ImageMessageVisualizer("L515 Depth",
                                                                                PubSubImplementation.FAST_RTPS,
                                                                                ROS2Tools.L515_DEPTH_IMAGE));

            globalVisualizersUI.addVisualizer(new RDXROS2ImageMessageVisualizer("D455 Color",
                                                                                PubSubImplementation.FAST_RTPS,
                                                                                ROS2Tools.D455_COLOR_IMAGE));

            globalVisualizersUI.addVisualizer(new RDXROS2ImageMessageVisualizer("D455 Depth",
                                                                                PubSubImplementation.FAST_RTPS,
                                                                                ROS2Tools.D455_DEPTH_IMAGE));

            globalVisualizersUI.addVisualizer(new RDXROS2ImageMessageVisualizer("D435 Color",
                                                                                PubSubImplementation.FAST_RTPS,
                                                                                ROS2Tools.D435_COLOR_IMAGE));

            globalVisualizersUI.addVisualizer(new RDXROS2ImageMessageVisualizer("D435 Depth",
                                                                                PubSubImplementation.FAST_RTPS,
                                                                                ROS2Tools.D435_DEPTH_IMAGE));

            globalVisualizersUI.addVisualizer(new RDXROS2ImageMessageVisualizer("ZED2 Color Stereo",
                                                                                PubSubImplementation.FAST_RTPS,
                                                                                ROS2Tools.ZED2_STEREO_COLOR));

            RDXROS2BigVideoVisualizer blackflyRightVideoVisualizer = new RDXROS2BigVideoVisualizer("IHMC Blackfly Right",
                                                                                                   PubSubImplementation.FAST_RTPS,
                                                                                                   ROS2Tools.BLACKFLY_VIDEO.get(RobotSide.RIGHT));
            blackflyRightVideoVisualizer.setSubscribed(true);
            globalVisualizersUI.addVisualizer(blackflyRightVideoVisualizer);

            RDXROS2ColoredPointCloudVisualizer l515ColoredDepthVisualizer = new RDXROS2ColoredPointCloudVisualizer("L515 Colored Depth",
                                                                                                                   PubSubImplementation.FAST_RTPS,
                                                                                                                   ROS2Tools.L515_DEPTH_IMAGE,
                                                                                                                   ROS2Tools.L515_COLOR_IMAGE);
            l515ColoredDepthVisualizer.setSubscribed(true);
            globalVisualizersUI.addVisualizer(l515ColoredDepthVisualizer);

<<<<<<< HEAD
            RDXROS2ColoredDepthVisualizer d455ColoredDepthVisualizer = new RDXROS2ColoredDepthVisualizer("D455 Colored Depth",
                                                                                                         PubSubImplementation.FAST_RTPS,
                                                                                                         ROS2Tools.D455_DEPTH_IMAGE,
                                                                                                         ROS2Tools.D455_COLOR_IMAGE);
            d455ColoredDepthVisualizer.setSubscribed(true);
            globalVisualizersUI.addVisualizer(d455ColoredDepthVisualizer);

            globalVisualizersUI.addVisualizer(new RDXROS2ColoredDepthVisualizer("D435 Colored Depth",
                                                                                PubSubImplementation.FAST_RTPS,
                                                                                ROS2Tools.D435_DEPTH_IMAGE,
                                                                                ROS2Tools.D435_COLOR_IMAGE));
=======
            globalVisualizersUI.addVisualizer(new RDXROS2ColoredPointCloudVisualizer("D435 Colored Depth",
                                                                                     PubSubImplementation.FAST_RTPS,
                                                                                     ROS2Tools.D435_DEPTH_IMAGE,
                                                                                     ROS2Tools.D435_COLOR_IMAGE));
>>>>>>> f1e21a5a

            RDXROS2PointCloudVisualizer l515ColoredPointCloudVisualizer = new RDXROS2PointCloudVisualizer("L515 Colored Point Cloud",
                                                                                                          ros2Node,
                                                                                                          ROS2Tools.FUSED_SENSOR_HEAD_POINT_CLOUD);
            l515ColoredPointCloudVisualizer.setSubscribed(true);
            globalVisualizersUI.addVisualizer(l515ColoredPointCloudVisualizer);

            RDXROS2PointCloudVisualizer d435ColoredPointCloudVisualizer = new RDXROS2PointCloudVisualizer("D435 Colored Point Cloud",
                                                                                                          ros2Node,
                                                                                                          ROS2Tools.D435_COLORED_POINT_CLOUD);
            d435ColoredPointCloudVisualizer.setSubscribed(true);
            globalVisualizersUI.addVisualizer(d435ColoredPointCloudVisualizer);

            RDXROS2OusterPointCloudVisualizer ousterPointCloudVisualizer = new RDXROS2OusterPointCloudVisualizer("Ouster Point Cloud",
                                                                                                                 PubSubImplementation.FAST_RTPS,
                                                                                                                 ROS2Tools.OUSTER_DEPTH_IMAGE);

            ousterPointCloudVisualizer.setSubscribed(true);
            globalVisualizersUI.addVisualizer(ousterPointCloudVisualizer);

            RDXROS2RigidBodyPoseVisualizer mocapPoseVisualizer = new RDXROS2RigidBodyPoseVisualizer("Mocap Pose",
                                                                                                    PubSubImplementation.FAST_RTPS,
                                                                                                    ROS2Tools.MOCAP_RIGID_BODY);
            mocapPoseVisualizer.setSubscribed(true);
            globalVisualizersUI.addVisualizer(mocapPoseVisualizer);


            environmentBuilder = new RDXEnvironmentBuilder(baseUI.getPrimary3DPanel());
            buildingConstructor = new RDXBuildingConstructor(baseUI.getPrimary3DPanel());

            perceptionLoggingPanel = new RDXPerceptionDataLoggerPanel("Perception Logger", logger);
            baseUI.getImGuiPanelManager().addPanel(perceptionLoggingPanel);

            perceptionLogLoaderPanel = new RDXPerceptionDataLoaderPanel(perceptionDataLoader);
            baseUI.getImGuiPanelManager().addPanel(perceptionLogLoaderPanel);

            baseUI.getImGuiPanelManager().addPanel(globalVisualizersUI);
            baseUI.getImGuiPanelManager().addPanel(environmentBuilder.getPanelName(), environmentBuilder::renderImGuiWidgets);
            baseUI.getImGuiPanelManager().addPanel(buildingConstructor.getPanelName(), buildingConstructor::renderImGuiWidgets);

            baseUI.create();
            baseUI.getPrimaryScene().addRenderableProvider(globalVisualizersUI, RDXSceneLevel.VIRTUAL);

            remotePerceptionUI = new RDXRemotePerceptionUI(new ROS2Helper(ros2Node));
            baseUI.getImGuiPanelManager().addPanel(remotePerceptionUI.getPanel());

            environmentBuilder.create();
            environmentBuilder.loadEnvironment("DemoPullDoor.json");

            buildingConstructor.create();
            baseUI.getPrimaryScene().addRenderableProvider(buildingConstructor::getVirtualRenderables, RDXSceneLevel.VIRTUAL);
            baseUI.getPrimaryScene().addRenderableProvider(buildingConstructor::getRealRenderables, RDXSceneLevel.MODEL);

            globalVisualizersUI.create();
         }

         @Override
         public void render()
         {
            globalVisualizersUI.update();

            baseUI.renderBeforeOnScreenUI();
            baseUI.renderEnd();
         }

         @Override
         public void dispose()
         {
            environmentBuilder.destroy();
            perceptionLoggingPanel.destroy();
            globalVisualizersUI.destroy();
            baseUI.dispose();
            ros2Node.destroy();
         }
      });
   }

   public static void main(String[] args) throws URISyntaxException
   {
      new RDXPerceptionUI();
   }
}
<|MERGE_RESOLUTION|>--- conflicted
+++ resolved
@@ -97,7 +97,6 @@
             l515ColoredDepthVisualizer.setSubscribed(true);
             globalVisualizersUI.addVisualizer(l515ColoredDepthVisualizer);
 
-<<<<<<< HEAD
             RDXROS2ColoredDepthVisualizer d455ColoredDepthVisualizer = new RDXROS2ColoredDepthVisualizer("D455 Colored Depth",
                                                                                                          PubSubImplementation.FAST_RTPS,
                                                                                                          ROS2Tools.D455_DEPTH_IMAGE,
@@ -109,12 +108,6 @@
                                                                                 PubSubImplementation.FAST_RTPS,
                                                                                 ROS2Tools.D435_DEPTH_IMAGE,
                                                                                 ROS2Tools.D435_COLOR_IMAGE));
-=======
-            globalVisualizersUI.addVisualizer(new RDXROS2ColoredPointCloudVisualizer("D435 Colored Depth",
-                                                                                     PubSubImplementation.FAST_RTPS,
-                                                                                     ROS2Tools.D435_DEPTH_IMAGE,
-                                                                                     ROS2Tools.D435_COLOR_IMAGE));
->>>>>>> f1e21a5a
 
             RDXROS2PointCloudVisualizer l515ColoredPointCloudVisualizer = new RDXROS2PointCloudVisualizer("L515 Colored Point Cloud",
                                                                                                           ros2Node,
