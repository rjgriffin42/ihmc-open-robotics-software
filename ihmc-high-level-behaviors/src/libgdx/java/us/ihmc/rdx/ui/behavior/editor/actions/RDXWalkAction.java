package us.ihmc.rdx.ui.behavior.editor.actions;

import com.badlogic.gdx.graphics.g3d.Renderable;
import com.badlogic.gdx.utils.Array;
import com.badlogic.gdx.utils.Pool;
import imgui.ImGui;
import imgui.type.ImBoolean;
import us.ihmc.avatar.drcRobot.DRCRobotModel;
import us.ihmc.behaviors.sequence.actions.WalkActionDescription;
import us.ihmc.euclid.referenceFrame.FramePose3D;
import us.ihmc.euclid.referenceFrame.ReferenceFrame;
import us.ihmc.euclid.transform.RigidBodyTransform;
import us.ihmc.footstepPlanning.graphSearch.parameters.FootstepPlannerParametersBasics;
import us.ihmc.rdx.imgui.ImBooleanWrapper;
import us.ihmc.rdx.imgui.ImDoubleWrapper;
import us.ihmc.rdx.imgui.ImGuiReferenceFrameLibraryCombo;
import us.ihmc.rdx.imgui.ImGuiUniqueLabelMap;
import us.ihmc.rdx.input.ImGui3DViewInput;
import us.ihmc.rdx.ui.RDX3DPanel;
import us.ihmc.rdx.ui.RDX3DPanelTooltip;
import us.ihmc.rdx.ui.behavior.editor.RDXBehaviorAction;
import us.ihmc.rdx.ui.gizmo.RDXPose3DGizmo;
import us.ihmc.rdx.ui.gizmo.RDXSelectablePathControlRingGizmo;
import us.ihmc.rdx.ui.graphics.RDXFootstepGraphic;
import us.ihmc.rdx.ui.graphics.RDXFootstepPlanGraphic;
import us.ihmc.rdx.vr.RDXVRContext;
import us.ihmc.robotics.referenceFrames.ReferenceFrameLibrary;
import us.ihmc.robotics.robotSide.RobotSide;
import us.ihmc.robotics.robotSide.SideDependentList;

public class RDXWalkAction extends RDXBehaviorAction
{
<<<<<<< HEAD
   private final ReferenceFrameLibrary referenceFrameLibrary;

   private final WalkActionData actionData = new WalkActionData();
   private final RDXFootstepPlanGraphic footstepPlanGraphic;
   private final ImGuiReferenceFrameLibraryCombo referenceFrameLibraryCombo;
   private final SideDependentList<RDXFootstepGraphic> goalFeetGraphics = new SideDependentList<>();
   private final RDXSelectablePathControlRingGizmo footstepPlannerGoalGizmo = new RDXSelectablePathControlRingGizmo(actionData.getConditionalReferenceFrame().get(),
                                                                                                                    actionData.getTransformToParent());
=======
   private final WalkActionDescription actionDescription = new WalkActionDescription();
   private final RDXFootstepPlanGraphic footstepPlanGraphic;
   private final ImGuiReferenceFrameLibraryCombo referenceFrameLibraryCombo;
   private final SideDependentList<RDXFootstepGraphic> goalFeetGraphics = new SideDependentList<>();
   private final RDXSelectablePathControlRingGizmo footstepPlannerGoalGizmo = new RDXSelectablePathControlRingGizmo(actionDescription.getGoalFrame(),
                                                                                                                    actionDescription.getTransformToParent());
>>>>>>> bf8b595d
   private final ImGuiUniqueLabelMap labels = new ImGuiUniqueLabelMap(getClass());
   private final ImBooleanWrapper selectedWrapper = new ImBooleanWrapper(footstepPlannerGoalGizmo::getSelected,
                                                                         footstepPlannerGoalGizmo::setSelected,
                                                                         imBoolean -> ImGui.checkbox(labels.get("Selected"), imBoolean));
   private final SideDependentList<ImBoolean> goalFeetPosesSelected = new SideDependentList<>();
   private final SideDependentList<RDXPose3DGizmo> goalFeetGizmos = new SideDependentList<>();
   private final ImDoubleWrapper swingDurationWidget = new ImDoubleWrapper(actionDescription::getSwingDuration,
                                                                           actionDescription::setSwingDuration,
                                                                           imDouble -> ImGui.inputDouble(labels.get("Swing duration"), imDouble));
   private final ImDoubleWrapper transferDurationWidget = new ImDoubleWrapper(actionDescription::getTransferDuration,
                                                                              actionDescription::setTransferDuration,
                                                                              imDouble -> ImGui.inputDouble(labels.get("Transfer duration"), imDouble));
   private final RDX3DPanelTooltip tooltip;

   public RDXWalkAction(RDX3DPanel panel3D,
                        DRCRobotModel robotModel,
                        ReferenceFrameLibrary referenceFrameLibrary)
   {
<<<<<<< HEAD
      this.referenceFrameLibrary = referenceFrameLibrary;
=======
      actionDescription.setReferenceFrameLibrary(referenceFrameLibrary);
>>>>>>> bf8b595d
      footstepPlanGraphic = new RDXFootstepPlanGraphic(robotModel.getContactPointParameters().getControllerFootGroundContactPoints());
      referenceFrameLibraryCombo = new ImGuiReferenceFrameLibraryCombo(referenceFrameLibrary);

      footstepPlannerGoalGizmo.create(panel3D);
      FootstepPlannerParametersBasics footstepPlannerParameters = robotModel.getFootstepPlannerParameters();

      tooltip = new RDX3DPanelTooltip(panel3D);
      panel3D.addImGuiOverlayAddition(this::render3DPanelImGuiOverlays);

      for (RobotSide side : RobotSide.values)
      {
         goalFeetPosesSelected.put(side, new ImBoolean(false));

<<<<<<< HEAD
         RDXPose3DGizmo footGizmo = new RDXPose3DGizmo(actionData.getGoalFootstepToParentTransforms().get(side), actionData.getConditionalReferenceFrame().get());
=======
         RDXPose3DGizmo footGizmo = new RDXPose3DGizmo(actionDescription.getGoalFootstepToParentTransforms().get(side), actionDescription.getGoalFrame());
>>>>>>> bf8b595d
         footGizmo.create(panel3D);
         goalFeetGizmos.put(side, footGizmo);

         RDXFootstepGraphic goalFootGraphic = new RDXFootstepGraphic(robotModel.getContactPointParameters().getControllerFootGroundContactPoints(), side);
         goalFootGraphic.create();
         goalFeetGraphics.put(side, goalFootGraphic);

         // Set initial placement of goal feet poses
         FramePose3D goalFootPose = new FramePose3D();
<<<<<<< HEAD
         goalFootPose.setToZero(actionData.getConditionalReferenceFrame().get());
=======
         goalFootPose.setToZero(actionDescription.getGoalFrame());
>>>>>>> bf8b595d
         goalFootPose.getPosition().addY(0.5 * side.negateIfRightSide(footstepPlannerParameters.getIdealFootstepWidth()));
         goalFootPose.get(footGizmo.getTransformToParent());
      }
   }

   @Override
   public void updateAfterLoading()
   {
<<<<<<< HEAD
      referenceFrameLibraryCombo.setSelectedReferenceFrame(actionData.getConditionalReferenceFrame());
      footstepPlannerGoalGizmo.getPathControlRingGizmo().setGizmoFrame(actionData.getConditionalReferenceFrame().get());
      for (RobotSide side : RobotSide.values)
      {
         goalFeetGizmos.get(side).setParentFrame(actionData.getConditionalReferenceFrame().get());
=======
      referenceFrameLibraryCombo.setSelectedReferenceFrame(actionDescription.getParentFrame().getName());
      footstepPlannerGoalGizmo.getPathControlRingGizmo().setGizmoFrame(actionDescription.getGoalFrame());
      for (RobotSide side : RobotSide.values)
      {
         goalFeetGizmos.get(side).setParentFrame(actionDescription.getGoalFrame());
>>>>>>> bf8b595d
      }
   }

   public void setIncludingFrame(ReferenceFrame parentFrame, RigidBodyTransform transformToParent)
   {
<<<<<<< HEAD
      actionData.getConditionalReferenceFrame().setParentFrameName(parentFrame.getName());
      actionData.setTransformToParent(transformToParent);
=======
      actionDescription.changeParentFrame(parentFrame);
      actionDescription.setTransformToParent(transformToParentToPack -> transformToParentToPack.set(transformToParent));
>>>>>>> bf8b595d
      update();
   }

   public void setToReferenceFrame(ReferenceFrame referenceFrame)
   {
<<<<<<< HEAD
      actionData.getConditionalReferenceFrame().setParentFrameName(ReferenceFrame.getWorldFrame().getName());
      actionData.setTransformToParent(referenceFrame.getTransformToWorldFrame());
=======
      actionDescription.changeParentFrame(ReferenceFrame.getWorldFrame());
      actionDescription.setTransformToParent(transformToParentToPack -> transformToParentToPack.set(referenceFrame.getTransformToWorldFrame()));
>>>>>>> bf8b595d
      update();
   }

   @Override
   public void update(boolean concurrencyWithPreviousAction, int indexShiftConcurrentAction)
   {
<<<<<<< HEAD
      actionData.update(referenceFrameLibrary);
=======
      actionDescription.update();
>>>>>>> bf8b595d

      if (!getSelected().get())
         goalFeetPosesSelected.forEach(imBoolean -> imBoolean.set(false));

<<<<<<< HEAD
      if (footstepPlannerGoalGizmo.getPathControlRingGizmo().getGizmoFrame() != actionData.getConditionalReferenceFrame().get())
      {
         footstepPlannerGoalGizmo.getPathControlRingGizmo().setGizmoFrame(actionData.getConditionalReferenceFrame().get());
         for (RobotSide side : RobotSide.values)
         {
            goalFeetGizmos.get(side).setParentFrame(actionData.getConditionalReferenceFrame().get());
=======
      if (footstepPlannerGoalGizmo.getPathControlRingGizmo().getGizmoFrame() != actionDescription.getGoalFrame())
      {
         footstepPlannerGoalGizmo.getPathControlRingGizmo().setGizmoFrame(actionDescription.getGoalFrame());
         for (RobotSide side : RobotSide.values)
         {
            goalFeetGizmos.get(side).setParentFrame(actionDescription.getGoalFrame());
>>>>>>> bf8b595d
         }
      }

      footstepPlannerGoalGizmo.getPathControlRingGizmo().update();
      for (RobotSide side : RobotSide.values)
      {
         goalFeetGizmos.get(side).update();
         goalFeetGraphics.get(side).setPose(goalFeetGizmos.get(side).getPose());
      }
      footstepPlanGraphic.update();
   }

   @Override
   public void calculateVRPick(RDXVRContext vrContext)
   {
      footstepPlannerGoalGizmo.calculateVRPick(vrContext);
   }

   @Override
   public void processVRInput(RDXVRContext vrContext)
   {
      footstepPlannerGoalGizmo.processVRInput(vrContext);
   }

   @Override
   public void calculate3DViewPick(ImGui3DViewInput input)
   {
      footstepPlannerGoalGizmo.calculate3DViewPick(input);
      if (getSelected().get())
      {
         for (RobotSide side : RobotSide.values)
         {
            if (goalFeetPosesSelected.get(side).get())
            {
               goalFeetGizmos.get(side).calculate3DViewPick(input);
            }
         }
      }
   }

   @Override
   public void process3DViewInput(ImGui3DViewInput input)
   {
      footstepPlannerGoalGizmo.process3DViewInput(input);
      tooltip.setInput(input);
      if (getSelected().get())
      {
         for (RobotSide side : RobotSide.values)
         {
            if (goalFeetPosesSelected.get(side).get())
            {
               goalFeetGizmos.get(side).process3DViewInput(input);
            }
         }
      }
   }

   @Override
   public void renderImGuiSettingWidgets()
   {
      if (referenceFrameLibraryCombo.render())
      {
<<<<<<< HEAD
         actionData.getConditionalReferenceFrame().setParentFrameName(referenceFrameLibraryCombo.getSelectedReferenceFrame().get().getName());
=======
         actionDescription.changeParentFrameWithoutMoving(referenceFrameLibraryCombo.getSelectedReferenceFrame());
>>>>>>> bf8b595d
         update();
      }
      if (ImGui.button(labels.get("Plan")))
      {
         // TODO: Plan preview message
      }
      ImGui.sameLine();
      for (RobotSide side : RobotSide.values)
      {
         ImGui.checkbox(labels.get("Edit " + side.getPascalCaseName()), goalFeetPosesSelected.get(side));
         if (side == RobotSide.LEFT)
            ImGui.sameLine();
      }
      ImGui.pushItemWidth(80.0f);
      swingDurationWidget.renderImGuiWidget();
      transferDurationWidget.renderImGuiWidget();
      ImGui.popItemWidth();
   }

   public void render3DPanelImGuiOverlays()
   {
      if (footstepPlannerGoalGizmo.getPathControlRingGizmo().getRingHovered())
      {
         tooltip.render("%s Action\nIndex: %d\nDescription: %s".formatted(getActionTypeTitle(),
                                                                          getActionIndex(),
                                                                          actionDescription.getDescription()));
      }
   }

   @Override
   public void getRenderables(Array<Renderable> renderables, Pool<Renderable> pool)
   {
      footstepPlanGraphic.getRenderables(renderables, pool);
      footstepPlannerGoalGizmo.getVirtualRenderables(renderables, pool);
      if (getSelected().get())
      {
         for (RobotSide side : RobotSide.values)
         {
            if (goalFeetPosesSelected.get(side).get())
            {
               goalFeetGizmos.get(side).getRenderables(renderables, pool);
            }
         }
      }
      for (RobotSide side : RobotSide.values)
         goalFeetGraphics.get(side).getRenderables(renderables, pool);
   }

   @Override
   public ImBooleanWrapper getSelected()
   {
      return selectedWrapper;
   }

   @Override
   public WalkActionDescription getActionDescription()
   {
      return actionDescription;
   }

   @Override
   public String getActionTypeTitle()
   {
      return "Walk Goal";
   }
}<|MERGE_RESOLUTION|>--- conflicted
+++ resolved
@@ -30,23 +30,14 @@
 
 public class RDXWalkAction extends RDXBehaviorAction
 {
-<<<<<<< HEAD
    private final ReferenceFrameLibrary referenceFrameLibrary;
 
-   private final WalkActionData actionData = new WalkActionData();
-   private final RDXFootstepPlanGraphic footstepPlanGraphic;
-   private final ImGuiReferenceFrameLibraryCombo referenceFrameLibraryCombo;
-   private final SideDependentList<RDXFootstepGraphic> goalFeetGraphics = new SideDependentList<>();
-   private final RDXSelectablePathControlRingGizmo footstepPlannerGoalGizmo = new RDXSelectablePathControlRingGizmo(actionData.getConditionalReferenceFrame().get(),
-                                                                                                                    actionData.getTransformToParent());
-=======
    private final WalkActionDescription actionDescription = new WalkActionDescription();
    private final RDXFootstepPlanGraphic footstepPlanGraphic;
    private final ImGuiReferenceFrameLibraryCombo referenceFrameLibraryCombo;
    private final SideDependentList<RDXFootstepGraphic> goalFeetGraphics = new SideDependentList<>();
-   private final RDXSelectablePathControlRingGizmo footstepPlannerGoalGizmo = new RDXSelectablePathControlRingGizmo(actionDescription.getGoalFrame(),
+   private final RDXSelectablePathControlRingGizmo footstepPlannerGoalGizmo = new RDXSelectablePathControlRingGizmo(actionDescription.getConditionalReferenceFrame().get(),
                                                                                                                     actionDescription.getTransformToParent());
->>>>>>> bf8b595d
    private final ImGuiUniqueLabelMap labels = new ImGuiUniqueLabelMap(getClass());
    private final ImBooleanWrapper selectedWrapper = new ImBooleanWrapper(footstepPlannerGoalGizmo::getSelected,
                                                                          footstepPlannerGoalGizmo::setSelected,
@@ -65,11 +56,7 @@
                         DRCRobotModel robotModel,
                         ReferenceFrameLibrary referenceFrameLibrary)
    {
-<<<<<<< HEAD
       this.referenceFrameLibrary = referenceFrameLibrary;
-=======
-      actionDescription.setReferenceFrameLibrary(referenceFrameLibrary);
->>>>>>> bf8b595d
       footstepPlanGraphic = new RDXFootstepPlanGraphic(robotModel.getContactPointParameters().getControllerFootGroundContactPoints());
       referenceFrameLibraryCombo = new ImGuiReferenceFrameLibraryCombo(referenceFrameLibrary);
 
@@ -83,11 +70,7 @@
       {
          goalFeetPosesSelected.put(side, new ImBoolean(false));
 
-<<<<<<< HEAD
-         RDXPose3DGizmo footGizmo = new RDXPose3DGizmo(actionData.getGoalFootstepToParentTransforms().get(side), actionData.getConditionalReferenceFrame().get());
-=======
-         RDXPose3DGizmo footGizmo = new RDXPose3DGizmo(actionDescription.getGoalFootstepToParentTransforms().get(side), actionDescription.getGoalFrame());
->>>>>>> bf8b595d
+         RDXPose3DGizmo footGizmo = new RDXPose3DGizmo(actionDescription.getGoalFootstepToParentTransforms().get(side), actionDescription.getConditionalReferenceFrame().get());
          footGizmo.create(panel3D);
          goalFeetGizmos.put(side, footGizmo);
 
@@ -97,11 +80,7 @@
 
          // Set initial placement of goal feet poses
          FramePose3D goalFootPose = new FramePose3D();
-<<<<<<< HEAD
-         goalFootPose.setToZero(actionData.getConditionalReferenceFrame().get());
-=======
-         goalFootPose.setToZero(actionDescription.getGoalFrame());
->>>>>>> bf8b595d
+         goalFootPose.setToZero(actionDescription.getConditionalReferenceFrame().get());
          goalFootPose.getPosition().addY(0.5 * side.negateIfRightSide(footstepPlannerParameters.getIdealFootstepWidth()));
          goalFootPose.get(footGizmo.getTransformToParent());
       }
@@ -110,73 +89,42 @@
    @Override
    public void updateAfterLoading()
    {
-<<<<<<< HEAD
-      referenceFrameLibraryCombo.setSelectedReferenceFrame(actionData.getConditionalReferenceFrame());
-      footstepPlannerGoalGizmo.getPathControlRingGizmo().setGizmoFrame(actionData.getConditionalReferenceFrame().get());
-      for (RobotSide side : RobotSide.values)
-      {
-         goalFeetGizmos.get(side).setParentFrame(actionData.getConditionalReferenceFrame().get());
-=======
-      referenceFrameLibraryCombo.setSelectedReferenceFrame(actionDescription.getParentFrame().getName());
-      footstepPlannerGoalGizmo.getPathControlRingGizmo().setGizmoFrame(actionDescription.getGoalFrame());
-      for (RobotSide side : RobotSide.values)
-      {
-         goalFeetGizmos.get(side).setParentFrame(actionDescription.getGoalFrame());
->>>>>>> bf8b595d
+      referenceFrameLibraryCombo.setSelectedReferenceFrame(actionDescription.getConditionalReferenceFrame());
+      footstepPlannerGoalGizmo.getPathControlRingGizmo().setGizmoFrame(actionDescription.getConditionalReferenceFrame().get());
+      for (RobotSide side : RobotSide.values)
+      {
+         goalFeetGizmos.get(side).setParentFrame(actionDescription.getConditionalReferenceFrame().get());
       }
    }
 
    public void setIncludingFrame(ReferenceFrame parentFrame, RigidBodyTransform transformToParent)
    {
-<<<<<<< HEAD
-      actionData.getConditionalReferenceFrame().setParentFrameName(parentFrame.getName());
-      actionData.setTransformToParent(transformToParent);
-=======
-      actionDescription.changeParentFrame(parentFrame);
-      actionDescription.setTransformToParent(transformToParentToPack -> transformToParentToPack.set(transformToParent));
->>>>>>> bf8b595d
+      actionDescription.getConditionalReferenceFrame().setParentFrameName(parentFrame.getName());
+      actionDescription.setTransformToParent(transformToParent);
       update();
    }
 
    public void setToReferenceFrame(ReferenceFrame referenceFrame)
    {
-<<<<<<< HEAD
-      actionData.getConditionalReferenceFrame().setParentFrameName(ReferenceFrame.getWorldFrame().getName());
-      actionData.setTransformToParent(referenceFrame.getTransformToWorldFrame());
-=======
-      actionDescription.changeParentFrame(ReferenceFrame.getWorldFrame());
-      actionDescription.setTransformToParent(transformToParentToPack -> transformToParentToPack.set(referenceFrame.getTransformToWorldFrame()));
->>>>>>> bf8b595d
+      actionDescription.getConditionalReferenceFrame().setParentFrameName(ReferenceFrame.getWorldFrame().getName());
+      actionDescription.setTransformToParent(referenceFrame.getTransformToWorldFrame());
       update();
    }
 
    @Override
    public void update(boolean concurrencyWithPreviousAction, int indexShiftConcurrentAction)
    {
-<<<<<<< HEAD
-      actionData.update(referenceFrameLibrary);
-=======
-      actionDescription.update();
->>>>>>> bf8b595d
+      actionDescription.update(referenceFrameLibrary);
 
       if (!getSelected().get())
          goalFeetPosesSelected.forEach(imBoolean -> imBoolean.set(false));
 
-<<<<<<< HEAD
-      if (footstepPlannerGoalGizmo.getPathControlRingGizmo().getGizmoFrame() != actionData.getConditionalReferenceFrame().get())
-      {
-         footstepPlannerGoalGizmo.getPathControlRingGizmo().setGizmoFrame(actionData.getConditionalReferenceFrame().get());
-         for (RobotSide side : RobotSide.values)
-         {
-            goalFeetGizmos.get(side).setParentFrame(actionData.getConditionalReferenceFrame().get());
-=======
-      if (footstepPlannerGoalGizmo.getPathControlRingGizmo().getGizmoFrame() != actionDescription.getGoalFrame())
-      {
-         footstepPlannerGoalGizmo.getPathControlRingGizmo().setGizmoFrame(actionDescription.getGoalFrame());
-         for (RobotSide side : RobotSide.values)
-         {
-            goalFeetGizmos.get(side).setParentFrame(actionDescription.getGoalFrame());
->>>>>>> bf8b595d
+      if (footstepPlannerGoalGizmo.getPathControlRingGizmo().getGizmoFrame() != actionDescription.getConditionalReferenceFrame().get())
+      {
+         footstepPlannerGoalGizmo.getPathControlRingGizmo().setGizmoFrame(actionDescription.getConditionalReferenceFrame().get());
+         for (RobotSide side : RobotSide.values)
+         {
+            goalFeetGizmos.get(side).setParentFrame(actionDescription.getConditionalReferenceFrame().get());
          }
       }
 
@@ -239,11 +187,7 @@
    {
       if (referenceFrameLibraryCombo.render())
       {
-<<<<<<< HEAD
-         actionData.getConditionalReferenceFrame().setParentFrameName(referenceFrameLibraryCombo.getSelectedReferenceFrame().get().getName());
-=======
-         actionDescription.changeParentFrameWithoutMoving(referenceFrameLibraryCombo.getSelectedReferenceFrame());
->>>>>>> bf8b595d
+         actionDescription.getConditionalReferenceFrame().setParentFrameName(referenceFrameLibraryCombo.getSelectedReferenceFrame().get().getName());
          update();
       }
       if (ImGui.button(labels.get("Plan")))
