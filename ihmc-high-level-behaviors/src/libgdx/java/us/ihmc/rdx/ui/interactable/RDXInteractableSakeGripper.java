--- conflicted
+++ resolved
@@ -138,7 +138,7 @@
          case FULLY_OPEN -> fullyOpenGripper();
          case OPEN -> openGripper();
          case CLOSE -> closeGripper();
-         case GRIP -> crushGripper();
+         case GRIP_HARD -> crushGripper();
       }
    }
 
@@ -194,11 +194,7 @@
    {
       for (int i = 0; i < NUMBER_OF_FINGERS; i++)
          fingersTransforms[i].set(FINGERS_TO_PALM_CRUSH[i]);
-<<<<<<< HEAD
-      sakeHandConfiguration = SakeHandCommandOption.GRIP;
-=======
       sakeHandConfiguration = SakeHandPreset.GRIP_HARD;
->>>>>>> 59d22d22
    }
 
    private void closeGripper()
