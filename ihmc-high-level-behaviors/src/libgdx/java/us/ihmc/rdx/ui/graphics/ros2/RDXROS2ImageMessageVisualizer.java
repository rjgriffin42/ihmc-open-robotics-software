--- conflicted
+++ resolved
@@ -189,15 +189,10 @@
    {
       subscribed = false;
       if (realtimeROS2Node != null)
-<<<<<<< HEAD
-         realtimeROS2Node.destroy();
-      realtimeROS2Node = null;
-=======
       {
          realtimeROS2Node.destroy();
          realtimeROS2Node = null;
       }
->>>>>>> 2d59dc2c
    }
 
    public boolean isSubscribed()
