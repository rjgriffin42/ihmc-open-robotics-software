package us.ihmc.rdx.ui.teleoperation.locomotion;

import org.apache.commons.lang3.StringUtils;
import us.ihmc.tools.property.*;

public class RDXLocomotionParameters extends StoredPropertySet
{
   public static final StoredPropertyKeyList keys = new StoredPropertyKeyList();

   public static final DoubleStoredPropertyKey swingTime = keys.addDoubleKey("Swing time");
   public static final DoubleStoredPropertyKey transferTime = keys.addDoubleKey("Transfer time");
   public static final BooleanStoredPropertyKey assumeFlatGround = keys.addBooleanKey("Assume flat ground");
   public static final BooleanStoredPropertyKey areFootstepsAdjustable = keys.addBooleanKey("Are footsteps adjustable");
   public static final BooleanStoredPropertyKey planSwingTrajectories = keys.addBooleanKey("Plan swing trajectories");
   public static final BooleanStoredPropertyKey replanSwingTrajectoriesOnChange = keys.addBooleanKey("Replan swing trajectories on change");
<<<<<<< HEAD
   public static final BooleanStoredPropertyKey planWidthBodyPath = keys.addBooleanKey("Plan with body path");
=======
   public static final BooleanStoredPropertyKey assumeFlatGround = keys.addBooleanKey("Assume flat ground");
   public static final IntegerStoredPropertyKey initialStanceSide = keys.addIntegerKey("Initial stance side");
   public static final DoubleStoredPropertyKey footstepPlannerTimeout = keys.addDoubleKey("Footstep planner timeout");
   public static final DoubleStoredPropertyKey idealGoalFootstepWidth = keys.addDoubleKey("Ideal goal footstep width");
>>>>>>> 5d46c972

   public RDXLocomotionParameters(String robotName)
   {
      super(keys, RDXLocomotionParameters.class, StringUtils.capitalize(robotName));
   }

   public double getSwingTime()
   {
      return get(swingTime);
   }

   public double getTransferTime()
   {
      return get(transferTime);
   }

   public boolean getAssumeFlatGround()
   {
      return get(assumeFlatGround);
   }

   public boolean getAreFootstepsAdjustable()
   {
      return get(areFootstepsAdjustable);
   }

   public boolean getPlanSwingTrajectories()
   {
      return get(planSwingTrajectories);
   }

   public boolean getReplanSwingTrajectoryOnChange()
   {
      return get(replanSwingTrajectoriesOnChange);
   }

   public boolean getPlanWithBodyPath()
   {
      return get(planWidthBodyPath);
   }

   public int getInitialStanceSide()
   {
      return get(initialStanceSide);
   }

   public double getFootstepPlannerTimeout()
   {
      return get(footstepPlannerTimeout);
   }

   public double getIdealGoalFootstepWidth()
   {
      return get(idealGoalFootstepWidth);
   }
}<|MERGE_RESOLUTION|>--- conflicted
+++ resolved
@@ -13,14 +13,9 @@
    public static final BooleanStoredPropertyKey areFootstepsAdjustable = keys.addBooleanKey("Are footsteps adjustable");
    public static final BooleanStoredPropertyKey planSwingTrajectories = keys.addBooleanKey("Plan swing trajectories");
    public static final BooleanStoredPropertyKey replanSwingTrajectoriesOnChange = keys.addBooleanKey("Replan swing trajectories on change");
-<<<<<<< HEAD
-   public static final BooleanStoredPropertyKey planWidthBodyPath = keys.addBooleanKey("Plan with body path");
-=======
-   public static final BooleanStoredPropertyKey assumeFlatGround = keys.addBooleanKey("Assume flat ground");
    public static final IntegerStoredPropertyKey initialStanceSide = keys.addIntegerKey("Initial stance side");
    public static final DoubleStoredPropertyKey footstepPlannerTimeout = keys.addDoubleKey("Footstep planner timeout");
    public static final DoubleStoredPropertyKey idealGoalFootstepWidth = keys.addDoubleKey("Ideal goal footstep width");
->>>>>>> 5d46c972
 
    public RDXLocomotionParameters(String robotName)
    {
