--- conflicted
+++ resolved
@@ -4,20 +4,15 @@
 import com.badlogic.gdx.graphics.g3d.Renderable;
 import com.badlogic.gdx.utils.Array;
 import com.badlogic.gdx.utils.Pool;
-import com.esotericsoftware.minlog.Log;
 import imgui.ImGui;
 import imgui.flag.ImGuiMouseButton;
 import us.ihmc.avatar.drcRobot.DRCRobotModel;
-<<<<<<< HEAD
 import us.ihmc.behaviors.sequence.BehaviorActionSequence;
-import us.ihmc.behaviors.sequence.actions.PelvisHeightPitchActionData;
 import us.ihmc.commons.thread.ThreadTools;
 import us.ihmc.communication.packets.MessageTools;
 import us.ihmc.communication.ros2.ROS2PublishSubscribeAPI;
 import us.ihmc.euclid.referenceFrame.FramePose3D;
-=======
 import us.ihmc.behaviors.sequence.actions.PelvisHeightPitchActionDescription;
->>>>>>> 86e7929c
 import us.ihmc.euclid.referenceFrame.ReferenceFrame;
 import us.ihmc.euclid.transform.RigidBodyTransform;
 import us.ihmc.log.LogTools;
@@ -86,13 +81,9 @@
                                      ReferenceFrameLibrary referenceFrameLibrary,
                                      ROS2PublishSubscribeAPI ros2)
    {
-<<<<<<< HEAD
       this.ros2 = ros2;
       this.syncedFullRobotModel = syncedFullRobotModel;
-      actionData.setReferenceFrameLibrary(referenceFrameLibrary);
-=======
       this.referenceFrameLibrary = referenceFrameLibrary;
->>>>>>> 86e7929c
 
       String pelvisBodyName = syncedFullRobotModel.getPelvis().getName();
       String modelFileName = RDXInteractableTools.getModelFileName(robotModel.getRobotDefinition().getRigidBodyDefinition(pelvisBodyName));
@@ -161,15 +152,15 @@
 
       pelvisPoseStatus.setActionIndex(getActionIndex());
       pelvisPoseStatus.getParentFrame().resetQuick();
-      pelvisPoseStatus.getParentFrame().add(getActionData().getParentFrame().getName());
+      pelvisPoseStatus.getParentFrame().add(getActionDescription().get().getParent().getName());
 
       // compute transform variation from previous pose
       FramePose3D currentRobotPelvisPose = new FramePose3D(syncedFullRobotModel.getPelvis().getParentJoint().getFrameAfterJoint());
-      if (getActionData().getParentFrame() != currentRobotPelvisPose.getReferenceFrame())
-         currentRobotPelvisPose.changeFrame(getActionData().getParentFrame());
+      if (getActionDescription().get().getParent() != currentRobotPelvisPose.getReferenceFrame())
+         currentRobotPelvisPose.changeFrame(getActionDescription().get().getParent());
       RigidBodyTransform transformVariation = new RigidBodyTransform();
       transformVariation.setAndInvert(currentRobotPelvisPose);
-      getActionData().getTransformToParent().transform(transformVariation);
+      getActionDescription().getTransformToParent().transform(transformVariation);
       MessageTools.toMessage(transformVariation, pelvisPoseStatus.getTransformToParent());
 
       // if the action is part of a group of concurrent actions that is currently executing or about to be executed
