package us.ihmc.rdx.ui.behavior.actions;

import imgui.ImGui;
import us.ihmc.avatar.sakeGripper.SakeHandParameters;
import us.ihmc.avatar.sakeGripper.SakeHandPreset;
import us.ihmc.behaviors.sequence.actions.SakeHandCommandActionDefinition;
import us.ihmc.behaviors.sequence.actions.SakeHandCommandActionState;
import us.ihmc.communication.crdt.CRDTInfo;
import us.ihmc.rdx.imgui.ImDoubleWrapper;
import us.ihmc.rdx.imgui.ImGuiLabelledWidgetAligner;
import us.ihmc.rdx.imgui.ImGuiSliderDoubleWrapper;
import us.ihmc.rdx.imgui.ImGuiUniqueLabelMap;
import us.ihmc.rdx.imgui.ImIntegerWrapper;
import us.ihmc.rdx.ui.behavior.sequence.RDXActionNode;
import us.ihmc.rdx.ui.widgets.ImGuiGripperWidget;
import us.ihmc.robotics.EuclidCoreMissingTools;
import us.ihmc.tools.io.WorkspaceResourceDirectory;

public class RDXSakeHandCommandAction extends RDXActionNode<SakeHandCommandActionState, SakeHandCommandActionDefinition>
{
   private final SakeHandCommandActionDefinition definition;
   private final ImGuiUniqueLabelMap labels = new ImGuiUniqueLabelMap(getClass());
   private final ImIntegerWrapper sideWidget;
   private final ImGuiSliderDoubleWrapper handOpenAngleSlider;
   private final ImDoubleWrapper initialSatisfactionHandAngleToleranceInput;
   private final ImDoubleWrapper completionHandAngleToleranceInput;
   private final ImGuiSliderDoubleWrapper fingertipGripForceSlider;
   private final ImGuiGripperWidget gripperWidget = new ImGuiGripperWidget();

   public RDXSakeHandCommandAction(long id, CRDTInfo crdtInfo, WorkspaceResourceDirectory saveFileDirectory)
   {
      super(new SakeHandCommandActionState(id, crdtInfo, saveFileDirectory));

      definition = getDefinition();

      definition.setName("Hand configuration");

      sideWidget = new ImIntegerWrapper(definition::getSide, definition::setSide, labels.get("Side"));
      ImGuiLabelledWidgetAligner widgetAligner = new ImGuiLabelledWidgetAligner();
      handOpenAngleSlider = new ImGuiSliderDoubleWrapper("Hand Open Angle", "", 0.0, Math.toRadians(SakeHandParameters.MAX_DESIRED_HAND_OPEN_ANGLE_DEGREES),
                                                         definition::getHandOpenAngle,
                                                         definition::setHandOpenAngle);
      handOpenAngleSlider.addWidgetAligner(widgetAligner);
      initialSatisfactionHandAngleToleranceInput = new ImDoubleWrapper(
            () -> Math.toDegrees(definition.getInitialSatisfactionHandAngleTolerance()),
            initialSatisfactionHandAngleToleranceDegrees ->
                  definition.setInitialSatisfactionHandAngleTolerance(Math.toRadians(initialSatisfactionHandAngleToleranceDegrees)),
            imDouble -> ImGui.inputDouble(labels.get("Initial Satisfaction Hand Angle Tolerance (%s)".formatted(EuclidCoreMissingTools.DEGREE_SYMBOL)),
                                          imDouble));
      completionHandAngleToleranceInput = new ImDoubleWrapper(
            () -> Math.toDegrees(definition.getCompletionHandAngleTolerance()),
            completionHandAngleToleranceDegrees -> definition.setCompletionHandAngleTolerance(Math.toRadians(completionHandAngleToleranceDegrees)),
            imDouble -> ImGui.inputDouble(labels.get("Completion Hand Angle Tolerance (%s)".formatted(EuclidCoreMissingTools.DEGREE_SYMBOL)), imDouble));
      fingertipGripForceSlider = new ImGuiSliderDoubleWrapper("Fingertip Torque Limit", "%.1f N", 0.0, SakeHandParameters.FINGERTIP_GRIP_FORCE_HARDWARE_LIMIT,
                                                              definition::getFingertipGripForceLimit,
                                                              definition::setFingertipGripForceLimit);
      fingertipGripForceSlider.addWidgetAligner(widgetAligner);
   }

   @Override
   public void update()
   {
      super.update();
   }

   @Override
   protected void renderImGuiWidgetsInternal()
   {
      ImGui.pushItemWidth(100.0f);
      sideWidget.renderImGuiWidget();

<<<<<<< HEAD
      SakeHandCommandOption sakeCommandOption = getDefinition().getSakeCommandOption();
      if (sakeCommandOption != SakeHandCommandOption.CUSTOM)
      {
         getDefinition().setGoalPosition(sakeCommandOption.getDesiredPosition());
         getDefinition().setGoalTorque(sakeCommandOption.getDesiredTorque());
=======
      for (SakeHandPreset preset : SakeHandPreset.values)
      {
         ImGui.sameLine();
         if (ImGui.button(labels.get(preset.getPascalCasedName())))
         {
            definition.setHandOpenAngle(preset.getHandOpenAngle());
            definition.setFingertipGripForceLimit(preset.getFingertipGripForceLimit());
         }
>>>>>>> 59d22d22
      }

      handOpenAngleSlider.setWidgetText("%.1f%s".formatted(Math.toDegrees(definition.getHandOpenAngle()), EuclidCoreMissingTools.DEGREE_SYMBOL));

<<<<<<< HEAD
      if (positionWidget.changed() || torqueWidget.changed())
      {
         getDefinition().setHandConfigurationIndex(SakeHandCommandOption.CUSTOM.ordinal());
      }
=======
      handOpenAngleSlider.renderImGuiWidget();
      initialSatisfactionHandAngleToleranceInput.renderImGuiWidget();
      completionHandAngleToleranceInput.renderImGuiWidget();
      fingertipGripForceSlider.renderImGuiWidget();
   }

   @Override
   public void renderTreeViewIconArea()
   {
      super.renderTreeViewIconArea();

      gripperWidget.render(definition.getSide(), ImGui.getFrameHeight());
      ImGui.sameLine();
>>>>>>> 59d22d22
   }

   @Override
   public String getActionTypeTitle()
   {
      return "Hand Configuration";
   }
}<|MERGE_RESOLUTION|>--- conflicted
+++ resolved
@@ -69,13 +69,6 @@
       ImGui.pushItemWidth(100.0f);
       sideWidget.renderImGuiWidget();
 
-<<<<<<< HEAD
-      SakeHandCommandOption sakeCommandOption = getDefinition().getSakeCommandOption();
-      if (sakeCommandOption != SakeHandCommandOption.CUSTOM)
-      {
-         getDefinition().setGoalPosition(sakeCommandOption.getDesiredPosition());
-         getDefinition().setGoalTorque(sakeCommandOption.getDesiredTorque());
-=======
       for (SakeHandPreset preset : SakeHandPreset.values)
       {
          ImGui.sameLine();
@@ -84,17 +77,10 @@
             definition.setHandOpenAngle(preset.getHandOpenAngle());
             definition.setFingertipGripForceLimit(preset.getFingertipGripForceLimit());
          }
->>>>>>> 59d22d22
       }
 
       handOpenAngleSlider.setWidgetText("%.1f%s".formatted(Math.toDegrees(definition.getHandOpenAngle()), EuclidCoreMissingTools.DEGREE_SYMBOL));
 
-<<<<<<< HEAD
-      if (positionWidget.changed() || torqueWidget.changed())
-      {
-         getDefinition().setHandConfigurationIndex(SakeHandCommandOption.CUSTOM.ordinal());
-      }
-=======
       handOpenAngleSlider.renderImGuiWidget();
       initialSatisfactionHandAngleToleranceInput.renderImGuiWidget();
       completionHandAngleToleranceInput.renderImGuiWidget();
@@ -108,7 +94,6 @@
 
       gripperWidget.render(definition.getSide(), ImGui.getFrameHeight());
       ImGui.sameLine();
->>>>>>> 59d22d22
    }
 
    @Override
