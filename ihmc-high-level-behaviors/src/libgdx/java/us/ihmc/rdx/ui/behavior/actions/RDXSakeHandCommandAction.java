package us.ihmc.rdx.ui.behavior.actions;

import imgui.internal.ImGui;
import us.ihmc.avatar.sakeGripper.SakeHandCommandOption;
import us.ihmc.behaviors.sequence.actions.SakeHandCommandActionDefinition;
import us.ihmc.behaviors.sequence.actions.SakeHandCommandActionState;
import us.ihmc.communication.crdt.CRDTInfo;
import us.ihmc.rdx.imgui.*;
import us.ihmc.rdx.ui.behavior.sequence.RDXActionNode;
import us.ihmc.tools.io.WorkspaceResourceDirectory;

import static us.ihmc.avatar.sakeGripper.SakeHandParameters.MAX_ANGLE_BETWEEN_FINGERS;
import static us.ihmc.avatar.sakeGripper.SakeHandParameters.MAX_TORQUE_NEWTONS;

public class RDXSakeHandCommandAction extends RDXActionNode<SakeHandCommandActionState, SakeHandCommandActionDefinition>
{
   private final ImGuiUniqueLabelMap labels = new ImGuiUniqueLabelMap(getClass());
   private final ImIntegerWrapper sideWidget;

   private final String[] handConfigurationNames = new String[SakeHandCommandOption.values.length];
   private final ImIntegerWrapper handCommandEnumWidget;
   private final ImDoubleWrapper positionWidget;
   private final ImDoubleWrapper torqueWidget;

   private final ImBooleanWrapper executeWithNextActionWrapper;

   public RDXSakeHandCommandAction(long id, CRDTInfo crdtInfo, WorkspaceResourceDirectory saveFileDirectory)
   {
      super(new SakeHandCommandActionState(id, crdtInfo, saveFileDirectory));

      getDefinition().setDescription("Hand configuration");

      sideWidget = new ImIntegerWrapper(getDefinition()::getSide, getDefinition()::setSide, labels.get("Side"));
      handCommandEnumWidget = new ImIntegerWrapper(getDefinition()::getHandConfigurationIndex,
                                                   getDefinition()::setHandConfigurationIndex,
                                                    imInt -> ImGui.combo(labels.get("Predefined Options"),
                                                                         imInt,
                                                                         handConfigurationNames));
      positionWidget = new ImDoubleWrapper(getDefinition()::getGoalPosition,
                                           getDefinition()::setGoalPosition,
                                           imDouble -> ImGuiTools.sliderDouble(labels.get("Position"), imDouble, 0.0, 1.0,
                                                          "%.1f deg".formatted(getDefinition().getGoalPosition() * MAX_ANGLE_BETWEEN_FINGERS)));
      torqueWidget = new ImDoubleWrapper(getDefinition()::getGoalTorque,
                                           getDefinition()::setGoalTorque,
                                           imDouble -> ImGuiTools.sliderDouble(labels.get("Torque"), imDouble, 0.0, 1.0,
                                                          "%.1f N".formatted(getDefinition().getGoalTorque() * MAX_TORQUE_NEWTONS)));
      executeWithNextActionWrapper = new ImBooleanWrapper(getDefinition()::getExecuteWithNextAction,
                                                          getDefinition()::setExecuteWithNextAction,
                                                          imBoolean -> imgui.ImGui.checkbox(labels.get("Execute with next action"),
                                                                                            imBoolean));

      for (int i = 0; i < SakeHandCommandOption.values.length; ++i)
      {
         handConfigurationNames[i] = SakeHandCommandOption.values[i].name();
      }
   }

   @Override
   public void update()
   {
      super.update();
   }

   @Override
   protected void renderImGuiWidgetsInternal()
   {
      imgui.ImGui.sameLine();
      executeWithNextActionWrapper.renderImGuiWidget();
      
      ImGui.pushItemWidth(100.0f);
      sideWidget.renderImGuiWidget();
      ImGui.sameLine();
      handCommandEnumWidget.renderImGuiWidget();
      ImGui.popItemWidth();

<<<<<<< HEAD
      // Set position and torque slider values to match selected command option
      SakeHandCommandOption command = SakeHandCommandOption.values[definition.getHandConfigurationIndex()];
      if (command.getDesiredPosition() >= 0)
      {
         positionValue[0] = (float) (command.getDesiredPosition() * Math.toRadians(MAX_ANGLE_BETWEEN_FINGERS));
      }
      if (command.getDesiredTorque() >= 0)
      {
         torqueValue[0] = (float) command.getDesiredTorque();
=======
      SakeHandCommandOption sakeCommandOption = getDefinition().getSakeCommandOption();
      if (sakeCommandOption != SakeHandCommandOption.GOTO)
      {
         getDefinition().setGoalPosition(sakeCommandOption.getGoalPosition());
         getDefinition().setGoalTorque(sakeCommandOption.getGoalTorque());
>>>>>>> 73c47351
      }

      positionWidget.renderImGuiWidget();
      torqueWidget.renderImGuiWidget();

      if (positionWidget.changed() || torqueWidget.changed())
      {
<<<<<<< HEAD
         definition.setHandConfigurationIndex(SakeHandCommandOption.CUSTOM.ordinal());
=======
         getDefinition().setHandConfigurationIndex(SakeHandCommandOption.GOTO.ordinal());
>>>>>>> 73c47351
      }
   }

   @Override
   public String getActionTypeTitle()
   {
      return "Hand Configuration";
   }
}<|MERGE_RESOLUTION|>--- conflicted
+++ resolved
@@ -73,23 +73,11 @@
       handCommandEnumWidget.renderImGuiWidget();
       ImGui.popItemWidth();
 
-<<<<<<< HEAD
-      // Set position and torque slider values to match selected command option
-      SakeHandCommandOption command = SakeHandCommandOption.values[definition.getHandConfigurationIndex()];
-      if (command.getDesiredPosition() >= 0)
+      SakeHandCommandOption sakeCommandOption = getDefinition().getSakeCommandOption();
+      if (sakeCommandOption != SakeHandCommandOption.CUSTOM)
       {
-         positionValue[0] = (float) (command.getDesiredPosition() * Math.toRadians(MAX_ANGLE_BETWEEN_FINGERS));
-      }
-      if (command.getDesiredTorque() >= 0)
-      {
-         torqueValue[0] = (float) command.getDesiredTorque();
-=======
-      SakeHandCommandOption sakeCommandOption = getDefinition().getSakeCommandOption();
-      if (sakeCommandOption != SakeHandCommandOption.GOTO)
-      {
-         getDefinition().setGoalPosition(sakeCommandOption.getGoalPosition());
-         getDefinition().setGoalTorque(sakeCommandOption.getGoalTorque());
->>>>>>> 73c47351
+         getDefinition().setGoalPosition(sakeCommandOption.getDesiredPosition());
+         getDefinition().setGoalTorque(sakeCommandOption.getDesiredTorque());
       }
 
       positionWidget.renderImGuiWidget();
@@ -97,11 +85,7 @@
 
       if (positionWidget.changed() || torqueWidget.changed())
       {
-<<<<<<< HEAD
-         definition.setHandConfigurationIndex(SakeHandCommandOption.CUSTOM.ordinal());
-=======
-         getDefinition().setHandConfigurationIndex(SakeHandCommandOption.GOTO.ordinal());
->>>>>>> 73c47351
+         getDefinition().setHandConfigurationIndex(SakeHandCommandOption.CUSTOM.ordinal());
       }
    }
 
