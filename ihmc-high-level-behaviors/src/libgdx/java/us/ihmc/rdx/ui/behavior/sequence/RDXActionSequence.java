--- conflicted
+++ resolved
@@ -90,12 +90,8 @@
          getState().stepForwardNextExecutionIndex();
       }
       ImGuiTools.previousWidgetTooltip("Go to next action");
-
-<<<<<<< HEAD
+      
       boolean endOfSequence = getState().getExecutionNextIndex() >= getIndexEndOfSequence(getChildren());
-=======
-      boolean endOfSequence = getState().getExecutionNextIndex() >= getState().getActionChildren().size();
->>>>>>> 6cff9df8
       if (!endOfSequence)
       {
          String nextActionRejectionTooltip = getState().getNextActionRejectionTooltip();
