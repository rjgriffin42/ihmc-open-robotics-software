--- conflicted
+++ resolved
@@ -22,24 +22,18 @@
    private final ImGuiUniqueLabelMap labels = new ImGuiUniqueLabelMap(getClass());
    private final ActionSequenceState state;
    private final ImBooleanWrapper automaticExecutionCheckbox;
-<<<<<<< HEAD
    private final ImBooleanWrapper reversedExecutionCheckBox;
    private final ImVec2 calcDescriptionTextSize = new ImVec2();
    private final ImVec2 expandButtonSize = new ImVec2();
    private float longestDescriptionLength;
    private final MutablePair<Integer, Integer> reorderRequest = MutablePair.of(-1, 0);
-=======
->>>>>>> 812f5997
    private final Timer manualExecutionOverrideTimer = new Timer();
    private final ImGuiFlashingText executionRejectionTooltipText = new ImGuiFlashingText(Color.RED.toIntBits());
    private final List<RDXActionNode<?, ?>> nextForExecutionActions = new ArrayList<>();
    private final List<RDXActionNode<?, ?>> currentlyExecutingActions = new ArrayList<>();
-<<<<<<< HEAD
    private final RDXMultipleActionProgressBars multipleActionProgressBars = new RDXMultipleActionProgressBars();
    private boolean prevInvertExecution = true;
-=======
    private final RDXActionProgressWidgetsManager progressWidgetsManager = new RDXActionProgressWidgetsManager();
->>>>>>> 812f5997
 
    public RDXActionSequence(long id, CRDTInfo crdtInfo, WorkspaceResourceDirectory saveFileDirectory)
    {
