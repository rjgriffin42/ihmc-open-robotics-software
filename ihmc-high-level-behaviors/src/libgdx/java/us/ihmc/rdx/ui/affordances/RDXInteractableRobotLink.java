package us.ihmc.rdx.ui.affordances;

import com.badlogic.gdx.graphics.g3d.Renderable;
import com.badlogic.gdx.utils.Array;
import com.badlogic.gdx.utils.Pool;
import imgui.flag.ImGuiMouseButton;
import imgui.ImGui;
import org.lwjgl.openvr.InputAnalogActionData;
import org.lwjgl.openvr.InputDigitalActionData;
import us.ihmc.commons.thread.Notification;
import us.ihmc.euclid.referenceFrame.ReferenceFrame;
import us.ihmc.euclid.referenceFrame.interfaces.FramePose3DReadOnly;
import us.ihmc.euclid.transform.RigidBodyTransform;
import us.ihmc.humanoidRobotics.communication.packets.dataobjects.HandConfiguration;
import us.ihmc.rdx.imgui.ImGuiTools;
import us.ihmc.rdx.imgui.ImGuiUniqueLabelMap;
import us.ihmc.rdx.input.ImGui3DViewInput;
import us.ihmc.rdx.ui.RDX3DPanel;
import us.ihmc.rdx.ui.RDXBaseUI;
import us.ihmc.rdx.ui.gizmo.RDXSelectablePose3DGizmo;
import us.ihmc.rdx.vr.RDXVRContext;
import us.ihmc.rdx.vr.RDXVRDragData;
import us.ihmc.rdx.vr.RDXVRJoystickSelection;
import us.ihmc.robotics.referenceFrames.ReferenceFrameMissingTools;
import us.ihmc.robotics.robotSide.RobotSide;
import us.ihmc.robotics.robotSide.SideDependentList;

import java.util.ArrayList;

/**
 * An interactable robot link is a link on the robot that the user can
 * select and move around for various purposes. Modified means it is not updating
 * from the robot's pose -- the user has modified it. Selected means the
 * gizmo is showing, the arrow keys will move it, and usually, the spacebar
 * will send some action based on it.
 */
public class RDXInteractableRobotLink
{
   private final ArrayList<RDXRobotCollidable> robotCollidables = new ArrayList<>();
   private final ImGuiUniqueLabelMap labels = new ImGuiUniqueLabelMap(getClass());
   /** The frame tracks the real robot's live pose. */
   private ReferenceFrame syncedControlFrame;
   private ReferenceFrame graphicFrame;
   /** Link frame is used to specify the collidables for user selection. */
   private ReferenceFrame linkFrame;
   private RDXInteractableHighlightModel highlightModel;
   private boolean modified = false;
   private RDXSelectablePose3DGizmo selectablePose3DGizmo;
   private Runnable onSpacePressed;
   private boolean isMouseHovering;
   private final Notification contextMenuNotification = new Notification();
   private boolean isVRHovering;
   private Runnable openCommands;
   private Runnable closeCommands;

   /** For when the graphic, the link, and control frame are all the same. */
   public void create(RDXRobotCollidable robotCollidable, ReferenceFrame syncedControlFrame, String graphicFileName, RDX3DPanel panel3D)
   {
      create(robotCollidable, syncedControlFrame, new RigidBodyTransform(), new RigidBodyTransform(), graphicFileName, panel3D);
   }

   /** Used for the hands especially, which have 3 frames each. */
   public void create(RDXRobotCollidable robotCollidable,
                      ReferenceFrame syncedControlFrame,
                      RigidBodyTransform graphicToControlFrameTransform,
                      RigidBodyTransform linkToControlFrameTransform,
                      String modelFileName,
                      RDX3DPanel panel3D)
   {
      this.syncedControlFrame = syncedControlFrame;
      selectablePose3DGizmo = new RDXSelectablePose3DGizmo();
      robotCollidables.add(robotCollidable);
      graphicFrame = ReferenceFrameMissingTools.constructFrameWithUnchangingTransformToParent(selectablePose3DGizmo.getPoseGizmo().getGizmoFrame(),
                                                                                              graphicToControlFrameTransform);
      linkFrame = ReferenceFrameMissingTools.constructFrameWithUnchangingTransformToParent(selectablePose3DGizmo.getPoseGizmo().getGizmoFrame(),
                                                                                           linkToControlFrameTransform);
      highlightModel = new RDXInteractableHighlightModel(modelFileName);
      selectablePose3DGizmo.create(panel3D);

      RDXBaseUI.getInstance().getKeyBindings().register("Execute / pause motion", "Space");
      RDXBaseUI.getInstance().getKeyBindings().register("Delete selected gizmo", "Delete");
   }

   public void update()
   {
      if (!modified) // Ensure the gizmo is at the hand when not modified
      {
         selectablePose3DGizmo.getPoseGizmo().getTransformToParent().set(syncedControlFrame.getTransformToRoot());
      }
      selectablePose3DGizmo.getPoseGizmo().update();
      for (RDXRobotCollidable robotCollidable : robotCollidables)
      {
         if (modified)
            robotCollidable.setDetached(linkFrame);
         else
            robotCollidable.setAttachedToSyncedLink();
      }

      highlightModel.setPose(graphicFrame);

      if (modified && !selectablePose3DGizmo.isSelected() && (isMouseHovering || isVRHovering))
      {
         highlightModel.setTransparency(0.7);
      }
      else
      {
         highlightModel.setTransparency(0.5);
      }
   }

   public void processVRInput(RDXVRContext vrContext)
   {
      isVRHovering = false;

      for (RobotSide side : RobotSide.values)
      {
         vrContext.getController(side).runIfConnected(controller ->
         {
            boolean isHovering = false;
            for (RDXRobotCollidable robotCollidable : robotCollidables)
            {
               isHovering |= robotCollidable.getVRHovering(side);
            }
            isVRHovering |= isHovering;

            RDXVRDragData gripDragData = controller.getGripDragData();
<<<<<<< HEAD
            InputAnalogActionData joystick = controller.getJoystickActionData();
            InputDigitalActionData joystickButton = controller.getJoystickPressActionData();

            if (isHovering)
            {
               if (controller.getJoystickSelection() == RDXVRJoystickSelection.NONE)
               {
                  controller.setTopJoystickText("Open Hand");
                  controller.setBottomJoystickText("Close Hand");
                  controller.setLeftJoystickText("Delete Interactable");
                  controller.setRightJoystickText("Execute");
               }
               if (joystick.x() < 0 && Math.abs(joystick.x()) > Math.abs(joystick.y()))
               {
                  controller.setRightJoystickText("Execute");
                  controller.setJoystickSelection(RDXVRJoystickSelection.EXECUTE);
               }
               else if (joystick.x() > 0 && Math.abs(joystick.x()) > Math.abs(joystick.y()))
               {
                  controller.setLeftJoystickText("Delete Interactable");
                  controller.setJoystickSelection(RDXVRJoystickSelection.DELETE_INTERACTABLE);
               }
               else if (joystick.y() > 0 && Math.abs(joystick.y()) > Math.abs(joystick.x()))
               {
                  controller.setTopJoystickText("Open Hand");
                  controller.setJoystickSelection(RDXVRJoystickSelection.OPEN_HAND);
               }
               else if (joystick.y() < 0 && Math.abs(joystick.y()) > Math.abs(joystick.x()))
               {
                  controller.setBottomJoystickText("Close Hand");
                  controller.setJoystickSelection(RDXVRJoystickSelection.CLOSE_HAND);
               }
               else if (joystick.x() == 0 && joystick.y() == 0)
               {
                  controller.setJoystickSelection(RDXVRJoystickSelection.NONE);
               }
               if (joystickButton.bChanged() && joystickButton.bState())
               {
                  switch (controller.getJoystickSelection())
                  {
                     case EXECUTE:
                        onSpacePressed.run();
                        controller.setJoystickSelection(RDXVRJoystickSelection.NONE);
                        break;
                     case DELETE_INTERACTABLE:
                        delete();
                        controller.setJoystickSelection(RDXVRJoystickSelection.NONE);
                        break;
                     case OPEN_HAND:
                        if (openCommands != null)
                        {
                           openCommands.run();
                           break;
                        }
                     case CLOSE_HAND:
                        if (closeCommands != null)
                        {
                           closeCommands.run();
                           break;
                        }
                  }
               }
            }
            else
            {
               controller.setJoystickSelection(RDXVRJoystickSelection.NONE);
            }
            if (isHovering && gripDragData.getDragJustStarted())
=======
            InputDigitalActionData aButton = controller.getAButtonActionData();

            if (isHovering || gripDragData.getObjectBeingDragged() == this)
>>>>>>> 2e79ed09
            {
               controller.setAButtonText("Execute");
               if (gripDragData.getDragJustStarted())
               {
                  modified = true;
                  gripDragData.setObjectBeingDragged(this);
                  gripDragData.setInteractableFrameOnDragStart(selectablePose3DGizmo.getPoseGizmo().getGizmoFrame());
               }

               if (aButton.bChanged() && aButton.bState() && modified)
               {
                  onSpacePressed.run();
               }
            }

            if (gripDragData.isDragging() && gripDragData.getObjectBeingDragged() == this)
            {
               gripDragData.getDragFrame().getTransformToDesiredFrame(selectablePose3DGizmo.getPoseGizmo().getTransformToParent(),
                                                                      selectablePose3DGizmo.getPoseGizmo().getGizmoFrame().getParent());
            }
         });
      }
   }

   public void calculate3DViewPick(ImGui3DViewInput input)
   {
      selectablePose3DGizmo.calculate3DViewPick(input);
   }

   public boolean process3DViewInput(ImGui3DViewInput input)
   {
      isMouseHovering = false;
      for (RDXRobotCollidable robotCollidable : robotCollidables)
      {
         isMouseHovering |= robotCollidable.getMouseHovering();
      }

      if (isMouseHovering && ImGui.getMouseClickedCount(ImGuiMouseButton.Right) == 1)
      {
         contextMenuNotification.set();
      }

      boolean isClickedOn = isMouseHovering && input.mouseReleasedWithoutDrag(ImGuiMouseButton.Left);
      boolean isDeletedThisFrame = modified && selectablePose3DGizmo.isSelected() && ImGui.isKeyReleased(ImGuiTools.getDeleteKey());
      boolean unmodifiedButHovered = !modified && isMouseHovering;
      boolean becomesModified = unmodifiedButHovered && isClickedOn;
      boolean executeMotionKeyPressed = ImGui.isKeyReleased(ImGuiTools.getSpaceKey());

      if (isDeletedThisFrame)
      {
         delete();
      }

      selectablePose3DGizmo.process3DViewInput(input, isMouseHovering);

      if (becomesModified)
      {
         modified = true;
      }

      if (selectablePose3DGizmo.isSelected() && executeMotionKeyPressed)
      {
         onSpacePressed.run();
      }
      return becomesModified;
   }

   public boolean renderImGuiWidgets()
   {
      boolean becomesModified = false;
      if (ImGui.radioButton(labels.get("Deleted"), isDeleted()))
      {
         delete();
      }
      ImGui.sameLine();
      if (ImGui.radioButton(labels.get("Modified"), !selectablePose3DGizmo.getSelected().get() && modified))
      {
         selectablePose3DGizmo.getSelected().set(false);
         if (!modified)
         {
            becomesModified = true;
            modified = true;
         }
      }
      ImGui.sameLine();
      if (ImGui.radioButton(labels.get("Selected"), selectablePose3DGizmo.getSelected().get()))
      {
         selectablePose3DGizmo.getSelected().set(true);
         if (!modified)
         {
            becomesModified = true;
            modified = true;
         }
      }
      return becomesModified;
   }

   public void getVirtualRenderables(Array<Renderable> renderables, Pool<Renderable> pool)
   {
      boolean anyRobotCollidableHovered = false;
      for (RDXRobotCollidable robotCollidable : robotCollidables)
         anyRobotCollidableHovered |= robotCollidable.getIsHoveredByAnything();

      if (modified || anyRobotCollidableHovered)
      {
         highlightModel.getRenderables(renderables, pool);
      }
      selectablePose3DGizmo.getVirtualRenderables(renderables, pool);
   }

   public void delete()
   {
      modified = false;
      selectablePose3DGizmo.getSelected().set(false);
   }

   public boolean isDeleted()
   {
      return !selectablePose3DGizmo.getSelected().get() && !modified;
   }

   public void destroy()
   {
      highlightModel.dispose();
   }

   public FramePose3DReadOnly getPose()
   {
      return selectablePose3DGizmo.getPoseGizmo().getPose();
   }

   public ReferenceFrame getControlReferenceFrame()
   {
      return selectablePose3DGizmo.getPoseGizmo().getGizmoFrame();
   }

   public void setOnSpacePressed(Runnable onSpacePressed)
   {
      this.onSpacePressed = onSpacePressed;
   }

   public void setOpenCommands(Runnable openCommands)
   {
      this.openCommands = openCommands;
   }

   public void setCloseCommands(Runnable closeCommands)
   {
      this.closeCommands = closeCommands;
   }

   public void addAdditionalRobotCollidable(RDXRobotCollidable robotCollidable)
   {
      robotCollidables.add(robotCollidable);
   }

   public Notification getContextMenuNotification()
   {
      return contextMenuNotification;
   }

   public Notification getGizmoModifiedByUser()
   {
      return selectablePose3DGizmo.getPoseGizmo().getGizmoModifiedByUser();
   }
}<|MERGE_RESOLUTION|>--- conflicted
+++ resolved
@@ -124,7 +124,7 @@
             isVRHovering |= isHovering;
 
             RDXVRDragData gripDragData = controller.getGripDragData();
-<<<<<<< HEAD
+            InputDigitalActionData aButton = controller.getAButtonActionData();
             InputAnalogActionData joystick = controller.getJoystickActionData();
             InputDigitalActionData joystickButton = controller.getJoystickPressActionData();
 
@@ -192,12 +192,7 @@
             {
                controller.setJoystickSelection(RDXVRJoystickSelection.NONE);
             }
-            if (isHovering && gripDragData.getDragJustStarted())
-=======
-            InputDigitalActionData aButton = controller.getAButtonActionData();
-
             if (isHovering || gripDragData.getObjectBeingDragged() == this)
->>>>>>> 2e79ed09
             {
                controller.setAButtonText("Execute");
                if (gripDragData.getDragJustStarted())
