package us.ihmc.rdx.ui.vr;

import com.badlogic.gdx.graphics.g3d.Renderable;
import com.badlogic.gdx.utils.Array;
import com.badlogic.gdx.utils.Pool;
import toolbox_msgs.msg.dds.KinematicsStreamingToolboxInputMessage;
import toolbox_msgs.msg.dds.KinematicsToolboxOutputStatus;
import toolbox_msgs.msg.dds.KinematicsToolboxRigidBodyMessage;
import toolbox_msgs.msg.dds.ToolboxStateMessage;
import imgui.ImGui;
import imgui.type.ImBoolean;
import org.lwjgl.openvr.InputDigitalActionData;
import us.ihmc.avatar.drcRobot.DRCRobotModel;
import us.ihmc.avatar.networkProcessor.kinemtaticsStreamingToolboxModule.KinematicsStreamingToolboxModule;
import us.ihmc.avatar.ros2.ROS2ControllerHelper;
import us.ihmc.communication.IHMCROS2Input;
import us.ihmc.communication.ROS2Tools;
import us.ihmc.communication.packets.ToolboxState;
import us.ihmc.euclid.referenceFrame.FramePose3D;
import us.ihmc.euclid.referenceFrame.ReferenceFrame;
import us.ihmc.euclid.transform.RigidBodyTransform;
import us.ihmc.rdx.imgui.ImGuiPlot;
import us.ihmc.rdx.imgui.ImGuiUniqueLabelMap;
<<<<<<< HEAD
import us.ihmc.rdx.perception.RDXObjectDetector;
=======
import us.ihmc.rdx.sceneManager.RDXSceneLevel;
>>>>>>> ef1c616f
import us.ihmc.rdx.ui.graphics.RDXMultiBodyGraphic;
import us.ihmc.rdx.ui.graphics.RDXReferenceFrameGraphic;
import us.ihmc.rdx.ui.missionControl.RestartableMissionControlProcess;
import us.ihmc.rdx.ui.missionControl.processes.RestartableJavaProcess;
import us.ihmc.rdx.ui.tools.KinematicsRecordReplay;
import us.ihmc.rdx.ui.visualizers.ImGuiFrequencyPlot;
import us.ihmc.rdx.vr.RDXVRContext;
import us.ihmc.humanoidRobotics.communication.packets.HumanoidMessageTools;
import us.ihmc.humanoidRobotics.communication.packets.dataobjects.HandConfiguration;
import us.ihmc.log.LogTools;
import us.ihmc.mecano.multiBodySystem.interfaces.OneDoFJointBasics;
import us.ihmc.rdx.vr.RDXVRControllerModel;
import us.ihmc.robotModels.FullHumanoidRobotModel;
import us.ihmc.robotModels.FullRobotModelUtils;
import us.ihmc.robotics.partNames.ArmJointName;
import us.ihmc.robotics.referenceFrames.ModifiableReferenceFrame;
import us.ihmc.robotics.robotSide.RobotSide;
import us.ihmc.robotics.robotSide.SideDependentList;
import us.ihmc.scs2.definition.robot.RobotDefinition;
import us.ihmc.scs2.definition.visual.ColorDefinitions;
import us.ihmc.scs2.definition.visual.MaterialDefinition;
import us.ihmc.tools.UnitConversions;
import us.ihmc.tools.thread.PausablePeriodicThread;
import us.ihmc.tools.thread.Throttler;

import java.util.Set;

public class RDXVRKinematicsStreamingMode
{
   private final DRCRobotModel robotModel;
   private final ROS2ControllerHelper ros2ControllerHelper;
   private final RestartableJavaProcess kinematicsStreamingToolboxProcess;
   private RDXMultiBodyGraphic ghostRobotGraphic;
   private FullHumanoidRobotModel ghostFullRobotModel;
   private OneDoFJointBasics[] ghostOneDoFJointsExcludingHands;
   private final ImGuiUniqueLabelMap labels = new ImGuiUniqueLabelMap(getClass());
   private final ImBoolean enabled = new ImBoolean(false);
   private IHMCROS2Input<KinematicsToolboxOutputStatus> status;
   private final double streamPeriod = UnitConversions.hertzToSeconds(10.0);
   private final Throttler toolboxInputStreamRateLimiter = new Throttler();
   private final FramePose3D tempFramePose = new FramePose3D();
   private final ImGuiFrequencyPlot statusFrequencyPlot = new ImGuiFrequencyPlot();
   private final ImGuiFrequencyPlot outputFrequencyPlot = new ImGuiFrequencyPlot();
   private final SideDependentList<OneDoFJointBasics> wristJoints = new SideDependentList<>();
   private final SideDependentList<ImGuiPlot> wristJointAnglePlots = new SideDependentList<>();
   private PausablePeriodicThread wakeUpThread;
   private final ImBoolean wakeUpThreadRunning = new ImBoolean(false);
   private RDXReferenceFrameGraphic headsetFrameGraphic;
   private final SideDependentList<ModifiableReferenceFrame> handDesiredControlFrames = new SideDependentList<>();
   private final SideDependentList<RDXReferenceFrameGraphic> controllerFrameGraphics = new SideDependentList<>();
   private final SideDependentList<RDXReferenceFrameGraphic> handControlFrameGraphics = new SideDependentList<>();
   private final ImBoolean showReferenceFrameGraphics = new ImBoolean(true);
   private final ImBoolean streamToController = new ImBoolean(false);
   private final Throttler messageThrottler = new Throttler();
   private final KinematicsRecordReplay kinematicsRecorder = new KinematicsRecordReplay(enabled, 2);
   private RDXVRSharedControl sharedControlAssistant;

   private final HandConfiguration[] handConfigurations = {HandConfiguration.OPEN, HandConfiguration.HALF_CLOSE, HandConfiguration.CRUSH};
   private int leftIndex = -1;
   private int rightIndex = -1;
   private RDXVRControllerModel controllerModel = RDXVRControllerModel.UNKNOWN;

   public RDXVRKinematicsStreamingMode(DRCRobotModel robotModel,
                                       ROS2ControllerHelper ros2ControllerHelper,
                                       RestartableJavaProcess kinematicsStreamingToolboxProcess)
   {
      this.robotModel = robotModel;
      this.ros2ControllerHelper = ros2ControllerHelper;
      this.kinematicsStreamingToolboxProcess = kinematicsStreamingToolboxProcess;
   }

   public void create(RDXVRContext vrContext)
   {
      RobotDefinition ghostRobotDefinition = new RobotDefinition(robotModel.getRobotDefinition());
      MaterialDefinition material = new MaterialDefinition(ColorDefinitions.parse("0xDEE934").derive(0.0, 1.0, 1.0, 0.5));
      RobotDefinition.forEachRigidBodyDefinition(ghostRobotDefinition.getRootBodyDefinition(),
                                                 body -> body.getVisualDefinitions().forEach(visual -> visual.setMaterialDefinition(material)));

      ghostFullRobotModel = robotModel.createFullRobotModel();
      ghostOneDoFJointsExcludingHands = FullRobotModelUtils.getAllJointsExcludingHands(ghostFullRobotModel);
      ghostRobotGraphic = new RDXMultiBodyGraphic(robotModel.getSimpleRobotName() + " (IK Preview Ghost)");
      ghostRobotGraphic.loadRobotModelAndGraphics(ghostRobotDefinition, ghostFullRobotModel.getElevator());
      ghostRobotGraphic.setActive(true);
      ghostRobotGraphic.create();

      double length = 0.2;
      headsetFrameGraphic = new RDXReferenceFrameGraphic(length);
      for (RobotSide side : RobotSide.values)
      {
         controllerFrameGraphics.put(side, new RDXReferenceFrameGraphic(length));
         handControlFrameGraphics.put(side, new RDXReferenceFrameGraphic(length));
         RigidBodyTransform wristToHandControlTransform = robotModel.getUIParameters().getTransformWristToHand(side);
         ModifiableReferenceFrame handDesiredControlFrame = new ModifiableReferenceFrame(vrContext.getController(side).getXForwardZUpControllerFrame());
         //            handDesiredControlFrame.getTransformToParent().set(robotModel.getJointMap().getHandControlFrameToWristTransform(side));
         // Atlas
         //         {
         //            handDesiredControlFrame.getTransformToParent().getTranslation().setX(-0.1);
         //            handDesiredControlFrame.getTransformToParent()
         //                                   .getRotation()
         //                                   .setYawPitchRoll(side == RobotSide.RIGHT ? 0.0 : Math.toRadians(180.0), side.negateIfLeftSide(Math.toRadians(90.0)), 0.0);
         //         }
         // Nadia
         {
            if (side == RobotSide.LEFT)
            {
               handDesiredControlFrame.getTransformToParent().getRotation().setToYawOrientation(Math.PI);
               handDesiredControlFrame.getTransformToParent().getRotation().appendRollRotation(Math.PI / 2.0);
            }
            else
            {
               handDesiredControlFrame.getTransformToParent().getRotation().setToRollOrientation(Math.PI / 2.0);
            }
         }
         handDesiredControlFrame.getReferenceFrame().update();
         handDesiredControlFrames.put(side, handDesiredControlFrame);
         ArmJointName lastWristJoint = robotModel.getJointMap().getArmJointNames()[robotModel.getJointMap().getArmJointNames().length - 1];
         wristJoints.put(side, ghostFullRobotModel.getArmJoint(side, lastWristJoint));
         wristJointAnglePlots.put(side, new ImGuiPlot(labels.get(side + " Hand Joint Angle")));
      }

      status = ros2ControllerHelper.subscribe(KinematicsStreamingToolboxModule.getOutputStatusTopic(robotModel.getSimpleRobotName()));

      wakeUpThread = new PausablePeriodicThread(getClass().getSimpleName() + "WakeUpThread", 1.0, true, this::wakeUpToolbox);

      sharedControlAssistant = new RDXVRSharedControl(robotModel, streamToController, kinematicsRecorder.isReplayingEnabled());
   }

   public void addObjectDetection(RDXObjectDetector objectDetector)
   {
      // the object information can be used to improve the precision of the assistance
      sharedControlAssistant.setObjectDetector(objectDetector);
      // the object information can be used to record the motion in the object frame
      kinematicsRecorder.setObjectDetector(objectDetector);
   }

   public void processVRInput(RDXVRContext vrContext)
   {
      if(controllerModel == RDXVRControllerModel.UNKNOWN)
         controllerModel = vrContext.getControllerModel();
      vrContext.getController(RobotSide.LEFT).runIfConnected(controller ->
      {
         InputDigitalActionData aButton = controller.getAButtonActionData();
         if (aButton.bChanged() && !aButton.bState())
         {
            streamToController.set(!streamToController.get());
         }

         // NOTE: Implement hand open close for controller trigger button.
         InputDigitalActionData clickTriggerButton = controller.getClickTriggerActionData();
         if (clickTriggerButton.bChanged() && !clickTriggerButton.bState())
         {
            HandConfiguration handConfiguration = nextHandConfiguration(RobotSide.LEFT);
            sendHandCommand(RobotSide.LEFT, handConfiguration);
         }

         // Check if left joystick is pressed in order to trigger recording or replay of motion
         InputDigitalActionData joystickButton = controller.getJoystickPressActionData();
         kinematicsRecorder.processRecordReplayInput(joystickButton);
         if(kinematicsRecorder.isReplayingEnabled().get())
            wakeUpToolbox();

         // Check if left B button is pressed in order to trigger shared control assistance
         InputDigitalActionData bButton = controller.getBButtonActionData();
         sharedControlAssistant.processInput(bButton);
      });

      vrContext.getController(RobotSide.RIGHT).runIfConnected(controller ->
      {
         InputDigitalActionData aButton = controller.getAButtonActionData();
         if (aButton.bChanged() && !aButton.bState())
         {
            setEnabled(!enabled.get());
         }

         // NOTE: Implement hand open close for controller trigger button.
         InputDigitalActionData clickTriggerButton = controller.getClickTriggerActionData();
         if (clickTriggerButton.bChanged() && !clickTriggerButton.bState())
         {
            HandConfiguration handConfiguration = nextHandConfiguration(RobotSide.RIGHT);
            sendHandCommand(RobotSide.RIGHT, handConfiguration);
         }
      });

      for (RobotSide side : RobotSide.values)
      {
         vrContext.getController(side).runIfConnected(controller ->
         {
            float currentGripX = controller.getGripActionData().x();
//            if (currentGripX)
            {

            }
//            lastGripX
         });
      }


      if ((enabled.get() || kinematicsRecorder.isReplaying()) && toolboxInputStreamRateLimiter.run(streamPeriod))
      {
         KinematicsStreamingToolboxInputMessage toolboxInputMessage = new KinematicsStreamingToolboxInputMessage();
         for (RobotSide side : RobotSide.values)
         {
            vrContext.getController(side).runIfConnected(controller ->
            {  //TODO edit this part to include other robot parts (e.g., feet, elbows, chest?)
               KinematicsToolboxRigidBodyMessage message = new KinematicsToolboxRigidBodyMessage();
               message.setEndEffectorHashCode(ghostFullRobotModel.getHand(side).hashCode());
               tempFramePose.setToZero(handDesiredControlFrames.get(side).getReferenceFrame());
               tempFramePose.changeFrame(ReferenceFrame.getWorldFrame());
               controllerFrameGraphics.get(side).setToReferenceFrame(controller.getXForwardZUpControllerFrame());
               handControlFrameGraphics.get(side).setToReferenceFrame(handDesiredControlFrames.get(side).getReferenceFrame());
               kinematicsRecorder.framePoseToRecord(tempFramePose);
               if (kinematicsRecorder.isReplaying())
                  kinematicsRecorder.framePoseToPack(tempFramePose); //get values of tempFramePose from replay
               else if (sharedControlAssistant.isActive())
               {
                  if(sharedControlAssistant.readyToPack())
                     sharedControlAssistant.framePoseToPack(tempFramePose, side.getCamelCaseName() + "Hand");
                  else
                     sharedControlAssistant.processFrameInformation(tempFramePose, side.getCamelCaseName() + "Hand");
               }
               message.getDesiredPositionInWorld().set(tempFramePose.getPosition());
               message.getDesiredOrientationInWorld().set(tempFramePose.getOrientation());
               message.getControlFrameOrientationInEndEffector().setYawPitchRoll(0.0,
                                                                                 side.negateIfLeftSide(Math.PI / 2.0),
                                                                                 side.negateIfLeftSide(Math.PI / 2.0));
               toolboxInputMessage.getInputs().add().set(message);
            });
         }

//         vrContext.getHeadset().runIfConnected(headset ->
//         {
//            KinematicsToolboxRigidBodyMessage message = new KinematicsToolboxRigidBodyMessage();
//            message.setEndEffectorHashCode(ghostFullRobotModel.getHead().hashCode());
//            tempFramePose.setToZero(headset.getXForwardZUpHeadsetFrame());
//            tempFramePose.changeFrame(ReferenceFrame.getWorldFrame());
//            headsetFrameGraphic.setToReferenceFrame(headset.getXForwardZUpHeadsetFrame());
//            message.getDesiredPositionInWorld().set(tempFramePose.getPosition());
//            message.getDesiredOrientationInWorld().set(tempFramePose.getOrientation());
//            message.getControlFramePositionInEndEffector().set(0.1, 0.0, 0.0);
//            message.getControlFrameOrientationInEndEffector().setYawPitchRoll(Math.PI / 2.0, 0.0, Math.PI / 2.0);
//            boolean xSelected = false;
//            boolean ySelected = false;
//            boolean zSelected = true;
//            message.getLinearSelectionMatrix().set(MessageTools.createSelectionMatrix3DMessage(xSelected,
//                                                                                               ySelected,
//                                                                                               zSelected,
//                                                                                               ReferenceFrame.getWorldFrame()));
//            toolboxInputMessage.getInputs().add().set(message);
//         });
         if(enabled.get())
            toolboxInputMessage.setStreamToController(streamToController.get());
         else
            toolboxInputMessage.setStreamToController(kinematicsRecorder.isReplaying());
         toolboxInputMessage.setTimestamp(System.nanoTime());
         ros2ControllerHelper.publish(KinematicsStreamingToolboxModule.getInputCommandTopic(robotModel.getSimpleRobotName()), toolboxInputMessage);
         outputFrequencyPlot.recordEvent();
      }
   }

   public void update(boolean ikStreamingModeEnabled)
   {
      // Safety features!
      if (!ikStreamingModeEnabled)
         streamToController.set(false);
      if (!enabled.get())
         streamToController.set(false);

      if (status.getMessageNotification().poll())
      {
         KinematicsToolboxOutputStatus latestStatus = status.getMessageNotification().read();
         statusFrequencyPlot.recordEvent();
         if (latestStatus.getJointNameHash() == -1)
         {
            if (latestStatus.getCurrentToolboxState() == KinematicsToolboxOutputStatus.CURRENT_TOOLBOX_STATE_INITIALIZE_FAILURE_MISSING_RCD
             && messageThrottler.run(1.0))
               LogTools.warn("Status update: Toolbox failed initialization, missing RobotConfigurationData.");
            else if (latestStatus.getCurrentToolboxState() == KinematicsToolboxOutputStatus.CURRENT_TOOLBOX_STATE_INITIALIZE_SUCCESSFUL)
               LogTools.info("Status update: Toolbox initialized successfully.");
         }
         else
         {
            // update IK ghost robot
            ghostFullRobotModel.getRootJoint().setJointPosition(latestStatus.getDesiredRootPosition());
            ghostFullRobotModel.getRootJoint().setJointOrientation(latestStatus.getDesiredRootOrientation());
            for (int i = 0; i < ghostOneDoFJointsExcludingHands.length; i++)
            {
               ghostOneDoFJointsExcludingHands[i].setQ(latestStatus.getDesiredJointAngles().get(i));
            }
            ghostFullRobotModel.getElevator().updateFramesRecursively();

            // update preview assistance
            if(sharedControlAssistant.isActive() && sharedControlAssistant.isPreviewActive()) // if preview is enabled
            {
               if (sharedControlAssistant.isFirstPreview()) // first preview
               {
                  sharedControlAssistant.saveStatusForPreview(latestStatus); // store the status
                  sharedControlAssistant.updatePreviewModel(latestStatus); // update shared control ghost robot
               }
               else if (sharedControlAssistant.isPreviewGraphicActive()) // replay preview
               {
                  // update IK ghost
                  KinematicsToolboxOutputStatus statusPreview = sharedControlAssistant.getPreviewStatus();
                  ghostFullRobotModel.getRootJoint().setJointPosition(statusPreview.getDesiredRootPosition());
                  ghostFullRobotModel.getRootJoint().setJointOrientation(statusPreview.getDesiredRootOrientation());
                  for (int i = 0; i < ghostOneDoFJointsExcludingHands.length; i++)
                     ghostOneDoFJointsExcludingHands[i].setQ(statusPreview.getDesiredJointAngles().get(i));
                  ghostFullRobotModel.getElevator().updateFramesRecursively();
                  // update shared control ghost
                  sharedControlAssistant.replayPreviewModel();
               }
            }
         }
      }
      ghostRobotGraphic.update();
      if(sharedControlAssistant.isActive() && sharedControlAssistant.isPreviewGraphicActive()) // if graphic active update also graphic
         sharedControlAssistant.getGhostPreviewGraphic().update();
   }

   public void renderImGuiWidgets()
   {
      if (controllerModel == RDXVRControllerModel.FOCUS3)
      {
         ImGui.text("Toggle IK tracking enabled: A button");
         ImGui.text("Toggle stream to controller: X button");
      }
      else
      {
         ImGui.text("Toggle IK tracking enabled: Right A button");
         ImGui.text("Toggle stream to controller: Left A button");
      }

      kinematicsStreamingToolboxProcess.renderImGuiWidgets();
      ghostRobotGraphic.renderImGuiWidgets();
      if (ImGui.checkbox(labels.get("Kinematics streaming"), enabled))
      {
         setEnabled(enabled.get());
      }
      ImGui.sameLine();
      if (ImGui.button(labels.get("Reinitialize")))
      {
         reinitializeToolbox();
      }
      ImGui.sameLine();
      if (ImGui.button(labels.get("Wake up")))
      {
         wakeUpToolbox();
      }
      ImGui.sameLine();
      if (ImGui.button(labels.get("Sleep")))
      {
         sleepToolbox();
      }
      // add widgets for recording/replaying motion in VR
      ImGui.text("Start/Stop recording: Press Left Joystick");
      kinematicsRecorder.renderRecordWidgets(labels);
      ImGui.text("Start/Stop replay: Press Left Joystick (cannot stream/record if replay)");
      kinematicsRecorder.renderReplayWidgets(labels);
      // add widget for using shared control assistance in VR
      if (controllerModel == RDXVRControllerModel.FOCUS3)
         ImGui.text("Toggle shared control assistance: Y button");
      else
         ImGui.text("Toggle shared control assistance: Left B button");
      sharedControlAssistant.renderWidgets(labels);
      if (ImGui.checkbox(labels.get("Wake up thread"), wakeUpThreadRunning))
      {
         wakeUpThread.setRunning(wakeUpThreadRunning.get());
      }
      ImGui.checkbox(labels.get("Streaming to controller"), streamToController);
      ImGui.text("Output:");
      ImGui.sameLine();
      outputFrequencyPlot.renderImGuiWidgets();
      ImGui.text("Status:");
      ImGui.sameLine();
      statusFrequencyPlot.renderImGuiWidgets();
      for (RobotSide side : RobotSide.values)
      {
         wristJointAnglePlots.get(side).render(wristJoints.get(side).getQ());
      }

      ImGui.checkbox(labels.get("Show reference frames"), showReferenceFrameGraphics);
   }

   public void setEnabled(boolean enabled)
   {
      if (enabled != this.enabled.get())
         this.enabled.set(enabled);
      if (enabled)
      {
         wakeUpToolbox();
         kinematicsRecorder.setReplay(false); //check no concurrency replay and streaming
      }
   }

   private void reinitializeToolbox()
   {
      ToolboxStateMessage toolboxStateMessage = new ToolboxStateMessage();
      toolboxStateMessage.setRequestedToolboxState(ToolboxState.REINITIALIZE.toByte());
      ros2ControllerHelper.publish(KinematicsStreamingToolboxModule.getInputStateTopic(robotModel.getSimpleRobotName()), toolboxStateMessage);
   }

   private void wakeUpToolbox()
   {
      ToolboxStateMessage toolboxStateMessage = new ToolboxStateMessage();
      toolboxStateMessage.setRequestedToolboxState(ToolboxState.WAKE_UP.toByte());
      ros2ControllerHelper.publish(KinematicsStreamingToolboxModule.getInputStateTopic(robotModel.getSimpleRobotName()), toolboxStateMessage);
   }

   private void sleepToolbox()
   {
      ToolboxStateMessage toolboxStateMessage = new ToolboxStateMessage();
      toolboxStateMessage.setRequestedToolboxState(ToolboxState.SLEEP.toByte());
      ros2ControllerHelper.publish(KinematicsStreamingToolboxModule.getInputStateTopic(robotModel.getSimpleRobotName()), toolboxStateMessage);
   }

   public void getVirtualRenderables(Array<Renderable> renderables, Pool<Renderable> pool, Set<RDXSceneLevel> sceneLevels)
   {
      if (status.hasReceivedFirstMessage())
<<<<<<< HEAD
      {
         ghostRobotGraphic.getRenderables(renderables, pool);
         if(sharedControlAssistant.isActive() && sharedControlAssistant.isPreviewActive())
         {
            sharedControlAssistant.getGhostPreviewGraphic().getRenderables(renderables, pool);
            var splineGraphics = sharedControlAssistant.getSplinePreviewGraphic();
            for (var spline : splineGraphics.keySet())
               splineGraphics.get(spline).getRenderables(renderables, pool);
         }
      }
=======
         ghostRobotGraphic.getRenderables(renderables, pool, sceneLevels);
>>>>>>> ef1c616f
      if (showReferenceFrameGraphics.get())
      {
//         headsetFrameGraphic.getRenderables(renderables, pool);
         for (RobotSide side : RobotSide.values)
         {
            controllerFrameGraphics.get(side).getRenderables(renderables, pool);
            handControlFrameGraphics.get(side).getRenderables(renderables, pool);
         }
      }
   }

   public void destroy()
   {
      ghostRobotGraphic.destroy();
      sharedControlAssistant.destroy();
      headsetFrameGraphic.dispose();
      for (RobotSide side : RobotSide.values)
      {
         controllerFrameGraphics.get(side).dispose();
      }
   }

   public void sendHandCommand(RobotSide robotSide, HandConfiguration desiredHandConfiguration)
   {
      ros2ControllerHelper.publish(ROS2Tools::getHandConfigurationTopic,
                                   HumanoidMessageTools.createHandDesiredConfigurationMessage(robotSide, desiredHandConfiguration));
   }

   public HandConfiguration nextHandConfiguration(RobotSide robotSide)
   {
      if (robotSide == RobotSide.LEFT)
      {
         leftIndex++;
         return handConfigurations[leftIndex % handConfigurations.length];
      }
      rightIndex++;
      return handConfigurations[rightIndex % handConfigurations.length];
   }

   public RestartableMissionControlProcess getKinematicsStreamingToolboxProcess()
   {
      return kinematicsStreamingToolboxProcess;
   }
}<|MERGE_RESOLUTION|>--- conflicted
+++ resolved
@@ -21,11 +21,8 @@
 import us.ihmc.euclid.transform.RigidBodyTransform;
 import us.ihmc.rdx.imgui.ImGuiPlot;
 import us.ihmc.rdx.imgui.ImGuiUniqueLabelMap;
-<<<<<<< HEAD
 import us.ihmc.rdx.perception.RDXObjectDetector;
-=======
 import us.ihmc.rdx.sceneManager.RDXSceneLevel;
->>>>>>> ef1c616f
 import us.ihmc.rdx.ui.graphics.RDXMultiBodyGraphic;
 import us.ihmc.rdx.ui.graphics.RDXReferenceFrameGraphic;
 import us.ihmc.rdx.ui.missionControl.RestartableMissionControlProcess;
@@ -443,20 +440,16 @@
    public void getVirtualRenderables(Array<Renderable> renderables, Pool<Renderable> pool, Set<RDXSceneLevel> sceneLevels)
    {
       if (status.hasReceivedFirstMessage())
-<<<<<<< HEAD
-      {
-         ghostRobotGraphic.getRenderables(renderables, pool);
+      {
+         ghostRobotGraphic.getRenderables(renderables, pool,sceneLevels);
          if(sharedControlAssistant.isActive() && sharedControlAssistant.isPreviewActive())
          {
-            sharedControlAssistant.getGhostPreviewGraphic().getRenderables(renderables, pool);
+            sharedControlAssistant.getGhostPreviewGraphic().getRenderables(renderables, pool, sceneLevels);
             var splineGraphics = sharedControlAssistant.getSplinePreviewGraphic();
             for (var spline : splineGraphics.keySet())
                splineGraphics.get(spline).getRenderables(renderables, pool);
          }
       }
-=======
-         ghostRobotGraphic.getRenderables(renderables, pool, sceneLevels);
->>>>>>> ef1c616f
       if (showReferenceFrameGraphics.get())
       {
 //         headsetFrameGraphic.getRenderables(renderables, pool);
