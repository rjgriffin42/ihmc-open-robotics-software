package us.ihmc.rdx.ui.vr;

import com.badlogic.gdx.graphics.g3d.Renderable;
import com.badlogic.gdx.utils.Array;
import com.badlogic.gdx.utils.Pool;
import imgui.ImGui;
import imgui.type.ImBoolean;
import org.lwjgl.openvr.InputDigitalActionData;
import toolbox_msgs.msg.dds.KinematicsStreamingToolboxInputMessage;
import toolbox_msgs.msg.dds.KinematicsToolboxOutputStatus;
import toolbox_msgs.msg.dds.KinematicsToolboxRigidBodyMessage;
import toolbox_msgs.msg.dds.ToolboxStateMessage;
import us.ihmc.avatar.drcRobot.DRCRobotModel;
import us.ihmc.avatar.drcRobot.ROS2SyncedRobotModel;
import us.ihmc.avatar.initialSetup.RobotInitialSetup;
import us.ihmc.avatar.networkProcessor.kinemtaticsStreamingToolboxModule.KinematicsStreamingToolboxController;
import us.ihmc.avatar.networkProcessor.kinemtaticsStreamingToolboxModule.KinematicsStreamingToolboxModule;
import us.ihmc.avatar.networkProcessor.kinemtaticsStreamingToolboxModule.KinematicsStreamingToolboxParameters;
import us.ihmc.avatar.ros2.ROS2ControllerHelper;
import us.ihmc.communication.DeprecatedAPIs;
import us.ihmc.communication.packets.MessageTools;
import us.ihmc.communication.packets.ToolboxState;
import us.ihmc.euclid.geometry.Pose3D;
import us.ihmc.euclid.referenceFrame.FramePose3D;
import us.ihmc.euclid.referenceFrame.ReferenceFrame;
import us.ihmc.euclid.transform.RigidBodyTransform;
import us.ihmc.euclid.tuple3D.Vector3D;
import us.ihmc.humanoidRobotics.communication.packets.HumanoidMessageTools;
import us.ihmc.humanoidRobotics.communication.packets.dataobjects.HandConfiguration;
import us.ihmc.log.LogTools;
import us.ihmc.mecano.frames.MovingReferenceFrame;
import us.ihmc.mecano.multiBodySystem.interfaces.OneDoFJointBasics;
import us.ihmc.mecano.multiBodySystem.interfaces.RigidBodyBasics;
import us.ihmc.motionRetargeting.RetargetingParameters;
import us.ihmc.motionRetargeting.VRTrackedSegmentType;
import us.ihmc.perception.sceneGraph.SceneGraph;
import us.ihmc.pubsub.DomainFactory;
import us.ihmc.rdx.imgui.ImGuiFrequencyPlot;
import us.ihmc.rdx.imgui.ImGuiUniqueLabelMap;
import us.ihmc.rdx.sceneManager.RDXSceneLevel;
import us.ihmc.rdx.ui.RDXBaseUI;
import us.ihmc.rdx.ui.graphics.RDXMultiBodyGraphic;
import us.ihmc.rdx.ui.graphics.RDXReferenceFrameGraphic;
import us.ihmc.rdx.ui.tools.KinematicsRecordReplay;
import us.ihmc.rdx.vr.RDXVRContext;
import us.ihmc.rdx.vr.RDXVRControllerModel;
import us.ihmc.robotModels.FullHumanoidRobotModel;
import us.ihmc.robotModels.FullRobotModelUtils;
import us.ihmc.robotics.partNames.ArmJointName;
import us.ihmc.robotics.partNames.HumanoidJointNameMap;
import us.ihmc.robotics.partNames.LegJointName;
import us.ihmc.robotics.partNames.LimbName;
import us.ihmc.robotics.referenceFrames.MutableReferenceFrame;
import us.ihmc.robotics.referenceFrames.ReferenceFrameMissingTools;
import us.ihmc.robotics.robotSide.RobotSide;
import us.ihmc.robotics.robotSide.SideDependentList;
import us.ihmc.robotics.weightMatrices.WeightMatrix3D;
import us.ihmc.ros2.ROS2Input;
import us.ihmc.scs2.definition.robot.RobotDefinition;
import us.ihmc.scs2.definition.visual.ColorDefinitions;
import us.ihmc.scs2.definition.visual.MaterialDefinition;
import us.ihmc.simulationConstructionSetTools.util.HumanoidFloatingRootJointRobot;
import us.ihmc.tools.UnitConversions;
import us.ihmc.tools.thread.Throttler;

import javax.annotation.Nullable;
import java.util.HashMap;
import java.util.Map;
import java.util.Set;

import static us.ihmc.motionRetargeting.VRTrackedSegmentType.CHEST;
import static us.ihmc.motionRetargeting.VRTrackedSegmentType.WAIST;

public class RDXVRKinematicsStreamingMode
{
   private static final double FRAME_AXIS_GRAPHICS_LENGTH = 0.2;
   private final ROS2SyncedRobotModel syncedRobot;
   private final ROS2ControllerHelper ros2ControllerHelper;
   private final RetargetingParameters retargetingParameters;
   private final DRCRobotModel robotModel;
   private RDXMultiBodyGraphic ghostRobotGraphic;
   private FullHumanoidRobotModel ghostFullRobotModel;
   private OneDoFJointBasics[] ghostOneDoFJointsExcludingHands;
   private final ImGuiUniqueLabelMap labels = new ImGuiUniqueLabelMap(getClass());
   private final ImBoolean enabled = new ImBoolean(false);
   private ROS2Input<KinematicsToolboxOutputStatus> status;
   private final double streamPeriod = UnitConversions.hertzToSeconds(120.0);
   private final Throttler toolboxInputStreamRateLimiter = new Throttler();
   private final FramePose3D tempFramePose = new FramePose3D();
   private final ImGuiFrequencyPlot statusFrequencyPlot = new ImGuiFrequencyPlot();
   private final ImGuiFrequencyPlot outputFrequencyPlot = new ImGuiFrequencyPlot();
   private final SideDependentList<MutableReferenceFrame> handDesiredControlFrames = new SideDependentList<>();
   private final SideDependentList<RDXReferenceFrameGraphic> controllerFrameGraphics = new SideDependentList<>();
   private final SideDependentList<Pose3D> ikControlFramePoses = new SideDependentList<>();
   private final SideDependentList<RDXReferenceFrameGraphic> handFrameGraphics = new SideDependentList<>();
   private final Map<String, MutableReferenceFrame> trackerReferenceFrames = new HashMap<>();
   private final Map<String, RDXReferenceFrameGraphic> trackerFrameGraphics = new HashMap<>();
   private final ImBoolean showReferenceFrameGraphics = new ImBoolean(false);
   private final ImBoolean streamToController = new ImBoolean(false);
   private boolean streamingJustDisabled = false;
   private final Throttler messageThrottler = new Throttler();
   private KinematicsRecordReplay kinematicsRecorder;
   private final SceneGraph sceneGraph;
   private RDXVRContext vrContext;
   @Nullable
   private KinematicsStreamingToolboxModule toolbox;

   private final ImBoolean controlArmsOnly = new ImBoolean(false);
   private ReferenceFrame initialPelvisFrame;
   private final RigidBodyTransform initialPelvisTransformToWorld = new RigidBodyTransform();
   private ReferenceFrame initialChestFrame;
   private final RigidBodyTransform initialChestTransformToWorld = new RigidBodyTransform();
   private RDXVRMotionRetargeting motionRetargeting;

   private final HandConfiguration[] handConfigurations = {HandConfiguration.HALF_CLOSE, HandConfiguration.CRUSH, HandConfiguration.CLOSE};
   private int leftIndex = -1;
   private int rightIndex = -1;
   private RDXVRControllerModel controllerModel = RDXVRControllerModel.UNKNOWN;

   public RDXVRKinematicsStreamingMode(ROS2SyncedRobotModel syncedRobot,
                                       ROS2ControllerHelper ros2ControllerHelper,
                                       RDXVRContext vrContext,
                                       RetargetingParameters retargetingParameters,
                                       SceneGraph sceneGraph)
   {
      this.syncedRobot = syncedRobot;
      this.robotModel = syncedRobot.getRobotModel();
      this.ros2ControllerHelper = ros2ControllerHelper;
      this.retargetingParameters = retargetingParameters;
      this.sceneGraph = sceneGraph;
      this.vrContext = vrContext;
   }

   public void create(boolean createToolbox)
   {
      RobotDefinition ghostRobotDefinition = new RobotDefinition(syncedRobot.getRobotModel().getRobotDefinition());
      MaterialDefinition material = new MaterialDefinition(ColorDefinitions.parse("0xDEE934").derive(0.0, 1.0, 1.0, 0.5));
      RobotDefinition.forEachRigidBodyDefinition(ghostRobotDefinition.getRootBodyDefinition(),
                                                 body -> body.getVisualDefinitions().forEach(visual -> visual.setMaterialDefinition(material)));

      ghostFullRobotModel = syncedRobot.getRobotModel().createFullRobotModel();
      ghostOneDoFJointsExcludingHands = FullRobotModelUtils.getAllJointsExcludingHands(ghostFullRobotModel);
      ghostRobotGraphic = new RDXMultiBodyGraphic(syncedRobot.getRobotModel().getSimpleRobotName() + " (IK Preview Ghost)");
      ghostRobotGraphic.loadRobotModelAndGraphics(ghostRobotDefinition, ghostFullRobotModel.getElevator());
      ghostRobotGraphic.setActive(true);
      ghostRobotGraphic.create();

      for (RobotSide side : RobotSide.values)
      {
         handFrameGraphics.put(side, new RDXReferenceFrameGraphic(FRAME_AXIS_GRAPHICS_LENGTH));
         controllerFrameGraphics.put(side, new RDXReferenceFrameGraphic(FRAME_AXIS_GRAPHICS_LENGTH));
         handDesiredControlFrames.put(side, new MutableReferenceFrame(vrContext.getController(side).getXForwardZUpControllerFrame()));
         Pose3D ikControlFramePose = new Pose3D();
         if (side == RobotSide.LEFT)
         {
            ikControlFramePose.getPosition().setAndNegate(retargetingParameters.getTranslationFromTracker(VRTrackedSegmentType.LEFT_HAND));
            ikControlFramePose.getOrientation().setAndInvert(retargetingParameters.getYawPitchRollFromTracker(VRTrackedSegmentType.LEFT_HAND));
         }
         else
         {
            ikControlFramePose.getPosition().setAndNegate(retargetingParameters.getTranslationFromTracker(VRTrackedSegmentType.RIGHT_HAND));
            ikControlFramePose.getOrientation().setAndInvert(retargetingParameters.getYawPitchRollFromTracker(VRTrackedSegmentType.RIGHT_HAND));
         }
         ikControlFramePoses.put(side, ikControlFramePose);
      }

      status = ros2ControllerHelper.subscribe(KinematicsStreamingToolboxModule.getOutputStatusTopic(syncedRobot.getRobotModel().getSimpleRobotName()));

      kinematicsRecorder = new KinematicsRecordReplay(sceneGraph, enabled);
      motionRetargeting = new RDXVRMotionRetargeting(syncedRobot, trackerReferenceFrames, retargetingParameters);

      KinematicsStreamingToolboxParameters parameters = new KinematicsStreamingToolboxParameters();
      parameters.setDefault();
      parameters.setPublishingPeriod(0.015); // Publishing period in seconds.
      parameters.setDefaultChestMessageAngularWeight(1.0, 1.0, 0.5);
      parameters.setDefaultPelvisMessageLinearWeight(10.0, 10.0, 15.0);
      parameters.setDefaultLinearRateLimit(10.0);
      parameters.setDefaultAngularRateLimit(100.0);
      parameters.setDefaultLinearWeight(10.0);
      parameters.setDefaultAngularWeight(0.1);
      parameters.setInputPoseLPFBreakFrequency(15.0);
      parameters.setInputPoseCorrectionDuration(0.05); // Need to send inputs at 30Hz.
      parameters.setInputStateEstimatorType(KinematicsStreamingToolboxParameters.InputStateEstimatorType.FBC_STYLE);

      parameters.setMinimizeAngularMomentum(true);
      parameters.setMinimizeLinearMomentum(true);
      parameters.setAngularMomentumWeight(0.25);
      parameters.setLinearMomentumWeight(0.25);

      parameters.getDefaultConfiguration().setEnableLeftHandTaskspace(false);
      parameters.getDefaultConfiguration().setEnableRightHandTaskspace(false);
      parameters.getDefaultConfiguration().setEnableNeckJointspace(false);
      parameters.getDefaultSolverConfiguration().setJointVelocityWeight(0.05);
      parameters.getDefaultSolverConfiguration().setEnableJointVelocityLimits(false);
      parameters.setUseStreamingPublisher(true);

      if (createToolbox)
      {
         boolean startYoVariableServer = true;
         toolbox = new KinematicsStreamingToolboxModule(robotModel, parameters, startYoVariableServer, DomainFactory.PubSubImplementation.FAST_RTPS);
         ((KinematicsStreamingToolboxController) toolbox.getToolboxController()).setInitialRobotConfigurationNamedMap(createInitialConfiguration(robotModel));
      }

      RDXBaseUI.getInstance().getKeyBindings().register("Streaming - Enable IK (toggle)", "Right A button");
      RDXBaseUI.getInstance().getKeyBindings().register("Streaming - Control robot (toggle)", "Left A button");
   }

   private Map<String, Double> createInitialConfiguration(DRCRobotModel robotModel)
   {
      Map<String, Double> initialConfigurationMap = new HashMap<>();
      FullHumanoidRobotModel fullRobotModel = robotModel.createFullRobotModel();
      RobotInitialSetup<HumanoidFloatingRootJointRobot> defaultRobotInitialSetup = robotModel.getDefaultRobotInitialSetup(0.0, 0.0);
      FullHumanoidRobotModel robot = robotModel.createFullRobotModel();
      HumanoidJointNameMap jointMap = robotModel.getJointMap();
      defaultRobotInitialSetup.initializeFullRobotModel(robot);

      for (OneDoFJointBasics joint : fullRobotModel.getOneDoFJoints())
      {
         String jointName = joint.getName();
         double q_priv = robot.getOneDoFJointByName(jointName).getQ();
         initialConfigurationMap.put(jointName, q_priv);
      }

      for (RobotSide robotSide : RobotSide.values)
      {
         if (robotModel.getRobotVersion().hasArm(robotSide))
         {
            initialConfigurationMap.put(jointMap.getArmJointName(robotSide, ArmJointName.SHOULDER_PITCH),
                                        syncedRobot.getFullRobotModel().getArmJoint(robotSide, ArmJointName.SHOULDER_PITCH).getQ());
            initialConfigurationMap.put(jointMap.getArmJointName(robotSide, ArmJointName.SHOULDER_ROLL),
                                        syncedRobot.getFullRobotModel().getArmJoint(robotSide, ArmJointName.SHOULDER_ROLL).getQ());
            initialConfigurationMap.put(jointMap.getArmJointName(robotSide, ArmJointName.SHOULDER_YAW),
                                        syncedRobot.getFullRobotModel().getArmJoint(robotSide, ArmJointName.SHOULDER_YAW).getQ());
            initialConfigurationMap.put(jointMap.getArmJointName(robotSide, ArmJointName.ELBOW_PITCH),
                                        syncedRobot.getFullRobotModel().getArmJoint(robotSide, ArmJointName.ELBOW_PITCH).getQ());
         }

         initialConfigurationMap.put(jointMap.getLegJointName(robotSide, LegJointName.HIP_PITCH), syncedRobot.getFullRobotModel().getLegJoint(robotSide, LegJointName.HIP_PITCH).getQ());
         initialConfigurationMap.put(jointMap.getLegJointName(robotSide, LegJointName.KNEE_PITCH), syncedRobot.getFullRobotModel().getLegJoint(robotSide, LegJointName.KNEE_PITCH).getQ());
         initialConfigurationMap.put(jointMap.getLegJointName(robotSide, LegJointName.ANKLE_PITCH), syncedRobot.getFullRobotModel().getLegJoint(robotSide, LegJointName.ANKLE_PITCH).getQ());
      }

      return initialConfigurationMap;
   }

   public void processVRInput()
   {
      if (controllerModel == RDXVRControllerModel.UNKNOWN)
         controllerModel = vrContext.getControllerModel();
      vrContext.getController(RobotSide.LEFT).runIfConnected(controller ->
      {
         InputDigitalActionData aButton = controller.getAButtonActionData();
         if (aButton.bChanged() && !aButton.bState())
         {
            streamToController.set(!streamToController.get());
            streamingJustDisabled = !streamToController.get();
         }

         // NOTE: Implement hand open close for controller trigger button.
         InputDigitalActionData clickTriggerButton = controller.getClickTriggerActionData();
         if (clickTriggerButton.bChanged() && !clickTriggerButton.bState())
         {
            HandConfiguration handConfiguration = nextHandConfiguration(RobotSide.LEFT);
            sendHandCommand(RobotSide.LEFT, handConfiguration);
         }

         // Check if left joystick is pressed in order to trigger recording or replay of motion
         InputDigitalActionData joystickButton = controller.getJoystickPressActionData();
         kinematicsRecorder.processRecordReplayInput(joystickButton);
         if (kinematicsRecorder.isReplayingEnabled().get())
            wakeUpToolbox();
      });

      vrContext.getController(RobotSide.RIGHT).runIfConnected(controller ->
        {
           InputDigitalActionData aButton = controller.getAButtonActionData();
           if (aButton.bChanged() && !aButton.bState())
           {
              setEnabled(!enabled.get());
           }

           // NOTE: Implement hand open close for controller trigger button.
           InputDigitalActionData clickTriggerButton = controller.getClickTriggerActionData();
           if (clickTriggerButton.bChanged() && !clickTriggerButton.bState())
           { // do not want to close grippers while interacting with the panel
              HandConfiguration handConfiguration = nextHandConfiguration(RobotSide.RIGHT);
              sendHandCommand(RobotSide.RIGHT, handConfiguration);
           }
        });

      if ((enabled.get() || kinematicsRecorder.isReplaying()) && toolboxInputStreamRateLimiter.run(streamPeriod))
      {
         KinematicsStreamingToolboxInputMessage toolboxInputMessage = new KinematicsStreamingToolboxInputMessage();
         Set<String> additionalTrackedSegments = vrContext.getAssignedTrackerRoles();
         for (VRTrackedSegmentType segmentType : VRTrackedSegmentType.values())
         {
            // VR Controllers
            if (segmentType.getSegmentName().contains("Hand"))
            {
               vrContext.getController(segmentType.getSegmentSide()).runIfConnected(controller ->
               {
                  MovingReferenceFrame endEffectorFrame = ghostFullRobotModel.getEndEffectorFrame(segmentType.getSegmentSide(), LimbName.ARM);
                  if (endEffectorFrame == null)
                     return;

                  controller.getXForwardZUpControllerFrame().update();
                  controllerFrameGraphics.get(segmentType.getSegmentSide())
                                         .setToReferenceFrame(controller.getXForwardZUpControllerFrame());
                  handFrameGraphics.get(segmentType.getSegmentSide()).setToReferenceFrame(endEffectorFrame);
                  KinematicsToolboxRigidBodyMessage message = createRigidBodyMessage(ghostFullRobotModel.getHand(
                                                                                           segmentType.getSegmentSide()),
                                                                                     handDesiredControlFrames.get(
                                                                                           segmentType.getSegmentSide()).getReferenceFrame(),
                                                                                     segmentType.getSegmentName(),
                                                                                     segmentType.getPositionWeight(),
                                                                                     segmentType.getOrientationWeight());
                  message.getControlFramePositionInEndEffector().set(ikControlFramePoses.get(segmentType.getSegmentSide()).getPosition());
                  message.getControlFrameOrientationInEndEffector().set(ikControlFramePoses.get(segmentType.getSegmentSide()).getOrientation());

                  message.setHasLinearVelocity(true);
                  message.getLinearVelocityInWorld().set(controller.getLinearVelocity());
                  message.setHasAngularVelocity(true);
                  message.getAngularVelocityInWorld().set(controller.getAngularVelocity());

                  toolboxInputMessage.getInputs().add().set(message);
                  toolboxInputMessage.setTimestamp(controller.getLastPollTimeNanos());
               });
            }
            // VR Trackers
            else if (additionalTrackedSegments.contains(segmentType.getSegmentName()) && !controlArmsOnly.get())
            {
               vrContext.getTracker(segmentType.getSegmentName()).runIfConnected(tracker ->
               {
                  if (!trackerReferenceFrames.containsKey(segmentType.getSegmentName()))
                  {
                     MutableReferenceFrame trackerDesiredControlFrame = new MutableReferenceFrame(tracker.getXForwardZUpTrackerFrame());
                     trackerDesiredControlFrame.getTransformToParent().appendOrientation(retargetingParameters.getYawPitchRollFromTracker(segmentType));
                     trackerDesiredControlFrame.getReferenceFrame().update();
                     trackerReferenceFrames.put(segmentType.getSegmentName(), trackerDesiredControlFrame);
                  }
                  if (!trackerFrameGraphics.containsKey(segmentType.getSegmentName()))
                  {
                     trackerFrameGraphics.put(segmentType.getSegmentName(),
                                              new RDXReferenceFrameGraphic(FRAME_AXIS_GRAPHICS_LENGTH));
                  }
                  trackerFrameGraphics.get(segmentType.getSegmentName())
                                      .setToReferenceFrame(trackerReferenceFrames.get(segmentType.getSegmentName()).getReferenceFrame());
               });
            }
         }

         // Correct values from trackers using retargeting techniques
         motionRetargeting.computeDesiredValues();
         for (VRTrackedSegmentType segmentType : motionRetargeting.getControlledSegments())
         {
            if (additionalTrackedSegments.contains(segmentType.getSegmentName()) && !controlArmsOnly.get())
            {
               RigidBodyBasics controlledSegment = getControlledSegment(segmentType);
               if (controlledSegment != null)
               {
                  KinematicsToolboxRigidBodyMessage message = createRigidBodyMessage(controlledSegment,
                                                                                     motionRetargeting.getDesiredFrame(segmentType),
                                                                                     segmentType.getSegmentName(),
                                                                                     segmentType.getPositionWeight(),
                                                                                     segmentType.getOrientationWeight());
                  toolboxInputMessage.getInputs().add().set(message);
               }
            }
         }

         if (additionalTrackedSegments.contains(CHEST.getSegmentName()) && !additionalTrackedSegments.contains(WAIST.getSegmentName()))
         { // If using only the chest tracker, lock the pelvis pose to avoid weird poses
            lockPelvis(toolboxInputMessage);
         }

         if (controlArmsOnly.get())
         { // If option 'Control Arms Only' is active, lock pelvis and chest to current pose
            lockChest(toolboxInputMessage);
            lockPelvis(toolboxInputMessage);
         }

         if (enabled.get())
            toolboxInputMessage.setStreamToController(streamToController.get());
         else
            toolboxInputMessage.setStreamToController(kinematicsRecorder.isReplaying());

         ros2ControllerHelper.publish(KinematicsStreamingToolboxModule.getInputCommandTopic(syncedRobot.getRobotModel().getSimpleRobotName()), toolboxInputMessage);
         outputFrequencyPlot.recordEvent();
      }
   }

   private void lockChest(KinematicsStreamingToolboxInputMessage toolboxInputMessage)
   {
      if (initialChestFrame == null)
      {
         initialChestTransformToWorld.set(syncedRobot.getFullRobotModel().getChest().getBodyFixedFrame().getTransformToWorldFrame());
         initialChestFrame = ReferenceFrameMissingTools.constructFrameWithUnchangingTransformToParent(ReferenceFrame.getWorldFrame(),
                                                                                                      initialChestTransformToWorld);
      }

      KinematicsToolboxRigidBodyMessage message = new KinematicsToolboxRigidBodyMessage();
      message.setEndEffectorHashCode(ghostFullRobotModel.getChest().hashCode());
      tempFramePose.setToZero(initialChestFrame);
      tempFramePose.changeFrame(ReferenceFrame.getWorldFrame());
      message.getDesiredOrientationInWorld().set(tempFramePose.getOrientation());
      message.getLinearWeightMatrix().set(MessageTools.createWeightMatrix3DMessage(0));
      message.getAngularWeightMatrix().set(MessageTools.createWeightMatrix3DMessage(10));

      toolboxInputMessage.getInputs().add().set(message);
   }

   private void lockPelvis(KinematicsStreamingToolboxInputMessage toolboxInputMessage)
   {
      if (initialPelvisFrame == null)
      {
<<<<<<< HEAD
         initialPelvisTransformToWorld.set(syncedRobot.getFullRobotModel().getPelvis().getBodyFixedFrame().getTransformToWorldFrame());
         initialPelvisFrame = ReferenceFrameMissingTools.constructFrameWithUnchangingTransformToParent(ReferenceFrame.getWorldFrame(),
                                                                                                       initialPelvisTransformToWorld);
=======
         vrContext.getController(segmentType.getSegmentSide()).runIfConnected(controller ->
         {
            MovingReferenceFrame endEffectorFrame = ghostFullRobotModel.getEndEffectorFrame(segmentType.getSegmentSide(), LimbName.ARM);
            if (endEffectorFrame == null)
               return;

            controller.getXForwardZUpControllerFrame().update();
            controllerFrameGraphics.get(segmentType.getSegmentSide())
                                   .setToReferenceFrame(controller.getXForwardZUpControllerFrame());
            handFrameGraphics.get(segmentType.getSegmentSide()).setToReferenceFrame(endEffectorFrame);
            KinematicsToolboxRigidBodyMessage message = createRigidBodyMessage(ghostFullRobotModel.getHand(
                                                                                     segmentType.getSegmentSide()),
                                                                               handDesiredControlFrames.get(
                                                                                     segmentType.getSegmentSide()).getReferenceFrame(),
                                                                               segmentType.getSegmentName(),
                                                                               segmentType.getPositionWeight(),
                                                                               segmentType.getOrientationWeight());
            message.getControlFramePositionInEndEffector().set(ikControlFramePoses.get(segmentType.getSegmentSide()).getPosition());
            message.getControlFrameOrientationInEndEffector().set(ikControlFramePoses.get(segmentType.getSegmentSide()).getOrientation());

            message.setHasDesiredLinearVelocity(true);
            message.getDesiredLinearVelocityInWorld().set(controller.getLinearVelocity());
            message.setHasDesiredAngularVelocity(true);
            message.getDesiredAngularVelocityInWorld().set(controller.getAngularVelocity());
//            message.getDesiredOrientationInWorld().transform(message.getAngularVelocityInWorld());

            toolboxInputMessage.getInputs().add().set(message);
            toolboxInputMessage.setTimestamp(controller.getLastPollTimeNanos());

         });
>>>>>>> 8c118e7e
      }

      KinematicsToolboxRigidBodyMessage message = new KinematicsToolboxRigidBodyMessage();
      message.setEndEffectorHashCode(ghostFullRobotModel.getPelvis().hashCode());
      tempFramePose.setToZero(initialPelvisFrame);
      tempFramePose.changeFrame(ReferenceFrame.getWorldFrame());
      message.getDesiredPositionInWorld().set(tempFramePose.getPosition());
      message.getDesiredOrientationInWorld().set(tempFramePose.getOrientation());
      message.getLinearWeightMatrix().set(MessageTools.createWeightMatrix3DMessage(50));
      message.getAngularWeightMatrix().set(MessageTools.createWeightMatrix3DMessage(50));

      toolboxInputMessage.getInputs().add().set(message);
   }

   private RigidBodyBasics getControlledSegment(VRTrackedSegmentType segmentType)
   {
      return switch (segmentType)
      {
         case LEFT_WRIST -> ghostFullRobotModel.getForearm(RobotSide.LEFT);
         case RIGHT_WRIST -> ghostFullRobotModel.getForearm(RobotSide.RIGHT);
         case CHEST -> ghostFullRobotModel.getChest();
         case WAIST -> ghostFullRobotModel.getPelvis();
         default -> throw new IllegalStateException("Unexpected VR-tracked segment: " + segmentType);
      };
   }

   private KinematicsToolboxRigidBodyMessage createRigidBodyMessage(RigidBodyBasics segment,
                                                                    ReferenceFrame desiredControlFrame,
                                                                    String frameName,
                                                                    Vector3D positionWeight,
                                                                    Vector3D orientationWeight)
   {
      KinematicsToolboxRigidBodyMessage message = new KinematicsToolboxRigidBodyMessage();
      message.setEndEffectorHashCode(segment.hashCode());

      tempFramePose.setToZero(desiredControlFrame);
      tempFramePose.changeFrame(ReferenceFrame.getWorldFrame());

      // Record motion if in recording mode
      kinematicsRecorder.framePoseToRecord(tempFramePose, frameName);
      if (kinematicsRecorder.isReplaying())
         kinematicsRecorder.framePoseToPack(tempFramePose); //get values of tempFramePose from replay

      message.getDesiredOrientationInWorld().set(tempFramePose.getOrientation());
      message.getDesiredPositionInWorld().set(tempFramePose.getPosition());

      WeightMatrix3D linearWeightMatrix = new WeightMatrix3D();
      message.getLinearSelectionMatrix().setXSelected(positionWeight.getX() != 0.0);
      message.getLinearSelectionMatrix().setYSelected(positionWeight.getY() != 0.0);
      linearWeightMatrix.setXAxisWeight(positionWeight.getX());
      linearWeightMatrix.setYAxisWeight(positionWeight.getY());
      message.getLinearSelectionMatrix().setZSelected(positionWeight.getZ() != 0.0);
      linearWeightMatrix.setZAxisWeight(positionWeight.getZ());
      message.getLinearWeightMatrix().set(MessageTools.createWeightMatrix3DMessage(linearWeightMatrix));

      WeightMatrix3D angularWeightMatrix = new WeightMatrix3D();
      message.getAngularSelectionMatrix().setXSelected(orientationWeight.getX() != 0.0);
      angularWeightMatrix.setXAxisWeight(orientationWeight.getX());
      message.getAngularSelectionMatrix().setYSelected(orientationWeight.getY() != 0.0);
      angularWeightMatrix.setYAxisWeight(orientationWeight.getY());
      message.getAngularSelectionMatrix().setZSelected(orientationWeight.getZ() != 0.0);
      angularWeightMatrix.setZAxisWeight(orientationWeight.getZ());
      message.getAngularWeightMatrix().set(MessageTools.createWeightMatrix3DMessage(angularWeightMatrix));

      return message;
   }

   public void update(boolean ikStreamingModeEnabled)
   {
      // Safety features!
      if (!ikStreamingModeEnabled)
         streamToController.set(false);
      else
      {
         if (!enabled.get())
         {
            streamToController.set(false);
            streamingJustDisabled = true;
         }

         if (enabled.get() || kinematicsRecorder.isReplaying())
         {
            if (status.getMessageNotification().poll())
            {
               KinematicsToolboxOutputStatus latestStatus = status.getMessageNotification().read();
               statusFrequencyPlot.recordEvent();
               if (latestStatus.getJointNameHash() == -1)
               {
                  if (latestStatus.getCurrentToolboxState() == KinematicsToolboxOutputStatus.CURRENT_TOOLBOX_STATE_INITIALIZE_FAILURE_MISSING_RCD
                      && messageThrottler.run(1.0))
                     LogTools.warn("Status update: Toolbox failed initialization, missing RobotConfigurationData.");
                  else if (latestStatus.getCurrentToolboxState() == KinematicsToolboxOutputStatus.CURRENT_TOOLBOX_STATE_INITIALIZE_SUCCESSFUL)
                     LogTools.info("Status update: Toolbox initialized successfully.");
               }
               else
               {
                  // Update IK ghost robot
                  ghostFullRobotModel.getRootJoint().setJointPosition(latestStatus.getDesiredRootPosition());
                  ghostFullRobotModel.getRootJoint().setJointOrientation(latestStatus.getDesiredRootOrientation());
                  for (int i = 0; i < ghostOneDoFJointsExcludingHands.length; i++)
                  {
                     ghostOneDoFJointsExcludingHands[i].setQ(latestStatus.getDesiredJointAngles().get(i));
                  }
                  ghostFullRobotModel.getElevator().updateFramesRecursively();
               }
            }
            if (ghostRobotGraphic.isActive())
               ghostRobotGraphic.update();
         }
      }
   }

   public void renderImGuiWidgets()
   {
      ImGui.checkbox(labels.get("Control/Stop Robot"), streamToController);
      
      if (ImGui.checkbox(labels.get("Kinematics streaming"), enabled))
      {
         setEnabled(enabled.get());
      }
      if (ImGui.checkbox(labels.get("Control only arms"), controlArmsOnly))
      {
         if (controlArmsOnly.get())
         {
            initialPelvisFrame = null;
            initialChestFrame = null;
            motionRetargeting.reset();
         }
      }

      ghostRobotGraphic.renderImGuiWidgets();
      // add widgets for recording/replaying motion in VR
      ImGui.text("Press Left Joystick - Start/Stop recording");
      kinematicsRecorder.renderRecordWidgets(labels);
      ImGui.text("Press Left Joystick - Start/Stop replay");
      kinematicsRecorder.renderReplayWidgets(labels);
      kinematicsRecorder.renderReferenceFrameSelection(labels);
      ImGui.text("Output:");
      ImGui.sameLine();
      outputFrequencyPlot.renderImGuiWidgets();
      ImGui.text("Status:");
      ImGui.sameLine();
      statusFrequencyPlot.renderImGuiWidgets();

      ImGui.checkbox(labels.get("Show reference frames"), showReferenceFrameGraphics);
   }

   public void setEnabled(boolean enabled)
   {
      if (enabled != this.enabled.get())
         this.enabled.set(enabled);
      if (enabled)
      {
         wakeUpToolbox();
         kinematicsRecorder.setReplay(false); // Check no concurrency replay and streaming
         initialPelvisFrame = null;
         initialChestFrame = null;
         motionRetargeting.reset();
      }
   }

   private void wakeUpToolbox()
   {
      ToolboxStateMessage toolboxStateMessage = new ToolboxStateMessage();
      toolboxStateMessage.setRequestedToolboxState(ToolboxState.WAKE_UP.toByte());
      ros2ControllerHelper.publish(KinematicsStreamingToolboxModule.getInputStateTopic(syncedRobot.getRobotModel().getSimpleRobotName()), toolboxStateMessage);
   }

   public void getVirtualRenderables(Array<Renderable> renderables, Pool<Renderable> pool, Set<RDXSceneLevel> sceneLevels)
   {
      if (status.hasReceivedFirstMessage())
      {
         ghostRobotGraphic.getRenderables(renderables, pool, sceneLevels);
      }
      if (showReferenceFrameGraphics.get())
      {
         for (RobotSide side : RobotSide.values)
         {
            controllerFrameGraphics.get(side).getRenderables(renderables, pool);
            handFrameGraphics.get(side).getRenderables(renderables, pool);
         }
         for (var trackerGraphics : trackerFrameGraphics.entrySet())
            trackerGraphics.getValue().getRenderables(renderables, pool);
      }
   }

   public boolean isStreaming()
   {
      return streamToController.get();
   }

   public boolean streamingJustDisabled()
   {
      if (streamingJustDisabled)
      {
         streamingJustDisabled = false;
         return true;
      }
      return false;
   }

   public void visualizeIKPreviewGraphic(boolean visualize)
   {
      ghostRobotGraphic.setActive(visualize);
   }

   public void destroy()
   {
//      toolbox.closeAndDispose();
      ghostRobotGraphic.destroy();
      for (RobotSide side : RobotSide.values)
      {
         controllerFrameGraphics.get(side).dispose();
         handFrameGraphics.get(side).dispose();
      }
   }

   public void sendHandCommand(RobotSide robotSide, HandConfiguration desiredHandConfiguration)
   {
      ros2ControllerHelper.publish(DeprecatedAPIs::getHandConfigurationTopic,
                                   HumanoidMessageTools.createHandDesiredConfigurationMessage(robotSide, desiredHandConfiguration));
   }

   public HandConfiguration nextHandConfiguration(RobotSide robotSide)
   {
      if (robotSide == RobotSide.LEFT)
      {
         leftIndex++;
         return handConfigurations[leftIndex % handConfigurations.length];
      }
      rightIndex++;
      return handConfigurations[rightIndex % handConfigurations.length];
   }
}<|MERGE_RESOLUTION|>--- conflicted
+++ resolved
@@ -317,10 +317,10 @@
                   message.getControlFramePositionInEndEffector().set(ikControlFramePoses.get(segmentType.getSegmentSide()).getPosition());
                   message.getControlFrameOrientationInEndEffector().set(ikControlFramePoses.get(segmentType.getSegmentSide()).getOrientation());
 
-                  message.setHasLinearVelocity(true);
-                  message.getLinearVelocityInWorld().set(controller.getLinearVelocity());
-                  message.setHasAngularVelocity(true);
-                  message.getAngularVelocityInWorld().set(controller.getAngularVelocity());
+                  message.setHasDesiredLinearVelocity(true);
+                  message.getDesiredLinearVelocityInWorld().set(controller.getLinearVelocity());
+                  message.setHasDesiredAngularVelocity(true);
+                  message.getDesiredAngularVelocityInWorld().set(controller.getAngularVelocity());
 
                   toolboxInputMessage.getInputs().add().set(message);
                   toolboxInputMessage.setTimestamp(controller.getLastPollTimeNanos());
@@ -413,42 +413,9 @@
    {
       if (initialPelvisFrame == null)
       {
-<<<<<<< HEAD
          initialPelvisTransformToWorld.set(syncedRobot.getFullRobotModel().getPelvis().getBodyFixedFrame().getTransformToWorldFrame());
          initialPelvisFrame = ReferenceFrameMissingTools.constructFrameWithUnchangingTransformToParent(ReferenceFrame.getWorldFrame(),
                                                                                                        initialPelvisTransformToWorld);
-=======
-         vrContext.getController(segmentType.getSegmentSide()).runIfConnected(controller ->
-         {
-            MovingReferenceFrame endEffectorFrame = ghostFullRobotModel.getEndEffectorFrame(segmentType.getSegmentSide(), LimbName.ARM);
-            if (endEffectorFrame == null)
-               return;
-
-            controller.getXForwardZUpControllerFrame().update();
-            controllerFrameGraphics.get(segmentType.getSegmentSide())
-                                   .setToReferenceFrame(controller.getXForwardZUpControllerFrame());
-            handFrameGraphics.get(segmentType.getSegmentSide()).setToReferenceFrame(endEffectorFrame);
-            KinematicsToolboxRigidBodyMessage message = createRigidBodyMessage(ghostFullRobotModel.getHand(
-                                                                                     segmentType.getSegmentSide()),
-                                                                               handDesiredControlFrames.get(
-                                                                                     segmentType.getSegmentSide()).getReferenceFrame(),
-                                                                               segmentType.getSegmentName(),
-                                                                               segmentType.getPositionWeight(),
-                                                                               segmentType.getOrientationWeight());
-            message.getControlFramePositionInEndEffector().set(ikControlFramePoses.get(segmentType.getSegmentSide()).getPosition());
-            message.getControlFrameOrientationInEndEffector().set(ikControlFramePoses.get(segmentType.getSegmentSide()).getOrientation());
-
-            message.setHasDesiredLinearVelocity(true);
-            message.getDesiredLinearVelocityInWorld().set(controller.getLinearVelocity());
-            message.setHasDesiredAngularVelocity(true);
-            message.getDesiredAngularVelocityInWorld().set(controller.getAngularVelocity());
-//            message.getDesiredOrientationInWorld().transform(message.getAngularVelocityInWorld());
-
-            toolboxInputMessage.getInputs().add().set(message);
-            toolboxInputMessage.setTimestamp(controller.getLastPollTimeNanos());
-
-         });
->>>>>>> 8c118e7e
       }
 
       KinematicsToolboxRigidBodyMessage message = new KinematicsToolboxRigidBodyMessage();
