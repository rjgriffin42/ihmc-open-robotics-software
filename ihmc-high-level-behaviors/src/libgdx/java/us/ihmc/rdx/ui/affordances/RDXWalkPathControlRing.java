--- conflicted
+++ resolved
@@ -26,12 +26,8 @@
 import us.ihmc.rdx.imgui.ImGuiUniqueLabelMap;
 import us.ihmc.rdx.input.ImGui3DViewInput;
 import us.ihmc.rdx.ui.RDX3DPanel;
-<<<<<<< HEAD
 import us.ihmc.rdx.ui.footstepPlanner.RDXFootstepPlanning;
-import us.ihmc.rdx.ui.gizmo.RDXPathControlRingGizmo;
-=======
 import us.ihmc.rdx.ui.gizmo.RDXSelectablePathControlRingGizmo;
->>>>>>> d95be6e5
 import us.ihmc.rdx.ui.graphics.RDXFootstepGraphic;
 import us.ihmc.humanoidRobotics.footstep.footstepGenerator.PathTypeStepParameters;
 import us.ihmc.humanoidRobotics.footstep.footstepGenerator.TurnStraightTurnFootstepGenerator;
@@ -67,11 +63,6 @@
    private final FramePose3D midFeetZUpPose = new FramePose3D();
    private final FramePose3D startPose = new FramePose3D();
    private SideDependentList<MovingReferenceFrame> footFrames;
-<<<<<<< HEAD
-=======
-   private final AtomicInteger footstepPlannerId = new AtomicInteger(0);
-   private FootstepPlanningModule footstepPlanner;
->>>>>>> d95be6e5
    private double halfIdealFootstepWidth;
    private volatile FootstepPlan footstepPlan;
    private volatile FootstepPlan footstepPlanToGenerateMeshes;
@@ -117,10 +108,6 @@
 
       turnWalkTurnPlanner = new TurnWalkTurnPlanner(footstepPlannerParameters);
 
-<<<<<<< HEAD
-=======
-      footstepPlanner = FootstepPlanningModuleLauncher.createModule(robotModel);
->>>>>>> d95be6e5
       leftStanceFootstepGraphic.create();
       rightStanceFootstepGraphic.create();
       leftGoalFootstepGraphic.create();
@@ -298,7 +285,7 @@
 
    private void planFoostepsUsingAStarPlanner()
    {
-      footstepPlanning.setMidFeetGoalPose(footstepPlannerGoalGizmo.getPose3D());
+      footstepPlanning.setMidFeetGoalPose(footstepPlannerGoalGizmo.getPathControlRingGizmo().getPose3D());
       footstepPlanning.planAsync();
    }
 
@@ -390,13 +377,6 @@
          rightStanceFootstepGraphic.getRenderables(renderables, pool);
          leftGoalFootstepGraphic.getRenderables(renderables, pool);
          rightGoalFootstepGraphic.getRenderables(renderables, pool);
-<<<<<<< HEAD
-      }
-      if (modified || mouseRingPickSelected)
-      {
-         footstepPlannerGoalGizmo.getRenderables(renderables, pool);
-=======
->>>>>>> d95be6e5
       }
       footstepPlannerGoalGizmo.getVirtualRenderables(renderables, pool);
    }
