package us.ihmc.rdx.ui.affordances;

import com.badlogic.gdx.graphics.Color;
import com.badlogic.gdx.graphics.g3d.ModelInstance;
import com.badlogic.gdx.graphics.g3d.Renderable;
import com.badlogic.gdx.graphics.g3d.attributes.ColorAttribute;
import com.badlogic.gdx.math.Matrix4;
import com.badlogic.gdx.utils.Array;
import com.badlogic.gdx.utils.Pool;
import imgui.flag.ImGuiMouseButton;
import org.apache.commons.lang3.tuple.Pair;
import us.ihmc.euclid.Axis3D;
import us.ihmc.euclid.geometry.ConvexPolygon2D;
import us.ihmc.euclid.referenceFrame.FramePose3D;
import us.ihmc.euclid.referenceFrame.ReferenceFrame;
import us.ihmc.euclid.referenceFrame.interfaces.FramePose3DReadOnly;
import us.ihmc.euclid.shape.primitives.Sphere3D;
import us.ihmc.euclid.transform.RigidBodyTransform;
import us.ihmc.euclid.transform.interfaces.RigidBodyTransformReadOnly;
import us.ihmc.euclid.tuple3D.Point3D;
import us.ihmc.euclid.tuple3D.interfaces.Point3DReadOnly;
import us.ihmc.footstepPlanning.PlannedFootstep;
import us.ihmc.footstepPlanning.PlannedFootstepReadOnly;
import us.ihmc.footstepPlanning.graphSearch.graph.visualization.BipedalFootstepPlannerNodeRejectionReason;
import us.ihmc.rdx.RDX3DSituatedText;
import us.ihmc.rdx.input.ImGui3DViewInput;
import us.ihmc.rdx.input.ImGui3DViewPickResult;
import us.ihmc.rdx.tools.RDXModelBuilder;
import us.ihmc.rdx.tools.RDXModelInstance;
import us.ihmc.rdx.tools.RDXModelLoader;
import us.ihmc.rdx.tools.LibGDXTools;
import us.ihmc.rdx.ui.RDXBaseUI;
import us.ihmc.rdx.ui.gizmo.StepCheckIsPointInsideAlgorithm;
import us.ihmc.rdx.ui.graphics.RDXFootstepPlanGraphic;
import us.ihmc.rdx.visualizers.RDXPolynomial;
import us.ihmc.robotics.math.trajectories.core.Polynomial;
import us.ihmc.robotics.math.trajectories.core.Polynomial3D;
import us.ihmc.robotics.math.trajectories.interfaces.PolynomialReadOnly;
import us.ihmc.robotics.math.trajectories.trajectorypoints.FrameSE3TrajectoryPoint;
import us.ihmc.robotics.robotSide.RobotSide;
import us.ihmc.robotics.robotSide.SideDependentList;
import us.ihmc.robotics.trajectories.TrajectoryType;
import us.ihmc.tools.Timer;

import java.util.*;
import java.util.concurrent.atomic.AtomicReference;
import java.util.function.Function;

public class RDXInteractableFootstep
{
   // Intended to reuse text renderables, as they are relatively expensive to create
   private static final Map<String, RDX3DSituatedText> textRenderablesMap = new HashMap<>();
   private RDX3DSituatedText footstepIndexText;
   private ModelInstance footstepModelInstance;
   private RDXSelectablePose3DGizmo selectablePose3DGizmo;
   private final RigidBodyTransform tempTransform = new RigidBodyTransform();
   private boolean isHovered;
   private final Sphere3D boundingSphere = new Sphere3D(0.1);
   private boolean isClickedOn;
   private final FramePose3D textFramePose = new FramePose3D();
   private final Timer timerFlashingFootsteps = new Timer();
   private boolean flashingFootStepsColorHigh = false;
   private final ImGui3DViewPickResult pickResult = new ImGui3DViewPickResult();

   private final List<ModelInstance> trajectoryWaypointModel = new ArrayList<>();
   private final RDXPolynomial swingTrajectoryModel = new RDXPolynomial(0.03, 25);

   private final SideDependentList<ConvexPolygon2D> defaultPolygons;
   private final AtomicReference<Pair<PlannedFootstep, EnumMap<Axis3D, List<PolynomialReadOnly>>>> plannedFootstepInput = new AtomicReference<>(null);
   private final PlannedFootstep plannedFootstepInternal;
   private final EnumMap<Axis3D, List<PolynomialReadOnly>> plannedFootstepTrajectory = new EnumMap<>(Axis3D.class);

   private boolean wasPoseUpdated = false;

   public RDXInteractableFootstep(RDXBaseUI baseUI, RobotSide footstepSide, int index, SideDependentList<ConvexPolygon2D> defaultPolygons)
   {
      this.defaultPolygons = defaultPolygons;
      plannedFootstepInternal = new PlannedFootstep(footstepSide);

      if (footstepSide.equals(RobotSide.LEFT))
      {
         footstepModelInstance = new RDXModelInstance(RDXModelLoader.load("models/footsteps/footstep_left.g3dj"));
      }
      else if (footstepSide.equals(RobotSide.RIGHT))
      {
         footstepModelInstance = new RDXModelInstance(RDXModelLoader.load("models/footsteps/footstep_right.g3dj"));
      }

      selectablePose3DGizmo = new RDXSelectablePose3DGizmo();
      selectablePose3DGizmo.create(baseUI.getPrimary3DPanel());

      String txt = footstepSide.getSideNameFirstLetter() + (index + 1);
      if (!textRenderablesMap.containsKey(txt))
      {
         footstepIndexText = new RDX3DSituatedText("" + txt);
         textRenderablesMap.put(txt, footstepIndexText);
      }
      else
      {
         footstepIndexText = textRenderablesMap.get(txt);
      }
   }

   public void reset()
   {
      getFootstepModelInstance().transform.val[Matrix4.M03] = Float.NaN;
      plannedFootstepInternal.reset();
      plannedFootstepTrajectory.clear();
   }

   public PlannedFootstepReadOnly getPlannedFootstep()
   {
      return plannedFootstepInternal;
   }

   public void updateFromPlannedStep(RDXBaseUI baseUI, PlannedFootstep plannedFootstep, EnumMap<Axis3D, List<PolynomialReadOnly>> swingTrajectory, int footstepIndex)
   {
      plannedFootstepInput.set(null);
      plannedFootstepInternal.set(plannedFootstep);
      plannedFootstepTrajectory.clear();
      if (swingTrajectory != null)
         swingTrajectory.keySet().forEach(key -> plannedFootstepTrajectory.put(key, copyPolynomialList(swingTrajectory.get(key))));

      boolean setCustomFoothold = plannedFootstepInternal.hasFoothold();
      if (setCustomFoothold)
      {
         if (defaultPolygons == null || plannedFootstep.getFoothold().epsilonEquals(defaultPolygons.get(plannedFootstep.getRobotSide()), 1e-3))
            setCustomFoothold = false;
      }

      if (setCustomFoothold)
      {
         Color regionColor = RDXFootstepPlanGraphic.footstepColors.get(plannedFootstep.getRobotSide());
         List<Point3DReadOnly> points = new ArrayList<>();
         for (int i = 0; i < plannedFootstep.getFoothold().getNumberOfVertices(); i++)
         {
            points.add(new Point3D(plannedFootstep.getFoothold().getVertex(i)));
         }
         footstepModelInstance = RDXModelBuilder.createLinedPolygon(points, 0.05, regionColor, true);
      }
      else
      {
         if (plannedFootstepInternal.getRobotSide().equals(RobotSide.LEFT))
         {
            footstepModelInstance = new RDXModelInstance(RDXModelLoader.load("models/footsteps/footstep_left.g3dj"));
         }
         else if (plannedFootstepInternal.getRobotSide().equals(RobotSide.RIGHT))
         {
            footstepModelInstance = new RDXModelInstance(RDXModelLoader.load("models/footsteps/footstep_right.g3dj"));
         }
      }

      selectablePose3DGizmo = new RDXSelectablePose3DGizmo();
      selectablePose3DGizmo.create(baseUI.getPrimary3DPanel());

      String text = plannedFootstepInternal.getRobotSide().getSideNameFirstLetter() + (footstepIndex + 1);
      if (!textRenderablesMap.containsKey(text))
      {
         footstepIndexText = new RDX3DSituatedText("" + text);
         textRenderablesMap.put(text, footstepIndexText);
      }
      else
      {
         footstepIndexText = textRenderablesMap.get(text);
      }

      updatePose(plannedFootstep.getFootstepPose());
   }

   public void updatePlannedTrajectory(Pair<PlannedFootstep, EnumMap<Axis3D, List<PolynomialReadOnly>>> other)
   {
      wasPoseUpdated = true;
      plannedFootstepInput.set(other);
   }

   private void updatePlannedTrajectoryInternal(PlannedFootstep other, EnumMap<Axis3D, List<PolynomialReadOnly>> otherTrajectory)
   {
      plannedFootstepInternal.setTrajectoryType(other.getTrajectoryType());
      plannedFootstepInternal.getCustomWaypointProportions().clear();
      for (int i = 0; i < other.getCustomWaypointProportions().size(); i++)
      {
         plannedFootstepInternal.getCustomWaypointProportions().add(other.getCustomWaypointProportions().get(i));
      }
      plannedFootstepInternal.getCustomWaypointPositions().clear();
      for (int i = 0; i < other.getCustomWaypointPositions().size(); i++)
      {
         plannedFootstepInternal.getCustomWaypointPositions().add(new Point3D(other.getCustomWaypointPositions().get(i)));
      }

      plannedFootstepTrajectory.clear();
      if (otherTrajectory != null)
      {
         for (Axis3D axis : Axis3D.values)
         {
            List<PolynomialReadOnly> polynomialListCopy = copyPolynomialList(otherTrajectory.get(axis));
            plannedFootstepTrajectory.put(axis, polynomialListCopy);
         }
      }
   }

   public void update()
   {
      // Update the internally held planned footstep pose
      if (!plannedFootstepInternal.getFootstepPose().epsilonEquals(selectablePose3DGizmo.getPoseGizmo().getPose(), 1e-2))
         wasPoseUpdated = true;
      plannedFootstepInternal.getFootstepPose().set(selectablePose3DGizmo.getPoseGizmo().getPose());

      double textHeight = 0.08;
      textFramePose.setIncludingFrame(getFootPose());

      textFramePose.appendYawRotation(-Math.PI / 2.0);
      textFramePose.appendTranslation(-0.03, 0.0, 0.035); //note: Make text higher in z direction, so it's not inside the foot
      textFramePose.changeFrame(ReferenceFrame.getWorldFrame());
      LibGDXTools.toLibGDX(textFramePose, tempTransform, footstepIndexText.getModelInstance().transform);
      footstepIndexText.scale((float) textHeight);

      if (plannedFootstepInput.get() != null)
      {
         Pair<PlannedFootstep, EnumMap<Axis3D, List<PolynomialReadOnly>>> pair = plannedFootstepInput.getAndSet(null);
         updatePlannedTrajectoryInternal(pair.getLeft(), pair.getRight());
      }
      updateTrajectoryModel(plannedFootstepInternal, plannedFootstepTrajectory);
   }

   public void calculate3DViewPick(ImGui3DViewInput input)
   {
      selectablePose3DGizmo.calculate3DViewPick(input);

      StepCheckIsPointInsideAlgorithm stepCheckIsPointInsideAlgorithm = new StepCheckIsPointInsideAlgorithm();
      stepCheckIsPointInsideAlgorithm.update(boundingSphere.getRadius(), boundingSphere.getPosition());

      Function<Point3DReadOnly, Boolean> isPointInside = boundingSphere::isPointInside;
      boolean pickIntersected = !Double.isNaN(stepCheckIsPointInsideAlgorithm.intersect(input.getPickRayInWorld(), 100, isPointInside));
      if (pickIntersected)
      {
         pickResult.setDistanceToCamera(stepCheckIsPointInsideAlgorithm.getClosestIntersection().distance(input.getPickRayInWorld().getPoint()));
         input.addPickResult(pickResult);
      }
   }

   public void process3DViewInput(ImGui3DViewInput input, boolean currentlyPlacingFootstep)
   {
      isHovered = pickResult == input.getClosestPick();
      isClickedOn = isHovered && input.mouseReleasedWithoutDrag(ImGuiMouseButton.Left);

      // TODO: mouse hovering on the footstep. (get foot validity warning text when this happens)
      if (isHovered)
      {
         if (plannedFootstepInternal.getRobotSide() == RobotSide.LEFT)
            footstepModelInstance.materials.get(0).set(new ColorAttribute(ColorAttribute.Diffuse, 1.0f, 0.0f, 0.0f, 0.0f));
         else
            footstepModelInstance.materials.get(0).set(new ColorAttribute(ColorAttribute.Diffuse, 0.0f, 1.0f, 0.0f, 0.0f));
      }
      else
      {
         if (plannedFootstepInternal.getRobotSide() == RobotSide.LEFT)
            footstepModelInstance.materials.get(0).set(new ColorAttribute(ColorAttribute.Diffuse, 0.5f, 0.0f, 0.0f, 0.0f));
         else
            footstepModelInstance.materials.get(0).set(new ColorAttribute(ColorAttribute.Diffuse, 0.0f, 0.5f, 0.0f, 0.0f));
      }

      // FIXME:
      if (currentlyPlacingFootstep)
      {
         selectablePose3DGizmo.process3DViewInput(input);
      }
      else
      {
         selectablePose3DGizmo.process3DViewInput(input, isHovered);
      }

      footstepModelInstance.transform.setToRotationRad(selectablePose3DGizmo.getPoseGizmo().getPose().getRotation().getX32(),
                                                       selectablePose3DGizmo.getPoseGizmo().getPose().getRotation().getY32(),
                                                       selectablePose3DGizmo.getPoseGizmo().getPose().getRotation().getZ32(),
                                                       (float) selectablePose3DGizmo.getPoseGizmo().getPose().getRotation().angle());
      footstepModelInstance.transform.setTranslation(selectablePose3DGizmo.getPoseGizmo().getPose().getPosition().getX32(),
                                                     selectablePose3DGizmo.getPoseGizmo().getPose().getPosition().getY32(),
                                                     selectablePose3DGizmo.getPoseGizmo().getPose().getPosition().getZ32());
      boundingSphere.getPosition().set(selectablePose3DGizmo.getPoseGizmo().getPose().getPosition());
   }

   public void getVirtualRenderables(Array<Renderable> renderables, Pool<Renderable> pool)
   {
      selectablePose3DGizmo.getVirtualRenderables(renderables, pool);
      footstepIndexText.getRenderables(renderables, pool);
      footstepModelInstance.getRenderables(renderables, pool);

      for (ModelInstance trajectoryPoint : trajectoryWaypointModel)
         trajectoryPoint.getRenderables(renderables, pool);

      swingTrajectoryModel.getRenderables(renderables, pool);
   }

   // Sets the gizmo's position and rotation
   public void setGizmoPose(double x, double y, double z, RigidBodyTransformReadOnly transform)
   {
      RigidBodyTransform gizmoTransform = selectablePose3DGizmo.getPoseGizmo().getTransformToParent();
      gizmoTransform.getTranslation().set(x, y, z);
      gizmoTransform.getRotation().set(transform.getRotation());
      plannedFootstepInternal.getFootstepPose().set(gizmoTransform);
      wasPoseUpdated = true;

      boundingSphere.getPosition().set(x, y, z);
   }

   public void flashFootstepWhenBadPlacement(BipedalFootstepPlannerNodeRejectionReason reason)
   {
      if (reason == null)
      {
         if (getFootstepSide() == RobotSide.LEFT)
         {
            if (isHovered())
               setColor(1.0f, 0.0f, 0.0f, 0.0f);
            else
               setColor(0.5f, 0.0f, 0.0f, 0.0f);
         }
         else
         {
            if (isHovered())
               setColor(0.0f, 1.0f, 0.0f, 0.0f);
            else
               setColor(0.0f, 0.5f, 0.0f, 0.0f);
         }
      }
      else
      {
         if (!timerFlashingFootsteps.hasBeenSet())
         {
            timerFlashingFootsteps.reset();
            flashingFootStepsColorHigh = false;
         }
         if (timerFlashingFootsteps.isExpired(0.1))
         {
            flashingFootStepsColorHigh = !flashingFootStepsColorHigh;
            timerFlashingFootsteps.reset();
         }
         if (getFootstepSide() == RobotSide.LEFT)
         {
            if (flashingFootStepsColorHigh)
               setColor(1.0f, 0.0f, 0.0f, 0.0f);
            else
               setColor(0.5f, 0.0f, 0.0f, 0.0f);
         }
         else
         {
            if (flashingFootStepsColorHigh)
               setColor(0.0f, 1.0f, 0.0f, 0.0f);
            else
               setColor(0.0f, 0.5f, 0.0f, 0.0f);
         }
      }
   }

   // sets color of the corresponding footstep in the list
   public void setColor(float r, float g, float b, float a)
   {
      footstepModelInstance.materials.get(0).set(new ColorAttribute(ColorAttribute.Diffuse, r, g, b, a));
   }

   public void setFootstepModelInstance(RDXModelInstance footstepModelInstance)
   {
      this.footstepModelInstance = footstepModelInstance;
   }

   public RobotSide getFootstepSide()
   {
      return plannedFootstepInternal.getRobotSide();
   }

   public ModelInstance getFootstepModelInstance()
   {
      return footstepModelInstance;
   }

   public boolean isHovered()
   {
      return isHovered;
   }

   public double getYaw()
   {
      return plannedFootstepInternal.getFootstepPose().getYaw();
   }

   public FramePose3DReadOnly getFootPose()
   {
      return plannedFootstepInternal.getFootstepPose();
   }

   public void updatePose(RigidBodyTransformReadOnly footstepPose)
   {
      selectablePose3DGizmo.getPoseGizmo().getTransformToParent().set(footstepPose);
<<<<<<< HEAD
      selectablePose3DGizmo.getPoseGizmo().updateTransforms();
      wasPoseUpdated = plannedFootstepInternal.getFootstepPose().epsilonEquals(footstepPose, 1e-2);
=======
      selectablePose3DGizmo.getPoseGizmo().update();
>>>>>>> 3be79533
      plannedFootstepInternal.getFootstepPose().set(footstepPose);
   }

   public boolean pollWasPoseUpdated()
   {
      boolean value = wasPoseUpdated;
      wasPoseUpdated = false;
      return value;
   }

   private void updateTrajectoryModel(PlannedFootstep footstep, EnumMap<Axis3D, List<PolynomialReadOnly>> trajectory)
   {
      trajectoryWaypointModel.clear();
      if (footstep.getTrajectoryType() == TrajectoryType.CUSTOM)
      {
         for (Point3D trajectoryPosition : footstep.getCustomWaypointPositions())
         {
            ModelInstance sphere = RDXModelBuilder.createSphere(0.03f, Color.WHITE);
            LibGDXTools.toLibGDX(trajectoryPosition, sphere.transform);
            trajectoryWaypointModel.add(sphere);
         }
      }
      else if (footstep.getTrajectoryType() == TrajectoryType.WAYPOINTS)
      {
         for (FrameSE3TrajectoryPoint trajectoryPosition : footstep.getSwingTrajectory())
         {
            ModelInstance sphere = RDXModelBuilder.createSphere(0.03f, Color.BLACK);
            LibGDXTools.toLibGDX(trajectoryPosition.getPosition(), sphere.transform);
            trajectoryWaypointModel.add(sphere);
         }
      }

      swingTrajectoryModel.clear();
      List<RDXPolynomial.Polynomial3DVariableHolder> polynomials = createPolynomial3DList(trajectory.get(Axis3D.X), trajectory.get(Axis3D.Y), trajectory.get(Axis3D.Z));
      swingTrajectoryModel.compute(polynomials);
   }

   private static List<RDXPolynomial.Polynomial3DVariableHolder> createPolynomial3DList(List<PolynomialReadOnly> xPolynomial, List<PolynomialReadOnly> yPolynomial, List<PolynomialReadOnly> zPolynomial)
   {
      List<RDXPolynomial.Polynomial3DVariableHolder> polynomials = new ArrayList<>();
      if (xPolynomial == null || yPolynomial == null || zPolynomial == null)
         return polynomials;

      for (int i = 0; i < xPolynomial.size(); i++)
      {
         polynomials.add(new RDXPolynomial.Polynomial3DVariables(xPolynomial.get(i), yPolynomial.get(i), zPolynomial.get(i)));
      }
      return polynomials;
   }

   private static List<PolynomialReadOnly> copyPolynomialList(List<PolynomialReadOnly> other)
   {
      List<PolynomialReadOnly> copy = new ArrayList<>();
      other.forEach(poly -> copy.add(copyPolynomial(poly)));

      return copy;
   }

   private static PolynomialReadOnly copyPolynomial(PolynomialReadOnly other)
   {
      Polynomial polynomial = new Polynomial(other.getNumberOfCoefficients());
      polynomial.set(other);
      return polynomial;
   }

   /**
    * TODO: Evaluate the use of this method.
    */
   public void copyFrom(RDXBaseUI baseUI, RDXInteractableFootstep manuallyPlacedFootstep)
   {
      this.footstepIndexText = manuallyPlacedFootstep.footstepIndexText;
      this.footstepModelInstance = manuallyPlacedFootstep.footstepModelInstance;
      this.plannedFootstepInternal.set(manuallyPlacedFootstep.plannedFootstepInternal);
      this.selectablePose3DGizmo = manuallyPlacedFootstep.selectablePose3DGizmo;
      this.isHovered = manuallyPlacedFootstep.isHovered;
      this.isClickedOn = manuallyPlacedFootstep.isClickedOn;
      this.textFramePose.setIncludingFrame(manuallyPlacedFootstep.textFramePose);
      this.flashingFootStepsColorHigh = manuallyPlacedFootstep.flashingFootStepsColorHigh;
   }
}<|MERGE_RESOLUTION|>--- conflicted
+++ resolved
@@ -390,12 +390,9 @@
    public void updatePose(RigidBodyTransformReadOnly footstepPose)
    {
       selectablePose3DGizmo.getPoseGizmo().getTransformToParent().set(footstepPose);
-<<<<<<< HEAD
-      selectablePose3DGizmo.getPoseGizmo().updateTransforms();
+      selectablePose3DGizmo.getPoseGizmo().update();
+
       wasPoseUpdated = plannedFootstepInternal.getFootstepPose().epsilonEquals(footstepPose, 1e-2);
-=======
-      selectablePose3DGizmo.getPoseGizmo().update();
->>>>>>> 3be79533
       plannedFootstepInternal.getFootstepPose().set(footstepPose);
    }
 
