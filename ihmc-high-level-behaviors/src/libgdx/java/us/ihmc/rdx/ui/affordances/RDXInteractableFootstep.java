package us.ihmc.rdx.ui.affordances;

import com.badlogic.gdx.graphics.Color;
import com.badlogic.gdx.graphics.g3d.ModelInstance;
import com.badlogic.gdx.graphics.g3d.Renderable;
import com.badlogic.gdx.graphics.g3d.attributes.ColorAttribute;
import com.badlogic.gdx.math.Matrix4;
import com.badlogic.gdx.utils.Array;
import com.badlogic.gdx.utils.Pool;
import imgui.flag.ImGuiMouseButton;
import org.apache.commons.lang3.tuple.Pair;
import us.ihmc.euclid.Axis3D;
import us.ihmc.euclid.geometry.ConvexPolygon2D;
import us.ihmc.euclid.geometry.interfaces.Line3DReadOnly;
import us.ihmc.euclid.referenceFrame.FrameBox3D;
import us.ihmc.euclid.referenceFrame.FramePose3D;
import us.ihmc.euclid.referenceFrame.ReferenceFrame;
import us.ihmc.euclid.referenceFrame.interfaces.FramePose3DReadOnly;
import us.ihmc.euclid.transform.RigidBodyTransform;
import us.ihmc.euclid.transform.interfaces.RigidBodyTransformReadOnly;
import us.ihmc.euclid.tuple3D.Point3D;
import us.ihmc.euclid.tuple3D.interfaces.Point3DReadOnly;
import us.ihmc.euclid.tuple3D.interfaces.Vector3DReadOnly;
import us.ihmc.footstepPlanning.PlannedFootstep;
import us.ihmc.footstepPlanning.PlannedFootstepReadOnly;
import us.ihmc.footstepPlanning.graphSearch.graph.visualization.BipedalFootstepPlannerNodeRejectionReason;
import us.ihmc.rdx.RDX3DSituatedText;
import us.ihmc.rdx.input.ImGui3DViewInput;
import us.ihmc.rdx.input.ImGui3DViewPickResult;
import us.ihmc.rdx.tools.RDXModelBuilder;
import us.ihmc.rdx.tools.RDXModelInstance;
import us.ihmc.rdx.tools.RDXModelLoader;
import us.ihmc.rdx.tools.LibGDXTools;
import us.ihmc.rdx.ui.RDXBaseUI;
import us.ihmc.rdx.ui.gizmo.RDXSelectablePose3DGizmo;
import us.ihmc.rdx.vr.RDXVRContext;
import us.ihmc.rdx.vr.RDXVRDragData;
import us.ihmc.rdx.vr.RDXVRPickResult;
import us.ihmc.robotics.interaction.MouseCollidable;
import us.ihmc.rdx.ui.graphics.RDXFootstepGraphic;
import us.ihmc.rdx.visualizers.RDXPolynomial;
<<<<<<< HEAD
import us.ihmc.robotics.interaction.Plane3DMouseDragAlgorithm;
=======
import us.ihmc.robotics.interaction.PointCollidable;
>>>>>>> acb45c6b
import us.ihmc.robotics.math.trajectories.core.Polynomial;
import us.ihmc.robotics.math.trajectories.interfaces.PolynomialReadOnly;
import us.ihmc.robotics.math.trajectories.trajectorypoints.FrameSE3TrajectoryPoint;
import us.ihmc.robotics.referenceFrames.ModifiableReferenceFrame;
import us.ihmc.robotics.robotSide.RobotSide;
import us.ihmc.robotics.robotSide.SideDependentList;
import us.ihmc.robotics.trajectories.TrajectoryType;
import us.ihmc.tools.Timer;

import java.util.*;
import java.util.concurrent.atomic.AtomicReference;

public class RDXInteractableFootstep
{
   // Intended to reuse text renderables, as they are relatively expensive to create
   private static final Map<String, RDX3DSituatedText> textRenderablesMap = new HashMap<>();
   // Measured footstep.fbx in Blender
   private static final double FOOTSTEP_GRAPHIC_HEIGHT = 0.0287;
   private static final double FOOTSTEP_GRAPHIC_LENGTH = 0.2497;
   private static final double FOOTSTEP_GRAPHIC_WIDTH = 0.1185;
   private static final double FOOTSTEP_GRAPHIC_SOLE_OFFSET_X = 0.01;
   private static final double FOOTSTEP_GRAPHIC_SOLE_OFFSET_Y = 0.0;
   private static final double FOOTSTEP_GRAPHIC_SOLE_OFFSET_Z = FOOTSTEP_GRAPHIC_HEIGHT / 2.0;
   private RDX3DSituatedText footstepIndexText;
   private ModelInstance footstepModelInstance;
   private RDXSelectablePose3DGizmo selectablePose3DGizmo;
   private final FrameBox3D selectionCollisionBox;
   private final ModifiableReferenceFrame collisionBoxFrame;
   private final MouseCollidable mouseCollidable;
   private final PointCollidable pointCollidable;
   private final RigidBodyTransform tempTransform = new RigidBodyTransform();
   private boolean isMouseHovering;
   private boolean isClickedOn;
   private final FramePose3D textFramePose = new FramePose3D();
   private final Timer timerFlashingFootsteps = new Timer();
   private boolean flashingFootStepsColorHigh = false;
   private final ImGui3DViewPickResult pickResult = new ImGui3DViewPickResult();

   private final List<ModelInstance> trajectoryWaypointModel = new ArrayList<>();
   private final RDXPolynomial swingTrajectoryModel = new RDXPolynomial(0.03, 25);

   private final SideDependentList<ConvexPolygon2D> defaultPolygons;
   private final AtomicReference<Pair<PlannedFootstep, EnumMap<Axis3D, List<PolynomialReadOnly>>>> plannedFootstepInput = new AtomicReference<>(null);
   private final PlannedFootstep plannedFootstepInternal;
   private final EnumMap<Axis3D, List<PolynomialReadOnly>> plannedFootstepTrajectory = new EnumMap<>(Axis3D.class);

   private boolean wasPoseUpdated = false;

   private final SideDependentList<RDXVRPickResult> vrPickResult = new SideDependentList<>(RDXVRPickResult::new);
<<<<<<< HEAD
   private final Point3D closestCollision = new Point3D();
   private double closestCollisionDistance;
   private final Plane3DMouseDragAlgorithm planeDragAlgorithm = new Plane3DMouseDragAlgorithm();
=======
   private final SideDependentList<Boolean> isVRHovering = new SideDependentList<>(false, false);
>>>>>>> acb45c6b

   public RDXInteractableFootstep(RDXBaseUI baseUI, RobotSide footstepSide, int index, SideDependentList<ConvexPolygon2D> defaultPolygons)
   {
      this.defaultPolygons = defaultPolygons;
      plannedFootstepInternal = new PlannedFootstep(footstepSide);

      if (footstepSide.equals(RobotSide.LEFT))
      {
         footstepModelInstance = new RDXModelInstance(RDXModelLoader.load("models/footsteps/footstep_left.g3dj"));
      }
      else if (footstepSide.equals(RobotSide.RIGHT))
      {
         footstepModelInstance = new RDXModelInstance(RDXModelLoader.load("models/footsteps/footstep_right.g3dj"));
      }

      selectablePose3DGizmo = new RDXSelectablePose3DGizmo();
      selectablePose3DGizmo.create(baseUI.getPrimary3DPanel());
      selectionCollisionBox = new FrameBox3D(selectablePose3DGizmo.getPoseGizmo().getGizmoFrame());
      selectionCollisionBox.getSize().set(FOOTSTEP_GRAPHIC_LENGTH, FOOTSTEP_GRAPHIC_WIDTH, FOOTSTEP_GRAPHIC_HEIGHT);
      selectionCollisionBox.getPose().getTranslation().add(FOOTSTEP_GRAPHIC_SOLE_OFFSET_X, FOOTSTEP_GRAPHIC_SOLE_OFFSET_Y, FOOTSTEP_GRAPHIC_SOLE_OFFSET_Z);
      collisionBoxFrame = new ModifiableReferenceFrame("collisionBoxFrame", selectablePose3DGizmo.getPoseGizmo().getGizmoFrame());
      collisionBoxFrame.update(transformToParent -> transformToParent.set(selectionCollisionBox.getPose()));
      mouseCollidable = new MouseCollidable(selectionCollisionBox);
      pointCollidable = new PointCollidable(selectionCollisionBox);

      updateFootstepIndexText(index);
   }

   /**
    * Adds the footstep index text to the footstep (e.g. "R0" or "L4")
    *
    * @param index Index of the footstep within the array of footsteps being planned - determines the number displayed
    */
   public void updateFootstepIndexText(int index)
   {
      String text = plannedFootstepInternal.getRobotSide().getSideNameFirstLetter() + index;
      if (!textRenderablesMap.containsKey(text))
      {
         float textHeight = 0.08f;
         footstepIndexText = new RDX3DSituatedText(text, textHeight);
         textRenderablesMap.put(text, footstepIndexText);
      }
      else
      {
         footstepIndexText = textRenderablesMap.get(text);
      }
   }

   public void reset()
   {
      getFootstepModelInstance().transform.val[Matrix4.M03] = Float.NaN;
      plannedFootstepInternal.reset();
      plannedFootstepTrajectory.clear();
      updateTrajectoryModel(plannedFootstepInternal, plannedFootstepTrajectory);
   }

   public PlannedFootstepReadOnly getPlannedFootstep()
   {
      return plannedFootstepInternal;
   }

   public void updateFromPlannedStep(RDXBaseUI baseUI, PlannedFootstep plannedFootstep, EnumMap<Axis3D, List<PolynomialReadOnly>> swingTrajectory, int footstepIndex)
   {
      plannedFootstepInput.set(null);
      plannedFootstepInternal.set(plannedFootstep);
      plannedFootstepInternal.limitFootholdVertices();
      plannedFootstepTrajectory.clear();
      if (swingTrajectory != null)
         swingTrajectory.keySet().forEach(key -> plannedFootstepTrajectory.put(key, copyPolynomialList(swingTrajectory.get(key))));

      boolean setCustomFoothold = plannedFootstepInternal.hasFoothold();
      if (setCustomFoothold)
      {
         if (defaultPolygons == null || plannedFootstep.getFoothold().epsilonEquals(defaultPolygons.get(plannedFootstep.getRobotSide()), 1e-3))
            setCustomFoothold = false;
      }

      if (setCustomFoothold)
      {
         Color regionColor = RDXFootstepGraphic.FOOT_COLORS.get(plannedFootstep.getRobotSide());
         List<Point3DReadOnly> points = new ArrayList<>();
         for (int i = 0; i < plannedFootstep.getFoothold().getNumberOfVertices(); i++)
         {
            points.add(new Point3D(plannedFootstep.getFoothold().getVertex(i)));
         }
         footstepModelInstance = RDXModelBuilder.createLinedPolygon(points, 0.05, regionColor, true);
      }
      else
      {
         if (plannedFootstepInternal.getRobotSide().equals(RobotSide.LEFT))
         {
            footstepModelInstance = new RDXModelInstance(RDXModelLoader.load("models/footsteps/footstep_left.g3dj"));
         }
         else if (plannedFootstepInternal.getRobotSide().equals(RobotSide.RIGHT))
         {
            footstepModelInstance = new RDXModelInstance(RDXModelLoader.load("models/footsteps/footstep_right.g3dj"));
         }
      }

      selectablePose3DGizmo = new RDXSelectablePose3DGizmo();
      selectablePose3DGizmo.create(baseUI.getPrimary3DPanel());

      updateFootstepIndexText(footstepIndex);

      updatePose(plannedFootstep.getFootstepPose());

      updateTrajectoryModel(plannedFootstepInternal, plannedFootstepTrajectory);
   }

   public void updatePlannedTrajectory(Pair<PlannedFootstep, EnumMap<Axis3D, List<PolynomialReadOnly>>> other)
   {
      plannedFootstepInput.set(other);
   }

   private void updatePlannedTrajectoryInternal(PlannedFootstep other, EnumMap<Axis3D, List<PolynomialReadOnly>> otherTrajectory)
   {
      plannedFootstepInternal.setTrajectoryType(other.getTrajectoryType());
      plannedFootstepInternal.getCustomWaypointProportions().clear();
      for (int i = 0; i < other.getCustomWaypointProportions().size(); i++)
      {
         plannedFootstepInternal.getCustomWaypointProportions().add(other.getCustomWaypointProportions().get(i));
      }
      plannedFootstepInternal.getCustomWaypointPositions().clear();
      for (int i = 0; i < other.getCustomWaypointPositions().size(); i++)
      {
         plannedFootstepInternal.getCustomWaypointPositions().add(new Point3D(other.getCustomWaypointPositions().get(i)));
      }

      plannedFootstepTrajectory.clear();
      if (otherTrajectory != null)
      {
         for (Axis3D axis : Axis3D.values)
         {
            List<PolynomialReadOnly> polynomialListCopy = copyPolynomialList(otherTrajectory.get(axis));
            plannedFootstepTrajectory.put(axis, polynomialListCopy);
         }
      }

      updateTrajectoryModel(plannedFootstepInternal, plannedFootstepTrajectory);
   }

   public void update()
   {
      // Update the internally held planned footstep pose
      if (!plannedFootstepInternal.getFootstepPose().epsilonEquals(selectablePose3DGizmo.getPoseGizmo().getPose(), 1e-2))
         wasPoseUpdated = true;
      plannedFootstepInternal.getFootstepPose().set(selectablePose3DGizmo.getPoseGizmo().getPose());

      textFramePose.setIncludingFrame(getFootPose());
      textFramePose.appendYawRotation(-Math.PI / 2.0);
      textFramePose.appendTranslation(-0.04, 0.0, 0.035); // The text is higher in Z direction so it's not inside the foot
      textFramePose.changeFrame(ReferenceFrame.getWorldFrame());
      LibGDXTools.toLibGDX(textFramePose, tempTransform, footstepIndexText.getModelTransform());

      if (plannedFootstepInput.get() != null)
      {
         Pair<PlannedFootstep, EnumMap<Axis3D, List<PolynomialReadOnly>>> pair = plannedFootstepInput.getAndSet(null);
         updatePlannedTrajectoryInternal(pair.getLeft(), pair.getRight());
      }

<<<<<<< HEAD
   public void calculateVRPick(RDXVRContext vrContext)
   {
      for (RobotSide side : RobotSide.values)
      {
         vrContext.getController(side).runIfConnected(controller ->
         {
            if (!controller.getTriggerDragData().isDraggingSomething())
            {
               vrPickResult.get(side).reset();
               Line3DReadOnly pickRay = controller.getPickRay();
               closestCollisionDistance = Double.POSITIVE_INFINITY;

               double distance = mouseCollidable.collide(pickRay, collisionBoxFrame.getReferenceFrame());
               if (!Double.isNaN(distance) && distance < closestCollisionDistance)
               {
                  closestCollisionDistance = distance;
                  closestCollision.set(mouseCollidable.getClosestInteresection());
                  if (side == RobotSide.RIGHT)
                  {
                     controller.setBButtonText("Delete");
                     controller.setAButtonText("Walk");
                  }
                  else if (side == RobotSide.LEFT)
                  {
                     controller.setAButtonText("PlaceAnother");
                  }
               }
            }
            vrPickResult.get(side).addPickCollision(closestCollisionDistance);

            if (vrPickResult.get(side).getPickCollisionWasAddedSinceReset())
            {
               controller.addPickResult(vrPickResult.get(side));
            }
         });
      }
   }

   public void processVRInput(RDXVRContext vrContext)
   {
      for (RobotSide side : RobotSide.values)
      {
         vrContext.getController(side).runIfConnected(controller ->
         {
            RDXVRDragData triggerDragData = controller.getTriggerDragData();

            if (triggerDragData.getDragJustStarted()
                && vrContext.getController(side).getSelectedPick() == vrPickResult.get(side))
            {
               triggerDragData.setObjectBeingDragged(this);
               triggerDragData.setZUpDragStart(collisionBoxFrame.getReferenceFrame());
            }
            if (triggerDragData.isBeingDragged(this))
            {
               Line3DReadOnly pickRay = controller.getPickRay();
               if (vrContext.getController(side).getSelectedPick() == vrPickResult.get(side))
               {
                  Vector3DReadOnly planarMotion = planeDragAlgorithm.calculate(pickRay,
                                                                               closestCollision,
                                                                               Axis3D.Z);
                  closestCollision.add(planarMotion);
                  addGizmoPose(planarMotion);
                  double deltaYaw = triggerDragData.getZUpDragPose().getOrientation().getYaw();
                  triggerDragData.updateZUpDrag(collisionBoxFrame.getReferenceFrame());
                  selectablePose3DGizmo.getPoseGizmo()
                                       .getTransformToParent()
                                       .getRotation()
                                       .setYawPitchRoll(deltaYaw,
                                                        selectablePose3DGizmo.getPoseGizmo().getPose().getPitch(),
                                                        selectablePose3DGizmo.getPoseGizmo().getPose().getRoll());
               }
            }

            if (vrContext.getController(RobotSide.RIGHT).getSelectedPick() == vrPickResult.get(RobotSide.RIGHT)
                || vrContext.getController(RobotSide.LEFT).getSelectedPick() == vrPickResult.get(RobotSide.LEFT))
            {
               if (getFootstepSide() == RobotSide.LEFT)
                  footstepModelInstance.materials.get(0).set(new ColorAttribute(ColorAttribute.Diffuse, 1.0f, 0.0f, 0.0f, 0.0f));
               else
                  footstepModelInstance.materials.get(0).set(new ColorAttribute(ColorAttribute.Diffuse, 0.0f, 1.0f, 0.0f, 0.0f));
            }
            else
            {
               if (plannedFootstepInternal.getRobotSide() == RobotSide.LEFT)
                  footstepModelInstance.materials.get(0).set(new ColorAttribute(ColorAttribute.Diffuse, 0.5f, 0.0f, 0.0f, 0.0f));
               else
                  footstepModelInstance.materials.get(0).set(new ColorAttribute(ColorAttribute.Diffuse, 0.0f, 0.5f, 0.0f, 0.0f));
            }
         });
      }
   }
   public void calculate3DViewPick(ImGui3DViewInput input)
   {
      selectablePose3DGizmo.calculate3DViewPick(input);
      Line3DReadOnly pickRayInWorld = input.getPickRayInWorld();
      if (collisionBoxFrame.getReferenceFrame() != selectablePose3DGizmo.getPoseGizmo().getGizmoFrame())
=======
      if (collisionBoxFrame.getReferenceFrame().getParent() != selectablePose3DGizmo.getPoseGizmo().getGizmoFrame())
>>>>>>> acb45c6b
         collisionBoxFrame.changeParentFrame(selectablePose3DGizmo.getPoseGizmo().getGizmoFrame());
      if (selectionCollisionBox.getReferenceFrame() != selectablePose3DGizmo.getPoseGizmo().getGizmoFrame())
         selectionCollisionBox.setReferenceFrame(selectablePose3DGizmo.getPoseGizmo().getGizmoFrame());

      updateHoverState();
   }

   public void updateHoverState()
   {
      if (isMouseHovering || isVRHovering.get(RobotSide.RIGHT) || isVRHovering.get(RobotSide.LEFT))
      {
         if (getFootstepSide() == RobotSide.LEFT)
            footstepModelInstance.materials.get(0).set(new ColorAttribute(ColorAttribute.Diffuse, 1.0f, 0.0f, 0.0f, 0.0f));
         else
            footstepModelInstance.materials.get(0).set(new ColorAttribute(ColorAttribute.Diffuse, 0.0f, 1.0f, 0.0f, 0.0f));
      }
      else
      {
         if (plannedFootstepInternal.getRobotSide() == RobotSide.LEFT)
            footstepModelInstance.materials.get(0).set(new ColorAttribute(ColorAttribute.Diffuse, 0.5f, 0.0f, 0.0f, 0.0f));
         else
            footstepModelInstance.materials.get(0).set(new ColorAttribute(ColorAttribute.Diffuse, 0.0f, 0.5f, 0.0f, 0.0f));
      }
   }

   public void calculateVRPick(RDXVRContext vrContext)
   {
      for (RobotSide side : RobotSide.values)
      {
         vrContext.getController(side).runIfConnected(controller ->
         {
            if (pointCollidable.collide(controller.getPickPointPose().getPosition()))
            {
               vrPickResult.get(side).addPickCollision(0);
               controller.addPickResult(vrPickResult.get(side));
            }
         });
      }
   }

   public void processVRInput(RDXVRContext vrContext)
   {
      for (RobotSide side : RobotSide.values)
      {
         vrContext.getController(side).runIfConnected(controller ->
         {
            RDXVRDragData gripDragData = controller.getGripDragData();

            if (gripDragData.getDragJustStarted() && vrPickResult.get(side)== controller.getSelectedPick())
            {
               gripDragData.setObjectBeingDragged(this);
               gripDragData.setInteractableFrameOnDragStart(selectablePose3DGizmo.getPoseGizmo().getGizmoFrame());
            }
            if (gripDragData.isDraggingSomething() && gripDragData.getObjectBeingDragged() == this && vrContext.getController(side.getOppositeSide()).getGripDragData().getObjectBeingDragged() != this)
            {
               gripDragData.getDragFrame().getTransformToDesiredFrame(selectablePose3DGizmo.getPoseGizmo().getTransformToParent(), ReferenceFrame.getWorldFrame());
            }
            isVRHovering.put(side, vrPickResult.get(side) == controller.getSelectedPick());
         });
      }
   }

   public void calculate3DViewPick(ImGui3DViewInput input)
   {
      selectablePose3DGizmo.calculate3DViewPick(input);
      Line3DReadOnly pickRayInWorld = input.getPickRayInWorld();
      double collision = mouseCollidable.collide(pickRayInWorld, collisionBoxFrame.getReferenceFrame());
      if (!Double.isNaN(collision))
      {
         pickResult.addPickCollision(collision);
         input.addPickResult(pickResult);
      }
   }

   public void process3DViewInput(ImGui3DViewInput input, boolean currentlyPlacingFootstep)
   {
      isMouseHovering = pickResult == input.getClosestPick();
      isClickedOn = isMouseHovering && input.mouseReleasedWithoutDrag(ImGuiMouseButton.Left);

      // FIXME:
      if (currentlyPlacingFootstep)
      {
         selectablePose3DGizmo.process3DViewInput(input);
      }
      else
      {
         selectablePose3DGizmo.process3DViewInput(input, isMouseHovering);
      }

      footstepModelInstance.transform.setToRotationRad(selectablePose3DGizmo.getPoseGizmo().getPose().getRotation().getX32(),
                                                       selectablePose3DGizmo.getPoseGizmo().getPose().getRotation().getY32(),
                                                       selectablePose3DGizmo.getPoseGizmo().getPose().getRotation().getZ32(),
                                                       (float) selectablePose3DGizmo.getPoseGizmo().getPose().getRotation().angle());
      footstepModelInstance.transform.setTranslation(selectablePose3DGizmo.getPoseGizmo().getPose().getPosition().getX32(),
                                                     selectablePose3DGizmo.getPoseGizmo().getPose().getPosition().getY32(),
                                                     selectablePose3DGizmo.getPoseGizmo().getPose().getPosition().getZ32());
   }

   public void getVirtualRenderables(Array<Renderable> renderables, Pool<Renderable> pool)
   {
      selectablePose3DGizmo.getVirtualRenderables(renderables, pool);
      footstepIndexText.getRenderables(renderables, pool);
      footstepModelInstance.getRenderables(renderables, pool);

      for (ModelInstance trajectoryPoint : trajectoryWaypointModel)
         trajectoryPoint.getRenderables(renderables, pool);

      swingTrajectoryModel.getRenderables(renderables, pool);
   }

   // Sets the gizmo's position and rotation
   public void setGizmoPose(double x, double y, double z, RigidBodyTransformReadOnly transform)
   {
      RigidBodyTransform gizmoTransform = selectablePose3DGizmo.getPoseGizmo().getTransformToParent();
      gizmoTransform.getTranslation().set(x, y, z);
      gizmoTransform.getRotation().set(transform.getRotation());
      plannedFootstepInternal.getFootstepPose().set(gizmoTransform);
      wasPoseUpdated = true;
   }

   public void addGizmoPose(Vector3DReadOnly planarMotion)
   {
      RigidBodyTransform gizmoTransform = selectablePose3DGizmo.getPoseGizmo().getTransformToParent();
      gizmoTransform.getTranslation().add(planarMotion);
      plannedFootstepInternal.getFootstepPose().set(gizmoTransform);
      wasPoseUpdated = true;
   }

   public void flashFootstepWhenBadPlacement(BipedalFootstepPlannerNodeRejectionReason reason)
   {
      if (reason == null)
      {
         if (getFootstepSide() == RobotSide.LEFT)
         {
            if (isMouseHovering())
               setColor(1.0f, 0.0f, 0.0f, 0.0f);
            else
               setColor(0.5f, 0.0f, 0.0f, 0.0f);
         }
         else
         {
            if (isMouseHovering())
               setColor(0.0f, 1.0f, 0.0f, 0.0f);
            else
               setColor(0.0f, 0.5f, 0.0f, 0.0f);
         }
      }
      else
      {
         if (!timerFlashingFootsteps.hasBeenSet())
         {
            timerFlashingFootsteps.reset();
            flashingFootStepsColorHigh = false;
         }
         if (timerFlashingFootsteps.isExpired(0.1))
         {
            flashingFootStepsColorHigh = !flashingFootStepsColorHigh;
            timerFlashingFootsteps.reset();
         }
         if (getFootstepSide() == RobotSide.LEFT)
         {
            if (flashingFootStepsColorHigh)
               setColor(1.0f, 0.0f, 0.0f, 0.0f);
            else
               setColor(0.5f, 0.0f, 0.0f, 0.0f);
         }
         else
         {
            if (flashingFootStepsColorHigh)
               setColor(0.0f, 1.0f, 0.0f, 0.0f);
            else
               setColor(0.0f, 0.5f, 0.0f, 0.0f);
         }
      }
   }

   // sets color of the corresponding footstep in the list
   public void setColor(float r, float g, float b, float a)
   {
      footstepModelInstance.materials.get(0).set(new ColorAttribute(ColorAttribute.Diffuse, r, g, b, a));
   }

   public void setFootstepModelInstance(RDXModelInstance footstepModelInstance)
   {
      this.footstepModelInstance = footstepModelInstance;
   }

   public RobotSide getFootstepSide()
   {
      return plannedFootstepInternal.getRobotSide();
   }

   public ModelInstance getFootstepModelInstance()
   {
      return footstepModelInstance;
   }

   public boolean isMouseHovering()
   {
      return isMouseHovering;
   }

   public double getYaw()
   {
      return plannedFootstepInternal.getFootstepPose().getYaw();
   }

   public FramePose3DReadOnly getFootPose()
   {
      return plannedFootstepInternal.getFootstepPose();
   }

   public void updatePose(RigidBodyTransformReadOnly footstepPose)
   {
      selectablePose3DGizmo.getPoseGizmo().getTransformToParent().set(footstepPose);
      selectablePose3DGizmo.getPoseGizmo().update();

      wasPoseUpdated = !plannedFootstepInternal.getFootstepPose().epsilonEquals(footstepPose, 1e-2);
      plannedFootstepInternal.getFootstepPose().set(footstepPose);
   }

   public boolean pollWasPoseUpdated()
   {
      boolean value = wasPoseUpdated;
      wasPoseUpdated = false;
      return value;
   }

   private void updateTrajectoryModel(PlannedFootstep footstep, EnumMap<Axis3D, List<PolynomialReadOnly>> trajectory)
   {
      trajectoryWaypointModel.clear();
      if (footstep.getTrajectoryType() == TrajectoryType.CUSTOM)
      {
         for (Point3D trajectoryPosition : footstep.getCustomWaypointPositions())
         {
            ModelInstance sphere = RDXModelBuilder.createSphere(0.03f, Color.WHITE);
            LibGDXTools.toLibGDX(trajectoryPosition, sphere.transform);
            trajectoryWaypointModel.add(sphere);
         }
      }
      else if (footstep.getTrajectoryType() == TrajectoryType.WAYPOINTS)
      {
         for (FrameSE3TrajectoryPoint trajectoryPosition : footstep.getSwingTrajectory())
         {
            ModelInstance sphere = RDXModelBuilder.createSphere(0.03f, Color.BLACK);
            LibGDXTools.toLibGDX(trajectoryPosition.getPosition(), sphere.transform);
            trajectoryWaypointModel.add(sphere);
         }
      }

      swingTrajectoryModel.clear();
      List<RDXPolynomial.Polynomial3DVariableHolder> polynomials = createPolynomial3DList(trajectory.get(Axis3D.X), trajectory.get(Axis3D.Y), trajectory.get(Axis3D.Z));
      swingTrajectoryModel.compute(polynomials);
   }

   private static List<RDXPolynomial.Polynomial3DVariableHolder> createPolynomial3DList(List<PolynomialReadOnly> xPolynomial, List<PolynomialReadOnly> yPolynomial, List<PolynomialReadOnly> zPolynomial)
   {
      List<RDXPolynomial.Polynomial3DVariableHolder> polynomials = new ArrayList<>();
      if (xPolynomial == null || yPolynomial == null || zPolynomial == null)
         return polynomials;

      for (int i = 0; i < xPolynomial.size(); i++)
      {
         polynomials.add(new RDXPolynomial.Polynomial3DVariables(xPolynomial.get(i), yPolynomial.get(i), zPolynomial.get(i)));
      }
      return polynomials;
   }

   private static List<PolynomialReadOnly> copyPolynomialList(List<PolynomialReadOnly> other)
   {
      List<PolynomialReadOnly> copy = new ArrayList<>();
      other.forEach(poly -> copy.add(copyPolynomial(poly)));

      return copy;
   }

   private static PolynomialReadOnly copyPolynomial(PolynomialReadOnly other)
   {
      Polynomial polynomial = new Polynomial(other.getNumberOfCoefficients());
      polynomial.set(other);
      return polynomial;
   }

   /**
    * TODO: Evaluate the use of this method.
    */
   public void copyFrom(RDXBaseUI baseUI, RDXInteractableFootstep manuallyPlacedFootstep)
   {
      this.footstepIndexText = manuallyPlacedFootstep.footstepIndexText;
      this.footstepModelInstance = manuallyPlacedFootstep.footstepModelInstance;
      this.plannedFootstepInternal.set(manuallyPlacedFootstep.plannedFootstepInternal);
      this.selectablePose3DGizmo = manuallyPlacedFootstep.selectablePose3DGizmo;
      this.isMouseHovering = manuallyPlacedFootstep.isMouseHovering;
      this.isClickedOn = manuallyPlacedFootstep.isClickedOn;
      this.textFramePose.setIncludingFrame(manuallyPlacedFootstep.textFramePose);
      this.flashingFootStepsColorHigh = manuallyPlacedFootstep.flashingFootStepsColorHigh;
   }
}<|MERGE_RESOLUTION|>--- conflicted
+++ resolved
@@ -20,7 +20,6 @@
 import us.ihmc.euclid.transform.interfaces.RigidBodyTransformReadOnly;
 import us.ihmc.euclid.tuple3D.Point3D;
 import us.ihmc.euclid.tuple3D.interfaces.Point3DReadOnly;
-import us.ihmc.euclid.tuple3D.interfaces.Vector3DReadOnly;
 import us.ihmc.footstepPlanning.PlannedFootstep;
 import us.ihmc.footstepPlanning.PlannedFootstepReadOnly;
 import us.ihmc.footstepPlanning.graphSearch.graph.visualization.BipedalFootstepPlannerNodeRejectionReason;
@@ -39,11 +38,7 @@
 import us.ihmc.robotics.interaction.MouseCollidable;
 import us.ihmc.rdx.ui.graphics.RDXFootstepGraphic;
 import us.ihmc.rdx.visualizers.RDXPolynomial;
-<<<<<<< HEAD
-import us.ihmc.robotics.interaction.Plane3DMouseDragAlgorithm;
-=======
 import us.ihmc.robotics.interaction.PointCollidable;
->>>>>>> acb45c6b
 import us.ihmc.robotics.math.trajectories.core.Polynomial;
 import us.ihmc.robotics.math.trajectories.interfaces.PolynomialReadOnly;
 import us.ihmc.robotics.math.trajectories.trajectorypoints.FrameSE3TrajectoryPoint;
@@ -93,13 +88,7 @@
    private boolean wasPoseUpdated = false;
 
    private final SideDependentList<RDXVRPickResult> vrPickResult = new SideDependentList<>(RDXVRPickResult::new);
-<<<<<<< HEAD
-   private final Point3D closestCollision = new Point3D();
-   private double closestCollisionDistance;
-   private final Plane3DMouseDragAlgorithm planeDragAlgorithm = new Plane3DMouseDragAlgorithm();
-=======
    private final SideDependentList<Boolean> isVRHovering = new SideDependentList<>(false, false);
->>>>>>> acb45c6b
 
    public RDXInteractableFootstep(RDXBaseUI baseUI, RobotSide footstepSide, int index, SideDependentList<ConvexPolygon2D> defaultPolygons)
    {
@@ -260,106 +249,7 @@
          updatePlannedTrajectoryInternal(pair.getLeft(), pair.getRight());
       }
 
-<<<<<<< HEAD
-   public void calculateVRPick(RDXVRContext vrContext)
-   {
-      for (RobotSide side : RobotSide.values)
-      {
-         vrContext.getController(side).runIfConnected(controller ->
-         {
-            if (!controller.getTriggerDragData().isDraggingSomething())
-            {
-               vrPickResult.get(side).reset();
-               Line3DReadOnly pickRay = controller.getPickRay();
-               closestCollisionDistance = Double.POSITIVE_INFINITY;
-
-               double distance = mouseCollidable.collide(pickRay, collisionBoxFrame.getReferenceFrame());
-               if (!Double.isNaN(distance) && distance < closestCollisionDistance)
-               {
-                  closestCollisionDistance = distance;
-                  closestCollision.set(mouseCollidable.getClosestInteresection());
-                  if (side == RobotSide.RIGHT)
-                  {
-                     controller.setBButtonText("Delete");
-                     controller.setAButtonText("Walk");
-                  }
-                  else if (side == RobotSide.LEFT)
-                  {
-                     controller.setAButtonText("PlaceAnother");
-                  }
-               }
-            }
-            vrPickResult.get(side).addPickCollision(closestCollisionDistance);
-
-            if (vrPickResult.get(side).getPickCollisionWasAddedSinceReset())
-            {
-               controller.addPickResult(vrPickResult.get(side));
-            }
-         });
-      }
-   }
-
-   public void processVRInput(RDXVRContext vrContext)
-   {
-      for (RobotSide side : RobotSide.values)
-      {
-         vrContext.getController(side).runIfConnected(controller ->
-         {
-            RDXVRDragData triggerDragData = controller.getTriggerDragData();
-
-            if (triggerDragData.getDragJustStarted()
-                && vrContext.getController(side).getSelectedPick() == vrPickResult.get(side))
-            {
-               triggerDragData.setObjectBeingDragged(this);
-               triggerDragData.setZUpDragStart(collisionBoxFrame.getReferenceFrame());
-            }
-            if (triggerDragData.isBeingDragged(this))
-            {
-               Line3DReadOnly pickRay = controller.getPickRay();
-               if (vrContext.getController(side).getSelectedPick() == vrPickResult.get(side))
-               {
-                  Vector3DReadOnly planarMotion = planeDragAlgorithm.calculate(pickRay,
-                                                                               closestCollision,
-                                                                               Axis3D.Z);
-                  closestCollision.add(planarMotion);
-                  addGizmoPose(planarMotion);
-                  double deltaYaw = triggerDragData.getZUpDragPose().getOrientation().getYaw();
-                  triggerDragData.updateZUpDrag(collisionBoxFrame.getReferenceFrame());
-                  selectablePose3DGizmo.getPoseGizmo()
-                                       .getTransformToParent()
-                                       .getRotation()
-                                       .setYawPitchRoll(deltaYaw,
-                                                        selectablePose3DGizmo.getPoseGizmo().getPose().getPitch(),
-                                                        selectablePose3DGizmo.getPoseGizmo().getPose().getRoll());
-               }
-            }
-
-            if (vrContext.getController(RobotSide.RIGHT).getSelectedPick() == vrPickResult.get(RobotSide.RIGHT)
-                || vrContext.getController(RobotSide.LEFT).getSelectedPick() == vrPickResult.get(RobotSide.LEFT))
-            {
-               if (getFootstepSide() == RobotSide.LEFT)
-                  footstepModelInstance.materials.get(0).set(new ColorAttribute(ColorAttribute.Diffuse, 1.0f, 0.0f, 0.0f, 0.0f));
-               else
-                  footstepModelInstance.materials.get(0).set(new ColorAttribute(ColorAttribute.Diffuse, 0.0f, 1.0f, 0.0f, 0.0f));
-            }
-            else
-            {
-               if (plannedFootstepInternal.getRobotSide() == RobotSide.LEFT)
-                  footstepModelInstance.materials.get(0).set(new ColorAttribute(ColorAttribute.Diffuse, 0.5f, 0.0f, 0.0f, 0.0f));
-               else
-                  footstepModelInstance.materials.get(0).set(new ColorAttribute(ColorAttribute.Diffuse, 0.0f, 0.5f, 0.0f, 0.0f));
-            }
-         });
-      }
-   }
-   public void calculate3DViewPick(ImGui3DViewInput input)
-   {
-      selectablePose3DGizmo.calculate3DViewPick(input);
-      Line3DReadOnly pickRayInWorld = input.getPickRayInWorld();
-      if (collisionBoxFrame.getReferenceFrame() != selectablePose3DGizmo.getPoseGizmo().getGizmoFrame())
-=======
       if (collisionBoxFrame.getReferenceFrame().getParent() != selectablePose3DGizmo.getPoseGizmo().getGizmoFrame())
->>>>>>> acb45c6b
          collisionBoxFrame.changeParentFrame(selectablePose3DGizmo.getPoseGizmo().getGizmoFrame());
       if (selectionCollisionBox.getReferenceFrame() != selectablePose3DGizmo.getPoseGizmo().getGizmoFrame())
          selectionCollisionBox.setReferenceFrame(selectablePose3DGizmo.getPoseGizmo().getGizmoFrame());
@@ -480,14 +370,6 @@
       wasPoseUpdated = true;
    }
 
-   public void addGizmoPose(Vector3DReadOnly planarMotion)
-   {
-      RigidBodyTransform gizmoTransform = selectablePose3DGizmo.getPoseGizmo().getTransformToParent();
-      gizmoTransform.getTranslation().add(planarMotion);
-      plannedFootstepInternal.getFootstepPose().set(gizmoTransform);
-      wasPoseUpdated = true;
-   }
-
    public void flashFootstepWhenBadPlacement(BipedalFootstepPlannerNodeRejectionReason reason)
    {
       if (reason == null)
