package us.ihmc.rdx.ui.teleoperation;

import controller_msgs.msg.dds.HandDesiredConfigurationMessage;
import imgui.ImGui;
import imgui.type.ImInt;
import us.ihmc.avatar.drcRobot.ROS2SyncedRobotModel;
import us.ihmc.behaviors.tools.CommunicationHelper;
import us.ihmc.communication.ROS2Tools;
import us.ihmc.humanoidRobotics.communication.packets.HumanoidMessageTools;
import us.ihmc.humanoidRobotics.communication.packets.dataobjects.HandConfiguration;
import us.ihmc.rdx.imgui.ImGuiUniqueLabelMap;
import us.ihmc.rdx.tools.RDXIconTexture;
import us.ihmc.rdx.ui.RDXBaseUI;
import us.ihmc.rdx.ui.interactable.RDXSakeHandPositionSlider;
import us.ihmc.rdx.ui.interactable.RDXSakeHandTorqueSlider;
import us.ihmc.robotics.robotSide.RobotSide;
import us.ihmc.robotics.robotSide.SideDependentList;

/**
 * Manages the UI for a humanoid robot's hands. A hand configuration is like "open", "closed", etc.
 */
public class RDXHandConfigurationManager
{
   private CommunicationHelper communicationHelper;
   private final SideDependentList<ImInt> handConfigurationIndices = new SideDependentList<>(new ImInt(9), new ImInt(9));
   private final String[] handConfigurationNames = new String[HandConfiguration.values.length];
   private final SideDependentList<RDXIconTexture> handIcons = new SideDependentList<>();
   private final ImGuiUniqueLabelMap labels = new ImGuiUniqueLabelMap(getClass());
   private final SideDependentList<RDXSakeHandInformation> sakeHandInfo = new SideDependentList<>();
   private final SideDependentList<RDXHandQuickAccessButtons> handQuickAccessButtons = new SideDependentList<>();
   private final SideDependentList<RDXSakeHandPositionSlider> handPositionSliders = new SideDependentList<>();
   private final SideDependentList<RDXSakeHandTorqueSlider> handTorqueSliders = new SideDependentList<>();

   public void create(RDXBaseUI baseUI, CommunicationHelper communicationHelper, ROS2SyncedRobotModel syncedRobotModel)
   {
      this.communicationHelper = communicationHelper;

      HandConfiguration[] values = HandConfiguration.values;
      for (int i = 0; i < values.length; i++)
      {
         handConfigurationNames[i] = values[i].name();
      }

      for (RobotSide side : RobotSide.values)
      {
         handIcons.put(side, new RDXIconTexture("icons/" + side.getLowerCaseName() + "Hand.png"));

         Runnable openHand = () -> publishHandCommand(side, HandConfiguration.OPEN);
         Runnable closeHand = () -> publishHandCommand(side, HandConfiguration.CLOSE);
         Runnable calibrateHand = () -> publishHandCommand(side, HandConfiguration.CALIBRATE);
         Runnable resetHand = () -> publishHandCommand(side, HandConfiguration.RESET);
         handQuickAccessButtons.put(side, new RDXHandQuickAccessButtons(baseUI, side, openHand, closeHand, calibrateHand, resetHand));

<<<<<<< HEAD
         handPositionSliders.put(side, new RDXSakeHandPositionSlider(syncedRobotModel, communicationHelper, side));
         handTorqueSliders.put(side, new RDXSakeHandTorqueSlider(syncedRobotModel, communicationHelper, side));
=======
         handPositionSliders.put(side, new RDXSakeHandPositionSlider(communicationHelper, side));
>>>>>>> f05eea88
      }

      if (syncedRobotModel.getRobotModel().getHandModels().toString().contains("SakeHand"))
         setupForSakeHands();
   }

   private void setupForSakeHands()
   {
      for (RobotSide side : RobotSide.values)
      {
         sakeHandInfo.put(side, new RDXSakeHandInformation(side, communicationHelper));
      }
   }

   public void update()
   {
      for (RobotSide side : RobotSide.values)
      {
         sakeHandInfo.get(side).update();
         handQuickAccessButtons.get(side).update(sakeHandInfo.get(side));
      }
   }

   public void renderImGuiWidgets()
   {
      for (RobotSide side : RobotSide.values)
      {
         ImGui.image(handIcons.get(side).getTexture().getTextureObjectHandle(), 22.0f, 22.0f);
         ImGui.sameLine();
         if (ImGui.button(labels.get("Calibrate", side.getCamelCaseName())))
         {
            publishHandCommand(side, HandConfiguration.CALIBRATE);
         }
         ImGui.sameLine();
         if (ImGui.button(labels.get("Open", side.getCamelCaseName())))
         {
            publishHandCommand(side, HandConfiguration.OPEN);
         }
         ImGui.sameLine();
         if (ImGui.button(labels.get("Close", side.getCamelCaseName())))
         {
            publishHandCommand(side, HandConfiguration.CLOSE);
         }
         ImGui.sameLine();
         ImGui.pushItemWidth(100.0f);
         ImGui.combo(labels.get("Grip", side.getCamelCaseName()), handConfigurationIndices.get(side), handConfigurationNames);
         ImGui.popItemWidth();
         ImGui.sameLine();
         if (ImGui.button(labels.get("Send", side.getCamelCaseName())))
         {
            HandDesiredConfigurationMessage message
                  = HumanoidMessageTools.createHandDesiredConfigurationMessage(side, HandConfiguration.values[handConfigurationIndices.get(side).get()]);
            communicationHelper.publish(ROS2Tools::getHandConfigurationTopic, message);
         }

         handPositionSliders.get(side).renderImGuiWidgets();
         handTorqueSliders.get(side).renderImGuiWidgets();
      }
      if (!sakeHandInfo.isEmpty())
         ImGui.text("Sake EZGrippers:");
      for (RobotSide side : sakeHandInfo.sides())
      {
         sakeHandInfo.get(side).renderImGuiWidgets();
      }
   }

   public void publishHandCommand(RobotSide side, HandConfiguration handDesiredConfiguration)
   {
      communicationHelper.publish(ROS2Tools::getHandConfigurationTopic,
                                  HumanoidMessageTools.createHandDesiredConfigurationMessage(side, handDesiredConfiguration));
   }
}<|MERGE_RESOLUTION|>--- conflicted
+++ resolved
@@ -51,12 +51,8 @@
          Runnable resetHand = () -> publishHandCommand(side, HandConfiguration.RESET);
          handQuickAccessButtons.put(side, new RDXHandQuickAccessButtons(baseUI, side, openHand, closeHand, calibrateHand, resetHand));
 
-<<<<<<< HEAD
-         handPositionSliders.put(side, new RDXSakeHandPositionSlider(syncedRobotModel, communicationHelper, side));
+         handPositionSliders.put(side, new RDXSakeHandPositionSlider(communicationHelper, side));
          handTorqueSliders.put(side, new RDXSakeHandTorqueSlider(syncedRobotModel, communicationHelper, side));
-=======
-         handPositionSliders.put(side, new RDXSakeHandPositionSlider(communicationHelper, side));
->>>>>>> f05eea88
       }
 
       if (syncedRobotModel.getRobotModel().getHandModels().toString().contains("SakeHand"))
