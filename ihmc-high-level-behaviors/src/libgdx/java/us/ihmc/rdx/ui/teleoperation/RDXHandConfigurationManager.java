--- conflicted
+++ resolved
@@ -3,18 +3,10 @@
 import controller_msgs.msg.dds.SakeHandDesiredCommandMessage;
 import imgui.ImGui;
 import us.ihmc.avatar.drcRobot.ROS2SyncedRobotModel;
-<<<<<<< HEAD
-import us.ihmc.avatar.sakeGripper.SakeHandCommandOption;
-import us.ihmc.behaviors.sakeHandCommunication.ROS2SakeHandCommander;
-import us.ihmc.behaviors.tools.CommunicationHelper;
-import us.ihmc.communication.ROS2Tools;
-import us.ihmc.rdx.imgui.ImGuiUniqueLabelMap;
-=======
 import us.ihmc.avatar.sakeGripper.SakeHandParameters;
 import us.ihmc.avatar.sakeGripper.SakeHandPreset;
 import us.ihmc.behaviors.tools.CommunicationHelper;
 import us.ihmc.communication.SakeHandAPI;
->>>>>>> 59d22d22
 import us.ihmc.rdx.tools.RDXIconTexture;
 import us.ihmc.rdx.ui.RDXBaseUI;
 import us.ihmc.rdx.ui.interactable.RDXSakeHandWidgets;
@@ -28,11 +20,6 @@
  */
 public class RDXHandConfigurationManager
 {
-<<<<<<< HEAD
-   private CommunicationHelper communicationHelper;
-   private ROS2SakeHandCommander handCommander;
-=======
->>>>>>> 59d22d22
    private final SideDependentList<RDXIconTexture> handIcons = new SideDependentList<>();
    private final SideDependentList<RDXHandQuickAccessButtons> handQuickAccessButtons = new SideDependentList<>();
    private final SideDependentList<RDXSakeHandWidgets> sakeHandWidgets = new SideDependentList<>();
@@ -42,23 +29,6 @@
    public void create(RDXBaseUI baseUI, CommunicationHelper communicationHelper, ROS2SyncedRobotModel syncedRobotModel)
    {
       this.communicationHelper = communicationHelper;
-<<<<<<< HEAD
-      handCommander = ROS2SakeHandCommander.getSakeHandCommander(communicationHelper);
-
-      for (RobotSide side : RobotSide.values)
-      {
-         handIcons.put(side, new RDXIconTexture("icons/" + side.getLowerCaseName() + "Hand.png"));
-
-         Runnable openHand = () -> handCommander.sendPredefinedCommand(side, SakeHandCommandOption.OPEN);
-         Runnable closeHand = () -> handCommander.sendPredefinedCommand(side, SakeHandCommandOption.CLOSE);
-         Runnable calibrateHand = () -> handCommander.sendPredefinedCommand(side, SakeHandCommandOption.CALIBRATE);
-         Runnable resetHand = () -> handCommander.sendPredefinedCommand(side, SakeHandCommandOption.RESET);
-         handQuickAccessButtons.put(side, new RDXHandQuickAccessButtons(baseUI, side, openHand, closeHand, calibrateHand, resetHand));
-
-         handPositionSliders.put(side, new RDXSakeHandPositionSlider(communicationHelper, side));
-         handTorqueSliders.put(side, new RDXSakeHandTorqueSlider(syncedRobotModel, communicationHelper, side));
-      }
-=======
 
       robotName = syncedRobotModel.getRobotModel().getSimpleRobotName();
 
@@ -67,7 +37,6 @@
          if (syncedRobotModel.getRobotModel().getRobotVersion().hasSakeGripperJoints(side))
          {
             handIcons.put(side, new RDXIconTexture("icons/" + side.getLowerCaseName() + "Hand.png"));
->>>>>>> 59d22d22
 
             Runnable openHand = () -> publishHandCommand(side, SakeHandPreset.OPEN, false, false);
             Runnable closeHand = () -> publishHandCommand(side, SakeHandPreset.CLOSE, false, false);
@@ -84,12 +53,8 @@
    {
       for (RobotSide side : sakeHandWidgets.sides())
       {
-<<<<<<< HEAD
-         handQuickAccessButtons.get(side).update(sakeHandInfo.get(side));
-=======
          sakeHandWidgets.get(side).update();
          handQuickAccessButtons.get(side).update(sakeHandWidgets.get(side).getCalibrated(), sakeHandWidgets.get(side).getNeedsReset());
->>>>>>> 59d22d22
       }
    }
 
@@ -99,37 +64,9 @@
       {
          ImGui.image(handIcons.get(side).getTexture().getTextureObjectHandle(), 22.0f, 22.0f);
          ImGui.sameLine();
-<<<<<<< HEAD
-         if (ImGui.button(labels.get("Calibrate", side.getCamelCaseName())))
-         {
-            handCommander.sendPredefinedCommand(side, SakeHandCommandOption.CALIBRATE);
-         }
-         ImGui.sameLine();
-         if (ImGui.button(labels.get("Open", side.getCamelCaseName())))
-         {
-            handCommander.sendPredefinedCommand(side, SakeHandCommandOption.OPEN);
-         }
-         ImGui.sameLine();
-         if (ImGui.button(labels.get("Close", side.getCamelCaseName())))
-         {
-            handCommander.sendPredefinedCommand(side, SakeHandCommandOption.CLOSE);
-         }
-         ImGui.sameLine();
-         if (ImGui.button(labels.get("Grip", side.getCamelCaseName())))
-         {
-            handCommander.sendPredefinedCommand(side, SakeHandCommandOption.GRIP);
-         }
-         ImGui.sameLine();
-         if (ImGui.button(labels.get("Reset", side.getCamelCaseName())))
-         {
-            handCommander.sendPredefinedCommand(side, SakeHandCommandOption.RESET);
-            handCommander.sendErrorConfirmation(side);
-         }
-=======
          sakeHandWidgets.get(side).renderImGuiWidgets();
       }
    }
->>>>>>> 59d22d22
 
    public void publishHandCommand(RobotSide side, @Nullable SakeHandPreset handPreset, boolean calibrate, boolean reset)
    {
@@ -152,11 +89,8 @@
          sakeHandDesiredCommandMessage.setNormalizedGripperTorqueLimit(
                SakeHandParameters.normalizeFingertipGripForceLimit(handPreset.getFingertipGripForceLimit()));
       }
-<<<<<<< HEAD
-=======
 
       RDXBaseUI.pushNotification("Commanding hand configuration...");
       communicationHelper.publish(SakeHandAPI.getHandSakeCommandTopic(robotName, side), sakeHandDesiredCommandMessage);
->>>>>>> 59d22d22
    }
 }