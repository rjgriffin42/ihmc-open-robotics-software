--- conflicted
+++ resolved
@@ -5,6 +5,8 @@
 import imgui.type.ImInt;
 import us.ihmc.avatar.drcRobot.ROS2SyncedRobotModel;
 import us.ihmc.behaviors.tools.CommunicationHelper;
+import us.ihmc.commons.FormattingTools;
+import us.ihmc.communication.IHMCROS2Input;
 import us.ihmc.communication.ROS2Tools;
 import us.ihmc.humanoidRobotics.communication.packets.HumanoidMessageTools;
 import us.ihmc.humanoidRobotics.communication.packets.dataobjects.SakeHandCommandOption;
@@ -32,13 +34,9 @@
    private final SideDependentList<RDXIconTexture> handIcons = new SideDependentList<>();
    private final ImGuiUniqueLabelMap labels = new ImGuiUniqueLabelMap(getClass());
    private RobotSide toolbarSelectedSide = RobotSide.LEFT;
-<<<<<<< HEAD
    private final SideDependentList<IHMCROS2Input<HandSakeStatusMessage>> sakeStatuses = new SideDependentList<>();
    private final SideDependentList<RDXSakeHandPositionSlider> handPositionSliders = new SideDependentList<>();
    private final SideDependentList<RDXSakeHandTorqueSlider> handTorqueSliders = new SideDependentList<>();
-=======
-   private final SideDependentList<RDXSakeHandInformation> sakeHandInfo = new SideDependentList<>();
->>>>>>> 0b04583c
 
    public void create(RDXBaseUI baseUI, CommunicationHelper communicationHelper, ROS2SyncedRobotModel syncedRobotModel)
    {
@@ -109,7 +107,9 @@
    {
       for (RobotSide side : RobotSide.values)
       {
-         sakeHandInfo.put(side, new RDXSakeHandInformation(side, communicationHelper));
+         sakeStatuses.put(side, communicationHelper.subscribe(ROS2Tools.getControllerOutputTopic(communicationHelper.getRobotName())
+                                                                       .withTypeName(HandSakeStatusMessage.class),
+                                                              message -> message.getRobotSide() == side.toByte()));
       }
    }
 
@@ -142,7 +142,6 @@
          {
             publishHandCommand(side, SakeHandCommandOption.OPEN);
          }
-<<<<<<< HEAD
          ImGui.sameLine();
          if (ImGui.button(labels.get("Grip", side.getCamelCaseName())))
          {
@@ -175,19 +174,7 @@
       ImGui.textColored(redValue, greenValue, 0, 255, text);
    }
 
-   private void publishHandCommand(RobotSide side, SakeHandCommandOption handCommandOption)
-=======
-      }
-      if (!sakeHandInfo.isEmpty())
-         ImGui.text("Sake EZGrippers:");
-      for (RobotSide side : sakeHandInfo.sides())
-      {
-         sakeHandInfo.get(side).renderImGuiWidgets();
-      }
-   }
-
-   public void publishHandCommand(RobotSide side, HandConfiguration handDesiredConfiguration)
->>>>>>> 0b04583c
+   public void publishHandCommand(RobotSide side, SakeHandCommandOption handCommandOption)
    {
       communicationHelper.publish(ROS2Tools::getHandSakeCommandTopic,
                                   HumanoidMessageTools.createHandSakeDesiredCommandMessage(side, handCommandOption, 0.0, 0.0));
