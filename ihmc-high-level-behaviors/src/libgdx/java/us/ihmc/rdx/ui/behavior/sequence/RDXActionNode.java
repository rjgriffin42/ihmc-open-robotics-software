package us.ihmc.rdx.ui.behavior.sequence;

import imgui.ImGui;
import imgui.type.ImString;
import us.ihmc.behaviors.sequence.ActionNodeDefinition;
import us.ihmc.behaviors.sequence.ActionNodeState;
import us.ihmc.rdx.imgui.ImGuiFlashingText;
import us.ihmc.rdx.imgui.ImGuiHollowArrowRenderer;
import us.ihmc.rdx.imgui.ImGuiTools;
import us.ihmc.rdx.imgui.ImGuiUniqueLabelMap;
import us.ihmc.rdx.ui.RDXBaseUI;
import us.ihmc.rdx.ui.behavior.tree.RDXBehaviorTreeNode;
import us.ihmc.rdx.ui.behavior.tree.RDXBehaviorTreeTools;

/**
 * The UI representation of a robot behavior action. It provides a base
 * template for implementing an interactable action.
 */
public abstract class RDXActionNode<S extends ActionNodeState<D>,
                                    D extends ActionNodeDefinition>
      extends RDXBehaviorTreeNode<S, D>
{
   private final ImGuiUniqueLabelMap labels = new ImGuiUniqueLabelMap(getClass());
   private final ImString rejectionTooltip = new ImString();
   private final RDXActionProgressWidgets progressWidgets = new RDXActionProgressWidgets(this);
   private final ImGuiHollowArrowRenderer hollowArrowRenderer = new ImGuiHollowArrowRenderer();
   private final ImGuiFlashingText flashingDescriptionColor = new ImGuiFlashingText(ImGuiTools.RED);
   private boolean wasFailed = false;

   public RDXActionNode(S state)
   {
      super(state);
   }

   @Override
   public void update()
   {
      super.update();

      if (!wasFailed && getState().getFailed())
      {
<<<<<<< HEAD
         RDXBaseUI.pushNotification("%s failed".formatted(getDefinition().getDescription()));
=======
         RDXBaseUI.getInstance().getPrimary3DPanel().getNotificationManager().pushNotification("%s failed".formatted(getDefinition().getName()));
>>>>>>> d0873241
      }
      wasFailed = getState().getFailed();
   }

   @Override
   public void renderTreeViewIconArea()
   {
      if (hollowArrowRenderer.render(getState().getIsNextForExecution(), ImGui.getFrameHeight()))
      {
         setSpecificWidgetOnRowClicked();
         RDXActionSequence actionSequence = RDXBehaviorTreeTools.findActionSequenceAncestor(this);
         if (actionSequence != null)
         {
            actionSequence.getState().setExecutionNextIndex(getState().getActionIndex());
         }
      }
      ImGui.sameLine();
   }

   @Override
   public void renderNodeSettingsWidgets()
   {
      ImGui.text("Type: %s   Index: %d".formatted(getActionTypeTitle(), getState().getActionIndex()));
      renderImGuiWidgetsInternal();

      super.renderNodeSettingsWidgets();
   }

   protected void renderImGuiWidgetsInternal()
   {

   }

   public abstract String getActionTypeTitle();

   @Override
   public int getNameColor()
   {
      return flashingDescriptionColor.getTextColor(getState().getFailed());
   }

   public ImString getRejectionTooltip()
   {
      return rejectionTooltip;
   }

   public RDXActionProgressWidgets getProgressWidgets()
   {
      return progressWidgets;
   }
}<|MERGE_RESOLUTION|>--- conflicted
+++ resolved
@@ -39,11 +39,7 @@
 
       if (!wasFailed && getState().getFailed())
       {
-<<<<<<< HEAD
-         RDXBaseUI.pushNotification("%s failed".formatted(getDefinition().getDescription()));
-=======
-         RDXBaseUI.getInstance().getPrimary3DPanel().getNotificationManager().pushNotification("%s failed".formatted(getDefinition().getName()));
->>>>>>> d0873241
+         RDXBaseUI.pushNotification("%s failed".formatted(getDefinition().getName()));
       }
       wasFailed = getState().getFailed();
    }
