package us.ihmc.rdx.ui.teleoperation.locomotion;

import com.badlogic.gdx.graphics.Color;
import com.badlogic.gdx.graphics.g3d.Renderable;
import com.badlogic.gdx.utils.Array;
import com.badlogic.gdx.utils.Pool;
import controller_msgs.msg.dds.*;
import imgui.ImGui;
import imgui.type.ImBoolean;
import perception_msgs.msg.dds.FramePlanarRegionsListMessage;
import perception_msgs.msg.dds.HeightMapMessage;
import us.ihmc.avatar.drcRobot.DRCRobotModel;
import us.ihmc.avatar.drcRobot.ROS2SyncedRobotModel;
import us.ihmc.avatar.ros2.ROS2ControllerHelper;
import us.ihmc.behaviors.tools.CommunicationHelper;
import us.ihmc.behaviors.tools.walkingController.ControllerStatusTracker;
import us.ihmc.commons.thread.Notification;
import us.ihmc.communication.PerceptionAPI;
import us.ihmc.communication.packets.PlanarRegionMessageConverter;
import us.ihmc.communication.subscribers.FilteredNotification;
import us.ihmc.footstepPlanning.AStarBodyPathPlannerParametersBasics;
import us.ihmc.footstepPlanning.FootstepPlannerOutput;
import us.ihmc.footstepPlanning.graphSearch.parameters.FootstepPlannerParametersBasics;
import us.ihmc.footstepPlanning.graphSearch.parameters.InitialStanceSide;
import us.ihmc.footstepPlanning.swing.SwingPlannerParametersBasics;
import us.ihmc.log.LogTools;
import us.ihmc.rdx.imgui.ImGuiTools;
import us.ihmc.rdx.imgui.ImGuiUniqueLabelMap;
import us.ihmc.rdx.imgui.RDXPanel;
import us.ihmc.rdx.input.ImGui3DViewInput;
import us.ihmc.rdx.ui.*;
import us.ihmc.rdx.ui.affordances.*;
import us.ihmc.rdx.ui.footstepPlanner.RDXFootstepPlanning;
import us.ihmc.rdx.ui.graphics.RDXBodyPathPlanGraphic;
import us.ihmc.rdx.ui.graphics.RDXFootstepPlanGraphic;
import us.ihmc.rdx.ui.teleoperation.RDXLegControlMode;
import us.ihmc.rdx.vr.RDXVRContext;
import us.ihmc.robotics.geometry.FramePlanarRegionsList;
import us.ihmc.robotics.geometry.PlanarRegionsList;
import us.ihmc.robotics.robotSide.RobotSide;
import us.ihmc.robotics.robotSide.SideDependentList;
import us.ihmc.tools.Timer;

/**
 * This class provides easy access to everything that involves mobility for the robot's legs.
 * Everything with walking and moving the legs are contained in this class.
 * This allows the features to all be grouped together in the UI making the robot easier to operate.
 */
public class RDXLocomotionManager
{
   private RDXBaseUI baseUI;
   private final DRCRobotModel robotModel;
   private final ROS2SyncedRobotModel syncedRobot;
   private final CommunicationHelper communicationHelper;
   private final RDXLocomotionParameters locomotionParameters;
   private final FootstepPlannerParametersBasics footstepPlannerParameters;
   private final AStarBodyPathPlannerParametersBasics bodyPathPlannerParameters;
   private final SwingPlannerParametersBasics swingFootPlannerParameters;
   private final Notification locomotionParametersChanged = new Notification();
   private final Notification footstepPlanningParametersChanged = new Notification();
   private final RDXStoredPropertySetTuner locomotionParametersTuner = new RDXStoredPropertySetTuner("Locomotion Parameters");
   private final RDXStoredPropertySetTuner footstepPlanningParametersTuner = new RDXStoredPropertySetTuner("Footstep Planner Parameters (Teleoperation)");
   private final RDXStoredPropertySetTuner bodyPathPlanningParametersTuner = new RDXStoredPropertySetTuner("Body Path Planner Parameters (Teleoperation)");
   private final RDXStoredPropertySetTuner swingFootPlanningParametersTuner = new RDXStoredPropertySetTuner("Swing Foot Planning Parameters (Teleoperation)");
   private ImGuiStoredPropertySetBooleanWidget areFootstepsAdjustableCheckbox;
   private ImGuiStoredPropertySetBooleanWidget assumeFlatGroundCheckbox;
   private ImGuiStoredPropertySetBooleanWidget planSwingTrajectoriesCheckbox;
   private ImGuiStoredPropertySetBooleanWidget replanSwingTrajectoriesOnChangeCheckbox;
   private ImGuiStoredPropertySetDoubleWidget swingTimeSlider;
   private ImGuiStoredPropertySetDoubleWidget transferTimeSlider;
   private ImGuiStoredPropertySetEnumWidget initialStanceSideRadioButtons;
   private final FramePlanarRegionsList framePlanarRegionsList = new FramePlanarRegionsList();

   private final RDXFootstepPlanGraphic controllerFootstepQueueGraphic;
   private final RDXBodyPathPlanGraphic bodyPathPlanGraphic = new RDXBodyPathPlanGraphic();

   private final SideDependentList<RDXInteractableFoot> interactableFeet = new SideDependentList<>();
   private final RDXBallAndArrowGoalFootstepPlacement ballAndArrowMidFeetPosePlacement = new RDXBallAndArrowGoalFootstepPlacement();
   private final RDXInteractableFootstepPlan interactableFootstepPlan;
   private final RDXFootstepPlanning footstepPlanning;
   private final RDXManualFootstepPlacement manualFootstepPlacement = new RDXManualFootstepPlacement();
   private final RDXWalkPathControlRing walkPathControlRing = new RDXWalkPathControlRing();
   private RDXLegControlMode legControlMode = RDXLegControlMode.DISABLED;

   private final ImGuiUniqueLabelMap labels = new ImGuiUniqueLabelMap(getClass());
   private final ImBoolean collapsedHeader = new ImBoolean(true);
   private boolean isPlacingFootstep = false;
   private final PauseWalkingMessage pauseWalkingMessage = new PauseWalkingMessage();
   private final AbortWalkingMessage abortWalkingMessage = new AbortWalkingMessage();
   private final ControllerStatusTracker controllerStatusTracker;
   private final Notification abortedNotification = new Notification();
   private final FilteredNotification<FootstepQueueStatusMessage> footstepQueueNotification
         = new FilteredNotification<>(new FootstepQueueAcceptanceFunction());
   private final Timer footstepPlanningCompleteTimer = new Timer();

   // Used for UI logic
   private boolean wasPlanning = false;

   public RDXLocomotionManager(DRCRobotModel robotModel,
                               CommunicationHelper communicationHelper,
                               ROS2SyncedRobotModel syncedRobot,
                               ROS2ControllerHelper ros2Helper,
                               ControllerStatusTracker controllerStatusTracker)
   {
      this.robotModel = robotModel;
      this.communicationHelper = communicationHelper;
      this.syncedRobot = syncedRobot;
      this.controllerStatusTracker = controllerStatusTracker;

      locomotionParameters = new RDXLocomotionParameters(robotModel.getSimpleRobotName());
      locomotionParameters.load();
      footstepPlannerParameters = robotModel.getFootstepPlannerParameters();
      bodyPathPlannerParameters = robotModel.getAStarBodyPathPlannerParameters();
      swingFootPlannerParameters = robotModel.getSwingPlannerParameters();

      footstepPlanning = new RDXFootstepPlanning(robotModel,
                                                 syncedRobot,
                                                 controllerStatusTracker,
                                                 locomotionParameters,
                                                 footstepPlannerParameters,
                                                 bodyPathPlannerParameters,
                                                 swingFootPlannerParameters);
      interactableFootstepPlan = new RDXInteractableFootstepPlan(controllerStatusTracker);

      // TODO remove ros from this module, and have it call from the higher level.
<<<<<<< HEAD
=======
      ros2Helper.subscribeViaCallback(PerceptionAPI.SLAM_OUTPUT_RAPID_REGIONS, regions ->
      {
         framePlanarRegionsList.setPlanarRegionsList(PlanarRegionMessageConverter.convertToPlanarRegionsList(regions));
         PlanarRegionsList planarRegionsList = getPlanarRegionListInWorld(PlanarRegionMessageConverter.convertToFramePlanarRegionsListMessage(framePlanarRegionsList));
         footstepPlanning.setPlanarRegionsList(planarRegionsList);
         interactableFootstepPlan.setPlanarRegionsList(planarRegionsList);
      });
>>>>>>> faf0d10a
      ros2Helper.subscribeViaCallback(PerceptionAPI.HEIGHT_MAP_OUTPUT, heightMap ->
      {
         footstepPlanning.setHeightMapData(heightMap);
         interactableFootstepPlan.setHeightMapMessage(heightMap);
      });

      controllerFootstepQueueGraphic = new RDXFootstepPlanGraphic(robotModel.getContactPointParameters().getControllerFootGroundContactPoints());
   }

   public void create(RDXBaseUI baseUI)
   {
      this.baseUI = baseUI;

      controllerStatusTracker.registerAbortedListener(abortedNotification);
      controllerStatusTracker.getFootstepTracker().registerFootstepQueuedMessageListener(footstepQueueNotification);
      locomotionParameters.addAnyPropertyChangedListener(locomotionParametersChanged);
      footstepPlannerParameters.addAnyPropertyChangedListener(footstepPlanningParametersChanged);

      locomotionParametersTuner.create(locomotionParameters);
      footstepPlanningParametersTuner.create(footstepPlannerParameters, false);
      bodyPathPlanningParametersTuner.create(bodyPathPlannerParameters, false);
      swingFootPlanningParametersTuner.create(swingFootPlannerParameters, false);

      assumeFlatGroundCheckbox = locomotionParametersTuner.createBooleanCheckbox(RDXLocomotionParameters.assumeFlatGround);
      areFootstepsAdjustableCheckbox = locomotionParametersTuner.createBooleanCheckbox(RDXLocomotionParameters.areFootstepsAdjustable);
      planSwingTrajectoriesCheckbox = locomotionParametersTuner.createBooleanCheckbox(RDXLocomotionParameters.planSwingTrajectories);
      replanSwingTrajectoriesOnChangeCheckbox = locomotionParametersTuner.createBooleanCheckbox(RDXLocomotionParameters.replanSwingTrajectoriesOnChange);
      swingTimeSlider = locomotionParametersTuner.createDoubleSlider(RDXLocomotionParameters.swingTime, 0.3, 1.5);
      transferTimeSlider = locomotionParametersTuner.createDoubleSlider(RDXLocomotionParameters.transferTime, 0.1, 1.5);
      initialStanceSideRadioButtons = locomotionParametersTuner.createEnumRadioButtons(RDXLocomotionParameters.initialStanceSide, InitialStanceSide.values());

      ballAndArrowMidFeetPosePlacement.create(Color.YELLOW, syncedRobot);
      baseUI.getPrimary3DPanel().addImGui3DViewInputProcessor(ballAndArrowMidFeetPosePlacement::processImGui3DViewInput);

      interactableFootstepPlan.create(baseUI, communicationHelper, syncedRobot, locomotionParameters, footstepPlannerParameters, swingFootPlannerParameters);
      baseUI.getVRManager().getContext().addVRPickCalculator(interactableFootstepPlan::calculateVRPick);
      baseUI.getVRManager().getContext().addVRInputProcessor(interactableFootstepPlan::processVRInput);
      baseUI.getPrimary3DPanel().addImGui3DViewInputProcessor(interactableFootstepPlan::processImGui3DViewInput);
      baseUI.getPrimary3DPanel().addImGui3DViewPickCalculator(interactableFootstepPlan::calculate3DViewPick);

      manualFootstepPlacement.create(syncedRobot, baseUI, interactableFootstepPlan, footstepPlannerParameters);
      baseUI.getPrimary3DPanel().addImGui3DViewInputProcessor(manualFootstepPlacement::processImGui3DViewInput);
      baseUI.getPrimary3DPanel().addImGui3DViewPickCalculator(manualFootstepPlacement::calculate3DViewPick);

      walkPathControlRing.create(baseUI.getPrimary3DPanel(), robotModel, syncedRobot, footstepPlannerParameters);

      baseUI.getPrimary3DPanel().addImGuiOverlayAddition(() -> renderOverlayElements(baseUI.getPrimary3DPanel()));
   }

   public void update()
   {
      controllerStatusTracker.checkControllerIsRunning();

      if (footstepQueueNotification.pollFiltered())
      {
         controllerFootstepQueueGraphic.generateMeshesAsync(footstepQueueNotification.read(), "Controller Queue");
      }
      controllerFootstepQueueGraphic.update(); // Will happen once the async mesh generation has completed on a later tick

      if (abortedNotification.poll())
      {
         deleteAll();
      }

      swingFootPlannerParameters.setMinimumSwingTime(locomotionParameters.getSwingTime());

      boolean parametersChanged = locomotionParametersChanged.poll() || footstepPlanningParametersChanged.poll();

      if (parametersChanged)
      {
         footstepPlannerParameters.setEnableExpansionMask(locomotionParameters.getAssumeFlatGround());
      }

      if (ballAndArrowMidFeetPosePlacement.getPlacedNotification().poll() || (parametersChanged && ballAndArrowMidFeetPosePlacement.isPlaced()))
      {
         footstepPlanning.queueAsynchronousPlanning(ballAndArrowMidFeetPosePlacement.getGoalPose());
      }

      if (walkPathControlRing.getGoalUpdatedNotification().poll() || (parametersChanged && walkPathControlRing.isSelected()))
      {
         footstepPlanning.queueAsynchronousPlanning(walkPathControlRing.getGoalPose());
      }

      footstepPlanning.update();

      if (footstepPlanning.getPlannerOutputNotification().poll())
      {
         FootstepPlannerOutput output = footstepPlanning.getPlannerOutputNotification().read();
         interactableFootstepPlan.updateFromPlan(output.getFootstepPlan(), output.getSwingTrajectories());
         if (output.getBodyPath().size() > 0)
            bodyPathPlanGraphic.generateMeshesAsync(output.getBodyPath());
         else
            bodyPathPlanGraphic.clear();
      }

      if (walkPathControlRing.getBecomesModifiedNotification().poll())
      {
         legControlMode = RDXLegControlMode.PATH_CONTROL_RING;
      }

      if (manualFootstepPlacement.pollIsModeNewlyActivated())
      {
         legControlMode = RDXLegControlMode.MANUAL_FOOTSTEP_PLACEMENT;
      }

      if (legControlMode != RDXLegControlMode.SINGLE_SUPPORT_FOOT_POSING)
      {
         for (RobotSide side : interactableFeet.sides())
         {
            interactableFeet.get(side).delete();
         }
      }

      if (legControlMode != RDXLegControlMode.PATH_CONTROL_RING)
      {
         walkPathControlRing.delete();
      }

      if (legControlMode != RDXLegControlMode.MANUAL_FOOTSTEP_PLACEMENT)
      {
         manualFootstepPlacement.exitPlacement();
      }

      if (legControlMode == RDXLegControlMode.SINGLE_SUPPORT_FOOT_POSING || legControlMode == RDXLegControlMode.DISABLED)
      {
         interactableFootstepPlan.clear();
         bodyPathPlanGraphic.clear();
      }

      manualFootstepPlacement.update();
      bodyPathPlanGraphic.update();
      interactableFootstepPlan.update();

      boolean isCurrentlyPlacingFootstep =
            getManualFootstepPlacement().isPlacingFootstep() || ballAndArrowMidFeetPosePlacement.isPlacingGoal() || walkPathControlRing.isSelected();
      if (isPlacingFootstep != isCurrentlyPlacingFootstep)
         baseUI.setModelSceneMouseCollisionEnabled(isCurrentlyPlacingFootstep);
      isPlacingFootstep = isCurrentlyPlacingFootstep;
   }

   public void renderImGuiWidgets()
   {
      // Used to calculate whether the Walking Options buttons are active or disabled.
      // This ensures that when the spacebar key is pressed it executes the correct action.
      boolean pauseAvailable = controllerStatusTracker.isWalking();
      boolean continueAvailable = !pauseAvailable && controllerStatusTracker.getFootstepTracker().getNumberOfIncompleteFootsteps() > 0;
      boolean walkAvailable = !continueAvailable && interactableFootstepPlan.getNumberOfFootsteps() > 0;

      if (ImGui.button(labels.get("Disable Leg Mode")))
      {
         legControlMode = RDXLegControlMode.DISABLED;
      }

      ImGui.sameLine();
      ImGui.text("Leg Mode: " + legControlMode.name());

      swingTimeSlider.renderImGuiWidget();
      transferTimeSlider.renderImGuiWidget();

      ImGui.separator();
      ImGui.text("Walking Options:");
      ImGui.sameLine();

      if (ImGui.button(labels.get("Abort")))
      {
         sendAbortWalkingMessage();
      }
      ImGui.sameLine();

      ImGui.beginDisabled(!walkAvailable);
      if (ImGui.button(labels.get("Walk")))
      { // TODO: Add checker here. Make it harder to walk or give warning if the checker is failing
         interactableFootstepPlan.walkFromSteps();
      }
      ImGuiTools.previousWidgetTooltip("Space");
      ImGui.sameLine();
      ImGui.endDisabled();

      ImGui.beginDisabled(!pauseAvailable);
      if (ImGui.button(labels.get("Pause")))
      {
         setPauseWalkingAndPublish(true);
      }
      ImGuiTools.previousWidgetTooltip("Space");
      ImGui.sameLine();
      ImGui.endDisabled();

      ImGui.beginDisabled(!continueAvailable);
      if (ImGui.button(labels.get("Continue")))
      {
         setPauseWalkingAndPublish(false);
      }
      ImGuiTools.previousWidgetTooltip("Space");
      ImGui.endDisabled();

      manualFootstepPlacement.renderImGuiWidgets();

      ImGui.text("Goal Planning");
      ImGui.sameLine();
      if (ballAndArrowMidFeetPosePlacement.renderPlaceGoalButton())
         legControlMode = RDXLegControlMode.PATH_CONTROL_RING;

      ImGui.separator();
      walkPathControlRing.renderImGuiWidgets();

      initialStanceSideRadioButtons.renderImGuiWidget();
      if (ImGui.collapsingHeader(labels.get("Footstep Planning Options"), collapsedHeader))
      {
         ImGui.indent();
         assumeFlatGroundCheckbox.renderImGuiWidget();
         areFootstepsAdjustableCheckbox.renderImGuiWidget();
         planSwingTrajectoriesCheckbox.renderImGuiWidget();
         replanSwingTrajectoriesOnChangeCheckbox.renderImGuiWidget();
         ImGui.unindent();
      }

      // Handles all shortcuts for when the spacebar key is pressed
      if (ImGui.isKeyReleased(ImGuiTools.getSpaceKey()) && !ImGui.getIO().getWantCaptureKeyboard())
      {
         if (walkAvailable)
         {
            interactableFootstepPlan.walkFromSteps();
         }
         else if (pauseAvailable)
         {
            baseUI.getPrimary3DPanel().getNotificationManager().pushNotification("Commanded pause walking");
            setPauseWalkingAndPublish(true);
         }
         else if (continueAvailable)
         {
            baseUI.getPrimary3DPanel().getNotificationManager().pushNotification("Commanded resume walking");
            setPauseWalkingAndPublish(false);
         }
      }
   }

   public void updateWalkPathControlRing()
   {
      walkPathControlRing.update();
   }
   
   public void calculateWalkPathControlRingVRPick(RDXVRContext vrContext)
   {
      if (!manualFootstepPlacement.isPlacingFootstep())
         walkPathControlRing.calculateVRPick(vrContext);
   }

   public void processWalkPathControlRingVRInput(RDXVRContext vrContext)
   {
      if (!manualFootstepPlacement.isPlacingFootstep())
      {
         if (walkPathControlRing.getFootstepPlannerGoalGizmo().getPathControlRingGizmo().getIsGizmoHoveredVR().get(RobotSide.RIGHT))
         {
            vrContext.getController(RobotSide.RIGHT).runIfConnected(controller ->
            {
               controller.setBButtonText("Delete all");
               if (controller.getBButtonActionData().bChanged() && controller.getBButtonActionData().bState())
               {
                  deleteAll();
               }
               controller.setAButtonText("Walk");
               if (controller.getAButtonActionData().bChanged() && controller.getAButtonActionData().bState())
               {
                  interactableFootstepPlan.walkFromSteps();
               }
            });
         }

         walkPathControlRing.processVRInput(vrContext);
      }
   }

   public void calculateWalkPathControlRing3DViewPick(ImGui3DViewInput input)
   {
      if (!manualFootstepPlacement.isPlacingFootstep())
         walkPathControlRing.calculate3DViewPick(input);
   }

   public void processWalkPathControlRing3dViewInput(ImGui3DViewInput input)
   {
      if (!manualFootstepPlacement.isPlacingFootstep())
         walkPathControlRing.process3DViewInput(input);
   }

   public void destroy()
   {
      footstepPlanning.destroy();
      controllerFootstepQueueGraphic.destroy();
      bodyPathPlanGraphic.destroy();
      interactableFootstepPlan.destroy();
   }

   public void deleteAll()
   {
      ballAndArrowMidFeetPosePlacement.clear();
      manualFootstepPlacement.exitPlacement();
      interactableFootstepPlan.clear();
      bodyPathPlanGraphic.clear();
      walkPathControlRing.delete();

      legControlMode = RDXLegControlMode.DISABLED;
   }

   public void setLegControlModeToSingleSupportFootPosing()
   {
      legControlMode = RDXLegControlMode.SINGLE_SUPPORT_FOOT_POSING;
   }

   public void sendAbortWalkingMessage()
   {
      communicationHelper.publishToController(abortWalkingMessage);
      // The abort walking message can only be process when the controller is in walking state, this forces the abort to go through
      pauseWalkingMessage.setPause(false);
      communicationHelper.publishToController(pauseWalkingMessage);
   }

   public void setPauseWalkingAndPublish(boolean pauseWalking)
   {
      pauseWalkingMessage.setPause(pauseWalking);
      communicationHelper.publishToController(pauseWalkingMessage);

      if (pauseWalking)
         LogTools.info("Commanding Pause Walking...");
      else
         LogTools.info("Commanding Continue Walking...");
   }

   public RDXManualFootstepPlacement getManualFootstepPlacement()
   {
      return manualFootstepPlacement;
   }

   public void getWalkPathControlRingVirtualRenderables(Array<Renderable> renderables, Pool<Renderable> pool)
   {
      walkPathControlRing.getVirtualRenderables(renderables, pool);
   }

   public void getRenderables(Array<Renderable> renderables, Pool<Renderable> pool)
   {
      controllerFootstepQueueGraphic.getRenderables(renderables, pool);
      ballAndArrowMidFeetPosePlacement.getRenderables(renderables, pool);
      manualFootstepPlacement.getRenderables(renderables, pool);
      interactableFootstepPlan.getRenderables(renderables, pool);
      // Only render when planning with body path
      if (locomotionParameters.getPlanWithBodyPath())
         bodyPathPlanGraphic.getRenderables(renderables, pool);
   }

   public void renderOverlayElements(RDX3DPanel panel3D)
   {
      boolean isPlanning = footstepPlanning.isPlanning();
      boolean hasPlannedRecently = footstepPlanningCompleteTimer.isRunning(2.0);
      if (isPlanning || hasPlannedRecently)
      {
         if (isPlanning)
         {
            if (!wasPlanning)
            {
               wasPlanning = true;
               panel3D.getNotificationManager().pushNotification("Planning footsteps...");
            }
            footstepPlanningCompleteTimer.reset();
         }
         else
         {
            if (wasPlanning)
            {
               wasPlanning = false;
               panel3D.getNotificationManager().pushNotification("Footstep planning completed.");
            }
         }
      }
   }

   public void setHeightMapData(HeightMapMessage heightMapData)
   {
      footstepPlanning.setHeightMapData(heightMapData);
      interactableFootstepPlan.setHeightMapMessage(heightMapData);
   }

   public RDXLocomotionParameters getLocomotionParameters()
   {
      return locomotionParameters;
   }

<<<<<<< HEAD
   public RDXInteractableFootstepPlan getInteractableFootstepPlan()
   {
      return interactableFootstepPlan;
=======
   public RDXStoredPropertySetTuner getLocomotionParametersTuner()
   {
      return locomotionParametersTuner;
   }

   public RDXStoredPropertySetTuner getFootstepPlannerParametersTuner()
   {
      return footstepPlanningParametersTuner;
   }

   public RDXStoredPropertySetTuner getBodyPathPlanningParametersTuner()
   {
      return bodyPathPlanningParametersTuner;
   }

   public RDXStoredPropertySetTuner getSwingFootPlanningParametersTuner()
   {
      return swingFootPlanningParametersTuner;
>>>>>>> faf0d10a
   }
}<|MERGE_RESOLUTION|>--- conflicted
+++ resolved
@@ -123,16 +123,10 @@
       interactableFootstepPlan = new RDXInteractableFootstepPlan(controllerStatusTracker);
 
       // TODO remove ros from this module, and have it call from the higher level.
-<<<<<<< HEAD
-=======
       ros2Helper.subscribeViaCallback(PerceptionAPI.SLAM_OUTPUT_RAPID_REGIONS, regions ->
       {
          framePlanarRegionsList.setPlanarRegionsList(PlanarRegionMessageConverter.convertToPlanarRegionsList(regions));
-         PlanarRegionsList planarRegionsList = getPlanarRegionListInWorld(PlanarRegionMessageConverter.convertToFramePlanarRegionsListMessage(framePlanarRegionsList));
-         footstepPlanning.setPlanarRegionsList(planarRegionsList);
-         interactableFootstepPlan.setPlanarRegionsList(planarRegionsList);
       });
->>>>>>> faf0d10a
       ros2Helper.subscribeViaCallback(PerceptionAPI.HEIGHT_MAP_OUTPUT, heightMap ->
       {
          footstepPlanning.setHeightMapData(heightMap);
@@ -518,11 +512,11 @@
       return locomotionParameters;
    }
 
-<<<<<<< HEAD
    public RDXInteractableFootstepPlan getInteractableFootstepPlan()
    {
       return interactableFootstepPlan;
-=======
+   }
+
    public RDXStoredPropertySetTuner getLocomotionParametersTuner()
    {
       return locomotionParametersTuner;
@@ -541,6 +535,5 @@
    public RDXStoredPropertySetTuner getSwingFootPlanningParametersTuner()
    {
       return swingFootPlanningParametersTuner;
->>>>>>> faf0d10a
    }
 }