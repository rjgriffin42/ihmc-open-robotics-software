package us.ihmc.rdx.ui.teleoperation.locomotion;

import com.badlogic.gdx.graphics.Color;
import com.badlogic.gdx.graphics.g3d.Renderable;
import com.badlogic.gdx.utils.Array;
import com.badlogic.gdx.utils.Pool;
import controller_msgs.msg.dds.AbortWalkingMessage;
import controller_msgs.msg.dds.FootstepDataListMessage;
import controller_msgs.msg.dds.PauseWalkingMessage;
import imgui.ImGui;
import imgui.flag.ImGuiTreeNodeFlags;
import imgui.type.ImBoolean;
import perception_msgs.msg.dds.FramePlanarRegionsListMessage;
import us.ihmc.avatar.drcRobot.DRCRobotModel;
import us.ihmc.avatar.drcRobot.ROS2SyncedRobotModel;
import us.ihmc.avatar.ros2.ROS2ControllerHelper;
import us.ihmc.behaviors.tools.CommunicationHelper;
import us.ihmc.behaviors.tools.footstepPlanner.MinimalFootstep;
import us.ihmc.behaviors.tools.walkingController.ControllerStatusTracker;
import us.ihmc.communication.PerceptionAPI;
import us.ihmc.communication.packets.PlanarRegionMessageConverter;
import us.ihmc.footstepPlanning.AStarBodyPathPlannerParametersBasics;
import us.ihmc.footstepPlanning.FootstepPlannerOutput;
import us.ihmc.footstepPlanning.graphSearch.parameters.FootstepPlannerParametersBasics;
import us.ihmc.footstepPlanning.swing.SwingPlannerParametersBasics;
import us.ihmc.log.LogTools;
import us.ihmc.rdx.imgui.ImGuiPanel;
import us.ihmc.rdx.imgui.ImGuiTools;
import us.ihmc.rdx.imgui.ImGuiUniqueLabelMap;
import us.ihmc.rdx.input.ImGui3DViewInput;
import us.ihmc.rdx.ui.ImGuiStoredPropertySetBooleanWidget;
import us.ihmc.rdx.ui.ImGuiStoredPropertySetDoubleWidget;
import us.ihmc.rdx.ui.ImGuiStoredPropertySetTuner;
import us.ihmc.rdx.ui.RDXBaseUI;
import us.ihmc.rdx.ui.affordances.*;
import us.ihmc.rdx.ui.footstepPlanner.RDXFootstepPlanning;
import us.ihmc.rdx.ui.graphics.RDXBodyPathPlanGraphic;
import us.ihmc.rdx.ui.graphics.RDXFootstepPlanGraphic;
import us.ihmc.rdx.ui.teleoperation.RDXLegControlMode;
import us.ihmc.rdx.vr.RDXVRContext;
import us.ihmc.robotics.geometry.FramePlanarRegionsList;
import us.ihmc.robotics.geometry.PlanarRegionsList;
import us.ihmc.robotics.robotSide.RobotSide;
import us.ihmc.robotics.robotSide.SideDependentList;

/**
 * This class provides easy access to everything that involves mobility for the robot's legs.
 * Everything with walking and moving the legs are contained in this class.
 * This allows the features to all be grouped together in the UI making the robot easier to operate.
 */
public class RDXLocomotionManager
{
   private RDXBaseUI baseUI;
   private final DRCRobotModel robotModel;
   private final ROS2SyncedRobotModel syncedRobot;
   private final CommunicationHelper communicationHelper;
   private final RDXLocomotionParameters locomotionParameters;
   private final FootstepPlannerParametersBasics footstepPlannerParameters;
   private final AStarBodyPathPlannerParametersBasics bodyPathPlannerParameters;
   private final SwingPlannerParametersBasics swingFootPlannerParameters;
   private final ImGuiStoredPropertySetTuner locomotionParametersTuner = new ImGuiStoredPropertySetTuner("Locomotion Parameters");
   private final ImGuiStoredPropertySetTuner footstepPlanningParametersTuner = new ImGuiStoredPropertySetTuner("Footstep Planner Parameters (Teleoperation)");
   private final ImGuiStoredPropertySetTuner bodyPathPlanningParametersTuner = new ImGuiStoredPropertySetTuner("Body Path Planner Parameters (Teleoperation)");
   private final ImGuiStoredPropertySetTuner swingFootPlanningParametersTuner = new ImGuiStoredPropertySetTuner("Swing Foot Planning Parameters (Teleoperation)");
   private ImGuiStoredPropertySetBooleanWidget areFootstepsAdjustableCheckbox;
   private ImGuiStoredPropertySetBooleanWidget assumeFlatGroundCheckbox;
   private ImGuiStoredPropertySetBooleanWidget planSwingTrajectoriesCheckbox;
   private ImGuiStoredPropertySetBooleanWidget replanSwingTrajectoriesOnChangeCheckbox;
   private ImGuiStoredPropertySetDoubleWidget swingTimeSlider;
   private ImGuiStoredPropertySetDoubleWidget transferTimeSlider;

   private final RDXFootstepPlanGraphic footstepsSentToControllerGraphic;
   private final RDXBodyPathPlanGraphic bodyPathPlanGraphic = new RDXBodyPathPlanGraphic();

   private final SideDependentList<RDXInteractableFoot> interactableFeet = new SideDependentList<>();
   private final RDXBallAndArrowGoalFootstepPlacement ballAndArrowMidFeetPosePlacement = new RDXBallAndArrowGoalFootstepPlacement();
   private final RDXInteractableFootstepPlan interactableFootstepPlan = new RDXInteractableFootstepPlan();
   private final RDXFootstepPlanning footstepPlanning;
   private final RDXManualFootstepPlacement manualFootstepPlacement = new RDXManualFootstepPlacement();
   private final RDXWalkPathControlRing walkPathControlRing = new RDXWalkPathControlRing();
   private RDXLegControlMode legControlMode = RDXLegControlMode.DISABLED;

   private final ImGuiUniqueLabelMap labels = new ImGuiUniqueLabelMap(getClass());
   private final ImBoolean collapsedHeader = new ImBoolean(true);
   private boolean isPlacingFootstep = false;
   private final PauseWalkingMessage pauseWalkingMessage = new PauseWalkingMessage();
   private final AbortWalkingMessage abortWalkingMessage = new AbortWalkingMessage();
   private final ControllerStatusTracker controllerStatusTracker;
   private boolean lastAssumeFlatGroundState;

   private RDXFootstepPlanning.InitialStanceSide startStanceSide = RDXFootstepPlanning.InitialStanceSide.AUTO;

   public RDXLocomotionManager(DRCRobotModel robotModel,
                               CommunicationHelper communicationHelper,
                               ROS2SyncedRobotModel syncedRobot,
                               ROS2ControllerHelper ros2Helper,
                               ControllerStatusTracker controllerStatusTracker,
                               ImGuiPanel teleoperationPanel)
   {
      this.robotModel = robotModel;
      this.communicationHelper = communicationHelper;
      this.syncedRobot = syncedRobot;
      this.controllerStatusTracker = controllerStatusTracker;

      locomotionParameters = new RDXLocomotionParameters(robotModel.getSimpleRobotName());
      locomotionParameters.load();
      lastAssumeFlatGroundState = locomotionParameters.getAssumeFlatGround();
      footstepPlannerParameters = robotModel.getFootstepPlannerParameters();
      bodyPathPlannerParameters = robotModel.getAStarBodyPathPlannerParameters();
      swingFootPlannerParameters = robotModel.getSwingPlannerParameters();

      teleoperationPanel.addChild(locomotionParametersTuner);
      teleoperationPanel.addChild(footstepPlanningParametersTuner);
      teleoperationPanel.addChild(bodyPathPlanningParametersTuner);
      teleoperationPanel.addChild(swingFootPlanningParametersTuner);

      footstepPlanning = new RDXFootstepPlanning(robotModel,
                                                 syncedRobot,
                                                 locomotionParameters,
                                                 footstepPlannerParameters,
                                                 bodyPathPlannerParameters,
                                                 swingFootPlannerParameters);

      // TODO remove ros from this module, and have it call from the higher level.
      ros2Helper.subscribeViaCallback(PerceptionAPI.PERSPECTIVE_RAPID_REGIONS, regions ->
      {
         PlanarRegionsList planarRegionsList = getPlanarRegionListInWorld(regions);
         footstepPlanning.setPlanarRegionsList(planarRegionsList);
         interactableFootstepPlan.setPlanarRegionsList(planarRegionsList);
      });
      ros2Helper.subscribeViaCallback(PerceptionAPI.HEIGHT_MAP_OUTPUT, heightMap ->
      {
         footstepPlanning.setHeightMapData(heightMap);
         interactableFootstepPlan.setHeightMapMessage(heightMap);
      });

      footstepsSentToControllerGraphic = new RDXFootstepPlanGraphic(robotModel.getContactPointParameters().getControllerFootGroundContactPoints());
      communicationHelper.subscribeToControllerViaCallback(FootstepDataListMessage.class, footsteps ->
            footstepsSentToControllerGraphic.generateMeshesAsync(MinimalFootstep.convertFootstepDataListMessage(footsteps,
                                                                                                                "Teleoperation Panel Controller Spy")));
   }

   private PlanarRegionsList getPlanarRegionListInWorld(FramePlanarRegionsListMessage message)
   {
      FramePlanarRegionsList framePlanarRegionsList = PlanarRegionMessageConverter.convertToFramePlanarRegionsList(message);
      PlanarRegionsList planarRegionsList = framePlanarRegionsList.getPlanarRegionsList().copy();
      planarRegionsList.applyTransform(framePlanarRegionsList.getSensorToWorldFrameTransform());

      return planarRegionsList;
   }

   public void create(RDXBaseUI baseUI)
   {
      this.baseUI = baseUI;

      locomotionParametersTuner.create(locomotionParameters);
      footstepPlanningParametersTuner.create(footstepPlannerParameters, false);
      bodyPathPlanningParametersTuner.create(bodyPathPlannerParameters, false);
      swingFootPlanningParametersTuner.create(swingFootPlannerParameters, false);

      assumeFlatGroundCheckbox = locomotionParametersTuner.createBooleanCheckbox(RDXLocomotionParameters.assumeFlatGround);
      areFootstepsAdjustableCheckbox = locomotionParametersTuner.createBooleanCheckbox(RDXLocomotionParameters.areFootstepsAdjustable);
      planSwingTrajectoriesCheckbox = locomotionParametersTuner.createBooleanCheckbox(RDXLocomotionParameters.planSwingTrajectories);
      replanSwingTrajectoriesOnChangeCheckbox = locomotionParametersTuner.createBooleanCheckbox(RDXLocomotionParameters.replanSwingTrajectoriesOnChange);
      swingTimeSlider = locomotionParametersTuner.createDoubleSlider(RDXLocomotionParameters.swingTime, 0.3, 1.5);
      transferTimeSlider = locomotionParametersTuner.createDoubleSlider(RDXLocomotionParameters.transferTime, 0.3, 1.5);

      ballAndArrowMidFeetPosePlacement.create(Color.YELLOW, syncedRobot);
      baseUI.getPrimary3DPanel().addImGui3DViewInputProcessor(ballAndArrowMidFeetPosePlacement::processImGui3DViewInput);

      interactableFootstepPlan.create(baseUI, communicationHelper, syncedRobot, locomotionParameters, footstepPlannerParameters, swingFootPlannerParameters);
      baseUI.getPrimary3DPanel().addImGui3DViewInputProcessor(interactableFootstepPlan::processImGui3DViewInput);
      baseUI.getPrimary3DPanel().addImGui3DViewPickCalculator(interactableFootstepPlan::calculate3DViewPick);

      manualFootstepPlacement.create(syncedRobot, baseUI, interactableFootstepPlan, footstepPlannerParameters);
      baseUI.getPrimary3DPanel().addImGui3DViewInputProcessor(manualFootstepPlacement::processImGui3DViewInput);
      baseUI.getPrimary3DPanel().addImGui3DViewPickCalculator(manualFootstepPlacement::calculate3DViewPick);

      walkPathControlRing.create(baseUI.getPrimary3DPanel(), robotModel, syncedRobot, footstepPlannerParameters);
   }

   public void update()
   {
      controllerStatusTracker.checkControllerIsRunning();

      swingFootPlannerParameters.setMinimumSwingTime(locomotionParameters.getSwingTime());

      if (ballAndArrowMidFeetPosePlacement.getPlacedNotification().poll() || (lastAssumeFlatGroundState != locomotionParameters.getAssumeFlatGround()
                                                                              && ballAndArrowMidFeetPosePlacement.isPlaced()))
      {
         footstepPlanning.queueAsynchronousPlanning(ballAndArrowMidFeetPosePlacement.getGoalPose());
      }

      if (walkPathControlRing.getGoalUpdatedNotification().poll() || (lastAssumeFlatGroundState != locomotionParameters.getAssumeFlatGround()
                                                                    && walkPathControlRing.isSelected()))
      {
         footstepPlanning.queueAsynchronousPlanning(walkPathControlRing.getGoalPose());
      }

      footstepPlanning.update();

      if (footstepPlanning.getPlannerOutputNotification().poll())
      {
         FootstepPlannerOutput output = footstepPlanning.getPlannerOutputNotification().read();
         interactableFootstepPlan.updateFromPlan(output.getFootstepPlan(), output.getSwingTrajectories());
         if (output.getBodyPath().size() > 0)
            bodyPathPlanGraphic.generateMeshesAsync(output.getBodyPath());
         else
            bodyPathPlanGraphic.clear();
      }

      if (walkPathControlRing.getBecomesModifiedNotification().poll())
      {
         legControlMode = RDXLegControlMode.PATH_CONTROL_RING;
      }

      if (manualFootstepPlacement.pollIsModeNewlyActivated())
      {
         legControlMode = RDXLegControlMode.MANUAL_FOOTSTEP_PLACEMENT;
      }

      if (legControlMode != RDXLegControlMode.SINGLE_SUPPORT_FOOT_POSING)
      {
         for (RobotSide side : interactableFeet.sides())
         {
            interactableFeet.get(side).delete();
         }
      }

      if (legControlMode != RDXLegControlMode.PATH_CONTROL_RING)
      {
         walkPathControlRing.delete();
      }

      if (legControlMode != RDXLegControlMode.MANUAL_FOOTSTEP_PLACEMENT)
      {
         manualFootstepPlacement.exitPlacement();
      }

      if (legControlMode == RDXLegControlMode.SINGLE_SUPPORT_FOOT_POSING || legControlMode == RDXLegControlMode.DISABLED)
      {
         interactableFootstepPlan.clear();
         bodyPathPlanGraphic.clear();
      }

      manualFootstepPlacement.update();
      bodyPathPlanGraphic.update();
      interactableFootstepPlan.update();

      footstepPlanning.setInitialStanceSide(startStanceSide);

      if (interactableFootstepPlan.getNumberOfFootsteps() > 0)
      {
         footstepsSentToControllerGraphic.clear();
      }

      footstepsSentToControllerGraphic.update();

      boolean isCurrentlyPlacingFootstep =
            getManualFootstepPlacement().isPlacingFootstep() || ballAndArrowMidFeetPosePlacement.isPlacingGoal() || walkPathControlRing.isSelected();
      if (isPlacingFootstep != isCurrentlyPlacingFootstep)
         baseUI.setModelSceneMouseCollisionEnabled(isCurrentlyPlacingFootstep);
      isPlacingFootstep = isCurrentlyPlacingFootstep;

      lastAssumeFlatGroundState = locomotionParameters.getAssumeFlatGround();
   }

   public void renderImGuiWidgets()
   {
      // Used to calculate whether the Walking Options buttons are active or disabled.
      // This ensures that when the spacebar key is pressed it executes the correct action.
      boolean pauseAvailable = controllerStatusTracker.isWalking();
      boolean continueAvailable = !pauseAvailable && controllerStatusTracker.getFootstepTracker().getNumberOfIncompleteFootsteps() > 0;
      boolean walkAvailable = !continueAvailable && interactableFootstepPlan.getNumberOfFootsteps() > 0;

<<<<<<< HEAD
      if (ImGui.collapsingHeader(labels.get("Footstep Planning Options"), collapsedHeader, ImGuiTreeNodeFlags.DefaultOpen))
      {
         ImGui.indent();
         areFootstepsAdjustableCheckbox.renderImGuiWidget();
         assumeFlatGroundCheckbox.renderImGuiWidget();
         planSwingTrajectoriesCheckbox.renderImGuiWidget();
         replanSwingTrajectoriesOnChangeCheckbox.renderImGuiWidget();
         ImGui.unindent();
      }
=======
      assumeFlatGroundCheckbox.renderImGuiWidget();
      areFootstepsAdjustableCheckbox.renderImGuiWidget();
      planSwingTrajectoriesCheckbox.renderImGuiWidget();
      replanSwingTrajectoriesOnChangeCheckbox.renderImGuiWidget();
>>>>>>> 21839f75

      swingTimeSlider.renderImGuiWidget();
      transferTimeSlider.renderImGuiWidget();

      ImGui.text("Walking Options:");
      ImGui.sameLine();

      if (ImGui.button(labels.get("Abort")))
      {
         sendAbortWalkingMessage();
      }
      ImGui.sameLine();

      ImGui.beginDisabled(!walkAvailable);
      if (ImGui.button(labels.get("Walk")))
      { // TODO: Add checker here. Make it harder to walk or give warning if the checker is failing
         interactableFootstepPlan.walkFromSteps();
      }
      ImGuiTools.previousWidgetTooltip("Keybind: Space");
      ImGui.sameLine();
      ImGui.endDisabled();

      ImGui.beginDisabled(!pauseAvailable);
      if (ImGui.button(labels.get("Pause")))
      {
         setPauseWalkingAndPublish(true);
      }
      ImGuiTools.previousWidgetTooltip("Keybind: Space");
      ImGui.sameLine();
      ImGui.endDisabled();

      ImGui.beginDisabled(!continueAvailable);
      if (ImGui.button(labels.get("Continue")))
      {
         setPauseWalkingAndPublish(false);
      }
      ImGuiTools.previousWidgetTooltip("Keybind: Space");
      ImGui.endDisabled();

      ImGui.text("Leg control mode: " + legControlMode.name());
      if (ImGui.radioButton(labels.get("Disabled"), legControlMode == RDXLegControlMode.DISABLED))
      {
         legControlMode = RDXLegControlMode.DISABLED;
      }
      ImGui.sameLine();
      if (ImGui.radioButton(labels.get("Manual foostep placement"), legControlMode == RDXLegControlMode.MANUAL_FOOTSTEP_PLACEMENT))
      {
         legControlMode = RDXLegControlMode.MANUAL_FOOTSTEP_PLACEMENT;
      }
      if (ImGui.radioButton(labels.get("Path control ring"), legControlMode == RDXLegControlMode.PATH_CONTROL_RING))
      {
         legControlMode = RDXLegControlMode.PATH_CONTROL_RING;
         walkPathControlRing.becomeModified(true);
      }
      ImGui.sameLine();
      if (ImGui.radioButton(labels.get("Single support foot posing"), legControlMode == RDXLegControlMode.SINGLE_SUPPORT_FOOT_POSING))
      {
         legControlMode = RDXLegControlMode.SINGLE_SUPPORT_FOOT_POSING;
      }

      manualFootstepPlacement.renderImGuiWidgets();

      ImGui.text("First stance side for planner:");
      ImGui.sameLine();

      if (ImGui.radioButton(labels.get("Auto"), startStanceSide == RDXFootstepPlanning.InitialStanceSide.AUTO))
      {
         startStanceSide = RDXFootstepPlanning.InitialStanceSide.AUTO;
      }
      ImGui.sameLine();
      if (ImGui.radioButton(labels.get("Left"), startStanceSide == RDXFootstepPlanning.InitialStanceSide.LEFT))
      {
         startStanceSide = RDXFootstepPlanning.InitialStanceSide.LEFT;
      }
      ImGui.sameLine();
      if (ImGui.radioButton(labels.get("Right"), startStanceSide == RDXFootstepPlanning.InitialStanceSide.RIGHT))
      {
         startStanceSide = RDXFootstepPlanning.InitialStanceSide.RIGHT;
      }

      if (ballAndArrowMidFeetPosePlacement.renderPlaceGoalButton())
         legControlMode = RDXLegControlMode.PATH_CONTROL_RING;

      walkPathControlRing.renderImGuiWidgets();

      // Handles all shortcuts for when the spacebar key is pressed
      if (ImGui.isKeyReleased(ImGuiTools.getSpaceKey()))
      {
         if (walkAvailable)
         {
            interactableFootstepPlan.walkFromSteps();
         }
         else if (pauseAvailable)
         {
            setPauseWalkingAndPublish(true);
         }
         else if (continueAvailable)
         {
            setPauseWalkingAndPublish(false);
         }
      }
   }

   public void updateWalkPathControlRing()
   {
      walkPathControlRing.update();
   }
   
   public void calculateWalkPathControlRingVRPick(RDXVRContext vrContext)
   {
      if (!manualFootstepPlacement.isPlacingFootstep())
         walkPathControlRing.calculateVRPick(vrContext);
   }

   public void processWalkPathControlRingVRInput(RDXVRContext vrContext)
   {
      if (!manualFootstepPlacement.isPlacingFootstep())
      {
         if (walkPathControlRing.getFootstepPlannerGoalGizmo().getPathControlRingGizmo().getIsGizmoHoveredVR().get(RobotSide.RIGHT))
         {
            vrContext.getController(RobotSide.RIGHT).runIfConnected(controller ->
            {
               controller.setBButtonText("Delete all");
               if (controller.getBButtonActionData().bChanged() && controller.getBButtonActionData().bState())
               {
                  deleteAll();
               }
               controller.setAButtonText("Walk");
               if (controller.getAButtonActionData().bChanged() && controller.getAButtonActionData().bState())
               {
                  interactableFootstepPlan.walkFromSteps();
               }
            });
         }

         walkPathControlRing.processVRInput(vrContext);
      }
   }

   public void calculateWalkPathControlRing3DViewPick(ImGui3DViewInput input)
   {
      if (!manualFootstepPlacement.isPlacingFootstep())
         walkPathControlRing.calculate3DViewPick(input);
   }

   public void processWalkPathControlRing3dViewInput(ImGui3DViewInput input)
   {
      if (!manualFootstepPlacement.isPlacingFootstep())
         walkPathControlRing.process3DViewInput(input);
   }

   public void destroy()
   {
      footstepPlanning.destroy();
      footstepsSentToControllerGraphic.destroy();
      bodyPathPlanGraphic.destroy();
      interactableFootstepPlan.destroy();
   }

   public void deleteAll()
   {
      footstepsSentToControllerGraphic.clear();
      ballAndArrowMidFeetPosePlacement.clear();
      manualFootstepPlacement.exitPlacement();
      interactableFootstepPlan.clear();
      bodyPathPlanGraphic.clear();
      walkPathControlRing.delete();

      legControlMode = RDXLegControlMode.DISABLED;
   }

   public void setLegControlModeToSingleSupportFootPosing()
   {
      legControlMode = RDXLegControlMode.SINGLE_SUPPORT_FOOT_POSING;
   }

   public void sendAbortWalkingMessage()
   {
      communicationHelper.publishToController(abortWalkingMessage);
   }

   public void setPauseWalkingAndPublish(boolean pauseWalking)
   {
      pauseWalkingMessage.setPause(pauseWalking);
      communicationHelper.publishToController(pauseWalkingMessage);

      if (pauseWalking)
         LogTools.info("Commanding Pause Walking...");
      else
         LogTools.info("Commanding Continue Walking...");
   }

   public RDXManualFootstepPlacement getManualFootstepPlacement()
   {
      return manualFootstepPlacement;
   }

   public void getWalkPathControlRingVirtualRenderables(Array<Renderable> renderables, Pool<Renderable> pool)
   {
      walkPathControlRing.getVirtualRenderables(renderables, pool);
   }

   public void getRenderables(Array<Renderable> renderables, Pool<Renderable> pool)
   {
      footstepsSentToControllerGraphic.getRenderables(renderables, pool);
      ballAndArrowMidFeetPosePlacement.getRenderables(renderables, pool);
      manualFootstepPlacement.getRenderables(renderables, pool);
      interactableFootstepPlan.getRenderables(renderables, pool);
      // Only render when planning with body path
      if (locomotionParameters.getPlanWithBodyPath())
         bodyPathPlanGraphic.getRenderables(renderables, pool);
   }

   public RDXLocomotionParameters getLocomotionParameters()
   {
      return locomotionParameters;
   }
}<|MERGE_RESOLUTION|>--- conflicted
+++ resolved
@@ -273,22 +273,15 @@
       boolean continueAvailable = !pauseAvailable && controllerStatusTracker.getFootstepTracker().getNumberOfIncompleteFootsteps() > 0;
       boolean walkAvailable = !continueAvailable && interactableFootstepPlan.getNumberOfFootsteps() > 0;
 
-<<<<<<< HEAD
       if (ImGui.collapsingHeader(labels.get("Footstep Planning Options"), collapsedHeader, ImGuiTreeNodeFlags.DefaultOpen))
       {
          ImGui.indent();
+         assumeFlatGroundCheckbox.renderImGuiWidget();
          areFootstepsAdjustableCheckbox.renderImGuiWidget();
-         assumeFlatGroundCheckbox.renderImGuiWidget();
          planSwingTrajectoriesCheckbox.renderImGuiWidget();
          replanSwingTrajectoriesOnChangeCheckbox.renderImGuiWidget();
          ImGui.unindent();
       }
-=======
-      assumeFlatGroundCheckbox.renderImGuiWidget();
-      areFootstepsAdjustableCheckbox.renderImGuiWidget();
-      planSwingTrajectoriesCheckbox.renderImGuiWidget();
-      replanSwingTrajectoriesOnChangeCheckbox.renderImGuiWidget();
->>>>>>> 21839f75
 
       swingTimeSlider.renderImGuiWidget();
       transferTimeSlider.renderImGuiWidget();
