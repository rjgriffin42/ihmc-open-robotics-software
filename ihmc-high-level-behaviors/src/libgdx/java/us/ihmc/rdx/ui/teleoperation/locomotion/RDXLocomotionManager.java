--- conflicted
+++ resolved
@@ -1,4 +1,3 @@
-<<<<<<< HEAD
 package us.ihmc.rdx.ui.teleoperation.locomotion;
 
 import com.badlogic.gdx.graphics.Color;
@@ -92,6 +91,9 @@
    private final Notification completedStepNotification = new Notification();
    private final Timer footstepPlanningCompleteTimer = new Timer();
 
+   // Used for UI logic
+   private boolean wasPlanning = false;
+
    public RDXLocomotionManager(DRCRobotModel robotModel,
                                CommunicationHelper communicationHelper,
                                ROS2SyncedRobotModel syncedRobot,
@@ -364,10 +366,12 @@
          }
          else if (pauseAvailable)
          {
+            baseUI.getPrimary3DPanel().getNotificationManager().pushNotification("Commanded pause walking");
             setPauseWalkingAndPublish(true);
          }
          else if (continueAvailable)
          {
+            baseUI.getPrimary3DPanel().getNotificationManager().pushNotification("Commanded resume walking");
             setPauseWalkingAndPublish(false);
          }
       }
@@ -493,532 +497,6 @@
       {
          if (isPlanning)
          {
-            footstepPlanningCompleteTimer.reset();
-            panel3D.getNotification().setText("Planning footsteps...");
-         }
-         else
-         {
-            panel3D.getNotification().setText("Footstep planning completed.");
-         }
-      }
-   }
-
-   public void submitHeightMapData(HeightMapMessage heightMapData)
-   {
-      footstepPlanning.setHeightMapData(heightMapData);
-      interactableFootstepPlan.setHeightMapMessage(heightMapData);
-   }
-
-   public RDXLocomotionParameters getLocomotionParameters()
-   {
-      return locomotionParameters;
-   }
-}
-=======
-package us.ihmc.rdx.ui.teleoperation.locomotion;
-
-import com.badlogic.gdx.graphics.Color;
-import com.badlogic.gdx.graphics.g3d.Renderable;
-import com.badlogic.gdx.utils.Array;
-import com.badlogic.gdx.utils.Pool;
-import controller_msgs.msg.dds.AbortWalkingMessage;
-import controller_msgs.msg.dds.FootstepDataListMessage;
-import controller_msgs.msg.dds.PauseWalkingMessage;
-import imgui.ImGui;
-import imgui.type.ImBoolean;
-import perception_msgs.msg.dds.FramePlanarRegionsListMessage;
-import perception_msgs.msg.dds.HeightMapMessage;
-import us.ihmc.avatar.drcRobot.DRCRobotModel;
-import us.ihmc.avatar.drcRobot.ROS2SyncedRobotModel;
-import us.ihmc.avatar.ros2.ROS2ControllerHelper;
-import us.ihmc.behaviors.tools.CommunicationHelper;
-import us.ihmc.behaviors.tools.footstepPlanner.MinimalFootstep;
-import us.ihmc.behaviors.tools.walkingController.ControllerStatusTracker;
-import us.ihmc.commons.thread.Notification;
-import us.ihmc.communication.PerceptionAPI;
-import us.ihmc.communication.packets.PlanarRegionMessageConverter;
-import us.ihmc.footstepPlanning.AStarBodyPathPlannerParametersBasics;
-import us.ihmc.footstepPlanning.FootstepPlannerOutput;
-import us.ihmc.footstepPlanning.graphSearch.parameters.FootstepPlannerParametersBasics;
-import us.ihmc.footstepPlanning.graphSearch.parameters.InitialStanceSide;
-import us.ihmc.footstepPlanning.swing.SwingPlannerParametersBasics;
-import us.ihmc.log.LogTools;
-import us.ihmc.rdx.imgui.ImGuiTools;
-import us.ihmc.rdx.imgui.ImGuiUniqueLabelMap;
-import us.ihmc.rdx.imgui.RDXPanel;
-import us.ihmc.rdx.input.ImGui3DViewInput;
-import us.ihmc.rdx.ui.*;
-import us.ihmc.rdx.ui.affordances.*;
-import us.ihmc.rdx.ui.footstepPlanner.RDXFootstepPlanning;
-import us.ihmc.rdx.ui.graphics.RDXBodyPathPlanGraphic;
-import us.ihmc.rdx.ui.graphics.RDXFootstepPlanGraphic;
-import us.ihmc.rdx.ui.teleoperation.RDXLegControlMode;
-import us.ihmc.rdx.vr.RDXVRContext;
-import us.ihmc.robotics.geometry.FramePlanarRegionsList;
-import us.ihmc.robotics.geometry.PlanarRegionsList;
-import us.ihmc.robotics.robotSide.RobotSide;
-import us.ihmc.robotics.robotSide.SideDependentList;
-import us.ihmc.tools.Timer;
-
-/**
- * This class provides easy access to everything that involves mobility for the robot's legs.
- * Everything with walking and moving the legs are contained in this class.
- * This allows the features to all be grouped together in the UI making the robot easier to operate.
- */
-public class RDXLocomotionManager
-{
-   private RDXBaseUI baseUI;
-   private final DRCRobotModel robotModel;
-   private final ROS2SyncedRobotModel syncedRobot;
-   private final CommunicationHelper communicationHelper;
-   private final RDXLocomotionParameters locomotionParameters;
-   private final FootstepPlannerParametersBasics footstepPlannerParameters;
-   private final AStarBodyPathPlannerParametersBasics bodyPathPlannerParameters;
-   private final SwingPlannerParametersBasics swingFootPlannerParameters;
-   private final Notification locomotionParametersChanged = new Notification();
-   private final Notification footstepPlanningParametersChanged = new Notification();
-   private final RDXStoredPropertySetTuner locomotionParametersTuner = new RDXStoredPropertySetTuner("Locomotion Parameters");
-   private final RDXStoredPropertySetTuner footstepPlanningParametersTuner = new RDXStoredPropertySetTuner("Footstep Planner Parameters (Teleoperation)");
-   private final RDXStoredPropertySetTuner bodyPathPlanningParametersTuner = new RDXStoredPropertySetTuner("Body Path Planner Parameters (Teleoperation)");
-   private final RDXStoredPropertySetTuner swingFootPlanningParametersTuner = new RDXStoredPropertySetTuner("Swing Foot Planning Parameters (Teleoperation)");
-   private ImGuiStoredPropertySetBooleanWidget areFootstepsAdjustableCheckbox;
-   private ImGuiStoredPropertySetBooleanWidget assumeFlatGroundCheckbox;
-   private ImGuiStoredPropertySetBooleanWidget planSwingTrajectoriesCheckbox;
-   private ImGuiStoredPropertySetBooleanWidget replanSwingTrajectoriesOnChangeCheckbox;
-   private ImGuiStoredPropertySetDoubleWidget swingTimeSlider;
-   private ImGuiStoredPropertySetDoubleWidget transferTimeSlider;
-   private ImGuiStoredPropertySetEnumWidget initialStanceSideRadioButtons;
-
-   private final RDXFootstepPlanGraphic footstepsSentToControllerGraphic;
-   private final RDXBodyPathPlanGraphic bodyPathPlanGraphic = new RDXBodyPathPlanGraphic();
-
-   private final SideDependentList<RDXInteractableFoot> interactableFeet = new SideDependentList<>();
-   private final RDXBallAndArrowGoalFootstepPlacement ballAndArrowMidFeetPosePlacement = new RDXBallAndArrowGoalFootstepPlacement();
-   private final RDXInteractableFootstepPlan interactableFootstepPlan;
-   private final RDXFootstepPlanning footstepPlanning;
-   private final RDXManualFootstepPlacement manualFootstepPlacement = new RDXManualFootstepPlacement();
-   private final RDXWalkPathControlRing walkPathControlRing = new RDXWalkPathControlRing();
-   private RDXLegControlMode legControlMode = RDXLegControlMode.DISABLED;
-
-   private final ImGuiUniqueLabelMap labels = new ImGuiUniqueLabelMap(getClass());
-   private final ImBoolean collapsedHeader = new ImBoolean(true);
-   private boolean isPlacingFootstep = false;
-   private final PauseWalkingMessage pauseWalkingMessage = new PauseWalkingMessage();
-   private final AbortWalkingMessage abortWalkingMessage = new AbortWalkingMessage();
-   private final ControllerStatusTracker controllerStatusTracker;
-   private final Notification abortedNotification = new Notification();
-   private final Timer footstepPlanningCompleteTimer = new Timer();
-
-   // Used for UI logic
-   private boolean wasPlanning = false;
-
-   public RDXLocomotionManager(DRCRobotModel robotModel,
-                               CommunicationHelper communicationHelper,
-                               ROS2SyncedRobotModel syncedRobot,
-                               ROS2ControllerHelper ros2Helper,
-                               ControllerStatusTracker controllerStatusTracker,
-                               RDXPanel teleoperationPanel)
-   {
-      this.robotModel = robotModel;
-      this.communicationHelper = communicationHelper;
-      this.syncedRobot = syncedRobot;
-      this.controllerStatusTracker = controllerStatusTracker;
-
-      locomotionParameters = new RDXLocomotionParameters(robotModel.getSimpleRobotName());
-      locomotionParameters.load();
-      footstepPlannerParameters = robotModel.getFootstepPlannerParameters();
-      bodyPathPlannerParameters = robotModel.getAStarBodyPathPlannerParameters();
-      swingFootPlannerParameters = robotModel.getSwingPlannerParameters();
-
-      teleoperationPanel.addChild(locomotionParametersTuner);
-      teleoperationPanel.addChild(footstepPlanningParametersTuner);
-      teleoperationPanel.addChild(bodyPathPlanningParametersTuner);
-      teleoperationPanel.addChild(swingFootPlanningParametersTuner);
-
-      footstepPlanning = new RDXFootstepPlanning(robotModel,
-                                                 syncedRobot,
-                                                 locomotionParameters,
-                                                 footstepPlannerParameters,
-                                                 bodyPathPlannerParameters,
-                                                 swingFootPlannerParameters);
-      interactableFootstepPlan = new RDXInteractableFootstepPlan(controllerStatusTracker);
-
-      // TODO remove ros from this module, and have it call from the higher level.
-      ros2Helper.subscribeViaCallback(PerceptionAPI.PERSPECTIVE_RAPID_REGIONS, regions ->
-      {
-         PlanarRegionsList planarRegionsList = getPlanarRegionListInWorld(regions);
-         footstepPlanning.setPlanarRegionsList(planarRegionsList);
-         interactableFootstepPlan.setPlanarRegionsList(planarRegionsList);
-      });
-      ros2Helper.subscribeViaCallback(PerceptionAPI.HEIGHT_MAP_OUTPUT, heightMap ->
-      {
-         footstepPlanning.setHeightMapData(heightMap);
-         interactableFootstepPlan.setHeightMapMessage(heightMap);
-      });
-
-      footstepsSentToControllerGraphic = new RDXFootstepPlanGraphic(robotModel.getContactPointParameters().getControllerFootGroundContactPoints());
-      communicationHelper.subscribeToControllerViaCallback(FootstepDataListMessage.class, footsteps ->
-            footstepsSentToControllerGraphic.generateMeshesAsync(MinimalFootstep.convertFootstepDataListMessage(footsteps,
-                                                                                                                "Teleoperation Panel Controller Spy")));
-   }
-
-   private PlanarRegionsList getPlanarRegionListInWorld(FramePlanarRegionsListMessage message)
-   {
-      FramePlanarRegionsList framePlanarRegionsList = PlanarRegionMessageConverter.convertToFramePlanarRegionsList(message);
-      PlanarRegionsList planarRegionsList = framePlanarRegionsList.getPlanarRegionsList().copy();
-      planarRegionsList.applyTransform(framePlanarRegionsList.getSensorToWorldFrameTransform());
-
-      return planarRegionsList;
-   }
-
-   public void create(RDXBaseUI baseUI)
-   {
-      this.baseUI = baseUI;
-
-      controllerStatusTracker.registerAbortedListener(abortedNotification);
-      locomotionParameters.addAnyPropertyChangedListener(locomotionParametersChanged);
-      footstepPlannerParameters.addAnyPropertyChangedListener(footstepPlanningParametersChanged);
-
-      locomotionParametersTuner.create(locomotionParameters);
-      footstepPlanningParametersTuner.create(footstepPlannerParameters, false);
-      bodyPathPlanningParametersTuner.create(bodyPathPlannerParameters, false);
-      swingFootPlanningParametersTuner.create(swingFootPlannerParameters, false);
-
-      assumeFlatGroundCheckbox = locomotionParametersTuner.createBooleanCheckbox(RDXLocomotionParameters.assumeFlatGround);
-      areFootstepsAdjustableCheckbox = locomotionParametersTuner.createBooleanCheckbox(RDXLocomotionParameters.areFootstepsAdjustable);
-      planSwingTrajectoriesCheckbox = locomotionParametersTuner.createBooleanCheckbox(RDXLocomotionParameters.planSwingTrajectories);
-      replanSwingTrajectoriesOnChangeCheckbox = locomotionParametersTuner.createBooleanCheckbox(RDXLocomotionParameters.replanSwingTrajectoriesOnChange);
-      swingTimeSlider = locomotionParametersTuner.createDoubleSlider(RDXLocomotionParameters.swingTime, 0.3, 1.5);
-      transferTimeSlider = locomotionParametersTuner.createDoubleSlider(RDXLocomotionParameters.transferTime, 0.1, 1.5);
-      initialStanceSideRadioButtons = locomotionParametersTuner.createEnumRadioButtons(RDXLocomotionParameters.initialStanceSide, InitialStanceSide.values());
-
-      ballAndArrowMidFeetPosePlacement.create(Color.YELLOW, syncedRobot);
-      baseUI.getPrimary3DPanel().addImGui3DViewInputProcessor(ballAndArrowMidFeetPosePlacement::processImGui3DViewInput);
-
-      interactableFootstepPlan.create(baseUI, communicationHelper, syncedRobot, locomotionParameters, footstepPlannerParameters, swingFootPlannerParameters);
-      baseUI.getVRManager().getContext().addVRPickCalculator(interactableFootstepPlan::calculateVRPick);
-      baseUI.getVRManager().getContext().addVRInputProcessor(interactableFootstepPlan::processVRInput);
-      baseUI.getPrimary3DPanel().addImGui3DViewInputProcessor(interactableFootstepPlan::processImGui3DViewInput);
-      baseUI.getPrimary3DPanel().addImGui3DViewPickCalculator(interactableFootstepPlan::calculate3DViewPick);
-
-      manualFootstepPlacement.create(syncedRobot, baseUI, interactableFootstepPlan, footstepPlannerParameters);
-      baseUI.getPrimary3DPanel().addImGui3DViewInputProcessor(manualFootstepPlacement::processImGui3DViewInput);
-      baseUI.getPrimary3DPanel().addImGui3DViewPickCalculator(manualFootstepPlacement::calculate3DViewPick);
-
-      walkPathControlRing.create(baseUI.getPrimary3DPanel(), robotModel, syncedRobot, footstepPlannerParameters);
-
-      baseUI.getPrimary3DPanel().addImGuiOverlayAddition(() -> renderOverlayElements(baseUI.getPrimary3DPanel()));
-   }
-
-   public void update()
-   {
-      controllerStatusTracker.checkControllerIsRunning();
-
-      if (abortedNotification.poll())
-      {
-         deleteAll();
-      }
-
-      swingFootPlannerParameters.setMinimumSwingTime(locomotionParameters.getSwingTime());
-
-      boolean parametersChanged = locomotionParametersChanged.poll() || footstepPlanningParametersChanged.poll();
-
-      if (parametersChanged)
-      {
-         footstepPlannerParameters.setEnableExpansionMask(locomotionParameters.getAssumeFlatGround());
-      }
-
-      if (ballAndArrowMidFeetPosePlacement.getPlacedNotification().poll() || (parametersChanged && ballAndArrowMidFeetPosePlacement.isPlaced()))
-      {
-         footstepPlanning.queueAsynchronousPlanning(ballAndArrowMidFeetPosePlacement.getGoalPose());
-      }
-
-      if (walkPathControlRing.getGoalUpdatedNotification().poll() || (parametersChanged && walkPathControlRing.isSelected()))
-      {
-         footstepPlanning.queueAsynchronousPlanning(walkPathControlRing.getGoalPose());
-      }
-
-      footstepPlanning.update();
-
-      if (footstepPlanning.getPlannerOutputNotification().poll())
-      {
-         FootstepPlannerOutput output = footstepPlanning.getPlannerOutputNotification().read();
-         interactableFootstepPlan.updateFromPlan(output.getFootstepPlan(), output.getSwingTrajectories());
-         if (output.getBodyPath().size() > 0)
-            bodyPathPlanGraphic.generateMeshesAsync(output.getBodyPath());
-         else
-            bodyPathPlanGraphic.clear();
-      }
-
-      if (walkPathControlRing.getBecomesModifiedNotification().poll())
-      {
-         legControlMode = RDXLegControlMode.PATH_CONTROL_RING;
-      }
-
-      if (manualFootstepPlacement.pollIsModeNewlyActivated())
-      {
-         legControlMode = RDXLegControlMode.MANUAL_FOOTSTEP_PLACEMENT;
-      }
-
-      if (legControlMode != RDXLegControlMode.SINGLE_SUPPORT_FOOT_POSING)
-      {
-         for (RobotSide side : interactableFeet.sides())
-         {
-            interactableFeet.get(side).delete();
-         }
-      }
-
-      if (legControlMode != RDXLegControlMode.PATH_CONTROL_RING)
-      {
-         walkPathControlRing.delete();
-      }
-
-      if (legControlMode != RDXLegControlMode.MANUAL_FOOTSTEP_PLACEMENT)
-      {
-         manualFootstepPlacement.exitPlacement();
-      }
-
-      if (legControlMode == RDXLegControlMode.SINGLE_SUPPORT_FOOT_POSING || legControlMode == RDXLegControlMode.DISABLED)
-      {
-         interactableFootstepPlan.clear();
-         bodyPathPlanGraphic.clear();
-      }
-
-      manualFootstepPlacement.update();
-      bodyPathPlanGraphic.update();
-      interactableFootstepPlan.update();
-
-      if (interactableFootstepPlan.getNumberOfFootsteps() > 0)
-      {
-         footstepsSentToControllerGraphic.clear();
-      }
-
-      footstepsSentToControllerGraphic.update();
-
-      boolean isCurrentlyPlacingFootstep =
-            getManualFootstepPlacement().isPlacingFootstep() || ballAndArrowMidFeetPosePlacement.isPlacingGoal() || walkPathControlRing.isSelected();
-      if (isPlacingFootstep != isCurrentlyPlacingFootstep)
-         baseUI.setModelSceneMouseCollisionEnabled(isCurrentlyPlacingFootstep);
-      isPlacingFootstep = isCurrentlyPlacingFootstep;
-   }
-
-   public void renderImGuiWidgets()
-   {
-      // Used to calculate whether the Walking Options buttons are active or disabled.
-      // This ensures that when the spacebar key is pressed it executes the correct action.
-      boolean pauseAvailable = controllerStatusTracker.isWalking();
-      boolean continueAvailable = !pauseAvailable && controllerStatusTracker.getFootstepTracker().getNumberOfIncompleteFootsteps() > 0;
-      boolean walkAvailable = !continueAvailable && interactableFootstepPlan.getNumberOfFootsteps() > 0;
-
-      ImGui.text("Queued footsteps: " + controllerStatusTracker.getFootstepTracker().getNumberOfIncompleteFootsteps());
-
-      if (ImGui.button(labels.get("Disable Leg Mode")))
-      {
-         legControlMode = RDXLegControlMode.DISABLED;
-      }
-
-      ImGui.sameLine();
-      ImGui.text("Leg Mode: " + legControlMode.name());
-
-      swingTimeSlider.renderImGuiWidget();
-      transferTimeSlider.renderImGuiWidget();
-
-      ImGui.separator();
-      ImGui.text("Walking Options:");
-      ImGui.sameLine();
-
-      if (ImGui.button(labels.get("Abort")))
-      {
-         sendAbortWalkingMessage();
-      }
-      ImGui.sameLine();
-
-      ImGui.beginDisabled(!walkAvailable);
-      if (ImGui.button(labels.get("Walk")))
-      { // TODO: Add checker here. Make it harder to walk or give warning if the checker is failing
-         interactableFootstepPlan.walkFromSteps();
-      }
-      ImGuiTools.previousWidgetTooltip("Space");
-      ImGui.sameLine();
-      ImGui.endDisabled();
-
-      ImGui.beginDisabled(!pauseAvailable);
-      if (ImGui.button(labels.get("Pause")))
-      {
-         setPauseWalkingAndPublish(true);
-      }
-      ImGuiTools.previousWidgetTooltip("Space");
-      ImGui.sameLine();
-      ImGui.endDisabled();
-
-      ImGui.beginDisabled(!continueAvailable);
-      if (ImGui.button(labels.get("Continue")))
-      {
-         setPauseWalkingAndPublish(false);
-      }
-      ImGuiTools.previousWidgetTooltip("Space");
-      ImGui.endDisabled();
-
-      manualFootstepPlacement.renderImGuiWidgets();
-
-      if (ballAndArrowMidFeetPosePlacement.renderPlaceGoalButton())
-         legControlMode = RDXLegControlMode.PATH_CONTROL_RING;
-
-      ImGui.separator();
-      walkPathControlRing.renderImGuiWidgets();
-
-      initialStanceSideRadioButtons.renderImGuiWidget();
-      if (ImGui.collapsingHeader(labels.get("Footstep Planning Options"), collapsedHeader))
-      {
-         ImGui.indent();
-         assumeFlatGroundCheckbox.renderImGuiWidget();
-         areFootstepsAdjustableCheckbox.renderImGuiWidget();
-         planSwingTrajectoriesCheckbox.renderImGuiWidget();
-         replanSwingTrajectoriesOnChangeCheckbox.renderImGuiWidget();
-         ImGui.unindent();
-      }
-
-      // Handles all shortcuts for when the spacebar key is pressed
-      if (ImGui.isKeyReleased(ImGuiTools.getSpaceKey()) && !ImGui.getIO().getWantCaptureKeyboard())
-      {
-         if (walkAvailable)
-         {
-            interactableFootstepPlan.walkFromSteps();
-         }
-         else if (pauseAvailable)
-         {
-            baseUI.getPrimary3DPanel().getNotificationManager().pushNotification("Commanded pause walking");
-            setPauseWalkingAndPublish(true);
-         }
-         else if (continueAvailable)
-         {
-            baseUI.getPrimary3DPanel().getNotificationManager().pushNotification("Commanded resume walking");
-            setPauseWalkingAndPublish(false);
-         }
-      }
-   }
-
-   public void updateWalkPathControlRing()
-   {
-      walkPathControlRing.update();
-   }
-   
-   public void calculateWalkPathControlRingVRPick(RDXVRContext vrContext)
-   {
-      if (!manualFootstepPlacement.isPlacingFootstep())
-         walkPathControlRing.calculateVRPick(vrContext);
-   }
-
-   public void processWalkPathControlRingVRInput(RDXVRContext vrContext)
-   {
-      if (!manualFootstepPlacement.isPlacingFootstep())
-      {
-         if (walkPathControlRing.getFootstepPlannerGoalGizmo().getPathControlRingGizmo().getIsGizmoHoveredVR().get(RobotSide.RIGHT))
-         {
-            vrContext.getController(RobotSide.RIGHT).runIfConnected(controller ->
-            {
-               controller.setBButtonText("Delete all");
-               if (controller.getBButtonActionData().bChanged() && controller.getBButtonActionData().bState())
-               {
-                  deleteAll();
-               }
-               controller.setAButtonText("Walk");
-               if (controller.getAButtonActionData().bChanged() && controller.getAButtonActionData().bState())
-               {
-                  interactableFootstepPlan.walkFromSteps();
-               }
-            });
-         }
-
-         walkPathControlRing.processVRInput(vrContext);
-      }
-   }
-
-   public void calculateWalkPathControlRing3DViewPick(ImGui3DViewInput input)
-   {
-      if (!manualFootstepPlacement.isPlacingFootstep())
-         walkPathControlRing.calculate3DViewPick(input);
-   }
-
-   public void processWalkPathControlRing3dViewInput(ImGui3DViewInput input)
-   {
-      if (!manualFootstepPlacement.isPlacingFootstep())
-         walkPathControlRing.process3DViewInput(input);
-   }
-
-   public void destroy()
-   {
-      footstepPlanning.destroy();
-      footstepsSentToControllerGraphic.destroy();
-      bodyPathPlanGraphic.destroy();
-      interactableFootstepPlan.destroy();
-   }
-
-   public void deleteAll()
-   {
-      footstepsSentToControllerGraphic.clear();
-      ballAndArrowMidFeetPosePlacement.clear();
-      manualFootstepPlacement.exitPlacement();
-      interactableFootstepPlan.clear();
-      bodyPathPlanGraphic.clear();
-      walkPathControlRing.delete();
-
-      legControlMode = RDXLegControlMode.DISABLED;
-   }
-
-   public void setLegControlModeToSingleSupportFootPosing()
-   {
-      legControlMode = RDXLegControlMode.SINGLE_SUPPORT_FOOT_POSING;
-   }
-
-   public void sendAbortWalkingMessage()
-   {
-      communicationHelper.publishToController(abortWalkingMessage);
-      // The abort walking message can only be process when the controller is in walking state, this forces the abort to go through
-      pauseWalkingMessage.setPause(false);
-      communicationHelper.publishToController(pauseWalkingMessage);
-   }
-
-   public void setPauseWalkingAndPublish(boolean pauseWalking)
-   {
-      pauseWalkingMessage.setPause(pauseWalking);
-      communicationHelper.publishToController(pauseWalkingMessage);
-
-      if (pauseWalking)
-         LogTools.info("Commanding Pause Walking...");
-      else
-         LogTools.info("Commanding Continue Walking...");
-   }
-
-   public RDXManualFootstepPlacement getManualFootstepPlacement()
-   {
-      return manualFootstepPlacement;
-   }
-
-   public void getWalkPathControlRingVirtualRenderables(Array<Renderable> renderables, Pool<Renderable> pool)
-   {
-      walkPathControlRing.getVirtualRenderables(renderables, pool);
-   }
-
-   public void getRenderables(Array<Renderable> renderables, Pool<Renderable> pool)
-   {
-      footstepsSentToControllerGraphic.getRenderables(renderables, pool);
-      ballAndArrowMidFeetPosePlacement.getRenderables(renderables, pool);
-      manualFootstepPlacement.getRenderables(renderables, pool);
-      interactableFootstepPlan.getRenderables(renderables, pool);
-      // Only render when planning with body path
-      if (locomotionParameters.getPlanWithBodyPath())
-         bodyPathPlanGraphic.getRenderables(renderables, pool);
-   }
-
-   public void renderOverlayElements(RDX3DPanel panel3D)
-   {
-      boolean isPlanning = footstepPlanning.isPlanning();
-      boolean hasPlannedRecently = footstepPlanningCompleteTimer.isRunning(2.0);
-      if (isPlanning || hasPlannedRecently)
-      {
-         if (isPlanning)
-         {
             if (!wasPlanning)
             {
                wasPlanning = true;
@@ -1047,5 +525,4 @@
    {
       return locomotionParameters;
    }
-}
->>>>>>> 89245416
+}