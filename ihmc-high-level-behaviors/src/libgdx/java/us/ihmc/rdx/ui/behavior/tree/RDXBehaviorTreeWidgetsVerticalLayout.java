--- conflicted
+++ resolved
@@ -6,7 +6,6 @@
 import us.ihmc.behaviors.behaviorTree.topology.BehaviorTreeNodeInsertionType;
 import us.ihmc.commons.thread.TypedNotification;
 import us.ihmc.log.LogTools;
-import us.ihmc.rdx.imgui.ImGuiExpandCollapseRenderer;
 import us.ihmc.rdx.imgui.ImGuiTools;
 import us.ihmc.rdx.imgui.ImGuiUniqueLabelMap;
 import us.ihmc.rdx.ui.behavior.sequence.RDXActionNode;
@@ -32,13 +31,9 @@
    {
       node.renderGeneralRowBeginWidgets();
       node.renderTreeViewIconArea();
-<<<<<<< HEAD
-=======
 
-      ImGui.sameLine();
       if (node.getParent() != null)
          node.getParent().getChildrenDescriptionAligner().align();
->>>>>>> f3651351
       node.renderNodeDescription();
 
       if (ImGui.beginPopup(node.getNodePopupID()))
