--- conflicted
+++ resolved
@@ -192,7 +192,7 @@
       {
          if (ImGui.menuItem(labels.get("Save to File")))
          {
-            RDXBaseUI.getInstance().getPrimary3DPanel().getNotificationManager().pushNotification("Saving %s".formatted(getDefinition().getName()));
+            RDXBaseUI.pushNotification("Saving %s".formatted(getDefinition().getName()));
             getDefinition().saveToFile();
          }
          if (ImGui.menuItem(labels.get("Unlink from JSON File")))
@@ -204,23 +204,7 @@
       {
          if (ImGui.menuItem(labels.get("Convert to JSON Root")))
          {
-<<<<<<< HEAD
-            imJSONFileNameText.set(getDefinition().getJSONFilename().replaceAll("\\.json$", ""));
-            ImGui.text("File name:");
-            ImGui.sameLine();
-            ImGui.setNextItemWidth(ImGuiTools.calcTextSizeX(imJSONFileNameText.get()) + 10.0f);
-            if (ImGui.inputText(labels.get(".json"), imJSONFileNameText))
-            {
-               getDefinition().setJSONFileName(imJSONFileNameText.get() + ".json");
-            }
-            if (ImGui.menuItem(labels.get("Save to File")))
-            {
-               RDXBaseUI.pushNotification("Saving %s".formatted(getDefinition().getJSONFilename()));
-               getDefinition().saveToFile();
-            }
-=======
             getDefinition().setName(getDefinition().getName() + ".json");
->>>>>>> d0873241
          }
       }
    }
