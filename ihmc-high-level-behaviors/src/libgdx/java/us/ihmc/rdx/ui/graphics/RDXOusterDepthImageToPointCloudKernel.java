--- conflicted
+++ resolved
@@ -28,11 +28,7 @@
    private final OpenCLRigidBodyTransformParameter ousterToFisheyeTransformParameter = new OpenCLRigidBodyTransformParameter();
    private OpenCLFloatBuffer pointCloudVertexBuffer;
    private final RigidBodyTransform ousterToWorldTransform = new RigidBodyTransform();
-<<<<<<< HEAD
-   private int pointsToAddAboveAndBelowForColorDetail;
-=======
    private int levelOfColorDetail;
->>>>>>> b0dc7287
    private int heightWithVerticalPointsForColorDetail;
    private BytedecoImage fisheyeImage;
    private final RigidBodyTransform ousterToFisheyeTransform = new RigidBodyTransform();
@@ -51,17 +47,10 @@
    public RDXOusterDepthImageToPointCloudKernel(RDXPointCloudRenderer pointCloudRenderer,
                                                 OpenCLManager openCLManager,
                                                 BytedecoImage depthImage,
-<<<<<<< HEAD
-                                                int pointsToAddAboveAndBelowForColorDetail)
-   {
-      this.depthImage = depthImage;
-      initialize(pointCloudRenderer, openCLManager, pointsToAddAboveAndBelowForColorDetail);
-=======
                                                 int levelOfColorDetail)
    {
       this.depthImage = depthImage;
       initialize(pointCloudRenderer, openCLManager, levelOfColorDetail);
->>>>>>> b0dc7287
    }
 
    private void initialize(RDXPointCloudRenderer pointCloudRenderer,
@@ -73,29 +62,17 @@
       openCLProgram = openCLManager.loadProgram("OusterPointCloudVisualizer", "PerceptionCommon.cl");
       unpackPointCloudKernel = openCLManager.createKernel(openCLProgram, "imageToPointCloud");
 
-<<<<<<< HEAD
-      changePointsToAddAboveAndBelow(pointCloudRenderer, pointsToAddAboveAndBelowForColorDetail);
-=======
       changeLevelOfColorDetail(pointCloudRenderer, pointsToAddAboveAndBelowForColorDetail);
->>>>>>> b0dc7287
 
       fisheyeImage = new BytedecoImage(100, 100, opencv_core.CV_8UC4);
       fisheyeImage.createOpenCLImage(openCLManager, OpenCL.CL_MEM_READ_ONLY);
    }
 
-<<<<<<< HEAD
-   public void changePointsToAddAboveAndBelow(RDXPointCloudRenderer pointCloudRenderer, int pointsToAddAboveAndBelowForColorDetail)
-   {
-      this.pointCloudRenderer = pointCloudRenderer;
-      this.pointsToAddAboveAndBelowForColorDetail = pointsToAddAboveAndBelowForColorDetail;
-      this.heightWithVerticalPointsForColorDetail = depthImage.getImageHeight() * (1 + 2 * pointsToAddAboveAndBelowForColorDetail);
-=======
    public void changeLevelOfColorDetail(RDXPointCloudRenderer pointCloudRenderer, int levelOfColorDetail)
    {
       this.pointCloudRenderer = pointCloudRenderer;
       this.levelOfColorDetail = levelOfColorDetail;
       this.heightWithVerticalPointsForColorDetail = depthImage.getImageHeight() * (1 + 2 * levelOfColorDetail);
->>>>>>> b0dc7287
 
       pointCloudVertexBuffer = new OpenCLFloatBuffer(pointCloudRenderer.getMaxPoints() * RDXPointCloudRenderer.FLOATS_PER_VERTEX,
                                                      pointCloudRenderer.getVertexBuffer());
@@ -136,11 +113,7 @@
       floatParameters.setParameter(depthImage.getImageWidth());
       floatParameters.setParameter(depthImage.getImageHeight());
       floatParameters.setParameter(pointSize);
-<<<<<<< HEAD
-      floatParameters.setParameter((float) pointsToAddAboveAndBelowForColorDetail);
-=======
       floatParameters.setParameter((float) levelOfColorDetail);
->>>>>>> b0dc7287
       ousterToWorldTransformParameter.setParameter(ousterToWorldTransform);
 
       useFisheyeColorImageParameter.setParameter(useFisheyeColorImage);
