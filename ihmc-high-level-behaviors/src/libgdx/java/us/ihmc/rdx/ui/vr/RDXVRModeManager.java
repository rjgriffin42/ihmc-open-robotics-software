--- conflicted
+++ resolved
@@ -31,7 +31,7 @@
 {
    private ROS2SyncedRobotModel syncedRobot;
    private RDXVRHandPlacedFootstepMode handPlacedFootstepMode;
-//   private RDXVRKinematicsStreamingMode kinematicsStreamingMode;
+   private RDXVRKinematicsStreamingMode kinematicsStreamingMode;
    private RDXJoystickBasedStepping joystickBasedStepping;
    private RDX3DSituatedImGuiPanel leftHandPanel;
    private final FramePose3D leftHandPanelPose = new FramePose3D();
@@ -55,13 +55,8 @@
 
       if (syncedRobot.getRobotModel().getRobotVersion().hasBothArms())
       {
-<<<<<<< HEAD
-//         kinematicsStreamingMode = new RDXVRKinematicsStreamingMode(syncedRobot.getRobotModel(), controllerHelper, kinematicsStreamingToolboxProcess);
-//         kinematicsStreamingMode.create(baseUI.getVRManager().getContext());
-=======
          kinematicsStreamingMode = new RDXVRKinematicsStreamingMode(syncedRobot, controllerHelper, sceneGraph, kinematicsStreamingToolboxProcess, retargetingParameters);
          kinematicsStreamingMode.create(baseUI.getVRManager().getContext());
->>>>>>> a4839d4c
       }
 
       joystickBasedStepping = new RDXJoystickBasedStepping(syncedRobot.getRobotModel());
@@ -103,16 +98,16 @@
          case FOOTSTEP_PLACEMENT -> handPlacedFootstepMode.processVRInput(vrContext);
          case WHOLE_BODY_IK_STREAMING ->
          {
-//            if (kinematicsStreamingMode != null)
-//               kinematicsStreamingMode.processVRInput(vrContext);
+            if (kinematicsStreamingMode != null)
+               kinematicsStreamingMode.processVRInput(vrContext);
          }
       }
    }
 
    public void update()
    {
-//      if (kinematicsStreamingMode != null)
-//         kinematicsStreamingMode.update(mode == RDXVRMode.WHOLE_BODY_IK_STREAMING);
+      if (kinematicsStreamingMode != null)
+         kinematicsStreamingMode.update(mode == RDXVRMode.WHOLE_BODY_IK_STREAMING);
       leftHandPanel.update();
       joystickBasedStepping.update(mode == RDXVRMode.JOYSTICK_WALKING);
    }
@@ -170,8 +165,8 @@
          }
          case WHOLE_BODY_IK_STREAMING ->
          {
-//            if (kinematicsStreamingMode != null)
-//               kinematicsStreamingMode.renderImGuiWidgets();
+            if (kinematicsStreamingMode != null)
+               kinematicsStreamingMode.renderImGuiWidgets();
          }
          case JOYSTICK_WALKING ->
          {
@@ -192,8 +187,8 @@
             }
             case WHOLE_BODY_IK_STREAMING ->
             {
-//               if (kinematicsStreamingMode != null)
-//                  kinematicsStreamingMode.getVirtualRenderables(renderables, pool, sceneLevels);
+               if (kinematicsStreamingMode != null)
+                  kinematicsStreamingMode.getVirtualRenderables(renderables, pool, sceneLevels);
             }
             case JOYSTICK_WALKING ->
             {
@@ -211,15 +206,15 @@
    public void destroy()
    {
       leftHandPanel.dispose();
-//      if (kinematicsStreamingMode != null)
-//         kinematicsStreamingMode.destroy();
+      if (kinematicsStreamingMode != null)
+         kinematicsStreamingMode.destroy();
       joystickBasedStepping.destroy();
    }
 
-//   public RDXVRKinematicsStreamingMode getKinematicsStreamingMode()
-//   {
-//      return kinematicsStreamingMode;
-//   }
+   public RDXVRKinematicsStreamingMode getKinematicsStreamingMode()
+   {
+      return kinematicsStreamingMode;
+   }
 
    public ImBoolean getShowFloatingVideoPanel()
    {
