--- conflicted
+++ resolved
@@ -49,16 +49,11 @@
       handPlacedFootstepMode = new RDXVRHandPlacedFootstepMode();
       handPlacedFootstepMode.create(syncedRobot.getRobotModel(), controllerHelper);
 
-<<<<<<< HEAD
-      kinematicsStreamingMode = new RDXVRKinematicsStreamingMode(syncedRobot, controllerHelper, kinematicsStreamingToolboxProcess);
-      kinematicsStreamingMode.create(baseUI.getVRManager().getContext());
-=======
       if (syncedRobot.getRobotModel().getRobotVersion().hasArms())
       {
-         kinematicsStreamingMode = new RDXVRKinematicsStreamingMode(syncedRobot.getRobotModel(), controllerHelper, kinematicsStreamingToolboxProcess);
+         kinematicsStreamingMode = new RDXVRKinematicsStreamingMode(syncedRobot, controllerHelper, kinematicsStreamingToolboxProcess);
          kinematicsStreamingMode.create(baseUI.getVRManager().getContext());
       }
->>>>>>> 77b2d00e
 
       joystickBasedStepping = new RDXJoystickBasedStepping(syncedRobot.getRobotModel());
       joystickBasedStepping.create(baseUI, controllerHelper, syncedRobot);
@@ -107,14 +102,10 @@
 
    public void update()
    {
-<<<<<<< HEAD
-      kinematicsStreamingMode.update(mode == RDXVRMode.WHOLE_BODY_IK_STREAMING);
+      if (kinematicsStreamingMode != null)
+         kinematicsStreamingMode.update(mode == RDXVRMode.WHOLE_BODY_IK_STREAMING);
       if (mode != RDXVRMode.WHOLE_BODY_IK_STREAMING)
          kinematicsStreamingMode.setEnabled(false);
-=======
-      if (kinematicsStreamingMode != null)
-         kinematicsStreamingMode.update(mode == RDXVRMode.WHOLE_BODY_IK_STREAMING);
->>>>>>> 77b2d00e
       leftHandPanel.update();
       joystickBasedStepping.update(mode == RDXVRMode.JOYSTICK_WALKING);
    }
