package us.ihmc.rdx.ui.behavior.behaviors;

import com.badlogic.gdx.Gdx;
import com.badlogic.gdx.graphics.g3d.Renderable;
import com.badlogic.gdx.utils.Array;
import com.badlogic.gdx.utils.Pool;
import imgui.flag.ImGuiInputTextFlags;
import imgui.internal.ImGui;
import com.badlogic.gdx.graphics.*;
import imgui.type.ImBoolean;
import imgui.type.ImDouble;
import imgui.type.ImString;
import org.apache.commons.lang3.tuple.Pair;
import perception_msgs.msg.dds.HeightMapMessage;
import us.ihmc.behaviors.tools.footstepPlanner.MinimalFootstep;
import us.ihmc.commons.thread.Notification;
import us.ihmc.euclid.geometry.Pose3D;
import us.ihmc.euclid.geometry.interfaces.Pose3DBasics;
import us.ihmc.euclid.shape.primitives.Box3D;
import us.ihmc.footstepPlanning.graphSearch.graph.visualization.BipedalFootstepPlannerNodeRejectionReason;
import us.ihmc.footstepPlanning.graphSearch.parameters.FootstepPlannerParameterKeys;
import us.ihmc.footstepPlanning.graphSearch.stepExpansion.ReferenceBasedIdealStepCalculator;
import us.ihmc.rdx.imgui.*;
import us.ihmc.rdx.input.ImGui3DViewInput;
import us.ihmc.rdx.sceneManager.RDXSceneLevel;
import us.ihmc.rdx.ui.ImGuiRemoteROS2StoredPropertySet;
import us.ihmc.rdx.ui.RDXBaseUI;
import us.ihmc.rdx.ui.affordances.RDXBallAndArrowPosePlacement;
import us.ihmc.rdx.ui.behavior.registry.RDXBehaviorUIDefinition;
import us.ihmc.rdx.ui.behavior.registry.RDXBehaviorUIInterface;
import us.ihmc.rdx.ui.graphics.RDXBodyPathPlanGraphic;
import us.ihmc.rdx.ui.graphics.RDXBoxVisualizer;
import us.ihmc.rdx.ui.graphics.RDXFootstepPlanGraphic;
import us.ihmc.rdx.ui.yo.ImGuiYoDoublePlot;
import us.ihmc.rdx.ui.yo.ImPlotYoHelperDoublePlotLine;
import us.ihmc.rdx.visualizers.RDXHeightMapGraphic;
import us.ihmc.rdx.visualizers.RDXPlanarRegionsGraphic;
import us.ihmc.behaviors.lookAndStep.LookAndStepBehavior;
import us.ihmc.behaviors.lookAndStep.LookAndStepBehaviorParameters;
import us.ihmc.behaviors.tools.BehaviorHelper;
import us.ihmc.rdx.visualizers.RDXSphereAndArrowGraphic;
import us.ihmc.robotics.robotSide.RobotSide;

import java.util.ArrayList;
import java.util.Set;
import java.util.concurrent.atomic.AtomicReference;

import static us.ihmc.behaviors.lookAndStep.LookAndStepBehaviorAPI.*;

public class RDXLookAndStepBehaviorUI extends RDXBehaviorUIInterface
{
   public static final RDXBehaviorUIDefinition DEFINITION = new RDXBehaviorUIDefinition(LookAndStepBehavior.DEFINITION,
                                                                                        RDXLookAndStepBehaviorUI::new);
   private final BehaviorHelper helper;
   private final AtomicReference<ArrayList<MinimalFootstep>> latestPlannedFootsteps;
   private final AtomicReference<ArrayList<MinimalFootstep>> latestCommandedFootsteps;
   private String currentState = "";
   private final ImGuiUniqueLabelMap labels = new ImGuiUniqueLabelMap(getClass());
   private final ImBoolean operatorReview = new ImBoolean(false);
   private final ImGuiEnumPlot currentStatePlot = new ImGuiEnumPlot(1000, 250, 15);
   private long numberOfSteppingRegionsReceived = 0;
   private final ImGuiPlot steppingRegionsPlot = new ImGuiPlot("", 1000, 250, 15);
   private final ImGuiMovingPlot impassibilityDetectedPlot = new ImGuiMovingPlot("Impassibility", 1000, 250, 15);
   private final AtomicReference<Boolean> impassibilityDetected;
   private ImBooleanWrapper stopForImpassibilities;
   private final ImPlotYoHelperDoublePlotLine footstepPlanningDurationPlot;
   private final ImGuiYoDoublePlot footholdVolumePlot;
   private final ImBoolean invertShowGraphics = new ImBoolean(false);
   private final ImBoolean showReceivedRegions = new ImBoolean(false);
   private final ImBoolean showHeightMap = new ImBoolean(true);
   private final ImBoolean showPlannedSteps = new ImBoolean(true);
   private final ImBoolean showLastCommandedSteps = new ImBoolean(false);

   private boolean reviewingBodyPath = true;
   private final ImString latestFootstepPlannerLogPath = new ImString();
   private ArrayList<Pair<Integer, Double>> latestFootstepPlannerRejectionReasons = new ArrayList<>();

   private final RDXSphereAndArrowGraphic subGoalGraphic = new RDXSphereAndArrowGraphic();
   private final RDXPlanarRegionsGraphic planarRegionsGraphic = new RDXPlanarRegionsGraphic();
   private final RDXPlanarRegionsGraphic receivedRegionsGraphic = new RDXPlanarRegionsGraphic();
   private final RDXHeightMapGraphic heightMapGraphic = new RDXHeightMapGraphic();
   private final RDXBodyPathPlanGraphic bodyPathPlanGraphic = new RDXBodyPathPlanGraphic();
   private final RDXFootstepPlanGraphic footstepPlanGraphic;
   private final RDXFootstepPlanGraphic commandedFootstepsGraphic;
   private final RDXFootstepPlanGraphic startAndGoalFootstepsGraphic;
   private final ImGuiRemoteROS2StoredPropertySet lookAndStepRemotePropertySet;
   private final ImGuiRemoteROS2StoredPropertySet footstepPlannerRemotePropertySet;
   private final ImGuiRemoteROS2StoredPropertySet swingPlannerRemotePropertySet;
   private final RDXBallAndArrowPosePlacement goalAffordance = new RDXBallAndArrowPosePlacement();
   private final RDXBoxVisualizer obstacleBoxVisualizer = new RDXBoxVisualizer();
   private final Notification planningFailedNotification = new Notification();
   private volatile int numberOfPlannedSteps = 0;

   private ImDouble ballAndArrowX = new ImDouble(7.0);
   private ImDouble ballAndArrowY = new ImDouble(0.5);
   private ImDouble ballAndArrowYaw = new ImDouble(0.1);
   private ImDoubleWrapper referenceAlpha;

   public RDXLookAndStepBehaviorUI(BehaviorHelper helper)
   {
      this.helper = helper;
      helper.subscribeViaCallback(CurrentState, state -> currentState = state);
      helper.subscribeViaCallback(OperatorReviewEnabledToUI, operatorReview::set);
      helper.subscribeViaCallback(PlanarRegionsForUI, regions ->
      {
         ++numberOfSteppingRegionsReceived;
         if (regions != null)
            planarRegionsGraphic.generateMeshesAsync(regions.copy());
      });
      heightMapGraphic.getRenderGroundPlane().set(false);
      helper.subscribeViaCallback(HEIGHT_MAP_FOR_UI, heightMapGraphic::generateMeshesAsync);
      helper.subscribeViaCallback(ReceivedPlanarRegionsForUI, regions ->
      {
         if (regions != null)
            receivedRegionsGraphic.generateMeshesAsync(regions.copy());
      });
      helper.subscribeViaCallback(GoalForUI, goalAffordance::setGoalPoseNoCallbacks);
      helper.subscribeViaCallback(SubGoalForUI, subGoalGraphic::setToPose);
      helper.subscribeViaCallback(BodyPathPlanForUI, bodyPath ->
      {
         if (bodyPath != null)
            Gdx.app.postRunnable(() -> bodyPathPlanGraphic.generateMeshes(bodyPath));
      });
      footstepPlanGraphic = new RDXFootstepPlanGraphic(helper.getRobotModel().getContactPointParameters().getControllerFootGroundContactPoints());
      commandedFootstepsGraphic = new RDXFootstepPlanGraphic(helper.getRobotModel().getContactPointParameters().getControllerFootGroundContactPoints());
      startAndGoalFootstepsGraphic = new RDXFootstepPlanGraphic(helper.getRobotModel().getContactPointParameters().getControllerFootGroundContactPoints());
      footstepPlanGraphic.setTransparency(0.2);
      latestPlannedFootsteps = helper.subscribeViaReference(PlannedFootstepsForUI, new ArrayList<>());
      latestCommandedFootsteps = helper.subscribeViaReference(LastCommandedFootsteps, new ArrayList<>());
      helper.subscribeViaCallback(PlannedFootstepsForUI, footsteps ->
      {
         reviewingBodyPath = false;
         numberOfPlannedSteps = footsteps.size();
         footstepPlanGraphic.generateMeshesAsync(footsteps);
      });
      helper.subscribeViaCallback(LastCommandedFootsteps, commandedFootstepsGraphic::generateMeshesAsync);
      startAndGoalFootstepsGraphic.setColor(RobotSide.LEFT, Color.BLUE);
      startAndGoalFootstepsGraphic.setColor(RobotSide.RIGHT, Color.BLUE);
      startAndGoalFootstepsGraphic.setTransparency(0.4);
      helper.subscribeViaCallback(ImminentFootPosesForUI, startAndGoalFootstepsGraphic::generateMeshesAsync);
      footstepPlanningDurationPlot = new ImPlotYoHelperDoublePlotLine("LookAndStepBehavior.footstepPlanningDuration", 10.0, helper);
      helper.subscribeViaCallback(FootstepPlannerLatestLogPath, latestFootstepPlannerLogPath::set);
      helper.subscribeViaCallback(FootstepPlannerRejectionReasons, reasons ->
      {
         latestFootstepPlannerRejectionReasons = reasons;
         numberOfPlannedSteps = 0;
         planningFailedNotification.set();
      });
      footholdVolumePlot = new ImGuiYoDoublePlot("footholdVolume", helper, 1000, 250, 15);
      impassibilityDetected = helper.subscribeViaReference(ImpassibilityDetected, false);
      obstacleBoxVisualizer.setColor(Color.RED);
      helper.subscribeViaCallback(Obstacle, boxDescription ->
      {
         Box3D box3D = new Box3D();
         box3D.set(boxDescription.getLeft(), boxDescription.getRight());
         obstacleBoxVisualizer.generateMeshAsync(box3D);
      });
      helper.subscribeViaCallback(ResetForUI, goalAffordance::clear);
      lookAndStepRemotePropertySet = new ImGuiRemoteROS2StoredPropertySet(helper, helper.getRobotModel().getLookAndStepParameters(), PARAMETERS);
      footstepPlannerRemotePropertySet = new ImGuiRemoteROS2StoredPropertySet(helper,
                                                                              helper.getRobotModel().getFootstepPlannerParameters("ForLookAndStep"),
                                                                              FOOTSTEP_PLANNING_PARAMETERS);
      swingPlannerRemotePropertySet = new ImGuiRemoteROS2StoredPropertySet(helper,
                                                                           helper.getRobotModel().getSwingPlannerParameters("ForLookAndStep"),
                                                                           SWING_PLANNER_PARAMETERS);
<<<<<<< HEAD
      stopForImpassibilities = new ImBooleanWrapper(lookAndStepRemotePropertySet.getStoredPropertySet(),
                                                    LookAndStepBehaviorParameters.stopForImpassibilities,
                                                    stopForImpassibilities ->
                                                    {
                                                       if (ImGui.checkbox(labels.get("Stop for impassibilities"), stopForImpassibilities))
                                                       {
                                                          lookAndStepRemotePropertySet.setPropertyChanged();
                                                       }
                                                    });
=======
      stopForImpassibilities = new ImBooleanWrapper(lookAndStepRemotePropertySet.getStoredPropertySet(), LookAndStepBehaviorParameters.stopForImpassibilities);
      referenceAlpha = new ImDoubleWrapper(footstepPlannerRemotePropertySet.getStoredPropertySet(), FootstepPlannerParameterKeys.referencePlanAlpha);
>>>>>>> e86d73d6
   }

   @Override
   public void create(RDXBaseUI baseUI)
   {
      goalAffordance.create(goalPose -> helper.publish(GOAL_INPUT, goalPose), Color.CYAN);
      goalAffordance.setOnStartPositionPlacement(() -> baseUI.setModelSceneMouseCollisionEnabled(true));
      goalAffordance.setOnEndPositionPlacement(() -> baseUI.setModelSceneMouseCollisionEnabled(false));
      subGoalGraphic.create(0.027, 0.027 * 6.0, Color.YELLOW);

      baseUI.getPrimary3DPanel().addImGui3DViewInputProcessor(this::processImGui3DViewInput);
   }

   public void setGoal(Pose3DBasics goal)
   {
      goalAffordance.setGoalPoseAndPassOn(goal);
   }

   public void processImGui3DViewInput(ImGui3DViewInput input)
   {
      goalAffordance.processImGui3DViewInput(input);
   }

   @Override
   public void update()
   {
      obstacleBoxVisualizer.update();
      if (planningFailedNotification.poll())
      {
         footstepPlanGraphic.clear();
      }

      if (areGraphicsEnabled())
      {
         footstepPlanGraphic.update();
         commandedFootstepsGraphic.update();
         startAndGoalFootstepsGraphic.update();
         planarRegionsGraphic.update();
         heightMapGraphic.update();
         bodyPathPlanGraphic.update();
         if (showReceivedRegions.get())
            receivedRegionsGraphic.update();
      }
   }

   @Override
   public void renderTreeNodeImGuiWidgets()
   {
      ImGui.text("Current state:");
      if (!currentState.isEmpty())
      {
         LookAndStepBehavior.State state = LookAndStepBehavior.State.valueOf(currentState);
         currentStatePlot.render(state.ordinal(), state.name());
      }
      else
      {
         currentStatePlot.render(-1, "");
      }

      if (ImGui.button("Reset"))
      {
         helper.publish(RESET);
      }
      ImGui.sameLine();

      goalAffordance.renderPlaceGoalButton();
      ImGui.text(areGraphicsEnabled() ? "Showing graphics." : "Graphics hidden.");
      ImGui.checkbox(labels.get("Show height map"), showHeightMap);
      ImGui.sameLine();
      if (ImGui.button(labels.get("Clear")))
         clearGraphics();
      ImGui.sameLine();
      ImGui.checkbox(labels.get("Invert"), invertShowGraphics);
      ImGui.checkbox(labels.get("Received Regions"), showReceivedRegions);
      ImGui.sameLine();
      ImGui.text("Steps:");
      ImGui.sameLine();
      ImGui.checkbox(labels.get("Planned"), showPlannedSteps);
      ImGui.sameLine();
      ImGui.checkbox(labels.get("Commanded"), showLastCommandedSteps);

      if (ImGui.checkbox("Operator review", operatorReview))
      {
         helper.publish(OperatorReviewEnabled, operatorReview.get());
      }
      if (ImGui.button("Reject"))
      {
         helper.publish(ReviewApproval, false);
      }
      ImGui.sameLine();
      if (ImGui.button("Approve"))
      {
         helper.publish(ReviewApproval, true);
      }
      footstepPlanningDurationPlot.renderImGuiWidgets();
<<<<<<< HEAD
//      ImGui.text("Footstep planning regions recieved:");
//      steppingRegionsPlot.render(numberOfSteppingRegionsReceived);
      stopForImpassibilities.renderImGuiWidget();
=======
      ImGui.text("Footstep planning regions recieved:");
      steppingRegionsPlot.render(numberOfSteppingRegionsReceived);
      stopForImpassibilities.accessImBoolean(stopForImpassibilities ->
      {
         if (ImGui.checkbox(labels.get("Stop for impassibilities"), stopForImpassibilities))
         {
            lookAndStepRemotePropertySet.setPropertyChanged();
         }
      });
>>>>>>> e86d73d6
      impassibilityDetectedPlot.setNextValue(impassibilityDetected.get() ? 1.0f : 0.0f);
      impassibilityDetectedPlot.calculate(impassibilityDetected.get() ? "OBSTRUCTED" : "ALL CLEAR");

      ImGui.text(ReferenceBasedIdealStepCalculator.statusMessage);

      referenceAlpha.accessImDouble(alpha ->
      {
         if (ImGuiTools.volatileInputDouble("Reference alpha", alpha))
         {
            footstepPlannerRemotePropertySet.getStoredPropertySet().set(FootstepPlannerParameterKeys.referencePlanAlpha, alpha.get());
            footstepPlannerRemotePropertySet.setPropertyChanged();
         }
      });

//      footholdVolumePlot.render();

//      ImGui.checkbox("Show graphics", showGraphics);
//      ImGui.sameLine();
//      if (ImGui.button("Add support regions once"))
//      {
//         helper.publish(PublishSupportRegions);
//      }

//      if (ImGui.collapsingHeader("Behavior Visualization"))
//      {
//         ImGui.checkbox("Show tuner", showLookAndStepParametersTuner);
//         treePanel.renderWidgetsOnly();
//      }
//      ImGui.pushItemWidth(100.0f);
//      int flags = ImGuiTreeNodeFlags.DefaultOpen;
//      flags += ImGuiTreeNodeFlags.FramePadding;
//      if (ImGui.collapsingHeader("Footstep Planning", flags))
//      {
//      ImGui.separator();

      ImGui.text("Footstep planning: Planned steps: " + numberOfPlannedSteps);
      latestFootstepPlannerLogPath.set(latestFootstepPlannerLogPath.get().replace(System.getProperty("user.home"), "~"));
//      ImGui.pushItemWidth(ImGui.getWindowWidth() - 3);
      ImGui.pushItemWidth(340.0f);
      ImGui.text("Latest log:");
      int flags2 = ImGuiInputTextFlags.ReadOnly;
      ImGui.inputText("", latestFootstepPlannerLogPath, flags2);
      ImGui.popItemWidth();
//      ImGui.checkbox("Show tuner", showFootstepPlanningParametersTuner);

      ImGui.text("Rejection reasons:");
      for (int i = 0; i < 5; i++) // Variable number of lines was crashing rendering in imgui-node-editor
      {
         if (latestFootstepPlannerRejectionReasons.size() > i && latestFootstepPlannerRejectionReasons.get(i) != null)
            ImGui.text(latestFootstepPlannerRejectionReasons.get(i).getRight() + "%: "
                       + BipedalFootstepPlannerNodeRejectionReason.values[latestFootstepPlannerRejectionReasons.get(i).getLeft()].name());
         else
            ImGui.text("");
      }
//      if (ImGui.collapsingHeader("Swing Planning"))
//      {
//         ImGui.checkbox("Show tuner", showSwingPlanningParametersTuner);
//      }
   }

   @Override
   public void addChildPanels(ImGuiPanel parentPanel)
   {
      parentPanel.addChild(lookAndStepRemotePropertySet.createPanel());
      parentPanel.addChild(footstepPlannerRemotePropertySet.createPanel());
      parentPanel.addChild(swingPlannerRemotePropertySet.createPanel());
   }

   private boolean areGraphicsEnabled()
   {
      boolean wasTickedRecently = wasTickedRecently(0.5);
      boolean currentStateIsNotEmpty = !currentState.isEmpty();
      boolean isInResetState = currentState.equals(LookAndStepBehavior.State.RESET.name());
      boolean isPlacingGoal = goalAffordance.isPlacingGoal();
      boolean areGraphicsEnabled = (wasTickedRecently && currentStateIsNotEmpty && !isInResetState) || isPlacingGoal;
      if (invertShowGraphics.get())
         areGraphicsEnabled = !areGraphicsEnabled;
      return areGraphicsEnabled;
   }

   @Override
   public void getRenderables(Array<Renderable> renderables, Pool<Renderable> pool, Set<RDXSceneLevel> sceneLevels)
   {
      if (areGraphicsEnabled())
      {
         if (sceneLevels.contains(RDXSceneLevel.VIRTUAL))
         {
            goalAffordance.getRenderables(renderables, pool);
            subGoalGraphic.getRenderables(renderables, pool);
            if (showPlannedSteps.get())
               footstepPlanGraphic.getRenderables(renderables, pool);
            if (showLastCommandedSteps.get())
               commandedFootstepsGraphic.getRenderables(renderables, pool);
            startAndGoalFootstepsGraphic.getRenderables(renderables, pool);
            bodyPathPlanGraphic.getRenderables(renderables, pool);
         }
         if (sceneLevels.contains(RDXSceneLevel.MODEL))
         {
            if (impassibilityDetected.get())
               obstacleBoxVisualizer.getRenderables(renderables, pool);
            planarRegionsGraphic.getRenderables(renderables, pool);
            if (showHeightMap.get())
               heightMapGraphic.getRenderables(renderables, pool);
            if (showReceivedRegions.get())
               receivedRegionsGraphic.getRenderables(renderables, pool);
         }
      }
   }

   public void clearGraphics()
   {
      goalAffordance.clear();
      subGoalGraphic.clear();
      footstepPlanGraphic.clear();
      commandedFootstepsGraphic.clear();
      startAndGoalFootstepsGraphic.clear();
      planarRegionsGraphic.clear();
      heightMapGraphic.generateMeshesAsync(new HeightMapMessage());
      bodyPathPlanGraphic.clear();
      receivedRegionsGraphic.clear();
   }

   @Override
   public void destroy()
   {
      footstepPlanGraphic.destroy();
      commandedFootstepsGraphic.destroy();
      startAndGoalFootstepsGraphic.destroy();
      planarRegionsGraphic.destroy();
      heightMapGraphic.destroy();
      bodyPathPlanGraphic.destroy();
      obstacleBoxVisualizer.dispose();
      receivedRegionsGraphic.destroy();
   }

   public String getWindowName()
   {
      return LookAndStepBehavior.DEFINITION.getName();
   }

   @Override
   public String getName()
   {
      return DEFINITION.getName();
   }
}<|MERGE_RESOLUTION|>--- conflicted
+++ resolved
@@ -163,7 +163,6 @@
       swingPlannerRemotePropertySet = new ImGuiRemoteROS2StoredPropertySet(helper,
                                                                            helper.getRobotModel().getSwingPlannerParameters("ForLookAndStep"),
                                                                            SWING_PLANNER_PARAMETERS);
-<<<<<<< HEAD
       stopForImpassibilities = new ImBooleanWrapper(lookAndStepRemotePropertySet.getStoredPropertySet(),
                                                     LookAndStepBehaviorParameters.stopForImpassibilities,
                                                     stopForImpassibilities ->
@@ -173,10 +172,7 @@
                                                           lookAndStepRemotePropertySet.setPropertyChanged();
                                                        }
                                                     });
-=======
-      stopForImpassibilities = new ImBooleanWrapper(lookAndStepRemotePropertySet.getStoredPropertySet(), LookAndStepBehaviorParameters.stopForImpassibilities);
       referenceAlpha = new ImDoubleWrapper(footstepPlannerRemotePropertySet.getStoredPropertySet(), FootstepPlannerParameterKeys.referencePlanAlpha);
->>>>>>> e86d73d6
    }
 
    @Override
@@ -272,21 +268,9 @@
          helper.publish(ReviewApproval, true);
       }
       footstepPlanningDurationPlot.renderImGuiWidgets();
-<<<<<<< HEAD
-//      ImGui.text("Footstep planning regions recieved:");
-//      steppingRegionsPlot.render(numberOfSteppingRegionsReceived);
-      stopForImpassibilities.renderImGuiWidget();
-=======
       ImGui.text("Footstep planning regions recieved:");
       steppingRegionsPlot.render(numberOfSteppingRegionsReceived);
-      stopForImpassibilities.accessImBoolean(stopForImpassibilities ->
-      {
-         if (ImGui.checkbox(labels.get("Stop for impassibilities"), stopForImpassibilities))
-         {
-            lookAndStepRemotePropertySet.setPropertyChanged();
-         }
-      });
->>>>>>> e86d73d6
+      stopForImpassibilities.renderImGuiWidget();
       impassibilityDetectedPlot.setNextValue(impassibilityDetected.get() ? 1.0f : 0.0f);
       impassibilityDetectedPlot.calculate(impassibilityDetected.get() ? "OBSTRUCTED" : "ALL CLEAR");
 
