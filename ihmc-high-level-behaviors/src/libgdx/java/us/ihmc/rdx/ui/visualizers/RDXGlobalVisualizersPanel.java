package us.ihmc.rdx.ui.visualizers;

import com.badlogic.gdx.graphics.g3d.Renderable;
import com.badlogic.gdx.utils.Array;
import com.badlogic.gdx.utils.Pool;
import imgui.internal.ImGui;
import us.ihmc.rdx.imgui.ImGuiPanel;
import us.ihmc.rdx.imgui.ImGuiUniqueLabelMap;
import us.ihmc.rdx.sceneManager.RDXRenderableProvider;
import us.ihmc.rdx.sceneManager.RDXSceneLevel;

import java.util.ArrayList;
import java.util.Set;

public class RDXGlobalVisualizersPanel extends ImGuiPanel implements RDXRenderableProvider
{
   private static final String WINDOW_NAME = "Global Visualizers";

   private final ArrayList<RDXVisualizer> visualizers = new ArrayList<>();
   private final ImGuiUniqueLabelMap labels = new ImGuiUniqueLabelMap(getClass());
   private boolean created = false;

<<<<<<< HEAD
   /**
    * Constructor should be removed and the RDXGlobalVisualizersPanel() constructor should be the only one
    * No longer supporting the ROS 1 button in the UI
    * @param enableROS1 uses to be a boolean to enable ROS 1 but support was removed from RDX
    */
   @Deprecated
   public RDXGlobalVisualizersPanel(boolean enableROS1)
   {
      this();
   }

=======
>>>>>>> aa1d2660
   public RDXGlobalVisualizersPanel()
   {
      super(WINDOW_NAME);
      setRenderMethod(this::renderImGuiWidgets);
   }

   public void addVisualizer(RDXVisualizer visualizer)
   {
      visualizers.add(visualizer);
      ImGuiPanel panel = visualizer.getPanel();
      if (panel != null)
         addChild(panel);
      if (created)
         visualizer.create();
   }

   public void create()
   {
      created = true;
      for (RDXVisualizer visualizer : visualizers)
      {
         visualizer.create();
      }
   }

   public void update()
   {
      for (RDXVisualizer visualizer : visualizers)
      {
         if (visualizer.getPanel() != null)
            visualizer.getPanel().getIsShowing().set(visualizer.isActive());
         if (visualizer.isActive())
         {
            visualizer.update();
         }
      }
   }

   public void renderImGuiWidgets()
   {
      for (RDXVisualizer visualizer : visualizers)
      {
         visualizer.renderImGuiWidgets();
         ImGui.separator();
      }
   }

   @Override
   public void getRenderables(Array<Renderable> renderables, Pool<Renderable> pool, Set<RDXSceneLevel> sceneLevels)
   {
      for (RDXVisualizer visualizer : visualizers)
      {
         if (visualizer.isActive())
         {
            visualizer.getRenderables(renderables, pool, sceneLevels);
         }
      }
   }

   public void destroy()
   {
      for (RDXVisualizer visualizer : visualizers)
      {
         visualizer.destroy();
      }
   }
}<|MERGE_RESOLUTION|>--- conflicted
+++ resolved
@@ -20,20 +20,6 @@
    private final ImGuiUniqueLabelMap labels = new ImGuiUniqueLabelMap(getClass());
    private boolean created = false;
 
-<<<<<<< HEAD
-   /**
-    * Constructor should be removed and the RDXGlobalVisualizersPanel() constructor should be the only one
-    * No longer supporting the ROS 1 button in the UI
-    * @param enableROS1 uses to be a boolean to enable ROS 1 but support was removed from RDX
-    */
-   @Deprecated
-   public RDXGlobalVisualizersPanel(boolean enableROS1)
-   {
-      this();
-   }
-
-=======
->>>>>>> aa1d2660
    public RDXGlobalVisualizersPanel()
    {
       super(WINDOW_NAME);
