package us.ihmc.rdx.ui.behavior.editor;

import behavior_msgs.msg.dds.*;
import com.badlogic.gdx.graphics.Color;
import com.badlogic.gdx.graphics.g3d.Renderable;
import com.badlogic.gdx.utils.Array;
import com.badlogic.gdx.utils.Pool;
import com.fasterxml.jackson.databind.node.ArrayNode;
import com.fasterxml.jackson.databind.node.ObjectNode;
import imgui.internal.ImGui;
import imgui.ImVec2;
import imgui.flag.ImGuiStyleVar;
import imgui.internal.flag.ImGuiItemFlags;
import imgui.type.ImBoolean;
import org.apache.commons.lang3.mutable.MutableBoolean;
import org.apache.commons.lang3.tuple.MutablePair;
import std_msgs.msg.dds.Bool;
import std_msgs.msg.dds.Empty;
import std_msgs.msg.dds.Int32;
import us.ihmc.avatar.drcRobot.DRCRobotModel;
import us.ihmc.avatar.drcRobot.ROS2SyncedRobotModel;
import us.ihmc.avatar.ros2.ROS2ControllerHelper;
<<<<<<< HEAD
import us.ihmc.behaviors.sequence.BehaviorAction;
import us.ihmc.behaviors.sequence.BehaviorActionData;
=======
import us.ihmc.behaviors.sequence.BehaviorActionDescription;
>>>>>>> bf8b595d
import us.ihmc.behaviors.sequence.BehaviorActionSequence;
import us.ihmc.behaviors.sequence.FrameBasedBehaviorActionData;
import us.ihmc.commons.FormattingTools;
import us.ihmc.communication.IHMCROS2Input;
import us.ihmc.euclid.referenceFrame.ReferenceFrame;
import us.ihmc.rdx.imgui.ImGuiFlashingText;
import us.ihmc.rdx.imgui.ImGuiLabelledWidgetAligner;
import us.ihmc.rdx.imgui.ImGuiTools;
import us.ihmc.rdx.imgui.ImGuiUniqueLabelMap;
import us.ihmc.rdx.input.ImGui3DViewInput;
import us.ihmc.rdx.ui.RDX3DPanel;
import us.ihmc.log.LogTools;
import us.ihmc.rdx.ui.RDXBaseUI;
import us.ihmc.rdx.ui.behavior.editor.actions.*;
import us.ihmc.rdx.vr.RDXVRContext;
import us.ihmc.robotics.EuclidCoreMissingTools;
import us.ihmc.robotics.physics.RobotCollisionModel;
import us.ihmc.robotics.referenceFrames.ReferenceFrameLibrary;
import us.ihmc.robotics.robotSide.RobotSide;
import us.ihmc.ros2.ROS2Node;
import us.ihmc.tools.io.*;

import javax.annotation.Nullable;
import java.util.ArrayList;
import java.util.LinkedList;
import java.util.List;

/**
 * This class is primarily an interactable sequence/list of robot actions.
 * Rendering it all gets kind of intense, it has some functionality to collapse everything
 * into a more simplified view.
 *
 * For example, this class is a panel that would render several hand poses and a walk goal
 * all in a sequence and allow you to run them on the real robot, but also preview and
 * tune them.
 *
 * TODO: Improve usability. Some things that need improving:
 *   - Actions get inserted in a weird place currently, I know I changed this a couple times,
 *     it may need to be dynamic.
 *   - Maybe including separators between the actions would help.
 *   - Icons like a little hand for the hand poses, and feet for walk goal would likely help.
 *     A little clock for the wait actions. etc.
 */
public class RDXBehaviorActionSequenceEditor
{
   public static final float PROGRESS_BAR_HEIGHT = 18.0f;

   private final ImGuiUniqueLabelMap labels = new ImGuiUniqueLabelMap(getClass());
   private final ImBoolean automaticExecution = new ImBoolean(false);
   private final ImVec2 calcDescriptionTextSize = new ImVec2();
   private final ImVec2 expandButtonSize = new ImVec2();
   private float longestDescriptionLength;
   private String name;
   @Nullable
   private WorkspaceResourceFile workspaceFile = null;
   private final LinkedList<RDXBehaviorAction> actionSequence = new LinkedList<>();
   private String pascalCasedName;
   private RDXBaseUI baseUI;
   private RDX3DPanel panel3D;
   private DRCRobotModel robotModel;
   private ROS2SyncedRobotModel syncedRobot;
   private RobotCollisionModel selectionCollisionModel;
   private ReferenceFrameLibrary referenceFrameLibrary;
   private ROS2ControllerHelper ros2ControllerHelper;
   private final MutablePair<Integer, Integer> reorderRequest = MutablePair.of(-1, 0);
   private volatile long receivedSequenceStatusMessageCount = 0;
   private long receivedStatusMessageCount = 0;
   private int executionNextIndexStatus;
   private final Int32 currentActionIndexCommandMessage = new Int32();
   private IHMCROS2Input<Int32> executionNextIndexStatusSubscription;
   private IHMCROS2Input<Bool> automaticExecutionStatusSubscription;
   private IHMCROS2Input<ActionSequenceUpdateMessage> sequenceStatusSubscription;
   private IHMCROS2Input<ActionsExecutionStatusMessage> executionStatusSubscription;
   private final List<ActionExecutionStatusMessage> executionStatusMessagesToDisplay = new ArrayList<>();
   private final List<RDXBehaviorAction> currentlyExecutingActions = new ArrayList<>();
   private final Empty manuallyExecuteNextActionMessage = new Empty();
   private final Bool automaticExecutionCommandMessage = new Bool();
   private final ArrayList<BehaviorActionDescription> actionDescriptionForMessage = new ArrayList<>();
   private final ActionSequenceUpdateMessage actionSequenceUpdateMessage = new ActionSequenceUpdateMessage();
   private boolean outOfSync = true;
   private final ImGuiLabelledWidgetAligner widgetAligner = new ImGuiLabelledWidgetAligner();
   private final ImGuiFlashingText executionRejectionTooltipText = new ImGuiFlashingText(Color.RED.toIntBits());

   public void clear()
   {
      workspaceFile = null;
   }

   public void createNewSequence(String name, WorkspaceResourceDirectory storageDirectory)
   {
      this.name = name;
      afterNameDetermination();
      this.workspaceFile = new WorkspaceResourceFile(storageDirectory, pascalCasedName + ".json");
   }

   public void changeFileToLoadFrom(WorkspaceResourceFile fileToLoadFrom)
   {
      this.workspaceFile = fileToLoadFrom;
      loadNameFromFile();
      afterNameDetermination();
   }

   public void afterNameDetermination()
   {
      pascalCasedName = FormattingTools.titleToPascalCase(name);
   }

   public void create(RDXBaseUI baseUI,
                      RDX3DPanel panel3D,
                      DRCRobotModel robotModel,
                      ROS2Node ros2Node,
                      ROS2SyncedRobotModel syncedRobot,
                      RobotCollisionModel selectionCollisionModel,
                      ReferenceFrameLibrary referenceFrameLibrary)
   {
      this.baseUI = baseUI;
      this.panel3D = panel3D;
      this.robotModel = robotModel;
      this.syncedRobot = syncedRobot;
      this.selectionCollisionModel = selectionCollisionModel;
      this.referenceFrameLibrary = referenceFrameLibrary;
      ros2ControllerHelper = new ROS2ControllerHelper(ros2Node, robotModel);

      executionNextIndexStatusSubscription = ros2ControllerHelper.subscribe(BehaviorActionSequence.EXECUTION_NEXT_INDEX_STATUS_TOPIC);
      automaticExecutionStatusSubscription = ros2ControllerHelper.subscribe(BehaviorActionSequence.AUTOMATIC_EXECUTION_STATUS_TOPIC);
      sequenceStatusSubscription = ros2ControllerHelper.subscribe(BehaviorActionSequence.SEQUENCE_STATUS_TOPIC);
      sequenceStatusSubscription.addCallback(message -> ++receivedSequenceStatusMessageCount);
      executionStatusSubscription = ros2ControllerHelper.subscribe(BehaviorActionSequence.ACTIONS_EXECUTION_STATUS);
   }

   public void loadNameFromFile()
   {
      JSONFileTools.load(workspaceFile.getFilesystemFile(), jsonNode -> name = jsonNode.get("name").asText());
   }

   public boolean loadActionsFromFile()
   {
      actionSequence.clear();
      executionNextIndexStatus = 0;
      LogTools.info("Loading from {}", workspaceFile.getFilesystemFile());
      MutableBoolean successfullyLoadedActions = new MutableBoolean(true);
      JSONFileTools.load(workspaceFile.getFilesystemFile(), jsonNode ->
      {
         JSONTools.forEachArrayElement(jsonNode, "actions", actionNode ->
         {
            String actionTypeName = actionNode.get("type").asText();
            RDXBehaviorAction action = RDXActionSequenceTools.createBlankAction(actionTypeName,
                                                                                robotModel,
                                                                                syncedRobot,
                                                                                selectionCollisionModel,
                                                                                baseUI,
                                                                                panel3D,
                                                                                referenceFrameLibrary,
                                                                                ros2ControllerHelper);
            if (action != null)
            {
<<<<<<< HEAD
               try
               {
                  action.getActionData().loadFromFile(actionNode);
               }
               catch (Exception exception)
               {
                  exception.printStackTrace();
                  LogTools.error("Unable to load action sequence file: {}", workspaceFile.getFilesystemFile().getFileName());
               }
=======
               action.getActionDescription().loadFromFile(actionNode);
>>>>>>> bf8b595d
               action.updateAfterLoading();
               action.update();
               actionSequence.add(action);
               action.getSelected().set(false);
               action.getExpanded().set(false);

               if (action.getActionData() instanceof FrameBasedBehaviorActionData frameBasedBehaviorActionData)
               {
                  referenceFrameLibrary.addParent(frameBasedBehaviorActionData.getConditionalReferenceFrame());
               }
            }
            else
            {
               successfullyLoadedActions.setValue(false);
            }
         });
      });
      if (successfullyLoadedActions.getValue())
      {
         commandNextActionIndex(0);
         return true;
      }

      return false;
   }

   private void commandNextActionIndex(int nextActionIndex)
   {
      currentActionIndexCommandMessage.setData(nextActionIndex);
      ros2ControllerHelper.publish(BehaviorActionSequence.EXECUTION_NEXT_INDEX_COMMAND_TOPIC, currentActionIndexCommandMessage);
   }

   public void saveToFile()
   {
      if (workspaceFile.isFileAccessAvailable())
      {
         LogTools.info("Saving to {}", workspaceFile.getPathForResourceLoadingPathFiltered());
         JSONFileTools.save(workspaceFile, jsonRootObjectNode ->
         {
            jsonRootObjectNode.put("name", name);
            ArrayNode actionsArrayNode = jsonRootObjectNode.putArray("actions");
            for (RDXBehaviorAction behaviorAction : actionSequence)
            {
               ObjectNode actionNode = actionsArrayNode.addObject();
               actionNode.put("type", behaviorAction.getClass().getSimpleName());
<<<<<<< HEAD
               behaviorAction.getActionData().saveToFile(actionNode);
               behaviorAction.updateAfterLoading();
=======
               behaviorAction.getActionDescription().saveToFile(actionNode);
>>>>>>> bf8b595d
            }
         });
      }
      else
      {
         LogTools.error("Saving not available.");
      }
   }

   public void calculateVRPick(RDXVRContext vrContext)
   {
      for (var action : actionSequence)
         action.calculateVRPick(vrContext);
   }

   public void processVRInput(RDXVRContext vrContext)
   {
      for (var action : actionSequence)
         action.processVRInput(vrContext);
   }
   public void calculate3DViewPick(ImGui3DViewInput input)
   {
      for (var action : actionSequence)
         action.calculate3DViewPick(input);
   }

   public void process3DViewInput(ImGui3DViewInput input)
   {
      for (var action : actionSequence)
         action.process3DViewInput(input);
   }

   public void update()
   {
      for (int i = 0; i < actionSequence.size(); i++)
      {
         RDXBehaviorAction action = actionSequence.get(i);
         action.setActionIndex(i);
         action.setActionNextExecutionIndex(executionNextIndexStatus);
         boolean concurrencyWithPreviousAction = false;
         if (i > 0)
            concurrencyWithPreviousAction = actionSequence.get(i - 1).getActionDescription().getExecuteWithNextAction();
         action.update(concurrencyWithPreviousAction, getIndexShiftFromConcurrentActionRoot(i, concurrencyWithPreviousAction, executionNextIndexStatus));
      }
   }

   private int getIndexShiftFromConcurrentActionRoot(int actionIndex, boolean concurrencyWithPreviousAction, int executionNextIndex)
   {
      if (concurrencyWithPreviousAction)
      {
         boolean isNotRootOfConcurrency = true;
         for (int j = 1; j <= actionIndex; j++)
         {
            boolean thisPreviousActionIsConcurrent = actionSequence.get(actionIndex - j).getActionDescription().getExecuteWithNextAction();
            isNotRootOfConcurrency = thisPreviousActionIsConcurrent && executionNextIndex != (actionIndex - j + 1);
            if (!isNotRootOfConcurrency)
            {
               return (j - 1);
            }
            else if ((actionIndex - j) == 0 && thisPreviousActionIsConcurrent)
            {
               return j;
            }
         }
      }
      return -1;
   }

   public void renderFileMenu()
   {
      if (workspaceFile.isFileAccessAvailable() && ImGui.menuItem("Save to JSON"))
      {
         saveToFile();
      }
      if (ImGui.menuItem("Load from JSON"))
      {
         if (!loadActionsFromFile())
         {
            LogTools.warn("Invalid action!");
            actionSequence.clear();
         }
      }
   }

   public void renderImGuiWidgets()
   {
      if (isCleared())
      {
         ImGui.text("No behavior selected.");
      }
      else
      {
         renderSequencePrimaryControlsArea();

         ImGui.separator();

         // This, paired with the endChild call after, allows this area to scroll separately
         // from the rest, so the top controls are still available while editing later parts
         // of the sequence.
         ImGui.beginChild(labels.get("childRegion"));

         renderInteractableActionListArea();

         ImGui.endChild();
      }
   }

   private void renderSequencePrimaryControlsArea()
   {
      if (ImGui.button(labels.get("[+]")))
      {
         for (var action : actionSequence)
         {
            action.getExpanded().set(true);
         }
      }
      ImGuiTools.previousWidgetTooltip("Expand all action settings");
      ImGui.getItemRectSize(expandButtonSize);
      ImGui.sameLine();
      if (ImGui.button(labels.get("[-]"), expandButtonSize.x, expandButtonSize.y))
      {
         for (var action : actionSequence)
         {
            action.getExpanded().set(false);
         }
      }
      ImGuiTools.previousWidgetTooltip("Collapse all action settings");
      ImGui.sameLine();

      if (executionNextIndexStatusSubscription.getMessageNotification().poll())
         ++receivedStatusMessageCount;
      executionNextIndexStatus = executionNextIndexStatusSubscription.getLatest().getData();

      if (ImGui.button(labels.get("<")))
      {
         if (executionNextIndexStatus > 0)
            commandNextActionIndex(executionNextIndexStatus - 1);
      }
      ImGuiTools.previousWidgetTooltip("Go to previous action");
      ImGui.sameLine();
      ImGui.text("Index: " + String.format("%03d", executionNextIndexStatus));
      ImGui.sameLine();
      if (ImGui.button(labels.get(">")))
      {
         if (executionNextIndexStatus < actionSequence.size())
            commandNextActionIndex(executionNextIndexStatus + 1);
      }
      ImGuiTools.previousWidgetTooltip("Go to next action");

      long remoteSequenceSize = sequenceStatusSubscription.getLatest().getSequenceSize();
      if (sequenceStatusSubscription.getMessageNotification().poll())
      {
         RDXActionSequenceTools.packActionSequenceUpdateMessage(actionSequence, actionDescriptionForMessage, actionSequenceUpdateMessage);
         outOfSync = !sequenceStatusSubscription.getMessageNotification().read().equals(actionSequenceUpdateMessage);

         if (outOfSync)
         {
            // Automatically attempt to get back in sync
            RDXActionSequenceTools.packActionSequenceUpdateMessage(actionSequence, actionDescriptionForMessage, actionSequenceUpdateMessage);
            ros2ControllerHelper.publish(BehaviorActionSequence.SEQUENCE_COMMAND_TOPIC, actionSequenceUpdateMessage);
         }
      }

      boolean endOfSequence = executionNextIndexStatus >= actionSequence.size();
      if (!endOfSequence && !outOfSync)
      {
         ImGui.sameLine();
         ImGui.text("Execute");
         ImGui.sameLine();

         automaticExecution.set(automaticExecutionStatusSubscription.getLatest().getData());
         if (ImGui.checkbox(labels.get("Autonomously"), automaticExecution))
         {
            automaticExecutionCommandMessage.setData(automaticExecution.get());
            ros2ControllerHelper.publish(BehaviorActionSequence.AUTOMATIC_EXECUTION_COMMAND_TOPIC, automaticExecutionCommandMessage);
         }
         ImGuiTools.previousWidgetTooltip("Enables autonomous execution. Will immediately start executing when checked.");
         if (!automaticExecution.get())
         {
            ImGui.sameLine();
            if (ImGui.button(labels.get("Manually")))
            {
               ros2ControllerHelper.publish(BehaviorActionSequence.MANUALLY_EXECUTE_NEXT_ACTION_TOPIC, manuallyExecuteNextActionMessage);
            }
            ImGuiTools.previousWidgetTooltip("Executes the next action.");
         }
      }

      ImGui.text(String.format("Sequence update # %d, Status # %d:", receivedSequenceStatusMessageCount, receivedStatusMessageCount));
      if (outOfSync)
      {
         ImGui.sameLine();
         ImGui.textColored(ImGuiTools.RED, String.format("Out of sync! # Actions: Local: %d Remote: %d", actionSequence.size(), remoteSequenceSize));
      }
      else
      {
         ImGui.sameLine();
         ImGui.textColored(ImGuiTools.DARK_GREEN, "Synchronized.");
      }

      {  // These brackets here to take `latestExecutionStatus` out of scope below.
         // We use executionStatusMessageToDisplay in order to display the previously
         // executed action's results, otherwise it gets cleared.
<<<<<<< HEAD
         ActionExecutionStatusMessage latestExecutionStatus = executionStatusSubscription.getLatest();
         if (!latestExecutionStatus.getExecutionRejectionTooltipAsString().isEmpty())
         {
            executionRejectionTooltipText.renderText("Action rejected: " + latestExecutionStatus.getExecutionRejectionTooltipAsString(), true);
         }
         if (latestExecutionStatus.getActionIndex() < 0)
=======
         var latestActionsExecutionStatus = executionStatusSubscription.getLatest().getActionStatusList();
         if (latestActionsExecutionStatus.getLast() == null || latestActionsExecutionStatus.getLast().getActionIndex() < 0)
>>>>>>> bf8b595d
         {
            if (endOfSequence)
            {
               ImGui.text("End of sequence.");
            }
            else
            {
               ImGui.text("Nothing executing.");
            }
         }
         else
         {
            executionStatusMessagesToDisplay.clear();
            currentlyExecutingActions.clear();
            for (int i = 0; i < latestActionsExecutionStatus.size(); i++)
            {
               executionStatusMessagesToDisplay.add(latestActionsExecutionStatus.get(i));
               currentlyExecutingActions.add(actionSequence.get(executionStatusMessagesToDisplay.get(i).getActionIndex()));
            }
         }
      }

      for (int i = 0; i < executionStatusMessagesToDisplay.size(); i++)
      {
         ImGui.text("Executing: ");
         ImGui.sameLine();
         ImGui.text("%s (%s)".formatted(currentlyExecutingActions.get(i).getDescription(), currentlyExecutingActions.get(i).getActionTypeTitle()));

         widgetAligner.text("Expected time remaining:");
         double elapsedTime = executionStatusMessagesToDisplay.get(i).getElapsedExecutionTime();
         double nominalDuration = executionStatusMessagesToDisplay.get(i).getNominalExecutionDuration();
         double percentComplete = elapsedTime / nominalDuration;
         double percentLeft = 1.0 - percentComplete;
         ImGui.progressBar((float) percentLeft, ImGui.getColumnWidth(), PROGRESS_BAR_HEIGHT, "%.2f / %.2f".formatted(elapsedTime, nominalDuration));

         ImGui.spacing();
         widgetAligner.text("Position error (m):");
         double currentPositionError = executionStatusMessagesToDisplay.get(i).getCurrentPositionDistanceToGoal();
         double startPositionError = executionStatusMessagesToDisplay.get(i).getStartPositionDistanceToGoal();
         double positionTolerance = executionStatusMessagesToDisplay.get(i).getPositionDistanceToGoalTolerance();
         double barEndValue = Math.max(Math.min(startPositionError, currentPositionError), 2.0 * positionTolerance);
         double toleranceMarkPercent = positionTolerance / barEndValue;
         int barColor = currentPositionError < positionTolerance ? ImGuiTools.GREEN : ImGuiTools.RED;
         percentLeft = currentPositionError / barEndValue;
         ImGuiTools.markedProgressBar(PROGRESS_BAR_HEIGHT,
                                      barColor,
                                      percentLeft,
                                      toleranceMarkPercent,
                                      "%.2f / %.2f".formatted(currentPositionError, startPositionError));
         ImGui.spacing();
         widgetAligner.text("Orientation error (%s):".formatted(EuclidCoreMissingTools.DEGREE_SYMBOL));
         double currentOrientationError = executionStatusMessagesToDisplay.get(i).getCurrentOrientationDistanceToGoal();
         double startOrientationError = executionStatusMessagesToDisplay.get(i).getStartOrientationDistanceToGoal();
         double orientationTolerance = executionStatusMessagesToDisplay.get(i).getOrientationDistanceToGoalTolerance();
         barEndValue = Math.max(Math.min(startOrientationError, currentOrientationError), 2.0 * orientationTolerance);
         toleranceMarkPercent = orientationTolerance / barEndValue;
         barColor = currentOrientationError < orientationTolerance ? ImGuiTools.GREEN : ImGuiTools.RED;
         percentLeft = currentOrientationError / barEndValue;
         ImGuiTools.markedProgressBar(PROGRESS_BAR_HEIGHT,
                                      barColor,
                                      percentLeft,
                                      toleranceMarkPercent,
                                      "%.2f / %.2f".formatted(Math.toDegrees(currentOrientationError), Math.toDegrees(startOrientationError)));
         ImGui.spacing();

         if (currentlyExecutingActions.get(i) instanceof RDXWalkAction)
         {
            widgetAligner.text("Footstep completion:");
            int incompleteFootsteps = executionStatusMessagesToDisplay.get(i).getNumberOfIncompleteFootsteps();
            int totalFootsteps = executionStatusMessagesToDisplay.get(i).getTotalNumberOfFootsteps();
            percentLeft = incompleteFootsteps / (double) totalFootsteps;
            ImGui.progressBar((float) percentLeft, ImGui.getColumnWidth(), PROGRESS_BAR_HEIGHT, "%d / %d".formatted(incompleteFootsteps, totalFootsteps));
         }
         else if (currentlyExecutingActions.get(i) instanceof RDXHandPoseAction)
         {
            widgetAligner.text("Hand wrench linear (N?):");
            double limit = 20.0;
            double force = executionStatusMessagesToDisplay.get(i).getHandWrenchMagnitudeLinear();
            barColor = force < limit ? ImGuiTools.GREEN : ImGuiTools.RED;
            ImGuiTools.markedProgressBar(PROGRESS_BAR_HEIGHT, barColor, force / limit, 0.5, "%.2f".formatted(force));
         }
         else // Just to take up the space to avoid varying height.
         {
            widgetAligner.text("");
            ImGui.progressBar(0.0f, ImGui.getColumnWidth(), PROGRESS_BAR_HEIGHT, "");
         }
      }
   }

   private void renderInteractableActionListArea()
   {
      reorderRequest.setLeft(-1);

      longestDescriptionLength = 50.0f;
      for (int i = 0; i < actionSequence.size(); i++)
      {
         ImGui.calcTextSize(calcDescriptionTextSize, actionSequence.get(i).getActionDescription().getDescription());
         if (calcDescriptionTextSize.x > longestDescriptionLength)
            longestDescriptionLength = calcDescriptionTextSize.x;
      }

      for (int i = 0; i < actionSequence.size(); i++)
      {
         RDXBehaviorAction action = actionSequence.get(i);

         if (ImGui.radioButton(labels.get("", "playbackNextIndex", i), executionNextIndexStatus == i))
         {
            commandNextActionIndex(i);
         }
         ImGuiTools.previousWidgetTooltip("Next for execution. Index " + i);
         action.getDescription().set(action.getActionDescription().getDescription());
         ImGui.sameLine();
         ImGui.text("->");

         ImGui.sameLine();
         if (!action.getExpanded().get())
         {
            if (ImGui.button(labels.get("[+]", "expand", i)))
               action.getExpanded().set(true);
            ImGuiTools.previousWidgetTooltip("Expand action settings");
         }
         else
         {
            if (ImGui.button(labels.get("[-]", "collapse", i), expandButtonSize.x, expandButtonSize.y))
               action.getExpanded().set(false);
            ImGuiTools.previousWidgetTooltip("Collapse action settings");
         }

         ImGui.sameLine();
         ImGui.pushItemWidth(longestDescriptionLength + 30.0f);
         ImGuiTools.inputText(labels.get("", "description", i), action.getDescription());
         action.getActionDescription().setDescription(action.getDescription().get());
         ImGui.popItemWidth();
         ImGui.sameLine();
         if (i > 0)
         {
            if (ImGui.button(labels.get("^", i)))
            {
               reorderRequest.setLeft(i);
               reorderRequest.setRight(0);
            }
            ImGuiTools.previousWidgetTooltip("Swap with previous action (in ordering)");
            ImGui.sameLine();
         }
         if (i < actionSequence.size() - 1)
         {
            if (ImGui.button(labels.get("v", i)))
            {
               reorderRequest.setLeft(i);
               reorderRequest.setRight(1);
            }
            ImGuiTools.previousWidgetTooltip("Swap with next action (in ordering)");
            ImGui.sameLine();
         }
         if (ImGui.button(labels.get("X", i)))
         {
            RDXBehaviorAction removedAction = actionSequence.remove(i);
            commandNextActionIndex(actionSequence.size());
         }

         if (action.getExpanded().get())
         {
            action.getSelected().renderImGuiWidget();
            ImGuiTools.previousWidgetTooltip("(Show gizmo)");
            ImGui.sameLine();
            ImGui.text("Type: %s   Index: %d".formatted(action.getActionTypeTitle(), i));
         }

         action.renderImGuiWidgets();

         ImGui.separator();
      }

      int indexToMove = reorderRequest.getLeft();
      if (indexToMove > -1)
      {
         int destinationIndex = reorderRequest.getRight() == 0 ? indexToMove - 1 : indexToMove + 1;
         boolean toMoveWasSelected = indexToMove == executionNextIndexStatus;
         boolean destinationWasSelected = destinationIndex == executionNextIndexStatus;
         actionSequence.add(destinationIndex, actionSequence.remove(indexToMove));
         if (toMoveWasSelected) // Retain next action for execution
            commandNextActionIndex(destinationIndex);
         if (destinationWasSelected)
            commandNextActionIndex(indexToMove);
      }
   }

   protected void renderActionCreationArea()
   {
      if (workspaceFile == null)
      {
         ImGui.pushItemFlag(ImGuiItemFlags.Disabled, true);
         ImGui.pushStyleVar(ImGuiStyleVar.Alpha, ImGui.getStyle().getAlpha() * 0.5f);
      }

      RDXBehaviorAction newAction = null;

      ReferenceFrame nextPreviousParentFrame = findNextPreviousParentFrame();

      if (ImGui.button(labels.get("Add Walk")))
      {
         RDXWalkAction walkAction = new RDXWalkAction(panel3D, robotModel, referenceFrameLibrary);
         walkAction.setToReferenceFrame(syncedRobot.getReferenceFrames().getMidFeetZUpFrame());
         if (nextPreviousParentFrame != null)
<<<<<<< HEAD
            walkAction.getActionData().getConditionalReferenceFrame().setParentFrameName(nextPreviousParentFrame.getName());
=======
            walkAction.getActionDescription().changeParentFrameWithoutMoving(nextPreviousParentFrame);
>>>>>>> bf8b595d
         newAction = walkAction;
      }
      ImGui.text("Add Hand Pose:");
      ImGui.sameLine();
      for (var side : RobotSide.values)
      {
         if (ImGui.button(labels.get(side.getPascalCaseName(), "HandPose")))
         {
            RDXHandPoseAction handPoseAction = new RDXHandPoseAction(panel3D,
                                                                     robotModel,
                                                                     syncedRobot.getFullRobotModel(),
                                                                     selectionCollisionModel,
                                                                     referenceFrameLibrary,
                                                                     ros2ControllerHelper);
            // Set the new action to where the last one was for faster authoring
            handPoseAction.setSide(side);
            RDXHandPoseAction nextPreviousHandPoseAction = findNextPreviousHandPoseAction(side);
            if (nextPreviousHandPoseAction != null)
            {
               handPoseAction.setIncludingFrame(nextPreviousHandPoseAction.getReferenceFrame().getParent(),
                                                nextPreviousHandPoseAction.getReferenceFrame().getTransformToParent());
            }
            else // set to current robot's hand pose
            {
               handPoseAction.setToReferenceFrame(syncedRobot.getReferenceFrames().getHandFrame(side));
            }
            if (nextPreviousParentFrame != null)
<<<<<<< HEAD
               handPoseAction.getActionData().getConditionalReferenceFrame().setParentFrameName(nextPreviousParentFrame.getName());
=======
               handPoseAction.getActionDescription().changeParentFrameWithoutMoving(nextPreviousParentFrame);
>>>>>>> bf8b595d
            newAction = handPoseAction;
         }
         if (side.ordinal() < 1)
            ImGui.sameLine();
      }
      ImGui.text("Add Hand Wrench:");
      ImGui.sameLine();
      for (var side : RobotSide.values)
      {
         if (ImGui.button(labels.get(side.getPascalCaseName(), "HandWrench")))
         {
            RDXHandWrenchAction handWrenchAction = new RDXHandWrenchAction();
            handWrenchAction.getActionDescription().setSide(side);
            newAction = handWrenchAction;
         }
         if (side.ordinal() < 1)
            ImGui.sameLine();
      }
      if (ImGui.button(labels.get("Add Hand Configuration")))
      {
         newAction = new RDXHandConfigurationAction();
      }
      if (ImGui.button(labels.get("Add Chest Orientation")))
      {
         RDXChestOrientationAction chestOrientationAction = new RDXChestOrientationAction(panel3D,
                                                                                          robotModel,
                                                                                          syncedRobot.getFullRobotModel(),
                                                                                          selectionCollisionModel,
                                                                                          referenceFrameLibrary);
         // Set the new action to where the last one was for faster authoring
         RDXChestOrientationAction nextPreviousChestOrientationAction = findNextPreviousAction(RDXChestOrientationAction.class);
         if (nextPreviousChestOrientationAction != null)
         {
            chestOrientationAction.setIncludingFrame(nextPreviousChestOrientationAction.getReferenceFrame().getParent(),
                                                     nextPreviousChestOrientationAction.getReferenceFrame().getTransformToParent());
         }
         else // set to current robot's chest pose
         {
            chestOrientationAction.setToReferenceFrame(syncedRobot.getReferenceFrames().getChestFrame());
         }
<<<<<<< HEAD
         chestOrientationAction.getActionData().getConditionalReferenceFrame().setParentFrameName(syncedRobot.getReferenceFrames().getPelvisZUpFrame().getName());
=======
         chestOrientationAction.getActionDescription().changeParentFrameWithoutMoving(syncedRobot.getReferenceFrames().getPelvisZUpFrame());
>>>>>>> bf8b595d
         newAction = chestOrientationAction;
      }
      if (ImGui.button(labels.get("Add Pelvis Height and Pitch")))
      {
         RDXPelvisHeightPitchAction pelvisHeightAction = new RDXPelvisHeightPitchAction(panel3D,
                                                                                        robotModel,
                                                                                        syncedRobot.getFullRobotModel(),
                                                                                        selectionCollisionModel,
                                                                                        referenceFrameLibrary);
         // Set the new action to where the last one was for faster authoring
         RDXPelvisHeightPitchAction nextPreviousPelvisHeightAction = findNextPreviousAction(RDXPelvisHeightPitchAction.class);
         if (nextPreviousPelvisHeightAction != null)
         {
            pelvisHeightAction.setIncludingFrame(nextPreviousPelvisHeightAction.getReferenceFrame().getParent(),
                                                 nextPreviousPelvisHeightAction.getReferenceFrame().getTransformToParent());
         }
         else // set to current robot's pelvis pose
         {
            pelvisHeightAction.setToReferenceFrame(syncedRobot.getReferenceFrames().getPelvisFrame());
         }
<<<<<<< HEAD
         pelvisHeightAction.getActionData().getConditionalReferenceFrame().setParentFrameName(ReferenceFrame.getWorldFrame().getName());
=======
         pelvisHeightAction.getActionDescription().changeParentFrameWithoutMoving(ReferenceFrame.getWorldFrame());
>>>>>>> bf8b595d
         newAction = pelvisHeightAction;
      }
      if (ImGui.button(labels.get("Add Arm Joint Angles")))
      {
         newAction = new RDXArmJointAnglesAction(robotModel);
      }
      if (ImGui.button(labels.get("Add Footstep Plan")))
      {
         RDXFootstepPlanAction footstepPlanAction = new RDXFootstepPlanAction(baseUI, robotModel, syncedRobot, referenceFrameLibrary);
         if (nextPreviousParentFrame != null)
<<<<<<< HEAD
            footstepPlanAction.getActionData().getConditionalReferenceFrame().setParentFrameName(nextPreviousParentFrame.getName());
=======
            footstepPlanAction.getActionDescription().changeParentFrame(nextPreviousParentFrame);
>>>>>>> bf8b595d
         newAction = footstepPlanAction;
      }
      if (ImGui.button(labels.get("Add Wait")))
      {
         newAction = new RDXWaitDurationAction();
      }

      if (newAction != null)
         insertNewAction(newAction);

      if (workspaceFile == null)
      {
         ImGui.popStyleVar();
         ImGui.popItemFlag();
      }
   }

   /**
    * @return This used to find the most likely desired frame that a new action will
    *         be specified in, by traversing the sequence backwards and finding the
    *         first action that is specified in a frame, and returning that frame.
    *         This helps the authoring process by initializing new actions with
    *         spatially consistent values.
    */
   private ReferenceFrame findNextPreviousParentFrame()
   {
      for (int i = Math.min(executionNextIndexStatus, actionSequence.size() - 1); i >= 0; i--)
      {
         if (actionSequence.get(i) instanceof RDXFootstepPlanAction footstepPlanAction)
         {
<<<<<<< HEAD
            return footstepPlanAction.getActionData().getConditionalReferenceFrame().get().getParent();
         }
         else if (actionSequence.get(i) instanceof RDXHandPoseAction handPoseAction)
         {
            return handPoseAction.getActionData().getConditionalReferenceFrame().get().getParent();
         }
         else if (actionSequence.get(i) instanceof RDXWalkAction walkAction)
         {
            return walkAction.getActionData().getConditionalReferenceFrame().get().getParent();
=======
            return footstepPlanAction.getActionDescription().getParentFrame();
         }
         else if (actionSequence.get(i) instanceof RDXHandPoseAction handPoseAction)
         {
            return handPoseAction.getActionDescription().getParentFrame();
         }
         else if (actionSequence.get(i) instanceof RDXWalkAction walkAction)
         {
            return walkAction.getActionDescription().getParentFrame();
>>>>>>> bf8b595d
         }
      }
      return null;
   }

   private RDXHandPoseAction findNextPreviousHandPoseAction(RobotSide side)
   {
      RDXHandPoseAction previousAction = null;
      for (int i = 0; i < executionNextIndexStatus + 1 && i < actionSequence.size(); i++)
      {
         if (actionSequence.get(i) instanceof RDXHandPoseAction handPoseAction)
         {
            if (handPoseAction.getActionDescription().getSide() == side)
            {
               previousAction = (RDXHandPoseAction) actionSequence.get(i);
            }
         }
      }
      return previousAction;
   }

   private <T extends RDXBehaviorAction> T findNextPreviousAction(Class<T> actionClass)
   {
      T previousAction = null;
      for (int i = 0; i < executionNextIndexStatus + 1 && i < actionSequence.size(); i++)
      {
         if (actionClass.isInstance(actionSequence.get(i)))
         {
            previousAction = actionClass.cast(actionSequence.get(i));
         }
      }
      return previousAction;
   }

   private void insertNewAction(RDXBehaviorAction action)
   {
      action.updateAfterLoading();
      action.update();

      int insertionIndex = executionNextIndexStatus == actionSequence.size() ? executionNextIndexStatus : executionNextIndexStatus + 1;
      actionSequence.add(insertionIndex, action);

      for (int i = 0; i < actionSequence.size(); i++)
      {
         // When loading, we want to deselect all the actions, otherwise the last one ends up being selected.
         actionSequence.get(i).getSelected().set(i == insertionIndex);
      }
      commandNextActionIndex(executionNextIndexStatus + 1);
   }

   public void getRenderables(Array<Renderable> renderables, Pool<Renderable> pool)
   {
      for (RDXBehaviorAction action : actionSequence)
         action.getRenderables(renderables, pool);
   }

   public void destroy()
   {
      if (automaticExecutionStatusSubscription != null)
      {
         automaticExecutionStatusSubscription.destroy();
         executionNextIndexStatusSubscription.destroy();
         sequenceStatusSubscription.destroy();
      }
   }

   public String getName()
   {
      return name;
   }

   public WorkspaceResourceFile getWorkspaceFile()
   {
      return workspaceFile;
   }

   public boolean isCleared()
   {
      return workspaceFile == null;
   }
}<|MERGE_RESOLUTION|>--- conflicted
+++ resolved
@@ -20,17 +20,13 @@
 import us.ihmc.avatar.drcRobot.DRCRobotModel;
 import us.ihmc.avatar.drcRobot.ROS2SyncedRobotModel;
 import us.ihmc.avatar.ros2.ROS2ControllerHelper;
-<<<<<<< HEAD
-import us.ihmc.behaviors.sequence.BehaviorAction;
-import us.ihmc.behaviors.sequence.BehaviorActionData;
-=======
 import us.ihmc.behaviors.sequence.BehaviorActionDescription;
->>>>>>> bf8b595d
 import us.ihmc.behaviors.sequence.BehaviorActionSequence;
 import us.ihmc.behaviors.sequence.FrameBasedBehaviorActionData;
 import us.ihmc.commons.FormattingTools;
 import us.ihmc.communication.IHMCROS2Input;
 import us.ihmc.euclid.referenceFrame.ReferenceFrame;
+import us.ihmc.idl.IDLSequence;
 import us.ihmc.rdx.imgui.ImGuiFlashingText;
 import us.ihmc.rdx.imgui.ImGuiLabelledWidgetAligner;
 import us.ihmc.rdx.imgui.ImGuiTools;
@@ -182,26 +178,22 @@
                                                                                 ros2ControllerHelper);
             if (action != null)
             {
-<<<<<<< HEAD
                try
                {
-                  action.getActionData().loadFromFile(actionNode);
+                  action.getActionDescription().loadFromFile(actionNode);
                }
                catch (Exception exception)
                {
                   exception.printStackTrace();
                   LogTools.error("Unable to load action sequence file: {}", workspaceFile.getFilesystemFile().getFileName());
                }
-=======
-               action.getActionDescription().loadFromFile(actionNode);
->>>>>>> bf8b595d
                action.updateAfterLoading();
                action.update();
                actionSequence.add(action);
                action.getSelected().set(false);
                action.getExpanded().set(false);
 
-               if (action.getActionData() instanceof FrameBasedBehaviorActionData frameBasedBehaviorActionData)
+               if (action.getActionDescription() instanceof FrameBasedBehaviorActionData frameBasedBehaviorActionData)
                {
                   referenceFrameLibrary.addParent(frameBasedBehaviorActionData.getConditionalReferenceFrame());
                }
@@ -240,12 +232,8 @@
             {
                ObjectNode actionNode = actionsArrayNode.addObject();
                actionNode.put("type", behaviorAction.getClass().getSimpleName());
-<<<<<<< HEAD
-               behaviorAction.getActionData().saveToFile(actionNode);
+               behaviorAction.getActionDescription().saveToFile(actionNode);
                behaviorAction.updateAfterLoading();
-=======
-               behaviorAction.getActionDescription().saveToFile(actionNode);
->>>>>>> bf8b595d
             }
          });
       }
@@ -449,17 +437,13 @@
       {  // These brackets here to take `latestExecutionStatus` out of scope below.
          // We use executionStatusMessageToDisplay in order to display the previously
          // executed action's results, otherwise it gets cleared.
-<<<<<<< HEAD
-         ActionExecutionStatusMessage latestExecutionStatus = executionStatusSubscription.getLatest();
-         if (!latestExecutionStatus.getExecutionRejectionTooltipAsString().isEmpty())
-         {
-            executionRejectionTooltipText.renderText("Action rejected: " + latestExecutionStatus.getExecutionRejectionTooltipAsString(), true);
-         }
-         if (latestExecutionStatus.getActionIndex() < 0)
-=======
-         var latestActionsExecutionStatus = executionStatusSubscription.getLatest().getActionStatusList();
-         if (latestActionsExecutionStatus.getLast() == null || latestActionsExecutionStatus.getLast().getActionIndex() < 0)
->>>>>>> bf8b595d
+         IDLSequence.Object<ActionExecutionStatusMessage> latestActionsExecutionStatus = executionStatusSubscription.getLatest().getActionStatusList();
+         if (!latestActionsExecutionStatus.getFirst().getExecutionRejectionTooltipAsString().isEmpty())
+         {
+            executionRejectionTooltipText.renderText("Action rejected: " + latestActionsExecutionStatus.getFirst().getExecutionRejectionTooltipAsString(), true);
+         }
+
+         if (latestActionsExecutionStatus.getLast() == null || last.getActionIndex() < 0)
          {
             if (endOfSequence)
             {
@@ -664,11 +648,7 @@
          RDXWalkAction walkAction = new RDXWalkAction(panel3D, robotModel, referenceFrameLibrary);
          walkAction.setToReferenceFrame(syncedRobot.getReferenceFrames().getMidFeetZUpFrame());
          if (nextPreviousParentFrame != null)
-<<<<<<< HEAD
-            walkAction.getActionData().getConditionalReferenceFrame().setParentFrameName(nextPreviousParentFrame.getName());
-=======
-            walkAction.getActionDescription().changeParentFrameWithoutMoving(nextPreviousParentFrame);
->>>>>>> bf8b595d
+         walkAction.getActionDescription().getConditionalReferenceFrame().setParentFrameName(nextPreviousParentFrame.getName());
          newAction = walkAction;
       }
       ImGui.text("Add Hand Pose:");
@@ -696,11 +676,7 @@
                handPoseAction.setToReferenceFrame(syncedRobot.getReferenceFrames().getHandFrame(side));
             }
             if (nextPreviousParentFrame != null)
-<<<<<<< HEAD
-               handPoseAction.getActionData().getConditionalReferenceFrame().setParentFrameName(nextPreviousParentFrame.getName());
-=======
-               handPoseAction.getActionDescription().changeParentFrameWithoutMoving(nextPreviousParentFrame);
->>>>>>> bf8b595d
+            handPoseAction.getActionDescription().changeParentFrameWithoutMoving(nextPreviousParentFrame);
             newAction = handPoseAction;
          }
          if (side.ordinal() < 1)
@@ -741,11 +717,7 @@
          {
             chestOrientationAction.setToReferenceFrame(syncedRobot.getReferenceFrames().getChestFrame());
          }
-<<<<<<< HEAD
-         chestOrientationAction.getActionData().getConditionalReferenceFrame().setParentFrameName(syncedRobot.getReferenceFrames().getPelvisZUpFrame().getName());
-=======
-         chestOrientationAction.getActionDescription().changeParentFrameWithoutMoving(syncedRobot.getReferenceFrames().getPelvisZUpFrame());
->>>>>>> bf8b595d
+         chestOrientationAction.getActionDescription().getConditionalReferenceFrame().setParentFrameName(syncedRobot.getReferenceFrames().getPelvisZUpFrame().getName());
          newAction = chestOrientationAction;
       }
       if (ImGui.button(labels.get("Add Pelvis Height and Pitch")))
@@ -766,11 +738,7 @@
          {
             pelvisHeightAction.setToReferenceFrame(syncedRobot.getReferenceFrames().getPelvisFrame());
          }
-<<<<<<< HEAD
-         pelvisHeightAction.getActionData().getConditionalReferenceFrame().setParentFrameName(ReferenceFrame.getWorldFrame().getName());
-=======
-         pelvisHeightAction.getActionDescription().changeParentFrameWithoutMoving(ReferenceFrame.getWorldFrame());
->>>>>>> bf8b595d
+         pelvisHeightAction.getActionDescription().getConditionalReferenceFrame().setParentFrameName(ReferenceFrame.getWorldFrame().getName());
          newAction = pelvisHeightAction;
       }
       if (ImGui.button(labels.get("Add Arm Joint Angles")))
@@ -781,11 +749,7 @@
       {
          RDXFootstepPlanAction footstepPlanAction = new RDXFootstepPlanAction(baseUI, robotModel, syncedRobot, referenceFrameLibrary);
          if (nextPreviousParentFrame != null)
-<<<<<<< HEAD
-            footstepPlanAction.getActionData().getConditionalReferenceFrame().setParentFrameName(nextPreviousParentFrame.getName());
-=======
-            footstepPlanAction.getActionDescription().changeParentFrame(nextPreviousParentFrame);
->>>>>>> bf8b595d
+            footstepPlanAction.getActionDescription().getConditionalReferenceFrame().setParentFrameName(nextPreviousParentFrame.getName());
          newAction = footstepPlanAction;
       }
       if (ImGui.button(labels.get("Add Wait")))
@@ -816,27 +780,15 @@
       {
          if (actionSequence.get(i) instanceof RDXFootstepPlanAction footstepPlanAction)
          {
-<<<<<<< HEAD
-            return footstepPlanAction.getActionData().getConditionalReferenceFrame().get().getParent();
+            return footstepPlanAction.getActionDescription().getConditionalReferenceFrame().get().getParent();
          }
          else if (actionSequence.get(i) instanceof RDXHandPoseAction handPoseAction)
          {
-            return handPoseAction.getActionData().getConditionalReferenceFrame().get().getParent();
+            return handPoseAction.getActionDescription().getConditionalReferenceFrame().get().getParent();
          }
          else if (actionSequence.get(i) instanceof RDXWalkAction walkAction)
          {
-            return walkAction.getActionData().getConditionalReferenceFrame().get().getParent();
-=======
-            return footstepPlanAction.getActionDescription().getParentFrame();
-         }
-         else if (actionSequence.get(i) instanceof RDXHandPoseAction handPoseAction)
-         {
-            return handPoseAction.getActionDescription().getParentFrame();
-         }
-         else if (actionSequence.get(i) instanceof RDXWalkAction walkAction)
-         {
-            return walkAction.getActionDescription().getParentFrame();
->>>>>>> bf8b595d
+            return walkAction.getActionDescription().getConditionalReferenceFrame().get().getParent();
          }
       }
       return null;
