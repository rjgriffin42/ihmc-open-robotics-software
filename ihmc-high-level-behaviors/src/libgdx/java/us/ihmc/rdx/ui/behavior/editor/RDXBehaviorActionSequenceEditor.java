package us.ihmc.rdx.ui.behavior.editor;

import behavior_msgs.msg.dds.*;
import com.badlogic.gdx.graphics.g3d.Renderable;
import com.badlogic.gdx.utils.Array;
import com.badlogic.gdx.utils.Pool;
import com.fasterxml.jackson.databind.node.ArrayNode;
import com.fasterxml.jackson.databind.node.ObjectNode;
import imgui.ImGui;
import imgui.type.ImBoolean;
import org.apache.commons.lang3.tuple.MutablePair;
import std_msgs.msg.dds.Bool;
import std_msgs.msg.dds.Empty;
import std_msgs.msg.dds.Int32;
import us.ihmc.avatar.drcRobot.DRCRobotModel;
import us.ihmc.avatar.drcRobot.ROS2SyncedRobotModel;
import us.ihmc.avatar.ros2.ROS2ControllerHelper;
import us.ihmc.behaviors.sequence.BehaviorActionSequence;
import us.ihmc.behaviors.sequence.ReferenceFrameLibrary;
import us.ihmc.commons.FormattingTools;
import us.ihmc.communication.IHMCROS2Input;
import us.ihmc.rdx.imgui.ImGuiPanel;
import us.ihmc.rdx.imgui.ImGuiTools;
import us.ihmc.rdx.imgui.ImGuiUniqueLabelMap;
import us.ihmc.rdx.input.ImGui3DViewInput;
import us.ihmc.rdx.ui.RDX3DPanel;
import us.ihmc.log.LogTools;
import us.ihmc.rdx.ui.behavior.editor.actions.*;
import us.ihmc.robotics.robotSide.RobotSide;
import us.ihmc.ros2.ROS2Node;
import us.ihmc.tools.io.*;

import java.util.LinkedList;
import java.util.UUID;

public class RDXBehaviorActionSequenceEditor
{
   private final ImGuiUniqueLabelMap labels = new ImGuiUniqueLabelMap(getClass());
   private ImGuiPanel panel;
   private final ImBoolean automaticExecution = new ImBoolean(false);
   private String name;
   private final WorkspaceResourceFile workspaceFile;
   private final LinkedList<RDXBehaviorAction> actionSequence = new LinkedList<>();
   private String pascalCasedName;
   private RDX3DPanel panel3D;
   private DRCRobotModel robotModel;
   private ROS2SyncedRobotModel syncedRobot;
   private ReferenceFrameLibrary referenceFrameLibrary;
   private ROS2ControllerHelper ros2;
   private final MutablePair<Integer, Integer> reorderRequest = MutablePair.of(-1, 0);
   private boolean loading = false;
   private volatile long receivedSequenceStatusMessageCount = 0;
   private long receivedStatusMessageCount = 0;
   private int executionNextIndexStatus;
   private final Int32 currentActionIndexCommandMessage = new Int32();
   private IHMCROS2Input<Int32> executionNextIndexStatusSubscription;
   private IHMCROS2Input<Bool> automaticExecutionStatusSubscription;
   private IHMCROS2Input<ActionSequenceUpdateMessage> sequenceStatusSubscription;
   private final Empty manuallyExecuteNextActionMessage = new Empty();
   private final Bool automaticExecutionCommandMessage = new Bool();

   public RDXBehaviorActionSequenceEditor(WorkspaceResourceFile fileToLoadFrom)
   {
      this.workspaceFile = fileToLoadFrom;
      loadNameFromFile();
      afterNameDetermination();
   }

   public RDXBehaviorActionSequenceEditor(String name, WorkspaceResourceDirectory storageDirectory)
   {
      this.name = name;
      afterNameDetermination();
      this.workspaceFile = new WorkspaceResourceFile(storageDirectory, pascalCasedName + ".json");
   }

   public void afterNameDetermination()
   {
      panel = new ImGuiPanel(name + " Behavior Sequence Editor", this::renderImGuiWidgets, false, true);
      pascalCasedName = FormattingTools.titleToPascalCase(name);
   }

   public void create(RDX3DPanel panel3D,
                      DRCRobotModel robotModel,
                      ROS2Node ros2Node,
                      ROS2SyncedRobotModel syncedRobot,
                      ReferenceFrameLibrary referenceFrameLibrary)
   {
      this.panel3D = panel3D;
      this.robotModel = robotModel;
      this.syncedRobot = syncedRobot;
      this.referenceFrameLibrary = referenceFrameLibrary;
      ros2 = new ROS2ControllerHelper(ros2Node, robotModel);

      executionNextIndexStatusSubscription = ros2.subscribe(BehaviorActionSequence.EXECUTION_NEXT_INDEX_STATUS_TOPIC);
      automaticExecutionStatusSubscription = ros2.subscribe(BehaviorActionSequence.AUTOMATIC_EXECUTION_STATUS_TOPIC);
      sequenceStatusSubscription = ros2.subscribe(BehaviorActionSequence.SEQUENCE_STATUS_TOPIC);
      sequenceStatusSubscription.addCallback(message -> ++receivedSequenceStatusMessageCount);
   }

   public void loadNameFromFile()
   {
      JSONFileTools.load(workspaceFile, jsonNode -> name = jsonNode.get("name").asText());
   }

   public void loadActionsFromFile()
   {
      actionSequence.clear();
      loading = true;
      LogTools.info("Loading from {}", workspaceFile.getClasspathResource().toString());
      JSONFileTools.load(workspaceFile.getClasspathResourceAsStream(), jsonNode ->
      {
         JSONTools.forEachArrayElement(jsonNode, "actions", actionNode ->
         {
            String actionType = actionNode.get("type").asText();
            RDXBehaviorAction action = switch (actionType)
            {
               case "RDXArmJointAnglesAction" -> new RDXArmJointAnglesAction();
               case "RDXChestOrientationAction" -> new RDXChestOrientationAction();
               case "RDXFootstepAction" -> newFootstepAction(null);
               case "RDXHandConfigurationAction" -> new RDXHandConfigurationAction();
               case "RDXHandPoseAction" -> newHandPoseAction();
               case "RDXHandWrenchAction" -> new RDXHandWrenchAction();
               case "RDXPelvisHeightAction" -> new RDXPelvisHeightAction();
               case "RDXWaitDurationAction" -> new RDXWaitDurationAction();
               case "RDXWalkAction" -> newWalkAction();
               default -> null;
            };

            action.getActionData().loadFromFile(actionNode);
            action.updateAfterLoading();
            insertNewAction(action);
         });
      });
      loading = false;
      commandNextActionIndex(0);
   }

   private void commandNextActionIndex(int nextActionIndex)
   {
      currentActionIndexCommandMessage.setData(nextActionIndex);
      ros2.publish(BehaviorActionSequence.EXECUTION_NEXT_INDEX_COMMAND_TOPIC, currentActionIndexCommandMessage);
   }

   public void saveToFile()
   {
      if (workspaceFile.isFileAccessAvailable())
      {
         LogTools.info("Saving to {}", workspaceFile.getPathForResourceLoadingPathFiltered());
         JSONFileTools.save(workspaceFile, jsonRootObjectNode ->
         {
            jsonRootObjectNode.put("name", name);
            ArrayNode actionsArrayNode = jsonRootObjectNode.putArray("actions");
            for (RDXBehaviorAction behaviorAction : actionSequence)
            {
               ObjectNode actionNode = actionsArrayNode.addObject();
               actionNode.put("type", behaviorAction.getClass().getSimpleName());
               behaviorAction.getActionData().saveToFile(actionNode);
            }
         });
      }
      else
      {
         LogTools.error("Saving not available.");
      }
   }

   public void calculate3DViewPick(ImGui3DViewInput input)
   {
      for (var action : actionSequence)
         action.calculate3DViewPick(input);
   }

   public void process3DViewInput(ImGui3DViewInput input)
   {
      for (var action : actionSequence)
         action.process3DViewInput(input);
   }

   public void update()
   {
      for (var action : actionSequence)
         action.update();
   }

   public void renderImGuiWidgets()
   {
      ImGui.beginMenuBar();
      if (ImGui.beginMenu(labels.get("File")))
      {
         if (workspaceFile.isFileAccessAvailable() && ImGui.menuItem("Save to JSON"))
         {
            saveToFile();
         }
         if (ImGui.menuItem("Load from JSON"))
         {
            loadActionsFromFile();
         }
         ImGui.endMenu();
      }
//      if (ImGui.beginMenu(labels.get("View")))
//      {
//         ImGui.endMenu();
//      }
      ImGui.endMenuBar();

      if (ImGui.button(labels.get("[+]")))
      {
         for (var action : actionSequence)
         {
            action.getExpanded().set(true);
         }
      }
      ImGuiTools.previousWidgetTooltip("Expand all action settings");
      ImGui.sameLine();
      if (ImGui.button(labels.get("[-]")))
      {
         for (var action : actionSequence)
         {
            action.getExpanded().set(false);
         }
      }
      ImGuiTools.previousWidgetTooltip("Collapse all action settings");
      ImGui.sameLine();

      if (executionNextIndexStatusSubscription.getMessageNotification().poll())
         ++receivedStatusMessageCount;
      executionNextIndexStatus = executionNextIndexStatusSubscription.getLatest().getData();

      if (ImGui.button(labels.get("<")))
      {
         if (executionNextIndexStatus > 0)
            commandNextActionIndex(executionNextIndexStatus - 1);
      }
      ImGuiTools.previousWidgetTooltip("Go to previous action");
      ImGui.sameLine();
      ImGui.text("Index: " + String.format("%03d", executionNextIndexStatus));
      ImGui.sameLine();
      if (ImGui.button(labels.get(">")))
      {
         if (executionNextIndexStatus < actionSequence.size())
            commandNextActionIndex(executionNextIndexStatus + 1);
      }
      ImGuiTools.previousWidgetTooltip("Go to next action");

      long remoteSequenceSize = sequenceStatusSubscription.getLatest().getSequenceSize();
      boolean outOfSync = remoteSequenceSize != actionSequence.size();

      boolean endOfSequence = executionNextIndexStatus >= actionSequence.size();
      if (!endOfSequence && !outOfSync)
      {
         ImGui.sameLine();
         ImGui.text("Execute");
         ImGui.sameLine();

         automaticExecution.set(automaticExecutionStatusSubscription.getLatest().getData());
         if (ImGui.checkbox(labels.get("Autonomously"), automaticExecution))
         {
            automaticExecutionCommandMessage.setData(automaticExecution.get());
            ros2.publish(BehaviorActionSequence.AUTOMATIC_EXECUTION_COMMAND_TOPIC, automaticExecutionCommandMessage);
         }
         ImGuiTools.previousWidgetTooltip("Enables autonomous execution. Will immediately start executing when checked.");
         if (!automaticExecution.get())
         {
            ImGui.sameLine();
            if (ImGui.button(labels.get("Manually")))
            {
               ros2.publish(BehaviorActionSequence.MANUALLY_EXECUTE_NEXT_ACTION_TOPIC, manuallyExecuteNextActionMessage);
            }
            ImGuiTools.previousWidgetTooltip("Executes the next action.");
         }
      }

      // TODO: Automatically sync between this UI and remote process
      if (ImGui.button("Send to robot"))
      {
         long updateUUID = UUID.randomUUID().getLeastSignificantBits();
         ActionSequenceUpdateMessage actionSequenceUpdateMessage = new ActionSequenceUpdateMessage();
         actionSequenceUpdateMessage.setSequenceUpdateUuid(updateUUID);
         actionSequenceUpdateMessage.setSequenceSize(actionSequence.size());
         ros2.publish(BehaviorActionSequence.SEQUENCE_COMMAND_TOPIC, actionSequenceUpdateMessage);

         for (int i = 0; i < actionSequence.size(); i++)
         {
            RDXBehaviorAction action = actionSequence.get(i);
            if (action instanceof RDXArmJointAnglesAction armJointAnglesAction)
            {
               ArmJointAnglesActionMessage armJointAnglesActionMessage = new ArmJointAnglesActionMessage();
               armJointAnglesActionMessage.getActionInformation().setActionIndex(i);
               armJointAnglesActionMessage.getActionInformation().setSequenceUpdateUuid(updateUUID);
               armJointAnglesAction.getActionData().toMessage(armJointAnglesActionMessage);
               ros2.publish(BehaviorActionSequence.ARM_JOINT_ANGLES_UPDATE_TOPIC, armJointAnglesActionMessage);
            }
            else if (action instanceof RDXChestOrientationAction chestOrientationAction)
            {
               ChestOrientationActionMessage chestOrientationActionMessage = new ChestOrientationActionMessage();
               chestOrientationActionMessage.getActionInformation().setActionIndex(i);
               chestOrientationActionMessage.getActionInformation().setSequenceUpdateUuid(updateUUID);
               chestOrientationAction.getActionData().toMessage(chestOrientationActionMessage);
               ros2.publish(BehaviorActionSequence.CHEST_ORIENTATION_UPDATE_TOPIC, chestOrientationActionMessage);
            }
            else if (action instanceof RDXFootstepAction footstepAction)
            {
               FootstepActionMessage footstepActionMessage = new FootstepActionMessage();
               footstepActionMessage.getActionInformation().setActionIndex(i);
               footstepActionMessage.getActionInformation().setSequenceUpdateUuid(updateUUID);
               footstepAction.getActionData().toMessage(footstepActionMessage);
               ros2.publish(BehaviorActionSequence.FOOTSTEP_UPDATE_TOPIC, footstepActionMessage);
            }
            else if (action instanceof RDXHandConfigurationAction handConfigurationAction)
            {
               HandConfigurationActionMessage handConfigurationActionMessage = new HandConfigurationActionMessage();
               handConfigurationActionMessage.getActionInformation().setActionIndex(i);
               handConfigurationActionMessage.getActionInformation().setSequenceUpdateUuid(updateUUID);
               handConfigurationAction.getActionData().toMessage(handConfigurationActionMessage);
               ros2.publish(BehaviorActionSequence.HAND_CONFIGURATION_UPDATE_TOPIC, handConfigurationActionMessage);
            }
            else if (action instanceof RDXHandPoseAction handPoseAction)
            {
               HandPoseActionMessage handPoseActionMessage = new HandPoseActionMessage();
               handPoseActionMessage.getActionInformation().setActionIndex(i);
               handPoseActionMessage.getActionInformation().setSequenceUpdateUuid(updateUUID);
               handPoseAction.getActionData().toMessage(handPoseActionMessage);
               ros2.publish(BehaviorActionSequence.HAND_POSE_UPDATE_TOPIC, handPoseActionMessage);
            }
            else if (action instanceof RDXHandWrenchAction handWrenchAction)
            {
               HandWrenchActionMessage handWrenchActionMessage = new HandWrenchActionMessage();
               handWrenchActionMessage.getActionInformation().setActionIndex(i);
               handWrenchActionMessage.getActionInformation().setSequenceUpdateUuid(updateUUID);
               handWrenchAction.getActionData().toMessage(handWrenchActionMessage);
               ros2.publish(BehaviorActionSequence.HAND_WRENCH_UPDATE_TOPIC, handWrenchActionMessage);
            }
            else if (action instanceof RDXPelvisHeightAction pelvisHeightAction)
            {
               PelvisHeightActionMessage pelvisHeightActionMessage = new PelvisHeightActionMessage();
               pelvisHeightActionMessage.getActionInformation().setActionIndex(i);
               pelvisHeightActionMessage.getActionInformation().setSequenceUpdateUuid(updateUUID);
               pelvisHeightAction.getActionData().toMessage(pelvisHeightActionMessage);
               ros2.publish(BehaviorActionSequence.PELVIS_HEIGHT_UPDATE_TOPIC, pelvisHeightActionMessage);
            }
            else if (action instanceof RDXWaitDurationAction waitDurationAction)
            {
               WaitDurationActionMessage waitDurationActionMessage = new WaitDurationActionMessage();
               waitDurationActionMessage.getActionInformation().setActionIndex(i);
               waitDurationActionMessage.getActionInformation().setSequenceUpdateUuid(updateUUID);
               waitDurationAction.getActionData().toMessage(waitDurationActionMessage);
               ros2.publish(BehaviorActionSequence.WAIT_DURATION_UPDATE_TOPIC, waitDurationActionMessage);
            }
            else if (action instanceof RDXWalkAction walkAction)
            {
               WalkActionMessage walkActionMessage = new WalkActionMessage();
               walkActionMessage.getActionInformation().setActionIndex(i);
               walkActionMessage.getActionInformation().setSequenceUpdateUuid(updateUUID);
               walkAction.getActionData().toMessage(walkActionMessage);
               ros2.publish(BehaviorActionSequence.WALK_UPDATE_TOPIC, walkActionMessage);
            }
         }
      }
      ImGui.sameLine();
      ImGui.text("# " + receivedSequenceStatusMessageCount);
      if (outOfSync)
      {
         ImGui.sameLine();
         ImGui.text(String.format("Out of sync! # Actions: Local: %d Remote: %d", actionSequence.size(), remoteSequenceSize));
         ImGuiTools.previousWidgetTooltip("Try clicking \"Send to robot\"");
      }

      ImGui.text(String.format("Status # %d: Current action:", receivedStatusMessageCount));
      ImGui.sameLine();
      endOfSequence = executionNextIndexStatus >= actionSequence.size();
      if (endOfSequence)
         ImGui.text("End of sequence.");
      else
         ImGui.text(actionSequence.get(executionNextIndexStatus).getNameForDisplay());

      ImGui.separator();

      // This, paired with the endChild call after, allows this area to scroll separately
      // from the rest, so the top controls are still available while editing later parts
      // of the sequence.
      ImGui.beginChild(labels.get("childRegion"));

      reorderRequest.setLeft(-1);
      for (int i = 0; i < actionSequence.size(); i++)
      {
         RDXBehaviorAction action = actionSequence.get(i);
         if (ImGui.radioButton(labels.get("", "playbackNextIndex", i), executionNextIndexStatus == i))
         {
            commandNextActionIndex(i);
         }
         ImGuiTools.previousWidgetTooltip("Next for excecution");
         ImGui.sameLine();
         ImGui.checkbox(labels.get("", "selected", i), action.getSelected());
         ImGuiTools.previousWidgetTooltip("Selected");
         ImGui.sameLine();
         ImGui.checkbox(labels.get("", "expanded", i), action.getExpanded());
         ImGuiTools.previousWidgetTooltip("Expanded");
         ImGui.sameLine();
         ImGui.text(i + ": " + action.getNameForDisplay());
         ImGui.sameLine();
         if (i > 0)
         {
            if (ImGui.button(labels.get("^", i)))
            {
               reorderRequest.setLeft(i);
               reorderRequest.setRight(0);
            }
            ImGuiTools.previousWidgetTooltip("Swap with previous action (in ordering)");
            ImGui.sameLine();
         }
         if (i < actionSequence.size() - 1)
         {
            if (ImGui.button(labels.get("v", i)))
            {
               reorderRequest.setLeft(i);
               reorderRequest.setRight(1);
            }
            ImGuiTools.previousWidgetTooltip("Swap with next action (in ordering)");
            ImGui.sameLine();
         }
         if (ImGui.button(labels.get("X", i)))
         {
            RDXBehaviorAction removedAction = actionSequence.remove(i);
            commandNextActionIndex(actionSequence.size());
         }

         action.renderImGuiWidgets();
      }

      int indexToMove = reorderRequest.getLeft();
      if (indexToMove > -1)
      {
         int destinationIndex = reorderRequest.getRight() == 0 ? indexToMove - 1 : indexToMove + 1;
         actionSequence.add(destinationIndex, actionSequence.remove(indexToMove));
      }

      ImGui.separator();

      RDXBehaviorAction newAction = null;
      if (ImGui.button(labels.get("Add Walk")))
      {
         newAction = newWalkAction();
      }
      ImGui.text("Add Hand Pose:");
      ImGui.sameLine();
      for (var side : RobotSide.values)
      {
         if (ImGui.button(labels.get(side.getPascalCaseName(), "HandPose")))
         {
            RDXHandPoseAction handPoseAction = newHandPoseAction();
            // Set the new action to where the last one was for faster authoring
            handPoseAction.setSide(side, true, findNextPreviousHandPoseAction(side));
            newAction = handPoseAction;
         }
         if (side.ordinal() < 1)
            ImGui.sameLine();
      }
      ImGui.text("Add Hand Wrench:");
      ImGui.sameLine();
      for (var side : RobotSide.values)
      {
         if (ImGui.button(labels.get(side.getPascalCaseName(), "HandWrench")))
         {
            RDXHandWrenchAction handWrenchAction = new RDXHandWrenchAction();
            handWrenchAction.getActionData().setSide(side);
            newAction = handWrenchAction;
         }
         if (side.ordinal() < 1)
            ImGui.sameLine();
      }
      if (ImGui.button(labels.get("Add Hand Configuration")))
      {
         newAction = new RDXHandConfigurationAction();
      }
      if (ImGui.button(labels.get("Add Chest Orientation")))
      {
         newAction = new RDXChestOrientationAction();
      }
      if (ImGui.button(labels.get("Add Pelvis Height")))
      {
         newAction = new RDXPelvisHeightAction();
      }
      if (ImGui.button(labels.get("Add Arm Joint Angles")))
      {
         newAction = new RDXArmJointAnglesAction();
      }
      ImGui.text("Add Footstep:");
      ImGui.sameLine();
      for (var side : RobotSide.values)
      {
         if (ImGui.button(labels.get(side.getPascalCaseName(), 1)))
         {
            // Set the new action to where the last one was for faster authoring
            RDXFootstepAction footstepAction = newFootstepAction(findNextPreviousFootstepAction());
            footstepAction.setSide(side, true);
            newAction = footstepAction;
         }
         if (side.ordinal() < 1)
            ImGui.sameLine();
      }
      if (ImGui.button(labels.get("Add Wait")))
      {
         newAction = new RDXWaitDurationAction();
      }

      if (newAction != null)
         insertNewAction(newAction);

      ImGui.endChild();
   }

   private RDXFootstepAction findNextPreviousFootstepAction()
   {
      RDXFootstepAction previousAction = null;
      for (int i = 0; i < executionNextIndexStatus; i++)
         if (actionSequence.get(i) instanceof RDXFootstepAction)
            previousAction = (RDXFootstepAction) actionSequence.get(i);
      return previousAction;
   }

   private RDXHandPoseAction findNextPreviousHandPoseAction(RobotSide side)
   {
      RDXHandPoseAction previousAction = null;
      for (int i = 0; i < executionNextIndexStatus - 1; i++)
      {
         if (actionSequence.get(i) instanceof RDXHandPoseAction
             && ((RDXHandPoseAction) actionSequence.get(i)).getActionData().getSide() == side)
         {
            previousAction = (RDXHandPoseAction) actionSequence.get(i);
         }
      }
      return previousAction;
   }

   private void insertNewAction(RDXBehaviorAction action)
   {
      actionSequence.add(executionNextIndexStatus, action);
      for (int i = 0; i < actionSequence.size(); i++)
      {
         // When loading, we want to deselect all the actions, otherwise the last one ends up being selected.
         actionSequence.get(i).getSelected().set(!loading && i == executionNextIndexStatus);
      }
      executionNextIndexStatus++;
   }

   private RDXFootstepAction newFootstepAction(RDXFootstepAction possiblyNullPreviousFootstepAction)
   {
      return new RDXFootstepAction(panel3D, robotModel, syncedRobot, referenceFrameLibrary, possiblyNullPreviousFootstepAction);
   }

   private RDXWalkAction newWalkAction()
   {
      return new RDXWalkAction(panel3D, robotModel, referenceFrameLibrary);
   }

   private RDXHandPoseAction newHandPoseAction()
   {
      return new RDXHandPoseAction(panel3D, robotModel, syncedRobot, syncedRobot.getFullRobotModel(), referenceFrameLibrary);
   }

   public void getRenderables(Array<Renderable> renderables, Pool<Renderable> pool)
   {
      if (panel.getIsShowing().get())
         for (var action : actionSequence)
            action.getRenderables(renderables, pool);
   }

   public ImGuiPanel getPanel()
   {
      return panel;
   }

   public String getName()
   {
      return name;
   }

<<<<<<< HEAD
   public WorkspaceFile getWorkspaceFile()
=======
   public ImBoolean getEnabled()
   {
      return enabled;
   }

   public WorkspaceResourceFile getWorkspaceFile()
>>>>>>> 9a6dde62
   {
      return workspaceFile;
   }
}<|MERGE_RESOLUTION|>--- conflicted
+++ resolved
@@ -575,16 +575,12 @@
       return name;
    }
 
-<<<<<<< HEAD
-   public WorkspaceFile getWorkspaceFile()
-=======
    public ImBoolean getEnabled()
    {
       return enabled;
    }
 
    public WorkspaceResourceFile getWorkspaceFile()
->>>>>>> 9a6dde62
    {
       return workspaceFile;
    }
