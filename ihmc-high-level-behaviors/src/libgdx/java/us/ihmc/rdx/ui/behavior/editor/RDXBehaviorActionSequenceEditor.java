package us.ihmc.rdx.ui.behavior.editor;

import behavior_msgs.msg.dds.*;
import com.badlogic.gdx.graphics.g3d.Renderable;
import com.badlogic.gdx.utils.Array;
import com.badlogic.gdx.utils.Pool;
import com.fasterxml.jackson.databind.node.ArrayNode;
import com.fasterxml.jackson.databind.node.ObjectNode;
import imgui.internal.ImGui;
import imgui.ImVec2;
import imgui.flag.ImGuiStyleVar;
import imgui.internal.flag.ImGuiItemFlags;
import imgui.type.ImBoolean;
import org.apache.commons.lang3.mutable.MutableBoolean;
import org.apache.commons.lang3.tuple.MutablePair;
import std_msgs.msg.dds.Bool;
import std_msgs.msg.dds.Empty;
import std_msgs.msg.dds.Int32;
import us.ihmc.avatar.drcRobot.DRCRobotModel;
import us.ihmc.avatar.drcRobot.ROS2SyncedRobotModel;
import us.ihmc.avatar.ros2.ROS2ControllerHelper;
import us.ihmc.behaviors.sequence.BehaviorActionDescription;
import us.ihmc.behaviors.sequence.BehaviorActionSequence;
import us.ihmc.behaviors.sequence.FrameBasedBehaviorActionDescription;
import us.ihmc.commons.FormattingTools;
import us.ihmc.communication.IHMCROS2Input;
import us.ihmc.euclid.referenceFrame.ReferenceFrame;
import us.ihmc.idl.IDLSequence;
import us.ihmc.rdx.imgui.ImGuiLabelledWidgetAligner;
import us.ihmc.rdx.imgui.ImGuiTools;
import us.ihmc.rdx.imgui.ImGuiUniqueLabelMap;
import us.ihmc.rdx.input.ImGui3DViewInput;
import us.ihmc.rdx.ui.RDX3DPanel;
import us.ihmc.log.LogTools;
import us.ihmc.rdx.ui.RDXBaseUI;
import us.ihmc.rdx.ui.behavior.editor.actions.*;
import us.ihmc.rdx.vr.RDXVRContext;
import us.ihmc.robotics.EuclidCoreMissingTools;
import us.ihmc.robotics.physics.RobotCollisionModel;
import us.ihmc.robotics.referenceFrames.ReferenceFrameLibrary;
import us.ihmc.robotics.robotSide.RobotSide;
import us.ihmc.ros2.ROS2Node;
import us.ihmc.tools.io.*;

import javax.annotation.Nullable;
import java.util.ArrayList;
import java.util.LinkedList;
import java.util.List;

/**
 * This class is primarily an interactable sequence/list of robot actions.
 * Rendering it all gets kind of intense, it has some functionality to collapse everything
 * into a more simplified view.
 *
 * For example, this class is a panel that would render several hand poses and a walk goal
 * all in a sequence and allow you to run them on the real robot, but also preview and
 * tune them.
 *
 * TODO: Improve usability. Some things that need improving:
 *   - Actions get inserted in a weird place currently, I know I changed this a couple times,
 *     it may need to be dynamic.
 *   - Maybe including separators between the actions would help.
 *   - Icons like a little hand for the hand poses, and feet for walk goal would likely help.
 *     A little clock for the wait actions. etc.
 */
public class RDXBehaviorActionSequenceEditor
{
   public static final float PROGRESS_BAR_HEIGHT = 18.0f;

   private final ImGuiUniqueLabelMap labels = new ImGuiUniqueLabelMap(getClass());
   private final ImBoolean automaticExecution = new ImBoolean(false);
   private final ImVec2 calcDescriptionTextSize = new ImVec2();
   private final ImVec2 expandButtonSize = new ImVec2();
   private float longestDescriptionLength;
   private String name;
   @Nullable
   private WorkspaceResourceFile workspaceFile = null;
   private final LinkedList<RDXBehaviorAction> actionSequence = new LinkedList<>();
   private String pascalCasedName;
   private RDXBaseUI baseUI;
   private RDX3DPanel panel3D;
   private DRCRobotModel robotModel;
   private ROS2SyncedRobotModel syncedRobot;
   private RobotCollisionModel selectionCollisionModel;
   private ReferenceFrameLibrary referenceFrameLibrary;
   private ROS2ControllerHelper ros2ControllerHelper;
   private final MutablePair<Integer, Integer> reorderRequest = MutablePair.of(-1, 0);
   private volatile long receivedSequenceStatusMessageCount = 0;
   private long receivedStatusMessageCount = 0;
   private int executionNextIndexStatus;
   private final Int32 currentActionIndexCommandMessage = new Int32();
   private IHMCROS2Input<Int32> executionNextIndexStatusSubscription;
   private IHMCROS2Input<Bool> automaticExecutionStatusSubscription;
   private IHMCROS2Input<ActionSequenceUpdateMessage> sequenceStatusSubscription;
   private IHMCROS2Input<ActionsExecutionStatusMessage> executionStatusSubscription;
   private final List<ActionExecutionStatusMessage> executionStatusMessagesToDisplay = new ArrayList<>();
   private final List<RDXBehaviorAction> currentlyExecutingActions = new ArrayList<>();
   private final Empty manuallyExecuteNextActionMessage = new Empty();
   private final Bool automaticExecutionCommandMessage = new Bool();
   private final ArrayList<BehaviorActionDescription> actionDescriptionForMessage = new ArrayList<>();
   private final ActionSequenceUpdateMessage actionSequenceUpdateMessage = new ActionSequenceUpdateMessage();
   private boolean outOfSync = true;
   private final ImGuiLabelledWidgetAligner widgetAligner = new ImGuiLabelledWidgetAligner();

   public void clear()
   {
      for (RDXBehaviorAction action : actionSequence)
         action.destroy();
      workspaceFile = null;
   }

   public void createNewSequence(String name, WorkspaceResourceDirectory storageDirectory)
   {
      this.name = name;
      afterNameDetermination();
      this.workspaceFile = new WorkspaceResourceFile(storageDirectory, pascalCasedName + ".json");
   }

   public void changeFileToLoadFrom(WorkspaceResourceFile fileToLoadFrom)
   {
      this.workspaceFile = fileToLoadFrom;
      loadNameFromFile();
      afterNameDetermination();
   }

   public void afterNameDetermination()
   {
      pascalCasedName = FormattingTools.titleToPascalCase(name);
   }

   public void create(RDXBaseUI baseUI,
                      RDX3DPanel panel3D,
                      DRCRobotModel robotModel,
                      ROS2Node ros2Node,
                      ROS2SyncedRobotModel syncedRobot,
                      RobotCollisionModel selectionCollisionModel,
                      ReferenceFrameLibrary referenceFrameLibrary)
   {
      this.baseUI = baseUI;
      this.panel3D = panel3D;
      this.robotModel = robotModel;
      this.syncedRobot = syncedRobot;
      this.selectionCollisionModel = selectionCollisionModel;
      this.referenceFrameLibrary = referenceFrameLibrary;
      ros2ControllerHelper = new ROS2ControllerHelper(ros2Node, robotModel);

      executionNextIndexStatusSubscription = ros2ControllerHelper.subscribe(BehaviorActionSequence.EXECUTION_NEXT_INDEX_STATUS_TOPIC);
      automaticExecutionStatusSubscription = ros2ControllerHelper.subscribe(BehaviorActionSequence.AUTOMATIC_EXECUTION_STATUS_TOPIC);
      sequenceStatusSubscription = ros2ControllerHelper.subscribe(BehaviorActionSequence.SEQUENCE_STATUS_TOPIC);
      sequenceStatusSubscription.addCallback(message -> ++receivedSequenceStatusMessageCount);
      executionStatusSubscription = ros2ControllerHelper.subscribe(BehaviorActionSequence.ACTIONS_EXECUTION_STATUS);
   }

   public void loadNameFromFile()
   {
      JSONFileTools.load(workspaceFile.getFilesystemFile(), jsonNode -> name = jsonNode.get("name").asText());
   }

   public boolean loadActionsFromFile()
   {
      for (RDXBehaviorAction action : actionSequence)
         action.destroy();
      actionSequence.clear();
      executionNextIndexStatus = 0;
      LogTools.info("Loading from {}", workspaceFile.getFilesystemFile());
      MutableBoolean successfullyLoadedActions = new MutableBoolean(true);
      JSONFileTools.load(workspaceFile.getFilesystemFile(), jsonNode ->
      {
         JSONTools.forEachArrayElement(jsonNode, "actions", actionNode ->
         {
            String actionTypeName = actionNode.get("type").asText();
            RDXBehaviorAction action = RDXActionSequenceTools.createBlankAction(actionTypeName,
                                                                                robotModel,
                                                                                syncedRobot,
                                                                                selectionCollisionModel,
                                                                                baseUI,
                                                                                panel3D,
                                                                                referenceFrameLibrary,
                                                                                ros2ControllerHelper);
            if (action != null)
            {
               try
               {
                  action.getActionDescription().loadFromFile(actionNode);
               }
               catch (Exception exception)
               {
                  exception.printStackTrace();
                  LogTools.error("Unable to load action sequence file: {}", workspaceFile.getFilesystemFile().getFileName());
               }
               action.updateAfterLoading();
               action.update();
               actionSequence.add(action);
               action.getSelected().set(false);
               action.getExpanded().set(false);

               if (action.getActionDescription() instanceof FrameBasedBehaviorActionDescription frameBasedBehaviorActionDescription)
               {
                  referenceFrameLibrary.addParent(frameBasedBehaviorActionDescription.getConditionalReferenceFrame());
               }
            }
            else
            {
               successfullyLoadedActions.setValue(false);
            }
         });
      });
      if (successfullyLoadedActions.getValue())
      {
         commandNextActionIndex(0);
         return true;
      }

      return false;
   }

   private void commandNextActionIndex(int nextActionIndex)
   {
      currentActionIndexCommandMessage.setData(nextActionIndex);
      ros2ControllerHelper.publish(BehaviorActionSequence.EXECUTION_NEXT_INDEX_COMMAND_TOPIC, currentActionIndexCommandMessage);
   }

   public void saveToFile()
   {
      if (workspaceFile.isFileAccessAvailable())
      {
         LogTools.info("Saving to {}", workspaceFile.getPathForResourceLoadingPathFiltered());
         JSONFileTools.save(workspaceFile, jsonRootObjectNode ->
         {
            jsonRootObjectNode.put("name", name);
            ArrayNode actionsArrayNode = jsonRootObjectNode.putArray("actions");
            for (RDXBehaviorAction behaviorAction : actionSequence)
            {
               ObjectNode actionNode = actionsArrayNode.addObject();
               actionNode.put("type", behaviorAction.getClass().getSimpleName());
               behaviorAction.getActionDescription().saveToFile(actionNode);
               behaviorAction.updateAfterLoading();
            }
         });
      }
      else
      {
         LogTools.error("Saving not available.");
      }
   }

   public void calculateVRPick(RDXVRContext vrContext)
   {
      for (var action : actionSequence)
         action.calculateVRPick(vrContext);
   }

   public void processVRInput(RDXVRContext vrContext)
   {
      for (var action : actionSequence)
         action.processVRInput(vrContext);
   }
   public void calculate3DViewPick(ImGui3DViewInput input)
   {
      for (var action : actionSequence)
         action.calculate3DViewPick(input);
   }

   public void process3DViewInput(ImGui3DViewInput input)
   {
      for (var action : actionSequence)
         action.process3DViewInput(input);
   }

   public void update()
   {
      for (int i = 0; i < actionSequence.size(); i++)
      {
         RDXBehaviorAction action = actionSequence.get(i);
         action.setActionIndex(i);
         action.setActionNextExecutionIndex(executionNextIndexStatus);
         boolean concurrencyWithPreviousAction = false;
         if (i > 0)
            concurrencyWithPreviousAction = actionSequence.get(i - 1).getActionDescription().getExecuteWithNextAction();
         action.update(concurrencyWithPreviousAction, getIndexShiftFromConcurrentActionRoot(i, concurrencyWithPreviousAction, executionNextIndexStatus));
      }
   }

   private int getIndexShiftFromConcurrentActionRoot(int actionIndex, boolean concurrencyWithPreviousAction, int executionNextIndex)
   {
      if (concurrencyWithPreviousAction)
      {
         boolean isNotRootOfConcurrency = true;
         for (int j = 1; j <= actionIndex; j++)
         {
            boolean thisPreviousActionIsConcurrent = actionSequence.get(actionIndex - j).getActionDescription().getExecuteWithNextAction();
            isNotRootOfConcurrency = thisPreviousActionIsConcurrent && executionNextIndex != (actionIndex - j + 1);
            if (!isNotRootOfConcurrency)
            {
               return (j - 1);
            }
            else if ((actionIndex - j) == 0 && thisPreviousActionIsConcurrent)
            {
               return j;
            }
         }
      }
      return -1;
   }

   public void renderFileMenu()
   {
      if (workspaceFile.isFileAccessAvailable() && ImGui.menuItem("Save to JSON"))
      {
         saveToFile();
      }
      if (ImGui.menuItem("Load from JSON"))
      {
         if (!loadActionsFromFile())
         {
            LogTools.warn("Invalid action!");
            for (RDXBehaviorAction action : actionSequence)
               action.destroy();
            actionSequence.clear();
         }
      }
   }

   public void renderImGuiWidgets()
   {
      if (isCleared())
      {
         ImGui.text("No behavior selected.");
      }
      else
      {
         renderSequencePrimaryControlsArea();

         ImGui.separator();

         // This, paired with the endChild call after, allows this area to scroll separately
         // from the rest, so the top controls are still available while editing later parts
         // of the sequence.
         ImGui.beginChild(labels.get("childRegion"));

         renderInteractableActionListArea();

         ImGui.endChild();
      }
   }

   private void renderSequencePrimaryControlsArea()
   {
      if (ImGui.button(labels.get("[+]")))
      {
         for (var action : actionSequence)
         {
            action.getExpanded().set(true);
         }
      }
      ImGuiTools.previousWidgetTooltip("Expand all action settings");
      ImGui.getItemRectSize(expandButtonSize);
      ImGui.sameLine();
      if (ImGui.button(labels.get("[-]"), expandButtonSize.x, expandButtonSize.y))
      {
         for (var action : actionSequence)
         {
            action.getExpanded().set(false);
         }
      }
      ImGuiTools.previousWidgetTooltip("Collapse all action settings");
      ImGui.sameLine();

      if (executionNextIndexStatusSubscription.getMessageNotification().poll())
         ++receivedStatusMessageCount;
      executionNextIndexStatus = executionNextIndexStatusSubscription.getLatest().getData();

      if (ImGui.button(labels.get("<")))
      {
         if (executionNextIndexStatus > 0)
            commandNextActionIndex(executionNextIndexStatus - 1);
      }
      ImGuiTools.previousWidgetTooltip("Go to previous action");
      ImGui.sameLine();
      ImGui.text("Index: " + String.format("%03d", executionNextIndexStatus));
      ImGui.sameLine();
      if (ImGui.button(labels.get(">")))
      {
         if (executionNextIndexStatus < actionSequence.size())
            commandNextActionIndex(executionNextIndexStatus + 1);
      }
      ImGuiTools.previousWidgetTooltip("Go to next action");

      long remoteSequenceSize = sequenceStatusSubscription.getLatest().getSequenceSize();
      if (sequenceStatusSubscription.getMessageNotification().poll())
      {
         RDXActionSequenceTools.packActionSequenceUpdateMessage(actionSequence, actionDescriptionForMessage, actionSequenceUpdateMessage);
         outOfSync = !sequenceStatusSubscription.getMessageNotification().read().equals(actionSequenceUpdateMessage);

         if (outOfSync)
         {
            // Automatically attempt to get back in sync
            RDXActionSequenceTools.packActionSequenceUpdateMessage(actionSequence, actionDescriptionForMessage, actionSequenceUpdateMessage);
            ros2ControllerHelper.publish(BehaviorActionSequence.SEQUENCE_COMMAND_TOPIC, actionSequenceUpdateMessage);
         }
      }

      boolean endOfSequence = executionNextIndexStatus >= actionSequence.size();
      if (!endOfSequence && !outOfSync)
      {
         ImGui.sameLine();
         ImGui.text("Execute");
         ImGui.sameLine();

         automaticExecution.set(automaticExecutionStatusSubscription.getLatest().getData());
         if (ImGui.checkbox(labels.get("Autonomously"), automaticExecution))
         {
            automaticExecutionCommandMessage.setData(automaticExecution.get());
            ros2ControllerHelper.publish(BehaviorActionSequence.AUTOMATIC_EXECUTION_COMMAND_TOPIC, automaticExecutionCommandMessage);
         }
         ImGuiTools.previousWidgetTooltip("Enables autonomous execution. Will immediately start executing when checked.");
         if (!automaticExecution.get())
         {
            ImGui.sameLine();
            if (ImGui.button(labels.get("Manually")))
            {
               ros2ControllerHelper.publish(BehaviorActionSequence.MANUALLY_EXECUTE_NEXT_ACTION_TOPIC, manuallyExecuteNextActionMessage);
            }
            ImGuiTools.previousWidgetTooltip("Executes the next action.");
         }
      }

      ImGui.text(String.format("Sequence update # %d, Status # %d:", receivedSequenceStatusMessageCount, receivedStatusMessageCount));
      if (outOfSync)
      {
         ImGui.sameLine();
         ImGui.textColored(ImGuiTools.RED, String.format("Out of sync! # Actions: Local: %d Remote: %d", actionSequence.size(), remoteSequenceSize));
      }
      else
      {
         ImGui.sameLine();
         ImGui.textColored(ImGuiTools.DARK_GREEN, "Synchronized.");
      }

      {  // These brackets here to take `latestExecutionStatus` out of scope below.
         // We use executionStatusMessageToDisplay in order to display the previously
         // executed action's results, otherwise it gets cleared.
         IDLSequence.Object<ActionExecutionStatusMessage> latestActionsExecutionStatus = executionStatusSubscription.getLatest().getActionStatusList();
         ActionExecutionStatusMessage last = latestActionsExecutionStatus.getLast();
         if (last == null || last.getActionIndex() < 0)
         {
            if (endOfSequence)
            {
               ImGui.text("End of sequence.");
            }
            else
            {
               ImGui.text("Nothing executing.");
            }
         }
         else
         {
            executionStatusMessagesToDisplay.clear();
            currentlyExecutingActions.clear();
            for (int i = 0; i < latestActionsExecutionStatus.size(); i++)
            {
               executionStatusMessagesToDisplay.add(latestActionsExecutionStatus.get(i));
               currentlyExecutingActions.add(actionSequence.get(executionStatusMessagesToDisplay.get(i).getActionIndex()));
            }
         }
      }

      for (int i = 0; i < executionStatusMessagesToDisplay.size(); i++)
      {
         ImGui.text("Executing: ");
         ImGui.sameLine();
         ImGui.text("%s (%s)".formatted(currentlyExecutingActions.get(i).getDescription(), currentlyExecutingActions.get(i).getActionTypeTitle()));

         widgetAligner.text("Expected time remaining:");
         double elapsedTime = executionStatusMessagesToDisplay.get(i).getElapsedExecutionTime();
         double nominalDuration = executionStatusMessagesToDisplay.get(i).getNominalExecutionDuration();
         double percentComplete = elapsedTime / nominalDuration;
         double percentLeft = 1.0 - percentComplete;
         ImGui.progressBar((float) percentLeft, ImGui.getColumnWidth(), PROGRESS_BAR_HEIGHT, "%.2f / %.2f".formatted(elapsedTime, nominalDuration));

         ImGui.spacing();
         widgetAligner.text("Position error (m):");
         double currentPositionError = executionStatusMessagesToDisplay.get(i).getCurrentPositionDistanceToGoal();
         double startPositionError = executionStatusMessagesToDisplay.get(i).getStartPositionDistanceToGoal();
         double positionTolerance = executionStatusMessagesToDisplay.get(i).getPositionDistanceToGoalTolerance();
         double barEndValue = Math.max(Math.min(startPositionError, currentPositionError), 2.0 * positionTolerance);
         double toleranceMarkPercent = positionTolerance / barEndValue;
         int barColor = currentPositionError < positionTolerance ? ImGuiTools.GREEN : ImGuiTools.RED;
         percentLeft = currentPositionError / barEndValue;
         ImGuiTools.markedProgressBar(PROGRESS_BAR_HEIGHT,
                                      barColor,
                                      percentLeft,
                                      toleranceMarkPercent,
                                      "%.2f / %.2f".formatted(currentPositionError, startPositionError));
         ImGui.spacing();
         widgetAligner.text("Orientation error (%s):".formatted(EuclidCoreMissingTools.DEGREE_SYMBOL));
         double currentOrientationError = executionStatusMessagesToDisplay.get(i).getCurrentOrientationDistanceToGoal();
         double startOrientationError = executionStatusMessagesToDisplay.get(i).getStartOrientationDistanceToGoal();
         double orientationTolerance = executionStatusMessagesToDisplay.get(i).getOrientationDistanceToGoalTolerance();
         barEndValue = Math.max(Math.min(startOrientationError, currentOrientationError), 2.0 * orientationTolerance);
         toleranceMarkPercent = orientationTolerance / barEndValue;
         barColor = currentOrientationError < orientationTolerance ? ImGuiTools.GREEN : ImGuiTools.RED;
         percentLeft = currentOrientationError / barEndValue;
         ImGuiTools.markedProgressBar(PROGRESS_BAR_HEIGHT,
                                      barColor,
                                      percentLeft,
                                      toleranceMarkPercent,
                                      "%.2f / %.2f".formatted(Math.toDegrees(currentOrientationError), Math.toDegrees(startOrientationError)));
         ImGui.spacing();

         if (currentlyExecutingActions.get(i) instanceof RDXWalkAction)
         {
            widgetAligner.text("Footstep completion:");
            int incompleteFootsteps = executionStatusMessagesToDisplay.get(i).getNumberOfIncompleteFootsteps();
            int totalFootsteps = executionStatusMessagesToDisplay.get(i).getTotalNumberOfFootsteps();
            percentLeft = incompleteFootsteps / (double) totalFootsteps;
            ImGui.progressBar((float) percentLeft, ImGui.getColumnWidth(), PROGRESS_BAR_HEIGHT, "%d / %d".formatted(incompleteFootsteps, totalFootsteps));
         }
         else if (currentlyExecutingActions.get(i) instanceof RDXHandPoseAction)
         {
            widgetAligner.text("Hand wrench linear (N?):");
            double limit = 20.0;
            double force = executionStatusMessagesToDisplay.get(i).getHandWrenchMagnitudeLinear();
            barColor = force < limit ? ImGuiTools.GREEN : ImGuiTools.RED;
            ImGuiTools.markedProgressBar(PROGRESS_BAR_HEIGHT, barColor, force / limit, 0.5, "%.2f".formatted(force));
         }
         else // Just to take up the space to avoid varying height.
         {
            widgetAligner.text("");
            ImGui.progressBar(0.0f, ImGui.getColumnWidth(), PROGRESS_BAR_HEIGHT, "");
         }
      }
   }

   private void renderInteractableActionListArea()
   {
      reorderRequest.setLeft(-1);

      longestDescriptionLength = 50.0f;
      for (int i = 0; i < actionSequence.size(); i++)
      {
         ImGui.calcTextSize(calcDescriptionTextSize, actionSequence.get(i).getActionDescription().getDescription());
         if (calcDescriptionTextSize.x > longestDescriptionLength)
            longestDescriptionLength = calcDescriptionTextSize.x;
      }

      for (int i = 0; i < actionSequence.size(); i++)
      {
         RDXBehaviorAction action = actionSequence.get(i);

         if (ImGui.radioButton(labels.get("", "playbackNextIndex", i), executionNextIndexStatus == i))
         {
            commandNextActionIndex(i);
         }
         ImGuiTools.previousWidgetTooltip("Next for execution. Index " + i);
         action.getDescription().set(action.getActionDescription().getDescription());
         ImGui.sameLine();
         ImGui.text("->");

         ImGui.sameLine();
         if (!action.getExpanded().get())
         {
            if (ImGui.button(labels.get("[+]", "expand", i)))
               action.getExpanded().set(true);
            ImGuiTools.previousWidgetTooltip("Expand action settings");
         }
         else
         {
            if (ImGui.button(labels.get("[-]", "collapse", i), expandButtonSize.x, expandButtonSize.y))
               action.getExpanded().set(false);
            ImGuiTools.previousWidgetTooltip("Collapse action settings");
         }

         ImGui.sameLine();
         ImGui.pushItemWidth(longestDescriptionLength + 30.0f);
         ImGuiTools.inputText(labels.get("", "description", i), action.getDescription());
         action.getActionDescription().setDescription(action.getDescription().get());
         ImGui.popItemWidth();
         ImGui.sameLine();
         if (i > 0)
         {
            if (ImGui.button(labels.get("^", i)))
            {
               reorderRequest.setLeft(i);
               reorderRequest.setRight(0);
            }
            ImGuiTools.previousWidgetTooltip("Swap with previous action (in ordering)");
            ImGui.sameLine();
         }
         if (i < actionSequence.size() - 1)
         {
            if (ImGui.button(labels.get("v", i)))
            {
               reorderRequest.setLeft(i);
               reorderRequest.setRight(1);
            }
            ImGuiTools.previousWidgetTooltip("Swap with next action (in ordering)");
            ImGui.sameLine();
         }
         if (ImGui.button(labels.get("X", i)))
         {
            actionSequence.get(i).destroy();
            RDXBehaviorAction removedAction = actionSequence.remove(i);
            commandNextActionIndex(actionSequence.size());
         }

         if (action.getExpanded().get())
         {
            action.getSelected().renderImGuiWidget();
            ImGuiTools.previousWidgetTooltip("(Show gizmo)");
            ImGui.sameLine();
            ImGui.text("Type: %s   Index: %d".formatted(action.getActionTypeTitle(), i));
         }

         action.renderImGuiWidgets();

         ImGui.separator();
      }

      int indexToMove = reorderRequest.getLeft();
      if (indexToMove > -1)
      {
         int destinationIndex = reorderRequest.getRight() == 0 ? indexToMove - 1 : indexToMove + 1;
         boolean toMoveWasSelected = indexToMove == executionNextIndexStatus;
         boolean destinationWasSelected = destinationIndex == executionNextIndexStatus;
         actionSequence.add(destinationIndex, actionSequence.remove(indexToMove));
         if (toMoveWasSelected) // Retain next action for execution
            commandNextActionIndex(destinationIndex);
         if (destinationWasSelected)
            commandNextActionIndex(indexToMove);
      }
   }

   protected void renderActionCreationArea()
   {
      if (workspaceFile == null)
      {
         ImGui.pushItemFlag(ImGuiItemFlags.Disabled, true);
         ImGui.pushStyleVar(ImGuiStyleVar.Alpha, ImGui.getStyle().getAlpha() * 0.5f);
      }

      RDXBehaviorAction newAction = null;

      ReferenceFrame nextPreviousParentFrame = findNextPreviousParentFrame();

      if (ImGui.button(labels.get("Add Walk")))
      {
         RDXWalkAction walkAction = new RDXWalkAction(panel3D, robotModel, referenceFrameLibrary);
         walkAction.setToReferenceFrame(syncedRobot.getReferenceFrames().getMidFeetZUpFrame());
         if (nextPreviousParentFrame != null)
         walkAction.getActionDescription().getConditionalReferenceFrame().setParentFrameName(nextPreviousParentFrame.getName());
         newAction = walkAction;
      }
      ImGui.text("Add Hand Pose:");
      ImGui.sameLine();
      for (var side : RobotSide.values)
      {
         if (ImGui.button(labels.get(side.getPascalCaseName(), "HandPose")))
         {
            RDXHandPoseAction handPoseAction = new RDXHandPoseAction(panel3D,
                                                                     robotModel,
                                                                     syncedRobot.getFullRobotModel(),
                                                                     selectionCollisionModel,
                                                                     referenceFrameLibrary,
                                                                     ros2ControllerHelper);
            // Set the new action to where the last one was for faster authoring
            handPoseAction.setSide(side);
            RDXHandPoseAction nextPreviousHandPoseAction = findNextPreviousHandPoseAction(side);
            if (nextPreviousHandPoseAction != null)
            {
               handPoseAction.setIncludingFrame(nextPreviousHandPoseAction.getReferenceFrame().getParent(),
                                                nextPreviousHandPoseAction.getReferenceFrame().getTransformToParent());
            }
            else // set to current robot's hand pose
            {
               handPoseAction.setToReferenceFrame(syncedRobot.getReferenceFrames().getHandFrame(side));
            }
            if (nextPreviousParentFrame != null)
            handPoseAction.getActionDescription().getConditionalReferenceFrame().setParentFrameName(nextPreviousParentFrame.getName());
            newAction = handPoseAction;
         }
         if (side.ordinal() < 1)
            ImGui.sameLine();
      }
      ImGui.text("Add Hand Wrench:");
      ImGui.sameLine();
      for (var side : RobotSide.values)
      {
         if (ImGui.button(labels.get(side.getPascalCaseName(), "HandWrench")))
         {
            RDXHandWrenchAction handWrenchAction = new RDXHandWrenchAction();
            handWrenchAction.getActionDescription().setSide(side);
            newAction = handWrenchAction;
         }
         if (side.ordinal() < 1)
            ImGui.sameLine();
      }
      if (ImGui.button(labels.get("Add Hand Configuration")))
      {
         newAction = new RDXHandConfigurationAction();
      }
      if (ImGui.button(labels.get("Add Chest Orientation")))
      {
         RDXChestOrientationAction chestOrientationAction = new RDXChestOrientationAction(panel3D,
                                                                                          robotModel,
                                                                                          syncedRobot.getFullRobotModel(),
                                                                                          selectionCollisionModel,
<<<<<<< HEAD
                                                                                          referenceFrameLibrary,
                                                                                          ros2ControllerHelper);
=======
                                                                                          referenceFrameLibrary);
>>>>>>> 86e7929c
         // Set the new action to where the last one was for faster authoring
         RDXChestOrientationAction nextPreviousChestOrientationAction = findNextPreviousAction(RDXChestOrientationAction.class);
         if (nextPreviousChestOrientationAction != null)
         {
            chestOrientationAction.setIncludingFrame(nextPreviousChestOrientationAction.getReferenceFrame().getParent(),
                                                     nextPreviousChestOrientationAction.getReferenceFrame().getTransformToParent());
         }
         else // set to current robot's chest pose
         {
            chestOrientationAction.setToReferenceFrame(syncedRobot.getReferenceFrames().getChestFrame());
         }
         chestOrientationAction.getActionDescription().getConditionalReferenceFrame().setParentFrameName(syncedRobot.getReferenceFrames().getPelvisZUpFrame().getName());
         newAction = chestOrientationAction;
      }
      if (ImGui.button(labels.get("Add Pelvis Height and Pitch")))
      {
         RDXPelvisHeightPitchAction pelvisHeightAction = new RDXPelvisHeightPitchAction(panel3D,
                                                                                        robotModel,
                                                                                        syncedRobot.getFullRobotModel(),
                                                                                        selectionCollisionModel,
                                                                                        referenceFrameLibrary,
                                                                                        ros2ControllerHelper);
         // Set the new action to where the last one was for faster authoring
         RDXPelvisHeightPitchAction nextPreviousPelvisHeightAction = findNextPreviousAction(RDXPelvisHeightPitchAction.class);
         if (nextPreviousPelvisHeightAction != null)
         {
            pelvisHeightAction.setIncludingFrame(nextPreviousPelvisHeightAction.getReferenceFrame().getParent(),
                                                 nextPreviousPelvisHeightAction.getReferenceFrame().getTransformToParent());
         }
         else // set to current robot's pelvis pose
         {
            pelvisHeightAction.setToReferenceFrame(syncedRobot.getReferenceFrames().getPelvisFrame());
         }
         pelvisHeightAction.getActionDescription().getConditionalReferenceFrame().setParentFrameName(ReferenceFrame.getWorldFrame().getName());
         newAction = pelvisHeightAction;
      }
      if (ImGui.button(labels.get("Add Arm Joint Angles")))
      {
         newAction = new RDXArmJointAnglesAction(robotModel);
      }
      if (ImGui.button(labels.get("Add Footstep Plan")))
      {
         RDXFootstepPlanAction footstepPlanAction = new RDXFootstepPlanAction(baseUI, robotModel, syncedRobot, referenceFrameLibrary);
         if (nextPreviousParentFrame != null)
            footstepPlanAction.getActionDescription().getConditionalReferenceFrame().setParentFrameName(nextPreviousParentFrame.getName());
         newAction = footstepPlanAction;
      }
      if (ImGui.button(labels.get("Add Wait")))
      {
         newAction = new RDXWaitDurationAction();
      }

      if (newAction != null)
         insertNewAction(newAction);

      if (workspaceFile == null)
      {
         ImGui.popStyleVar();
         ImGui.popItemFlag();
      }
   }

   /**
    * @return This used to find the most likely desired frame that a new action will
    *         be specified in, by traversing the sequence backwards and finding the
    *         first action that is specified in a frame, and returning that frame.
    *         This helps the authoring process by initializing new actions with
    *         spatially consistent values.
    */
   private ReferenceFrame findNextPreviousParentFrame()
   {
      for (int i = Math.min(executionNextIndexStatus, actionSequence.size() - 1); i >= 0; i--)
      {
         if (actionSequence.get(i) instanceof RDXFootstepPlanAction footstepPlanAction)
         {
            return footstepPlanAction.getActionDescription().getConditionalReferenceFrame().get().getParent();
         }
         else if (actionSequence.get(i) instanceof RDXHandPoseAction handPoseAction)
         {
            return handPoseAction.getActionDescription().getConditionalReferenceFrame().get().getParent();
         }
         else if (actionSequence.get(i) instanceof RDXWalkAction walkAction)
         {
            return walkAction.getActionDescription().getConditionalReferenceFrame().get().getParent();
         }
      }
      return null;
   }

   private RDXHandPoseAction findNextPreviousHandPoseAction(RobotSide side)
   {
      RDXHandPoseAction previousAction = null;
      for (int i = 0; i < executionNextIndexStatus + 1 && i < actionSequence.size(); i++)
      {
         if (actionSequence.get(i) instanceof RDXHandPoseAction handPoseAction)
         {
            if (handPoseAction.getActionDescription().getSide() == side)
            {
               previousAction = (RDXHandPoseAction) actionSequence.get(i);
            }
         }
      }
      return previousAction;
   }

   private <T extends RDXBehaviorAction> T findNextPreviousAction(Class<T> actionClass)
   {
      T previousAction = null;
      for (int i = 0; i < executionNextIndexStatus + 1 && i < actionSequence.size(); i++)
      {
         if (actionClass.isInstance(actionSequence.get(i)))
         {
            previousAction = actionClass.cast(actionSequence.get(i));
         }
      }
      return previousAction;
   }

   private void insertNewAction(RDXBehaviorAction action)
   {
      action.updateAfterLoading();
      action.update();

      int insertionIndex = executionNextIndexStatus == actionSequence.size() ? executionNextIndexStatus : executionNextIndexStatus + 1;
      actionSequence.add(insertionIndex, action);

      for (int i = 0; i < actionSequence.size(); i++)
      {
         // When loading, we want to deselect all the actions, otherwise the last one ends up being selected.
         actionSequence.get(i).getSelected().set(i == insertionIndex);
      }
      commandNextActionIndex(executionNextIndexStatus + 1);
   }

   public void getRenderables(Array<Renderable> renderables, Pool<Renderable> pool)
   {
      for (RDXBehaviorAction action : actionSequence)
         action.getRenderables(renderables, pool);
   }

   public void destroy()
   {
      if (automaticExecutionStatusSubscription != null)
      {
         automaticExecutionStatusSubscription.destroy();
         executionNextIndexStatusSubscription.destroy();
         sequenceStatusSubscription.destroy();
      }
   }

   public String getName()
   {
      return name;
   }

   public WorkspaceResourceFile getWorkspaceFile()
   {
      return workspaceFile;
   }

   public boolean isCleared()
   {
      return workspaceFile == null;
   }
}<|MERGE_RESOLUTION|>--- conflicted
+++ resolved
@@ -705,12 +705,9 @@
                                                                                           robotModel,
                                                                                           syncedRobot.getFullRobotModel(),
                                                                                           selectionCollisionModel,
-<<<<<<< HEAD
                                                                                           referenceFrameLibrary,
                                                                                           ros2ControllerHelper);
-=======
-                                                                                          referenceFrameLibrary);
->>>>>>> 86e7929c
+
          // Set the new action to where the last one was for faster authoring
          RDXChestOrientationAction nextPreviousChestOrientationAction = findNextPreviousAction(RDXChestOrientationAction.class);
          if (nextPreviousChestOrientationAction != null)
