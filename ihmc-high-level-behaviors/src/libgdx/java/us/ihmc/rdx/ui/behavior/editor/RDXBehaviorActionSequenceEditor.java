--- conflicted
+++ resolved
@@ -78,10 +78,7 @@
    private final Bool automaticExecutionCommandMessage = new Bool();
    private final ArrayList<BehaviorActionData> actionDataForMessage = new ArrayList<>();
    private final ActionSequenceUpdateMessage actionSequenceUpdateMessage = new ActionSequenceUpdateMessage();
-<<<<<<< HEAD
-=======
    private boolean outOfSync = true;
->>>>>>> c96e706c
 
    public RDXBehaviorActionSequenceEditor(WorkspaceResourceFile fileToLoadFrom)
    {
@@ -335,15 +332,6 @@
          }
       }
 
-<<<<<<< HEAD
-      // TODO: Automatically sync between this UI and remote process
-      if (ImGui.button("Send to robot"))
-      {
-         RDXActionSequenceTools.publishActionSequenceUpdateMessage(actionSequence, actionDataForMessage, actionSequenceUpdateMessage, ros2);
-      }
-      ImGui.sameLine();
-=======
->>>>>>> c96e706c
       ImGui.text("# " + receivedSequenceStatusMessageCount);
       if (outOfSync)
       {
