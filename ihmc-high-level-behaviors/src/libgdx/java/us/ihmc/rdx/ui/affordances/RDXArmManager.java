--- conflicted
+++ resolved
@@ -6,10 +6,6 @@
 import imgui.ImGui;
 import imgui.type.ImBoolean;
 import imgui.type.ImInt;
-<<<<<<< HEAD
-import imgui.type.ImString;
-=======
->>>>>>> 4a651104
 import us.ihmc.avatar.arm.PresetArmConfiguration;
 import us.ihmc.avatar.drcRobot.DRCRobotModel;
 import us.ihmc.avatar.drcRobot.ROS2SyncedRobotModel;
@@ -81,10 +77,6 @@
 
    private final ImInt selectedArmConfiguration = new ImInt();
    private final String[] armConfigurationNames = new String[PresetArmConfiguration.values.length];
-<<<<<<< HEAD
-   private final SideDependentList<ImString> customAnglesText = new SideDependentList<>(new ImString(), new ImString());
-=======
->>>>>>> 4a651104
 
    private final TypedNotification<RobotSide> showWarningNotification = new TypedNotification<>();
 
@@ -219,27 +211,6 @@
          if (ImGui.button(labels.get(side.getPascalCaseName())))
          {
             executeArmAngles(side, PresetArmConfiguration.values[selectedArmConfiguration.get()], teleoperationParameters.getTrajectoryTime());
-<<<<<<< HEAD
-         }
-      }
-
-      for (RobotSide side : RobotSide.values)
-      {
-         ImGui.text(side.getPascalCaseName());
-         ImGui.sameLine();
-         ImGui.inputText(labels.getHidden("Custom angles" + side.getPascalCaseName()), customAnglesText.get(side));
-         ImGui.sameLine();
-         if (ImGui.button(labels.get("Send", side.getPascalCaseName())))
-         {
-            String[] angleStrings = customAnglesText.get(side).get().split(", ");
-            double[] customAngles = new double[angleStrings.length];
-            for (int i = 0; i < angleStrings.length; i++)
-            {
-               customAngles[i] = Double.valueOf(angleStrings[i]);
-            }
-            executeArmAngles(side, teleoperationParameters.getTrajectoryTime(), customAngles);
-=======
->>>>>>> 4a651104
          }
       }
 
@@ -326,20 +297,9 @@
    public void executeArmAngles(RobotSide side, PresetArmConfiguration presetArmConfiguration, double trajectoryTime)
    {
       double[] jointAngles = robotModel.getPresetArmConfiguration(side, presetArmConfiguration);
-      StringBuilder jointAnglesText = new StringBuilder();
-      jointAnglesText.append("%.2f".formatted(jointAngles[0]));
-      for (int i = 1; i < jointAngles.length; i++)
-      {
-         jointAnglesText.append(", %.2f".formatted(jointAngles[i]));
-      }
-      customAnglesText.get(side).set(jointAnglesText);
-      executeArmAngles(side, trajectoryTime, jointAngles);
-   }
-
-   private void executeArmAngles(RobotSide side, double trajectoryTime, double[] jointAngles)
-   {
-      ArmTrajectoryMessage armTrajectoryMessage = HumanoidMessageTools.createArmTrajectoryMessage(side, trajectoryTime, jointAngles);
-      LogTools.info("Sending {} arm joint angles: {}", side.getUpperCaseName(), jointAngles);
+      ArmTrajectoryMessage armTrajectoryMessage = HumanoidMessageTools.createArmTrajectoryMessage(side,
+                                                                                                  trajectoryTime,
+                                                                                                  jointAngles);
       communicationHelper.publishToController(armTrajectoryMessage);
    }
 
