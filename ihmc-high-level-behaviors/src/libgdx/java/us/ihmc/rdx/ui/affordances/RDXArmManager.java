--- conflicted
+++ resolved
@@ -120,13 +120,9 @@
       boolean desiredHandPoseChanged = false;
       for (RobotSide side : interactableHands.sides())
       {
-<<<<<<< HEAD
          handWrenchCalculators.get(side).compute();
-         armIKSolvers.get(side).update(interactableHands.get(side).getControlReferenceFrame());
-=======
          armIKSolvers.get(side).update(syncedRobot.getReferenceFrames().getChestFrame(),
                                        interactableHands.get(side).getControlReferenceFrame());
->>>>>>> 0f9bf573
 
          // wrench expressed in wrist pitch body fixed-frame
          boolean showWrench = indicateWrenchOnScreen.get();
