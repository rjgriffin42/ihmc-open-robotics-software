package us.ihmc.rdx.ui.affordances;

import controller_msgs.msg.dds.ArmTrajectoryMessage;
import controller_msgs.msg.dds.GoHomeMessage;
import controller_msgs.msg.dds.HandTrajectoryMessage;
import imgui.ImGui;
import imgui.type.ImBoolean;
import imgui.type.ImInt;
import us.ihmc.avatar.arm.PresetArmConfiguration;
import us.ihmc.avatar.drcRobot.DRCRobotModel;
import us.ihmc.avatar.drcRobot.ROS2SyncedRobotModel;
import us.ihmc.avatar.inverseKinematics.ArmIKSolver;
import us.ihmc.behaviors.tools.CommunicationHelper;
import us.ihmc.behaviors.tools.ROS2HandWrenchCalculator;
import us.ihmc.commons.exception.DefaultExceptionHandler;
import us.ihmc.commons.thread.TypedNotification;
import us.ihmc.communication.packets.ExecutionMode;
import us.ihmc.communication.packets.MessageTools;
import us.ihmc.euclid.referenceFrame.FramePose3D;
import us.ihmc.euclid.referenceFrame.ReferenceFrame;
import us.ihmc.euclid.transform.RigidBodyTransform;
import us.ihmc.humanoidRobotics.communication.packets.HumanoidMessageTools;
import us.ihmc.log.LogTools;
import us.ihmc.mecano.multiBodySystem.interfaces.OneDoFJointBasics;
import us.ihmc.rdx.imgui.ImGuiUniqueLabelMap;
import us.ihmc.rdx.ui.RDXBaseUI;
import us.ihmc.rdx.ui.teleoperation.RDXDesiredRobot;
import us.ihmc.rdx.ui.teleoperation.RDXHandConfigurationManager;
import us.ihmc.rdx.ui.teleoperation.RDXTeleoperationParameters;
import us.ihmc.robotModels.FullRobotModelUtils;
import us.ihmc.robotics.MultiBodySystemMissingTools;
import us.ihmc.robotics.partNames.ArmJointName;
import us.ihmc.robotics.robotSide.RobotSide;
import us.ihmc.robotics.robotSide.SideDependentList;
import us.ihmc.tools.thread.MissingThreadTools;

/**
 * This class manages the UI for operating the arms of a humanoid robot.
 * This includes sending the arms to predefined joint angles poses and
 * operating a IK solver to achieve desired hand and elbow poses.
 */
public class RDXArmManager
{
   /* Sake hand's fingers do not extend much outward from the hand at 15 degrees apart, i.e. they are nearly parallel
      kinda look like this:
      15 degrees apart  |  0 degrees apart

        /\    /\                 /||\
       | |    | | <- fingers -> / /\ \
       | |    | |              / /  \ \
       |  ----  |             |  ----  |
       |        | <-  palm -> |        |
       |________|             |________|
    */
   private final static double SAKE_HAND_SAFEE_FINGER_ANGLE = 15.0;

   private final ImGuiUniqueLabelMap labels = new ImGuiUniqueLabelMap(getClass());
   private final CommunicationHelper communicationHelper;
   private final DRCRobotModel robotModel;
   private final ROS2SyncedRobotModel syncedRobot;
   private final RDXDesiredRobot desiredRobot;

   private final RDXTeleoperationParameters teleoperationParameters;
   private final SideDependentList<RDXInteractableHand> interactableHands;

   private final SideDependentList<ArmJointName[]> armJointNames = new SideDependentList<>();
   private RDXArmControlMode armControlMode = RDXArmControlMode.JOINT_ANGLES;
   private final RDXHandConfigurationManager handManager;

   private final SideDependentList<ArmIKSolver> armIKSolvers = new SideDependentList<>();
   private final SideDependentList<OneDoFJointBasics[]> desiredRobotArmJoints = new SideDependentList<>();

   private volatile boolean readyToSolve = true;
   private volatile boolean readyToCopySolution = false;
   private final SideDependentList<Double> trajectoryTime = new SideDependentList<>();

   private final SideDependentList<ROS2HandWrenchCalculator> handWrenchCalculators = new SideDependentList<>();
   private final ImBoolean indicateWrenchOnScreen = new ImBoolean(false);
   private RDX3DPanelHandWrenchIndicator panelHandWrenchIndicator;

   private final ImInt selectedArmConfiguration = new ImInt();
   private final String[] armConfigurationNames = new String[PresetArmConfiguration.values.length];

   private final TypedNotification<RobotSide> showWarningNotification = new TypedNotification<>();

   public RDXArmManager(CommunicationHelper communicationHelper,
                        DRCRobotModel robotModel,
                        ROS2SyncedRobotModel syncedRobot,
                        RDXDesiredRobot desiredRobot,
                        RDXTeleoperationParameters teleoperationParameters,
                        SideDependentList<RDXInteractableHand> interactableHands)
   {
      this.communicationHelper = communicationHelper;
      this.robotModel = robotModel;
      this.syncedRobot = syncedRobot;
      this.desiredRobot = desiredRobot;
      this.teleoperationParameters = teleoperationParameters;
      this.interactableHands = interactableHands;

      for (RobotSide side : RobotSide.values)
      {
         handWrenchCalculators.put(side, new ROS2HandWrenchCalculator(side, syncedRobot));
         armIKSolvers.put(side, new ArmIKSolver(side, robotModel, syncedRobot.getFullRobotModel()));
         ArmJointName[] armJointNames = robotModel.getJointMap().getArmJointNames(side);
         desiredRobotArmJoints.put(side, FullRobotModelUtils.getArmJoints(desiredRobot.getDesiredFullRobotModel(), side, armJointNames));
         this.armJointNames.put(side, armJointNames);
         this.trajectoryTime.put(side, -1.0); // if negative, use default from teleoperation parameters
      }

      for (int i = 0; i < PresetArmConfiguration.values.length; i++)
      {
         armConfigurationNames[i] = PresetArmConfiguration.values[i].name();
      }

      handManager = new RDXHandConfigurationManager();
   }

   public void create(RDXBaseUI baseUI)
   {
      panelHandWrenchIndicator = new RDX3DPanelHandWrenchIndicator(baseUI.getPrimary3DPanel());
      baseUI.getPrimary3DPanel().addImGuiOverlayAddition(() ->
      {
         if (indicateWrenchOnScreen.get())
            panelHandWrenchIndicator.renderImGuiOverlay();
      });

      handManager.create(baseUI, communicationHelper, syncedRobot);
   }

   public void update()
   {
      handManager.update();

      boolean desiredHandPoseChanged = false;
      for (RobotSide side : interactableHands.sides())
      {
         handWrenchCalculators.get(side).compute();
         armIKSolvers.get(side).update(syncedRobot.getReferenceFrames().getChestFrame(),
                                       interactableHands.get(side).getControlReferenceFrame());

         // wrench expressed in wrist pitch body fixed-frame
         boolean showWrench = indicateWrenchOnScreen.get();
         if (interactableHands.get(side).getEstimatedHandWrenchArrows().getShow() != showWrench)
            interactableHands.get(side).getEstimatedHandWrenchArrows().setShow(showWrench);
         interactableHands.get(side).updateEstimatedWrench(handWrenchCalculators.get(side).getFilteredWrench());

         // Check if the desired hand pose changed and we need to run the solver again.
         // We only want to evaluate this when we are going to take action on it
         // Otherwise, we will not notice the desired changed while the solver was still solving
         if (readyToSolve)
         {
            desiredHandPoseChanged |= armIKSolvers.get(side).getDesiredHandControlPoseChanged();
         }

         if (showWrench)
         {
            panelHandWrenchIndicator.update(side,
                                            handWrenchCalculators.get(side).getLinearWrenchMagnitude(true),
                                            handWrenchCalculators.get(side).getAngularWrenchMagnitude(true));
         }
      }

      // The following puts the solver on a thread as to not slow down the UI
      if (readyToSolve && desiredHandPoseChanged)
      {
         readyToSolve = false;
         for (RobotSide side : interactableHands.sides())
         {
            armIKSolvers.get(side).copySourceToWork();
         }

         MissingThreadTools.startAThread("IKSolver", DefaultExceptionHandler.MESSAGE_AND_STACKTRACE, () ->
         {
            try
            {
               for (RobotSide side : interactableHands.sides())
               {
                  armIKSolvers.get(side).solve();
               }
            }
            finally
            {
               readyToCopySolution = true;
            }
         });
      }

      if (readyToCopySolution)
      {
         readyToCopySolution = false;
         for (RobotSide side : interactableHands.sides())
         {
            MultiBodySystemMissingTools.copyOneDoFJointsConfiguration(armIKSolvers.get(side).getSolutionOneDoFJoints(), desiredRobotArmJoints.get(side));
         }

         readyToSolve = true;
      }

      desiredRobot.getDesiredFullRobotModel().getRootJoint().setJointConfiguration(syncedRobot.getFullRobotModel().getRootJoint().getJointPose());
      desiredRobot.getDesiredFullRobotModel().updateFrames();

   }

   public void renderImGuiWidgets()
   {
      handManager.renderImGuiWidgets();

      ImGui.text("Arm Presets:");
      ImGui.pushItemWidth(140.0f);
      ImGui.combo(labels.getHidden("Arm Configuration Combo"), selectedArmConfiguration, armConfigurationNames);
      ImGui.popItemWidth();
      ImGui.sameLine();
      ImGui.text("Command");
      for (RobotSide side : RobotSide.values)
      {
         ImGui.sameLine();
         if (ImGui.button(labels.get(side.getPascalCaseName())))
         {
            executeArmAngles(side, PresetArmConfiguration.values[selectedArmConfiguration.get()], teleoperationParameters.getTrajectoryTime());
         }
      }

      ImGui.text("Arm & hand control mode:");
      ImGui.sameLine();
      if (ImGui.radioButton(labels.get("Joint angles (DDogleg)"), armControlMode == RDXArmControlMode.JOINT_ANGLES))
      {
         armControlMode = RDXArmControlMode.JOINT_ANGLES;
      }
      ImGui.text("Hand pose only:");
      ImGui.sameLine();
      if (ImGui.radioButton(labels.get("World"), armControlMode == RDXArmControlMode.POSE_WORLD))
      {
         armControlMode = RDXArmControlMode.POSE_WORLD;
      }
      ImGui.sameLine();
      if (ImGui.radioButton(labels.get("Chest"), armControlMode == RDXArmControlMode.POSE_CHEST))
      {
         armControlMode = RDXArmControlMode.POSE_CHEST;
      }

      ImGui.checkbox(labels.get("Hand wrench magnitudes on 3D View"), indicateWrenchOnScreen);

      // Pop up warning if notification is set
      if (showWarningNotification.peekHasValue() && showWarningNotification.poll())
      {
         ImGui.openPopup(labels.get("Warning"));
      }

      if (ImGui.beginPopupModal(labels.get("Warning")))
      {
         ImGui.text("""
                          The hand is currently open.
                                                    
                          Continuing to door avoidance
                          may cause the hand to collide
                          with the body of the robot.""");

         ImGui.separator();
         if (ImGui.button("Continue"))
         {
            executeArmAngles(showWarningNotification.read(), PresetArmConfiguration.DOOR_AVOIDANCE, teleoperationParameters.getTrajectoryTime());
            ImGui.closeCurrentPopup();
         }
         ImGui.sameLine();
         if (ImGui.button("Cancel"))
         {
            ImGui.closeCurrentPopup();
         }
         ImGui.endPopup();
      }
   }

   public void executeArmHome(RobotSide side)
   {
      GoHomeMessage armHomeMessage = new GoHomeMessage();
      armHomeMessage.setHumanoidBodyPart(GoHomeMessage.HUMANOID_BODY_PART_ARM);

      if (side == RobotSide.LEFT)
         armHomeMessage.setRobotSide(GoHomeMessage.ROBOT_SIDE_LEFT);
      else
         armHomeMessage.setRobotSide(GoHomeMessage.ROBOT_SIDE_RIGHT);

      armHomeMessage.setTrajectoryTime(teleoperationParameters.getTrajectoryTime());
      communicationHelper.publishToController(armHomeMessage);
   }

   public void executeDoorAvoidanceArmAngles(RobotSide side)
   {
      // Warning pops up if fingers are more than 15 degrees from "zero" (zero = when fingertips are parallel)
      // i.e. when the fingers are more than 30 degrees apart from each other
      // This is an arbitrary value
      if (syncedRobot.getRobotModel().getHandModels().toString().contains("SakeHand") &&
           syncedRobot.getLatestHandJointAnglePacket(side).getJointAngles().get(0) > Math.toRadians(SAKE_HAND_SAFEE_FINGER_ANGLE))
      {
         showWarningNotification.set(side);
      }
      else
      {
         executeArmAngles(side, PresetArmConfiguration.DOOR_AVOIDANCE, teleoperationParameters.getTrajectoryTime());
      }
   }

   public void executeArmAngles(RobotSide side, PresetArmConfiguration presetArmConfiguration, double trajectoryTime)
   {
      double[] jointAngles = robotModel.getPresetArmConfiguration(side, presetArmConfiguration);
      ArmTrajectoryMessage armTrajectoryMessage = HumanoidMessageTools.createArmTrajectoryMessage(side,
                                                                                                  trajectoryTime,
                                                                                                  jointAngles);
      communicationHelper.publishToController(armTrajectoryMessage);
   }

   public Runnable getSubmitDesiredArmSetpointsCallback(RobotSide robotSide)
   {
      Runnable runnable = () ->
      {
         if (armControlMode == RDXArmControlMode.JOINT_ANGLES)
         {
            double[] jointAngles = new double[armJointNames.get(robotSide).length];
            int i = -1;
            for (ArmJointName armJoint : armJointNames.get(robotSide))
            {
               jointAngles[++i] = desiredRobot.getDesiredFullRobotModel().getArmJoint(robotSide, armJoint).getQ();
            }

            LogTools.info("Sending ArmTrajectoryMessage");
            ArmTrajectoryMessage armTrajectoryMessage;
            if (trajectoryTime.get(robotSide) < 0.0)
            {
               armTrajectoryMessage = HumanoidMessageTools.createArmTrajectoryMessage(robotSide, teleoperationParameters.getTrajectoryTime(), jointAngles);
            }
            else
            {
               armTrajectoryMessage = HumanoidMessageTools.createArmTrajectoryMessage(robotSide, trajectoryTime.get(robotSide), jointAngles);
            }
            communicationHelper.publishToController(armTrajectoryMessage);
            // reset trajectory time
            trajectoryTime.replace(robotSide, -1.0);
         }
         else if (armControlMode == RDXArmControlMode.POSE_WORLD || armControlMode == RDXArmControlMode.POSE_CHEST)
         {
            FramePose3D desiredControlFramePose = new FramePose3D(interactableHands.get(robotSide).getControlReferenceFrame());

            ReferenceFrame frame;
            if (armControlMode == RDXArmControlMode.POSE_WORLD)
            {
               frame = ReferenceFrame.getWorldFrame();
            }
            else
            {
               frame = syncedRobot.getReferenceFrames().getChestFrame();
            }
            desiredControlFramePose.changeFrame(frame);

            LogTools.info("Sending HandTrajectoryMessage");
            HandTrajectoryMessage handTrajectoryMessage = HumanoidMessageTools.createHandTrajectoryMessage(robotSide,
                                                                                                           teleoperationParameters.getTrajectoryTime(),
                                                                                                           desiredControlFramePose,
                                                                                                           frame);
            long dataFrameId = MessageTools.toFrameId(frame);
            handTrajectoryMessage.getSe3Trajectory().getFrameInformation().setDataReferenceFrameId(dataFrameId);
            communicationHelper.publishToController(handTrajectoryMessage);
         }
      };
      return runnable;
   }

   public RDXHandConfigurationManager getHandManager()
   {
      return handManager;
   }

   public RDXArmControlMode getArmControlMode()
   {
      return armControlMode;
   }

<<<<<<< HEAD
   public FramePose3D getDesiredHandFramePose(RobotSide side)
   {
      if (interactableHands.containsKey(side))
         return new FramePose3D(interactableHands.get(side).getControlReferenceFrame());
      else
         return null;
   }

   public void setDesiredHandFramePose(RobotSide side, FramePose3D desiredPose)
   {
      if (interactableHands.containsKey(side))
      {
         interactableHands.get(side).selectInteractable();
         ReferenceFrame interactableHandFrame = interactableHands.get(side).getPoseGizmo().getGizmoFrame().getParent();
         desiredPose.changeFrame(ReferenceFrame.getWorldFrame());
         interactableHands.get(side).getSyncedControlFrame().getTransformToWorldFrame().set(desiredPose);
         if (!interactableHandFrame.isWorldFrame())
            desiredPose.changeFrame(interactableHandFrame);
         interactableHands.get(side).getPoseGizmo().getTransformToParent().set(desiredPose);
      }
   }

   public void computeTrajectoryTime(RobotSide side, double desiredLinearVelocity, double desiredAngularVelocity)
   {
      FramePose3D currentPoseInWorld = new FramePose3D(ReferenceFrame.getWorldFrame(),
                                                       syncedRobot.getReferenceFrames().getHandFrame(side).getTransformToWorldFrame());
      FramePose3D goalPoseInWorld = new FramePose3D(ReferenceFrame.getWorldFrame(),
                                                    desiredRobot.getDesiredFullRobotModel().getHandControlFrame(side).getTransformToWorldFrame());
      double positionDistance = goalPoseInWorld.getPositionDistance(currentPoseInWorld);
      double angularDistance = goalPoseInWorld.getOrientationDistance(currentPoseInWorld);
      // take max duration required to achieve the desired linear velocity or angular velocity
      trajectoryTime.replace(side, Math.max(positionDistance / desiredLinearVelocity, angularDistance / desiredAngularVelocity));
   }

   public void adaptIKBasedOnReachability(RobotSide side)
   {
      RigidBodyTransform desiredTransformToWorld = interactableHands.get(side).getPoseGizmo().getTransformToParent();
      RigidBodyTransform goalTransformToWorld = desiredRobot.getDesiredFullRobotModel().getHandControlFrame(side).getTransformToWorldFrame();
      double distance = Math.sqrt(desiredTransformToWorld.getTranslation().differenceNormSquared(goalTransformToWorld.getTranslation()));

      double maxDistanceThreshold = 0.05;
      double minGain = 100;
      double maxGain = armIKSolvers.get(side).getDefaultOrientationGain();
      double minWeight = 1;
      double maxWeight = armIKSolvers.get(side).getDefaultOrientationWeight();

      // Interpolate based on the distance
      double gain = maxGain - (Math.min(distance / maxDistanceThreshold, 1) * (maxGain - minGain));
      double weight = maxWeight - (Math.min(distance / maxDistanceThreshold, 1) * (maxWeight - minWeight));

      armIKSolvers.get(side).setOrientationGain(gain);
      armIKSolvers.get(side).setOrientationWeight(weight);

      if (distance < 0.005)
      {
         armIKSolvers.get(side).resetOrientationGain();
         armIKSolvers.get(side).resetOrientationWeight();
      }
   }

   public double[] getDesiredJointAngles(RobotSide side)
   {
      double[] jointAngles = new double[armJointNames.get(side).length];
      int i = -1;
      for (ArmJointName armJoint : armJointNames.get(side))
      {
         jointAngles[++i] = desiredRobot.getDesiredFullRobotModel().getArmJoint(side, armJoint).getQ();
      }
      return jointAngles;
   }

   public double[] getCurrentJointAngles(RobotSide side)
   {
      double[] jointAngles = new double[armJointNames.get(side).length];
      int i = -1;
      for (ArmJointName armJoint : armJointNames.get(side))
      {
         jointAngles[++i] = syncedRobot.getFullRobotModel().getArmJoint(side, armJoint).getQ();
      }
      return jointAngles;
   }

   public double getTrajectoryTime(RobotSide side)
   {
      return trajectoryTime.get(side);
   }

   public void moveHand(RobotSide side, double[] qDesireds, double[] qDDesireds)
   {
      ArmTrajectoryMessage message = HumanoidMessageTools.createArmTrajectoryMessage(side, 0.0, qDesireds, qDDesireds, null);
      message.getJointspaceTrajectory().getQueueingProperties().setExecutionMode(ExecutionMode.STREAM.toByte());
      message.getJointspaceTrajectory().getQueueingProperties().setStreamIntegrationDuration(0.01);
      communicationHelper.publishToController(message);
=======
   public SideDependentList<ArmIKSolver> getArmIKSolvers()
   {
      return armIKSolvers;
>>>>>>> 7b965192
   }
}<|MERGE_RESOLUTION|>--- conflicted
+++ resolved
@@ -374,7 +374,6 @@
       return armControlMode;
    }
 
-<<<<<<< HEAD
    public FramePose3D getDesiredHandFramePose(RobotSide side)
    {
       if (interactableHands.containsKey(side))
@@ -397,44 +396,6 @@
       }
    }
 
-   public void computeTrajectoryTime(RobotSide side, double desiredLinearVelocity, double desiredAngularVelocity)
-   {
-      FramePose3D currentPoseInWorld = new FramePose3D(ReferenceFrame.getWorldFrame(),
-                                                       syncedRobot.getReferenceFrames().getHandFrame(side).getTransformToWorldFrame());
-      FramePose3D goalPoseInWorld = new FramePose3D(ReferenceFrame.getWorldFrame(),
-                                                    desiredRobot.getDesiredFullRobotModel().getHandControlFrame(side).getTransformToWorldFrame());
-      double positionDistance = goalPoseInWorld.getPositionDistance(currentPoseInWorld);
-      double angularDistance = goalPoseInWorld.getOrientationDistance(currentPoseInWorld);
-      // take max duration required to achieve the desired linear velocity or angular velocity
-      trajectoryTime.replace(side, Math.max(positionDistance / desiredLinearVelocity, angularDistance / desiredAngularVelocity));
-   }
-
-   public void adaptIKBasedOnReachability(RobotSide side)
-   {
-      RigidBodyTransform desiredTransformToWorld = interactableHands.get(side).getPoseGizmo().getTransformToParent();
-      RigidBodyTransform goalTransformToWorld = desiredRobot.getDesiredFullRobotModel().getHandControlFrame(side).getTransformToWorldFrame();
-      double distance = Math.sqrt(desiredTransformToWorld.getTranslation().differenceNormSquared(goalTransformToWorld.getTranslation()));
-
-      double maxDistanceThreshold = 0.05;
-      double minGain = 100;
-      double maxGain = armIKSolvers.get(side).getDefaultOrientationGain();
-      double minWeight = 1;
-      double maxWeight = armIKSolvers.get(side).getDefaultOrientationWeight();
-
-      // Interpolate based on the distance
-      double gain = maxGain - (Math.min(distance / maxDistanceThreshold, 1) * (maxGain - minGain));
-      double weight = maxWeight - (Math.min(distance / maxDistanceThreshold, 1) * (maxWeight - minWeight));
-
-      armIKSolvers.get(side).setOrientationGain(gain);
-      armIKSolvers.get(side).setOrientationWeight(weight);
-
-      if (distance < 0.005)
-      {
-         armIKSolvers.get(side).resetOrientationGain();
-         armIKSolvers.get(side).resetOrientationWeight();
-      }
-   }
-
    public double[] getDesiredJointAngles(RobotSide side)
    {
       double[] jointAngles = new double[armJointNames.get(side).length];
@@ -446,32 +407,8 @@
       return jointAngles;
    }
 
-   public double[] getCurrentJointAngles(RobotSide side)
-   {
-      double[] jointAngles = new double[armJointNames.get(side).length];
-      int i = -1;
-      for (ArmJointName armJoint : armJointNames.get(side))
-      {
-         jointAngles[++i] = syncedRobot.getFullRobotModel().getArmJoint(side, armJoint).getQ();
-      }
-      return jointAngles;
-   }
-
-   public double getTrajectoryTime(RobotSide side)
-   {
-      return trajectoryTime.get(side);
-   }
-
-   public void moveHand(RobotSide side, double[] qDesireds, double[] qDDesireds)
-   {
-      ArmTrajectoryMessage message = HumanoidMessageTools.createArmTrajectoryMessage(side, 0.0, qDesireds, qDDesireds, null);
-      message.getJointspaceTrajectory().getQueueingProperties().setExecutionMode(ExecutionMode.STREAM.toByte());
-      message.getJointspaceTrajectory().getQueueingProperties().setStreamIntegrationDuration(0.01);
-      communicationHelper.publishToController(message);
-=======
    public SideDependentList<ArmIKSolver> getArmIKSolvers()
    {
       return armIKSolvers;
->>>>>>> 7b965192
    }
 }