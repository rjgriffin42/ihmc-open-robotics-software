--- conflicted
+++ resolved
@@ -62,12 +62,9 @@
    private volatile boolean readyToSolve = true;
    private volatile boolean readyToCopySolution = false;
 
-<<<<<<< HEAD
-=======
    private final HandWrenchCalculator handWrenchCalculator;
    private final ImBoolean indicateWrenchOnScreen = new ImBoolean(false);
    private RDX3DPanelToolbarButton wrenchToolbarButton;
->>>>>>> 8f253870
    private RDX3DPanelHandWrenchIndicator panelHandWrenchIndicator;
    private RDXArmControlMode armControlMode = RDXArmControlMode.JOINT_ANGLES;
 
@@ -121,7 +118,12 @@
       RDX3DPanelToolbarButton wrenchToolbarButton = baseUI.getPrimary3DPanel().addToolbarButton();
       wrenchToolbarButton.loadAndSetIcon("icons/handWrench.png");
       wrenchToolbarButton.setTooltipText("Show / hide estimated hand wrench");
-<<<<<<< HEAD
+      wrenchToolbarButton.setOnPressed(() -> indicateWrenchOnScreen.set(!indicateWrenchOnScreen.get()));
+      baseUI.getPrimary3DPanel().addImGuiOverlayAddition(() ->
+      {
+         if (indicateWrenchOnScreen.get())
+            panelHandWrenchIndicator.renderImGuiOverlay();
+      });
       wrenchToolbarButton.setOnPressed(()->
                                        {
                                           boolean showWrench = !indicateWrenchOnScreen.get();
@@ -131,14 +133,6 @@
       baseUI.getPrimary3DPanel().addImGuiOverlayAddition(panelHandWrenchIndicator::renderImGuiOverlay);
 
       handManager.create(baseUI, communicationHelper);
-=======
-      wrenchToolbarButton.setOnPressed(() -> indicateWrenchOnScreen.set(!indicateWrenchOnScreen.get()));
-      baseUI.getPrimary3DPanel().addImGuiOverlayAddition(() ->
-      {
-         if (indicateWrenchOnScreen.get())
-            panelHandWrenchIndicator.renderImGuiOverlay();
-      });
->>>>>>> 8f253870
    }
 
    public void update()
