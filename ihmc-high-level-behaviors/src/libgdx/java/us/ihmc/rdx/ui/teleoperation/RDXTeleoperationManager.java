package us.ihmc.rdx.ui.teleoperation;

import com.badlogic.gdx.graphics.Color;
import com.badlogic.gdx.graphics.g3d.Renderable;
import com.badlogic.gdx.utils.Array;
import com.badlogic.gdx.utils.Pool;
import controller_msgs.msg.dds.FootstepDataListMessage;
import imgui.ImGui;
import imgui.flag.ImGuiInputTextFlags;
import imgui.type.ImBoolean;
import imgui.type.ImString;
import us.ihmc.avatar.drcRobot.DRCRobotModel;
import us.ihmc.avatar.drcRobot.ROS2SyncedRobotModel;
import us.ihmc.avatar.ros2.ROS2ControllerHelper;
import us.ihmc.behaviors.tools.CommunicationHelper;
import us.ihmc.behaviors.tools.footstepPlanner.MinimalFootstep;
import us.ihmc.behaviors.tools.yo.YoVariableClientHelper;
import us.ihmc.commons.FormattingTools;
import us.ihmc.communication.ROS2Tools;
import us.ihmc.footstepPlanning.AStarBodyPathPlannerParametersBasics;
import us.ihmc.footstepPlanning.FootstepPlannerOutput;
import us.ihmc.footstepPlanning.graphSearch.parameters.FootstepPlannerParametersBasics;
import us.ihmc.rdx.imgui.ImGuiPanel;
import us.ihmc.rdx.imgui.ImGuiTools;
import us.ihmc.rdx.imgui.ImGuiUniqueLabelMap;
import us.ihmc.rdx.input.ImGui3DViewInput;
import us.ihmc.rdx.sceneManager.RDXSceneLevel;
import us.ihmc.rdx.ui.RDX3DPanelToolbarButton;
import us.ihmc.rdx.ui.RDXBaseUI;
import us.ihmc.rdx.ui.ImGuiStoredPropertySetDoubleWidget;
import us.ihmc.rdx.ui.ImGuiStoredPropertySetTuner;
import us.ihmc.rdx.ui.affordances.*;
import us.ihmc.rdx.ui.collidables.RDXRobotCollisionModel;
import us.ihmc.rdx.ui.footstepPlanner.RDXFootstepPlanning;
import us.ihmc.rdx.ui.graphics.RDXBodyPathPlanGraphic;
import us.ihmc.rdx.ui.graphics.RDXFootstepPlanGraphic;
import us.ihmc.rdx.ui.interactable.RDXChestOrientationSlider;
import us.ihmc.rdx.ui.interactable.RDXPelvisHeightSlider;
import us.ihmc.rdx.ui.visualizers.RDXVisualizer;
import us.ihmc.graphicsDescription.appearance.YoAppearance;
import us.ihmc.humanoidRobotics.communication.packets.HumanoidMessageTools;
import us.ihmc.rdx.vr.RDXVRContext;
import us.ihmc.robotModels.FullHumanoidRobotModel;
import us.ihmc.robotics.geometry.YawPitchRollAxis;
import us.ihmc.robotics.partNames.ArmJointName;
import us.ihmc.robotics.physics.RobotCollisionModel;
import us.ihmc.robotics.robotSide.RobotSide;
import us.ihmc.robotics.robotSide.SideDependentList;
import us.ihmc.ros2.ROS2NodeInterface;
import us.ihmc.scs2.definition.robot.RobotDefinition;
import us.ihmc.tools.gui.YoAppearanceTools;

import java.util.ArrayList;
import java.util.List;
import java.util.Set;

/**
 *  Possibly extract simple controller controls to a smaller panel class, like remote safety controls or something.
 */
public class RDXTeleoperationManager extends ImGuiPanel
{
   RDXBaseUI baseUI;

   private final ImGuiUniqueLabelMap labels = new ImGuiUniqueLabelMap(getClass());
   private final CommunicationHelper communicationHelper;
   private final ROS2ControllerHelper ros2Helper;
   private final YoVariableClientHelper yoVariableClientHelper;
   private final DRCRobotModel robotModel;
   private final ROS2SyncedRobotModel syncedRobot;
   private final ImBoolean showGraphics = new ImBoolean(true);
   private final RDXTeleoperationParameters teleoperationParameters;
   private final ImGuiStoredPropertySetTuner teleoperationParametersTuner = new ImGuiStoredPropertySetTuner("Teleoperation Parameters");
   private ImGuiStoredPropertySetDoubleWidget swingTimeSlider;
   private ImGuiStoredPropertySetDoubleWidget turnAggressivenessSlider;
   private ImGuiStoredPropertySetDoubleWidget transferTimeSlider;
   private final RDXFootstepPlanGraphic footstepsSentToControllerGraphic;
   private final RDXRobotLowLevelMessenger robotLowLevelMessenger;
   private final FootstepPlannerParametersBasics footstepPlannerParameters;
   private final AStarBodyPathPlannerParametersBasics bodyPathPlannerParameters;
   private final ImGuiStoredPropertySetTuner footstepPlanningParametersTuner = new ImGuiStoredPropertySetTuner("Footstep Planner Parameters (Teleoperation)");
   private final ImGuiStoredPropertySetTuner bodyPathPlanningParametersTuner = new ImGuiStoredPropertySetTuner("Body Path Planner Parameters (Teleoperation)");
   private final RDXFootstepPlanning footstepPlanning;
   private RDXLegControlMode legControlMode = RDXLegControlMode.DISABLED;
   private final RDXBallAndArrowPosePlacement ballAndArrowMidFeetPosePlacement = new RDXBallAndArrowPosePlacement();
   private final RDXManualFootstepPlacement manualFootstepPlacement = new RDXManualFootstepPlacement();
   private final RDXInteractableFootstepPlan interactableFootstepPlan = new RDXInteractableFootstepPlan();
   private final RDXBodyPathPlanGraphic bodyPathPlanGraphic = new RDXBodyPathPlanGraphic();

   private final RDXPelvisHeightSlider pelvisHeightSlider;
   private final RDXChestOrientationSlider chestPitchSlider;
   private final RDXChestOrientationSlider chestYawSlider;
   private final RDXDesiredRobot desiredRobot;
   private final RDXHandConfigurationManager handManager = new RDXHandConfigurationManager();
   private RDXRobotCollisionModel selfCollisionModel;
   private RDXRobotCollisionModel environmentCollisionModel;
   private RDXArmManager armManager;
   private final ImBoolean showSelfCollisionMeshes = new ImBoolean();
   private final ImBoolean showEnvironmentCollisionMeshes = new ImBoolean();
   private final ImBoolean interactablesEnabled = new ImBoolean(false);

   private final SideDependentList<RDXInteractableFoot> interactableFeet = new SideDependentList<>();
   private final SideDependentList<RDXInteractableHand> interactableHands = new SideDependentList<>();
   private RDXInteractableRobotLink interactablePelvis;
   private final ArrayList<RDXInteractableRobotLink> allInteractableRobotLinks = new ArrayList<>();
   private final SideDependentList<double[]> armHomes = new SideDependentList<>();
   private final SideDependentList<double[]> doorAvoidanceArms = new SideDependentList<>();
   private final ImString tempImGuiText = new ImString(1000);
   private final RDXWalkPathControlRing walkPathControlRing = new RDXWalkPathControlRing();
   private final boolean interactablesAvailable;
   private ImGuiStoredPropertySetDoubleWidget trajectoryTimeSlider;
   private boolean isPlacingFootstep = false;

   public RDXTeleoperationManager(String robotRepoName,
                                  String robotSubsequentPathToResourceFolder,
                                  CommunicationHelper communicationHelper)
   {
      this(robotRepoName, robotSubsequentPathToResourceFolder, communicationHelper, null, null, null);
   }

   public RDXTeleoperationManager(String robotRepoName,
                                  String robotSubsequentPathToResourceFolder,
                                  CommunicationHelper communicationHelper,
                                  RobotCollisionModel robotSelfCollisionModel,
                                  RobotCollisionModel robotEnvironmentCollisionModel,
                                  YoVariableClientHelper yoVariableClientHelper)
   {
      super("Teleoperation");

      setRenderMethod(this::renderImGuiWidgets);
      addChild(teleoperationParametersTuner);
      addChild(footstepPlanningParametersTuner);
      addChild(bodyPathPlanningParametersTuner);
      this.communicationHelper = communicationHelper;
      ROS2NodeInterface ros2Node = communicationHelper.getROS2Node();
      robotModel = communicationHelper.getRobotModel();
      ros2Helper = new ROS2ControllerHelper(ros2Node, robotModel);
      this.yoVariableClientHelper = yoVariableClientHelper;

      this.footstepPlannerParameters = robotModel.getFootstepPlannerParameters();
      this.bodyPathPlannerParameters = robotModel.getAStarBodyPathPlannerParameters();

      teleoperationParameters = new RDXTeleoperationParameters(robotRepoName, robotSubsequentPathToResourceFolder, robotModel.getSimpleRobotName());
      teleoperationParameters.load();

      syncedRobot = communicationHelper.newSyncedRobot();

      robotLowLevelMessenger = new RDXRobotLowLevelMessenger(communicationHelper, teleoperationParameters);

      desiredRobot = new RDXDesiredRobot(robotModel, syncedRobot);
      desiredRobot.setSceneLevels(RDXSceneLevel.VIRTUAL);

      ROS2ControllerHelper slidersROS2ControllerHelper = new ROS2ControllerHelper(ros2Node, robotModel);
      pelvisHeightSlider = new RDXPelvisHeightSlider(syncedRobot, slidersROS2ControllerHelper, teleoperationParameters);
      // TODO this should update the GDX desired Robot
      chestPitchSlider = new RDXChestOrientationSlider(syncedRobot, YawPitchRollAxis.PITCH, slidersROS2ControllerHelper, teleoperationParameters);
      // TODO this should update the GDX desired robot.
      chestYawSlider = new RDXChestOrientationSlider(syncedRobot, YawPitchRollAxis.YAW, slidersROS2ControllerHelper, teleoperationParameters);

      footstepsSentToControllerGraphic = new RDXFootstepPlanGraphic(robotModel.getContactPointParameters().getControllerFootGroundContactPoints());
      communicationHelper.subscribeToControllerViaCallback(FootstepDataListMessage.class, footsteps ->
      {
         footstepsSentToControllerGraphic.generateMeshesAsync(MinimalFootstep.convertFootstepDataListMessage(footsteps, "Teleoperation Panel Controller Spy"));
      });
      footstepPlanning = new RDXFootstepPlanning(robotModel, teleoperationParameters, syncedRobot);

      // TODO remove ros from this module, and have it call from the higher level.
      ros2Helper.subscribeViaCallback(ROS2Tools.PERSPECTIVE_RAPID_REGIONS, regions ->
      {
         footstepPlanning.setPlanarRegions(regions);
         interactableFootstepPlan.setPlanarRegionsList(regions);
      });
      ros2Helper.subscribeViaCallback(ROS2Tools.HEIGHT_MAP_OUTPUT, heightMap ->
      {
         footstepPlanning.setHeightMapData(heightMap);
         interactableFootstepPlan.setHeightMapMessage(heightMap);
      });


      interactablesAvailable = robotSelfCollisionModel != null;
      if (interactablesAvailable)
      {
         selfCollisionModel = new RDXRobotCollisionModel(robotSelfCollisionModel);
         environmentCollisionModel = new RDXRobotCollisionModel(robotEnvironmentCollisionModel);
         armManager = new RDXArmManager(robotModel,
                                        syncedRobot,
                                        desiredRobot.getDesiredFullRobotModel(),
                                        ros2Helper,
                                        teleoperationParameters);
      }
   }

   public void create(RDXBaseUI baseUI)
   {
      this.baseUI = baseUI;
      desiredRobot.create();

      ballAndArrowMidFeetPosePlacement.create(Color.YELLOW);
      baseUI.getPrimary3DPanel().addImGui3DViewInputProcessor(ballAndArrowMidFeetPosePlacement::processImGui3DViewInput);
      footstepPlanningParametersTuner.create(footstepPlannerParameters, false, () -> footstepPlanning.setFootstepPlannerParameters(footstepPlannerParameters));
      bodyPathPlanningParametersTuner.create(bodyPathPlannerParameters, false, () -> footstepPlanning.setBodyPathPlannerParameters(bodyPathPlannerParameters));
      teleoperationParametersTuner.create(teleoperationParameters);
      swingTimeSlider = teleoperationParametersTuner.createDoubleSlider(RDXTeleoperationParameters.swingTime, 0.3, 2.5);
      transferTimeSlider = teleoperationParametersTuner.createDoubleSlider(RDXTeleoperationParameters.transferTime, 0.3, 2.5);
      turnAggressivenessSlider = teleoperationParametersTuner.createDoubleSlider(RDXTeleoperationParameters.turnAggressiveness, 0.0, 10.0);

      trajectoryTimeSlider = teleoperationParametersTuner.createDoubleSlider(RDXTeleoperationParameters.trajectoryTime, 0.1, 0.5, "s", "%.2f");

      interactableFootstepPlan.create(baseUI, communicationHelper, syncedRobot, teleoperationParameters, footstepPlanning.getFootstepPlannerParameters());
      baseUI.getPrimary3DPanel().addImGui3DViewInputProcessor(interactableFootstepPlan::processImGui3DViewInput);
      baseUI.getPrimary3DPanel().addImGui3DViewPickCalculator(interactableFootstepPlan::calculate3DViewPick);

      manualFootstepPlacement.create(baseUI, interactableFootstepPlan);
      baseUI.getPrimary3DPanel().addImGui3DViewInputProcessor(manualFootstepPlacement::processImGui3DViewInput);
      baseUI.getPrimary3DPanel().addImGui3DViewPickCalculator(manualFootstepPlacement::calculate3DViewPick);

      walkPathControlRing.create(baseUI.getPrimary3DPanel(), robotModel, syncedRobot, teleoperationParameters);

      if (interactablesAvailable)
      {
         selfCollisionModel.create(syncedRobot, YoAppearanceTools.makeTransparent(YoAppearance.DarkGreen(), 0.4));
         environmentCollisionModel.create(syncedRobot, YoAppearanceTools.makeTransparent(YoAppearance.DarkRed(), 0.4));

         // create the manager for the desired arm setpoints
         armManager.create(baseUI);

         for (RDXRobotCollidable robotCollidable : environmentCollisionModel.getRobotCollidables())
         {
            RobotDefinition robotDefinition = robotModel.getRobotDefinition();
            FullHumanoidRobotModel fullRobotModel = syncedRobot.getFullRobotModel();
            String modelFileName = RDXInteractableTools.getModelFileName(robotDefinition.getRigidBodyDefinition(robotCollidable.getRigidBodyName()));

            if (robotCollidable.getRigidBodyName().equals(fullRobotModel.getPelvis().getName()))
            {
               if (interactablePelvis == null)
               {
                  interactablePelvis = new RDXInteractableRobotLink();
                  interactablePelvis.create(robotCollidable,
                                            syncedRobot.getReferenceFrames().getPelvisFrame(),
                                            modelFileName,
                                            baseUI.getPrimary3DPanel());
                  interactablePelvis.setOnSpacePressed(() ->
                  {
                     ros2Helper.publishToController(HumanoidMessageTools.createPelvisTrajectoryMessage(teleoperationParameters.getTrajectoryTime(),
                                                                                                       interactablePelvis.getPose()));
                  });
                  allInteractableRobotLinks.add(interactablePelvis);
               }
               else
               {
                  interactablePelvis.addAdditionalRobotCollidable(robotCollidable);
               }
            }
            for (RobotSide side : RobotSide.values)
            {
               if (RDXInteractableFoot.robotCollidableIsFoot(side, robotCollidable, fullRobotModel))
               {
                  if (!interactableFeet.containsKey(side))
                  {
                     RDXInteractableFoot interactableFoot = new RDXInteractableFoot(side, baseUI, robotCollidable, robotModel, fullRobotModel);
                     interactableFoot.setOnSpacePressed(() ->
                             ros2Helper.publishToController(HumanoidMessageTools.createFootTrajectoryMessage(side,
                                                                                                             teleoperationParameters.getTrajectoryTime(),
                                                                                                             interactableFoot.getPose())));
                     interactableFeet.put(side, interactableFoot);
                     allInteractableRobotLinks.add(interactableFoot);
                  }
                  else
                  {
                     interactableFeet.get(side).addAdditionalRobotCollidable(robotCollidable);
                  }
               }
               if (RDXInteractableHand.robotCollidableIsHand(side, robotCollidable, fullRobotModel))
               {
                  if (!interactableHands.containsKey(side))
                  {
                     RDXInteractableHand interactableHand = new RDXInteractableHand(side, baseUI, robotCollidable, robotModel, syncedRobot, yoVariableClientHelper);
                     interactableHands.put(side, interactableHand);
                     allInteractableRobotLinks.add(interactableHand);
                     // TODO this should probably not handle the space event!
                     // This sends a command to the controller.
                     interactableHand.setOnSpacePressed(armManager.getSubmitDesiredArmSetpointsCallback(side));
                  }
                  else
                  {
                     interactableHands.get(side).addAdditionalRobotCollidable(robotCollidable);
                  }
               }
            }
         }

         baseUI.getVRManager().getContext().addVRPickCalculator(this::calculateVRPick);
         baseUI.getVRManager().getContext().addVRInputProcessor(this::processVRInput);
         baseUI.getPrimary3DPanel().addImGui3DViewPickCalculator(this::calculate3DViewPick);
         baseUI.getPrimary3DPanel().addImGui3DViewInputProcessor(this::process3DViewInput);
         baseUI.getPrimary3DPanel().addImGuiOverlayAddition(this::renderTooltipsAndContextMenus);
         interactablesEnabled.set(true);
      }

      // STAND PREP
      RDX3DPanelToolbarButton standPrepButton = baseUI.getPrimary3DPanel().addToolbarButton();
      standPrepButton.loadAndSetIcon("icons/standPrep.png");
      standPrepButton.setOnPressed(robotLowLevelMessenger::sendStandRequest);
      standPrepButton.setTooltipText("Stand prep");

      handManager.create(baseUI, communicationHelper);

      baseUI.getPrimaryScene().addRenderableProvider(this::getRenderables);
   }

   public void update()
   {
      syncedRobot.update();
      desiredRobot.update();
      footstepsSentToControllerGraphic.update();
      boolean isCurrentlyPlacingFootstep = getManualFootstepPlacement().isPlacingFootstep() || ballAndArrowMidFeetPosePlacement.isPlacingGoal();
      if (isPlacingFootstep != isCurrentlyPlacingFootstep)
         baseUI.setModelSceneMouseCollisionEnabled(isCurrentlyPlacingFootstep);
      isPlacingFootstep = isCurrentlyPlacingFootstep;

      if (ballAndArrowMidFeetPosePlacement.getPlacedNotification().poll())
      {
         footstepPlanning.setMidFeetGoalPose(ballAndArrowMidFeetPosePlacement.getGoalPose());
         footstepPlanning.planAsync();
      }

      // TODO: make footsteps from footstepPlan interactable (modifiable)
      if (footstepPlanning.pollHasNewPlanAvailable()) // failed
      {
         FootstepPlannerOutput output = footstepPlanning.pollOutput();
         interactableFootstepPlan.updateFromPlan(output.getFootstepPlan(), output.getSwingTrajectories());
         if (output.getBodyPath().size() > 0)
            bodyPathPlanGraphic.generateMeshesAsync(output.getBodyPath());
         else
            bodyPathPlanGraphic.clear();
      }

      if (interactablesEnabled.get())
      {
         walkPathControlRing.update(interactableFootstepPlan);

         if (interactablesAvailable)
         {
            armManager.update(interactableHands);

            selfCollisionModel.update();
            environmentCollisionModel.update();

            for (RDXInteractableRobotLink robotPartInteractable : allInteractableRobotLinks)
               robotPartInteractable.update();
         }
      }

      if (walkPathControlRing.pollIsNewlyModified())
      {
         legControlMode = RDXLegControlMode.PATH_CONTROL_RING;
         interactableFootstepPlan.clear();
         bodyPathPlanGraphic.clear();
      }

      if (manualFootstepPlacement.pollIsModeNewlyActivated())
      {
         legControlMode = RDXLegControlMode.MANUAL_FOOTSTEP_PLACEMENT;
      }

      if (legControlMode != RDXLegControlMode.SINGLE_SUPPORT_FOOT_POSING)
      {
         for (RobotSide side : interactableFeet.sides())
         {
            interactableFeet.get(side).delete();
         }
      }

      if (legControlMode != RDXLegControlMode.PATH_CONTROL_RING)
      {
         walkPathControlRing.delete();
      }

      if (legControlMode == RDXLegControlMode.SINGLE_SUPPORT_FOOT_POSING)
      {
         interactableFootstepPlan.clear();
         bodyPathPlanGraphic.clear();
      }

      if (legControlMode != RDXLegControlMode.MANUAL_FOOTSTEP_PLACEMENT)
      {
         manualFootstepPlacement.exitPlacement();
      }

      if (legControlMode == RDXLegControlMode.DISABLED)
      {
         interactableFootstepPlan.clear();
         bodyPathPlanGraphic.clear();
      }

      manualFootstepPlacement.update();
      bodyPathPlanGraphic.update();
      interactableFootstepPlan.update();

      if (interactableFootstepPlan.getFootsteps().size() > 0)
      {
         footstepPlanning.setReadyToWalk(false);
         footstepsSentToControllerGraphic.clear();
      }

      boolean allAreDeleted = true;
      if (interactablesAvailable)
      {
         allAreDeleted &= interactablePelvis.isDeleted();
         for (RobotSide side : interactableHands.sides())
         {
            allAreDeleted &= interactableHands.get(side).isDeleted();
         }
         for (RobotSide side : interactableFeet.sides())
         {
            allAreDeleted &= interactableFeet.get(side).isDeleted();
         }
      }
      desiredRobot.setActive(!allAreDeleted);
   }

   private void calculateVRPick(RDXVRContext vrContext)
   {
      if (interactablesAvailable && interactablesEnabled.get())
         environmentCollisionModel.calculateVRPick(vrContext);
   }

   private void processVRInput(RDXVRContext vrContext)
   {
      if (interactablesAvailable)
      {
         for (RDXInteractableRobotLink robotPartInteractable : allInteractableRobotLinks)
            robotPartInteractable.processVRInput(vrContext);

         if (interactablesEnabled.get())
            environmentCollisionModel.processVRInput(vrContext);
      }
   }

   private void calculate3DViewPick(ImGui3DViewInput input)
   {
      if (interactablesEnabled.get())
      {
         if (!manualFootstepPlacement.isPlacingFootstep())
            walkPathControlRing.calculate3DViewPick(input);

         if (interactablesAvailable)
         {
            if (input.isWindowHovered())
               environmentCollisionModel.calculate3DViewPick(input);

            for (RDXInteractableRobotLink robotPartInteractable : allInteractableRobotLinks)
               robotPartInteractable.calculate3DViewPick(input);
         }
      }
   }

   // This happens after update.
   private void process3DViewInput(ImGui3DViewInput input)
   {
      if (interactablesEnabled.get())
      {
         if (!manualFootstepPlacement.isPlacingFootstep())
            walkPathControlRing.process3DViewInput(input);

         if (interactablesAvailable)
         {
            environmentCollisionModel.process3DViewInput(input);

            interactablePelvis.process3DViewInput(input);
            for (RobotSide side : interactableFeet.sides())
            {
               if (interactableFeet.get(side).process3DViewInput(input))
               {
                  legControlMode = RDXLegControlMode.SINGLE_SUPPORT_FOOT_POSING;
               }
            }
            for (RobotSide side : interactableHands.sides())
            {
               interactableHands.get(side).process3DViewInput(input);
            }
         }
      }
   }

   public void renderImGuiWidgets()
   {
      robotLowLevelMessenger.renderImGuiWidgets();

      pelvisHeightSlider.renderImGuiWidgets();
      chestPitchSlider.renderImGuiWidgets();
      chestYawSlider.renderImGuiWidgets();

      swingTimeSlider.render();
      transferTimeSlider.render();
      turnAggressivenessSlider.render();
      trajectoryTimeSlider.render();

      ImGui.checkbox(labels.get("Show footstep planner parameter tuner"), footstepPlanningParametersTuner.getIsShowing());
      ImGui.checkbox(labels.get("Show body path planner parameter tuner"), bodyPathPlanningParametersTuner.getIsShowing());
      ImGui.checkbox(labels.get("Show teleoperation parameter tuner"), teleoperationParametersTuner.getIsShowing());

      ImGui.separator();

      if (interactablesAvailable)
      {
         ImGui.checkbox("Interactables enabled", interactablesEnabled);
         ImGui.sameLine();
         if (ImGui.button(labels.get("Delete all")))
         {
            footstepsSentToControllerGraphic.clear();
            ballAndArrowMidFeetPosePlacement.clear();
            manualFootstepPlacement.exitPlacement();
            interactableFootstepPlan.clear();
            bodyPathPlanGraphic.clear();
            walkPathControlRing.delete();
            for (RDXInteractableRobotLink robotPartInteractable : allInteractableRobotLinks)
               robotPartInteractable.delete();
            legControlMode = RDXLegControlMode.DISABLED;
         }
      }

      ImGui.separator();

      ImGui.text("Leg control mode: " + legControlMode.name());
      if (ImGui.radioButton(labels.get("Disabled"), legControlMode == RDXLegControlMode.DISABLED))
      {
         legControlMode = RDXLegControlMode.DISABLED;
      }
      ImGui.sameLine();
      if (ImGui.radioButton(labels.get("Manual foostep placement"), legControlMode == RDXLegControlMode.MANUAL_FOOTSTEP_PLACEMENT))
      {
         legControlMode = RDXLegControlMode.MANUAL_FOOTSTEP_PLACEMENT;
      }
      if (ImGui.radioButton(labels.get("Path control ring"), legControlMode == RDXLegControlMode.PATH_CONTROL_RING))
      {
         legControlMode = RDXLegControlMode.PATH_CONTROL_RING;
         walkPathControlRing.becomeModified(true);
      }
      ImGui.sameLine();
      if (ImGui.radioButton(labels.get("Single support foot posing"), legControlMode == RDXLegControlMode.SINGLE_SUPPORT_FOOT_POSING))
      {
         legControlMode = RDXLegControlMode.SINGLE_SUPPORT_FOOT_POSING;
      }

      manualFootstepPlacement.renderImGuiWidgets();

      if (ballAndArrowMidFeetPosePlacement.renderPlaceGoalButton())
         legControlMode = RDXLegControlMode.PATH_CONTROL_RING;

      ImGui.text("Walk path control ring planner:");
      walkPathControlRing.renderImGuiWidgets();

      interactableFootstepPlan.renderImGuiWidgets();
      ImGui.checkbox(labels.get("Show footstep related graphics"), showGraphics);

      ImGui.separator();

      handManager.renderImGuiWidgets();

      if (ImGui.button(labels.get("Set Desired To Current")))
      {
         armManager.setDesiredToCurrent();
         desiredRobot.setDesiredToCurrent();
      }

      if (interactablesAvailable)
      {
         armManager.renderImGuiWidgets();

         ImGui.text("Pelvis:");
         ImGuiTools.previousWidgetTooltip("Send with: Spacebar");
         ImGui.sameLine();
         interactablePelvis.renderImGuiWidgets();


         boolean handInteractablesAreDeleted = true;
         for (RobotSide side : interactableHands.sides())
         {
            ImGui.text(side.getPascalCaseName() + " hand:");
            ImGui.sameLine();
            interactableHands.get(side).renderImGuiWidgets();
            handInteractablesAreDeleted &= interactableHands.get(side).isDeleted();
         }
         desiredRobot.setActive(!handInteractablesAreDeleted);

         if (!handInteractablesAreDeleted)
         {
            // desiredRobot.setPelvisShowing(!pelvisInteractable.isDeleted());
            for (RobotSide side : interactableHands.sides())
               desiredRobot.setArmShowing(side, !interactableHands.get(side).isDeleted()
                                                && armManager.getArmControlMode() == RDXArmControlMode.JOINT_ANGLES);
            // for (RobotSide side : footInteractables.sides())
            //    desiredRobot.setLegShowing(side, !footInteractables.get(side).isDeleted());
         }

         for (RobotSide side : interactableFeet.sides())
         {
            ImGui.text(side.getPascalCaseName() + " foot:");
            ImGui.sameLine();
            if (interactableFeet.get(side).renderImGuiWidgets())
            {
               legControlMode = RDXLegControlMode.SINGLE_SUPPORT_FOOT_POSING;
            }
         }

         ImGui.separator();

         ImGui.text("Show collisions:");
         ImGui.sameLine();
         ImGui.checkbox("Contact", showEnvironmentCollisionMeshes);
         ImGui.sameLine();
         ImGui.checkbox("Avoidance", showSelfCollisionMeshes);
      }

      // TODO: Add transparency sliders
      // TODO: Add motion previews
   }

   private void renderTooltipsAndContextMenus()
   {
      for (RobotSide side : interactableHands.sides())
      {
         RDXInteractableHand interactableHand = interactableHands.get(side);
         if (interactableHand.getContextMenuNotification().poll())
         {
            ImGui.openPopup(labels.get(interactableHand.getContextMenuName()));
         }

         if (ImGui.beginPopup(labels.get(interactableHand.getContextMenuName())))
         {
            ImGui.text("Real robot joint angles:");

            tempImGuiText.clear();

            tempImGuiText.set(buildJointAnglesString(side, syncedRobot.getFullRobotModel()));
            ImGui.inputTextMultiline(labels.getHidden(side.getPascalCaseName() + "RealRobotJointAngles"), tempImGuiText, 0, 60, ImGuiInputTextFlags.ReadOnly);

            ImGui.text("Desired joint angles:");
            tempImGuiText.set(buildJointAnglesString(side, desiredRobot.getDesiredFullRobotModel()));
            ImGui.inputTextMultiline(labels.getHidden(side.getPascalCaseName() + "DesiredRobotJointAngles"), tempImGuiText, 0, 60, ImGuiInputTextFlags.ReadOnly);

            if (ImGui.menuItem("Close"))
               ImGui.closeCurrentPopup();
            ImGui.endPopup();
         }
      }
   }

   private String buildJointAnglesString(RobotSide side, FullHumanoidRobotModel fullRobotModel)
   {
      StringBuilder jointAnglesString = new StringBuilder();

      ArmJointName[] armJointNames = robotModel.getJointMap().getArmJointNames();
      int i = 0;
      for (ArmJointName armJoint : armJointNames)
      {
         double q = fullRobotModel.getArmJoint(side, armJoint).getQ();
         jointAnglesString.append(FormattingTools.getFormattedDecimal3D(q));

         if (i < armJointNames.length - 1)
         {
            jointAnglesString.append(",");
         }
         if ((i - 2) % 3 == 0)
         {
            jointAnglesString.append("\n");
         }
         else
         {
            jointAnglesString.append(" ");
         }

         ++i;
      }
      return jointAnglesString.toString();
   }

<<<<<<< HEAD
   public void getRenderables(Array<Renderable> renderables, Pool<Renderable> pool, Set<RDXSceneLevel> sceneLevels)
=======
   // The create method adds the renderables, so this shouldn't be accessed externally.
   private void getRenderables(Array<Renderable> renderables, Pool<Renderable> pool, Set<RDXSceneLevel> sceneLevels)
>>>>>>> 5d861be8
   {
      if (sceneLevels.contains(RDXSceneLevel.VIRTUAL))
      {
         desiredRobot.getRenderables(renderables, pool, sceneLevels);

         if (showGraphics.get())
         {
            footstepsSentToControllerGraphic.getRenderables(renderables, pool);
            ballAndArrowMidFeetPosePlacement.getRenderables(renderables, pool);
            manualFootstepPlacement.getRenderables(renderables, pool);
            interactableFootstepPlan.getRenderables(renderables, pool);
            bodyPathPlanGraphic.getRenderables(renderables, pool);
         }

         if (interactablesEnabled.get())
         {
            if (interactablesAvailable)
            {
               if (showSelfCollisionMeshes.get())
                  selfCollisionModel.getRenderables(renderables, pool);
               if (showEnvironmentCollisionMeshes.get())
                  environmentCollisionModel.getRenderables(renderables, pool);

               for (RDXInteractableRobotLink robotPartInteractable : allInteractableRobotLinks)
                  robotPartInteractable.getVirtualRenderables(renderables, pool);
            }

            walkPathControlRing.getVirtualRenderables(renderables, pool);
         }
      }
   }

   public void destroy()
   {
      desiredRobot.destroy();
      walkPathControlRing.destroy();
      footstepsSentToControllerGraphic.destroy();
      bodyPathPlanGraphic.destroy();
      interactableFootstepPlan.destroy();
   }

   public List<RDXVisualizer> getVisualizers()
   {
      List<RDXVisualizer> visualizers = new ArrayList<>();
      visualizers.add(desiredRobot);
      desiredRobot.setActive(true);

      return visualizers;
   }

   public ImBoolean getInteractablesEnabled()
   {
      return interactablesEnabled;
   }

   public RDXRobotCollisionModel getSelfCollisionModel()
   {
      return selfCollisionModel;
   }

   public RDXHandConfigurationManager getHandManager()
   {
      return handManager;
   }

   public RDXTeleoperationParameters getTeleoperationParameters()
   {
      return teleoperationParameters;
   }

   public RDXManualFootstepPlacement getManualFootstepPlacement()
   {
      return manualFootstepPlacement;
   }
}<|MERGE_RESOLUTION|>--- conflicted
+++ resolved
@@ -675,12 +675,8 @@
       return jointAnglesString.toString();
    }
 
-<<<<<<< HEAD
-   public void getRenderables(Array<Renderable> renderables, Pool<Renderable> pool, Set<RDXSceneLevel> sceneLevels)
-=======
    // The create method adds the renderables, so this shouldn't be accessed externally.
    private void getRenderables(Array<Renderable> renderables, Pool<Renderable> pool, Set<RDXSceneLevel> sceneLevels)
->>>>>>> 5d861be8
    {
       if (sceneLevels.contains(RDXSceneLevel.VIRTUAL))
       {
