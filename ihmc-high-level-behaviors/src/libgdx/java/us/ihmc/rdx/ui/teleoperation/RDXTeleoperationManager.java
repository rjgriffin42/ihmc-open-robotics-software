--- conflicted
+++ resolved
@@ -166,10 +166,6 @@
       footstepPlanning = new RDXFootstepPlanning(robotModel, teleoperationParameters, syncedRobot);
 
       // TODO remove ros from this module, and have it call from the higher level.
-<<<<<<< HEAD
-      ros2Helper.subscribeViaCallback(ROS2Tools.SPHERICAL_RAPID_REGIONS, footstepPlanning::setPlanarRegions);
-      ros2Helper.subscribeViaCallback(ROS2Tools.HEIGHT_MAP_OUTPUT, footstepPlanning::setHeightMapData);
-=======
       ros2Helper.subscribeViaCallback(ROS2Tools.RAPID_REGIONS, regions ->
       {
          footstepPlanning.setPlanarRegions(regions);
@@ -180,7 +176,6 @@
          footstepPlanning.setHeightMapData(heightMap);
          interactableFootstepPlan.setHeightMapMessage(heightMap);
       });
->>>>>>> 51372784
 
 
       interactablesAvailable = robotSelfCollisionModel != null;
