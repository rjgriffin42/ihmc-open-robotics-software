--- conflicted
+++ resolved
@@ -184,13 +184,6 @@
       {
          selfCollisionModel = new RDXRobotCollisionModel(robotSelfCollisionModel);
          environmentCollisionModel = new RDXRobotCollisionModel(robotEnvironmentCollisionModel);
-<<<<<<< HEAD
-         if (robotHasArms)
-         {
-            armManager = new RDXArmManager(robotModel, syncedRobot, desiredRobot.getDesiredFullRobotModel(), ros2Helper, teleoperationParameters);
-         }
-=======
->>>>>>> d7cdb72a
       }
 
       if (robotHasArms)
@@ -220,13 +213,6 @@
          selfCollisionModel.create(syncedRobot, YoAppearanceTools.makeTransparent(YoAppearance.DarkGreen(), 0.4));
          environmentCollisionModel.create(syncedRobot, YoAppearanceTools.makeTransparent(YoAppearance.DarkRed(), 0.4));
 
-<<<<<<< HEAD
-         // create the manager for the desired arm setpoints
-         if (armManager != null)
-            armManager.create(baseUI);
-
-=======
->>>>>>> d7cdb72a
          for (RDXRobotCollidable robotCollidable : environmentCollisionModel.getRobotCollidables())
          {
             RobotDefinition robotDefinition = robotModel.getRobotDefinition();
@@ -289,19 +275,22 @@
             }
          }
 
-         // create the manager for the desired arm setpoints
-         armManager = new RDXArmManager(robotModel,
-                                        syncedRobot,
-                                        desiredRobot.getDesiredFullRobotModel(),
-                                        ros2Helper,
-                                        teleoperationParameters,
-                                        interactableHands);
-         armManager.create(baseUI);
-         for (RobotSide side : interactableHands.sides())
-         {
-            // TODO this should probably not handle the space event!
-            // This sends a command to the controller.
-            interactableHands.get(side).setOnSpacePressed(armManager.getSubmitDesiredArmSetpointsCallback(side));
+         if (robotHasArms)
+         {
+            // create the manager for the desired arm setpoints
+            armManager = new RDXArmManager(robotModel,
+                                           syncedRobot,
+                                           desiredRobot.getDesiredFullRobotModel(),
+                                           ros2Helper,
+                                           teleoperationParameters,
+                                           interactableHands);
+            armManager.create(baseUI);
+            for (RobotSide side : interactableHands.sides())
+            {
+               // TODO this should probably not handle the space event!
+               // This sends a command to the controller.
+               interactableHands.get(side).setOnSpacePressed(armManager.getSubmitDesiredArmSetpointsCallback(side));
+            }
          }
 
          baseUI.getVRManager().getContext().addVRPickCalculator(this::calculateVRPick);
@@ -337,12 +326,8 @@
 
          if (interactablesAvailable)
          {
-<<<<<<< HEAD
             if (robotHasArms)
-               armManager.update(interactableHands);
-=======
-            armManager.update();
->>>>>>> d7cdb72a
+               armManager.update();
 
             selfCollisionModel.update();
             environmentCollisionModel.update();
