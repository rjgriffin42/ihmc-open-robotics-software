--- conflicted
+++ resolved
@@ -102,19 +102,10 @@
    private final boolean interactablesAvailable;
    private ImGuiStoredPropertySetDoubleWidget trajectoryTimeSlider;
 
-<<<<<<< HEAD
-   public RDXTeleoperationManager(String robotRepoName,
-                                  String robotSubsequentPathToResourceFolder,
-                                  CommunicationHelper communicationHelper)
-=======
-   private final ControllerStatusTracker controllerStatusTracker;
-   private final LogToolsLogger logToolsLogger = new LogToolsLogger();
-
    /**
     * For use without interactables available. May crash if a YoVariableClient is needed.
     */
    public RDXTeleoperationManager(CommunicationHelper communicationHelper)
->>>>>>> 35014e92
    {
       this(communicationHelper, null, null, null);
    }
