--- conflicted
+++ resolved
@@ -412,16 +412,8 @@
       }
 
       ImGui.separator();
-<<<<<<< HEAD
-      ImGui.newLine();
-
-=======
->>>>>>> 354f7404
       walkingManager.renderImGuiWidgets();
       ImGui.separator();
-
-      ImGui.separator();
-      ImGui.newLine();
 
       handManager.renderImGuiWidgets();
 
@@ -602,11 +594,7 @@
       return handManager;
    }
 
-<<<<<<< HEAD
-   public RDXLocomotionParameters getLocomotionParamters()
-=======
    public RDXLocomotionParameters getLocomotionParameters()
->>>>>>> 354f7404
    {
       return walkingManager.getLocomotionParameters();
    }
