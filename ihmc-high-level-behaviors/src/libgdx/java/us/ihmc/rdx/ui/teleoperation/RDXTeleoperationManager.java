package us.ihmc.rdx.ui.teleoperation;

import com.badlogic.gdx.graphics.g3d.Renderable;
import com.badlogic.gdx.utils.Array;
import com.badlogic.gdx.utils.Pool;
import imgui.ImGui;
import imgui.flag.ImGuiInputTextFlags;
import imgui.type.ImBoolean;
import imgui.type.ImString;
import us.ihmc.avatar.drcRobot.DRCRobotModel;
import us.ihmc.avatar.drcRobot.ROS2SyncedRobotModel;
import us.ihmc.avatar.ros2.ROS2ControllerHelper;
import us.ihmc.avatar.sakeGripper.SakeHandCommandOption;
import us.ihmc.behaviors.sakeHandCommunication.ROS2SakeHandCommander;
import us.ihmc.behaviors.tools.CommunicationHelper;
import us.ihmc.behaviors.tools.interfaces.LogToolsLogger;
import us.ihmc.behaviors.tools.walkingController.ControllerStatusTracker;
import us.ihmc.behaviors.tools.yo.YoVariableClientHelper;
import us.ihmc.commons.FormattingTools;
import us.ihmc.graphicsDescription.appearance.YoAppearance;
import us.ihmc.humanoidRobotics.communication.packets.HumanoidMessageTools;
import us.ihmc.rdx.imgui.ImGuiTools;
import us.ihmc.rdx.imgui.ImGuiUniqueLabelMap;
import us.ihmc.rdx.imgui.RDXPanel;
import us.ihmc.rdx.input.ImGui3DViewInput;
import us.ihmc.rdx.sceneManager.RDXSceneLevel;
import us.ihmc.rdx.ui.ImGuiStoredPropertySetDoubleWidget;
import us.ihmc.rdx.ui.RDX3DPanelToolbarButton;
import us.ihmc.rdx.ui.RDXBaseUI;
import us.ihmc.rdx.ui.RDXStoredPropertySetTuner;
import us.ihmc.rdx.ui.affordances.*;
import us.ihmc.rdx.ui.collidables.RDXRobotCollisionModel;
import us.ihmc.rdx.ui.interactable.RDXChestOrientationSlider;
import us.ihmc.rdx.ui.interactable.RDXPelvisHeightSlider;
import us.ihmc.rdx.ui.teleoperation.locomotion.RDXLocomotionManager;
import us.ihmc.rdx.ui.teleoperation.locomotion.RDXLocomotionParameters;
import us.ihmc.rdx.vr.RDXVRContext;
import us.ihmc.robotModels.FullHumanoidRobotModel;
import us.ihmc.robotics.geometry.YawPitchRollAxis;
import us.ihmc.robotics.partNames.ArmJointName;
import us.ihmc.robotics.physics.RobotCollisionModel;
import us.ihmc.robotics.robotSide.RobotSide;
import us.ihmc.robotics.robotSide.SideDependentList;
import us.ihmc.scs2.definition.robot.RobotDefinition;
import us.ihmc.tools.gui.YoAppearanceTools;

import java.util.ArrayList;
import java.util.Set;

/**
 * The teleoperation manager is the top level class for managing UI for
 * teleoperation of a humanoid robot. It should contain a bunch of additional
 * "sub managers" and UI tools with clear sub-domains.
 * <br/>
 * This class manages the communications with the robot which include ROS 2
 * and YoVariable Client-Server protocols. It should strive to allow field
 * members access to these communications in order not to duplicate
 * network traffic or overhead. This is not always possible or easy due
 * to threading constraints.
 * <br/>
 * The interactable robot parts are all in this class so they can be shared
 * by the sub managers.
 * <br/>
 * Sub managers:
 * <ul>
 * <li>{@link RDXArmManager Arm manager}</li>
 * <li>{@link RDXHandConfigurationManager Hand configuration manager} - lives inside the arm manager</li>
 * <li>{@link RDXLocomotionManager Locomotion manager}</li>
 * </ul>
 *
 * TODO:
 * <ul>
 * <li>Possibly extract simple controller controls to a smaller panel class, like remote safety controls or something.</li>
 * </ul>
 */
public class RDXTeleoperationManager extends RDXPanel
{
   RDXBaseUI baseUI;

   private final ImGuiUniqueLabelMap labels = new ImGuiUniqueLabelMap(getClass());
   private final ROS2ControllerHelper ros2Helper;
   private final YoVariableClientHelper yoVariableClientHelper;
   private final DRCRobotModel robotModel;
   private final boolean robotHasArms;
   private final ROS2SyncedRobotModel syncedRobot;
   private final ImBoolean showGraphics = new ImBoolean(true);
   private final RDXTeleoperationParameters teleoperationParameters;
   private final RDXStoredPropertySetTuner teleoperationParametersTuner = new RDXStoredPropertySetTuner("Teleoperation Parameters");
   private final RDXRobotLowLevelMessenger robotLowLevelMessenger;

   private final RDXPelvisHeightSlider pelvisHeightSlider;
   private final RDXChestOrientationSlider chestPitchSlider;
   private final RDXChestOrientationSlider chestYawSlider;
   private final RDXDesiredRobot desiredRobot;
   private RDXRobotCollisionModel avoidanceCollisionModel;
   private RDXRobotCollisionModel contactCollisionModel;
   private final ImBoolean showAvoidanceCollisionMeshes = new ImBoolean();
   private final ImBoolean showContactCollisionMeshes = new ImBoolean();
   private RDXArmManager armManager;
   private final RDXLocomotionManager locomotionManager;
   private final ImBoolean interactablesEnabled = new ImBoolean(false);

   private final SideDependentList<RDXInteractableFoot> interactableFeet = new SideDependentList<>();
   private final SideDependentList<RDXInteractableHand> interactableHands = new SideDependentList<>();
   private  ROS2SakeHandCommander handCommander;
   private RDXInteractableRobotLink interactableChest;
   private RDXInteractableRobotLink interactablePelvis;
   private final ArrayList<RDXInteractableRobotLink> allInteractableRobotLinks = new ArrayList<>();
   private final ImString tempImGuiText = new ImString(1000);
   private final ImBoolean interactableSelections = new ImBoolean(true);
   private final boolean interactablesAvailable;
   private ImGuiStoredPropertySetDoubleWidget trajectoryTimeSlider;

   /** This tracker should be shared with the sub-managers to keep the state consistent. */
   private final ControllerStatusTracker controllerStatusTracker;
   private final LogToolsLogger logToolsLogger = new LogToolsLogger();

   /**
    * For use without interactables available. May crash if a YoVariableClient is needed.
    */
   public RDXTeleoperationManager(CommunicationHelper communicationHelper)
   {
      this(communicationHelper, null, null, null);
   }

   /**
    * Enable interactables and use a YoVariable client to show wrist force arrows on
    * some robots.
    */
   public RDXTeleoperationManager(CommunicationHelper communicationHelper,
                                  RobotCollisionModel robotSelfCollisionModel,
                                  RobotCollisionModel robotSelectionCollisionModel,
                                  YoVariableClientHelper yoVariableClientHelper)
   {
      super("Teleoperation");

      setRenderMethod(this::renderImGuiWidgets);
      addChild(teleoperationParametersTuner);
      robotModel = communicationHelper.getRobotModel();
      robotHasArms = robotModel.getRobotVersion().hasBothArms();
      ros2Helper = communicationHelper.getControllerHelper();
      this.yoVariableClientHelper = yoVariableClientHelper;

      teleoperationParameters = new RDXTeleoperationParameters(robotModel.getSimpleRobotName());
      teleoperationParameters.load();

      syncedRobot = communicationHelper.newSyncedRobot();

      robotLowLevelMessenger = new RDXRobotLowLevelMessenger(communicationHelper, teleoperationParameters);

      desiredRobot = new RDXDesiredRobot(robotModel, syncedRobot);
      desiredRobot.setSceneLevels(RDXSceneLevel.VIRTUAL);

      pelvisHeightSlider = new RDXPelvisHeightSlider(syncedRobot, ros2Helper, teleoperationParameters);
      // TODO this should update the GDX desired Robot
      chestPitchSlider = new RDXChestOrientationSlider(syncedRobot, YawPitchRollAxis.PITCH, ros2Helper, teleoperationParameters);
      // TODO this should update the GDX desired robot.
      chestYawSlider = new RDXChestOrientationSlider(syncedRobot, YawPitchRollAxis.YAW, ros2Helper, teleoperationParameters);

      controllerStatusTracker = new ControllerStatusTracker(logToolsLogger, ros2Helper.getROS2NodeInterface(), robotModel.getSimpleRobotName());

      locomotionManager = new RDXLocomotionManager(robotModel, communicationHelper, syncedRobot, ros2Helper, controllerStatusTracker, this);

      interactablesAvailable = robotSelfCollisionModel != null;
      if (interactablesAvailable)
      {
         avoidanceCollisionModel = new RDXRobotCollisionModel(robotSelfCollisionModel);
         contactCollisionModel = new RDXRobotCollisionModel(robotSelectionCollisionModel);
      }

      if (robotHasArms)
      {
         // create the manager for the desired arm setpoints
         armManager = new RDXArmManager(communicationHelper,
                                        robotModel,
                                        syncedRobot,
                                        desiredRobot,
                                        teleoperationParameters,
                                        interactableHands);
         handCommander = ROS2SakeHandCommander.getSakeHandCommander(communicationHelper);
      }

      RDXBaseUI.getInstance().getKeyBindings().register("Delete all Interactables", "Shift + Escape");
   }

   public void create(RDXBaseUI baseUI)
   {
      this.baseUI = baseUI;
      desiredRobot.create();

      // This button is created before locomotion manager to make the toolbar button ordering correct
      RDX3DPanelToolbarButton deleteAllInteractablesButton = baseUI.getPrimary3DPanel().addToolbarButton();
      deleteAllInteractablesButton.loadAndSetIcon("icons/deleteAll.png");
      deleteAllInteractablesButton.setOnPressed(this::clearInteractablesAndLocomotionGraphics);
      deleteAllInteractablesButton.setTooltipText("Delete All Interactables (Shift + Escape)");

      locomotionManager.create(baseUI);

      teleoperationParametersTuner.create(teleoperationParameters);

      trajectoryTimeSlider = teleoperationParametersTuner.createDoubleInput(RDXTeleoperationParameters.trajectoryTime, 0.1, 0.5, "s", "%.2f");

      if (interactablesAvailable)
      {
         avoidanceCollisionModel.create(syncedRobot, YoAppearanceTools.makeTransparent(YoAppearance.DarkGreen(), 0.4));
         contactCollisionModel.create(syncedRobot, YoAppearanceTools.makeTransparent(YoAppearance.DarkRed(), 0.4));

         for (RDXRobotCollidable robotCollidable : contactCollisionModel.getRobotCollidables())
         {
            RobotDefinition robotDefinition = robotModel.getRobotDefinition();
            FullHumanoidRobotModel fullRobotModel = syncedRobot.getFullRobotModel();
            String modelFileName = RDXInteractableTools.getModelFileName(robotDefinition.getRigidBodyDefinition(robotCollidable.getRigidBodyName()));

            if (robotCollidable.getRigidBodyName().equals(fullRobotModel.getChest().getName()))
            {
               if (interactableChest == null)
               {
                  interactableChest = new RDXInteractableRobotLink();
                  interactableChest.create(robotCollidable,
                                            syncedRobot.getReferenceFrames().getChestFrame(),
                                            modelFileName,
                                            baseUI.getPrimary3DPanel());
                  interactableChest.setActionExecutor(() ->
                  {
                     ros2Helper.publishToController(HumanoidMessageTools.createChestTrajectoryMessage(teleoperationParameters.getTrajectoryTime(),
                                                                                                     interactableChest.getPose().getOrientation()));
                  });
                  allInteractableRobotLinks.add(interactableChest);
               }
               else
               {
                  interactableChest.addAdditionalRobotCollidable(robotCollidable);
               }
            }
            if (robotCollidable.getRigidBodyName().equals(fullRobotModel.getPelvis().getName()))
            {
               if (interactablePelvis == null)
               {
                  interactablePelvis = new RDXInteractableRobotLink();
                  interactablePelvis.create(robotCollidable,
                                            syncedRobot.getReferenceFrames().getPelvisFrame(),
                                            modelFileName,
                                            baseUI.getPrimary3DPanel());
                  interactablePelvis.setActionExecutor(() ->
                  {
                     ros2Helper.publishToController(HumanoidMessageTools.createPelvisTrajectoryMessage(teleoperationParameters.getTrajectoryTime(),
                                                                                                       interactablePelvis.getPose()));
                  });
                  allInteractableRobotLinks.add(interactablePelvis);
               }
               else
               {
                  interactablePelvis.addAdditionalRobotCollidable(robotCollidable);
               }
            }
            for (RobotSide side : RobotSide.values)
            {
               if (RDXInteractableFoot.robotCollidableIsFoot(side, robotCollidable, fullRobotModel))
               {
                  if (!interactableFeet.containsKey(side))
                  {
                     RDXInteractableFoot interactableFoot = new RDXInteractableFoot(side, baseUI, robotCollidable, robotModel, fullRobotModel);
                     interactableFoot.setActionExecutor(() ->
                             ros2Helper.publishToController(HumanoidMessageTools.createFootTrajectoryMessage(side,
                                                                                                             teleoperationParameters.getTrajectoryTime(),
                                                                                                             interactableFoot.getPose())));
                     interactableFeet.put(side, interactableFoot);
                     allInteractableRobotLinks.add(interactableFoot);
                  }
                  else
                  {
                     interactableFeet.get(side).addAdditionalRobotCollidable(robotCollidable);
                  }
               }
               if (robotHasArms && RDXInteractableHand.robotCollidableIsHand(side, robotCollidable, fullRobotModel))
               {
                  if (!interactableHands.containsKey(side))
                  {
                     RDXInteractableHand interactableHand = new RDXInteractableHand(side, baseUI, robotCollidable, robotModel, syncedRobot, yoVariableClientHelper);
                     interactableHands.put(side, interactableHand);
                     allInteractableRobotLinks.add(interactableHand);
                  }
                  else
                  {
                     interactableHands.get(side).addAdditionalRobotCollidable(robotCollidable);
                  }
               }
            }
         }

         if (robotHasArms)
         {
            armManager.create(baseUI);
            for (RobotSide side : interactableHands.sides())
            {
               // TODO this should probably not handle the space event!
               // This sends a command to the controller.
<<<<<<< HEAD
               interactableHands.get(side).setOnSpacePressed(armManager.getSubmitDesiredArmSetpointsCallback(side));
               interactableHands.get(side).setOpenHand(() -> handCommander.sendPredefinedCommand(side, SakeHandCommandOption.OPEN));
               interactableHands.get(side).setCloseHand(() -> handCommander.sendPredefinedCommand(side, SakeHandCommandOption.CLOSE));
=======
               interactableHands.get(side).setActionExecutor(armManager.getSubmitDesiredArmSetpointsCallback(side));
               interactableHands.get(side).setOpenHand(() -> armManager.getHandManager().publishHandCommand(side, HandConfiguration.OPEN));
               interactableHands.get(side).setCloseHand(() -> armManager.getHandManager().publishHandCommand(side, HandConfiguration.CLOSE));
>>>>>>> b076085e
               interactableHands.get(side).setGotoDoorAvoidanceArmAngles(() -> armManager.executeDoorAvoidanceArmAngles(side));
               interactableHands.get(side).setGotoArmHome(() -> armManager.executeArmHome(side));
            }
         }

         baseUI.getVRManager().getContext().addVRPickCalculator(this::calculateVRPick);
         baseUI.getVRManager().getContext().addVRInputProcessor(this::processVRInput);
         baseUI.getPrimary3DPanel().addImGui3DViewPickCalculator(this::calculate3DViewPick);
         baseUI.getPrimary3DPanel().addImGui3DViewInputProcessor(this::process3DViewInput);
         baseUI.getPrimary3DPanel().addImGuiOverlayAddition(this::renderTooltipsAndContextMenus);
         interactablesEnabled.set(true);
      }

      RDX3DPanelToolbarButton standPrepButton = baseUI.getPrimary3DPanel().addToolbarButton();
      standPrepButton.loadAndSetIcon("icons/standPrep.png");
      standPrepButton.setOnPressed(robotLowLevelMessenger::sendStandRequest);
      standPrepButton.setTooltipText("Stand prep");

      RDX3DPanelToolbarButton freezeButton = baseUI.getPrimary3DPanel().addToolbarButton();
      freezeButton.loadAndSetIcon("icons/freeze.png");
      freezeButton.setTooltipText("Freeze");
      freezeButton.setOnPressed(robotLowLevelMessenger::sendFreezeRequest);

      RDX3DPanelToolbarButton abortToolbarButton = baseUI.getPrimary3DPanel().addToolbarButton();
      abortToolbarButton.loadAndSetIcon("icons/abort.png");
      abortToolbarButton.setTooltipText("Abort");
      abortToolbarButton.setOnPressed(locomotionManager::sendAbortWalkingMessage);

      baseUI.getPrimaryScene().addRenderableProvider(this::getRenderables);
   }

   public void update()
   {
      syncedRobot.update();
      desiredRobot.update();

      locomotionManager.update();

      if (interactablesEnabled.get())
      {
         locomotionManager.updateWalkPathControlRing();

         if (interactablesAvailable)
         {
            if (robotHasArms)
            {
               armManager.update();
               
               boolean handInteractablesAreDeleted = true;
               for (RobotSide side : interactableHands.sides())
               {
                  handInteractablesAreDeleted &= interactableHands.get(side).isDeleted();
               }
               desiredRobot.setActive(!handInteractablesAreDeleted);

               if (!handInteractablesAreDeleted)
               {
                  for (RobotSide side : interactableHands.sides())
                  {
                     desiredRobot.setArmShowing(side, !interactableHands.get(side).isDeleted() 
                        && (armManager.getArmControlMode() == RDXArmControlMode.JOINTSPACE || armManager.getArmControlMode() == RDXArmControlMode.HYBRID));
                     desiredRobot.setArmColor(side, RDXIKSolverColors.getColor(armManager.getArmIKSolvers().get(side).getQuality()));
                  }
               }
            }

            for (RobotSide side : interactableFeet.sides())
            {
               if (interactableFeet.get(side).getBecomesModified().poll())
               {
                  locomotionManager.setLegControlModeToSingleSupportFootPosing();
               }
            }

            avoidanceCollisionModel.update();
            contactCollisionModel.update();

            for (RDXInteractableRobotLink robotPartInteractable : allInteractableRobotLinks)
               robotPartInteractable.update();
         }
      }

      boolean allAreDeleted = true;
      if (interactablesAvailable)
      {
         allAreDeleted &= interactableChest.isDeleted() && interactablePelvis.isDeleted();
         if (robotHasArms)
         {
            for (RobotSide side : interactableHands.sides())
            {
               allAreDeleted &= interactableHands.get(side).isDeleted();
            }
         }
         for (RobotSide side : interactableFeet.sides())
         {
            allAreDeleted &= interactableFeet.get(side).isDeleted();
         }
      }
      desiredRobot.setActive(!allAreDeleted);
   }

   private void calculateVRPick(RDXVRContext vrContext)
   {
      if (interactablesEnabled.get())
      {
         locomotionManager.calculateWalkPathControlRingVRPick(vrContext);

         if (interactablesAvailable && showContactCollisionMeshes.get())
            contactCollisionModel.calculateVRPick(vrContext);

         for (RDXInteractableRobotLink robotPartInteractable : allInteractableRobotLinks)
            robotPartInteractable.calculateVRPick(vrContext);
      }
   }

   private void processVRInput(RDXVRContext vrContext)
   {
      if (interactablesAvailable)
      {
         locomotionManager.processWalkPathControlRingVRInput(vrContext);

         if (interactablesEnabled.get() && showContactCollisionMeshes.get())
            contactCollisionModel.processVRInput(vrContext);

         for (RDXInteractableRobotLink robotPartInteractable : allInteractableRobotLinks)
            robotPartInteractable.processVRInput(vrContext);
      }
   }

   private void calculate3DViewPick(ImGui3DViewInput input)
   {
      if (interactablesEnabled.get())
      {
         locomotionManager.calculateWalkPathControlRing3DViewPick(input);

         if (interactablesAvailable)
         {
            if (input.isWindowHovered() && showContactCollisionMeshes.get())
               contactCollisionModel.calculate3DViewPick(input);

            for (RDXInteractableRobotLink robotPartInteractable : allInteractableRobotLinks)
               robotPartInteractable.calculate3DViewPick(input);
         }
      }
   }

   // This happens after update.
   private void process3DViewInput(ImGui3DViewInput input)
   {
      if (interactablesEnabled.get())
      {
         locomotionManager.processWalkPathControlRing3dViewInput(input);

         if (interactablesAvailable)
         {
            if (showContactCollisionMeshes.get())
               contactCollisionModel.process3DViewInput(input);

            interactableChest.process3DViewInput(input);
            interactablePelvis.process3DViewInput(input);

            for (RobotSide side : interactableFeet.sides())
            {
               if (interactableFeet.get(side).process3DViewInput(input))
               {
                  locomotionManager.setLegControlModeToSingleSupportFootPosing();
               }
            }

            if (robotHasArms)
            {
               for (RobotSide side : interactableHands.sides())
               {
                  interactableHands.get(side).process3DViewInput(input);
               }
            }
         }
      }
   }

   public void renderImGuiWidgets()
   {
      ImGui.pushFont(ImGuiTools.getMediumFont());
      ImGui.text("Whole Body");
      ImGui.popFont();

      robotLowLevelMessenger.renderImGuiWidgets();

      pelvisHeightSlider.renderImGuiWidgets();
      chestPitchSlider.renderImGuiWidgets();
      chestYawSlider.renderImGuiWidgets();

      trajectoryTimeSlider.renderImGuiWidget();

      if (ImGui.button(labels.get("Delete all Interactables")) || ImGui.getIO().getKeyShift() && ImGui.isKeyPressed(ImGuiTools.getEscapeKey()))
      {
         clearInteractablesAndLocomotionGraphics();
      }
      ImGuiTools.previousWidgetTooltip("Shift + Escape");
      ImGui.sameLine();
      if (interactablesAvailable)
      {
         ImGui.checkbox("Interactables Enabled", interactablesEnabled);
      }

      if (ImGui.collapsingHeader(labels.get("Interactable Selections"), interactableSelections))
      {
         ImGui.indent();
         if (interactablesAvailable)
         {
            ImGui.text("Chest:");
            ImGuiTools.previousWidgetTooltip("Send with: Spacebar");
            ImGui.sameLine();
            interactableChest.renderImGuiWidgets();

            ImGui.text("Pelvis:");
            ImGuiTools.previousWidgetTooltip("Send with: Spacebar");
            ImGui.sameLine();
            interactablePelvis.renderImGuiWidgets();

            if (robotHasArms)
            {
               for (RobotSide side : interactableHands.sides())
               {
                  ImGui.text(side.getPascalCaseName() + " Hand:");
                  ImGui.sameLine();
                  interactableHands.get(side).renderImGuiWidgets();
               }
            }

            for (RobotSide side : interactableFeet.sides())
            {
               ImGui.text(side.getPascalCaseName() + " Foot:");
               ImGui.sameLine();
               interactableFeet.get(side).renderImGuiWidgets();
            }
         }
         ImGui.unindent();
      }

      ImGui.text("Show collisions:");
      ImGui.sameLine();
      ImGui.checkbox("Contact", showContactCollisionMeshes);
      ImGui.sameLine();
      ImGui.checkbox("Avoidance", showAvoidanceCollisionMeshes);

      // TODO: Add transparency sliders
      // TODO: Add motion previews

      ImGui.pushFont(ImGuiTools.getMediumFont());
      ImGui.text("Locomotion");
      ImGui.popFont();
      locomotionManager.renderImGuiWidgets();

      ImGui.pushFont(ImGuiTools.getMediumFont());
      ImGui.text("Arms & Hands");
      ImGui.popFont();
      armManager.renderImGuiWidgets();
   }

   private void renderTooltipsAndContextMenus()
   {
      for (RobotSide side : interactableHands.sides())
      {
         RDXInteractableHand interactableHand = interactableHands.get(side);
         if (interactableHand.getContextMenuNotification().poll())
         {
            ImGui.openPopup(labels.get(interactableHand.getContextMenuName()));
         }

         if (ImGui.beginPopup(labels.get(interactableHand.getContextMenuName())))
         {
            ImGui.text("Real robot joint angles:");

            tempImGuiText.clear();

            tempImGuiText.set(buildJointAnglesString(side, syncedRobot.getFullRobotModel()));
            ImGui.inputTextMultiline(labels.getHidden(side.getPascalCaseName() + "RealRobotJointAngles"), tempImGuiText, 0, 60, ImGuiInputTextFlags.ReadOnly);

            ImGui.text("Desired joint angles:");
            tempImGuiText.set(buildJointAnglesString(side, desiredRobot.getDesiredFullRobotModel()));
            ImGui.inputTextMultiline(labels.getHidden(side.getPascalCaseName() + "DesiredRobotJointAngles"), tempImGuiText, 0, 60, ImGuiInputTextFlags.ReadOnly);

            if (ImGui.menuItem("Close"))
               ImGui.closeCurrentPopup();
            ImGui.endPopup();
         }
      }
   }

   private String buildJointAnglesString(RobotSide side, FullHumanoidRobotModel fullRobotModel)
   {
      StringBuilder jointAnglesString = new StringBuilder();

      ArmJointName[] armJointNames = robotModel.getJointMap().getArmJointNames();
      int i = 0;
      for (ArmJointName armJoint : armJointNames)
      {
         double q = fullRobotModel.getArmJoint(side, armJoint).getQ();
         jointAnglesString.append(FormattingTools.getFormattedDecimal3D(q));

         if (i < armJointNames.length - 1)
         {
            jointAnglesString.append(",");
         }
         if ((i - 2) % 3 == 0)
         {
            jointAnglesString.append("\n");
         }
         else
         {
            jointAnglesString.append(" ");
         }

         ++i;
      }
      return jointAnglesString.toString();
   }

   // The create method adds the renderables, so this shouldn't be accessed externally.
   private void getRenderables(Array<Renderable> renderables, Pool<Renderable> pool, Set<RDXSceneLevel> sceneLevels)
   {
      if (sceneLevels.contains(RDXSceneLevel.VIRTUAL))
      {
         desiredRobot.getRenderables(renderables, pool, sceneLevels);

         if (showGraphics.get())
         {
            locomotionManager.getRenderables(renderables, pool);
         }

         if (interactablesEnabled.get())
         {
            if (interactablesAvailable)
            {
               if (showAvoidanceCollisionMeshes.get())
                  avoidanceCollisionModel.getRenderables(renderables, pool);
               if (showContactCollisionMeshes.get())
                  contactCollisionModel.getRenderables(renderables, pool);

               for (RDXInteractableRobotLink robotPartInteractable : allInteractableRobotLinks)
                  robotPartInteractable.getVirtualRenderables(renderables, pool);
            }

            locomotionManager.getWalkPathControlRingVirtualRenderables(renderables, pool);
         }
      }
   }

   public void clearInteractablesAndLocomotionGraphics()
   {
      locomotionManager.deleteAll();

      for (RDXInteractableRobotLink robotPartInteractable : allInteractableRobotLinks)
         robotPartInteractable.delete();
   }
   public void destroy()
   {
      desiredRobot.destroy();
      locomotionManager.destroy();
   }

   public ImBoolean getInteractablesEnabled()
   {
      return interactablesEnabled;
   }

   public RDXRobotCollisionModel getAvoidanceCollisionModel()
   {
      return avoidanceCollisionModel;
   }

   public RDXLocomotionParameters getLocomotionParameters()
   {
      return locomotionManager.getLocomotionParameters();
   }

   public RDXLocomotionManager getLocomotionManager()
   {
      return locomotionManager;
   }

   public RDXArmManager getArmManager()
   {
      return armManager;
   }
}<|MERGE_RESOLUTION|>--- conflicted
+++ resolved
@@ -295,15 +295,9 @@
             {
                // TODO this should probably not handle the space event!
                // This sends a command to the controller.
-<<<<<<< HEAD
-               interactableHands.get(side).setOnSpacePressed(armManager.getSubmitDesiredArmSetpointsCallback(side));
+               interactableHands.get(side).setActionExecutor(armManager.getSubmitDesiredArmSetpointsCallback(side));
                interactableHands.get(side).setOpenHand(() -> handCommander.sendPredefinedCommand(side, SakeHandCommandOption.OPEN));
                interactableHands.get(side).setCloseHand(() -> handCommander.sendPredefinedCommand(side, SakeHandCommandOption.CLOSE));
-=======
-               interactableHands.get(side).setActionExecutor(armManager.getSubmitDesiredArmSetpointsCallback(side));
-               interactableHands.get(side).setOpenHand(() -> armManager.getHandManager().publishHandCommand(side, HandConfiguration.OPEN));
-               interactableHands.get(side).setCloseHand(() -> armManager.getHandManager().publishHandCommand(side, HandConfiguration.CLOSE));
->>>>>>> b076085e
                interactableHands.get(side).setGotoDoorAvoidanceArmAngles(() -> armManager.executeDoorAvoidanceArmAngles(side));
                interactableHands.get(side).setGotoArmHome(() -> armManager.executeArmHome(side));
             }
@@ -363,7 +357,7 @@
                {
                   for (RobotSide side : interactableHands.sides())
                   {
-                     desiredRobot.setArmShowing(side, !interactableHands.get(side).isDeleted() 
+                     desiredRobot.setArmShowing(side, !interactableHands.get(side).isDeleted()
                         && (armManager.getArmControlMode() == RDXArmControlMode.JOINTSPACE || armManager.getArmControlMode() == RDXArmControlMode.HYBRID));
                      desiredRobot.setArmColor(side, RDXIKSolverColors.getColor(armManager.getArmIKSolvers().get(side).getQuality()));
                   }
