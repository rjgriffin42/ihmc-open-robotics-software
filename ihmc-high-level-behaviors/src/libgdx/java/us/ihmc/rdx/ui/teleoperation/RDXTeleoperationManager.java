package us.ihmc.rdx.ui.teleoperation;

import com.badlogic.gdx.graphics.g3d.Renderable;
import com.badlogic.gdx.utils.Array;
import com.badlogic.gdx.utils.Pool;
import imgui.ImGui;
import imgui.flag.ImGuiInputTextFlags;
import imgui.type.ImBoolean;
import imgui.type.ImString;
import us.ihmc.avatar.drcRobot.DRCRobotModel;
import us.ihmc.avatar.drcRobot.ROS2SyncedRobotModel;
import us.ihmc.avatar.ros2.ROS2ControllerHelper;
import us.ihmc.behaviors.tools.CommunicationHelper;
import us.ihmc.behaviors.tools.interfaces.LogToolsLogger;
import us.ihmc.behaviors.tools.walkingController.ControllerStatusTracker;
import us.ihmc.behaviors.tools.yo.YoVariableClientHelper;
import us.ihmc.commons.FormattingTools;
import us.ihmc.footstepPlanning.AStarBodyPathPlannerParametersBasics;
import us.ihmc.footstepPlanning.graphSearch.parameters.FootstepPlannerParametersBasics;
import us.ihmc.graphicsDescription.appearance.YoAppearance;
import us.ihmc.humanoidRobotics.communication.packets.HumanoidMessageTools;
import us.ihmc.rdx.imgui.ImGuiPanel;
import us.ihmc.rdx.imgui.ImGuiTools;
import us.ihmc.rdx.imgui.ImGuiUniqueLabelMap;
import us.ihmc.rdx.input.ImGui3DViewInput;
import us.ihmc.rdx.sceneManager.RDXSceneLevel;
import us.ihmc.rdx.ui.ImGuiStoredPropertySetDoubleWidget;
import us.ihmc.rdx.ui.ImGuiStoredPropertySetTuner;
import us.ihmc.rdx.ui.RDX3DPanelToolbarButton;
import us.ihmc.rdx.ui.RDXBaseUI;
import us.ihmc.rdx.ui.affordances.*;
import us.ihmc.rdx.ui.collidables.RDXRobotCollisionModel;
import us.ihmc.rdx.ui.interactable.RDXChestOrientationSlider;
import us.ihmc.rdx.ui.interactable.RDXPelvisHeightSlider;
import us.ihmc.rdx.ui.teleoperation.locomotion.RDXLocomotionManager;
import us.ihmc.rdx.ui.teleoperation.locomotion.RDXLocomotionParameters;
import us.ihmc.rdx.ui.visualizers.RDXVisualizer;
import us.ihmc.rdx.vr.RDXVRContext;
import us.ihmc.robotModels.FullHumanoidRobotModel;
import us.ihmc.robotics.geometry.YawPitchRollAxis;
import us.ihmc.robotics.partNames.ArmJointName;
import us.ihmc.robotics.physics.RobotCollisionModel;
import us.ihmc.robotics.robotSide.RobotSide;
import us.ihmc.robotics.robotSide.SideDependentList;
import us.ihmc.scs2.definition.robot.RobotDefinition;
import us.ihmc.tools.gui.YoAppearanceTools;

import java.util.ArrayList;
import java.util.List;
import java.util.Set;

/**
 * The teleoperation manager is the top level class for managing UI for
 * teleoperation of a humanoid robot. It should contain a bunch of additional
 * "sub managers" and UI tools with clear sub-domains.
 * <br/>
 * This class manages the communications with the robot which include ROS 2
 * and YoVariable Client-Server protocols. It should strive to allow field
 * members access to these communications in order not to duplicate
 * network traffic or overhead. This is not always possible or easy due
 * to threading constraints.
 * <br/>
 * The interactable robot parts are all in this class so they can be shared
 * by the sub managers.
 * <br/>
 * Sub managers:
 * <ul>
 * <li>{@link RDXArmManager Arm manager}</li>
 * <li>{@link RDXHandConfigurationManager Hand configuration manager} - lives inside the arm manager</li>
 * <li>{@link RDXLocomotionManager Locomotion manager}</li>
 * </ul>
 *
 * TODO:
 * <ul>
 * <li>Possibly extract simple controller controls to a smaller panel class, like remote safety controls or something.</li>
 * </ul>
 */
public class RDXTeleoperationManager extends ImGuiPanel
{
   RDXBaseUI baseUI;

   private final ImGuiUniqueLabelMap labels = new ImGuiUniqueLabelMap(getClass());
   private final CommunicationHelper communicationHelper;
   private final ROS2ControllerHelper ros2Helper;
   private final YoVariableClientHelper yoVariableClientHelper;
   private final DRCRobotModel robotModel;
   private final boolean robotHasArms;
   private final ROS2SyncedRobotModel syncedRobot;
   private final ImBoolean showGraphics = new ImBoolean(true);
   private final RDXTeleoperationParameters teleoperationParameters;
   private final ImGuiStoredPropertySetTuner teleoperationParametersTuner = new ImGuiStoredPropertySetTuner("Teleoperation Parameters");
   private final RDXRobotLowLevelMessenger robotLowLevelMessenger;

   private final RDXPelvisHeightSlider pelvisHeightSlider;
   private final RDXChestOrientationSlider chestPitchSlider;
   private final RDXChestOrientationSlider chestYawSlider;
   private final RDXDesiredRobot desiredRobot;
   private RDXRobotCollisionModel selfCollisionModel;
   private RDXRobotCollisionModel selectionCollisionModel;
   private RDXArmManager armManager;
   private final RDXLocomotionManager locomotionManager;
   private final ImBoolean showSelfCollisionMeshes = new ImBoolean();
   private final ImBoolean showEnvironmentCollisionMeshes = new ImBoolean();
   private final ImBoolean interactablesEnabled = new ImBoolean(false);

   private final SideDependentList<RDXInteractableFoot> interactableFeet = new SideDependentList<>();
   private final SideDependentList<RDXInteractableHand> interactableHands = new SideDependentList<>();
   private RDXInteractableRobotLink interactablePelvis;
   private final ArrayList<RDXInteractableRobotLink> allInteractableRobotLinks = new ArrayList<>();
   private final SideDependentList<double[]> armHomes = new SideDependentList<>();
   private final SideDependentList<double[]> doorAvoidanceArms = new SideDependentList<>();
   private final ImString tempImGuiText = new ImString(1000);
   private final boolean interactablesAvailable;
   private ImGuiStoredPropertySetDoubleWidget trajectoryTimeSlider;

   /** This tracker should be shared with the sub-managers to keep the state consistent. */
   private final ControllerStatusTracker controllerStatusTracker;
   private final LogToolsLogger logToolsLogger = new LogToolsLogger();

   /**
    * For use without interactables available. May crash if a YoVariableClient is needed.
    */
   public RDXTeleoperationManager(CommunicationHelper communicationHelper)
   {
      this(communicationHelper, null, null, null);
   }

   /**
    * Enable interactables and use a YoVariable client to show wrist force arrows on
    * some robots.
    */
   public RDXTeleoperationManager(CommunicationHelper communicationHelper,
                                  RobotCollisionModel robotSelfCollisionModel,
                                  RobotCollisionModel robotSelectionCollisionModel,
                                  YoVariableClientHelper yoVariableClientHelper)
   {
      super("Teleoperation");

      setRenderMethod(this::renderImGuiWidgets);
      addChild(teleoperationParametersTuner);
      this.communicationHelper = communicationHelper;
      robotModel = communicationHelper.getRobotModel();
      robotHasArms = robotModel.getRobotVersion().hasArms();
      ros2Helper = communicationHelper.getControllerHelper();
      this.yoVariableClientHelper = yoVariableClientHelper;

      teleoperationParameters = new RDXTeleoperationParameters(robotModel.getSimpleRobotName());
      teleoperationParameters.load();

      syncedRobot = communicationHelper.newSyncedRobot();

      robotLowLevelMessenger = new RDXRobotLowLevelMessenger(communicationHelper, teleoperationParameters);

      desiredRobot = new RDXDesiredRobot(robotModel, syncedRobot);
      desiredRobot.setSceneLevels(RDXSceneLevel.VIRTUAL);

      pelvisHeightSlider = new RDXPelvisHeightSlider(syncedRobot, ros2Helper, teleoperationParameters);
      // TODO this should update the GDX desired Robot
      chestPitchSlider = new RDXChestOrientationSlider(syncedRobot, YawPitchRollAxis.PITCH, ros2Helper, teleoperationParameters);
      // TODO this should update the GDX desired robot.
      chestYawSlider = new RDXChestOrientationSlider(syncedRobot, YawPitchRollAxis.YAW, ros2Helper, teleoperationParameters);

      controllerStatusTracker = new ControllerStatusTracker(logToolsLogger, ros2Helper.getROS2NodeInterface(), robotModel.getSimpleRobotName());

      locomotionManager = new RDXLocomotionManager(robotModel, communicationHelper, syncedRobot, ros2Helper, controllerStatusTracker, this);

      interactablesAvailable = robotSelfCollisionModel != null;
      if (interactablesAvailable)
      {
         selfCollisionModel = new RDXRobotCollisionModel(robotSelfCollisionModel);
         selectionCollisionModel = new RDXRobotCollisionModel(robotSelectionCollisionModel);
      }

      if (robotHasArms)
      {
         // create the manager for the desired arm setpoints
         armManager = new RDXArmManager(communicationHelper,
                                        robotModel,
                                        syncedRobot,
                                        desiredRobot,
                                        teleoperationParameters,
                                        interactableHands);
      }

      RDXBaseUI.getInstance().getKeyBindings().register("Delete all interactables", "Ctrl + L");
   }

   public void create(RDXBaseUI baseUI)
   {
      this.baseUI = baseUI;
      desiredRobot.create();

      locomotionManager.create(baseUI);

      teleoperationParametersTuner.create(teleoperationParameters);

      trajectoryTimeSlider = teleoperationParametersTuner.createDoubleInput(RDXTeleoperationParameters.trajectoryTime, 0.1, 0.5, "s", "%.2f");

      if (interactablesAvailable)
      {
         selfCollisionModel.create(syncedRobot, YoAppearanceTools.makeTransparent(YoAppearance.DarkGreen(), 0.4));
         selectionCollisionModel.create(syncedRobot, YoAppearanceTools.makeTransparent(YoAppearance.DarkRed(), 0.4));

         for (RDXRobotCollidable robotCollidable : selectionCollisionModel.getRobotCollidables())
         {
            RobotDefinition robotDefinition = robotModel.getRobotDefinition();
            FullHumanoidRobotModel fullRobotModel = syncedRobot.getFullRobotModel();
            String modelFileName = RDXInteractableTools.getModelFileName(robotDefinition.getRigidBodyDefinition(robotCollidable.getRigidBodyName()));

            if (robotCollidable.getRigidBodyName().equals(fullRobotModel.getPelvis().getName()))
            {
               if (interactablePelvis == null)
               {
                  interactablePelvis = new RDXInteractableRobotLink();
                  interactablePelvis.create(robotCollidable,
                                            syncedRobot.getReferenceFrames().getPelvisFrame(),
                                            modelFileName,
                                            baseUI.getPrimary3DPanel());
                  interactablePelvis.setOnSpacePressed(() ->
                  {
                     ros2Helper.publishToController(HumanoidMessageTools.createPelvisTrajectoryMessage(teleoperationParameters.getTrajectoryTime(),
                                                                                                       interactablePelvis.getPose()));
                  });
                  allInteractableRobotLinks.add(interactablePelvis);
               }
               else
               {
                  interactablePelvis.addAdditionalRobotCollidable(robotCollidable);
               }
            }
            for (RobotSide side : RobotSide.values)
            {
               if (RDXInteractableFoot.robotCollidableIsFoot(side, robotCollidable, fullRobotModel))
               {
                  if (!interactableFeet.containsKey(side))
                  {
                     RDXInteractableFoot interactableFoot = new RDXInteractableFoot(side, baseUI, robotCollidable, robotModel, fullRobotModel);
                     interactableFoot.setOnSpacePressed(() ->
                             ros2Helper.publishToController(HumanoidMessageTools.createFootTrajectoryMessage(side,
                                                                                                             teleoperationParameters.getTrajectoryTime(),
                                                                                                             interactableFoot.getPose())));
                     interactableFeet.put(side, interactableFoot);
                     allInteractableRobotLinks.add(interactableFoot);
                  }
                  else
                  {
                     interactableFeet.get(side).addAdditionalRobotCollidable(robotCollidable);
                  }
               }
               if (robotHasArms && RDXInteractableHand.robotCollidableIsHand(side, robotCollidable, fullRobotModel))
               {
                  if (!interactableHands.containsKey(side))
                  {
                     RDXInteractableHand interactableHand = new RDXInteractableHand(side, baseUI, robotCollidable, robotModel, syncedRobot, yoVariableClientHelper);
                     interactableHands.put(side, interactableHand);
                     allInteractableRobotLinks.add(interactableHand);
                  }
                  else
                  {
                     interactableHands.get(side).addAdditionalRobotCollidable(robotCollidable);
                  }
               }
            }
         }

         if (robotHasArms)
         {
            armManager.create(baseUI);
            for (RobotSide side : interactableHands.sides())
            {
               // TODO this should probably not handle the space event!
               // This sends a command to the controller.
               interactableHands.get(side).setOnSpacePressed(armManager.getSubmitDesiredArmSetpointsCallback(side));
            }
         }

         baseUI.getVRManager().getContext().addVRPickCalculator(this::calculateVRPick);
         baseUI.getVRManager().getContext().addVRInputProcessor(this::processVRInput);
         baseUI.getPrimary3DPanel().addImGui3DViewPickCalculator(this::calculate3DViewPick);
         baseUI.getPrimary3DPanel().addImGui3DViewInputProcessor(this::process3DViewInput);
         baseUI.getPrimary3DPanel().addImGuiOverlayAddition(this::renderTooltipsAndContextMenus);
         interactablesEnabled.set(true);
      }

      // STAND PREP
      RDX3DPanelToolbarButton standPrepButton = baseUI.getPrimary3DPanel().addToolbarButton();
      standPrepButton.loadAndSetIcon("icons/standPrep.png");
      standPrepButton.setOnPressed(robotLowLevelMessenger::sendStandRequest);
      standPrepButton.setTooltipText("Stand prep");

      baseUI.getPrimaryScene().addRenderableProvider(this::getRenderables);
   }

   public void update()
   {
      syncedRobot.update();
      desiredRobot.update();

      locomotionManager.update();

      if (interactablesEnabled.get())
      {
         locomotionManager.updateWalkPathControlRing();

         if (interactablesAvailable)
         {
            if (robotHasArms)
               armManager.update();

            selfCollisionModel.update();
            selectionCollisionModel.update();

            for (RDXInteractableRobotLink robotPartInteractable : allInteractableRobotLinks)
               robotPartInteractable.update();
         }
      }

      boolean allAreDeleted = true;
      if (interactablesAvailable)
      {
         allAreDeleted &= interactablePelvis.isDeleted();
         if (robotHasArms)
         {
            for (RobotSide side : interactableHands.sides())
            {
               allAreDeleted &= interactableHands.get(side).isDeleted();
            }
         }
         for (RobotSide side : interactableFeet.sides())
         {
            allAreDeleted &= interactableFeet.get(side).isDeleted();
         }
      }
      desiredRobot.setActive(!allAreDeleted);
   }

   private void calculateVRPick(RDXVRContext vrContext)
   {
      if (interactablesEnabled.get())
      {
         locomotionManager.calculateWalkPathControlRingVRPick(vrContext);
         if (interactablesAvailable)
            selectionCollisionModel.calculateVRPick(vrContext);
      }
   }

   private void processVRInput(RDXVRContext vrContext)
   {
      if (interactablesAvailable)
      {
         locomotionManager.processWalkPathControlRingVRInput(vrContext);
         for (RDXInteractableRobotLink robotPartInteractable : allInteractableRobotLinks)
            robotPartInteractable.processVRInput(vrContext);

         if (interactablesEnabled.get())
            selectionCollisionModel.processVRInput(vrContext);
      }
   }

   private void calculate3DViewPick(ImGui3DViewInput input)
   {
      if (interactablesEnabled.get())
      {
         locomotionManager.calculateWalkPathControlRing3DViewPick(input);

         if (interactablesAvailable)
         {
            if (input.isWindowHovered())
               selectionCollisionModel.calculate3DViewPick(input);

            for (RDXInteractableRobotLink robotPartInteractable : allInteractableRobotLinks)
               robotPartInteractable.calculate3DViewPick(input);
         }
      }
   }

   // This happens after update.
   private void process3DViewInput(ImGui3DViewInput input)
   {
      if (interactablesEnabled.get())
      {
         locomotionManager.processWalkPathControlRing3dViewInput(input);

         if (interactablesAvailable)
         {
            selectionCollisionModel.process3DViewInput(input);

            interactablePelvis.process3DViewInput(input);

            for (RobotSide side : interactableFeet.sides())
            {
               if (interactableFeet.get(side).process3DViewInput(input))
               {
                  locomotionManager.setLegControlModeToSingleSupportFootPosing();
               }
            }

            if (robotHasArms)
            {
               for (RobotSide side : interactableHands.sides())
               {
                  interactableHands.get(side).process3DViewInput(input);
               }
            }
         }
      }
   }

   public void renderImGuiWidgets()
   {
      robotLowLevelMessenger.renderImGuiWidgets();

      ImGui.sameLine();
      if (ImGui.button(labels.get("Delete all Graphics")))
      {
         locomotionManager.deleteAll();

         for (RDXInteractableRobotLink robotPartInteractable : allInteractableRobotLinks)
            robotPartInteractable.delete();
      }

      pelvisHeightSlider.renderImGuiWidgets();
      chestPitchSlider.renderImGuiWidgets();
      chestYawSlider.renderImGuiWidgets();

      trajectoryTimeSlider.renderImGuiWidget();

      ImGui.separator();

      if (interactablesAvailable)
      {
<<<<<<< HEAD
=======
         if (ImGui.button(labels.get("Delete all Interactables")) || ImGui.getIO().getKeyCtrl() && ImGui.isKeyReleased('L'))
         {
            locomotionManager.deleteAll();

            for (RDXInteractableRobotLink robotPartInteractable : allInteractableRobotLinks)
               robotPartInteractable.delete();
         }

         ImGui.sameLine();
>>>>>>> 71cd096f
         ImGui.checkbox("Interactables enabled", interactablesEnabled);
      }

      if (interactablesAvailable)
      {
         ImGui.text("Pelvis:");
         ImGuiTools.previousWidgetTooltip("Send with: Spacebar");
         ImGui.sameLine();
         interactablePelvis.renderImGuiWidgets();

         boolean handInteractablesAreDeleted = true;
         if (robotHasArms)
         {
            for (RobotSide side : interactableHands.sides())
            {
               ImGui.text(side.getPascalCaseName() + " Hand:");
               ImGui.sameLine();
               interactableHands.get(side).renderImGuiWidgets();
               handInteractablesAreDeleted &= interactableHands.get(side).isDeleted();
            }
         }
         desiredRobot.setActive(!handInteractablesAreDeleted);

         if (!handInteractablesAreDeleted)
         {
            for (RobotSide side : interactableHands.sides())
            {
               desiredRobot.setArmShowing(side, !interactableHands.get(side).isDeleted()
                                                && armManager.getArmControlMode() == RDXArmControlMode.JOINT_ANGLES);
            }
         }

         for (RobotSide side : interactableFeet.sides())
         {
            ImGui.text(side.getPascalCaseName() + " Foot:");
            ImGui.sameLine();
            if (interactableFeet.get(side).renderImGuiWidgets())
            {
               locomotionManager.setLegControlModeToSingleSupportFootPosing();
            }
         }

         ImGui.separator();

         ImGui.text("Show collisions:");
         ImGui.sameLine();
         ImGui.checkbox("Contact", showEnvironmentCollisionMeshes);
         ImGui.sameLine();
         ImGui.checkbox("Avoidance", showSelfCollisionMeshes);
      }

      // TODO: Add transparency sliders
      // TODO: Add motion previews
   }

   private void renderTooltipsAndContextMenus()
   {
      for (RobotSide side : interactableHands.sides())
      {
         RDXInteractableHand interactableHand = interactableHands.get(side);
         if (interactableHand.getContextMenuNotification().poll())
         {
            ImGui.openPopup(labels.get(interactableHand.getContextMenuName()));
         }

         if (ImGui.beginPopup(labels.get(interactableHand.getContextMenuName())))
         {
            ImGui.text("Real robot joint angles:");

            tempImGuiText.clear();

            tempImGuiText.set(buildJointAnglesString(side, syncedRobot.getFullRobotModel()));
            ImGui.inputTextMultiline(labels.getHidden(side.getPascalCaseName() + "RealRobotJointAngles"), tempImGuiText, 0, 60, ImGuiInputTextFlags.ReadOnly);

            ImGui.text("Desired joint angles:");
            tempImGuiText.set(buildJointAnglesString(side, desiredRobot.getDesiredFullRobotModel()));
            ImGui.inputTextMultiline(labels.getHidden(side.getPascalCaseName() + "DesiredRobotJointAngles"), tempImGuiText, 0, 60, ImGuiInputTextFlags.ReadOnly);

            if (ImGui.menuItem("Close"))
               ImGui.closeCurrentPopup();
            ImGui.endPopup();
         }
      }
   }

   private String buildJointAnglesString(RobotSide side, FullHumanoidRobotModel fullRobotModel)
   {
      StringBuilder jointAnglesString = new StringBuilder();

      ArmJointName[] armJointNames = robotModel.getJointMap().getArmJointNames();
      int i = 0;
      for (ArmJointName armJoint : armJointNames)
      {
         double q = fullRobotModel.getArmJoint(side, armJoint).getQ();
         jointAnglesString.append(FormattingTools.getFormattedDecimal3D(q));

         if (i < armJointNames.length - 1)
         {
            jointAnglesString.append(",");
         }
         if ((i - 2) % 3 == 0)
         {
            jointAnglesString.append("\n");
         }
         else
         {
            jointAnglesString.append(" ");
         }

         ++i;
      }
      return jointAnglesString.toString();
   }

   // The create method adds the renderables, so this shouldn't be accessed externally.
   private void getRenderables(Array<Renderable> renderables, Pool<Renderable> pool, Set<RDXSceneLevel> sceneLevels)
   {
      if (sceneLevels.contains(RDXSceneLevel.VIRTUAL))
      {
         desiredRobot.getRenderables(renderables, pool, sceneLevels);

         if (showGraphics.get())
         {
            locomotionManager.getRenderables(renderables, pool);
         }

         if (interactablesEnabled.get())
         {
            if (interactablesAvailable)
            {
               if (showSelfCollisionMeshes.get())
                  selfCollisionModel.getRenderables(renderables, pool);
               if (showEnvironmentCollisionMeshes.get())
                  selectionCollisionModel.getRenderables(renderables, pool);

               for (RDXInteractableRobotLink robotPartInteractable : allInteractableRobotLinks)
                  robotPartInteractable.getVirtualRenderables(renderables, pool);
            }

            locomotionManager.getWalkPathControlRingVirtualRenderables(renderables, pool);
         }
      }
   }

   public void destroy()
   {
      desiredRobot.destroy();
      locomotionManager.destroy();
   }

   public ImBoolean getInteractablesEnabled()
   {
      return interactablesEnabled;
   }

   public RDXRobotCollisionModel getSelfCollisionModel()
   {
      return selfCollisionModel;
   }

   public RDXLocomotionParameters getLocomotionParameters()
   {
      return locomotionManager.getLocomotionParameters();
   }
}<|MERGE_RESOLUTION|>--- conflicted
+++ resolved
@@ -411,7 +411,7 @@
       robotLowLevelMessenger.renderImGuiWidgets();
 
       ImGui.sameLine();
-      if (ImGui.button(labels.get("Delete all Graphics")))
+      if (ImGui.button(labels.get("Delete all Graphics")) || ImGui.getIO().getKeyCtrl() && ImGui.isKeyReleased('L'))
       {
          locomotionManager.deleteAll();
 
@@ -429,9 +429,7 @@
 
       if (interactablesAvailable)
       {
-<<<<<<< HEAD
-=======
-         if (ImGui.button(labels.get("Delete all Interactables")) || ImGui.getIO().getKeyCtrl() && ImGui.isKeyReleased('L'))
+         if (ImGui.button(labels.get("Delete all Interactables")))
          {
             locomotionManager.deleteAll();
 
@@ -440,7 +438,6 @@
          }
 
          ImGui.sameLine();
->>>>>>> 71cd096f
          ImGui.checkbox("Interactables enabled", interactablesEnabled);
       }
 
