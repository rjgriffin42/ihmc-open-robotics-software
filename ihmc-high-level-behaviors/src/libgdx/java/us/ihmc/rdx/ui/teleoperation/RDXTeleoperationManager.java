--- conflicted
+++ resolved
@@ -286,12 +286,6 @@
       standPrepButton.setOnPressed(robotLowLevelMessenger::sendStandRequest);
       standPrepButton.setTooltipText("Stand prep");
 
-<<<<<<< HEAD
-      if (robotHasArms)
-         handManager.create(baseUI, communicationHelper, syncedRobot);
-
-=======
->>>>>>> 9d5453c2
       baseUI.getPrimaryScene().addRenderableProvider(this::getRenderables);
    }
 
