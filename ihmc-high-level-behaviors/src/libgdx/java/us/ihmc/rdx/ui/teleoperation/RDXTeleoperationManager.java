package us.ihmc.rdx.ui.teleoperation;

import com.badlogic.gdx.graphics.g3d.Renderable;
import com.badlogic.gdx.utils.Array;
import com.badlogic.gdx.utils.Pool;
import imgui.ImGui;
import imgui.flag.ImGuiInputTextFlags;
import imgui.type.ImBoolean;
import imgui.type.ImString;
import us.ihmc.avatar.drcRobot.DRCRobotModel;
import us.ihmc.avatar.drcRobot.ROS2SyncedRobotModel;
import us.ihmc.avatar.ros2.ROS2ControllerHelper;
import us.ihmc.behaviors.tools.CommunicationHelper;
import us.ihmc.behaviors.tools.interfaces.LogToolsLogger;
import us.ihmc.behaviors.tools.walkingController.ControllerStatusTracker;
import us.ihmc.behaviors.tools.yo.YoVariableClientHelper;
import us.ihmc.commons.FormattingTools;
import us.ihmc.footstepPlanning.AStarBodyPathPlannerParametersBasics;
import us.ihmc.footstepPlanning.graphSearch.parameters.FootstepPlannerParametersBasics;
import us.ihmc.footstepPlanning.swing.SwingPlannerParametersBasics;
import us.ihmc.rdx.imgui.ImGuiPanel;
import us.ihmc.rdx.imgui.ImGuiTools;
import us.ihmc.rdx.imgui.ImGuiUniqueLabelMap;
import us.ihmc.rdx.input.ImGui3DViewInput;
import us.ihmc.rdx.sceneManager.RDXSceneLevel;
import us.ihmc.rdx.ui.RDX3DPanelToolbarButton;
import us.ihmc.rdx.ui.RDXBaseUI;
import us.ihmc.rdx.ui.ImGuiStoredPropertySetDoubleWidget;
import us.ihmc.rdx.ui.ImGuiStoredPropertySetTuner;
import us.ihmc.rdx.ui.affordances.*;
import us.ihmc.rdx.ui.collidables.RDXRobotCollisionModel;
import us.ihmc.rdx.ui.interactable.RDXChestOrientationSlider;
import us.ihmc.rdx.ui.interactable.RDXPelvisHeightSlider;
import us.ihmc.rdx.ui.teleoperation.locomotion.RDXLocomotionManager;
import us.ihmc.rdx.ui.teleoperation.locomotion.RDXLocomotionParameters;
import us.ihmc.rdx.ui.visualizers.RDXVisualizer;
import us.ihmc.graphicsDescription.appearance.YoAppearance;
import us.ihmc.humanoidRobotics.communication.packets.HumanoidMessageTools;
import us.ihmc.rdx.vr.RDXVRContext;
import us.ihmc.robotModels.FullHumanoidRobotModel;
import us.ihmc.robotics.geometry.YawPitchRollAxis;
import us.ihmc.robotics.partNames.ArmJointName;
import us.ihmc.robotics.physics.RobotCollisionModel;
import us.ihmc.robotics.robotSide.RobotSide;
import us.ihmc.robotics.robotSide.SideDependentList;
import us.ihmc.scs2.definition.robot.RobotDefinition;
import us.ihmc.tools.gui.YoAppearanceTools;

import java.util.ArrayList;
import java.util.List;
import java.util.Set;

/**
 * The teleoperation manager is the top level class for managing UI for
 * teleoperation of a humanoid robot. It should contain a bunch of additional
 * "sub managers" and UI tools with clear sub-domains.
 * <br/>
 * This class manages the communications with the robot which include ROS 2
 * and YoVariable Client-Server protocols. It should strive to allow field
 * members access to these communications in order not to duplicate
 * network traffic or overhead. This is not always possible or easy due
 * to threading constraints.
 * <br/>
 * The interactable robot parts are all in this class so they can be shared
 * by the sub managers.
 * <br/>
 * Sub managers:
 * <ul>
 * <li>{@link RDXHandConfigurationManager Hand manager} TODO: Perhaps this should go in arm manager?</li>
 * <li>{@link RDXArmManager Arm manager}</li>
 * <li>{@link RDXLocomotionManager Locomotion manager}</li>
 * </ul>
 *
 * TODO:
 * <ul>
 * <li>Possibly extract simple controller controls to a smaller panel class, like remote safety controls or something.</li>
 * </ul>
 */
public class RDXTeleoperationManager extends ImGuiPanel
{
   RDXBaseUI baseUI;

   private final ImGuiUniqueLabelMap labels = new ImGuiUniqueLabelMap(getClass());
   private final CommunicationHelper communicationHelper;
   private final ROS2ControllerHelper ros2Helper;
   private final YoVariableClientHelper yoVariableClientHelper;
   private final DRCRobotModel robotModel;
   private final ROS2SyncedRobotModel syncedRobot;
   private final ImBoolean showGraphics = new ImBoolean(true);
   private final RDXTeleoperationParameters teleoperationParameters;
   private final ImGuiStoredPropertySetTuner teleoperationParametersTuner = new ImGuiStoredPropertySetTuner("Teleoperation Parameters");
   private final RDXRobotLowLevelMessenger robotLowLevelMessenger;
   private final FootstepPlannerParametersBasics footstepPlannerParameters;
   private final AStarBodyPathPlannerParametersBasics bodyPathPlannerParameters;
   private final SwingPlannerParametersBasics swingFootPlannerParameters;
   private final ImGuiStoredPropertySetTuner footstepPlanningParametersTuner = new ImGuiStoredPropertySetTuner("Footstep Planner Parameters (Teleoperation)");
   private final ImGuiStoredPropertySetTuner bodyPathPlanningParametersTuner = new ImGuiStoredPropertySetTuner("Body Path Planner Parameters (Teleoperation)");
   private final ImGuiStoredPropertySetTuner swingFootPlanningParametersTuner = new ImGuiStoredPropertySetTuner("Swing Foot Planning Parameters (Teleoperation)");

   private final RDXPelvisHeightSlider pelvisHeightSlider;
   private final RDXChestOrientationSlider chestPitchSlider;
   private final RDXChestOrientationSlider chestYawSlider;
   private final RDXDesiredRobot desiredRobot;
   private final RDXHandConfigurationManager handManager = new RDXHandConfigurationManager();
   private RDXRobotCollisionModel selfCollisionModel;
   private RDXRobotCollisionModel environmentCollisionModel;
   private RDXArmManager armManager;
   private final RDXLocomotionManager locomotionManager;
   private final ImBoolean showSelfCollisionMeshes = new ImBoolean();
   private final ImBoolean showEnvironmentCollisionMeshes = new ImBoolean();
   private final ImBoolean interactablesEnabled = new ImBoolean(false);

   private final SideDependentList<RDXInteractableFoot> interactableFeet = new SideDependentList<>();
   private final SideDependentList<RDXInteractableHand> interactableHands = new SideDependentList<>();
   private RDXInteractableRobotLink interactablePelvis;
   private final ArrayList<RDXInteractableRobotLink> allInteractableRobotLinks = new ArrayList<>();
   private final SideDependentList<double[]> armHomes = new SideDependentList<>();
   private final SideDependentList<double[]> doorAvoidanceArms = new SideDependentList<>();
   private final ImString tempImGuiText = new ImString(1000);
   private final boolean interactablesAvailable;
   private ImGuiStoredPropertySetDoubleWidget trajectoryTimeSlider;

   /** This tracker should be shared with the sub-managers to keep the state consistent. */
   private final ControllerStatusTracker controllerStatusTracker;
   private final LogToolsLogger logToolsLogger = new LogToolsLogger();

   /**
    * For use without interactables available. May crash if a YoVariableClient is needed.
    */
   public RDXTeleoperationManager(CommunicationHelper communicationHelper)
   {
      this(communicationHelper, null, null, null);
   }

   /**
    * Enable interactables and use a YoVariable client to show wrist force arrows on
    * some robots.
    */
   public RDXTeleoperationManager(CommunicationHelper communicationHelper,
                                  RobotCollisionModel robotSelfCollisionModel,
                                  RobotCollisionModel robotEnvironmentCollisionModel,
                                  YoVariableClientHelper yoVariableClientHelper)
   {
      super("Teleoperation");

      setRenderMethod(this::renderImGuiWidgets);
      addChild(teleoperationParametersTuner);
      addChild(footstepPlanningParametersTuner);
      addChild(bodyPathPlanningParametersTuner);
      addChild(swingFootPlanningParametersTuner);
      this.communicationHelper = communicationHelper;
      robotModel = communicationHelper.getRobotModel();
      ros2Helper = communicationHelper.getControllerHelper();
      this.yoVariableClientHelper = yoVariableClientHelper;

      this.footstepPlannerParameters = robotModel.getFootstepPlannerParameters();
      this.bodyPathPlannerParameters = robotModel.getAStarBodyPathPlannerParameters();
      this.swingFootPlannerParameters = robotModel.getSwingPlannerParameters();

      teleoperationParameters = new RDXTeleoperationParameters(robotModel.getSimpleRobotName());
      teleoperationParameters.load();

      syncedRobot = communicationHelper.newSyncedRobot();

      robotLowLevelMessenger = new RDXRobotLowLevelMessenger(communicationHelper, teleoperationParameters);

      desiredRobot = new RDXDesiredRobot(robotModel, syncedRobot);
      desiredRobot.setSceneLevels(RDXSceneLevel.VIRTUAL);

      pelvisHeightSlider = new RDXPelvisHeightSlider(syncedRobot, ros2Helper, teleoperationParameters);
      // TODO this should update the GDX desired Robot
      chestPitchSlider = new RDXChestOrientationSlider(syncedRobot, YawPitchRollAxis.PITCH, ros2Helper, teleoperationParameters);
      // TODO this should update the GDX desired robot.
      chestYawSlider = new RDXChestOrientationSlider(syncedRobot, YawPitchRollAxis.YAW, ros2Helper, teleoperationParameters);

<<<<<<< HEAD
      footstepsSentToControllerGraphic = new RDXFootstepPlanGraphic(robotModel.getContactPointParameters().getControllerFootGroundContactPoints());
      communicationHelper.subscribeToControllerViaCallback(FootstepDataListMessage.class, footsteps ->
      {
         footstepsSentToControllerGraphic.generateMeshesAsync(footsteps, "Teleoperation Panel Controller Spy");
      });
=======
      controllerStatusTracker = new ControllerStatusTracker(logToolsLogger, ros2Helper.getROS2NodeInterface(), robotModel.getSimpleRobotName());
>>>>>>> 55531751

      locomotionManager = new RDXLocomotionManager(robotModel, communicationHelper, syncedRobot, ros2Helper, controllerStatusTracker);

      interactablesAvailable = robotSelfCollisionModel != null;
      if (interactablesAvailable)
      {
         selfCollisionModel = new RDXRobotCollisionModel(robotSelfCollisionModel);
         environmentCollisionModel = new RDXRobotCollisionModel(robotEnvironmentCollisionModel);
         armManager = new RDXArmManager(robotModel,
                                        syncedRobot,
                                        desiredRobot.getDesiredFullRobotModel(),
                                        ros2Helper,
                                        teleoperationParameters);
      }
   }

   public void create(RDXBaseUI baseUI)
   {
      this.baseUI = baseUI;
      desiredRobot.create();

      locomotionManager.create(baseUI);

      footstepPlanningParametersTuner.create(footstepPlannerParameters, false, () -> locomotionManager.setFootstepPlannerParameters(footstepPlannerParameters));
      bodyPathPlanningParametersTuner.create(bodyPathPlannerParameters, false, () -> locomotionManager.setBodyPathPlannerParameters(bodyPathPlannerParameters));
      swingFootPlanningParametersTuner.create(swingFootPlannerParameters, false, () -> locomotionManager.setSwingParameters(swingFootPlannerParameters));

      teleoperationParametersTuner.create(teleoperationParameters);

      trajectoryTimeSlider = teleoperationParametersTuner.createDoubleSlider(RDXTeleoperationParameters.trajectoryTime, 0.1, 0.5, "s", "%.2f");

      if (interactablesAvailable)
      {
         selfCollisionModel.create(syncedRobot, YoAppearanceTools.makeTransparent(YoAppearance.DarkGreen(), 0.4));
         environmentCollisionModel.create(syncedRobot, YoAppearanceTools.makeTransparent(YoAppearance.DarkRed(), 0.4));

         // create the manager for the desired arm setpoints
         armManager.create(baseUI);

         for (RDXRobotCollidable robotCollidable : environmentCollisionModel.getRobotCollidables())
         {
            RobotDefinition robotDefinition = robotModel.getRobotDefinition();
            FullHumanoidRobotModel fullRobotModel = syncedRobot.getFullRobotModel();
            String modelFileName = RDXInteractableTools.getModelFileName(robotDefinition.getRigidBodyDefinition(robotCollidable.getRigidBodyName()));

            if (robotCollidable.getRigidBodyName().equals(fullRobotModel.getPelvis().getName()))
            {
               if (interactablePelvis == null)
               {
                  interactablePelvis = new RDXInteractableRobotLink();
                  interactablePelvis.create(robotCollidable,
                                            syncedRobot.getReferenceFrames().getPelvisFrame(),
                                            modelFileName,
                                            baseUI.getPrimary3DPanel());
                  interactablePelvis.setOnSpacePressed(() ->
                  {
                     ros2Helper.publishToController(HumanoidMessageTools.createPelvisTrajectoryMessage(teleoperationParameters.getTrajectoryTime(),
                                                                                                       interactablePelvis.getPose()));
                  });
                  allInteractableRobotLinks.add(interactablePelvis);
               }
               else
               {
                  interactablePelvis.addAdditionalRobotCollidable(robotCollidable);
               }
            }
            for (RobotSide side : RobotSide.values)
            {
               if (RDXInteractableFoot.robotCollidableIsFoot(side, robotCollidable, fullRobotModel))
               {
                  if (!interactableFeet.containsKey(side))
                  {
                     RDXInteractableFoot interactableFoot = new RDXInteractableFoot(side, baseUI, robotCollidable, robotModel, fullRobotModel);
                     interactableFoot.setOnSpacePressed(() ->
                             ros2Helper.publishToController(HumanoidMessageTools.createFootTrajectoryMessage(side,
                                                                                                             teleoperationParameters.getTrajectoryTime(),
                                                                                                             interactableFoot.getPose())));
                     interactableFeet.put(side, interactableFoot);
                     allInteractableRobotLinks.add(interactableFoot);
                  }
                  else
                  {
                     interactableFeet.get(side).addAdditionalRobotCollidable(robotCollidable);
                  }
               }
               if (RDXInteractableHand.robotCollidableIsHand(side, robotCollidable, fullRobotModel))
               {
                  if (!interactableHands.containsKey(side))
                  {
                     RDXInteractableHand interactableHand = new RDXInteractableHand(side, baseUI, robotCollidable, robotModel, syncedRobot, yoVariableClientHelper);
                     interactableHands.put(side, interactableHand);
                     allInteractableRobotLinks.add(interactableHand);
                     // TODO this should probably not handle the space event!
                     // This sends a command to the controller.
                     interactableHand.setOnSpacePressed(armManager.getSubmitDesiredArmSetpointsCallback(side));
                  }
                  else
                  {
                     interactableHands.get(side).addAdditionalRobotCollidable(robotCollidable);
                  }
               }
            }
         }

         baseUI.getVRManager().getContext().addVRPickCalculator(this::calculateVRPick);
         baseUI.getVRManager().getContext().addVRInputProcessor(this::processVRInput);
         baseUI.getPrimary3DPanel().addImGui3DViewPickCalculator(this::calculate3DViewPick);
         baseUI.getPrimary3DPanel().addImGui3DViewInputProcessor(this::process3DViewInput);
         baseUI.getPrimary3DPanel().addImGuiOverlayAddition(this::renderTooltipsAndContextMenus);
         interactablesEnabled.set(true);
      }

      // STAND PREP
      RDX3DPanelToolbarButton standPrepButton = baseUI.getPrimary3DPanel().addToolbarButton();
      standPrepButton.loadAndSetIcon("icons/standPrep.png");
      standPrepButton.setOnPressed(robotLowLevelMessenger::sendStandRequest);
      standPrepButton.setTooltipText("Stand prep");

      handManager.create(baseUI, communicationHelper);

      baseUI.getPrimaryScene().addRenderableProvider(this::getRenderables);
   }

   public void update()
   {
      syncedRobot.update();
      desiredRobot.update();

      locomotionManager.update();

      if (interactablesEnabled.get())
      {
         locomotionManager.updateWalkPathControlRing();

         if (interactablesAvailable)
         {
            armManager.update(interactableHands);

            selfCollisionModel.update();
            environmentCollisionModel.update();

            for (RDXInteractableRobotLink robotPartInteractable : allInteractableRobotLinks)
               robotPartInteractable.update();
         }
      }

      boolean allAreDeleted = true;
      if (interactablesAvailable)
      {
         allAreDeleted &= interactablePelvis.isDeleted();
         for (RobotSide side : interactableHands.sides())
         {
            allAreDeleted &= interactableHands.get(side).isDeleted();
         }
         for (RobotSide side : interactableFeet.sides())
         {
            allAreDeleted &= interactableFeet.get(side).isDeleted();
         }
      }
      desiredRobot.setActive(!allAreDeleted);
   }

   private void calculateVRPick(RDXVRContext vrContext)
   {
      if (interactablesAvailable && interactablesEnabled.get())
         environmentCollisionModel.calculateVRPick(vrContext);
   }

   private void processVRInput(RDXVRContext vrContext)
   {
      if (interactablesAvailable)
      {
         for (RDXInteractableRobotLink robotPartInteractable : allInteractableRobotLinks)
            robotPartInteractable.processVRInput(vrContext);

         if (interactablesEnabled.get())
            environmentCollisionModel.processVRInput(vrContext);
      }
   }

   private void calculate3DViewPick(ImGui3DViewInput input)
   {
      if (interactablesEnabled.get())
      {
         locomotionManager.calculateWalkPathControlRing3DViewPick(input);

         if (interactablesAvailable)
         {
            if (input.isWindowHovered())
               environmentCollisionModel.calculate3DViewPick(input);

            for (RDXInteractableRobotLink robotPartInteractable : allInteractableRobotLinks)
               robotPartInteractable.calculate3DViewPick(input);
         }
      }
   }

   // This happens after update.
   private void process3DViewInput(ImGui3DViewInput input)
   {
      if (interactablesEnabled.get())
      {
         locomotionManager.processWalkPathControlRing3dViewInput(input);

         if (interactablesAvailable)
         {
            environmentCollisionModel.process3DViewInput(input);

            interactablePelvis.process3DViewInput(input);

            for (RobotSide side : interactableFeet.sides())
            {
               if (interactableFeet.get(side).process3DViewInput(input))
               {
                  locomotionManager.setLegControlModeToSingleSupportFootPosing();
               }
            }

            for (RobotSide side : interactableHands.sides())
            {
               interactableHands.get(side).process3DViewInput(input);
            }
         }
      }
   }

   public void renderImGuiWidgets()
   {
      robotLowLevelMessenger.renderImGuiWidgets();

      pelvisHeightSlider.renderImGuiWidgets();
      chestPitchSlider.renderImGuiWidgets();
      chestYawSlider.renderImGuiWidgets();

      trajectoryTimeSlider.renderImGuiWidget();

      ImGui.checkbox(labels.get("Show footstep planner parameter tuner"), footstepPlanningParametersTuner.getIsShowing());
      ImGui.checkbox(labels.get("Show body path planner parameter tuner"), bodyPathPlanningParametersTuner.getIsShowing());
      ImGui.checkbox(labels.get("Show swing planner parameter tuner"), swingFootPlanningParametersTuner.getIsShowing());
      ImGui.checkbox(labels.get("Show teleoperation parameter tuner"), teleoperationParametersTuner.getIsShowing());

      ImGui.separator();

      if (interactablesAvailable)
      {
         ImGui.checkbox("Interactables enabled", interactablesEnabled);
         ImGui.sameLine();
         if (ImGui.button(labels.get("Delete all")))
         {
            locomotionManager.deleteAll();

            for (RDXInteractableRobotLink robotPartInteractable : allInteractableRobotLinks)
               robotPartInteractable.delete();
         }
      }

      ImGui.separator();
      locomotionManager.renderImGuiWidgets();
      ImGui.separator();

      handManager.renderImGuiWidgets();

      if (ImGui.button(labels.get("Set Desired To Current")))
      {
         armManager.setDesiredToCurrent();
         desiredRobot.setDesiredToCurrent();
      }

      if (interactablesAvailable)
      {
         armManager.renderImGuiWidgets();

         ImGui.text("Pelvis:");
         ImGuiTools.previousWidgetTooltip("Send with: Spacebar");
         ImGui.sameLine();
         interactablePelvis.renderImGuiWidgets();

         boolean handInteractablesAreDeleted = true;
         for (RobotSide side : interactableHands.sides())
         {
            ImGui.text(side.getPascalCaseName() + " hand:");
            ImGui.sameLine();
            interactableHands.get(side).renderImGuiWidgets();
            handInteractablesAreDeleted &= interactableHands.get(side).isDeleted();
         }
         desiredRobot.setActive(!handInteractablesAreDeleted);

         if (!handInteractablesAreDeleted)
         {
            // desiredRobot.setPelvisShowing(!pelvisInteractable.isDeleted());
            for (RobotSide side : interactableHands.sides())
               desiredRobot.setArmShowing(side, !interactableHands.get(side).isDeleted()
                                                && armManager.getArmControlMode() == RDXArmControlMode.JOINT_ANGLES);
            // for (RobotSide side : footInteractables.sides())
            //    desiredRobot.setLegShowing(side, !footInteractables.get(side).isDeleted());
         }

         for (RobotSide side : interactableFeet.sides())
         {
            ImGui.text(side.getPascalCaseName() + " foot:");
            ImGui.sameLine();
            if (interactableFeet.get(side).renderImGuiWidgets())
            {
               locomotionManager.setLegControlModeToSingleSupportFootPosing();
            }
         }

         ImGui.separator();

         ImGui.text("Show collisions:");
         ImGui.sameLine();
         ImGui.checkbox("Contact", showEnvironmentCollisionMeshes);
         ImGui.sameLine();
         ImGui.checkbox("Avoidance", showSelfCollisionMeshes);
      }

      // TODO: Add transparency sliders
      // TODO: Add motion previews
   }

   private void renderTooltipsAndContextMenus()
   {
      for (RobotSide side : interactableHands.sides())
      {
         RDXInteractableHand interactableHand = interactableHands.get(side);
         if (interactableHand.getContextMenuNotification().poll())
         {
            ImGui.openPopup(labels.get(interactableHand.getContextMenuName()));
         }

         if (ImGui.beginPopup(labels.get(interactableHand.getContextMenuName())))
         {
            ImGui.text("Real robot joint angles:");

            tempImGuiText.clear();

            tempImGuiText.set(buildJointAnglesString(side, syncedRobot.getFullRobotModel()));
            ImGui.inputTextMultiline(labels.getHidden(side.getPascalCaseName() + "RealRobotJointAngles"), tempImGuiText, 0, 60, ImGuiInputTextFlags.ReadOnly);

            ImGui.text("Desired joint angles:");
            tempImGuiText.set(buildJointAnglesString(side, desiredRobot.getDesiredFullRobotModel()));
            ImGui.inputTextMultiline(labels.getHidden(side.getPascalCaseName() + "DesiredRobotJointAngles"), tempImGuiText, 0, 60, ImGuiInputTextFlags.ReadOnly);

            if (ImGui.menuItem("Close"))
               ImGui.closeCurrentPopup();
            ImGui.endPopup();
         }
      }
   }

   private String buildJointAnglesString(RobotSide side, FullHumanoidRobotModel fullRobotModel)
   {
      StringBuilder jointAnglesString = new StringBuilder();

      ArmJointName[] armJointNames = robotModel.getJointMap().getArmJointNames();
      int i = 0;
      for (ArmJointName armJoint : armJointNames)
      {
         double q = fullRobotModel.getArmJoint(side, armJoint).getQ();
         jointAnglesString.append(FormattingTools.getFormattedDecimal3D(q));

         if (i < armJointNames.length - 1)
         {
            jointAnglesString.append(",");
         }
         if ((i - 2) % 3 == 0)
         {
            jointAnglesString.append("\n");
         }
         else
         {
            jointAnglesString.append(" ");
         }

         ++i;
      }
      return jointAnglesString.toString();
   }

   // The create method adds the renderables, so this shouldn't be accessed externally.
   private void getRenderables(Array<Renderable> renderables, Pool<Renderable> pool, Set<RDXSceneLevel> sceneLevels)
   {
      if (sceneLevels.contains(RDXSceneLevel.VIRTUAL))
      {
         desiredRobot.getRenderables(renderables, pool, sceneLevels);

         if (showGraphics.get())
         {
            locomotionManager.getRenderables(renderables, pool);
         }

         if (interactablesEnabled.get())
         {
            if (interactablesAvailable)
            {
               if (showSelfCollisionMeshes.get())
                  selfCollisionModel.getRenderables(renderables, pool);
               if (showEnvironmentCollisionMeshes.get())
                  environmentCollisionModel.getRenderables(renderables, pool);

               for (RDXInteractableRobotLink robotPartInteractable : allInteractableRobotLinks)
                  robotPartInteractable.getVirtualRenderables(renderables, pool);
            }

            locomotionManager.getWalkPathControlRingVirtualRenderables(renderables, pool);
         }
      }
   }

   public void destroy()
   {
      desiredRobot.destroy();
      locomotionManager.destroy();
   }

   public List<RDXVisualizer> getVisualizers()
   {
      List<RDXVisualizer> visualizers = new ArrayList<>();
      visualizers.add(desiredRobot);
      desiredRobot.setActive(true);

      return visualizers;
   }

   public ImBoolean getInteractablesEnabled()
   {
      return interactablesEnabled;
   }

   public RDXRobotCollisionModel getSelfCollisionModel()
   {
      return selfCollisionModel;
   }

   public RDXHandConfigurationManager getHandManager()
   {
      return handManager;
   }

   public RDXLocomotionParameters getLocomotionParameters()
   {
      return locomotionManager.getLocomotionParameters();
   }
}<|MERGE_RESOLUTION|>--- conflicted
+++ resolved
@@ -173,15 +173,7 @@
       // TODO this should update the GDX desired robot.
       chestYawSlider = new RDXChestOrientationSlider(syncedRobot, YawPitchRollAxis.YAW, ros2Helper, teleoperationParameters);
 
-<<<<<<< HEAD
-      footstepsSentToControllerGraphic = new RDXFootstepPlanGraphic(robotModel.getContactPointParameters().getControllerFootGroundContactPoints());
-      communicationHelper.subscribeToControllerViaCallback(FootstepDataListMessage.class, footsteps ->
-      {
-         footstepsSentToControllerGraphic.generateMeshesAsync(footsteps, "Teleoperation Panel Controller Spy");
-      });
-=======
       controllerStatusTracker = new ControllerStatusTracker(logToolsLogger, ros2Helper.getROS2NodeInterface(), robotModel.getSimpleRobotName());
->>>>>>> 55531751
 
       locomotionManager = new RDXLocomotionManager(robotModel, communicationHelper, syncedRobot, ros2Helper, controllerStatusTracker);
 
