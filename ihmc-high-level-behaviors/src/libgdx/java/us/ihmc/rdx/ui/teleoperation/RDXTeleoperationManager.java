package us.ihmc.rdx.ui.teleoperation;

import com.badlogic.gdx.graphics.g3d.Renderable;
import com.badlogic.gdx.utils.Array;
import com.badlogic.gdx.utils.Pool;
import imgui.ImGui;
import imgui.flag.ImGuiInputTextFlags;
import imgui.type.ImBoolean;
import imgui.type.ImString;
import us.ihmc.avatar.drcRobot.DRCRobotModel;
import us.ihmc.avatar.drcRobot.ROS2SyncedRobotModel;
import us.ihmc.avatar.ros2.ROS2ControllerHelper;
import us.ihmc.behaviors.tools.CommunicationHelper;
import us.ihmc.behaviors.tools.interfaces.LogToolsLogger;
import us.ihmc.behaviors.tools.walkingController.ControllerStatusTracker;
import us.ihmc.behaviors.tools.yo.YoVariableClientHelper;
import us.ihmc.commons.FormattingTools;
import us.ihmc.footstepPlanning.AStarBodyPathPlannerParametersBasics;
import us.ihmc.footstepPlanning.graphSearch.parameters.FootstepPlannerParametersBasics;
import us.ihmc.footstepPlanning.swing.SwingPlannerParametersBasics;
import us.ihmc.rdx.imgui.ImGuiPanel;
import us.ihmc.rdx.imgui.ImGuiTools;
import us.ihmc.rdx.imgui.ImGuiUniqueLabelMap;
import us.ihmc.rdx.input.ImGui3DViewInput;
import us.ihmc.rdx.sceneManager.RDXSceneLevel;
import us.ihmc.rdx.ui.RDX3DPanelToolbarButton;
import us.ihmc.rdx.ui.RDXBaseUI;
import us.ihmc.rdx.ui.ImGuiStoredPropertySetDoubleWidget;
import us.ihmc.rdx.ui.ImGuiStoredPropertySetTuner;
import us.ihmc.rdx.ui.affordances.*;
import us.ihmc.rdx.ui.collidables.RDXRobotCollisionModel;
import us.ihmc.rdx.ui.interactable.RDXChestOrientationSlider;
import us.ihmc.rdx.ui.interactable.RDXPelvisHeightSlider;
import us.ihmc.rdx.ui.teleoperation.locomotion.RDXLocomotionManager;
import us.ihmc.rdx.ui.teleoperation.locomotion.RDXLocomotionParameters;
import us.ihmc.rdx.ui.visualizers.RDXVisualizer;
import us.ihmc.graphicsDescription.appearance.YoAppearance;
import us.ihmc.humanoidRobotics.communication.packets.HumanoidMessageTools;
import us.ihmc.rdx.vr.RDXVRContext;
import us.ihmc.robotModels.FullHumanoidRobotModel;
import us.ihmc.robotics.geometry.YawPitchRollAxis;
import us.ihmc.robotics.partNames.ArmJointName;
import us.ihmc.robotics.physics.RobotCollisionModel;
import us.ihmc.robotics.robotSide.RobotSide;
import us.ihmc.robotics.robotSide.SideDependentList;
import us.ihmc.scs2.definition.robot.RobotDefinition;
import us.ihmc.tools.gui.YoAppearanceTools;

import java.util.ArrayList;
import java.util.List;
import java.util.Set;

/**
 * The teleoperation manager is the top level class for managing UI for
 * teleoperation of a humanoid robot. It should contain a bunch of additional
 * "sub managers" and UI tools with clear sub-domains.
 * <br/>
 * This class manages the communications with the robot which include ROS 2
 * and YoVariable Client-Server protocols. It should strive to allow field
 * members access to these communications in order not to duplicate
 * network traffic or overhead. This is not always possible or easy due
 * to threading constraints.
 * <br/>
 * The interactable robot parts are all in this class so they can be shared
 * by the sub managers.
 * <br/>
 * Sub managers:
 * <ul>
 * <li>{@link RDXHandConfigurationManager Hand manager} TODO: Perhaps this should go in arm manager?</li>
 * <li>{@link RDXArmManager Arm manager}</li>
 * <li>{@link RDXLocomotionManager Locomotion manager}</li>
 * </ul>
 *
 * TODO:
 * <ul>
 * <li>Possibly extract simple controller controls to a smaller panel class, like remote safety controls or something.</li>
 * </ul>
 */
public class RDXTeleoperationManager extends ImGuiPanel
{
   RDXBaseUI baseUI;

   private final ImGuiUniqueLabelMap labels = new ImGuiUniqueLabelMap(getClass());
   private final CommunicationHelper communicationHelper;
   private final ROS2ControllerHelper ros2Helper;
   private final YoVariableClientHelper yoVariableClientHelper;
   private final DRCRobotModel robotModel;
   private final ROS2SyncedRobotModel syncedRobot;
   /** This tracker should be shared with the sub-managers to keep the state consistent. */
   private final ControllerStatusTracker controllerStatusTracker;
   private final ImBoolean showGraphics = new ImBoolean(true);
   private final RDXTeleoperationParameters teleoperationParameters;
   private final ImGuiStoredPropertySetTuner teleoperationParametersTuner = new ImGuiStoredPropertySetTuner("Teleoperation Parameters");
   private final RDXRobotLowLevelMessenger robotLowLevelMessenger;
   private final FootstepPlannerParametersBasics footstepPlannerParameters;
   private final AStarBodyPathPlannerParametersBasics bodyPathPlannerParameters;
   private final SwingPlannerParametersBasics swingFootPlannerParameters;
   private final ImGuiStoredPropertySetTuner footstepPlanningParametersTuner = new ImGuiStoredPropertySetTuner("Footstep Planner Parameters (Teleoperation)");
   private final ImGuiStoredPropertySetTuner bodyPathPlanningParametersTuner = new ImGuiStoredPropertySetTuner("Body Path Planner Parameters (Teleoperation)");
   private final ImGuiStoredPropertySetTuner swingFootPlanningParametersTuner = new ImGuiStoredPropertySetTuner("Swing Foot Planning Parameters (Teleoperation)");

   private final RDXPelvisHeightSlider pelvisHeightSlider;
   private final RDXChestOrientationSlider chestPitchSlider;
   private final RDXChestOrientationSlider chestYawSlider;
   private final RDXDesiredRobot desiredRobot;
   private final RDXHandConfigurationManager handManager = new RDXHandConfigurationManager();
   private RDXRobotCollisionModel selfCollisionModel;
   private RDXRobotCollisionModel environmentCollisionModel;
   private RDXArmManager armManager;
   private final RDXLocomotionManager locomotionManager;
   private final ImBoolean showSelfCollisionMeshes = new ImBoolean();
   private final ImBoolean showEnvironmentCollisionMeshes = new ImBoolean();
   private final ImBoolean interactablesEnabled = new ImBoolean(false);

   private final SideDependentList<RDXInteractableFoot> interactableFeet = new SideDependentList<>();
   private final SideDependentList<RDXInteractableHand> interactableHands = new SideDependentList<>();
   private RDXInteractableRobotLink interactablePelvis;
   private final ArrayList<RDXInteractableRobotLink> allInteractableRobotLinks = new ArrayList<>();
   private final SideDependentList<double[]> armHomes = new SideDependentList<>();
   private final SideDependentList<double[]> doorAvoidanceArms = new SideDependentList<>();
   private final ImString tempImGuiText = new ImString(1000);
   private final boolean interactablesAvailable;
   private ImGuiStoredPropertySetDoubleWidget trajectoryTimeSlider;

   /**
    * For use without interactables available. May crash if a YoVariableClient is needed.
    */
   public RDXTeleoperationManager(CommunicationHelper communicationHelper)
   {
      this(communicationHelper, null, null, null);
   }

   /**
    * Enable interactables and use a YoVariable client to show wrist force arrows on
    * some robots.
    */
   public RDXTeleoperationManager(CommunicationHelper communicationHelper,
                                  RobotCollisionModel robotSelfCollisionModel,
                                  RobotCollisionModel robotEnvironmentCollisionModel,
                                  YoVariableClientHelper yoVariableClientHelper)
   {
      super("Teleoperation");

      setRenderMethod(this::renderImGuiWidgets);
      addChild(teleoperationParametersTuner);
      addChild(footstepPlanningParametersTuner);
      addChild(bodyPathPlanningParametersTuner);
      addChild(swingFootPlanningParametersTuner);
      this.communicationHelper = communicationHelper;
      robotModel = communicationHelper.getRobotModel();
      ros2Helper = communicationHelper.getControllerHelper();
      this.yoVariableClientHelper = yoVariableClientHelper;

      this.footstepPlannerParameters = robotModel.getFootstepPlannerParameters();
      this.bodyPathPlannerParameters = robotModel.getAStarBodyPathPlannerParameters();
      this.swingFootPlannerParameters = robotModel.getSwingPlannerParameters();

      teleoperationParameters = new RDXTeleoperationParameters(robotModel.getSimpleRobotName());
      teleoperationParameters.load();

      syncedRobot = communicationHelper.newSyncedRobot();

      robotLowLevelMessenger = new RDXRobotLowLevelMessenger(communicationHelper, teleoperationParameters);

      desiredRobot = new RDXDesiredRobot(robotModel, syncedRobot);
      desiredRobot.setSceneLevels(RDXSceneLevel.VIRTUAL);

      pelvisHeightSlider = new RDXPelvisHeightSlider(syncedRobot, ros2Helper, teleoperationParameters);
      // TODO this should update the GDX desired Robot
      chestPitchSlider = new RDXChestOrientationSlider(syncedRobot, YawPitchRollAxis.PITCH, ros2Helper, teleoperationParameters);
      // TODO this should update the GDX desired robot.
      chestYawSlider = new RDXChestOrientationSlider(syncedRobot, YawPitchRollAxis.YAW, ros2Helper, teleoperationParameters);

<<<<<<< HEAD
      footstepsSentToControllerGraphic = new RDXFootstepPlanGraphic(robotModel.getContactPointParameters().getControllerFootGroundContactPoints());
      communicationHelper.subscribeToControllerViaCallback(FootstepDataListMessage.class, footsteps ->
      {
         footstepsSentToControllerGraphic.generateMeshesAsync(MinimalFootstep.convertFootstepDataListMessage(footsteps, "Teleoperation Panel Controller Spy"));
      });

      controllerStatusTracker = new ControllerStatusTracker(new LogToolsLogger(), ros2Helper.getROS2NodeInterface(), robotModel.getSimpleRobotName());

      locomotionManager = new RDXLocomotionManager(robotModel, communicationHelper, syncedRobot, ros2Helper, controllerStatusTracker);
=======
      locomotionManager = new RDXLocomotionManager(robotModel, communicationHelper, syncedRobot, ros2Helper);
>>>>>>> a37c5697

      interactablesAvailable = robotSelfCollisionModel != null;
      if (interactablesAvailable)
      {
         selfCollisionModel = new RDXRobotCollisionModel(robotSelfCollisionModel);
         environmentCollisionModel = new RDXRobotCollisionModel(robotEnvironmentCollisionModel);
         armManager = new RDXArmManager(robotModel,
                                        syncedRobot,
                                        desiredRobot.getDesiredFullRobotModel(),
                                        ros2Helper,
                                        teleoperationParameters);
      }
   }

   public void create(RDXBaseUI baseUI)
   {
      this.baseUI = baseUI;
      desiredRobot.create();

      locomotionManager.create(baseUI);

      footstepPlanningParametersTuner.create(footstepPlannerParameters, false, () -> locomotionManager.setFootstepPlannerParameters(footstepPlannerParameters));
      bodyPathPlanningParametersTuner.create(bodyPathPlannerParameters, false, () -> locomotionManager.setBodyPathPlannerParameters(bodyPathPlannerParameters));
      swingFootPlanningParametersTuner.create(swingFootPlannerParameters, false, () -> locomotionManager.setSwingParameters(swingFootPlannerParameters));

      teleoperationParametersTuner.create(teleoperationParameters);

      trajectoryTimeSlider = teleoperationParametersTuner.createDoubleSlider(RDXTeleoperationParameters.trajectoryTime, 0.1, 0.5, "s", "%.2f");

      if (interactablesAvailable)
      {
         selfCollisionModel.create(syncedRobot, YoAppearanceTools.makeTransparent(YoAppearance.DarkGreen(), 0.4));
         environmentCollisionModel.create(syncedRobot, YoAppearanceTools.makeTransparent(YoAppearance.DarkRed(), 0.4));

         // create the manager for the desired arm setpoints
         armManager.create(baseUI);

         for (RDXRobotCollidable robotCollidable : environmentCollisionModel.getRobotCollidables())
         {
            RobotDefinition robotDefinition = robotModel.getRobotDefinition();
            FullHumanoidRobotModel fullRobotModel = syncedRobot.getFullRobotModel();
            String modelFileName = RDXInteractableTools.getModelFileName(robotDefinition.getRigidBodyDefinition(robotCollidable.getRigidBodyName()));

            if (robotCollidable.getRigidBodyName().equals(fullRobotModel.getPelvis().getName()))
            {
               if (interactablePelvis == null)
               {
                  interactablePelvis = new RDXInteractableRobotLink();
                  interactablePelvis.create(robotCollidable,
                                            syncedRobot.getReferenceFrames().getPelvisFrame(),
                                            modelFileName,
                                            baseUI.getPrimary3DPanel());
                  interactablePelvis.setOnSpacePressed(() ->
                  {
                     ros2Helper.publishToController(HumanoidMessageTools.createPelvisTrajectoryMessage(teleoperationParameters.getTrajectoryTime(),
                                                                                                       interactablePelvis.getPose()));
                  });
                  allInteractableRobotLinks.add(interactablePelvis);
               }
               else
               {
                  interactablePelvis.addAdditionalRobotCollidable(robotCollidable);
               }
            }
            for (RobotSide side : RobotSide.values)
            {
               if (RDXInteractableFoot.robotCollidableIsFoot(side, robotCollidable, fullRobotModel))
               {
                  if (!interactableFeet.containsKey(side))
                  {
                     RDXInteractableFoot interactableFoot = new RDXInteractableFoot(side, baseUI, robotCollidable, robotModel, fullRobotModel);
                     interactableFoot.setOnSpacePressed(() ->
                             ros2Helper.publishToController(HumanoidMessageTools.createFootTrajectoryMessage(side,
                                                                                                             teleoperationParameters.getTrajectoryTime(),
                                                                                                             interactableFoot.getPose())));
                     interactableFeet.put(side, interactableFoot);
                     allInteractableRobotLinks.add(interactableFoot);
                  }
                  else
                  {
                     interactableFeet.get(side).addAdditionalRobotCollidable(robotCollidable);
                  }
               }
               if (RDXInteractableHand.robotCollidableIsHand(side, robotCollidable, fullRobotModel))
               {
                  if (!interactableHands.containsKey(side))
                  {
                     RDXInteractableHand interactableHand = new RDXInteractableHand(side, baseUI, robotCollidable, robotModel, syncedRobot, yoVariableClientHelper);
                     interactableHands.put(side, interactableHand);
                     allInteractableRobotLinks.add(interactableHand);
                     // TODO this should probably not handle the space event!
                     // This sends a command to the controller.
                     interactableHand.setOnSpacePressed(armManager.getSubmitDesiredArmSetpointsCallback(side));
                  }
                  else
                  {
                     interactableHands.get(side).addAdditionalRobotCollidable(robotCollidable);
                  }
               }
            }
         }

         baseUI.getVRManager().getContext().addVRPickCalculator(this::calculateVRPick);
         baseUI.getVRManager().getContext().addVRInputProcessor(this::processVRInput);
         baseUI.getPrimary3DPanel().addImGui3DViewPickCalculator(this::calculate3DViewPick);
         baseUI.getPrimary3DPanel().addImGui3DViewInputProcessor(this::process3DViewInput);
         baseUI.getPrimary3DPanel().addImGuiOverlayAddition(this::renderTooltipsAndContextMenus);
         interactablesEnabled.set(true);
      }

      // STAND PREP
      RDX3DPanelToolbarButton standPrepButton = baseUI.getPrimary3DPanel().addToolbarButton();
      standPrepButton.loadAndSetIcon("icons/standPrep.png");
      standPrepButton.setOnPressed(robotLowLevelMessenger::sendStandRequest);
      standPrepButton.setTooltipText("Stand prep");

      handManager.create(baseUI, communicationHelper);

      baseUI.getPrimaryScene().addRenderableProvider(this::getRenderables);
   }

   public void update()
   {
      syncedRobot.update();
      desiredRobot.update();

      locomotionManager.update();

      if (interactablesEnabled.get())
      {
         locomotionManager.updateWalkPathControlRing();

         if (interactablesAvailable)
         {
            armManager.update(interactableHands);

            selfCollisionModel.update();
            environmentCollisionModel.update();

            for (RDXInteractableRobotLink robotPartInteractable : allInteractableRobotLinks)
               robotPartInteractable.update();
         }
      }

      boolean allAreDeleted = true;
      if (interactablesAvailable)
      {
         allAreDeleted &= interactablePelvis.isDeleted();
         for (RobotSide side : interactableHands.sides())
         {
            allAreDeleted &= interactableHands.get(side).isDeleted();
         }
         for (RobotSide side : interactableFeet.sides())
         {
            allAreDeleted &= interactableFeet.get(side).isDeleted();
         }
      }
      desiredRobot.setActive(!allAreDeleted);
   }

   private void calculateVRPick(RDXVRContext vrContext)
   {
      if (interactablesAvailable && interactablesEnabled.get())
         environmentCollisionModel.calculateVRPick(vrContext);
   }

   private void processVRInput(RDXVRContext vrContext)
   {
      if (interactablesAvailable)
      {
         for (RDXInteractableRobotLink robotPartInteractable : allInteractableRobotLinks)
            robotPartInteractable.processVRInput(vrContext);

         if (interactablesEnabled.get())
            environmentCollisionModel.processVRInput(vrContext);
      }
   }

   private void calculate3DViewPick(ImGui3DViewInput input)
   {
      if (interactablesEnabled.get())
      {
         locomotionManager.calculateWalkPathControlRing3DViewPick(input);

         if (interactablesAvailable)
         {
            if (input.isWindowHovered())
               environmentCollisionModel.calculate3DViewPick(input);

            for (RDXInteractableRobotLink robotPartInteractable : allInteractableRobotLinks)
               robotPartInteractable.calculate3DViewPick(input);
         }
      }
   }

   // This happens after update.
   private void process3DViewInput(ImGui3DViewInput input)
   {
      if (interactablesEnabled.get())
      {
         locomotionManager.processWalkPathControlRing3dViewInput(input);

         if (interactablesAvailable)
         {
            environmentCollisionModel.process3DViewInput(input);

            interactablePelvis.process3DViewInput(input);

            for (RobotSide side : interactableFeet.sides())
            {
               if (interactableFeet.get(side).process3DViewInput(input))
               {
                  locomotionManager.setLegControlModeToSingleSupportFootPosing();
               }
            }

            for (RobotSide side : interactableHands.sides())
            {
               interactableHands.get(side).process3DViewInput(input);
            }
         }
      }
   }

   public void renderImGuiWidgets()
   {
      robotLowLevelMessenger.renderImGuiWidgets();

      pelvisHeightSlider.renderImGuiWidgets();
      chestPitchSlider.renderImGuiWidgets();
      chestYawSlider.renderImGuiWidgets();

      trajectoryTimeSlider.renderImGuiWidget();

      ImGui.checkbox(labels.get("Show footstep planner parameter tuner"), footstepPlanningParametersTuner.getIsShowing());
      ImGui.checkbox(labels.get("Show body path planner parameter tuner"), bodyPathPlanningParametersTuner.getIsShowing());
      ImGui.checkbox(labels.get("Show swing planner parameter tuner"), swingFootPlanningParametersTuner.getIsShowing());
      ImGui.checkbox(labels.get("Show teleoperation parameter tuner"), teleoperationParametersTuner.getIsShowing());

      ImGui.separator();

      if (interactablesAvailable)
      {
         ImGui.checkbox("Interactables enabled", interactablesEnabled);
         ImGui.sameLine();
         if (ImGui.button(labels.get("Delete all")))
         {
            locomotionManager.deleteAll();

            for (RDXInteractableRobotLink robotPartInteractable : allInteractableRobotLinks)
               robotPartInteractable.delete();
         }
      }

      ImGui.separator();
      locomotionManager.renderImGuiWidgets();
      ImGui.separator();

      handManager.renderImGuiWidgets();

      if (ImGui.button(labels.get("Set Desired To Current")))
      {
         armManager.setDesiredToCurrent();
         desiredRobot.setDesiredToCurrent();
      }

      if (interactablesAvailable)
      {
         armManager.renderImGuiWidgets();

         ImGui.text("Pelvis:");
         ImGuiTools.previousWidgetTooltip("Send with: Spacebar");
         ImGui.sameLine();
         interactablePelvis.renderImGuiWidgets();

         boolean handInteractablesAreDeleted = true;
         for (RobotSide side : interactableHands.sides())
         {
            ImGui.text(side.getPascalCaseName() + " hand:");
            ImGui.sameLine();
            interactableHands.get(side).renderImGuiWidgets();
            handInteractablesAreDeleted &= interactableHands.get(side).isDeleted();
         }
         desiredRobot.setActive(!handInteractablesAreDeleted);

         if (!handInteractablesAreDeleted)
         {
            // desiredRobot.setPelvisShowing(!pelvisInteractable.isDeleted());
            for (RobotSide side : interactableHands.sides())
               desiredRobot.setArmShowing(side, !interactableHands.get(side).isDeleted()
                                                && armManager.getArmControlMode() == RDXArmControlMode.JOINT_ANGLES);
            // for (RobotSide side : footInteractables.sides())
            //    desiredRobot.setLegShowing(side, !footInteractables.get(side).isDeleted());
         }

         for (RobotSide side : interactableFeet.sides())
         {
            ImGui.text(side.getPascalCaseName() + " foot:");
            ImGui.sameLine();
            if (interactableFeet.get(side).renderImGuiWidgets())
            {
               locomotionManager.setLegControlModeToSingleSupportFootPosing();
            }
         }

         ImGui.separator();

         ImGui.text("Show collisions:");
         ImGui.sameLine();
         ImGui.checkbox("Contact", showEnvironmentCollisionMeshes);
         ImGui.sameLine();
         ImGui.checkbox("Avoidance", showSelfCollisionMeshes);
      }

      // TODO: Add transparency sliders
      // TODO: Add motion previews
   }

   private void renderTooltipsAndContextMenus()
   {
      for (RobotSide side : interactableHands.sides())
      {
         RDXInteractableHand interactableHand = interactableHands.get(side);
         if (interactableHand.getContextMenuNotification().poll())
         {
            ImGui.openPopup(labels.get(interactableHand.getContextMenuName()));
         }

         if (ImGui.beginPopup(labels.get(interactableHand.getContextMenuName())))
         {
            ImGui.text("Real robot joint angles:");

            tempImGuiText.clear();

            tempImGuiText.set(buildJointAnglesString(side, syncedRobot.getFullRobotModel()));
            ImGui.inputTextMultiline(labels.getHidden(side.getPascalCaseName() + "RealRobotJointAngles"), tempImGuiText, 0, 60, ImGuiInputTextFlags.ReadOnly);

            ImGui.text("Desired joint angles:");
            tempImGuiText.set(buildJointAnglesString(side, desiredRobot.getDesiredFullRobotModel()));
            ImGui.inputTextMultiline(labels.getHidden(side.getPascalCaseName() + "DesiredRobotJointAngles"), tempImGuiText, 0, 60, ImGuiInputTextFlags.ReadOnly);

            if (ImGui.menuItem("Close"))
               ImGui.closeCurrentPopup();
            ImGui.endPopup();
         }
      }
   }

   private String buildJointAnglesString(RobotSide side, FullHumanoidRobotModel fullRobotModel)
   {
      StringBuilder jointAnglesString = new StringBuilder();

      ArmJointName[] armJointNames = robotModel.getJointMap().getArmJointNames();
      int i = 0;
      for (ArmJointName armJoint : armJointNames)
      {
         double q = fullRobotModel.getArmJoint(side, armJoint).getQ();
         jointAnglesString.append(FormattingTools.getFormattedDecimal3D(q));

         if (i < armJointNames.length - 1)
         {
            jointAnglesString.append(",");
         }
         if ((i - 2) % 3 == 0)
         {
            jointAnglesString.append("\n");
         }
         else
         {
            jointAnglesString.append(" ");
         }

         ++i;
      }
      return jointAnglesString.toString();
   }

   // The create method adds the renderables, so this shouldn't be accessed externally.
   private void getRenderables(Array<Renderable> renderables, Pool<Renderable> pool, Set<RDXSceneLevel> sceneLevels)
   {
      if (sceneLevels.contains(RDXSceneLevel.VIRTUAL))
      {
         desiredRobot.getRenderables(renderables, pool, sceneLevels);

         if (showGraphics.get())
         {
            locomotionManager.getRenderables(renderables, pool);
         }

         if (interactablesEnabled.get())
         {
            if (interactablesAvailable)
            {
               if (showSelfCollisionMeshes.get())
                  selfCollisionModel.getRenderables(renderables, pool);
               if (showEnvironmentCollisionMeshes.get())
                  environmentCollisionModel.getRenderables(renderables, pool);

               for (RDXInteractableRobotLink robotPartInteractable : allInteractableRobotLinks)
                  robotPartInteractable.getVirtualRenderables(renderables, pool);
            }

            locomotionManager.getWalkPathControlRingVirtualRenderables(renderables, pool);
         }
      }
   }

   public void destroy()
   {
      desiredRobot.destroy();
      locomotionManager.destroy();
   }

   public List<RDXVisualizer> getVisualizers()
   {
      List<RDXVisualizer> visualizers = new ArrayList<>();
      visualizers.add(desiredRobot);
      desiredRobot.setActive(true);

      return visualizers;
   }

   public ImBoolean getInteractablesEnabled()
   {
      return interactablesEnabled;
   }

   public RDXRobotCollisionModel getSelfCollisionModel()
   {
      return selfCollisionModel;
   }

   public RDXHandConfigurationManager getHandManager()
   {
      return handManager;
   }

   public RDXLocomotionParameters getLocomotionParameters()
   {
      return locomotionManager.getLocomotionParameters();
   }
}<|MERGE_RESOLUTION|>--- conflicted
+++ resolved
@@ -86,8 +86,6 @@
    private final YoVariableClientHelper yoVariableClientHelper;
    private final DRCRobotModel robotModel;
    private final ROS2SyncedRobotModel syncedRobot;
-   /** This tracker should be shared with the sub-managers to keep the state consistent. */
-   private final ControllerStatusTracker controllerStatusTracker;
    private final ImBoolean showGraphics = new ImBoolean(true);
    private final RDXTeleoperationParameters teleoperationParameters;
    private final ImGuiStoredPropertySetTuner teleoperationParametersTuner = new ImGuiStoredPropertySetTuner("Teleoperation Parameters");
@@ -122,6 +120,10 @@
    private final boolean interactablesAvailable;
    private ImGuiStoredPropertySetDoubleWidget trajectoryTimeSlider;
 
+   /** This tracker should be shared with the sub-managers to keep the state consistent. */
+   private final ControllerStatusTracker controllerStatusTracker;
+   private final LogToolsLogger logToolsLogger = new LogToolsLogger();
+
    /**
     * For use without interactables available. May crash if a YoVariableClient is needed.
     */
@@ -171,19 +173,7 @@
       // TODO this should update the GDX desired robot.
       chestYawSlider = new RDXChestOrientationSlider(syncedRobot, YawPitchRollAxis.YAW, ros2Helper, teleoperationParameters);
 
-<<<<<<< HEAD
-      footstepsSentToControllerGraphic = new RDXFootstepPlanGraphic(robotModel.getContactPointParameters().getControllerFootGroundContactPoints());
-      communicationHelper.subscribeToControllerViaCallback(FootstepDataListMessage.class, footsteps ->
-      {
-         footstepsSentToControllerGraphic.generateMeshesAsync(MinimalFootstep.convertFootstepDataListMessage(footsteps, "Teleoperation Panel Controller Spy"));
-      });
-
-      controllerStatusTracker = new ControllerStatusTracker(new LogToolsLogger(), ros2Helper.getROS2NodeInterface(), robotModel.getSimpleRobotName());
-
-      locomotionManager = new RDXLocomotionManager(robotModel, communicationHelper, syncedRobot, ros2Helper, controllerStatusTracker);
-=======
       locomotionManager = new RDXLocomotionManager(robotModel, communicationHelper, syncedRobot, ros2Helper);
->>>>>>> a37c5697
 
       interactablesAvailable = robotSelfCollisionModel != null;
       if (interactablesAvailable)
@@ -196,6 +186,8 @@
                                         ros2Helper,
                                         teleoperationParameters);
       }
+
+      controllerStatusTracker = new ControllerStatusTracker(logToolsLogger, ros2Helper.getROS2NodeInterface(), robotModel.getSimpleRobotName());
    }
 
    public void create(RDXBaseUI baseUI)
