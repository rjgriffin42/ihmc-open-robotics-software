--- conflicted
+++ resolved
@@ -6,7 +6,7 @@
 import com.badlogic.gdx.utils.Array;
 import com.badlogic.gdx.utils.Pool;
 import imgui.flag.ImGuiMouseButton;
-import imgui.ImGui;
+import imgui.internal.ImGui;
 import us.ihmc.avatar.drcRobot.ROS2SyncedRobotModel;
 import us.ihmc.euclid.referenceFrame.FramePose3D;
 import us.ihmc.euclid.referenceFrame.ReferenceFrame;
@@ -17,19 +17,13 @@
 import us.ihmc.footstepPlanning.graphSearch.graph.visualization.BipedalFootstepPlannerNodeRejectionReason;
 import us.ihmc.footstepPlanning.graphSearch.parameters.FootstepPlannerParametersReadOnly;
 import us.ihmc.log.LogTools;
-import us.ihmc.mecano.frames.MovingReferenceFrame;
 import us.ihmc.rdx.imgui.ImGuiLabelMap;
 import us.ihmc.rdx.imgui.ImGuiTools;
 import us.ihmc.rdx.input.ImGui3DViewInput;
-<<<<<<< HEAD
-import us.ihmc.rdx.tools.LibGDXTools;
 import us.ihmc.rdx.tools.RDXIconTexture;
-import us.ihmc.rdx.ui.RDX3DPanel;
-import us.ihmc.rdx.ui.RDX3DPanelToolbarButton;
-=======
 import us.ihmc.rdx.ui.RDX3DPanelToolbarButton;
 import us.ihmc.rdx.tools.LibGDXTools;
->>>>>>> 21e6de03
+import us.ihmc.rdx.ui.RDX3DPanel;
 import us.ihmc.rdx.ui.RDX3DPanelTooltip;
 import us.ihmc.rdx.ui.RDXBaseUI;
 import us.ihmc.robotics.robotSide.RobotSide;
@@ -52,9 +46,11 @@
    private RDXFootstepChecker stepChecker;
    private FootstepPlannerParametersReadOnly footstepPlannerParameters;
    private ImGui3DViewInput latestInput;
+   private RDX3DPanel primary3DPanel;
    private RDXInteractableFootstepPlan footstepPlan;
    private boolean renderTooltip = false;
    private final FramePose3D tempFramePose = new FramePose3D();
+   private RDXIconTexture feetIcon;
    private RDX3DPanelTooltip tooltip;
 
    public void create(ROS2SyncedRobotModel syncedRobot,
@@ -66,19 +62,21 @@
       this.baseUI = baseUI;
       this.footstepPlan = footstepPlan;
       this.footstepPlannerParameters = footstepPlannerParameters;
-      tooltip = new RDX3DPanelTooltip(baseUI.getPrimary3DPanel());
-      baseUI.getPrimary3DPanel().addImGuiOverlayAddition(this::renderTooltips);
+      primary3DPanel = baseUI.getPrimary3DPanel();
+      tooltip = new RDX3DPanelTooltip(primary3DPanel);
+      primary3DPanel.addImGuiOverlayAddition(this::renderTooltips);
       stepChecker = footstepPlan.getStepChecker();
+      feetIcon = new RDXIconTexture("icons/feet.png");
 
       RDX3DPanelToolbarButton leftFootButton = baseUI.getPrimary3DPanel().addToolbarButton();
       leftFootButton.loadAndSetIcon("icons/leftFoot.png");
       leftFootButton.setTooltipText("Place left footstep");
-      leftFootButton.setOnPressed(() -> createNewFootstep(RobotSide.LEFT));
+      leftFootButton.setOnPressed(() -> createNewFootStep(RobotSide.LEFT));
 
       RDX3DPanelToolbarButton rightFootButton = baseUI.getPrimary3DPanel().addToolbarButton();
       rightFootButton.loadAndSetIcon("icons/rightFoot.png");
       rightFootButton.setTooltipText("Place right footstep");
-      rightFootButton.setOnPressed(() -> createNewFootstep(RobotSide.RIGHT));
+      rightFootButton.setOnPressed(() -> createNewFootStep(RobotSide.RIGHT));
    }
 
    public void update()
@@ -92,19 +90,17 @@
 
    public void renderImGuiWidgets()
    {
-      boolean panel3DIsHovered = latestInput != null && latestInput.isWindowHovered();
-
       ImGui.text("Footstep Planning:");
       ImGui.sameLine();
-      if (ImGui.button(labels.get("Left")) || (panel3DIsHovered && ImGui.isKeyPressed('R')))
-      {
-         createNewFootstep(RobotSide.LEFT);
+      if (ImGui.button(labels.get("Left")) || ImGui.isKeyPressed('R'))
+      {
+         createNewFootStep(RobotSide.LEFT);
       }
       ImGuiTools.previousWidgetTooltip("Keybind: R");
       ImGui.sameLine();
-      if (ImGui.button(labels.get("Right")) || (panel3DIsHovered && ImGui.isKeyPressed('T')))
-      {
-         createNewFootstep(RobotSide.RIGHT);
+      if (ImGui.button(labels.get("Right")) || ImGui.isKeyPressed('T'))
+      {
+         createNewFootStep(RobotSide.RIGHT);
       }
       ImGuiTools.previousWidgetTooltip("Keybind: T");
       ImGui.sameLine();
@@ -114,7 +110,7 @@
       }
       ImGuiTools.previousWidgetTooltip("Keybind: Escape");
       ImGui.sameLine();
-      if (ImGui.button(labels.get("Delete Last")) || (ImGui.getIO().getKeyCtrl() && ImGui.isKeyPressed('Z')))
+      if (imgui.ImGui.button(labels.get("Delete Last")) || (ImGui.getIO().getKeyCtrl() && ImGui.isKeyPressed('Z')))
       {
          footstepPlan.removeLastStep();
       }
@@ -216,7 +212,7 @@
          addedStep.copyFrom(baseUI, footstepBeingPlaced);
          // Switch sides
          currentFootStepSide = currentFootStepSide.getOppositeSide();
-         createNewFootstep(currentFootStepSide);
+         createNewFootStep(currentFootStepSide);
       }
       else
       {
@@ -224,11 +220,6 @@
          LogTools.info("Footstep Rejected, too far from previous foot... not placing footstep");
       }
    }
-   private void vrPlaceFootstep()
-   {
-         RDXInteractableFootstep addedStep = footstepPlan.getNextFootstep();
-         addedStep.copyFrom(baseUI, footstepBeingPlaced);
-   }
 
    @Override
    public void getRenderables(Array<Renderable> renderables, Pool<Renderable> pool)
@@ -259,7 +250,7 @@
       footstepBeingPlaced = null;
    }
 
-   public void createNewFootstep(RobotSide footstepSide)
+   public void createNewFootStep(RobotSide footstepSide)
    {
       modeNewlyActivated = true;
       RigidBodyTransformReadOnly latestFootstepTransform = footstepPlan.getLastFootstepTransform(footstepSide.getOppositeSide());
@@ -277,21 +268,6 @@
       footstepBeingPlaced.updatePose(tempFramePose);
    }
 
-   public void vrPlacement(FramePose3D controllerPose, RobotSide side)
-   {
-      modeNewlyActivated = true;
-      footstepBeingPlaced = new RDXInteractableFootstep(baseUI, side, footstepPlan.getNumberOfFootsteps(), null);
-      currentFootStepSide = side;
-
-      tempFramePose.setToZero(ReferenceFrame.getWorldFrame());
-      tempFramePose.setX(controllerPose.getTranslationX());
-      tempFramePose.setY(controllerPose.getTranslationY());
-      tempFramePose.getOrientation().setToYawOrientation(controllerPose.getYaw());
-      footstepBeingPlaced.updatePose(tempFramePose);
-      vrPlaceFootstep();
-      exitPlacement();
-   }
-
    public boolean pollIsModeNewlyActivated()
    {
       boolean modeNewlyActivatedReturn = modeNewlyActivated;
