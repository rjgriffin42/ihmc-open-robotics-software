package us.ihmc.rdx.ui.behavior.editor;

import behavior_msgs.msg.dds.*;
import us.ihmc.avatar.drcRobot.DRCRobotModel;
import us.ihmc.avatar.drcRobot.ROS2SyncedRobotModel;
import us.ihmc.behaviors.sequence.BehaviorActionData;
<<<<<<< HEAD
import us.ihmc.behaviors.sequence.BehaviorActionSequence;
import us.ihmc.behaviors.sequence.BehaviorActionSequenceTools;
import us.ihmc.communication.ros2.ROS2PublishSubscribeAPI;
=======
import us.ihmc.behaviors.sequence.BehaviorActionSequenceTools;
>>>>>>> c96e706c
import us.ihmc.rdx.ui.RDX3DPanel;
import us.ihmc.rdx.ui.behavior.editor.actions.*;
import us.ihmc.robotics.referenceFrames.ReferenceFrameLibrary;

import java.util.ArrayList;
import java.util.List;

public class RDXActionSequenceTools
{
   public static RDXBehaviorAction createBlankAction(String actionType,
                                                     DRCRobotModel robotModel,
                                                     ROS2SyncedRobotModel syncedRobot,
                                                     RDX3DPanel panel3D,
                                                     ReferenceFrameLibrary referenceFrameLibrary)
   {
      boolean robotHasArms = robotModel.getRobotVersion().hasArms();
      switch (actionType)
      {
         case "RDXArmJointAnglesAction" ->
         {
            return robotHasArms ? new RDXArmJointAnglesAction() : null;
         }
         case "RDXChestOrientationAction" ->
         {
            return new RDXChestOrientationAction();
         }
         case "RDXFootstepAction" ->
         {
            return new RDXFootstepAction(panel3D, robotModel, syncedRobot, referenceFrameLibrary);
         }
         case "RDXHandConfigurationAction" ->
         {
            return robotHasArms ? new RDXHandConfigurationAction() : null;
         }
         case "RDXHandPoseAction" ->
         {
            return robotHasArms ? new RDXHandPoseAction(panel3D, robotModel, syncedRobot.getFullRobotModel(), referenceFrameLibrary) : null;
         }
         case "RDXHandWrenchAction" ->
         {
            return robotHasArms ? new RDXHandWrenchAction() : null;
         }
         case "RDXPelvisHeightAction" ->
         {
            return new RDXPelvisHeightAction();
         }
         case "RDXWaitDurationAction" ->
         {
            return new RDXWaitDurationAction();
         }
         case "RDXWalkAction" ->
         {
            return new RDXWalkAction(panel3D, robotModel, referenceFrameLibrary);
         }
      };

      return null;
   }

<<<<<<< HEAD
   public static void publishActionSequenceUpdateMessage(List<RDXBehaviorAction> actionSequence,
                                                         ArrayList<BehaviorActionData> actionDataForMessage,
                                                         ActionSequenceUpdateMessage actionSequenceUpdateMessage, ROS2PublishSubscribeAPI ros2)
=======
   public static void packActionSequenceUpdateMessage(List<RDXBehaviorAction> actionSequence,
                                                      ArrayList<BehaviorActionData> actionDataForMessage,
                                                      ActionSequenceUpdateMessage actionSequenceUpdateMessage)
>>>>>>> c96e706c
   {
      actionDataForMessage.clear();
      for (RDXBehaviorAction behaviorAction : actionSequence)
      {
         actionDataForMessage.add(behaviorAction.getActionData());
      }
<<<<<<< HEAD
      BehaviorActionSequenceTools.publishActionSequenceUpdateMessage(actionDataForMessage,
                                                                     actionSequenceUpdateMessage,
                                                                     ros2,
                                                                     BehaviorActionSequence.SEQUENCE_COMMAND_TOPIC);
=======
      BehaviorActionSequenceTools.packActionSequenceUpdateMessage(actionDataForMessage, actionSequenceUpdateMessage);
>>>>>>> c96e706c
   }
}<|MERGE_RESOLUTION|>--- conflicted
+++ resolved
@@ -4,13 +4,7 @@
 import us.ihmc.avatar.drcRobot.DRCRobotModel;
 import us.ihmc.avatar.drcRobot.ROS2SyncedRobotModel;
 import us.ihmc.behaviors.sequence.BehaviorActionData;
-<<<<<<< HEAD
-import us.ihmc.behaviors.sequence.BehaviorActionSequence;
 import us.ihmc.behaviors.sequence.BehaviorActionSequenceTools;
-import us.ihmc.communication.ros2.ROS2PublishSubscribeAPI;
-=======
-import us.ihmc.behaviors.sequence.BehaviorActionSequenceTools;
->>>>>>> c96e706c
 import us.ihmc.rdx.ui.RDX3DPanel;
 import us.ihmc.rdx.ui.behavior.editor.actions.*;
 import us.ihmc.robotics.referenceFrames.ReferenceFrameLibrary;
@@ -70,28 +64,15 @@
       return null;
    }
 
-<<<<<<< HEAD
-   public static void publishActionSequenceUpdateMessage(List<RDXBehaviorAction> actionSequence,
-                                                         ArrayList<BehaviorActionData> actionDataForMessage,
-                                                         ActionSequenceUpdateMessage actionSequenceUpdateMessage, ROS2PublishSubscribeAPI ros2)
-=======
    public static void packActionSequenceUpdateMessage(List<RDXBehaviorAction> actionSequence,
                                                       ArrayList<BehaviorActionData> actionDataForMessage,
                                                       ActionSequenceUpdateMessage actionSequenceUpdateMessage)
->>>>>>> c96e706c
    {
       actionDataForMessage.clear();
       for (RDXBehaviorAction behaviorAction : actionSequence)
       {
          actionDataForMessage.add(behaviorAction.getActionData());
       }
-<<<<<<< HEAD
-      BehaviorActionSequenceTools.publishActionSequenceUpdateMessage(actionDataForMessage,
-                                                                     actionSequenceUpdateMessage,
-                                                                     ros2,
-                                                                     BehaviorActionSequence.SEQUENCE_COMMAND_TOPIC);
-=======
       BehaviorActionSequenceTools.packActionSequenceUpdateMessage(actionDataForMessage, actionSequenceUpdateMessage);
->>>>>>> c96e706c
    }
 }