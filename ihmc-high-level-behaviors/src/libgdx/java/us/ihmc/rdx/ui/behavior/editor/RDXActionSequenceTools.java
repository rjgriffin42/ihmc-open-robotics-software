package us.ihmc.rdx.ui.behavior.editor;

import behavior_msgs.msg.dds.*;
import us.ihmc.avatar.drcRobot.DRCRobotModel;
import us.ihmc.avatar.drcRobot.ROS2SyncedRobotModel;
import us.ihmc.behaviors.sequence.BehaviorActionData;
import us.ihmc.behaviors.sequence.BehaviorActionSequenceTools;
import us.ihmc.communication.ros2.ROS2ControllerPublishSubscribeAPI;
import us.ihmc.rdx.ui.RDX3DPanel;
import us.ihmc.rdx.ui.RDXBaseUI;
import us.ihmc.rdx.ui.behavior.editor.actions.*;
import us.ihmc.robotics.physics.RobotCollisionModel;
import us.ihmc.robotics.referenceFrames.ReferenceFrameLibrary;

import java.util.ArrayList;
import java.util.List;

public class RDXActionSequenceTools
{
   public static RDXBehaviorAction createBlankAction(String actionType,
                                                     DRCRobotModel robotModel,
                                                     ROS2SyncedRobotModel syncedRobot,
                                                     RobotCollisionModel selectionCollisionModel,
                                                     RDXBaseUI baseUI,
                                                     RDX3DPanel panel3D,
                                                     ReferenceFrameLibrary referenceFrameLibrary,
                                                     ROS2ControllerPublishSubscribeAPI ros2)
   {
      boolean robotHasArms = robotModel.getRobotVersion().hasArms();
      if (actionType.equals(RDXArmJointAnglesAction.class.getSimpleName()))
      {
<<<<<<< HEAD
         return robotHasArms ? new RDXArmJointAnglesAction() : null;
      }
      if (actionType.equals(RDXChestOrientationAction.class.getSimpleName()))
      {
         return new RDXChestOrientationAction();
      }
      if (actionType.equals(RDXFootstepPlanAction.class.getSimpleName()))
      {
         return new RDXFootstepPlanAction(baseUI, robotModel, syncedRobot, referenceFrameLibrary);
      }
      if (actionType.equals(RDXHandConfigurationAction.class.getSimpleName()))
      {
         return robotHasArms ? new RDXHandConfigurationAction() : null;
      }
      if (actionType.equals(RDXHandPoseAction.class.getSimpleName()))
      {
         return robotHasArms ?
               new RDXHandPoseAction(panel3D, robotModel, syncedRobot.getFullRobotModel(), selectionCollisionModel, referenceFrameLibrary, ros2)
               : null;
      }
      if (actionType.equals(RDXHandWrenchAction.class.getSimpleName()))
      {
         return robotHasArms ? new RDXHandWrenchAction() : null;
      }
      if (actionType.equals(RDXPelvisHeightAction.class.getSimpleName()))
      {
         return new RDXPelvisHeightAction();
      }
      if (actionType.equals(RDXWaitDurationAction.class.getSimpleName()))
      {
         return new RDXWaitDurationAction();
      }
      if (actionType.equals(RDXWalkAction.class.getSimpleName()))
      {
         return new RDXWalkAction(panel3D, robotModel, referenceFrameLibrary);
      }
=======
         case "RDXArmJointAnglesAction" ->
         {
            return robotHasArms ? new RDXArmJointAnglesAction(robotModel) : null;
         }
         case "RDXChestOrientationAction" ->
         {
            return new RDXChestOrientationAction();
         }
         case "RDXFootstepAction" ->
         {
            return new RDXFootstepAction(panel3D, robotModel, syncedRobot, referenceFrameLibrary);
         }
         case "RDXHandConfigurationAction" ->
         {
            return robotHasArms ? new RDXHandConfigurationAction() : null;
         }
         case "RDXHandPoseAction" ->
         {
            return robotHasArms ?
                  new RDXHandPoseAction(panel3D, robotModel, syncedRobot.getFullRobotModel(), selectionCollisionModel, referenceFrameLibrary, ros2) :
                  null;
         }
         case "RDXHandWrenchAction" ->
         {
            return robotHasArms ? new RDXHandWrenchAction() : null;
         }
         case "RDXPelvisHeightAction" ->
         {
            return new RDXPelvisHeightAction();
         }
         case "RDXWaitDurationAction" ->
         {
            return new RDXWaitDurationAction();
         }
         case "RDXWalkAction" ->
         {
            return new RDXWalkAction(panel3D, robotModel, referenceFrameLibrary);
         }
      };
>>>>>>> eb633e40

      return null;
   }

   public static void packActionSequenceUpdateMessage(List<RDXBehaviorAction> actionSequence,
                                                      ArrayList<BehaviorActionData> actionDataForMessage,
                                                      ActionSequenceUpdateMessage actionSequenceUpdateMessage)
   {
      actionDataForMessage.clear();
      for (RDXBehaviorAction behaviorAction : actionSequence)
      {
         actionDataForMessage.add(behaviorAction.getActionData());
      }
      BehaviorActionSequenceTools.packActionSequenceUpdateMessage(actionDataForMessage, actionSequenceUpdateMessage);
   }
}<|MERGE_RESOLUTION|>--- conflicted
+++ resolved
@@ -29,8 +29,7 @@
       boolean robotHasArms = robotModel.getRobotVersion().hasArms();
       if (actionType.equals(RDXArmJointAnglesAction.class.getSimpleName()))
       {
-<<<<<<< HEAD
-         return robotHasArms ? new RDXArmJointAnglesAction() : null;
+         return robotHasArms ? new RDXArmJointAnglesAction(robotModel) : null;
       }
       if (actionType.equals(RDXChestOrientationAction.class.getSimpleName()))
       {
@@ -66,47 +65,6 @@
       {
          return new RDXWalkAction(panel3D, robotModel, referenceFrameLibrary);
       }
-=======
-         case "RDXArmJointAnglesAction" ->
-         {
-            return robotHasArms ? new RDXArmJointAnglesAction(robotModel) : null;
-         }
-         case "RDXChestOrientationAction" ->
-         {
-            return new RDXChestOrientationAction();
-         }
-         case "RDXFootstepAction" ->
-         {
-            return new RDXFootstepAction(panel3D, robotModel, syncedRobot, referenceFrameLibrary);
-         }
-         case "RDXHandConfigurationAction" ->
-         {
-            return robotHasArms ? new RDXHandConfigurationAction() : null;
-         }
-         case "RDXHandPoseAction" ->
-         {
-            return robotHasArms ?
-                  new RDXHandPoseAction(panel3D, robotModel, syncedRobot.getFullRobotModel(), selectionCollisionModel, referenceFrameLibrary, ros2) :
-                  null;
-         }
-         case "RDXHandWrenchAction" ->
-         {
-            return robotHasArms ? new RDXHandWrenchAction() : null;
-         }
-         case "RDXPelvisHeightAction" ->
-         {
-            return new RDXPelvisHeightAction();
-         }
-         case "RDXWaitDurationAction" ->
-         {
-            return new RDXWaitDurationAction();
-         }
-         case "RDXWalkAction" ->
-         {
-            return new RDXWalkAction(panel3D, robotModel, referenceFrameLibrary);
-         }
-      };
->>>>>>> eb633e40
 
       return null;
    }
