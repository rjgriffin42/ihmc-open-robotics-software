--- conflicted
+++ resolved
@@ -57,11 +57,7 @@
    @Override
    public void updateAfterLoading()
    {
-<<<<<<< HEAD
-      referenceFrameLibraryCombo.setSelectedParentReferenceFrameName(actionDescription.getConditionalReferenceFrame().getConditionallyValidParentFrameName());
-=======
-      referenceFrameLibraryCombo.setSelectedReferenceFrame(actionDefinition.getConditionalReferenceFrame());
->>>>>>> b40706ae
+      actionDefinition.getConditionalReferenceFrame().setParentFrameName(referenceFrameLibraryCombo.getSelectedParentReferenceFrameName());
    }
 
    public void setToReferenceFrame(ReferenceFrame referenceFrame)
@@ -142,11 +138,7 @@
    {
       if (referenceFrameLibraryCombo.render())
       {
-<<<<<<< HEAD
-         actionDescription.getConditionalReferenceFrame().setParentFrameName(referenceFrameLibraryCombo.getSelectedParentReferenceFrameName());
-=======
-         actionDefinition.getConditionalReferenceFrame().setParentFrameName(referenceFrameLibraryCombo.getSelectedReferenceFrame().getParent().getName());
->>>>>>> b40706ae
+         actionDefinition.getConditionalReferenceFrame().setParentFrameName(referenceFrameLibraryCombo.getSelectedParentReferenceFrameName());
       }
 
       ImGui.pushItemWidth(80.0f);
