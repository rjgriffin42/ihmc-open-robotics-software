package us.ihmc.rdx.ui.behavior.tree;

import imgui.ImGui;
import imgui.flag.ImGuiCol;
import imgui.flag.ImGuiMouseButton;
import us.ihmc.behaviors.behaviorTree.BehaviorTreeNodeDefinition;
import us.ihmc.behaviors.behaviorTree.topology.BehaviorTreeTopologyOperationQueue;
import us.ihmc.behaviors.behaviorTree.topology.BehaviorTreeNodeInsertionDefinition;
import us.ihmc.behaviors.behaviorTree.topology.BehaviorTreeNodeInsertionType;
import us.ihmc.behaviors.door.DoorTraversalDefinition;
import us.ihmc.behaviors.sequence.ActionSequenceDefinition;
import us.ihmc.behaviors.sequence.actions.*;
import us.ihmc.log.LogTools;
import us.ihmc.rdx.imgui.ImGuiTools;
import us.ihmc.rdx.imgui.ImGuiUniqueLabelMap;
import us.ihmc.rdx.ui.behavior.sequence.RDXActionNode;
import us.ihmc.rdx.ui.behavior.sequence.RDXActionSequence;
import us.ihmc.rdx.ui.behavior.sequence.RDXAvailableBehaviorTreeFile;
import us.ihmc.robotics.referenceFrames.ReferenceFrameLibrary;
import us.ihmc.robotics.robotSide.RobotSide;
import us.ihmc.tools.io.WorkspaceResourceDirectory;
import us.ihmc.tools.io.WorkspaceResourceFile;

import javax.annotation.Nullable;
import java.util.ArrayList;
import java.util.Comparator;

public class RDXBehaviorTreeNodeCreationMenu
{
   private final RDXBehaviorTree tree;
   private final WorkspaceResourceDirectory treeFilesDirectory;
   private final ReferenceFrameLibrary referenceFrameLibrary;
   private final BehaviorTreeTopologyOperationQueue topologyOperationQueue;
   private final ImGuiUniqueLabelMap labels = new ImGuiUniqueLabelMap(getClass());
   private final ArrayList<RDXAvailableBehaviorTreeFile> indexedTreeFiles = new ArrayList<>();

   public RDXBehaviorTreeNodeCreationMenu(RDXBehaviorTree tree, WorkspaceResourceDirectory treeFilesDirectory, ReferenceFrameLibrary referenceFrameLibrary)
   {
      this.tree = tree;
      this.treeFilesDirectory = treeFilesDirectory;
      this.referenceFrameLibrary = referenceFrameLibrary;

      topologyOperationQueue = tree.getBehaviorTreeState().getTopologyChangeQueue();

      reindexDirectory();
   }

   /**
    * This method assumes that the insertion is valid for the relative node.
    * For example, if the insertion requires modifying a parent, we assume it is not null.
    */
   public void renderImGuiWidgets(RDXBehaviorTreeNode<?, ?> relativeNode, BehaviorTreeNodeInsertionType insertionType)
   {
      boolean parentIsActionSequenceNode = relativeNode instanceof RDXActionSequence && insertionType == BehaviorTreeNodeInsertionType.INSERT_AS_CHILD;
      boolean parentIsBasicNode = relativeNode != null
                               && relativeNode.getClass().equals(RDXBehaviorTreeNode.class)
                               && insertionType == BehaviorTreeNodeInsertionType.INSERT_AS_CHILD
                               && RDXBehaviorTreeTools.findActionSequenceAncestor(relativeNode) != null;
      boolean ancestorIsActionSequenceNode = relativeNode instanceof RDXActionNode<?, ?>
                                          && RDXBehaviorTreeTools.findActionSequenceAncestor(relativeNode) != null
            && (insertionType == BehaviorTreeNodeInsertionType.INSERT_AFTER || insertionType == BehaviorTreeNodeInsertionType.INSERT_BEFORE);

      ImGui.pushFont(ImGuiTools.getSmallBoldFont());
      ImGui.text("From file:");
      ImGui.popFont();

      for (RDXAvailableBehaviorTreeFile indexedTreeFile : indexedTreeFiles)
      {
         indexedTreeFile.update();
      }

      indexedTreeFiles.sort(Comparator.comparing((RDXAvailableBehaviorTreeFile file) -> file.getNumberOfFramesInWorld() > 0).reversed()
                                      .thenComparing(RDXAvailableBehaviorTreeFile::getName));

      ImGui.indent();
      for (RDXAvailableBehaviorTreeFile indexedTreeFile : indexedTreeFiles)
      {
         if (indexedTreeFile.getReferenceFramesInWorld().isEmpty())
            ImGui.pushStyleColor(ImGuiCol.Text, ImGui.getColorU32(ImGuiCol.TextDisabled));

         String textToDisplay = "%s".formatted(indexedTreeFile.getTreeFile().getFileName(),
                                                                       indexedTreeFile.getNumberOfFramesInWorld(),
                                                                       indexedTreeFile.getReferenceFrameNames().size());
         if (ImGuiTools.textWithUnderlineOnHover(textToDisplay))
         {
            if (ImGui.isMouseClicked(ImGuiMouseButton.Left))
            {
<<<<<<< HEAD
               loadIndexedTreeFile(indexedTreeFile, relativeNode, insertionType);
=======
               try
               {
                  RDXBehaviorTreeNode<?, ?> loadedNode = tree.getFileLoader().loadFromFile(indexedTreeFile, topologyOperationQueue);
                  BehaviorTreeNodeInsertionDefinition<RDXBehaviorTreeNode<?, ?>> insertionDefinition
                        = BehaviorTreeNodeInsertionDefinition.build(loadedNode, tree.getBehaviorTreeState(), tree::setRootNode, relativeNode, insertionType);

                  complete(insertionDefinition);
               }
               catch (Exception e)
               {
                  LogTools.error("""
                                 Error loading {}.
                                 Please run the JSON sanitizer in debug mode with the NullPointerException breakpoint enabled.
                                 Error: {}
                                 """, textToDisplay, e.getMessage());
               }
>>>>>>> 1b90bc86
            }
         }

         if (indexedTreeFile.getReferenceFramesInWorld().isEmpty())
            ImGui.popStyleColor();

         if (ImGui.isItemHovered())
         {
            ImGui.beginTooltip();

            if (!indexedTreeFile.getNotes().isEmpty())
            {
               ImGui.text(indexedTreeFile.getNotes());
               ImGui.spacing();
            }

            ImGui.text("Reference frames:");

            if (indexedTreeFile.getReferenceFrameNames().isEmpty())
            {
               ImGui.pushStyleColor(ImGuiCol.Text, ImGui.getColorU32(ImGuiCol.TextDisabled));
               ImGui.text("\t(Contains no reference frames.)");
               ImGui.popStyleColor();
            }

            for (String referenceFrameName : indexedTreeFile.getReferenceFrameNames())
            {
               if (!indexedTreeFile.getReferenceFramesInWorld().contains(referenceFrameName))
                  ImGui.pushStyleColor(ImGuiCol.Text, ImGui.getColorU32(ImGuiCol.TextDisabled));

               ImGui.text("\t" + referenceFrameName);

               if (!indexedTreeFile.getReferenceFramesInWorld().contains(referenceFrameName))
                  ImGui.popStyleColor();
            }

            ImGui.endTooltip();
         }
      }
      ImGui.unindent();
      ImGui.spacing();

      ImGui.separator();

      ImGui.pushFont(ImGuiTools.getSmallBoldFont());
      ImGui.text("Control nodes:");
      ImGui.popFont();
      ImGui.indent();

      if (relativeNode != null)
      {
         renderNodeCreationClickable(relativeNode, insertionType, "Basic Node", BehaviorTreeNodeDefinition.class, null);
         renderNodeCreationClickable(relativeNode, insertionType, "Door Traversal", DoorTraversalDefinition.class, null);
      }
      if (insertionType == BehaviorTreeNodeInsertionType.INSERT_ROOT)
         renderNodeCreationClickable(relativeNode, insertionType, "Action Sequence", ActionSequenceDefinition.class, null);

      ImGui.unindent();

      if (parentIsActionSequenceNode || parentIsBasicNode || ancestorIsActionSequenceNode)
      {
         ImGui.separator();

         ImGui.pushFont(ImGuiTools.getSmallBoldFont());
         ImGui.text("Actions:");
         ImGui.popFont();
         ImGui.indent();

         renderNodeCreationClickable(relativeNode, insertionType, "Footstep Plan", FootstepPlanActionDefinition.class, null);
         ImGui.text("Hand Pose: ");
         for (RobotSide side : RobotSide.values)
         {
            ImGui.sameLine();
            renderNodeCreationClickable(relativeNode, insertionType, side.getPascalCaseName(), HandPoseActionDefinition.class, side);
         }
         ImGui.text("Sake Hand Command: ");
         for (RobotSide side : RobotSide.values)
         {
            ImGui.sameLine();
            renderNodeCreationClickable(relativeNode, insertionType, side.getPascalCaseName(), SakeHandCommandActionDefinition.class, side);
         }
         renderNodeCreationClickable(relativeNode, insertionType, "Chest Orientation", ChestOrientationActionDefinition.class, null);
         renderNodeCreationClickable(relativeNode, insertionType, "Pelvis Height", PelvisHeightPitchActionDefinition.class, null);
         renderNodeCreationClickable(relativeNode, insertionType, "Wait", WaitDurationActionDefinition.class, null);
         renderNodeCreationClickable(relativeNode, insertionType, "Wholebody Bimanipulation", WholeBodyBimanipulationActionDefinition.class, null);
         ImGui.text("Screw Primitive: ");
         for (RobotSide side : RobotSide.values)
         {
            ImGui.sameLine();
            renderNodeCreationClickable(relativeNode, insertionType, side.getPascalCaseName(), ScrewPrimitiveActionDefinition.class, side);
         }
         ImGui.textDisabled("Hand Wrench: ");
         for (RobotSide side : RobotSide.values)
         {
            ImGui.sameLine();
            renderNodeCreationClickable(relativeNode, insertionType, side.getPascalCaseName(), HandWrenchActionDefinition.class, side);
         }

         ImGui.unindent();
      }
   }
   public void loadIndexedTreeFile(RDXAvailableBehaviorTreeFile indexedTreeFile, RDXBehaviorTreeNode<?, ?> relativeNode, BehaviorTreeNodeInsertionType insertionType)
   {
      RDXBehaviorTreeNode<?, ?> loadedNode = tree.getFileLoader().loadFromFile(indexedTreeFile, topologyOperationQueue);

      BehaviorTreeNodeInsertionDefinition<RDXBehaviorTreeNode<?, ?>> insertionDefinition
            = BehaviorTreeNodeInsertionDefinition.build(loadedNode, tree.getBehaviorTreeState(), tree::setRootNode, relativeNode, insertionType);

      complete(insertionDefinition);
   }

   public void loadBehaviorNodeFromFileName(String fileName)
   {
      RDXAvailableBehaviorTreeFile loadFile = null; // Initialize to null to handle case where file is not found.
      for (RDXAvailableBehaviorTreeFile indexedTreeFile : indexedTreeFiles) {
         if (indexedTreeFile.getName().equals(fileName)) {
            loadFile = indexedTreeFile;
            break; // Exit the loop once the match is found.
         }
      }
      loadIndexedTreeFile(loadFile, tree.getRootNode(), BehaviorTreeNodeInsertionType.INSERT_ROOT);
   }

   private void renderNodeCreationClickable(RDXBehaviorTreeNode<?, ?> relativeNode,
                                            BehaviorTreeNodeInsertionType insertionType,
                                            String nodeTypeName,
                                            Class<?> nodeType,
                                            @Nullable RobotSide side)
   {
      if (ImGuiTools.textWithUnderlineOnHover(nodeTypeName))
      {
         if (ImGui.isMouseClicked(ImGuiMouseButton.Left))
         {
            RDXBehaviorTreeNode<?, ?> newNode = tree.getNodeBuilder()
                                                    .createNode(nodeType,
                                                                tree.getBehaviorTreeState().getAndIncrementNextID(),
                                                                tree.getBehaviorTreeState().getCRDTInfo(),
                                                                tree.getBehaviorTreeState().getSaveFileDirectory());


            BehaviorTreeNodeInsertionDefinition<RDXBehaviorTreeNode<?, ?>> insertionDefinition
                  = BehaviorTreeNodeInsertionDefinition.build(newNode, tree.getBehaviorTreeState(), tree::setRootNode, relativeNode, insertionType);

            if (insertionDefinition.getNodeToInsert() instanceof RDXActionNode<?, ?> newAction)
            {
               // We want to to best effort initialization
               RDXActionSequence actionSequenceOrNull = null;
               if (insertionDefinition.getParent() instanceof RDXActionSequence actionSequence)
                  actionSequenceOrNull = actionSequence;
               tree.getNodeBuilder().initializeActionNode(actionSequenceOrNull, newAction, insertionDefinition.getInsertionIndex(), side);
            }

            complete(insertionDefinition);
         }
      }
   }

   private void complete(BehaviorTreeNodeInsertionDefinition<RDXBehaviorTreeNode<?, ?>> insertionDefinition)
   {
      topologyOperationQueue.queueInsertNode(insertionDefinition);
      ImGui.closeCurrentPopup();

      insertionDefinition.getNodeToInsert().setTreeWidgetExpanded(true);
   }

   public void reindexDirectory()
   {
      indexedTreeFiles.clear();
      for (WorkspaceResourceFile queryContainedFile : treeFilesDirectory.queryContainedFiles())
      {
         RDXAvailableBehaviorTreeFile treeFile = new RDXAvailableBehaviorTreeFile(queryContainedFile, referenceFrameLibrary);
         if (treeFile.getName() != null && treeFile.getNotes() != null)
         {
            indexedTreeFiles.add(treeFile);
         }
         else
         {
            LogTools.error("Failed to load {}", queryContainedFile.getFileName());
         }
      }
   }
}<|MERGE_RESOLUTION|>--- conflicted
+++ resolved
@@ -85,26 +85,7 @@
          {
             if (ImGui.isMouseClicked(ImGuiMouseButton.Left))
             {
-<<<<<<< HEAD
                loadIndexedTreeFile(indexedTreeFile, relativeNode, insertionType);
-=======
-               try
-               {
-                  RDXBehaviorTreeNode<?, ?> loadedNode = tree.getFileLoader().loadFromFile(indexedTreeFile, topologyOperationQueue);
-                  BehaviorTreeNodeInsertionDefinition<RDXBehaviorTreeNode<?, ?>> insertionDefinition
-                        = BehaviorTreeNodeInsertionDefinition.build(loadedNode, tree.getBehaviorTreeState(), tree::setRootNode, relativeNode, insertionType);
-
-                  complete(insertionDefinition);
-               }
-               catch (Exception e)
-               {
-                  LogTools.error("""
-                                 Error loading {}.
-                                 Please run the JSON sanitizer in debug mode with the NullPointerException breakpoint enabled.
-                                 Error: {}
-                                 """, textToDisplay, e.getMessage());
-               }
->>>>>>> 1b90bc86
             }
          }
 
@@ -208,12 +189,22 @@
    }
    public void loadIndexedTreeFile(RDXAvailableBehaviorTreeFile indexedTreeFile, RDXBehaviorTreeNode<?, ?> relativeNode, BehaviorTreeNodeInsertionType insertionType)
    {
-      RDXBehaviorTreeNode<?, ?> loadedNode = tree.getFileLoader().loadFromFile(indexedTreeFile, topologyOperationQueue);
-
-      BehaviorTreeNodeInsertionDefinition<RDXBehaviorTreeNode<?, ?>> insertionDefinition
-            = BehaviorTreeNodeInsertionDefinition.build(loadedNode, tree.getBehaviorTreeState(), tree::setRootNode, relativeNode, insertionType);
-
-      complete(insertionDefinition);
+      try
+      {
+         RDXBehaviorTreeNode<?, ?> loadedNode = tree.getFileLoader().loadFromFile(indexedTreeFile, topologyOperationQueue);
+         BehaviorTreeNodeInsertionDefinition<RDXBehaviorTreeNode<?, ?>> insertionDefinition
+               = BehaviorTreeNodeInsertionDefinition.build(loadedNode, tree.getBehaviorTreeState(), tree::setRootNode, relativeNode, insertionType);
+
+         complete(insertionDefinition);
+      }
+      catch (Exception e)
+      {
+         LogTools.error("""
+                                 Error loading {}.
+                                 Please run the JSON sanitizer in debug mode with the NullPointerException breakpoint enabled.
+                                 Error: {}
+                                 """, textToDisplay, e.getMessage());
+      }
    }
 
    public void loadBehaviorNodeFromFileName(String fileName)
