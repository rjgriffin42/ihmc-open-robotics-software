package us.ihmc.rdx.ui.behavior.tree;

import imgui.ImGui;
import imgui.flag.ImGuiCol;
import imgui.flag.ImGuiMouseButton;
import us.ihmc.behaviors.behaviorTree.BehaviorTreeNodeDefinition;
import us.ihmc.behaviors.behaviorTree.BehaviorTreeRootNodeDefinition;
import us.ihmc.behaviors.behaviorTree.topology.BehaviorTreeNodeInsertionDefinition;
import us.ihmc.behaviors.behaviorTree.topology.BehaviorTreeNodeInsertionType;
import us.ihmc.behaviors.behaviorTree.trashCan.TrashCanInteractionDefinition;
import us.ihmc.behaviors.behaviorTree.topology.BehaviorTreeTopologyOperationQueue;
import us.ihmc.behaviors.buildingExploration.BuildingExplorationDefinition;
import us.ihmc.behaviors.door.DoorTraversalDefinition;
import us.ihmc.behaviors.sequence.ActionSequenceDefinition;
import us.ihmc.behaviors.sequence.actions.*;
import us.ihmc.behaviors.sequence.actions.PelvisHeightOrientationActionDefinition;
import us.ihmc.log.LogTools;
import us.ihmc.rdx.imgui.ImGuiTools;
import us.ihmc.rdx.imgui.ImGuiUniqueLabelMap;
import us.ihmc.rdx.ui.behavior.sequence.RDXActionNode;
import us.ihmc.rdx.ui.behavior.sequence.RDXAvailableBehaviorTreeFile;
import us.ihmc.robotics.referenceFrames.ReferenceFrameLibrary;
import us.ihmc.robotics.robotSide.RobotSide;
import us.ihmc.tools.io.WorkspaceResourceDirectory;
import us.ihmc.tools.io.WorkspaceResourceFile;

import javax.annotation.Nullable;
import java.util.ArrayList;
import java.util.Comparator;

public class RDXBehaviorTreeNodeCreationMenu
{
   private final RDXBehaviorTree tree;
   private final WorkspaceResourceDirectory treeFilesDirectory;
   private final ReferenceFrameLibrary referenceFrameLibrary;
   private final BehaviorTreeTopologyOperationQueue topologyOperationQueue;
   private final ImGuiUniqueLabelMap labels = new ImGuiUniqueLabelMap(getClass());
   private final ArrayList<RDXAvailableBehaviorTreeFile> indexedTreeFiles = new ArrayList<>();

   public RDXBehaviorTreeNodeCreationMenu(RDXBehaviorTree tree, WorkspaceResourceDirectory treeFilesDirectory, ReferenceFrameLibrary referenceFrameLibrary)
   {
      this.tree = tree;
      this.treeFilesDirectory = treeFilesDirectory;
      this.referenceFrameLibrary = referenceFrameLibrary;

      topologyOperationQueue = tree.getBehaviorTreeState().getTopologyChangeQueue();

      reindexDirectory();
   }

   /**
    * This method assumes that the insertion is valid for the relative node.
    * For example, if the insertion requires modifying a parent, we assume it is not null.
    */
   public void renderImGuiWidgets(RDXBehaviorTreeNode<?, ?> relativeNode, BehaviorTreeNodeInsertionType insertionType)
   {
      if (insertionType == BehaviorTreeNodeInsertionType.INSERT_ROOT)
      {
         ImGui.pushFont(ImGuiTools.getSmallBoldFont());
         ImGui.text("Start from scratch:");
         ImGui.popFont();
         ImGui.indent();

         renderNodeCreationClickable(relativeNode, insertionType, "Root Node", BehaviorTreeRootNodeDefinition.class, null);
      }
      else
      {
         ImGui.pushFont(ImGuiTools.getSmallBoldFont());
         ImGui.text("Control nodes:");
         ImGui.popFont();
         ImGui.indent();

         renderNodeCreationClickable(relativeNode, insertionType, "Basic Node", BehaviorTreeNodeDefinition.class, null);
         renderNodeCreationClickable(relativeNode, insertionType, "Action Sequence", ActionSequenceDefinition.class, null);
         renderNodeCreationClickable(relativeNode, insertionType, "Door Traversal", DoorTraversalDefinition.class, null);
         renderNodeCreationClickable(relativeNode, insertionType, "Trash Can Interaction", TrashCanInteractionDefinition.class, null);
         renderNodeCreationClickable(relativeNode, insertionType, "Building Exploration", BuildingExplorationDefinition.class, null);

         ImGui.unindent();

         ImGui.separator();

         ImGui.pushFont(ImGuiTools.getSmallBoldFont());
         ImGui.text("Actions:");
         ImGui.popFont();
         ImGui.indent();

         renderNodeCreationClickable(relativeNode, insertionType, "Footstep Plan", FootstepPlanActionDefinition.class, null);
         ImGui.text("Foot Pose: ");
         for (RobotSide side : RobotSide.values)
         {
            ImGui.sameLine();
            renderNodeCreationClickable(relativeNode, insertionType, side.getPascalCaseName(), FootPoseActionDefinition.class, side);
         }
         ImGui.text("Hand Pose: ");
         for (RobotSide side : RobotSide.values)
         {
            ImGui.sameLine();
            renderNodeCreationClickable(relativeNode, insertionType, side.getPascalCaseName(), HandPoseActionDefinition.class, side);
         }
         ImGui.text("Sake Hand Command: ");
         for (RobotSide side : RobotSide.values)
         {
            ImGui.sameLine();
            renderNodeCreationClickable(relativeNode, insertionType, side.getPascalCaseName(), SakeHandCommandActionDefinition.class, side);
         }
         renderNodeCreationClickable(relativeNode, insertionType, "Chest Orientation", ChestOrientationActionDefinition.class, null);
         renderNodeCreationClickable(relativeNode, insertionType, "Pelvis Height", PelvisHeightOrientationActionDefinition.class, null);
         renderNodeCreationClickable(relativeNode, insertionType, "Wait", WaitDurationActionDefinition.class, null);
         ImGui.text("Screw Primitive: ");
         for (RobotSide side : RobotSide.values)
         {
            ImGui.sameLine();
            renderNodeCreationClickable(relativeNode, insertionType, side.getPascalCaseName(), ScrewPrimitiveActionDefinition.class, side);
         }
         ImGui.textDisabled("Hand Wrench: ");
         for (RobotSide side : RobotSide.values)
         {
            ImGui.sameLine();
            renderNodeCreationClickable(relativeNode, insertionType, side.getPascalCaseName(), HandWrenchActionDefinition.class, side);
         }

         ImGui.unindent();
      }
      ImGui.unindent();
      ImGui.spacing();
      ImGui.separator();

      ImGui.pushFont(ImGuiTools.getSmallBoldFont());
      ImGui.text("Load existing tree from file:");
      ImGui.popFont();

      for (RDXAvailableBehaviorTreeFile indexedTreeFile : indexedTreeFiles)
      {
         indexedTreeFile.update();
      }

      indexedTreeFiles.sort(Comparator.comparing(RDXAvailableBehaviorTreeFile::getName));

      ImGui.indent();
      for (RDXAvailableBehaviorTreeFile indexedTreeFile : indexedTreeFiles)
      {
         String textToDisplay = "%s".formatted(indexedTreeFile.getTreeFile().getFileName(),
                                                                       indexedTreeFile.getNumberOfFramesInWorld(),
                                                                       indexedTreeFile.getReferenceFrameNames().size());
         if (ImGuiTools.textWithUnderlineOnHover(textToDisplay))
         {
            if (ImGui.isMouseClicked(ImGuiMouseButton.Left))
            {
               RDXBehaviorTreeNode<?, ?> loadedNode = null;
               try
               {
                  loadedNode = tree.getFileLoader().loadFromFile(indexedTreeFile, topologyOperationQueue);
               }
               catch (Exception e)
               {
                  LogTools.error("""
                                 Error loading {}.
                                 Please run the JSON sanitizer in debug mode with the NullPointerException breakpoint enabled.
                                 Error: {}
                                 """, textToDisplay, e.getMessage());
               }

               if (loadedNode != null)
               {
                  RDXBehaviorTreeNode<?, ?> nodeToInsert = loadedNode;

                  if (tree.getRootNode() == null) // Automatically add a root node if there isn't one
                  {
                     nodeToInsert = new RDXBehaviorTreeRootNode(tree.getBehaviorTreeState().getAndIncrementNextID(),
                                                                tree.getBehaviorTreeState().getCRDTInfo(),
                                                                tree.getBehaviorTreeState().getSaveFileDirectory());
                     topologyOperationQueue.queueAddAndFreezeNode(loadedNode, nodeToInsert);
                  }

                  BehaviorTreeNodeInsertionDefinition<RDXBehaviorTreeNode<?, ?>> insertionDefinition
                        = BehaviorTreeNodeInsertionDefinition.build(nodeToInsert, tree.getBehaviorTreeState(), tree::setRootNode, relativeNode, insertionType);

                  complete(insertionDefinition);
               }
            }
         }

         if (ImGui.isItemHovered())
         {
            ImGui.beginTooltip();

            if (!indexedTreeFile.getNotes().isEmpty())
            {
               ImGui.text(indexedTreeFile.getNotes());
               ImGui.spacing();
            }

            ImGui.text("Reference frames:");

            if (indexedTreeFile.getReferenceFrameNames().isEmpty())
            {
               ImGui.pushStyleColor(ImGuiCol.Text, ImGui.getColorU32(ImGuiCol.TextDisabled));
               ImGui.text("\t(Contains no reference frames.)");
               ImGui.popStyleColor();
            }

            for (String referenceFrameName : indexedTreeFile.getReferenceFrameNames())
            {
               if (!indexedTreeFile.getReferenceFramesInWorld().contains(referenceFrameName))
                  ImGui.pushStyleColor(ImGuiCol.Text, ImGui.getColorU32(ImGuiCol.TextDisabled));

               ImGui.text("\t" + referenceFrameName);

               if (!indexedTreeFile.getReferenceFramesInWorld().contains(referenceFrameName))
                  ImGui.popStyleColor();
            }

            ImGui.endTooltip();
         }
      }
<<<<<<< HEAD
      ImGui.unindent();
      ImGui.spacing();

      ImGui.separator();

      ImGui.pushFont(ImGuiTools.getSmallBoldFont());
      ImGui.text("Control nodes:");
      ImGui.popFont();
      ImGui.indent();

      if (relativeNode != null)
      {
         renderNodeCreationClickable(relativeNode, insertionType, "Basic Node", BehaviorTreeNodeDefinition.class, null);
         renderNodeCreationClickable(relativeNode, insertionType, "Door Traversal", DoorTraversalDefinition.class, null);
      }
      if (insertionType == BehaviorTreeNodeInsertionType.INSERT_ROOT)
         renderNodeCreationClickable(relativeNode, insertionType, "Action Sequence", ActionSequenceDefinition.class, null);

      ImGui.unindent();

      if (parentIsActionSequenceNode || parentIsBasicNode || ancestorIsActionSequenceNode)
      {
         ImGui.separator();

         ImGui.pushFont(ImGuiTools.getSmallBoldFont());
         ImGui.text("Actions:");
         ImGui.popFont();
         ImGui.indent();

         renderNodeCreationClickable(relativeNode, insertionType, "Footstep Plan", FootstepPlanActionDefinition.class, null);
         ImGui.text("Hand Pose: ");
         for (RobotSide side : RobotSide.values)
         {
            ImGui.sameLine();
            renderNodeCreationClickable(relativeNode, insertionType, side.getPascalCaseName(), HandPoseActionDefinition.class, side);
         }
         ImGui.text("Sake Hand Command: ");
         for (RobotSide side : RobotSide.values)
         {
            ImGui.sameLine();
            renderNodeCreationClickable(relativeNode, insertionType, side.getPascalCaseName(), SakeHandCommandActionDefinition.class, side);
         }
         renderNodeCreationClickable(relativeNode, insertionType, "Chest Orientation", ChestOrientationActionDefinition.class, null);
         renderNodeCreationClickable(relativeNode, insertionType, "Pelvis Height", PelvisHeightPitchActionDefinition.class, null);
         renderNodeCreationClickable(relativeNode, insertionType, "Wait", WaitDurationActionDefinition.class, null);
         ImGui.text("Screw Primitive: ");
         for (RobotSide side : RobotSide.values)
         {
            ImGui.sameLine();
            renderNodeCreationClickable(relativeNode, insertionType, side.getPascalCaseName(), ScrewPrimitiveActionDefinition.class, side);
         }
         ImGui.textDisabled("Hand Wrench: ");
         for (RobotSide side : RobotSide.values)
         {
            ImGui.sameLine();
            renderNodeCreationClickable(relativeNode, insertionType, side.getPascalCaseName(), HandWrenchActionDefinition.class, side);
         }
         ImGui.text("Kick Door: ");
         for (RobotSide side : RobotSide.values)
         {
            ImGui.sameLine();
            renderNodeCreationClickable(relativeNode, insertionType, side.getPascalCaseName(), KickDoorActionDefinition.class, side);
         }

         ImGui.unindent();
      }
=======
>>>>>>> f9221c30
   }

   private void renderNodeCreationClickable(RDXBehaviorTreeNode<?, ?> relativeNode,
                                            BehaviorTreeNodeInsertionType insertionType,
                                            String nodeTypeName,
                                            Class<?> nodeType,
                                            @Nullable RobotSide side)
   {
      if (ImGuiTools.textWithUnderlineOnHover(nodeTypeName))
      {
         if (ImGui.isMouseClicked(ImGuiMouseButton.Left))
         {
            RDXBehaviorTreeNode<?, ?> newNode = tree.getNodeBuilder()
                                                    .createNode(nodeType,
                                                                tree.getBehaviorTreeState().getAndIncrementNextID(),
                                                                tree.getBehaviorTreeState().getCRDTInfo(),
                                                                tree.getBehaviorTreeState().getSaveFileDirectory());

            BehaviorTreeNodeInsertionDefinition<RDXBehaviorTreeNode<?, ?>> insertionDefinition
                  = BehaviorTreeNodeInsertionDefinition.build(newNode, tree.getBehaviorTreeState(), tree::setRootNode, relativeNode, insertionType);

            if (insertionDefinition.getNodeToInsert() instanceof RDXActionNode<?, ?> newAction)
            {
               // We want to do best effort initialization
               RDXBehaviorTreeRootNode actionSequenceOrNull = tree.getRootNode();
               tree.getNodeBuilder().initializeActionNode(actionSequenceOrNull, newAction, insertionDefinition.getInsertionIndex(), side);
            }

            complete(insertionDefinition);
         }
      }
   }

   private void complete(BehaviorTreeNodeInsertionDefinition<RDXBehaviorTreeNode<?, ?>> insertionDefinition)
   {
      topologyOperationQueue.queueInsertNode(insertionDefinition);
      ImGui.closeCurrentPopup();

      if (insertionDefinition.getParent() != null)
         insertionDefinition.getParent().setTreeWidgetExpanded(true);

      insertionDefinition.getNodeToInsert().setTreeWidgetExpanded(true);
   }

   public void reindexDirectory()
   {
      indexedTreeFiles.clear();
      for (WorkspaceResourceFile queryContainedFile : treeFilesDirectory.queryContainedFiles())
      {
         RDXAvailableBehaviorTreeFile treeFile = new RDXAvailableBehaviorTreeFile(queryContainedFile, referenceFrameLibrary);
         if (treeFile.getName() != null && treeFile.getNotes() != null)
         {
            indexedTreeFiles.add(treeFile);
         }
         else
         {
            LogTools.error("Failed to load {}", queryContainedFile.getFileName());
         }
      }
   }
}<|MERGE_RESOLUTION|>--- conflicted
+++ resolved
@@ -119,6 +119,12 @@
             ImGui.sameLine();
             renderNodeCreationClickable(relativeNode, insertionType, side.getPascalCaseName(), HandWrenchActionDefinition.class, side);
          }
+         ImGui.text("Kick Door: ");
+         for (RobotSide side : RobotSide.values)
+         {
+            ImGui.sameLine();
+            renderNodeCreationClickable(relativeNode, insertionType, side.getPascalCaseName(), KickDoorActionDefinition.class, side);
+         }
 
          ImGui.unindent();
       }
@@ -214,75 +220,6 @@
             ImGui.endTooltip();
          }
       }
-<<<<<<< HEAD
-      ImGui.unindent();
-      ImGui.spacing();
-
-      ImGui.separator();
-
-      ImGui.pushFont(ImGuiTools.getSmallBoldFont());
-      ImGui.text("Control nodes:");
-      ImGui.popFont();
-      ImGui.indent();
-
-      if (relativeNode != null)
-      {
-         renderNodeCreationClickable(relativeNode, insertionType, "Basic Node", BehaviorTreeNodeDefinition.class, null);
-         renderNodeCreationClickable(relativeNode, insertionType, "Door Traversal", DoorTraversalDefinition.class, null);
-      }
-      if (insertionType == BehaviorTreeNodeInsertionType.INSERT_ROOT)
-         renderNodeCreationClickable(relativeNode, insertionType, "Action Sequence", ActionSequenceDefinition.class, null);
-
-      ImGui.unindent();
-
-      if (parentIsActionSequenceNode || parentIsBasicNode || ancestorIsActionSequenceNode)
-      {
-         ImGui.separator();
-
-         ImGui.pushFont(ImGuiTools.getSmallBoldFont());
-         ImGui.text("Actions:");
-         ImGui.popFont();
-         ImGui.indent();
-
-         renderNodeCreationClickable(relativeNode, insertionType, "Footstep Plan", FootstepPlanActionDefinition.class, null);
-         ImGui.text("Hand Pose: ");
-         for (RobotSide side : RobotSide.values)
-         {
-            ImGui.sameLine();
-            renderNodeCreationClickable(relativeNode, insertionType, side.getPascalCaseName(), HandPoseActionDefinition.class, side);
-         }
-         ImGui.text("Sake Hand Command: ");
-         for (RobotSide side : RobotSide.values)
-         {
-            ImGui.sameLine();
-            renderNodeCreationClickable(relativeNode, insertionType, side.getPascalCaseName(), SakeHandCommandActionDefinition.class, side);
-         }
-         renderNodeCreationClickable(relativeNode, insertionType, "Chest Orientation", ChestOrientationActionDefinition.class, null);
-         renderNodeCreationClickable(relativeNode, insertionType, "Pelvis Height", PelvisHeightPitchActionDefinition.class, null);
-         renderNodeCreationClickable(relativeNode, insertionType, "Wait", WaitDurationActionDefinition.class, null);
-         ImGui.text("Screw Primitive: ");
-         for (RobotSide side : RobotSide.values)
-         {
-            ImGui.sameLine();
-            renderNodeCreationClickable(relativeNode, insertionType, side.getPascalCaseName(), ScrewPrimitiveActionDefinition.class, side);
-         }
-         ImGui.textDisabled("Hand Wrench: ");
-         for (RobotSide side : RobotSide.values)
-         {
-            ImGui.sameLine();
-            renderNodeCreationClickable(relativeNode, insertionType, side.getPascalCaseName(), HandWrenchActionDefinition.class, side);
-         }
-         ImGui.text("Kick Door: ");
-         for (RobotSide side : RobotSide.values)
-         {
-            ImGui.sameLine();
-            renderNodeCreationClickable(relativeNode, insertionType, side.getPascalCaseName(), KickDoorActionDefinition.class, side);
-         }
-
-         ImGui.unindent();
-      }
-=======
->>>>>>> f9221c30
    }
 
    private void renderNodeCreationClickable(RDXBehaviorTreeNode<?, ?> relativeNode,
