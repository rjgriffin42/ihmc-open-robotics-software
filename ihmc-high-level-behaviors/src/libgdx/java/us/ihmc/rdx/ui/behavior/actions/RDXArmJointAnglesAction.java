--- conflicted
+++ resolved
@@ -66,9 +66,6 @@
       // Copy the preset values into the custom data fields so they can be tweaked
       // relatively when switching to custom angles.
       if (preset != null)
-<<<<<<< HEAD
-         definition.setJointAngles(robotModel.getPresetArmConfiguration(definition.getSide(), preset));
-=======
       {
          // TODO: Would be great if there was a #getPresetArmConfiguration that accepts an array to pack
          double[] jointAngles = robotModel.getPresetArmConfiguration(getDefinition().getSide(), preset);
@@ -77,7 +74,6 @@
             getDefinition().getJointAngles().getValue()[i] = jointAngles[i];
          }
       }
->>>>>>> 5fb1bed9
    }
 
    @Override
