--- conflicted
+++ resolved
@@ -9,19 +9,13 @@
 import imgui.flag.ImGuiMouseButton;
 import us.ihmc.avatar.drcRobot.DRCRobotModel;
 import us.ihmc.behaviors.sequence.BehaviorActionSequence;
-<<<<<<< HEAD
-import us.ihmc.behaviors.sequence.actions.HandPoseActionData;
-import us.ihmc.behaviors.sequence.actions.IKRootCalculator;
-=======
+import us.ihmc.behaviors.sequence.IKRootCalculator;
 import us.ihmc.behaviors.sequence.actions.HandPoseActionDescription;
->>>>>>> 9ca6bbe0
 import us.ihmc.communication.IHMCROS2Input;
-import us.ihmc.communication.packets.MessageTools;
 import us.ihmc.communication.ros2.ROS2ControllerPublishSubscribeAPI;
 import us.ihmc.euclid.referenceFrame.ReferenceFrame;
 import us.ihmc.euclid.transform.RigidBodyTransform;
 import us.ihmc.euclid.transform.interfaces.RigidBodyTransformReadOnly;
-import us.ihmc.log.LogTools;
 import us.ihmc.mecano.multiBodySystem.SixDoFJoint;
 import us.ihmc.mecano.multiBodySystem.interfaces.MultiBodySystemBasics;
 import us.ihmc.mecano.multiBodySystem.interfaces.OneDoFJointBasics;
@@ -59,7 +53,6 @@
 import us.ihmc.scs2.definition.visual.ColorDefinitions;
 import us.ihmc.scs2.definition.visual.MaterialDefinition;
 import us.ihmc.simulationToolkit.RobotDefinitionTools;
-import us.ihmc.tools.time.FrequencyStatisticPrinter;
 import us.ihmc.wholeBodyController.HandTransformTools;
 
 import java.util.ArrayList;
@@ -249,13 +242,8 @@
 
    private void visualizeIK()
    {
-<<<<<<< HEAD
-      boolean receivedDataForThisSide = (actionData.getSide() == RobotSide.LEFT && leftHandJointAnglesStatusSubscription.hasReceivedFirstMessage()) ||
-                                        (actionData.getSide() == RobotSide.RIGHT && rightHandJointAnglesStatusSubscription.hasReceivedFirstMessage());
-=======
       boolean receivedDataForThisSide = (actionDescription.getSide() == RobotSide.LEFT && leftHandJointAnglesStatusSubscription.hasReceivedFirstMessage()) ||
                                         (actionDescription.getSide() == RobotSide.RIGHT && rightHandJointAnglesStatusSubscription.hasReceivedFirstMessage());
->>>>>>> 9ca6bbe0
       if (receivedDataForThisSide)
       {
          HandPoseJointAnglesStatusMessage handPoseJointAnglesStatusMessage;
@@ -265,8 +253,7 @@
             handPoseJointAnglesStatusMessage = rightHandJointAnglesStatusSubscription.getLatest();
          if (handPoseJointAnglesStatusMessage.getActionInformation().getActionIndex() == getActionIndex())
          {
-<<<<<<< HEAD
-            SixDoFJoint floatingJoint = (SixDoFJoint) armMultiBodyGraphics.get(getActionData().getSide()).getRigidBody().getChildrenJoints().get(0);
+            SixDoFJoint floatingJoint = (SixDoFJoint) armMultiBodyGraphics.get(getActionDescription().getSide()).getRigidBody().getChildrenJoints().get(0);
             rootCalculator.getKinematicsInfo();
             rootCalculator.computeRoot();
             ReferenceFrame rootIK = rootCalculator.getRoot();
@@ -275,10 +262,6 @@
             else
                floatingJoint.getJointPose().set(rootIK.getTransformToRoot());
 
-=======
-            SixDoFJoint floatingJoint = (SixDoFJoint) armMultiBodyGraphics.get(getActionDescription().getSide()).getRigidBody().getChildrenJoints().get(0);
-            floatingJoint.getJointPose().set(syncedChest.getParentJoint().getFrameAfterJoint().getTransformToRoot());
->>>>>>> 9ca6bbe0
             for (int i = 0; i < handPoseJointAnglesStatusMessage.getJointAngles().length; i++)
             {
                armGraphicOneDoFJoints.get(getActionDescription().getSide())[i].setQ(handPoseJointAnglesStatusMessage.getJointAngles()[i]);
