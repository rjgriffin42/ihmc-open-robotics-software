--- conflicted
+++ resolved
@@ -292,13 +292,8 @@
       }
       if (referenceFrameLibraryCombo.render())
       {
-<<<<<<< HEAD
-         actionData.changeParentFrameWithoutMoving(referenceFrameLibraryCombo.getSelectedReferenceFrame().get());
+         actionData.changeParentFrameWithoutMoving(referenceFrameLibraryCombo.getSelectedReferenceFrame());
          update(false, -1);
-=======
-         actionData.changeParentFrameWithoutMoving(referenceFrameLibraryCombo.getSelectedReferenceFrame());
-         update();
->>>>>>> c9fcfa3c
       }
       ImGui.pushItemWidth(80.0f);
       trajectoryDurationWidget.renderImGuiWidget();
