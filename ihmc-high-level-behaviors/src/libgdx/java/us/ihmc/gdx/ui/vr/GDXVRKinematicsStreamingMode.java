package us.ihmc.gdx.ui.vr;

import com.badlogic.gdx.graphics.g3d.Renderable;
import com.badlogic.gdx.utils.Array;
import com.badlogic.gdx.utils.Pool;
import toolbox_msgs.msg.dds.KinematicsStreamingToolboxInputMessage;
import toolbox_msgs.msg.dds.KinematicsToolboxOutputStatus;
import toolbox_msgs.msg.dds.KinematicsToolboxRigidBodyMessage;
import toolbox_msgs.msg.dds.ToolboxStateMessage;
import imgui.ImGui;
import imgui.type.ImBoolean;
import org.lwjgl.openvr.InputDigitalActionData;
import us.ihmc.avatar.drcRobot.DRCRobotModel;
import us.ihmc.avatar.networkProcessor.kinemtaticsStreamingToolboxModule.KinematicsStreamingToolboxModule;
import us.ihmc.avatar.ros2.ROS2ControllerHelper;
import us.ihmc.communication.IHMCROS2Input;
import us.ihmc.communication.ROS2Tools;
import us.ihmc.communication.packets.ToolboxState;
import us.ihmc.euclid.referenceFrame.FramePose3D;
import us.ihmc.euclid.referenceFrame.ReferenceFrame;
import us.ihmc.euclid.transform.RigidBodyTransform;
import us.ihmc.gdx.imgui.ImGuiPlot;
import us.ihmc.gdx.imgui.ImGuiUniqueLabelMap;
import us.ihmc.gdx.ui.graphics.GDXMultiBodyGraphic;
import us.ihmc.gdx.ui.graphics.GDXReferenceFrameGraphic;
import us.ihmc.gdx.ui.missionControl.RestartableMissionControlProcess;
import us.ihmc.gdx.ui.missionControl.processes.RestartableJavaProcess;
import us.ihmc.gdx.ui.tools.KinematicsRecordReplay;
import us.ihmc.gdx.ui.visualizers.ImGuiFrequencyPlot;
import us.ihmc.gdx.vr.GDXVRContext;
import us.ihmc.humanoidRobotics.communication.packets.HumanoidMessageTools;
import us.ihmc.humanoidRobotics.communication.packets.dataobjects.HandConfiguration;
import us.ihmc.log.LogTools;
import us.ihmc.mecano.multiBodySystem.interfaces.OneDoFJointBasics;
import us.ihmc.robotModels.FullHumanoidRobotModel;
import us.ihmc.robotModels.FullRobotModelUtils;
import us.ihmc.robotics.partNames.ArmJointName;
import us.ihmc.robotics.referenceFrames.ModifiableReferenceFrame;
import us.ihmc.robotics.robotSide.RobotSide;
import us.ihmc.robotics.robotSide.SideDependentList;
import us.ihmc.scs2.definition.robot.RobotDefinition;
import us.ihmc.scs2.definition.visual.ColorDefinitions;
import us.ihmc.scs2.definition.visual.MaterialDefinition;
import us.ihmc.tools.UnitConversions;
import us.ihmc.tools.thread.PausablePeriodicThread;
import us.ihmc.tools.thread.Throttler;

public class GDXVRKinematicsStreamingMode
{
   private final DRCRobotModel robotModel;
   private final ROS2ControllerHelper ros2ControllerHelper;
   private final RestartableJavaProcess kinematicsStreamingToolboxProcess;
   private GDXMultiBodyGraphic ghostRobotGraphic;
   private FullHumanoidRobotModel ghostFullRobotModel;
   private OneDoFJointBasics[] ghostOneDoFJointsExcludingHands;
   private final ImGuiUniqueLabelMap labels = new ImGuiUniqueLabelMap(getClass());
   private final ImBoolean enabled = new ImBoolean(false);
   private IHMCROS2Input<KinematicsToolboxOutputStatus> status;
   private final double streamPeriod = UnitConversions.hertzToSeconds(10.0);
   private final Throttler toolboxInputStreamRateLimiter = new Throttler();
   private final FramePose3D tempFramePose = new FramePose3D();
   private final ImGuiFrequencyPlot statusFrequencyPlot = new ImGuiFrequencyPlot();
   private final ImGuiFrequencyPlot outputFrequencyPlot = new ImGuiFrequencyPlot();
   private final SideDependentList<OneDoFJointBasics> wristJoints = new SideDependentList<>();
   private final SideDependentList<ImGuiPlot> wristJointAnglePlots = new SideDependentList<>();
   private PausablePeriodicThread wakeUpThread;
   private final ImBoolean wakeUpThreadRunning = new ImBoolean(false);
   private GDXReferenceFrameGraphic headsetFrameGraphic;
   private final SideDependentList<ModifiableReferenceFrame> handDesiredControlFrames = new SideDependentList<>();
   private final SideDependentList<GDXReferenceFrameGraphic> controllerFrameGraphics = new SideDependentList<>();
   private final SideDependentList<GDXReferenceFrameGraphic> handControlFrameGraphics = new SideDependentList<>();
   private final ImBoolean showReferenceFrameGraphics = new ImBoolean(true);
   private final ImBoolean streamToController = new ImBoolean(false);
   private final Throttler messageThrottler = new Throttler();
   private final KinematicsRecordReplay kinematicsRecorder = new KinematicsRecordReplay(enabled);

   private final HandConfiguration[] handConfigurations = {HandConfiguration.OPEN, HandConfiguration.HALF_CLOSE, HandConfiguration.CRUSH};
   private int leftIndex = -1;
   private int rightIndex = -1;

   public GDXVRKinematicsStreamingMode(DRCRobotModel robotModel,
                                       ROS2ControllerHelper ros2ControllerHelper,
                                       RestartableJavaProcess kinematicsStreamingToolboxProcess)
   {
      this.robotModel = robotModel;
      this.ros2ControllerHelper = ros2ControllerHelper;
      this.kinematicsStreamingToolboxProcess = kinematicsStreamingToolboxProcess;
   }

   public void create(GDXVRContext vrContext)
   {
      RobotDefinition ghostRobotDefinition = new RobotDefinition(robotModel.getRobotDefinition());
      MaterialDefinition material = new MaterialDefinition(ColorDefinitions.parse("0xDEE934").derive(0.0, 1.0, 1.0, 0.5));
      RobotDefinition.forEachRigidBodyDefinition(ghostRobotDefinition.getRootBodyDefinition(),
                                                 body -> body.getVisualDefinitions().forEach(visual -> visual.setMaterialDefinition(material)));

      ghostFullRobotModel = robotModel.createFullRobotModel();
      ghostOneDoFJointsExcludingHands = FullRobotModelUtils.getAllJointsExcludingHands(ghostFullRobotModel);
      ghostRobotGraphic = new GDXMultiBodyGraphic(robotModel.getSimpleRobotName() + " (IK Preview Ghost)");
      ghostRobotGraphic.loadRobotModelAndGraphics(ghostRobotDefinition, ghostFullRobotModel.getElevator());
      ghostRobotGraphic.setActive(true);
      ghostRobotGraphic.create();

      double length = 0.2;
      headsetFrameGraphic = new GDXReferenceFrameGraphic(length);
      for (RobotSide side : RobotSide.values)
      {
         controllerFrameGraphics.put(side, new GDXReferenceFrameGraphic(length));
         handControlFrameGraphics.put(side, new GDXReferenceFrameGraphic(length));
         RigidBodyTransform wristToHandControlTransform = robotModel.getUIParameters().getTransformWristToHand(side);
         ModifiableReferenceFrame handDesiredControlFrame = new ModifiableReferenceFrame(vrContext.getController(side).getXForwardZUpControllerFrame());
         //            handDesiredControlFrame.getTransformToParent().set(robotModel.getJointMap().getHandControlFrameToWristTransform(side));
         // Atlas
         //         {
         //            handDesiredControlFrame.getTransformToParent().getTranslation().setX(-0.1);
         //            handDesiredControlFrame.getTransformToParent()
         //                                   .getRotation()
         //                                   .setYawPitchRoll(side == RobotSide.RIGHT ? 0.0 : Math.toRadians(180.0), side.negateIfLeftSide(Math.toRadians(90.0)), 0.0);
         //         }
         // Nadia
         {
            if (side == RobotSide.LEFT)
            {
               handDesiredControlFrame.getTransformToParent().getRotation().setToYawOrientation(Math.PI);
               handDesiredControlFrame.getTransformToParent().getRotation().appendRollRotation(Math.PI / 2.0);
            }
            else
            {
               handDesiredControlFrame.getTransformToParent().getRotation().setToRollOrientation(Math.PI / 2.0);
            }
         }
         handDesiredControlFrame.getReferenceFrame().update();
         handDesiredControlFrames.put(side, handDesiredControlFrame);
         ArmJointName lastWristJoint = robotModel.getJointMap().getArmJointNames()[robotModel.getJointMap().getArmJointNames().length - 1];
         wristJoints.put(side, ghostFullRobotModel.getArmJoint(side, lastWristJoint));
         wristJointAnglePlots.put(side, new ImGuiPlot(labels.get(side + " Hand Joint Angle")));
      }

      status = ros2ControllerHelper.subscribe(KinematicsStreamingToolboxModule.getOutputStatusTopic(robotModel.getSimpleRobotName()));

      wakeUpThread = new PausablePeriodicThread(getClass().getSimpleName() + "WakeUpThread", 1.0, true, this::wakeUpToolbox);
   }

   public void processVRInput(GDXVRContext vrContext)
   {
      vrContext.getController(RobotSide.LEFT).runIfConnected(controller ->
      {
         InputDigitalActionData aButton = controller.getAButtonActionData();
         if (aButton.bChanged() && !aButton.bState())
         {
            streamToController.set(!streamToController.get());
         }

         // NOTE: Implement hand open close for controller trigger button.
         InputDigitalActionData clickTriggerButton = controller.getClickTriggerActionData();
         if (clickTriggerButton.bChanged() && !clickTriggerButton.bState())
         {
            HandConfiguration handConfiguration = nextHandConfiguration(RobotSide.LEFT);
            sendHandCommand(RobotSide.LEFT, handConfiguration);
         }

         // Check if left B button is pressed in order to trigger recording or replay of motion
         InputDigitalActionData bButton = controller.getBButtonActionData();
         kinematicsRecorder.processRecordReplayInput(bButton);
      });

      vrContext.getController(RobotSide.RIGHT).runIfConnected(controller ->
      {
         InputDigitalActionData aButton = controller.getAButtonActionData();
         if (aButton.bChanged() && !aButton.bState())
         {
            setEnabled(!enabled.get());
         }

         // NOTE: Implement hand open close for controller trigger button.
         InputDigitalActionData clickTriggerButton = controller.getClickTriggerActionData();
         if (clickTriggerButton.bChanged() && !clickTriggerButton.bState())
         {
            HandConfiguration handConfiguration = nextHandConfiguration(RobotSide.RIGHT);
            sendHandCommand(RobotSide.RIGHT, handConfiguration);
         }
      });

      for (RobotSide side : RobotSide.values)
      {
         vrContext.getController(side).runIfConnected(controller ->
         {
            float currentGripX = controller.getGripActionData().x();
//            if (currentGripX)
            {

            }
//            lastGripX
         });
      }

      if ((enabled.get() || kinematicsRecorder.isReplaying()) && toolboxInputStreamRateLimiter.run(streamPeriod))
      {
         KinematicsStreamingToolboxInputMessage toolboxInputMessage = new KinematicsStreamingToolboxInputMessage();
         for (RobotSide side : RobotSide.values)
         {
            vrContext.getController(side).runIfConnected(controller ->
            {
               KinematicsToolboxRigidBodyMessage message = new KinematicsToolboxRigidBodyMessage();
               message.setEndEffectorHashCode(ghostFullRobotModel.getHand(side).hashCode());
               tempFramePose.setToZero(handDesiredControlFrames.get(side).getReferenceFrame());
               tempFramePose.changeFrame(ReferenceFrame.getWorldFrame());
               controllerFrameGraphics.get(side).setToReferenceFrame(controller.getXForwardZUpControllerFrame());
               handControlFrameGraphics.get(side).setToReferenceFrame(handDesiredControlFrames.get(side).getReferenceFrame());
               if (kinematicsRecorder.isReplaying())
                  kinematicsRecorder.framePoseToPack(tempFramePose); //get values of tempFramePose from replay
               message.getDesiredPositionInWorld().set(tempFramePose.getPosition());
               message.getDesiredOrientationInWorld().set(tempFramePose.getOrientation());
               message.getControlFrameOrientationInEndEffector().setYawPitchRoll(0.0,
                                                                                 side.negateIfLeftSide(Math.PI / 2.0),
                                                                                 side.negateIfLeftSide(Math.PI / 2.0));
               toolboxInputMessage.getInputs().add().set(message);
               kinematicsRecorder.framePoseToRecord(tempFramePose);
            });
         }

//         vrContext.getHeadset().runIfConnected(headset ->
//         {
//            KinematicsToolboxRigidBodyMessage message = new KinematicsToolboxRigidBodyMessage();
//            message.setEndEffectorHashCode(ghostFullRobotModel.getHead().hashCode());
//            tempFramePose.setToZero(headset.getXForwardZUpHeadsetFrame());
//            tempFramePose.changeFrame(ReferenceFrame.getWorldFrame());
//            headsetFrameGraphic.setToReferenceFrame(headset.getXForwardZUpHeadsetFrame());
//            message.getDesiredPositionInWorld().set(tempFramePose.getPosition());
//            message.getDesiredOrientationInWorld().set(tempFramePose.getOrientation());
//            message.getControlFramePositionInEndEffector().set(0.1, 0.0, 0.0);
//            message.getControlFrameOrientationInEndEffector().setYawPitchRoll(Math.PI / 2.0, 0.0, Math.PI / 2.0);
//            boolean xSelected = false;
//            boolean ySelected = false;
//            boolean zSelected = true;
//            message.getLinearSelectionMatrix().set(MessageTools.createSelectionMatrix3DMessage(xSelected,
//                                                                                               ySelected,
//                                                                                               zSelected,
//                                                                                               ReferenceFrame.getWorldFrame()));
//            toolboxInputMessage.getInputs().add().set(message);
//         });
<<<<<<< HEAD
         if(enabled.get())
            toolboxInputMessage.setStreamToController(streamToController);
         else
            toolboxInputMessage.setStreamToController(kinematicsRecorder.isReplaying());
=======

         toolboxInputMessage.setStreamToController(streamToController.get());
>>>>>>> e8881930
         toolboxInputMessage.setTimestamp(System.nanoTime());
         ros2ControllerHelper.publish(KinematicsStreamingToolboxModule.getInputCommandTopic(robotModel.getSimpleRobotName()), toolboxInputMessage);
         outputFrequencyPlot.recordEvent();
      }
   }

   public void update(boolean ikStreamingModeEnabled)
   {
      // Safety features!
      if (!ikStreamingModeEnabled)
         streamToController.set(false);
      if (!enabled.get())
         streamToController.set(false);

      if (status.getMessageNotification().poll())
      {
         KinematicsToolboxOutputStatus latestStatus = status.getMessageNotification().read();
         statusFrequencyPlot.recordEvent();
         if (latestStatus.getJointNameHash() == -1)
         {
            if (latestStatus.getCurrentToolboxState() == KinematicsToolboxOutputStatus.CURRENT_TOOLBOX_STATE_INITIALIZE_FAILURE_MISSING_RCD
             && messageThrottler.run(1.0))
               LogTools.warn("Status update: Toolbox failed initialization, missing RobotConfigurationData.");
            else if (latestStatus.getCurrentToolboxState() == KinematicsToolboxOutputStatus.CURRENT_TOOLBOX_STATE_INITIALIZE_SUCCESSFUL)
               LogTools.info("Status update: Toolbox initialized successfully.");
         }
         else
         {
            ghostFullRobotModel.getRootJoint().setJointPosition(latestStatus.getDesiredRootPosition());
            ghostFullRobotModel.getRootJoint().setJointOrientation(latestStatus.getDesiredRootOrientation());
            for (int i = 0; i < ghostOneDoFJointsExcludingHands.length; i++)
            {
               ghostOneDoFJointsExcludingHands[i].setQ(latestStatus.getDesiredJointAngles().get(i));
            }
            ghostFullRobotModel.getElevator().updateFramesRecursively();
         }
      }
      ghostRobotGraphic.update();
   }

   public void renderImGuiWidgets()
   {
      ImGui.text("Toggle IK tracking enabled: Right A button");
      ImGui.text("Toggle stream to controller: Left A button");

      kinematicsStreamingToolboxProcess.renderImGuiWidgets();
      ghostRobotGraphic.renderImGuiWidgets();
      if (ImGui.checkbox(labels.get("Kinematics streaming"), enabled))
      {
         setEnabled(enabled.get());
      }
      ImGui.sameLine();
      if (ImGui.button(labels.get("Reinitialize")))
      {
         reinitializeToolbox();
      }
      ImGui.sameLine();
      if (ImGui.button(labels.get("Wake up")))
      {
         wakeUpToolbox();
      }
      ImGui.sameLine();
      if (ImGui.button(labels.get("Sleep")))
      {
         sleepToolbox();
      }
      // add widgets for recording/replaying motion in VR
      ImGui.text("Start/Stop recording: Press Right B button");
      kinematicsRecorder.renderRecordWidgets(labels);
      ImGui.text("Start/Stop replay: Press Right B button (cannot stream/record if replay)");
      kinematicsRecorder.renderReplayWidgets(labels);
      if (ImGui.checkbox(labels.get("Wake up thread"), wakeUpThreadRunning))
      {
         wakeUpThread.setRunning(wakeUpThreadRunning.get());
      }
      ImGui.checkbox(labels.get("Streaming to controller"), streamToController);
      ImGui.text("Output:");
      ImGui.sameLine();
      outputFrequencyPlot.renderImGuiWidgets();
      ImGui.text("Status:");
      ImGui.sameLine();
      statusFrequencyPlot.renderImGuiWidgets();
      for (RobotSide side : RobotSide.values)
      {
         wristJointAnglePlots.get(side).render(wristJoints.get(side).getQ());
      }

      ImGui.checkbox(labels.get("Show reference frames"), showReferenceFrameGraphics);
   }

   public void setEnabled(boolean enabled)
   {
      if (enabled != this.enabled.get())
         this.enabled.set(enabled);
      if (enabled)
      {
         wakeUpToolbox();
         kinematicsRecorder.setReplay(false); //check no concurrency replay and streaming
      }
   }

   private void reinitializeToolbox()
   {
      ToolboxStateMessage toolboxStateMessage = new ToolboxStateMessage();
      toolboxStateMessage.setRequestedToolboxState(ToolboxState.REINITIALIZE.toByte());
      ros2ControllerHelper.publish(KinematicsStreamingToolboxModule.getInputStateTopic(robotModel.getSimpleRobotName()), toolboxStateMessage);
   }

   private void wakeUpToolbox()
   {
      ToolboxStateMessage toolboxStateMessage = new ToolboxStateMessage();
      toolboxStateMessage.setRequestedToolboxState(ToolboxState.WAKE_UP.toByte());
      ros2ControllerHelper.publish(KinematicsStreamingToolboxModule.getInputStateTopic(robotModel.getSimpleRobotName()), toolboxStateMessage);
   }

   private void sleepToolbox()
   {
      ToolboxStateMessage toolboxStateMessage = new ToolboxStateMessage();
      toolboxStateMessage.setRequestedToolboxState(ToolboxState.SLEEP.toByte());
      ros2ControllerHelper.publish(KinematicsStreamingToolboxModule.getInputStateTopic(robotModel.getSimpleRobotName()), toolboxStateMessage);
   }

   public void getVirtualRenderables(Array<Renderable> renderables, Pool<Renderable> pool)
   {
      if (status.hasReceivedFirstMessage())
         ghostRobotGraphic.getRenderables(renderables, pool);
      if (showReferenceFrameGraphics.get())
      {
//         headsetFrameGraphic.getRenderables(renderables, pool);
         for (RobotSide side : RobotSide.values)
         {
            controllerFrameGraphics.get(side).getRenderables(renderables, pool);
            handControlFrameGraphics.get(side).getRenderables(renderables, pool);
         }
      }
   }

   public void destroy()
   {
      ghostRobotGraphic.destroy();
      headsetFrameGraphic.dispose();
      for (RobotSide side : RobotSide.values)
      {
         controllerFrameGraphics.get(side).dispose();
      }
   }

   public void sendHandCommand(RobotSide robotSide, HandConfiguration desiredHandConfiguration)
   {
      ros2ControllerHelper.publish(ROS2Tools::getHandConfigurationTopic,
                                   HumanoidMessageTools.createHandDesiredConfigurationMessage(robotSide, desiredHandConfiguration));
   }

   public HandConfiguration nextHandConfiguration(RobotSide robotSide)
   {
      if (robotSide == RobotSide.LEFT)
      {
         leftIndex++;
         return handConfigurations[leftIndex % handConfigurations.length];
      }
      rightIndex++;
      return handConfigurations[rightIndex % handConfigurations.length];
   }

   public RestartableMissionControlProcess getKinematicsStreamingToolboxProcess()
   {
      return kinematicsStreamingToolboxProcess;
   }
}<|MERGE_RESOLUTION|>--- conflicted
+++ resolved
@@ -239,15 +239,10 @@
 //                                                                                               ReferenceFrame.getWorldFrame()));
 //            toolboxInputMessage.getInputs().add().set(message);
 //         });
-<<<<<<< HEAD
          if(enabled.get())
-            toolboxInputMessage.setStreamToController(streamToController);
+            toolboxInputMessage.setStreamToController(streamToController.get());
          else
             toolboxInputMessage.setStreamToController(kinematicsRecorder.isReplaying());
-=======
-
-         toolboxInputMessage.setStreamToController(streamToController.get());
->>>>>>> e8881930
          toolboxInputMessage.setTimestamp(System.nanoTime());
          ros2ControllerHelper.publish(KinematicsStreamingToolboxModule.getInputCommandTopic(robotModel.getSimpleRobotName()), toolboxInputMessage);
          outputFrequencyPlot.recordEvent();
