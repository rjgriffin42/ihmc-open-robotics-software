package us.ihmc.gdx.ui.behaviors.registry;

import com.badlogic.gdx.graphics.g3d.Renderable;
import com.badlogic.gdx.graphics.g3d.RenderableProvider;
import com.badlogic.gdx.utils.Array;
import com.badlogic.gdx.utils.Pool;
import us.ihmc.behaviors.tools.behaviorTree.*;
import us.ihmc.euclid.tuple2D.Point2D;
import us.ihmc.gdx.imgui.ImGuiPanel;
import us.ihmc.gdx.ui.GDXImGuiBasedUI;
import us.ihmc.gdx.vr.GDXVRManager;

import java.util.ArrayList;

/**
 * The UI has a tree structure, but not a decision or search one.
 * Currently calls propagate down to all the nodes so they can decide to take action.
 */
public abstract class GDXBehaviorUIInterface extends BehaviorTreeNode implements RenderableProvider
{
   private final ArrayList<GDXBehaviorUIInterface> children = new ArrayList<>();

   protected GDXBehaviorUIInterface()
   {
   }

   public abstract void create(GDXImGuiBasedUI baseUI);

//   public abstract void setEnabled(boolean enabled);

   public void handleVREvents(GDXVRManager vrManager)
   {

   }

<<<<<<< HEAD
   /**
    * For implementing: please ensure that nodes remain at a fixed size when rendering them - ImGui.dummy() can be used if node space should be reserved for later.
    */
   public abstract void renderTreeNode();
=======
   public abstract void renderTreeNodeImGuiWidgets();
>>>>>>> 1abe74c1

   public abstract void renderRegularPanelImGuiWidgets();

   public abstract void update();

   public final void updateIncludingChildren()
   {
      update();

      for (GDXBehaviorUIInterface child : children)
      {
         child.updateIncludingChildren();
      }
   }

   public final void renderRegularPanelImGuiWidgetsAndChildren()
   {
      renderRegularPanelImGuiWidgets();

      for (GDXBehaviorUIInterface child : children)
      {
         child.renderRegularPanelImGuiWidgetsAndChildren();
      }
   }

   public abstract void destroy();

   public Point2D getTreeNodeInitialPosition()
   {
      return new Point2D(0, 0);
   }

   public void addChild(GDXBehaviorUIInterface child)
   {
      children.add(child);
   }

   public ArrayList<GDXBehaviorUIInterface> getUIChildren()
   {
      return children;
   }

   public void addChildPanels(ImGuiPanel parentPanel)
   {

   }

   public final void addChildPanelsIncludingChildren(ImGuiPanel parentPanel)
   {
      addChildPanels(parentPanel);

      for (GDXBehaviorUIInterface child : children)
      {
         child.addChildPanelsIncludingChildren(parentPanel);
      }
   }

   public void syncTree(BehaviorTreeNodeBasics externalNode)
   {
      setPreviousStatus(externalNode.getPreviousStatus());
      setName(externalNode.getName());
      setLastTickMillis(externalNode.getLastTickMillis());
      setType(externalNode.getType());

      if (externalNode instanceof BehaviorTreeControlFlowNodeBasics)
      {
         BehaviorTreeControlFlowNodeBasics externalControlFlowNode = (BehaviorTreeControlFlowNodeBasics) externalNode;
         for (BehaviorTreeNodeBasics externalChild : externalControlFlowNode.getChildren())
         {
            for (GDXBehaviorUIInterface child : children)
            {
               if (externalChild.getName().equals(child.getName()))
               {
                  child.syncTree(externalChild);
               }
            }
         }
      }
   }

   @Override
   public BehaviorTreeNodeStatus tickInternal()
   {
      return null;
   }

   @Override
   public void getRenderables(Array<Renderable> renderables, Pool<Renderable> pool)
   {

   }

   public int generateUID() {
      return this.toString().hashCode(); //maybe change later? works fine for now
   }

   @Override
   public String toString() {
      StringBuilder out = new StringBuilder();

      out.append(this.getType());
      out.append("(");
      for (GDXBehaviorUIInterface child : this.getUIChildren()) {
         out.append(child.toString()).append(",");
      }
      out.append(")");

      return out.toString();
   }

   //   protected void enable3DVisualizations()
//   {
//   }
//
//   protected ROS2NodeInterface getRos2Node()
//   {
//      return ros2Node;
//   }
//
//   protected Messager getBehaviorMessager()
//   {
//      return behaviorMessager;
//   }
//
//   protected DRCRobotModel getRobotModel()
//   {
//      return robotModel;
//   }
}<|MERGE_RESOLUTION|>--- conflicted
+++ resolved
@@ -33,14 +33,10 @@
 
    }
 
-<<<<<<< HEAD
    /**
     * For implementing: please ensure that nodes remain at a fixed size when rendering them - ImGui.dummy() can be used if node space should be reserved for later.
     */
-   public abstract void renderTreeNode();
-=======
    public abstract void renderTreeNodeImGuiWidgets();
->>>>>>> 1abe74c1
 
    public abstract void renderRegularPanelImGuiWidgets();
 
