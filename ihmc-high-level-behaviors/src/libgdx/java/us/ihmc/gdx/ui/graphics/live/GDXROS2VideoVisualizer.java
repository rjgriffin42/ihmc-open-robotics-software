--- conflicted
+++ resolved
@@ -35,12 +35,8 @@
    private final JPEGDecompressor jpegDecompressor = new JPEGDecompressor();
    private Pixmap pixmap;
    private Texture texture;
-<<<<<<< HEAD
-   private ImGuiVideoWindow window;
-=======
    private ImGuiVideoPanel window;
 
->>>>>>> e8629178
    private long receivedCount = 0;
    private final ImGuiPlot receivedPlot = new ImGuiPlot("", 1000, 230, 20);
 //   private Triple<ByteBuffer, Integer, Integer> decompressedImage;
