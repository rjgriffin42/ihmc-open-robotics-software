--- conflicted
+++ resolved
@@ -100,7 +100,6 @@
       //        simulatedDepthSensor.setRenderPointCloudDirectly(true);
       //        simulatedDepthSensor.setDebugCoordinateFrame(true);
 
-<<<<<<< HEAD
       environmentBuilder = new GDXEnvironmentBuilder(baseUI.get3DSceneManager());
       buildingConstructor = new GDXBuildingConstructor(baseUI.get3DSceneManager());
 
@@ -276,171 +275,6 @@
    {
       new GDXPerceptionVisualizerUI();
    }
-=======
-    private final RigidBodyTransform depthSensorTransform = new RigidBodyTransform();
-    private final Matrix4 gdxSensorTransform = new Matrix4();
-    private GDXTransformTuner l515TransformTuner;
-
-    private final boolean LOW_RESOLUTION_SENSORS = true;
-    private GDXHighLevelDepthSensorSimulator steppingL515Simulator;
-    private GDXL515SensorObject l515Model;
-
-    public GDXPerceptionVisualizerUI()
-    {
-        ROS2Node ros2Node = ROS2Tools.createROS2Node(DomainFactory.PubSubImplementation.FAST_RTPS, ROS2Tools.REA_NODE_NAME);
-        RosMainNode ros1Node = new RosMainNode(NetworkParameters.getROSURI(), "PerceptionVisualizer");
-
-        baseUI = new GDXImGuiBasedUI(getClass(), "ihmc-open-robotics-software", "ihmc-high-level-behaviors/src/libgdx/resources", "Perception Visualizer");
-        mapsenseConfigurationUI = new ImGuiMapSenseConfigurationPanel(ros1Node, ros2Node);
-
-        globalVisualizersUI = new ImGuiGDXGlobalVisualizersPanel();
-
-        globalVisualizersUI.addVisualizer(new GDXROS2PlanarRegionsVisualizer("Lidar REA planar regions", ros2Node, ROS2Tools.LIDAR_REA_REGIONS));
-        globalVisualizersUI.addVisualizer(new GDXROS2PlanarRegionsVisualizer("Mapsense planar regions", ros2Node, ROS2Tools.MAPSENSE_REGIONS));
-        GDXROS1PlanarRegionsVisualizer mapsenseRegionsVisualizer = new GDXROS1PlanarRegionsVisualizer("MapSense Planar Regions",
-                                                                                                      ros2Node,
-                                                                                                      RosTools.MAPSENSE_REGIONS);
-        globalVisualizersUI.addVisualizer(mapsenseRegionsVisualizer);
-
-        globalVisualizersUI.addVisualizer(new GDXROS1VideoVisualizer("L515 Color Video", RosTools.L515_VIDEO));
-        globalVisualizersUI.addVisualizer(new GDXROS1VideoVisualizer("L515 Depth Video", RosTools.L515_DEPTH));
-        globalVisualizersUI.addVisualizer(new GDXROS1VideoVisualizer("L515 Compressed Video", RosTools.L515_COMPRESSED_VIDEO));
-        globalVisualizersUI.addVisualizer(new GDXROS2VideoVisualizer("L515 Depth Video", ros2Node, ROS2Tools.L515_DEPTH, ROS2VideoFormat.CV16UC1));
-
-        globalVisualizersUI.addVisualizer(new GDXROS1VideoVisualizer("D435 Compressed Color", RosTools.D435_VIDEO_COMPRESSED));
-        globalVisualizersUI.addVisualizer(new GDXROS1VideoVisualizer("D435 Color", RosTools.D435_VIDEO));
-
-        globalVisualizersUI.addVisualizer(new GDXROS1VideoVisualizer("ZED Left Color", RosTools.ZED2_LEFT_EYE_VIDEO));
-        globalVisualizersUI.addVisualizer(new GDXROS1VideoVisualizer("ZED Right Color", RosTools.ZED2_RIGHT_EYE_VIDEO));
-
-        globalVisualizersUI.addVisualizer(new GDXROS1PointCloudVisualizer("Head Ouster", RosTools.OUSTER_POINT_CLOUD));
-        globalVisualizersUI.addVisualizer(new GDXROS2PointCloudVisualizer("MultiSense lidar scan", ros2Node, ROS2Tools.MULTISENSE_LIDAR_SCAN));
-
-        globalVisualizersUI.addVisualizer(new GDXROS1OdometryVisualizer("SLAM Poses", RosTools.SLAM_POSE));
-        globalVisualizersUI.addVisualizer(new GDXROS1OdometryVisualizer("Internal Sensor Pose", "/atlas/sensors/chest_l515/pose"));
-
-        globalVisualizersUI.addVisualizer(new GDXROS1PointCloudVisualizer("Semantic Target Cloud", RosTools.SEMANTIC_TARGET_CLOUD));
-        globalVisualizersUI.addVisualizer(new GDXROS1VideoVisualizer("Semantic Mask", RosTools.SEMANTIC_MASK));
-        globalVisualizersUI.addVisualizer(new GDXROS1OdometryVisualizer("Semantic Target Pose", RosTools.SEMANTIC_TARGET_POSE));
-
-//        simulatedDepthSensor = createSimulatedDepthSensor(ros1Node);
-//        simulatedDepthSensor.setSensorFrameToWorldTransform(depthSensorTransform);
-//        simulatedDepthSensor.setRenderPointCloudDirectly(true);
-//        simulatedDepthSensor.setDebugCoordinateFrame(true);
-
-        environmentBuilder = new GDXEnvironmentBuilder(baseUI.get3DSceneManager());
-
-        baseUI.getImGuiPanelManager().addPanel(globalVisualizersUI);
-        baseUI.getImGuiPanelManager().addPanel(mapsenseRegionsVisualizer.getLoggingPanel());
-//        baseUI.getImGuiDockingSetup().addWindow(simulatedDepthSensor.getWindowName(), simulatedDepthSensor::renderImGuiWindow);
-        baseUI.getImGuiPanelManager().addPanel(mapsenseConfigurationUI.getWindowName(), mapsenseConfigurationUI::render);
-        baseUI.getImGuiPanelManager().addPanel(environmentBuilder.getPanelName(), environmentBuilder::renderImGuiWidgets);
-
-//        steppingL515Simulator = GDXSimulatedSensorFactory.createChestL515ForMapSense(syncedRobot, ros1Helper);
-
-//        l515TransformTuner = new GDXTransformTuner(robotModel.getSensorInformation().getSteppingCameraTransform());
-//        baseUI.getImGuiPanelManager().addPanel("L515 Transform Tuner", l515TransformTuner::renderImGuiWidgets);
-
-        baseUI.launchGDXApplication(new Lwjgl3ApplicationAdapter()
-        {
-            @Override
-            public void create()
-            {
-                baseUI.create();
-
-                baseUI.get3DSceneManager().addRenderableProvider(globalVisualizersUI, GDXSceneLevel.VIRTUAL);
-
-//                simulatedDepthSensor.create();
-//                baseUI.getSceneManager().addRenderableProvider(simulatedDepthSensor, GDXSceneLevel.VIRTUAL);
-
-                environmentBuilder.create(baseUI);
-                baseUI.get3DSceneManager().addRenderableProvider(environmentBuilder::getRealRenderables, GDXSceneLevel.REAL_ENVIRONMENT);
-                baseUI.get3DSceneManager().addRenderableProvider(environmentBuilder::getVirtualRenderables, GDXSceneLevel.VIRTUAL);
-                environmentBuilder.loadEnvironment("DemoPullDoor.json");
-
-                globalVisualizersUI.create();
-//                l515Model = new GDXL515SensorObject();
-//                environmentBuilderUI.getModelInput().addInstance(l515Model);
-
-                ros1Node.execute();
-            }
-
-            @Override
-            public void render()
-            {
-//                gdxSensorTransform.set(l515Model.getRealisticModelInstance().transform);
-//                GDXTools.toEuclid(gdxSensorTransform, depthSensorTransform);
-//                simulatedDepthSensor.render(baseUI.getSceneManager());
-                globalVisualizersUI.update();
-
-                baseUI.renderBeforeOnScreenUI();
-                baseUI.renderEnd();
-            }
-
-            @Override
-            public void dispose()
-            {
-//                simulatedDepthSensor.dispose();
-                environmentBuilder.destroy();
-                globalVisualizersUI.destroy();
-                baseUI.dispose();
-                ros2Node.destroy();
-                ros1Node.shutdown();
-            }
-        });
-    }
-
-    public void regionsCallback(PlanarRegionsListMessage regions)
-    {
-        this.regionsUpdate = PlanarRegionMessageConverter.convertToPlanarRegionsList(regions);
-    }
-
-    public void setupPlanarRegionSLAM(ROS2Node ros2Node)
-    {
-        new IHMCROS2Callback<>(ros2Node, ROS2Tools.MAPSENSE_REGIONS, this::regionsCallback);
-        new PeriodicPlanarRegionPublisher(ros2Node, ROS2Tools.REALSENSE_SLAM_REGIONS, 0.001f, () -> realsensePlanarRegionSLAM.update(regionsUpdate)).start();
-    }
-
-    private GDXHighLevelDepthSensorSimulator createSimulatedDepthSensor(RosNodeInterface ros1Node)
-    {
-        double publishRateHz = 5.0;
-        double verticalFOV = 55.0;
-        int imageWidth = 640;
-        int imageHeight = 480;
-        if (LOW_RESOLUTION_SENSORS)
-        {
-            imageWidth /= 2;
-            imageHeight /= 2;
-        }
-        double minRange = 0.105;
-        double maxRange = 5.0;
-        ROS2NodeInterface ros2Node = null;
-        ROS2Topic<?> ros2Topic = null;
-        ReferenceFrame sensorFrame = null;
-        ROS2SyncedRobotModel syncedRobot = null;
-        return new GDXHighLevelDepthSensorSimulator("L515",
-                                                    ros1Node,
-                                                    RosTools.MAPSENSE_DEPTH_IMAGE,
-                                                    RosTools.MAPSENSE_DEPTH_CAMERA_INFO,
-                                                    RosTools.L515_VIDEO,
-                                                    RosTools.L515_COLOR_CAMERA_INFO,
-                                                    ros2Node,
-                                                    ros2Topic,
-                                                    null,
-                                                    sensorFrame,
-                                                    syncedRobot::getTimestamp,
-                                                    verticalFOV,
-                                                    imageWidth,
-                                                    imageHeight,
-                                                    minRange,
-                                                    maxRange,
-                                                    publishRateHz,
-                                                    false);
-    }
-
-    public static void main(String[] args) throws URISyntaxException
-    {
-        new GDXPerceptionVisualizerUI();
-    }
->>>>>>> 728181d0
+
+
 }
