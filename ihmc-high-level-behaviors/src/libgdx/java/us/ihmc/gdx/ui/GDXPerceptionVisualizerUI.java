--- conflicted
+++ resolved
@@ -34,164 +34,6 @@
 
 public class GDXPerceptionVisualizerUI
 {
-<<<<<<< HEAD
-   private final PlanarRegionSLAMMapper realsensePlanarRegionSLAM = new PlanarRegionSLAMMapper();
-   private PlanarRegionsList regionsUpdate = new PlanarRegionsList();
-   //    private final GDXHighLevelDepthSensorSimulator simulatedDepthSensor;
-
-   private final GDXImGuiBasedUI baseUI;
-   private final ImGuiMapSenseConfigurationPanel mapsenseConfigurationUI;
-   private final ImGuiTargetPlacementPanel targetPlacementPanel;
-   private final ImGuiGDXGlobalVisualizersPanel globalVisualizersUI;
-   private final GDXEnvironmentBuilderPanel environmentBuilderUI;
-
-   private final RigidBodyTransform depthSensorTransform = new RigidBodyTransform();
-   private final Matrix4 gdxSensorTransform = new Matrix4();
-
-   private final boolean LOW_RESOLUTION_SENSORS = true;
-   private GDXL515SensorObject l515Model;
-
-   public GDXPerceptionVisualizerUI()
-   {
-      ROS2Node ros2Node = ROS2Tools.createROS2Node(DomainFactory.PubSubImplementation.FAST_RTPS, ROS2Tools.REA_NODE_NAME);
-      RosMainNode ros1Node = new RosMainNode(NetworkParameters.getROSURI(), "PerceptionVisualizer");
-
-      baseUI = new GDXImGuiBasedUI(getClass(), "ihmc-open-robotics-software", "ihmc-high-level-behaviors/src/libgdx/resources", "Perception Visualizer");
-      mapsenseConfigurationUI = new ImGuiMapSenseConfigurationPanel(ros1Node, ros2Node);
-      targetPlacementPanel = new ImGuiTargetPlacementPanel(ros1Node, ros2Node);
-
-      globalVisualizersUI = new ImGuiGDXGlobalVisualizersPanel();
-      GDXROS1PlanarRegionsVisualizer mapsenseRegionsVisualizer = new GDXROS1PlanarRegionsVisualizer("MapSense Planar Regions",
-                                                                                                    ros2Node,
-                                                                                                    RosTools.MAPSENSE_REGIONS);
-      globalVisualizersUI.addVisualizer(mapsenseRegionsVisualizer);
-      globalVisualizersUI.addVisualizer(new GDXROS1PointCloudVisualizer("Head Ouster", RosTools.OUSTER_POINT_CLOUD));
-      globalVisualizersUI.addVisualizer(new GDXROS1VideoVisualizer("L515 Color Video", RosTools.L515_VIDEO));
-      globalVisualizersUI.addVisualizer(new GDXROS1VideoVisualizer("L515 Depth Video", RosTools.L515_DEPTH));
-      globalVisualizersUI.addVisualizer(new GDXROS1VideoVisualizer("L515 Compressed Video", RosTools.L515_COMPRESSED_VIDEO));
-      globalVisualizersUI.addVisualizer(new GDXROS2PointCloudVisualizer("MultiSense lidar scan", ros2Node, ROS2Tools.MULTISENSE_LIDAR_SCAN));
-      globalVisualizersUI.addVisualizer(new GDXROS2PlanarRegionsVisualizer("Lidar REA planar regions", ros2Node, ROS2Tools.LIDAR_REA_REGIONS));
-      globalVisualizersUI.addVisualizer(new GDXROS1OdometryVisualizer("SLAM Poses", RosTools.SLAM_POSE));
-      globalVisualizersUI.addVisualizer(new GDXROS1OdometryVisualizer("Internal Sensor Pose", "/atlas/sensors/chest_l515/pose"));
-
-      environmentBuilderUI = new GDXEnvironmentBuilderPanel();
-
-      //        simulatedDepthSensor = createSimulatedDepthSensor(ros1Node);
-      //        simulatedDepthSensor.setSensorFrameToWorldTransform(depthSensorTransform);
-      //        simulatedDepthSensor.setRenderPointCloudDirectly(true);
-      //        simulatedDepthSensor.setDebugCoordinateFrame(true);
-
-      baseUI.getImGuiPanelManager().addPanel(globalVisualizersUI);
-      baseUI.getImGuiPanelManager().addPanel(mapsenseRegionsVisualizer.getLoggingPanel());
-      //        baseUI.getImGuiDockingSetup().addWindow(simulatedDepthSensor.getWindowName(), simulatedDepthSensor::renderImGuiWindow);
-      baseUI.getImGuiPanelManager().addPanel(mapsenseConfigurationUI.getWindowName(), mapsenseConfigurationUI::render);
-      baseUI.getImGuiPanelManager().addPanel(targetPlacementPanel.getWindowName(), targetPlacementPanel::render);
-      baseUI.getImGuiPanelManager().addPanel(environmentBuilderUI.getWindowName(), environmentBuilderUI::renderImGuiWindow);
-
-      baseUI.launchGDXApplication(new Lwjgl3ApplicationAdapter()
-      {
-         @Override
-         public void create()
-         {
-            baseUI.create();
-
-            baseUI.get3DSceneManager().addRenderableProvider(globalVisualizersUI, GDXSceneLevel.VIRTUAL);
-
-            //                simulatedDepthSensor.create();
-            //                baseUI.getSceneManager().addRenderableProvider(simulatedDepthSensor, GDXSceneLevel.VIRTUAL);
-
-            globalVisualizersUI.create();
-            environmentBuilderUI.create(baseUI);
-            //                l515Model = new GDXL515SensorObject();
-            //                environmentBuilderUI.getModelInput().addInstance(l515Model);
-            baseUI.get3DSceneManager().addRenderableProvider(environmentBuilderUI);
-
-            ros1Node.execute();
-         }
-
-         @Override
-         public void render()
-         {
-            //                gdxSensorTransform.set(l515Model.getRealisticModelInstance().transform);
-            //                GDXTools.toEuclid(gdxSensorTransform, depthSensorTransform);
-            //                simulatedDepthSensor.render(baseUI.getSceneManager());
-            globalVisualizersUI.update();
-
-            baseUI.renderBeforeOnScreenUI();
-            baseUI.renderEnd();
-         }
-
-         @Override
-         public void dispose()
-         {
-            //                simulatedDepthSensor.dispose();
-            globalVisualizersUI.destroy();
-            baseUI.dispose();
-            ros2Node.destroy();
-            ros1Node.shutdown();
-         }
-      });
-   }
-
-   public void regionsCallback(PlanarRegionsListMessage regions)
-   {
-      this.regionsUpdate = PlanarRegionMessageConverter.convertToPlanarRegionsList(regions);
-   }
-
-   public void setupPlanarRegionSLAM(ROS2Node ros2Node)
-   {
-      new IHMCROS2Callback<>(ros2Node, ROS2Tools.MAPSENSE_REGIONS, this::regionsCallback);
-      new PeriodicPlanarRegionPublisher(ros2Node, ROS2Tools.REALSENSE_SLAM_REGIONS, 0.001f, () -> realsensePlanarRegionSLAM.update(regionsUpdate)).start();
-   }
-
-   private GDXHighLevelDepthSensorSimulator createSimulatedDepthSensor(RosNodeInterface ros1Node)
-   {
-      double publishRateHz = 5.0;
-      double verticalFOV = 55.0;
-      int imageWidth = 640;
-      int imageHeight = 480;
-      double fx = 500.0;
-      double fy = 500.0;
-      if (LOW_RESOLUTION_SENSORS)
-      {
-         imageWidth /= 2;
-         imageHeight /= 2;
-         fx /= 2;
-         fy /= 2;
-      }
-      double minRange = 0.105;
-      double maxRange = 5.0;
-      CameraPinholeBrown depthCameraIntrinsics = new CameraPinholeBrown(fx, fy, 0, imageWidth / 2.0, imageHeight / 2.0, imageWidth, imageHeight);
-      ROS2NodeInterface ros2Node = null;
-      ROS2Topic<?> ros2Topic = null;
-      ReferenceFrame sensorFrame = null;
-      ROS2SyncedRobotModel syncedRobot = null;
-      return new GDXHighLevelDepthSensorSimulator("L515",
-                                                  ros1Node,
-                                                  RosTools.MAPSENSE_DEPTH_IMAGE,
-                                                  RosTools.MAPSENSE_DEPTH_CAMERA_INFO,
-                                                  depthCameraIntrinsics,
-                                                  RosTools.L515_VIDEO,
-                                                  RosTools.L515_COLOR_CAMERA_INFO,
-                                                  ros2Node,
-                                                  ros2Topic,
-                                                  null,
-                                                  sensorFrame,
-                                                  syncedRobot::getTimestamp,
-                                                  verticalFOV,
-                                                  imageWidth,
-                                                  imageHeight,
-                                                  minRange,
-                                                  maxRange,
-                                                  publishRateHz,
-                                                  false);
-   }
-
-   public static void main(String[] args) throws URISyntaxException
-   {
-      new GDXPerceptionVisualizerUI();
-   }
-=======
     private final PlanarRegionSLAMMapper realsensePlanarRegionSLAM = new PlanarRegionSLAMMapper();
     private PlanarRegionsList regionsUpdate = new PlanarRegionsList();
 //    private final GDXHighLevelDepthSensorSimulator simulatedDepthSensor;
@@ -356,5 +198,4 @@
     {
         new GDXPerceptionVisualizerUI();
     }
->>>>>>> 86f0281c
 }
