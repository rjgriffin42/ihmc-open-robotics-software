--- conflicted
+++ resolved
@@ -143,17 +143,10 @@
                   float y = decompressionOutputDirectBuffer.getInt() * 0.003f;
                   float z = decompressionOutputDirectBuffer.getInt() * 0.003f;
                   color.set(decompressionOutputDirectBuffer.getInt());
-<<<<<<< HEAD
-//                  float r = 1.0f;
-//                  float g = 1.0f;
-//                  float b = 1.0f;
-//                  float a = 1.0f;
-=======
                   // float r = 1.0f;
                   // float g = 1.0f;
                   // float b = 1.0f;
                   // float a = 1.0f;
->>>>>>> f9ebb63f
                   xyzRGBASizeFloatBuffer.put(x);
                   xyzRGBASizeFloatBuffer.put(y);
                   xyzRGBASizeFloatBuffer.put(z);
@@ -198,16 +191,6 @@
             {
                StereoPointCloudCompression.decompressPointCloud(latestStereoVisionMessage, (x, y, z) ->
                {
-<<<<<<< HEAD
-                  xyzRGBASizeFloatBuffer.put((float) x);
-                  xyzRGBASizeFloatBuffer.put((float) y);
-                  xyzRGBASizeFloatBuffer.put((float) z);
-                  xyzRGBASizeFloatBuffer.put(color.r);
-                  xyzRGBASizeFloatBuffer.put(color.g);
-                  xyzRGBASizeFloatBuffer.put(color.b);
-                  xyzRGBASizeFloatBuffer.put(color.a);
-                  xyzRGBASizeFloatBuffer.put(size);
-=======
                   try
                   {
                      xyzRGBASizeFloatBuffer.put((float) x);
@@ -223,7 +206,6 @@
                   {
                      e.printStackTrace();
                   }
->>>>>>> f9ebb63f
                });
 
                return latestStereoVisionMessage.getNumberOfPoints();
