--- conflicted
+++ resolved
@@ -20,7 +20,6 @@
 
 import java.awt.image.BufferedImage;
 import java.awt.image.DataBufferByte;
-import java.io.IOException;
 import java.nio.Buffer;
 import java.nio.ByteBuffer;
 
@@ -160,6 +159,8 @@
    {
       boolean is16BitDepth = image.getEncoding().equals("16UC1");
       boolean is8BitRGB = image.getEncoding().equals("rgb8");
+      boolean isBGR8 = image.getEncoding().equals("bgr8");
+
       if (is8BitRGB)
       {
          ChannelBuffer data = image.getData();
@@ -177,7 +178,24 @@
                pixmap.drawPixel(x, y, rgb8888);
             }
          }
-         texture.draw(pixmap, 0, 0);
+      }
+      else if (isBGR8)
+      {
+         ChannelBuffer data = image.getData();
+         int zeroedIndex = 0;
+         for (int y = 0; y < image.getHeight(); y++)
+         {
+            for (int x = 0; x < image.getWidth(); x++)
+            {
+               int b = Byte.toUnsignedInt(data.getByte(zeroedIndex + 0));
+               int g = Byte.toUnsignedInt(data.getByte(zeroedIndex + 1));
+               int r = Byte.toUnsignedInt(data.getByte(zeroedIndex + 2));
+               int a = 255;
+               zeroedIndex += 3;
+               int rgb8888 = (r << 24) | (g << 16) | (b << 8) | a;
+               pixmap.drawPixel(x, y, rgb8888);
+            }
+         }
       }
       else if (is16BitDepth)
       {
@@ -207,9 +225,9 @@
             }
          }
       }
-   }
-
-<<<<<<< HEAD
+      texture.draw(pixmap, 0, 0);
+   }
+
    private void decompressAndDecodeTheOldWay(CompressedImage compressedImage)
    {
       boolean is16BitDepth = compressedImage.getFormat().contains("16UC1"); // TODO: Support depth image
@@ -232,47 +250,6 @@
                int color = bufferedImage.getRGB(x, y);
                zeroedIndex += 3;
                pixmap.drawPixel(x, y, (color << 8) | 255);
-=======
-            boolean is16BitDepth = image.getEncoding().equals("16UC1");
-            boolean is8BitRGB = image.getEncoding().equals("rgb8");
-            boolean isBGR8 = image.getEncoding().equals("bgr8");
-
-            if (is8BitRGB)
-            {
-               ChannelBuffer data = image.getData();
-               int zeroedIndex = 0;
-               for (int y = 0; y < image.getHeight(); y++)
-               {
-                  for (int x = 0; x < image.getWidth(); x++)
-                  {
-                     int r = Byte.toUnsignedInt(data.getByte(zeroedIndex + 0));
-                     int g = Byte.toUnsignedInt(data.getByte(zeroedIndex + 1));
-                     int b = Byte.toUnsignedInt(data.getByte(zeroedIndex + 2));
-                     int a = 255;
-                     zeroedIndex += 3;
-                     int rgb8888 = (r << 24) | (g << 16) | (b << 8) | a;
-                     pixmap.drawPixel(x, y, rgb8888);
-                  }
-               }
-            }
-            else if (isBGR8)
-            {
-               ChannelBuffer data = image.getData();
-               int zeroedIndex = 0;
-               for (int y = 0; y < image.getHeight(); y++)
-               {
-                  for (int x = 0; x < image.getWidth(); x++)
-                  {
-                     int b = Byte.toUnsignedInt(data.getByte(zeroedIndex + 0));
-                     int g = Byte.toUnsignedInt(data.getByte(zeroedIndex + 1));
-                     int r = Byte.toUnsignedInt(data.getByte(zeroedIndex + 2));
-                     int a = 255;
-                     zeroedIndex += 3;
-                     int rgb8888 = (r << 24) | (g << 16) | (b << 8) | a;
-                     pixmap.drawPixel(x, y, rgb8888);
-                  }
-               }
->>>>>>> 4485a9dc
             }
          }
       }
@@ -282,41 +259,12 @@
          {
             for (int x = 0; x < width; x++)
             {
-<<<<<<< HEAD
                int i = (y * width + x) * 3;
                int b = Byte.toUnsignedInt(data[i + 0]);
                int g = Byte.toUnsignedInt(data[i + 1]);
                int r = Byte.toUnsignedInt(data[i + 2]);
                int a = 255;
                int rgb8888 = (r << 24) | (g << 16) | (b << 8) | a;
-               pixmap.drawPixel(x, y, rgb8888);
-=======
-               ChannelBuffer data = image.getData();
-               byte[] array = data.array();
-               int dataIndex = data.arrayOffset();
-               for (int y = 0; y < image.getHeight(); y++)
-               {
-                  for (int x = 0; x < image.getWidth(); x++)
-                  {
-                     int bigByte = array[dataIndex];
-                     dataIndex++;
-                     int smallByte = array[dataIndex];
-                     dataIndex++;
-
-                     float value = (float) (bigByte & 0xFF | smallByte << 8);
-
-                     if (highestValueSeen < 0 || value > highestValueSeen)
-                        highestValueSeen = value;
-                     if (lowestValueSeen < 0 || value < lowestValueSeen)
-                        lowestValueSeen = value;
-
-                     float colorRange = highestValueSeen - lowestValueSeen;
-                     float grayscale = (value - lowestValueSeen) / colorRange;
-
-                     pixmap.drawPixel(x, y, Color.rgba8888(grayscale, grayscale, grayscale, 1.0f));
-                  }
-               }
->>>>>>> 4485a9dc
             }
             texture.draw(pixmap, 0, 0);
          }
