--- conflicted
+++ resolved
@@ -17,16 +17,12 @@
 {
    private GDXGraphics3DNode robotRootNode;
    private GraphicsRobot graphicsRobot;
-<<<<<<< HEAD
-   protected Activator robotLoadedActivator = new Activator();
-=======
    private Activator robotLoadedActivator = new Activator();
 
    public GDXRobotModelGraphic(String title)
    {
       super(title);
    }
->>>>>>> f1a5b7cf
 
    public void loadRobotModelAndGraphics(RobotDescription robotDescription, RigidBodyBasics rootBody)
    {
@@ -46,15 +42,6 @@
       GDXGraphics3DNode node = new GDXGraphics3DNode(graphics3DNode);
       parentNode.addChild(node);
       graphics3DNode.getChildrenNodes().forEach(child -> addNodesRecursively(child, node));
-   }
-
-   public void update()
-   {
-      if (robotLoadedActivator.poll())
-      {
-         graphicsRobot.update();
-         robotRootNode.update();
-      }
    }
 
    @Override
