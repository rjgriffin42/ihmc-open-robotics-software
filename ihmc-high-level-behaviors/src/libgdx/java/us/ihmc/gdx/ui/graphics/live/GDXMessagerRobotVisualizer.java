--- conflicted
+++ resolved
@@ -20,10 +20,7 @@
                                      Messager messager,
                                      MessagerAPIFactory.Topic<RobotConfigurationData> topic)
    {
-<<<<<<< HEAD
-=======
       super(robotModel.getSimpleRobotName() + " Robot Visualizer (Messager)");
->>>>>>> 57e230a8
       loadRobotModelAndGraphics(robotModel.getRobotDescription(), fullRobotModel.getElevator());
       syncedRobot = new MessagerSyncedRobotModel(messager, topic, fullRobotModel, robotModel.getSensorInformation());
       scheduler = new ExceptionHandlingThreadScheduler(getClass().getSimpleName(), DefaultExceptionHandler.MESSAGE_AND_STACKTRACE, 1, true);
