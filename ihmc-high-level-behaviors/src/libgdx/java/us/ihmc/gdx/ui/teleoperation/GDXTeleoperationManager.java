--- conflicted
+++ resolved
@@ -72,7 +72,6 @@
    private final GDXFootstepPlanning footstepPlanning;
    private final GDXBallAndArrowPosePlacement ballAndArrowMidFeetPosePlacement = new GDXBallAndArrowPosePlacement();
    private final GDXManualFootstepPlacement manualFootstepPlacement = new GDXManualFootstepPlacement();
-   private final GDXWalkPathControlRing walkPathControlRing = new GDXWalkPathControlRing();
    private final GDXInteractableFootstepPlan interactableFootstepPlan = new GDXInteractableFootstepPlan();
    private final GDXPelvisHeightSlider pelvisHeightSlider;
    private final GDXChestOrientationSlider chestPitchSlider;
@@ -85,14 +84,14 @@
    private final ImBoolean showSelfCollisionMeshes = new ImBoolean();
    private final ImBoolean showEnvironmentCollisionMeshes = new ImBoolean();
    private final ImBoolean interactablesEnabled = new ImBoolean(false);
-   private GDXLiveRobotPartInteractable pelvisInteractable;
+
    private final SideDependentList<GDXFootInteractable> footInteractables = new SideDependentList<>();
    private final SideDependentList<GDXHandInteractable> handInteractables = new SideDependentList<>();
    private final SideDependentList<double[]> armHomes = new SideDependentList<>();
    private final SideDependentList<double[]> doorAvoidanceArms = new SideDependentList<>();
    private final ImString tempImGuiText = new ImString(1000);
-//   private GDXLiveRobotPartInteractable pelvisInteractable;
-//   private final GDXWalkPathControlRing walkPathControlRing = new GDXWalkPathControlRing();
+   private GDXLiveRobotPartInteractable pelvisInteractable;
+   private final GDXWalkPathControlRing walkPathControlRing = new GDXWalkPathControlRing();
    private final boolean interactableExists;
    private final ImBoolean joystickOn = new ImBoolean(false);
 
@@ -195,14 +194,7 @@
       baseUI.getPrimary3DPanel().addImGui3DViewInputProcessor(manualFootstepPlacement::processImGui3DViewInput);
       baseUI.getPrimary3DPanel().addImGui3DViewPickCalculator(manualFootstepPlacement::calculate3DViewPick);
 
-            walkPathControlRing.create(baseUI,
-                                 baseUI.getPrimary3DPanel(),
-                                 robotModel,
-                                 syncedRobot,
-                                 teleoperationParameters,
-                                 communicationHelper,
-                                 ros2Helper,
-                                 footstepPlanning.getFootstepPlannerParameters());
+      walkPathControlRing.create(baseUI.getPrimary3DPanel(), robotModel, syncedRobot, teleoperationParameters);
 
       if (interactableExists)
       {
@@ -289,16 +281,9 @@
       handManager.create(baseUI, communicationHelper);
 
       baseUI.getPrimaryScene().addRenderableProvider(this::getVirtualRenderables, GDXSceneLevel.VIRTUAL);
-
-//      continuousStepping.create(baseUI,ros2Helper, robotModel, teleoperationParameters, syncedRobot, communicationHelper, walkPathControlRing);
    }
 
    public void update()
-   {
-      update(false, false);
-   }
-
-   public void update(boolean nativesLoaded, boolean nativesNewlyLoaded)
    {
       syncedRobot.update();
       desiredRobot.update();
@@ -394,15 +379,6 @@
             }
          }
       }
-<<<<<<< HEAD
-      boolean ctrlHeld = imgui.internal.ImGui.getIO().getKeyCtrl();
-      boolean isPPressed = input.isWindowHovered() && ImGui.isKeyDown('P');
-      if (ctrlHeld && isPPressed)
-      {
-         teleportCameraToRobotPelvis();
-      }
-=======
->>>>>>> ad7616ac
    }
 
    public void renderImGuiWidgets()
@@ -654,16 +630,6 @@
    {
       return selfCollisionModel;
    }
-<<<<<<< HEAD
-   
-   public void teleportCameraToRobotPelvis()
-   {
-      RigidBodyTransform robotTransform = syncedRobot.getReferenceFrames().getPelvisFrame().getTransformToWorldFrame();
-      GDXFocusBasedCamera camera = baseUI.getPrimary3DPanel().getCamera3D();
-      camera.setFocusPointPose(robotTransform);
-   }
-=======
->>>>>>> ad7616ac
 
    public GDXHandConfigurationManager getHandManager()
    {
