package us.ihmc.gdx.ui.teleoperation;

import com.badlogic.gdx.graphics.Color;
import com.badlogic.gdx.graphics.g3d.Renderable;
import com.badlogic.gdx.utils.Array;
import com.badlogic.gdx.utils.Pool;
import controller_msgs.msg.dds.FootstepDataListMessage;
import imgui.ImGui;
import imgui.flag.ImGuiInputTextFlags;
import imgui.type.ImBoolean;
import imgui.type.ImString;
import us.ihmc.avatar.drcRobot.DRCRobotModel;
import us.ihmc.avatar.drcRobot.ROS2SyncedRobotModel;
import us.ihmc.avatar.ros2.ROS2ControllerHelper;
import us.ihmc.behaviors.tools.CommunicationHelper;
import us.ihmc.behaviors.tools.footstepPlanner.MinimalFootstep;
import us.ihmc.behaviors.tools.yo.YoVariableClientHelper;
import us.ihmc.commons.FormattingTools;
import us.ihmc.euclid.transform.RigidBodyTransform;
import us.ihmc.footstepPlanning.graphSearch.parameters.FootstepPlannerParameterKeys;
import us.ihmc.gdx.GDXFocusBasedCamera;
import us.ihmc.gdx.imgui.ImGuiPanel;
import us.ihmc.gdx.imgui.ImGuiTools;
import us.ihmc.gdx.imgui.ImGuiUniqueLabelMap;
import us.ihmc.gdx.input.ImGui3DViewInput;
import us.ihmc.gdx.sceneManager.GDXSceneLevel;
import us.ihmc.gdx.ui.GDX3DPanelToolbarButton;
import us.ihmc.gdx.ui.GDXImGuiBasedUI;
import us.ihmc.gdx.ui.ImGuiStoredPropertySetDoubleSlider;
import us.ihmc.gdx.ui.ImGuiStoredPropertySetTuner;
import us.ihmc.gdx.ui.affordances.*;
import us.ihmc.gdx.ui.collidables.GDXRobotCollisionModel;
import us.ihmc.gdx.ui.footstepPlanner.GDXFootstepPlanning;
import us.ihmc.gdx.ui.graphics.GDXFootstepPlanGraphic;
import us.ihmc.gdx.ui.interactable.GDXChestOrientationSlider;
import us.ihmc.gdx.ui.interactable.GDXPelvisHeightSlider;
import us.ihmc.gdx.ui.missionControl.processes.RestartableJavaProcess;
import us.ihmc.gdx.ui.visualizers.ImGuiGDXVisualizer;
import us.ihmc.gdx.ui.vr.GDXVRInputMode;
import us.ihmc.gdx.ui.vr.GDXWholeBodyIKStreaming;
import us.ihmc.gdx.ui.yo.GDXContinuousStepping;
import us.ihmc.gdx.vr.GDXVRContext;
import us.ihmc.graphicsDescription.appearance.YoAppearance;
import us.ihmc.humanoidRobotics.communication.packets.HumanoidMessageTools;
import us.ihmc.robotModels.FullHumanoidRobotModel;
import us.ihmc.robotics.geometry.YawPitchRollAxis;
import us.ihmc.robotics.partNames.ArmJointName;
import us.ihmc.robotics.physics.RobotCollisionModel;
import us.ihmc.robotics.robotSide.RobotSide;
import us.ihmc.robotics.robotSide.SideDependentList;
import us.ihmc.ros2.ROS2NodeInterface;
import us.ihmc.scs2.definition.robot.RobotDefinition;
import us.ihmc.tools.gui.YoAppearanceTools;

import java.util.ArrayList;
import java.util.List;

/**
 *  Possibly extract simple controller controls to a smaller panel class, like remote safety controls or something.
 */
public class GDXTeleoperationManager extends ImGuiPanel
{
   private final ImGuiUniqueLabelMap labels = new ImGuiUniqueLabelMap(getClass());
   private GDXImGuiBasedUI baseUI;
   private final CommunicationHelper communicationHelper;
   private final ROS2ControllerHelper ros2Helper;
   private final YoVariableClientHelper yoVariableClientHelper;
   private final DRCRobotModel robotModel;
   private final ROS2SyncedRobotModel syncedRobot;
   private final ImBoolean showGraphics = new ImBoolean(true);
   private final GDXTeleoperationParameters teleoperationParameters;
   private final ImGuiStoredPropertySetTuner teleoperationParametersTuner = new ImGuiStoredPropertySetTuner("Teleoperation Parameters");
   private ImGuiStoredPropertySetDoubleSlider swingTimeSlider;
   private ImGuiStoredPropertySetDoubleSlider turnAggressivenessSlider;
   private ImGuiStoredPropertySetDoubleSlider transferTimeSlider;
   private final GDXFootstepPlanGraphic footstepsSentToControllerGraphic;
   private final GDXRobotLowLevelMessenger robotLowLevelMessenger;
   private final ImGuiStoredPropertySetTuner footstepPlanningParametersTuner = new ImGuiStoredPropertySetTuner("Footstep Planner Parameters (Teleoperation)");
   private final GDXFootstepPlanning footstepPlanning;
   private final GDXVRInputMode vrInputMode = GDXVRInputMode.ARM_MODE;
   private GDXLegControlMode legControlMode = GDXLegControlMode.MANUAL_FOOTSTEP_PLACEMENT;
   private final GDXBallAndArrowPosePlacement ballAndArrowMidFeetPosePlacement = new GDXBallAndArrowPosePlacement();
   private final GDXManualFootstepPlacement manualFootstepPlacement = new GDXManualFootstepPlacement();
   private final GDXWalkPathControlRing walkPathControlRing = new GDXWalkPathControlRing();
   private final GDXInteractableFootstepPlan interactableFootstepPlan = new GDXInteractableFootstepPlan();
   private final GDXPelvisHeightSlider pelvisHeightSlider;
   private final GDXChestOrientationSlider chestPitchSlider;
   private final GDXChestOrientationSlider chestYawSlider;
   private final GDXDesiredRobot desiredRobot;
   private final GDXHandConfigurationManager handManager = new GDXHandConfigurationManager();
   private GDXRobotCollisionModel selfCollisionModel;
   private GDXRobotCollisionModel environmentCollisionModel;
   private GDXArmManager armManager;
   private GDXWholeBodyIKStreaming wholeBodyIKStreaming;
   private final ImBoolean showSelfCollisionMeshes = new ImBoolean();
   private final ImBoolean showEnvironmentCollisionMeshes = new ImBoolean();
   private final ImBoolean interactablesEnabled = new ImBoolean(false);
   private GDXLiveRobotPartInteractable pelvisInteractable;
   private final SideDependentList<GDXFootInteractable> footInteractables = new SideDependentList<>();
   private final SideDependentList<GDXHandInteractable> handInteractables = new SideDependentList<>();
   private final ImString tempImGuiText = new ImString(1000);
   private final boolean interactablesAvailable;
   private final GDXContinuousStepping continuousStepping;
   private final ImBoolean joystickOn = new ImBoolean(false);

   public GDXTeleoperationManager(String robotRepoName,
                                  String robotSubsequentPathToResourceFolder,
                                  CommunicationHelper communicationHelper)
   {
      this(robotRepoName, robotSubsequentPathToResourceFolder, communicationHelper, null, null, null);
   }

   public GDXTeleoperationManager(String robotRepoName,
                                  String robotSubsequentPathToResourceFolder,
                                  CommunicationHelper communicationHelper,
                                  RobotCollisionModel robotSelfCollisionModel,
                                  RobotCollisionModel robotEnvironmentCollisionModel,
                                  YoVariableClientHelper yoVariableClientHelper)
   {
      super("Teleoperation");

      setRenderMethod(this::renderImGuiWidgets);
      addChild(teleoperationParametersTuner);
      addChild(footstepPlanningParametersTuner);
      this.communicationHelper = communicationHelper;
      ROS2NodeInterface ros2Node = communicationHelper.getROS2Node();
      robotModel = communicationHelper.getRobotModel();
      ros2Helper = new ROS2ControllerHelper(ros2Node, robotModel);
      this.yoVariableClientHelper = yoVariableClientHelper;

      teleoperationParameters = new GDXTeleoperationParameters(robotRepoName, robotSubsequentPathToResourceFolder, robotModel.getSimpleRobotName());
      teleoperationParameters.load();
      teleoperationParameters.save();

      syncedRobot = communicationHelper.newSyncedRobot();

      robotLowLevelMessenger = new GDXRobotLowLevelMessenger(communicationHelper, teleoperationParameters);

      desiredRobot = new GDXDesiredRobot(robotModel, syncedRobot);

      ROS2ControllerHelper slidersROS2ControllerHelper = new ROS2ControllerHelper(ros2Node, robotModel);
      pelvisHeightSlider = new GDXPelvisHeightSlider(syncedRobot, slidersROS2ControllerHelper, teleoperationParameters);
      // TODO this should update the GDX desired Robot
      chestPitchSlider = new GDXChestOrientationSlider(syncedRobot, YawPitchRollAxis.PITCH, slidersROS2ControllerHelper, teleoperationParameters);
      // TODO this should update the GDX desired robot.
      chestYawSlider = new GDXChestOrientationSlider(syncedRobot, YawPitchRollAxis.YAW, slidersROS2ControllerHelper, teleoperationParameters);

      footstepsSentToControllerGraphic = new GDXFootstepPlanGraphic(robotModel.getContactPointParameters().getControllerFootGroundContactPoints());
      communicationHelper.subscribeToControllerViaCallback(FootstepDataListMessage.class, footsteps ->
      {
         footstepsSentToControllerGraphic.generateMeshesAsync(MinimalFootstep.convertFootstepDataListMessage(footsteps, "Teleoperation Panel Controller Spy"));
      });
      footstepPlanning = new GDXFootstepPlanning(robotModel, syncedRobot);

      interactablesAvailable = robotSelfCollisionModel != null;
      if (interactablesAvailable)
      {
         selfCollisionModel = new GDXRobotCollisionModel(robotSelfCollisionModel);
         environmentCollisionModel = new GDXRobotCollisionModel(robotEnvironmentCollisionModel);
         armManager = new GDXArmManager(robotModel,
                                        syncedRobot,
                                        desiredRobot.getDesiredFullRobotModel(),
                                        ros2Helper,
                                        teleoperationParameters);
      }

      continuousStepping = new GDXContinuousStepping(robotModel);
   }

   public void create(GDXImGuiBasedUI baseUI)
   {
      create(baseUI, null);
   }

   public void create(GDXImGuiBasedUI baseUI, RestartableJavaProcess kinematicsStreamingToolboxProcess)
   {
      this.baseUI = baseUI;
      desiredRobot.create();

//      vrModeManager.create(baseUI,
//                           syncedRobot,
//                           ros2Helper,
//                           kinematicsStreamingToolboxProcess != null,
//                           teleoperationParameters,
//                           this::renderExtraWidgetsOnVRPanel);

      ballAndArrowMidFeetPosePlacement.create(Color.YELLOW);
      baseUI.getPrimary3DPanel().addImGui3DViewInputProcessor(ballAndArrowMidFeetPosePlacement::processImGui3DViewInput);
      footstepPlanningParametersTuner.create(footstepPlanning.getFootstepPlannerParameters(),
                                             FootstepPlannerParameterKeys.keys,
                                             footstepPlanning::plan);
      teleoperationParametersTuner.create(teleoperationParameters, GDXTeleoperationParameters.keys);
      swingTimeSlider = teleoperationParametersTuner.createDoubleSlider(GDXTeleoperationParameters.swingTime, 0.3, 2.5);
      transferTimeSlider = teleoperationParametersTuner.createDoubleSlider(GDXTeleoperationParameters.transferTime, 0.3, 2.5);
      turnAggressivenessSlider = teleoperationParametersTuner.createDoubleSlider(GDXTeleoperationParameters.turnAggressiveness, 0.0, 10.0);

      interactableFootstepPlan.create(baseUI, communicationHelper, syncedRobot, teleoperationParameters, footstepPlanning.getFootstepPlannerParameters());
      baseUI.getPrimary3DPanel().addImGui3DViewInputProcessor(interactableFootstepPlan::processImGui3DViewInput);
      baseUI.getPrimary3DPanel().addImGui3DViewPickCalculator(interactableFootstepPlan::calculate3DViewPick);

      manualFootstepPlacement.create(baseUI, interactableFootstepPlan);

      walkPathControlRing.create(baseUI,
                                 baseUI.getPrimary3DPanel(),
                                 robotModel,
                                 syncedRobot,
                                 teleoperationParameters,
                                 communicationHelper,
                                 ros2Helper,
                                 footstepPlanning.getFootstepPlannerParameters());

      if (interactablesAvailable)
      {
         selfCollisionModel.create(syncedRobot, YoAppearanceTools.makeTransparent(YoAppearance.DarkGreen(), 0.4));
         environmentCollisionModel.create(syncedRobot, YoAppearanceTools.makeTransparent(YoAppearance.DarkRed(), 0.4));

         // create the manager for the desired arm setpoints
         armManager.create();

         for (GDXRobotCollisionLink collisionLink : environmentCollisionModel.getCollisionLinks())
         {
            RobotDefinition robotDefinition = robotModel.getRobotDefinition();
            FullHumanoidRobotModel fullRobotModel = syncedRobot.getFullRobotModel();
            String modelFileName = GDXInteractableTools.getModelFileName(robotDefinition.getRigidBodyDefinition(collisionLink.getRigidBodyName()));

            if (collisionLink.getRigidBodyName().equals(fullRobotModel.getPelvis().getName()))
            {
               if (pelvisInteractable == null)
               {
                  pelvisInteractable = new GDXLiveRobotPartInteractable();
                  pelvisInteractable.create(collisionLink,
                                            syncedRobot.getReferenceFrames().getPelvisFrame(),
                                            modelFileName,
                                            baseUI.getPrimary3DPanel());
                  pelvisInteractable.setOnSpacePressed(() ->
                  {
                     ros2Helper.publishToController(HumanoidMessageTools.createPelvisTrajectoryMessage(teleoperationParameters.getTrajectoryTime(),
                                                                                                       pelvisInteractable.getPose()));
                  });
               }
               else
               {
                  pelvisInteractable.addAdditionalCollisionLink(collisionLink);
               }
            }
            for (RobotSide side : RobotSide.values)
            {
               if (GDXFootInteractable.collisionLinkIsFoot(side, collisionLink, fullRobotModel))
               {
                  if (!footInteractables.containsKey(side))
                  {
                     GDXFootInteractable footInteractable = new GDXFootInteractable(side, baseUI, collisionLink, robotModel, fullRobotModel);
                     footInteractable.setOnSpacePressed(() ->
                             ros2Helper.publishToController(HumanoidMessageTools.createFootTrajectoryMessage(side,
                                                                                                             teleoperationParameters.getTrajectoryTime(),
                                                                                                             footInteractable.getPose())));
                     footInteractables.put(side, footInteractable);
                  }
                  else
                  {
                     footInteractables.get(side).addAdditionalCollisionLink(collisionLink);
                  }
               }
               if (GDXHandInteractable.collisionLinkIsHand(side, collisionLink, fullRobotModel))
               {
                  if (!handInteractables.containsKey(side))
                  {
                     GDXHandInteractable handInteractable = new GDXHandInteractable(side, baseUI, collisionLink, robotModel, syncedRobot, yoVariableClientHelper);
                     handInteractables.put(side, handInteractable);
                     // TODO this should probably not handle the space event!
                     // This sends a command to the controller.
                     handInteractable.setOnSpacePressed(armManager.getSubmitDesiredArmSetpointsCallback(side));
                  }
                  else
                  {
                     handInteractables.get(side).addAdditionalCollisionLink(collisionLink);
                  }
               }
            }
         }

         if (kinematicsStreamingToolboxProcess != null)
         {
            wholeBodyIKStreaming = new GDXWholeBodyIKStreaming(syncedRobot.getRobotModel(), ros2Helper, kinematicsStreamingToolboxProcess);
            wholeBodyIKStreaming.create(baseUI.getVRManager().getContext(), handInteractables);
         }

         baseUI.getPrimary3DPanel().addImGui3DViewPickCalculator(this::calculate3DViewPick);
         baseUI.getPrimary3DPanel().addImGui3DViewInputProcessor(this::process3DViewInput);
         baseUI.getVRManager().getContext().addVRPickCalculator(this::calculateVRPick);
         baseUI.getVRManager().getContext().addVRInputProcessor(this::processVRInput);
         baseUI.getPrimary3DPanel().addImGuiOverlayAddition(this::renderTooltipsAndContextMenus);
         interactablesEnabled.set(true);
      }

      // STAND PREP
      GDX3DPanelToolbarButton standPrepButton = baseUI.getPrimary3DPanel().addToolbarButton();
      standPrepButton.loadAndSetIcon("icons/standPrep.png");
      standPrepButton.setOnPressed(robotLowLevelMessenger::sendStandRequest);
      standPrepButton.setTooltipText("Stand prep");

      handManager.create(baseUI, communicationHelper);

      baseUI.getPrimaryScene().addRenderableProvider(this::getVirtualRenderables, GDXSceneLevel.VIRTUAL);

      continuousStepping.create(baseUI,ros2Helper, robotModel, teleoperationParameters, syncedRobot, communicationHelper, walkPathControlRing);
   }

   public void update()
   {
      update(false, false);
   }

   public void update(boolean nativesLoaded, boolean nativesNewlyLoaded)
   {
      syncedRobot.update();
      desiredRobot.update();
      footstepsSentToControllerGraphic.update();

      if (ballAndArrowMidFeetPosePlacement.getPlacedNotification().poll())
      {
         footstepPlanning.getMidFeetGoalPose().set(ballAndArrowMidFeetPosePlacement.getGoalPose());
         footstepPlanning.setGoalFootPosesFromMidFeetPose();
         footstepPlanning.setStanceSideToClosestToGoal();
         // TODO: Call planAsync
         footstepPlanning.plan();

         // TODO: make footsteps from footstepPlan interactable (modifiable)
         if (footstepPlanning.isReadyToWalk()) // failed
         {
            interactableFootstepPlan.updateFromPlan(footstepPlanning.getOutput().getFootstepPlan());
         }
      }

      if (interactablesEnabled.get())
      {
         walkPathControlRing.update(interactableFootstepPlan);

         if (interactablesAvailable)
         {
            armManager.update(handInteractables);

            selfCollisionModel.update();
            environmentCollisionModel.update();

            for (RobotSide side : handInteractables.sides())
            {
               handInteractables.get(side).update();
            }
         }
      }

      if (walkPathControlRing.checkIsNwlyModified())
      {
         legControlMode = GDXLegControlMode.PATH_CONTROL_RING;
      }

      if (legControlMode != GDXLegControlMode.SINGLE_SUPPORT_FOOT_POSING)
      {
         for (RobotSide side : footInteractables.sides())
         {
            footInteractables.get(side).delete();
         }
      }

      if (legControlMode != GDXLegControlMode.PATH_CONTROL_RING)
      {
         walkPathControlRing.delete();
      }

      if (legControlMode == GDXLegControlMode.SINGLE_SUPPORT_FOOT_POSING)
      {
         interactableFootstepPlan.clear();
      }

      if (legControlMode != GDXLegControlMode.MANUAL_FOOTSTEP_PLACEMENT)
      {
         manualFootstepPlacement.exitPlacement();
      }

      manualFootstepPlacement.update();
      interactableFootstepPlan.update();
      if (interactableFootstepPlan.getFootsteps().size() > 0)
      {
         footstepPlanning.setReadyToWalk(false);
         footstepsSentToControllerGraphic.clear();
      }

//      vrModeManager.update(nativesLoaded, nativesNewlyLoaded);
      if (wholeBodyIKStreaming != null)
      {
         boolean isIKStreamingMode = armManager.getArmControlMode() == GDXArmControlMode.STREAMING;
         wholeBodyIKStreaming.update(isIKStreamingMode);
         if (isIKStreamingMode && armManager.getArmControlModeChanged() && !wholeBodyIKStreaming.getKinematicsStreamingToolboxProcess().isStarted())
         {
            wholeBodyIKStreaming.getKinematicsStreamingToolboxProcess().start();
         }
      }
      continuousStepping.update(true);
   }

   private void calculateVRPick(GDXVRContext vrContext)
   {
      if (interactablesEnabled.get())
      {
         if (interactablesAvailable)
         {
            environmentCollisionModel.calculateVRPick(vrContext);
         }
      }
   }

   private void processVRInput(GDXVRContext vrContext)
   {
      pelvisInteractable.processVRInput(vrContext);
      for (RobotSide side : footInteractables.sides())
      {
         footInteractables.get(side).processVRInput(vrContext);
      }
      for (RobotSide side : handInteractables.sides())
      {
         handInteractables.get(side).processVRInput(vrContext);
      }

      if (vrInputMode == GDXVRInputMode.ARM_MODE)
      {
      }

      if (interactablesEnabled.get())
      {
         if (interactablesAvailable)
         {
            environmentCollisionModel.processVRInput(vrContext);
         }
      }
   }

   private void calculate3DViewPick(ImGui3DViewInput input)
   {
      if (interactablesEnabled.get())
      {
         walkPathControlRing.calculate3DViewPick(input);

         if (interactablesAvailable)
         {
            if (input.isWindowHovered())
               environmentCollisionModel.calculate3DViewPick(input);

            pelvisInteractable.calculate3DViewPick(input);
            for (RobotSide side : footInteractables.sides())
            {
               footInteractables.get(side).calculate3DViewPick(input);
            }
            for (RobotSide side : handInteractables.sides())
            {
               handInteractables.get(side).calculate3DViewPick(input);
            }
         }
      }

//      continuousStepping.calculate3DViewPick(input);

   }

   // This happens after update.
   private void process3DViewInput(ImGui3DViewInput input)
   {
      if (interactablesEnabled.get())
      {
         walkPathControlRing.process3DViewInput(input);

         if (interactablesAvailable)
         {
            environmentCollisionModel.process3DViewInput(input);

            pelvisInteractable.process3DViewInput(input);
            for (RobotSide side : footInteractables.sides())
            {
               footInteractables.get(side).process3DViewInput(input);
            }
            for (RobotSide side : handInteractables.sides())
            {
               handInteractables.get(side).process3DViewInput(input);
            }
         }
      }
      boolean ctrlHeld = imgui.internal.ImGui.getIO().getKeyCtrl();
      boolean isPPressed = input.isWindowHovered() && ImGui.isKeyDown('P');
      if (ctrlHeld)
      {
         if (isPPressed)

         {
            teleportCameraToRobotPelvis();
         }
      }
//      continuousStepping.processInput(input);
   }

   private void renderExtraWidgetsOnVRPanel()
   {
      renderSharedImGuiWidgets();
   }

   public void renderImGuiWidgets()
   {
      robotLowLevelMessenger.renderImGuiWidgets();
      ImGui.separator();
      if(ImGui.button(labels.get("Find My Robot")))
      {
         teleportCameraToRobotPelvis();
      }

      if (interactablesAvailable)
      {
         ImGui.checkbox("Interactables enabled", interactablesEnabled);
         ImGui.sameLine();
         if (ImGui.button(labels.get("Delete all")))
         {
            walkPathControlRing.delete();
            pelvisInteractable.delete();
            for (RobotSide side : footInteractables.sides())
               footInteractables.get(side).delete();
            for (RobotSide side : handInteractables.sides())
               handInteractables.get(side).delete();
         }
      }
      teleoperationParametersTuner.renderADoublePropertyTuner(GDXTeleoperationParameters.trajectoryTime, 0.1, 0.5, 0.0, 30.0, true, "s", "%.2f");
      ImGui.checkbox(labels.get("Show teleoperation parameter tuner"), teleoperationParametersTuner.getIsShowing());

      ImGui.separator();
      pelvisHeightSlider.renderImGuiWidgets();
      if (interactablesAvailable)
      {
         ImGui.text("Pelvis pose:");
         ImGuiTools.previousWidgetTooltip("Send with: Spacebar");
         ImGui.sameLine();
         pelvisInteractable.renderImGuiWidgets();
      }
      ImGui.separator();
      chestPitchSlider.renderImGuiWidgets();
      chestYawSlider.renderImGuiWidgets();
<<<<<<< HEAD
=======

      swingTimeSlider.render();
      transferTimeSlider.render();
      turnAggressivenessSlider.render();
      teleoperationParametersTuner.renderADoublePropertyTuner(GDXTeleoperationParameters.trajectoryTime, 0.1, 0.5, 0.0, 30.0, true, "s", "%.2f");

      ImGui.checkbox(labels.get("Show footstep planner parameter tuner"), footstepPlanningParametersTuner.getIsShowing());
      ImGui.checkbox(labels.get("Show teleoperation parameter tuner"), teleoperationParametersTuner.getIsShowing());

>>>>>>> 649f19fd
      ImGui.separator();

      ImGui.text("Leg control mode: " + legControlMode.name());
      if (ImGui.radioButton(labels.get("Manual foostep placement"), legControlMode == GDXLegControlMode.MANUAL_FOOTSTEP_PLACEMENT))
      {
         legControlMode = GDXLegControlMode.MANUAL_FOOTSTEP_PLACEMENT;
      }
      ImGui.sameLine();
      if (ImGui.radioButton(labels.get("Path control ring"), legControlMode == GDXLegControlMode.PATH_CONTROL_RING))
      {
         legControlMode = GDXLegControlMode.PATH_CONTROL_RING;
      }
      if (ImGui.radioButton(labels.get("Joystick walking"), legControlMode == GDXLegControlMode.JOYSTICK_WALKING))
      {
         legControlMode = GDXLegControlMode.JOYSTICK_WALKING;
      }
      ImGui.sameLine();
      if (ImGui.radioButton(labels.get("Single support foot posing"), legControlMode == GDXLegControlMode.SINGLE_SUPPORT_FOOT_POSING))
      {
         legControlMode = GDXLegControlMode.SINGLE_SUPPORT_FOOT_POSING;
      }

      if (manualFootstepPlacement.renderImGuiWidgets())
         legControlMode = GDXLegControlMode.MANUAL_FOOTSTEP_PLACEMENT;

      if (ballAndArrowMidFeetPosePlacement.renderPlaceGoalButton())
         legControlMode = GDXLegControlMode.PATH_CONTROL_RING;

      ImGui.text("Walk path control ring planner:");
      walkPathControlRing.renderImGuiWidgets();

      interactableFootstepPlan.renderImGuiWidgets();

      ImGui.sameLine();
      if (ImGui.button(labels.get("Delete All")))
      {
         footstepsSentToControllerGraphic.clear();
         ballAndArrowMidFeetPosePlacement.clear();
         manualFootstepPlacement.exitPlacement();
         interactableFootstepPlan.clear();
         walkPathControlRing.delete();
      }

      if (interactablesAvailable)
      {
         for (RobotSide side : footInteractables.sides())
         {
            ImGui.text(side.getPascalCaseName() + " foot:");
            ImGui.sameLine();
            if (footInteractables.get(side).renderImGuiWidgets())
            {
               legControlMode = GDXLegControlMode.SINGLE_SUPPORT_FOOT_POSING;
            }
         }
      }

      ImGui.checkbox(labels.get("Show footstep related graphics"), showGraphics);
      swingTimeSlider.render();
      transferTimeSlider.render();
      turnAggressivenessSlider.render();
      ImGui.checkbox(labels.get("Show footstep planner parameter tuner"), footstepPlanningParametersTuner.getIsShowing());

      ImGui.separator();

      handManager.renderImGuiWidgets();

//      desiredRobot.renderImGuiWidgets();
//      ImGui.sameLine();
//      if (ImGui.button(labels.get("Set Desired To Current")))
//      {
//         wholeBodyDesiredIKManager.setDesiredToCurrent();
//         desiredRobot.setDesiredToCurrent();
//      }

      if (interactablesAvailable)
      {
         armManager.renderImGuiWidgets();

         boolean handInteractablesAreDeleted = true;
         for (RobotSide side : handInteractables.sides())
         {
            ImGui.text(side.getPascalCaseName() + " hand:");
            ImGui.sameLine();
            handInteractables.get(side).renderImGuiWidgets();
            handInteractablesAreDeleted &= handInteractables.get(side).isDeleted();
         }

         desiredRobot.setActive(!handInteractablesAreDeleted);

         if (!handInteractablesAreDeleted)
         {
//            desiredRobot.setPelvisShowing(!pelvisInteractable.isDeleted());
            for (RobotSide side : handInteractables.sides())
               desiredRobot.setArmShowing(side, !handInteractables.get(side).isDeleted()
                                                && armManager.getArmControlMode() == GDXArmControlMode.JOINT_ANGLES);
//            for (RobotSide side : footInteractables.sides())
//               desiredRobot.setLegShowing(side, !footInteractables.get(side).isDeleted());
         }

         ImGui.separator();

         ImGui.text("Show collisions:");
         ImGui.sameLine();
         ImGui.checkbox("Contact", showEnvironmentCollisionMeshes);
         ImGui.sameLine();
         ImGui.checkbox("Avoidance", showSelfCollisionMeshes);
      }

      renderSharedImGuiWidgets();

      // TODO: Add transparency sliders
      // TODO: Add motion previews
   }

   private void renderSharedImGuiWidgets()
   {
      if (armManager.getArmControlMode() == GDXArmControlMode.STREAMING)
      {
         wholeBodyIKStreaming.renderImGuiWidgets();
      }
   }

   private void renderTooltipsAndContextMenus()
   {
      for (RobotSide side : handInteractables.sides())
      {
         GDXHandInteractable handInteractable = handInteractables.get(side);
         if (handInteractable.getContextMenuNotification().poll())
         {
            ImGui.openPopup(labels.get(handInteractable.getContextMenuName()));
         }

         if (ImGui.beginPopup(labels.get(handInteractable.getContextMenuName())))
         {
            ImGui.text("Real robot joint angles:");

            tempImGuiText.clear();

            tempImGuiText.set(buildJointAnglesString(side, syncedRobot.getFullRobotModel()));
            ImGui.inputTextMultiline(labels.getHidden(side.getPascalCaseName() + "RealRobotJointAngles"), tempImGuiText, 0, 60, ImGuiInputTextFlags.ReadOnly);

            ImGui.text("Desired joint angles:");
            tempImGuiText.set(buildJointAnglesString(side, desiredRobot.getDesiredFullRobotModel()));
            ImGui.inputTextMultiline(labels.getHidden(side.getPascalCaseName() + "DesiredRobotJointAngles"), tempImGuiText, 0, 60, ImGuiInputTextFlags.ReadOnly);

            if (ImGui.menuItem("Close"))
               ImGui.closeCurrentPopup();
            ImGui.endPopup();
         }
      }
   }

   private String buildJointAnglesString(RobotSide side, FullHumanoidRobotModel fullRobotModel)
   {
      StringBuilder jointAnglesString = new StringBuilder();

      ArmJointName[] armJointNames = robotModel.getJointMap().getArmJointNames();
      int i = 0;
      for (ArmJointName armJoint : armJointNames)
      {
         double q = fullRobotModel.getArmJoint(side, armJoint).getQ();
         jointAnglesString.append(FormattingTools.getFormattedDecimal3D(q));

         if (i < armJointNames.length - 1)
         {
            jointAnglesString.append(",");
         }
         if ((i - 2) % 3 == 0)
         {
            jointAnglesString.append("\n");
         }
         else
         {
            jointAnglesString.append(" ");
         }

         ++i;
      }
      return jointAnglesString.toString();
   }

   public void getVirtualRenderables(Array<Renderable> renderables, Pool<Renderable> pool)
   {
      desiredRobot.getRenderables(renderables, pool);

      if (showGraphics.get())
      {
         footstepsSentToControllerGraphic.getRenderables(renderables, pool);
         ballAndArrowMidFeetPosePlacement.getRenderables(renderables, pool);
         manualFootstepPlacement.getRenderables(renderables, pool);
         interactableFootstepPlan.getRenderables(renderables, pool);
      }

      if (interactablesEnabled.get())
      {
         if (interactablesAvailable)
         {
            if (showSelfCollisionMeshes.get())
            {
               selfCollisionModel.getRenderables(renderables, pool);
            }
            if (showEnvironmentCollisionMeshes.get())
            {
               environmentCollisionModel.getRenderables(renderables, pool);
            }

            pelvisInteractable.getVirtualRenderables(renderables, pool);
            for (RobotSide side : footInteractables.sides())
            {
               footInteractables.get(side).getVirtualRenderables(renderables, pool);
            }
            for (RobotSide side : handInteractables.sides())
            {
               handInteractables.get(side).getVirtualRenderables(renderables, pool);
            }
         }

         walkPathControlRing.getVirtualRenderables(renderables, pool);

         if (armManager.getArmControlMode() == GDXArmControlMode.STREAMING)
         {
            wholeBodyIKStreaming.getVirtualRenderables(renderables, pool);
         }
      }
   }

   public void destroy()
   {
      desiredRobot.destroy();
      walkPathControlRing.destroy();
      footstepsSentToControllerGraphic.destroy();
//      vrModeManager.destroy();
      if (wholeBodyIKStreaming != null)
         wholeBodyIKStreaming.destroy();
   }

   public List<ImGuiGDXVisualizer> getVisualizers()
   {
      List<ImGuiGDXVisualizer> visualizers = new ArrayList<>();
      visualizers.add(desiredRobot);
      desiredRobot.setActive(true);

      return visualizers;
   }

   public GDXRobotCollisionModel getSelfCollisionModel()
   {
      return selfCollisionModel;
   }

   public void teleportCameraToRobotPelvis()
   {
      RigidBodyTransform robotTransform = syncedRobot.getReferenceFrames().getPelvisFrame().getTransformToWorldFrame();
      GDXFocusBasedCamera camera = baseUI.getPrimary3DPanel().getCamera3D();
      camera.setFocusPointPose(robotTransform);
   }

   public GDXHandConfigurationManager getHandManager()
   {
      return handManager;
   }

//   public GDXVRModeManager getVRModeManager()
//   {
//      return vrModeManager;
//   }
}<|MERGE_RESOLUTION|>--- conflicted
+++ resolved
@@ -505,11 +505,6 @@
    public void renderImGuiWidgets()
    {
       robotLowLevelMessenger.renderImGuiWidgets();
-      ImGui.separator();
-      if(ImGui.button(labels.get("Find My Robot")))
-      {
-         teleportCameraToRobotPelvis();
-      }
 
       if (interactablesAvailable)
       {
@@ -540,18 +535,6 @@
       ImGui.separator();
       chestPitchSlider.renderImGuiWidgets();
       chestYawSlider.renderImGuiWidgets();
-<<<<<<< HEAD
-=======
-
-      swingTimeSlider.render();
-      transferTimeSlider.render();
-      turnAggressivenessSlider.render();
-      teleoperationParametersTuner.renderADoublePropertyTuner(GDXTeleoperationParameters.trajectoryTime, 0.1, 0.5, 0.0, 30.0, true, "s", "%.2f");
-
-      ImGui.checkbox(labels.get("Show footstep planner parameter tuner"), footstepPlanningParametersTuner.getIsShowing());
-      ImGui.checkbox(labels.get("Show teleoperation parameter tuner"), teleoperationParametersTuner.getIsShowing());
-
->>>>>>> 649f19fd
       ImGui.separator();
 
       ImGui.text("Leg control mode: " + legControlMode.name());
