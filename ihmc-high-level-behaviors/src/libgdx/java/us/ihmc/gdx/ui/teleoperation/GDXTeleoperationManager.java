package us.ihmc.gdx.ui.teleoperation;

import com.badlogic.gdx.graphics.Color;
import com.badlogic.gdx.graphics.g3d.Renderable;
import com.badlogic.gdx.utils.Array;
import com.badlogic.gdx.utils.Pool;
import controller_msgs.msg.dds.ArmTrajectoryMessage;
import controller_msgs.msg.dds.FootstepDataListMessage;
import imgui.ImGui;
import imgui.flag.ImGuiInputTextFlags;
import imgui.type.ImBoolean;
import imgui.type.ImString;
import us.ihmc.avatar.drcRobot.DRCRobotModel;
import us.ihmc.avatar.drcRobot.ROS2SyncedRobotModel;
import us.ihmc.avatar.ros2.ROS2ControllerHelper;
import us.ihmc.behaviors.tools.CommunicationHelper;
import us.ihmc.behaviors.tools.footstepPlanner.MinimalFootstep;
import us.ihmc.behaviors.tools.yo.YoVariableClientHelper;
import us.ihmc.commons.FormattingTools;
import us.ihmc.gdx.imgui.ImGuiPanel;
import us.ihmc.gdx.imgui.ImGuiUniqueLabelMap;
import us.ihmc.gdx.input.ImGui3DViewInput;
import us.ihmc.gdx.sceneManager.GDXSceneLevel;
import us.ihmc.gdx.ui.GDX3DPanelToolbarButton;
import us.ihmc.gdx.ui.GDXImGuiBasedUI;
import us.ihmc.gdx.ui.ImGuiStoredPropertySetDoubleWidget;
import us.ihmc.gdx.ui.ImGuiStoredPropertySetTuner;
import us.ihmc.gdx.ui.affordances.*;
import us.ihmc.gdx.ui.collidables.GDXRobotCollisionModel;
import us.ihmc.gdx.ui.footstepPlanner.GDXFootstepPlanning;
import us.ihmc.gdx.ui.graphics.GDXFootstepPlanGraphic;
import us.ihmc.gdx.ui.interactable.GDXChestOrientationSlider;
import us.ihmc.gdx.ui.interactable.GDXPelvisHeightSlider;
import us.ihmc.gdx.ui.visualizers.ImGuiGDXVisualizer;
import us.ihmc.graphicsDescription.appearance.YoAppearance;
import us.ihmc.humanoidRobotics.communication.packets.HumanoidMessageTools;
import us.ihmc.robotModels.FullHumanoidRobotModel;
import us.ihmc.robotics.geometry.YawPitchRollAxis;
import us.ihmc.robotics.partNames.ArmJointName;
import us.ihmc.robotics.physics.RobotCollisionModel;
import us.ihmc.robotics.robotSide.RobotSide;
import us.ihmc.robotics.robotSide.SideDependentList;
import us.ihmc.ros2.ROS2NodeInterface;
import us.ihmc.scs2.definition.robot.RobotDefinition;
import us.ihmc.tools.gui.YoAppearanceTools;

import java.util.ArrayList;
import java.util.List;

/**
 *  Possibly extract simple controller controls to a smaller panel class, like remote safety controls or something.
 */
public class GDXTeleoperationManager extends ImGuiPanel
{
   GDXImGuiBasedUI baseUI;

   private final ImGuiUniqueLabelMap labels = new ImGuiUniqueLabelMap(getClass());
   private final CommunicationHelper communicationHelper;
   private final ROS2ControllerHelper ros2Helper;
   private final YoVariableClientHelper yoVariableClientHelper;
   private final DRCRobotModel robotModel;
   private final ROS2SyncedRobotModel syncedRobot;
   private final ImBoolean showGraphics = new ImBoolean(true);
   private final GDXTeleoperationParameters teleoperationParameters;
   private final ImGuiStoredPropertySetTuner teleoperationParametersTuner = new ImGuiStoredPropertySetTuner("Teleoperation Parameters");
   private ImGuiStoredPropertySetDoubleWidget swingTimeSlider;
   private ImGuiStoredPropertySetDoubleWidget turnAggressivenessSlider;
   private ImGuiStoredPropertySetDoubleWidget transferTimeSlider;
   private final GDXFootstepPlanGraphic footstepsSentToControllerGraphic;
   private final GDXRobotLowLevelMessenger robotLowLevelMessenger;
   private final ImGuiStoredPropertySetTuner footstepPlanningParametersTuner = new ImGuiStoredPropertySetTuner("Footstep Planner Parameters (Teleoperation)");
   private final GDXFootstepPlanning footstepPlanning;
   private final GDXBallAndArrowPosePlacement ballAndArrowMidFeetPosePlacement = new GDXBallAndArrowPosePlacement();
   private final GDXManualFootstepPlacement manualFootstepPlacement = new GDXManualFootstepPlacement();
   private final GDXInteractableFootstepPlan interactableFootstepPlan = new GDXInteractableFootstepPlan();
   private final GDXPelvisHeightSlider pelvisHeightSlider;
   private final GDXChestOrientationSlider chestPitchSlider;
   private final GDXChestOrientationSlider chestYawSlider;
   private final GDXDesiredRobot desiredRobot;
   private final GDXHandConfigurationManager handManager = new GDXHandConfigurationManager();
   private GDXRobotCollisionModel selfCollisionModel;
   private GDXRobotCollisionModel environmentCollisionModel;
   private GDXWholeBodyDesiredIKManager wholeBodyDesiredIKManager;
   private final ImBoolean showSelfCollisionMeshes = new ImBoolean();
   private final ImBoolean showEnvironmentCollisionMeshes = new ImBoolean();
   private final ImBoolean interactablesEnabled = new ImBoolean(false);

   private final SideDependentList<GDXFootInteractable> footInteractables = new SideDependentList<>();
   private final SideDependentList<GDXHandInteractable> handInteractables = new SideDependentList<>();
   private final SideDependentList<double[]> armHomes = new SideDependentList<>();
   private final SideDependentList<double[]> doorAvoidanceArms = new SideDependentList<>();
   private final ImString tempImGuiText = new ImString(1000);
   private GDXLiveRobotPartInteractable pelvisInteractable;
   private final GDXWalkPathControlRing walkPathControlRing = new GDXWalkPathControlRing();
   private final boolean interactableExists;
<<<<<<< HEAD
   private ImGuiStoredPropertySetDoubleWidget trajectoryTimeSlider;
=======
   private boolean isPlacingFootstep = false;
>>>>>>> 1cc67a0d

   public GDXTeleoperationManager(String robotRepoName,
                                  String robotSubsequentPathToResourceFolder,
                                  CommunicationHelper communicationHelper)
   {
      this(robotRepoName, robotSubsequentPathToResourceFolder, communicationHelper, null, null, null);
   }

   public GDXTeleoperationManager(String robotRepoName,
                                  String robotSubsequentPathToResourceFolder,
                                  CommunicationHelper communicationHelper,
                                  RobotCollisionModel robotSelfCollisionModel,
                                  RobotCollisionModel robotEnvironmentCollisionModel,
                                  YoVariableClientHelper yoVariableClientHelper)
   {
      super("Teleoperation");

      setRenderMethod(this::renderImGuiWidgets);
      addChild(teleoperationParametersTuner);
      addChild(footstepPlanningParametersTuner);
      this.communicationHelper = communicationHelper;
      ROS2NodeInterface ros2Node = communicationHelper.getROS2Node();
      robotModel = communicationHelper.getRobotModel();
      ros2Helper = new ROS2ControllerHelper(ros2Node, robotModel);
      this.yoVariableClientHelper = yoVariableClientHelper;

      teleoperationParameters = new GDXTeleoperationParameters(robotRepoName, robotSubsequentPathToResourceFolder, robotModel.getSimpleRobotName());
      teleoperationParameters.load();
      teleoperationParameters.save();

      for (RobotSide side : RobotSide.values)
      {
         armHomes.put(side,
                      new double[] {0.5,
                                    side.negateIfRightSide(0.0),
                                    side.negateIfRightSide(-0.5),
                                    -1.0,
                                    side.negateIfRightSide(0.0),
                                    0.000,
                                    side.negateIfLeftSide(0.0)});
      }
      doorAvoidanceArms.put(RobotSide.LEFT, new double[] {-0.121, -0.124, -0.971, -1.713, -0.935, -0.873, 0.277});
      doorAvoidanceArms.put(RobotSide.RIGHT, new double[] {-0.523, -0.328, 0.586, -2.192, 0.828, 1.009, -0.281});

      syncedRobot = communicationHelper.newSyncedRobot();

      robotLowLevelMessenger = new GDXRobotLowLevelMessenger(communicationHelper, teleoperationParameters);

      desiredRobot = new GDXDesiredRobot(robotModel, syncedRobot);

      ROS2ControllerHelper slidersROS2ControllerHelper = new ROS2ControllerHelper(ros2Node, robotModel);
      pelvisHeightSlider = new GDXPelvisHeightSlider(syncedRobot, slidersROS2ControllerHelper, teleoperationParameters);
      // TODO this should update the GDX desired Robot
      chestPitchSlider = new GDXChestOrientationSlider(syncedRobot, YawPitchRollAxis.PITCH, slidersROS2ControllerHelper, teleoperationParameters);
      // TODO this should update the GDX desired robot.
      chestYawSlider = new GDXChestOrientationSlider(syncedRobot, YawPitchRollAxis.YAW, slidersROS2ControllerHelper, teleoperationParameters);

      footstepsSentToControllerGraphic = new GDXFootstepPlanGraphic(robotModel.getContactPointParameters().getControllerFootGroundContactPoints());
      communicationHelper.subscribeToControllerViaCallback(FootstepDataListMessage.class, footsteps ->
      {
         footstepsSentToControllerGraphic.generateMeshesAsync(MinimalFootstep.convertFootstepDataListMessage(footsteps, "Teleoperation Panel Controller Spy"));
      });
      footstepPlanning = new GDXFootstepPlanning(robotModel, syncedRobot);

      interactableExists = robotSelfCollisionModel != null;
      if (interactableExists)
      {
         selfCollisionModel = new GDXRobotCollisionModel(robotSelfCollisionModel);
         environmentCollisionModel = new GDXRobotCollisionModel(robotEnvironmentCollisionModel);
         wholeBodyDesiredIKManager = new GDXWholeBodyDesiredIKManager(robotModel,
                                                                      syncedRobot,
                                                                      desiredRobot.getDesiredFullRobotModel(),
                                                                      ros2Helper,
                                                                      teleoperationParameters);
      }
   }

   public void create(GDXImGuiBasedUI baseUI)
   {
      this.baseUI = baseUI;
      desiredRobot.create();

      ballAndArrowMidFeetPosePlacement.create(Color.YELLOW);
      baseUI.getPrimary3DPanel().addImGui3DViewInputProcessor(ballAndArrowMidFeetPosePlacement::processImGui3DViewInput);
      footstepPlanningParametersTuner.create(footstepPlanning.getFootstepPlannerParameters(), footstepPlanning::plan);
      teleoperationParametersTuner.create(teleoperationParameters);
      swingTimeSlider = teleoperationParametersTuner.createDoubleSlider(GDXTeleoperationParameters.swingTime, 0.3, 2.5);
      transferTimeSlider = teleoperationParametersTuner.createDoubleSlider(GDXTeleoperationParameters.transferTime, 0.3, 2.5);
      turnAggressivenessSlider = teleoperationParametersTuner.createDoubleSlider(GDXTeleoperationParameters.turnAggressiveness, 0.0, 10.0);

      trajectoryTimeSlider = teleoperationParametersTuner.createDoubleSlider(GDXTeleoperationParameters.trajectoryTime, 0.1, 0.5, "s", "%.2f");

      interactableFootstepPlan.create(baseUI, communicationHelper, syncedRobot, teleoperationParameters, footstepPlanning.getFootstepPlannerParameters());
      baseUI.getPrimary3DPanel().addImGui3DViewInputProcessor(interactableFootstepPlan::processImGui3DViewInput);
      baseUI.getPrimary3DPanel().addImGui3DViewPickCalculator(interactableFootstepPlan::calculate3DViewPick);

      manualFootstepPlacement.create(baseUI, interactableFootstepPlan);
      baseUI.getPrimary3DPanel().addImGui3DViewInputProcessor(manualFootstepPlacement::processImGui3DViewInput);
      baseUI.getPrimary3DPanel().addImGui3DViewPickCalculator(manualFootstepPlacement::calculate3DViewPick);

      walkPathControlRing.create(baseUI.getPrimary3DPanel(), robotModel, syncedRobot, teleoperationParameters);

      if (interactableExists)
      {
         selfCollisionModel.create(syncedRobot, YoAppearanceTools.makeTransparent(YoAppearance.DarkGreen(), 0.4));
         environmentCollisionModel.create(syncedRobot, YoAppearanceTools.makeTransparent(YoAppearance.DarkRed(), 0.4));

         // create the manager for the desired arm setpoints
         wholeBodyDesiredIKManager.create();

         for (GDXRobotCollisionLink collisionLink : environmentCollisionModel.getCollisionLinks())
         {
            RobotDefinition robotDefinition = robotModel.getRobotDefinition();
            FullHumanoidRobotModel fullRobotModel = syncedRobot.getFullRobotModel();
            String modelFileName = GDXInteractableTools.getModelFileName(robotDefinition.getRigidBodyDefinition(collisionLink.getRigidBodyName()));

            if (collisionLink.getRigidBodyName().equals(fullRobotModel.getPelvis().getName()))
            {
               if (pelvisInteractable == null)
               {
                  pelvisInteractable = new GDXLiveRobotPartInteractable();
                  pelvisInteractable.create(collisionLink,
                                            syncedRobot.getReferenceFrames().getPelvisFrame(),
                                            modelFileName,
                                            baseUI.getPrimary3DPanel());
                  pelvisInteractable.setOnSpacePressed(() ->
                                                       {
                                                          ros2Helper.publishToController(HumanoidMessageTools.createPelvisTrajectoryMessage(teleoperationParameters.getTrajectoryTime(),
                                                                                                                                            pelvisInteractable.getPose()));
                                                       });
               }
               else
               {
                  pelvisInteractable.addAdditionalCollisionLink(collisionLink);
               }
            }
            for (RobotSide side : RobotSide.values)
            {
               if (GDXFootInteractable.collisionLinkIsFoot(side, collisionLink, fullRobotModel))
               {
                  if (!footInteractables.containsKey(side))
                  {
                     GDXFootInteractable footInteractable = new GDXFootInteractable(side, baseUI, collisionLink, robotModel, fullRobotModel);
                     footInteractable.setOnSpacePressed(() ->
                             ros2Helper.publishToController(HumanoidMessageTools.createFootTrajectoryMessage(side,
                                                                                                             teleoperationParameters.getTrajectoryTime(),
                                                                                                             footInteractable.getPose())));
                     footInteractables.put(side, footInteractable);
                  }
                  else
                  {
                     footInteractables.get(side).addAdditionalCollisionLink(collisionLink);
                  }
               }
               if (GDXHandInteractable.collisionLinkIsHand(side, collisionLink, fullRobotModel))
               {
                  if (!handInteractables.containsKey(side))
                  {
                     GDXHandInteractable handInteractable = new GDXHandInteractable(side, baseUI, collisionLink, robotModel, syncedRobot, yoVariableClientHelper);
                     handInteractables.put(side, handInteractable);
                     // TODO this should probably not handle the space event!
                     // This sends a command to the controller.
                     handInteractable.setOnSpacePressed(wholeBodyDesiredIKManager.getSubmitDesiredArmSetpointsCallback(side));
                  }
                  else
                  {
                     handInteractables.get(side).addAdditionalCollisionLink(collisionLink);
                  }
               }
            }
         }

         baseUI.getPrimary3DPanel().addImGui3DViewPickCalculator(this::calculate3DViewPick);
         baseUI.getPrimary3DPanel().addImGui3DViewInputProcessor(this::process3DViewInput);
         baseUI.getPrimary3DPanel().addImGuiOverlayAddition(this::renderTooltipsAndContextMenus);
         interactablesEnabled.set(true);
      }

      // STAND PREP
      GDX3DPanelToolbarButton standPrepButton = baseUI.getPrimary3DPanel().addToolbarButton();
      standPrepButton.loadAndSetIcon("icons/standPrep.png");
      standPrepButton.setOnPressed(robotLowLevelMessenger::sendStandRequest);
      standPrepButton.setTooltipText("Stand prep");

      handManager.create(baseUI, communicationHelper);

      baseUI.getPrimaryScene().addRenderableProvider(this::getVirtualRenderables, GDXSceneLevel.VIRTUAL);
   }

   public void update()
   {
      syncedRobot.update();
      desiredRobot.update();
      footstepsSentToControllerGraphic.update();
      boolean isCurrentlyPlacingFootstep = getManualFootstepPlacement().isPlacingFootstep();
      if (isPlacingFootstep != isCurrentlyPlacingFootstep)
         baseUI.setModelSceneMouseCollisionEnabled(isCurrentlyPlacingFootstep);
      isPlacingFootstep = isCurrentlyPlacingFootstep;

      if (ballAndArrowMidFeetPosePlacement.getPlacedNotification().poll())
      {
         footstepPlanning.getMidFeetGoalPose().set(ballAndArrowMidFeetPosePlacement.getGoalPose());
         footstepPlanning.setGoalFootPosesFromMidFeetPose();
         footstepPlanning.setStanceSideToClosestToGoal();
         // TODO: Call planAsync
         footstepPlanning.plan();

         // TODO: make footsteps from footstepPlan interactable (modifiable)
         if (footstepPlanning.isReadyToWalk()) // failed
         {
            interactableFootstepPlan.updateFromPlan(footstepPlanning.getOutput().getFootstepPlan());
         }
      }

      if (interactablesEnabled.get())
      {
         walkPathControlRing.update(interactableFootstepPlan);

         if (interactableExists)
         {
            wholeBodyDesiredIKManager.update(handInteractables);

            selfCollisionModel.update();
            environmentCollisionModel.update();

            for (RobotSide side : handInteractables.sides())
            {
               handInteractables.get(side).update();
            }
         }
      }

      manualFootstepPlacement.update();
      interactableFootstepPlan.update();
      if (interactableFootstepPlan.getFootsteps().size() > 0)
      {
         footstepPlanning.setReadyToWalk(false);
         footstepsSentToControllerGraphic.clear();
      }
   }

   public void calculate3DViewPick(ImGui3DViewInput input)
   {
      if (interactablesEnabled.get())
      {
         if (!manualFootstepPlacement.isPlacingFootstep())
            walkPathControlRing.calculate3DViewPick(input);

         if (interactableExists)
         {
            if (input.isWindowHovered())
               environmentCollisionModel.calculate3DViewPick(input);

            pelvisInteractable.calculate3DViewPick(input);
            for (RobotSide side : footInteractables.sides())
            {
               footInteractables.get(side).calculate3DViewPick(input);
            }
            for (RobotSide side : handInteractables.sides())
            {
               handInteractables.get(side).calculate3DViewPick(input);
            }
         }
      }
   }

   // This happens after update.
   public void process3DViewInput(ImGui3DViewInput input)
   {
      if (interactablesEnabled.get())
      {
         if (!manualFootstepPlacement.isPlacingFootstep())
            walkPathControlRing.process3DViewInput(input);

         if (interactableExists)
         {
            environmentCollisionModel.process3DViewInput(input);

            pelvisInteractable.process3DViewInput(input);
            for (RobotSide side : footInteractables.sides())
            {
               footInteractables.get(side).process3DViewInput(input);
            }
            for (RobotSide side : handInteractables.sides())
            {
               handInteractables.get(side).process3DViewInput(input);
            }
         }
      }
   }

   public void renderImGuiWidgets()
   {
      robotLowLevelMessenger.renderImGuiWidgets();

      ImGui.text("Arms:");
      for (RobotSide side : RobotSide.values)
      {
         ImGui.sameLine();
         if (ImGui.button(labels.get("Home " + side.getPascalCaseName())))
         {
            ArmTrajectoryMessage armTrajectoryMessage = HumanoidMessageTools.createArmTrajectoryMessage(side,
                                                                                                        teleoperationParameters.getTrajectoryTime(),
                                                                                                        armHomes.get(side));
            ros2Helper.publishToController(armTrajectoryMessage);
         }
      }
      ImGui.text("Door avoidance arms:");
      for (RobotSide side : RobotSide.values)
      {
         ImGui.sameLine();
         if (ImGui.button(labels.get(side.getPascalCaseName())))
         {
            ArmTrajectoryMessage armTrajectoryMessage = HumanoidMessageTools.createArmTrajectoryMessage(side,
                                                                                                        teleoperationParameters.getTrajectoryTime(),
                                                                                                        doorAvoidanceArms.get(side));
            ros2Helper.publishToController(armTrajectoryMessage);
         }
      }

      pelvisHeightSlider.renderImGuiWidgets();
      chestPitchSlider.renderImGuiWidgets();
      chestYawSlider.renderImGuiWidgets();

      swingTimeSlider.render();
      transferTimeSlider.render();
      turnAggressivenessSlider.render();
      trajectoryTimeSlider.render();

      ImGui.checkbox(labels.get("Show footstep planner parameter tuner"), footstepPlanningParametersTuner.getIsShowing());
      ImGui.checkbox(labels.get("Show teleoperation parameter tuner"), teleoperationParametersTuner.getIsShowing());

      ImGui.separator();

      manualFootstepPlacement.renderImGuiWidgets();

      ballAndArrowMidFeetPosePlacement.renderPlaceGoalButton();

      ImGui.text("Walk path control ring planner:");
      walkPathControlRing.renderImGuiWidgets();

      interactableFootstepPlan.renderImGuiWidgets();
      ImGui.sameLine();
      if (ImGui.button(labels.get("Delete All")))
      {
         footstepsSentToControllerGraphic.clear();
         ballAndArrowMidFeetPosePlacement.clear();
         manualFootstepPlacement.exitPlacement();
         interactableFootstepPlan.clear();
         walkPathControlRing.delete();
      }
      ImGui.checkbox(labels.get("Show footstep related graphics"), showGraphics);

      ImGui.separator();

      handManager.renderImGuiWidgets();

//      desiredRobot.renderImGuiWidgets();
//      ImGui.sameLine();
      if (ImGui.button(labels.get("Set Desired To Current")))
      {
         wholeBodyDesiredIKManager.setDesiredToCurrent();
         desiredRobot.setDesiredToCurrent();
      }

      if (interactableExists)
      {
         wholeBodyDesiredIKManager.renderImGuiWidgets();
         ImGui.checkbox("Interactables enabled", interactablesEnabled);
         ImGui.sameLine();
         if (ImGui.button(labels.get("Delete all")))
         {
            walkPathControlRing.delete();
            pelvisInteractable.delete();
            for (RobotSide side : footInteractables.sides())
               footInteractables.get(side).delete();
            for (RobotSide side : handInteractables.sides())
               handInteractables.get(side).delete();
         }

         ImGui.text("Pelvis:");
         ImGui.sameLine();
         pelvisInteractable.renderImGuiWidgets();

         for (RobotSide side : handInteractables.sides())
         {
            ImGui.text(side.getPascalCaseName() + " hand:");
            ImGui.sameLine();
            handInteractables.get(side).renderImGuiWidgets();
         }
         for (RobotSide side : footInteractables.sides())
         {
            ImGui.text(side.getPascalCaseName() + " foot:");
            ImGui.sameLine();
            footInteractables.get(side).renderImGuiWidgets();
         }

         boolean allAreDeleted = pelvisInteractable.isDeleted();
         for (RobotSide side : handInteractables.sides())
         {
            allAreDeleted &= handInteractables.get(side).isDeleted();
         }
         for (RobotSide side : footInteractables.sides())
         {
            allAreDeleted &= footInteractables.get(side).isDeleted();
         }
         desiredRobot.setActive(!allAreDeleted);

         ImGui.separator();

         ImGui.text("Show collisions:");
         ImGui.sameLine();
         ImGui.checkbox("Contact", showEnvironmentCollisionMeshes);
         ImGui.sameLine();
         ImGui.checkbox("Avoidance", showSelfCollisionMeshes);
      }

      // TODO: Add transparency sliders
      // TODO: Add motion previews
   }

   private void renderTooltipsAndContextMenus()
   {
      for (RobotSide side : handInteractables.sides())
      {
         GDXHandInteractable handInteractable = handInteractables.get(side);
         if (handInteractable.getContextMenuNotification().poll())
         {
            ImGui.openPopup(labels.get(handInteractable.getContextMenuName()));
         }

         if (ImGui.beginPopup(labels.get(handInteractable.getContextMenuName())))
         {
            ImGui.text("Real robot joint angles:");

            tempImGuiText.clear();

            tempImGuiText.set(buildJointAnglesString(side, syncedRobot.getFullRobotModel()));
            ImGui.inputTextMultiline(labels.getHidden(side.getPascalCaseName() + "RealRobotJointAngles"), tempImGuiText, 0, 60, ImGuiInputTextFlags.ReadOnly);

            ImGui.text("Desired joint angles:");
            tempImGuiText.set(buildJointAnglesString(side, desiredRobot.getDesiredFullRobotModel()));
            ImGui.inputTextMultiline(labels.getHidden(side.getPascalCaseName() + "DesiredRobotJointAngles"), tempImGuiText, 0, 60, ImGuiInputTextFlags.ReadOnly);

            if (ImGui.menuItem("Close"))
               ImGui.closeCurrentPopup();
            ImGui.endPopup();
         }
      }
   }

   private String buildJointAnglesString(RobotSide side, FullHumanoidRobotModel fullRobotModel)
   {
      StringBuilder jointAnglesString = new StringBuilder();

      ArmJointName[] armJointNames = robotModel.getJointMap().getArmJointNames();
      int i = 0;
      for (ArmJointName armJoint : armJointNames)
      {
         double q = fullRobotModel.getArmJoint(side, armJoint).getQ();
         jointAnglesString.append(FormattingTools.getFormattedDecimal3D(q));

         if (i < armJointNames.length - 1)
         {
            jointAnglesString.append(",");
         }
         if ((i - 2) % 3 == 0)
         {
            jointAnglesString.append("\n");
         }
         else
         {
            jointAnglesString.append(" ");
         }

         ++i;
      }
      return jointAnglesString.toString();
   }

   public void getVirtualRenderables(Array<Renderable> renderables, Pool<Renderable> pool)
   {
      desiredRobot.getRenderables(renderables, pool);

      if (showGraphics.get())
      {
         footstepsSentToControllerGraphic.getRenderables(renderables, pool);
         ballAndArrowMidFeetPosePlacement.getRenderables(renderables, pool);
         manualFootstepPlacement.getRenderables(renderables, pool);
         interactableFootstepPlan.getRenderables(renderables, pool);
      }

      if (interactablesEnabled.get())
      {
         if (interactableExists)
         {
            if (showSelfCollisionMeshes.get())
            {
               selfCollisionModel.getRenderables(renderables, pool);
            }
            if (showEnvironmentCollisionMeshes.get())
            {
               environmentCollisionModel.getRenderables(renderables, pool);
            }

            pelvisInteractable.getVirtualRenderables(renderables, pool);
            for (RobotSide side : footInteractables.sides())
            {
               footInteractables.get(side).getVirtualRenderables(renderables, pool);
            }
            for (RobotSide side : handInteractables.sides())
            {
               handInteractables.get(side).getVirtualRenderables(renderables, pool);
            }
         }

         walkPathControlRing.getVirtualRenderables(renderables, pool);
      }
   }

   public void destroy()
   {
      desiredRobot.destroy();
      walkPathControlRing.destroy();
      footstepsSentToControllerGraphic.destroy();
   }

   public List<ImGuiGDXVisualizer> getVisualizers()
   {
      List<ImGuiGDXVisualizer> visualizers = new ArrayList<>();
      visualizers.add(desiredRobot);
      desiredRobot.setActive(true);

      return visualizers;
   }

   public GDXRobotCollisionModel getSelfCollisionModel()
   {
      return selfCollisionModel;
   }

   public GDXHandConfigurationManager getHandManager()
   {
      return handManager;
   }

   public GDXTeleoperationParameters getTeleoperationParameters()
   {
      return teleoperationParameters;
   }

   public GDXManualFootstepPlacement getManualFootstepPlacement()
   {
      return manualFootstepPlacement;
   }
}<|MERGE_RESOLUTION|>--- conflicted
+++ resolved
@@ -93,11 +93,8 @@
    private GDXLiveRobotPartInteractable pelvisInteractable;
    private final GDXWalkPathControlRing walkPathControlRing = new GDXWalkPathControlRing();
    private final boolean interactableExists;
-<<<<<<< HEAD
    private ImGuiStoredPropertySetDoubleWidget trajectoryTimeSlider;
-=======
    private boolean isPlacingFootstep = false;
->>>>>>> 1cc67a0d
 
    public GDXTeleoperationManager(String robotRepoName,
                                   String robotSubsequentPathToResourceFolder,
