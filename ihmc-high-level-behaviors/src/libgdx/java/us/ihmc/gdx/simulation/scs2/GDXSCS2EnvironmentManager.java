--- conflicted
+++ resolved
@@ -28,6 +28,7 @@
    private SCS2AvatarSimulation avatarSimulation;
    private RealtimeROS2Node realtimeROS2Node;
    private RobotInitialSetup<HumanoidFloatingRootJointRobot> robotInitialSetup;
+   private HeadingAndVelocityEvaluationScriptParameters walkingScriptParameters;
    private boolean useVelocityAndHeadingScript;
    private GDXImGuiBasedUI baseUI;
    private int recordFrequency;
@@ -41,7 +42,6 @@
    private ArrayList<Runnable> onSessionStartedRunnables = new ArrayList<>();
    private final StatelessNotification destroyedNotification = new StatelessNotification();
    private Consumer<SCS2AvatarSimulationFactory> externalFactorySetup = null;
-   private boolean createYoVariableServer = true;
 
    public void create(GDXImGuiBasedUI baseUI, DRCRobotModel robotModel, CommunicationMode ros2CommunicationMode)
    {
@@ -55,6 +55,9 @@
       //      recordFrequency = (int) Math.max(1.0, Math.round(robotModel.getControllerDT() / robotModel.getSimulateDT()));
       recordFrequency = 1;
 
+      useVelocityAndHeadingScript = true;
+      walkingScriptParameters = new HeadingAndVelocityEvaluationScriptParameters();
+
       baseUI.getImGuiPanelManager().addPanel(managerPanel);
    }
 
@@ -110,7 +113,7 @@
          SCS2AvatarSimulationFactory avatarSimulationFactory = new SCS2AvatarSimulationFactory();
          avatarSimulationFactory.setRobotModel(robotModel);
          avatarSimulationFactory.setRealtimeROS2Node(realtimeROS2Node);
-         avatarSimulationFactory.setDefaultHighLevelHumanoidControllerFactory(false, null);
+         avatarSimulationFactory.setDefaultHighLevelHumanoidControllerFactory(useVelocityAndHeadingScript, walkingScriptParameters);
          for (TerrainObjectDefinition terrainObjectDefinition : terrainObjectDefinitions)
          {
             avatarSimulationFactory.addTerrainObjectDefinition(terrainObjectDefinition);
@@ -121,7 +124,7 @@
          }
          avatarSimulationFactory.setRobotInitialSetup(robotInitialSetup);
          avatarSimulationFactory.setSimulationDataRecordTickPeriod(recordFrequency);
-         avatarSimulationFactory.setCreateYoVariableServer(isCreateYoVariableServer());
+         avatarSimulationFactory.setCreateYoVariableServer(true);
          avatarSimulationFactory.setUseBulletPhysicsEngine(true);
          avatarSimulationFactory.setUseRobotDefinitionCollisions(true);
          avatarSimulationFactory.setShowGUI(false);
@@ -206,19 +209,8 @@
       this.externalFactorySetup = externalFactorySetup;
    }
 
-<<<<<<< HEAD
-   public boolean isCreateYoVariableServer()
-   {
-      return createYoVariableServer;
-   }
-
-   public void setCreateYoVariableServer(boolean createYoVariableServer)
-   {
-      this.createYoVariableServer = createYoVariableServer;
-=======
    public SCS2AvatarSimulation getAvatarSimulation()
    {
       return avatarSimulation;
->>>>>>> 28c6bac1
    }
 }