--- conflicted
+++ resolved
@@ -1,9 +1,6 @@
 package us.ihmc.gdx.logging;
 
-<<<<<<< HEAD
-=======
 import org.bytedeco.ffmpeg.avutil.AVRational;
->>>>>>> d3428c40
 import org.bytedeco.ffmpeg.global.*;
 import org.bytedeco.javacpp.BytePointer;
 import org.bytedeco.javacpp.Pointer;
@@ -97,7 +94,6 @@
       mapAddNewValueOrAppend(licenses, swresample.swresample_license().getString(), "swresample");
       mapAddNewValueOrAppend(licenses, swscale.swscale_license().getString(), "swscale");
 
-<<<<<<< HEAD
       StringBuilder licensesStringBuilder = new StringBuilder();
       licensesStringBuilder.append("FFMPEG License(s):");
       licenses.forEach((String key, String value) ->
@@ -106,15 +102,5 @@
                        });
 
       LogTools.debug(licensesStringBuilder.toString());
-=======
-      StringBuilder sb = new StringBuilder();
-      sb.append("FFMPEG License(s):");
-      licenses.forEach((String key, String value) ->
-                       {
-                          sb.append(' ').append(key).append(": ").append(value).append(".");
-                       });
-
-      LogTools.debug(sb.toString());
->>>>>>> d3428c40
    }
 }