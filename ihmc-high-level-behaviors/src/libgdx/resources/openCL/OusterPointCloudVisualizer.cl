#define HORIZONTAL_FIELD_OF_VIEW 0
#define VERTICAL_FIELD_OF_VIEW 1
#define DEPTH_IMAGE_WIDTH 2
#define DEPTH_IMAGE_HEIGHT 3
#define POINT_SIZE 4
<<<<<<< HEAD
#define POINTS_TO_ADD_ABOVE_AND_BELOW_FOR_COLOR_DETAIL 5
=======
#define LEVEL_OF_COLOR_DETAIL 5
>>>>>>> b0dc7287

#define FISHEYE_IMAGE_WIDTH 0
#define FISHEYE_IMAGE_HEIGHT 1
#define FISHEYE_IMAGE_FOCAL_LENGTH_PIXELS_X 2
#define FISHEYE_IMAGE_FOCAL_LENGTH_PIXELS_Y 3
#define FISHEYE_IMAGE_FOCAL_PRINCIPAL_POINT_PIXELS_X 4
#define FISHEYE_IMAGE_FOCAL_PRINCIPAL_POINT_PIXELS_Y 5

kernel void imageToPointCloud(global float* parameters,
                              global float* ousterToWorldTransform,
                              read_only image2d_t discretizedDepthImage,
                              int useFisheyeColorImage,
                              global float* fisheyeParameters,
                              read_only image2d_t fThetaFisheyeRGBA8Image,
                              global float* ousterToFisheyeTransform,
                              global float* pointCloudVertexBuffer)
{
   int x = get_global_id(0);
   int y = get_global_id(1);

<<<<<<< HEAD
   int pointsToAddAboveAndBelowForColorDetail = parameters[POINTS_TO_ADD_ABOVE_AND_BELOW_FOR_COLOR_DETAIL];
   int totalVerticalPointsForColorDetail = 1 + 2 * pointsToAddAboveAndBelowForColorDetail;
=======
   // Adds points above and below the lidar point symetrically
   // for the purpose of displaying more color details
   int totalVerticalPointsForColorDetail = 1 + 2 * parameters[LEVEL_OF_COLOR_DETAIL];
>>>>>>> b0dc7287
   int ousterY = y / totalVerticalPointsForColorDetail;

   float discreteResolution = 0.001f;
   float eyeDepthInMeters = read_imageui(discretizedDepthImage, (int2) (x, ousterY)).x * discreteResolution;

   int xFromCenter = -x - (parameters[DEPTH_IMAGE_WIDTH] / 2); // flip
   int yFromCenter = ousterY - (parameters[DEPTH_IMAGE_HEIGHT] / 2);

   float angleXFromCenter = xFromCenter / (float) parameters[DEPTH_IMAGE_WIDTH] * parameters[HORIZONTAL_FIELD_OF_VIEW];
   float angleYFromCenter = yFromCenter / (float) parameters[DEPTH_IMAGE_HEIGHT] * parameters[VERTICAL_FIELD_OF_VIEW];

   // Create additional rotation only transform
   float16 angledRotationMatrix = newRotationMatrix();
   angledRotationMatrix = setToPitchOrientation(angleYFromCenter, angledRotationMatrix);
   angledRotationMatrix = prependYawRotation(angleXFromCenter, angledRotationMatrix);

   float3 beamFramePoint = (float3) (eyeDepthInMeters, 0.0f, 0.0f);
   float3 origin = (float3) (0.0f, 0.0f, 0.0f);
   float3 rotationMatrixRow0 = (float3) (angledRotationMatrix.s0, angledRotationMatrix.s1, angledRotationMatrix.s2);
   float3 rotationMatrixRow1 = (float3) (angledRotationMatrix.s3, angledRotationMatrix.s4, angledRotationMatrix.s5);
   float3 rotationMatrixRow2 = (float3) (angledRotationMatrix.s6, angledRotationMatrix.s7, angledRotationMatrix.s8);

   float3 ousterFramePoint = transformPoint3D32_2(beamFramePoint, rotationMatrixRow0, rotationMatrixRow1, rotationMatrixRow2, origin);

   float pointSize = parameters[POINT_SIZE] * eyeDepthInMeters;
<<<<<<< HEAD
   int verticalColorDetailOffsetIndex = y % totalVerticalPointsForColorDetail - pointsToAddAboveAndBelowForColorDetail;
=======
   int verticalColorDetailOffsetIndex = y % totalVerticalPointsForColorDetail - parameters[LEVEL_OF_COLOR_DETAIL];
>>>>>>> b0dc7287
   float verticalPointOffsetLocalZ = verticalColorDetailOffsetIndex * pointSize / 2.0f;
   float3 colorDetailPointOffsetLocalFrame = (float3) (0.0, 0.0, verticalPointOffsetLocalZ);
   float3 colorDetailPointOffset = transformPoint3D32_2(colorDetailPointOffsetLocalFrame,
                                                        rotationMatrixRow0,
                                                        rotationMatrixRow1,
                                                        rotationMatrixRow2,
                                                        origin);
   ousterFramePoint += colorDetailPointOffset;

   float3 worldFramePoint = transformPoint3D32(ousterFramePoint, ousterToWorldTransform);

   int pointStartIndex = (parameters[DEPTH_IMAGE_WIDTH] * y + x) * 8;

   if (eyeDepthInMeters == 0.0f)
   {
      pointCloudVertexBuffer[pointStartIndex]     = nan((uint) 0);
      pointCloudVertexBuffer[pointStartIndex + 1] = nan((uint) 0);
      pointCloudVertexBuffer[pointStartIndex + 2] = nan((uint) 0);
   }
   else
   {
      pointCloudVertexBuffer[pointStartIndex]     = worldFramePoint.x;
      pointCloudVertexBuffer[pointStartIndex + 1] = worldFramePoint.y;
      pointCloudVertexBuffer[pointStartIndex + 2] = worldFramePoint.z;
   }

   float pointColorR;
   float pointColorG;
   float pointColorB;
   float pointColorA;
   bool appliedColorFromSensor = false;
   if (useFisheyeColorImage)
   {
      float3 fisheyeFramePoint = transformPoint3D32(ousterFramePoint, ousterToFisheyeTransform);

      float angleOfIncidence = angle3D(1.0f, 0.0f, 0.0f, fisheyeFramePoint.x, fisheyeFramePoint.y, fisheyeFramePoint.z);
      if (fabs(angleOfIncidence) < radians(92.5f))
      {
         // Equidistant fisheye camera model:
         // r = f * theta
         // theta is the azimuthal angle, i.e. the angle swept on the image plane to the image point cooresponding to the fisheye frame point.
         // We use atan2(-z, -y) with negative z and y to convert from right handed Y left, Z up to image X right, Y down.
         // f is a 2D vector of focal length in pixels decomposed into X and Y so that we can tune each separately, which is useful.
         // To get the components or r, we use sin and cos of theta (i.e. the azimuthal angle).
         // r is a 2D vector of pixels from the principle point on the image to the point cooresponding to the fisheye frame point.
         // We offset r by the principle point offsets to find the pixel row and column.
         // https://www.fujifilm.com/us/en/business/optical-devices/machine-vision-lens/fe185-series
         // https://en.wikipedia.org/wiki/Fisheye_lens#Mapping_function
         // https://www.ihmc.us/wp-content/uploads/2023/02/equidistant_fisheye_model-1024x957.jpeg
         float azimuthalAngle = atan2(-fisheyeFramePoint.z, -fisheyeFramePoint.y);
         int fisheyeCol = round(fisheyeParameters[FISHEYE_IMAGE_FOCAL_PRINCIPAL_POINT_PIXELS_X]
                              + fisheyeParameters[FISHEYE_IMAGE_FOCAL_LENGTH_PIXELS_X] * angleOfIncidence * cos(azimuthalAngle));
         int fisheyeRow = round(fisheyeParameters[FISHEYE_IMAGE_FOCAL_PRINCIPAL_POINT_PIXELS_Y]
                              + fisheyeParameters[FISHEYE_IMAGE_FOCAL_LENGTH_PIXELS_Y] * angleOfIncidence * sin(azimuthalAngle));

         if (intervalContains(fisheyeCol, 0, fisheyeParameters[FISHEYE_IMAGE_WIDTH])
          && intervalContains(fisheyeRow, 0, fisheyeParameters[FISHEYE_IMAGE_HEIGHT])
         {
            uint4 fisheyeColor = read_imageui(fThetaFisheyeRGBA8Image, (int2) (fisheyeCol, fisheyeRow));
            pointColorR = (fisheyeColor.x / 255.0f);
            pointColorG = (fisheyeColor.y / 255.0f);
            pointColorB = (fisheyeColor.z / 255.0f);
            pointColorA = (fisheyeColor.w / 255.0f);
            appliedColorFromSensor = true;
         }
      }
   }
   if (!appliedColorFromSensor)
   {
      float4 rgba8888Color = calculateInterpolatedGradientColorFloat4(worldFramePoint.z);
      pointColorR = (rgba8888Color.x);
      pointColorG = (rgba8888Color.y);
      pointColorB = (rgba8888Color.z);
      pointColorA = (rgba8888Color.w);
   }

   pointCloudVertexBuffer[pointStartIndex + 3] = pointColorR;
   pointCloudVertexBuffer[pointStartIndex + 4] = pointColorG;
   pointCloudVertexBuffer[pointStartIndex + 5] = pointColorB;
   pointCloudVertexBuffer[pointStartIndex + 6] = pointColorA;
   pointCloudVertexBuffer[pointStartIndex + 7] = pointSize;
}<|MERGE_RESOLUTION|>--- conflicted
+++ resolved
@@ -3,11 +3,7 @@
 #define DEPTH_IMAGE_WIDTH 2
 #define DEPTH_IMAGE_HEIGHT 3
 #define POINT_SIZE 4
-<<<<<<< HEAD
-#define POINTS_TO_ADD_ABOVE_AND_BELOW_FOR_COLOR_DETAIL 5
-=======
 #define LEVEL_OF_COLOR_DETAIL 5
->>>>>>> b0dc7287
 
 #define FISHEYE_IMAGE_WIDTH 0
 #define FISHEYE_IMAGE_HEIGHT 1
@@ -28,14 +24,9 @@
    int x = get_global_id(0);
    int y = get_global_id(1);
 
-<<<<<<< HEAD
-   int pointsToAddAboveAndBelowForColorDetail = parameters[POINTS_TO_ADD_ABOVE_AND_BELOW_FOR_COLOR_DETAIL];
-   int totalVerticalPointsForColorDetail = 1 + 2 * pointsToAddAboveAndBelowForColorDetail;
-=======
    // Adds points above and below the lidar point symetrically
    // for the purpose of displaying more color details
    int totalVerticalPointsForColorDetail = 1 + 2 * parameters[LEVEL_OF_COLOR_DETAIL];
->>>>>>> b0dc7287
    int ousterY = y / totalVerticalPointsForColorDetail;
 
    float discreteResolution = 0.001f;
@@ -61,11 +52,7 @@
    float3 ousterFramePoint = transformPoint3D32_2(beamFramePoint, rotationMatrixRow0, rotationMatrixRow1, rotationMatrixRow2, origin);
 
    float pointSize = parameters[POINT_SIZE] * eyeDepthInMeters;
-<<<<<<< HEAD
-   int verticalColorDetailOffsetIndex = y % totalVerticalPointsForColorDetail - pointsToAddAboveAndBelowForColorDetail;
-=======
    int verticalColorDetailOffsetIndex = y % totalVerticalPointsForColorDetail - parameters[LEVEL_OF_COLOR_DETAIL];
->>>>>>> b0dc7287
    float verticalPointOffsetLocalZ = verticalColorDetailOffsetIndex * pointSize / 2.0f;
    float3 colorDetailPointOffsetLocalFrame = (float3) (0.0, 0.0, verticalPointOffsetLocalZ);
    float3 colorDetailPointOffset = transformPoint3D32_2(colorDetailPointOffsetLocalFrame,
