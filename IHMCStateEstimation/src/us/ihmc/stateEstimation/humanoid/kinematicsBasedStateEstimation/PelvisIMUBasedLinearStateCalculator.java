package us.ihmc.stateEstimation.humanoid.kinematicsBasedStateEstimation;

import java.util.List;

import us.ihmc.robotics.dataStructures.registry.YoVariableRegistry;
import us.ihmc.robotics.dataStructures.variable.BooleanYoVariable;
import us.ihmc.robotics.dataStructures.variable.DoubleYoVariable;
import us.ihmc.robotics.geometry.FramePoint;
import us.ihmc.robotics.geometry.FrameVector;
import us.ihmc.robotics.math.filters.AlphaFilteredYoFrameVector;
import us.ihmc.robotics.math.frames.YoFrameVector;
import us.ihmc.robotics.referenceFrames.ReferenceFrame;
import us.ihmc.robotics.screwTheory.SixDoFJoint;
import us.ihmc.robotics.screwTheory.Twist;
import us.ihmc.sensorProcessing.stateEstimation.IMUSensorReadOnly;
import us.ihmc.sensorProcessing.stateEstimation.evaluation.FullInverseDynamicsStructure;


public class PelvisIMUBasedLinearStateCalculator
{
   private static final ReferenceFrame worldFrame = ReferenceFrame.getWorldFrame();

   private final YoVariableRegistry registry = new YoVariableRegistry(getClass().getSimpleName());
   
   private final BooleanYoVariable enableAccelerationBiasEstimation = new BooleanYoVariable("enableAccelerationBiasEstimation", registry);
   private final DoubleYoVariable alphaAccelerationBiasEstimation = new DoubleYoVariable("alphaAccelerationBiasEstimation", registry);
   private final AlphaFilteredYoFrameVector accelerationBiasEstimation = AlphaFilteredYoFrameVector.createAlphaFilteredYoFrameVector("accelerationBiasEstimation", "", registry, alphaAccelerationBiasEstimation, worldFrame);
   private final BooleanYoVariable cancelGravityFromAccelerationMeasurement = new BooleanYoVariable("cancelGravityFromAccelerationMeasurement", registry);

   private final FrameVector accelerationBias = new FrameVector(worldFrame);
   private final FrameVector gravityVector = new FrameVector();
   
   private final YoFrameVector rootJointLinearVelocity = new YoFrameVector("imuRootJointLinearVelocity", worldFrame, registry);
   private final YoFrameVector rootJointPosition = new YoFrameVector("imuRootJointPosition", worldFrame, registry);

   private final YoFrameVector yoMeasurementFrameLinearVelocityInWorld;
   private final YoFrameVector yoLinearAccelerationMeasurementInWorld;
   private final YoFrameVector yoLinearAccelerationMeasurement;
   
   private final BooleanYoVariable imuBasedStateEstimationEnabled = new BooleanYoVariable("imuBasedStateEstimationEnabled", registry);

   private final ReferenceFrame measurementFrame;
   
   private final SixDoFJoint rootJoint;
   
   private final double estimatorDT;
   
   // Temporary variables
   private final FrameVector linearAccelerationMeasurement = new FrameVector();
   private final FrameVector tempRootJointVelocityIntegrated = new FrameVector();

   private final IMUSensorReadOnly imuProcessedOutput;


   public PelvisIMUBasedLinearStateCalculator(FullInverseDynamicsStructure inverseDynamicsStructure, List<? extends IMUSensorReadOnly> imuProcessedOutputs, double estimatorDT,
         double gravitationalAcceleration, YoVariableRegistry parentRegistry)
   {
      this.estimatorDT = estimatorDT;
      this.rootJoint = inverseDynamicsStructure.getRootJoint();

      enableAccelerationBiasEstimation.set(false);
      accelerationBiasEstimation.reset();
      accelerationBiasEstimation.update(0.0, 0.0, 0.0);
      gravityVector.setIncludingFrame(worldFrame, 0.0, 0.0, -Math.abs(gravitationalAcceleration));
      
      if (imuProcessedOutputs.size() == 0)
      {
         imuProcessedOutput = null;
         imuBasedStateEstimationEnabled.set(false);
      }
      else
      {
         if (imuProcessedOutputs.size() > 1)
            System.out.println(getClass().getSimpleName() + ": More than 1 IMU sensor, using only the first one: " + imuProcessedOutputs.get(0).getSensorName());
         imuProcessedOutput = imuProcessedOutputs.get(0);
         imuBasedStateEstimationEnabled.set(true);
      }
      
      if (imuBasedStateEstimationEnabled.getBooleanValue())
      {
         measurementFrame = imuProcessedOutput.getMeasurementFrame();
      }
      else
      {
         measurementFrame = null;
      }
      
      yoMeasurementFrameLinearVelocityInWorld = new YoFrameVector("imuLinearVelocityInWorld", worldFrame, registry);
      yoLinearAccelerationMeasurement = new YoFrameVector("imuLinearAcceleration", measurementFrame, registry);
      yoLinearAccelerationMeasurementInWorld = new YoFrameVector("imuLinearAccelerationInWorld", worldFrame, registry);
      
      parentRegistry.addChild(registry);
   }

   public void enableAccelerationBiasEstimation(boolean enable)
   {
      enableAccelerationBiasEstimation.set(enable);
   }

   public void enableEsimationModule(boolean enable)
   {
      imuBasedStateEstimationEnabled.set(enable);
   }

   public void cancelGravityFromAccelerationMeasurement(boolean cancel)
   {
      cancelGravityFromAccelerationMeasurement.set(cancel);
   }

   public boolean isEstimationEnabled()
   {
      return imuBasedStateEstimationEnabled.getBooleanValue();
   }
   
   public void setAlphaAccelerationBiasEstimation(double alphaFilter)
   {
      alphaAccelerationBiasEstimation.set(alphaFilter);
   }

   private final FrameVector tempVector = new FrameVector();

   private void updateLinearAccelerationMeasurement()
   {
      if (!isEstimationEnabled())
         return;

      linearAccelerationMeasurement.setToZero(measurementFrame);
      imuProcessedOutput.getLinearAccelerationMeasurement(linearAccelerationMeasurement.getVector());
      if (enableAccelerationBiasEstimation.getBooleanValue())
      {
         tempVector.setIncludingFrame(linearAccelerationMeasurement);
         tempVector.changeFrame(worldFrame);
         if (cancelGravityFromAccelerationMeasurement.getBooleanValue())
            tempVector.add(gravityVector);
         accelerationBiasEstimation.update(tempVector);
      }
      accelerationBiasEstimation.getFrameTupleIncludingFrame(accelerationBias);

      // Update acceleration in world (minus gravity)
      linearAccelerationMeasurement.changeFrame(worldFrame);
      linearAccelerationMeasurement.sub(accelerationBias);
      if (cancelGravityFromAccelerationMeasurement.getBooleanValue())
      {
         tempVector.setIncludingFrame(gravityVector);
         tempVector.changeFrame(linearAccelerationMeasurement.getReferenceFrame());
         linearAccelerationMeasurement.add(tempVector);
      }
      yoLinearAccelerationMeasurementInWorld.set(linearAccelerationMeasurement);

      // Update acceleration in local frame (minus gravity)
      accelerationBias.changeFrame(measurementFrame);
      linearAccelerationMeasurement.setToZero(measurementFrame);
      imuProcessedOutput.getLinearAccelerationMeasurement(linearAccelerationMeasurement.getVector());
      linearAccelerationMeasurement.sub(accelerationBias);
      if (cancelGravityFromAccelerationMeasurement.getBooleanValue())
      {
         tempVector.setIncludingFrame(gravityVector);
         tempVector.changeFrame(linearAccelerationMeasurement.getReferenceFrame());
         linearAccelerationMeasurement.add(tempVector);
      }
      yoLinearAccelerationMeasurement.set(linearAccelerationMeasurement);
   }

   private final FrameVector correctionVelocityForMeasurementFrameOffset = new FrameVector();

   public void updateIMUAndRootJointLinearVelocity(FrameVector rootJointVelocityToPack)
   {
      updateLinearAccelerationMeasurement();
      
      yoLinearAccelerationMeasurementInWorld.getFrameTupleIncludingFrame(linearAccelerationMeasurement);
      linearAccelerationMeasurement.scale(estimatorDT);

      yoMeasurementFrameLinearVelocityInWorld.add(linearAccelerationMeasurement);
      yoMeasurementFrameLinearVelocityInWorld.getFrameTupleIncludingFrame(rootJointVelocityToPack);

      getCorrectionVelocityForMeasurementFrameOffset(correctionVelocityForMeasurementFrameOffset);
      correctionVelocityForMeasurementFrameOffset.changeFrame(worldFrame);
      rootJointVelocityToPack.sub(correctionVelocityForMeasurementFrameOffset);
   }
   
   public void correctIMULinearVelocity(FrameVector rootJointVelocity)
   {
      rootJointLinearVelocity.set(rootJointVelocity);
      yoMeasurementFrameLinearVelocityInWorld.set(rootJointVelocity);
      yoMeasurementFrameLinearVelocityInWorld.add(correctionVelocityForMeasurementFrameOffset);
   }

   public void updatePelvisPosition(FramePoint rootJointPositionPrevValue, FramePoint rootJointPositionToPack)
   {
      if (!isEstimationEnabled())
         throw new RuntimeException("IMU estimation module for pelvis linear velocity is disabled.");

      rootJointLinearVelocity.getFrameTupleIncludingFrame(tempRootJointVelocityIntegrated);
      tempRootJointVelocityIntegrated.scale(estimatorDT);

      rootJointPosition.set(rootJointPositionPrevValue);
      rootJointPosition.add(tempRootJointVelocityIntegrated);
      rootJointPosition.getFrameTupleIncludingFrame(rootJointPositionToPack);
   }

   private final Twist tempRootJointTwist = new Twist();
   private final FrameVector tempRootJointAngularVelocity = new FrameVector();
   private final FramePoint measurementOffset = new FramePoint();

   private void getCorrectionVelocityForMeasurementFrameOffset(FrameVector correctionTermToPack)
   {
      rootJoint.getJointTwist(tempRootJointTwist);
<<<<<<< HEAD
      tempRootJointTwist.packAngularPart(tempRootJointAngularVelocity);
=======
      tempRootJointTwist.getAngularPart(tempRootJointAngularVelocity);
>>>>>>> 00b390c2
      
      measurementOffset.setToZero(measurementFrame);
      measurementOffset.changeFrame(rootJoint.getFrameAfterJoint());
      
      correctionTermToPack.setToZero(tempRootJointAngularVelocity.getReferenceFrame());
      correctionTermToPack.cross(tempRootJointAngularVelocity, measurementOffset);
   }
}<|MERGE_RESOLUTION|>--- conflicted
+++ resolved
@@ -205,11 +205,7 @@
    private void getCorrectionVelocityForMeasurementFrameOffset(FrameVector correctionTermToPack)
    {
       rootJoint.getJointTwist(tempRootJointTwist);
-<<<<<<< HEAD
-      tempRootJointTwist.packAngularPart(tempRootJointAngularVelocity);
-=======
       tempRootJointTwist.getAngularPart(tempRootJointAngularVelocity);
->>>>>>> 00b390c2
       
       measurementOffset.setToZero(measurementFrame);
       measurementOffset.changeFrame(rootJoint.getFrameAfterJoint());
