package us.ihmc.stateEstimation.humanoid.kinematicsBasedStateEstimation;

import static us.ihmc.robotics.math.filters.AlphaFilteredYoVariable.computeAlphaGivenBreakFrequencyProperly;

import java.util.ArrayList;
import java.util.LinkedHashMap;
import java.util.List;
import java.util.Map;

import javax.vecmath.Tuple3d;
import javax.vecmath.Vector3d;

import us.ihmc.commonWalkingControlModules.sensors.footSwitch.FootSwitchInterface;
import us.ihmc.graphics3DAdapter.graphics.appearances.YoAppearance;
import us.ihmc.humanoidRobotics.bipedSupportPolygons.ContactablePlaneBody;
import us.ihmc.humanoidRobotics.model.CenterOfPressureDataHolder;
import us.ihmc.robotics.dataStructures.listener.VariableChangedListener;
import us.ihmc.robotics.dataStructures.registry.YoVariableRegistry;
import us.ihmc.robotics.dataStructures.variable.BooleanYoVariable;
import us.ihmc.robotics.dataStructures.variable.DoubleYoVariable;
import us.ihmc.robotics.dataStructures.variable.EnumYoVariable;
import us.ihmc.robotics.dataStructures.variable.YoVariable;
import us.ihmc.robotics.geometry.FramePoint;
import us.ihmc.robotics.geometry.FrameVector;
import us.ihmc.robotics.math.filters.GlitchFilteredBooleanYoVariable;
import us.ihmc.robotics.math.frames.YoFramePoint;
import us.ihmc.robotics.math.frames.YoFrameVector;
import us.ihmc.robotics.referenceFrames.ReferenceFrame;
import us.ihmc.robotics.screwTheory.CenterOfMassCalculator;
import us.ihmc.robotics.screwTheory.CenterOfMassJacobian;
import us.ihmc.robotics.screwTheory.RigidBody;
import us.ihmc.robotics.screwTheory.SixDoFJoint;
import us.ihmc.robotics.screwTheory.Twist;
import us.ihmc.robotics.screwTheory.TwistCalculator;
import us.ihmc.robotics.screwTheory.Wrench;
import us.ihmc.sensorProcessing.stateEstimation.IMUSensorReadOnly;
import us.ihmc.sensorProcessing.stateEstimation.StateEstimatorParameters;
import us.ihmc.sensorProcessing.stateEstimation.evaluation.FullInverseDynamicsStructure;
import us.ihmc.simulationconstructionset.yoUtilities.graphics.YoGraphicPosition;
import us.ihmc.simulationconstructionset.yoUtilities.graphics.YoGraphicPosition.GraphicType;
import us.ihmc.simulationconstructionset.yoUtilities.graphics.YoGraphicsListRegistry;
import us.ihmc.simulationconstructionset.yoUtilities.graphics.plotting.YoArtifactPosition;

/**
 * PelvisLinearUpdater estimates the pelvis position and linear velocity using leg kinematics and IMU acceleration data.
 * If enabled, it also estimates the IMU drift on the estimation of the pelvis yaw angle and velocity.
 * @author Sylvain
 *
 */
public class PelvisLinearStateUpdater
{
   private static boolean VISUALIZE = false;

   private final YoVariableRegistry registry = new YoVariableRegistry(getClass().getSimpleName());

   private static final ReferenceFrame worldFrame = ReferenceFrame.getWorldFrame();

   private final CenterOfMassCalculator centerOfMassCalculator;
   private final CenterOfMassJacobian centerOfMassJacobianWorld;

   private final List<RigidBody> feet = new ArrayList<RigidBody>();

   private final YoFramePoint yoRootJointPosition = new YoFramePoint("estimatedRootJointPosition", worldFrame, registry);
   private final YoFrameVector yoRootJointVelocity = new YoFrameVector("estimatedRootJointVelocity", worldFrame, registry);

   private final DoubleYoVariable yoInitialComHeight = new DoubleYoVariable("initialComHeight", registry);
   private final YoFramePoint yoInitialCenterOfMassPosition = new YoFramePoint("initialCenterOfMassPosition", worldFrame, registry);
   private final YoFramePoint yoInitialFootPosition = new YoFramePoint("initialFootPosition", worldFrame, registry);

   private final YoFramePoint yoCenterOfMassPosition = new YoFramePoint("estimatedCenterOfMassPosition", worldFrame, registry);
   private final YoFrameVector yoCenterOfMassVelocity = new YoFrameVector("estimatedCenterOfMassVelocity", worldFrame, registry);

   private final DoubleYoVariable alphaIMUAgainstKinematicsForVelocity = new DoubleYoVariable("alphaIMUAgainstKinematicsForVelocity", registry);
   private final DoubleYoVariable alphaIMUAgainstKinematicsForPosition = new DoubleYoVariable("alphaIMUAgainstKinematicsForPosition", registry);

   private final Map<RigidBody, DoubleYoVariable> footForcesZInPercentOfTotalForce = new LinkedHashMap<RigidBody, DoubleYoVariable>();
   private final DoubleYoVariable forceZInPercentThresholdToFilterFoot = new DoubleYoVariable("forceZInPercentThresholdToFilterFootUserParameter", registry);

   private final Map<RigidBody, FootSwitchInterface> footSwitches;
   private final Map<RigidBody, Wrench> footWrenches = new LinkedHashMap<RigidBody, Wrench>();
   private final DoubleYoVariable delayTimeBeforeTrustingFoot = new DoubleYoVariable("delayTimeBeforeTrustingFoot", registry);
   private final Map<RigidBody, GlitchFilteredBooleanYoVariable> haveFeetHitGroundFiltered = new LinkedHashMap<>();
   private final Map<RigidBody, BooleanYoVariable> areFeetTrusted = new LinkedHashMap<>();
   private final List<RigidBody> listOfTrustedFeet = new ArrayList<RigidBody>();
   private final List<RigidBody> listOfUnTrustedFeet = new ArrayList<RigidBody>();

   private final ReferenceFrame rootJointFrame;
   private final Map<RigidBody, ReferenceFrame> footFrames;

   private final double estimatorDT;

   private final Map<RigidBody, ? extends ContactablePlaneBody> feetContactablePlaneBodies;

   private final BooleanYoVariable reinitialize = new BooleanYoVariable("reinitialize", registry);
   private final BooleanYoVariable trustImuWhenNoFeetAreInContact = new BooleanYoVariable("trustImuWhenNoFeetAreInContact", registry);

   private enum SlippageCompensatorMode
   {
      LOAD_THRESHOLD, MIN_PELVIS_ACCEL
   };

   private final EnumYoVariable<SlippageCompensatorMode> slippageCompensatorMode = new EnumYoVariable<SlippageCompensatorMode>("slippageCompensatorMode",
         registry, SlippageCompensatorMode.class);

   private final BooleanYoVariable requestStopEstimationOfPelvisLinearState = new BooleanYoVariable("userRequestStopEstimationOfPelvisLinearState", registry);

   private final TwistCalculator twistCalculator;

   private final PelvisKinematicsBasedLinearStateCalculator kinematicsBasedLinearStateCalculator;
   private final PelvisIMUBasedLinearStateCalculator imuBasedLinearStateCalculator;
<<<<<<< HEAD
   private final IMUDriftCompensator imuDriftCompensator;
   
=======

>>>>>>> c0197727
   private final SixDoFJoint rootJoint;

   private boolean initializeToActual = false;

   // Temporary variables
   private final FramePoint rootJointPosition = new FramePoint(worldFrame);
   private final FrameVector rootJointVelocity = new FrameVector(worldFrame);
   private final FramePoint centerOfMassPosition = new FramePoint(worldFrame);
   private final FrameVector centerOfMassVelocity = new FrameVector(worldFrame);
   private final Vector3d tempRootJointTranslation = new Vector3d();
   private final FrameVector tempFrameVector = new FrameVector();
   private final FramePoint tempCenterOfMassPosition = new FramePoint();
   private final FramePoint footPositionInWorld = new FramePoint();
   private final FrameVector tempVelocity = new FrameVector();

   public PelvisLinearStateUpdater(FullInverseDynamicsStructure inverseDynamicsStructure, List<? extends IMUSensorReadOnly> imuProcessedOutputs,
         IMUBiasProvider imuBiasProvider, Map<RigidBody, FootSwitchInterface> footSwitches, CenterOfPressureDataHolder centerOfPressureDataHolderFromController,
         Map<RigidBody, ? extends ContactablePlaneBody> feetContactablePlaneBodies, double gravitationalAcceleration, DoubleYoVariable yoTime,
         StateEstimatorParameters stateEstimatorParameters, YoGraphicsListRegistry yoGraphicsListRegistry, YoVariableRegistry parentRegistry)
   {
      this.estimatorDT = stateEstimatorParameters.getEstimatorDT();
      this.footSwitches = footSwitches;
      this.feetContactablePlaneBodies = feetContactablePlaneBodies;
      this.feet.addAll(footSwitches.keySet());
      this.trustImuWhenNoFeetAreInContact.set(stateEstimatorParameters.getPelvisLinearStateUpdaterTrustImuWhenNoFeetAreInContact());

      twistCalculator = inverseDynamicsStructure.getTwistCalculator();
      rootJoint = inverseDynamicsStructure.getRootJoint();
      rootJointFrame = rootJoint.getFrameAfterJoint();

      footFrames = new LinkedHashMap<RigidBody, ReferenceFrame>();

      RigidBody elevator = inverseDynamicsStructure.getElevator();
      this.centerOfMassCalculator = new CenterOfMassCalculator(elevator, rootJointFrame);
      this.centerOfMassJacobianWorld = new CenterOfMassJacobian(elevator);

      setupBunchOfVariables();

      forceZInPercentThresholdToFilterFoot.addVariableChangedListener(new VariableChangedListener()
      {
         @Override
         public void variableChanged(YoVariable<?> v)
         {
            double currentValue = forceZInPercentThresholdToFilterFoot.getDoubleValue();
            if (currentValue < 0.0)
               forceZInPercentThresholdToFilterFoot.set(0.0);
            else if (currentValue > 0.45)
               forceZInPercentThresholdToFilterFoot.set(0.45);
         }
      });

      reinitialize.addVariableChangedListener(new VariableChangedListener()
      {
         @Override
         public void variableChanged(YoVariable<?> v)
         {
            if (reinitialize.getBooleanValue())
               initialize();
         }
      });

      kinematicsBasedLinearStateCalculator = new PelvisKinematicsBasedLinearStateCalculator(inverseDynamicsStructure, feetContactablePlaneBodies, footSwitches,
            centerOfPressureDataHolderFromController, estimatorDT, yoGraphicsListRegistry, registry);
      kinematicsBasedLinearStateCalculator.setAlphaPelvisPosition(computeAlphaGivenBreakFrequencyProperly(stateEstimatorParameters.getKinematicsPelvisPositionFilterFreqInHertz(), estimatorDT));
      double alphaFilter = computeAlphaGivenBreakFrequencyProperly(stateEstimatorParameters.getKinematicsPelvisLinearVelocityFilterFreqInHertz(), estimatorDT);
      kinematicsBasedLinearStateCalculator.setPelvisLinearVelocityAlphaNewTwist(stateEstimatorParameters.getPelvisLinearVelocityAlphaNewTwist());
      kinematicsBasedLinearStateCalculator.setPelvisLinearVelocityBacklashParameters(alphaFilter, stateEstimatorParameters.getPelvisVelocityBacklashSlopTime());
      kinematicsBasedLinearStateCalculator.setTrustCoPAsNonSlippingContactPoint(stateEstimatorParameters.trustCoPAsNonSlippingContactPoint());
      kinematicsBasedLinearStateCalculator.useControllerDesiredCoP(stateEstimatorParameters.useControllerDesiredCenterOfPressure());
      kinematicsBasedLinearStateCalculator.setAlphaCenterOfPressure(computeAlphaGivenBreakFrequencyProperly(stateEstimatorParameters.getCoPFilterFreqInHertz(), estimatorDT));
      kinematicsBasedLinearStateCalculator.enableTwistEstimation(stateEstimatorParameters.useTwistForPelvisLinearStateEstimation());

<<<<<<< HEAD
      imuBasedLinearStateCalculator = new PelvisIMUBasedLinearStateCalculator(inverseDynamicsStructure, imuProcessedOutputs, estimatorDT, gravitationalAcceleration, registry);
      imuBasedLinearStateCalculator.cancelGravityFromAccelerationMeasurement(stateEstimatorParameters.cancelGravityFromAccelerationMeasurement());
      imuBasedLinearStateCalculator.enableEsimationModule(stateEstimatorParameters.useAccelerometerForEstimation());
      imuBasedLinearStateCalculator.enableAccelerationBiasEstimation(stateEstimatorParameters.estimateAccelerationBias());
      imuBasedLinearStateCalculator.setAlphaAccelerationBiasEstimation(computeAlphaGivenBreakFrequencyProperly(stateEstimatorParameters.getAccelerationBiasFilterFreqInHertz(), estimatorDT));
=======
      imuBasedLinearStateCalculator = new PelvisIMUBasedLinearStateCalculator(inverseDynamicsStructure, imuProcessedOutputs, imuBiasProvider, estimatorDT,
            gravitationalAcceleration, registry);
      boolean cancelGravityFromAccelerationMeasurement = stateEstimatorParameters.cancelGravityFromAccelerationMeasurement();
      imuBasedLinearStateCalculator.cancelGravityFromAccelerationMeasurement(cancelGravityFromAccelerationMeasurement);
      imuBasedLinearStateCalculator.enableEstimationModule(stateEstimatorParameters.useAccelerometerForEstimation());
>>>>>>> c0197727

      alphaIMUAgainstKinematicsForVelocity
            .set(computeAlphaGivenBreakFrequencyProperly(stateEstimatorParameters.getPelvisLinearVelocityFusingFrequency(), estimatorDT));
      alphaIMUAgainstKinematicsForPosition
            .set(computeAlphaGivenBreakFrequencyProperly(stateEstimatorParameters.getPelvisPositionFusingFrequency(), estimatorDT));

      delayTimeBeforeTrustingFoot.set(stateEstimatorParameters.getDelayTimeForTrustingFoot());

      forceZInPercentThresholdToFilterFoot.set(stateEstimatorParameters.getForceInPercentOfWeightThresholdToTrustFoot());

      slippageCompensatorMode.set(SlippageCompensatorMode.LOAD_THRESHOLD);

<<<<<<< HEAD
=======
      //      requestStopEstimationOfPelvisLinearState.set(true);

>>>>>>> c0197727
      if (VISUALIZE)
      {
         if (yoGraphicsListRegistry != null)
         {
            YoArtifactPosition comArtifact = new YoGraphicPosition("Meas CoM", yoCenterOfMassPosition, 0.006, YoAppearance.Black(), GraphicType.CROSS)
                  .createArtifact();
            yoGraphicsListRegistry.registerArtifact("StateEstimator", comArtifact);
         }
      }
      parentRegistry.addChild(registry);
   }

   private void setupBunchOfVariables()
   {
      int windowSize = (int) (delayTimeBeforeTrustingFoot.getDoubleValue() / estimatorDT);

      for (int i = 0; i < feet.size(); i++)
      {
         RigidBody foot = feet.get(i);
         ReferenceFrame footFrame = feetContactablePlaneBodies.get(foot).getSoleFrame();
         footFrames.put(foot, footFrame);

         String footPrefix = foot.getName();

         final GlitchFilteredBooleanYoVariable hasFootHitTheGroundFiltered = new GlitchFilteredBooleanYoVariable("has" + footPrefix + "FootHitGroundFiltered",
               registry, windowSize);
         hasFootHitTheGroundFiltered.set(true);
         haveFeetHitGroundFiltered.put(foot, hasFootHitTheGroundFiltered);

         BooleanYoVariable isFootTrusted = new BooleanYoVariable("is" + footPrefix + "FootTrusted", registry);
         if (i == 0)
         {
            isFootTrusted.set(true);
         }
         areFeetTrusted.put(foot, isFootTrusted);

         DoubleYoVariable footForceZInPercentOfTotalForce = new DoubleYoVariable(footPrefix + "FootForceZInPercentOfTotalForce", registry);
         footForcesZInPercentOfTotalForce.put(foot, footForceZInPercentOfTotalForce);

         footWrenches.put(foot, new Wrench());

         delayTimeBeforeTrustingFoot.addVariableChangedListener(new VariableChangedListener()
         {
            @Override
            public void variableChanged(YoVariable<?> v)
            {
               int windowSize = (int) (delayTimeBeforeTrustingFoot.getDoubleValue() / estimatorDT);
               hasFootHitTheGroundFiltered.setWindowSize(windowSize);
            }
         });
      }
   }

   public void initialize()
   {
      initializeRobotState();
      updateRootJoint();
   }

   private void initializeRobotState()
   {
      reinitialize.set(false);

      centerOfMassCalculator.compute();
      centerOfMassCalculator.getCenterOfMass(tempCenterOfMassPosition);

      tempCenterOfMassPosition.changeFrame(worldFrame);
      yoInitialCenterOfMassPosition.set(tempCenterOfMassPosition);

      if (!initializeToActual && DRCKinematicsBasedStateEstimator.INITIALIZE_HEIGHT_WITH_FOOT)
      {
         RigidBody foot = feet.get(0);
         footPositionInWorld.setToZero(footFrames.get(foot));
         footPositionInWorld.changeFrame(worldFrame);
         yoInitialFootPosition.set(footPositionInWorld);

         double footToCoMZ = tempCenterOfMassPosition.getZ() - footPositionInWorld.getZ();
         yoInitialComHeight.set(footToCoMZ);

         tempCenterOfMassPosition.setZ(tempCenterOfMassPosition.getZ() - footToCoMZ);
      }
      tempFrameVector.setIncludingFrame(tempCenterOfMassPosition);

      rootJointPosition.set(centerOfMassPosition);
      rootJointPosition.sub(tempFrameVector);
      yoRootJointPosition.set(rootJointPosition);
      rootJointVelocity.setToZero(worldFrame);
      yoRootJointVelocity.setToZero();

      kinematicsBasedLinearStateCalculator.initialize(rootJointPosition);
   }

   public void updateForFrozenState()
   {
      // Keep setting the position so the localization updater works properly.
      yoRootJointPosition.get(tempRootJointTranslation);
      rootJoint.setPosition(tempRootJointTranslation);

      // Set the rootJoint twist to zero.
      rootJoint.getJointTwist(rootJointTwist);
      rootJointTwist.setToZero();
      rootJoint.setJointTwist(rootJointTwist);

      rootJointFrame.update();
      twistCalculator.compute();

      updateCoMState();
   }

   public void updateRootJointPositionAndLinearVelocity()
   {
      if (requestStopEstimationOfPelvisLinearState.getBooleanValue())
         return;

      kinematicsBasedLinearStateCalculator.updateKinematics();

      int numberOfEndEffectorsTrusted = setTrustedFeetUsingFootSwitches();

      if (numberOfEndEffectorsTrusted >= 2)
      {
         switch (slippageCompensatorMode.getEnumValue())
         {
         case LOAD_THRESHOLD:
            numberOfEndEffectorsTrusted = filterTrustedFeetBasedOnContactForces(numberOfEndEffectorsTrusted);
            break;
         case MIN_PELVIS_ACCEL:
            throw new RuntimeException("Implement me if possible!");
         default:
            throw new RuntimeException("Should not get there");
         }
      }

      if (numberOfEndEffectorsTrusted == 0)
      {
         if (trustImuWhenNoFeetAreInContact.getBooleanValue())
         {
            yoRootJointPosition.getFrameTuple(rootJointPosition);
            kinematicsBasedLinearStateCalculator.updateFeetPositionsWhenTrustingIMUOnly(rootJointPosition);

            imuBasedLinearStateCalculator.updateIMUAndRootJointLinearVelocity(rootJointVelocity);
            yoRootJointVelocity.set(rootJointVelocity);
            imuBasedLinearStateCalculator.correctIMULinearVelocity(rootJointVelocity);

            yoRootJointPosition.getFrameTuple(rootJointPosition);
            imuBasedLinearStateCalculator.updatePelvisPosition(rootJointPosition, pelvisPositionIMUPart);
            rootJointPosition.set(pelvisPositionIMUPart);
            yoRootJointPosition.set(rootJointPosition);
         }
         else
            throw new RuntimeException("No foot trusted!");
      }
      else if (numberOfEndEffectorsTrusted > 0)
      {
         updateTrustedFeetLists();
         yoRootJointPosition.getFrameTuple(rootJointPosition);
         kinematicsBasedLinearStateCalculator.estimatePelvisLinearState(listOfTrustedFeet, listOfUnTrustedFeet, rootJointPosition);

<<<<<<< HEAD
         imuDriftCompensator.esimtateDriftIfPossible(listOfTrustedFeet);

=======
>>>>>>> c0197727
         if (imuBasedLinearStateCalculator.isEstimationEnabled())
         {
            computeLinearStateFromMergingMeasurements();
         }
         else
         {
            yoRootJointPosition.getFrameTuple(rootJointPosition);
            kinematicsBasedLinearStateCalculator.getRootJointPositionAndVelocity(rootJointPosition, rootJointVelocity);
            yoRootJointPosition.set(rootJointPosition);
            yoRootJointVelocity.set(rootJointVelocity);
         }
      }
      else
      {
         throw new RuntimeException(
               "Computation of the number of end effectors to be trusted for state estimation is broken, computed: " + numberOfEndEffectorsTrusted);
      }

      updateRootJoint();

      updateCoMState();
   }

   private Twist rootJointTwist = new Twist();

   private void updateRootJoint()
   {
      yoRootJointPosition.get(tempRootJointTranslation);
      rootJoint.setPosition(tempRootJointTranslation);

      tempVelocity.setIncludingFrame(rootJointVelocity);
      rootJoint.getJointTwist(rootJointTwist);
      tempVelocity.changeFrame(rootJointTwist.getExpressedInFrame());
      rootJointTwist.setLinearPart(tempVelocity);
      rootJoint.setJointTwist(rootJointTwist);

      rootJointFrame.update();
      twistCalculator.compute();
   }

   private int setTrustedFeetUsingFootSwitches()
   {
      int numberOfEndEffectorsTrusted = 0;

      for (int i = 0; i < feet.size(); i++)
      {
         RigidBody foot = feet.get(i);
         if (footSwitches.get(foot).hasFootHitGround())
            haveFeetHitGroundFiltered.get(foot).update(true);
         else
            haveFeetHitGroundFiltered.get(foot).set(false);

         if (haveFeetHitGroundFiltered.get(foot).getBooleanValue())
            numberOfEndEffectorsTrusted++;
      }

      // Update only if at least one foot hit the ground
      if (numberOfEndEffectorsTrusted > 0)
      {
         for (int i = 0; i < feet.size(); i++)
         {
            RigidBody foot = feet.get(i);
            areFeetTrusted.get(foot).set(haveFeetHitGroundFiltered.get(foot).getBooleanValue());
         }
      }

      // Else if there is a foot with a force past the threshold trust the force and not the CoP      
      else
      {
         RigidBody trustedFoot = null;

         for (int i = 0; i < feet.size(); i++)
         {
            RigidBody foot = feet.get(i);
            if (footSwitches.get(foot).getForceMagnitudePastThreshhold())
            {
               trustedFoot = foot;
               numberOfEndEffectorsTrusted = 1;
               break;
            }
         }

         if (trustedFoot != null)
         {
            for (int i = 0; i < feet.size(); i++)
            {
               RigidBody foot = feet.get(i);
               areFeetTrusted.get(foot).set(foot == trustedFoot);
            }
         }
      }

      if (numberOfEndEffectorsTrusted == 0)
      {
         if (trustImuWhenNoFeetAreInContact.getBooleanValue())
         {
            for (int i = 0; i < feet.size(); i++)
            {
               RigidBody foot = feet.get(i);
               areFeetTrusted.get(foot).set(false);
            }
         }
         else
         {
            for (int i = 0; i < feet.size(); i++)
            {
               RigidBody foot = feet.get(i);
               if (areFeetTrusted.get(foot).getBooleanValue())
                  numberOfEndEffectorsTrusted++;
            }
         }
      }

      return numberOfEndEffectorsTrusted;
   }

   private int filterTrustedFeetBasedOnContactForces(int numberOfEndEffectorsTrusted)
   {
      double totalForceZ = 0.0;
      for (int i = 0; i < feet.size(); i++)
      {
         RigidBody foot = feet.get(i);
         Wrench footWrench = footWrenches.get(foot);
         footSwitches.get(foot).computeAndPackFootWrench(footWrench);
         totalForceZ += footWrench.getLinearPartZ();
      }

      for (int i = 0; i < feet.size(); i++)
      {
         RigidBody foot = feet.get(i);
         Wrench footWrench = footWrenches.get(foot);
         footForcesZInPercentOfTotalForce.get(foot).set(footWrench.getLinearPartZ() / totalForceZ);

         if (footForcesZInPercentOfTotalForce.get(foot).getDoubleValue() < forceZInPercentThresholdToFilterFoot.getDoubleValue())
         {
            numberOfEndEffectorsTrusted--;
            areFeetTrusted.get(foot).set(false);

            return numberOfEndEffectorsTrusted;
         }
      }

      return numberOfEndEffectorsTrusted;
   }

   private final FrameVector pelvisVelocityIMUPart = new FrameVector();
   private final FramePoint pelvisPositionIMUPart = new FramePoint();

   private final FrameVector pelvisVelocityKinPart = new FrameVector();
   private final FramePoint pelvisPositionKinPart = new FramePoint();

   private void computeLinearStateFromMergingMeasurements()
   {
      computeLinearVelocityFromMergingMeasurements();
      computePositionFromMergingMeasurements();
   }

   private void computeLinearVelocityFromMergingMeasurements()
   {
      // TODO Check out AlphaFusedYoVariable to that
      imuBasedLinearStateCalculator.updateIMUAndRootJointLinearVelocity(pelvisVelocityIMUPart);
      kinematicsBasedLinearStateCalculator.getPelvisVelocity(pelvisVelocityKinPart);

      pelvisVelocityIMUPart.scale(alphaIMUAgainstKinematicsForVelocity.getDoubleValue());
      pelvisVelocityKinPart.scale(1.0 - alphaIMUAgainstKinematicsForVelocity.getDoubleValue());

      rootJointVelocity.add(pelvisVelocityIMUPart, pelvisVelocityKinPart);
      yoRootJointVelocity.set(rootJointVelocity);

      imuBasedLinearStateCalculator.correctIMULinearVelocity(rootJointVelocity);
   }

   private void computePositionFromMergingMeasurements()
   {
      yoRootJointPosition.getFrameTuple(rootJointPosition);
      imuBasedLinearStateCalculator.updatePelvisPosition(rootJointPosition, pelvisPositionIMUPart);
      kinematicsBasedLinearStateCalculator.getPelvisPosition(pelvisPositionKinPart);

      pelvisPositionIMUPart.scale(alphaIMUAgainstKinematicsForPosition.getDoubleValue());
      pelvisPositionKinPart.scale(1.0 - alphaIMUAgainstKinematicsForPosition.getDoubleValue());

      rootJointPosition.set(pelvisPositionIMUPart);
      rootJointPosition.add(pelvisPositionKinPart);
      yoRootJointPosition.set(rootJointPosition);
   }

   private void updateCoMState()
   {
      centerOfMassCalculator.compute();
      centerOfMassCalculator.getCenterOfMass(centerOfMassPosition);
      centerOfMassPosition.changeFrame(worldFrame);
      yoCenterOfMassPosition.set(centerOfMassPosition);

      centerOfMassJacobianWorld.compute();
      centerOfMassVelocity.setToZero(ReferenceFrame.getWorldFrame());
      centerOfMassJacobianWorld.getCenterOfMassVelocity(centerOfMassVelocity);
      centerOfMassVelocity.changeFrame(ReferenceFrame.getWorldFrame());
      yoCenterOfMassVelocity.set(centerOfMassVelocity);
   }

   private void updateTrustedFeetLists()
   {
      listOfTrustedFeet.clear();
      listOfUnTrustedFeet.clear();

      for (int i = 0; i < feet.size(); i++)
      {
         RigidBody foot = feet.get(i);
         if (areFeetTrusted.get(foot).getBooleanValue())
            listOfTrustedFeet.add(foot);
         else
            listOfUnTrustedFeet.add(foot);
      }
   }

   public void initializeCoMPositionToActual(Tuple3d initialCoMPosition)
   {
      initializeToActual = true;
      centerOfMassPosition.setIncludingFrame(worldFrame, initialCoMPosition);
      yoCenterOfMassPosition.set(initialCoMPosition);
   }

   public void initializeCoMPositionToActual(FramePoint initialCoMPosition)
   {
      initializeToActual = true;
      centerOfMassPosition.set(initialCoMPosition);
      yoCenterOfMassPosition.set(initialCoMPosition);
   }

   public void getEstimatedPelvisPosition(FramePoint pelvisPositionToPack)
   {
      yoRootJointPosition.getFrameTupleIncludingFrame(pelvisPositionToPack);
   }

   public void getEstimatedPelvisLinearVelocity(FrameVector pelvisLinearVelocityToPack)
   {
      yoRootJointVelocity.getFrameTupleIncludingFrame(pelvisLinearVelocityToPack);
   }

   public void getEstimatedCoMPosition(FramePoint comPositionToPack)
   {
      yoCenterOfMassPosition.getFrameTupleIncludingFrame(comPositionToPack);
   }

   public void getEstimatedCoMVelocity(FrameVector comVelocityToPack)
   {
      yoCenterOfMassVelocity.getFrameTupleIncludingFrame(comVelocityToPack);
   }

   public List<RigidBody> getCurrentListOfTrustedFeet()
   {
      return listOfTrustedFeet;
   }
}<|MERGE_RESOLUTION|>--- conflicted
+++ resolved
@@ -108,12 +108,7 @@
 
    private final PelvisKinematicsBasedLinearStateCalculator kinematicsBasedLinearStateCalculator;
    private final PelvisIMUBasedLinearStateCalculator imuBasedLinearStateCalculator;
-<<<<<<< HEAD
-   private final IMUDriftCompensator imuDriftCompensator;
-   
-=======
-
->>>>>>> c0197727
+
    private final SixDoFJoint rootJoint;
 
    private boolean initializeToActual = false;
@@ -186,19 +181,11 @@
       kinematicsBasedLinearStateCalculator.setAlphaCenterOfPressure(computeAlphaGivenBreakFrequencyProperly(stateEstimatorParameters.getCoPFilterFreqInHertz(), estimatorDT));
       kinematicsBasedLinearStateCalculator.enableTwistEstimation(stateEstimatorParameters.useTwistForPelvisLinearStateEstimation());
 
-<<<<<<< HEAD
-      imuBasedLinearStateCalculator = new PelvisIMUBasedLinearStateCalculator(inverseDynamicsStructure, imuProcessedOutputs, estimatorDT, gravitationalAcceleration, registry);
-      imuBasedLinearStateCalculator.cancelGravityFromAccelerationMeasurement(stateEstimatorParameters.cancelGravityFromAccelerationMeasurement());
-      imuBasedLinearStateCalculator.enableEsimationModule(stateEstimatorParameters.useAccelerometerForEstimation());
-      imuBasedLinearStateCalculator.enableAccelerationBiasEstimation(stateEstimatorParameters.estimateAccelerationBias());
-      imuBasedLinearStateCalculator.setAlphaAccelerationBiasEstimation(computeAlphaGivenBreakFrequencyProperly(stateEstimatorParameters.getAccelerationBiasFilterFreqInHertz(), estimatorDT));
-=======
       imuBasedLinearStateCalculator = new PelvisIMUBasedLinearStateCalculator(inverseDynamicsStructure, imuProcessedOutputs, imuBiasProvider, estimatorDT,
             gravitationalAcceleration, registry);
       boolean cancelGravityFromAccelerationMeasurement = stateEstimatorParameters.cancelGravityFromAccelerationMeasurement();
       imuBasedLinearStateCalculator.cancelGravityFromAccelerationMeasurement(cancelGravityFromAccelerationMeasurement);
       imuBasedLinearStateCalculator.enableEstimationModule(stateEstimatorParameters.useAccelerometerForEstimation());
->>>>>>> c0197727
 
       alphaIMUAgainstKinematicsForVelocity
             .set(computeAlphaGivenBreakFrequencyProperly(stateEstimatorParameters.getPelvisLinearVelocityFusingFrequency(), estimatorDT));
@@ -211,11 +198,8 @@
 
       slippageCompensatorMode.set(SlippageCompensatorMode.LOAD_THRESHOLD);
 
-<<<<<<< HEAD
-=======
       //      requestStopEstimationOfPelvisLinearState.set(true);
 
->>>>>>> c0197727
       if (VISUALIZE)
       {
          if (yoGraphicsListRegistry != null)
@@ -373,11 +357,6 @@
          yoRootJointPosition.getFrameTuple(rootJointPosition);
          kinematicsBasedLinearStateCalculator.estimatePelvisLinearState(listOfTrustedFeet, listOfUnTrustedFeet, rootJointPosition);
 
-<<<<<<< HEAD
-         imuDriftCompensator.esimtateDriftIfPossible(listOfTrustedFeet);
-
-=======
->>>>>>> c0197727
          if (imuBasedLinearStateCalculator.isEstimationEnabled())
          {
             computeLinearStateFromMergingMeasurements();
