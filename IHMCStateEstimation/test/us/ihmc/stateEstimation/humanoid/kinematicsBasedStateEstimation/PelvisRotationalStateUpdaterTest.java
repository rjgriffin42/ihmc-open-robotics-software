--- conflicted
+++ resolved
@@ -1,280 +1,264 @@
-package us.ihmc.stateEstimation.humanoid.kinematicsBasedStateEstimation;
-
-import static org.junit.Assert.fail;
-
-import java.util.ArrayList;
-import java.util.List;
-import java.util.Random;
-
-import javax.vecmath.Matrix3d;
-import javax.vecmath.Quat4d;
-import javax.vecmath.Vector3d;
-
-import org.ejml.data.DenseMatrix64F;
-import org.junit.Test;
-
-import us.ihmc.robotics.dataStructures.registry.YoVariableRegistry;
-import us.ihmc.robotics.geometry.RigidBodyTransform;
-import us.ihmc.robotics.random.RandomTools;
-import us.ihmc.robotics.referenceFrames.ReferenceFrame;
-import us.ihmc.robotics.screwTheory.RevoluteJoint;
-import us.ihmc.robotics.screwTheory.RigidBody;
-import us.ihmc.robotics.screwTheory.ScrewTestTools;
-import us.ihmc.robotics.screwTheory.SixDoFJoint;
-import us.ihmc.robotics.screwTheory.Twist;
-import us.ihmc.robotics.sensors.IMUDefinition;
-import us.ihmc.sensorProcessing.sensorProcessors.SensorProcessing;
-import us.ihmc.sensorProcessing.simulatedSensors.SensorNoiseParameters;
-import us.ihmc.sensorProcessing.simulatedSensors.StateEstimatorSensorDefinitions;
-import us.ihmc.sensorProcessing.stateEstimation.IMUSensorReadOnly;
-import us.ihmc.sensorProcessing.stateEstimation.SensorProcessingConfiguration;
-import us.ihmc.sensorProcessing.stateEstimation.evaluation.FullInverseDynamicsStructure;
-import us.ihmc.tools.testing.JUnitTools;
-import us.ihmc.tools.testing.TestPlanAnnotations.DeployableTestMethod;
-
-public class PelvisRotationalStateUpdaterTest
-{
-   private static final Vector3d X = new Vector3d(1.0, 0.0, 0.0);
-   private static final Vector3d Y = new Vector3d(0.0, 1.0, 0.0);
-   private static final Vector3d Z = new Vector3d(0.0, 0.0, 1.0);
-
-   private static final Random random = new Random(2843L);
-
-   private static final double EPS = 1e-10;
-
-   private final List<IMUSensorReadOnly> imuSensors = new ArrayList<>();
-
-	@DeployableTestMethod
-	@Test(timeout=300000)
-   public void testConstructorWithOneIMU()
-   {
-      YoVariableRegistry registry = new YoVariableRegistry("Blop");
-
-      Vector3d[] jointAxes = {X, Y, Z, Z, X, Z, Z, X, Y, Y};
-      ScrewTestTools.RandomFloatingChain randomFloatingChain = new ScrewTestTools.RandomFloatingChain(random, jointAxes);
-      ArrayList<RevoluteJoint> joints = new ArrayList<RevoluteJoint>(randomFloatingChain.getRevoluteJoints());
-      
-      FullInverseDynamicsStructure inverseDynamicsStructure = createFullInverseDynamicsStructure(randomFloatingChain, joints);
-
-      StateEstimatorSensorDefinitions stateEstimatorSensorDefinitions = new StateEstimatorSensorDefinitions();
-      createAndAddIMUDefinitions(joints, stateEstimatorSensorDefinitions, 1);
-      
-      buildSensorConfigurations(stateEstimatorSensorDefinitions, registry);
-      
-      try
-      {
-         new PelvisRotationalStateUpdater(inverseDynamicsStructure, imuSensors, registry);
-      }
-      catch (Exception e)
-      {
-         fail("Could not create PelvisRotationalStateUpdater. Stack Trace:");
-         e.printStackTrace();
-      }
-   }
-
-	@DeployableTestMethod
-	@Test(timeout=300000)
-   public void testConstructorWithZeroIMUSensor()
-   {
-      YoVariableRegistry registry = new YoVariableRegistry("Blop");
-
-      Vector3d[] jointAxes = {X, Y, Z, Z, X, Z, Z, X, Y, Y};
-      ScrewTestTools.RandomFloatingChain randomFloatingChain = new ScrewTestTools.RandomFloatingChain(random, jointAxes);
-      ArrayList<RevoluteJoint> joints = new ArrayList<RevoluteJoint>(randomFloatingChain.getRevoluteJoints());
-      
-      FullInverseDynamicsStructure inverseDynamicsStructure = createFullInverseDynamicsStructure(randomFloatingChain, joints);
-
-      StateEstimatorSensorDefinitions stateEstimatorSensorDefinitions = new StateEstimatorSensorDefinitions();
-      buildSensorConfigurations(stateEstimatorSensorDefinitions, registry);
-      
-      PelvisRotationalStateUpdater pelvisRotationalStateUpdater;
-      try
-      {
-         pelvisRotationalStateUpdater = new PelvisRotationalStateUpdater(inverseDynamicsStructure, imuSensors, registry);
-      }
-      catch (Exception e)
-      {
-         pelvisRotationalStateUpdater = null;
-      }
-
-      if (pelvisRotationalStateUpdater != null)
-         fail("RuntimeException expected, no orientation sensor attached to the sensor map.");
-   }
-
-	@DeployableTestMethod
-	@Test(timeout=300000)
-   public void testInitializeAndReadWithOneIMU()
-   {
-      YoVariableRegistry registry = new YoVariableRegistry("Blop");
-
-      Vector3d[] jointAxes = {X, Y, Z, Z, X, Z, Z, X, Y, Y};
-      ScrewTestTools.RandomFloatingChain randomFloatingChain = new ScrewTestTools.RandomFloatingChain(random, jointAxes);
-      ArrayList<RevoluteJoint> joints = new ArrayList<RevoluteJoint>(randomFloatingChain.getRevoluteJoints());
-      
-      FullInverseDynamicsStructure inverseDynamicsStructure = createFullInverseDynamicsStructure(randomFloatingChain, joints);
-
-      StateEstimatorSensorDefinitions stateEstimatorSensorDefinitions = new StateEstimatorSensorDefinitions();
-      createAndAddIMUDefinitions(joints, stateEstimatorSensorDefinitions, 1);
-      
-      SensorProcessing jointAndIMUSensorDataSource = buildSensorConfigurations(stateEstimatorSensorDefinitions, registry);
-
-      PelvisRotationalStateUpdater pelvisRotationalStateUpdater = new PelvisRotationalStateUpdater(inverseDynamicsStructure, imuSensors, registry);
-
-      
-      Quat4d rotationExpected = new Quat4d();
-      Twist twistExpected = new Twist();
-      Quat4d rotationEstimated = new Quat4d();
-      Twist twistEstimated = new Twist();
-      SixDoFJoint rootJoint = inverseDynamicsStructure.getRootJoint();
-
-      setRandomRobotConfigurationAndUpdateSensors(joints, inverseDynamicsStructure, stateEstimatorSensorDefinitions, jointAndIMUSensorDataSource);
-      
-<<<<<<< HEAD
-      rootJoint.packRotation(rotationExpected);
-=======
-      rootJoint.getRotation(rotationExpected);
->>>>>>> 4b8763ae
-      rootJoint.getJointTwist(twistExpected);
-      
-      // Reset the root joint state configuration so the test fails if the PelvisRotationalStateUpdater actually does not do anything.
-      rootJoint.setPositionAndRotation(new RigidBodyTransform());
-      rootJoint.setVelocity(new DenseMatrix64F(6, 1), 0);
-      
-      // Need to initialize the sensor data source manually
-      jointAndIMUSensorDataSource.initialize();
-      pelvisRotationalStateUpdater.initialize();
-
-<<<<<<< HEAD
-      rootJoint.packRotation(rotationEstimated);
-=======
-      rootJoint.getRotation(rotationEstimated);
->>>>>>> 4b8763ae
-      rootJoint.getJointTwist(twistEstimated);
-      
-      JUnitTools.assertQuaternionsEqualUsingDifference(rotationExpected, rotationEstimated, EPS);
-      JUnitTools.assertTuple3dEquals(twistExpected.getAngularPartCopy(), twistEstimated.getAngularPartCopy(), EPS);
-      
-      for (int i = 0; i < 1000; i++)
-      {
-         setRandomRobotConfigurationAndUpdateSensors(joints, inverseDynamicsStructure, stateEstimatorSensorDefinitions, jointAndIMUSensorDataSource);
-         
-<<<<<<< HEAD
-         rootJoint.packRotation(rotationExpected);
-=======
-         rootJoint.getRotation(rotationExpected);
->>>>>>> 4b8763ae
-         rootJoint.getJointTwist(twistExpected);
-         
-         // Reset the root joint state configuration so the test fails if the PelvisRotationalStateUpdater actually does not do anything.
-         rootJoint.setPositionAndRotation(new RigidBodyTransform());
-         rootJoint.setVelocity(new DenseMatrix64F(6, 1), 0);
-         
-         // Need to run the sensor data source manually
-         jointAndIMUSensorDataSource.startComputation(0, 0, -1);
-         pelvisRotationalStateUpdater.updateRootJointOrientationAndAngularVelocity();
-
-<<<<<<< HEAD
-         rootJoint.packRotation(rotationEstimated);
-=======
-         rootJoint.getRotation(rotationEstimated);
->>>>>>> 4b8763ae
-         rootJoint.getJointTwist(twistEstimated);
-         
-         JUnitTools.assertQuaternionsEqualUsingDifference(rotationExpected, rotationEstimated, EPS);
-         JUnitTools.assertTuple3dEquals(twistExpected.getAngularPartCopy(), twistEstimated.getAngularPartCopy(), EPS);
-      }
-   }
-
-   private void setRandomRobotConfigurationAndUpdateSensors(ArrayList<RevoluteJoint> joints, FullInverseDynamicsStructure inverseDynamicsStructure,
-         StateEstimatorSensorDefinitions stateEstimatorSensorDefinitions, SensorProcessing jointAndIMUSensorDataSource)
-   {
-      ScrewTestTools.setRandomPositionAndOrientation(inverseDynamicsStructure.getRootJoint(), random);
-      ScrewTestTools.setRandomVelocity(inverseDynamicsStructure.getRootJoint(), random);
-      ScrewTestTools.setRandomPositions(joints, random);
-      ScrewTestTools.setRandomVelocities(joints, random);
-      inverseDynamicsStructure.getElevator().updateFramesRecursively();
-      inverseDynamicsStructure.updateInternalState();
-      
-      for (int i = 0; i < stateEstimatorSensorDefinitions.getIMUSensorDefinitions().size(); i++)
-      {
-         IMUDefinition imuDefinition = stateEstimatorSensorDefinitions.getIMUSensorDefinitions().get(i);
-         IMUSensorReadOnly imuSensor = imuSensors.get(i);
-         
-         RigidBodyTransform transformFromMeasFrameToWorld = imuSensor.getMeasurementFrame().getTransformToDesiredFrame(ReferenceFrame.getWorldFrame());
-         Matrix3d rotationFromMeasFrameToWorld = new Matrix3d();
-         transformFromMeasFrameToWorld.get(rotationFromMeasFrameToWorld);
-         jointAndIMUSensorDataSource.setOrientationSensorValue(imuDefinition, rotationFromMeasFrameToWorld);
-      }
-
-      for (int i = 0; i < stateEstimatorSensorDefinitions.getIMUSensorDefinitions().size(); i++)
-      {
-         IMUDefinition imuDefinition = stateEstimatorSensorDefinitions.getIMUSensorDefinitions().get(i);
-         RigidBody measurementLink = imuDefinition.getRigidBody();
-         Twist twistIMU = new Twist();
-         inverseDynamicsStructure.getTwistCalculator().getTwistOfBody(twistIMU, measurementLink);
-         twistIMU.changeFrame(imuSensors.get(i).getMeasurementFrame());
-         twistIMU.changeBodyFrameNoRelativeTwist(imuSensors.get(i).getMeasurementFrame());
-         
-         Vector3d sensorValue = twistIMU.getAngularPartCopy();
-         jointAndIMUSensorDataSource.setAngularVelocitySensorValue(imuDefinition, sensorValue);
-      }
-   }
-   
-   private SensorProcessing buildSensorConfigurations(StateEstimatorSensorDefinitions stateEstimatorSensorDefinitions, YoVariableRegistry registry)
-   {
-      SensorProcessingConfiguration sensorProcessingConfiguration = new SensorProcessingConfiguration()
-      {
-         @Override
-         public SensorNoiseParameters getSensorNoiseParameters()
-         {
-            return null;
-         }
-         
-         @Override
-         public double getEstimatorDT()
-         {
-            return 1e-3;
-         }
-         
-         @Override
-         public void configureSensorProcessing(SensorProcessing sensorProcessing)
-         {
-         }
-      };
-      SensorProcessing sensorDataSource = new SensorProcessing(stateEstimatorSensorDefinitions, sensorProcessingConfiguration, registry);
-      
-      imuSensors.clear();
-      imuSensors.addAll(sensorDataSource.getIMUProcessedOutputs());
-      
-      return sensorDataSource;
-   }
-
-   private void createAndAddIMUDefinitions(ArrayList<RevoluteJoint> joints, StateEstimatorSensorDefinitions stateEstimatorSensorDefinitions, int numberOfIMUs)
-   {
-      for (int i = 0; i < numberOfIMUs; i++)
-      {
-         IMUDefinition imuDefinition = createRandomIMUDefinition(String.valueOf(i), joints);
-         stateEstimatorSensorDefinitions.addIMUSensorDefinition(imuDefinition);
-      }
-   }
-
-   private IMUDefinition createRandomIMUDefinition(String suffix, ArrayList<RevoluteJoint> joints)
-   {
-      int indexOfIMUParentJoint = RandomTools.generateRandomInt(random, 0, joints.size() - 1);
-      RigidBody rigidBody = joints.get(indexOfIMUParentJoint).getSuccessor();
-      RigidBodyTransform transformFromIMUToJoint = RigidBodyTransform.generateRandomTransform(random);
-      IMUDefinition imuDefinition = new IMUDefinition("IMU" + suffix, rigidBody, transformFromIMUToJoint);
-      return imuDefinition;
-   }
-
-   private static FullInverseDynamicsStructure createFullInverseDynamicsStructure(ScrewTestTools.RandomFloatingChain randomFloatingChain,
-         ArrayList<RevoluteJoint> joints)
-   {
-      int indexOfEstimationParentJoint = RandomTools.generateRandomInt(random, 0, joints.size() - 1);
-      RigidBody estimationLink = joints.get(indexOfEstimationParentJoint).getSuccessor();
-      SixDoFJoint rootInverseDynamicsJoint = randomFloatingChain.getRootJoint();
-      RigidBody elevator = randomFloatingChain.getElevator();
-      FullInverseDynamicsStructure inverseDynamicsStructure = new FullInverseDynamicsStructure(elevator, estimationLink, rootInverseDynamicsJoint);
-      return inverseDynamicsStructure;
-   }
-}
+package us.ihmc.stateEstimation.humanoid.kinematicsBasedStateEstimation;
+
+import static org.junit.Assert.fail;
+
+import java.util.ArrayList;
+import java.util.List;
+import java.util.Random;
+
+import javax.vecmath.Matrix3d;
+import javax.vecmath.Quat4d;
+import javax.vecmath.Vector3d;
+
+import org.ejml.data.DenseMatrix64F;
+import org.junit.Test;
+
+import us.ihmc.robotics.dataStructures.registry.YoVariableRegistry;
+import us.ihmc.robotics.geometry.RigidBodyTransform;
+import us.ihmc.robotics.random.RandomTools;
+import us.ihmc.robotics.referenceFrames.ReferenceFrame;
+import us.ihmc.robotics.screwTheory.RevoluteJoint;
+import us.ihmc.robotics.screwTheory.RigidBody;
+import us.ihmc.robotics.screwTheory.ScrewTestTools;
+import us.ihmc.robotics.screwTheory.SixDoFJoint;
+import us.ihmc.robotics.screwTheory.Twist;
+import us.ihmc.robotics.sensors.IMUDefinition;
+import us.ihmc.sensorProcessing.sensorProcessors.SensorProcessing;
+import us.ihmc.sensorProcessing.simulatedSensors.SensorNoiseParameters;
+import us.ihmc.sensorProcessing.simulatedSensors.StateEstimatorSensorDefinitions;
+import us.ihmc.sensorProcessing.stateEstimation.IMUSensorReadOnly;
+import us.ihmc.sensorProcessing.stateEstimation.SensorProcessingConfiguration;
+import us.ihmc.sensorProcessing.stateEstimation.evaluation.FullInverseDynamicsStructure;
+import us.ihmc.tools.testing.JUnitTools;
+import us.ihmc.tools.testing.TestPlanAnnotations.DeployableTestMethod;
+
+public class PelvisRotationalStateUpdaterTest
+{
+   private static final Vector3d X = new Vector3d(1.0, 0.0, 0.0);
+   private static final Vector3d Y = new Vector3d(0.0, 1.0, 0.0);
+   private static final Vector3d Z = new Vector3d(0.0, 0.0, 1.0);
+
+   private static final Random random = new Random(2843L);
+
+   private static final double EPS = 1e-10;
+
+   private final List<IMUSensorReadOnly> imuSensors = new ArrayList<>();
+
+	@DeployableTestMethod
+	@Test(timeout=300000)
+   public void testConstructorWithOneIMU()
+   {
+      YoVariableRegistry registry = new YoVariableRegistry("Blop");
+
+      Vector3d[] jointAxes = {X, Y, Z, Z, X, Z, Z, X, Y, Y};
+      ScrewTestTools.RandomFloatingChain randomFloatingChain = new ScrewTestTools.RandomFloatingChain(random, jointAxes);
+      ArrayList<RevoluteJoint> joints = new ArrayList<RevoluteJoint>(randomFloatingChain.getRevoluteJoints());
+      
+      FullInverseDynamicsStructure inverseDynamicsStructure = createFullInverseDynamicsStructure(randomFloatingChain, joints);
+
+      StateEstimatorSensorDefinitions stateEstimatorSensorDefinitions = new StateEstimatorSensorDefinitions();
+      createAndAddIMUDefinitions(joints, stateEstimatorSensorDefinitions, 1);
+      
+      buildSensorConfigurations(stateEstimatorSensorDefinitions, registry);
+      
+      try
+      {
+         new PelvisRotationalStateUpdater(inverseDynamicsStructure, imuSensors, registry);
+      }
+      catch (Exception e)
+      {
+         fail("Could not create PelvisRotationalStateUpdater. Stack Trace:");
+         e.printStackTrace();
+      }
+   }
+
+	@DeployableTestMethod
+	@Test(timeout=300000)
+   public void testConstructorWithZeroIMUSensor()
+   {
+      YoVariableRegistry registry = new YoVariableRegistry("Blop");
+
+      Vector3d[] jointAxes = {X, Y, Z, Z, X, Z, Z, X, Y, Y};
+      ScrewTestTools.RandomFloatingChain randomFloatingChain = new ScrewTestTools.RandomFloatingChain(random, jointAxes);
+      ArrayList<RevoluteJoint> joints = new ArrayList<RevoluteJoint>(randomFloatingChain.getRevoluteJoints());
+      
+      FullInverseDynamicsStructure inverseDynamicsStructure = createFullInverseDynamicsStructure(randomFloatingChain, joints);
+
+      StateEstimatorSensorDefinitions stateEstimatorSensorDefinitions = new StateEstimatorSensorDefinitions();
+      buildSensorConfigurations(stateEstimatorSensorDefinitions, registry);
+      
+      PelvisRotationalStateUpdater pelvisRotationalStateUpdater;
+      try
+      {
+         pelvisRotationalStateUpdater = new PelvisRotationalStateUpdater(inverseDynamicsStructure, imuSensors, registry);
+      }
+      catch (Exception e)
+      {
+         pelvisRotationalStateUpdater = null;
+      }
+
+      if (pelvisRotationalStateUpdater != null)
+         fail("RuntimeException expected, no orientation sensor attached to the sensor map.");
+   }
+
+	@DeployableTestMethod
+	@Test(timeout=300000)
+   public void testInitializeAndReadWithOneIMU()
+   {
+      YoVariableRegistry registry = new YoVariableRegistry("Blop");
+
+      Vector3d[] jointAxes = {X, Y, Z, Z, X, Z, Z, X, Y, Y};
+      ScrewTestTools.RandomFloatingChain randomFloatingChain = new ScrewTestTools.RandomFloatingChain(random, jointAxes);
+      ArrayList<RevoluteJoint> joints = new ArrayList<RevoluteJoint>(randomFloatingChain.getRevoluteJoints());
+      
+      FullInverseDynamicsStructure inverseDynamicsStructure = createFullInverseDynamicsStructure(randomFloatingChain, joints);
+
+      StateEstimatorSensorDefinitions stateEstimatorSensorDefinitions = new StateEstimatorSensorDefinitions();
+      createAndAddIMUDefinitions(joints, stateEstimatorSensorDefinitions, 1);
+      
+      SensorProcessing jointAndIMUSensorDataSource = buildSensorConfigurations(stateEstimatorSensorDefinitions, registry);
+
+      PelvisRotationalStateUpdater pelvisRotationalStateUpdater = new PelvisRotationalStateUpdater(inverseDynamicsStructure, imuSensors, registry);
+
+      
+      Quat4d rotationExpected = new Quat4d();
+      Twist twistExpected = new Twist();
+      Quat4d rotationEstimated = new Quat4d();
+      Twist twistEstimated = new Twist();
+      SixDoFJoint rootJoint = inverseDynamicsStructure.getRootJoint();
+
+      setRandomRobotConfigurationAndUpdateSensors(joints, inverseDynamicsStructure, stateEstimatorSensorDefinitions, jointAndIMUSensorDataSource);
+      
+      rootJoint.getRotation(rotationExpected);
+      rootJoint.getJointTwist(twistExpected);
+      
+      // Reset the root joint state configuration so the test fails if the PelvisRotationalStateUpdater actually does not do anything.
+      rootJoint.setPositionAndRotation(new RigidBodyTransform());
+      rootJoint.setVelocity(new DenseMatrix64F(6, 1), 0);
+      
+      // Need to initialize the sensor data source manually
+      jointAndIMUSensorDataSource.initialize();
+      pelvisRotationalStateUpdater.initialize();
+
+      rootJoint.getRotation(rotationEstimated);
+      rootJoint.getJointTwist(twistEstimated);
+      
+      JUnitTools.assertQuaternionsEqualUsingDifference(rotationExpected, rotationEstimated, EPS);
+      JUnitTools.assertTuple3dEquals(twistExpected.getAngularPartCopy(), twistEstimated.getAngularPartCopy(), EPS);
+      
+      for (int i = 0; i < 1000; i++)
+      {
+         setRandomRobotConfigurationAndUpdateSensors(joints, inverseDynamicsStructure, stateEstimatorSensorDefinitions, jointAndIMUSensorDataSource);
+         
+         rootJoint.getRotation(rotationExpected);
+         rootJoint.getJointTwist(twistExpected);
+         
+         // Reset the root joint state configuration so the test fails if the PelvisRotationalStateUpdater actually does not do anything.
+         rootJoint.setPositionAndRotation(new RigidBodyTransform());
+         rootJoint.setVelocity(new DenseMatrix64F(6, 1), 0);
+         
+         // Need to run the sensor data source manually
+         jointAndIMUSensorDataSource.startComputation(0, 0, -1);
+         pelvisRotationalStateUpdater.updateRootJointOrientationAndAngularVelocity();
+
+         rootJoint.getRotation(rotationEstimated);
+         rootJoint.getJointTwist(twistEstimated);
+         
+         JUnitTools.assertQuaternionsEqualUsingDifference(rotationExpected, rotationEstimated, EPS);
+         JUnitTools.assertTuple3dEquals(twistExpected.getAngularPartCopy(), twistEstimated.getAngularPartCopy(), EPS);
+      }
+   }
+
+   private void setRandomRobotConfigurationAndUpdateSensors(ArrayList<RevoluteJoint> joints, FullInverseDynamicsStructure inverseDynamicsStructure,
+         StateEstimatorSensorDefinitions stateEstimatorSensorDefinitions, SensorProcessing jointAndIMUSensorDataSource)
+   {
+      ScrewTestTools.setRandomPositionAndOrientation(inverseDynamicsStructure.getRootJoint(), random);
+      ScrewTestTools.setRandomVelocity(inverseDynamicsStructure.getRootJoint(), random);
+      ScrewTestTools.setRandomPositions(joints, random);
+      ScrewTestTools.setRandomVelocities(joints, random);
+      inverseDynamicsStructure.getElevator().updateFramesRecursively();
+      inverseDynamicsStructure.updateInternalState();
+      
+      for (int i = 0; i < stateEstimatorSensorDefinitions.getIMUSensorDefinitions().size(); i++)
+      {
+         IMUDefinition imuDefinition = stateEstimatorSensorDefinitions.getIMUSensorDefinitions().get(i);
+         IMUSensorReadOnly imuSensor = imuSensors.get(i);
+         
+         RigidBodyTransform transformFromMeasFrameToWorld = imuSensor.getMeasurementFrame().getTransformToDesiredFrame(ReferenceFrame.getWorldFrame());
+         Matrix3d rotationFromMeasFrameToWorld = new Matrix3d();
+         transformFromMeasFrameToWorld.get(rotationFromMeasFrameToWorld);
+         jointAndIMUSensorDataSource.setOrientationSensorValue(imuDefinition, rotationFromMeasFrameToWorld);
+      }
+
+      for (int i = 0; i < stateEstimatorSensorDefinitions.getIMUSensorDefinitions().size(); i++)
+      {
+         IMUDefinition imuDefinition = stateEstimatorSensorDefinitions.getIMUSensorDefinitions().get(i);
+         RigidBody measurementLink = imuDefinition.getRigidBody();
+         Twist twistIMU = new Twist();
+         inverseDynamicsStructure.getTwistCalculator().getTwistOfBody(twistIMU, measurementLink);
+         twistIMU.changeFrame(imuSensors.get(i).getMeasurementFrame());
+         twistIMU.changeBodyFrameNoRelativeTwist(imuSensors.get(i).getMeasurementFrame());
+         
+         Vector3d sensorValue = twistIMU.getAngularPartCopy();
+         jointAndIMUSensorDataSource.setAngularVelocitySensorValue(imuDefinition, sensorValue);
+      }
+   }
+   
+   private SensorProcessing buildSensorConfigurations(StateEstimatorSensorDefinitions stateEstimatorSensorDefinitions, YoVariableRegistry registry)
+   {
+      SensorProcessingConfiguration sensorProcessingConfiguration = new SensorProcessingConfiguration()
+      {
+         @Override
+         public SensorNoiseParameters getSensorNoiseParameters()
+         {
+            return null;
+         }
+         
+         @Override
+         public double getEstimatorDT()
+         {
+            return 1e-3;
+         }
+         
+         @Override
+         public void configureSensorProcessing(SensorProcessing sensorProcessing)
+         {
+         }
+      };
+      SensorProcessing sensorDataSource = new SensorProcessing(stateEstimatorSensorDefinitions, sensorProcessingConfiguration, registry);
+      
+      imuSensors.clear();
+      imuSensors.addAll(sensorDataSource.getIMUProcessedOutputs());
+      
+      return sensorDataSource;
+   }
+
+   private void createAndAddIMUDefinitions(ArrayList<RevoluteJoint> joints, StateEstimatorSensorDefinitions stateEstimatorSensorDefinitions, int numberOfIMUs)
+   {
+      for (int i = 0; i < numberOfIMUs; i++)
+      {
+         IMUDefinition imuDefinition = createRandomIMUDefinition(String.valueOf(i), joints);
+         stateEstimatorSensorDefinitions.addIMUSensorDefinition(imuDefinition);
+      }
+   }
+
+   private IMUDefinition createRandomIMUDefinition(String suffix, ArrayList<RevoluteJoint> joints)
+   {
+      int indexOfIMUParentJoint = RandomTools.generateRandomInt(random, 0, joints.size() - 1);
+      RigidBody rigidBody = joints.get(indexOfIMUParentJoint).getSuccessor();
+      RigidBodyTransform transformFromIMUToJoint = RigidBodyTransform.generateRandomTransform(random);
+      IMUDefinition imuDefinition = new IMUDefinition("IMU" + suffix, rigidBody, transformFromIMUToJoint);
+      return imuDefinition;
+   }
+
+   private static FullInverseDynamicsStructure createFullInverseDynamicsStructure(ScrewTestTools.RandomFloatingChain randomFloatingChain,
+         ArrayList<RevoluteJoint> joints)
+   {
+      int indexOfEstimationParentJoint = RandomTools.generateRandomInt(random, 0, joints.size() - 1);
+      RigidBody estimationLink = joints.get(indexOfEstimationParentJoint).getSuccessor();
+      SixDoFJoint rootInverseDynamicsJoint = randomFloatingChain.getRootJoint();
+      RigidBody elevator = randomFloatingChain.getElevator();
+      FullInverseDynamicsStructure inverseDynamicsStructure = new FullInverseDynamicsStructure(elevator, estimationLink, rootInverseDynamicsJoint);
+      return inverseDynamicsStructure;
+   }
+}