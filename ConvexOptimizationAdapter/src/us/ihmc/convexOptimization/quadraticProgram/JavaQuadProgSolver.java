package us.ihmc.convexOptimization.quadraticProgram;

import gnu.trove.list.array.TIntArrayList;
import org.ejml.data.DenseMatrix64F;

import org.ejml.factory.DecompositionFactory;
import org.ejml.factory.LinearSolverFactory;
import org.ejml.interfaces.decomposition.CholeskyDecomposition;
import org.ejml.interfaces.linsol.LinearSolver;
import org.ejml.ops.CommonOps;
import us.ihmc.robotics.MathTools;
import us.ihmc.robotics.linearAlgebra.MatrixTools;
import us.ihmc.tools.exceptions.NoConvergenceException;

/**
 * Solves a Quadratic Program using an active set solver based on the
 * Goldfarb-Idnani method. Should work where some other simple active
 * set solvers do not.
 * This is the same algorithm in the QuadProg++ and uQuadProg++ algorithms.
 *
 *  Algorithm is fairly fast when it can find a solution.
 *
 * Uses the algorithm found in the Paper
 * "A numerically stable dual method for solving strictly convex quadratic
 * programs" by D. Goldfarb and A. Idnani.
 *
 * @author Robert Griffin
 *
 *
 * The problem stored in the solver is of the form:
 * min 0.5 * x G x + g0 x
 * s.t.
 *     CE^T x + ce0 = 0
 *     CI^T x + ci0 >= 0
 *
 * To interface with the solver, however, use the standard form:
 * min 0.5 * x G x + g0 x
 * s.t.
 *     CE^T x = ce0
 *     CI^T x <= ci0
 */
public class JavaQuadProgSolver
{
   private enum QuadProgStep {step1, step2, step2a, step2b};

   private static final int TRUE = 1;
   private static final int FALSE = 0;

   private static final int defaultSize = 100;
<<<<<<< HEAD
   private static final double epsilon = Double.MIN_VALUE;
=======
   private static final double epsilon = 1.0e-7;
>>>>>>> 02ba09dc

   private final DenseMatrix64F R = new DenseMatrix64F(defaultSize, defaultSize);

   private final DenseMatrix64F inequalityConstraintViolations = new DenseMatrix64F(defaultSize);
   private final DenseMatrix64F stepDirectionInPrimalSpace = new DenseMatrix64F(defaultSize);
   private final DenseMatrix64F stepDirectionInDualSpace = new DenseMatrix64F(defaultSize);
   private final DenseMatrix64F d = new DenseMatrix64F(defaultSize);
   private final DenseMatrix64F np = new DenseMatrix64F(defaultSize);
   private final DenseMatrix64F lagrangeMultipliers = new DenseMatrix64F(defaultSize);
   private final DenseMatrix64F previousLagrangeMultipliers = new DenseMatrix64F(defaultSize);
   private final DenseMatrix64F previousSolution = new DenseMatrix64F(defaultSize);

   private final TIntArrayList activeSetIndices = new TIntArrayList(defaultSize);
   private final TIntArrayList previousActiveSetIndices = new TIntArrayList(defaultSize);
   private final TIntArrayList inactiveSetIndices = new TIntArrayList(defaultSize);
   private final TIntArrayList excludeConstraintFromActiveSet = new TIntArrayList(defaultSize); // booleans

   private final DenseMatrix64F J = new DenseMatrix64F(defaultSize, defaultSize);

   private final CholeskyDecomposition<DenseMatrix64F> decomposer = DecompositionFactory.chol(defaultSize, false);
   private final LinearSolver<DenseMatrix64F> solver = LinearSolverFactory.linear(defaultSize);

   private final DenseMatrix64F quadraticCostQMatrix = new DenseMatrix64F(defaultSize, defaultSize);
   private final DenseMatrix64F decomposedQuadraticCostQMatrix = new DenseMatrix64F(defaultSize, defaultSize);
   private final DenseMatrix64F quadraticCostQVector = new DenseMatrix64F(defaultSize);
   private double quadraticCostScalar = 0.0;

   private final DenseMatrix64F linearEqualityConstraintsAMatrix = new DenseMatrix64F(defaultSize, defaultSize);
   private final DenseMatrix64F linearEqualityConstraintsBVector = new DenseMatrix64F(defaultSize);

   private final DenseMatrix64F linearInequalityConstraintsCMatrix = new DenseMatrix64F(defaultSize, defaultSize);
   private final DenseMatrix64F linearInequalityConstraintsDVector = new DenseMatrix64F(defaultSize);

   private final DenseMatrix64F totalLinearInequalityConstraintsCMatrix = new DenseMatrix64F(defaultSize, defaultSize);
   private final DenseMatrix64F totalLinearInequalityConstraintsDVector = new DenseMatrix64F(defaultSize);

   private final DenseMatrix64F lowerBoundsCMatrix = new DenseMatrix64F(defaultSize, defaultSize);
   private final DenseMatrix64F lowerBoundsDVector = new DenseMatrix64F(defaultSize, defaultSize);

   private final DenseMatrix64F upperBoundsCMatrix = new DenseMatrix64F(defaultSize, defaultSize);
   private final DenseMatrix64F upperBoundsDVector = new DenseMatrix64F(defaultSize, defaultSize);

   private int problemSize;
   private int numberOfInequalityConstraints;
   private int numberOfEqualityConstraints;
   private int numberOfLowerBounds;
   private int numberOfUpperBounds;

   private int numberOfActiveConstraints;
   private double R_norm;
   private int constraintIndexForMinimumStepLength;

   private int maxNumberOfIterations = 100;

   private final DenseMatrix64F computedObjectiveFunctionValue = new DenseMatrix64F(1, 1);




   public void setMaxNumberOfIterations(int maxNumberOfIterations)
   {
      this.maxNumberOfIterations = maxNumberOfIterations;
   }

   public void clear()
   {
      problemSize = 0;
      numberOfEqualityConstraints = 0;
      numberOfInequalityConstraints = 0;
      numberOfLowerBounds = 0;
      numberOfUpperBounds = 0;

      quadraticCostQMatrix.reshape(0, 0);
      decomposedQuadraticCostQMatrix.reshape(0, 0);
      quadraticCostQVector.reshape(0, 0);

      linearEqualityConstraintsAMatrix.reshape(0, 0);
      linearEqualityConstraintsBVector.reshape(0, 0);

      linearInequalityConstraintsCMatrix.reshape(0, 0);
      linearInequalityConstraintsDVector.reshape(0, 0);

      lowerBoundsCMatrix.reshape(0, 0);
      lowerBoundsDVector.reshape(0, 0);

      upperBoundsCMatrix.reshape(0, 0);
      upperBoundsDVector.reshape(0, 0);
   }

   public void setLowerBounds(DenseMatrix64F variableLowerBounds)
   {
      if (variableLowerBounds != null)
      {
         numberOfLowerBounds = variableLowerBounds.getNumRows();

         lowerBoundsCMatrix.reshape(numberOfLowerBounds, numberOfLowerBounds);
         CommonOps.setIdentity(lowerBoundsCMatrix);

         lowerBoundsDVector.set(variableLowerBounds);
         CommonOps.scale(-1.0, lowerBoundsDVector);
      }
   }

   public void setUpperBounds(DenseMatrix64F variableUpperBounds)
   {
      if (variableUpperBounds != null)
      {
         numberOfUpperBounds = variableUpperBounds.getNumRows();

         upperBoundsCMatrix.reshape(numberOfUpperBounds, numberOfUpperBounds);
         CommonOps.setIdentity(upperBoundsCMatrix);
         CommonOps.scale(-1.0, upperBoundsCMatrix);

         upperBoundsDVector.set(variableUpperBounds);
      }
   }

   public void setVariableBounds(DenseMatrix64F variableLowerBounds, DenseMatrix64F variableUpperBounds)
   {
      setLowerBounds(variableLowerBounds);
      setUpperBounds(variableUpperBounds);
   }

   public void setVariableBounds(double[] variableLowerBounds, double[] variableUpperBounds)
   {
      setVariableBounds(MatrixTools.createVector(variableLowerBounds), MatrixTools.createVector(variableUpperBounds));
   }

   public void setQuadraticCostFunction(double[][] quadraticCostFunctionQMatrix, double[] quadraticCostFunctionQVector, double quadraticCostScalar)
   {
      setQuadraticCostFunction(new DenseMatrix64F(quadraticCostFunctionQMatrix), MatrixTools.createVector(quadraticCostFunctionQVector), quadraticCostScalar);
   }

   public void setQuadraticCostFunction(DenseMatrix64F costQuadraticMatrix, DenseMatrix64F costLinearVector, double quadraticCostScalar)
   {
      problemSize = costQuadraticMatrix.getNumCols();

      if (costLinearVector.getNumCols() != 1)
         throw new RuntimeException("costLinearVector.getNumCols() != 1");
      if (costQuadraticMatrix.getNumRows() != costLinearVector.getNumRows())
         throw new RuntimeException("costQuadraticMatrix.getNumRows() != costLinearVector.getNumRows()");
      if (costQuadraticMatrix.getNumRows() != costQuadraticMatrix.getNumCols())
         throw new RuntimeException("costQuadraticMatrix.getNumRows() != costQuadraticMatrix.getNumCols()");

      this.quadraticCostQMatrix.set(costQuadraticMatrix);
      this.quadraticCostQVector.set(costLinearVector);
      this.quadraticCostScalar = quadraticCostScalar;
   }

   public double getObjectiveCost(DenseMatrix64F x)
   {
      multQuad(x, quadraticCostQMatrix, computedObjectiveFunctionValue);
      CommonOps.scale(0.5, computedObjectiveFunctionValue);
      CommonOps.multAddTransA(quadraticCostQVector, x, computedObjectiveFunctionValue);
      return computedObjectiveFunctionValue.get(0, 0) + quadraticCostScalar;
   }

   private final DenseMatrix64F temporaryMatrix = new DenseMatrix64F(0, 0);
   private final DenseMatrix64F tempMatrix = new DenseMatrix64F(defaultSize, defaultSize);

   private void multQuad(DenseMatrix64F xVector, DenseMatrix64F QMatrix, DenseMatrix64F xTransposeQx)
   {
      temporaryMatrix.reshape(xVector.numCols, QMatrix.numCols);
      CommonOps.multTransA(xVector, QMatrix, temporaryMatrix);
      CommonOps.mult(temporaryMatrix, xVector, xTransposeQx);
   }



   public void setLinearEqualityConstraints(double[][] linearEqualityConstraintsAMatrix, double[] linearEqualityConstraintsBVector)
   {
      setLinearEqualityConstraints(new DenseMatrix64F(linearEqualityConstraintsAMatrix), MatrixTools.createVector(linearEqualityConstraintsBVector));
   }

   public void setLinearEqualityConstraints(DenseMatrix64F linearEqualityConstraintsAMatrix, DenseMatrix64F linearEqualityConstraintsBVector)
   {
      numberOfEqualityConstraints = linearEqualityConstraintsAMatrix.getNumRows();

      if (linearEqualityConstraintsBVector.getNumCols() != 1)
         throw new RuntimeException("linearEqualityConstraintsBVector.getNumCols() != 1");
      if (linearEqualityConstraintsAMatrix.getNumRows() != linearEqualityConstraintsBVector.getNumRows())
         throw new RuntimeException("linearEqualityConstraintsAMatrix.getNumRows() != linearEqualityConstraintsBVector.getNumRows()");
      if (linearEqualityConstraintsAMatrix.getNumCols() != quadraticCostQMatrix.getNumCols())
         throw new RuntimeException("linearEqualityConstraintsAMatrix.getNumCols() != quadraticCostQMatrix.getNumCols()");

      this.linearEqualityConstraintsAMatrix.reshape(problemSize, numberOfEqualityConstraints);
      CommonOps.transpose(linearEqualityConstraintsAMatrix, this.linearEqualityConstraintsAMatrix);
      CommonOps.scale(-1.0, this.linearEqualityConstraintsAMatrix);

      this.linearEqualityConstraintsBVector.reshape(numberOfEqualityConstraints, 1);
      this.linearEqualityConstraintsBVector.set(linearEqualityConstraintsBVector);
   }

   public void setLinearInequalityConstraints(double[][] linearInequalityConstraintsCMatrix, double[] linearInqualityConstraintsDVector)
   {
      setLinearInequalityConstraints(new DenseMatrix64F(linearInequalityConstraintsCMatrix), MatrixTools.createVector(linearInqualityConstraintsDVector));
   }

   public void setLinearInequalityConstraints(DenseMatrix64F linearInequalityConstraintCMatrix, DenseMatrix64F linearInequalityConstraintDVector)
   {
      numberOfInequalityConstraints = linearInequalityConstraintCMatrix.getNumRows();

      if (linearInequalityConstraintDVector.getNumCols() != 1)
         throw new RuntimeException("linearInequalityConstraintDVector.getNumCols() != 1");
      if (linearInequalityConstraintCMatrix.getNumRows() != linearInequalityConstraintDVector.getNumRows())
         throw new RuntimeException("linearInequalityConstraintCMatrix.getNumRows() != linearInequalityConstraintDVector.getNumRows()");
      if (linearInequalityConstraintCMatrix.getNumCols() != quadraticCostQMatrix.getNumCols())
         throw new RuntimeException("linearInequalityConstraintCMatrix.getNumCols() != quadraticCostQMatrix.getNumCols()");

      this.linearInequalityConstraintsCMatrix.reshape(problemSize, numberOfInequalityConstraints);
      CommonOps.transpose(linearInequalityConstraintCMatrix, this.linearInequalityConstraintsCMatrix);
      CommonOps.scale(-1.0, this.linearInequalityConstraintsCMatrix);

      this.linearInequalityConstraintsDVector.reshape(numberOfInequalityConstraints, 1);
      this.linearInequalityConstraintsDVector.set(linearInequalityConstraintDVector);
   }

   public int solve(double[] solutionToPack) throws NoConvergenceException
   {
      if (solutionToPack.length != problemSize)
         throw new RuntimeException("solutionToPack.length != numberOfVariables");

      DenseMatrix64F solution = new DenseMatrix64F(problemSize, 1);
      int numberOfIterations;
      try
      {
         numberOfIterations = solve(solution);

         for (int i = 0; i < problemSize; i++)
         {
            solutionToPack[i] = solution.get(i);
         }
      }
      catch(NoConvergenceException e)
      {
         for (int i = 0; i < problemSize; i++)
         {
            solutionToPack[i] = Double.NaN;
         }

         throw e;
      }

      return numberOfIterations;
   }

   public int solve(DenseMatrix64F solutionToPack) throws NoConvergenceException
   {
      solutionToPack.reshape(problemSize, 1);
      solutionToPack.zero();

      reshape();
      zero();

      QuadProgStep currentStep = QuadProgStep.step1;

      double c1, c2;
      double minimumStep = 0.0; // step length, minimum of partial step (maximumStepInDualSpace) and full step (minimumStepInPrimalSpace);
      double maximumStepInDualSpace = 0.0;
      double minimumStepInPrimalSpace = 0.0;
      int solutionPairConstraintIndex = 0; // this is the index of the constraint to be added to the active set

      J.reshape(problemSize, problemSize);
      tempMatrix.reshape(problemSize, 1);

      /** Preprocessing phase */

      // compute the trace of the original matrix quadraticCostQMatrix
      c1 = CommonOps.trace(quadraticCostQMatrix);

      // decompose the matrix quadraticCostQMatrix in the form L^T L
      decomposedQuadraticCostQMatrix.set(quadraticCostQMatrix);
      decomposer.decompose(decomposedQuadraticCostQMatrix);

      R_norm = 1.0; // this variable will hold the norm of the matrix R

      // compute the inverse of the factorized matrix G^-1, this is the initial value for H //// TODO: 5/14/17 combine this with the decomposition 
      solver.setA(decomposedQuadraticCostQMatrix);
      solver.invert(J);
      c2 = CommonOps.trace(J);

      // c1 * c2 is an estimate for cond(G)

      // Find the unconstrained minimizer of the quadratic form 0.5 * x G x + g0 x
      // this is the feasible point in the dual space.
      // x = -G^-1 * g0 = -J * J^T * g0
      CommonOps.multTransA(J, quadraticCostQVector, tempMatrix);
      CommonOps.mult(-1.0, J, tempMatrix, solutionToPack);

      // Add equality constraints to the working set A
      numberOfActiveConstraints = 0;
      for (int i = 0; i < numberOfEqualityConstraints; i++)
      {
         MatrixTools.setMatrixBlock(np, 0, 0, linearEqualityConstraintsAMatrix, 0, i, problemSize, 1, 1.0);

         compute_d();
         updateStepDirectionInPrimalSpace();
         updateStepDirectionInDualSpace();

         // compute full step length minimumStepInPrimalSpace: i.e., the minimum step in primal space s.t. the constraint becomes feasible
         minimumStepInPrimalSpace = 0.0;
         if (Math.abs(CommonOps.dot(stepDirectionInPrimalSpace, stepDirectionInPrimalSpace)) > epsilon) // i.e. z != 0
         {
            minimumStepInPrimalSpace = (-CommonOps.dot(np, solutionToPack) - linearEqualityConstraintsBVector.get(i)) / CommonOps.dot(stepDirectionInPrimalSpace, np);
         }

         // set x = x + minimumStepInPrimalSpace * stepDirectionInPrimalSpace
         CommonOps.addEquals(solutionToPack, minimumStepInPrimalSpace, stepDirectionInPrimalSpace);

         // set u = u+
         lagrangeMultipliers.set(numberOfActiveConstraints, minimumStepInPrimalSpace);
         MatrixTools.addMatrixBlock(lagrangeMultipliers, 0, 0, stepDirectionInDualSpace, 0, 0, numberOfActiveConstraints, 1, minimumStepInPrimalSpace);

         // compute the new solution value
         activeSetIndices.set(i, -i - 1);

         if (!addConstraint())
            throw new RuntimeException("Constraints are linearly dependent.");
      }

      // set iai = K \ A
      for (int i = 0; i < numberOfInequalityConstraints; i++)
         inactiveSetIndices.set(i, i);

      double solutionPairConstraintViolation = 0.0;
      constraintIndexForMinimumStepLength = 0;

      int numberOfIterations = -1;
      while (numberOfIterations < maxNumberOfIterations)
      {
         switch(currentStep)
         {
         case step1:
            numberOfIterations++;

            // step 1: choose a violated constraint
            for (int i = numberOfEqualityConstraints; i < numberOfActiveConstraints; i++)
            {
               solutionPairConstraintIndex = activeSetIndices.get(i);
               inactiveSetIndices.set(solutionPairConstraintIndex, -1);
            }

            // compute s(x) = ci^T * x + ci0 for all elements of K \ A
            solutionPairConstraintViolation = 0.0;
            double psi = 0.0; // this value will contain the sum of all infeasibilities
            solutionPairConstraintIndex = 0;
            for (int i = 0; i < numberOfInequalityConstraints; i++)
            {
               excludeConstraintFromActiveSet.set(i, TRUE);
               double sum = 0.0;
               for (int j = 0; j < problemSize; j++)
                  sum += totalLinearInequalityConstraintsCMatrix.get(j, i) * solutionToPack.get(j);
               sum += totalLinearInequalityConstraintsDVector.get(i);
               inequalityConstraintViolations.set(i, sum);
               psi += Math.min(0.0, sum);
            }

            if (Math.abs(psi) < numberOfInequalityConstraints * Double.MIN_VALUE * c1 * c2 * 100.0)
            { // numerically there are not infeasibilities anymore
               return numberOfIterations;
            }

            // save old values for u, x, and A
            MatrixTools.setMatrixBlock(previousLagrangeMultipliers, 0, 0, lagrangeMultipliers, 0, 0, numberOfActiveConstraints, 1, 1.0);
            previousSolution.set(solutionToPack);
            for (int i = 0; i < numberOfActiveConstraints; i++)
               previousActiveSetIndices.set(i, activeSetIndices.get(i));

         case step2:
            // Step 2: check for feasibility and determine a new S-pair
            for (int i = 0; i < numberOfInequalityConstraints; i++)
            { // select the constraint from the inactive set that is most violated
               if (inequalityConstraintViolations.get(i) < solutionPairConstraintViolation && inactiveSetIndices.get(i) != -1 && excludeConstraintFromActiveSet.get(i) == TRUE)
               {
                  solutionPairConstraintViolation = inequalityConstraintViolations.get(i);
                  solutionPairConstraintIndex = i;
               }
            }
            if (solutionPairConstraintViolation >= 0.0)
            {
               return numberOfIterations;
            }

            // set np = n(solutionPairConstraintIndex)
            MatrixTools.setMatrixBlock(np, 0, 0, totalLinearInequalityConstraintsCMatrix, 0, solutionPairConstraintIndex, problemSize, 1, 1.0);
            // set u = [u 0]^T
            lagrangeMultipliers.set(numberOfActiveConstraints, 0.0);
            // add the violated constraint to the active set A
            activeSetIndices.set(numberOfActiveConstraints, solutionPairConstraintIndex);

         case step2a:
            // Step 2a: determine step direction
            compute_d();
            // compute z = H np: the step direction in the primal space (through J, see the paper)
            updateStepDirectionInPrimalSpace();
            // compute N* np (if activeSetSize > 0): the negative of the step direction in the dual space
            updateStepDirectionInDualSpace();

         case step2b:
            // Step 2b: compute step length
            constraintIndexForMinimumStepLength = 0;
            // Compute partial step length (maximum step in dual space without violating dual feasibility
            maximumStepInDualSpace = Double.POSITIVE_INFINITY;
            // find the constraintIndexForMinimumStepLength s.t. it reaches the minimum of u+(x) / r
            for (int k = numberOfEqualityConstraints; k < numberOfActiveConstraints; k++)
            {
               double minimumStepLength = -lagrangeMultipliers.get(k) / stepDirectionInDualSpace.get(k);
               if (stepDirectionInDualSpace.get(k) < 0.0 && minimumStepLength < maximumStepInDualSpace)
               {
                  maximumStepInDualSpace = minimumStepLength;
                  constraintIndexForMinimumStepLength = activeSetIndices.get(k);
               }
            }

            // Compute full step length (minimum step in primal space such that the violated constraint becomes feasible
            if (Math.abs(CommonOps.dot(stepDirectionInPrimalSpace, stepDirectionInPrimalSpace)) > epsilon)
            {
               minimumStepInPrimalSpace = -inequalityConstraintViolations.get(solutionPairConstraintIndex) / CommonOps.dot(stepDirectionInPrimalSpace, np);
               if (minimumStepInPrimalSpace < 0.0) // patch suggested by Takano Akio for handling numerical inconsistencies
                  minimumStepInPrimalSpace = Double.POSITIVE_INFINITY;
            }
            else
            {
               minimumStepInPrimalSpace = Double.POSITIVE_INFINITY;
            }

            // the step is chosen as the minimum of maximumStepInDualSpace and minimumStepInPrimalSpace
            minimumStep = Math.min(maximumStepInDualSpace, minimumStepInPrimalSpace);

            break;
         default:
            throw new RuntimeException("This is an empty state.");
         }

         // Step 2c: determine new S-pair and take step:

         if (!Double.isFinite(minimumStep))
         { // case (i): no step in primal or dual space, QPP is infeasible
            CommonOps.fill(solutionToPack, Double.NaN);
            throw new NoConvergenceException(numberOfIterations);
         }
         else if (!Double.isFinite(minimumStepInPrimalSpace))
         { // case (ii): step in dual space
            // set u = u + t * [r 1] and drop constraintIndexForMinimumStepLength from the active set
            MatrixTools.addMatrixBlock(lagrangeMultipliers, 0, 0, stepDirectionInDualSpace, 0, 0, numberOfActiveConstraints, 1, minimumStep);
            lagrangeMultipliers.set(numberOfActiveConstraints, lagrangeMultipliers.get(numberOfActiveConstraints) + minimumStep);

            inactiveSetIndices.set(constraintIndexForMinimumStepLength, constraintIndexForMinimumStepLength);
            deleteConstraint(J);

            currentStep = QuadProgStep.step2a;
         }
         else
         { // case (iii): step in primal and dual space.
            CommonOps.addEquals(solutionToPack, minimumStep, stepDirectionInPrimalSpace);

            // u = u + t * [r 1]
            MatrixTools.addMatrixBlock(lagrangeMultipliers, 0, 0, stepDirectionInDualSpace, 0, 0, numberOfActiveConstraints, 1, minimumStep);
            lagrangeMultipliers.set(numberOfActiveConstraints, lagrangeMultipliers.get(numberOfActiveConstraints) + minimumStep);

            if (MathTools.epsilonEquals(minimumStep, minimumStepInPrimalSpace, epsilon))
            { // full step has been taken, using the minimumStepInPrimalSpace
               // add the violated constraint to the active set
               if (!addConstraint())
               {
                  excludeConstraintFromActiveSet.set(solutionPairConstraintIndex, FALSE);
                  deleteConstraint(J);

                  for (int i = 0; i < numberOfInequalityConstraints; i++)
                     inactiveSetIndices.set(i, i);

                  for (int i = 0; i < numberOfActiveConstraints; i++)
                  {
                     activeSetIndices.set(i, previousActiveSetIndices.get(i));
                     inactiveSetIndices.set(activeSetIndices.get(i), -1);
                  }
                  MatrixTools.setMatrixBlock(lagrangeMultipliers, 0, 0, previousLagrangeMultipliers, 0, 0, numberOfActiveConstraints, 1, 1.0);

                  solutionToPack.set(previousSolution);

                  currentStep = QuadProgStep.step2;
                  continue;
               }
               else
               {
                  inactiveSetIndices.set(solutionPairConstraintIndex, -1);
               }

               currentStep = QuadProgStep.step1;
            }
            else
            { // a partial step has taken
               // drop constraint constraintIndexForMinimumStepLength
               inactiveSetIndices.set(constraintIndexForMinimumStepLength, constraintIndexForMinimumStepLength);
               deleteConstraint(J);

               // update s[ip] = CI * x + ci0
               double sum = 0.0;
               for (int k = 0; k < problemSize; k++)
                  sum += totalLinearInequalityConstraintsCMatrix.get(k, solutionPairConstraintIndex) * solutionToPack.get(k);
               inequalityConstraintViolations.set(solutionPairConstraintIndex, sum + totalLinearInequalityConstraintsDVector.get(solutionPairConstraintIndex));

               currentStep = QuadProgStep.step2a;
            }
         }
      }

      CommonOps.fill(solutionToPack, Double.NaN);
      throw new NoConvergenceException(maxNumberOfIterations);
   }

   private void compute_d()
   {
      // compute d = H^T * np
      CommonOps.multTransA(J, np, d);
   }

   // compute z = H np: the step direction in the primal space (through J, see the paper)
   private void updateStepDirectionInPrimalSpace()
   {
      // setting of z = J * d
      for (int i = 0; i < problemSize; i++)
      {
         double sum = 0.0;
         for (int j = numberOfActiveConstraints; j < problemSize; j++)
            sum += J.get(i, j) * d.get(j);

         stepDirectionInPrimalSpace.set(i, sum);
      }
   }

   // compute -N* np (if activeSetSize > 0): the step direction in the dual space
   private void updateStepDirectionInDualSpace()
   {
      // setting of r = -R^-1 * d
      for (int i = numberOfActiveConstraints - 1; i >= 0; i--)
      {
         double sum = 0.0;
         for (int j = i + 1; j < numberOfActiveConstraints; j++)
            sum += R.get(i, j) * stepDirectionInDualSpace.get(j);

         stepDirectionInDualSpace.set(i, (sum - d.get(i)) / R.get(i, i));
      }
   }

   private boolean addConstraint()
   {
      double cc, ss, h, t1, t2, xny;

      // we have to find the Givens rotation which will reduce the element d(j) to zero.
      // if it is already zero, we don't have to do anything, except of decreasing j
      for (int j = problemSize - 1; j >= numberOfActiveConstraints + 1; j--)
      {
         /* The Givens rotation is done with the matrix (cc cs, cs -cc). If cc is one, then element (j) of d is zero compared with
          element (j - 1). Hence we don't have to do anything.
          If cc is zero, then we just have to switch column (j) and column (j - 1) of J. Since we only switch columns in J, we have
          to be careful how we update d depending on the sign of gs.
          Otherwise we have to apply the Givens rotation to these columns.
          The i - 1 element of d has to be updated to h. */
         cc = d.get(j - 1);
         ss = d.get(j);
         h = distance(cc, ss);
         if (Math.abs(h) < epsilon) // h == 0
            continue;
         d.set(j, 0.0);
         ss = ss / h;
         cc = cc / h;
         if (cc < 0.0)
         {
            cc = -cc;
            ss = -ss;
            d.set(j - 1, -h);
         }
         else
         {
            d.set(j - 1, h);
         }

         xny = ss / (1.0 + cc);
         for (int k = 0; k < problemSize; k++)
         {
            t1 = J.get(k, j - 1);
            t2 = J.get(k, j);
            J.set(k, j - 1, t1 * cc + t2 * ss);
            J.set(k, j, xny * (t1 + J.get(k, j - 1)) - t2);
         }
      }

      // update the number of constraints added
      numberOfActiveConstraints++;

      // To update R we have to put the numberOfActiveConstraints components of the d vector into column numberOfActiveConstraints - 1 of R
      for (int i = 0; i < numberOfActiveConstraints; i++)
         R.set(i, numberOfActiveConstraints - 1, d.get(i));

      if (Math.abs(d.get(numberOfActiveConstraints - 1)) < epsilon * R_norm)
      {
         // problem degenerate
         return false;
      }

      R_norm = Math.max(R_norm, Math.abs(d.get(numberOfActiveConstraints - 1)));
      return true;
   }

   private void deleteConstraint(DenseMatrix64F J)
   {
      double cc, ss, h, xny, t1, t2;
      int qq = -1;

      // Find the index qq for active constraintIndexForMinimumStepLength to be removed
      for (int i = numberOfEqualityConstraints; i < numberOfActiveConstraints; i++)
      {
         if (activeSetIndices.get(i) == constraintIndexForMinimumStepLength)
         {
            qq = i;
            break;
         }
      }

      // remove the constraint from the active set and the duals
      for (int i = qq; i < numberOfActiveConstraints - 1; i++)
      {
         activeSetIndices.set(i, activeSetIndices.get(i + 1));
         lagrangeMultipliers.set(i, lagrangeMultipliers.get(i + 1));

         for (int j = 0; j < problemSize; j++)
            R.set(j, i, R.get(j, i + 1));
      }

      activeSetIndices.set(numberOfActiveConstraints - 1, activeSetIndices.get(numberOfActiveConstraints));
      lagrangeMultipliers.set(numberOfActiveConstraints - 1, lagrangeMultipliers.get(numberOfActiveConstraints));
      activeSetIndices.set(numberOfActiveConstraints, 0);
      lagrangeMultipliers.set(numberOfActiveConstraints, 0.0);
      for (int j = 0; j < numberOfActiveConstraints; j++)
         R.set(j, numberOfActiveConstraints - 1, 0.0);

      // constraint has been fully removed
      numberOfActiveConstraints--;

      if (numberOfActiveConstraints == 0)
         return;

      for (int j = qq; j < numberOfActiveConstraints; j++)
      {
         cc = R.get(j, j);
         ss = R.get(j + 1, j);
         h = distance(cc, ss);

         if (Math.abs(h) < epsilon) // h == 0
            continue;

         cc = cc / h;
         ss = ss / h;
         R.set(j + 1, j, 0.0);

         if (cc < 0.0)
         {
            R.set(j, j, -h);
            cc = -cc;
            ss = -ss;
         }
         else
         {
            R.set(j, j, h);
         }

         xny = ss / (1.0 + cc);
         for (int k = j + 1; k < numberOfActiveConstraints; k++)
         {
            t1 = R.get(j, k);
            t2 = R.get(j + 1, k);
            R.set(j, k, t1 * cc + t2 * ss);
            R.set(j + 1, k, xny * (t1 + R.get(j, k)) - t2);
         }

         for (int k = 0; k < problemSize; k++)
         {
            t1 = J.get(k, j);
            t2 = J.get(k, j + 1);
            J.set(k, j, t1 * cc + t2 * ss);
            J.set(k, j + 1, xny * (J.get(k, j) + t1) - t2);
         }
      }
   }


   public void reshape()
   {
      int numberOfInequalityConstraints = linearInequalityConstraintsDVector.getNumRows();
      int numberOfLowerBounds = lowerBoundsDVector.getNumRows();
      int numberOfUpperBounds = upperBoundsDVector.getNumRows();
      int numberOfConstraints = numberOfEqualityConstraints + numberOfInequalityConstraints + numberOfLowerBounds + numberOfUpperBounds;

      R.reshape(problemSize, problemSize);
      inequalityConstraintViolations.reshape(numberOfConstraints, 1);
      stepDirectionInPrimalSpace.reshape(problemSize, 1);
      stepDirectionInDualSpace.reshape(numberOfConstraints, 1);
      d.reshape(problemSize, 1);
      np.reshape(problemSize, 1);
      lagrangeMultipliers.reshape(numberOfConstraints, 1);
      previousSolution.reshape(problemSize, 1);
      previousLagrangeMultipliers.reshape(numberOfConstraints, 1);

      activeSetIndices.fill(0, numberOfConstraints, 0);
      previousActiveSetIndices.fill(0, numberOfConstraints, 0);
      inactiveSetIndices.fill(0, numberOfConstraints, 0);
      excludeConstraintFromActiveSet.fill(0, numberOfConstraints, FALSE);

      // compile all the inequality constraints into one matrix
      totalLinearInequalityConstraintsCMatrix.reshape(problemSize, numberOfInequalityConstraints + numberOfLowerBounds + numberOfUpperBounds);
      totalLinearInequalityConstraintsDVector.reshape(numberOfInequalityConstraints + numberOfLowerBounds + numberOfUpperBounds, 1);

      // add inequality constraints to total inequality constraint
      MatrixTools.setMatrixBlock(totalLinearInequalityConstraintsCMatrix, 0, 0, linearInequalityConstraintsCMatrix, 0, 0, problemSize, numberOfInequalityConstraints, 1.0);
      MatrixTools.setMatrixBlock(totalLinearInequalityConstraintsDVector, 0, 0, linearInequalityConstraintsDVector, 0, 0, numberOfInequalityConstraints, 1, 1.0);

      // add lower bounds to total inequality constraint
      MatrixTools.setMatrixBlock(totalLinearInequalityConstraintsCMatrix, 0, numberOfInequalityConstraints, lowerBoundsCMatrix, 0, 0, problemSize, numberOfLowerBounds, 1.0);
      MatrixTools.setMatrixBlock(totalLinearInequalityConstraintsDVector, numberOfInequalityConstraints, 0, lowerBoundsDVector, 0, 0, numberOfLowerBounds, 1, 1.0);

      // add upper bounds to total inequality constraint
      MatrixTools.setMatrixBlock(totalLinearInequalityConstraintsCMatrix, 0, numberOfInequalityConstraints + numberOfLowerBounds, upperBoundsCMatrix, 0, 0, problemSize, numberOfUpperBounds, 1.0);
      MatrixTools.setMatrixBlock(totalLinearInequalityConstraintsDVector, numberOfInequalityConstraints + numberOfLowerBounds, 0, upperBoundsDVector, 0, 0, numberOfUpperBounds, 1, 1.0);

      this.numberOfInequalityConstraints = numberOfInequalityConstraints + numberOfLowerBounds + numberOfUpperBounds;
   }

   private void zero()
   {
      R.zero();
      inequalityConstraintViolations.zero();
      stepDirectionInPrimalSpace.zero();
      stepDirectionInDualSpace.zero();
      d.zero();
      np.zero();
      lagrangeMultipliers.zero();
      previousSolution.zero();
      previousLagrangeMultipliers.zero();
   }


   /**
    * Computes the Euclidean distance between two numbers
    * @param a first number
    * @param b second number
    * @return Euclidean distance
    */
   private static double distance(double a, double b)
   {
      double a1 = Math.abs(a);
      double b1 = Math.abs(b);
      if (a1 > b1)
      {
         double t = b1 / a1;
         return a1 * Math.sqrt(1.0 + t * t);
      }
      else if (b1 > a1)
      {
         double t = a1 / b1;
         return b1 * Math.sqrt(1.0 + t * t);
      }

      return a1 * Math.sqrt(2.0);
   }
}<|MERGE_RESOLUTION|>--- conflicted
+++ resolved
@@ -47,11 +47,7 @@
    private static final int FALSE = 0;
 
    private static final int defaultSize = 100;
-<<<<<<< HEAD
-   private static final double epsilon = Double.MIN_VALUE;
-=======
    private static final double epsilon = 1.0e-7;
->>>>>>> 02ba09dc
 
    private final DenseMatrix64F R = new DenseMatrix64F(defaultSize, defaultSize);
 
