package us.ihmc.humanoidBehaviors;

import java.io.IOException;
import java.util.Arrays;

import us.ihmc.commonWalkingControlModules.configurations.WalkingControllerParameters;
import us.ihmc.commons.PrintTools;
import us.ihmc.communication.packetCommunicator.PacketCommunicator;
import us.ihmc.communication.util.NetworkPorts;
import us.ihmc.graphicsDescription.yoGraphics.YoGraphicsListRegistry;
import us.ihmc.humanoidBehaviors.behaviors.behaviorServices.FiducialDetectorBehaviorService;
import us.ihmc.humanoidBehaviors.behaviors.behaviorServices.ObjectDetectorBehaviorService;
import us.ihmc.humanoidBehaviors.behaviors.complexBehaviors.BasicPipeLineBehavior;
import us.ihmc.humanoidBehaviors.behaviors.complexBehaviors.BasicStateMachineBehavior;
import us.ihmc.humanoidBehaviors.behaviors.complexBehaviors.CuttingWallBehaviorStateMachine;
import us.ihmc.humanoidBehaviors.behaviors.complexBehaviors.FireFighterStanceBehavior;
import us.ihmc.humanoidBehaviors.behaviors.complexBehaviors.PickUpBallBehaviorStateMachine;
import us.ihmc.humanoidBehaviors.behaviors.complexBehaviors.ResetRobotBehavior;
import us.ihmc.humanoidBehaviors.behaviors.complexBehaviors.TurnValveBehaviorStateMachine;
import us.ihmc.humanoidBehaviors.behaviors.complexBehaviors.WalkThroughDoorBehavior;
import us.ihmc.humanoidBehaviors.behaviors.complexBehaviors.WalkToGoalBehavior;
import us.ihmc.humanoidBehaviors.behaviors.debug.PartialFootholdBehavior;
import us.ihmc.humanoidBehaviors.behaviors.debug.TestICPOptimizationBehavior;
import us.ihmc.humanoidBehaviors.behaviors.debug.TestSmoothICPPlannerBehavior;
import us.ihmc.humanoidBehaviors.behaviors.diagnostic.DiagnosticBehavior;
import us.ihmc.humanoidBehaviors.behaviors.examples.ExampleComplexBehaviorStateMachine;
import us.ihmc.humanoidBehaviors.behaviors.fiducialLocation.FollowFiducialBehavior;
import us.ihmc.humanoidBehaviors.behaviors.goalLocation.LocateGoalBehavior;
import us.ihmc.humanoidBehaviors.behaviors.primitives.AtlasPrimitiveActions;
import us.ihmc.humanoidBehaviors.behaviors.primitives.WalkToLocationBehavior;
import us.ihmc.humanoidBehaviors.behaviors.roughTerrain.CollaborativeBehavior;
import us.ihmc.humanoidBehaviors.behaviors.roughTerrain.PushAndWalkBehavior;
import us.ihmc.humanoidBehaviors.behaviors.roughTerrain.WalkOverTerrainStateMachineBehavior;
import us.ihmc.humanoidBehaviors.communication.CommunicationBridge;
import us.ihmc.humanoidBehaviors.communication.CommunicationBridgeInterface;
import us.ihmc.humanoidBehaviors.dispatcher.BehaviorControlModeSubscriber;
import us.ihmc.humanoidBehaviors.dispatcher.BehaviorDispatcher;
import us.ihmc.humanoidBehaviors.dispatcher.HumanoidBehaviorTypeSubscriber;
import us.ihmc.humanoidBehaviors.utilities.CapturePointUpdatable;
import us.ihmc.humanoidBehaviors.utilities.WristForceSensorFilteredUpdatable;
import us.ihmc.humanoidRobotics.communication.packets.behaviors.BehaviorControlModePacket;
import us.ihmc.humanoidRobotics.communication.packets.behaviors.HumanoidBehaviorType;
import us.ihmc.humanoidRobotics.communication.packets.behaviors.HumanoidBehaviorTypePacket;
import us.ihmc.humanoidRobotics.communication.packets.walking.CapturabilityBasedStatus;
import us.ihmc.humanoidRobotics.communication.subscribers.CapturabilityBasedStatusSubscriber;
import us.ihmc.humanoidRobotics.communication.subscribers.HumanoidRobotDataReceiver;
import us.ihmc.humanoidRobotics.frames.HumanoidReferenceFrames;
import us.ihmc.humanoidRobotics.kryo.IHMCCommunicationKryoNetClassList;
import us.ihmc.multicastLogDataProtocol.modelLoaders.LogModelProvider;
import us.ihmc.robotDataLogger.YoVariableServer;
import us.ihmc.robotDataLogger.logger.LogSettings;
import us.ihmc.robotModels.FullHumanoidRobotModel;
import us.ihmc.robotModels.FullHumanoidRobotModelFactory;
import us.ihmc.robotics.math.frames.YoFrameConvexPolygon2d;
import us.ihmc.robotics.robotSide.RobotSide;
import us.ihmc.robotics.robotSide.SideDependentList;
import us.ihmc.robotics.sensors.ForceSensorDataHolder;
import us.ihmc.sensorProcessing.communication.packets.dataobjects.RobotConfigurationData;
import us.ihmc.sensorProcessing.parameters.DRCRobotSensorInformation;
import us.ihmc.util.PeriodicNonRealtimeThreadSchedulerFactory;
import us.ihmc.util.PeriodicThreadSchedulerFactory;
import us.ihmc.wholeBodyController.WholeBodyControllerParameters;
import us.ihmc.yoVariables.registry.YoVariableRegistry;
import us.ihmc.yoVariables.variable.YoBoolean;
import us.ihmc.yoVariables.variable.YoDouble;
import us.ihmc.yoVariables.variable.YoEnum;

public class IHMCHumanoidBehaviorManager
{
   public static final double BEHAVIOR_YO_VARIABLE_SERVER_DT = 0.01;

   private static double runAutomaticDiagnosticTimeToWait = Double.NaN;

   private final PacketCommunicator behaviorPacketCommunicator = PacketCommunicator.createIntraprocessPacketCommunicator(NetworkPorts.BEHAVIOUR_MODULE_PORT,
                                                                                                                         new IHMCCommunicationKryoNetClassList());

   private final YoVariableRegistry registry = new YoVariableRegistry(getClass().getSimpleName());
   private final YoDouble yoTime = new YoDouble("yoTime", registry);

   private YoVariableServer yoVariableServer = null;

   public IHMCHumanoidBehaviorManager(WholeBodyControllerParameters wholeBodyControllerParameters, FullHumanoidRobotModelFactory robotModelFactory,
                                      LogModelProvider modelProvider, boolean startYoVariableServer, DRCRobotSensorInformation sensorInfo)
         throws IOException
   {
      this(wholeBodyControllerParameters, robotModelFactory, modelProvider, startYoVariableServer, sensorInfo, false);
   }

   public static void setAutomaticDiagnosticTimeToWait(double timeToWait)
   {
      runAutomaticDiagnosticTimeToWait = timeToWait;
   }

   private IHMCHumanoidBehaviorManager(WholeBodyControllerParameters wholeBodyControllerParameters, FullHumanoidRobotModelFactory robotModelFactory,
                                       LogModelProvider modelProvider, boolean startYoVariableServer, DRCRobotSensorInformation sensorInfo,
                                       boolean runAutomaticDiagnostic)
         throws IOException
   {
      System.out.println(PrintTools.INFO + getClass().getSimpleName() + ": Initializing");

      if (startYoVariableServer)
      {
         PeriodicThreadSchedulerFactory scheduler = new PeriodicNonRealtimeThreadSchedulerFactory();
         yoVariableServer = new YoVariableServer(getClass(), scheduler, modelProvider, LogSettings.BEHAVIOR, BEHAVIOR_YO_VARIABLE_SERVER_DT);
      }

      FullHumanoidRobotModel fullRobotModel = robotModelFactory.createFullRobotModel();
      CommunicationBridge communicationBridge = new CommunicationBridge(behaviorPacketCommunicator);

      YoGraphicsListRegistry yoGraphicsListRegistry = new YoGraphicsListRegistry();
      yoGraphicsListRegistry.setYoGraphicsUpdatedRemotely(false);
      ForceSensorDataHolder forceSensorDataHolder = new ForceSensorDataHolder(Arrays.asList(fullRobotModel.getForceSensorDefinitions()));
      HumanoidRobotDataReceiver robotDataReceiver = new HumanoidRobotDataReceiver(fullRobotModel, forceSensorDataHolder);

      HumanoidReferenceFrames referenceFrames = robotDataReceiver.getReferenceFrames();
      behaviorPacketCommunicator.attachListener(RobotConfigurationData.class, robotDataReceiver);

      BehaviorControlModeSubscriber desiredBehaviorControlSubscriber = new BehaviorControlModeSubscriber();
      HumanoidBehaviorTypeSubscriber desiredBehaviorSubscriber = new HumanoidBehaviorTypeSubscriber();

      BehaviorDispatcher<HumanoidBehaviorType> dispatcher = new BehaviorDispatcher<>(yoTime, robotDataReceiver, desiredBehaviorControlSubscriber,
                                                                                     desiredBehaviorSubscriber, communicationBridge, yoVariableServer,
                                                                                     HumanoidBehaviorType.class, HumanoidBehaviorType.STOP, registry,
                                                                                     yoGraphicsListRegistry);

      CapturabilityBasedStatusSubscriber capturabilityBasedStatusSubsrciber = new CapturabilityBasedStatusSubscriber();
      behaviorPacketCommunicator.attachListener(CapturabilityBasedStatus.class, capturabilityBasedStatusSubsrciber);

      CapturePointUpdatable capturePointUpdatable = new CapturePointUpdatable(capturabilityBasedStatusSubsrciber, yoGraphicsListRegistry, registry);
      dispatcher.addUpdatable(capturePointUpdatable);

      //      YoDouble minIcpDistanceToSupportPolygon = capturePointUpdatable.getMinIcpDistanceToSupportPolygon();
      //      YoDouble icpError = capturePointUpdatable.getIcpError();

      SideDependentList<WristForceSensorFilteredUpdatable> wristSensorUpdatables = null;
      if (sensorInfo.getWristForceSensorNames() != null && !sensorInfo.getWristForceSensorNames().containsValue(null))
      {
         wristSensorUpdatables = new SideDependentList<>();
         for (RobotSide robotSide : RobotSide.values)
         {
            WristForceSensorFilteredUpdatable wristSensorUpdatable = new WristForceSensorFilteredUpdatable(robotSide, fullRobotModel, sensorInfo,
                                                                                                           forceSensorDataHolder,
                                                                                                           BEHAVIOR_YO_VARIABLE_SERVER_DT,
                                                                                                           behaviorPacketCommunicator, registry);
            wristSensorUpdatables.put(robotSide, wristSensorUpdatable);
            dispatcher.addUpdatable(wristSensorUpdatable);
         }
      }

      if (runAutomaticDiagnostic && !Double.isNaN(runAutomaticDiagnosticTimeToWait) && !Double.isInfinite(runAutomaticDiagnosticTimeToWait))
      {
         createAndRegisterAutomaticDiagnostic(dispatcher, fullRobotModel, referenceFrames, yoTime, communicationBridge, capturePointUpdatable,
                                              wholeBodyControllerParameters, runAutomaticDiagnosticTimeToWait, yoGraphicsListRegistry);
      }
      else
      {
         createAndRegisterBehaviors(dispatcher, modelProvider, fullRobotModel, robotModelFactory, wristSensorUpdatables, referenceFrames, yoTime,
                                    communicationBridge, yoGraphicsListRegistry, capturePointUpdatable, wholeBodyControllerParameters);
      }

      behaviorPacketCommunicator.attachListener(BehaviorControlModePacket.class, desiredBehaviorControlSubscriber);
      behaviorPacketCommunicator.attachListener(HumanoidBehaviorTypePacket.class, desiredBehaviorSubscriber);

      behaviorPacketCommunicator.connect();

      if (startYoVariableServer)
      {
         yoVariableServer.setMainRegistry(registry, fullRobotModel.getElevator(), yoGraphicsListRegistry);
         yoVariableServer.start();
      }

      dispatcher.start();
   }

   /**
    * Create the different behaviors and register them in the dispatcher.
    * When creating a new behavior, that's where you need to add it.
    * @param fullRobotModel Holds the robot data (like joint angles). The data is updated in the dispatcher and can be shared with the behaviors.
    * @param referenceFrames Give access to useful references related to the robot. They're automatically updated.
    * @param yoTime Holds the controller time. It is updated in the dispatcher and can be shared with the behaviors.
    * @param behaviorCommunicationBridge used to send packets to the controller.
    * @param yoGraphicsListRegistry Allows to register YoGraphics that will be displayed in SCS.
    * @param wholeBodyControllerParameters
    * @param forceSensorDataHolder Holds the force sensor data
    */
   private void createAndRegisterBehaviors(BehaviorDispatcher<HumanoidBehaviorType> dispatcher, LogModelProvider logModelProvider,
                                           FullHumanoidRobotModel fullRobotModel, FullHumanoidRobotModelFactory robotModelFactory,
                                           SideDependentList<WristForceSensorFilteredUpdatable> wristSensors, HumanoidReferenceFrames referenceFrames,
                                           YoDouble yoTime, CommunicationBridge behaviorCommunicationBridge, YoGraphicsListRegistry yoGraphicsListRegistry,
                                           CapturePointUpdatable capturePointUpdatable, WholeBodyControllerParameters wholeBodyControllerParameters)
   {

      WalkingControllerParameters walkingControllerParameters = wholeBodyControllerParameters.getWalkingControllerParameters();
      AtlasPrimitiveActions atlasPrimitiveActions = new AtlasPrimitiveActions(behaviorCommunicationBridge, fullRobotModel, robotModelFactory, referenceFrames,
                                                                              yoTime, wholeBodyControllerParameters, registry);
      YoBoolean yoDoubleSupport = capturePointUpdatable.getYoDoubleSupport();
      YoEnum<RobotSide> yoSupportLeg = capturePointUpdatable.getYoSupportLeg();
      YoFrameConvexPolygon2d yoSupportPolygon = capturePointUpdatable.getYoSupportPolygon();

      // CREATE SERVICES
      FiducialDetectorBehaviorService fiducialDetectorBehaviorService = new FiducialDetectorBehaviorService(behaviorCommunicationBridge,
                                                                                                            yoGraphicsListRegistry);
      fiducialDetectorBehaviorService.setTargetIDToLocate(50);
      dispatcher.addBehaviorService(fiducialDetectorBehaviorService);

      ObjectDetectorBehaviorService objectDetectorBehaviorService = null;
      try
      {
         objectDetectorBehaviorService = new ObjectDetectorBehaviorService(behaviorCommunicationBridge, yoGraphicsListRegistry);
         dispatcher.addBehaviorService(objectDetectorBehaviorService);
      }
      catch (Exception e)
      {
         System.err.println("Error creating valve detection behavior service");
         e.printStackTrace();
      }

      //      dispatcher.addBehavior(HumanoidBehaviorType.PICK_UP_BALL,
      //            new PickUpBallBehavior(behaviorCommunicationBridge, yoTime, yoDoubleSupport, fullRobotModel, referenceFrames, wholeBodyControllerParameters));

      dispatcher.addBehavior(HumanoidBehaviorType.FIRE_FIGHTING,
                             new FireFighterStanceBehavior("fireFighting", yoTime, behaviorCommunicationBridge, fullRobotModel, referenceFrames,
                                                           wholeBodyControllerParameters, atlasPrimitiveActions));

      dispatcher.addBehavior(HumanoidBehaviorType.PICK_UP_BALL,
                             new PickUpBallBehaviorStateMachine(behaviorCommunicationBridge, yoTime, yoDoubleSupport, fullRobotModel, referenceFrames,
                                                                wholeBodyControllerParameters, atlasPrimitiveActions));

      dispatcher.addBehavior(HumanoidBehaviorType.RESET_ROBOT, new ResetRobotBehavior(behaviorCommunicationBridge, yoTime));

      dispatcher.addBehavior(HumanoidBehaviorType.TURN_VALVE,
                             new TurnValveBehaviorStateMachine(behaviorCommunicationBridge, yoTime, yoDoubleSupport, fullRobotModel, referenceFrames,
                                                               wholeBodyControllerParameters, atlasPrimitiveActions));

      dispatcher.addBehavior(HumanoidBehaviorType.WALK_THROUGH_DOOR,
                             new WalkThroughDoorBehavior(behaviorCommunicationBridge, yoTime, yoDoubleSupport, fullRobotModel, referenceFrames,
                                                         wholeBodyControllerParameters, atlasPrimitiveActions));

      dispatcher.addBehavior(HumanoidBehaviorType.DEBUG_PARTIAL_FOOTHOLDS, new PartialFootholdBehavior(behaviorCommunicationBridge));

<<<<<<< HEAD
      dispatcher.addBehavior(HumanoidBehaviorType.TEST_ICP_OPTIMIZATION, new TestICPOptimizationBehavior(behaviorCommunicationBridge, referenceFrames, yoTime));
=======
      dispatcher.addBehavior(HumanoidBehaviorType.TEST_ICP_OPTIMIZATION,
            new TestICPOptimizationBehavior(behaviorCommunicationBridge, referenceFrames, yoTime));
      
      dispatcher.addBehavior(HumanoidBehaviorType.TEST_SMOOTH_ICP_PLANNER,
                             new TestSmoothICPPlannerBehavior(behaviorCommunicationBridge, yoTime, yoDoubleSupport, fullRobotModel, referenceFrames, wholeBodyControllerParameters, atlasPrimitiveActions));
>>>>>>> b41b86e7

      dispatcher.addBehavior(HumanoidBehaviorType.PUSH_AND_WALK, new PushAndWalkBehavior(behaviorCommunicationBridge, referenceFrames, fullRobotModel,
                                                                                         walkingControllerParameters, yoGraphicsListRegistry));

      DRCRobotSensorInformation sensorInformation = wholeBodyControllerParameters.getSensorInformation();
      dispatcher.addBehavior(HumanoidBehaviorType.COLLABORATIVE_TASK,
                             new CollaborativeBehavior(behaviorCommunicationBridge, referenceFrames, fullRobotModel, sensorInformation,
                                                       walkingControllerParameters, yoGraphicsListRegistry));

      dispatcher.addBehavior(HumanoidBehaviorType.EXAMPLE_BEHAVIOR,
                             new ExampleComplexBehaviorStateMachine(behaviorCommunicationBridge, yoTime, atlasPrimitiveActions));

      dispatcher.addBehavior(HumanoidBehaviorType.LOCATE_FIDUCIAL, new LocateGoalBehavior(behaviorCommunicationBridge, fiducialDetectorBehaviorService));
      dispatcher.addBehavior(HumanoidBehaviorType.FOLLOW_FIDUCIAL_50,
                             new FollowFiducialBehavior(behaviorCommunicationBridge, fullRobotModel, referenceFrames, fiducialDetectorBehaviorService));
      dispatcher.addBehavior(HumanoidBehaviorType.WAlK_OVER_TERRAIN,
                             new WalkOverTerrainStateMachineBehavior(behaviorCommunicationBridge, yoTime, atlasPrimitiveActions, logModelProvider,
                                                                     fullRobotModel, referenceFrames, fiducialDetectorBehaviorService));

      if (objectDetectorBehaviorService != null)
      {
         dispatcher.addBehavior(HumanoidBehaviorType.LOCATE_VALVE, new LocateGoalBehavior(behaviorCommunicationBridge, objectDetectorBehaviorService));
         dispatcher.addBehavior(HumanoidBehaviorType.FOLLOW_VALVE,
                                new FollowFiducialBehavior(behaviorCommunicationBridge, fullRobotModel, referenceFrames, objectDetectorBehaviorService));
         dispatcher.addBehavior(HumanoidBehaviorType.WALK_OVER_TERRAIN_TO_VALVE,
                                new WalkOverTerrainStateMachineBehavior(behaviorCommunicationBridge, yoTime, atlasPrimitiveActions, logModelProvider,
                                                                        fullRobotModel, referenceFrames, objectDetectorBehaviorService));
      }

      dispatcher.addBehavior(HumanoidBehaviorType.WALK_TO_LOCATION,
                             new WalkToLocationBehavior(behaviorCommunicationBridge, fullRobotModel, referenceFrames, walkingControllerParameters));

      dispatcher.addBehavior(HumanoidBehaviorType.TEST_PIPELINE, new BasicPipeLineBehavior("pipelineTest", yoTime, behaviorCommunicationBridge, fullRobotModel,
                                                                                           referenceFrames, wholeBodyControllerParameters));

      dispatcher.addBehavior(HumanoidBehaviorType.TEST_STATEMACHINE,
                             new BasicStateMachineBehavior("StateMachineTest", yoTime, behaviorCommunicationBridge, atlasPrimitiveActions));

      // 04/24/2017 GW: removed since this caused trouble with opencv: "Cannot load org/opencv/opencv_java320"
      //      BlobFilteredSphereDetectionBehavior blobFilteredSphereDetectionBehavior = new BlobFilteredSphereDetectionBehavior(behaviorCommunicationBridge,
      //            referenceFrames, fullRobotModel);
      //      blobFilteredSphereDetectionBehavior.addHSVRange(HSVRange.USGAMES_ORANGE_BALL);
      //      blobFilteredSphereDetectionBehavior.addHSVRange(HSVRange.USGAMES_BLUE_BALL);
      //      blobFilteredSphereDetectionBehavior.addHSVRange(HSVRange.USGAMES_RED_BALL);
      //      blobFilteredSphereDetectionBehavior.addHSVRange(HSVRange.USGAMES_YELLOW_BALL);
      //      blobFilteredSphereDetectionBehavior.addHSVRange(HSVRange.USGAMES_GREEN_BALL);
      //      blobFilteredSphereDetectionBehavior.addHSVRange(HSVRange.SIMULATED_BALL);
      //      dispatcher.addBehavior(HumanoidBehaviorType.BALL_DETECTION, blobFilteredSphereDetectionBehavior);

      DiagnosticBehavior diagnosticBehavior = new DiagnosticBehavior(fullRobotModel, yoSupportLeg, referenceFrames, yoTime, yoDoubleSupport,
                                                                     behaviorCommunicationBridge, wholeBodyControllerParameters, yoSupportPolygon,
                                                                     yoGraphicsListRegistry);
      dispatcher.addBehavior(HumanoidBehaviorType.DIAGNOSTIC, diagnosticBehavior);

      WalkToGoalBehavior walkToGoalBehavior = new WalkToGoalBehavior(behaviorCommunicationBridge, fullRobotModel, yoTime);
      dispatcher.addBehavior(HumanoidBehaviorType.WALK_TO_GOAL, walkToGoalBehavior);
      
      
      
      
      
      CuttingWallBehaviorStateMachine cuttingWallBehavior = new CuttingWallBehaviorStateMachine(behaviorCommunicationBridge, yoTime, fullRobotModel, referenceFrames);
      dispatcher.addBehavior(HumanoidBehaviorType.CUTTING_WALL, cuttingWallBehavior);

   }

   private void createAndRegisterAutomaticDiagnostic(BehaviorDispatcher<HumanoidBehaviorType> dispatcher, FullHumanoidRobotModel fullRobotModel,
                                                     HumanoidReferenceFrames referenceFrames, YoDouble yoTime,
                                                     CommunicationBridgeInterface outgoingCommunicationBridge, CapturePointUpdatable capturePointUpdatable,
                                                     WholeBodyControllerParameters wholeBodyControllerParameters, double timeToWait,
                                                     YoGraphicsListRegistry yoGraphicsListRegistry)
   {
      YoBoolean yoDoubleSupport = capturePointUpdatable.getYoDoubleSupport();
      YoEnum<RobotSide> yoSupportLeg = capturePointUpdatable.getYoSupportLeg();
      YoFrameConvexPolygon2d yoSupportPolygon = capturePointUpdatable.getYoSupportPolygon();

      DiagnosticBehavior diagnosticBehavior = new DiagnosticBehavior(fullRobotModel, yoSupportLeg, referenceFrames, yoTime, yoDoubleSupport,
                                                                     outgoingCommunicationBridge, wholeBodyControllerParameters, yoSupportPolygon,
                                                                     yoGraphicsListRegistry);
      diagnosticBehavior.setupForAutomaticDiagnostic(timeToWait);
      dispatcher.addBehavior(HumanoidBehaviorType.DIAGNOSTIC, diagnosticBehavior);
      dispatcher.requestBehavior(HumanoidBehaviorType.DIAGNOSTIC);
   }

   public static IHMCHumanoidBehaviorManager createBehaviorModuleForAutomaticDiagnostic(WholeBodyControllerParameters wholeBodyControllerParameters,
                                                                                        FullHumanoidRobotModelFactory robotModelFactory,
                                                                                        LogModelProvider modelProvider, boolean startYoVariableServer,
                                                                                        DRCRobotSensorInformation sensorInfo, double timeToWait)
         throws IOException
   {
      IHMCHumanoidBehaviorManager.setAutomaticDiagnosticTimeToWait(timeToWait);
      IHMCHumanoidBehaviorManager ihmcHumanoidBehaviorManager = new IHMCHumanoidBehaviorManager(wholeBodyControllerParameters, robotModelFactory, modelProvider,
                                                                                                startYoVariableServer, sensorInfo, true);
      return ihmcHumanoidBehaviorManager;
   }
}<|MERGE_RESOLUTION|>--- conflicted
+++ resolved
@@ -12,7 +12,6 @@
 import us.ihmc.humanoidBehaviors.behaviors.behaviorServices.ObjectDetectorBehaviorService;
 import us.ihmc.humanoidBehaviors.behaviors.complexBehaviors.BasicPipeLineBehavior;
 import us.ihmc.humanoidBehaviors.behaviors.complexBehaviors.BasicStateMachineBehavior;
-import us.ihmc.humanoidBehaviors.behaviors.complexBehaviors.CuttingWallBehaviorStateMachine;
 import us.ihmc.humanoidBehaviors.behaviors.complexBehaviors.FireFighterStanceBehavior;
 import us.ihmc.humanoidBehaviors.behaviors.complexBehaviors.PickUpBallBehaviorStateMachine;
 import us.ihmc.humanoidBehaviors.behaviors.complexBehaviors.ResetRobotBehavior;
@@ -31,6 +30,7 @@
 import us.ihmc.humanoidBehaviors.behaviors.roughTerrain.CollaborativeBehavior;
 import us.ihmc.humanoidBehaviors.behaviors.roughTerrain.PushAndWalkBehavior;
 import us.ihmc.humanoidBehaviors.behaviors.roughTerrain.WalkOverTerrainStateMachineBehavior;
+import us.ihmc.humanoidBehaviors.behaviors.rrtPlanner.CleaningMotionStateMachineBehavior;
 import us.ihmc.humanoidBehaviors.communication.CommunicationBridge;
 import us.ihmc.humanoidBehaviors.communication.CommunicationBridgeInterface;
 import us.ihmc.humanoidBehaviors.dispatcher.BehaviorControlModeSubscriber;
@@ -72,7 +72,7 @@
    private static double runAutomaticDiagnosticTimeToWait = Double.NaN;
 
    private final PacketCommunicator behaviorPacketCommunicator = PacketCommunicator.createIntraprocessPacketCommunicator(NetworkPorts.BEHAVIOUR_MODULE_PORT,
-                                                                                                                         new IHMCCommunicationKryoNetClassList());
+         new IHMCCommunicationKryoNetClassList());
 
    private final YoVariableRegistry registry = new YoVariableRegistry(getClass().getSimpleName());
    private final YoDouble yoTime = new YoDouble("yoTime", registry);
@@ -119,9 +119,8 @@
       HumanoidBehaviorTypeSubscriber desiredBehaviorSubscriber = new HumanoidBehaviorTypeSubscriber();
 
       BehaviorDispatcher<HumanoidBehaviorType> dispatcher = new BehaviorDispatcher<>(yoTime, robotDataReceiver, desiredBehaviorControlSubscriber,
-                                                                                     desiredBehaviorSubscriber, communicationBridge, yoVariableServer,
-                                                                                     HumanoidBehaviorType.class, HumanoidBehaviorType.STOP, registry,
-                                                                                     yoGraphicsListRegistry);
+            desiredBehaviorSubscriber, communicationBridge, yoVariableServer, HumanoidBehaviorType.class, HumanoidBehaviorType.STOP, registry,
+            yoGraphicsListRegistry);
 
       CapturabilityBasedStatusSubscriber capturabilityBasedStatusSubsrciber = new CapturabilityBasedStatusSubscriber();
       behaviorPacketCommunicator.attachListener(CapturabilityBasedStatus.class, capturabilityBasedStatusSubsrciber);
@@ -139,9 +138,7 @@
          for (RobotSide robotSide : RobotSide.values)
          {
             WristForceSensorFilteredUpdatable wristSensorUpdatable = new WristForceSensorFilteredUpdatable(robotSide, fullRobotModel, sensorInfo,
-                                                                                                           forceSensorDataHolder,
-                                                                                                           BEHAVIOR_YO_VARIABLE_SERVER_DT,
-                                                                                                           behaviorPacketCommunicator, registry);
+                  forceSensorDataHolder, BEHAVIOR_YO_VARIABLE_SERVER_DT, behaviorPacketCommunicator, registry);
             wristSensorUpdatables.put(robotSide, wristSensorUpdatable);
             dispatcher.addUpdatable(wristSensorUpdatable);
          }
@@ -183,11 +180,11 @@
     * @param wholeBodyControllerParameters
     * @param forceSensorDataHolder Holds the force sensor data
     */
-   private void createAndRegisterBehaviors(BehaviorDispatcher<HumanoidBehaviorType> dispatcher, LogModelProvider logModelProvider,
-                                           FullHumanoidRobotModel fullRobotModel, FullHumanoidRobotModelFactory robotModelFactory,
-                                           SideDependentList<WristForceSensorFilteredUpdatable> wristSensors, HumanoidReferenceFrames referenceFrames,
-                                           YoDouble yoTime, CommunicationBridge behaviorCommunicationBridge, YoGraphicsListRegistry yoGraphicsListRegistry,
-                                           CapturePointUpdatable capturePointUpdatable, WholeBodyControllerParameters wholeBodyControllerParameters)
+   private void createAndRegisterBehaviors(BehaviorDispatcher<HumanoidBehaviorType> dispatcher,
+         LogModelProvider logModelProvider, FullHumanoidRobotModel fullRobotModel, FullHumanoidRobotModelFactory robotModelFactory,
+         SideDependentList<WristForceSensorFilteredUpdatable> wristSensors, HumanoidReferenceFrames referenceFrames, YoDouble yoTime,
+         CommunicationBridge behaviorCommunicationBridge, YoGraphicsListRegistry yoGraphicsListRegistry, CapturePointUpdatable capturePointUpdatable,
+         WholeBodyControllerParameters wholeBodyControllerParameters)
    {
 
       WalkingControllerParameters walkingControllerParameters = wholeBodyControllerParameters.getWalkingControllerParameters();
@@ -198,8 +195,7 @@
       YoFrameConvexPolygon2d yoSupportPolygon = capturePointUpdatable.getYoSupportPolygon();
 
       // CREATE SERVICES
-      FiducialDetectorBehaviorService fiducialDetectorBehaviorService = new FiducialDetectorBehaviorService(behaviorCommunicationBridge,
-                                                                                                            yoGraphicsListRegistry);
+      FiducialDetectorBehaviorService fiducialDetectorBehaviorService = new FiducialDetectorBehaviorService(behaviorCommunicationBridge, yoGraphicsListRegistry);
       fiducialDetectorBehaviorService.setTargetIDToLocate(50);
       dispatcher.addBehaviorService(fiducialDetectorBehaviorService);
 
@@ -216,55 +212,48 @@
       }
 
       //      dispatcher.addBehavior(HumanoidBehaviorType.PICK_UP_BALL,
-      //            new PickUpBallBehavior(behaviorCommunicationBridge, yoTime, yoDoubleSupport, fullRobotModel, referenceFrames, wholeBodyControllerParameters));
+//            new PickUpBallBehavior(behaviorCommunicationBridge, yoTime, yoDoubleSupport, fullRobotModel, referenceFrames, wholeBodyControllerParameters));
 
       dispatcher.addBehavior(HumanoidBehaviorType.FIRE_FIGHTING,
-                             new FireFighterStanceBehavior("fireFighting", yoTime, behaviorCommunicationBridge, fullRobotModel, referenceFrames,
-                                                           wholeBodyControllerParameters, atlasPrimitiveActions));
-
+            new FireFighterStanceBehavior("fireFighting", yoTime,behaviorCommunicationBridge, fullRobotModel, referenceFrames, wholeBodyControllerParameters, atlasPrimitiveActions));
+
+      
       dispatcher.addBehavior(HumanoidBehaviorType.PICK_UP_BALL,
-                             new PickUpBallBehaviorStateMachine(behaviorCommunicationBridge, yoTime, yoDoubleSupport, fullRobotModel, referenceFrames,
-                                                                wholeBodyControllerParameters, atlasPrimitiveActions));
-
-      dispatcher.addBehavior(HumanoidBehaviorType.RESET_ROBOT, new ResetRobotBehavior(behaviorCommunicationBridge, yoTime));
+            new PickUpBallBehaviorStateMachine(behaviorCommunicationBridge, yoTime, yoDoubleSupport, fullRobotModel, referenceFrames, wholeBodyControllerParameters, atlasPrimitiveActions));
+
+      dispatcher.addBehavior(HumanoidBehaviorType.RESET_ROBOT,
+            new ResetRobotBehavior(behaviorCommunicationBridge, yoTime));
+
 
       dispatcher.addBehavior(HumanoidBehaviorType.TURN_VALVE,
-                             new TurnValveBehaviorStateMachine(behaviorCommunicationBridge, yoTime, yoDoubleSupport, fullRobotModel, referenceFrames,
-                                                               wholeBodyControllerParameters, atlasPrimitiveActions));
+            new TurnValveBehaviorStateMachine(behaviorCommunicationBridge, yoTime, yoDoubleSupport, fullRobotModel, referenceFrames, wholeBodyControllerParameters, atlasPrimitiveActions));
 
       dispatcher.addBehavior(HumanoidBehaviorType.WALK_THROUGH_DOOR,
-                             new WalkThroughDoorBehavior(behaviorCommunicationBridge, yoTime, yoDoubleSupport, fullRobotModel, referenceFrames,
-                                                         wholeBodyControllerParameters, atlasPrimitiveActions));
-
-      dispatcher.addBehavior(HumanoidBehaviorType.DEBUG_PARTIAL_FOOTHOLDS, new PartialFootholdBehavior(behaviorCommunicationBridge));
-
-<<<<<<< HEAD
-      dispatcher.addBehavior(HumanoidBehaviorType.TEST_ICP_OPTIMIZATION, new TestICPOptimizationBehavior(behaviorCommunicationBridge, referenceFrames, yoTime));
-=======
+            new WalkThroughDoorBehavior(behaviorCommunicationBridge, yoTime, yoDoubleSupport, fullRobotModel, referenceFrames, wholeBodyControllerParameters, atlasPrimitiveActions));
+
+      dispatcher.addBehavior(HumanoidBehaviorType.DEBUG_PARTIAL_FOOTHOLDS,
+            new PartialFootholdBehavior(behaviorCommunicationBridge));
+
       dispatcher.addBehavior(HumanoidBehaviorType.TEST_ICP_OPTIMIZATION,
             new TestICPOptimizationBehavior(behaviorCommunicationBridge, referenceFrames, yoTime));
       
       dispatcher.addBehavior(HumanoidBehaviorType.TEST_SMOOTH_ICP_PLANNER,
                              new TestSmoothICPPlannerBehavior(behaviorCommunicationBridge, yoTime, yoDoubleSupport, fullRobotModel, referenceFrames, wholeBodyControllerParameters, atlasPrimitiveActions));
->>>>>>> b41b86e7
-
-      dispatcher.addBehavior(HumanoidBehaviorType.PUSH_AND_WALK, new PushAndWalkBehavior(behaviorCommunicationBridge, referenceFrames, fullRobotModel,
-                                                                                         walkingControllerParameters, yoGraphicsListRegistry));
+
+      dispatcher.addBehavior(HumanoidBehaviorType.PUSH_AND_WALK,
+                             new PushAndWalkBehavior(behaviorCommunicationBridge, referenceFrames, fullRobotModel, walkingControllerParameters, yoGraphicsListRegistry));
 
       DRCRobotSensorInformation sensorInformation = wholeBodyControllerParameters.getSensorInformation();
-      dispatcher.addBehavior(HumanoidBehaviorType.COLLABORATIVE_TASK,
-                             new CollaborativeBehavior(behaviorCommunicationBridge, referenceFrames, fullRobotModel, sensorInformation,
-                                                       walkingControllerParameters, yoGraphicsListRegistry));
+      dispatcher.addBehavior(HumanoidBehaviorType.COLLABORATIVE_TASK, new CollaborativeBehavior(behaviorCommunicationBridge, referenceFrames, fullRobotModel, sensorInformation, walkingControllerParameters, yoGraphicsListRegistry));
 
       dispatcher.addBehavior(HumanoidBehaviorType.EXAMPLE_BEHAVIOR,
-                             new ExampleComplexBehaviorStateMachine(behaviorCommunicationBridge, yoTime, atlasPrimitiveActions));
+            new ExampleComplexBehaviorStateMachine(behaviorCommunicationBridge, yoTime, atlasPrimitiveActions));
 
       dispatcher.addBehavior(HumanoidBehaviorType.LOCATE_FIDUCIAL, new LocateGoalBehavior(behaviorCommunicationBridge, fiducialDetectorBehaviorService));
-      dispatcher.addBehavior(HumanoidBehaviorType.FOLLOW_FIDUCIAL_50,
-                             new FollowFiducialBehavior(behaviorCommunicationBridge, fullRobotModel, referenceFrames, fiducialDetectorBehaviorService));
-      dispatcher.addBehavior(HumanoidBehaviorType.WAlK_OVER_TERRAIN,
-                             new WalkOverTerrainStateMachineBehavior(behaviorCommunicationBridge, yoTime, atlasPrimitiveActions, logModelProvider,
-                                                                     fullRobotModel, referenceFrames, fiducialDetectorBehaviorService));
+      dispatcher.addBehavior(HumanoidBehaviorType.FOLLOW_FIDUCIAL_50, new FollowFiducialBehavior(behaviorCommunicationBridge, fullRobotModel, referenceFrames, fiducialDetectorBehaviorService));
+      dispatcher.addBehavior(HumanoidBehaviorType.WAlK_OVER_TERRAIN, new WalkOverTerrainStateMachineBehavior(behaviorCommunicationBridge, yoTime, atlasPrimitiveActions, logModelProvider, fullRobotModel, referenceFrames,
+                                                                                                             fiducialDetectorBehaviorService));
+      dispatcher.addBehavior(HumanoidBehaviorType.SOLARPANEL_BEHAVIOR, new CleaningMotionStateMachineBehavior(behaviorCommunicationBridge, yoTime, robotModelFactory, fullRobotModel, referenceFrames));
 
       if (objectDetectorBehaviorService != null)
       {
@@ -272,60 +261,52 @@
          dispatcher.addBehavior(HumanoidBehaviorType.FOLLOW_VALVE,
                                 new FollowFiducialBehavior(behaviorCommunicationBridge, fullRobotModel, referenceFrames, objectDetectorBehaviorService));
          dispatcher.addBehavior(HumanoidBehaviorType.WALK_OVER_TERRAIN_TO_VALVE,
-                                new WalkOverTerrainStateMachineBehavior(behaviorCommunicationBridge, yoTime, atlasPrimitiveActions, logModelProvider,
-                                                                        fullRobotModel, referenceFrames, objectDetectorBehaviorService));
-      }
-
-      dispatcher.addBehavior(HumanoidBehaviorType.WALK_TO_LOCATION,
-                             new WalkToLocationBehavior(behaviorCommunicationBridge, fullRobotModel, referenceFrames, walkingControllerParameters));
-
-      dispatcher.addBehavior(HumanoidBehaviorType.TEST_PIPELINE, new BasicPipeLineBehavior("pipelineTest", yoTime, behaviorCommunicationBridge, fullRobotModel,
-                                                                                           referenceFrames, wholeBodyControllerParameters));
+                                new WalkOverTerrainStateMachineBehavior(behaviorCommunicationBridge, yoTime, atlasPrimitiveActions, logModelProvider, fullRobotModel,
+                                                                        referenceFrames, objectDetectorBehaviorService));
+      }
+
+      dispatcher.addBehavior(HumanoidBehaviorType.WALK_TO_LOCATION, new WalkToLocationBehavior(behaviorCommunicationBridge, fullRobotModel, referenceFrames,
+            walkingControllerParameters));
+
+      dispatcher.addBehavior(HumanoidBehaviorType.TEST_PIPELINE,
+            new BasicPipeLineBehavior("pipelineTest", yoTime, behaviorCommunicationBridge, fullRobotModel, referenceFrames, wholeBodyControllerParameters));
 
       dispatcher.addBehavior(HumanoidBehaviorType.TEST_STATEMACHINE,
-                             new BasicStateMachineBehavior("StateMachineTest", yoTime, behaviorCommunicationBridge, atlasPrimitiveActions));
+            new BasicStateMachineBehavior("StateMachineTest", yoTime, behaviorCommunicationBridge, atlasPrimitiveActions));
 
       // 04/24/2017 GW: removed since this caused trouble with opencv: "Cannot load org/opencv/opencv_java320"
-      //      BlobFilteredSphereDetectionBehavior blobFilteredSphereDetectionBehavior = new BlobFilteredSphereDetectionBehavior(behaviorCommunicationBridge,
-      //            referenceFrames, fullRobotModel);
-      //      blobFilteredSphereDetectionBehavior.addHSVRange(HSVRange.USGAMES_ORANGE_BALL);
-      //      blobFilteredSphereDetectionBehavior.addHSVRange(HSVRange.USGAMES_BLUE_BALL);
-      //      blobFilteredSphereDetectionBehavior.addHSVRange(HSVRange.USGAMES_RED_BALL);
-      //      blobFilteredSphereDetectionBehavior.addHSVRange(HSVRange.USGAMES_YELLOW_BALL);
-      //      blobFilteredSphereDetectionBehavior.addHSVRange(HSVRange.USGAMES_GREEN_BALL);
-      //      blobFilteredSphereDetectionBehavior.addHSVRange(HSVRange.SIMULATED_BALL);
-      //      dispatcher.addBehavior(HumanoidBehaviorType.BALL_DETECTION, blobFilteredSphereDetectionBehavior);
+//      BlobFilteredSphereDetectionBehavior blobFilteredSphereDetectionBehavior = new BlobFilteredSphereDetectionBehavior(behaviorCommunicationBridge,
+//            referenceFrames, fullRobotModel);
+//      blobFilteredSphereDetectionBehavior.addHSVRange(HSVRange.USGAMES_ORANGE_BALL);
+//      blobFilteredSphereDetectionBehavior.addHSVRange(HSVRange.USGAMES_BLUE_BALL);
+//      blobFilteredSphereDetectionBehavior.addHSVRange(HSVRange.USGAMES_RED_BALL);
+//      blobFilteredSphereDetectionBehavior.addHSVRange(HSVRange.USGAMES_YELLOW_BALL);
+//      blobFilteredSphereDetectionBehavior.addHSVRange(HSVRange.USGAMES_GREEN_BALL);
+//      blobFilteredSphereDetectionBehavior.addHSVRange(HSVRange.SIMULATED_BALL);
+//      dispatcher.addBehavior(HumanoidBehaviorType.BALL_DETECTION, blobFilteredSphereDetectionBehavior);
 
       DiagnosticBehavior diagnosticBehavior = new DiagnosticBehavior(fullRobotModel, yoSupportLeg, referenceFrames, yoTime, yoDoubleSupport,
-                                                                     behaviorCommunicationBridge, wholeBodyControllerParameters, yoSupportPolygon,
-                                                                     yoGraphicsListRegistry);
+            behaviorCommunicationBridge, wholeBodyControllerParameters, yoSupportPolygon, yoGraphicsListRegistry);
       dispatcher.addBehavior(HumanoidBehaviorType.DIAGNOSTIC, diagnosticBehavior);
 
       WalkToGoalBehavior walkToGoalBehavior = new WalkToGoalBehavior(behaviorCommunicationBridge, fullRobotModel, yoTime);
       dispatcher.addBehavior(HumanoidBehaviorType.WALK_TO_GOAL, walkToGoalBehavior);
-      
-      
-      
-      
-      
+
       CuttingWallBehaviorStateMachine cuttingWallBehavior = new CuttingWallBehaviorStateMachine(behaviorCommunicationBridge, yoTime, fullRobotModel, referenceFrames);
       dispatcher.addBehavior(HumanoidBehaviorType.CUTTING_WALL, cuttingWallBehavior);
-
    }
 
    private void createAndRegisterAutomaticDiagnostic(BehaviorDispatcher<HumanoidBehaviorType> dispatcher, FullHumanoidRobotModel fullRobotModel,
-                                                     HumanoidReferenceFrames referenceFrames, YoDouble yoTime,
-                                                     CommunicationBridgeInterface outgoingCommunicationBridge, CapturePointUpdatable capturePointUpdatable,
-                                                     WholeBodyControllerParameters wholeBodyControllerParameters, double timeToWait,
-                                                     YoGraphicsListRegistry yoGraphicsListRegistry)
+         HumanoidReferenceFrames referenceFrames, YoDouble yoTime, CommunicationBridgeInterface outgoingCommunicationBridge,
+         CapturePointUpdatable capturePointUpdatable, WholeBodyControllerParameters wholeBodyControllerParameters, double timeToWait,
+         YoGraphicsListRegistry yoGraphicsListRegistry)
    {
       YoBoolean yoDoubleSupport = capturePointUpdatable.getYoDoubleSupport();
       YoEnum<RobotSide> yoSupportLeg = capturePointUpdatable.getYoSupportLeg();
       YoFrameConvexPolygon2d yoSupportPolygon = capturePointUpdatable.getYoSupportPolygon();
 
       DiagnosticBehavior diagnosticBehavior = new DiagnosticBehavior(fullRobotModel, yoSupportLeg, referenceFrames, yoTime, yoDoubleSupport,
-                                                                     outgoingCommunicationBridge, wholeBodyControllerParameters, yoSupportPolygon,
-                                                                     yoGraphicsListRegistry);
+            outgoingCommunicationBridge, wholeBodyControllerParameters, yoSupportPolygon, yoGraphicsListRegistry);
       diagnosticBehavior.setupForAutomaticDiagnostic(timeToWait);
       dispatcher.addBehavior(HumanoidBehaviorType.DIAGNOSTIC, diagnosticBehavior);
       dispatcher.requestBehavior(HumanoidBehaviorType.DIAGNOSTIC);
