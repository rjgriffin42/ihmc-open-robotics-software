--- conflicted
+++ resolved
@@ -206,9 +206,8 @@
             new ExampleComplexBehaviorStateMachine(behaviorCommunicationBridge, yoTime, atlasPrimitiveActions));
 
       dispatcher.addBehavior(HumanoidBehaviorType.LOCATE_FIDUCIAL, new LocateFiducialBehavior(behaviorCommunicationBridge, fiducialDetectorBehaviorService));
-<<<<<<< HEAD
       dispatcher.addBehavior(HumanoidBehaviorType.FOLLOW_FIDUCIAL_50, new FollowFiducialBehavior(behaviorCommunicationBridge, fullRobotModel, referenceFrames, fiducialDetectorBehaviorService));
-      dispatcher.addBehavior(HumanoidBehaviorType.WAlK_OVER_TERRAIN, new WalkOverTerrainStateMachineBehavior(behaviorCommunicationBridge, yoTime, atlasPrimitiveActions, fullRobotModel, referenceFrames,
+      dispatcher.addBehavior(HumanoidBehaviorType.WAlK_OVER_TERRAIN, new WalkOverTerrainStateMachineBehavior(behaviorCommunicationBridge, yoTime, atlasPrimitiveActions, logModelProvider, fullRobotModel, referenceFrames,
                                                                                                              fiducialDetectorBehaviorService));
 
       if (objectDetectorBehaviorService != null)
@@ -220,11 +219,6 @@
                                 new WalkOverTerrainStateMachineBehavior(behaviorCommunicationBridge, yoTime, atlasPrimitiveActions, fullRobotModel,
                                                                         referenceFrames, objectDetectorBehaviorService));
       }
-=======
-      dispatcher.addBehavior(HumanoidBehaviorType.FOLLOW_FIDUCIAL_50, new FollowFiducialBehavior(behaviorCommunicationBridge, fullRobotModel, referenceFrames, fiducialDetectorBehaviorService, 50));
-      dispatcher.addBehavior(HumanoidBehaviorType.WAlK_OVER_TERRAIN, new WalkOverTerrainStateMachineBehavior(behaviorCommunicationBridge, yoTime, atlasPrimitiveActions,
-            logModelProvider, fullRobotModel, referenceFrames, fiducialDetectorBehaviorService, 50));
->>>>>>> 6bc2cf14
 
       dispatcher.addBehavior(HumanoidBehaviorType.WALK_TO_LOCATION, new WalkToLocationBehavior(behaviorCommunicationBridge, fullRobotModel, referenceFrames,
             wholeBodyControllerParameters.getWalkingControllerParameters()));
