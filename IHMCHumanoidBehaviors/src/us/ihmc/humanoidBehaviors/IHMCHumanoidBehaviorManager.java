--- conflicted
+++ resolved
@@ -228,11 +228,7 @@
             new TestICPOptimizationBehavior(behaviorCommunicationBridge, referenceFrames, yoTime));
 
       dispatcher.addBehavior(HumanoidBehaviorType.PUSH_AND_WALK,
-<<<<<<< HEAD
-                             new PushAndWalkBehavior(behaviorCommunicationBridge, referenceFrames, walkingControllerParameters, yoGraphicsListRegistry));
-=======
                              new PushAndWalkBehavior(behaviorCommunicationBridge, referenceFrames, fullRobotModel, walkingControllerParameters, yoGraphicsListRegistry));
->>>>>>> e87a86bf
 
       dispatcher.addBehavior(HumanoidBehaviorType.EXAMPLE_BEHAVIOR,
             new ExampleComplexBehaviorStateMachine(behaviorCommunicationBridge, yoTime, atlasPrimitiveActions));
