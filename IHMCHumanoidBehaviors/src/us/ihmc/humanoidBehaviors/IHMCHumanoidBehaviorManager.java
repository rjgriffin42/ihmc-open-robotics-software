package us.ihmc.humanoidBehaviors;

import java.io.IOException;
import java.util.Arrays;

import us.ihmc.commonWalkingControlModules.configurations.WalkingControllerParameters;
import us.ihmc.commons.PrintTools;
import us.ihmc.communication.packetCommunicator.PacketCommunicator;
import us.ihmc.communication.util.NetworkPorts;
import us.ihmc.graphicsDescription.yoGraphics.YoGraphicsListRegistry;
import us.ihmc.humanoidBehaviors.behaviors.behaviorServices.FiducialDetectorBehaviorService;
import us.ihmc.humanoidBehaviors.behaviors.behaviorServices.ObjectDetectorBehaviorService;
import us.ihmc.humanoidBehaviors.behaviors.complexBehaviors.BasicPipeLineBehavior;
import us.ihmc.humanoidBehaviors.behaviors.complexBehaviors.BasicStateMachineBehavior;
import us.ihmc.humanoidBehaviors.behaviors.complexBehaviors.PickUpBallBehaviorStateMachine;
import us.ihmc.humanoidBehaviors.behaviors.complexBehaviors.ResetRobotBehavior;
import us.ihmc.humanoidBehaviors.behaviors.complexBehaviors.TurnValveBehaviorStateMachine;
import us.ihmc.humanoidBehaviors.behaviors.complexBehaviors.WalkThroughDoorBehavior;
import us.ihmc.humanoidBehaviors.behaviors.complexBehaviors.WalkToGoalBehavior;
import us.ihmc.humanoidBehaviors.behaviors.debug.PartialFootholdBehavior;
import us.ihmc.humanoidBehaviors.behaviors.debug.TestICPOptimizationBehavior;
import us.ihmc.humanoidBehaviors.behaviors.diagnostic.DiagnosticBehavior;
import us.ihmc.humanoidBehaviors.behaviors.examples.ExampleComplexBehaviorStateMachine;
import us.ihmc.humanoidBehaviors.behaviors.fiducialLocation.FollowFiducialBehavior;
import us.ihmc.humanoidBehaviors.behaviors.goalLocation.LocateGoalBehavior;
import us.ihmc.humanoidBehaviors.behaviors.primitives.AtlasPrimitiveActions;
import us.ihmc.humanoidBehaviors.behaviors.primitives.WalkToLocationBehavior;
import us.ihmc.humanoidBehaviors.behaviors.roughTerrain.AnytimePlannerStateMachineBehavior;
<<<<<<< HEAD
=======
import us.ihmc.humanoidBehaviors.behaviors.roughTerrain.CollaborativeBehavior;
>>>>>>> b5e989a4
import us.ihmc.humanoidBehaviors.behaviors.roughTerrain.PushAndWalkBehavior;
import us.ihmc.humanoidBehaviors.behaviors.roughTerrain.WalkOverTerrainStateMachineBehavior;
import us.ihmc.humanoidBehaviors.behaviors.rrtPlanner.CleaningMotionStateMachineBehavior;
import us.ihmc.humanoidBehaviors.communication.CommunicationBridge;
import us.ihmc.humanoidBehaviors.communication.CommunicationBridgeInterface;
import us.ihmc.humanoidBehaviors.dispatcher.BehaviorControlModeSubscriber;
import us.ihmc.humanoidBehaviors.dispatcher.BehaviorDispatcher;
import us.ihmc.humanoidBehaviors.dispatcher.HumanoidBehaviorTypeSubscriber;
import us.ihmc.humanoidBehaviors.utilities.CapturePointUpdatable;
import us.ihmc.humanoidBehaviors.utilities.WristForceSensorFilteredUpdatable;
import us.ihmc.humanoidRobotics.communication.packets.behaviors.BehaviorControlModePacket;
import us.ihmc.humanoidRobotics.communication.packets.behaviors.HumanoidBehaviorType;
import us.ihmc.humanoidRobotics.communication.packets.behaviors.HumanoidBehaviorTypePacket;
import us.ihmc.humanoidRobotics.communication.packets.walking.CapturabilityBasedStatus;
import us.ihmc.humanoidRobotics.communication.subscribers.CapturabilityBasedStatusSubscriber;
import us.ihmc.humanoidRobotics.communication.subscribers.HumanoidRobotDataReceiver;
import us.ihmc.humanoidRobotics.frames.HumanoidReferenceFrames;
import us.ihmc.humanoidRobotics.kryo.IHMCCommunicationKryoNetClassList;
import us.ihmc.multicastLogDataProtocol.modelLoaders.LogModelProvider;
import us.ihmc.robotDataLogger.YoVariableServer;
import us.ihmc.robotDataLogger.logger.LogSettings;
import us.ihmc.robotModels.FullHumanoidRobotModel;
import us.ihmc.yoVariables.registry.YoVariableRegistry;
import us.ihmc.yoVariables.variable.YoBoolean;
import us.ihmc.yoVariables.variable.YoDouble;
import us.ihmc.yoVariables.variable.YoEnum;
import us.ihmc.robotics.math.frames.YoFrameConvexPolygon2d;
import us.ihmc.robotics.robotSide.RobotSide;
import us.ihmc.robotics.robotSide.SideDependentList;
import us.ihmc.robotics.sensors.ForceSensorDataHolder;
import us.ihmc.sensorProcessing.communication.packets.dataobjects.RobotConfigurationData;
import us.ihmc.sensorProcessing.parameters.DRCRobotSensorInformation;
import us.ihmc.util.PeriodicNonRealtimeThreadScheduler;
import us.ihmc.util.PeriodicThreadScheduler;
import us.ihmc.wholeBodyController.WholeBodyControllerParameters;

public class IHMCHumanoidBehaviorManager
{
   public static final double BEHAVIOR_YO_VARIABLE_SERVER_DT = 0.01;

   private static double runAutomaticDiagnosticTimeToWait = Double.NaN;

   private final PacketCommunicator behaviorPacketCommunicator = PacketCommunicator.createIntraprocessPacketCommunicator(NetworkPorts.BEHAVIOUR_MODULE_PORT,
         new IHMCCommunicationKryoNetClassList());

   private final YoVariableRegistry registry = new YoVariableRegistry(getClass().getSimpleName());
   private final YoDouble yoTime = new YoDouble("yoTime", registry);

   private YoVariableServer yoVariableServer = null;

   public IHMCHumanoidBehaviorManager(WholeBodyControllerParameters wholeBodyControllerParameters, LogModelProvider modelProvider,
         boolean startYoVariableServer, DRCRobotSensorInformation sensorInfo) throws IOException
   {
      this(wholeBodyControllerParameters, modelProvider, startYoVariableServer, sensorInfo, false);
   }

   public static void setAutomaticDiagnosticTimeToWait(double timeToWait)
   {
      runAutomaticDiagnosticTimeToWait = timeToWait;
   }

   private IHMCHumanoidBehaviorManager(WholeBodyControllerParameters wholeBodyControllerParameters, LogModelProvider modelProvider,
         boolean startYoVariableServer, DRCRobotSensorInformation sensorInfo, boolean runAutomaticDiagnostic) throws IOException
   {
      System.out.println(PrintTools.INFO + getClass().getSimpleName() + ": Initializing");

      if (startYoVariableServer)
      {
         PeriodicThreadScheduler scheduler = new PeriodicNonRealtimeThreadScheduler("BehaviorScheduler");
         yoVariableServer = new YoVariableServer(getClass(), scheduler, modelProvider, LogSettings.BEHAVIOR, BEHAVIOR_YO_VARIABLE_SERVER_DT);
      }

      FullHumanoidRobotModel fullRobotModel = wholeBodyControllerParameters.createFullRobotModel();
      CommunicationBridge communicationBridge = new CommunicationBridge(behaviorPacketCommunicator);

      YoGraphicsListRegistry yoGraphicsListRegistry = new YoGraphicsListRegistry();
      yoGraphicsListRegistry.setYoGraphicsUpdatedRemotely(false);
      ForceSensorDataHolder forceSensorDataHolder = new ForceSensorDataHolder(Arrays.asList(fullRobotModel.getForceSensorDefinitions()));
      HumanoidRobotDataReceiver robotDataReceiver = new HumanoidRobotDataReceiver(fullRobotModel, forceSensorDataHolder);

      HumanoidReferenceFrames referenceFrames = robotDataReceiver.getReferenceFrames();
      behaviorPacketCommunicator.attachListener(RobotConfigurationData.class, robotDataReceiver);

      BehaviorControlModeSubscriber desiredBehaviorControlSubscriber = new BehaviorControlModeSubscriber();
      HumanoidBehaviorTypeSubscriber desiredBehaviorSubscriber = new HumanoidBehaviorTypeSubscriber();

      BehaviorDispatcher<HumanoidBehaviorType> dispatcher = new BehaviorDispatcher<>(yoTime, robotDataReceiver, desiredBehaviorControlSubscriber,
            desiredBehaviorSubscriber, communicationBridge, yoVariableServer, HumanoidBehaviorType.class, HumanoidBehaviorType.STOP, registry,
            yoGraphicsListRegistry);

      CapturabilityBasedStatusSubscriber capturabilityBasedStatusSubsrciber = new CapturabilityBasedStatusSubscriber();
      behaviorPacketCommunicator.attachListener(CapturabilityBasedStatus.class, capturabilityBasedStatusSubsrciber);

      CapturePointUpdatable capturePointUpdatable = new CapturePointUpdatable(capturabilityBasedStatusSubsrciber, yoGraphicsListRegistry, registry);
      dispatcher.addUpdatable(capturePointUpdatable);

      //      YoDouble minIcpDistanceToSupportPolygon = capturePointUpdatable.getMinIcpDistanceToSupportPolygon();
      //      YoDouble icpError = capturePointUpdatable.getIcpError();

      SideDependentList<WristForceSensorFilteredUpdatable> wristSensorUpdatables = null;
      if (sensorInfo.getWristForceSensorNames() != null && !sensorInfo.getWristForceSensorNames().containsValue(null))
      {
         wristSensorUpdatables = new SideDependentList<>();
         for (RobotSide robotSide : RobotSide.values)
         {
            WristForceSensorFilteredUpdatable wristSensorUpdatable = new WristForceSensorFilteredUpdatable(robotSide, fullRobotModel, sensorInfo,
                  forceSensorDataHolder, BEHAVIOR_YO_VARIABLE_SERVER_DT, behaviorPacketCommunicator, registry);
            wristSensorUpdatables.put(robotSide, wristSensorUpdatable);
            dispatcher.addUpdatable(wristSensorUpdatable);
         }
      }
      
      if (runAutomaticDiagnostic && !Double.isNaN(runAutomaticDiagnosticTimeToWait) && !Double.isInfinite(runAutomaticDiagnosticTimeToWait))
      {
         createAndRegisterAutomaticDiagnostic(dispatcher, fullRobotModel, referenceFrames, yoTime, communicationBridge, capturePointUpdatable,
               wholeBodyControllerParameters, runAutomaticDiagnosticTimeToWait, yoGraphicsListRegistry);
      }
      else
      {
         createAndRegisterBehaviors(dispatcher, modelProvider, fullRobotModel, wristSensorUpdatables, referenceFrames, yoTime, communicationBridge, yoGraphicsListRegistry,
               capturePointUpdatable, wholeBodyControllerParameters);
      }

      behaviorPacketCommunicator.attachListener(BehaviorControlModePacket.class, desiredBehaviorControlSubscriber);
      behaviorPacketCommunicator.attachListener(HumanoidBehaviorTypePacket.class, desiredBehaviorSubscriber);

      behaviorPacketCommunicator.connect();

      if (startYoVariableServer)
      {
         yoVariableServer.setMainRegistry(registry, fullRobotModel, yoGraphicsListRegistry);
         yoVariableServer.start();
      }

      dispatcher.start();
   }

   /**
    * Create the different behaviors and register them in the dispatcher.
    * When creating a new behavior, that's where you need to add it.
    * @param fullRobotModel Holds the robot data (like joint angles). The data is updated in the dispatcher and can be shared with the behaviors.
    * @param referenceFrames Give access to useful references related to the robot. They're automatically updated.
    * @param yoTime Holds the controller time. It is updated in the dispatcher and can be shared with the behaviors.
    * @param behaviorCommunicationBridge used to send packets to the controller.
    * @param yoGraphicsListRegistry Allows to register YoGraphics that will be displayed in SCS.
    * @param wholeBodyControllerParameters
    * @param forceSensorDataHolder Holds the force sensor data
    */
   private void createAndRegisterBehaviors(BehaviorDispatcher<HumanoidBehaviorType> dispatcher,
         LogModelProvider logModelProvider, FullHumanoidRobotModel fullRobotModel,
         SideDependentList<WristForceSensorFilteredUpdatable> wristSensors, HumanoidReferenceFrames referenceFrames, YoDouble yoTime,
         CommunicationBridge behaviorCommunicationBridge, YoGraphicsListRegistry yoGraphicsListRegistry, CapturePointUpdatable capturePointUpdatable,
         WholeBodyControllerParameters wholeBodyControllerParameters)
   {

      WalkingControllerParameters walkingControllerParameters = wholeBodyControllerParameters.getWalkingControllerParameters();
      AtlasPrimitiveActions atlasPrimitiveActions = new AtlasPrimitiveActions(behaviorCommunicationBridge, fullRobotModel, referenceFrames,
            walkingControllerParameters, yoTime, wholeBodyControllerParameters, registry);
<<<<<<< HEAD
      BooleanYoVariable yoDoubleSupport = capturePointUpdatable.getYoDoubleSupport();
      EnumYoVariable<RobotSide> yoSupportLeg = capturePointUpdatable.getYoSupportLeg();
=======
      YoBoolean yoDoubleSupport = capturePointUpdatable.getYoDoubleSupport();
      YoEnum<RobotSide> yoSupportLeg = capturePointUpdatable.getYoSupportLeg();
>>>>>>> b5e989a4
      YoFrameConvexPolygon2d yoSupportPolygon = capturePointUpdatable.getYoSupportPolygon();

      // CREATE SERVICES
      FiducialDetectorBehaviorService fiducialDetectorBehaviorService = new FiducialDetectorBehaviorService(behaviorCommunicationBridge, yoGraphicsListRegistry);
      fiducialDetectorBehaviorService.setTargetIDToLocate(50);
      dispatcher.addBehaviorService(fiducialDetectorBehaviorService);

      ObjectDetectorBehaviorService objectDetectorBehaviorService = null;
      try
      {
         objectDetectorBehaviorService = new ObjectDetectorBehaviorService(behaviorCommunicationBridge, yoGraphicsListRegistry);
         dispatcher.addBehaviorService(objectDetectorBehaviorService);
      }
      catch (Exception e)
      {
         System.err.println("Error creating valve detection behavior service");
         e.printStackTrace();
      }

      //      dispatcher.addBehavior(HumanoidBehaviorType.PICK_UP_BALL,
//            new PickUpBallBehavior(behaviorCommunicationBridge, yoTime, yoDoubleSupport, fullRobotModel, referenceFrames, wholeBodyControllerParameters));

      dispatcher.addBehavior(HumanoidBehaviorType.PICK_UP_BALL,
            new PickUpBallBehaviorStateMachine(behaviorCommunicationBridge, yoTime, yoDoubleSupport, fullRobotModel, referenceFrames, wholeBodyControllerParameters, atlasPrimitiveActions));

      dispatcher.addBehavior(HumanoidBehaviorType.RESET_ROBOT,
            new ResetRobotBehavior(behaviorCommunicationBridge, yoTime));


      dispatcher.addBehavior(HumanoidBehaviorType.TURN_VALVE,
            new TurnValveBehaviorStateMachine(behaviorCommunicationBridge, yoTime, yoDoubleSupport, fullRobotModel, referenceFrames, wholeBodyControllerParameters, atlasPrimitiveActions));

      dispatcher.addBehavior(HumanoidBehaviorType.WALK_THROUGH_DOOR,
            new WalkThroughDoorBehavior(behaviorCommunicationBridge, yoTime, yoDoubleSupport, fullRobotModel, referenceFrames, wholeBodyControllerParameters, atlasPrimitiveActions));

      dispatcher.addBehavior(HumanoidBehaviorType.DEBUG_PARTIAL_FOOTHOLDS,
            new PartialFootholdBehavior(behaviorCommunicationBridge));

      dispatcher.addBehavior(HumanoidBehaviorType.TEST_ICP_OPTIMIZATION,
            new TestICPOptimizationBehavior(behaviorCommunicationBridge, referenceFrames, yoTime));

      dispatcher.addBehavior(HumanoidBehaviorType.PUSH_AND_WALK,
<<<<<<< HEAD
                             new PushAndWalkBehavior(behaviorCommunicationBridge, referenceFrames, fullRobotModel, walkingControllerParameters, yoGraphicsListRegistry));

=======
                             new PushAndWalkBehavior(behaviorCommunicationBridge, referenceFrames, walkingControllerParameters, yoGraphicsListRegistry));
      DRCRobotSensorInformation sensorInformation = wholeBodyControllerParameters.getSensorInformation();
      dispatcher.addBehavior(HumanoidBehaviorType.COLLABORATIVE_TASK, new CollaborativeBehavior(behaviorCommunicationBridge, referenceFrames, fullRobotModel, sensorInformation, walkingControllerParameters, yoGraphicsListRegistry));
      
>>>>>>> b5e989a4
      dispatcher.addBehavior(HumanoidBehaviorType.EXAMPLE_BEHAVIOR,
            new ExampleComplexBehaviorStateMachine(behaviorCommunicationBridge, yoTime, atlasPrimitiveActions));

      dispatcher.addBehavior(HumanoidBehaviorType.LOCATE_FIDUCIAL, new LocateGoalBehavior(behaviorCommunicationBridge, fiducialDetectorBehaviorService));
      dispatcher.addBehavior(HumanoidBehaviorType.FOLLOW_FIDUCIAL_50, new FollowFiducialBehavior(behaviorCommunicationBridge, fullRobotModel, referenceFrames, fiducialDetectorBehaviorService));
      dispatcher.addBehavior(HumanoidBehaviorType.WAlK_OVER_TERRAIN, new WalkOverTerrainStateMachineBehavior(behaviorCommunicationBridge, yoTime, atlasPrimitiveActions, logModelProvider, fullRobotModel, referenceFrames,
                                                                                                             fiducialDetectorBehaviorService));
      dispatcher.addBehavior(HumanoidBehaviorType.SOLARPANEL_BEHAVIOR, new CleaningMotionStateMachineBehavior(behaviorCommunicationBridge, yoTime, wholeBodyControllerParameters, fullRobotModel, referenceFrames));

      if (objectDetectorBehaviorService != null)
      {
         dispatcher.addBehavior(HumanoidBehaviorType.LOCATE_VALVE, new LocateGoalBehavior(behaviorCommunicationBridge, objectDetectorBehaviorService));
         dispatcher.addBehavior(HumanoidBehaviorType.FOLLOW_VALVE,
                                new FollowFiducialBehavior(behaviorCommunicationBridge, fullRobotModel, referenceFrames, objectDetectorBehaviorService));
         dispatcher.addBehavior(HumanoidBehaviorType.WALK_OVER_TERRAIN_TO_VALVE,
                                new WalkOverTerrainStateMachineBehavior(behaviorCommunicationBridge, yoTime, atlasPrimitiveActions, logModelProvider, fullRobotModel,
                                                                        referenceFrames, objectDetectorBehaviorService));
      }

      dispatcher.addBehavior(HumanoidBehaviorType.WALK_TO_GOAL_ANYTIME_PLANNER,
                             new AnytimePlannerStateMachineBehavior(behaviorCommunicationBridge, yoTime, referenceFrames, logModelProvider, fullRobotModel,
                                                                    wholeBodyControllerParameters, yoGraphicsListRegistry, fiducialDetectorBehaviorService, true));

      dispatcher.addBehavior(HumanoidBehaviorType.WALK_TO_LOCATION, new WalkToLocationBehavior(behaviorCommunicationBridge, fullRobotModel, referenceFrames,
            walkingControllerParameters));

      dispatcher.addBehavior(HumanoidBehaviorType.TEST_PIPELINE,
            new BasicPipeLineBehavior("pipelineTest", yoTime, behaviorCommunicationBridge, fullRobotModel, referenceFrames, wholeBodyControllerParameters));

      dispatcher.addBehavior(HumanoidBehaviorType.TEST_STATEMACHINE,
            new BasicStateMachineBehavior("StateMachineTest", yoTime, behaviorCommunicationBridge, atlasPrimitiveActions));

      // 04/24/2017 GW: removed since this caused trouble with opencv: "Cannot load org/opencv/opencv_java320"
//      BlobFilteredSphereDetectionBehavior blobFilteredSphereDetectionBehavior = new BlobFilteredSphereDetectionBehavior(behaviorCommunicationBridge,
//            referenceFrames, fullRobotModel);
//      blobFilteredSphereDetectionBehavior.addHSVRange(HSVRange.USGAMES_ORANGE_BALL);
//      blobFilteredSphereDetectionBehavior.addHSVRange(HSVRange.USGAMES_BLUE_BALL);
//      blobFilteredSphereDetectionBehavior.addHSVRange(HSVRange.USGAMES_RED_BALL);
//      blobFilteredSphereDetectionBehavior.addHSVRange(HSVRange.USGAMES_YELLOW_BALL);
//      blobFilteredSphereDetectionBehavior.addHSVRange(HSVRange.USGAMES_GREEN_BALL);
//      blobFilteredSphereDetectionBehavior.addHSVRange(HSVRange.SIMULATED_BALL);
//      dispatcher.addBehavior(HumanoidBehaviorType.BALL_DETECTION, blobFilteredSphereDetectionBehavior);

      DiagnosticBehavior diagnosticBehavior = new DiagnosticBehavior(fullRobotModel, yoSupportLeg, referenceFrames, yoTime, yoDoubleSupport,
            behaviorCommunicationBridge, wholeBodyControllerParameters, yoSupportPolygon, yoGraphicsListRegistry);
      dispatcher.addBehavior(HumanoidBehaviorType.DIAGNOSTIC, diagnosticBehavior);

      WalkToGoalBehavior walkToGoalBehavior = new WalkToGoalBehavior(behaviorCommunicationBridge, fullRobotModel, yoTime,
            walkingControllerParameters.getAnkleHeight());
      dispatcher.addBehavior(HumanoidBehaviorType.WALK_TO_GOAL, walkToGoalBehavior);

   }

   private void createAndRegisterAutomaticDiagnostic(BehaviorDispatcher<HumanoidBehaviorType> dispatcher, FullHumanoidRobotModel fullRobotModel,
         HumanoidReferenceFrames referenceFrames, YoDouble yoTime, CommunicationBridgeInterface outgoingCommunicationBridge,
         CapturePointUpdatable capturePointUpdatable, WholeBodyControllerParameters wholeBodyControllerParameters, double timeToWait,
         YoGraphicsListRegistry yoGraphicsListRegistry)
   {
      YoBoolean yoDoubleSupport = capturePointUpdatable.getYoDoubleSupport();
      YoEnum<RobotSide> yoSupportLeg = capturePointUpdatable.getYoSupportLeg();
      YoFrameConvexPolygon2d yoSupportPolygon = capturePointUpdatable.getYoSupportPolygon();

      DiagnosticBehavior diagnosticBehavior = new DiagnosticBehavior(fullRobotModel, yoSupportLeg, referenceFrames, yoTime, yoDoubleSupport,
            outgoingCommunicationBridge, wholeBodyControllerParameters, yoSupportPolygon, yoGraphicsListRegistry);
      diagnosticBehavior.setupForAutomaticDiagnostic(timeToWait);
      dispatcher.addBehavior(HumanoidBehaviorType.DIAGNOSTIC, diagnosticBehavior);
      dispatcher.requestBehavior(HumanoidBehaviorType.DIAGNOSTIC);
   }

   public static IHMCHumanoidBehaviorManager createBehaviorModuleForAutomaticDiagnostic(WholeBodyControllerParameters wholeBodyControllerParameters,
         LogModelProvider modelProvider, boolean startYoVariableServer, DRCRobotSensorInformation sensorInfo, double timeToWait) throws IOException
   {
      IHMCHumanoidBehaviorManager.setAutomaticDiagnosticTimeToWait(timeToWait);
      IHMCHumanoidBehaviorManager ihmcHumanoidBehaviorManager = new IHMCHumanoidBehaviorManager(wholeBodyControllerParameters, modelProvider,
            startYoVariableServer, sensorInfo, true);
      return ihmcHumanoidBehaviorManager;
   }
}<|MERGE_RESOLUTION|>--- conflicted
+++ resolved
@@ -26,10 +26,7 @@
 import us.ihmc.humanoidBehaviors.behaviors.primitives.AtlasPrimitiveActions;
 import us.ihmc.humanoidBehaviors.behaviors.primitives.WalkToLocationBehavior;
 import us.ihmc.humanoidBehaviors.behaviors.roughTerrain.AnytimePlannerStateMachineBehavior;
-<<<<<<< HEAD
-=======
 import us.ihmc.humanoidBehaviors.behaviors.roughTerrain.CollaborativeBehavior;
->>>>>>> b5e989a4
 import us.ihmc.humanoidBehaviors.behaviors.roughTerrain.PushAndWalkBehavior;
 import us.ihmc.humanoidBehaviors.behaviors.roughTerrain.WalkOverTerrainStateMachineBehavior;
 import us.ihmc.humanoidBehaviors.behaviors.rrtPlanner.CleaningMotionStateMachineBehavior;
@@ -188,13 +185,8 @@
       WalkingControllerParameters walkingControllerParameters = wholeBodyControllerParameters.getWalkingControllerParameters();
       AtlasPrimitiveActions atlasPrimitiveActions = new AtlasPrimitiveActions(behaviorCommunicationBridge, fullRobotModel, referenceFrames,
             walkingControllerParameters, yoTime, wholeBodyControllerParameters, registry);
-<<<<<<< HEAD
-      BooleanYoVariable yoDoubleSupport = capturePointUpdatable.getYoDoubleSupport();
-      EnumYoVariable<RobotSide> yoSupportLeg = capturePointUpdatable.getYoSupportLeg();
-=======
       YoBoolean yoDoubleSupport = capturePointUpdatable.getYoDoubleSupport();
       YoEnum<RobotSide> yoSupportLeg = capturePointUpdatable.getYoSupportLeg();
->>>>>>> b5e989a4
       YoFrameConvexPolygon2d yoSupportPolygon = capturePointUpdatable.getYoSupportPolygon();
 
       // CREATE SERVICES
@@ -237,15 +229,11 @@
             new TestICPOptimizationBehavior(behaviorCommunicationBridge, referenceFrames, yoTime));
 
       dispatcher.addBehavior(HumanoidBehaviorType.PUSH_AND_WALK,
-<<<<<<< HEAD
                              new PushAndWalkBehavior(behaviorCommunicationBridge, referenceFrames, fullRobotModel, walkingControllerParameters, yoGraphicsListRegistry));
 
-=======
-                             new PushAndWalkBehavior(behaviorCommunicationBridge, referenceFrames, walkingControllerParameters, yoGraphicsListRegistry));
       DRCRobotSensorInformation sensorInformation = wholeBodyControllerParameters.getSensorInformation();
       dispatcher.addBehavior(HumanoidBehaviorType.COLLABORATIVE_TASK, new CollaborativeBehavior(behaviorCommunicationBridge, referenceFrames, fullRobotModel, sensorInformation, walkingControllerParameters, yoGraphicsListRegistry));
       
->>>>>>> b5e989a4
       dispatcher.addBehavior(HumanoidBehaviorType.EXAMPLE_BEHAVIOR,
             new ExampleComplexBehaviorStateMachine(behaviorCommunicationBridge, yoTime, atlasPrimitiveActions));
 
