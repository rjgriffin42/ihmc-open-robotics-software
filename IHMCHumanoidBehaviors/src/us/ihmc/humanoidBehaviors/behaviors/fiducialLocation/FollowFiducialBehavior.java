--- conflicted
+++ resolved
@@ -128,13 +128,7 @@
 
    private FootstepPlanner createFootstepPlanner()
    {
-<<<<<<< HEAD
-      PlanarRegionBipedalFootstepPlanner planner = new PlanarRegionBipedalFootstepPlanner(registry);
-      BipedalFootstepPlannerParameters parameters = planner.getParameters();
-
-=======
       BipedalFootstepPlannerParameters parameters = new BipedalFootstepPlannerParameters(registry);
->>>>>>> 2be48e93
       parameters.setMaximumStepReach(0.4);
       parameters.setMaximumStepZ(0.25);
       parameters.setMaximumStepXWhenForwardAndDown(0.25);
@@ -143,11 +137,11 @@
       parameters.setMaximumStepWidth(0.4);
       parameters.setMinimumStepWidth(0.15);
       parameters.setMinimumFootholdPercent(0.8);
-      
+
       double idealFootstepLength = 0.4;
       double idealFootstepWidth = 0.25;
       parameters.setIdealFootstep(idealFootstepLength, idealFootstepWidth);
-      
+
       PlanarRegionBipedalFootstepPlanner planner = new PlanarRegionBipedalFootstepPlanner(parameters, registry);
 
       SideDependentList<ConvexPolygon2d> footPolygonsInSoleFrame = createDefaultFootPolygons();
