package us.ihmc.humanoidBehaviors.behaviors.rrtPlanner;

import java.util.ArrayList;

import us.ihmc.commons.PrintTools;
import us.ihmc.humanoidBehaviors.behaviors.AbstractBehavior;
import us.ihmc.humanoidBehaviors.behaviors.endeffectorConstrained.cleaningBehavior.SolarPanelCleaningInfo;
import us.ihmc.humanoidBehaviors.behaviors.rrtPlanner.ValidNodesStateMachineBehavior.RRTExpandingStates;
import us.ihmc.humanoidBehaviors.behaviors.simpleBehaviors.BehaviorAction;
import us.ihmc.humanoidBehaviors.behaviors.wholebodyValidityTester.SolarPanelPoseValidityTester;
import us.ihmc.humanoidBehaviors.communication.CommunicationBridge;
import us.ihmc.humanoidBehaviors.communication.CommunicationBridgeInterface;
import us.ihmc.humanoidBehaviors.stateMachine.StateMachineBehavior;
import us.ihmc.humanoidRobotics.frames.HumanoidReferenceFrames;
import us.ihmc.manipulation.planning.rrt.generalrrt.RRTNode;
import us.ihmc.manipulation.planning.solarpanelmotion.SolarPanel;
import us.ihmc.robotModels.FullHumanoidRobotModel;
<<<<<<< HEAD
import us.ihmc.robotics.stateMachines.conditionBasedStateMachine.StateTransitionCondition;
import us.ihmc.wholeBodyController.WholeBodyControllerParameters;
=======
import us.ihmc.robotModels.FullHumanoidRobotModelFactory;
import us.ihmc.robotics.stateMachines.conditionBasedStateMachine.StateTransitionCondition;
>>>>>>> 801fcbc8
import us.ihmc.yoVariables.variable.YoDouble;

public class ValidNodesStateMachineBehavior extends StateMachineBehavior<RRTExpandingStates>
{
   private WaitingResultBehavior waitingResultBehavior;
   private TestDoneBehavior testDoneBehavior;

   private SolarPanelPoseValidityTester testValidityBehavior;

   private int indexOfCurrentNode = 0;
   private ArrayList<RRTNode> nodes = new ArrayList<RRTNode>();

   private double nodesScore;
   private boolean nodesValidity;

   private boolean DEBUG = false;
   private boolean NONSTOP = false;

   public enum RRTExpandingStates
   {
      INITIALIZE, VALIDITY_TEST, WAITING_RESULT, DONE
   }

   public ValidNodesStateMachineBehavior(ArrayList<RRTNode> nodes, CommunicationBridge communicationBridge, YoDouble yoTime,
<<<<<<< HEAD
                                         WholeBodyControllerParameters wholeBodyControllerParameters, FullHumanoidRobotModel fullRobotModel,
                                         HumanoidReferenceFrames referenceFrames)
   {
      super("RRTExpandingStateMachineBehavior", RRTExpandingStates.class, yoTime, communicationBridge);

      if (DEBUG)
         PrintTools.info("number Of nodes " + nodes.size());
      this.nodes = nodes;

      testValidityBehavior = new SolarPanelPoseValidityTester(wholeBodyControllerParameters, communicationBridge, fullRobotModel, referenceFrames);
=======
                                         FullHumanoidRobotModelFactory robotModelFactory, FullHumanoidRobotModel fullRobotModel, HumanoidReferenceFrames referenceFrames)
   {
      super("RRTExpandingStateMachineBehavior", RRTExpandingStates.class, yoTime, communicationBridge);

      if(DEBUG)
         PrintTools.info("number Of nodes "+nodes.size());
      this.nodes = nodes;

      testValidityBehavior = new SolarPanelPoseValidityTester(robotModelFactory, communicationBridge, fullRobotModel, referenceFrames);
>>>>>>> 801fcbc8
      waitingResultBehavior = new WaitingResultBehavior(communicationBridge);
      testDoneBehavior = new TestDoneBehavior(communicationBridge);

      nodesValidity = true;
      nodesScore = 0;

      setUpStateMachine();
   }

   public double getScore()
   {
      return nodesScore;
   }

   public void resultInitialize()
   {
      indexOfCurrentNode = 0;
      nodesScore = 0;
      nodesValidity = true;
   }

   public boolean getNodesValdity()
   {
      return nodesValidity;
   }

   public void setNodes(ArrayList<RRTNode> nodes)
   {
      this.nodes = nodes;
   }

   public void setSolarPanel(SolarPanel solarPanel)
   {
      testValidityBehavior.setSolarPanel(solarPanel);
   }

   private void setUpStateMachine()
   {
<<<<<<< HEAD
      BehaviorAction<RRTExpandingStates> intializePrivilegedConfigurationAction = new BehaviorAction<RRTExpandingStates>(RRTExpandingStates.INITIALIZE,
                                                                                                                         testValidityBehavior)
=======
      BehaviorAction<RRTExpandingStates> intializePrivilegedConfigurationAction = new BehaviorAction<RRTExpandingStates>(RRTExpandingStates.INITIALIZE, testValidityBehavior)
>>>>>>> 801fcbc8
      {
         @Override
         protected void setBehaviorInput()
         {
            resultInitialize();
            /*
             * override suitable node data for node.
             */
            testValidityBehavior.setWholeBodyPose(SolarPanelCleaningInfo.getCleaningPath(), SolarPanelCleaningInfo.getNode());
            testValidityBehavior.setUpHasBeenDone();
         }
      };

      BehaviorAction<RRTExpandingStates> testValidityAction = new BehaviorAction<RRTExpandingStates>(RRTExpandingStates.VALIDITY_TEST, testValidityBehavior)
      {
         @Override
         protected void setBehaviorInput()
         {
            /*
             * override suitable node data for node.
             */
            if (DEBUG)
               PrintTools.info("Check :: Tester Set Behavior Input ");

<<<<<<< HEAD
            if (indexOfCurrentNode < nodes.size())
=======
            if(indexOfCurrentNode < nodes.size())
>>>>>>> 801fcbc8
            {
               testValidityBehavior.setWholeBodyPose(SolarPanelCleaningInfo.getCleaningPath(), nodes.get(indexOfCurrentNode));
               testValidityBehavior.setUpHasBeenDone();
               indexOfCurrentNode++;
            }
            else
            {
               testValidityBehavior.setIsDone(true);
            }
         }
      };

      BehaviorAction<RRTExpandingStates> waitingResultAction = new BehaviorAction<RRTExpandingStates>(RRTExpandingStates.WAITING_RESULT, waitingResultBehavior);

      StateTransitionCondition keepDoingCondition = new StateTransitionCondition()
      {
         @Override
         public boolean checkCondition()
         {
            boolean b;
            if (NONSTOP)
               b = waitingResultBehavior.isDone() && (indexOfCurrentNode < nodes.size());
            else
               b = (waitingResultBehavior.isDone() && (indexOfCurrentNode < nodes.size()) && nodesValidity == true);

<<<<<<< HEAD
            if (DEBUG && b)
=======
            if(DEBUG && b)
>>>>>>> 801fcbc8
               PrintTools.info("Check :: keepDoingCondition " + b);
            return b;
         }
      };

      StateTransitionCondition doneCondition = new StateTransitionCondition()
      {
         @Override
         public boolean checkCondition()
         {
            boolean b;
            if (NONSTOP)
               b = waitingResultBehavior.isDone() && (indexOfCurrentNode == nodes.size());
            else
               b = ((waitingResultBehavior.isDone() && (indexOfCurrentNode == nodes.size())) || nodesValidity == false);

<<<<<<< HEAD
            if (DEBUG && b)
=======

            if(DEBUG && b)
>>>>>>> 801fcbc8
               PrintTools.info("Check :: doneCondition " + b);
            return b;
         }
      };

      BehaviorAction<RRTExpandingStates> testDoneAction = new BehaviorAction<RRTExpandingStates>(RRTExpandingStates.DONE, testDoneBehavior);

      statemachine.addStateWithDoneTransition(intializePrivilegedConfigurationAction, RRTExpandingStates.VALIDITY_TEST);
      statemachine.addStateWithDoneTransition(testValidityAction, RRTExpandingStates.WAITING_RESULT);

      statemachine.addState(waitingResultAction);
      waitingResultAction.addStateTransition(RRTExpandingStates.VALIDITY_TEST, keepDoingCondition);
      waitingResultAction.addStateTransition(RRTExpandingStates.DONE, doneCondition);

      statemachine.addState(testDoneAction);
      statemachine.setStartState(RRTExpandingStates.INITIALIZE);
   }

   @Override
   public void onBehaviorExited()
   {
      // TODO Auto-generated method stub
   }

   private class WaitingResultBehavior extends AbstractBehavior
   {
      private boolean isDone = false;

      public WaitingResultBehavior(CommunicationBridgeInterface communicationBridge)
      {
         super(communicationBridge);
      }

      @Override
      public void doControl()
      {
         isDone = true;
      }

      @Override
      public void onBehaviorEntered()
      {
         double curScore = testValidityBehavior.getScroe();

         nodesScore = nodesScore + curScore;

<<<<<<< HEAD
         if (DEBUG)
            PrintTools.info(" " + nodesScore + " " + curScore + " " + testValidityBehavior.isValid() + " cur nodes " + nodesValidity);
         if (DEBUG)
            PrintTools.info("Check :: Waiting Behavior ");
         if (DEBUG)
            PrintTools.info(" " + nodes.size() + " " + (indexOfCurrentNode - 1) + " result get " + testValidityBehavior.isValid());

         if (testValidityBehavior.isValid() == false)
=======
         if(DEBUG)
            PrintTools.info(" "+ nodesScore +" "+curScore +" "+testValidityBehavior.isValid() +" cur nodes "+nodesValidity);
         if(DEBUG)
            PrintTools.info("Check :: Waiting Behavior ");
         if(DEBUG)
            PrintTools.info(" "+ nodes.size() +" "+(indexOfCurrentNode-1)+" result get "+ testValidityBehavior.isValid());

         if(testValidityBehavior.isValid() == false)
>>>>>>> 801fcbc8
         {
            nodesValidity = false;
         }
      }

      @Override
      public void onBehaviorAborted()
      {
      }

      @Override
      public void onBehaviorPaused()
      {
      }

      @Override
      public void onBehaviorResumed()
      {
      }

      @Override
      public void onBehaviorExited()
      {
      }

      @Override
      public boolean isDone()
      {
         return isDone;
      }
   }

   private class TestDoneBehavior extends AbstractBehavior
   {
      private boolean isDone = false;

      public TestDoneBehavior(CommunicationBridgeInterface communicationBridge)
      {
         super(communicationBridge);
      }

      @Override
      public void doControl()
      {
         isDone = true;

      }

      @Override
      public void onBehaviorEntered()
      {
<<<<<<< HEAD
         if (DEBUG)
=======
         if(DEBUG)
>>>>>>> 801fcbc8
            PrintTools.info("Check :: Done Behavior ");
      }

      @Override
      public void onBehaviorAborted()
      {
      }

      @Override
      public void onBehaviorPaused()
      {
      }

      @Override
      public void onBehaviorResumed()
      {
      }

      @Override
      public void onBehaviorExited()
      {
<<<<<<< HEAD
         if (true)
=======
         if(true)
>>>>>>> 801fcbc8
            PrintTools.info("Check :: Exit Behavior ");
      }

      @Override
      public boolean isDone()
      {
         return isDone;
      }
   }
}<|MERGE_RESOLUTION|>--- conflicted
+++ resolved
@@ -15,13 +15,8 @@
 import us.ihmc.manipulation.planning.rrt.generalrrt.RRTNode;
 import us.ihmc.manipulation.planning.solarpanelmotion.SolarPanel;
 import us.ihmc.robotModels.FullHumanoidRobotModel;
-<<<<<<< HEAD
-import us.ihmc.robotics.stateMachines.conditionBasedStateMachine.StateTransitionCondition;
-import us.ihmc.wholeBodyController.WholeBodyControllerParameters;
-=======
 import us.ihmc.robotModels.FullHumanoidRobotModelFactory;
 import us.ihmc.robotics.stateMachines.conditionBasedStateMachine.StateTransitionCondition;
->>>>>>> 801fcbc8
 import us.ihmc.yoVariables.variable.YoDouble;
 
 public class ValidNodesStateMachineBehavior extends StateMachineBehavior<RRTExpandingStates>
@@ -46,18 +41,6 @@
    }
 
    public ValidNodesStateMachineBehavior(ArrayList<RRTNode> nodes, CommunicationBridge communicationBridge, YoDouble yoTime,
-<<<<<<< HEAD
-                                         WholeBodyControllerParameters wholeBodyControllerParameters, FullHumanoidRobotModel fullRobotModel,
-                                         HumanoidReferenceFrames referenceFrames)
-   {
-      super("RRTExpandingStateMachineBehavior", RRTExpandingStates.class, yoTime, communicationBridge);
-
-      if (DEBUG)
-         PrintTools.info("number Of nodes " + nodes.size());
-      this.nodes = nodes;
-
-      testValidityBehavior = new SolarPanelPoseValidityTester(wholeBodyControllerParameters, communicationBridge, fullRobotModel, referenceFrames);
-=======
                                          FullHumanoidRobotModelFactory robotModelFactory, FullHumanoidRobotModel fullRobotModel, HumanoidReferenceFrames referenceFrames)
    {
       super("RRTExpandingStateMachineBehavior", RRTExpandingStates.class, yoTime, communicationBridge);
@@ -67,7 +50,6 @@
       this.nodes = nodes;
 
       testValidityBehavior = new SolarPanelPoseValidityTester(robotModelFactory, communicationBridge, fullRobotModel, referenceFrames);
->>>>>>> 801fcbc8
       waitingResultBehavior = new WaitingResultBehavior(communicationBridge);
       testDoneBehavior = new TestDoneBehavior(communicationBridge);
 
@@ -106,12 +88,7 @@
 
    private void setUpStateMachine()
    {
-<<<<<<< HEAD
-      BehaviorAction<RRTExpandingStates> intializePrivilegedConfigurationAction = new BehaviorAction<RRTExpandingStates>(RRTExpandingStates.INITIALIZE,
-                                                                                                                         testValidityBehavior)
-=======
       BehaviorAction<RRTExpandingStates> intializePrivilegedConfigurationAction = new BehaviorAction<RRTExpandingStates>(RRTExpandingStates.INITIALIZE, testValidityBehavior)
->>>>>>> 801fcbc8
       {
          @Override
          protected void setBehaviorInput()
@@ -133,14 +110,10 @@
             /*
              * override suitable node data for node.
              */
-            if (DEBUG)
+            if(DEBUG)
                PrintTools.info("Check :: Tester Set Behavior Input ");
 
-<<<<<<< HEAD
-            if (indexOfCurrentNode < nodes.size())
-=======
             if(indexOfCurrentNode < nodes.size())
->>>>>>> 801fcbc8
             {
                testValidityBehavior.setWholeBodyPose(SolarPanelCleaningInfo.getCleaningPath(), nodes.get(indexOfCurrentNode));
                testValidityBehavior.setUpHasBeenDone();
@@ -161,16 +134,12 @@
          public boolean checkCondition()
          {
             boolean b;
-            if (NONSTOP)
+            if(NONSTOP)
                b = waitingResultBehavior.isDone() && (indexOfCurrentNode < nodes.size());
             else
                b = (waitingResultBehavior.isDone() && (indexOfCurrentNode < nodes.size()) && nodesValidity == true);
 
-<<<<<<< HEAD
-            if (DEBUG && b)
-=======
             if(DEBUG && b)
->>>>>>> 801fcbc8
                PrintTools.info("Check :: keepDoingCondition " + b);
             return b;
          }
@@ -182,17 +151,13 @@
          public boolean checkCondition()
          {
             boolean b;
-            if (NONSTOP)
+            if(NONSTOP)
                b = waitingResultBehavior.isDone() && (indexOfCurrentNode == nodes.size());
             else
                b = ((waitingResultBehavior.isDone() && (indexOfCurrentNode == nodes.size())) || nodesValidity == false);
 
-<<<<<<< HEAD
-            if (DEBUG && b)
-=======
 
             if(DEBUG && b)
->>>>>>> 801fcbc8
                PrintTools.info("Check :: doneCondition " + b);
             return b;
          }
@@ -239,25 +204,14 @@
 
          nodesScore = nodesScore + curScore;
 
-<<<<<<< HEAD
-         if (DEBUG)
-            PrintTools.info(" " + nodesScore + " " + curScore + " " + testValidityBehavior.isValid() + " cur nodes " + nodesValidity);
-         if (DEBUG)
+         if(DEBUG)
+            PrintTools.info(" "+ nodesScore +" "+curScore +" "+testValidityBehavior.isValid() +" cur nodes "+nodesValidity);
+         if(DEBUG)
             PrintTools.info("Check :: Waiting Behavior ");
-         if (DEBUG)
-            PrintTools.info(" " + nodes.size() + " " + (indexOfCurrentNode - 1) + " result get " + testValidityBehavior.isValid());
-
-         if (testValidityBehavior.isValid() == false)
-=======
-         if(DEBUG)
-            PrintTools.info(" "+ nodesScore +" "+curScore +" "+testValidityBehavior.isValid() +" cur nodes "+nodesValidity);
-         if(DEBUG)
-            PrintTools.info("Check :: Waiting Behavior ");
          if(DEBUG)
             PrintTools.info(" "+ nodes.size() +" "+(indexOfCurrentNode-1)+" result get "+ testValidityBehavior.isValid());
 
          if(testValidityBehavior.isValid() == false)
->>>>>>> 801fcbc8
          {
             nodesValidity = false;
          }
@@ -309,11 +263,7 @@
       @Override
       public void onBehaviorEntered()
       {
-<<<<<<< HEAD
-         if (DEBUG)
-=======
-         if(DEBUG)
->>>>>>> 801fcbc8
+         if(DEBUG)
             PrintTools.info("Check :: Done Behavior ");
       }
 
@@ -335,11 +285,7 @@
       @Override
       public void onBehaviorExited()
       {
-<<<<<<< HEAD
-         if (true)
-=======
          if(true)
->>>>>>> 801fcbc8
             PrintTools.info("Check :: Exit Behavior ");
       }
 
