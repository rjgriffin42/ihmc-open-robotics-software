package us.ihmc.humanoidBehaviors.behaviors;

import boofcv.struct.calib.IntrinsicParameters;
import bubo.clouds.FactoryPointCloudShape;
import bubo.clouds.detect.CloudShapeTypes;
import bubo.clouds.detect.PointCloudShapeFinder;
import bubo.clouds.detect.wrapper.ConfigMultiShapeRansac;
import bubo.clouds.detect.wrapper.ConfigSurfaceNormals;
import georegression.struct.point.Point3D_F64;
import georegression.struct.shapes.Sphere3D_F64;
import us.ihmc.SdfLoader.SDFFullHumanoidRobotModel;
import us.ihmc.communication.producers.CompressedVideoDataClient;
import us.ihmc.communication.producers.CompressedVideoDataFactory;
import us.ihmc.communication.producers.VideoStreamer;
import us.ihmc.humanoidBehaviors.communication.BehaviorCommunicationBridge;
import us.ihmc.humanoidBehaviors.communication.ConcurrentListeningQueue;
import us.ihmc.humanoidRobotics.communication.packets.DetectedObjectPacket;
import us.ihmc.humanoidRobotics.communication.packets.sensing.PointCloudWorldPacket;
import us.ihmc.humanoidRobotics.communication.packets.sensing.VideoPacket;
import us.ihmc.humanoidRobotics.communication.packets.walking.FootstepDataListMessage;
import us.ihmc.humanoidRobotics.communication.packets.walking.FootstepStatus;
import us.ihmc.humanoidRobotics.communication.packets.walking.PauseWalkingMessage;
import us.ihmc.humanoidRobotics.communication.packets.walking.WalkingStatusMessage;
import us.ihmc.ihmcPerception.vision.HSVValue;
import us.ihmc.ihmcPerception.vision.shapes.HSVRange;
import us.ihmc.ihmcPerception.vision.shapes.HoughCircleResult;
import us.ihmc.ihmcPerception.vision.shapes.OpenCVColoredCircularBlobDetector;
import us.ihmc.ihmcPerception.vision.shapes.OpenCVColoredCircularBlobDetectorFactory;
import us.ihmc.robotics.dataStructures.variable.BooleanYoVariable;
import us.ihmc.robotics.geometry.RigidBodyTransform;
import us.ihmc.robotics.referenceFrames.ReferenceFrame;
import us.ihmc.tools.thread.ThreadTools;

import javax.vecmath.Point2d;
import javax.vecmath.Point3d;
import javax.vecmath.Point3f;
import javax.vecmath.Quat4d;
import java.awt.image.BufferedImage;
import java.util.*;

public class FollowBallBehavior extends BehaviorInterface implements VideoStreamer
{
<<<<<<< HEAD
   private static final boolean DEBUG = false;
=======
   private static final boolean DEBUG = true;
>>>>>>> 0c9511f7

   private FootstepDataListMessage outgoingFootstepDataList;
   private final ConcurrentListeningQueue<FootstepStatus> footstepStatusQueue;
   private final ConcurrentListeningQueue<WalkingStatusMessage> walkingStatusQueue;
   private FootstepStatus latestFootstepStatus;

   private final SDFFullHumanoidRobotModel fullRobotModel;

   private final double swingTime = 0.6;
   private final double tranferTime = 0.5;

   private BufferedImage lastBufferedImage;
   private final CompressedVideoDataClient videoDataClient;
   private final BooleanYoVariable detectBall = new BooleanYoVariable("detectBall", registry);
   private BallDetectionThread computerVisionThread = new BallDetectionThread();
   private final ConcurrentListeningQueue<VideoPacket> videoPacketQueue = new ConcurrentListeningQueue<>();

   private final ReferenceFrame headFrame;
<<<<<<< HEAD
   private static final double FILTERING_ANGLE = Math.toRadians(4.0);
   private static final double FILTERING_DISTANCE = 0.08;
=======
   private static final double FILTERING_ANGLE = Math.toRadians(5.0);
   private static final double FILTERING_MIN_DISTANCE = 0.1;
   private static final double FILTERING_MAX_DISTANCE = 7.0;
>>>>>>> 0c9511f7

   // http://www.bostondynamics.com/img/MultiSense_SL.pdf
   private static final double HORIZONTAL_FOV = Math.toRadians(80.0);
   private static final double VERTICAL_FOV = Math.toRadians(45.0);

   // sphere detection parameters
   private static final int SPHERE_DECECTION_ITERATIONS = 7;
   private static final double SPHERE_DETECTION_ANGLE_TOLERANCE = 0.914327;
   private static final double SPHERE_DETECTION_RANSAC_DISTANCE_THRESHOLD = 0.0872604;
   private static final int SPHERE_DETECTION_MIN_PTS = 30;
   private static final int SPHERE_DETECTION_NUM_NEIGHBORS = 41;
   private static final double SPHERE_DETECTION_MAX_NEIGHBOR_DIST = 0.098158;

   private static final double MIN_BALL_RADIUS = 0.05;
   private static final double MAX_BALL_RADIUS = 0.15;

   private final ConcurrentListeningQueue<PointCloudWorldPacket> pointCloudQueue = new ConcurrentListeningQueue<PointCloudWorldPacket>();

   private final OpenCVColoredCircularBlobDetector openCVColoredCircularBlobDetector;
<<<<<<< HEAD
   private final Point2d latestBallPosition2d = new Point2d();
   private final Point3d latestBallPosition3d = new Point3d();

   private static final double MIN_BALL_RADIUS = 0.05;
   private static final double MAX_BALL_RADIUS = 0.15;
=======
   private final PointCloudShapeFinder pointCloudSphereFinder;
   private final Point2d latestBallPosition2d = new Point2d();
   private final Point3d latestBallPosition3d = new Point3d();
>>>>>>> 0c9511f7

   public FollowBallBehavior(BehaviorCommunicationBridge behaviorCommunicationBridge, SDFFullHumanoidRobotModel fullRobotModel)
   {
      super(behaviorCommunicationBridge);

      footstepStatusQueue = new ConcurrentListeningQueue<FootstepStatus>();
      attachControllerListeningQueue(footstepStatusQueue, FootstepStatus.class);
      walkingStatusQueue = new ConcurrentListeningQueue<>();
      attachControllerListeningQueue(walkingStatusQueue, WalkingStatusMessage.class);

      videoDataClient = CompressedVideoDataFactory.createCompressedVideoDataClient(this);
      computerVisionThread.start();
      behaviorCommunicationBridge.attachGlobalListener(getNetworkProcessorGlobalObjectConsumer());
      attachNetworkProcessorListeningQueue(videoPacketQueue, VideoPacket.class);
      attachNetworkProcessorListeningQueue(pointCloudQueue, PointCloudWorldPacket.class);

      this.fullRobotModel = fullRobotModel;
      this.headFrame = fullRobotModel.getHead().getBodyFixedFrame();

      OpenCVColoredCircularBlobDetectorFactory factory = new OpenCVColoredCircularBlobDetectorFactory();
      factory.setCaptureSource(OpenCVColoredCircularBlobDetector.CaptureSource.JAVA_BUFFERED_IMAGES);
      openCVColoredCircularBlobDetector = factory.buildBlobDetector();

      HSVRange greenRange = new HSVRange(new HSVValue(78, 100, 100), new HSVValue(83, 255, 255));
      openCVColoredCircularBlobDetector.addHSVRange(greenRange);

<<<<<<< HEAD
=======
      ConfigMultiShapeRansac configRansac = ConfigMultiShapeRansac
            .createDefault(SPHERE_DECECTION_ITERATIONS, SPHERE_DETECTION_ANGLE_TOLERANCE, SPHERE_DETECTION_RANSAC_DISTANCE_THRESHOLD, CloudShapeTypes.SPHERE);
      configRansac.minimumPoints = SPHERE_DETECTION_MIN_PTS;
      pointCloudSphereFinder = FactoryPointCloudShape
            .ransacSingleAll(new ConfigSurfaceNormals(SPHERE_DETECTION_NUM_NEIGHBORS, SPHERE_DETECTION_MAX_NEIGHBOR_DIST), configRansac);

>>>>>>> 0c9511f7
      detectBall.set(false);
   }

   private class BallDetectionThread extends Thread
   {
      @Override
      public void run()
      {
         while (true)
         {
            if (detectBall.getBooleanValue())
            {
               if (videoPacketQueue.isNewPacketAvailable())
               {
                  VideoPacket packet = videoPacketQueue.getNewestPacket();
                  while (videoPacketQueue.isNewPacketAvailable())
                  {
                     packet = videoPacketQueue.getNewestPacket();
                  }

                  videoDataClient.consumeObject(packet.getData(), packet.getPosition(), packet.getOrientation(), packet.getIntrinsicParameters());
               }
               else
               {
                  ThreadTools.sleep(10);
               }
            }
            else
            {
               ThreadTools.sleep(10);
            }
         }
      }
   }

   @Override
   public void updateImage(BufferedImage bufferedImage, Point3d cameraPosition, Quat4d cameraOrientation, IntrinsicParameters intrinsicParamaters)
   {
      this.lastBufferedImage = bufferedImage;
      openCVColoredCircularBlobDetector.updateFromBufferedImage(bufferedImage);
      ArrayList<HoughCircleResult> circles = openCVColoredCircularBlobDetector.getCircles();
<<<<<<< HEAD

      if(DEBUG)
      {
         if(counter++ % 30 == 0)
         {
            System.out.println("blob detection found " + circles.size() + " circles");

            for(int i = 0; i < circles.size(); i++)
            {
               HoughCircleResult result = circles.get(i);
               System.out.println("\t center: " + result.getCenter());
            }
         }
      }

      if(circles.size() > 0)
         latestBallPosition2d.set(circles.get(0).getCenter());
   }

   @Override public void doControl()
=======

      if(DEBUG)
      {
         if(counter++ % 30 == 0)
         {
            System.out.println("blob detection found " + circles.size() + " circles");

            for(int i = 0; i < circles.size(); i++)
            {
               HoughCircleResult result = circles.get(i);
               System.out.println("\t center: " + result.getCenter());
            }
         }
      }

      if(circles.size() > 0)
         latestBallPosition2d.set(circles.get(0).getCenter());
   }

   @Override
   public void doControl()
>>>>>>> 0c9511f7
   {
      generateAndSendPathToBall();

      //      if (checkForNewFootstepStatusPacket())
//      {
//         generateAndSendPathToBall();
//      }
//      else
//      {
//         ThreadTools.sleep(10);
//      }
   }

   private boolean checkForNewFootstepStatusPacket()
   {
      if (footstepStatusQueue.isNewPacketAvailable())
      {
         latestFootstepStatus = footstepStatusQueue.getNewestPacket();
         return true;
      }
      else
      {
         return false;
      }
   }

   private static int counter = 0;
   private static int id = 0;

   private void generateAndSendPathToBall()
   {
      Point3f[] fullPointCloud = null;

      while (pointCloudQueue.isNewPacketAvailable())
         fullPointCloud = pointCloudQueue.getNewestPacket().getDecayingWorldScan();

      if (fullPointCloud != null)
      {
         fullRobotModel.getHead();
         List<Point3f> filteredPointCloud = filterPointsNearBall(fullPointCloud);

         if (DEBUG)
            System.out.println("starting sphere detection");

         long startTime = System.currentTimeMillis();
<<<<<<< HEAD
         List<Sphere3D_F64> detectedSpheres = detectSpheres(filteredPointCloud);
=======
         List<Sphere3D_F64> detectedSpheres = detectSpheres(filteredPointCloud, pointCloudSphereFinder);
>>>>>>> 0c9511f7
         long stopTime = System.currentTimeMillis();
         long detectionTime = stopTime - startTime;

         if(DEBUG)
         {
            System.out.println("sphere detection found: " + detectedSpheres.size() + " spheres");
            System.out.println("\t detection time: " + detectionTime);

            for (int i = 0; i < detectedSpheres.size(); i++)
               System.out.println("\t center: " + detectedSpheres.get(i).getCenter());
         }

         for (Sphere3D_F64 ball : detectedSpheres)
         {
            RigidBodyTransform ballTransform = new RigidBodyTransform();
            ballTransform.setTranslation(ball.getCenter().x, ball.getCenter().y, ball.getCenter().z);
            sendPacketToNetworkProcessor(new DetectedObjectPacket(ballTransform, id++));
         }
      }
   }

   private List<Point3f> filterPointsNearBall(Point3f[] fullPointCloud)
   {
      List<Point3f> filteredPoints = new ArrayList<Point3f>();
      RigidBodyTransform worldToCameraTransform = headFrame.getTransformToWorldFrame();
      worldToCameraTransform.invert();

      int cameraPixelWidth = lastBufferedImage.getWidth();
      int cameraPixelHeight = lastBufferedImage.getHeight();

      double ballCenterX = latestBallPosition2d.x - lastBufferedImage.getMinX();
      double ballCenterY = latestBallPosition2d.y - lastBufferedImage.getMinY();

      double desiredRayAngleX = VERTICAL_FOV * (- ballCenterY / cameraPixelHeight + 0.5);
      double desiredRayAngleY = HORIZONTAL_FOV * (ballCenterX / cameraPixelWidth - 0.5);

      Point3f tempPoint = new Point3f();

      for (int i = 0; i < fullPointCloud.length; i++)
      {
         tempPoint.set(fullPointCloud[i]);
         worldToCameraTransform.transform(tempPoint);

<<<<<<< HEAD
         if (tempPoint.x > FILTERING_DISTANCE)
=======
         if (tempPoint.x > FILTERING_MIN_DISTANCE && tempPoint.x < FILTERING_MAX_DISTANCE)
>>>>>>> 0c9511f7
         {
            // rayAngle axes are in terms of the buffered image (y-down), temp pnt axes are in terms of camera frame (z-up)
            double rayAngleX = Math.atan2(tempPoint.z, tempPoint.x);
            double rayAngleY = Math.atan2(tempPoint.y, tempPoint.x);
            if (Math.abs(rayAngleX - desiredRayAngleX) < FILTERING_ANGLE && Math.abs(rayAngleY - desiredRayAngleY) < FILTERING_ANGLE)
            {
               filteredPoints.add(fullPointCloud[i]);
            }
         }
      }

      return filteredPoints;
   }

<<<<<<< HEAD
   private static ArrayList<Sphere3D_F64> detectSpheres(List<Point3f> pointCloud)
=======
   private static ArrayList<Sphere3D_F64> detectSpheres(List<Point3f> pointCloud, PointCloudShapeFinder pointCloudSphereFinder)
>>>>>>> 0c9511f7
   {
      ArrayList<Sphere3D_F64> foundBalls = new ArrayList<Sphere3D_F64>();
      ArrayList<Point3D_F64> pointsNearBy = new ArrayList<Point3D_F64>();

      for (int i = 0; i < pointCloud.size(); i++)
      {
         Point3f tmpPoint = pointCloud.get(i);
         pointsNearBy.add(new Point3D_F64(tmpPoint.x, tmpPoint.y, tmpPoint.z));
      }

      pointCloudSphereFinder.process(pointsNearBy, null);

      findSpheres.process(pointsNearBy, null);

      // sort large to small
      List<PointCloudShapeFinder.Shape> spheres = pointCloudSphereFinder.getFound();
      Collections.sort(spheres, new Comparator<PointCloudShapeFinder.Shape>()
      {
         @Override public int compare(PointCloudShapeFinder.Shape o1, PointCloudShapeFinder.Shape o2)
         {
            return Integer.compare(o1.points.size(), o2.points.size());
         }
      });

<<<<<<< HEAD
      for (PointCloudShapeFinder.Shape sphere : spheres)
      {
=======
      for (int i = 0; i < spheres.size(); i++)
      {
         PointCloudShapeFinder.Shape sphere = spheres.get(i);
>>>>>>> 0c9511f7
         Sphere3D_F64 sphereParams = sphere.getParameters();

         if ((sphereParams.getRadius() < MAX_BALL_RADIUS) && (sphereParams.getRadius() > MIN_BALL_RADIUS))
            foundBalls.add(sphereParams);
      }

      return foundBalls;
   }

   @Override
   public void initialize()
   {
      detectBall.set(true);
   }

   @Override
   public void pause()
   {
      sendPacketToController(new PauseWalkingMessage(true));
      detectBall.set(false);
   }

   @Override
   public void stop()
   {
      sendPacketToController(new PauseWalkingMessage(true));
      detectBall.set(false);
   }

   @Override
   public void resume()
   {
      sendPacketToController(new PauseWalkingMessage(false));
      detectBall.set(false);
   }

   @Override
   public boolean isDone()
   {
      return false;
   }

   @Override
   protected void passReceivedNetworkProcessorObjectToChildBehaviors(Object object)
   {
   }

   @Override
   protected void passReceivedControllerObjectToChildBehaviors(Object object)
   {
   }

   @Override
   public void enableActions()
   {
   }

   @Override
   public void doPostBehaviorCleanup()
   {
   }

   @Override
   public boolean hasInputBeenSet()
   {
      return true;
   }
}<|MERGE_RESOLUTION|>--- conflicted
+++ resolved
@@ -40,11 +40,7 @@
 
 public class FollowBallBehavior extends BehaviorInterface implements VideoStreamer
 {
-<<<<<<< HEAD
-   private static final boolean DEBUG = false;
-=======
    private static final boolean DEBUG = true;
->>>>>>> 0c9511f7
 
    private FootstepDataListMessage outgoingFootstepDataList;
    private final ConcurrentListeningQueue<FootstepStatus> footstepStatusQueue;
@@ -63,14 +59,9 @@
    private final ConcurrentListeningQueue<VideoPacket> videoPacketQueue = new ConcurrentListeningQueue<>();
 
    private final ReferenceFrame headFrame;
-<<<<<<< HEAD
-   private static final double FILTERING_ANGLE = Math.toRadians(4.0);
-   private static final double FILTERING_DISTANCE = 0.08;
-=======
    private static final double FILTERING_ANGLE = Math.toRadians(5.0);
    private static final double FILTERING_MIN_DISTANCE = 0.1;
    private static final double FILTERING_MAX_DISTANCE = 7.0;
->>>>>>> 0c9511f7
 
    // http://www.bostondynamics.com/img/MultiSense_SL.pdf
    private static final double HORIZONTAL_FOV = Math.toRadians(80.0);
@@ -90,17 +81,9 @@
    private final ConcurrentListeningQueue<PointCloudWorldPacket> pointCloudQueue = new ConcurrentListeningQueue<PointCloudWorldPacket>();
 
    private final OpenCVColoredCircularBlobDetector openCVColoredCircularBlobDetector;
-<<<<<<< HEAD
-   private final Point2d latestBallPosition2d = new Point2d();
-   private final Point3d latestBallPosition3d = new Point3d();
-
-   private static final double MIN_BALL_RADIUS = 0.05;
-   private static final double MAX_BALL_RADIUS = 0.15;
-=======
    private final PointCloudShapeFinder pointCloudSphereFinder;
    private final Point2d latestBallPosition2d = new Point2d();
    private final Point3d latestBallPosition3d = new Point3d();
->>>>>>> 0c9511f7
 
    public FollowBallBehavior(BehaviorCommunicationBridge behaviorCommunicationBridge, SDFFullHumanoidRobotModel fullRobotModel)
    {
@@ -127,15 +110,12 @@
       HSVRange greenRange = new HSVRange(new HSVValue(78, 100, 100), new HSVValue(83, 255, 255));
       openCVColoredCircularBlobDetector.addHSVRange(greenRange);
 
-<<<<<<< HEAD
-=======
       ConfigMultiShapeRansac configRansac = ConfigMultiShapeRansac
             .createDefault(SPHERE_DECECTION_ITERATIONS, SPHERE_DETECTION_ANGLE_TOLERANCE, SPHERE_DETECTION_RANSAC_DISTANCE_THRESHOLD, CloudShapeTypes.SPHERE);
       configRansac.minimumPoints = SPHERE_DETECTION_MIN_PTS;
       pointCloudSphereFinder = FactoryPointCloudShape
             .ransacSingleAll(new ConfigSurfaceNormals(SPHERE_DETECTION_NUM_NEIGHBORS, SPHERE_DETECTION_MAX_NEIGHBOR_DIST), configRansac);
 
->>>>>>> 0c9511f7
       detectBall.set(false);
    }
 
@@ -177,7 +157,6 @@
       this.lastBufferedImage = bufferedImage;
       openCVColoredCircularBlobDetector.updateFromBufferedImage(bufferedImage);
       ArrayList<HoughCircleResult> circles = openCVColoredCircularBlobDetector.getCircles();
-<<<<<<< HEAD
 
       if(DEBUG)
       {
@@ -197,30 +176,8 @@
          latestBallPosition2d.set(circles.get(0).getCenter());
    }
 
-   @Override public void doControl()
-=======
-
-      if(DEBUG)
-      {
-         if(counter++ % 30 == 0)
-         {
-            System.out.println("blob detection found " + circles.size() + " circles");
-
-            for(int i = 0; i < circles.size(); i++)
-            {
-               HoughCircleResult result = circles.get(i);
-               System.out.println("\t center: " + result.getCenter());
-            }
-         }
-      }
-
-      if(circles.size() > 0)
-         latestBallPosition2d.set(circles.get(0).getCenter());
-   }
-
    @Override
    public void doControl()
->>>>>>> 0c9511f7
    {
       generateAndSendPathToBall();
 
@@ -266,11 +223,7 @@
             System.out.println("starting sphere detection");
 
          long startTime = System.currentTimeMillis();
-<<<<<<< HEAD
-         List<Sphere3D_F64> detectedSpheres = detectSpheres(filteredPointCloud);
-=======
          List<Sphere3D_F64> detectedSpheres = detectSpheres(filteredPointCloud, pointCloudSphereFinder);
->>>>>>> 0c9511f7
          long stopTime = System.currentTimeMillis();
          long detectionTime = stopTime - startTime;
 
@@ -314,11 +267,7 @@
          tempPoint.set(fullPointCloud[i]);
          worldToCameraTransform.transform(tempPoint);
 
-<<<<<<< HEAD
-         if (tempPoint.x > FILTERING_DISTANCE)
-=======
          if (tempPoint.x > FILTERING_MIN_DISTANCE && tempPoint.x < FILTERING_MAX_DISTANCE)
->>>>>>> 0c9511f7
          {
             // rayAngle axes are in terms of the buffered image (y-down), temp pnt axes are in terms of camera frame (z-up)
             double rayAngleX = Math.atan2(tempPoint.z, tempPoint.x);
@@ -333,11 +282,7 @@
       return filteredPoints;
    }
 
-<<<<<<< HEAD
-   private static ArrayList<Sphere3D_F64> detectSpheres(List<Point3f> pointCloud)
-=======
    private static ArrayList<Sphere3D_F64> detectSpheres(List<Point3f> pointCloud, PointCloudShapeFinder pointCloudSphereFinder)
->>>>>>> 0c9511f7
    {
       ArrayList<Sphere3D_F64> foundBalls = new ArrayList<Sphere3D_F64>();
       ArrayList<Point3D_F64> pointsNearBy = new ArrayList<Point3D_F64>();
@@ -349,8 +294,6 @@
       }
 
       pointCloudSphereFinder.process(pointsNearBy, null);
-
-      findSpheres.process(pointsNearBy, null);
 
       // sort large to small
       List<PointCloudShapeFinder.Shape> spheres = pointCloudSphereFinder.getFound();
@@ -362,14 +305,9 @@
          }
       });
 
-<<<<<<< HEAD
-      for (PointCloudShapeFinder.Shape sphere : spheres)
-      {
-=======
       for (int i = 0; i < spheres.size(); i++)
       {
          PointCloudShapeFinder.Shape sphere = spheres.get(i);
->>>>>>> 0c9511f7
          Sphere3D_F64 sphereParams = sphere.getParameters();
 
          if ((sphereParams.getRadius() < MAX_BALL_RADIUS) && (sphereParams.getRadius() > MIN_BALL_RADIUS))
