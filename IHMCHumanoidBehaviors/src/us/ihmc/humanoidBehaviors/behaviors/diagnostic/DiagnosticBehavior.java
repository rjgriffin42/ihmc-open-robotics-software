package us.ihmc.humanoidBehaviors.behaviors.diagnostic;

import java.util.ArrayList;
import java.util.Random;

import javax.vecmath.AxisAngle4d;
import javax.vecmath.Point3d;
import javax.vecmath.Quat4d;
import javax.vecmath.Vector3d;

import org.apache.commons.lang3.StringUtils;
import org.ejml.data.DenseMatrix64F;

import us.ihmc.SdfLoader.models.FullHumanoidRobotModel;
import us.ihmc.SdfLoader.partNames.LimbName;
import us.ihmc.commonWalkingControlModules.configurations.WalkingControllerParameters;
<<<<<<< HEAD
=======
import us.ihmc.commonWalkingControlModules.highLevelHumanoidControl.factories.HumanoidArmPose;
>>>>>>> 542ee821
import us.ihmc.graphics3DAdapter.graphics.appearances.YoAppearance;
import us.ihmc.humanoidBehaviors.behaviors.BehaviorInterface;
import us.ihmc.humanoidBehaviors.behaviors.TurnInPlaceBehavior;
import us.ihmc.humanoidBehaviors.behaviors.WalkToLocationBehavior;
import us.ihmc.humanoidBehaviors.behaviors.midLevel.GraspCylinderBehavior;
import us.ihmc.humanoidBehaviors.behaviors.midLevel.RotateHandAboutAxisBehavior;
<<<<<<< HEAD
import us.ihmc.humanoidBehaviors.behaviors.primitives.ArmTrajectoryBehavior;
import us.ihmc.humanoidBehaviors.behaviors.primitives.ChestOrientationBehavior;
import us.ihmc.humanoidBehaviors.behaviors.primitives.ComHeightBehavior;
import us.ihmc.humanoidBehaviors.behaviors.primitives.FootTrajectoryBehavior;
import us.ihmc.humanoidBehaviors.behaviors.primitives.FootstepListBehavior;
import us.ihmc.humanoidBehaviors.behaviors.primitives.GoHomeBehavior;
import us.ihmc.humanoidBehaviors.behaviors.primitives.HandTrajectoryBehavior;
import us.ihmc.humanoidBehaviors.behaviors.primitives.PelvisPoseBehavior;
import us.ihmc.humanoidBehaviors.communication.ConcurrentListeningQueue;
import us.ihmc.humanoidBehaviors.communication.OutgoingCommunicationBridgeInterface;
import us.ihmc.humanoidBehaviors.taskExecutor.ArmTrajectoryTask;
import us.ihmc.humanoidBehaviors.taskExecutor.BehaviorTask;
import us.ihmc.humanoidBehaviors.taskExecutor.ChestOrientationTask;
import us.ihmc.humanoidBehaviors.taskExecutor.CoMHeightTask;
import us.ihmc.humanoidBehaviors.taskExecutor.FootTrajectoryTask;
import us.ihmc.humanoidBehaviors.taskExecutor.FootstepListTask;
import us.ihmc.humanoidBehaviors.taskExecutor.FootstepTask;
import us.ihmc.humanoidBehaviors.taskExecutor.GoHomeTask;
=======
import us.ihmc.humanoidBehaviors.behaviors.primitives.ChestOrientationBehavior;
import us.ihmc.humanoidBehaviors.behaviors.primitives.ComHeightBehavior;
import us.ihmc.humanoidBehaviors.behaviors.primitives.FootPoseBehavior;
import us.ihmc.humanoidBehaviors.behaviors.primitives.FootstepListBehavior;
import us.ihmc.humanoidBehaviors.behaviors.primitives.HandPoseBehavior;
import us.ihmc.humanoidBehaviors.behaviors.primitives.HandPoseListBehavior;
import us.ihmc.humanoidBehaviors.behaviors.primitives.PelvisPoseBehavior;
import us.ihmc.humanoidBehaviors.communication.ConcurrentListeningQueue;
import us.ihmc.humanoidBehaviors.communication.OutgoingCommunicationBridgeInterface;
import us.ihmc.humanoidBehaviors.taskExecutor.BehaviorTask;
import us.ihmc.humanoidBehaviors.taskExecutor.ChestOrientationTask;
import us.ihmc.humanoidBehaviors.taskExecutor.CoMHeightTask;
import us.ihmc.humanoidBehaviors.taskExecutor.FootPoseTask;
import us.ihmc.humanoidBehaviors.taskExecutor.FootstepListTask;
import us.ihmc.humanoidBehaviors.taskExecutor.FootstepTask;
import us.ihmc.humanoidBehaviors.taskExecutor.HandPoseListTask;
import us.ihmc.humanoidBehaviors.taskExecutor.HandPoseTask;
>>>>>>> 542ee821
import us.ihmc.humanoidBehaviors.taskExecutor.PelvisPoseTask;
import us.ihmc.humanoidBehaviors.taskExecutor.RotateHandAboutAxisTask;
import us.ihmc.humanoidBehaviors.taskExecutor.TurnInPlaceTask;
import us.ihmc.humanoidBehaviors.taskExecutor.WalkToLocationTask;
import us.ihmc.humanoidRobotics.communication.packets.StampedPosePacket;
import us.ihmc.humanoidRobotics.communication.packets.behaviors.GraspCylinderPacket;
<<<<<<< HEAD
import us.ihmc.humanoidRobotics.communication.packets.manipulation.ArmTrajectoryMessage;
import us.ihmc.humanoidRobotics.communication.packets.manipulation.Trajectory1DMessage;
import us.ihmc.humanoidRobotics.communication.packets.walking.CapturabilityBasedStatus;
import us.ihmc.humanoidRobotics.communication.packets.walking.ChestOrientationPacket;
import us.ihmc.humanoidRobotics.communication.packets.walking.FootstepDataListMessage;
import us.ihmc.humanoidRobotics.communication.packets.walking.FootstepDataMessage;
import us.ihmc.humanoidRobotics.communication.packets.walking.GoHomeMessage;
import us.ihmc.humanoidRobotics.communication.packets.walking.GoHomeMessage.BodyPart;
=======
import us.ihmc.humanoidRobotics.communication.packets.manipulation.HandPoseListPacket;
import us.ihmc.humanoidRobotics.communication.packets.manipulation.HandPosePacket;
import us.ihmc.humanoidRobotics.communication.packets.walking.CapturabilityBasedStatus;
import us.ihmc.humanoidRobotics.communication.packets.walking.ChestOrientationPacket;
import us.ihmc.humanoidRobotics.communication.packets.walking.FootstepDataMessage;
import us.ihmc.humanoidRobotics.communication.packets.walking.FootstepDataListMessage;
>>>>>>> 542ee821
import us.ihmc.humanoidRobotics.communication.packets.walking.PelvisPosePacket;
import us.ihmc.humanoidRobotics.communication.subscribers.TimeStampedTransformBuffer;
import us.ihmc.humanoidRobotics.communication.util.PacketControllerTools;
import us.ihmc.humanoidRobotics.frames.HumanoidReferenceFrames;
import us.ihmc.robotics.Axis;
import us.ihmc.robotics.MathTools;
import us.ihmc.robotics.dataStructures.listener.VariableChangedListener;
import us.ihmc.robotics.dataStructures.variable.BooleanYoVariable;
import us.ihmc.robotics.dataStructures.variable.DoubleYoVariable;
import us.ihmc.robotics.dataStructures.variable.EnumYoVariable;
import us.ihmc.robotics.dataStructures.variable.IntegerYoVariable;
import us.ihmc.robotics.dataStructures.variable.YoVariable;
import us.ihmc.robotics.geometry.CylindricalCoordinatesCalculator;
import us.ihmc.robotics.geometry.FrameConvexPolygon2d;
import us.ihmc.robotics.geometry.FrameOrientation;
import us.ihmc.robotics.geometry.FramePoint;
import us.ihmc.robotics.geometry.FramePoint2d;
import us.ihmc.robotics.geometry.FramePose;
import us.ihmc.robotics.geometry.FramePose2d;
import us.ihmc.robotics.geometry.FrameVector;
import us.ihmc.robotics.geometry.FrameVector2d;
import us.ihmc.robotics.geometry.GeometryTools;
import us.ihmc.robotics.geometry.RigidBodyTransform;
import us.ihmc.robotics.kinematics.NumericalInverseKinematicsCalculator;
import us.ihmc.robotics.kinematics.TimeStampedTransform3D;
import us.ihmc.robotics.math.frames.YoFrameConvexPolygon2d;
import us.ihmc.robotics.math.frames.YoFrameOrientation;
import us.ihmc.robotics.math.frames.YoFramePoint;
import us.ihmc.robotics.math.frames.YoFramePose;
import us.ihmc.robotics.math.frames.YoFrameVector2d;
<<<<<<< HEAD
import us.ihmc.robotics.math.trajectories.WaypointTrajectory1DCalculator;
=======
>>>>>>> 542ee821
import us.ihmc.robotics.random.RandomTools;
import us.ihmc.robotics.referenceFrames.ReferenceFrame;
import us.ihmc.robotics.robotSide.RobotSide;
import us.ihmc.robotics.robotSide.SideDependentList;
import us.ihmc.robotics.screwTheory.GeometricJacobian;
import us.ihmc.robotics.screwTheory.OneDoFJoint;
import us.ihmc.robotics.screwTheory.RigidBody;
import us.ihmc.robotics.screwTheory.ScrewTestTools;
import us.ihmc.robotics.screwTheory.ScrewTools;
import us.ihmc.robotics.screwTheory.SixDoFJointReferenceFrame;
import us.ihmc.robotics.screwTheory.SpatialMotionVector;
import us.ihmc.robotics.time.TimeTools;
import us.ihmc.simulationconstructionset.yoUtilities.graphics.BagOfBalls;
import us.ihmc.simulationconstructionset.yoUtilities.graphics.YoGraphicPosition;
import us.ihmc.simulationconstructionset.yoUtilities.graphics.YoGraphicsListRegistry;
import us.ihmc.tools.io.printing.PrintTools;
import us.ihmc.tools.taskExecutor.NullTask;
import us.ihmc.tools.taskExecutor.PipeLine;
import us.ihmc.wholeBodyController.WholeBodyControllerParameters;
<<<<<<< HEAD
import us.ihmc.wholeBodyController.diagnostics.HumanoidArmPose;
=======
>>>>>>> 542ee821

public class DiagnosticBehavior extends BehaviorInterface
{
   private static final boolean FAST_MOTION = false;
   private static final boolean CAN_ARMS_REACH_FAR_BEHIND = false;
   private static final ReferenceFrame worldFrame = ReferenceFrame.getWorldFrame();
   private static final boolean DEBUG = false;

   private final PipeLine<BehaviorInterface> pipeLine = new PipeLine<>();

   /** FIXME Should have a packet from the controller to let know when it is ready to execute commands. */
   private final ConcurrentListeningQueue<CapturabilityBasedStatus> inputListeningQueue = new ConcurrentListeningQueue<CapturabilityBasedStatus>();
   private final BooleanYoVariable diagnosticBehaviorEnabled;
   private final BooleanYoVariable hasControllerWakenUp;
   private final BooleanYoVariable automaticDiagnosticRoutineRequested;
   private final BooleanYoVariable automaticDiagnosticRoutineHasStarted;
   private final DoubleYoVariable timeWhenControllerWokeUp;
   private final DoubleYoVariable timeToWaitBeforeEnable;
   private final BooleanYoVariable enableHandOrientation;

<<<<<<< HEAD
   private final SideDependentList<ArmTrajectoryBehavior> armTrajectoryBehaviors = new SideDependentList<>();
   private final SideDependentList<HandTrajectoryBehavior> handTrajectoryBehaviors = new SideDependentList<>();
   private final SideDependentList<GoHomeBehavior> armGoHomeBehaviors = new SideDependentList<>();
   private final FootTrajectoryBehavior footPoseBehavior;
=======
   private final SideDependentList<HandPoseBehavior> handPoseBehaviors = new SideDependentList<>();
   private final SideDependentList<HandPoseListBehavior> handPoseListBehaviors = new SideDependentList<>();
   private final FootPoseBehavior footPoseBehavior;
>>>>>>> 542ee821
   private final ChestOrientationBehavior chestOrientationBehavior;
   private final PelvisPoseBehavior pelvisPoseBehavior;
   private final FootstepListBehavior footstepListBehavior;
   private final WalkToLocationBehavior walkToLocationBehavior;
   private final ComHeightBehavior comHeightBehavior;
   private final TurnInPlaceBehavior turnInPlaceBehavior;
   private final GraspCylinderBehavior graspCylinderBehavior;
   private final RotateHandAboutAxisBehavior rotateHandAboutAxisBehavior;

   private final DoubleYoVariable yoTime;
   private final DoubleYoVariable trajectoryTime, flyingTrajectoryTime;
   private final DoubleYoVariable sleepTimeBetweenPoses;
   private final BooleanYoVariable doPelvisAndChestYaw;
   private final IntegerYoVariable numberOfCyclesToRun;
   private final DoubleYoVariable minCoMHeightOffset, maxCoMHeightOffset;
   private final int numberOfArmJoints;
   private final FullHumanoidRobotModel fullRobotModel;

   //Icp Offset generator variables
   private final BooleanYoVariable isIcpOffsetSenderEnabled;
   private final DoubleYoVariable minMaxIcpAngularOffset;
   private final DoubleYoVariable minMaxIcpTranslationOffset;
   private final DoubleYoVariable previousIcpPacketSentTime;
   private final TimeStampedTransformBuffer stateEstimatorPelvisPoseBuffer;
   private final DoubleYoVariable icpTimeDelay;

   private final YoFrameConvexPolygon2d yoSupportPolygon;

   private final ReferenceFrame pelvisZUpFrame;
   private final ReferenceFrame midFeetZUpFrame;
   private final SideDependentList<ReferenceFrame> ankleZUpFrames;

   private final YoFrameVector2d pelvisShiftScaleFactor;

   private final SideDependentList<OneDoFJoint[]> upperArmJoints = new SideDependentList<OneDoFJoint[]>();
   private final SideDependentList<OneDoFJoint[]> lowerArmJoints = new SideDependentList<OneDoFJoint[]>();

   private final SideDependentList<OneDoFJoint[]> upperArmJointsClone = new SideDependentList<OneDoFJoint[]>();
   private final SideDependentList<OneDoFJoint[]> lowerArmJointsClone = new SideDependentList<OneDoFJoint[]>();

   private final SideDependentList<Double> elbowJointSign = new SideDependentList<>();

   private final WalkingControllerParameters walkingControllerParameters;

   private enum DiagnosticTask
   {
      CHEST_ROTATIONS,
      PELVIS_ROTATIONS,
      BOOTY_SHAKE,
      SHIFT_WEIGHT,
      COMBINED_CHEST_PELVIS,
      ARM_MOTIONS,
      ARM_SHAKE,
      UPPER_BODY,
      FOOT_LIFT,
      FOOT_POSES_SHORT,
      FOOT_POSES_LONG,
      RUNNING_MAN,
      BOW,
      KARATE_KID,
      WHOLE_SCHEBANG,
      SQUATS,
      SQUATATHON,
      SIMPLE_WARMUP,
      MEDIUM_WARMUP,
      HARD_WARMUP,
      STEPS_FORWARD_BACKWARD,
      STEPS_SHORT,
      STEPS_LONG,
      STEPS_IN_PLACE,
      TURN_IN_PLACE_SEQUENCE,
      TURN_IN_PLACE_ANGLE,
      FEET_SQUARE_UP,
      TURN_WHEEL,
      CUTE_WAVE,
      HAND_SHAKE_PREP,
      HAND_SHAKE_SHAKE,
      GO_HOME,
      FLEX_UP,
      FLEX_DOWN,
      FLEX_UP_FLEX_DOWN,
      KRANE_KICK,
      REDO_LAST_TASK // Keep that one at the end.
   };

   private final EnumYoVariable<DiagnosticTask> lastDiagnosticTask;

   private final EnumYoVariable<DiagnosticTask> requestedDiagnostic;
   private final EnumYoVariable<HumanoidArmPose> requestedSymmetricArmPose;
   private final EnumYoVariable<HumanoidArmPose> requestedSingleArmPose;
   private final EnumYoVariable<RobotSide> activeSideForHandControl;
   private final EnumYoVariable<RobotSide> activeSideForFootControl;
   private final EnumYoVariable<RobotSide> supportLeg;

   private final double maxPitchBackward = Math.toRadians(-5.0);
   private final double maxPitchForward = Math.toRadians(40.0);
   private final double minMaxRoll = Math.toRadians(15.0);
   private final double minMaxYaw = Math.toRadians(30.0);

   private final DoubleYoVariable footstepLength;
   private final DoubleYoVariable swingTime;
   private final DoubleYoVariable transferTime;

   private final DoubleYoVariable maxFootPoseHeight;
   private final DoubleYoVariable maxFootPoseDisplacement;

   private final DoubleYoVariable angleToTurnInDegrees;

   private final SideDependentList<ReferenceFrame> upperArmsFrames = new SideDependentList<>();
   private final SideDependentList<ReferenceFrame> lowerArmsFrames = new SideDependentList<>();
   private final SideDependentList<NumericalInverseKinematicsCalculator> inverseKinematicsForUpperArms = new SideDependentList<>();
   private final SideDependentList<NumericalInverseKinematicsCalculator> inverseKinematicsForLowerArms = new SideDependentList<>();

   private final SideDependentList<YoFrameOrientation> currentUpperArmOrientations = new SideDependentList<YoFrameOrientation>();
   private final SideDependentList<YoFrameOrientation> currentHandOrientations = new SideDependentList<YoFrameOrientation>();

   private final SideDependentList<RigidBodyTransform> armZeroJointAngleConfigurationOffsets = new SideDependentList<>();

   private final DoubleYoVariable pelvisOrientationScaleFactor = new DoubleYoVariable("diagnosticBehaviorPelvisOrientationScaleFactor", registry);
   private final DoubleYoVariable bootyShakeTime = new DoubleYoVariable("diagnosticBehaviorButtyShakeTime", registry);

   private final YoFramePoint steeringWheelCenter;
   private final YoFramePose steeringWheelPose;
   private final YoFrameOrientation steeringWheelOrientation;
   private final BooleanYoVariable steeringWheelResetPose;
   /**
    * The axis of rotation of the steering wheel is defined as (0.0, 0.0, 1.0) in its frame.
    * This frame is updated automatically based {@link #steeringWheelCenter} and {@link #steeringWheelOrientation}.
    */
   private final ReferenceFrame steeringWheelFrame;
   private final DoubleYoVariable steeringWheelRadius;
   private final int numberOfBalls = 50;
   private final BagOfBalls steeringWheelVisualization;
   private final BooleanYoVariable showSteeringWheel;
   private final DoubleYoVariable steeringWheelInitialAngle;
   private final DoubleYoVariable steeringWheelFinalAngle;
   private final YoFramePoint steeringWheelInitialPosition;
   private final YoFramePoint steeringWheelFinalPosition;
   private final BooleanYoVariable steeringWheelControlRotationAxis;
   private final BooleanYoVariable steeringWheelExecuteGraspingFirst;

   public DiagnosticBehavior(FullHumanoidRobotModel fullRobotModel, EnumYoVariable<RobotSide> supportLeg, HumanoidReferenceFrames referenceFrames,
         DoubleYoVariable yoTime, BooleanYoVariable yoDoubleSupport, OutgoingCommunicationBridgeInterface outgoingCommunicationBridge,
         WholeBodyControllerParameters wholeBodyControllerParameters, YoFrameConvexPolygon2d yoSupportPolygon, YoGraphicsListRegistry yoGraphicsListRegistry)
   {
      super(outgoingCommunicationBridge);

      this.supportLeg = supportLeg;
      this.fullRobotModel = fullRobotModel;
      this.yoSupportPolygon = yoSupportPolygon;
      this.walkingControllerParameters = wholeBodyControllerParameters.getWalkingControllerParameters();

      diagnosticBehaviorEnabled = new BooleanYoVariable("diagnosticBehaviorEnabled", registry);
      hasControllerWakenUp = new BooleanYoVariable("diagnostBehaviorHasControllerWakenUp", registry);
      automaticDiagnosticRoutineRequested = new BooleanYoVariable("diagnosticBehaviorAutomaticDiagnosticRoutineRequested", registry);
      automaticDiagnosticRoutineHasStarted = new BooleanYoVariable("diagnosticBehaviorAutomaticDiagnosticRoutineHasStarted", registry);
      timeWhenControllerWokeUp = new DoubleYoVariable("diagnosticBehaviorTimeWhenControllerWokeUp", registry);
      timeToWaitBeforeEnable = new DoubleYoVariable("diagnosticBehaviorTimeToWaitBeforeEnable", registry);
      enableHandOrientation = new BooleanYoVariable("diagnosticEnableHandOrientation", registry);

      numberOfArmJoints = fullRobotModel.getRobotSpecificJointNames().getArmJointNames().length;
      this.yoTime = yoTime;
      pelvisZUpFrame = referenceFrames.getPelvisZUpFrame();
      midFeetZUpFrame = referenceFrames.getMidFeetZUpFrame();
      ankleZUpFrames = referenceFrames.getAnkleZUpReferenceFrames();

      //icp variables
      isIcpOffsetSenderEnabled = new BooleanYoVariable("DiagnosticBehaviorIcpOffsetSenderEnabled", registry);
      isIcpOffsetSenderEnabled.set(false);
      isIcpOffsetSenderEnabled.addVariableChangedListener(new VariableChangedListener()
      {
         @Override
         public void variableChanged(YoVariable<?> v)
         {
            DiagnosticBehavior.this.previousIcpPacketSentTime.set(DiagnosticBehavior.this.yoTime.getDoubleValue());

         }
      });
      minMaxIcpAngularOffset = new DoubleYoVariable(getName() + "MinMaxIcpAngularOffset", registry);
      minMaxIcpAngularOffset.set(0.0);
      minMaxIcpTranslationOffset = new DoubleYoVariable(getName() + "MinMaxIcpTranslationOffset", registry);
      minMaxIcpTranslationOffset.set(0.06);
      previousIcpPacketSentTime = new DoubleYoVariable("DiagnosticBehaviorPreviousIcpPacketSentTime", registry);
      stateEstimatorPelvisPoseBuffer = new TimeStampedTransformBuffer(10000);
      icpTimeDelay = new DoubleYoVariable(getName() + "IcpTimeDelay", registry);
      icpTimeDelay.set(0.99);
      ///////////////////

      String behaviorNameFirstLowerCase = StringUtils.uncapitalize(getName());
      trajectoryTime = new DoubleYoVariable(behaviorNameFirstLowerCase + "TrajectoryTime", registry);
      flyingTrajectoryTime = new DoubleYoVariable(behaviorNameFirstLowerCase + "flyingTrajectoryTime", registry);

      swingTime = new DoubleYoVariable(behaviorNameFirstLowerCase + "SwingTime", registry);
      swingTime.set(walkingControllerParameters.getDefaultSwingTime());
      transferTime = new DoubleYoVariable(behaviorNameFirstLowerCase + "TransferTime", registry);
      transferTime.set(walkingControllerParameters.getDefaultTransferTime());

      maxFootPoseHeight = new DoubleYoVariable(behaviorNameFirstLowerCase + "MaxFootPoseHeight", registry);
      maxFootPoseHeight.set(0.1);
      maxFootPoseDisplacement = new DoubleYoVariable(behaviorNameFirstLowerCase + "maxFootPoseDisplacement", registry);
      maxFootPoseDisplacement.set(0.2);
      angleToTurnInDegrees = new DoubleYoVariable(behaviorNameFirstLowerCase + "AngleToTurnInDegrees", registry);
      angleToTurnInDegrees.set(0.0);

      trajectoryTime.set(FAST_MOTION ? 0.5 : 3.0);
      flyingTrajectoryTime.set(FAST_MOTION ? 0.5 : 10.0);
      sleepTimeBetweenPoses = new DoubleYoVariable(behaviorNameFirstLowerCase + "SleepTimeBetweenPoses", registry);
      sleepTimeBetweenPoses.set(FAST_MOTION ? 0.0 : 0.5);

      minCoMHeightOffset = new DoubleYoVariable(behaviorNameFirstLowerCase + "MinCoMHeightOffset", registry);
      minCoMHeightOffset.set(-0.15);
      maxCoMHeightOffset = new DoubleYoVariable(behaviorNameFirstLowerCase + "MaxCoMHeightOffset", registry);
      maxCoMHeightOffset.set(0.05);

      footstepLength = new DoubleYoVariable(behaviorNameFirstLowerCase + "FootstepLength", registry);
      footstepLength.set(0.3);

      bootyShakeTime.set(1.0);

      walkToLocationBehavior = new WalkToLocationBehavior(outgoingCommunicationBridge, fullRobotModel, referenceFrames, walkingControllerParameters);
      registry.addChild(walkToLocationBehavior.getYoVariableRegistry());

      chestOrientationBehavior = new ChestOrientationBehavior(outgoingCommunicationBridge, yoTime);
      registry.addChild(chestOrientationBehavior.getYoVariableRegistry());

      pelvisPoseBehavior = new PelvisPoseBehavior(outgoingCommunicationBridge, yoTime);
      registry.addChild(pelvisPoseBehavior.getYoVariableRegistry());

<<<<<<< HEAD
      footPoseBehavior = new FootTrajectoryBehavior(outgoingCommunicationBridge, yoTime, yoDoubleSupport);
=======
      footPoseBehavior = new FootPoseBehavior(outgoingCommunicationBridge, yoTime, yoDoubleSupport);
>>>>>>> 542ee821
      registry.addChild(footPoseBehavior.getYoVariableRegistry());

      footstepListBehavior = new FootstepListBehavior(outgoingCommunicationBridge, walkingControllerParameters);
      registry.addChild(footstepListBehavior.getYoVariableRegistry());

      comHeightBehavior = new ComHeightBehavior(outgoingCommunicationBridge, yoTime);
      registry.addChild(comHeightBehavior.getYoVariableRegistry());

      turnInPlaceBehavior = new TurnInPlaceBehavior(outgoingCommunicationBridge, fullRobotModel, referenceFrames, walkingControllerParameters);
      registry.addChild(turnInPlaceBehavior.getYoVariableRegistry());

      for (RobotSide robotSide : RobotSide.values)
      {
         String namePrefix = robotSide.getCamelCaseNameForMiddleOfExpression();
<<<<<<< HEAD
         ArmTrajectoryBehavior armTrajectoryBehavior = new ArmTrajectoryBehavior(namePrefix, outgoingCommunicationBridge, yoTime);
         registry.addChild(armTrajectoryBehavior.getYoVariableRegistry());
         armTrajectoryBehaviors.put(robotSide, armTrajectoryBehavior);

         HandTrajectoryBehavior handTrajectoryBehavior = new HandTrajectoryBehavior(namePrefix, outgoingCommunicationBridge, yoTime);
         registry.addChild(handTrajectoryBehavior.getYoVariableRegistry());
         handTrajectoryBehaviors.put(robotSide, handTrajectoryBehavior);

         GoHomeBehavior armGoHomeBehavior = new GoHomeBehavior(namePrefix + "Arm", outgoingCommunicationBridge, yoTime);
         registry.addChild(armGoHomeBehavior.getYoVariableRegistry());
         armGoHomeBehaviors.put(robotSide, armGoHomeBehavior);
=======
         HandPoseBehavior handPoseBehavior = new HandPoseBehavior(namePrefix, outgoingCommunicationBridge, yoTime);
         registry.addChild(handPoseBehavior.getYoVariableRegistry());
         handPoseBehaviors.put(robotSide, handPoseBehavior);

         HandPoseListBehavior handPoseListBehavior = new HandPoseListBehavior(namePrefix, outgoingCommunicationBridge, yoTime);
         registry.addChild(handPoseListBehavior.getYoVariableRegistry());
         handPoseListBehaviors.put(robotSide, handPoseListBehavior);
>>>>>>> 542ee821
      }

      graspCylinderBehavior = new GraspCylinderBehavior(outgoingCommunicationBridge, fullRobotModel, yoTime);
      registry.addChild(graspCylinderBehavior.getYoVariableRegistry());

      rotateHandAboutAxisBehavior = new RotateHandAboutAxisBehavior("diagnostic_", outgoingCommunicationBridge, fullRobotModel, yoTime);
      registry.addChild(rotateHandAboutAxisBehavior.getYoVariableRegistry());

      requestedDiagnostic = new EnumYoVariable<>("requestedDiagnostic", registry, DiagnosticTask.class, true);
      requestedDiagnostic.set(null);

      lastDiagnosticTask = new EnumYoVariable<>("lastDiagnosticTask", registry, DiagnosticTask.class, true);
      lastDiagnosticTask.set(null);

      requestedSymmetricArmPose = new EnumYoVariable<>("requestedSymmetricArmPose", registry, HumanoidArmPose.class, true);
      requestedSymmetricArmPose.set(null);

      requestedSingleArmPose = new EnumYoVariable<>("requestedSingleArmPose", registry, HumanoidArmPose.class, true);
      requestedSingleArmPose.set(null);

      activeSideForFootControl = new EnumYoVariable<>("activeSideForFootControl", registry, RobotSide.class, true);
      activeSideForFootControl.set(RobotSide.LEFT);

      activeSideForHandControl = new EnumYoVariable<>("activeSideForHandControl", registry, RobotSide.class, true);
      activeSideForHandControl.set(RobotSide.LEFT);

      numberOfCyclesToRun = new IntegerYoVariable("numberOfDiagnosticCyclesToRun", registry);
      numberOfCyclesToRun.set(1);

      doPelvisAndChestYaw = new BooleanYoVariable("diagnosticDoPelvisAndChestYaw", registry);
      doPelvisAndChestYaw.set(true);

      pelvisShiftScaleFactor = new YoFrameVector2d("DiagnosticPelvisShiftScaleFactor", null, registry);
      pelvisShiftScaleFactor.set(0.4, 0.7);

      pelvisOrientationScaleFactor.set(0.1);

      setupArmsInverseKinematics(fullRobotModel);

      for (RobotSide robotSide : RobotSide.values)
      {
         ReferenceFrame chestFrame = fullRobotModel.getChest().getBodyFixedFrame();
         String sidePrefix = robotSide.getCamelCaseNameForStartOfExpression();

         YoFrameOrientation currentUpperArmOrientation = new YoFrameOrientation(sidePrefix + "CurrentUpperArm", chestFrame, registry);
         currentUpperArmOrientations.put(robotSide, currentUpperArmOrientation);

         YoFrameOrientation currentHandOrientation = new YoFrameOrientation(sidePrefix + "CurrentHand", lowerArmsFrames.get(robotSide), registry);
         currentHandOrientations.put(robotSide, currentHandOrientation);
      }

      this.attachControllerListeningQueue(inputListeningQueue, CapturabilityBasedStatus.class);

      steeringWheelCenter = new YoFramePoint(behaviorNameFirstLowerCase + "SteeringWheelCenter", worldFrame, registry);
      steeringWheelOrientation = new YoFrameOrientation(behaviorNameFirstLowerCase + "SteeringWheelOrientation", worldFrame, registry);
      steeringWheelPose = new YoFramePose(steeringWheelCenter, steeringWheelOrientation);
      steeringWheelRadius = new DoubleYoVariable(behaviorNameFirstLowerCase + "SteeringWheelRadius", registry);
      steeringWheelResetPose = new BooleanYoVariable(behaviorNameFirstLowerCase + "SteeringWheelResetPose", registry);
      steeringWheelControlRotationAxis = new BooleanYoVariable(behaviorNameFirstLowerCase + "SteeringWheelControlRotationAxis", registry);
      steeringWheelExecuteGraspingFirst = new BooleanYoVariable(behaviorNameFirstLowerCase + "SteeringWheelExecuteGraspingFirst", registry);
      steeringWheelExecuteGraspingFirst.set(true);

      steeringWheelFrame = new ReferenceFrame("steeringWheelFrame", worldFrame)
      {
         private static final long serialVersionUID = 4561076900680410565L;
         private final Vector3d localTranslation = new Vector3d();
         private final Quat4d localQuaternion = new Quat4d();

         @Override
         protected void updateTransformToParent(RigidBodyTransform transformToParent)
         {
            steeringWheelCenter.get(localTranslation);
            steeringWheelOrientation.getQuaternion(localQuaternion);
            transformToParent.set(localQuaternion, localTranslation);
         }
      };

      steeringWheelInitialAngle = new DoubleYoVariable(behaviorNameFirstLowerCase + "SteeringWheelInitialAngle", registry);
      steeringWheelFinalAngle = new DoubleYoVariable(behaviorNameFirstLowerCase + "SteeringWheelFinalAngle", registry);

      showSteeringWheel = new BooleanYoVariable(behaviorNameFirstLowerCase + "ShowSteeringWheel", registry);
      steeringWheelInitialPosition = new YoFramePoint(behaviorNameFirstLowerCase + "SteeringWheelInitialPosition", worldFrame, registry);
      steeringWheelFinalPosition = new YoFramePoint(behaviorNameFirstLowerCase + "SteeringWheelFinalPosition", worldFrame, registry);
      steeringWheelVisualization = new BagOfBalls(numberOfBalls, 0.03, behaviorNameFirstLowerCase + "SteeringWheelVizualization", YoAppearance.Black(),
            registry, yoGraphicsListRegistry);
      steeringWheelVisualization.hideAll();
      yoGraphicsListRegistry.registerYoGraphic("Steering Wheel",
            new YoGraphicPosition(behaviorNameFirstLowerCase + "SteeringWheelInitialPosition", steeringWheelInitialPosition, 0.035, YoAppearance.BlueViolet()));
      yoGraphicsListRegistry.registerYoGraphic("Steering Wheel",
            new YoGraphicPosition(behaviorNameFirstLowerCase + "SteeringWheelFinalPosition", steeringWheelFinalPosition, 0.035, YoAppearance.Red()));

      updateSteeringWheelParameters();
<<<<<<< HEAD
      
      requestedDiagnostic.set(DiagnosticTask.KARATE_KID);
=======
>>>>>>> 542ee821
   }

   private void setupArmsInverseKinematics(FullHumanoidRobotModel fullRobotModel)
   {
      // These values were tuned by Jerry Pratt on February 24, 2015 to match Atlas the best.
      int maxIterations = 1000; // 60 Seems to be a bit too low, 100 seems to be enough, just set it to 200 to make sure (Sylvain)
      double lambdaLeastSquares = 0.0009;
      double tolerance = 0.0025;
      double maxStepSize = 0.2;
      double minRandomSearchScalar = 0.01;
      double maxRandomSearchScalar = 0.8;

      DenseMatrix64F angularSelectionMatrix = new DenseMatrix64F(3, SpatialMotionVector.SIZE);
      angularSelectionMatrix.set(0, 0, 1.0);
      angularSelectionMatrix.set(1, 1, 1.0);
      angularSelectionMatrix.set(2, 2, 1.0);

      for (RobotSide robotSide : RobotSide.values)
      {
         RigidBody chest = fullRobotModel.getChest();
         RigidBody hand = fullRobotModel.getHand(robotSide);

         // The following one works for Valkyrie but doesn't work for Atlas
         //         RigidBody upperArmBody = fullRobotModel.getArmJoint(robotSide, ArmJointName.ELBOW_PITCH).getPredecessor();
         // Pretty hackish but will work for now: Consider the elbow joint to be the fourth joint of the chain
         OneDoFJoint[] armJoints = ScrewTools.filterJoints(ScrewTools.createJointPath(chest, hand), OneDoFJoint.class);
         OneDoFJoint elbowJoint = armJoints[3];
         double jointSign = -Math.signum(elbowJoint.getJointLimitLower() + elbowJoint.getJointLimitUpper());
         elbowJointSign.put(robotSide, jointSign);

         RigidBody upperArmBody = elbowJoint.getPredecessor();
         RigidBody lowerArmBody = elbowJoint.getSuccessor();

         upperArmsFrames.put(robotSide, upperArmBody.getBodyFixedFrame());
         lowerArmsFrames.put(robotSide, lowerArmBody.getBodyFixedFrame());

         FramePoint tempPoint = new FramePoint(hand.getParentJoint().getFrameAfterJoint());
         tempPoint.changeFrame(armJoints[1].getFrameAfterJoint());
         FrameVector tempVector = new FrameVector(tempPoint);
         MathTools.roundToGivenPrecision(tempVector.getVector(), 1.0e-2);
         tempVector.normalize();

         Vector3d expectedArmZeroConfiguration = new Vector3d(0.0, robotSide.negateIfRightSide(1.0), 0.0);
         RigidBodyTransform armZeroJointAngleConfigurationOffset = new RigidBodyTransform();
         if (tempVector.dot(expectedArmZeroConfiguration) > 1.0 - 1e-5)
         {
            armZeroJointAngleConfigurationOffset.setIdentity();
         }
         else
         {
            AxisAngle4d rotation = new AxisAngle4d();
            GeometryTools.getRotationBasedOnNormal(rotation, tempVector.getVector(), expectedArmZeroConfiguration);
            armZeroJointAngleConfigurationOffset.setRotation(rotation);
         }

         Vector3d expectedElbowAxis = new Vector3d(0.0, 0.0, 1.0);
         RigidBodyTransform zRotationDueToAccountForElbowAxis = new RigidBodyTransform();
         FrameVector elbowJointAxis = elbowJoint.getJointAxis();
         zRotationDueToAccountForElbowAxis.rotY(-elbowJointAxis.angle(expectedElbowAxis));
         armZeroJointAngleConfigurationOffset.multiply(zRotationDueToAccountForElbowAxis);

         armZeroJointAngleConfigurationOffset.invert();
         armZeroJointAngleConfigurationOffsets.put(robotSide, armZeroJointAngleConfigurationOffset);

         upperArmJoints.put(robotSide, ScrewTools.filterJoints(ScrewTools.createJointPath(chest, upperArmBody), OneDoFJoint.class));
         upperArmJointsClone.put(robotSide, ScrewTools.filterJoints(ScrewTools.cloneJointPath(upperArmJoints.get(robotSide)), OneDoFJoint.class));
         GeometricJacobian upperArmJacobian = new GeometricJacobian(upperArmJointsClone.get(robotSide),
               upperArmJointsClone.get(robotSide)[upperArmJointsClone.get(robotSide).length - 1].getSuccessor().getBodyFixedFrame());
         NumericalInverseKinematicsCalculator inverseKinematicsForUpperArm = new NumericalInverseKinematicsCalculator(upperArmJacobian, lambdaLeastSquares,
               tolerance, maxIterations, maxStepSize, minRandomSearchScalar, maxRandomSearchScalar);
         inverseKinematicsForUpperArm.setSelectionMatrix(angularSelectionMatrix);
         inverseKinematicsForUpperArms.put(robotSide, inverseKinematicsForUpperArm);

         lowerArmJoints.put(robotSide, ScrewTools.filterJoints(ScrewTools.createJointPath(lowerArmBody, hand), OneDoFJoint.class));
         lowerArmJointsClone.put(robotSide, ScrewTools.filterJoints(ScrewTools.cloneJointPath(lowerArmJoints.get(robotSide)), OneDoFJoint.class));
         GeometricJacobian lowerArmJacobian = new GeometricJacobian(lowerArmJointsClone.get(robotSide),
               lowerArmJointsClone.get(robotSide)[lowerArmJointsClone.get(robotSide).length - 1].getSuccessor().getBodyFixedFrame());
         NumericalInverseKinematicsCalculator inverseKinematicsForLowerArm = new NumericalInverseKinematicsCalculator(lowerArmJacobian, lambdaLeastSquares,
               tolerance, maxIterations, maxStepSize, minRandomSearchScalar, maxRandomSearchScalar);
         inverseKinematicsForLowerArm.setSelectionMatrix(angularSelectionMatrix);
         inverseKinematicsForLowerArms.put(robotSide, inverseKinematicsForLowerArm);
      }
   }

   private void resetSteeringWheelToDefault()
   {
      fullRobotModel.updateFrames();
      FramePose defaultSteeringWheelPose = new FramePose(fullRobotModel.getChest().getBodyFixedFrame());
      defaultSteeringWheelPose.setPosition(0.6, 0.0, -0.4);
      defaultSteeringWheelPose.setOrientation(0.0, Math.toRadians(-33.0), 0.0);
      defaultSteeringWheelPose.changeFrame(worldFrame);
      steeringWheelPose.set(defaultSteeringWheelPose);

      steeringWheelInitialAngle.set(-Math.toRadians(45.0));
      steeringWheelFinalAngle.set(Math.toRadians(45.0));
      steeringWheelRadius.set(0.175);
   }

   private void updateSteeringWheelParameters()
   {
      if (steeringWheelResetPose.getBooleanValue())
      {
         resetSteeringWheelToDefault();
         steeringWheelResetPose.set(false);
      }

      steeringWheelFrame.update();

      FramePoint localPosition = new FramePoint();

      if (showSteeringWheel.getBooleanValue())
      {
         CylindricalCoordinatesCalculator.getPosition(localPosition, steeringWheelFrame, steeringWheelInitialAngle.getDoubleValue(),
               steeringWheelRadius.getDoubleValue(), 0.0);
         steeringWheelInitialPosition.setAndMatchFrame(localPosition);
         CylindricalCoordinatesCalculator.getPosition(localPosition, steeringWheelFrame, steeringWheelFinalAngle.getDoubleValue(),
               steeringWheelRadius.getDoubleValue(), 0.0);
         steeringWheelFinalPosition.setAndMatchFrame(localPosition);

         double deltaAngle = 2.0 * Math.PI / (numberOfBalls - 1);
         for (int ballIndex = 0; ballIndex < numberOfBalls; ballIndex++)
         {
            double angle = ballIndex * deltaAngle;
            CylindricalCoordinatesCalculator.getPosition(localPosition, steeringWheelFrame, angle, steeringWheelRadius.getDoubleValue(), 0.0);
            localPosition.changeFrame(worldFrame);
            steeringWheelVisualization.setBall(localPosition, ballIndex);
         }
      }
      else
      {
         steeringWheelVisualization.hideAll();
         steeringWheelInitialPosition.setToNaN();
         steeringWheelFinalPosition.setToNaN();
      }
   }

   public void setupForAutomaticDiagnostic(double timeToWait)
   {
      automaticDiagnosticRoutineRequested.set(true);
      timeToWaitBeforeEnable.set(timeToWait); // To make sure that the transition from strand prep to walking is done.
      System.out.println("\n");
      System.out.println("///////////////////////////////////////////////////////////");
      System.out.println("//       Initializing automatic diagnostic routine       //");
      System.out.println("//        Waiting for walking controller to start        //");
      System.out.println("///////////////////////////////////////////////////////////");
      System.out.println("");

   }

   private void automaticDiagnosticRoutine()
   {
      sequenceSimpleWarmup();
   }

   private void sequenceSimpleWarmup()
   {
      for (int i = 0; i < numberOfCyclesToRun.getIntegerValue(); i++)
         sequenceSquats();
      for (int i = 0; i < numberOfCyclesToRun.getIntegerValue(); i++)
         sequenceChestRotations(0.35); //55);
      for (int i = 0; i < numberOfCyclesToRun.getIntegerValue(); i++)
         sequencePelvisRotations(0.2); //3);
      for (int i = 0; i < numberOfCyclesToRun.getIntegerValue(); i++)
         sequenceShiftWeight();
   }

   private void sequenceMediumWarmup()
   {
      FramePoint2d center = new FramePoint2d(midFeetZUpFrame);
      FrameVector2d shiftScaleVector = new FrameVector2d(midFeetZUpFrame, 0.1, 0.7);

      FrameConvexPolygon2d supportPolygon = new FrameConvexPolygon2d(yoSupportPolygon.getFrameConvexPolygon2d());
      supportPolygon.changeFrameAndProjectToXYPlane(midFeetZUpFrame);

      FrameVector2d desiredPelvisOffset = new FrameVector2d(midFeetZUpFrame);

      for (int i = 0; i < supportPolygon.getNumberOfVertices(); i++)
      {
         desiredPelvisOffset.set(supportPolygon.getFrameVertex(i));
         desiredPelvisOffset.sub(center);
         submitDesiredPelvisPositionOffset(false, shiftScaleVector.getX() * desiredPelvisOffset.getX(), shiftScaleVector.getY() * desiredPelvisOffset.getY(),
               0.0);
         sequenceSquats();
         sequenceChestRotations(0.55); //TODO increase/decrease limit?
         sequencePelvisRotations(0.3); //TODO increase/decrease limit?
      }
      // Get back to the first vertex again
      desiredPelvisOffset.set(supportPolygon.getFrameVertex(0));
      desiredPelvisOffset.sub(center);
      submitDesiredPelvisPositionOffset(false, pelvisShiftScaleFactor.getX() * desiredPelvisOffset.getX(),
            pelvisShiftScaleFactor.getY() * desiredPelvisOffset.getY(), 0.0);

      submitChestHomeCommand(false);
      submitPelvisHomeCommand(false);
   }

   private void sequenceHardWarmup()
   {
      //chest rotation closer to the limits
      sequenceChestRotations(0.80);

      //pelvis rotations closer to the limits
      sequencePelvisRotations(0.55);

      //get the 4 corners of the double support polygon (the feet are supposedly aligned)
      FrameConvexPolygon2d supportPolygon = new FrameConvexPolygon2d(yoSupportPolygon.getFrameConvexPolygon2d());
      supportPolygon.changeFrameAndProjectToXYPlane(midFeetZUpFrame);
      int numberOfVertices = supportPolygon.getNumberOfVertices();
      ArrayList<FramePoint2d> supportCornerPoints = new ArrayList<>();

      for (int i = 0; i < numberOfVertices; i++)
      {
         FramePoint2d frameVertexBefore = supportPolygon.getFrameVertex(i);
         FramePoint2d frameVertexCurrentlyChecked = supportPolygon.getFrameVertex((i + 1) % numberOfVertices);
         FramePoint2d frameVertexAfter = supportPolygon.getFrameVertex((i + 2) % numberOfVertices);

         FrameVector2d frameVector1 = new FrameVector2d(midFeetZUpFrame);
         frameVector1.sub(frameVertexCurrentlyChecked, frameVertexBefore);
         frameVector1.normalize();

         FrameVector2d frameVector2 = new FrameVector2d(midFeetZUpFrame);
         frameVector2.sub(frameVertexAfter, frameVertexCurrentlyChecked);
         frameVector2.normalize();

         if (Math.abs(frameVector1.angle(frameVector2)) > Math.PI / 2.0 - 0.2 && Math.abs(frameVector1.angle(frameVector2)) < Math.PI / 2.0 + 0.2)
            supportCornerPoints.add(frameVertexCurrentlyChecked);
      }

      // scale the rectangle so that the center of pressure does not go too far on the support polygon sides
      FrameVector2d shiftScaleVector = new FrameVector2d(midFeetZUpFrame, 0.1, 0.7);
      for (int i = 0; i < supportCornerPoints.size(); i++)
         supportCornerPoints.get(i).scale(shiftScaleVector.getX(), shiftScaleVector.getY());

      ///////////   combinations of doom   ////////////
      //shiftWeight + pelvisOrientation
      FrameVector2d desiredPelvisOffset = new FrameVector2d(midFeetZUpFrame);
      FramePoint2d center = new FramePoint2d(midFeetZUpFrame);

      double yawPercentage = 0.3;
      double pitchPercentage = 0.3;
      double rollPercentage = 0.3;

      desiredPelvisOffset.set(supportCornerPoints.get(0));
      desiredPelvisOffset.sub(center);
      submitDesiredPelvisPositionOffsetAndOrientation(false, desiredPelvisOffset.getX(), desiredPelvisOffset.getY(), 0.0, yawPercentage * minMaxYaw,
            pitchPercentage * maxPitchBackward, rollPercentage * minMaxRoll);

      desiredPelvisOffset.set(supportCornerPoints.get(1));
      desiredPelvisOffset.sub(center);
      submitDesiredPelvisPositionOffsetAndOrientation(false, desiredPelvisOffset.getX(), desiredPelvisOffset.getY(), 0.0, -yawPercentage * minMaxYaw,
            pitchPercentage * maxPitchBackward, rollPercentage * minMaxRoll);

      desiredPelvisOffset.set(supportCornerPoints.get(2));
      desiredPelvisOffset.sub(center);
      submitDesiredPelvisPositionOffsetAndOrientation(false, desiredPelvisOffset.getX(), desiredPelvisOffset.getY(), 0.0, yawPercentage * minMaxYaw,
            pitchPercentage * maxPitchForward, -rollPercentage * minMaxRoll);

      desiredPelvisOffset.set(supportCornerPoints.get(3));
      desiredPelvisOffset.sub(center);
      submitDesiredPelvisPositionOffsetAndOrientation(false, desiredPelvisOffset.getX(), desiredPelvisOffset.getY(), 0.0, -yawPercentage * minMaxYaw,
            pitchPercentage * maxPitchForward, -rollPercentage * minMaxRoll);

      submitPelvisHomeCommand(false);

      //shiftWeight + CoMHeight
      desiredPelvisOffset.set(supportCornerPoints.get(0));
      desiredPelvisOffset.sub(center);
      submitDesiredPelvisPositionOffset(true, desiredPelvisOffset.getX(), desiredPelvisOffset.getY(), 0.0);
      submitDesiredCoMHeightOffset(true, minCoMHeightOffset.getDoubleValue());
      pipeLine.requestNewStage();

      desiredPelvisOffset.set(supportCornerPoints.get(1));
      desiredPelvisOffset.sub(center);
      submitDesiredPelvisPositionOffset(true, desiredPelvisOffset.getX(), desiredPelvisOffset.getY(), 0.0);
      submitDesiredCoMHeightOffset(true, maxCoMHeightOffset.getDoubleValue());
      pipeLine.requestNewStage();

      desiredPelvisOffset.set(supportCornerPoints.get(2));
      desiredPelvisOffset.sub(center);
      submitDesiredPelvisPositionOffset(true, desiredPelvisOffset.getX(), desiredPelvisOffset.getY(), 0.0);
      submitDesiredCoMHeightOffset(true, minCoMHeightOffset.getDoubleValue());
      pipeLine.requestNewStage();

      desiredPelvisOffset.set(supportCornerPoints.get(3));
      desiredPelvisOffset.sub(center);
      submitDesiredPelvisPositionOffset(true, desiredPelvisOffset.getX(), desiredPelvisOffset.getY(), 0.0);
      submitDesiredCoMHeightOffset(true, maxCoMHeightOffset.getDoubleValue());
      pipeLine.requestNewStage();

      desiredPelvisOffset.set(supportCornerPoints.get(0));
      desiredPelvisOffset.sub(center);
      submitDesiredPelvisPositionOffset(true, desiredPelvisOffset.getX(), desiredPelvisOffset.getY(), 0.0);
      submitDesiredCoMHeightOffset(true, minCoMHeightOffset.getDoubleValue());
      pipeLine.requestNewStage();

      desiredPelvisOffset.set(supportCornerPoints.get(2));
      desiredPelvisOffset.sub(center);
      submitDesiredPelvisPositionOffset(true, desiredPelvisOffset.getX(), desiredPelvisOffset.getY(), 0.0);
      submitDesiredCoMHeightOffset(true, maxCoMHeightOffset.getDoubleValue());
      pipeLine.requestNewStage();

      desiredPelvisOffset.set(supportCornerPoints.get(1));
      desiredPelvisOffset.sub(center);
      submitDesiredPelvisPositionOffset(true, desiredPelvisOffset.getX(), desiredPelvisOffset.getY(), 0.0);
      submitDesiredCoMHeightOffset(true, minCoMHeightOffset.getDoubleValue());
      pipeLine.requestNewStage();

      submitPelvisHomeCommand(true);
      submitCoMHomeCommand(true);

      //shiftWeight + chestOrientation
      desiredPelvisOffset.set(supportCornerPoints.get(0));
      desiredPelvisOffset.sub(center);
      submitDesiredPelvisPositionOffset(true, desiredPelvisOffset.getX(), desiredPelvisOffset.getY(), 0.0);
      submitDesiredChestOrientation(true, yawPercentage * minMaxYaw, pitchPercentage * maxPitchForward, -rollPercentage * minMaxRoll);
      pipeLine.requestNewStage();

      desiredPelvisOffset.set(supportCornerPoints.get(2));
      desiredPelvisOffset.sub(center);
      submitDesiredPelvisPositionOffset(true, desiredPelvisOffset.getX(), desiredPelvisOffset.getY(), 0.0);
      submitDesiredChestOrientation(true, -yawPercentage * minMaxYaw, pitchPercentage * maxPitchForward, rollPercentage * minMaxRoll);
      pipeLine.requestNewStage();

      desiredPelvisOffset.set(supportCornerPoints.get(1));
      desiredPelvisOffset.sub(center);
      submitDesiredPelvisPositionOffset(true, desiredPelvisOffset.getX(), desiredPelvisOffset.getY(), 0.0);
      submitDesiredChestOrientation(true, yawPercentage * minMaxYaw, pitchPercentage * maxPitchBackward, -rollPercentage * minMaxRoll);
      pipeLine.requestNewStage();

      desiredPelvisOffset.set(supportCornerPoints.get(3));
      desiredPelvisOffset.sub(center);
      submitDesiredPelvisPositionOffset(true, desiredPelvisOffset.getX(), desiredPelvisOffset.getY(), 0.0);
      submitDesiredChestOrientation(true, -yawPercentage * minMaxYaw, pitchPercentage * maxPitchForward, -rollPercentage * minMaxRoll);
      pipeLine.requestNewStage();

      desiredPelvisOffset.set(supportCornerPoints.get(2));
      desiredPelvisOffset.sub(center);
      submitDesiredPelvisPositionOffset(true, desiredPelvisOffset.getX(), desiredPelvisOffset.getY(), 0.0);
      submitDesiredChestOrientation(true, -yawPercentage * minMaxYaw, pitchPercentage * maxPitchBackward, rollPercentage * minMaxRoll);
      pipeLine.requestNewStage();

      submitChestHomeCommand(true);
      submitPelvisHomeCommand(true);

      //shiftWeight + arms
      desiredPelvisOffset.set(supportCornerPoints.get(0));
      desiredPelvisOffset.sub(center);
      submitDesiredPelvisPositionOffset(true, desiredPelvisOffset.getX(), desiredPelvisOffset.getY(), 0.0);
      submitSymmetricHumanoidArmPose(HumanoidArmPose.LARGE_CHICKEN_WINGS);
      pipeLine.requestNewStage();

      desiredPelvisOffset.set(supportCornerPoints.get(2));
      desiredPelvisOffset.sub(center);
      submitDesiredPelvisPositionOffset(true, desiredPelvisOffset.getX(), desiredPelvisOffset.getY(), 0.0);
      submitSymmetricHumanoidArmPose(HumanoidArmPose.ARM_FORTFIVE_ELBOW_DOWN);
      pipeLine.requestNewStage();

      desiredPelvisOffset.set(supportCornerPoints.get(1));
      desiredPelvisOffset.sub(center);
      submitDesiredPelvisPositionOffset(true, desiredPelvisOffset.getX(), desiredPelvisOffset.getY(), 0.0);
      submitSymmetricHumanoidArmPose(HumanoidArmPose.ARMS_OUT_EXTENDED);
      pipeLine.requestNewStage();

      desiredPelvisOffset.set(supportCornerPoints.get(3));
      desiredPelvisOffset.sub(center);
      submitDesiredPelvisPositionOffset(true, desiredPelvisOffset.getX(), desiredPelvisOffset.getY(), 0.0);
      submitSymmetricHumanoidArmPose(HumanoidArmPose.STAND_PREP);
      pipeLine.requestNewStage();

      desiredPelvisOffset.set(supportCornerPoints.get(0));
      desiredPelvisOffset.sub(center);
      submitDesiredPelvisPositionOffset(true, desiredPelvisOffset.getX(), desiredPelvisOffset.getY(), 0.0);
      submitSymmetricHumanoidArmPose(HumanoidArmPose.FLYING);
      pipeLine.requestNewStage();

      desiredPelvisOffset.set(supportCornerPoints.get(2));
      desiredPelvisOffset.sub(center);
      submitDesiredPelvisPositionOffset(true, desiredPelvisOffset.getX(), desiredPelvisOffset.getY(), 0.0);
      submitSymmetricHumanoidArmPose(HumanoidArmPose.SMALL_CHICKEN_WINGS);
      pipeLine.requestNewStage();

      desiredPelvisOffset.set(supportCornerPoints.get(1));
      desiredPelvisOffset.sub(center);
      submitDesiredPelvisPositionOffset(true, desiredPelvisOffset.getX(), desiredPelvisOffset.getY(), 0.0);
      submitSymmetricHumanoidArmPose(HumanoidArmPose.ARM_NINETY_ELBOW_UP);
      pipeLine.requestNewStage();

      desiredPelvisOffset.set(supportCornerPoints.get(3));
      desiredPelvisOffset.sub(center);
      submitDesiredPelvisPositionOffset(true, desiredPelvisOffset.getX(), desiredPelvisOffset.getY(), 0.0);
      submitSymmetricHumanoidArmPose(HumanoidArmPose.STAND_PREP);
      pipeLine.requestNewStage();

      submitPelvisHomeCommand(true);
<<<<<<< HEAD
      submitArmGoHomeCommand(true);
=======
      submitHandPoseHomeCommand(true);
>>>>>>> 542ee821

      //Mean stuff  (shiftWeight + CoM + chestOrientation + PelvisOrientation)
      desiredPelvisOffset.set(supportCornerPoints.get(0));
      desiredPelvisOffset.sub(center);
      submitDesiredPelvisPositionOffsetAndOrientation(true, desiredPelvisOffset.getX(), desiredPelvisOffset.getY(), 0.0, yawPercentage * minMaxYaw,
            pitchPercentage * maxPitchForward, rollPercentage * minMaxRoll);
      submitDesiredChestOrientation(true, yawPercentage * minMaxYaw, pitchPercentage * maxPitchBackward, -rollPercentage * minMaxRoll);
      submitDesiredCoMHeightOffset(true, maxCoMHeightOffset.getDoubleValue());
      pipeLine.requestNewStage();

      desiredPelvisOffset.set(supportCornerPoints.get(2));
      desiredPelvisOffset.sub(center);
      submitDesiredPelvisPositionOffsetAndOrientation(true, desiredPelvisOffset.getX(), desiredPelvisOffset.getY(), 0.0, -yawPercentage * minMaxYaw,
            pitchPercentage * maxPitchBackward, -rollPercentage * minMaxRoll);
      submitDesiredChestOrientation(true, yawPercentage * minMaxYaw, pitchPercentage * maxPitchForward, -rollPercentage * minMaxRoll);
      submitDesiredCoMHeightOffset(true, minCoMHeightOffset.getDoubleValue());
      pipeLine.requestNewStage();

      desiredPelvisOffset.set(supportCornerPoints.get(1));
      desiredPelvisOffset.sub(center);
      submitDesiredPelvisPositionOffsetAndOrientation(true, desiredPelvisOffset.getX(), desiredPelvisOffset.getY(), 0.0, -yawPercentage * minMaxYaw,
            pitchPercentage * maxPitchForward, -rollPercentage * minMaxRoll);
      submitDesiredChestOrientation(true, -yawPercentage * minMaxYaw, pitchPercentage * maxPitchForward, rollPercentage * minMaxRoll);
      submitDesiredCoMHeightOffset(true, maxCoMHeightOffset.getDoubleValue());
      pipeLine.requestNewStage();

      desiredPelvisOffset.set(supportCornerPoints.get(3));
      desiredPelvisOffset.sub(center);
      submitDesiredPelvisPositionOffsetAndOrientation(true, desiredPelvisOffset.getX(), desiredPelvisOffset.getY(), 0.0, -yawPercentage * minMaxYaw,
            pitchPercentage * maxPitchForward, -rollPercentage * minMaxRoll);
      submitDesiredChestOrientation(true, -yawPercentage * minMaxYaw, pitchPercentage * maxPitchBackward, -rollPercentage * minMaxRoll);
      submitDesiredCoMHeightOffset(true, minCoMHeightOffset.getDoubleValue());
      pipeLine.requestNewStage();

      desiredPelvisOffset.set(supportCornerPoints.get(2));
      desiredPelvisOffset.sub(center);
      submitDesiredPelvisPositionOffsetAndOrientation(true, desiredPelvisOffset.getX(), desiredPelvisOffset.getY(), 0.0, yawPercentage * minMaxYaw,
            pitchPercentage * maxPitchBackward, rollPercentage * minMaxRoll);
      submitDesiredChestOrientation(true, yawPercentage * minMaxYaw, pitchPercentage * maxPitchForward, -rollPercentage * minMaxRoll);
      submitDesiredCoMHeightOffset(true, maxCoMHeightOffset.getDoubleValue());
      pipeLine.requestNewStage();

      desiredPelvisOffset.set(supportCornerPoints.get(0));
      desiredPelvisOffset.sub(center);
      submitDesiredPelvisPositionOffsetAndOrientation(true, desiredPelvisOffset.getX(), desiredPelvisOffset.getY(), 0.0, -yawPercentage * minMaxYaw,
            pitchPercentage * maxPitchForward, rollPercentage * minMaxRoll);
      submitDesiredChestOrientation(true, yawPercentage * minMaxYaw, pitchPercentage * maxPitchBackward, rollPercentage * minMaxRoll);
      submitDesiredCoMHeightOffset(true, minCoMHeightOffset.getDoubleValue());
      pipeLine.requestNewStage();

      desiredPelvisOffset.set(supportCornerPoints.get(3));
      desiredPelvisOffset.sub(center);
      submitDesiredPelvisPositionOffsetAndOrientation(true, desiredPelvisOffset.getX(), desiredPelvisOffset.getY(), 0.0, yawPercentage * minMaxYaw,
            pitchPercentage * maxPitchBackward, -rollPercentage * minMaxRoll);
      submitDesiredChestOrientation(true, -yawPercentage * minMaxYaw, pitchPercentage * maxPitchForward, -rollPercentage * minMaxRoll);
      submitDesiredCoMHeightOffset(true, maxCoMHeightOffset.getDoubleValue());
      pipeLine.requestNewStage();

      submitChestHomeCommand(true);
      submitPelvisHomeCommand(true);
      submitDesiredCoMHeightOffset(true, 0.0);

      //really mean stuff (arms + CoM + shiftWeight + chestOrientation + PelvisOrientation)
      desiredPelvisOffset.set(supportCornerPoints.get(0));
      desiredPelvisOffset.sub(center);
      submitDesiredPelvisPositionOffsetAndOrientation(true, desiredPelvisOffset.getX(), desiredPelvisOffset.getY(), 0.0, yawPercentage * minMaxYaw,
            pitchPercentage * maxPitchForward, -rollPercentage * minMaxRoll);
      submitDesiredChestOrientation(true, yawPercentage * minMaxYaw, pitchPercentage * maxPitchBackward, -rollPercentage * minMaxRoll);
      submitDesiredCoMHeightOffset(true, maxCoMHeightOffset.getDoubleValue());
      submitSymmetricHumanoidArmPose(HumanoidArmPose.STAND_PREP);
      pipeLine.requestNewStage();

      desiredPelvisOffset.set(supportCornerPoints.get(2));
      desiredPelvisOffset.sub(center);
      submitDesiredPelvisPositionOffsetAndOrientation(true, desiredPelvisOffset.getX(), desiredPelvisOffset.getY(), 0.0, -yawPercentage * minMaxYaw,
            pitchPercentage * maxPitchBackward, rollPercentage * minMaxRoll);
      submitDesiredChestOrientation(true, yawPercentage * minMaxYaw, pitchPercentage * maxPitchForward, -rollPercentage * minMaxRoll);
      submitDesiredCoMHeightOffset(true, minCoMHeightOffset.getDoubleValue());
      submitSymmetricHumanoidArmPose(HumanoidArmPose.ARM_STRAIGHT_DOWN);
      pipeLine.requestNewStage();

      desiredPelvisOffset.set(supportCornerPoints.get(1));
      desiredPelvisOffset.sub(center);
      submitDesiredPelvisPositionOffsetAndOrientation(true, desiredPelvisOffset.getX(), desiredPelvisOffset.getY(), 0.0, -yawPercentage * minMaxYaw,
            pitchPercentage * maxPitchForward, -rollPercentage * minMaxRoll);
      submitDesiredChestOrientation(true, -yawPercentage * minMaxYaw, pitchPercentage * maxPitchForward, rollPercentage * minMaxRoll);
      submitDesiredCoMHeightOffset(true, maxCoMHeightOffset.getDoubleValue());
      submitSymmetricHumanoidArmPose(HumanoidArmPose.FLYING);
      pipeLine.requestNewStage();

      desiredPelvisOffset.set(supportCornerPoints.get(3));
      desiredPelvisOffset.sub(center);
      submitDesiredPelvisPositionOffsetAndOrientation(true, desiredPelvisOffset.getX(), desiredPelvisOffset.getY(), 0.0, -yawPercentage * minMaxYaw,
            pitchPercentage * maxPitchForward, -rollPercentage * minMaxRoll);
      submitDesiredChestOrientation(true, -yawPercentage * minMaxYaw, pitchPercentage * maxPitchBackward, -rollPercentage * minMaxRoll);
      submitDesiredCoMHeightOffset(true, minCoMHeightOffset.getDoubleValue());
      submitSymmetricHumanoidArmPose(HumanoidArmPose.SUPER_CHICKEN_WINGS);
      pipeLine.requestNewStage();

      desiredPelvisOffset.set(supportCornerPoints.get(2));
      desiredPelvisOffset.sub(center);
      submitDesiredPelvisPositionOffsetAndOrientation(true, desiredPelvisOffset.getX(), desiredPelvisOffset.getY(), 0.0, yawPercentage * minMaxYaw,
            pitchPercentage * maxPitchBackward, rollPercentage * minMaxRoll);
      submitDesiredChestOrientation(true, yawPercentage * minMaxYaw, pitchPercentage * maxPitchForward, -rollPercentage * minMaxRoll);
      submitDesiredCoMHeightOffset(true, maxCoMHeightOffset.getDoubleValue());
      submitSymmetricHumanoidArmPose(HumanoidArmPose.LARGER_CHICKEN_WINGS);
      pipeLine.requestNewStage();

      desiredPelvisOffset.set(supportCornerPoints.get(0));
      desiredPelvisOffset.sub(center);
      submitDesiredPelvisPositionOffsetAndOrientation(true, desiredPelvisOffset.getX(), desiredPelvisOffset.getY(), 0.0, -yawPercentage * minMaxYaw,
            pitchPercentage * maxPitchForward, rollPercentage * minMaxRoll);
      submitDesiredChestOrientation(true, yawPercentage * minMaxYaw, pitchPercentage * maxPitchBackward, rollPercentage * minMaxRoll);
      submitDesiredCoMHeightOffset(true, minCoMHeightOffset.getDoubleValue());
      submitSymmetricHumanoidArmPose(HumanoidArmPose.ARM_FORTFIVE_ELBOW_UP3);
      pipeLine.requestNewStage();

      desiredPelvisOffset.set(supportCornerPoints.get(3));
      desiredPelvisOffset.sub(center);
      submitDesiredPelvisPositionOffsetAndOrientation(true, desiredPelvisOffset.getX(), desiredPelvisOffset.getY(), 0.0, yawPercentage * minMaxYaw,
            pitchPercentage * maxPitchBackward, -rollPercentage * minMaxRoll);
      submitDesiredChestOrientation(true, -yawPercentage * minMaxYaw, pitchPercentage * maxPitchForward, -rollPercentage * minMaxRoll);
      submitDesiredCoMHeightOffset(true, maxCoMHeightOffset.getDoubleValue());
      submitSymmetricHumanoidArmPose(HumanoidArmPose.STAND_PREP);
      pipeLine.requestNewStage();

      submitChestHomeCommand(true);
      submitPelvisHomeCommand(true);
      submitCoMHomeCommand(true);
<<<<<<< HEAD
      submitArmGoHomeCommand(true);
=======
      submitHandPoseHomeCommand(true);
>>>>>>> 542ee821
   }

   private void sequenceUpperBody()
   {
      for (int i = 0; i < numberOfCyclesToRun.getIntegerValue(); i++)
      {
         sequenceArmPose(activeSideForHandControl.getEnumValue());

         FrameOrientation desiredUpperArmOrientation = new FrameOrientation(fullRobotModel.getChest().getBodyFixedFrame());

         submitSymmetricHumanoidArmPose(HumanoidArmPose.LARGE_CHICKEN_WINGS);
         sequenceChestRotations(0.55);
         sequencePelvisRotations(0.3);
         sequenceMovingChestAndPelvisOnly();

         submitSymmetricHumanoidArmPose(HumanoidArmPose.REACH_FAR_FORWARD);
         sequenceChestRotations(0.55);
         sequencePelvisRotations(0.3);
         sequenceMovingChestAndPelvisOnly();

         submitSymmetricHumanoidArmPose(HumanoidArmPose.REACH_FAR_BACK);
         sequenceChestRotations(0.55);
         sequencePelvisRotations(0.3);
         sequenceMovingChestAndPelvisOnly();

         desiredUpperArmOrientation.setYawPitchRoll(0.0, 0.0, 0.0);
         submitHandPose(RobotSide.LEFT, desiredUpperArmOrientation, 0.0, null, true);
         submitHumanoidArmPose(RobotSide.RIGHT, HumanoidArmPose.ARM_STRAIGHT_DOWN);
         sequenceChestRotations(0.55);
         sequencePelvisRotations(0.3);
         sequenceMovingChestAndPelvisOnly();

         submitHumanoidArmPose(RobotSide.LEFT, HumanoidArmPose.ARM_STRAIGHT_DOWN);
         desiredUpperArmOrientation.setYawPitchRoll(0.0, 0.0, 0.0);
         submitHandPose(RobotSide.RIGHT, desiredUpperArmOrientation, 0.0, null, true);
         sequenceChestRotations(0.55);
         sequencePelvisRotations(0.3);
         sequenceMovingChestAndPelvisOnly();

         submitSymmetricHumanoidArmPose(HumanoidArmPose.STAND_PREP);
      }
   }

   private void sequenceGoHome()
   {
      submitPelvisHomeCommand(true);
<<<<<<< HEAD
      submitArmGoHomeCommand(true);
=======
      submitHandPoseHomeCommand(true);
>>>>>>> 542ee821
      submitChestHomeCommand(true);
   }

   private void sequenceChestRotations(double percentOfJointLimit)
   {
      double roll = percentOfJointLimit * minMaxRoll;
      submitDesiredChestOrientation(false, 0.0, percentOfJointLimit * maxPitchForward, 0.0);
      if (doPelvisAndChestYaw.getBooleanValue())
      {
         submitDesiredChestOrientation(false, minMaxYaw, percentOfJointLimit * maxPitchForward, 0.0);
         submitDesiredChestOrientation(false, -minMaxYaw, percentOfJointLimit * maxPitchForward, 0.0);
      }
      submitDesiredChestOrientation(false, 0.0, 0.0, roll);
      if (doPelvisAndChestYaw.getBooleanValue())
      {
         submitDesiredChestOrientation(false, minMaxYaw, 0.0, roll);
         submitDesiredChestOrientation(false, -minMaxYaw, 0.0, roll);
      }
      submitDesiredChestOrientation(false, 0.0, 0.0, -roll);
      if (doPelvisAndChestYaw.getBooleanValue())
      {
         submitDesiredChestOrientation(false, minMaxYaw, 0.0, -roll);
         submitDesiredChestOrientation(false, -minMaxYaw, 0.0, -roll);
      }
      submitDesiredChestOrientation(false, 0.0, percentOfJointLimit * maxPitchForward, roll);
      submitDesiredChestOrientation(false, 0.0, percentOfJointLimit * maxPitchForward, -roll);

      submitDesiredChestOrientation(false, 0.0, 0.0, 0.0);
   }

   private void sequencePelvisRotations(double percentOfJointLimit)
   {
      double roll = percentOfJointLimit * minMaxRoll;
      double yaw = percentOfJointLimit * minMaxYaw;
      submitDesiredPelvisOrientation(false, 0.0, percentOfJointLimit * maxPitchForward, 0.0);
      if (doPelvisAndChestYaw.getBooleanValue())
      {
         submitDesiredPelvisOrientation(false, yaw, percentOfJointLimit * maxPitchForward, 0.0);
         submitDesiredPelvisOrientation(false, -yaw, percentOfJointLimit * maxPitchForward, 0.0);
      }
      submitDesiredPelvisOrientation(false, 0.0, 0.0, roll);
      if (doPelvisAndChestYaw.getBooleanValue())
      {
         submitDesiredPelvisOrientation(false, yaw, 0.0, roll);
         submitDesiredPelvisOrientation(false, -yaw, 0.0, roll);
      }
      submitDesiredPelvisOrientation(false, 0.0, 0.0, -roll);
      if (doPelvisAndChestYaw.getBooleanValue())
      {
         submitDesiredPelvisOrientation(false, yaw, 0.0, -roll);
         submitDesiredPelvisOrientation(false, -yaw, 0.0, -roll);
      }
      submitDesiredPelvisOrientation(false, 0.0, percentOfJointLimit * maxPitchForward, roll);
      submitDesiredPelvisOrientation(false, 0.0, percentOfJointLimit * maxPitchForward, -roll);

      submitPelvisHomeCommand(false);
   }

   private void sequenceShiftWeight()
   {
      FramePoint2d center = new FramePoint2d(midFeetZUpFrame);

      FrameConvexPolygon2d supportPolygon = new FrameConvexPolygon2d(yoSupportPolygon.getFrameConvexPolygon2d());
      supportPolygon.changeFrameAndProjectToXYPlane(midFeetZUpFrame);

      FrameVector2d desiredPelvisOffset = new FrameVector2d(midFeetZUpFrame);

      for (int i = 0; i < supportPolygon.getNumberOfVertices(); i++)
      {
         desiredPelvisOffset.set(supportPolygon.getFrameVertex(i));
         desiredPelvisOffset.sub(center);
         submitDesiredPelvisPositionOffset(false, pelvisShiftScaleFactor.getX() * desiredPelvisOffset.getX(),
               pelvisShiftScaleFactor.getY() * desiredPelvisOffset.getY(), 0.0);
      }
      // Get back to the first vertex again
      desiredPelvisOffset.set(supportPolygon.getFrameVertex(0));
      desiredPelvisOffset.sub(center);
      submitDesiredPelvisPositionOffset(false, pelvisShiftScaleFactor.getX() * desiredPelvisOffset.getX(),
            pelvisShiftScaleFactor.getY() * desiredPelvisOffset.getY(), 0.0);

      submitPelvisHomeCommand(false);
   }

   private void sequenceMovingChestAndPelvisOnly()
   {
      double percentOfJointLimit = 0.8;
      double percentOfJointLimitForPelvis = 0.5;
      submitDesiredChestOrientation(true, 0.0, percentOfJointLimit * maxPitchForward, 0.0);
      submitDesiredPelvisOrientation(true, 0.0, percentOfJointLimitForPelvis * maxPitchForward, 0.0);

      submitDesiredChestOrientation(true, 0.0, percentOfJointLimit * maxPitchBackward, 0.0);
      submitDesiredPelvisOrientation(true, 0.0, percentOfJointLimitForPelvis * maxPitchBackward, 0.0);

      submitDesiredChestOrientation(true, 0.0, 0.0, percentOfJointLimit * minMaxRoll);
      submitDesiredPelvisOrientation(true, 0.0, 0.0, percentOfJointLimitForPelvis * minMaxRoll);

      submitDesiredChestOrientation(true, 0.0, 0.0, -percentOfJointLimit * minMaxRoll);
      submitDesiredPelvisOrientation(true, 0.0, 0.0, -percentOfJointLimitForPelvis * minMaxRoll);

      submitDesiredChestOrientation(true, 0.0, percentOfJointLimit * maxPitchForward, 0.0);
      submitDesiredPelvisOrientation(true, 0.0, percentOfJointLimitForPelvis * maxPitchForward, percentOfJointLimitForPelvis * minMaxRoll);

      submitDesiredChestOrientation(true, 0.0, percentOfJointLimit * maxPitchForward, 0.0);
      submitDesiredPelvisOrientation(true, 0.0, percentOfJointLimitForPelvis * maxPitchForward, -percentOfJointLimitForPelvis * minMaxRoll);

      submitDesiredChestOrientation(true, 0.0, percentOfJointLimit * maxPitchBackward, 0.0);
      submitDesiredPelvisOrientation(true, 0.0, percentOfJointLimitForPelvis * maxPitchBackward, -percentOfJointLimitForPelvis * minMaxRoll);

      submitDesiredChestOrientation(true, 0.0, percentOfJointLimit * maxPitchBackward, 0.0);
      submitDesiredPelvisOrientation(true, 0.0, percentOfJointLimitForPelvis * maxPitchBackward, percentOfJointLimitForPelvis * minMaxRoll);

      submitChestHomeCommand(true);
      submitPelvisHomeCommand(true);
   }

   private void sequenceArmPose(RobotSide robotSide)
   {
      if (robotSide == null)
      {
         submitSymmetricHumanoidArmPose(HumanoidArmPose.STAND_PREP);
         submitSymmetricHumanoidArmPose(HumanoidArmPose.REACH_BACK);
         submitSymmetricHumanoidArmPose(HumanoidArmPose.REACH_WAY_BACK);
         submitSymmetricHumanoidArmPose(HumanoidArmPose.ARMS_03);
         submitSymmetricHumanoidArmPose(HumanoidArmPose.REACH_FORWARD);
         submitSymmetricHumanoidArmPose(HumanoidArmPose.SMALL_CHICKEN_WINGS);
         submitSymmetricHumanoidArmPose(HumanoidArmPose.LARGE_CHICKEN_WINGS);
         submitSymmetricHumanoidArmPose(HumanoidArmPose.STRAIGHTEN_ELBOWS);
         submitSymmetricHumanoidArmPose(HumanoidArmPose.SUPPINATE_ARMS_IN_A_LITTLE);
         submitSymmetricHumanoidArmPose(HumanoidArmPose.ARMS_BACK);
         submitSymmetricHumanoidArmPose(HumanoidArmPose.LARGER_CHICKEN_WINGS);
         submitSymmetricHumanoidArmPose(HumanoidArmPose.ARMS_OUT_EXTENDED);
         submitSymmetricHumanoidArmPose(HumanoidArmPose.SUPPINATE_ARMS_IN_MORE);
         submitSymmetricHumanoidArmPose(HumanoidArmPose.SUPPINATE_ARMS_IN_A_LOT);
         submitSymmetricHumanoidArmPose(HumanoidArmPose.SUPER_CHICKEN_WINGS);
         submitSymmetricHumanoidArmPose(HumanoidArmPose.FLYING);
         submitSymmetricHumanoidArmPose(HumanoidArmPose.FLYING_SUPPINATE_IN);
         submitSymmetricHumanoidArmPose(HumanoidArmPose.FLYING_SUPPINATE_OUT);
         submitSymmetricHumanoidArmPose(HumanoidArmPose.ARM_NINETY_ELBOW_DOWN);
         submitSymmetricHumanoidArmPose(HumanoidArmPose.ARM_NINETY_ELBOW_FORWARD);
         submitSymmetricHumanoidArmPose(HumanoidArmPose.ARM_NINETY_ELBOW_UP);
         submitSymmetricHumanoidArmPose(HumanoidArmPose.ARM_FORTFIVE_ELBOW_UP);
         submitSymmetricHumanoidArmPose(HumanoidArmPose.ARM_FORTFIVE_ELBOW_DOWN);
         submitSymmetricHumanoidArmPose(HumanoidArmPose.ARM_OUT_TRICEP_EXERCISE);
         submitSymmetricHumanoidArmPose(HumanoidArmPose.ARM_STRAIGHT_DOWN);
      }
      else
      {
         submitHumanoidArmPose(robotSide, HumanoidArmPose.STAND_PREP);
         submitHumanoidArmPose(robotSide, HumanoidArmPose.REACH_BACK);
         submitHumanoidArmPose(robotSide, HumanoidArmPose.REACH_WAY_BACK);
         submitHumanoidArmPose(robotSide, HumanoidArmPose.ARMS_03);
         submitHumanoidArmPose(robotSide, HumanoidArmPose.REACH_FORWARD);
         submitHumanoidArmPose(robotSide, HumanoidArmPose.SMALL_CHICKEN_WINGS);
         submitHumanoidArmPose(robotSide, HumanoidArmPose.LARGE_CHICKEN_WINGS);
         submitHumanoidArmPose(robotSide, HumanoidArmPose.STRAIGHTEN_ELBOWS);
         submitHumanoidArmPose(robotSide, HumanoidArmPose.SUPPINATE_ARMS_IN_A_LITTLE);
         submitHumanoidArmPose(robotSide, HumanoidArmPose.ARMS_BACK);
         submitHumanoidArmPose(robotSide, HumanoidArmPose.LARGER_CHICKEN_WINGS);
         submitHumanoidArmPose(robotSide, HumanoidArmPose.ARMS_OUT_EXTENDED);
         submitHumanoidArmPose(robotSide, HumanoidArmPose.SUPPINATE_ARMS_IN_MORE);
         submitHumanoidArmPose(robotSide, HumanoidArmPose.SUPPINATE_ARMS_IN_A_LOT);
         submitHumanoidArmPose(robotSide, HumanoidArmPose.SUPER_CHICKEN_WINGS);
         submitHumanoidArmPose(robotSide, HumanoidArmPose.FLYING);
         submitHumanoidArmPose(robotSide, HumanoidArmPose.FLYING_SUPPINATE_IN);
         submitHumanoidArmPose(robotSide, HumanoidArmPose.FLYING_SUPPINATE_OUT);
         submitHumanoidArmPose(robotSide, HumanoidArmPose.ARM_NINETY_ELBOW_DOWN);
         submitHumanoidArmPose(robotSide, HumanoidArmPose.ARM_NINETY_ELBOW_FORWARD);
         submitHumanoidArmPose(robotSide, HumanoidArmPose.ARM_NINETY_ELBOW_UP);
         submitHumanoidArmPose(robotSide, HumanoidArmPose.ARM_FORTFIVE_ELBOW_UP);
         submitHumanoidArmPose(robotSide, HumanoidArmPose.ARM_FORTFIVE_ELBOW_DOWN);
         submitHumanoidArmPose(robotSide, HumanoidArmPose.ARM_OUT_TRICEP_EXERCISE);
         submitHumanoidArmPose(robotSide, HumanoidArmPose.ARM_STRAIGHT_DOWN);
      }
   }

   private void sequenceFootPoseShort()
   {
      submitSymmetricHumanoidArmPose(HumanoidArmPose.STAND_PREP);

      RobotSide robotSide = activeSideForFootControl.getEnumValue();
      if (robotSide == null)
      {
         for (RobotSide side : RobotSide.values())
         {
            submitFootPosesShort(side);
         }
      }
      else
      {
         submitFootPosesShort(robotSide);
      }

<<<<<<< HEAD
      submitArmGoHomeCommand(false);
=======
      submitHandPoseHomeCommand(false);
>>>>>>> 542ee821
   }

   private void submitFootPosesShort(RobotSide robotSide)
   {

      double outsideFootDisplacement = maxFootPoseDisplacement.getDoubleValue();
      double insideFootDisplacement = 0.4 * maxFootPoseDisplacement.getDoubleValue();
      double footPoseHeight = maxFootPoseHeight.getDoubleValue();

      ReferenceFrame ankleZUpFrame = ankleZUpFrames.get(robotSide);
      //foot remains flat
      boolean parallelize = false;
      submitFootPosition(parallelize, robotSide, new FramePoint(ankleZUpFrame, 0.0, 0.0, footPoseHeight));
      submitFootPosition(parallelize, robotSide, new FramePoint(ankleZUpFrame, outsideFootDisplacement, 0.0, footPoseHeight));
      submitFootPosition(parallelize, robotSide, new FramePoint(ankleZUpFrame, -outsideFootDisplacement, 0.0, footPoseHeight));
      submitFootPosition(parallelize, robotSide, new FramePoint(ankleZUpFrame, 0.0, 0.0, footPoseHeight));
      submitFootPosition(parallelize, robotSide, new FramePoint(ankleZUpFrame, 0.0, robotSide.negateIfRightSide(outsideFootDisplacement), footPoseHeight));
      submitFootPosition(parallelize, robotSide, new FramePoint(ankleZUpFrame, 0.0, 0.0, footPoseHeight));

      submitFootPosition(parallelize, robotSide, new FramePoint(ankleZUpFrame, outsideFootDisplacement, 0.0, footPoseHeight));
      submitFootPosition(parallelize, robotSide,
            new FramePoint(ankleZUpFrame, outsideFootDisplacement, robotSide.negateIfRightSide(outsideFootDisplacement), footPoseHeight));
      submitFootPosition(parallelize, robotSide,
            new FramePoint(ankleZUpFrame, outsideFootDisplacement, robotSide.negateIfRightSide(-insideFootDisplacement), footPoseHeight));
      submitFootPosition(parallelize, robotSide,
            new FramePoint(ankleZUpFrame, outsideFootDisplacement, robotSide.negateIfRightSide(outsideFootDisplacement), footPoseHeight));
      submitFootPosition(parallelize, robotSide,
            new FramePoint(ankleZUpFrame, -outsideFootDisplacement, robotSide.negateIfRightSide(outsideFootDisplacement), footPoseHeight));
      submitFootPosition(parallelize, robotSide,
            new FramePoint(ankleZUpFrame, -outsideFootDisplacement, robotSide.negateIfRightSide(-insideFootDisplacement), footPoseHeight));
      submitFootPosition(parallelize, robotSide,
            new FramePoint(ankleZUpFrame, -outsideFootDisplacement, robotSide.negateIfRightSide(outsideFootDisplacement), footPoseHeight));

      //footOrientation changes
      //      submitFootPosition(parallelize, robotSide, new FramePoint(ankleZUpFrame, 0.0, 0.0, footPoseHeight));
      //      submitFootPose(parallelize, robotSide, ankleZUpFrame, 0.6, robotSide.negateIfRightSide(0.02), 0.15, 0.0, -0.9, 0.0);
      //      submitFootPose(parallelize, robotSide, ankleZUpFrame, 0.0, 0.0, 0.2, 0.0, 0.0, 0.0);
      //      submitFootPose(parallelize, robotSide, ankleZUpFrame, -0.25, robotSide.negateIfRightSide(0.01), 0.15, 0.0, 1.2, 0.0);
      //      submitFootPose(parallelize, robotSide, ankleZUpFrame, -0.5, robotSide.negateIfRightSide(0.02), 0.30, 0.0, 2.4, 0.0);
      //      submitFootPosition(parallelize, robotSide, new FramePoint(ankleZUpFrame, 0.0, 0.0, footPoseHeight));
      //      submitFootPose(parallelize, robotSide, ankleZUpFrame, 0.0, robotSide.negateIfRightSide(0.3), 0.20, 0.0, 0.0, robotSide.negateIfRightSide(0.5));
      //      

      //put the foot back on the ground
      submitFootPosition(parallelize, robotSide, new FramePoint(ankleZUpFrame, 0.0, 0.0, footPoseHeight));
      submitFootPosition(parallelize, robotSide, new FramePoint(ankleZUpFrame, 0.0, 0.0, -0.1));
   }

   private void sequenceFootPoseLong()
   {
      submitSymmetricHumanoidArmPose(HumanoidArmPose.STAND_PREP);

      RobotSide robotSide = activeSideForFootControl.getEnumValue();
      if (robotSide == null)
      {
         for (RobotSide side : RobotSide.values())
         {
            submitFootPosesLong(side);
         }
      }
      else
      {
         submitFootPosesLong(robotSide);
      }

<<<<<<< HEAD
      submitArmGoHomeCommand(false);
=======
      submitHandPoseHomeCommand(false);
>>>>>>> 542ee821
   }

   private void submitFootPosesLong(RobotSide robotSide)
   {
      ReferenceFrame ankleZUpFrame = ankleZUpFrames.get(robotSide);

      double outsideFootDisplacement = maxFootPoseDisplacement.getDoubleValue();
      double insideFootDisplacement = 0.2 * maxFootPoseDisplacement.getDoubleValue();

      double higherFootPoseHeight = maxFootPoseHeight.getDoubleValue();
      double midFootPoseHeight = 0.5 * maxFootPoseHeight.getDoubleValue();

      ///////////////////     good     ////////////////////////////
      boolean parallelize = false;
      submitFootPosition(parallelize, robotSide, new FramePoint(ankleZUpFrame, 0.0, 0.0, higherFootPoseHeight));
      submitFootPosition(parallelize, robotSide, new FramePoint(ankleZUpFrame, outsideFootDisplacement, 0.0, higherFootPoseHeight));
      submitFootPosition(parallelize, robotSide, new FramePoint(ankleZUpFrame, outsideFootDisplacement, 0.0, midFootPoseHeight));
      submitFootPosition(parallelize, robotSide, new FramePoint(ankleZUpFrame, outsideFootDisplacement, 0.0, higherFootPoseHeight));

      submitFootPosition(parallelize, robotSide, new FramePoint(ankleZUpFrame, -outsideFootDisplacement, 0.0, higherFootPoseHeight));
      submitFootPosition(parallelize, robotSide, new FramePoint(ankleZUpFrame, -outsideFootDisplacement, 0.0, midFootPoseHeight));
      submitFootPosition(parallelize, robotSide, new FramePoint(ankleZUpFrame, -outsideFootDisplacement, 0.0, higherFootPoseHeight));
      submitFootPosition(parallelize, robotSide, new FramePoint(ankleZUpFrame, 0.0, 0.0, higherFootPoseHeight));

      submitFootPosition(parallelize, robotSide,
            new FramePoint(ankleZUpFrame, 0.0, robotSide.negateIfRightSide(outsideFootDisplacement), higherFootPoseHeight));
      submitFootPosition(parallelize, robotSide, new FramePoint(ankleZUpFrame, 0.0, robotSide.negateIfRightSide(outsideFootDisplacement), midFootPoseHeight));
      submitFootPosition(parallelize, robotSide,
            new FramePoint(ankleZUpFrame, 0.0, robotSide.negateIfRightSide(outsideFootDisplacement), higherFootPoseHeight));
      submitFootPosition(parallelize, robotSide, new FramePoint(ankleZUpFrame, 0.0, 0.0, higherFootPoseHeight));

      submitFootPosition(parallelize, robotSide, new FramePoint(ankleZUpFrame, 0.0, 0.0, higherFootPoseHeight));
      submitFootPosition(parallelize, robotSide,
            new FramePoint(ankleZUpFrame, outsideFootDisplacement, robotSide.negateIfRightSide(outsideFootDisplacement), higherFootPoseHeight));
      submitFootPosition(parallelize, robotSide,
            new FramePoint(ankleZUpFrame, -outsideFootDisplacement, robotSide.negateIfRightSide(outsideFootDisplacement), midFootPoseHeight));
      submitFootPosition(parallelize, robotSide,
            new FramePoint(ankleZUpFrame, outsideFootDisplacement, robotSide.negateIfRightSide(-insideFootDisplacement), higherFootPoseHeight));
      submitFootPosition(parallelize, robotSide,
            new FramePoint(ankleZUpFrame, outsideFootDisplacement, robotSide.negateIfRightSide(outsideFootDisplacement), midFootPoseHeight));
      submitFootPosition(parallelize, robotSide,
            new FramePoint(ankleZUpFrame, -outsideFootDisplacement, robotSide.negateIfRightSide(-insideFootDisplacement), higherFootPoseHeight));
      submitFootPosition(parallelize, robotSide,
            new FramePoint(ankleZUpFrame, -outsideFootDisplacement, robotSide.negateIfRightSide(outsideFootDisplacement), midFootPoseHeight));
      submitFootPosition(parallelize, robotSide,
            new FramePoint(ankleZUpFrame, -outsideFootDisplacement, robotSide.negateIfRightSide(-insideFootDisplacement), midFootPoseHeight));
      submitFootPosition(parallelize, robotSide, new FramePoint(ankleZUpFrame, 0.0, 0.0, higherFootPoseHeight));
      ////////////////////////////////////////////////////////

      //footOrientation changes
      submitFootPosition(parallelize, robotSide, new FramePoint(ankleZUpFrame, 0.0, 0.0, higherFootPoseHeight));
      submitFootPose(parallelize, robotSide, ankleZUpFrame, 0.6, robotSide.negateIfRightSide(0.02), 0.15, 0.0, -0.9, 0.0);
      submitFootPose(parallelize, robotSide, ankleZUpFrame, 0.0, 0.0, 0.2, 0.0, 0.0, 0.0);
      submitFootPose(parallelize, robotSide, ankleZUpFrame, -0.25, robotSide.negateIfRightSide(0.01), 0.15, 0.0, 1.2, 0.0);
      submitFootPose(parallelize, robotSide, ankleZUpFrame, -0.5, robotSide.negateIfRightSide(0.02), 0.30, 0.0, 2.4, 0.0);
      submitFootPosition(parallelize, robotSide, new FramePoint(ankleZUpFrame, 0.0, 0.0, higherFootPoseHeight));
      submitFootPose(parallelize, robotSide, ankleZUpFrame, 0.0, robotSide.negateIfRightSide(0.3), 0.20, 0.0, 0.0, robotSide.negateIfRightSide(0.5));

      //put the foot back on the ground
      submitFootPosition(parallelize, robotSide, new FramePoint(ankleZUpFrame, 0.0, 0.0, higherFootPoseHeight));
      submitFootPosition(parallelize, robotSide, new FramePoint(ankleZUpFrame, 0.0, 0.0, -0.1));

   }

   private void sequenceRunningMan()
   {
      for (RobotSide robotSide : RobotSide.values)
         runningMan(robotSide);
   }

   // FIXME Atlas Can't reach far back
   private void runningMan(RobotSide robotSide)
   {
      ReferenceFrame ankleZUpFrame = ankleZUpFrames.get(robotSide.getOppositeSide());
      boolean mirrorOrientationsForRightSide = true;

      // First Lift up the foot
      submitFootPosition(false, robotSide, new FramePoint(ankleZUpFrame, 0.0, robotSide.negateIfRightSide(0.25), 0.1));

      // Go to running man pose:
      FrameOrientation desiredUpperArmOrientation = new FrameOrientation(fullRobotModel.getChest().getBodyFixedFrame());
      desiredUpperArmOrientation.setYawPitchRoll(-1.2, -Math.PI / 2.0, 0.0);
      submitHandPose(robotSide, desiredUpperArmOrientation, -Math.PI / 2.0, null, mirrorOrientationsForRightSide);

      if (CAN_ARMS_REACH_FAR_BEHIND)
         desiredUpperArmOrientation.setYawPitchRoll(1.2, Math.PI / 2.0, 0.0); // Normal Running man
      else
         desiredUpperArmOrientation.setYawPitchRoll(0.7800, 1.4300, -0.0000); // Running man for Atlas  //FIXME check values for atlas
      submitHandPose(robotSide.getOppositeSide(), desiredUpperArmOrientation, -Math.PI / 2.0, null, mirrorOrientationsForRightSide);

      FramePose footPose = new FramePose(ankleZUpFrame);
      footPose.setPosition(-0.40, robotSide.negateIfRightSide(0.25), 0.40);
      footPose.setOrientation(0.0, 0.8 * Math.PI / 2.0, 0.0);
      submitFootPose(true, robotSide, footPose);

      submitDesiredChestOrientation(true, 0.0, Math.toRadians(20.0), 0.0);
      submitDesiredPelvisOrientation(true, 0.0, Math.toRadians(10.0), 0.0);

      pipeLine.submitSingleTaskStage(new NullTask());

      // Do a "Y" stance with the foot outside
      desiredUpperArmOrientation.setYawPitchRoll(0.0, 0.0, 1.1);
      submitSymmetricHandPose(desiredUpperArmOrientation, 0.0, null); // Couldn't find Solution for upper arm

      footPose.setToZero(ankleZUpFrame);
      footPose.setPosition(0.0, robotSide.negateIfRightSide(0.65), 0.13);
      footPose.setOrientation(0.0, 0.0, robotSide.negateIfRightSide(Math.toRadians(40.0)));
      submitFootPose(true, robotSide, footPose);
      submitChestHomeCommand(true);
      submitDesiredPelvisOrientation(true, 0.0, 0.0, Math.toRadians(robotSide.negateIfRightSide(25.0)));

      pipeLine.submitSingleTaskStage(new NullTask());

      // Go back to stand prep but don't put the foot on the ground yet
      submitSymmetricHumanoidArmPose(HumanoidArmPose.STAND_PREP);

      footPose.setToZero(ankleZUpFrame);
      footPose.setPosition(0.0, robotSide.negateIfRightSide(0.25), 0.13);
      footPose.setOrientation(0.0, 0.0, 0.0);
      submitFootPose(true, robotSide, footPose);

      submitDesiredPelvisOrientation(true, 0.0, 0.0, 0.0);

      // Put the foot back on the ground
      submitFootPosition(false, robotSide, new FramePoint(ankleZUpFrame, 0.0, robotSide.negateIfRightSide(0.25), -0.3));
   }

   private final double shoulderExtensionAngle = Math.toRadians(20.0);
   private final double shakeHandAngle = Math.toRadians(20.0);

   private void sequenceHandShakePrep()
   {
      RobotSide robotSide = RobotSide.RIGHT;
      boolean mirrorOrientationForRightSide = true;

      FrameOrientation desiredUpperArmOrientation = new FrameOrientation(fullRobotModel.getChest().getBodyFixedFrame());
      FrameOrientation desiredHandOrientation = new FrameOrientation(lowerArmsFrames.get(robotSide));

      desiredUpperArmOrientation.setYawPitchRoll(0.0, -shoulderExtensionAngle, -1.2708);
      desiredHandOrientation.setYawPitchRoll(0.0, Math.PI / 2.0, 0.0);
      submitHandPose(robotSide, desiredUpperArmOrientation, shoulderExtensionAngle - Math.PI / 2.0, desiredHandOrientation, mirrorOrientationForRightSide);
      pipeLine.requestNewStage();

   }

   private void sequenceHandShakeShake()
   {
      RobotSide robotSide = RobotSide.RIGHT;
      boolean mirrorOrientationForRightSide = true;

      FrameOrientation desiredUpperArmOrientation = new FrameOrientation(fullRobotModel.getChest().getBodyFixedFrame());
      FrameOrientation desiredHandOrientation = new FrameOrientation(lowerArmsFrames.get(robotSide));

      desiredUpperArmOrientation.setYawPitchRoll(0.0, -shoulderExtensionAngle, -1.2708);

      int numberOfShakes = 3;
      for (int i = 0; i < numberOfShakes; i++)
      {
         desiredHandOrientation.setYawPitchRoll(0.0, Math.PI / 2.0, shakeHandAngle);
         submitHandPose(robotSide, desiredUpperArmOrientation, shakeHandAngle + shoulderExtensionAngle - Math.PI / 2.0, desiredHandOrientation,
               mirrorOrientationForRightSide);
         pipeLine.requestNewStage();

         desiredHandOrientation.setYawPitchRoll(0.0, Math.PI / 2.0, 0.0);
         submitHandPose(robotSide, desiredUpperArmOrientation, shoulderExtensionAngle - Math.PI / 2.0, desiredHandOrientation, mirrorOrientationForRightSide);
         pipeLine.requestNewStage();
      }
   }

   private void sequenceFlexUp()
   {
      flexUp();
      sequenceGoHome();
   }

   private void sequenceFlexUpFlexDown()
   {
      RobotSide robotSide = RobotSide.LEFT;
      ReferenceFrame ankleZUpFrame = ankleZUpFrames.get(robotSide);

      //put the left foot forward
      FramePose desiredFootstepPosition = new FramePose(ankleZUpFrame);
      Point3d position = new Point3d(0.2, robotSide.negateIfRightSide(0.12), 0.0);
      Quat4d orientation = new Quat4d(0.0, 0.0, 0.0, 1.0);
      desiredFootstepPosition.setPose(position, orientation);
      desiredFootstepPosition.changeFrame(worldFrame);
      submitFootstepPose(true, robotSide, desiredFootstepPosition);
      pipeLine.requestNewStage();

      flexUp();
      flexDown();

      sequenceGoHome();

      sequenceSquareUp();
      submitChestHomeCommand(true);
      submitPelvisHomeCommand(true);
      pipeLine.requestNewStage();

   }

   private void flexUp()
   {
      submitSymmetricHumanoidArmPose(HumanoidArmPose.FLYING_PALMS_UP);
      pipeLine.requestNewStage();
      submitSymmetricHumanoidArmPose(HumanoidArmPose.FLEX_UP);
      pipeLine.requestNewStage();
      submitSymmetricHumanoidArmPose(HumanoidArmPose.FLYING_PALMS_UP);
      pipeLine.requestNewStage();
   }

   private void sequenceFlexDown()
   {
      RobotSide robotSide = RobotSide.LEFT;
      ReferenceFrame ankleZUpFrame = ankleZUpFrames.get(robotSide);

      //put the left foot forward
      FramePose desiredFootstepPosition = new FramePose(ankleZUpFrame);
      Point3d position = new Point3d(0.2, robotSide.negateIfRightSide(0.12), 0.0);
      Quat4d orientation = new Quat4d(0.0, 0.0, 0.0, 1.0);
      desiredFootstepPosition.setPose(position, orientation);
      desiredFootstepPosition.changeFrame(worldFrame);
      submitFootstepPose(true, robotSide, desiredFootstepPosition);
      pipeLine.requestNewStage();

      flexDown();

      sequenceGoHome();

      sequenceSquareUp();
      submitChestHomeCommand(true);
      submitPelvisHomeCommand(true);
      pipeLine.requestNewStage();
   }

   private void flexDown()
   {
      submitSymmetricHumanoidArmPose(HumanoidArmPose.FLYING_SUPPINATE_IN);
      pipeLine.requestNewStage();
      submitDesiredChestOrientation(true, 0.0, 0.7 * maxPitchForward, 0.0);
      submitSymmetricHumanoidArmPose(HumanoidArmPose.FLEX_DOWN);
      pipeLine.requestNewStage();
   }

   private void sequenceCuteWave()
   {
      if (activeSideForHandControl.getEnumValue() == null)
      {
         for (RobotSide robotSide : RobotSide.values())
         {
            cuteWave(robotSide);
         }
      }
      else
      {
         cuteWave(activeSideForHandControl.getEnumValue());
      }
   }

   private void cuteWave(RobotSide robotSide)
   {

      FrameOrientation desiredUpperArmOrientation = new FrameOrientation(fullRobotModel.getChest().getBodyFixedFrame());
      FrameOrientation desiredHandOnHipOrientation = new FrameOrientation(lowerArmsFrames.get(robotSide.getOppositeSide()));
      FrameOrientation desiredHandWavingOrientation = new FrameOrientation(lowerArmsFrames.get(robotSide));
      boolean mirrorOrientationForRightSide = true;

      submitDesiredPelvisOrientation(true, 0.0, 0.0, Math.toRadians((robotSide == RobotSide.RIGHT ? 20.0 : -20.0)));

      desiredUpperArmOrientation.setYawPitchRoll(0.0, Math.toRadians(45.0), Math.toRadians(-75.0));
      desiredHandOnHipOrientation.setYawPitchRoll(0.0, Math.PI / 2.0, 0.0);
      submitHandPose(robotSide.getOppositeSide(), desiredUpperArmOrientation, -Math.PI / 2.0, desiredHandOnHipOrientation, mirrorOrientationForRightSide);

      desiredUpperArmOrientation.setYawPitchRoll(0.0, -Math.PI / 2.0, 0.0);
      desiredHandWavingOrientation.setYawPitchRoll(0.0, Math.PI / 2.0, 0.0);
      submitHandPose(robotSide, desiredUpperArmOrientation, -Math.PI / 2.0, desiredHandWavingOrientation, mirrorOrientationForRightSide);
      pipeLine.requestNewStage();

      int numberOfWaves = 3;

      for (int i = 0; i < numberOfWaves; i++)
      {
         desiredHandWavingOrientation.setYawPitchRoll(Math.toRadians(0.0), Math.PI / 2.0, Math.toRadians(-30.0));
         submitHandPose(robotSide, desiredUpperArmOrientation, -Math.PI / 2.0, desiredHandWavingOrientation, mirrorOrientationForRightSide);
         pipeLine.requestNewStage();

         desiredHandWavingOrientation.setYawPitchRoll(Math.toRadians(0.0), Math.PI / 2.0, Math.toRadians(25.0));
         submitHandPose(robotSide, desiredUpperArmOrientation, -Math.PI / 2.0, desiredHandWavingOrientation, mirrorOrientationForRightSide);
         pipeLine.requestNewStage();
      }
      sequenceGoHome();
   }

   private void sequenceBow()
   {
      bow(RobotSide.LEFT);
   }

   private void bow(RobotSide robotSide)
   {
      ReferenceFrame ankleZUpFrame = ankleZUpFrames.get(robotSide.getOppositeSide());
      FrameOrientation desiredUpperArmOrientation = new FrameOrientation(fullRobotModel.getChest().getBodyFixedFrame());
      boolean mirrorOrientationForRightSide = true;

      //put the foot forward and prepare the arms
      FramePose desiredFootstepPosition = new FramePose(ankleZUpFrame);
      Point3d position = new Point3d(0.2, robotSide.negateIfRightSide(0.25), 0.0);
      Quat4d orientation = new Quat4d(0.0, 0.0, 0.0, 1.0);
      desiredFootstepPosition.setPose(position, orientation);
      desiredFootstepPosition.changeFrame(worldFrame);
      submitFootstepPose(true, robotSide, desiredFootstepPosition);

      if (CAN_ARMS_REACH_FAR_BEHIND)
         desiredUpperArmOrientation.setYawPitchRoll(0.2, -0.05, -1.3708);
      else
         desiredUpperArmOrientation.setYawPitchRoll(0.0000, 0.5230, -1.2708); //FIXME check values for atlas
      submitHandPose(robotSide, desiredUpperArmOrientation, 0.0, null, mirrorOrientationForRightSide);
      desiredUpperArmOrientation.setYawPitchRoll(0.0000, -0.5235, -1.2708);
      submitHandPose(robotSide.getOppositeSide(), desiredUpperArmOrientation, -0.1, null, mirrorOrientationForRightSide);
      pipeLine.requestNewStage();

      if (CAN_ARMS_REACH_FAR_BEHIND)
      {
         desiredUpperArmOrientation.setYawPitchRoll(-1.7242, 0.2588, -2.1144);
         submitHandPose(robotSide, desiredUpperArmOrientation, -0.1, null, mirrorOrientationForRightSide);
      }
      desiredUpperArmOrientation.setYawPitchRoll(-1.4173, 0.2588, -1.0272);
      submitHandPose(robotSide.getOppositeSide(), desiredUpperArmOrientation, -0.1, null, mirrorOrientationForRightSide);
      pipeLine.requestNewStage();

      //bend forward and arms
      if (CAN_ARMS_REACH_FAR_BEHIND)
      {
         desiredUpperArmOrientation.setYawPitchRoll(-1.7242, 0.2588, -2.1144);
         submitHandPose(robotSide, desiredUpperArmOrientation, -Math.PI / 2.0, null, mirrorOrientationForRightSide);
      }
      desiredUpperArmOrientation.setYawPitchRoll(-1.4173, 0.2588, -1.0272);
      submitHandPose(robotSide.getOppositeSide(), desiredUpperArmOrientation, -Math.PI / 2.0, null, mirrorOrientationForRightSide);
      submitDesiredChestOrientation(true, 0.0, 0.7 * maxPitchForward, 0.0);
      submitDesiredPelvisOrientation(true, 0.0, 0.5 * maxPitchForward, 0.0);
      pipeLine.requestNewStage();

      if (CAN_ARMS_REACH_FAR_BEHIND)
      {
         desiredUpperArmOrientation.setYawPitchRoll(-1.7242, 0.2588, -2.1144);
         submitHandPose(robotSide, desiredUpperArmOrientation, -0.1, null, mirrorOrientationForRightSide);
      }
      pipeLine.requestNewStage();

      //back to normal stance
      submitChestHomeCommand(true);
      submitPelvisHomeCommand(true);
      pipeLine.requestNewStage();

      desiredUpperArmOrientation.setYawPitchRoll(-1.4173, 0.2588, -1.0272);
      submitHandPose(robotSide.getOppositeSide(), desiredUpperArmOrientation, -0.1, null, mirrorOrientationForRightSide);
      pipeLine.requestNewStage();

      desiredUpperArmOrientation.setYawPitchRoll(0.0000, -0.5230, -1.2708);
      submitHandPose(robotSide, desiredUpperArmOrientation, -0.1, null, mirrorOrientationForRightSide);
      desiredUpperArmOrientation.setYawPitchRoll(0.0000, -0.5235, -1.2708);
      submitHandPose(robotSide.getOppositeSide(), desiredUpperArmOrientation, -0.1, null, mirrorOrientationForRightSide);
      pipeLine.requestNewStage();

<<<<<<< HEAD
      submitArmGoHomeCommand(true);
=======
      submitHandPoseHomeCommand(true);
>>>>>>> 542ee821
      pipeLine.requestNewStage();

      //square up the feet
      desiredFootstepPosition = new FramePose(ankleZUpFrame);
      position = new Point3d(0., robotSide.negateIfRightSide(0.25), 0.0);
      orientation = new Quat4d(0.0, 0.0, 0.0, 1.0);
      desiredFootstepPosition.setPose(position, orientation);
      desiredFootstepPosition.changeFrame(worldFrame);
      submitFootstepPose(false, robotSide, desiredFootstepPosition);
      pipeLine.requestNewStage();

      submitChestHomeCommand(true);
      submitPelvisHomeCommand(true);
      pipeLine.requestNewStage();
   }

   private void sequenceStepsLong()
   {
      pipeLine.requestNewStage();

      double distanceToWalk = 0.5;

      /////////// normal stance ///////////
      // forward
      submitWalkToLocation(false, distanceToWalk, 0.0, 0.0, 0.0);
      //backward
      submitWalkToLocation(false, 0.0, 0.0, 0.0, Math.PI); // Math.PI
      //sideWalk
      submitWalkToLocation(false, distanceToWalk, 0.0, -Math.PI / 2.0, -Math.PI / 2.0);
      submitWalkToLocation(false, 0.0, 0.0, 0.0, Math.PI / 2.0);
      //turn in place
      submitWalkToLocation(false, 0.0, 0.0, 0.0, 0.0);

      /////////// arms out ///////////
      submitSymmetricHumanoidArmPose(HumanoidArmPose.LARGE_CHICKEN_WINGS);

      // forward
      submitWalkToLocation(false, distanceToWalk, 0.0, 0.0, 0.0);
      //backward
      submitWalkToLocation(false, 0.0, 0.0, 0.0, Math.PI); // Math.PI
      //sideWalk
      submitWalkToLocation(false, distanceToWalk, 0.0, -Math.PI / 2.0, -Math.PI / 2.0);
      submitWalkToLocation(false, 0.0, 0.0, 0.0, Math.PI / 2.0);
      //turn in place
      submitWalkToLocation(false, 0.0, 0.0, 0.0, 0.0);

<<<<<<< HEAD
      submitArmGoHomeCommand(false);
=======
      submitHandPoseHomeCommand(false);
>>>>>>> 542ee821

      /////////// chest bending backward///////////
      submitDesiredChestOrientation(false, 0.0, Math.toRadians(-10.0), 0.0);

      // forward
      submitWalkToLocation(false, distanceToWalk, 0.0, 0.0, 0.0);
      //backward
      submitWalkToLocation(false, 0.0, 0.0, 0.0, Math.PI); // Math.PI
      //sideWalk
      submitWalkToLocation(false, distanceToWalk, 0.0, -Math.PI / 2.0, -Math.PI / 2.0);
      submitWalkToLocation(false, 0.0, 0.0, 0.0, Math.PI / 2.0);
      //turn in place
      submitWalkToLocation(false, 0.0, 0.0, 0.0, 0.0);

      submitChestHomeCommand(false);
   }

   private void sequenceStepsShort()
   {
      pipeLine.requestNewStage();

      for (int i = 0; i < numberOfCyclesToRun.getIntegerValue(); i++)
      {
         // forward
         submitWalkToLocation(false, 0.5, 0.0, 0.0, 0.0);
         //backward
         submitWalkToLocation(false, 0.0, 0.0, 0.0, Math.PI); // Math.PI
         //sideWalk
         submitWalkToLocation(false, 0.5, 0.0, -Math.PI / 2.0, -Math.PI / 2.0);
         submitWalkToLocation(false, 0.0, 0.0, 0.0, Math.PI / 2.0);
         //turn in place
         submitWalkToLocation(false, 0.0, 0.0, 0.0, 0.0);
      }
   }

   private void sequenceWalkForwardBackward(double percentOfMaxFootstepLength)
   {
      // forward
      submitWalkToLocation(false, 1.0, 0.0, 0.0, 0.0, percentOfMaxFootstepLength);
      //backward
      submitWalkToLocation(false, 0.0, 0.0, 0.0, Math.PI, percentOfMaxFootstepLength);
   }

   private void submitWalkToLocation(boolean parallelize, double x, double y, double robotYaw, double angleRelativeToPath, double percentOfMaxFootstepLength)
   {
      FramePose2d targetPoseInWorld = new FramePose2d();
      targetPoseInWorld.setPoseIncludingFrame(midFeetZUpFrame, x, y, robotYaw);
      targetPoseInWorld.changeFrame(worldFrame);

      WalkToLocationTask walkToLocationTask = new WalkToLocationTask(targetPoseInWorld, walkToLocationBehavior, angleRelativeToPath,
            footstepLength.getDoubleValue() * percentOfMaxFootstepLength, swingTime.getDoubleValue(), transferTime.getDoubleValue(), yoTime);
      if (parallelize)
         pipeLine.submitTaskForPallelPipesStage(walkToLocationBehavior, walkToLocationTask);
      else
         pipeLine.submitSingleTaskStage(walkToLocationTask);
   }

   private void submitWalkToLocation(boolean parallelize, double x, double y, double robotYaw, double angleRelativeToPath)
   {
      submitWalkToLocation(parallelize, x, y, robotYaw, angleRelativeToPath, 1.0);
   }

   private void sequenceStepsInPlace()
   {
      FootstepDataListMessage footstepDataList = new FootstepDataListMessage(swingTime.getDoubleValue(), transferTime.getDoubleValue());
      FramePose footstepPose = new FramePose();

      for (int i = 0; i < numberOfCyclesToRun.getIntegerValue(); i++)
      {
         for (RobotSide robotSide : RobotSide.values())
         {
            footstepPose.setToZero(fullRobotModel.getEndEffectorFrame(robotSide, LimbName.LEG));
            footstepPose.changeFrame(worldFrame);

            Point3d footLocation = new Point3d();
            Quat4d footOrientation = new Quat4d();

            footstepPose.getPosition(footLocation);
            footstepPose.getOrientation(footOrientation);

            FootstepDataMessage footstepData = new FootstepDataMessage(robotSide, footLocation, footOrientation);

            footstepDataList.add(footstepData);
         }
      }
      pipeLine.submitSingleTaskStage(new FootstepListTask(footstepListBehavior, footstepDataList, yoTime));
   }

   private void sequenceSquareUp()
   {
      FootstepDataListMessage footstepDataList = new FootstepDataListMessage(swingTime.getDoubleValue(), transferTime.getDoubleValue());
      FramePose footstepPose = new FramePose();

      RobotSide robotSide = activeSideForFootControl.getEnumValue();

      if (robotSide == null)
         System.out.println("choose a foot to be squared up");
      else
      {
         footstepPose.setToZero(fullRobotModel.getEndEffectorFrame(robotSide.getOppositeSide(), LimbName.LEG));
         footstepPose.setY(robotSide.getOppositeSide().negateIfLeftSide(walkingControllerParameters.getInPlaceWidth()));
         footstepPose.changeFrame(worldFrame);

         Point3d footLocation = new Point3d();
         Quat4d footOrientation = new Quat4d();

         footstepPose.getPosition(footLocation);
         footstepPose.getOrientation(footOrientation);

         FootstepDataMessage footstepData = new FootstepDataMessage(robotSide, footLocation, footOrientation);

         footstepDataList.add(footstepData);
         pipeLine.submitSingleTaskStage(new FootstepListTask(footstepListBehavior, footstepDataList, yoTime));
      }

   }

   private void sequenceKraneKick()
   {
      kraneKick(RobotSide.RIGHT);
   }

   private void kraneKick(RobotSide robotSide)
   {
      ReferenceFrame ankleZUpFrame = ankleZUpFrames.get(robotSide.getOppositeSide());
      // First Lift up the foot
      submitFootPosition(false, robotSide, new FramePoint(ankleZUpFrame, 0.1, robotSide.negateIfRightSide(0.25), 0.2));
      submitSymmetricHumanoidArmPose(HumanoidArmPose.KARATE_KID_KRANE_KICK);
      pipeLine.requestNewStage();

      // Go back to stand prep but don't put the foot on the ground yet
      submitSymmetricHumanoidArmPose(HumanoidArmPose.STAND_PREP);

      FramePose footPose = new FramePose();
      footPose.setToZero(ankleZUpFrame);
      footPose.setPosition(0.0, robotSide.negateIfRightSide(0.25), 0.1);
      footPose.setOrientation(0.0, 0.0, 0.0);
      submitFootPose(true, robotSide, footPose);

      submitChestHomeCommand(true);
      submitPelvisHomeCommand(true);

      // Put the foot back on the ground
      submitFootPosition(false, robotSide, new FramePoint(ankleZUpFrame, 0.0, robotSide.negateIfRightSide(0.25), -0.3));
   }

   private void karateKid(RobotSide robotSide)
   {
      ReferenceFrame ankleZUpFrame = ankleZUpFrames.get(robotSide.getOppositeSide());
      // First Lift up the foot
      submitFootPosition(false, robotSide, new FramePoint(ankleZUpFrame, 0.1, robotSide.negateIfRightSide(0.25), 0.2));

      // Put the arm down
      double halfPi = Math.PI / 2.0;
      ReferenceFrame chestFrame = fullRobotModel.getChest().getBodyFixedFrame();

      FrameOrientation upperArmDown2 = new FrameOrientation(chestFrame, -0.7443, 0.2789, -1.2803);
      FrameOrientation upperArmIntermediateOnWayUp = new FrameOrientation(chestFrame, -0.0000, 0.7853, -0.0000);
      FrameOrientation upperArmUp1 = new FrameOrientation(chestFrame, 0.6154, 0.5235, 0.9553);
      FrameOrientation upperArmUp2 = new FrameOrientation(chestFrame, -0.6154, -0.5235, 0.9553);
      FrameOrientation upperArmIntermediateOnWayDown = new FrameOrientation(chestFrame, 0.0000, -0.7853, -0.0000);
      FrameOrientation upperArmDown1 = new FrameOrientation(chestFrame, 0.7443, -0.2789, -1.2803);

      SideDependentList<double[]> armsDown2 = computeSymmetricArmJointAngles(upperArmDown2, 0.0, null, true);
      SideDependentList<double[]> armsIntermediateOnWayUp = computeSymmetricArmJointAngles(upperArmIntermediateOnWayUp, -halfPi / 2.0, null, true);
      SideDependentList<double[]> armsUp1 = computeSymmetricArmJointAngles(upperArmUp1, 0.0, null, true);
      SideDependentList<double[]> armsUp2 = computeSymmetricArmJointAngles(upperArmUp2, 0.0, null, true);
      SideDependentList<double[]> armsIntermediateOnWayDown = computeSymmetricArmJointAngles(upperArmIntermediateOnWayDown, -halfPi / 2.0, null, true);
      SideDependentList<double[]> armsDown1 = computeSymmetricArmJointAngles(upperArmDown1, 0.0, null, true);

      int numberOfHandPoses = 10;
<<<<<<< HEAD
      
      WaypointTrajectory1DCalculator calculator = new WaypointTrajectory1DCalculator();

      for (RobotSide flyingSide : RobotSide.values)
      {
         ArmTrajectoryMessage flyingMessage = new ArmTrajectoryMessage(flyingSide, numberOfArmJoints);

         for (int jointIndex = 0; jointIndex < numberOfArmJoints; jointIndex++)
         {
            calculator.clear();

            for (int poseIndex = 0; poseIndex < numberOfHandPoses; poseIndex++)
=======
      SideDependentList<double[][]> armFlyingSequence = new SideDependentList<>(new double[numberOfArmJoints][numberOfHandPoses],
            new double[numberOfArmJoints][numberOfHandPoses]);

      for (int jointIndex = 0; jointIndex < numberOfArmJoints; jointIndex++)
      {
         for (int poseIndex = 0; poseIndex < numberOfHandPoses; poseIndex++)
         {
            for (RobotSide side : RobotSide.values)
>>>>>>> 542ee821
            {
               double desiredJointAngle;
               switch (poseIndex % 6)
               {
               case 0:
<<<<<<< HEAD
                  desiredJointAngle = armsDown1.get(flyingSide)[jointIndex];
                  break;
               case 1:
                  desiredJointAngle = armsDown2.get(flyingSide)[jointIndex];
                  break;
               case 2:
                  desiredJointAngle = armsIntermediateOnWayUp.get(flyingSide)[jointIndex];
                  break;
               case 3:
                  desiredJointAngle = armsUp1.get(flyingSide)[jointIndex];
                  break;
               case 4:
                  desiredJointAngle = armsUp2.get(flyingSide)[jointIndex];
                  break;
               case 5:
                  desiredJointAngle = armsIntermediateOnWayDown.get(flyingSide)[jointIndex];
=======
                  desiredJointAngle = armsDown1.get(side)[jointIndex];
                  break;
               case 1:
                  desiredJointAngle = armsDown2.get(side)[jointIndex];
                  break;
               case 2:
                  desiredJointAngle = armsIntermediateOnWayUp.get(side)[jointIndex];
                  break;
               case 3:
                  desiredJointAngle = armsUp1.get(side)[jointIndex];
                  break;
               case 4:
                  desiredJointAngle = armsUp2.get(side)[jointIndex];
                  break;
               case 5:
                  desiredJointAngle = armsIntermediateOnWayDown.get(side)[jointIndex];
>>>>>>> 542ee821
                  break;
               default:
                  throw new RuntimeException("Should not get there!");
               }
<<<<<<< HEAD
               calculator.appendWaypoint(desiredJointAngle);
            }
            calculator.computeWaypointTimes(0.0, flyingTrajectoryTime.getDoubleValue());
            calculator.computeWaypointVelocities(true);
            flyingMessage.setTrajectory1DMessage(jointIndex, new Trajectory1DMessage(calculator.getTrajectoryData()));
         }

         pipeLine.submitTaskForPallelPipesStage(armTrajectoryBehaviors.get(flyingSide),
               new ArmTrajectoryTask(flyingMessage, armTrajectoryBehaviors.get(flyingSide), yoTime, sleepTimeBetweenPoses.getDoubleValue()));
=======
               armFlyingSequence.get(side)[jointIndex][poseIndex] = desiredJointAngle;
            }
         }
      }

      for (RobotSide tempSide : RobotSide.values)
      {
         HandPoseListPacket handPoseListPacket = new HandPoseListPacket(tempSide, armFlyingSequence.get(tempSide),
               flyingTrajectoryTime.getDoubleValue() * numberOfHandPoses);
         pipeLine.submitTaskForPallelPipesStage(handPoseListBehaviors.get(tempSide),
               new HandPoseListTask(handPoseListPacket, handPoseListBehaviors.get(tempSide), yoTime, sleepTimeBetweenPoses.getDoubleValue()));
>>>>>>> 542ee821
      }

      // Put the arms in front
      FrameOrientation desiredUpperArmOrientation = new FrameOrientation(chestFrame);
      desiredUpperArmOrientation.setYawPitchRoll(0.0000, -0.0000, -0.9708);
      submitSymmetricHandPose(desiredUpperArmOrientation, -halfPi, null);
      pipeLine.requestNewStage();

      desiredUpperArmOrientation.setYawPitchRoll(-0.7800, 0.1585, -0.8235);
      submitSymmetricHandPose(desiredUpperArmOrientation, -1.40, null);

      // Supa powerful front kick!!!!!
      FramePose footPose = new FramePose();
      footPose.setToZero(ankleZUpFrame);
      footPose.setPosition(0.75, robotSide.negateIfRightSide(0.25), 0.25);
      footPose.setOrientation(0.0, -halfPi / 2.0, 0.0);
      submitFootPose(true, robotSide, footPose);

      submitDesiredChestOrientation(true, 0.0, Math.toRadians(-5.0), 0.0);
      submitDesiredPelvisOrientation(true, 0.0, Math.toRadians(-15.0), 0.0);

      pipeLine.requestNewStage();

      // Supa powerful back kick!!!!!
      desiredUpperArmOrientation.setYawPitchRoll(-0.7566, -0.9980, -0.5761);
      submitHandPose(robotSide, desiredUpperArmOrientation, -0.3, null, true);

      desiredUpperArmOrientation.setYawPitchRoll(0.0000, 1.2566, -1.2708);
      submitHandPose(robotSide.getOppositeSide(), desiredUpperArmOrientation, -0.3, null, true);

      footPose.setToZero(ankleZUpFrame);
      footPose.setPosition(-0.75, robotSide.negateIfRightSide(0.25), 0.35);
      footPose.setOrientation(0.0, 0.8 * halfPi, 0.0);
      submitFootPose(true, robotSide, footPose);

      submitDesiredChestOrientation(true, 0.0, Math.toRadians(30.0), 0.0);
      submitDesiredPelvisOrientation(true, 0.0, Math.toRadians(20.0), 0.0);

      pipeLine.requestNewStage();

      // Supa powerful side kick!!!!!
      desiredUpperArmOrientation.setYawPitchRoll(0.0000, 0.4000, -0.0000);
      submitHandPose(robotSide, desiredUpperArmOrientation, -0.1, null, true);

      desiredUpperArmOrientation.setYawPitchRoll(-1.2707, 0.0, 0.0);
      submitHandPose(robotSide.getOppositeSide(), desiredUpperArmOrientation, -halfPi, null, true);

      footPose.setToZero(ankleZUpFrame);
      footPose.setPosition(0.0, robotSide.negateIfRightSide(0.65), 0.2);
      footPose.setOrientation(0.0, 0.0, robotSide.negateIfRightSide(Math.toRadians(40.0)));
      submitFootPose(true, robotSide, footPose);

      submitDesiredChestOrientation(true, 0.0, 0.0, robotSide.negateIfRightSide(Math.toRadians(30.0)));
      submitDesiredPelvisOrientation(true, 0.0, 0.0, robotSide.negateIfRightSide(Math.toRadians(20.0)));

      pipeLine.requestNewStage();

      // Go back to stand prep but don't put the foot on the ground yet
      submitSymmetricHumanoidArmPose(HumanoidArmPose.STAND_PREP);

      footPose.setToZero(ankleZUpFrame);
      footPose.setPosition(0.0, robotSide.negateIfRightSide(0.25), 0.1);
      footPose.setOrientation(0.0, 0.0, 0.0);
      submitFootPose(true, robotSide, footPose);

      submitChestHomeCommand(true);
      submitPelvisHomeCommand(true);

      // Put the foot back on the ground
      submitFootPosition(false, robotSide, new FramePoint(ankleZUpFrame, 0.0, robotSide.negateIfRightSide(0.25), -0.3));

      //
<<<<<<< HEAD
      submitArmGoHomeCommand(true);
=======
      submitHandPoseHomeCommand(true);
>>>>>>> 542ee821
      submitChestHomeCommand(true);
      submitPelvisHomeCommand(true);
   }

   private void sequenceSquats()
   {
      submitDesiredCoMHeightOffset(false, minCoMHeightOffset.getDoubleValue());
      submitDesiredCoMHeightOffset(false, maxCoMHeightOffset.getDoubleValue());
   }

   private void sequenceSquatathon()
   {
      boolean parallelize = true;
      submitDesiredPelvisOrientation(parallelize, 0.0, Math.toRadians(15), 0.0);
      submitDesiredChestOrientation(parallelize, 0.0, Math.toRadians(15.0), 0.0);

      submitSymmetricHumanoidArmPose(HumanoidArmPose.REACH_WAY_FORWARD);
      submitDesiredCoMHeightOffset(parallelize, minCoMHeightOffset.getDoubleValue());

      pipeLine.requestNewStage();

      submitChestHomeCommand(parallelize);
      submitPelvisHomeCommand(parallelize);

      submitSymmetricHumanoidArmPose(HumanoidArmPose.STAND_PREP);

      submitDesiredCoMHeightOffset(parallelize, maxCoMHeightOffset.getDoubleValue());
   }

   private ReferenceFrame findFixedFrameForPelvisOrientation()
   {
      if (supportLeg.getEnumValue() == null)
         return midFeetZUpFrame;
      else
         return ankleZUpFrames.get(supportLeg.getEnumValue());
   }

   private void submitChestHomeCommand(boolean parallelize)
   {
      ChestOrientationPacket homeChestPacket = PacketControllerTools.createGoToHomeChestOrientationPacket(trajectoryTime.getDoubleValue());
      ChestOrientationTask chestOrientationTask = new ChestOrientationTask(homeChestPacket, yoTime, chestOrientationBehavior,
            sleepTimeBetweenPoses.getDoubleValue());
      if (parallelize)
         pipeLine.submitTaskForPallelPipesStage(chestOrientationBehavior, chestOrientationTask);
      else
         pipeLine.submitSingleTaskStage(chestOrientationTask);
   }

   private void submitDesiredChestOrientation(boolean parallelize, double yaw, double pitch, double roll)
   {
      FrameOrientation desiredChestOrientation = new FrameOrientation(pelvisZUpFrame, yaw, pitch, roll);
      desiredChestOrientation.changeFrame(worldFrame);
      ChestOrientationTask chestOrientationTask = new ChestOrientationTask(desiredChestOrientation, yoTime, chestOrientationBehavior,
            trajectoryTime.getDoubleValue(), sleepTimeBetweenPoses.getDoubleValue());
      if (parallelize)
         pipeLine.submitTaskForPallelPipesStage(chestOrientationBehavior, chestOrientationTask);
      else
         pipeLine.submitSingleTaskStage(chestOrientationTask);
   }

   private void submitDesiredCoMHeightOffset(boolean parallelize, double offsetHeight)
   {
      CoMHeightTask comHeightTask = new CoMHeightTask(offsetHeight, yoTime, comHeightBehavior, trajectoryTime.getDoubleValue(),
            sleepTimeBetweenPoses.getDoubleValue());
      if (parallelize)
         pipeLine.submitTaskForPallelPipesStage(comHeightBehavior, comHeightTask);
      else
         pipeLine.submitSingleTaskStage(comHeightTask);
   }

   private void submitCoMHomeCommand(boolean parallelize)
   {
      submitDesiredCoMHeightOffset(parallelize, 0.0);
   }

   private void submitPelvisHomeCommand(boolean parallelize)
   {
      PelvisPosePacket homePelvisPacket = PacketControllerTools.createGoToHomePelvisPosePacket(trajectoryTime.getDoubleValue());
      PelvisPoseTask pelvisPoseTask = new PelvisPoseTask(homePelvisPacket, yoTime, pelvisPoseBehavior, sleepTimeBetweenPoses.getDoubleValue());
      if (parallelize)
         pipeLine.submitTaskForPallelPipesStage(pelvisPoseBehavior, pelvisPoseTask);
      else
         pipeLine.submitSingleTaskStage(pelvisPoseTask);
   }

   private void submitDesiredPelvisOrientation(boolean parallelize, double yaw, double pitch, double roll)
   {
      submitDesiredPelvisOrientation(parallelize, yaw, pitch, roll, trajectoryTime.getDoubleValue(), sleepTimeBetweenPoses.getDoubleValue());
   }

   private void submitDesiredPelvisOrientation(boolean parallelize, double yaw, double pitch, double roll, double trajectoryTime, double sleepTime)
   {
      FrameOrientation desiredPelvisOrientation = new FrameOrientation(findFixedFrameForPelvisOrientation(), yaw, pitch, roll);
      desiredPelvisOrientation.changeFrame(worldFrame);
      PelvisPoseTask pelvisPoseTask = new PelvisPoseTask(desiredPelvisOrientation, yoTime, pelvisPoseBehavior, trajectoryTime, sleepTime);
      if (parallelize)
         pipeLine.submitTaskForPallelPipesStage(pelvisPoseBehavior, pelvisPoseTask);
      else
         pipeLine.submitSingleTaskStage(pelvisPoseTask);
   }

   private void submitDesiredPelvisPositionOffset(boolean parallelize, double dx, double dy, double dz)
   {
      submitDesiredPelvisPositionOffsetAndOrientation(parallelize, dx, dy, dz, 0.0, 0.0, 0.0);
   }

   private void submitDesiredPelvisPositionOffsetAndOrientation(boolean parallelize, double dx, double dy, double dz, double yaw, double pitch, double roll)
   {
      SixDoFJointReferenceFrame frameAfterRootJoint = fullRobotModel.getRootJoint().getFrameAfterJoint();
      FramePose desiredPelvisPosition = new FramePose(frameAfterRootJoint);
      desiredPelvisPosition.setPosition(dx, dy, dz);
      desiredPelvisPosition.setOrientation(yaw, pitch, roll);
      desiredPelvisPosition.changeFrame(worldFrame);
      PelvisPoseTask pelvisPoseTask = new PelvisPoseTask(desiredPelvisPosition, yoTime, pelvisPoseBehavior, trajectoryTime.getDoubleValue(),
            sleepTimeBetweenPoses.getDoubleValue());
      if (parallelize)
         pipeLine.submitTaskForPallelPipesStage(pelvisPoseBehavior, pelvisPoseTask);
      else
         pipeLine.submitSingleTaskStage(pelvisPoseTask);
   }

<<<<<<< HEAD
   private void submitArmGoHomeCommand(boolean parallelize)
   {
      for (RobotSide robotSide : RobotSide.values())
      {
         GoHomeMessage goHomeMessage = new GoHomeMessage(BodyPart.ARM, robotSide, trajectoryTime.getDoubleValue());
         GoHomeBehavior armGoHomeBehavior = armGoHomeBehaviors.get(robotSide);
         if (parallelize)
            pipeLine.submitTaskForPallelPipesStage(armGoHomeBehavior, new GoHomeTask(goHomeMessage, armGoHomeBehavior, yoTime));
         else
            pipeLine.submitSingleTaskStage(new GoHomeTask(goHomeMessage, armGoHomeBehavior, yoTime));
=======
   private void submitHandPoseHomeCommand(boolean parallelize)
   {
      for (RobotSide robotSide : RobotSide.values())
      {
         HandPosePacket handPosePacket = PacketControllerTools.createGoToHomeHandPosePacket(robotSide, trajectoryTime.getDoubleValue());
         HandPoseBehavior handPoseBehavior = handPoseBehaviors.get(robotSide);
         if (parallelize)
            pipeLine.submitTaskForPallelPipesStage(handPoseBehavior, new HandPoseTask(robotSide, handPosePacket, handPoseBehavior, yoTime));
         else
            pipeLine.submitSingleTaskStage(new HandPoseTask(robotSide, handPosePacket, handPoseBehavior, yoTime));
>>>>>>> 542ee821
      }
   }

   public void submitSymmetricHumanoidArmPose(HumanoidArmPose armPose)
   {
      for (RobotSide robotSide : RobotSide.values)
         submitHumanoidArmPose(robotSide, armPose);
   }

   public void submitHumanoidArmPose(RobotSide robotSide, HumanoidArmPose armPose)
   {
      FrameOrientation desiredUpperArmOrientation = new FrameOrientation(fullRobotModel.getChest().getBodyFixedFrame(),
            armPose.getDesiredUpperArmYawPitchRoll());
      double elbowAngle = robotSide.negateIfRightSide(armPose.getDesiredElbowAngle(robotSide));
      double[] handOrientation = new double[3];
      if (enableHandOrientation.getBooleanValue())
      {
         handOrientation = armPose.getDesiredHandYawPitchRoll();
      }
      FrameOrientation desiredHandOrientation = new FrameOrientation(lowerArmsFrames.get(robotSide), handOrientation);
      submitHandPose(robotSide, desiredUpperArmOrientation, elbowAngle, desiredHandOrientation, true);
   }

   public void submitSymmetricHandPose(FrameOrientation desiredUpperArmOrientation, double elbowAngle, FrameOrientation desiredHandOrientation)
   {
      for (RobotSide robotSide : RobotSide.values)
         submitHandPose(robotSide, desiredUpperArmOrientation, elbowAngle, desiredHandOrientation, true);
   }

   public void submitHandPose(RobotSide robotSide, FrameOrientation desiredUpperArmOrientation, double elbowAngle, FrameOrientation desiredHandOrientation,
         boolean mirrorOrientationForRightSide)
   {
      double[] desiredJointAngles = computeArmJointAngles(robotSide, desiredUpperArmOrientation, elbowAngle, desiredHandOrientation,
            mirrorOrientationForRightSide);

      if (desiredJointAngles != null)
      {
         if (DEBUG)
         {
            String msg = "QDesireds: ";
            for (int i = 0; i < desiredJointAngles.length; i++)
               msg += desiredJointAngles[i] + ", ";
            System.out.println(msg);
         }
<<<<<<< HEAD
         ArmTrajectoryBehavior armTrajectoryBehavior = armTrajectoryBehaviors.get(robotSide);
         ArmTrajectoryMessage message = new ArmTrajectoryMessage(robotSide, trajectoryTime.getDoubleValue(), desiredJointAngles);
         pipeLine.submitTaskForPallelPipesStage(armTrajectoryBehavior, new ArmTrajectoryTask(message, armTrajectoryBehavior, trajectoryTime, sleepTimeBetweenPoses.getDoubleValue()));
=======
         HandPoseBehavior handPoseBehavior = handPoseBehaviors.get(robotSide);
         pipeLine.submitTaskForPallelPipesStage(handPoseBehavior, new HandPoseTask(robotSide, desiredJointAngles, yoTime, handPoseBehavior,
               trajectoryTime.getDoubleValue(), sleepTimeBetweenPoses.getDoubleValue()));
>>>>>>> 542ee821
      }
   }

   public SideDependentList<double[]> computeSymmetricArmJointAngles(FrameOrientation desiredUpperArmOrientation, double elbowAngle,
         FrameOrientation desiredHandOrientation, boolean mirrorOrientationForRightSide)
   {
      SideDependentList<double[]> desiredSymmetricJointAngles = new SideDependentList<>();
      for (RobotSide robotSide : RobotSide.values)
      {
         desiredSymmetricJointAngles.put(robotSide,
               computeArmJointAngles(robotSide, desiredUpperArmOrientation, elbowAngle, desiredHandOrientation, mirrorOrientationForRightSide));
      }
      return desiredSymmetricJointAngles;
   }

   private double[] computeArmJointAngles(RobotSide robotSide, FrameOrientation desiredUpperArmOrientation, double elbowAngle,
         FrameOrientation desiredHandOrientation, boolean mirrorOrientationForRightSide)
   {
      double[] desiredUpperArmJointAngles = computeUpperArmJointAngles(robotSide, desiredUpperArmOrientation, mirrorOrientationForRightSide);
      if (desiredUpperArmJointAngles == null)
         return null;

      double[] desiredLowerArmJointAngles = computeLowerArmJointAngles(robotSide, desiredHandOrientation, mirrorOrientationForRightSide);
      if (desiredLowerArmJointAngles == null)
         return null;

      int numberOfOneDoFjoints = desiredUpperArmJointAngles.length + desiredLowerArmJointAngles.length + 1;
      int jointIndex = 0;
      double[] desiredJointAngles = new double[numberOfOneDoFjoints];

      for (int i = 0; i < desiredUpperArmJointAngles.length; i++)
      {
         desiredJointAngles[jointIndex] = desiredUpperArmJointAngles[i];
         jointIndex++;
      }

      desiredJointAngles[jointIndex] = elbowAngle * elbowJointSign.get(robotSide);
      jointIndex++;

      for (int i = 0; i < desiredLowerArmJointAngles.length; i++)
      {
         desiredJointAngles[jointIndex] = desiredLowerArmJointAngles[i];
         jointIndex++;
      }

      return desiredJointAngles;
   }

   private int counterForUpperArmIK = 0;
   private final Random random = new Random(541654L);

   private double[] computeUpperArmJointAngles(RobotSide robotSide, FrameOrientation desiredUpperArmOrientation, boolean mirrorOrientationForRightSide)
   {
      if (desiredUpperArmOrientation == null)
         return new double[upperArmJointsClone.get(robotSide).length];

      FrameOrientation temporaryDesiredUpperArmOrientation = new FrameOrientation();
      temporaryDesiredUpperArmOrientation.setIncludingFrame(desiredUpperArmOrientation);

      if (counterForUpperArmIK >= 15)
      {
         counterForUpperArmIK = 0;
         System.err.println("Could not find desired joint angles for the upper arm joints");
         if (DEBUG)
         {
            String msg = "Upper arm QDesireds: ";
            for (int i = 0; i < upperArmJointsClone.get(robotSide).length; i++)
               msg += upperArmJointsClone.get(robotSide)[i] + ", ";
            System.out.println(msg);
         }
         return null;
      }

      temporaryDesiredUpperArmOrientation.checkReferenceFrameMatch(fullRobotModel.getChest().getBodyFixedFrame());

      if (mirrorOrientationForRightSide)
      {
         double[] yawPitchRoll = temporaryDesiredUpperArmOrientation.getYawPitchRoll();
         yawPitchRoll[0] = robotSide.negateIfRightSide(yawPitchRoll[0]);
         yawPitchRoll[2] = robotSide.negateIfRightSide(yawPitchRoll[2]);
         temporaryDesiredUpperArmOrientation.setYawPitchRoll(yawPitchRoll);
      }

      RigidBodyTransform desiredTransformForUpperArm = new RigidBodyTransform();
      temporaryDesiredUpperArmOrientation.getTransform3D(desiredTransformForUpperArm);
      desiredTransformForUpperArm.multiply(desiredTransformForUpperArm, armZeroJointAngleConfigurationOffsets.get(robotSide));
      boolean success = inverseKinematicsForUpperArms.get(robotSide).solve(desiredTransformForUpperArm);

      if (!success)
      {
         counterForUpperArmIK++;
         ScrewTestTools.setRandomPositions(upperArmJointsClone.get(robotSide), random, 0.0, 1.0);
         return computeUpperArmJointAngles(robotSide, temporaryDesiredUpperArmOrientation, false);
      }

      double[] desiredUpperArmJointAngles = new double[upperArmJointsClone.get(robotSide).length];

      for (int i = 0; i < upperArmJointsClone.get(robotSide).length; i++)
      {
         desiredUpperArmJointAngles[i] = upperArmJointsClone.get(robotSide)[i].getQ();
      }

      return desiredUpperArmJointAngles;
   }

   private double[] computeLowerArmJointAngles(RobotSide robotSide, FrameOrientation desiredHandOrientation, boolean mirrorOrientationForRightSide)
   {
      if (desiredHandOrientation == null)
         return new double[lowerArmJointsClone.get(robotSide).length];

      FrameOrientation temporaryDesiredHandOrientation = new FrameOrientation();
      temporaryDesiredHandOrientation.setIncludingFrame(desiredHandOrientation);

      temporaryDesiredHandOrientation.checkReferenceFrameMatch(lowerArmsFrames.get(robotSide));
      //      desiredHandOrientation.applyTransform(armZeroJointAngleConfigurationOffsets.get(robotSide));

      if (mirrorOrientationForRightSide)
      {
         double[] yawPitchRoll = temporaryDesiredHandOrientation.getYawPitchRoll();
         yawPitchRoll[0] = robotSide.negateIfRightSide(yawPitchRoll[0]);
         yawPitchRoll[2] = robotSide.negateIfRightSide(yawPitchRoll[2]);
         temporaryDesiredHandOrientation.setYawPitchRoll(yawPitchRoll);
      }

      RigidBodyTransform desiredTransformForLowerArm = new RigidBodyTransform();
      temporaryDesiredHandOrientation.getTransform3D(desiredTransformForLowerArm);
      boolean success = inverseKinematicsForLowerArms.get(robotSide).solve(desiredTransformForLowerArm);

      if (!success)
      {
         System.err.println("Could not find desired joint angles for the lower arm joints");
         if (DEBUG)
         {
            String msg = "Lower arm QDesireds: ";
            for (int i = 0; i < lowerArmJointsClone.get(robotSide).length; i++)
               msg += lowerArmJointsClone.get(robotSide)[i] + ", ";
            System.out.println(msg);
         }
         return null;
      }

      double[] desiredLowerArmJointAngles = new double[lowerArmJointsClone.get(robotSide).length];

      for (int i = 0; i < lowerArmJointsClone.get(robotSide).length; i++)
      {
         desiredLowerArmJointAngles[i] = lowerArmJointsClone.get(robotSide)[i].getQ();
      }

      return desiredLowerArmJointAngles;
   }

   private void submitFootstepPose(boolean parallelize, RobotSide robotSide, FramePose desiredFootstepPose)
   {
      FramePose footPose = new FramePose(desiredFootstepPose);

      FootstepTask footstepTask = new FootstepTask(fullRobotModel, robotSide, footstepListBehavior, footPose, yoTime);
      if (parallelize)
         pipeLine.submitTaskForPallelPipesStage(footstepListBehavior, footstepTask);
      else
         pipeLine.submitSingleTaskStage(footstepTask);
   }

   private void submitFootPosition(boolean parallelize, RobotSide robotSide, FramePoint desiredFootPosition)
   {
      FrameOrientation desiredFootOrientation = new FrameOrientation(desiredFootPosition.getReferenceFrame());
      FramePose desiredFootPose = new FramePose(desiredFootPosition, desiredFootOrientation);
      submitFootPose(parallelize, robotSide, desiredFootPose);
   }

   private void submitFootPose(boolean parallelize, RobotSide robotSide, FramePose desiredFootPose)
   {
      desiredFootPose.changeFrame(worldFrame);
      Point3d desiredFootPosition = new Point3d();
      Quat4d desiredFootOrientation = new Quat4d();
      desiredFootPose.getPose(desiredFootPosition, desiredFootOrientation);
<<<<<<< HEAD
      FootTrajectoryTask footPoseTask = new FootTrajectoryTask(robotSide, desiredFootPosition, desiredFootOrientation, yoTime, footPoseBehavior,
=======
      FootPoseTask footPoseTask = new FootPoseTask(robotSide, desiredFootPosition, desiredFootOrientation, yoTime, footPoseBehavior,
>>>>>>> 542ee821
            trajectoryTime.getDoubleValue(), sleepTimeBetweenPoses.getDoubleValue());

      if (parallelize)
         pipeLine.submitTaskForPallelPipesStage(footPoseBehavior, footPoseTask);
      else
         pipeLine.submitSingleTaskStage(footPoseTask);
   }

   private void submitFootPose(boolean parallelize, RobotSide robotSide, ReferenceFrame referenceFrame, double x, double y, double z, double yaw, double pitch,
         double roll)
   {
      FramePoint framePosition = new FramePoint(referenceFrame, x, y, z);
      FrameOrientation frameOrientation = new FrameOrientation(referenceFrame, yaw, pitch, roll);
      FramePose desiredFootPose = new FramePose(framePosition, frameOrientation);
      submitFootPose(parallelize, robotSide, desiredFootPose);
   }

   @Override
   public void initialize()
   {
      resetSteeringWheelToDefault();
   }

   private final FrameOrientation tempFrameOrientation = new FrameOrientation();

   @Override
   public void doControl()
   {
      updateSteeringWheelParameters();
      diagnosticBehaviorEnabled.set(isControllerReady());

      handleAutomaticDiagnosticRoutine();

      if (!diagnosticBehaviorEnabled.getBooleanValue())
         return;

      for (RobotSide robotSide : RobotSide.values)
      {
         tempFrameOrientation.setToZero(upperArmsFrames.get(robotSide));
         currentUpperArmOrientations.get(robotSide).setAndMatchFrame(tempFrameOrientation);

         tempFrameOrientation.setToZero(fullRobotModel.getHand(robotSide).getBodyFixedFrame());
         currentHandOrientations.get(robotSide).setAndMatchFrame(tempFrameOrientation);
      }

      handleRequestedSymmetricArmPose();

      handleRequestedArmPose();

      handleRequestedDiagnostic();

      handleIcpOffsetSending();

      pipeLine.doControl();
   }

   private boolean isControllerReady()
   {
      if (!hasControllerWakenUp.getBooleanValue())
      {
         boolean justReceivedAPacketFromController = inputListeningQueue.getNewestPacket() != null;
         if (justReceivedAPacketFromController)
         {
            timeWhenControllerWokeUp.set(yoTime.getDoubleValue());
            hasControllerWakenUp.set(true);
         }

         return false;
      }
      else
      {
         boolean isControllerReady = yoTime.getDoubleValue() - timeWhenControllerWokeUp.getDoubleValue() > timeToWaitBeforeEnable.getDoubleValue();
         return isControllerReady;
      }
   }

   private void handleRequestedDiagnostic()
   {
      if (requestedDiagnostic.getEnumValue() != null)
      {
         switch (requestedDiagnostic.getEnumValue())
         {
         case ARM_MOTIONS:
            lastDiagnosticTask.set(DiagnosticTask.ARM_MOTIONS);
            sequenceArmPose(activeSideForHandControl.getEnumValue());
            break;
         case CHEST_ROTATIONS:
            lastDiagnosticTask.set(DiagnosticTask.CHEST_ROTATIONS);
            sequenceChestRotations(0.55);
            break;
         case PELVIS_ROTATIONS:
            lastDiagnosticTask.set(DiagnosticTask.PELVIS_ROTATIONS);
            sequencePelvisRotations(0.3);
            break;
         case COMBINED_CHEST_PELVIS:
            lastDiagnosticTask.set(DiagnosticTask.COMBINED_CHEST_PELVIS);
            sequenceMovingChestAndPelvisOnly();
            break;
         case UPPER_BODY:
            lastDiagnosticTask.set(DiagnosticTask.UPPER_BODY);
            sequenceUpperBody();
            break;
         case FOOT_LIFT:
            lastDiagnosticTask.set(DiagnosticTask.FOOT_LIFT);
            sequenceFootLift();
            break;
         case FOOT_POSES_SHORT:
            lastDiagnosticTask.set(DiagnosticTask.FOOT_POSES_SHORT);
            sequenceFootPoseShort();
            break;
         case FOOT_POSES_LONG:
            lastDiagnosticTask.set(DiagnosticTask.FOOT_POSES_LONG);
            sequenceFootPoseLong();
            break;
         case RUNNING_MAN:
            lastDiagnosticTask.set(DiagnosticTask.RUNNING_MAN);
            runningMan(activeSideForFootControl.getEnumValue());
            //            sequenceRunningMan();
            break;
         case BOW:
            lastDiagnosticTask.set(DiagnosticTask.BOW);
            sequenceBow();
            break;
         case KARATE_KID:
            lastDiagnosticTask.set(DiagnosticTask.KARATE_KID);
            karateKid(activeSideForFootControl.getEnumValue());
            break;
         case STEPS_FORWARD_BACKWARD:
            lastDiagnosticTask.set(DiagnosticTask.STEPS_FORWARD_BACKWARD);
            sequenceWalkForwardBackward(0.5);
            sequenceWalkForwardBackward(1.0);
            break;
         case STEPS_SHORT:
            lastDiagnosticTask.set(DiagnosticTask.STEPS_SHORT);
            sequenceStepsShort();
            break;
         case STEPS_LONG:
            lastDiagnosticTask.set(DiagnosticTask.STEPS_LONG);
            sequenceStepsLong();
            break;
         case WHOLE_SCHEBANG:
            lastDiagnosticTask.set(DiagnosticTask.WHOLE_SCHEBANG);
            sequenceStepsLong();
            sequenceRunningMan();
            karateKid(activeSideForFootControl.getEnumValue());
            sequenceBow();
            break;
         case SQUATS:
            lastDiagnosticTask.set(DiagnosticTask.SQUATS);
            for (int i = 0; i < numberOfCyclesToRun.getIntegerValue(); i++)
               sequenceSquats();
         case SQUATATHON:
            lastDiagnosticTask.set(DiagnosticTask.SQUATATHON);
            for (int i = 0; i < numberOfCyclesToRun.getIntegerValue(); i++)
               sequenceSquatathon();
            break;
         case SHIFT_WEIGHT:
            lastDiagnosticTask.set(DiagnosticTask.SHIFT_WEIGHT);
            sequenceShiftWeight();
            break;
         case SIMPLE_WARMUP:
            lastDiagnosticTask.set(DiagnosticTask.SIMPLE_WARMUP);
            sequenceSimpleWarmup();
            break;
         case MEDIUM_WARMUP:
            lastDiagnosticTask.set(DiagnosticTask.MEDIUM_WARMUP);
            sequenceMediumWarmup();
            break;
         case HARD_WARMUP:
            lastDiagnosticTask.set(DiagnosticTask.HARD_WARMUP);
            sequenceHardWarmup();
            break;
         case STEPS_IN_PLACE:
            lastDiagnosticTask.set(DiagnosticTask.STEPS_IN_PLACE);
            sequenceStepsInPlace();
            break;
         case TURN_IN_PLACE_SEQUENCE:
            lastDiagnosticTask.set(DiagnosticTask.TURN_IN_PLACE_SEQUENCE);
            sequenceTurnInPlace();
            break;
         case TURN_IN_PLACE_ANGLE:
            lastDiagnosticTask.set(DiagnosticTask.TURN_IN_PLACE_ANGLE);
            submitTurnInPlaceAngle(false, Math.toRadians(angleToTurnInDegrees.getDoubleValue()));
            break;
         case FEET_SQUARE_UP:
            lastDiagnosticTask.set(DiagnosticTask.FEET_SQUARE_UP);
            sequenceSquareUp();
            break;
         case BOOTY_SHAKE:
            lastDiagnosticTask.set(DiagnosticTask.BOOTY_SHAKE);
            sequenceBootyShake(activeSideForFootControl.getEnumValue());
         case GO_HOME:
            lastDiagnosticTask.set(DiagnosticTask.GO_HOME);
            sequenceGoHome();
            break;
         case ARM_SHAKE:
            lastDiagnosticTask.set(DiagnosticTask.ARM_SHAKE);
            sequenceArmShake(activeSideForHandControl.getEnumValue());
            break;
         case REDO_LAST_TASK:
            if (lastDiagnosticTask.getEnumValue() != null)
            {
               requestedDiagnostic.set(lastDiagnosticTask.getEnumValue());
               handleRequestedDiagnostic();
            }
            break;
         case TURN_WHEEL:
            lastDiagnosticTask.set(DiagnosticTask.TURN_WHEEL);
            sequenceTurnWheel();
            break;
         case CUTE_WAVE:
            lastDiagnosticTask.set(DiagnosticTask.CUTE_WAVE);
            sequenceCuteWave();
            break;
         case HAND_SHAKE_PREP:
            lastDiagnosticTask.set(DiagnosticTask.HAND_SHAKE_PREP);
            sequenceHandShakePrep();
            break;
         case HAND_SHAKE_SHAKE:
            lastDiagnosticTask.set(DiagnosticTask.HAND_SHAKE_SHAKE);
            sequenceHandShakeShake();
            break;
         case FLEX_UP:
            lastDiagnosticTask.set(DiagnosticTask.FLEX_UP);
            sequenceFlexUp();
            break;
         case FLEX_DOWN:
            lastDiagnosticTask.set(DiagnosticTask.FLEX_DOWN);
            sequenceFlexDown();
            break;
         case FLEX_UP_FLEX_DOWN:
            lastDiagnosticTask.set(DiagnosticTask.FLEX_UP_FLEX_DOWN);
            sequenceFlexUpFlexDown();
         case KRANE_KICK:
            lastDiagnosticTask.set(DiagnosticTask.KRANE_KICK);
            sequenceKraneKick();
         default:
            break;
         }
         requestedDiagnostic.set(null);
      }
   }

   private void sequenceTurnWheel()
   {
      if (activeSideForHandControl.getEnumValue() == null)
      {
         PrintTools.info("Select hand to perform diagnostic.");
         return;
      }
      if (!showSteeringWheel.getBooleanValue())
      {
         showSteeringWheel.set(true);
         updateSteeringWheelParameters();
      }

      if (steeringWheelExecuteGraspingFirst.getBooleanValue())
      {
         FramePoint graspPoint = new FramePoint();
         steeringWheelInitialPosition.getFrameTupleIncludingFrame(graspPoint);
         FrameVector steeringWheelAxis = new FrameVector(steeringWheelFrame, 0.0, 0.0, 1.0);

         graspPoint.changeFrame(worldFrame);
         steeringWheelAxis.changeFrame(worldFrame);

         final GraspCylinderPacket graspCylinderPacket = new GraspCylinderPacket(activeSideForHandControl.getEnumValue(), graspPoint.getPointCopy(),
               steeringWheelAxis.getVectorCopy());
         pipeLine.submitSingleTaskStage(new BehaviorTask(graspCylinderBehavior, yoTime)
         {
            @Override
            protected void setBehaviorInput()
            {
               graspCylinderBehavior.setInput(graspCylinderPacket);
            }
         });
      }
      else
      {
         FramePoint currentHandPosition = new FramePoint(fullRobotModel.getHandControlFrame(activeSideForHandControl.getEnumValue()));
         currentHandPosition.changeFrame(steeringWheelFrame);
         double initialAngle = CylindricalCoordinatesCalculator.getAngle(currentHandPosition);
         steeringWheelInitialAngle.set(initialAngle);
         updateSteeringWheelParameters();
      }

      boolean controlHandOrientationAboutAxis = steeringWheelControlRotationAxis.getBooleanValue();
      double turnAngle = steeringWheelFinalAngle.getDoubleValue() - steeringWheelInitialAngle.getDoubleValue();
      double rotationRateRadPerSec = turnAngle / trajectoryTime.getDoubleValue();
      final RigidBodyTransform wheelTransformToWorld = steeringWheelFrame.getTransformToDesiredFrame(worldFrame);
      pipeLine.submitSingleTaskStage(new RotateHandAboutAxisTask(activeSideForHandControl.getEnumValue(), yoTime, rotateHandAboutAxisBehavior,
            wheelTransformToWorld, Axis.Z, controlHandOrientationAboutAxis, turnAngle, rotationRateRadPerSec, false));
   }

   private void sequenceTurnInPlace()
   {
      submitTurnInPlaceAngle(false, -Math.PI / 2.0 + 0.01); // little values to be sure in which direction the robot will turn
      submitTurnInPlaceAngle(false, Math.PI - 0.02);
      submitTurnInPlaceAngle(false, -Math.PI / 2.0 + 0.01);
   }

   private void submitTurnInPlaceAngle(boolean parallelize, double angleToTurn)
   {
      if (parallelize)
         pipeLine.submitTaskForPallelPipesStage(turnInPlaceBehavior,
               new TurnInPlaceTask(angleToTurn, turnInPlaceBehavior, transferTime.getDoubleValue(), swingTime.getDoubleValue(), yoTime));
      else
         pipeLine
               .submitSingleTaskStage(new TurnInPlaceTask(angleToTurn, turnInPlaceBehavior, transferTime.getDoubleValue(), swingTime.getDoubleValue(), yoTime));
   }

   private void sequenceFootLift()
   {
      RobotSide robotSide = activeSideForFootControl.getEnumValue();

      if (robotSide == null)
      {
         for (RobotSide side : RobotSide.values())
         {
            ReferenceFrame ankleZUpFrame = ankleZUpFrames.get(side);
            submitFootPosition(false, side, new FramePoint(ankleZUpFrame, 0.0, 0.0, maxFootPoseHeight.getDoubleValue()));
            submitFootPosition(false, side, new FramePoint(ankleZUpFrame, 0.0, 0.0, -0.1));
         }
      }
      else
      {
         ReferenceFrame ankleZUpFrame = ankleZUpFrames.get(robotSide);
         submitFootPosition(false, robotSide, new FramePoint(ankleZUpFrame, 0.0, 0.0, maxFootPoseHeight.getDoubleValue()));
         submitFootPosition(false, robotSide, new FramePoint(ankleZUpFrame, 0.0, 0.0, -0.1));
      }
   }

   private void sequenceBootyShake(RobotSide footSideToPickUp)
   {
      if (footSideToPickUp != null)
      {
         ReferenceFrame ankleZUpFrame = ankleZUpFrames.get(footSideToPickUp);
         submitFootPosition(false, footSideToPickUp, new FramePoint(ankleZUpFrame, 0.0, 0.0, maxFootPoseHeight.getDoubleValue()));
      }

      for (int i = 0; i < numberOfCyclesToRun.getIntegerValue(); i++)
      {
         double yaw = (i % 2) == 0 ? 1.0 : -1.0;
         yaw *= this.minMaxYaw * pelvisOrientationScaleFactor.getDoubleValue();
         submitDesiredPelvisOrientation(false, yaw, 0.0, 0.0, bootyShakeTime.getDoubleValue(), sleepTimeBetweenPoses.getDoubleValue());
      }

      submitPelvisHomeCommand(false);

      if (footSideToPickUp != null)
      {
         ReferenceFrame ankleZUpFrame = ankleZUpFrames.get(footSideToPickUp);
         submitFootPosition(false, footSideToPickUp, new FramePoint(ankleZUpFrame, 0.0, 0.0, -0.1));
      }
   }

   private void sequenceArmShake(RobotSide armSide)
   {
      double halfPi = Math.PI / 2.0;
      FrameOrientation desiredUpperArmOrientation = new FrameOrientation(fullRobotModel.getChest().getBodyFixedFrame());
      boolean mirrorOrientationForRightSide = true;

      for (int i = 0; i < numberOfCyclesToRun.getIntegerValue(); i++)
      {
         double yaw = (i % 2) == 0 ? 1.0 : -1.0;
         yaw += 0.75;
         yaw *= Math.toRadians(10.0);
         desiredUpperArmOrientation.setYawPitchRoll(yaw, 0.0, -1.2);
         if (armSide == null)
            submitSymmetricHandPose(desiredUpperArmOrientation, -halfPi, null);
         else
            submitHandPose(armSide, desiredUpperArmOrientation, -halfPi, null, mirrorOrientationForRightSide);
      }
   }

   private void handleRequestedArmPose()
   {
      if (requestedSingleArmPose.getEnumValue() != null && activeSideForHandControl.getEnumValue() != null)
      {
         submitHumanoidArmPose(activeSideForHandControl.getEnumValue(), requestedSingleArmPose.getEnumValue());
         requestedSingleArmPose.set(null);
      }
   }

   private void handleRequestedSymmetricArmPose()
   {
      if (requestedSymmetricArmPose.getEnumValue() != null)
      {
         submitSymmetricHumanoidArmPose(requestedSymmetricArmPose.getEnumValue());
         requestedSymmetricArmPose.set(null);
      }
   }

   private void handleIcpOffsetSending()
   {
      RigidBodyTransform lastPelvisPoseInWorldFrame = new RigidBodyTransform();
      lastPelvisPoseInWorldFrame.set(fullRobotModel.getPelvis().getBodyFixedFrame().getTransformToWorldFrame());
      stateEstimatorPelvisPoseBuffer.put(lastPelvisPoseInWorldFrame, TimeTools.secondsToNanoSeconds(yoTime.getDoubleValue()));

      if (isIcpOffsetSenderEnabled.getBooleanValue())
      {
         if (yoTime.getDoubleValue() > previousIcpPacketSentTime.getDoubleValue() + 1.0)
         {
            long timestamp = TimeTools.secondsToNanoSeconds(yoTime.getDoubleValue() - icpTimeDelay.getDoubleValue());

            TimeStampedTransform3D pelvisTimeStampedTransformInThePast = new TimeStampedTransform3D();
            stateEstimatorPelvisPoseBuffer.findTransform(timestamp, pelvisTimeStampedTransformInThePast);

            RigidBodyTransform pelvisTransformInPast_Translation = new RigidBodyTransform(pelvisTimeStampedTransformInThePast.getTransform3D());
            RigidBodyTransform pelvisTransformInPast_Rotation = new RigidBodyTransform(pelvisTransformInPast_Translation);
            pelvisTransformInPast_Translation.setRotationToIdentity();
            pelvisTransformInPast_Rotation.zeroTranslation();

            Quat4d orientationOffset = RandomTools.generateRandomQuaternion(random, minMaxIcpAngularOffset.getDoubleValue());
            Vector3d translationOffset = RandomTools.generateRandomVector(random, minMaxIcpTranslationOffset.getDoubleValue());

            RigidBodyTransform offsetRotationTransform = new RigidBodyTransform(orientationOffset, new Vector3d());
            RigidBodyTransform offsetTranslationTransform = new RigidBodyTransform(new Quat4d(), translationOffset);
            RigidBodyTransform pelvisTransformWithOffset = new RigidBodyTransform();

            pelvisTransformWithOffset.setIdentity();
            pelvisTransformWithOffset.multiply(pelvisTransformInPast_Translation);
            pelvisTransformWithOffset.multiply(offsetTranslationTransform);
            pelvisTransformWithOffset.multiply(pelvisTransformInPast_Rotation);
            pelvisTransformWithOffset.multiply(offsetRotationTransform);

            TimeStampedTransform3D timeStampedTransform3D = new TimeStampedTransform3D(pelvisTransformWithOffset, timestamp);
            StampedPosePacket stampedPosePacket = new StampedPosePacket("/pelvis", timeStampedTransform3D, 1.0);

            outgoingCommunicationBridge.sendPacketToController(stampedPosePacket);

            previousIcpPacketSentTime.set(yoTime.getDoubleValue());
         }
      }
   }

   private boolean willStartMessageSent = false;

   private void handleAutomaticDiagnosticRoutine()
   {
      if (!automaticDiagnosticRoutineRequested.getBooleanValue())
         return;
      if (hasControllerWakenUp.getBooleanValue() && !willStartMessageSent)
      {
         System.out.println("\n");
         System.out.println("///////////////////////////////////////////////////////////");
         System.out.println("// Automatic diagnostic routine will start in " + timeToWaitBeforeEnable.getDoubleValue() + " seconds //");
         System.out.println("///////////////////////////////////////////////////////////");
         willStartMessageSent = true;
      }
      if (!diagnosticBehaviorEnabled.getBooleanValue())
         return;
      if (!automaticDiagnosticRoutineHasStarted.getBooleanValue())
      {
         automaticDiagnosticRoutine();
         automaticDiagnosticRoutineHasStarted.set(true);
         System.out.println("\n");
         System.out.println("///////////////////////////////////////////////////////////");
         System.out.println("//         Starting automatic diagnostic routine         //");
         System.out.println("///////////////////////////////////////////////////////////");
      }
      if (automaticDiagnosticRoutineHasStarted.getBooleanValue() && pipeLine.isDone())
      {
         System.out.println("\n");
         System.out.println("///////////////////////////////////////////////////////////");
         System.out.println("//         Automatic diagnostic routine complete         //");
         System.out.println("///////////////////////////////////////////////////////////");
         automaticDiagnosticRoutineRequested.set(false);
         diagnosticBehaviorEnabled.set(false);
      }
   }

   @Override
   protected void passReceivedNetworkProcessorObjectToChildBehaviors(Object object)
   {
      for (RobotSide robotSide : RobotSide.values)
      {
<<<<<<< HEAD
         handTrajectoryBehaviors.get(robotSide).consumeObjectFromNetworkProcessor(object);
         armTrajectoryBehaviors.get(robotSide).consumeObjectFromNetworkProcessor(object);
=======
         handPoseBehaviors.get(robotSide).consumeObjectFromNetworkProcessor(object);
         handPoseListBehaviors.get(robotSide).consumeObjectFromNetworkProcessor(object);
>>>>>>> 542ee821
         footstepListBehavior.consumeObjectFromNetworkProcessor(object);
         walkToLocationBehavior.consumeObjectFromNetworkProcessor(object);
         turnInPlaceBehavior.consumeObjectFromNetworkProcessor(object);
         graspCylinderBehavior.consumeObjectFromNetworkProcessor(object);
         rotateHandAboutAxisBehavior.consumeObjectFromNetworkProcessor(object);
      }
   }

   @Override
   protected void passReceivedControllerObjectToChildBehaviors(Object object)
   {
      for (RobotSide robotSide : RobotSide.values)
      {
<<<<<<< HEAD
         handTrajectoryBehaviors.get(robotSide).consumeObjectFromController(object);
         armTrajectoryBehaviors.get(robotSide).consumeObjectFromController(object);
=======
         handPoseBehaviors.get(robotSide).consumeObjectFromController(object);
         handPoseListBehaviors.get(robotSide).consumeObjectFromController(object);
>>>>>>> 542ee821
         footstepListBehavior.consumeObjectFromController(object);
         walkToLocationBehavior.consumeObjectFromController(object);
         turnInPlaceBehavior.consumeObjectFromController(object);
         graspCylinderBehavior.consumeObjectFromController(object);
         rotateHandAboutAxisBehavior.consumeObjectFromController(object);
      }
   }

   @Override
   public void stop()
   {
      pipeLine.clearAll();
   }

   @Override
   public void enableActions()
   {
   }

   @Override
   public void pause()
   {
      isPaused.set(true);
      pelvisPoseBehavior.pause();
      chestOrientationBehavior.pause();
      for (RobotSide robotSide : RobotSide.values)
      {
<<<<<<< HEAD
         handTrajectoryBehaviors.get(robotSide).pause();
         armTrajectoryBehaviors.get(robotSide).pause();
=======
         handPoseBehaviors.get(robotSide).pause();
>>>>>>> 542ee821
      }
   }

   @Override
   public void resume()
   {
      isPaused.set(false);
      pelvisPoseBehavior.resume();
      chestOrientationBehavior.resume();
      for (RobotSide robotSide : RobotSide.values)
      {
<<<<<<< HEAD
         handTrajectoryBehaviors.get(robotSide).pause();
         armTrajectoryBehaviors.get(robotSide).pause();
=======
         handPoseBehaviors.get(robotSide).resume();
>>>>>>> 542ee821
      }
   }

   @Override
   public boolean isDone()
   {
      return pipeLine.isDone();
   }

   @Override
   public void doPostBehaviorCleanup()
   {
   }

   @Override
   public boolean hasInputBeenSet()
   {
      return false;
   }
}<|MERGE_RESOLUTION|>--- conflicted
+++ resolved
@@ -14,17 +14,12 @@
 import us.ihmc.SdfLoader.models.FullHumanoidRobotModel;
 import us.ihmc.SdfLoader.partNames.LimbName;
 import us.ihmc.commonWalkingControlModules.configurations.WalkingControllerParameters;
-<<<<<<< HEAD
-=======
-import us.ihmc.commonWalkingControlModules.highLevelHumanoidControl.factories.HumanoidArmPose;
->>>>>>> 542ee821
 import us.ihmc.graphics3DAdapter.graphics.appearances.YoAppearance;
 import us.ihmc.humanoidBehaviors.behaviors.BehaviorInterface;
 import us.ihmc.humanoidBehaviors.behaviors.TurnInPlaceBehavior;
 import us.ihmc.humanoidBehaviors.behaviors.WalkToLocationBehavior;
 import us.ihmc.humanoidBehaviors.behaviors.midLevel.GraspCylinderBehavior;
 import us.ihmc.humanoidBehaviors.behaviors.midLevel.RotateHandAboutAxisBehavior;
-<<<<<<< HEAD
 import us.ihmc.humanoidBehaviors.behaviors.primitives.ArmTrajectoryBehavior;
 import us.ihmc.humanoidBehaviors.behaviors.primitives.ChestOrientationBehavior;
 import us.ihmc.humanoidBehaviors.behaviors.primitives.ComHeightBehavior;
@@ -43,48 +38,20 @@
 import us.ihmc.humanoidBehaviors.taskExecutor.FootstepListTask;
 import us.ihmc.humanoidBehaviors.taskExecutor.FootstepTask;
 import us.ihmc.humanoidBehaviors.taskExecutor.GoHomeTask;
-=======
-import us.ihmc.humanoidBehaviors.behaviors.primitives.ChestOrientationBehavior;
-import us.ihmc.humanoidBehaviors.behaviors.primitives.ComHeightBehavior;
-import us.ihmc.humanoidBehaviors.behaviors.primitives.FootPoseBehavior;
-import us.ihmc.humanoidBehaviors.behaviors.primitives.FootstepListBehavior;
-import us.ihmc.humanoidBehaviors.behaviors.primitives.HandPoseBehavior;
-import us.ihmc.humanoidBehaviors.behaviors.primitives.HandPoseListBehavior;
-import us.ihmc.humanoidBehaviors.behaviors.primitives.PelvisPoseBehavior;
-import us.ihmc.humanoidBehaviors.communication.ConcurrentListeningQueue;
-import us.ihmc.humanoidBehaviors.communication.OutgoingCommunicationBridgeInterface;
-import us.ihmc.humanoidBehaviors.taskExecutor.BehaviorTask;
-import us.ihmc.humanoidBehaviors.taskExecutor.ChestOrientationTask;
-import us.ihmc.humanoidBehaviors.taskExecutor.CoMHeightTask;
-import us.ihmc.humanoidBehaviors.taskExecutor.FootPoseTask;
-import us.ihmc.humanoidBehaviors.taskExecutor.FootstepListTask;
-import us.ihmc.humanoidBehaviors.taskExecutor.FootstepTask;
-import us.ihmc.humanoidBehaviors.taskExecutor.HandPoseListTask;
-import us.ihmc.humanoidBehaviors.taskExecutor.HandPoseTask;
->>>>>>> 542ee821
 import us.ihmc.humanoidBehaviors.taskExecutor.PelvisPoseTask;
 import us.ihmc.humanoidBehaviors.taskExecutor.RotateHandAboutAxisTask;
 import us.ihmc.humanoidBehaviors.taskExecutor.TurnInPlaceTask;
 import us.ihmc.humanoidBehaviors.taskExecutor.WalkToLocationTask;
 import us.ihmc.humanoidRobotics.communication.packets.StampedPosePacket;
 import us.ihmc.humanoidRobotics.communication.packets.behaviors.GraspCylinderPacket;
-<<<<<<< HEAD
+import us.ihmc.humanoidRobotics.communication.packets.manipulation.ArmOneJointTrajectoryMessage;
 import us.ihmc.humanoidRobotics.communication.packets.manipulation.ArmTrajectoryMessage;
-import us.ihmc.humanoidRobotics.communication.packets.manipulation.Trajectory1DMessage;
 import us.ihmc.humanoidRobotics.communication.packets.walking.CapturabilityBasedStatus;
 import us.ihmc.humanoidRobotics.communication.packets.walking.ChestOrientationPacket;
 import us.ihmc.humanoidRobotics.communication.packets.walking.FootstepDataListMessage;
 import us.ihmc.humanoidRobotics.communication.packets.walking.FootstepDataMessage;
 import us.ihmc.humanoidRobotics.communication.packets.walking.GoHomeMessage;
 import us.ihmc.humanoidRobotics.communication.packets.walking.GoHomeMessage.BodyPart;
-=======
-import us.ihmc.humanoidRobotics.communication.packets.manipulation.HandPoseListPacket;
-import us.ihmc.humanoidRobotics.communication.packets.manipulation.HandPosePacket;
-import us.ihmc.humanoidRobotics.communication.packets.walking.CapturabilityBasedStatus;
-import us.ihmc.humanoidRobotics.communication.packets.walking.ChestOrientationPacket;
-import us.ihmc.humanoidRobotics.communication.packets.walking.FootstepDataMessage;
-import us.ihmc.humanoidRobotics.communication.packets.walking.FootstepDataListMessage;
->>>>>>> 542ee821
 import us.ihmc.humanoidRobotics.communication.packets.walking.PelvisPosePacket;
 import us.ihmc.humanoidRobotics.communication.subscribers.TimeStampedTransformBuffer;
 import us.ihmc.humanoidRobotics.communication.util.PacketControllerTools;
@@ -115,10 +82,7 @@
 import us.ihmc.robotics.math.frames.YoFramePoint;
 import us.ihmc.robotics.math.frames.YoFramePose;
 import us.ihmc.robotics.math.frames.YoFrameVector2d;
-<<<<<<< HEAD
-import us.ihmc.robotics.math.trajectories.WaypointTrajectory1DCalculator;
-=======
->>>>>>> 542ee821
+import us.ihmc.robotics.math.trajectories.waypoints.TrajectoryPoint1DCalculator;
 import us.ihmc.robotics.random.RandomTools;
 import us.ihmc.robotics.referenceFrames.ReferenceFrame;
 import us.ihmc.robotics.robotSide.RobotSide;
@@ -138,10 +102,7 @@
 import us.ihmc.tools.taskExecutor.NullTask;
 import us.ihmc.tools.taskExecutor.PipeLine;
 import us.ihmc.wholeBodyController.WholeBodyControllerParameters;
-<<<<<<< HEAD
 import us.ihmc.wholeBodyController.diagnostics.HumanoidArmPose;
-=======
->>>>>>> 542ee821
 
 public class DiagnosticBehavior extends BehaviorInterface
 {
@@ -162,16 +123,10 @@
    private final DoubleYoVariable timeToWaitBeforeEnable;
    private final BooleanYoVariable enableHandOrientation;
 
-<<<<<<< HEAD
    private final SideDependentList<ArmTrajectoryBehavior> armTrajectoryBehaviors = new SideDependentList<>();
    private final SideDependentList<HandTrajectoryBehavior> handTrajectoryBehaviors = new SideDependentList<>();
    private final SideDependentList<GoHomeBehavior> armGoHomeBehaviors = new SideDependentList<>();
    private final FootTrajectoryBehavior footPoseBehavior;
-=======
-   private final SideDependentList<HandPoseBehavior> handPoseBehaviors = new SideDependentList<>();
-   private final SideDependentList<HandPoseListBehavior> handPoseListBehaviors = new SideDependentList<>();
-   private final FootPoseBehavior footPoseBehavior;
->>>>>>> 542ee821
    private final ChestOrientationBehavior chestOrientationBehavior;
    private final PelvisPoseBehavior pelvisPoseBehavior;
    private final FootstepListBehavior footstepListBehavior;
@@ -400,11 +355,7 @@
       pelvisPoseBehavior = new PelvisPoseBehavior(outgoingCommunicationBridge, yoTime);
       registry.addChild(pelvisPoseBehavior.getYoVariableRegistry());
 
-<<<<<<< HEAD
       footPoseBehavior = new FootTrajectoryBehavior(outgoingCommunicationBridge, yoTime, yoDoubleSupport);
-=======
-      footPoseBehavior = new FootPoseBehavior(outgoingCommunicationBridge, yoTime, yoDoubleSupport);
->>>>>>> 542ee821
       registry.addChild(footPoseBehavior.getYoVariableRegistry());
 
       footstepListBehavior = new FootstepListBehavior(outgoingCommunicationBridge, walkingControllerParameters);
@@ -419,7 +370,6 @@
       for (RobotSide robotSide : RobotSide.values)
       {
          String namePrefix = robotSide.getCamelCaseNameForMiddleOfExpression();
-<<<<<<< HEAD
          ArmTrajectoryBehavior armTrajectoryBehavior = new ArmTrajectoryBehavior(namePrefix, outgoingCommunicationBridge, yoTime);
          registry.addChild(armTrajectoryBehavior.getYoVariableRegistry());
          armTrajectoryBehaviors.put(robotSide, armTrajectoryBehavior);
@@ -431,15 +381,6 @@
          GoHomeBehavior armGoHomeBehavior = new GoHomeBehavior(namePrefix + "Arm", outgoingCommunicationBridge, yoTime);
          registry.addChild(armGoHomeBehavior.getYoVariableRegistry());
          armGoHomeBehaviors.put(robotSide, armGoHomeBehavior);
-=======
-         HandPoseBehavior handPoseBehavior = new HandPoseBehavior(namePrefix, outgoingCommunicationBridge, yoTime);
-         registry.addChild(handPoseBehavior.getYoVariableRegistry());
-         handPoseBehaviors.put(robotSide, handPoseBehavior);
-
-         HandPoseListBehavior handPoseListBehavior = new HandPoseListBehavior(namePrefix, outgoingCommunicationBridge, yoTime);
-         registry.addChild(handPoseListBehavior.getYoVariableRegistry());
-         handPoseListBehaviors.put(robotSide, handPoseListBehavior);
->>>>>>> 542ee821
       }
 
       graspCylinderBehavior = new GraspCylinderBehavior(outgoingCommunicationBridge, fullRobotModel, yoTime);
@@ -532,11 +473,8 @@
             new YoGraphicPosition(behaviorNameFirstLowerCase + "SteeringWheelFinalPosition", steeringWheelFinalPosition, 0.035, YoAppearance.Red()));
 
       updateSteeringWheelParameters();
-<<<<<<< HEAD
       
       requestedDiagnostic.set(DiagnosticTask.KARATE_KID);
-=======
->>>>>>> 542ee821
    }
 
    private void setupArmsInverseKinematics(FullHumanoidRobotModel fullRobotModel)
@@ -931,11 +869,7 @@
       pipeLine.requestNewStage();
 
       submitPelvisHomeCommand(true);
-<<<<<<< HEAD
       submitArmGoHomeCommand(true);
-=======
-      submitHandPoseHomeCommand(true);
->>>>>>> 542ee821
 
       //Mean stuff  (shiftWeight + CoM + chestOrientation + PelvisOrientation)
       desiredPelvisOffset.set(supportCornerPoints.get(0));
@@ -1065,11 +999,7 @@
       submitChestHomeCommand(true);
       submitPelvisHomeCommand(true);
       submitCoMHomeCommand(true);
-<<<<<<< HEAD
       submitArmGoHomeCommand(true);
-=======
-      submitHandPoseHomeCommand(true);
->>>>>>> 542ee821
    }
 
    private void sequenceUpperBody()
@@ -1116,11 +1046,7 @@
    private void sequenceGoHome()
    {
       submitPelvisHomeCommand(true);
-<<<<<<< HEAD
       submitArmGoHomeCommand(true);
-=======
-      submitHandPoseHomeCommand(true);
->>>>>>> 542ee821
       submitChestHomeCommand(true);
    }
 
@@ -1313,11 +1239,7 @@
          submitFootPosesShort(robotSide);
       }
 
-<<<<<<< HEAD
       submitArmGoHomeCommand(false);
-=======
-      submitHandPoseHomeCommand(false);
->>>>>>> 542ee821
    }
 
    private void submitFootPosesShort(RobotSide robotSide)
@@ -1383,11 +1305,7 @@
          submitFootPosesLong(robotSide);
       }
 
-<<<<<<< HEAD
       submitArmGoHomeCommand(false);
-=======
-      submitHandPoseHomeCommand(false);
->>>>>>> 542ee821
    }
 
    private void submitFootPosesLong(RobotSide robotSide)
@@ -1752,11 +1670,7 @@
       submitHandPose(robotSide.getOppositeSide(), desiredUpperArmOrientation, -0.1, null, mirrorOrientationForRightSide);
       pipeLine.requestNewStage();
 
-<<<<<<< HEAD
       submitArmGoHomeCommand(true);
-=======
-      submitHandPoseHomeCommand(true);
->>>>>>> 542ee821
       pipeLine.requestNewStage();
 
       //square up the feet
@@ -1803,11 +1717,7 @@
       //turn in place
       submitWalkToLocation(false, 0.0, 0.0, 0.0, 0.0);
 
-<<<<<<< HEAD
       submitArmGoHomeCommand(false);
-=======
-      submitHandPoseHomeCommand(false);
->>>>>>> 542ee821
 
       /////////// chest bending backward///////////
       submitDesiredChestOrientation(false, 0.0, Math.toRadians(-10.0), 0.0);
@@ -1979,9 +1889,8 @@
       SideDependentList<double[]> armsDown1 = computeSymmetricArmJointAngles(upperArmDown1, 0.0, null, true);
 
       int numberOfHandPoses = 10;
-<<<<<<< HEAD
       
-      WaypointTrajectory1DCalculator calculator = new WaypointTrajectory1DCalculator();
+      TrajectoryPoint1DCalculator calculator = new TrajectoryPoint1DCalculator();
 
       for (RobotSide flyingSide : RobotSide.values)
       {
@@ -1992,22 +1901,11 @@
             calculator.clear();
 
             for (int poseIndex = 0; poseIndex < numberOfHandPoses; poseIndex++)
-=======
-      SideDependentList<double[][]> armFlyingSequence = new SideDependentList<>(new double[numberOfArmJoints][numberOfHandPoses],
-            new double[numberOfArmJoints][numberOfHandPoses]);
-
-      for (int jointIndex = 0; jointIndex < numberOfArmJoints; jointIndex++)
-      {
-         for (int poseIndex = 0; poseIndex < numberOfHandPoses; poseIndex++)
-         {
-            for (RobotSide side : RobotSide.values)
->>>>>>> 542ee821
             {
                double desiredJointAngle;
                switch (poseIndex % 6)
                {
                case 0:
-<<<<<<< HEAD
                   desiredJointAngle = armsDown1.get(flyingSide)[jointIndex];
                   break;
                case 1:
@@ -2024,51 +1922,19 @@
                   break;
                case 5:
                   desiredJointAngle = armsIntermediateOnWayDown.get(flyingSide)[jointIndex];
-=======
-                  desiredJointAngle = armsDown1.get(side)[jointIndex];
-                  break;
-               case 1:
-                  desiredJointAngle = armsDown2.get(side)[jointIndex];
-                  break;
-               case 2:
-                  desiredJointAngle = armsIntermediateOnWayUp.get(side)[jointIndex];
-                  break;
-               case 3:
-                  desiredJointAngle = armsUp1.get(side)[jointIndex];
-                  break;
-               case 4:
-                  desiredJointAngle = armsUp2.get(side)[jointIndex];
-                  break;
-               case 5:
-                  desiredJointAngle = armsIntermediateOnWayDown.get(side)[jointIndex];
->>>>>>> 542ee821
                   break;
                default:
                   throw new RuntimeException("Should not get there!");
                }
-<<<<<<< HEAD
-               calculator.appendWaypoint(desiredJointAngle);
+               calculator.appendTrajectoryPoint(desiredJointAngle);
             }
-            calculator.computeWaypointTimes(0.0, flyingTrajectoryTime.getDoubleValue());
-            calculator.computeWaypointVelocities(true);
-            flyingMessage.setTrajectory1DMessage(jointIndex, new Trajectory1DMessage(calculator.getTrajectoryData()));
+            calculator.computeTrajectoryPointTimes(0.0, flyingTrajectoryTime.getDoubleValue());
+            calculator.computeTrajectoryPointVelocities(true);
+            flyingMessage.setTrajectory1DMessage(jointIndex, new ArmOneJointTrajectoryMessage(calculator.getTrajectoryData()));
          }
 
          pipeLine.submitTaskForPallelPipesStage(armTrajectoryBehaviors.get(flyingSide),
                new ArmTrajectoryTask(flyingMessage, armTrajectoryBehaviors.get(flyingSide), yoTime, sleepTimeBetweenPoses.getDoubleValue()));
-=======
-               armFlyingSequence.get(side)[jointIndex][poseIndex] = desiredJointAngle;
-            }
-         }
-      }
-
-      for (RobotSide tempSide : RobotSide.values)
-      {
-         HandPoseListPacket handPoseListPacket = new HandPoseListPacket(tempSide, armFlyingSequence.get(tempSide),
-               flyingTrajectoryTime.getDoubleValue() * numberOfHandPoses);
-         pipeLine.submitTaskForPallelPipesStage(handPoseListBehaviors.get(tempSide),
-               new HandPoseListTask(handPoseListPacket, handPoseListBehaviors.get(tempSide), yoTime, sleepTimeBetweenPoses.getDoubleValue()));
->>>>>>> 542ee821
       }
 
       // Put the arms in front
@@ -2141,11 +2007,7 @@
       submitFootPosition(false, robotSide, new FramePoint(ankleZUpFrame, 0.0, robotSide.negateIfRightSide(0.25), -0.3));
 
       //
-<<<<<<< HEAD
       submitArmGoHomeCommand(true);
-=======
-      submitHandPoseHomeCommand(true);
->>>>>>> 542ee821
       submitChestHomeCommand(true);
       submitPelvisHomeCommand(true);
    }
@@ -2267,7 +2129,6 @@
          pipeLine.submitSingleTaskStage(pelvisPoseTask);
    }
 
-<<<<<<< HEAD
    private void submitArmGoHomeCommand(boolean parallelize)
    {
       for (RobotSide robotSide : RobotSide.values())
@@ -2278,18 +2139,6 @@
             pipeLine.submitTaskForPallelPipesStage(armGoHomeBehavior, new GoHomeTask(goHomeMessage, armGoHomeBehavior, yoTime));
          else
             pipeLine.submitSingleTaskStage(new GoHomeTask(goHomeMessage, armGoHomeBehavior, yoTime));
-=======
-   private void submitHandPoseHomeCommand(boolean parallelize)
-   {
-      for (RobotSide robotSide : RobotSide.values())
-      {
-         HandPosePacket handPosePacket = PacketControllerTools.createGoToHomeHandPosePacket(robotSide, trajectoryTime.getDoubleValue());
-         HandPoseBehavior handPoseBehavior = handPoseBehaviors.get(robotSide);
-         if (parallelize)
-            pipeLine.submitTaskForPallelPipesStage(handPoseBehavior, new HandPoseTask(robotSide, handPosePacket, handPoseBehavior, yoTime));
-         else
-            pipeLine.submitSingleTaskStage(new HandPoseTask(robotSide, handPosePacket, handPoseBehavior, yoTime));
->>>>>>> 542ee821
       }
    }
 
@@ -2334,15 +2183,9 @@
                msg += desiredJointAngles[i] + ", ";
             System.out.println(msg);
          }
-<<<<<<< HEAD
          ArmTrajectoryBehavior armTrajectoryBehavior = armTrajectoryBehaviors.get(robotSide);
          ArmTrajectoryMessage message = new ArmTrajectoryMessage(robotSide, trajectoryTime.getDoubleValue(), desiredJointAngles);
          pipeLine.submitTaskForPallelPipesStage(armTrajectoryBehavior, new ArmTrajectoryTask(message, armTrajectoryBehavior, trajectoryTime, sleepTimeBetweenPoses.getDoubleValue()));
-=======
-         HandPoseBehavior handPoseBehavior = handPoseBehaviors.get(robotSide);
-         pipeLine.submitTaskForPallelPipesStage(handPoseBehavior, new HandPoseTask(robotSide, desiredJointAngles, yoTime, handPoseBehavior,
-               trajectoryTime.getDoubleValue(), sleepTimeBetweenPoses.getDoubleValue()));
->>>>>>> 542ee821
       }
    }
 
@@ -2518,11 +2361,7 @@
       Point3d desiredFootPosition = new Point3d();
       Quat4d desiredFootOrientation = new Quat4d();
       desiredFootPose.getPose(desiredFootPosition, desiredFootOrientation);
-<<<<<<< HEAD
       FootTrajectoryTask footPoseTask = new FootTrajectoryTask(robotSide, desiredFootPosition, desiredFootOrientation, yoTime, footPoseBehavior,
-=======
-      FootPoseTask footPoseTask = new FootPoseTask(robotSide, desiredFootPosition, desiredFootOrientation, yoTime, footPoseBehavior,
->>>>>>> 542ee821
             trajectoryTime.getDoubleValue(), sleepTimeBetweenPoses.getDoubleValue());
 
       if (parallelize)
@@ -2999,13 +2838,8 @@
    {
       for (RobotSide robotSide : RobotSide.values)
       {
-<<<<<<< HEAD
          handTrajectoryBehaviors.get(robotSide).consumeObjectFromNetworkProcessor(object);
          armTrajectoryBehaviors.get(robotSide).consumeObjectFromNetworkProcessor(object);
-=======
-         handPoseBehaviors.get(robotSide).consumeObjectFromNetworkProcessor(object);
-         handPoseListBehaviors.get(robotSide).consumeObjectFromNetworkProcessor(object);
->>>>>>> 542ee821
          footstepListBehavior.consumeObjectFromNetworkProcessor(object);
          walkToLocationBehavior.consumeObjectFromNetworkProcessor(object);
          turnInPlaceBehavior.consumeObjectFromNetworkProcessor(object);
@@ -3019,13 +2853,8 @@
    {
       for (RobotSide robotSide : RobotSide.values)
       {
-<<<<<<< HEAD
          handTrajectoryBehaviors.get(robotSide).consumeObjectFromController(object);
          armTrajectoryBehaviors.get(robotSide).consumeObjectFromController(object);
-=======
-         handPoseBehaviors.get(robotSide).consumeObjectFromController(object);
-         handPoseListBehaviors.get(robotSide).consumeObjectFromController(object);
->>>>>>> 542ee821
          footstepListBehavior.consumeObjectFromController(object);
          walkToLocationBehavior.consumeObjectFromController(object);
          turnInPlaceBehavior.consumeObjectFromController(object);
@@ -3053,12 +2882,8 @@
       chestOrientationBehavior.pause();
       for (RobotSide robotSide : RobotSide.values)
       {
-<<<<<<< HEAD
          handTrajectoryBehaviors.get(robotSide).pause();
          armTrajectoryBehaviors.get(robotSide).pause();
-=======
-         handPoseBehaviors.get(robotSide).pause();
->>>>>>> 542ee821
       }
    }
 
@@ -3070,12 +2895,8 @@
       chestOrientationBehavior.resume();
       for (RobotSide robotSide : RobotSide.values)
       {
-<<<<<<< HEAD
          handTrajectoryBehaviors.get(robotSide).pause();
          armTrajectoryBehaviors.get(robotSide).pause();
-=======
-         handPoseBehaviors.get(robotSide).resume();
->>>>>>> 542ee821
       }
    }
 
