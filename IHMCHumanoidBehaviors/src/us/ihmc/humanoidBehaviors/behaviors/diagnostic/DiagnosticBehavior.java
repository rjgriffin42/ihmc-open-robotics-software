--- conflicted
+++ resolved
@@ -1,4 +1,3 @@
-<<<<<<< HEAD
 package us.ihmc.humanoidBehaviors.behaviors.diagnostic;
 
 import java.util.ArrayList;
@@ -554,7 +553,7 @@
       fullRobotModel.updateFrames();
       FramePose defaultSteeringWheelPose = new FramePose(fullRobotModel.getChest().getBodyFixedFrame());
       defaultSteeringWheelPose.setPosition(0.6, 0.0, -0.4);
-      defaultSteeringWheelPose.setOrientation(0.0, Math.toRadians(-33.0), 0.0);
+      defaultSteeringWheelPose.setYawPitchRoll(0.0, Math.toRadians(-33.0), 0.0);
       defaultSteeringWheelPose.changeFrame(worldFrame);
       steeringWheelPose.set(defaultSteeringWheelPose);
 
@@ -643,7 +642,7 @@
 
       for (int i = 0; i < supportPolygon.getNumberOfVertices(); i++)
       {
-         desiredPelvisOffset.set(supportPolygon.getFrameVertex(i));
+         supportPolygon.getFrameVertex(i, desiredPelvisOffset);
          desiredPelvisOffset.sub(center);
          submitDesiredPelvisPositionOffset(false, shiftScaleVector.getX() * desiredPelvisOffset.getX(), shiftScaleVector.getY() * desiredPelvisOffset.getY(),
                0.0);
@@ -652,7 +651,7 @@
          sequencePelvisRotations(0.3); //TODO increase/decrease limit?
       }
       // Get back to the first vertex again
-      desiredPelvisOffset.set(supportPolygon.getFrameVertex(0));
+      supportPolygon.getFrameVertex(0, desiredPelvisOffset);
       desiredPelvisOffset.sub(center);
       submitDesiredPelvisPositionOffset(false, pelvisShiftScaleFactor.getX() * desiredPelvisOffset.getX(),
             pelvisShiftScaleFactor.getY() * desiredPelvisOffset.getY(), 0.0);
@@ -661,6 +660,10 @@
       submitPelvisHomeCommand(false);
    }
 
+   private final FramePoint2d frameVertexBefore = new FramePoint2d();
+   private final FramePoint2d frameVertexCurrentlyChecked = new FramePoint2d();
+   private final FramePoint2d frameVertexAfter = new FramePoint2d();
+
    private void sequenceHardWarmup()
    {
       //chest rotation closer to the limits
@@ -677,9 +680,9 @@
 
       for (int i = 0; i < numberOfVertices; i++)
       {
-         FramePoint2d frameVertexBefore = supportPolygon.getFrameVertex(i);
-         FramePoint2d frameVertexCurrentlyChecked = supportPolygon.getFrameVertex((i + 1) % numberOfVertices);
-         FramePoint2d frameVertexAfter = supportPolygon.getFrameVertex((i + 2) % numberOfVertices);
+         supportPolygon.getFrameVertex(i, frameVertexBefore);
+         supportPolygon.getFrameVertex((i + 1) % numberOfVertices, frameVertexCurrentlyChecked);
+         supportPolygon.getFrameVertex((i + 2) % numberOfVertices, frameVertexAfter);
 
          FrameVector2d frameVector1 = new FrameVector2d(midFeetZUpFrame);
          frameVector1.sub(frameVertexCurrentlyChecked, frameVertexBefore);
@@ -1106,13 +1109,13 @@
 
       for (int i = 0; i < supportPolygon.getNumberOfVertices(); i++)
       {
-         desiredPelvisOffset.set(supportPolygon.getFrameVertex(i));
+         supportPolygon.getFrameVertex(i, desiredPelvisOffset);
          desiredPelvisOffset.sub(center);
          submitDesiredPelvisPositionOffset(false, pelvisShiftScaleFactor.getX() * desiredPelvisOffset.getX(),
                pelvisShiftScaleFactor.getY() * desiredPelvisOffset.getY(), 0.0);
       }
       // Get back to the first vertex again
-      desiredPelvisOffset.set(supportPolygon.getFrameVertex(0));
+      supportPolygon.getFrameVertex(0, desiredPelvisOffset);
       desiredPelvisOffset.sub(center);
       submitDesiredPelvisPositionOffset(false, pelvisShiftScaleFactor.getX() * desiredPelvisOffset.getX(),
             pelvisShiftScaleFactor.getY() * desiredPelvisOffset.getY(), 0.0);
@@ -1388,7 +1391,7 @@
 
       FramePose footPose = new FramePose(ankleZUpFrame);
       footPose.setPosition(-0.40, robotSide.negateIfRightSide(0.25), 0.40);
-      footPose.setOrientation(0.0, 0.8 * Math.PI / 2.0, 0.0);
+      footPose.setYawPitchRoll(0.0, 0.8 * Math.PI / 2.0, 0.0);
       submitFootPose(true, robotSide, footPose);
 
       submitDesiredChestOrientation(true, 0.0, Math.toRadians(20.0), 0.0);
@@ -1402,7 +1405,7 @@
 
       footPose.setToZero(ankleZUpFrame);
       footPose.setPosition(0.0, robotSide.negateIfRightSide(0.65), 0.13);
-      footPose.setOrientation(0.0, 0.0, robotSide.negateIfRightSide(Math.toRadians(40.0)));
+      footPose.setYawPitchRoll(0.0, 0.0, robotSide.negateIfRightSide(Math.toRadians(40.0)));
       submitFootPose(true, robotSide, footPose);
       submitChestHomeCommand(true);
       submitDesiredPelvisOrientation(true, 0.0, 0.0, Math.toRadians(robotSide.negateIfRightSide(25.0)));
@@ -1414,7 +1417,7 @@
 
       footPose.setToZero(ankleZUpFrame);
       footPose.setPosition(0.0, robotSide.negateIfRightSide(0.25), 0.13);
-      footPose.setOrientation(0.0, 0.0, 0.0);
+      footPose.setYawPitchRoll(0.0, 0.0, 0.0);
       submitFootPose(true, robotSide, footPose);
 
       submitDesiredPelvisOrientation(true, 0.0, 0.0, 0.0);
@@ -1844,7 +1847,7 @@
       FramePose footPose = new FramePose();
       footPose.setToZero(ankleZUpFrame);
       footPose.setPosition(0.0, robotSide.negateIfRightSide(0.25), 0.1);
-      footPose.setOrientation(0.0, 0.0, 0.0);
+      footPose.setYawPitchRoll(0.0, 0.0, 0.0);
       submitFootPose(true, robotSide, footPose);
 
       submitChestHomeCommand(true);
@@ -1938,7 +1941,7 @@
       FramePose footPose = new FramePose();
       footPose.setToZero(ankleZUpFrame);
       footPose.setPosition(0.75, robotSide.negateIfRightSide(0.25), 0.25);
-      footPose.setOrientation(0.0, -halfPi / 2.0, 0.0);
+      footPose.setYawPitchRoll(0.0, -halfPi / 2.0, 0.0);
       submitFootPose(true, robotSide, footPose);
 
       submitDesiredChestOrientation(true, 0.0, Math.toRadians(-5.0), 0.0);
@@ -1955,7 +1958,7 @@
 
       footPose.setToZero(ankleZUpFrame);
       footPose.setPosition(-0.75, robotSide.negateIfRightSide(0.25), 0.35);
-      footPose.setOrientation(0.0, 0.8 * halfPi, 0.0);
+      footPose.setYawPitchRoll(0.0, 0.8 * halfPi, 0.0);
       submitFootPose(true, robotSide, footPose);
 
       submitDesiredChestOrientation(true, 0.0, Math.toRadians(30.0), 0.0);
@@ -1972,7 +1975,7 @@
 
       footPose.setToZero(ankleZUpFrame);
       footPose.setPosition(0.0, robotSide.negateIfRightSide(0.65), 0.2);
-      footPose.setOrientation(0.0, 0.0, robotSide.negateIfRightSide(Math.toRadians(40.0)));
+      footPose.setYawPitchRoll(0.0, 0.0, robotSide.negateIfRightSide(Math.toRadians(40.0)));
       submitFootPose(true, robotSide, footPose);
 
       submitDesiredChestOrientation(true, 0.0, 0.0, robotSide.negateIfRightSide(Math.toRadians(30.0)));
@@ -1985,7 +1988,7 @@
 
       footPose.setToZero(ankleZUpFrame);
       footPose.setPosition(0.0, robotSide.negateIfRightSide(0.25), 0.1);
-      footPose.setOrientation(0.0, 0.0, 0.0);
+      footPose.setYawPitchRoll(0.0, 0.0, 0.0);
       submitFootPose(true, robotSide, footPose);
 
       submitChestHomeCommand(true);
@@ -2107,7 +2110,7 @@
       SixDoFJointReferenceFrame frameAfterRootJoint = fullRobotModel.getRootJoint().getFrameAfterJoint();
       FramePose desiredPelvisPosition = new FramePose(frameAfterRootJoint);
       desiredPelvisPosition.setPosition(dx, dy, dz);
-      desiredPelvisPosition.setOrientation(yaw, pitch, roll);
+      desiredPelvisPosition.setYawPitchRoll(yaw, pitch, roll);
       desiredPelvisPosition.changeFrame(worldFrame);
       PelvisPoseTask pelvisPoseTask = new PelvisPoseTask(desiredPelvisPosition, yoTime, pelvisPoseBehavior, trajectoryTime.getDoubleValue(),
             sleepTimeBetweenPoses.getDoubleValue());
@@ -2902,2914 +2905,4 @@
    {
       return false;
    }
-}
-=======
-package us.ihmc.humanoidBehaviors.behaviors.diagnostic;
-
-import java.util.ArrayList;
-import java.util.Random;
-
-import javax.vecmath.AxisAngle4d;
-import javax.vecmath.Point3d;
-import javax.vecmath.Quat4d;
-import javax.vecmath.Vector3d;
-
-import org.apache.commons.lang3.StringUtils;
-import org.ejml.data.DenseMatrix64F;
-
-import us.ihmc.SdfLoader.models.FullHumanoidRobotModel;
-import us.ihmc.SdfLoader.partNames.LimbName;
-import us.ihmc.commonWalkingControlModules.configurations.WalkingControllerParameters;
-import us.ihmc.commonWalkingControlModules.highLevelHumanoidControl.factories.HumanoidArmPose;
-import us.ihmc.graphics3DAdapter.graphics.appearances.YoAppearance;
-import us.ihmc.humanoidBehaviors.behaviors.BehaviorInterface;
-import us.ihmc.humanoidBehaviors.behaviors.TurnInPlaceBehavior;
-import us.ihmc.humanoidBehaviors.behaviors.WalkToLocationBehavior;
-import us.ihmc.humanoidBehaviors.behaviors.midLevel.GraspCylinderBehavior;
-import us.ihmc.humanoidBehaviors.behaviors.midLevel.RotateHandAboutAxisBehavior;
-import us.ihmc.humanoidBehaviors.behaviors.primitives.ChestOrientationBehavior;
-import us.ihmc.humanoidBehaviors.behaviors.primitives.ComHeightBehavior;
-import us.ihmc.humanoidBehaviors.behaviors.primitives.FootPoseBehavior;
-import us.ihmc.humanoidBehaviors.behaviors.primitives.FootstepListBehavior;
-import us.ihmc.humanoidBehaviors.behaviors.primitives.HandPoseBehavior;
-import us.ihmc.humanoidBehaviors.behaviors.primitives.HandPoseListBehavior;
-import us.ihmc.humanoidBehaviors.behaviors.primitives.PelvisPoseBehavior;
-import us.ihmc.humanoidBehaviors.communication.ConcurrentListeningQueue;
-import us.ihmc.humanoidBehaviors.communication.OutgoingCommunicationBridgeInterface;
-import us.ihmc.humanoidBehaviors.taskExecutor.BehaviorTask;
-import us.ihmc.humanoidBehaviors.taskExecutor.ChestOrientationTask;
-import us.ihmc.humanoidBehaviors.taskExecutor.CoMHeightTask;
-import us.ihmc.humanoidBehaviors.taskExecutor.FootPoseTask;
-import us.ihmc.humanoidBehaviors.taskExecutor.FootstepListTask;
-import us.ihmc.humanoidBehaviors.taskExecutor.FootstepTask;
-import us.ihmc.humanoidBehaviors.taskExecutor.HandPoseListTask;
-import us.ihmc.humanoidBehaviors.taskExecutor.HandPoseTask;
-import us.ihmc.humanoidBehaviors.taskExecutor.PelvisPoseTask;
-import us.ihmc.humanoidBehaviors.taskExecutor.RotateHandAboutAxisTask;
-import us.ihmc.humanoidBehaviors.taskExecutor.TurnInPlaceTask;
-import us.ihmc.humanoidBehaviors.taskExecutor.WalkToLocationTask;
-import us.ihmc.humanoidRobotics.communication.packets.StampedPosePacket;
-import us.ihmc.humanoidRobotics.communication.packets.behaviors.GraspCylinderPacket;
-import us.ihmc.humanoidRobotics.communication.packets.manipulation.HandPoseListPacket;
-import us.ihmc.humanoidRobotics.communication.packets.manipulation.HandPosePacket;
-import us.ihmc.humanoidRobotics.communication.packets.walking.CapturabilityBasedStatus;
-import us.ihmc.humanoidRobotics.communication.packets.walking.ChestOrientationPacket;
-import us.ihmc.humanoidRobotics.communication.packets.walking.FootstepData;
-import us.ihmc.humanoidRobotics.communication.packets.walking.FootstepDataList;
-import us.ihmc.humanoidRobotics.communication.packets.walking.PelvisPosePacket;
-import us.ihmc.humanoidRobotics.communication.subscribers.TimeStampedTransformBuffer;
-import us.ihmc.humanoidRobotics.communication.util.PacketControllerTools;
-import us.ihmc.humanoidRobotics.frames.HumanoidReferenceFrames;
-import us.ihmc.robotics.Axis;
-import us.ihmc.robotics.MathTools;
-import us.ihmc.robotics.dataStructures.listener.VariableChangedListener;
-import us.ihmc.robotics.dataStructures.variable.BooleanYoVariable;
-import us.ihmc.robotics.dataStructures.variable.DoubleYoVariable;
-import us.ihmc.robotics.dataStructures.variable.EnumYoVariable;
-import us.ihmc.robotics.dataStructures.variable.IntegerYoVariable;
-import us.ihmc.robotics.dataStructures.variable.YoVariable;
-import us.ihmc.robotics.geometry.CylindricalCoordinatesCalculator;
-import us.ihmc.robotics.geometry.FrameConvexPolygon2d;
-import us.ihmc.robotics.geometry.FrameOrientation;
-import us.ihmc.robotics.geometry.FramePoint;
-import us.ihmc.robotics.geometry.FramePoint2d;
-import us.ihmc.robotics.geometry.FramePose;
-import us.ihmc.robotics.geometry.FramePose2d;
-import us.ihmc.robotics.geometry.FrameVector;
-import us.ihmc.robotics.geometry.FrameVector2d;
-import us.ihmc.robotics.geometry.GeometryTools;
-import us.ihmc.robotics.geometry.RigidBodyTransform;
-import us.ihmc.robotics.kinematics.NumericalInverseKinematicsCalculator;
-import us.ihmc.robotics.kinematics.TimeStampedTransform3D;
-import us.ihmc.robotics.math.frames.YoFrameConvexPolygon2d;
-import us.ihmc.robotics.math.frames.YoFrameOrientation;
-import us.ihmc.robotics.math.frames.YoFramePoint;
-import us.ihmc.robotics.math.frames.YoFramePose;
-import us.ihmc.robotics.math.frames.YoFrameVector2d;
-import us.ihmc.robotics.random.RandomTools;
-import us.ihmc.robotics.referenceFrames.ReferenceFrame;
-import us.ihmc.robotics.robotSide.RobotSide;
-import us.ihmc.robotics.robotSide.SideDependentList;
-import us.ihmc.robotics.screwTheory.GeometricJacobian;
-import us.ihmc.robotics.screwTheory.OneDoFJoint;
-import us.ihmc.robotics.screwTheory.RigidBody;
-import us.ihmc.robotics.screwTheory.ScrewTestTools;
-import us.ihmc.robotics.screwTheory.ScrewTools;
-import us.ihmc.robotics.screwTheory.SixDoFJointReferenceFrame;
-import us.ihmc.robotics.screwTheory.SpatialMotionVector;
-import us.ihmc.robotics.time.TimeTools;
-import us.ihmc.simulationconstructionset.yoUtilities.graphics.BagOfBalls;
-import us.ihmc.simulationconstructionset.yoUtilities.graphics.YoGraphicPosition;
-import us.ihmc.simulationconstructionset.yoUtilities.graphics.YoGraphicsListRegistry;
-import us.ihmc.tools.io.printing.PrintTools;
-import us.ihmc.tools.taskExecutor.NullTask;
-import us.ihmc.tools.taskExecutor.PipeLine;
-import us.ihmc.wholeBodyController.WholeBodyControllerParameters;
-
-public class DiagnosticBehavior extends BehaviorInterface
-{
-   private static final boolean FAST_MOTION = false;
-   private static final boolean CAN_ARMS_REACH_FAR_BEHIND = false;
-   private static final ReferenceFrame worldFrame = ReferenceFrame.getWorldFrame();
-   private static final boolean DEBUG = false;
-
-   private final PipeLine<BehaviorInterface> pipeLine = new PipeLine<>();
-
-   /** FIXME Should have a packet from the controller to let know when it is ready to execute commands. */
-   private final ConcurrentListeningQueue<CapturabilityBasedStatus> inputListeningQueue = new ConcurrentListeningQueue<CapturabilityBasedStatus>();
-   private final BooleanYoVariable diagnosticBehaviorEnabled;
-   private final BooleanYoVariable hasControllerWakenUp;
-   private final BooleanYoVariable automaticDiagnosticRoutineRequested;
-   private final BooleanYoVariable automaticDiagnosticRoutineHasStarted;
-   private final DoubleYoVariable timeWhenControllerWokeUp;
-   private final DoubleYoVariable timeToWaitBeforeEnable;
-   private final BooleanYoVariable enableHandOrientation;
-
-   private final SideDependentList<HandPoseBehavior> handPoseBehaviors = new SideDependentList<>();
-   private final SideDependentList<HandPoseListBehavior> handPoseListBehaviors = new SideDependentList<>();
-   private final FootPoseBehavior footPoseBehavior;
-   private final ChestOrientationBehavior chestOrientationBehavior;
-   private final PelvisPoseBehavior pelvisPoseBehavior;
-   private final FootstepListBehavior footstepListBehavior;
-   private final WalkToLocationBehavior walkToLocationBehavior;
-   private final ComHeightBehavior comHeightBehavior;
-   private final TurnInPlaceBehavior turnInPlaceBehavior;
-   private final GraspCylinderBehavior graspCylinderBehavior;
-   private final RotateHandAboutAxisBehavior rotateHandAboutAxisBehavior;
-
-   private final DoubleYoVariable yoTime;
-   private final DoubleYoVariable trajectoryTime, flyingTrajectoryTime;
-   private final DoubleYoVariable sleepTimeBetweenPoses;
-   private final BooleanYoVariable doPelvisAndChestYaw;
-   private final IntegerYoVariable numberOfCyclesToRun;
-   private final DoubleYoVariable minCoMHeightOffset, maxCoMHeightOffset;
-   private final int numberOfArmJoints;
-   private final FullHumanoidRobotModel fullRobotModel;
-
-   //Icp Offset generator variables
-   private final BooleanYoVariable isIcpOffsetSenderEnabled;
-   private final DoubleYoVariable minMaxIcpAngularOffset;
-   private final DoubleYoVariable minMaxIcpTranslationOffset;
-   private final DoubleYoVariable previousIcpPacketSentTime;
-   private final TimeStampedTransformBuffer stateEstimatorPelvisPoseBuffer;
-   private final DoubleYoVariable icpTimeDelay;
-
-   private final YoFrameConvexPolygon2d yoSupportPolygon;
-
-   private final ReferenceFrame pelvisZUpFrame;
-   private final ReferenceFrame midFeetZUpFrame;
-   private final SideDependentList<ReferenceFrame> ankleZUpFrames;
-
-   private final YoFrameVector2d pelvisShiftScaleFactor;
-
-   private final SideDependentList<OneDoFJoint[]> upperArmJoints = new SideDependentList<OneDoFJoint[]>();
-   private final SideDependentList<OneDoFJoint[]> lowerArmJoints = new SideDependentList<OneDoFJoint[]>();
-
-   private final SideDependentList<OneDoFJoint[]> upperArmJointsClone = new SideDependentList<OneDoFJoint[]>();
-   private final SideDependentList<OneDoFJoint[]> lowerArmJointsClone = new SideDependentList<OneDoFJoint[]>();
-
-   private final SideDependentList<Double> elbowJointSign = new SideDependentList<>();
-
-   private final WalkingControllerParameters walkingControllerParameters;
-
-   private enum DiagnosticTask
-   {
-      CHEST_ROTATIONS,
-      PELVIS_ROTATIONS,
-      BOOTY_SHAKE,
-      SHIFT_WEIGHT,
-      COMBINED_CHEST_PELVIS,
-      ARM_MOTIONS,
-      ARM_SHAKE,
-      UPPER_BODY,
-      FOOT_LIFT,
-      FOOT_POSES_SHORT,
-      FOOT_POSES_LONG,
-      RUNNING_MAN,
-      BOW,
-      KARATE_KID,
-      WHOLE_SCHEBANG,
-      SQUATS,
-      SQUATATHON,
-      SIMPLE_WARMUP,
-      MEDIUM_WARMUP,
-      HARD_WARMUP,
-      STEPS_FORWARD_BACKWARD,
-      STEPS_SHORT,
-      STEPS_LONG,
-      STEPS_IN_PLACE,
-      TURN_IN_PLACE_SEQUENCE,
-      TURN_IN_PLACE_ANGLE,
-      FEET_SQUARE_UP,
-      TURN_WHEEL,
-      CUTE_WAVE,
-      HAND_SHAKE_PREP,
-      HAND_SHAKE_SHAKE,
-      GO_HOME,
-      FLEX_UP,
-      FLEX_DOWN,
-      FLEX_UP_FLEX_DOWN,
-      KRANE_KICK,
-      REDO_LAST_TASK // Keep that one at the end.
-   };
-
-   private final EnumYoVariable<DiagnosticTask> lastDiagnosticTask;
-
-   private final EnumYoVariable<DiagnosticTask> requestedDiagnostic;
-   private final EnumYoVariable<HumanoidArmPose> requestedSymmetricArmPose;
-   private final EnumYoVariable<HumanoidArmPose> requestedSingleArmPose;
-   private final EnumYoVariable<RobotSide> activeSideForHandControl;
-   private final EnumYoVariable<RobotSide> activeSideForFootControl;
-   private final EnumYoVariable<RobotSide> supportLeg;
-
-   private final double maxPitchBackward = Math.toRadians(-5.0);
-   private final double maxPitchForward = Math.toRadians(40.0);
-   private final double minMaxRoll = Math.toRadians(15.0);
-   private final double minMaxYaw = Math.toRadians(30.0);
-
-   private final DoubleYoVariable footstepLength;
-   private final DoubleYoVariable swingTime;
-   private final DoubleYoVariable transferTime;
-
-   private final DoubleYoVariable maxFootPoseHeight;
-   private final DoubleYoVariable maxFootPoseDisplacement;
-
-   private final DoubleYoVariable angleToTurnInDegrees;
-
-   private final SideDependentList<ReferenceFrame> upperArmsFrames = new SideDependentList<>();
-   private final SideDependentList<ReferenceFrame> lowerArmsFrames = new SideDependentList<>();
-   private final SideDependentList<NumericalInverseKinematicsCalculator> inverseKinematicsForUpperArms = new SideDependentList<>();
-   private final SideDependentList<NumericalInverseKinematicsCalculator> inverseKinematicsForLowerArms = new SideDependentList<>();
-
-   private final SideDependentList<YoFrameOrientation> currentUpperArmOrientations = new SideDependentList<YoFrameOrientation>();
-   private final SideDependentList<YoFrameOrientation> currentHandOrientations = new SideDependentList<YoFrameOrientation>();
-
-   private final SideDependentList<RigidBodyTransform> armZeroJointAngleConfigurationOffsets = new SideDependentList<>();
-
-   private final DoubleYoVariable pelvisOrientationScaleFactor = new DoubleYoVariable("diagnosticBehaviorPelvisOrientationScaleFactor", registry);
-   private final DoubleYoVariable bootyShakeTime = new DoubleYoVariable("diagnosticBehaviorButtyShakeTime", registry);
-
-   private final YoFramePoint steeringWheelCenter;
-   private final YoFramePose steeringWheelPose;
-   private final YoFrameOrientation steeringWheelOrientation;
-   private final BooleanYoVariable steeringWheelResetPose;
-   /**
-    * The axis of rotation of the steering wheel is defined as (0.0, 0.0, 1.0) in its frame.
-    * This frame is updated automatically based {@link #steeringWheelCenter} and {@link #steeringWheelOrientation}.
-    */
-   private final ReferenceFrame steeringWheelFrame;
-   private final DoubleYoVariable steeringWheelRadius;
-   private final int numberOfBalls = 50;
-   private final BagOfBalls steeringWheelVisualization;
-   private final BooleanYoVariable showSteeringWheel;
-   private final DoubleYoVariable steeringWheelInitialAngle;
-   private final DoubleYoVariable steeringWheelFinalAngle;
-   private final YoFramePoint steeringWheelInitialPosition;
-   private final YoFramePoint steeringWheelFinalPosition;
-   private final BooleanYoVariable steeringWheelControlRotationAxis;
-   private final BooleanYoVariable steeringWheelExecuteGraspingFirst;
-
-   public DiagnosticBehavior(FullHumanoidRobotModel fullRobotModel, EnumYoVariable<RobotSide> supportLeg, HumanoidReferenceFrames referenceFrames,
-         DoubleYoVariable yoTime, BooleanYoVariable yoDoubleSupport, OutgoingCommunicationBridgeInterface outgoingCommunicationBridge,
-         WholeBodyControllerParameters wholeBodyControllerParameters, YoFrameConvexPolygon2d yoSupportPolygon, YoGraphicsListRegistry yoGraphicsListRegistry)
-   {
-      super(outgoingCommunicationBridge);
-
-      this.supportLeg = supportLeg;
-      this.fullRobotModel = fullRobotModel;
-      this.yoSupportPolygon = yoSupportPolygon;
-      this.walkingControllerParameters = wholeBodyControllerParameters.getWalkingControllerParameters();
-
-      diagnosticBehaviorEnabled = new BooleanYoVariable("diagnosticBehaviorEnabled", registry);
-      hasControllerWakenUp = new BooleanYoVariable("diagnostBehaviorHasControllerWakenUp", registry);
-      automaticDiagnosticRoutineRequested = new BooleanYoVariable("diagnosticBehaviorAutomaticDiagnosticRoutineRequested", registry);
-      automaticDiagnosticRoutineHasStarted = new BooleanYoVariable("diagnosticBehaviorAutomaticDiagnosticRoutineHasStarted", registry);
-      timeWhenControllerWokeUp = new DoubleYoVariable("diagnosticBehaviorTimeWhenControllerWokeUp", registry);
-      timeToWaitBeforeEnable = new DoubleYoVariable("diagnosticBehaviorTimeToWaitBeforeEnable", registry);
-      enableHandOrientation = new BooleanYoVariable("diagnosticEnableHandOrientation", registry);
-
-      numberOfArmJoints = fullRobotModel.getRobotSpecificJointNames().getArmJointNames().length;
-      this.yoTime = yoTime;
-      pelvisZUpFrame = referenceFrames.getPelvisZUpFrame();
-      midFeetZUpFrame = referenceFrames.getMidFeetZUpFrame();
-      ankleZUpFrames = referenceFrames.getAnkleZUpReferenceFrames();
-
-      //icp variables
-      isIcpOffsetSenderEnabled = new BooleanYoVariable("DiagnosticBehaviorIcpOffsetSenderEnabled", registry);
-      isIcpOffsetSenderEnabled.set(false);
-      isIcpOffsetSenderEnabled.addVariableChangedListener(new VariableChangedListener()
-      {
-         @Override
-         public void variableChanged(YoVariable<?> v)
-         {
-            DiagnosticBehavior.this.previousIcpPacketSentTime.set(DiagnosticBehavior.this.yoTime.getDoubleValue());
-
-         }
-      });
-      minMaxIcpAngularOffset = new DoubleYoVariable(getName() + "MinMaxIcpAngularOffset", registry);
-      minMaxIcpAngularOffset.set(0.0);
-      minMaxIcpTranslationOffset = new DoubleYoVariable(getName() + "MinMaxIcpTranslationOffset", registry);
-      minMaxIcpTranslationOffset.set(0.06);
-      previousIcpPacketSentTime = new DoubleYoVariable("DiagnosticBehaviorPreviousIcpPacketSentTime", registry);
-      stateEstimatorPelvisPoseBuffer = new TimeStampedTransformBuffer(10000);
-      icpTimeDelay = new DoubleYoVariable(getName() + "IcpTimeDelay", registry);
-      icpTimeDelay.set(0.99);
-      ///////////////////
-
-      String behaviorNameFirstLowerCase = StringUtils.uncapitalize(getName());
-      trajectoryTime = new DoubleYoVariable(behaviorNameFirstLowerCase + "TrajectoryTime", registry);
-      flyingTrajectoryTime = new DoubleYoVariable(behaviorNameFirstLowerCase + "flyingTrajectoryTime", registry);
-
-      swingTime = new DoubleYoVariable(behaviorNameFirstLowerCase + "SwingTime", registry);
-      swingTime.set(walkingControllerParameters.getDefaultSwingTime());
-      transferTime = new DoubleYoVariable(behaviorNameFirstLowerCase + "TransferTime", registry);
-      transferTime.set(walkingControllerParameters.getDefaultTransferTime());
-
-      maxFootPoseHeight = new DoubleYoVariable(behaviorNameFirstLowerCase + "MaxFootPoseHeight", registry);
-      maxFootPoseHeight.set(0.1);
-      maxFootPoseDisplacement = new DoubleYoVariable(behaviorNameFirstLowerCase + "maxFootPoseDisplacement", registry);
-      maxFootPoseDisplacement.set(0.2);
-      angleToTurnInDegrees = new DoubleYoVariable(behaviorNameFirstLowerCase + "AngleToTurnInDegrees", registry);
-      angleToTurnInDegrees.set(0.0);
-
-      trajectoryTime.set(FAST_MOTION ? 0.5 : 3.0);
-      flyingTrajectoryTime.set(FAST_MOTION ? 0.5 : 10.0);
-      sleepTimeBetweenPoses = new DoubleYoVariable(behaviorNameFirstLowerCase + "SleepTimeBetweenPoses", registry);
-      sleepTimeBetweenPoses.set(FAST_MOTION ? 0.0 : 0.5);
-
-      minCoMHeightOffset = new DoubleYoVariable(behaviorNameFirstLowerCase + "MinCoMHeightOffset", registry);
-      minCoMHeightOffset.set(-0.15);
-      maxCoMHeightOffset = new DoubleYoVariable(behaviorNameFirstLowerCase + "MaxCoMHeightOffset", registry);
-      maxCoMHeightOffset.set(0.05);
-
-      footstepLength = new DoubleYoVariable(behaviorNameFirstLowerCase + "FootstepLength", registry);
-      footstepLength.set(0.3);
-
-      bootyShakeTime.set(1.0);
-
-      walkToLocationBehavior = new WalkToLocationBehavior(outgoingCommunicationBridge, fullRobotModel, referenceFrames, walkingControllerParameters);
-      registry.addChild(walkToLocationBehavior.getYoVariableRegistry());
-
-      chestOrientationBehavior = new ChestOrientationBehavior(outgoingCommunicationBridge, yoTime);
-      registry.addChild(chestOrientationBehavior.getYoVariableRegistry());
-
-      pelvisPoseBehavior = new PelvisPoseBehavior(outgoingCommunicationBridge, yoTime);
-      registry.addChild(pelvisPoseBehavior.getYoVariableRegistry());
-
-      footPoseBehavior = new FootPoseBehavior(outgoingCommunicationBridge, yoTime, yoDoubleSupport);
-      registry.addChild(footPoseBehavior.getYoVariableRegistry());
-
-      footstepListBehavior = new FootstepListBehavior(outgoingCommunicationBridge, walkingControllerParameters);
-      registry.addChild(footstepListBehavior.getYoVariableRegistry());
-
-      comHeightBehavior = new ComHeightBehavior(outgoingCommunicationBridge, yoTime);
-      registry.addChild(comHeightBehavior.getYoVariableRegistry());
-
-      turnInPlaceBehavior = new TurnInPlaceBehavior(outgoingCommunicationBridge, fullRobotModel, referenceFrames, walkingControllerParameters);
-      registry.addChild(turnInPlaceBehavior.getYoVariableRegistry());
-
-      for (RobotSide robotSide : RobotSide.values)
-      {
-         String namePrefix = robotSide.getCamelCaseNameForMiddleOfExpression();
-         HandPoseBehavior handPoseBehavior = new HandPoseBehavior(namePrefix, outgoingCommunicationBridge, yoTime);
-         registry.addChild(handPoseBehavior.getYoVariableRegistry());
-         handPoseBehaviors.put(robotSide, handPoseBehavior);
-
-         HandPoseListBehavior handPoseListBehavior = new HandPoseListBehavior(namePrefix, outgoingCommunicationBridge, yoTime);
-         registry.addChild(handPoseListBehavior.getYoVariableRegistry());
-         handPoseListBehaviors.put(robotSide, handPoseListBehavior);
-      }
-
-      graspCylinderBehavior = new GraspCylinderBehavior(outgoingCommunicationBridge, fullRobotModel, yoTime);
-      registry.addChild(graspCylinderBehavior.getYoVariableRegistry());
-
-      rotateHandAboutAxisBehavior = new RotateHandAboutAxisBehavior("diagnostic_", outgoingCommunicationBridge, fullRobotModel, yoTime);
-      registry.addChild(rotateHandAboutAxisBehavior.getYoVariableRegistry());
-
-      requestedDiagnostic = new EnumYoVariable<>("requestedDiagnostic", registry, DiagnosticTask.class, true);
-      requestedDiagnostic.set(null);
-
-      lastDiagnosticTask = new EnumYoVariable<>("lastDiagnosticTask", registry, DiagnosticTask.class, true);
-      lastDiagnosticTask.set(null);
-
-      requestedSymmetricArmPose = new EnumYoVariable<>("requestedSymmetricArmPose", registry, HumanoidArmPose.class, true);
-      requestedSymmetricArmPose.set(null);
-
-      requestedSingleArmPose = new EnumYoVariable<>("requestedSingleArmPose", registry, HumanoidArmPose.class, true);
-      requestedSingleArmPose.set(null);
-
-      activeSideForFootControl = new EnumYoVariable<>("activeSideForFootControl", registry, RobotSide.class, true);
-      activeSideForFootControl.set(RobotSide.LEFT);
-
-      activeSideForHandControl = new EnumYoVariable<>("activeSideForHandControl", registry, RobotSide.class, true);
-      activeSideForHandControl.set(RobotSide.LEFT);
-
-      numberOfCyclesToRun = new IntegerYoVariable("numberOfDiagnosticCyclesToRun", registry);
-      numberOfCyclesToRun.set(1);
-
-      doPelvisAndChestYaw = new BooleanYoVariable("diagnosticDoPelvisAndChestYaw", registry);
-      doPelvisAndChestYaw.set(true);
-
-      pelvisShiftScaleFactor = new YoFrameVector2d("DiagnosticPelvisShiftScaleFactor", null, registry);
-      pelvisShiftScaleFactor.set(0.4, 0.7);
-
-      pelvisOrientationScaleFactor.set(0.1);
-
-      setupArmsInverseKinematics(fullRobotModel);
-
-      for (RobotSide robotSide : RobotSide.values)
-      {
-         ReferenceFrame chestFrame = fullRobotModel.getChest().getBodyFixedFrame();
-         String sidePrefix = robotSide.getCamelCaseNameForStartOfExpression();
-
-         YoFrameOrientation currentUpperArmOrientation = new YoFrameOrientation(sidePrefix + "CurrentUpperArm", chestFrame, registry);
-         currentUpperArmOrientations.put(robotSide, currentUpperArmOrientation);
-
-         YoFrameOrientation currentHandOrientation = new YoFrameOrientation(sidePrefix + "CurrentHand", lowerArmsFrames.get(robotSide), registry);
-         currentHandOrientations.put(robotSide, currentHandOrientation);
-      }
-
-      this.attachControllerListeningQueue(inputListeningQueue, CapturabilityBasedStatus.class);
-
-      steeringWheelCenter = new YoFramePoint(behaviorNameFirstLowerCase + "SteeringWheelCenter", worldFrame, registry);
-      steeringWheelOrientation = new YoFrameOrientation(behaviorNameFirstLowerCase + "SteeringWheelOrientation", worldFrame, registry);
-      steeringWheelPose = new YoFramePose(steeringWheelCenter, steeringWheelOrientation);
-      steeringWheelRadius = new DoubleYoVariable(behaviorNameFirstLowerCase + "SteeringWheelRadius", registry);
-      steeringWheelResetPose = new BooleanYoVariable(behaviorNameFirstLowerCase + "SteeringWheelResetPose", registry);
-      steeringWheelControlRotationAxis = new BooleanYoVariable(behaviorNameFirstLowerCase + "SteeringWheelControlRotationAxis", registry);
-      steeringWheelExecuteGraspingFirst = new BooleanYoVariable(behaviorNameFirstLowerCase + "SteeringWheelExecuteGraspingFirst", registry);
-      steeringWheelExecuteGraspingFirst.set(true);
-
-      steeringWheelFrame = new ReferenceFrame("steeringWheelFrame", worldFrame)
-      {
-         private static final long serialVersionUID = 4561076900680410565L;
-         private final Vector3d localTranslation = new Vector3d();
-         private final Quat4d localQuaternion = new Quat4d();
-
-         @Override
-         protected void updateTransformToParent(RigidBodyTransform transformToParent)
-         {
-            steeringWheelCenter.get(localTranslation);
-            steeringWheelOrientation.getQuaternion(localQuaternion);
-            transformToParent.set(localQuaternion, localTranslation);
-         }
-      };
-
-      steeringWheelInitialAngle = new DoubleYoVariable(behaviorNameFirstLowerCase + "SteeringWheelInitialAngle", registry);
-      steeringWheelFinalAngle = new DoubleYoVariable(behaviorNameFirstLowerCase + "SteeringWheelFinalAngle", registry);
-
-      showSteeringWheel = new BooleanYoVariable(behaviorNameFirstLowerCase + "ShowSteeringWheel", registry);
-      steeringWheelInitialPosition = new YoFramePoint(behaviorNameFirstLowerCase + "SteeringWheelInitialPosition", worldFrame, registry);
-      steeringWheelFinalPosition = new YoFramePoint(behaviorNameFirstLowerCase + "SteeringWheelFinalPosition", worldFrame, registry);
-      steeringWheelVisualization = new BagOfBalls(numberOfBalls, 0.03, behaviorNameFirstLowerCase + "SteeringWheelVizualization", YoAppearance.Black(),
-            registry, yoGraphicsListRegistry);
-      steeringWheelVisualization.hideAll();
-      yoGraphicsListRegistry.registerYoGraphic("Steering Wheel",
-            new YoGraphicPosition(behaviorNameFirstLowerCase + "SteeringWheelInitialPosition", steeringWheelInitialPosition, 0.035, YoAppearance.BlueViolet()));
-      yoGraphicsListRegistry.registerYoGraphic("Steering Wheel",
-            new YoGraphicPosition(behaviorNameFirstLowerCase + "SteeringWheelFinalPosition", steeringWheelFinalPosition, 0.035, YoAppearance.Red()));
-
-      updateSteeringWheelParameters();
-   }
-
-   private void setupArmsInverseKinematics(FullHumanoidRobotModel fullRobotModel)
-   {
-      // These values were tuned by Jerry Pratt on February 24, 2015 to match Atlas the best.
-      int maxIterations = 1000; // 60 Seems to be a bit too low, 100 seems to be enough, just set it to 200 to make sure (Sylvain)
-      double lambdaLeastSquares = 0.0009;
-      double tolerance = 0.0025;
-      double maxStepSize = 0.2;
-      double minRandomSearchScalar = 0.01;
-      double maxRandomSearchScalar = 0.8;
-
-      DenseMatrix64F angularSelectionMatrix = new DenseMatrix64F(3, SpatialMotionVector.SIZE);
-      angularSelectionMatrix.set(0, 0, 1.0);
-      angularSelectionMatrix.set(1, 1, 1.0);
-      angularSelectionMatrix.set(2, 2, 1.0);
-
-      for (RobotSide robotSide : RobotSide.values)
-      {
-         RigidBody chest = fullRobotModel.getChest();
-         RigidBody hand = fullRobotModel.getHand(robotSide);
-
-         // The following one works for Valkyrie but doesn't work for Atlas
-         //         RigidBody upperArmBody = fullRobotModel.getArmJoint(robotSide, ArmJointName.ELBOW_PITCH).getPredecessor();
-         // Pretty hackish but will work for now: Consider the elbow joint to be the fourth joint of the chain
-         OneDoFJoint[] armJoints = ScrewTools.filterJoints(ScrewTools.createJointPath(chest, hand), OneDoFJoint.class);
-         OneDoFJoint elbowJoint = armJoints[3];
-         double jointSign = -Math.signum(elbowJoint.getJointLimitLower() + elbowJoint.getJointLimitUpper());
-         elbowJointSign.put(robotSide, jointSign);
-
-         RigidBody upperArmBody = elbowJoint.getPredecessor();
-         RigidBody lowerArmBody = elbowJoint.getSuccessor();
-
-         upperArmsFrames.put(robotSide, upperArmBody.getBodyFixedFrame());
-         lowerArmsFrames.put(robotSide, lowerArmBody.getBodyFixedFrame());
-
-         FramePoint tempPoint = new FramePoint(hand.getParentJoint().getFrameAfterJoint());
-         tempPoint.changeFrame(armJoints[1].getFrameAfterJoint());
-         FrameVector tempVector = new FrameVector(tempPoint);
-         MathTools.roundToGivenPrecision(tempVector.getVector(), 1.0e-2);
-         tempVector.normalize();
-
-         Vector3d expectedArmZeroConfiguration = new Vector3d(0.0, robotSide.negateIfRightSide(1.0), 0.0);
-         RigidBodyTransform armZeroJointAngleConfigurationOffset = new RigidBodyTransform();
-         if (tempVector.dot(expectedArmZeroConfiguration) > 1.0 - 1e-5)
-         {
-            armZeroJointAngleConfigurationOffset.setIdentity();
-         }
-         else
-         {
-            AxisAngle4d rotation = new AxisAngle4d();
-            GeometryTools.getRotationBasedOnNormal(rotation, tempVector.getVector(), expectedArmZeroConfiguration);
-            armZeroJointAngleConfigurationOffset.setRotation(rotation);
-         }
-
-         Vector3d expectedElbowAxis = new Vector3d(0.0, 0.0, 1.0);
-         RigidBodyTransform zRotationDueToAccountForElbowAxis = new RigidBodyTransform();
-         FrameVector elbowJointAxis = elbowJoint.getJointAxis();
-         zRotationDueToAccountForElbowAxis.rotY(-elbowJointAxis.angle(expectedElbowAxis));
-         armZeroJointAngleConfigurationOffset.multiply(zRotationDueToAccountForElbowAxis);
-
-         armZeroJointAngleConfigurationOffset.invert();
-         armZeroJointAngleConfigurationOffsets.put(robotSide, armZeroJointAngleConfigurationOffset);
-
-         upperArmJoints.put(robotSide, ScrewTools.filterJoints(ScrewTools.createJointPath(chest, upperArmBody), OneDoFJoint.class));
-         upperArmJointsClone.put(robotSide, ScrewTools.filterJoints(ScrewTools.cloneJointPath(upperArmJoints.get(robotSide)), OneDoFJoint.class));
-         GeometricJacobian upperArmJacobian = new GeometricJacobian(upperArmJointsClone.get(robotSide),
-               upperArmJointsClone.get(robotSide)[upperArmJointsClone.get(robotSide).length - 1].getSuccessor().getBodyFixedFrame());
-         NumericalInverseKinematicsCalculator inverseKinematicsForUpperArm = new NumericalInverseKinematicsCalculator(upperArmJacobian, lambdaLeastSquares,
-               tolerance, maxIterations, maxStepSize, minRandomSearchScalar, maxRandomSearchScalar);
-         inverseKinematicsForUpperArm.setSelectionMatrix(angularSelectionMatrix);
-         inverseKinematicsForUpperArms.put(robotSide, inverseKinematicsForUpperArm);
-
-         lowerArmJoints.put(robotSide, ScrewTools.filterJoints(ScrewTools.createJointPath(lowerArmBody, hand), OneDoFJoint.class));
-         lowerArmJointsClone.put(robotSide, ScrewTools.filterJoints(ScrewTools.cloneJointPath(lowerArmJoints.get(robotSide)), OneDoFJoint.class));
-         GeometricJacobian lowerArmJacobian = new GeometricJacobian(lowerArmJointsClone.get(robotSide),
-               lowerArmJointsClone.get(robotSide)[lowerArmJointsClone.get(robotSide).length - 1].getSuccessor().getBodyFixedFrame());
-         NumericalInverseKinematicsCalculator inverseKinematicsForLowerArm = new NumericalInverseKinematicsCalculator(lowerArmJacobian, lambdaLeastSquares,
-               tolerance, maxIterations, maxStepSize, minRandomSearchScalar, maxRandomSearchScalar);
-         inverseKinematicsForLowerArm.setSelectionMatrix(angularSelectionMatrix);
-         inverseKinematicsForLowerArms.put(robotSide, inverseKinematicsForLowerArm);
-      }
-   }
-
-   private void resetSteeringWheelToDefault()
-   {
-      fullRobotModel.updateFrames();
-      FramePose defaultSteeringWheelPose = new FramePose(fullRobotModel.getChest().getBodyFixedFrame());
-      defaultSteeringWheelPose.setPosition(0.6, 0.0, -0.4);
-      defaultSteeringWheelPose.setYawPitchRoll(0.0, Math.toRadians(-33.0), 0.0);
-      defaultSteeringWheelPose.changeFrame(worldFrame);
-      steeringWheelPose.set(defaultSteeringWheelPose);
-
-      steeringWheelInitialAngle.set(-Math.toRadians(45.0));
-      steeringWheelFinalAngle.set(Math.toRadians(45.0));
-      steeringWheelRadius.set(0.175);
-   }
-
-   private void updateSteeringWheelParameters()
-   {
-      if (steeringWheelResetPose.getBooleanValue())
-      {
-         resetSteeringWheelToDefault();
-         steeringWheelResetPose.set(false);
-      }
-
-      steeringWheelFrame.update();
-
-      FramePoint localPosition = new FramePoint();
-
-      if (showSteeringWheel.getBooleanValue())
-      {
-         CylindricalCoordinatesCalculator.getPosition(localPosition, steeringWheelFrame, steeringWheelInitialAngle.getDoubleValue(),
-               steeringWheelRadius.getDoubleValue(), 0.0);
-         steeringWheelInitialPosition.setAndMatchFrame(localPosition);
-         CylindricalCoordinatesCalculator.getPosition(localPosition, steeringWheelFrame, steeringWheelFinalAngle.getDoubleValue(),
-               steeringWheelRadius.getDoubleValue(), 0.0);
-         steeringWheelFinalPosition.setAndMatchFrame(localPosition);
-
-         double deltaAngle = 2.0 * Math.PI / (numberOfBalls - 1);
-         for (int ballIndex = 0; ballIndex < numberOfBalls; ballIndex++)
-         {
-            double angle = ballIndex * deltaAngle;
-            CylindricalCoordinatesCalculator.getPosition(localPosition, steeringWheelFrame, angle, steeringWheelRadius.getDoubleValue(), 0.0);
-            localPosition.changeFrame(worldFrame);
-            steeringWheelVisualization.setBall(localPosition, ballIndex);
-         }
-      }
-      else
-      {
-         steeringWheelVisualization.hideAll();
-         steeringWheelInitialPosition.setToNaN();
-         steeringWheelFinalPosition.setToNaN();
-      }
-   }
-
-   public void setupForAutomaticDiagnostic(double timeToWait)
-   {
-      automaticDiagnosticRoutineRequested.set(true);
-      timeToWaitBeforeEnable.set(timeToWait); // To make sure that the transition from strand prep to walking is done.
-      System.out.println("\n");
-      System.out.println("///////////////////////////////////////////////////////////");
-      System.out.println("//       Initializing automatic diagnostic routine       //");
-      System.out.println("//        Waiting for walking controller to start        //");
-      System.out.println("///////////////////////////////////////////////////////////");
-      System.out.println("");
-
-   }
-
-   private void automaticDiagnosticRoutine()
-   {
-      sequenceSimpleWarmup();
-   }
-
-   private void sequenceSimpleWarmup()
-   {
-      for (int i = 0; i < numberOfCyclesToRun.getIntegerValue(); i++)
-         sequenceSquats();
-      for (int i = 0; i < numberOfCyclesToRun.getIntegerValue(); i++)
-         sequenceChestRotations(0.35); //55);
-      for (int i = 0; i < numberOfCyclesToRun.getIntegerValue(); i++)
-         sequencePelvisRotations(0.2); //3);
-      for (int i = 0; i < numberOfCyclesToRun.getIntegerValue(); i++)
-         sequenceShiftWeight();
-   }
-
-   private void sequenceMediumWarmup()
-   {
-      FramePoint2d center = new FramePoint2d(midFeetZUpFrame);
-      FrameVector2d shiftScaleVector = new FrameVector2d(midFeetZUpFrame, 0.1, 0.7);
-
-      FrameConvexPolygon2d supportPolygon = new FrameConvexPolygon2d(yoSupportPolygon.getFrameConvexPolygon2d());
-      supportPolygon.changeFrameAndProjectToXYPlane(midFeetZUpFrame);
-
-      FrameVector2d desiredPelvisOffset = new FrameVector2d(midFeetZUpFrame);
-
-      for (int i = 0; i < supportPolygon.getNumberOfVertices(); i++)
-      {
-         supportPolygon.getFrameVertex(i, desiredPelvisOffset);
-         desiredPelvisOffset.sub(center);
-         submitDesiredPelvisPositionOffset(false, shiftScaleVector.getX() * desiredPelvisOffset.getX(), shiftScaleVector.getY() * desiredPelvisOffset.getY(),
-               0.0);
-         sequenceSquats();
-         sequenceChestRotations(0.55); //TODO increase/decrease limit?
-         sequencePelvisRotations(0.3); //TODO increase/decrease limit?
-      }
-      // Get back to the first vertex again
-      supportPolygon.getFrameVertex(0, desiredPelvisOffset);
-      desiredPelvisOffset.sub(center);
-      submitDesiredPelvisPositionOffset(false, pelvisShiftScaleFactor.getX() * desiredPelvisOffset.getX(),
-            pelvisShiftScaleFactor.getY() * desiredPelvisOffset.getY(), 0.0);
-
-      submitChestHomeCommand(false);
-      submitPelvisHomeCommand(false);
-   }
-
-   private final FramePoint2d frameVertexBefore = new FramePoint2d();
-   private final FramePoint2d frameVertexCurrentlyChecked = new FramePoint2d();
-   private final FramePoint2d frameVertexAfter = new FramePoint2d();
-
-   private void sequenceHardWarmup()
-   {
-      //chest rotation closer to the limits
-      sequenceChestRotations(0.80);
-
-      //pelvis rotations closer to the limits
-      sequencePelvisRotations(0.55);
-
-      //get the 4 corners of the double support polygon (the feet are supposedly aligned)
-      FrameConvexPolygon2d supportPolygon = new FrameConvexPolygon2d(yoSupportPolygon.getFrameConvexPolygon2d());
-      supportPolygon.changeFrameAndProjectToXYPlane(midFeetZUpFrame);
-      int numberOfVertices = supportPolygon.getNumberOfVertices();
-      ArrayList<FramePoint2d> supportCornerPoints = new ArrayList<>();
-
-      for (int i = 0; i < numberOfVertices; i++)
-      {
-         supportPolygon.getFrameVertex(i, frameVertexBefore);
-         supportPolygon.getFrameVertex((i + 1) % numberOfVertices, frameVertexCurrentlyChecked);
-         supportPolygon.getFrameVertex((i + 2) % numberOfVertices, frameVertexAfter);
-
-         FrameVector2d frameVector1 = new FrameVector2d(midFeetZUpFrame);
-         frameVector1.sub(frameVertexCurrentlyChecked, frameVertexBefore);
-         frameVector1.normalize();
-
-         FrameVector2d frameVector2 = new FrameVector2d(midFeetZUpFrame);
-         frameVector2.sub(frameVertexAfter, frameVertexCurrentlyChecked);
-         frameVector2.normalize();
-
-         if (Math.abs(frameVector1.angle(frameVector2)) > Math.PI / 2.0 - 0.2 && Math.abs(frameVector1.angle(frameVector2)) < Math.PI / 2.0 + 0.2)
-            supportCornerPoints.add(frameVertexCurrentlyChecked);
-      }
-
-      // scale the rectangle so that the center of pressure does not go too far on the support polygon sides
-      FrameVector2d shiftScaleVector = new FrameVector2d(midFeetZUpFrame, 0.1, 0.7);
-      for (int i = 0; i < supportCornerPoints.size(); i++)
-         supportCornerPoints.get(i).scale(shiftScaleVector.getX(), shiftScaleVector.getY());
-
-      ///////////   combinations of doom   ////////////
-      //shiftWeight + pelvisOrientation
-      FrameVector2d desiredPelvisOffset = new FrameVector2d(midFeetZUpFrame);
-      FramePoint2d center = new FramePoint2d(midFeetZUpFrame);
-
-      double yawPercentage = 0.3;
-      double pitchPercentage = 0.3;
-      double rollPercentage = 0.3;
-
-      desiredPelvisOffset.set(supportCornerPoints.get(0));
-      desiredPelvisOffset.sub(center);
-      submitDesiredPelvisPositionOffsetAndOrientation(false, desiredPelvisOffset.getX(), desiredPelvisOffset.getY(), 0.0, yawPercentage * minMaxYaw,
-            pitchPercentage * maxPitchBackward, rollPercentage * minMaxRoll);
-
-      desiredPelvisOffset.set(supportCornerPoints.get(1));
-      desiredPelvisOffset.sub(center);
-      submitDesiredPelvisPositionOffsetAndOrientation(false, desiredPelvisOffset.getX(), desiredPelvisOffset.getY(), 0.0, -yawPercentage * minMaxYaw,
-            pitchPercentage * maxPitchBackward, rollPercentage * minMaxRoll);
-
-      desiredPelvisOffset.set(supportCornerPoints.get(2));
-      desiredPelvisOffset.sub(center);
-      submitDesiredPelvisPositionOffsetAndOrientation(false, desiredPelvisOffset.getX(), desiredPelvisOffset.getY(), 0.0, yawPercentage * minMaxYaw,
-            pitchPercentage * maxPitchForward, -rollPercentage * minMaxRoll);
-
-      desiredPelvisOffset.set(supportCornerPoints.get(3));
-      desiredPelvisOffset.sub(center);
-      submitDesiredPelvisPositionOffsetAndOrientation(false, desiredPelvisOffset.getX(), desiredPelvisOffset.getY(), 0.0, -yawPercentage * minMaxYaw,
-            pitchPercentage * maxPitchForward, -rollPercentage * minMaxRoll);
-
-      submitPelvisHomeCommand(false);
-
-      //shiftWeight + CoMHeight
-      desiredPelvisOffset.set(supportCornerPoints.get(0));
-      desiredPelvisOffset.sub(center);
-      submitDesiredPelvisPositionOffset(true, desiredPelvisOffset.getX(), desiredPelvisOffset.getY(), 0.0);
-      submitDesiredCoMHeightOffset(true, minCoMHeightOffset.getDoubleValue());
-      pipeLine.requestNewStage();
-
-      desiredPelvisOffset.set(supportCornerPoints.get(1));
-      desiredPelvisOffset.sub(center);
-      submitDesiredPelvisPositionOffset(true, desiredPelvisOffset.getX(), desiredPelvisOffset.getY(), 0.0);
-      submitDesiredCoMHeightOffset(true, maxCoMHeightOffset.getDoubleValue());
-      pipeLine.requestNewStage();
-
-      desiredPelvisOffset.set(supportCornerPoints.get(2));
-      desiredPelvisOffset.sub(center);
-      submitDesiredPelvisPositionOffset(true, desiredPelvisOffset.getX(), desiredPelvisOffset.getY(), 0.0);
-      submitDesiredCoMHeightOffset(true, minCoMHeightOffset.getDoubleValue());
-      pipeLine.requestNewStage();
-
-      desiredPelvisOffset.set(supportCornerPoints.get(3));
-      desiredPelvisOffset.sub(center);
-      submitDesiredPelvisPositionOffset(true, desiredPelvisOffset.getX(), desiredPelvisOffset.getY(), 0.0);
-      submitDesiredCoMHeightOffset(true, maxCoMHeightOffset.getDoubleValue());
-      pipeLine.requestNewStage();
-
-      desiredPelvisOffset.set(supportCornerPoints.get(0));
-      desiredPelvisOffset.sub(center);
-      submitDesiredPelvisPositionOffset(true, desiredPelvisOffset.getX(), desiredPelvisOffset.getY(), 0.0);
-      submitDesiredCoMHeightOffset(true, minCoMHeightOffset.getDoubleValue());
-      pipeLine.requestNewStage();
-
-      desiredPelvisOffset.set(supportCornerPoints.get(2));
-      desiredPelvisOffset.sub(center);
-      submitDesiredPelvisPositionOffset(true, desiredPelvisOffset.getX(), desiredPelvisOffset.getY(), 0.0);
-      submitDesiredCoMHeightOffset(true, maxCoMHeightOffset.getDoubleValue());
-      pipeLine.requestNewStage();
-
-      desiredPelvisOffset.set(supportCornerPoints.get(1));
-      desiredPelvisOffset.sub(center);
-      submitDesiredPelvisPositionOffset(true, desiredPelvisOffset.getX(), desiredPelvisOffset.getY(), 0.0);
-      submitDesiredCoMHeightOffset(true, minCoMHeightOffset.getDoubleValue());
-      pipeLine.requestNewStage();
-
-      submitPelvisHomeCommand(true);
-      submitCoMHomeCommand(true);
-
-      //shiftWeight + chestOrientation
-      desiredPelvisOffset.set(supportCornerPoints.get(0));
-      desiredPelvisOffset.sub(center);
-      submitDesiredPelvisPositionOffset(true, desiredPelvisOffset.getX(), desiredPelvisOffset.getY(), 0.0);
-      submitDesiredChestOrientation(true, yawPercentage * minMaxYaw, pitchPercentage * maxPitchForward, -rollPercentage * minMaxRoll);
-      pipeLine.requestNewStage();
-
-      desiredPelvisOffset.set(supportCornerPoints.get(2));
-      desiredPelvisOffset.sub(center);
-      submitDesiredPelvisPositionOffset(true, desiredPelvisOffset.getX(), desiredPelvisOffset.getY(), 0.0);
-      submitDesiredChestOrientation(true, -yawPercentage * minMaxYaw, pitchPercentage * maxPitchForward, rollPercentage * minMaxRoll);
-      pipeLine.requestNewStage();
-
-      desiredPelvisOffset.set(supportCornerPoints.get(1));
-      desiredPelvisOffset.sub(center);
-      submitDesiredPelvisPositionOffset(true, desiredPelvisOffset.getX(), desiredPelvisOffset.getY(), 0.0);
-      submitDesiredChestOrientation(true, yawPercentage * minMaxYaw, pitchPercentage * maxPitchBackward, -rollPercentage * minMaxRoll);
-      pipeLine.requestNewStage();
-
-      desiredPelvisOffset.set(supportCornerPoints.get(3));
-      desiredPelvisOffset.sub(center);
-      submitDesiredPelvisPositionOffset(true, desiredPelvisOffset.getX(), desiredPelvisOffset.getY(), 0.0);
-      submitDesiredChestOrientation(true, -yawPercentage * minMaxYaw, pitchPercentage * maxPitchForward, -rollPercentage * minMaxRoll);
-      pipeLine.requestNewStage();
-
-      desiredPelvisOffset.set(supportCornerPoints.get(2));
-      desiredPelvisOffset.sub(center);
-      submitDesiredPelvisPositionOffset(true, desiredPelvisOffset.getX(), desiredPelvisOffset.getY(), 0.0);
-      submitDesiredChestOrientation(true, -yawPercentage * minMaxYaw, pitchPercentage * maxPitchBackward, rollPercentage * minMaxRoll);
-      pipeLine.requestNewStage();
-
-      submitChestHomeCommand(true);
-      submitPelvisHomeCommand(true);
-
-      //shiftWeight + arms
-      desiredPelvisOffset.set(supportCornerPoints.get(0));
-      desiredPelvisOffset.sub(center);
-      submitDesiredPelvisPositionOffset(true, desiredPelvisOffset.getX(), desiredPelvisOffset.getY(), 0.0);
-      submitSymmetricHumanoidArmPose(HumanoidArmPose.LARGE_CHICKEN_WINGS);
-      pipeLine.requestNewStage();
-
-      desiredPelvisOffset.set(supportCornerPoints.get(2));
-      desiredPelvisOffset.sub(center);
-      submitDesiredPelvisPositionOffset(true, desiredPelvisOffset.getX(), desiredPelvisOffset.getY(), 0.0);
-      submitSymmetricHumanoidArmPose(HumanoidArmPose.ARM_FORTFIVE_ELBOW_DOWN);
-      pipeLine.requestNewStage();
-
-      desiredPelvisOffset.set(supportCornerPoints.get(1));
-      desiredPelvisOffset.sub(center);
-      submitDesiredPelvisPositionOffset(true, desiredPelvisOffset.getX(), desiredPelvisOffset.getY(), 0.0);
-      submitSymmetricHumanoidArmPose(HumanoidArmPose.ARMS_OUT_EXTENDED);
-      pipeLine.requestNewStage();
-
-      desiredPelvisOffset.set(supportCornerPoints.get(3));
-      desiredPelvisOffset.sub(center);
-      submitDesiredPelvisPositionOffset(true, desiredPelvisOffset.getX(), desiredPelvisOffset.getY(), 0.0);
-      submitSymmetricHumanoidArmPose(HumanoidArmPose.STAND_PREP);
-      pipeLine.requestNewStage();
-
-      desiredPelvisOffset.set(supportCornerPoints.get(0));
-      desiredPelvisOffset.sub(center);
-      submitDesiredPelvisPositionOffset(true, desiredPelvisOffset.getX(), desiredPelvisOffset.getY(), 0.0);
-      submitSymmetricHumanoidArmPose(HumanoidArmPose.FLYING);
-      pipeLine.requestNewStage();
-
-      desiredPelvisOffset.set(supportCornerPoints.get(2));
-      desiredPelvisOffset.sub(center);
-      submitDesiredPelvisPositionOffset(true, desiredPelvisOffset.getX(), desiredPelvisOffset.getY(), 0.0);
-      submitSymmetricHumanoidArmPose(HumanoidArmPose.SMALL_CHICKEN_WINGS);
-      pipeLine.requestNewStage();
-
-      desiredPelvisOffset.set(supportCornerPoints.get(1));
-      desiredPelvisOffset.sub(center);
-      submitDesiredPelvisPositionOffset(true, desiredPelvisOffset.getX(), desiredPelvisOffset.getY(), 0.0);
-      submitSymmetricHumanoidArmPose(HumanoidArmPose.ARM_NINETY_ELBOW_UP);
-      pipeLine.requestNewStage();
-
-      desiredPelvisOffset.set(supportCornerPoints.get(3));
-      desiredPelvisOffset.sub(center);
-      submitDesiredPelvisPositionOffset(true, desiredPelvisOffset.getX(), desiredPelvisOffset.getY(), 0.0);
-      submitSymmetricHumanoidArmPose(HumanoidArmPose.STAND_PREP);
-      pipeLine.requestNewStage();
-
-      submitPelvisHomeCommand(true);
-      submitHandPoseHomeCommand(true);
-
-      //Mean stuff  (shiftWeight + CoM + chestOrientation + PelvisOrientation)
-      desiredPelvisOffset.set(supportCornerPoints.get(0));
-      desiredPelvisOffset.sub(center);
-      submitDesiredPelvisPositionOffsetAndOrientation(true, desiredPelvisOffset.getX(), desiredPelvisOffset.getY(), 0.0, yawPercentage * minMaxYaw,
-            pitchPercentage * maxPitchForward, rollPercentage * minMaxRoll);
-      submitDesiredChestOrientation(true, yawPercentage * minMaxYaw, pitchPercentage * maxPitchBackward, -rollPercentage * minMaxRoll);
-      submitDesiredCoMHeightOffset(true, maxCoMHeightOffset.getDoubleValue());
-      pipeLine.requestNewStage();
-
-      desiredPelvisOffset.set(supportCornerPoints.get(2));
-      desiredPelvisOffset.sub(center);
-      submitDesiredPelvisPositionOffsetAndOrientation(true, desiredPelvisOffset.getX(), desiredPelvisOffset.getY(), 0.0, -yawPercentage * minMaxYaw,
-            pitchPercentage * maxPitchBackward, -rollPercentage * minMaxRoll);
-      submitDesiredChestOrientation(true, yawPercentage * minMaxYaw, pitchPercentage * maxPitchForward, -rollPercentage * minMaxRoll);
-      submitDesiredCoMHeightOffset(true, minCoMHeightOffset.getDoubleValue());
-      pipeLine.requestNewStage();
-
-      desiredPelvisOffset.set(supportCornerPoints.get(1));
-      desiredPelvisOffset.sub(center);
-      submitDesiredPelvisPositionOffsetAndOrientation(true, desiredPelvisOffset.getX(), desiredPelvisOffset.getY(), 0.0, -yawPercentage * minMaxYaw,
-            pitchPercentage * maxPitchForward, -rollPercentage * minMaxRoll);
-      submitDesiredChestOrientation(true, -yawPercentage * minMaxYaw, pitchPercentage * maxPitchForward, rollPercentage * minMaxRoll);
-      submitDesiredCoMHeightOffset(true, maxCoMHeightOffset.getDoubleValue());
-      pipeLine.requestNewStage();
-
-      desiredPelvisOffset.set(supportCornerPoints.get(3));
-      desiredPelvisOffset.sub(center);
-      submitDesiredPelvisPositionOffsetAndOrientation(true, desiredPelvisOffset.getX(), desiredPelvisOffset.getY(), 0.0, -yawPercentage * minMaxYaw,
-            pitchPercentage * maxPitchForward, -rollPercentage * minMaxRoll);
-      submitDesiredChestOrientation(true, -yawPercentage * minMaxYaw, pitchPercentage * maxPitchBackward, -rollPercentage * minMaxRoll);
-      submitDesiredCoMHeightOffset(true, minCoMHeightOffset.getDoubleValue());
-      pipeLine.requestNewStage();
-
-      desiredPelvisOffset.set(supportCornerPoints.get(2));
-      desiredPelvisOffset.sub(center);
-      submitDesiredPelvisPositionOffsetAndOrientation(true, desiredPelvisOffset.getX(), desiredPelvisOffset.getY(), 0.0, yawPercentage * minMaxYaw,
-            pitchPercentage * maxPitchBackward, rollPercentage * minMaxRoll);
-      submitDesiredChestOrientation(true, yawPercentage * minMaxYaw, pitchPercentage * maxPitchForward, -rollPercentage * minMaxRoll);
-      submitDesiredCoMHeightOffset(true, maxCoMHeightOffset.getDoubleValue());
-      pipeLine.requestNewStage();
-
-      desiredPelvisOffset.set(supportCornerPoints.get(0));
-      desiredPelvisOffset.sub(center);
-      submitDesiredPelvisPositionOffsetAndOrientation(true, desiredPelvisOffset.getX(), desiredPelvisOffset.getY(), 0.0, -yawPercentage * minMaxYaw,
-            pitchPercentage * maxPitchForward, rollPercentage * minMaxRoll);
-      submitDesiredChestOrientation(true, yawPercentage * minMaxYaw, pitchPercentage * maxPitchBackward, rollPercentage * minMaxRoll);
-      submitDesiredCoMHeightOffset(true, minCoMHeightOffset.getDoubleValue());
-      pipeLine.requestNewStage();
-
-      desiredPelvisOffset.set(supportCornerPoints.get(3));
-      desiredPelvisOffset.sub(center);
-      submitDesiredPelvisPositionOffsetAndOrientation(true, desiredPelvisOffset.getX(), desiredPelvisOffset.getY(), 0.0, yawPercentage * minMaxYaw,
-            pitchPercentage * maxPitchBackward, -rollPercentage * minMaxRoll);
-      submitDesiredChestOrientation(true, -yawPercentage * minMaxYaw, pitchPercentage * maxPitchForward, -rollPercentage * minMaxRoll);
-      submitDesiredCoMHeightOffset(true, maxCoMHeightOffset.getDoubleValue());
-      pipeLine.requestNewStage();
-
-      submitChestHomeCommand(true);
-      submitPelvisHomeCommand(true);
-      submitDesiredCoMHeightOffset(true, 0.0);
-
-      //really mean stuff (arms + CoM + shiftWeight + chestOrientation + PelvisOrientation)
-      desiredPelvisOffset.set(supportCornerPoints.get(0));
-      desiredPelvisOffset.sub(center);
-      submitDesiredPelvisPositionOffsetAndOrientation(true, desiredPelvisOffset.getX(), desiredPelvisOffset.getY(), 0.0, yawPercentage * minMaxYaw,
-            pitchPercentage * maxPitchForward, -rollPercentage * minMaxRoll);
-      submitDesiredChestOrientation(true, yawPercentage * minMaxYaw, pitchPercentage * maxPitchBackward, -rollPercentage * minMaxRoll);
-      submitDesiredCoMHeightOffset(true, maxCoMHeightOffset.getDoubleValue());
-      submitSymmetricHumanoidArmPose(HumanoidArmPose.STAND_PREP);
-      pipeLine.requestNewStage();
-
-      desiredPelvisOffset.set(supportCornerPoints.get(2));
-      desiredPelvisOffset.sub(center);
-      submitDesiredPelvisPositionOffsetAndOrientation(true, desiredPelvisOffset.getX(), desiredPelvisOffset.getY(), 0.0, -yawPercentage * minMaxYaw,
-            pitchPercentage * maxPitchBackward, rollPercentage * minMaxRoll);
-      submitDesiredChestOrientation(true, yawPercentage * minMaxYaw, pitchPercentage * maxPitchForward, -rollPercentage * minMaxRoll);
-      submitDesiredCoMHeightOffset(true, minCoMHeightOffset.getDoubleValue());
-      submitSymmetricHumanoidArmPose(HumanoidArmPose.ARM_STRAIGHT_DOWN);
-      pipeLine.requestNewStage();
-
-      desiredPelvisOffset.set(supportCornerPoints.get(1));
-      desiredPelvisOffset.sub(center);
-      submitDesiredPelvisPositionOffsetAndOrientation(true, desiredPelvisOffset.getX(), desiredPelvisOffset.getY(), 0.0, -yawPercentage * minMaxYaw,
-            pitchPercentage * maxPitchForward, -rollPercentage * minMaxRoll);
-      submitDesiredChestOrientation(true, -yawPercentage * minMaxYaw, pitchPercentage * maxPitchForward, rollPercentage * minMaxRoll);
-      submitDesiredCoMHeightOffset(true, maxCoMHeightOffset.getDoubleValue());
-      submitSymmetricHumanoidArmPose(HumanoidArmPose.FLYING);
-      pipeLine.requestNewStage();
-
-      desiredPelvisOffset.set(supportCornerPoints.get(3));
-      desiredPelvisOffset.sub(center);
-      submitDesiredPelvisPositionOffsetAndOrientation(true, desiredPelvisOffset.getX(), desiredPelvisOffset.getY(), 0.0, -yawPercentage * minMaxYaw,
-            pitchPercentage * maxPitchForward, -rollPercentage * minMaxRoll);
-      submitDesiredChestOrientation(true, -yawPercentage * minMaxYaw, pitchPercentage * maxPitchBackward, -rollPercentage * minMaxRoll);
-      submitDesiredCoMHeightOffset(true, minCoMHeightOffset.getDoubleValue());
-      submitSymmetricHumanoidArmPose(HumanoidArmPose.SUPER_CHICKEN_WINGS);
-      pipeLine.requestNewStage();
-
-      desiredPelvisOffset.set(supportCornerPoints.get(2));
-      desiredPelvisOffset.sub(center);
-      submitDesiredPelvisPositionOffsetAndOrientation(true, desiredPelvisOffset.getX(), desiredPelvisOffset.getY(), 0.0, yawPercentage * minMaxYaw,
-            pitchPercentage * maxPitchBackward, rollPercentage * minMaxRoll);
-      submitDesiredChestOrientation(true, yawPercentage * minMaxYaw, pitchPercentage * maxPitchForward, -rollPercentage * minMaxRoll);
-      submitDesiredCoMHeightOffset(true, maxCoMHeightOffset.getDoubleValue());
-      submitSymmetricHumanoidArmPose(HumanoidArmPose.LARGER_CHICKEN_WINGS);
-      pipeLine.requestNewStage();
-
-      desiredPelvisOffset.set(supportCornerPoints.get(0));
-      desiredPelvisOffset.sub(center);
-      submitDesiredPelvisPositionOffsetAndOrientation(true, desiredPelvisOffset.getX(), desiredPelvisOffset.getY(), 0.0, -yawPercentage * minMaxYaw,
-            pitchPercentage * maxPitchForward, rollPercentage * minMaxRoll);
-      submitDesiredChestOrientation(true, yawPercentage * minMaxYaw, pitchPercentage * maxPitchBackward, rollPercentage * minMaxRoll);
-      submitDesiredCoMHeightOffset(true, minCoMHeightOffset.getDoubleValue());
-      submitSymmetricHumanoidArmPose(HumanoidArmPose.ARM_FORTFIVE_ELBOW_UP3);
-      pipeLine.requestNewStage();
-
-      desiredPelvisOffset.set(supportCornerPoints.get(3));
-      desiredPelvisOffset.sub(center);
-      submitDesiredPelvisPositionOffsetAndOrientation(true, desiredPelvisOffset.getX(), desiredPelvisOffset.getY(), 0.0, yawPercentage * minMaxYaw,
-            pitchPercentage * maxPitchBackward, -rollPercentage * minMaxRoll);
-      submitDesiredChestOrientation(true, -yawPercentage * minMaxYaw, pitchPercentage * maxPitchForward, -rollPercentage * minMaxRoll);
-      submitDesiredCoMHeightOffset(true, maxCoMHeightOffset.getDoubleValue());
-      submitSymmetricHumanoidArmPose(HumanoidArmPose.STAND_PREP);
-      pipeLine.requestNewStage();
-
-      submitChestHomeCommand(true);
-      submitPelvisHomeCommand(true);
-      submitCoMHomeCommand(true);
-      submitHandPoseHomeCommand(true);
-   }
-
-   private void sequenceUpperBody()
-   {
-      for (int i = 0; i < numberOfCyclesToRun.getIntegerValue(); i++)
-      {
-         sequenceArmPose(activeSideForHandControl.getEnumValue());
-
-         FrameOrientation desiredUpperArmOrientation = new FrameOrientation(fullRobotModel.getChest().getBodyFixedFrame());
-
-         submitSymmetricHumanoidArmPose(HumanoidArmPose.LARGE_CHICKEN_WINGS);
-         sequenceChestRotations(0.55);
-         sequencePelvisRotations(0.3);
-         sequenceMovingChestAndPelvisOnly();
-
-         submitSymmetricHumanoidArmPose(HumanoidArmPose.REACH_FAR_FORWARD);
-         sequenceChestRotations(0.55);
-         sequencePelvisRotations(0.3);
-         sequenceMovingChestAndPelvisOnly();
-
-         submitSymmetricHumanoidArmPose(HumanoidArmPose.REACH_FAR_BACK);
-         sequenceChestRotations(0.55);
-         sequencePelvisRotations(0.3);
-         sequenceMovingChestAndPelvisOnly();
-
-         desiredUpperArmOrientation.setYawPitchRoll(0.0, 0.0, 0.0);
-         submitHandPose(RobotSide.LEFT, desiredUpperArmOrientation, 0.0, null, true);
-         submitHumanoidArmPose(RobotSide.RIGHT, HumanoidArmPose.ARM_STRAIGHT_DOWN);
-         sequenceChestRotations(0.55);
-         sequencePelvisRotations(0.3);
-         sequenceMovingChestAndPelvisOnly();
-
-         submitHumanoidArmPose(RobotSide.LEFT, HumanoidArmPose.ARM_STRAIGHT_DOWN);
-         desiredUpperArmOrientation.setYawPitchRoll(0.0, 0.0, 0.0);
-         submitHandPose(RobotSide.RIGHT, desiredUpperArmOrientation, 0.0, null, true);
-         sequenceChestRotations(0.55);
-         sequencePelvisRotations(0.3);
-         sequenceMovingChestAndPelvisOnly();
-
-         submitSymmetricHumanoidArmPose(HumanoidArmPose.STAND_PREP);
-      }
-   }
-
-   private void sequenceGoHome()
-   {
-      submitPelvisHomeCommand(true);
-      submitHandPoseHomeCommand(true);
-      submitChestHomeCommand(true);
-   }
-
-   private void sequenceChestRotations(double percentOfJointLimit)
-   {
-      double roll = percentOfJointLimit * minMaxRoll;
-      submitDesiredChestOrientation(false, 0.0, percentOfJointLimit * maxPitchForward, 0.0);
-      if (doPelvisAndChestYaw.getBooleanValue())
-      {
-         submitDesiredChestOrientation(false, minMaxYaw, percentOfJointLimit * maxPitchForward, 0.0);
-         submitDesiredChestOrientation(false, -minMaxYaw, percentOfJointLimit * maxPitchForward, 0.0);
-      }
-      submitDesiredChestOrientation(false, 0.0, 0.0, roll);
-      if (doPelvisAndChestYaw.getBooleanValue())
-      {
-         submitDesiredChestOrientation(false, minMaxYaw, 0.0, roll);
-         submitDesiredChestOrientation(false, -minMaxYaw, 0.0, roll);
-      }
-      submitDesiredChestOrientation(false, 0.0, 0.0, -roll);
-      if (doPelvisAndChestYaw.getBooleanValue())
-      {
-         submitDesiredChestOrientation(false, minMaxYaw, 0.0, -roll);
-         submitDesiredChestOrientation(false, -minMaxYaw, 0.0, -roll);
-      }
-      submitDesiredChestOrientation(false, 0.0, percentOfJointLimit * maxPitchForward, roll);
-      submitDesiredChestOrientation(false, 0.0, percentOfJointLimit * maxPitchForward, -roll);
-
-      submitDesiredChestOrientation(false, 0.0, 0.0, 0.0);
-   }
-
-   private void sequencePelvisRotations(double percentOfJointLimit)
-   {
-      double roll = percentOfJointLimit * minMaxRoll;
-      double yaw = percentOfJointLimit * minMaxYaw;
-      submitDesiredPelvisOrientation(false, 0.0, percentOfJointLimit * maxPitchForward, 0.0);
-      if (doPelvisAndChestYaw.getBooleanValue())
-      {
-         submitDesiredPelvisOrientation(false, yaw, percentOfJointLimit * maxPitchForward, 0.0);
-         submitDesiredPelvisOrientation(false, -yaw, percentOfJointLimit * maxPitchForward, 0.0);
-      }
-      submitDesiredPelvisOrientation(false, 0.0, 0.0, roll);
-      if (doPelvisAndChestYaw.getBooleanValue())
-      {
-         submitDesiredPelvisOrientation(false, yaw, 0.0, roll);
-         submitDesiredPelvisOrientation(false, -yaw, 0.0, roll);
-      }
-      submitDesiredPelvisOrientation(false, 0.0, 0.0, -roll);
-      if (doPelvisAndChestYaw.getBooleanValue())
-      {
-         submitDesiredPelvisOrientation(false, yaw, 0.0, -roll);
-         submitDesiredPelvisOrientation(false, -yaw, 0.0, -roll);
-      }
-      submitDesiredPelvisOrientation(false, 0.0, percentOfJointLimit * maxPitchForward, roll);
-      submitDesiredPelvisOrientation(false, 0.0, percentOfJointLimit * maxPitchForward, -roll);
-
-      submitPelvisHomeCommand(false);
-   }
-
-   private void sequenceShiftWeight()
-   {
-      FramePoint2d center = new FramePoint2d(midFeetZUpFrame);
-
-      FrameConvexPolygon2d supportPolygon = new FrameConvexPolygon2d(yoSupportPolygon.getFrameConvexPolygon2d());
-      supportPolygon.changeFrameAndProjectToXYPlane(midFeetZUpFrame);
-
-      FrameVector2d desiredPelvisOffset = new FrameVector2d(midFeetZUpFrame);
-
-      for (int i = 0; i < supportPolygon.getNumberOfVertices(); i++)
-      {
-         supportPolygon.getFrameVertex(i, desiredPelvisOffset);
-         desiredPelvisOffset.sub(center);
-         submitDesiredPelvisPositionOffset(false, pelvisShiftScaleFactor.getX() * desiredPelvisOffset.getX(),
-               pelvisShiftScaleFactor.getY() * desiredPelvisOffset.getY(), 0.0);
-      }
-      // Get back to the first vertex again
-      supportPolygon.getFrameVertex(0, desiredPelvisOffset);
-      desiredPelvisOffset.sub(center);
-      submitDesiredPelvisPositionOffset(false, pelvisShiftScaleFactor.getX() * desiredPelvisOffset.getX(),
-            pelvisShiftScaleFactor.getY() * desiredPelvisOffset.getY(), 0.0);
-
-      submitPelvisHomeCommand(false);
-   }
-
-   private void sequenceMovingChestAndPelvisOnly()
-   {
-      double percentOfJointLimit = 0.8;
-      double percentOfJointLimitForPelvis = 0.5;
-      submitDesiredChestOrientation(true, 0.0, percentOfJointLimit * maxPitchForward, 0.0);
-      submitDesiredPelvisOrientation(true, 0.0, percentOfJointLimitForPelvis * maxPitchForward, 0.0);
-
-      submitDesiredChestOrientation(true, 0.0, percentOfJointLimit * maxPitchBackward, 0.0);
-      submitDesiredPelvisOrientation(true, 0.0, percentOfJointLimitForPelvis * maxPitchBackward, 0.0);
-
-      submitDesiredChestOrientation(true, 0.0, 0.0, percentOfJointLimit * minMaxRoll);
-      submitDesiredPelvisOrientation(true, 0.0, 0.0, percentOfJointLimitForPelvis * minMaxRoll);
-
-      submitDesiredChestOrientation(true, 0.0, 0.0, -percentOfJointLimit * minMaxRoll);
-      submitDesiredPelvisOrientation(true, 0.0, 0.0, -percentOfJointLimitForPelvis * minMaxRoll);
-
-      submitDesiredChestOrientation(true, 0.0, percentOfJointLimit * maxPitchForward, 0.0);
-      submitDesiredPelvisOrientation(true, 0.0, percentOfJointLimitForPelvis * maxPitchForward, percentOfJointLimitForPelvis * minMaxRoll);
-
-      submitDesiredChestOrientation(true, 0.0, percentOfJointLimit * maxPitchForward, 0.0);
-      submitDesiredPelvisOrientation(true, 0.0, percentOfJointLimitForPelvis * maxPitchForward, -percentOfJointLimitForPelvis * minMaxRoll);
-
-      submitDesiredChestOrientation(true, 0.0, percentOfJointLimit * maxPitchBackward, 0.0);
-      submitDesiredPelvisOrientation(true, 0.0, percentOfJointLimitForPelvis * maxPitchBackward, -percentOfJointLimitForPelvis * minMaxRoll);
-
-      submitDesiredChestOrientation(true, 0.0, percentOfJointLimit * maxPitchBackward, 0.0);
-      submitDesiredPelvisOrientation(true, 0.0, percentOfJointLimitForPelvis * maxPitchBackward, percentOfJointLimitForPelvis * minMaxRoll);
-
-      submitChestHomeCommand(true);
-      submitPelvisHomeCommand(true);
-   }
-
-   private void sequenceArmPose(RobotSide robotSide)
-   {
-      if (robotSide == null)
-      {
-         submitSymmetricHumanoidArmPose(HumanoidArmPose.STAND_PREP);
-         submitSymmetricHumanoidArmPose(HumanoidArmPose.REACH_BACK);
-         submitSymmetricHumanoidArmPose(HumanoidArmPose.REACH_WAY_BACK);
-         submitSymmetricHumanoidArmPose(HumanoidArmPose.ARMS_03);
-         submitSymmetricHumanoidArmPose(HumanoidArmPose.REACH_FORWARD);
-         submitSymmetricHumanoidArmPose(HumanoidArmPose.SMALL_CHICKEN_WINGS);
-         submitSymmetricHumanoidArmPose(HumanoidArmPose.LARGE_CHICKEN_WINGS);
-         submitSymmetricHumanoidArmPose(HumanoidArmPose.STRAIGHTEN_ELBOWS);
-         submitSymmetricHumanoidArmPose(HumanoidArmPose.SUPPINATE_ARMS_IN_A_LITTLE);
-         submitSymmetricHumanoidArmPose(HumanoidArmPose.ARMS_BACK);
-         submitSymmetricHumanoidArmPose(HumanoidArmPose.LARGER_CHICKEN_WINGS);
-         submitSymmetricHumanoidArmPose(HumanoidArmPose.ARMS_OUT_EXTENDED);
-         submitSymmetricHumanoidArmPose(HumanoidArmPose.SUPPINATE_ARMS_IN_MORE);
-         submitSymmetricHumanoidArmPose(HumanoidArmPose.SUPPINATE_ARMS_IN_A_LOT);
-         submitSymmetricHumanoidArmPose(HumanoidArmPose.SUPER_CHICKEN_WINGS);
-         submitSymmetricHumanoidArmPose(HumanoidArmPose.FLYING);
-         submitSymmetricHumanoidArmPose(HumanoidArmPose.FLYING_SUPPINATE_IN);
-         submitSymmetricHumanoidArmPose(HumanoidArmPose.FLYING_SUPPINATE_OUT);
-         submitSymmetricHumanoidArmPose(HumanoidArmPose.ARM_NINETY_ELBOW_DOWN);
-         submitSymmetricHumanoidArmPose(HumanoidArmPose.ARM_NINETY_ELBOW_FORWARD);
-         submitSymmetricHumanoidArmPose(HumanoidArmPose.ARM_NINETY_ELBOW_UP);
-         submitSymmetricHumanoidArmPose(HumanoidArmPose.ARM_FORTFIVE_ELBOW_UP);
-         submitSymmetricHumanoidArmPose(HumanoidArmPose.ARM_FORTFIVE_ELBOW_DOWN);
-         submitSymmetricHumanoidArmPose(HumanoidArmPose.ARM_OUT_TRICEP_EXERCISE);
-         submitSymmetricHumanoidArmPose(HumanoidArmPose.ARM_STRAIGHT_DOWN);
-      }
-      else
-      {
-         submitHumanoidArmPose(robotSide, HumanoidArmPose.STAND_PREP);
-         submitHumanoidArmPose(robotSide, HumanoidArmPose.REACH_BACK);
-         submitHumanoidArmPose(robotSide, HumanoidArmPose.REACH_WAY_BACK);
-         submitHumanoidArmPose(robotSide, HumanoidArmPose.ARMS_03);
-         submitHumanoidArmPose(robotSide, HumanoidArmPose.REACH_FORWARD);
-         submitHumanoidArmPose(robotSide, HumanoidArmPose.SMALL_CHICKEN_WINGS);
-         submitHumanoidArmPose(robotSide, HumanoidArmPose.LARGE_CHICKEN_WINGS);
-         submitHumanoidArmPose(robotSide, HumanoidArmPose.STRAIGHTEN_ELBOWS);
-         submitHumanoidArmPose(robotSide, HumanoidArmPose.SUPPINATE_ARMS_IN_A_LITTLE);
-         submitHumanoidArmPose(robotSide, HumanoidArmPose.ARMS_BACK);
-         submitHumanoidArmPose(robotSide, HumanoidArmPose.LARGER_CHICKEN_WINGS);
-         submitHumanoidArmPose(robotSide, HumanoidArmPose.ARMS_OUT_EXTENDED);
-         submitHumanoidArmPose(robotSide, HumanoidArmPose.SUPPINATE_ARMS_IN_MORE);
-         submitHumanoidArmPose(robotSide, HumanoidArmPose.SUPPINATE_ARMS_IN_A_LOT);
-         submitHumanoidArmPose(robotSide, HumanoidArmPose.SUPER_CHICKEN_WINGS);
-         submitHumanoidArmPose(robotSide, HumanoidArmPose.FLYING);
-         submitHumanoidArmPose(robotSide, HumanoidArmPose.FLYING_SUPPINATE_IN);
-         submitHumanoidArmPose(robotSide, HumanoidArmPose.FLYING_SUPPINATE_OUT);
-         submitHumanoidArmPose(robotSide, HumanoidArmPose.ARM_NINETY_ELBOW_DOWN);
-         submitHumanoidArmPose(robotSide, HumanoidArmPose.ARM_NINETY_ELBOW_FORWARD);
-         submitHumanoidArmPose(robotSide, HumanoidArmPose.ARM_NINETY_ELBOW_UP);
-         submitHumanoidArmPose(robotSide, HumanoidArmPose.ARM_FORTFIVE_ELBOW_UP);
-         submitHumanoidArmPose(robotSide, HumanoidArmPose.ARM_FORTFIVE_ELBOW_DOWN);
-         submitHumanoidArmPose(robotSide, HumanoidArmPose.ARM_OUT_TRICEP_EXERCISE);
-         submitHumanoidArmPose(robotSide, HumanoidArmPose.ARM_STRAIGHT_DOWN);
-      }
-   }
-
-   private void sequenceFootPoseShort()
-   {
-      submitSymmetricHumanoidArmPose(HumanoidArmPose.STAND_PREP);
-
-      RobotSide robotSide = activeSideForFootControl.getEnumValue();
-      if (robotSide == null)
-      {
-         for (RobotSide side : RobotSide.values())
-         {
-            submitFootPosesShort(side);
-         }
-      }
-      else
-      {
-         submitFootPosesShort(robotSide);
-      }
-
-      submitHandPoseHomeCommand(false);
-   }
-
-   private void submitFootPosesShort(RobotSide robotSide)
-   {
-
-      double outsideFootDisplacement = maxFootPoseDisplacement.getDoubleValue();
-      double insideFootDisplacement = 0.4 * maxFootPoseDisplacement.getDoubleValue();
-      double footPoseHeight = maxFootPoseHeight.getDoubleValue();
-
-      ReferenceFrame ankleZUpFrame = ankleZUpFrames.get(robotSide);
-      //foot remains flat
-      boolean parallelize = false;
-      submitFootPosition(parallelize, robotSide, new FramePoint(ankleZUpFrame, 0.0, 0.0, footPoseHeight));
-      submitFootPosition(parallelize, robotSide, new FramePoint(ankleZUpFrame, outsideFootDisplacement, 0.0, footPoseHeight));
-      submitFootPosition(parallelize, robotSide, new FramePoint(ankleZUpFrame, -outsideFootDisplacement, 0.0, footPoseHeight));
-      submitFootPosition(parallelize, robotSide, new FramePoint(ankleZUpFrame, 0.0, 0.0, footPoseHeight));
-      submitFootPosition(parallelize, robotSide, new FramePoint(ankleZUpFrame, 0.0, robotSide.negateIfRightSide(outsideFootDisplacement), footPoseHeight));
-      submitFootPosition(parallelize, robotSide, new FramePoint(ankleZUpFrame, 0.0, 0.0, footPoseHeight));
-
-      submitFootPosition(parallelize, robotSide, new FramePoint(ankleZUpFrame, outsideFootDisplacement, 0.0, footPoseHeight));
-      submitFootPosition(parallelize, robotSide,
-            new FramePoint(ankleZUpFrame, outsideFootDisplacement, robotSide.negateIfRightSide(outsideFootDisplacement), footPoseHeight));
-      submitFootPosition(parallelize, robotSide,
-            new FramePoint(ankleZUpFrame, outsideFootDisplacement, robotSide.negateIfRightSide(-insideFootDisplacement), footPoseHeight));
-      submitFootPosition(parallelize, robotSide,
-            new FramePoint(ankleZUpFrame, outsideFootDisplacement, robotSide.negateIfRightSide(outsideFootDisplacement), footPoseHeight));
-      submitFootPosition(parallelize, robotSide,
-            new FramePoint(ankleZUpFrame, -outsideFootDisplacement, robotSide.negateIfRightSide(outsideFootDisplacement), footPoseHeight));
-      submitFootPosition(parallelize, robotSide,
-            new FramePoint(ankleZUpFrame, -outsideFootDisplacement, robotSide.negateIfRightSide(-insideFootDisplacement), footPoseHeight));
-      submitFootPosition(parallelize, robotSide,
-            new FramePoint(ankleZUpFrame, -outsideFootDisplacement, robotSide.negateIfRightSide(outsideFootDisplacement), footPoseHeight));
-
-      //footOrientation changes
-      //      submitFootPosition(parallelize, robotSide, new FramePoint(ankleZUpFrame, 0.0, 0.0, footPoseHeight));
-      //      submitFootPose(parallelize, robotSide, ankleZUpFrame, 0.6, robotSide.negateIfRightSide(0.02), 0.15, 0.0, -0.9, 0.0);
-      //      submitFootPose(parallelize, robotSide, ankleZUpFrame, 0.0, 0.0, 0.2, 0.0, 0.0, 0.0);
-      //      submitFootPose(parallelize, robotSide, ankleZUpFrame, -0.25, robotSide.negateIfRightSide(0.01), 0.15, 0.0, 1.2, 0.0);
-      //      submitFootPose(parallelize, robotSide, ankleZUpFrame, -0.5, robotSide.negateIfRightSide(0.02), 0.30, 0.0, 2.4, 0.0);
-      //      submitFootPosition(parallelize, robotSide, new FramePoint(ankleZUpFrame, 0.0, 0.0, footPoseHeight));
-      //      submitFootPose(parallelize, robotSide, ankleZUpFrame, 0.0, robotSide.negateIfRightSide(0.3), 0.20, 0.0, 0.0, robotSide.negateIfRightSide(0.5));
-      //      
-
-      //put the foot back on the ground
-      submitFootPosition(parallelize, robotSide, new FramePoint(ankleZUpFrame, 0.0, 0.0, footPoseHeight));
-      submitFootPosition(parallelize, robotSide, new FramePoint(ankleZUpFrame, 0.0, 0.0, -0.1));
-   }
-
-   private void sequenceFootPoseLong()
-   {
-      submitSymmetricHumanoidArmPose(HumanoidArmPose.STAND_PREP);
-
-      RobotSide robotSide = activeSideForFootControl.getEnumValue();
-      if (robotSide == null)
-      {
-         for (RobotSide side : RobotSide.values())
-         {
-            submitFootPosesLong(side);
-         }
-      }
-      else
-      {
-         submitFootPosesLong(robotSide);
-      }
-
-      submitHandPoseHomeCommand(false);
-   }
-
-   private void submitFootPosesLong(RobotSide robotSide)
-   {
-      ReferenceFrame ankleZUpFrame = ankleZUpFrames.get(robotSide);
-
-      double outsideFootDisplacement = maxFootPoseDisplacement.getDoubleValue();
-      double insideFootDisplacement = 0.2 * maxFootPoseDisplacement.getDoubleValue();
-
-      double higherFootPoseHeight = maxFootPoseHeight.getDoubleValue();
-      double midFootPoseHeight = 0.5 * maxFootPoseHeight.getDoubleValue();
-
-      ///////////////////     good     ////////////////////////////
-      boolean parallelize = false;
-      submitFootPosition(parallelize, robotSide, new FramePoint(ankleZUpFrame, 0.0, 0.0, higherFootPoseHeight));
-      submitFootPosition(parallelize, robotSide, new FramePoint(ankleZUpFrame, outsideFootDisplacement, 0.0, higherFootPoseHeight));
-      submitFootPosition(parallelize, robotSide, new FramePoint(ankleZUpFrame, outsideFootDisplacement, 0.0, midFootPoseHeight));
-      submitFootPosition(parallelize, robotSide, new FramePoint(ankleZUpFrame, outsideFootDisplacement, 0.0, higherFootPoseHeight));
-
-      submitFootPosition(parallelize, robotSide, new FramePoint(ankleZUpFrame, -outsideFootDisplacement, 0.0, higherFootPoseHeight));
-      submitFootPosition(parallelize, robotSide, new FramePoint(ankleZUpFrame, -outsideFootDisplacement, 0.0, midFootPoseHeight));
-      submitFootPosition(parallelize, robotSide, new FramePoint(ankleZUpFrame, -outsideFootDisplacement, 0.0, higherFootPoseHeight));
-      submitFootPosition(parallelize, robotSide, new FramePoint(ankleZUpFrame, 0.0, 0.0, higherFootPoseHeight));
-
-      submitFootPosition(parallelize, robotSide,
-            new FramePoint(ankleZUpFrame, 0.0, robotSide.negateIfRightSide(outsideFootDisplacement), higherFootPoseHeight));
-      submitFootPosition(parallelize, robotSide, new FramePoint(ankleZUpFrame, 0.0, robotSide.negateIfRightSide(outsideFootDisplacement), midFootPoseHeight));
-      submitFootPosition(parallelize, robotSide,
-            new FramePoint(ankleZUpFrame, 0.0, robotSide.negateIfRightSide(outsideFootDisplacement), higherFootPoseHeight));
-      submitFootPosition(parallelize, robotSide, new FramePoint(ankleZUpFrame, 0.0, 0.0, higherFootPoseHeight));
-
-      submitFootPosition(parallelize, robotSide, new FramePoint(ankleZUpFrame, 0.0, 0.0, higherFootPoseHeight));
-      submitFootPosition(parallelize, robotSide,
-            new FramePoint(ankleZUpFrame, outsideFootDisplacement, robotSide.negateIfRightSide(outsideFootDisplacement), higherFootPoseHeight));
-      submitFootPosition(parallelize, robotSide,
-            new FramePoint(ankleZUpFrame, -outsideFootDisplacement, robotSide.negateIfRightSide(outsideFootDisplacement), midFootPoseHeight));
-      submitFootPosition(parallelize, robotSide,
-            new FramePoint(ankleZUpFrame, outsideFootDisplacement, robotSide.negateIfRightSide(-insideFootDisplacement), higherFootPoseHeight));
-      submitFootPosition(parallelize, robotSide,
-            new FramePoint(ankleZUpFrame, outsideFootDisplacement, robotSide.negateIfRightSide(outsideFootDisplacement), midFootPoseHeight));
-      submitFootPosition(parallelize, robotSide,
-            new FramePoint(ankleZUpFrame, -outsideFootDisplacement, robotSide.negateIfRightSide(-insideFootDisplacement), higherFootPoseHeight));
-      submitFootPosition(parallelize, robotSide,
-            new FramePoint(ankleZUpFrame, -outsideFootDisplacement, robotSide.negateIfRightSide(outsideFootDisplacement), midFootPoseHeight));
-      submitFootPosition(parallelize, robotSide,
-            new FramePoint(ankleZUpFrame, -outsideFootDisplacement, robotSide.negateIfRightSide(-insideFootDisplacement), midFootPoseHeight));
-      submitFootPosition(parallelize, robotSide, new FramePoint(ankleZUpFrame, 0.0, 0.0, higherFootPoseHeight));
-      ////////////////////////////////////////////////////////
-
-      //footOrientation changes
-      submitFootPosition(parallelize, robotSide, new FramePoint(ankleZUpFrame, 0.0, 0.0, higherFootPoseHeight));
-      submitFootPose(parallelize, robotSide, ankleZUpFrame, 0.6, robotSide.negateIfRightSide(0.02), 0.15, 0.0, -0.9, 0.0);
-      submitFootPose(parallelize, robotSide, ankleZUpFrame, 0.0, 0.0, 0.2, 0.0, 0.0, 0.0);
-      submitFootPose(parallelize, robotSide, ankleZUpFrame, -0.25, robotSide.negateIfRightSide(0.01), 0.15, 0.0, 1.2, 0.0);
-      submitFootPose(parallelize, robotSide, ankleZUpFrame, -0.5, robotSide.negateIfRightSide(0.02), 0.30, 0.0, 2.4, 0.0);
-      submitFootPosition(parallelize, robotSide, new FramePoint(ankleZUpFrame, 0.0, 0.0, higherFootPoseHeight));
-      submitFootPose(parallelize, robotSide, ankleZUpFrame, 0.0, robotSide.negateIfRightSide(0.3), 0.20, 0.0, 0.0, robotSide.negateIfRightSide(0.5));
-
-      //put the foot back on the ground
-      submitFootPosition(parallelize, robotSide, new FramePoint(ankleZUpFrame, 0.0, 0.0, higherFootPoseHeight));
-      submitFootPosition(parallelize, robotSide, new FramePoint(ankleZUpFrame, 0.0, 0.0, -0.1));
-
-   }
-
-   private void sequenceRunningMan()
-   {
-      for (RobotSide robotSide : RobotSide.values)
-         runningMan(robotSide);
-   }
-
-   // FIXME Atlas Can't reach far back
-   private void runningMan(RobotSide robotSide)
-   {
-      ReferenceFrame ankleZUpFrame = ankleZUpFrames.get(robotSide.getOppositeSide());
-      boolean mirrorOrientationsForRightSide = true;
-
-      // First Lift up the foot
-      submitFootPosition(false, robotSide, new FramePoint(ankleZUpFrame, 0.0, robotSide.negateIfRightSide(0.25), 0.1));
-
-      // Go to running man pose:
-      FrameOrientation desiredUpperArmOrientation = new FrameOrientation(fullRobotModel.getChest().getBodyFixedFrame());
-      desiredUpperArmOrientation.setYawPitchRoll(-1.2, -Math.PI / 2.0, 0.0);
-      submitHandPose(robotSide, desiredUpperArmOrientation, -Math.PI / 2.0, null, mirrorOrientationsForRightSide);
-
-      if (CAN_ARMS_REACH_FAR_BEHIND)
-         desiredUpperArmOrientation.setYawPitchRoll(1.2, Math.PI / 2.0, 0.0); // Normal Running man
-      else
-         desiredUpperArmOrientation.setYawPitchRoll(0.7800, 1.4300, -0.0000); // Running man for Atlas  //FIXME check values for atlas
-      submitHandPose(robotSide.getOppositeSide(), desiredUpperArmOrientation, -Math.PI / 2.0, null, mirrorOrientationsForRightSide);
-
-      FramePose footPose = new FramePose(ankleZUpFrame);
-      footPose.setPosition(-0.40, robotSide.negateIfRightSide(0.25), 0.40);
-      footPose.setYawPitchRoll(0.0, 0.8 * Math.PI / 2.0, 0.0);
-      submitFootPose(true, robotSide, footPose);
-
-      submitDesiredChestOrientation(true, 0.0, Math.toRadians(20.0), 0.0);
-      submitDesiredPelvisOrientation(true, 0.0, Math.toRadians(10.0), 0.0);
-
-      pipeLine.submitSingleTaskStage(new NullTask());
-
-      // Do a "Y" stance with the foot outside
-      desiredUpperArmOrientation.setYawPitchRoll(0.0, 0.0, 1.1);
-      submitSymmetricHandPose(desiredUpperArmOrientation, 0.0, null); // Couldn't find Solution for upper arm
-
-      footPose.setToZero(ankleZUpFrame);
-      footPose.setPosition(0.0, robotSide.negateIfRightSide(0.65), 0.13);
-      footPose.setYawPitchRoll(0.0, 0.0, robotSide.negateIfRightSide(Math.toRadians(40.0)));
-      submitFootPose(true, robotSide, footPose);
-      submitChestHomeCommand(true);
-      submitDesiredPelvisOrientation(true, 0.0, 0.0, Math.toRadians(robotSide.negateIfRightSide(25.0)));
-
-      pipeLine.submitSingleTaskStage(new NullTask());
-
-      // Go back to stand prep but don't put the foot on the ground yet
-      submitSymmetricHumanoidArmPose(HumanoidArmPose.STAND_PREP);
-
-      footPose.setToZero(ankleZUpFrame);
-      footPose.setPosition(0.0, robotSide.negateIfRightSide(0.25), 0.13);
-      footPose.setYawPitchRoll(0.0, 0.0, 0.0);
-      submitFootPose(true, robotSide, footPose);
-
-      submitDesiredPelvisOrientation(true, 0.0, 0.0, 0.0);
-
-      // Put the foot back on the ground
-      submitFootPosition(false, robotSide, new FramePoint(ankleZUpFrame, 0.0, robotSide.negateIfRightSide(0.25), -0.3));
-   }
-
-   private final double shoulderExtensionAngle = Math.toRadians(20.0);
-   private final double shakeHandAngle = Math.toRadians(20.0);
-
-   private void sequenceHandShakePrep()
-   {
-      RobotSide robotSide = RobotSide.RIGHT;
-      boolean mirrorOrientationForRightSide = true;
-
-      FrameOrientation desiredUpperArmOrientation = new FrameOrientation(fullRobotModel.getChest().getBodyFixedFrame());
-      FrameOrientation desiredHandOrientation = new FrameOrientation(lowerArmsFrames.get(robotSide));
-
-      desiredUpperArmOrientation.setYawPitchRoll(0.0, -shoulderExtensionAngle, -1.2708);
-      desiredHandOrientation.setYawPitchRoll(0.0, Math.PI / 2.0, 0.0);
-      submitHandPose(robotSide, desiredUpperArmOrientation, shoulderExtensionAngle - Math.PI / 2.0, desiredHandOrientation, mirrorOrientationForRightSide);
-      pipeLine.requestNewStage();
-
-   }
-
-   private void sequenceHandShakeShake()
-   {
-      RobotSide robotSide = RobotSide.RIGHT;
-      boolean mirrorOrientationForRightSide = true;
-
-      FrameOrientation desiredUpperArmOrientation = new FrameOrientation(fullRobotModel.getChest().getBodyFixedFrame());
-      FrameOrientation desiredHandOrientation = new FrameOrientation(lowerArmsFrames.get(robotSide));
-
-      desiredUpperArmOrientation.setYawPitchRoll(0.0, -shoulderExtensionAngle, -1.2708);
-
-      int numberOfShakes = 3;
-      for (int i = 0; i < numberOfShakes; i++)
-      {
-         desiredHandOrientation.setYawPitchRoll(0.0, Math.PI / 2.0, shakeHandAngle);
-         submitHandPose(robotSide, desiredUpperArmOrientation, shakeHandAngle + shoulderExtensionAngle - Math.PI / 2.0, desiredHandOrientation,
-               mirrorOrientationForRightSide);
-         pipeLine.requestNewStage();
-
-         desiredHandOrientation.setYawPitchRoll(0.0, Math.PI / 2.0, 0.0);
-         submitHandPose(robotSide, desiredUpperArmOrientation, shoulderExtensionAngle - Math.PI / 2.0, desiredHandOrientation, mirrorOrientationForRightSide);
-         pipeLine.requestNewStage();
-      }
-   }
-
-   private void sequenceFlexUp()
-   {
-      flexUp();
-      sequenceGoHome();
-   }
-
-   private void sequenceFlexUpFlexDown()
-   {
-      RobotSide robotSide = RobotSide.LEFT;
-      ReferenceFrame ankleZUpFrame = ankleZUpFrames.get(robotSide);
-
-      //put the left foot forward
-      FramePose desiredFootstepPosition = new FramePose(ankleZUpFrame);
-      Point3d position = new Point3d(0.2, robotSide.negateIfRightSide(0.12), 0.0);
-      Quat4d orientation = new Quat4d(0.0, 0.0, 0.0, 1.0);
-      desiredFootstepPosition.setPose(position, orientation);
-      desiredFootstepPosition.changeFrame(worldFrame);
-      submitFootstepPose(true, robotSide, desiredFootstepPosition);
-      pipeLine.requestNewStage();
-
-      flexUp();
-      flexDown();
-
-      sequenceGoHome();
-
-      sequenceSquareUp();
-      submitChestHomeCommand(true);
-      submitPelvisHomeCommand(true);
-      pipeLine.requestNewStage();
-
-   }
-
-   private void flexUp()
-   {
-      submitSymmetricHumanoidArmPose(HumanoidArmPose.FLYING_PALMS_UP);
-      pipeLine.requestNewStage();
-      submitSymmetricHumanoidArmPose(HumanoidArmPose.FLEX_UP);
-      pipeLine.requestNewStage();
-      submitSymmetricHumanoidArmPose(HumanoidArmPose.FLYING_PALMS_UP);
-      pipeLine.requestNewStage();
-   }
-
-   private void sequenceFlexDown()
-   {
-      RobotSide robotSide = RobotSide.LEFT;
-      ReferenceFrame ankleZUpFrame = ankleZUpFrames.get(robotSide);
-
-      //put the left foot forward
-      FramePose desiredFootstepPosition = new FramePose(ankleZUpFrame);
-      Point3d position = new Point3d(0.2, robotSide.negateIfRightSide(0.12), 0.0);
-      Quat4d orientation = new Quat4d(0.0, 0.0, 0.0, 1.0);
-      desiredFootstepPosition.setPose(position, orientation);
-      desiredFootstepPosition.changeFrame(worldFrame);
-      submitFootstepPose(true, robotSide, desiredFootstepPosition);
-      pipeLine.requestNewStage();
-
-      flexDown();
-
-      sequenceGoHome();
-
-      sequenceSquareUp();
-      submitChestHomeCommand(true);
-      submitPelvisHomeCommand(true);
-      pipeLine.requestNewStage();
-   }
-
-   private void flexDown()
-   {
-      submitSymmetricHumanoidArmPose(HumanoidArmPose.FLYING_SUPPINATE_IN);
-      pipeLine.requestNewStage();
-      submitDesiredChestOrientation(true, 0.0, 0.7 * maxPitchForward, 0.0);
-      submitSymmetricHumanoidArmPose(HumanoidArmPose.FLEX_DOWN);
-      pipeLine.requestNewStage();
-   }
-
-   private void sequenceCuteWave()
-   {
-      if (activeSideForHandControl.getEnumValue() == null)
-      {
-         for (RobotSide robotSide : RobotSide.values())
-         {
-            cuteWave(robotSide);
-         }
-      }
-      else
-      {
-         cuteWave(activeSideForHandControl.getEnumValue());
-      }
-   }
-
-   private void cuteWave(RobotSide robotSide)
-   {
-
-      FrameOrientation desiredUpperArmOrientation = new FrameOrientation(fullRobotModel.getChest().getBodyFixedFrame());
-      FrameOrientation desiredHandOnHipOrientation = new FrameOrientation(lowerArmsFrames.get(robotSide.getOppositeSide()));
-      FrameOrientation desiredHandWavingOrientation = new FrameOrientation(lowerArmsFrames.get(robotSide));
-      boolean mirrorOrientationForRightSide = true;
-
-      submitDesiredPelvisOrientation(true, 0.0, 0.0, Math.toRadians((robotSide == RobotSide.RIGHT ? 20.0 : -20.0)));
-
-      desiredUpperArmOrientation.setYawPitchRoll(0.0, Math.toRadians(45.0), Math.toRadians(-75.0));
-      desiredHandOnHipOrientation.setYawPitchRoll(0.0, Math.PI / 2.0, 0.0);
-      submitHandPose(robotSide.getOppositeSide(), desiredUpperArmOrientation, -Math.PI / 2.0, desiredHandOnHipOrientation, mirrorOrientationForRightSide);
-
-      desiredUpperArmOrientation.setYawPitchRoll(0.0, -Math.PI / 2.0, 0.0);
-      desiredHandWavingOrientation.setYawPitchRoll(0.0, Math.PI / 2.0, 0.0);
-      submitHandPose(robotSide, desiredUpperArmOrientation, -Math.PI / 2.0, desiredHandWavingOrientation, mirrorOrientationForRightSide);
-      pipeLine.requestNewStage();
-
-      int numberOfWaves = 3;
-
-      for (int i = 0; i < numberOfWaves; i++)
-      {
-         desiredHandWavingOrientation.setYawPitchRoll(Math.toRadians(0.0), Math.PI / 2.0, Math.toRadians(-30.0));
-         submitHandPose(robotSide, desiredUpperArmOrientation, -Math.PI / 2.0, desiredHandWavingOrientation, mirrorOrientationForRightSide);
-         pipeLine.requestNewStage();
-
-         desiredHandWavingOrientation.setYawPitchRoll(Math.toRadians(0.0), Math.PI / 2.0, Math.toRadians(25.0));
-         submitHandPose(robotSide, desiredUpperArmOrientation, -Math.PI / 2.0, desiredHandWavingOrientation, mirrorOrientationForRightSide);
-         pipeLine.requestNewStage();
-      }
-      sequenceGoHome();
-   }
-
-   private void sequenceBow()
-   {
-      bow(RobotSide.LEFT);
-   }
-
-   private void bow(RobotSide robotSide)
-   {
-      ReferenceFrame ankleZUpFrame = ankleZUpFrames.get(robotSide.getOppositeSide());
-      FrameOrientation desiredUpperArmOrientation = new FrameOrientation(fullRobotModel.getChest().getBodyFixedFrame());
-      boolean mirrorOrientationForRightSide = true;
-
-      //put the foot forward and prepare the arms
-      FramePose desiredFootstepPosition = new FramePose(ankleZUpFrame);
-      Point3d position = new Point3d(0.2, robotSide.negateIfRightSide(0.25), 0.0);
-      Quat4d orientation = new Quat4d(0.0, 0.0, 0.0, 1.0);
-      desiredFootstepPosition.setPose(position, orientation);
-      desiredFootstepPosition.changeFrame(worldFrame);
-      submitFootstepPose(true, robotSide, desiredFootstepPosition);
-
-      if (CAN_ARMS_REACH_FAR_BEHIND)
-         desiredUpperArmOrientation.setYawPitchRoll(0.2, -0.05, -1.3708);
-      else
-         desiredUpperArmOrientation.setYawPitchRoll(0.0000, 0.5230, -1.2708); //FIXME check values for atlas
-      submitHandPose(robotSide, desiredUpperArmOrientation, 0.0, null, mirrorOrientationForRightSide);
-      desiredUpperArmOrientation.setYawPitchRoll(0.0000, -0.5235, -1.2708);
-      submitHandPose(robotSide.getOppositeSide(), desiredUpperArmOrientation, -0.1, null, mirrorOrientationForRightSide);
-      pipeLine.requestNewStage();
-
-      if (CAN_ARMS_REACH_FAR_BEHIND)
-      {
-         desiredUpperArmOrientation.setYawPitchRoll(-1.7242, 0.2588, -2.1144);
-         submitHandPose(robotSide, desiredUpperArmOrientation, -0.1, null, mirrorOrientationForRightSide);
-      }
-      desiredUpperArmOrientation.setYawPitchRoll(-1.4173, 0.2588, -1.0272);
-      submitHandPose(robotSide.getOppositeSide(), desiredUpperArmOrientation, -0.1, null, mirrorOrientationForRightSide);
-      pipeLine.requestNewStage();
-
-      //bend forward and arms
-      if (CAN_ARMS_REACH_FAR_BEHIND)
-      {
-         desiredUpperArmOrientation.setYawPitchRoll(-1.7242, 0.2588, -2.1144);
-         submitHandPose(robotSide, desiredUpperArmOrientation, -Math.PI / 2.0, null, mirrorOrientationForRightSide);
-      }
-      desiredUpperArmOrientation.setYawPitchRoll(-1.4173, 0.2588, -1.0272);
-      submitHandPose(robotSide.getOppositeSide(), desiredUpperArmOrientation, -Math.PI / 2.0, null, mirrorOrientationForRightSide);
-      submitDesiredChestOrientation(true, 0.0, 0.7 * maxPitchForward, 0.0);
-      submitDesiredPelvisOrientation(true, 0.0, 0.5 * maxPitchForward, 0.0);
-      pipeLine.requestNewStage();
-
-      if (CAN_ARMS_REACH_FAR_BEHIND)
-      {
-         desiredUpperArmOrientation.setYawPitchRoll(-1.7242, 0.2588, -2.1144);
-         submitHandPose(robotSide, desiredUpperArmOrientation, -0.1, null, mirrorOrientationForRightSide);
-      }
-      pipeLine.requestNewStage();
-
-      //back to normal stance
-      submitChestHomeCommand(true);
-      submitPelvisHomeCommand(true);
-      pipeLine.requestNewStage();
-
-      desiredUpperArmOrientation.setYawPitchRoll(-1.4173, 0.2588, -1.0272);
-      submitHandPose(robotSide.getOppositeSide(), desiredUpperArmOrientation, -0.1, null, mirrorOrientationForRightSide);
-      pipeLine.requestNewStage();
-
-      desiredUpperArmOrientation.setYawPitchRoll(0.0000, -0.5230, -1.2708);
-      submitHandPose(robotSide, desiredUpperArmOrientation, -0.1, null, mirrorOrientationForRightSide);
-      desiredUpperArmOrientation.setYawPitchRoll(0.0000, -0.5235, -1.2708);
-      submitHandPose(robotSide.getOppositeSide(), desiredUpperArmOrientation, -0.1, null, mirrorOrientationForRightSide);
-      pipeLine.requestNewStage();
-
-      submitHandPoseHomeCommand(true);
-      pipeLine.requestNewStage();
-
-      //square up the feet
-      desiredFootstepPosition = new FramePose(ankleZUpFrame);
-      position = new Point3d(0., robotSide.negateIfRightSide(0.25), 0.0);
-      orientation = new Quat4d(0.0, 0.0, 0.0, 1.0);
-      desiredFootstepPosition.setPose(position, orientation);
-      desiredFootstepPosition.changeFrame(worldFrame);
-      submitFootstepPose(false, robotSide, desiredFootstepPosition);
-      pipeLine.requestNewStage();
-
-      submitChestHomeCommand(true);
-      submitPelvisHomeCommand(true);
-      pipeLine.requestNewStage();
-   }
-
-   private void sequenceStepsLong()
-   {
-      pipeLine.requestNewStage();
-
-      double distanceToWalk = 0.5;
-
-      /////////// normal stance ///////////
-      // forward
-      submitWalkToLocation(false, distanceToWalk, 0.0, 0.0, 0.0);
-      //backward
-      submitWalkToLocation(false, 0.0, 0.0, 0.0, Math.PI); // Math.PI
-      //sideWalk
-      submitWalkToLocation(false, distanceToWalk, 0.0, -Math.PI / 2.0, -Math.PI / 2.0);
-      submitWalkToLocation(false, 0.0, 0.0, 0.0, Math.PI / 2.0);
-      //turn in place
-      submitWalkToLocation(false, 0.0, 0.0, 0.0, 0.0);
-
-      /////////// arms out ///////////
-      submitSymmetricHumanoidArmPose(HumanoidArmPose.LARGE_CHICKEN_WINGS);
-
-      // forward
-      submitWalkToLocation(false, distanceToWalk, 0.0, 0.0, 0.0);
-      //backward
-      submitWalkToLocation(false, 0.0, 0.0, 0.0, Math.PI); // Math.PI
-      //sideWalk
-      submitWalkToLocation(false, distanceToWalk, 0.0, -Math.PI / 2.0, -Math.PI / 2.0);
-      submitWalkToLocation(false, 0.0, 0.0, 0.0, Math.PI / 2.0);
-      //turn in place
-      submitWalkToLocation(false, 0.0, 0.0, 0.0, 0.0);
-
-      submitHandPoseHomeCommand(false);
-
-      /////////// chest bending backward///////////
-      submitDesiredChestOrientation(false, 0.0, Math.toRadians(-10.0), 0.0);
-
-      // forward
-      submitWalkToLocation(false, distanceToWalk, 0.0, 0.0, 0.0);
-      //backward
-      submitWalkToLocation(false, 0.0, 0.0, 0.0, Math.PI); // Math.PI
-      //sideWalk
-      submitWalkToLocation(false, distanceToWalk, 0.0, -Math.PI / 2.0, -Math.PI / 2.0);
-      submitWalkToLocation(false, 0.0, 0.0, 0.0, Math.PI / 2.0);
-      //turn in place
-      submitWalkToLocation(false, 0.0, 0.0, 0.0, 0.0);
-
-      submitChestHomeCommand(false);
-   }
-
-   private void sequenceStepsShort()
-   {
-      pipeLine.requestNewStage();
-
-      for (int i = 0; i < numberOfCyclesToRun.getIntegerValue(); i++)
-      {
-         // forward
-         submitWalkToLocation(false, 0.5, 0.0, 0.0, 0.0);
-         //backward
-         submitWalkToLocation(false, 0.0, 0.0, 0.0, Math.PI); // Math.PI
-         //sideWalk
-         submitWalkToLocation(false, 0.5, 0.0, -Math.PI / 2.0, -Math.PI / 2.0);
-         submitWalkToLocation(false, 0.0, 0.0, 0.0, Math.PI / 2.0);
-         //turn in place
-         submitWalkToLocation(false, 0.0, 0.0, 0.0, 0.0);
-      }
-   }
-
-   private void sequenceWalkForwardBackward(double percentOfMaxFootstepLength)
-   {
-      // forward
-      submitWalkToLocation(false, 1.0, 0.0, 0.0, 0.0, percentOfMaxFootstepLength);
-      //backward
-      submitWalkToLocation(false, 0.0, 0.0, 0.0, Math.PI, percentOfMaxFootstepLength);
-   }
-
-   private void submitWalkToLocation(boolean parallelize, double x, double y, double robotYaw, double angleRelativeToPath, double percentOfMaxFootstepLength)
-   {
-      FramePose2d targetPoseInWorld = new FramePose2d();
-      targetPoseInWorld.setPoseIncludingFrame(midFeetZUpFrame, x, y, robotYaw);
-      targetPoseInWorld.changeFrame(worldFrame);
-
-      WalkToLocationTask walkToLocationTask = new WalkToLocationTask(targetPoseInWorld, walkToLocationBehavior, angleRelativeToPath,
-            footstepLength.getDoubleValue() * percentOfMaxFootstepLength, swingTime.getDoubleValue(), transferTime.getDoubleValue(), yoTime);
-      if (parallelize)
-         pipeLine.submitTaskForPallelPipesStage(walkToLocationBehavior, walkToLocationTask);
-      else
-         pipeLine.submitSingleTaskStage(walkToLocationTask);
-   }
-
-   private void submitWalkToLocation(boolean parallelize, double x, double y, double robotYaw, double angleRelativeToPath)
-   {
-      submitWalkToLocation(parallelize, x, y, robotYaw, angleRelativeToPath, 1.0);
-   }
-
-   private void sequenceStepsInPlace()
-   {
-      FootstepDataList footstepDataList = new FootstepDataList(swingTime.getDoubleValue(), transferTime.getDoubleValue());
-      FramePose footstepPose = new FramePose();
-
-      for (int i = 0; i < numberOfCyclesToRun.getIntegerValue(); i++)
-      {
-         for (RobotSide robotSide : RobotSide.values())
-         {
-            footstepPose.setToZero(fullRobotModel.getEndEffectorFrame(robotSide, LimbName.LEG));
-            footstepPose.changeFrame(worldFrame);
-
-            Point3d footLocation = new Point3d();
-            Quat4d footOrientation = new Quat4d();
-
-            footstepPose.getPosition(footLocation);
-            footstepPose.getOrientation(footOrientation);
-
-            FootstepData footstepData = new FootstepData(robotSide, footLocation, footOrientation);
-
-            footstepDataList.add(footstepData);
-         }
-      }
-      pipeLine.submitSingleTaskStage(new FootstepListTask(footstepListBehavior, footstepDataList, yoTime));
-   }
-
-   private void sequenceSquareUp()
-   {
-      FootstepDataList footstepDataList = new FootstepDataList(swingTime.getDoubleValue(), transferTime.getDoubleValue());
-      FramePose footstepPose = new FramePose();
-
-      RobotSide robotSide = activeSideForFootControl.getEnumValue();
-
-      if (robotSide == null)
-         System.out.println("choose a foot to be squared up");
-      else
-      {
-         footstepPose.setToZero(fullRobotModel.getEndEffectorFrame(robotSide.getOppositeSide(), LimbName.LEG));
-         footstepPose.setY(robotSide.getOppositeSide().negateIfLeftSide(walkingControllerParameters.getInPlaceWidth()));
-         footstepPose.changeFrame(worldFrame);
-
-         Point3d footLocation = new Point3d();
-         Quat4d footOrientation = new Quat4d();
-
-         footstepPose.getPosition(footLocation);
-         footstepPose.getOrientation(footOrientation);
-
-         FootstepData footstepData = new FootstepData(robotSide, footLocation, footOrientation);
-
-         footstepDataList.add(footstepData);
-         pipeLine.submitSingleTaskStage(new FootstepListTask(footstepListBehavior, footstepDataList, yoTime));
-      }
-
-   }
-
-   private void sequenceKraneKick()
-   {
-      kraneKick(RobotSide.RIGHT);
-   }
-
-   private void kraneKick(RobotSide robotSide)
-   {
-      ReferenceFrame ankleZUpFrame = ankleZUpFrames.get(robotSide.getOppositeSide());
-      // First Lift up the foot
-      submitFootPosition(false, robotSide, new FramePoint(ankleZUpFrame, 0.1, robotSide.negateIfRightSide(0.25), 0.2));
-      submitSymmetricHumanoidArmPose(HumanoidArmPose.KARATE_KID_KRANE_KICK);
-      pipeLine.requestNewStage();
-
-      // Go back to stand prep but don't put the foot on the ground yet
-      submitSymmetricHumanoidArmPose(HumanoidArmPose.STAND_PREP);
-
-      FramePose footPose = new FramePose();
-      footPose.setToZero(ankleZUpFrame);
-      footPose.setPosition(0.0, robotSide.negateIfRightSide(0.25), 0.1);
-      footPose.setYawPitchRoll(0.0, 0.0, 0.0);
-      submitFootPose(true, robotSide, footPose);
-
-      submitChestHomeCommand(true);
-      submitPelvisHomeCommand(true);
-
-      // Put the foot back on the ground
-      submitFootPosition(false, robotSide, new FramePoint(ankleZUpFrame, 0.0, robotSide.negateIfRightSide(0.25), -0.3));
-   }
-
-   private void karateKid(RobotSide robotSide)
-   {
-      ReferenceFrame ankleZUpFrame = ankleZUpFrames.get(robotSide.getOppositeSide());
-      // First Lift up the foot
-      submitFootPosition(false, robotSide, new FramePoint(ankleZUpFrame, 0.1, robotSide.negateIfRightSide(0.25), 0.2));
-
-      // Put the arm down
-      double halfPi = Math.PI / 2.0;
-      ReferenceFrame chestFrame = fullRobotModel.getChest().getBodyFixedFrame();
-
-      FrameOrientation upperArmDown2 = new FrameOrientation(chestFrame, -0.7443, 0.2789, -1.2803);
-      FrameOrientation upperArmIntermediateOnWayUp = new FrameOrientation(chestFrame, -0.0000, 0.7853, -0.0000);
-      FrameOrientation upperArmUp1 = new FrameOrientation(chestFrame, 0.6154, 0.5235, 0.9553);
-      FrameOrientation upperArmUp2 = new FrameOrientation(chestFrame, -0.6154, -0.5235, 0.9553);
-      FrameOrientation upperArmIntermediateOnWayDown = new FrameOrientation(chestFrame, 0.0000, -0.7853, -0.0000);
-      FrameOrientation upperArmDown1 = new FrameOrientation(chestFrame, 0.7443, -0.2789, -1.2803);
-
-      SideDependentList<double[]> armsDown2 = computeSymmetricArmJointAngles(upperArmDown2, 0.0, null, true);
-      SideDependentList<double[]> armsIntermediateOnWayUp = computeSymmetricArmJointAngles(upperArmIntermediateOnWayUp, -halfPi / 2.0, null, true);
-      SideDependentList<double[]> armsUp1 = computeSymmetricArmJointAngles(upperArmUp1, 0.0, null, true);
-      SideDependentList<double[]> armsUp2 = computeSymmetricArmJointAngles(upperArmUp2, 0.0, null, true);
-      SideDependentList<double[]> armsIntermediateOnWayDown = computeSymmetricArmJointAngles(upperArmIntermediateOnWayDown, -halfPi / 2.0, null, true);
-      SideDependentList<double[]> armsDown1 = computeSymmetricArmJointAngles(upperArmDown1, 0.0, null, true);
-
-      int numberOfHandPoses = 10;
-      SideDependentList<double[][]> armFlyingSequence = new SideDependentList<>(new double[numberOfArmJoints][numberOfHandPoses],
-            new double[numberOfArmJoints][numberOfHandPoses]);
-
-      for (int jointIndex = 0; jointIndex < numberOfArmJoints; jointIndex++)
-      {
-         for (int poseIndex = 0; poseIndex < numberOfHandPoses; poseIndex++)
-         {
-            for (RobotSide side : RobotSide.values)
-            {
-               double desiredJointAngle;
-               switch (poseIndex % 6)
-               {
-               case 0:
-                  desiredJointAngle = armsDown1.get(side)[jointIndex];
-                  break;
-               case 1:
-                  desiredJointAngle = armsDown2.get(side)[jointIndex];
-                  break;
-               case 2:
-                  desiredJointAngle = armsIntermediateOnWayUp.get(side)[jointIndex];
-                  break;
-               case 3:
-                  desiredJointAngle = armsUp1.get(side)[jointIndex];
-                  break;
-               case 4:
-                  desiredJointAngle = armsUp2.get(side)[jointIndex];
-                  break;
-               case 5:
-                  desiredJointAngle = armsIntermediateOnWayDown.get(side)[jointIndex];
-                  break;
-               default:
-                  throw new RuntimeException("Should not get there!");
-               }
-               armFlyingSequence.get(side)[jointIndex][poseIndex] = desiredJointAngle;
-            }
-         }
-      }
-
-      for (RobotSide tempSide : RobotSide.values)
-      {
-         HandPoseListPacket handPoseListPacket = new HandPoseListPacket(tempSide, armFlyingSequence.get(tempSide),
-               flyingTrajectoryTime.getDoubleValue() * numberOfHandPoses);
-         pipeLine.submitTaskForPallelPipesStage(handPoseListBehaviors.get(tempSide),
-               new HandPoseListTask(handPoseListPacket, handPoseListBehaviors.get(tempSide), yoTime, sleepTimeBetweenPoses.getDoubleValue()));
-      }
-
-      // Put the arms in front
-      FrameOrientation desiredUpperArmOrientation = new FrameOrientation(chestFrame);
-      desiredUpperArmOrientation.setYawPitchRoll(0.0000, -0.0000, -0.9708);
-      submitSymmetricHandPose(desiredUpperArmOrientation, -halfPi, null);
-      pipeLine.requestNewStage();
-
-      desiredUpperArmOrientation.setYawPitchRoll(-0.7800, 0.1585, -0.8235);
-      submitSymmetricHandPose(desiredUpperArmOrientation, -1.40, null);
-
-      // Supa powerful front kick!!!!!
-      FramePose footPose = new FramePose();
-      footPose.setToZero(ankleZUpFrame);
-      footPose.setPosition(0.75, robotSide.negateIfRightSide(0.25), 0.25);
-      footPose.setYawPitchRoll(0.0, -halfPi / 2.0, 0.0);
-      submitFootPose(true, robotSide, footPose);
-
-      submitDesiredChestOrientation(true, 0.0, Math.toRadians(-5.0), 0.0);
-      submitDesiredPelvisOrientation(true, 0.0, Math.toRadians(-15.0), 0.0);
-
-      pipeLine.requestNewStage();
-
-      // Supa powerful back kick!!!!!
-      desiredUpperArmOrientation.setYawPitchRoll(-0.7566, -0.9980, -0.5761);
-      submitHandPose(robotSide, desiredUpperArmOrientation, -0.3, null, true);
-
-      desiredUpperArmOrientation.setYawPitchRoll(0.0000, 1.2566, -1.2708);
-      submitHandPose(robotSide.getOppositeSide(), desiredUpperArmOrientation, -0.3, null, true);
-
-      footPose.setToZero(ankleZUpFrame);
-      footPose.setPosition(-0.75, robotSide.negateIfRightSide(0.25), 0.35);
-      footPose.setYawPitchRoll(0.0, 0.8 * halfPi, 0.0);
-      submitFootPose(true, robotSide, footPose);
-
-      submitDesiredChestOrientation(true, 0.0, Math.toRadians(30.0), 0.0);
-      submitDesiredPelvisOrientation(true, 0.0, Math.toRadians(20.0), 0.0);
-
-      pipeLine.requestNewStage();
-
-      // Supa powerful side kick!!!!!
-      desiredUpperArmOrientation.setYawPitchRoll(0.0000, 0.4000, -0.0000);
-      submitHandPose(robotSide, desiredUpperArmOrientation, -0.1, null, true);
-
-      desiredUpperArmOrientation.setYawPitchRoll(-1.2707, 0.0, 0.0);
-      submitHandPose(robotSide.getOppositeSide(), desiredUpperArmOrientation, -halfPi, null, true);
-
-      footPose.setToZero(ankleZUpFrame);
-      footPose.setPosition(0.0, robotSide.negateIfRightSide(0.65), 0.2);
-      footPose.setYawPitchRoll(0.0, 0.0, robotSide.negateIfRightSide(Math.toRadians(40.0)));
-      submitFootPose(true, robotSide, footPose);
-
-      submitDesiredChestOrientation(true, 0.0, 0.0, robotSide.negateIfRightSide(Math.toRadians(30.0)));
-      submitDesiredPelvisOrientation(true, 0.0, 0.0, robotSide.negateIfRightSide(Math.toRadians(20.0)));
-
-      pipeLine.requestNewStage();
-
-      // Go back to stand prep but don't put the foot on the ground yet
-      submitSymmetricHumanoidArmPose(HumanoidArmPose.STAND_PREP);
-
-      footPose.setToZero(ankleZUpFrame);
-      footPose.setPosition(0.0, robotSide.negateIfRightSide(0.25), 0.1);
-      footPose.setYawPitchRoll(0.0, 0.0, 0.0);
-      submitFootPose(true, robotSide, footPose);
-
-      submitChestHomeCommand(true);
-      submitPelvisHomeCommand(true);
-
-      // Put the foot back on the ground
-      submitFootPosition(false, robotSide, new FramePoint(ankleZUpFrame, 0.0, robotSide.negateIfRightSide(0.25), -0.3));
-
-      //
-      submitHandPoseHomeCommand(true);
-      submitChestHomeCommand(true);
-      submitPelvisHomeCommand(true);
-   }
-
-   private void sequenceSquats()
-   {
-      submitDesiredCoMHeightOffset(false, minCoMHeightOffset.getDoubleValue());
-      submitDesiredCoMHeightOffset(false, maxCoMHeightOffset.getDoubleValue());
-   }
-
-   private void sequenceSquatathon()
-   {
-      boolean parallelize = true;
-      submitDesiredPelvisOrientation(parallelize, 0.0, Math.toRadians(15), 0.0);
-      submitDesiredChestOrientation(parallelize, 0.0, Math.toRadians(15.0), 0.0);
-
-      submitSymmetricHumanoidArmPose(HumanoidArmPose.REACH_WAY_FORWARD);
-      submitDesiredCoMHeightOffset(parallelize, minCoMHeightOffset.getDoubleValue());
-
-      pipeLine.requestNewStage();
-
-      submitChestHomeCommand(parallelize);
-      submitPelvisHomeCommand(parallelize);
-
-      submitSymmetricHumanoidArmPose(HumanoidArmPose.STAND_PREP);
-
-      submitDesiredCoMHeightOffset(parallelize, maxCoMHeightOffset.getDoubleValue());
-   }
-
-   private ReferenceFrame findFixedFrameForPelvisOrientation()
-   {
-      if (supportLeg.getEnumValue() == null)
-         return midFeetZUpFrame;
-      else
-         return ankleZUpFrames.get(supportLeg.getEnumValue());
-   }
-
-   private void submitChestHomeCommand(boolean parallelize)
-   {
-      ChestOrientationPacket homeChestPacket = PacketControllerTools.createGoToHomeChestOrientationPacket(trajectoryTime.getDoubleValue());
-      ChestOrientationTask chestOrientationTask = new ChestOrientationTask(homeChestPacket, yoTime, chestOrientationBehavior,
-            sleepTimeBetweenPoses.getDoubleValue());
-      if (parallelize)
-         pipeLine.submitTaskForPallelPipesStage(chestOrientationBehavior, chestOrientationTask);
-      else
-         pipeLine.submitSingleTaskStage(chestOrientationTask);
-   }
-
-   private void submitDesiredChestOrientation(boolean parallelize, double yaw, double pitch, double roll)
-   {
-      FrameOrientation desiredChestOrientation = new FrameOrientation(pelvisZUpFrame, yaw, pitch, roll);
-      desiredChestOrientation.changeFrame(worldFrame);
-      ChestOrientationTask chestOrientationTask = new ChestOrientationTask(desiredChestOrientation, yoTime, chestOrientationBehavior,
-            trajectoryTime.getDoubleValue(), sleepTimeBetweenPoses.getDoubleValue());
-      if (parallelize)
-         pipeLine.submitTaskForPallelPipesStage(chestOrientationBehavior, chestOrientationTask);
-      else
-         pipeLine.submitSingleTaskStage(chestOrientationTask);
-   }
-
-   private void submitDesiredCoMHeightOffset(boolean parallelize, double offsetHeight)
-   {
-      CoMHeightTask comHeightTask = new CoMHeightTask(offsetHeight, yoTime, comHeightBehavior, trajectoryTime.getDoubleValue(),
-            sleepTimeBetweenPoses.getDoubleValue());
-      if (parallelize)
-         pipeLine.submitTaskForPallelPipesStage(comHeightBehavior, comHeightTask);
-      else
-         pipeLine.submitSingleTaskStage(comHeightTask);
-   }
-
-   private void submitCoMHomeCommand(boolean parallelize)
-   {
-      submitDesiredCoMHeightOffset(parallelize, 0.0);
-   }
-
-   private void submitPelvisHomeCommand(boolean parallelize)
-   {
-      PelvisPosePacket homePelvisPacket = PacketControllerTools.createGoToHomePelvisPosePacket(trajectoryTime.getDoubleValue());
-      PelvisPoseTask pelvisPoseTask = new PelvisPoseTask(homePelvisPacket, yoTime, pelvisPoseBehavior, sleepTimeBetweenPoses.getDoubleValue());
-      if (parallelize)
-         pipeLine.submitTaskForPallelPipesStage(pelvisPoseBehavior, pelvisPoseTask);
-      else
-         pipeLine.submitSingleTaskStage(pelvisPoseTask);
-   }
-
-   private void submitDesiredPelvisOrientation(boolean parallelize, double yaw, double pitch, double roll)
-   {
-      submitDesiredPelvisOrientation(parallelize, yaw, pitch, roll, trajectoryTime.getDoubleValue(), sleepTimeBetweenPoses.getDoubleValue());
-   }
-
-   private void submitDesiredPelvisOrientation(boolean parallelize, double yaw, double pitch, double roll, double trajectoryTime, double sleepTime)
-   {
-      FrameOrientation desiredPelvisOrientation = new FrameOrientation(findFixedFrameForPelvisOrientation(), yaw, pitch, roll);
-      desiredPelvisOrientation.changeFrame(worldFrame);
-      PelvisPoseTask pelvisPoseTask = new PelvisPoseTask(desiredPelvisOrientation, yoTime, pelvisPoseBehavior, trajectoryTime, sleepTime);
-      if (parallelize)
-         pipeLine.submitTaskForPallelPipesStage(pelvisPoseBehavior, pelvisPoseTask);
-      else
-         pipeLine.submitSingleTaskStage(pelvisPoseTask);
-   }
-
-   private void submitDesiredPelvisPositionOffset(boolean parallelize, double dx, double dy, double dz)
-   {
-      submitDesiredPelvisPositionOffsetAndOrientation(parallelize, dx, dy, dz, 0.0, 0.0, 0.0);
-   }
-
-   private void submitDesiredPelvisPositionOffsetAndOrientation(boolean parallelize, double dx, double dy, double dz, double yaw, double pitch, double roll)
-   {
-      SixDoFJointReferenceFrame frameAfterRootJoint = fullRobotModel.getRootJoint().getFrameAfterJoint();
-      FramePose desiredPelvisPosition = new FramePose(frameAfterRootJoint);
-      desiredPelvisPosition.setPosition(dx, dy, dz);
-      desiredPelvisPosition.setYawPitchRoll(yaw, pitch, roll);
-      desiredPelvisPosition.changeFrame(worldFrame);
-      PelvisPoseTask pelvisPoseTask = new PelvisPoseTask(desiredPelvisPosition, yoTime, pelvisPoseBehavior, trajectoryTime.getDoubleValue(),
-            sleepTimeBetweenPoses.getDoubleValue());
-      if (parallelize)
-         pipeLine.submitTaskForPallelPipesStage(pelvisPoseBehavior, pelvisPoseTask);
-      else
-         pipeLine.submitSingleTaskStage(pelvisPoseTask);
-   }
-
-   private void submitHandPoseHomeCommand(boolean parallelize)
-   {
-      for (RobotSide robotSide : RobotSide.values())
-      {
-         HandPosePacket handPosePacket = PacketControllerTools.createGoToHomeHandPosePacket(robotSide, trajectoryTime.getDoubleValue());
-         HandPoseBehavior handPoseBehavior = handPoseBehaviors.get(robotSide);
-         if (parallelize)
-            pipeLine.submitTaskForPallelPipesStage(handPoseBehavior, new HandPoseTask(robotSide, handPosePacket, handPoseBehavior, yoTime));
-         else
-            pipeLine.submitSingleTaskStage(new HandPoseTask(robotSide, handPosePacket, handPoseBehavior, yoTime));
-      }
-   }
-
-   public void submitSymmetricHumanoidArmPose(HumanoidArmPose armPose)
-   {
-      for (RobotSide robotSide : RobotSide.values)
-         submitHumanoidArmPose(robotSide, armPose);
-   }
-
-   public void submitHumanoidArmPose(RobotSide robotSide, HumanoidArmPose armPose)
-   {
-      FrameOrientation desiredUpperArmOrientation = new FrameOrientation(fullRobotModel.getChest().getBodyFixedFrame(),
-            armPose.getDesiredUpperArmYawPitchRoll());
-      double elbowAngle = robotSide.negateIfRightSide(armPose.getDesiredElbowAngle(robotSide));
-      double[] handOrientation = new double[3];
-      if (enableHandOrientation.getBooleanValue())
-      {
-         handOrientation = armPose.getDesiredHandYawPitchRoll();
-      }
-      FrameOrientation desiredHandOrientation = new FrameOrientation(lowerArmsFrames.get(robotSide), handOrientation);
-      submitHandPose(robotSide, desiredUpperArmOrientation, elbowAngle, desiredHandOrientation, true);
-   }
-
-   public void submitSymmetricHandPose(FrameOrientation desiredUpperArmOrientation, double elbowAngle, FrameOrientation desiredHandOrientation)
-   {
-      for (RobotSide robotSide : RobotSide.values)
-         submitHandPose(robotSide, desiredUpperArmOrientation, elbowAngle, desiredHandOrientation, true);
-   }
-
-   public void submitHandPose(RobotSide robotSide, FrameOrientation desiredUpperArmOrientation, double elbowAngle, FrameOrientation desiredHandOrientation,
-         boolean mirrorOrientationForRightSide)
-   {
-      double[] desiredJointAngles = computeArmJointAngles(robotSide, desiredUpperArmOrientation, elbowAngle, desiredHandOrientation,
-            mirrorOrientationForRightSide);
-
-      if (desiredJointAngles != null)
-      {
-         if (DEBUG)
-         {
-            String msg = "QDesireds: ";
-            for (int i = 0; i < desiredJointAngles.length; i++)
-               msg += desiredJointAngles[i] + ", ";
-            System.out.println(msg);
-         }
-         HandPoseBehavior handPoseBehavior = handPoseBehaviors.get(robotSide);
-         pipeLine.submitTaskForPallelPipesStage(handPoseBehavior, new HandPoseTask(robotSide, desiredJointAngles, yoTime, handPoseBehavior,
-               trajectoryTime.getDoubleValue(), sleepTimeBetweenPoses.getDoubleValue()));
-      }
-   }
-
-   public SideDependentList<double[]> computeSymmetricArmJointAngles(FrameOrientation desiredUpperArmOrientation, double elbowAngle,
-         FrameOrientation desiredHandOrientation, boolean mirrorOrientationForRightSide)
-   {
-      SideDependentList<double[]> desiredSymmetricJointAngles = new SideDependentList<>();
-      for (RobotSide robotSide : RobotSide.values)
-      {
-         desiredSymmetricJointAngles.put(robotSide,
-               computeArmJointAngles(robotSide, desiredUpperArmOrientation, elbowAngle, desiredHandOrientation, mirrorOrientationForRightSide));
-      }
-      return desiredSymmetricJointAngles;
-   }
-
-   private double[] computeArmJointAngles(RobotSide robotSide, FrameOrientation desiredUpperArmOrientation, double elbowAngle,
-         FrameOrientation desiredHandOrientation, boolean mirrorOrientationForRightSide)
-   {
-      double[] desiredUpperArmJointAngles = computeUpperArmJointAngles(robotSide, desiredUpperArmOrientation, mirrorOrientationForRightSide);
-      if (desiredUpperArmJointAngles == null)
-         return null;
-
-      double[] desiredLowerArmJointAngles = computeLowerArmJointAngles(robotSide, desiredHandOrientation, mirrorOrientationForRightSide);
-      if (desiredLowerArmJointAngles == null)
-         return null;
-
-      int numberOfOneDoFjoints = desiredUpperArmJointAngles.length + desiredLowerArmJointAngles.length + 1;
-      int jointIndex = 0;
-      double[] desiredJointAngles = new double[numberOfOneDoFjoints];
-
-      for (int i = 0; i < desiredUpperArmJointAngles.length; i++)
-      {
-         desiredJointAngles[jointIndex] = desiredUpperArmJointAngles[i];
-         jointIndex++;
-      }
-
-      desiredJointAngles[jointIndex] = elbowAngle * elbowJointSign.get(robotSide);
-      jointIndex++;
-
-      for (int i = 0; i < desiredLowerArmJointAngles.length; i++)
-      {
-         desiredJointAngles[jointIndex] = desiredLowerArmJointAngles[i];
-         jointIndex++;
-      }
-
-      return desiredJointAngles;
-   }
-
-   private int counterForUpperArmIK = 0;
-   private final Random random = new Random(541654L);
-
-   private double[] computeUpperArmJointAngles(RobotSide robotSide, FrameOrientation desiredUpperArmOrientation, boolean mirrorOrientationForRightSide)
-   {
-      if (desiredUpperArmOrientation == null)
-         return new double[upperArmJointsClone.get(robotSide).length];
-
-      FrameOrientation temporaryDesiredUpperArmOrientation = new FrameOrientation();
-      temporaryDesiredUpperArmOrientation.setIncludingFrame(desiredUpperArmOrientation);
-
-      if (counterForUpperArmIK >= 15)
-      {
-         counterForUpperArmIK = 0;
-         System.err.println("Could not find desired joint angles for the upper arm joints");
-         if (DEBUG)
-         {
-            String msg = "Upper arm QDesireds: ";
-            for (int i = 0; i < upperArmJointsClone.get(robotSide).length; i++)
-               msg += upperArmJointsClone.get(robotSide)[i] + ", ";
-            System.out.println(msg);
-         }
-         return null;
-      }
-
-      temporaryDesiredUpperArmOrientation.checkReferenceFrameMatch(fullRobotModel.getChest().getBodyFixedFrame());
-
-      if (mirrorOrientationForRightSide)
-      {
-         double[] yawPitchRoll = temporaryDesiredUpperArmOrientation.getYawPitchRoll();
-         yawPitchRoll[0] = robotSide.negateIfRightSide(yawPitchRoll[0]);
-         yawPitchRoll[2] = robotSide.negateIfRightSide(yawPitchRoll[2]);
-         temporaryDesiredUpperArmOrientation.setYawPitchRoll(yawPitchRoll);
-      }
-
-      RigidBodyTransform desiredTransformForUpperArm = new RigidBodyTransform();
-      temporaryDesiredUpperArmOrientation.getTransform3D(desiredTransformForUpperArm);
-      desiredTransformForUpperArm.multiply(desiredTransformForUpperArm, armZeroJointAngleConfigurationOffsets.get(robotSide));
-      boolean success = inverseKinematicsForUpperArms.get(robotSide).solve(desiredTransformForUpperArm);
-
-      if (!success)
-      {
-         counterForUpperArmIK++;
-         ScrewTestTools.setRandomPositions(upperArmJointsClone.get(robotSide), random, 0.0, 1.0);
-         return computeUpperArmJointAngles(robotSide, temporaryDesiredUpperArmOrientation, false);
-      }
-
-      double[] desiredUpperArmJointAngles = new double[upperArmJointsClone.get(robotSide).length];
-
-      for (int i = 0; i < upperArmJointsClone.get(robotSide).length; i++)
-      {
-         desiredUpperArmJointAngles[i] = upperArmJointsClone.get(robotSide)[i].getQ();
-      }
-
-      return desiredUpperArmJointAngles;
-   }
-
-   private double[] computeLowerArmJointAngles(RobotSide robotSide, FrameOrientation desiredHandOrientation, boolean mirrorOrientationForRightSide)
-   {
-      if (desiredHandOrientation == null)
-         return new double[lowerArmJointsClone.get(robotSide).length];
-
-      FrameOrientation temporaryDesiredHandOrientation = new FrameOrientation();
-      temporaryDesiredHandOrientation.setIncludingFrame(desiredHandOrientation);
-
-      temporaryDesiredHandOrientation.checkReferenceFrameMatch(lowerArmsFrames.get(robotSide));
-      //      desiredHandOrientation.applyTransform(armZeroJointAngleConfigurationOffsets.get(robotSide));
-
-      if (mirrorOrientationForRightSide)
-      {
-         double[] yawPitchRoll = temporaryDesiredHandOrientation.getYawPitchRoll();
-         yawPitchRoll[0] = robotSide.negateIfRightSide(yawPitchRoll[0]);
-         yawPitchRoll[2] = robotSide.negateIfRightSide(yawPitchRoll[2]);
-         temporaryDesiredHandOrientation.setYawPitchRoll(yawPitchRoll);
-      }
-
-      RigidBodyTransform desiredTransformForLowerArm = new RigidBodyTransform();
-      temporaryDesiredHandOrientation.getTransform3D(desiredTransformForLowerArm);
-      boolean success = inverseKinematicsForLowerArms.get(robotSide).solve(desiredTransformForLowerArm);
-
-      if (!success)
-      {
-         System.err.println("Could not find desired joint angles for the lower arm joints");
-         if (DEBUG)
-         {
-            String msg = "Lower arm QDesireds: ";
-            for (int i = 0; i < lowerArmJointsClone.get(robotSide).length; i++)
-               msg += lowerArmJointsClone.get(robotSide)[i] + ", ";
-            System.out.println(msg);
-         }
-         return null;
-      }
-
-      double[] desiredLowerArmJointAngles = new double[lowerArmJointsClone.get(robotSide).length];
-
-      for (int i = 0; i < lowerArmJointsClone.get(robotSide).length; i++)
-      {
-         desiredLowerArmJointAngles[i] = lowerArmJointsClone.get(robotSide)[i].getQ();
-      }
-
-      return desiredLowerArmJointAngles;
-   }
-
-   private void submitFootstepPose(boolean parallelize, RobotSide robotSide, FramePose desiredFootstepPose)
-   {
-      FramePose footPose = new FramePose(desiredFootstepPose);
-
-      FootstepTask footstepTask = new FootstepTask(fullRobotModel, robotSide, footstepListBehavior, footPose, yoTime);
-      if (parallelize)
-         pipeLine.submitTaskForPallelPipesStage(footstepListBehavior, footstepTask);
-      else
-         pipeLine.submitSingleTaskStage(footstepTask);
-   }
-
-   private void submitFootPosition(boolean parallelize, RobotSide robotSide, FramePoint desiredFootPosition)
-   {
-      FrameOrientation desiredFootOrientation = new FrameOrientation(desiredFootPosition.getReferenceFrame());
-      FramePose desiredFootPose = new FramePose(desiredFootPosition, desiredFootOrientation);
-      submitFootPose(parallelize, robotSide, desiredFootPose);
-   }
-
-   private void submitFootPose(boolean parallelize, RobotSide robotSide, FramePose desiredFootPose)
-   {
-      desiredFootPose.changeFrame(worldFrame);
-      Point3d desiredFootPosition = new Point3d();
-      Quat4d desiredFootOrientation = new Quat4d();
-      desiredFootPose.getPose(desiredFootPosition, desiredFootOrientation);
-      FootPoseTask footPoseTask = new FootPoseTask(robotSide, desiredFootPosition, desiredFootOrientation, yoTime, footPoseBehavior,
-            trajectoryTime.getDoubleValue(), sleepTimeBetweenPoses.getDoubleValue());
-
-      if (parallelize)
-         pipeLine.submitTaskForPallelPipesStage(footPoseBehavior, footPoseTask);
-      else
-         pipeLine.submitSingleTaskStage(footPoseTask);
-   }
-
-   private void submitFootPose(boolean parallelize, RobotSide robotSide, ReferenceFrame referenceFrame, double x, double y, double z, double yaw, double pitch,
-         double roll)
-   {
-      FramePoint framePosition = new FramePoint(referenceFrame, x, y, z);
-      FrameOrientation frameOrientation = new FrameOrientation(referenceFrame, yaw, pitch, roll);
-      FramePose desiredFootPose = new FramePose(framePosition, frameOrientation);
-      submitFootPose(parallelize, robotSide, desiredFootPose);
-   }
-
-   @Override
-   public void initialize()
-   {
-      resetSteeringWheelToDefault();
-   }
-
-   private final FrameOrientation tempFrameOrientation = new FrameOrientation();
-
-   @Override
-   public void doControl()
-   {
-      updateSteeringWheelParameters();
-      diagnosticBehaviorEnabled.set(isControllerReady());
-
-      handleAutomaticDiagnosticRoutine();
-
-      if (!diagnosticBehaviorEnabled.getBooleanValue())
-         return;
-
-      for (RobotSide robotSide : RobotSide.values)
-      {
-         tempFrameOrientation.setToZero(upperArmsFrames.get(robotSide));
-         currentUpperArmOrientations.get(robotSide).setAndMatchFrame(tempFrameOrientation);
-
-         tempFrameOrientation.setToZero(fullRobotModel.getHand(robotSide).getBodyFixedFrame());
-         currentHandOrientations.get(robotSide).setAndMatchFrame(tempFrameOrientation);
-      }
-
-      handleRequestedSymmetricArmPose();
-
-      handleRequestedArmPose();
-
-      handleRequestedDiagnostic();
-
-      handleIcpOffsetSending();
-
-      pipeLine.doControl();
-   }
-
-   private boolean isControllerReady()
-   {
-      if (!hasControllerWakenUp.getBooleanValue())
-      {
-         boolean justReceivedAPacketFromController = inputListeningQueue.getNewestPacket() != null;
-         if (justReceivedAPacketFromController)
-         {
-            timeWhenControllerWokeUp.set(yoTime.getDoubleValue());
-            hasControllerWakenUp.set(true);
-         }
-
-         return false;
-      }
-      else
-      {
-         boolean isControllerReady = yoTime.getDoubleValue() - timeWhenControllerWokeUp.getDoubleValue() > timeToWaitBeforeEnable.getDoubleValue();
-         return isControllerReady;
-      }
-   }
-
-   private void handleRequestedDiagnostic()
-   {
-      if (requestedDiagnostic.getEnumValue() != null)
-      {
-         switch (requestedDiagnostic.getEnumValue())
-         {
-         case ARM_MOTIONS:
-            lastDiagnosticTask.set(DiagnosticTask.ARM_MOTIONS);
-            sequenceArmPose(activeSideForHandControl.getEnumValue());
-            break;
-         case CHEST_ROTATIONS:
-            lastDiagnosticTask.set(DiagnosticTask.CHEST_ROTATIONS);
-            sequenceChestRotations(0.55);
-            break;
-         case PELVIS_ROTATIONS:
-            lastDiagnosticTask.set(DiagnosticTask.PELVIS_ROTATIONS);
-            sequencePelvisRotations(0.3);
-            break;
-         case COMBINED_CHEST_PELVIS:
-            lastDiagnosticTask.set(DiagnosticTask.COMBINED_CHEST_PELVIS);
-            sequenceMovingChestAndPelvisOnly();
-            break;
-         case UPPER_BODY:
-            lastDiagnosticTask.set(DiagnosticTask.UPPER_BODY);
-            sequenceUpperBody();
-            break;
-         case FOOT_LIFT:
-            lastDiagnosticTask.set(DiagnosticTask.FOOT_LIFT);
-            sequenceFootLift();
-            break;
-         case FOOT_POSES_SHORT:
-            lastDiagnosticTask.set(DiagnosticTask.FOOT_POSES_SHORT);
-            sequenceFootPoseShort();
-            break;
-         case FOOT_POSES_LONG:
-            lastDiagnosticTask.set(DiagnosticTask.FOOT_POSES_LONG);
-            sequenceFootPoseLong();
-            break;
-         case RUNNING_MAN:
-            lastDiagnosticTask.set(DiagnosticTask.RUNNING_MAN);
-            runningMan(activeSideForFootControl.getEnumValue());
-            //            sequenceRunningMan();
-            break;
-         case BOW:
-            lastDiagnosticTask.set(DiagnosticTask.BOW);
-            sequenceBow();
-            break;
-         case KARATE_KID:
-            lastDiagnosticTask.set(DiagnosticTask.KARATE_KID);
-            karateKid(activeSideForFootControl.getEnumValue());
-            break;
-         case STEPS_FORWARD_BACKWARD:
-            lastDiagnosticTask.set(DiagnosticTask.STEPS_FORWARD_BACKWARD);
-            sequenceWalkForwardBackward(0.5);
-            sequenceWalkForwardBackward(1.0);
-            break;
-         case STEPS_SHORT:
-            lastDiagnosticTask.set(DiagnosticTask.STEPS_SHORT);
-            sequenceStepsShort();
-            break;
-         case STEPS_LONG:
-            lastDiagnosticTask.set(DiagnosticTask.STEPS_LONG);
-            sequenceStepsLong();
-            break;
-         case WHOLE_SCHEBANG:
-            lastDiagnosticTask.set(DiagnosticTask.WHOLE_SCHEBANG);
-            sequenceStepsLong();
-            sequenceRunningMan();
-            karateKid(activeSideForFootControl.getEnumValue());
-            sequenceBow();
-            break;
-         case SQUATS:
-            lastDiagnosticTask.set(DiagnosticTask.SQUATS);
-            for (int i = 0; i < numberOfCyclesToRun.getIntegerValue(); i++)
-               sequenceSquats();
-         case SQUATATHON:
-            lastDiagnosticTask.set(DiagnosticTask.SQUATATHON);
-            for (int i = 0; i < numberOfCyclesToRun.getIntegerValue(); i++)
-               sequenceSquatathon();
-            break;
-         case SHIFT_WEIGHT:
-            lastDiagnosticTask.set(DiagnosticTask.SHIFT_WEIGHT);
-            sequenceShiftWeight();
-            break;
-         case SIMPLE_WARMUP:
-            lastDiagnosticTask.set(DiagnosticTask.SIMPLE_WARMUP);
-            sequenceSimpleWarmup();
-            break;
-         case MEDIUM_WARMUP:
-            lastDiagnosticTask.set(DiagnosticTask.MEDIUM_WARMUP);
-            sequenceMediumWarmup();
-            break;
-         case HARD_WARMUP:
-            lastDiagnosticTask.set(DiagnosticTask.HARD_WARMUP);
-            sequenceHardWarmup();
-            break;
-         case STEPS_IN_PLACE:
-            lastDiagnosticTask.set(DiagnosticTask.STEPS_IN_PLACE);
-            sequenceStepsInPlace();
-            break;
-         case TURN_IN_PLACE_SEQUENCE:
-            lastDiagnosticTask.set(DiagnosticTask.TURN_IN_PLACE_SEQUENCE);
-            sequenceTurnInPlace();
-            break;
-         case TURN_IN_PLACE_ANGLE:
-            lastDiagnosticTask.set(DiagnosticTask.TURN_IN_PLACE_ANGLE);
-            submitTurnInPlaceAngle(false, Math.toRadians(angleToTurnInDegrees.getDoubleValue()));
-            break;
-         case FEET_SQUARE_UP:
-            lastDiagnosticTask.set(DiagnosticTask.FEET_SQUARE_UP);
-            sequenceSquareUp();
-            break;
-         case BOOTY_SHAKE:
-            lastDiagnosticTask.set(DiagnosticTask.BOOTY_SHAKE);
-            sequenceBootyShake(activeSideForFootControl.getEnumValue());
-         case GO_HOME:
-            lastDiagnosticTask.set(DiagnosticTask.GO_HOME);
-            sequenceGoHome();
-            break;
-         case ARM_SHAKE:
-            lastDiagnosticTask.set(DiagnosticTask.ARM_SHAKE);
-            sequenceArmShake(activeSideForHandControl.getEnumValue());
-            break;
-         case REDO_LAST_TASK:
-            if (lastDiagnosticTask.getEnumValue() != null)
-            {
-               requestedDiagnostic.set(lastDiagnosticTask.getEnumValue());
-               handleRequestedDiagnostic();
-            }
-            break;
-         case TURN_WHEEL:
-            lastDiagnosticTask.set(DiagnosticTask.TURN_WHEEL);
-            sequenceTurnWheel();
-            break;
-         case CUTE_WAVE:
-            lastDiagnosticTask.set(DiagnosticTask.CUTE_WAVE);
-            sequenceCuteWave();
-            break;
-         case HAND_SHAKE_PREP:
-            lastDiagnosticTask.set(DiagnosticTask.HAND_SHAKE_PREP);
-            sequenceHandShakePrep();
-            break;
-         case HAND_SHAKE_SHAKE:
-            lastDiagnosticTask.set(DiagnosticTask.HAND_SHAKE_SHAKE);
-            sequenceHandShakeShake();
-            break;
-         case FLEX_UP:
-            lastDiagnosticTask.set(DiagnosticTask.FLEX_UP);
-            sequenceFlexUp();
-            break;
-         case FLEX_DOWN:
-            lastDiagnosticTask.set(DiagnosticTask.FLEX_DOWN);
-            sequenceFlexDown();
-            break;
-         case FLEX_UP_FLEX_DOWN:
-            lastDiagnosticTask.set(DiagnosticTask.FLEX_UP_FLEX_DOWN);
-            sequenceFlexUpFlexDown();
-         case KRANE_KICK:
-            lastDiagnosticTask.set(DiagnosticTask.KRANE_KICK);
-            sequenceKraneKick();
-         default:
-            break;
-         }
-         requestedDiagnostic.set(null);
-      }
-   }
-
-   private void sequenceTurnWheel()
-   {
-      if (activeSideForHandControl.getEnumValue() == null)
-      {
-         PrintTools.info("Select hand to perform diagnostic.");
-         return;
-      }
-      if (!showSteeringWheel.getBooleanValue())
-      {
-         showSteeringWheel.set(true);
-         updateSteeringWheelParameters();
-      }
-
-      if (steeringWheelExecuteGraspingFirst.getBooleanValue())
-      {
-         FramePoint graspPoint = new FramePoint();
-         steeringWheelInitialPosition.getFrameTupleIncludingFrame(graspPoint);
-         FrameVector steeringWheelAxis = new FrameVector(steeringWheelFrame, 0.0, 0.0, 1.0);
-
-         graspPoint.changeFrame(worldFrame);
-         steeringWheelAxis.changeFrame(worldFrame);
-
-         final GraspCylinderPacket graspCylinderPacket = new GraspCylinderPacket(activeSideForHandControl.getEnumValue(), graspPoint.getPointCopy(),
-               steeringWheelAxis.getVectorCopy());
-         pipeLine.submitSingleTaskStage(new BehaviorTask(graspCylinderBehavior, yoTime)
-         {
-            @Override
-            protected void setBehaviorInput()
-            {
-               graspCylinderBehavior.setInput(graspCylinderPacket);
-            }
-         });
-      }
-      else
-      {
-         FramePoint currentHandPosition = new FramePoint(fullRobotModel.getHandControlFrame(activeSideForHandControl.getEnumValue()));
-         currentHandPosition.changeFrame(steeringWheelFrame);
-         double initialAngle = CylindricalCoordinatesCalculator.getAngle(currentHandPosition);
-         steeringWheelInitialAngle.set(initialAngle);
-         updateSteeringWheelParameters();
-      }
-
-      boolean controlHandOrientationAboutAxis = steeringWheelControlRotationAxis.getBooleanValue();
-      double turnAngle = steeringWheelFinalAngle.getDoubleValue() - steeringWheelInitialAngle.getDoubleValue();
-      double rotationRateRadPerSec = turnAngle / trajectoryTime.getDoubleValue();
-      final RigidBodyTransform wheelTransformToWorld = steeringWheelFrame.getTransformToDesiredFrame(worldFrame);
-      pipeLine.submitSingleTaskStage(new RotateHandAboutAxisTask(activeSideForHandControl.getEnumValue(), yoTime, rotateHandAboutAxisBehavior,
-            wheelTransformToWorld, Axis.Z, controlHandOrientationAboutAxis, turnAngle, rotationRateRadPerSec, false));
-   }
-
-   private void sequenceTurnInPlace()
-   {
-      submitTurnInPlaceAngle(false, -Math.PI / 2.0 + 0.01); // little values to be sure in which direction the robot will turn
-      submitTurnInPlaceAngle(false, Math.PI - 0.02);
-      submitTurnInPlaceAngle(false, -Math.PI / 2.0 + 0.01);
-   }
-
-   private void submitTurnInPlaceAngle(boolean parallelize, double angleToTurn)
-   {
-      if (parallelize)
-         pipeLine.submitTaskForPallelPipesStage(turnInPlaceBehavior,
-               new TurnInPlaceTask(angleToTurn, turnInPlaceBehavior, transferTime.getDoubleValue(), swingTime.getDoubleValue(), yoTime));
-      else
-         pipeLine
-               .submitSingleTaskStage(new TurnInPlaceTask(angleToTurn, turnInPlaceBehavior, transferTime.getDoubleValue(), swingTime.getDoubleValue(), yoTime));
-   }
-
-   private void sequenceFootLift()
-   {
-      RobotSide robotSide = activeSideForFootControl.getEnumValue();
-
-      if (robotSide == null)
-      {
-         for (RobotSide side : RobotSide.values())
-         {
-            ReferenceFrame ankleZUpFrame = ankleZUpFrames.get(side);
-            submitFootPosition(false, side, new FramePoint(ankleZUpFrame, 0.0, 0.0, maxFootPoseHeight.getDoubleValue()));
-            submitFootPosition(false, side, new FramePoint(ankleZUpFrame, 0.0, 0.0, -0.1));
-         }
-      }
-      else
-      {
-         ReferenceFrame ankleZUpFrame = ankleZUpFrames.get(robotSide);
-         submitFootPosition(false, robotSide, new FramePoint(ankleZUpFrame, 0.0, 0.0, maxFootPoseHeight.getDoubleValue()));
-         submitFootPosition(false, robotSide, new FramePoint(ankleZUpFrame, 0.0, 0.0, -0.1));
-      }
-   }
-
-   private void sequenceBootyShake(RobotSide footSideToPickUp)
-   {
-      if (footSideToPickUp != null)
-      {
-         ReferenceFrame ankleZUpFrame = ankleZUpFrames.get(footSideToPickUp);
-         submitFootPosition(false, footSideToPickUp, new FramePoint(ankleZUpFrame, 0.0, 0.0, maxFootPoseHeight.getDoubleValue()));
-      }
-
-      for (int i = 0; i < numberOfCyclesToRun.getIntegerValue(); i++)
-      {
-         double yaw = (i % 2) == 0 ? 1.0 : -1.0;
-         yaw *= this.minMaxYaw * pelvisOrientationScaleFactor.getDoubleValue();
-         submitDesiredPelvisOrientation(false, yaw, 0.0, 0.0, bootyShakeTime.getDoubleValue(), sleepTimeBetweenPoses.getDoubleValue());
-      }
-
-      submitPelvisHomeCommand(false);
-
-      if (footSideToPickUp != null)
-      {
-         ReferenceFrame ankleZUpFrame = ankleZUpFrames.get(footSideToPickUp);
-         submitFootPosition(false, footSideToPickUp, new FramePoint(ankleZUpFrame, 0.0, 0.0, -0.1));
-      }
-   }
-
-   private void sequenceArmShake(RobotSide armSide)
-   {
-      double halfPi = Math.PI / 2.0;
-      FrameOrientation desiredUpperArmOrientation = new FrameOrientation(fullRobotModel.getChest().getBodyFixedFrame());
-      boolean mirrorOrientationForRightSide = true;
-
-      for (int i = 0; i < numberOfCyclesToRun.getIntegerValue(); i++)
-      {
-         double yaw = (i % 2) == 0 ? 1.0 : -1.0;
-         yaw += 0.75;
-         yaw *= Math.toRadians(10.0);
-         desiredUpperArmOrientation.setYawPitchRoll(yaw, 0.0, -1.2);
-         if (armSide == null)
-            submitSymmetricHandPose(desiredUpperArmOrientation, -halfPi, null);
-         else
-            submitHandPose(armSide, desiredUpperArmOrientation, -halfPi, null, mirrorOrientationForRightSide);
-      }
-   }
-
-   private void handleRequestedArmPose()
-   {
-      if (requestedSingleArmPose.getEnumValue() != null && activeSideForHandControl.getEnumValue() != null)
-      {
-         submitHumanoidArmPose(activeSideForHandControl.getEnumValue(), requestedSingleArmPose.getEnumValue());
-         requestedSingleArmPose.set(null);
-      }
-   }
-
-   private void handleRequestedSymmetricArmPose()
-   {
-      if (requestedSymmetricArmPose.getEnumValue() != null)
-      {
-         submitSymmetricHumanoidArmPose(requestedSymmetricArmPose.getEnumValue());
-         requestedSymmetricArmPose.set(null);
-      }
-   }
-
-   private void handleIcpOffsetSending()
-   {
-      RigidBodyTransform lastPelvisPoseInWorldFrame = new RigidBodyTransform();
-      lastPelvisPoseInWorldFrame.set(fullRobotModel.getPelvis().getBodyFixedFrame().getTransformToWorldFrame());
-      stateEstimatorPelvisPoseBuffer.put(lastPelvisPoseInWorldFrame, TimeTools.secondsToNanoSeconds(yoTime.getDoubleValue()));
-
-      if (isIcpOffsetSenderEnabled.getBooleanValue())
-      {
-         if (yoTime.getDoubleValue() > previousIcpPacketSentTime.getDoubleValue() + 1.0)
-         {
-            long timestamp = TimeTools.secondsToNanoSeconds(yoTime.getDoubleValue() - icpTimeDelay.getDoubleValue());
-
-            TimeStampedTransform3D pelvisTimeStampedTransformInThePast = new TimeStampedTransform3D();
-            stateEstimatorPelvisPoseBuffer.findTransform(timestamp, pelvisTimeStampedTransformInThePast);
-
-            RigidBodyTransform pelvisTransformInPast_Translation = new RigidBodyTransform(pelvisTimeStampedTransformInThePast.getTransform3D());
-            RigidBodyTransform pelvisTransformInPast_Rotation = new RigidBodyTransform(pelvisTransformInPast_Translation);
-            pelvisTransformInPast_Translation.setRotationToIdentity();
-            pelvisTransformInPast_Rotation.zeroTranslation();
-
-            Quat4d orientationOffset = RandomTools.generateRandomQuaternion(random, minMaxIcpAngularOffset.getDoubleValue());
-            Vector3d translationOffset = RandomTools.generateRandomVector(random, minMaxIcpTranslationOffset.getDoubleValue());
-
-            RigidBodyTransform offsetRotationTransform = new RigidBodyTransform(orientationOffset, new Vector3d());
-            RigidBodyTransform offsetTranslationTransform = new RigidBodyTransform(new Quat4d(), translationOffset);
-            RigidBodyTransform pelvisTransformWithOffset = new RigidBodyTransform();
-
-            pelvisTransformWithOffset.setIdentity();
-            pelvisTransformWithOffset.multiply(pelvisTransformInPast_Translation);
-            pelvisTransformWithOffset.multiply(offsetTranslationTransform);
-            pelvisTransformWithOffset.multiply(pelvisTransformInPast_Rotation);
-            pelvisTransformWithOffset.multiply(offsetRotationTransform);
-
-            TimeStampedTransform3D timeStampedTransform3D = new TimeStampedTransform3D(pelvisTransformWithOffset, timestamp);
-            StampedPosePacket stampedPosePacket = new StampedPosePacket("/pelvis", timeStampedTransform3D, 1.0);
-
-            outgoingCommunicationBridge.sendPacketToController(stampedPosePacket);
-
-            previousIcpPacketSentTime.set(yoTime.getDoubleValue());
-         }
-      }
-   }
-
-   private boolean willStartMessageSent = false;
-
-   private void handleAutomaticDiagnosticRoutine()
-   {
-      if (!automaticDiagnosticRoutineRequested.getBooleanValue())
-         return;
-      if (hasControllerWakenUp.getBooleanValue() && !willStartMessageSent)
-      {
-         System.out.println("\n");
-         System.out.println("///////////////////////////////////////////////////////////");
-         System.out.println("// Automatic diagnostic routine will start in " + timeToWaitBeforeEnable.getDoubleValue() + " seconds //");
-         System.out.println("///////////////////////////////////////////////////////////");
-         willStartMessageSent = true;
-      }
-      if (!diagnosticBehaviorEnabled.getBooleanValue())
-         return;
-      if (!automaticDiagnosticRoutineHasStarted.getBooleanValue())
-      {
-         automaticDiagnosticRoutine();
-         automaticDiagnosticRoutineHasStarted.set(true);
-         System.out.println("\n");
-         System.out.println("///////////////////////////////////////////////////////////");
-         System.out.println("//         Starting automatic diagnostic routine         //");
-         System.out.println("///////////////////////////////////////////////////////////");
-      }
-      if (automaticDiagnosticRoutineHasStarted.getBooleanValue() && pipeLine.isDone())
-      {
-         System.out.println("\n");
-         System.out.println("///////////////////////////////////////////////////////////");
-         System.out.println("//         Automatic diagnostic routine complete         //");
-         System.out.println("///////////////////////////////////////////////////////////");
-         automaticDiagnosticRoutineRequested.set(false);
-         diagnosticBehaviorEnabled.set(false);
-      }
-   }
-
-   @Override
-   protected void passReceivedNetworkProcessorObjectToChildBehaviors(Object object)
-   {
-      for (RobotSide robotSide : RobotSide.values)
-      {
-         handPoseBehaviors.get(robotSide).consumeObjectFromNetworkProcessor(object);
-         handPoseListBehaviors.get(robotSide).consumeObjectFromNetworkProcessor(object);
-         footstepListBehavior.consumeObjectFromNetworkProcessor(object);
-         walkToLocationBehavior.consumeObjectFromNetworkProcessor(object);
-         turnInPlaceBehavior.consumeObjectFromNetworkProcessor(object);
-         graspCylinderBehavior.consumeObjectFromNetworkProcessor(object);
-         rotateHandAboutAxisBehavior.consumeObjectFromNetworkProcessor(object);
-      }
-   }
-
-   @Override
-   protected void passReceivedControllerObjectToChildBehaviors(Object object)
-   {
-      for (RobotSide robotSide : RobotSide.values)
-      {
-         handPoseBehaviors.get(robotSide).consumeObjectFromController(object);
-         handPoseListBehaviors.get(robotSide).consumeObjectFromController(object);
-         footstepListBehavior.consumeObjectFromController(object);
-         walkToLocationBehavior.consumeObjectFromController(object);
-         turnInPlaceBehavior.consumeObjectFromController(object);
-         graspCylinderBehavior.consumeObjectFromController(object);
-         rotateHandAboutAxisBehavior.consumeObjectFromController(object);
-      }
-   }
-
-   @Override
-   public void stop()
-   {
-      pipeLine.clearAll();
-   }
-
-   @Override
-   public void enableActions()
-   {
-   }
-
-   @Override
-   public void pause()
-   {
-      isPaused.set(true);
-      pelvisPoseBehavior.pause();
-      chestOrientationBehavior.pause();
-      for (RobotSide robotSide : RobotSide.values)
-      {
-         handPoseBehaviors.get(robotSide).pause();
-      }
-   }
-
-   @Override
-   public void resume()
-   {
-      isPaused.set(false);
-      pelvisPoseBehavior.resume();
-      chestOrientationBehavior.resume();
-      for (RobotSide robotSide : RobotSide.values)
-      {
-         handPoseBehaviors.get(robotSide).resume();
-      }
-   }
-
-   @Override
-   public boolean isDone()
-   {
-      return pipeLine.isDone();
-   }
-
-   @Override
-   public void doPostBehaviorCleanup()
-   {
-   }
-
-   @Override
-   public boolean hasInputBeenSet()
-   {
-      return false;
-   }
-}
->>>>>>> 2c220ae6
+}