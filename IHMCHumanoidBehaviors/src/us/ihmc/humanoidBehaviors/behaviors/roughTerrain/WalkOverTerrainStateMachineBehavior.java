--- conflicted
+++ resolved
@@ -49,12 +49,8 @@
 
    private final AtlasPrimitiveActions atlasPrimitiveActions;
 
-<<<<<<< HEAD
    private final FindGoalBehavior lookForGoalBehavior;
-=======
-   private final FindFiducialBehavior lookForGoalBehavior;
    private final SleepBehavior sleepBehavior;
->>>>>>> ce5c1a6b
    private final LookDownBehavior lookDownAtTerrainBehavior;
    private final PlanHumanoidFootstepsBehavior planHumanoidFootstepsBehavior;
    private final TakeSomeStepsBehavior takeSomeStepsBehavior;
@@ -67,7 +63,7 @@
    private final DoubleYoVariable yoTime;
 
    private final EnumYoVariable<RobotSide> nextSideToSwing;
-   
+
    private final String prefix = getClass().getSimpleName();
    private final DoubleYoVariable swingTime = new DoubleYoVariable(prefix + "SwingTime", registry);
    private final DoubleYoVariable transferTime = new DoubleYoVariable(prefix + "TransferTime", registry);
@@ -92,12 +88,8 @@
       this.lookForGoalBehavior = new FindGoalBehavior(yoTime, communicationBridge, fullRobotModel, referenceFrames,
                                                       goalDetectorBehaviorService);
 
-<<<<<<< HEAD
-=======
-      lookForGoalBehavior = new FindFiducialBehavior(yoTime, communicationBridge, fullRobotModel, referenceFrames, fiducialDetectorBehaviorService, fiducialToTrack);
       sleepBehavior = new SleepBehavior(communicationBridge, yoTime);
       sleepBehavior.setSleepTime(10.0);
->>>>>>> ce5c1a6b
       lookDownAtTerrainBehavior = new LookDownBehavior(communicationBridge);
 
       planHumanoidFootstepsBehavior = new PlanHumanoidFootstepsBehavior(yoTime, communicationBridge, fullRobotModel, referenceFrames);
@@ -119,7 +111,7 @@
       this.registry.addChild(userValidationExampleBehavior.getYoVariableRegistry());
 
       setupStateMachine();
-      
+
       swingTime.set(1.5);
       transferTime.set(0.3);
       maxNumberOfStepsToTake.set(3);
@@ -150,7 +142,7 @@
             sendPacket(p1);
          }
       };
-      
+
       BehaviorAction<WalkOverTerrainState> sleepAction = new BehaviorAction<WalkOverTerrainState>(WalkOverTerrainState.SLEEP, sleepBehavior)
       {
          @Override
@@ -182,7 +174,7 @@
             lookForGoalBehavior.getGoalPose(goalPose);
             Tuple3d goalPosition = new Point3d();
             goalPose.getPosition(goalPosition);
-            
+
             String xString = FormattingTools.getFormattedToSignificantFigures(goalPosition.getX(), 3);
             String yString = FormattingTools.getFormattedToSignificantFigures(goalPosition.getY(), 3);
 
