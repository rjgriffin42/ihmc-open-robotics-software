package us.ihmc.humanoidBehaviors.behaviors.roughTerrain;

import javax.vecmath.AxisAngle4d;
import javax.vecmath.Point3d;
import javax.vecmath.Quat4d;
import javax.vecmath.Tuple3d;

import us.ihmc.communication.packets.PacketDestination;
import us.ihmc.communication.packets.RequestPlanarRegionsListMessage;
import us.ihmc.communication.packets.RequestPlanarRegionsListMessage.RequestType;
import us.ihmc.communication.packets.TextToSpeechPacket;
import us.ihmc.humanoidBehaviors.behaviors.AbstractBehavior;
import us.ihmc.humanoidBehaviors.behaviors.examples.UserValidationExampleBehavior;
import us.ihmc.humanoidBehaviors.behaviors.goalLocation.FindGoalBehavior;
import us.ihmc.humanoidBehaviors.behaviors.goalLocation.GoalDetectorBehaviorService;
import us.ihmc.humanoidBehaviors.behaviors.primitives.AtlasPrimitiveActions;
import us.ihmc.humanoidBehaviors.behaviors.roughTerrain.WalkOverTerrainStateMachineBehavior.WalkOverTerrainState;
import us.ihmc.humanoidBehaviors.behaviors.simpleBehaviors.BehaviorAction;
import us.ihmc.humanoidBehaviors.behaviors.simpleBehaviors.SimpleDoNothingBehavior;
import us.ihmc.humanoidBehaviors.behaviors.simpleBehaviors.SleepBehavior;
import us.ihmc.humanoidBehaviors.communication.CommunicationBridge;
import us.ihmc.humanoidBehaviors.communication.CommunicationBridgeInterface;
import us.ihmc.humanoidBehaviors.stateMachine.StateMachineBehavior;
import us.ihmc.humanoidRobotics.communication.packets.sensing.DepthDataFilterParameters;
import us.ihmc.humanoidRobotics.communication.packets.sensing.DepthDataStateCommand.LidarState;
import us.ihmc.humanoidRobotics.communication.packets.walking.FootstepDataListMessage;
import us.ihmc.humanoidRobotics.communication.packets.walking.HeadTrajectoryMessage;
import us.ihmc.humanoidRobotics.frames.HumanoidReferenceFrames;
import us.ihmc.multicastLogDataProtocol.modelLoaders.LogModelProvider;
import us.ihmc.robotModels.FullHumanoidRobotModel;
import us.ihmc.robotics.dataStructures.variable.DoubleYoVariable;
import us.ihmc.robotics.dataStructures.variable.EnumYoVariable;
import us.ihmc.robotics.geometry.FramePose;
import us.ihmc.robotics.referenceFrames.ReferenceFrame;
import us.ihmc.robotics.robotSide.RobotSide;
import us.ihmc.tools.taskExecutor.PipeLine;

public class WalkOverTerrainStateMachineBehavior extends StateMachineBehavior<WalkOverTerrainState>
{
   public enum WalkOverTerrainState
   {
      LOOK_FOR_GOAL, LOOK_DOWN_AT_TERRAIN, PLAN_TO_GOAL, CLEAR_PLANAR_REGIONS_LIST, TAKE_SOME_STEPS, REACHED_GOAL
   }

   private final CommunicationBridge coactiveBehaviorsNetworkManager;

   private final AtlasPrimitiveActions atlasPrimitiveActions;

   private final FindGoalBehavior lookForGoalBehavior;
   private final LookDownBehavior lookDownAtTerrainBehavior;
   private final PlanHumanoidFootstepsBehavior planHumanoidFootstepsBehavior;
   private final TakeSomeStepsBehavior takeSomeStepsBehavior;
   private final ClearPlanarRegionsListBehavior clearPlanarRegionsListBehavior;
   private final SimpleDoNothingBehavior reachedGoalBehavior;

   private final UserValidationExampleBehavior userValidationExampleBehavior;
   private final ReferenceFrame midZupFrame;

   private final DoubleYoVariable yoTime;

   private final EnumYoVariable<RobotSide> nextSideToSwing;

<<<<<<< HEAD
   public WalkOverTerrainStateMachineBehavior(CommunicationBridge communicationBridge, DoubleYoVariable yoTime, AtlasPrimitiveActions atlasPrimitiveActions, FullHumanoidRobotModel fullRobotModel,
         HumanoidReferenceFrames referenceFrames, GoalDetectorBehaviorService goalDetectorBehaviorService)
=======
   public WalkOverTerrainStateMachineBehavior(CommunicationBridge communicationBridge, DoubleYoVariable yoTime, AtlasPrimitiveActions atlasPrimitiveActions,
         LogModelProvider logModelProvider, FullHumanoidRobotModel fullRobotModel,
         HumanoidReferenceFrames referenceFrames, FiducialDetectorBehaviorService fiducialDetectorBehaviorService, int fiducialToTrack)
>>>>>>> f8d696e2
   {
      super("WalkOverTerrain", WalkOverTerrainState.class, yoTime, communicationBridge);

      this.yoTime = yoTime;

      nextSideToSwing = new EnumYoVariable<>("nextSideToSwing", registry, RobotSide.class);
      nextSideToSwing.set(RobotSide.LEFT);
      midZupFrame = atlasPrimitiveActions.referenceFrames.getMidFeetZUpFrame();
      coactiveBehaviorsNetworkManager = communicationBridge;
      //      coactiveBehaviorsNetworkManager.registerYovaribleForAutoSendToUI(statemachine.getStateYoVariable());

      this.atlasPrimitiveActions = atlasPrimitiveActions;

      //create your behaviors
      this.lookForGoalBehavior = new FindGoalBehavior(yoTime, communicationBridge, fullRobotModel, referenceFrames,
                                                      goalDetectorBehaviorService);

      lookDownAtTerrainBehavior = new LookDownBehavior(communicationBridge);
<<<<<<< HEAD
      planHumanoidFootstepsBehavior = new PlanHumanoidFootstepsBehavior(yoTime, communicationBridge, fullRobotModel, referenceFrames);
=======

      planHumanoidFootstepsBehavior = new PlanHumanoidFootstepsBehavior(yoTime, communicationBridge, fullRobotModel, referenceFrames, fiducialDetectorBehaviorService);
//      planHumanoidFootstepsBehavior.createAndAttachSCSListenerToPlanner();
      planHumanoidFootstepsBehavior.createAndAttachYoVariableServerListenerToPlanner(logModelProvider, fullRobotModel);

>>>>>>> f8d696e2
      clearPlanarRegionsListBehavior = new ClearPlanarRegionsListBehavior(communicationBridge);
      takeSomeStepsBehavior = new TakeSomeStepsBehavior(yoTime, communicationBridge, fullRobotModel, referenceFrames);
      reachedGoalBehavior = new SimpleDoNothingBehavior(communicationBridge);

      userValidationExampleBehavior = new UserValidationExampleBehavior(communicationBridge);

      this.registry.addChild(lookForGoalBehavior.getYoVariableRegistry());
      this.registry.addChild(lookDownAtTerrainBehavior.getYoVariableRegistry());
      this.registry.addChild(planHumanoidFootstepsBehavior.getYoVariableRegistry());
      this.registry.addChild(takeSomeStepsBehavior.getYoVariableRegistry());
      //      this.registry.addChild(reachedGoalBehavior.getYoVariableRegistry());
      this.registry.addChild(userValidationExampleBehavior.getYoVariableRegistry());

      setupStateMachine();
   }

   @Override
   public void onBehaviorEntered()
   {
      TextToSpeechPacket p1 = new TextToSpeechPacket("Starting Walk Over Terrain Behavior");
      sendPacket(p1);
      statemachine.setCurrentState(WalkOverTerrainState.LOOK_FOR_GOAL);
   }

   @Override
   public void onBehaviorExited()
   {
   }

   private void setupStateMachine()
   {

      BehaviorAction<WalkOverTerrainState> lookForGoalAction = new BehaviorAction<WalkOverTerrainState>(WalkOverTerrainState.LOOK_FOR_GOAL, lookForGoalBehavior)
      {
         @Override
         protected void setBehaviorInput()
         {
            TextToSpeechPacket p1 = new TextToSpeechPacket("Looking for Goal");
            sendPacket(p1);
         }
      };

      BehaviorAction<WalkOverTerrainState> lookDownAtTerrainAction = new BehaviorAction<WalkOverTerrainState>(WalkOverTerrainState.LOOK_DOWN_AT_TERRAIN, lookDownAtTerrainBehavior)
      {
         @Override
         protected void setBehaviorInput()
         {
            TextToSpeechPacket p1 = new TextToSpeechPacket("Looking Down at Terrain");
            sendPacket(p1);

            lookDownAtTerrainBehavior.setupPipeLine();
         }
      };

      BehaviorAction<WalkOverTerrainState> planHumanoidFootstepsAction = new BehaviorAction<WalkOverTerrainState>(WalkOverTerrainState.PLAN_TO_GOAL, planHumanoidFootstepsBehavior)
      {
         @Override
         protected void setBehaviorInput()
         {
            FramePose goalPose = new FramePose();
            lookForGoalBehavior.getGoalPose(goalPose);
            Tuple3d goalPosition = new Point3d();
            goalPose.getPosition(goalPosition);

            TextToSpeechPacket p1 = new TextToSpeechPacket("Plannning Footsteps to " + goalPosition);
            sendPacket(p1);

            planHumanoidFootstepsBehavior.setGoalPoseAndFirstSwingSide(goalPose, nextSideToSwing.getEnumValue());
         }
      };

      BehaviorAction<WalkOverTerrainState> takeSomeStepsAction = new BehaviorAction<WalkOverTerrainState>(WalkOverTerrainState.TAKE_SOME_STEPS, takeSomeStepsBehavior)
      {
         @Override
         protected void setBehaviorInput()
         {
            TextToSpeechPacket p1 = new TextToSpeechPacket("Taking some Footsteps");
            sendPacket(p1);

            int maxNumberOfStepsToTake = 4;
            double swingTime = 1.2;
            double transferTime = 0.5;
            FootstepDataListMessage footstepDataListMessageForPlan = planHumanoidFootstepsBehavior.getFootstepDataListMessageForPlan(maxNumberOfStepsToTake, swingTime, transferTime);
            takeSomeStepsBehavior.setFootstepsToTake(footstepDataListMessageForPlan);

            nextSideToSwing.set(footstepDataListMessageForPlan.footstepDataList.get(footstepDataListMessageForPlan.footstepDataList.size() - 1).getRobotSide().getOppositeSide());
         }
      };

      BehaviorAction<WalkOverTerrainState> clearPlanarRegionsListAction = new BehaviorAction<WalkOverTerrainState>(WalkOverTerrainState.CLEAR_PLANAR_REGIONS_LIST, clearPlanarRegionsListBehavior)
      {
         @Override
         protected void setBehaviorInput()
         {
            TextToSpeechPacket p1 = new TextToSpeechPacket("Clearing Planar Regions List.");
            sendPacket(p1);
         }
      };

      BehaviorAction<WalkOverTerrainState> reachedGoalAction = new BehaviorAction<WalkOverTerrainState>(WalkOverTerrainState.REACHED_GOAL, reachedGoalBehavior)
      {
         @Override
         protected void setBehaviorInput()
         {
            TextToSpeechPacket p1 = new TextToSpeechPacket("Reached Goal.");
            sendPacket(p1);
         }
      };

      //setup the state machine

      statemachine.addStateWithDoneTransition(lookForGoalAction, WalkOverTerrainState.LOOK_DOWN_AT_TERRAIN);
      statemachine.addStateWithDoneTransition(lookDownAtTerrainAction, WalkOverTerrainState.PLAN_TO_GOAL);
      statemachine.addStateWithDoneTransition(planHumanoidFootstepsAction, WalkOverTerrainState.CLEAR_PLANAR_REGIONS_LIST);
      statemachine.addStateWithDoneTransition(clearPlanarRegionsListAction, WalkOverTerrainState.TAKE_SOME_STEPS);
      statemachine.addStateWithDoneTransition(takeSomeStepsAction, WalkOverTerrainState.LOOK_DOWN_AT_TERRAIN); //REACHED_GOAL);
      //      statemachine.addStateWithDoneTransition(takeSomeStepsAction, WalkOverTerrainState.LOOK_FOR_GOAL);
      statemachine.addStateWithDoneTransition(reachedGoalAction, WalkOverTerrainState.LOOK_DOWN_AT_TERRAIN);
   }

   private class ClearPlanarRegionsListBehavior extends AbstractBehavior
   {

      public ClearPlanarRegionsListBehavior(CommunicationBridgeInterface communicationBridge)
      {
         super(communicationBridge);
      }

      @Override
      public void doControl()
      {
      }

      @Override
      public void onBehaviorEntered()
      {
         clearPlanarRegionsList();
      }

      @Override
      public void onBehaviorAborted()
      {
      }

      @Override
      public void onBehaviorPaused()
      {
      }

      @Override
      public void onBehaviorResumed()
      {
      }

      @Override
      public void onBehaviorExited()
      {
      }

      @Override
      public boolean isDone()
      {
         return true;
      }

   }

   private class LookDownBehavior extends AbstractBehavior
   {
      private PipeLine<BehaviorAction> pipeLine = new PipeLine<>();

      public LookDownBehavior(CommunicationBridge communicationBridge)
      {
         super(communicationBridge);
      }

      public void setupPipeLine()
      {
         BehaviorAction lookUpAction = new BehaviorAction(atlasPrimitiveActions.headTrajectoryBehavior)
         {
            @Override
            protected void setBehaviorInput()
            {
               AxisAngle4d orientationAxisAngle = new AxisAngle4d(0.0, 1.0, 0.0, Math.PI / 4.0);
               Quat4d headOrientation = new Quat4d();
               headOrientation.set(orientationAxisAngle);
               HeadTrajectoryMessage headTrajectoryMessage = new HeadTrajectoryMessage(0.5, headOrientation);
               atlasPrimitiveActions.headTrajectoryBehavior.setInput(headTrajectoryMessage);
            }
         };

         BehaviorAction lookDownAction = new BehaviorAction(atlasPrimitiveActions.headTrajectoryBehavior)
         {
            @Override
            protected void setBehaviorInput()
            {
               AxisAngle4d orientationAxisAngle = new AxisAngle4d(0.0, 1.0, 0.0, Math.PI / 2.0);
               Quat4d headOrientation = new Quat4d();
               headOrientation.set(orientationAxisAngle);
               HeadTrajectoryMessage headTrajectoryMessage = new HeadTrajectoryMessage(1.0, headOrientation);
               atlasPrimitiveActions.headTrajectoryBehavior.setInput(headTrajectoryMessage);
            }
         };

         //ENABLE LIDAR
         BehaviorAction enableLidarTask = new BehaviorAction(atlasPrimitiveActions.enableLidarBehavior)
         {
            @Override
            protected void setBehaviorInput()
            {
               atlasPrimitiveActions.enableLidarBehavior.setLidarState(LidarState.ENABLE);
            }
         };

         //REDUCE LIDAR RANGE *******************************************

         BehaviorAction setLidarMediumRangeTask = new BehaviorAction(atlasPrimitiveActions.setLidarParametersBehavior)
         {
            @Override
            protected void setBehaviorInput()
            {

               DepthDataFilterParameters param = new DepthDataFilterParameters();
               param.nearScanRadius = 4.0f;
               atlasPrimitiveActions.setLidarParametersBehavior.setInput(param);
            }
         };

         //CLEAR LIDAR POINTS FOR CLEAN SCAN *******************************************
         BehaviorAction clearLidarTask = new BehaviorAction(atlasPrimitiveActions.clearLidarBehavior);

         final SleepBehavior sleepBehavior = new SleepBehavior(communicationBridge, yoTime);
         BehaviorAction sleepTask = new BehaviorAction(sleepBehavior)
         {
            @Override
            protected void setBehaviorInput()
            {
               sleepBehavior.setSleepTime(1.5);
            }
         };

         pipeLine.clearAll();
         //         pipeLine.submitSingleTaskStage(lookUpAction);
         pipeLine.submitSingleTaskStage(enableLidarTask);
         pipeLine.submitSingleTaskStage(setLidarMediumRangeTask);
         pipeLine.submitSingleTaskStage(clearLidarTask);
//         pipeLine.submitSingleTaskStage(clearPlanarRegionsListTask);
         pipeLine.submitSingleTaskStage(lookDownAction);
         pipeLine.submitSingleTaskStage(sleepTask);
      }

      @Override
      public void doControl()
      {
         pipeLine.doControl();
      }

      @Override
      public boolean isDone()
      {
         return pipeLine.isDone();
      }

      @Override
      public void onBehaviorEntered()
      {
      }

      @Override
      public void onBehaviorAborted()
      {
      }

      @Override
      public void onBehaviorPaused()
      {
      }

      @Override
      public void onBehaviorResumed()
      {
      }

      @Override
      public void onBehaviorExited()
      {
      }
   }


   private void clearPlanarRegionsList()
   {
      RequestPlanarRegionsListMessage requestPlanarRegionsListMessage = new RequestPlanarRegionsListMessage(RequestType.CLEAR);
      requestPlanarRegionsListMessage.setDestination(PacketDestination.REA_MODULE);
      sendPacket(requestPlanarRegionsListMessage);
   }


}<|MERGE_RESOLUTION|>--- conflicted
+++ resolved
@@ -27,6 +27,7 @@
 import us.ihmc.humanoidRobotics.communication.packets.walking.HeadTrajectoryMessage;
 import us.ihmc.humanoidRobotics.frames.HumanoidReferenceFrames;
 import us.ihmc.multicastLogDataProtocol.modelLoaders.LogModelProvider;
+import us.ihmc.multicastLogDataProtocol.modelLoaders.LogModelProvider;
 import us.ihmc.robotModels.FullHumanoidRobotModel;
 import us.ihmc.robotics.dataStructures.variable.DoubleYoVariable;
 import us.ihmc.robotics.dataStructures.variable.EnumYoVariable;
@@ -60,14 +61,8 @@
 
    private final EnumYoVariable<RobotSide> nextSideToSwing;
 
-<<<<<<< HEAD
-   public WalkOverTerrainStateMachineBehavior(CommunicationBridge communicationBridge, DoubleYoVariable yoTime, AtlasPrimitiveActions atlasPrimitiveActions, FullHumanoidRobotModel fullRobotModel,
-         HumanoidReferenceFrames referenceFrames, GoalDetectorBehaviorService goalDetectorBehaviorService)
-=======
-   public WalkOverTerrainStateMachineBehavior(CommunicationBridge communicationBridge, DoubleYoVariable yoTime, AtlasPrimitiveActions atlasPrimitiveActions,
-         LogModelProvider logModelProvider, FullHumanoidRobotModel fullRobotModel,
-         HumanoidReferenceFrames referenceFrames, FiducialDetectorBehaviorService fiducialDetectorBehaviorService, int fiducialToTrack)
->>>>>>> f8d696e2
+   public WalkOverTerrainStateMachineBehavior(CommunicationBridge communicationBridge, DoubleYoVariable yoTime, AtlasPrimitiveActions atlasPrimitiveActions, LogModelProvider logModelProvider, FullHumanoidRobotModel fullRobotModel,
+                                              HumanoidReferenceFrames referenceFrames, GoalDetectorBehaviorService goalDetectorBehaviorService)
    {
       super("WalkOverTerrain", WalkOverTerrainState.class, yoTime, communicationBridge);
 
@@ -86,15 +81,11 @@
                                                       goalDetectorBehaviorService);
 
       lookDownAtTerrainBehavior = new LookDownBehavior(communicationBridge);
-<<<<<<< HEAD
+
       planHumanoidFootstepsBehavior = new PlanHumanoidFootstepsBehavior(yoTime, communicationBridge, fullRobotModel, referenceFrames);
-=======
-
-      planHumanoidFootstepsBehavior = new PlanHumanoidFootstepsBehavior(yoTime, communicationBridge, fullRobotModel, referenceFrames, fiducialDetectorBehaviorService);
 //      planHumanoidFootstepsBehavior.createAndAttachSCSListenerToPlanner();
       planHumanoidFootstepsBehavior.createAndAttachYoVariableServerListenerToPlanner(logModelProvider, fullRobotModel);
 
->>>>>>> f8d696e2
       clearPlanarRegionsListBehavior = new ClearPlanarRegionsListBehavior(communicationBridge);
       takeSomeStepsBehavior = new TakeSomeStepsBehavior(yoTime, communicationBridge, fullRobotModel, referenceFrames);
       reachedGoalBehavior = new SimpleDoNothingBehavior(communicationBridge);
