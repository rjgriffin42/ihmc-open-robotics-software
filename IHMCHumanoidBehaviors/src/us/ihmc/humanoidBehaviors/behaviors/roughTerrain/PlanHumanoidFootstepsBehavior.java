package us.ihmc.humanoidBehaviors.behaviors.roughTerrain;

import javax.vecmath.AxisAngle4d;
import javax.vecmath.Point2d;
import javax.vecmath.Point3d;
import javax.vecmath.Quat4d;
import javax.vecmath.Vector3d;

import us.ihmc.communication.packets.PacketDestination;
import us.ihmc.communication.packets.PlanarRegionMessageConverter;
import us.ihmc.communication.packets.PlanarRegionsListMessage;
import us.ihmc.communication.packets.RequestPlanarRegionsListMessage;
import us.ihmc.communication.packets.RequestPlanarRegionsListMessage.RequestType;
import us.ihmc.communication.packets.TextToSpeechPacket;
import us.ihmc.communication.packets.UIPositionCheckerPacket;
import us.ihmc.footstepPlanning.FootstepPlan;
import us.ihmc.footstepPlanning.FootstepPlannerGoal;
import us.ihmc.footstepPlanning.FootstepPlannerGoalType;
import us.ihmc.footstepPlanning.SimpleFootstep;
import us.ihmc.footstepPlanning.graphSearch.BipedalFootstepPlannerParameters;
import us.ihmc.footstepPlanning.graphSearch.PlanarRegionBipedalFootstepPlanner;
import us.ihmc.footstepPlanning.graphSearch.PlanarRegionBipedalFootstepPlannerVisualizer;
import us.ihmc.footstepPlanning.graphSearch.SimplePlanarRegionBipedalAnytimeFootstepPlanner;
import us.ihmc.humanoidBehaviors.behaviors.AbstractBehavior;
import us.ihmc.humanoidBehaviors.behaviors.behaviorServices.FiducialDetectorBehaviorService;
import us.ihmc.humanoidBehaviors.communication.CommunicationBridge;
import us.ihmc.humanoidBehaviors.communication.ConcurrentListeningQueue;
import us.ihmc.humanoidRobotics.communication.packets.ExecutionMode;
import us.ihmc.humanoidRobotics.communication.packets.walking.FootstepDataListMessage;
import us.ihmc.humanoidRobotics.communication.packets.walking.FootstepDataMessage;
import us.ihmc.humanoidRobotics.communication.packets.walking.FootstepDataMessage.FootstepOrigin;
import us.ihmc.humanoidRobotics.frames.HumanoidReferenceFrames;
import us.ihmc.multicastLogDataProtocol.modelLoaders.LogModelProvider;
import us.ihmc.robotModels.FullHumanoidRobotModel;
import us.ihmc.robotModels.FullRobotModel;
import us.ihmc.robotics.dataStructures.variable.BooleanYoVariable;
import us.ihmc.robotics.dataStructures.variable.DoubleYoVariable;
import us.ihmc.robotics.dataStructures.variable.EnumYoVariable;
import us.ihmc.robotics.dataStructures.variable.IntegerYoVariable;
import us.ihmc.robotics.geometry.ConvexPolygon2d;
import us.ihmc.robotics.geometry.FramePose;
import us.ihmc.robotics.geometry.PlanarRegionsList;
import us.ihmc.robotics.math.frames.YoFramePose;
import us.ihmc.robotics.referenceFrames.ReferenceFrame;
import us.ihmc.robotics.robotSide.RobotSide;
import us.ihmc.robotics.robotSide.SideDependentList;
import us.ihmc.robotics.time.YoTimer;
import us.ihmc.simulationconstructionset.SimulationConstructionSet;
import us.ihmc.tools.thread.ThreadTools;

public class PlanHumanoidFootstepsBehavior extends AbstractBehavior
{
   private final String prefix = "planFootsteps";

   private final FullHumanoidRobotModel fullRobotModel;
   private final HumanoidReferenceFrames referenceFrames;

   private final ConcurrentListeningQueue<PlanarRegionsListMessage> planarRegionsListQueue = new ConcurrentListeningQueue<>(10);

   private final IntegerYoVariable planarRegionsListCount = new IntegerYoVariable(prefix + "PlanarRegionsListCount", registry);
   private final BooleanYoVariable foundPlan = new BooleanYoVariable(prefix + "FoundPlan", registry);
   private final BooleanYoVariable requestedPlanarRegion = new BooleanYoVariable(prefix + "RequestedPlanarRegion", registry);
   private final DoubleYoVariable shorterGoalLength = new DoubleYoVariable(prefix + "ShorterGoalLength", registry);
   
   private final EnumYoVariable<RobotSide> nextSideToSwing;

   private final SimplePlanarRegionBipedalAnytimeFootstepPlanner footstepPlanner;
   private FootstepPlan plan = null;

   private final YoFramePose footstepPlannerInitialStepPose;
   private final YoFramePose footstepPlannerGoalPose;

   private final FootstepPlannerGoal footstepPlannerGoal = new FootstepPlannerGoal();
   private final FramePose goalPose = new FramePose();

   private final FramePose leftFootPose = new FramePose();
   private final FramePose rightFootPose = new FramePose();
   private final FramePose tempStanceFootPose = new FramePose();
   private final FramePose tempFirstFootstepPose = new FramePose();
   private final Point3d tempFootstepPosePosition = new Point3d();
   private final Quat4d tempFirstFootstepPoseOrientation = new Quat4d();
   private final YoTimer plannerTimer;
   private boolean plannerThreadStarted = false;

   public PlanHumanoidFootstepsBehavior(DoubleYoVariable yoTime, CommunicationBridge behaviorCommunicationBridge, FullHumanoidRobotModel fullRobotModel,
                                        HumanoidReferenceFrames referenceFrames)
   {
      super(PlanHumanoidFootstepsBehavior.class.getSimpleName(), behaviorCommunicationBridge);

      shorterGoalLength.set(1.5);

      this.fullRobotModel = fullRobotModel;
      this.referenceFrames = referenceFrames;

      footstepPlanner = createFootstepPlanner();

      nextSideToSwing = new EnumYoVariable<>("nextSideToSwing", registry, RobotSide.class);
      nextSideToSwing.set(RobotSide.LEFT);

      plannerTimer = new YoTimer(yoTime);
      plannerTimer.start();

      footstepPlannerGoalPose = new YoFramePose(prefix + "FootstepGoalPose", ReferenceFrame.getWorldFrame(), registry);
      footstepPlannerInitialStepPose = new YoFramePose(prefix + "InitialStepPose", ReferenceFrame.getWorldFrame(), registry);

      behaviorCommunicationBridge.attachNetworkListeningQueue(planarRegionsListQueue, PlanarRegionsListMessage.class);
      
      requestedPlanarRegion.set(false);
   }

   private SimplePlanarRegionBipedalAnytimeFootstepPlanner createFootstepPlanner()
   {
<<<<<<< HEAD
      PlanarRegionBipedalFootstepPlanner planner = new PlanarRegionBipedalFootstepPlanner(registry);

      planner.setMaximumStepReach(0.55); //(0.4);
      planner.setMaximumStepZ(0.25); //0.4); //0.25);

      // Atlas has ankle pitch range of motion limits, which hit when taking steps forward and down. Similar to a human.
      // Whereas a human gets on its toes nicely to avoid the limits, this is challenging with a robot.
      // So for now, have reall conservative forward and down limits on height.
      planner.setMaximumStepXWhenForwardAndDown(0.2);
      planner.setMaximumStepZWhenForwardAndDown(0.10);

      planner.setMaximumStepYaw(0.15); //0.25);
      planner.setMinimumStepWidth(0.15);
      planner.setMinimumFootholdPercent(0.95);
=======
      SimplePlanarRegionBipedalAnytimeFootstepPlanner planner = new SimplePlanarRegionBipedalAnytimeFootstepPlanner(registry);
      BipedalFootstepPlannerParameters parameters = planner.getParameters();
      
      parameters.setMaximumStepReach(0.65); //0.55); //(0.4);
      parameters.setMaximumStepZ(0.25); //0.4); //0.25);

      // Atlas has ankle pitch range of motion limits, which hit when taking steps forward and down. Similar to a human.
      // Whereas a human gets on its toes nicely to avoid the limits, this is challenging with a robot. 
      // So for now, have really conservative forward and down limits on height.
      parameters.setMaximumStepXWhenForwardAndDown(0.2);
      parameters.setMaximumStepZWhenForwardAndDown(0.10);
      
      parameters.setMaximumStepYaw(0.15); //0.25);
      parameters.setMinimumStepWidth(0.15);
      parameters.setMinimumFootholdPercent(0.95);
>>>>>>> 253c1568

      parameters.setWiggleInsideDelta(0.02); //0.08);
      parameters.setMaximumXYWiggleDistance(1.0);
      parameters.setMaximumYawWiggle(0.1);

      parameters.setRejectIfCannotFullyWiggleInside(true);

      double idealFootstepLength = 0.45; //0.3; //0.4;
      double idealFootstepWidth = 0.26; //0.2; //0.25;
      parameters.setIdealFootstep(idealFootstepLength, idealFootstepWidth);

      SideDependentList<ConvexPolygon2d> footPolygonsInSoleFrame = createDefaultFootPolygons();
      planner.setFeetPolygons(footPolygonsInSoleFrame);

      planner.setMaximumNumberOfNodesToExpand(500);
      return planner;
   }

   public void createAndAttachSCSListenerToPlanner()
   {
      SideDependentList<ConvexPolygon2d> footPolygonsInSoleFrame = footstepPlanner.getFootPolygonsInSoleFrame();
      PlanarRegionBipedalFootstepPlannerVisualizer listener = PlanarRegionBipedalFootstepPlannerVisualizerFactory.createWithSimulationConstructionSet(0.01,
                                                                                                                                                               footPolygonsInSoleFrame);


      SimulationConstructionSet scs = (SimulationConstructionSet) listener.getTickAndUpdatable();
//      scs.setCameraFix(-6.0, 0.0, 0.0);
//      scs.setCameraPosition(-11.0, 0.0, 8.0);

      footstepPlanner.setBipedalFootstepPlannerListener(listener);
   }

   public void createAndAttachYoVariableServerListenerToPlanner(LogModelProvider logModelProvider, FullRobotModel fullRobotModel)
   {
      SideDependentList<ConvexPolygon2d> footPolygonsInSoleFrame = footstepPlanner.getFootPolygonsInSoleFrame();
      PlanarRegionBipedalFootstepPlannerVisualizer listener = PlanarRegionBipedalFootstepPlannerVisualizerFactory.createWithYoVariableServer(0.01,
                                                                                                                                                      fullRobotModel,
                                                                                                                                                      logModelProvider,
                                                                                                                                                      footPolygonsInSoleFrame);

      footstepPlanner.setBipedalFootstepPlannerListener(listener);
   }

   public void setGoalPoseAndFirstSwingSide(FramePose goalPose, RobotSide swingSide)
   {
      this.nextSideToSwing.set(swingSide);

      foundPlan.set(false);
      this.plan = null;
      this.goalPose.set(goalPose);
      setGoalAndInitialStanceFootToBeClosestToGoal(goalPose);
   }

   public FootstepDataListMessage getFootstepDataListMessageForPlan(int maxNumberOfStepsToTake, double swingTime, double transferTime)
   {
      if (plan == null)
         return null;

      FootstepDataListMessage footstepDataListMessage = createFootstepDataListFromPlan(plan, maxNumberOfStepsToTake, swingTime, transferTime);
      notifyPlannerThatFootstepsAreBeingTaken(plan, footstepDataListMessage.size());

      return footstepDataListMessage;
   }

   private void notifyPlannerThatFootstepsAreBeingTaken(FootstepPlan plan, int numberOfFootstepsTakenFromPlan)
   {
      for(int i = 0; i < numberOfFootstepsTakenFromPlan; i++)
      {
         SimpleFootstep footstep = plan.getFootstep(i);
         footstepPlanner.executingFootstep(footstep);
      }
   }

   private int failIndex = 0;

   @Override
   public void doControl()
   {
      if (plannerTimer.totalElapsed() < 0.5)
         return;

      if (!requestedPlanarRegion.getBooleanValue() || (plannerTimer.totalElapsed() > 5.0))
      {
         clearAndRequestPlanarRegionsList();
         requestedPlanarRegion.set(true);
      }

      boolean planarRegionsListIsAvailable = updatePlannerIfPlanarRegionsListIsAvailable();
      if (!planarRegionsListIsAvailable)
      {
         return;
      }

      plan = footstepPlanner.getBestPlanYet();

      plannerTimer.reset();
      requestedPlanarRegion.set(false);

      if (plan == null)
      {
         sendTextToSpeechPacket("No Plan was found! " + failIndex++);
         this.nextSideToSwing.set(this.nextSideToSwing.getEnumValue().getOppositeSide());
         return;
      }

      failIndex = 0;

      sendTextToSpeechPacket("Found plan!");
      foundPlan.set(true);
   }

   private void sendTextToSpeechPacket(String message)
   {
      TextToSpeechPacket textToSpeechPacket = new TextToSpeechPacket(message);
      textToSpeechPacket.setbeep(false);
      sendPacketToUI(textToSpeechPacket);
   }

   private void clearAndRequestPlanarRegionsList()
   {
      planarRegionsListQueue.getLatestPacket();

      RequestPlanarRegionsListMessage requestPlanarRegionsListMessage = new RequestPlanarRegionsListMessage(RequestType.SINGLE_UPDATE);
      requestPlanarRegionsListMessage.setDestination(PacketDestination.REA_MODULE);
      sendPacket(requestPlanarRegionsListMessage);
   }

   private boolean updatePlannerIfPlanarRegionsListIsAvailable()
   {
      if (planarRegionsListQueue.isNewPacketAvailable())
      {
         planarRegionsListCount.increment();

         PlanarRegionsListMessage planarRegionsListMessage = planarRegionsListQueue.getLatestPacket();
         PlanarRegionsList planarRegionsList = PlanarRegionMessageConverter.convertToPlanarRegionsList(planarRegionsListMessage);
         footstepPlanner.setPlanarRegions(planarRegionsList);
         return true;
      }

      return false;
   }

   private void setGoalAndInitialStanceFootToBeClosestToGoal(FramePose goalPose)
   {
      //      sendPacketToUI(new UIPositionCheckerPacket(goalPose.getFramePointCopy().getPoint(), goalPose.getFrameOrientationCopy().getQuaternion()));

      leftFootPose.setToZero(referenceFrames.getSoleFrame(RobotSide.LEFT));
      rightFootPose.setToZero(referenceFrames.getSoleFrame(RobotSide.RIGHT));
      leftFootPose.changeFrame(ReferenceFrame.getWorldFrame());
      rightFootPose.changeFrame(ReferenceFrame.getWorldFrame());

      Point3d temp = new Point3d();
      Point3d pointBetweenFeet = new Point3d();
      Point3d goalPosition = new Point3d();
      Point3d shorterGoalPosition = new Point3d();
      Vector3d vectorFromFeetToGoal = new Vector3d();

      leftFootPose.getPosition(temp);
      pointBetweenFeet.set(temp);
      rightFootPose.getPosition(temp);
      pointBetweenFeet.add(temp);
      pointBetweenFeet.scale(0.5);

      goalPose.getPosition(goalPosition);
      vectorFromFeetToGoal.sub(goalPosition, pointBetweenFeet);

      if (vectorFromFeetToGoal.length() > shorterGoalLength.getDoubleValue())
      {
         vectorFromFeetToGoal.scale(shorterGoalLength.getDoubleValue() / vectorFromFeetToGoal.length());
      }
      shorterGoalPosition.set(pointBetweenFeet);
      shorterGoalPosition.add(vectorFromFeetToGoal);
      goalPose.setPosition(shorterGoalPosition);

      double headingFromFeetToGoal = Math.atan2(vectorFromFeetToGoal.getY(), vectorFromFeetToGoal.getX());
      AxisAngle4d goalOrientation = new AxisAngle4d(0.0, 0.0, 1.0, headingFromFeetToGoal);
      goalPose.setOrientation(goalOrientation);

      RobotSide stanceSide;
      //      if (currentlySwingingFoot.getEnumValue() != null)
      //      {
      //         stanceSide = currentlySwingingFoot.getEnumValue();
      //
      //         this.desiredFootStatusPoses.get(stanceSide).getFramePose(tempStanceFootPose);
      //         goalPose.setZ(tempStanceFootPose.getZ());
      //      }
      //
      //      else
      {
         stanceSide = nextSideToSwing.getEnumValue().getOppositeSide();

         if (stanceSide == RobotSide.LEFT)
         {
            tempStanceFootPose.set(leftFootPose);
            goalPose.setZ(leftFootPose.getZ());
         }
         else
         {
            tempStanceFootPose.set(rightFootPose);
            goalPose.setZ(rightFootPose.getZ());
         }
      }

      //      sendTextToSpeechPacket("Planning footsteps from " + tempStanceFootPose + " to " + goalPose);
      //      sendTextToSpeechPacket("Planning footsteps to the fiducial");
      footstepPlannerGoal.setGoalPoseBetweenFeet(goalPose);

      // For now, just get close to the Fiducial, don't need to get exactly on it.
      Point2d xyGoal = new Point2d();
      xyGoal.setX(goalPose.getX());
      xyGoal.setY(goalPose.getY());
      double distanceFromXYGoal = 1.0;
      footstepPlannerGoal.setXYGoal(xyGoal, distanceFromXYGoal);
      //      footstepPlannerGoal.setFootstepPlannerGoalType(FootstepPlannerGoalType.POSE_BETWEEN_FEET);
      footstepPlannerGoal.setFootstepPlannerGoalType(FootstepPlannerGoalType.CLOSE_TO_XY_POSITION);

      sendPacketToUI(new UIPositionCheckerPacket(new Point3d(xyGoal.getX(), xyGoal.getY(), leftFootPose.getZ()), new Quat4d()));

      footstepPlanner.setGoal(footstepPlannerGoal);

      footstepPlanner.setInitialStanceFoot(tempStanceFootPose, stanceSide);

      footstepPlannerGoalPose.set(goalPose);
      footstepPlannerInitialStepPose.set(tempStanceFootPose);
   }

   private FootstepDataListMessage createFootstepDataListFromPlan(FootstepPlan plan, int maxNumberOfStepsToTake, double swingTime, double transferTime)
   {
      FootstepDataListMessage footstepDataListMessage = new FootstepDataListMessage();
      footstepDataListMessage.setSwingTime(swingTime);
      footstepDataListMessage.setTransferTime(transferTime);
      int lastStepIndex = Math.min(maxNumberOfStepsToTake + 1, plan.getNumberOfSteps());
      for (int i = 1; i < lastStepIndex; i++)
      {
         SimpleFootstep footstep = plan.getFootstep(i);
         footstep.getSoleFramePose(tempFirstFootstepPose);
         tempFirstFootstepPose.getPosition(tempFootstepPosePosition);
         tempFirstFootstepPose.getOrientation(tempFirstFootstepPoseOrientation);

         FootstepDataMessage firstFootstepMessage = new FootstepDataMessage(footstep.getRobotSide(), new Point3d(tempFootstepPosePosition),
                                                                            new Quat4d(tempFirstFootstepPoseOrientation));
         firstFootstepMessage.setOrigin(FootstepOrigin.AT_SOLE_FRAME);

         footstepDataListMessage.add(firstFootstepMessage);
      }

      footstepDataListMessage.setExecutionMode(ExecutionMode.OVERRIDE);
      return footstepDataListMessage;
   }

   @Override
   public void onBehaviorEntered()
   {
      plannerTimer.start();
      plannerTimer.reset();

      if(!plannerThreadStarted)
      {
         new Thread(footstepPlanner).start();
         plannerThreadStarted = true;
      }
   }

   @Override
   public boolean isDone()
   {
      return foundPlan.getBooleanValue();
   }

   private static ConvexPolygon2d createDefaultFootPolygon()
   {
      //TODO: Get this from the robot model itself.
      double footLength = 0.26;
      double footWidth = 0.18;

      ConvexPolygon2d footPolygon = new ConvexPolygon2d();
      footPolygon.addVertex(footLength / 2.0, footWidth / 2.0);
      footPolygon.addVertex(footLength / 2.0, -footWidth / 2.0);
      footPolygon.addVertex(-footLength / 2.0, footWidth / 2.0);
      footPolygon.addVertex(-footLength / 2.0, -footWidth / 2.0);
      footPolygon.update();

      return footPolygon;
   }

   private static SideDependentList<ConvexPolygon2d> createDefaultFootPolygons()
   {
      SideDependentList<ConvexPolygon2d> footPolygons = new SideDependentList<>();
      for (RobotSide side : RobotSide.values)
         footPolygons.put(side, createDefaultFootPolygon());
      return footPolygons;
   }

   @Override
   public void onBehaviorAborted()
   {
   }

   @Override
   public void onBehaviorPaused()
   {
   }

   @Override
   public void onBehaviorResumed()
   {
   }

   @Override
   public void onBehaviorExited()
   {
   }
}<|MERGE_RESOLUTION|>--- conflicted
+++ resolved
@@ -61,7 +61,7 @@
    private final BooleanYoVariable foundPlan = new BooleanYoVariable(prefix + "FoundPlan", registry);
    private final BooleanYoVariable requestedPlanarRegion = new BooleanYoVariable(prefix + "RequestedPlanarRegion", registry);
    private final DoubleYoVariable shorterGoalLength = new DoubleYoVariable(prefix + "ShorterGoalLength", registry);
-   
+
    private final EnumYoVariable<RobotSide> nextSideToSwing;
 
    private final SimplePlanarRegionBipedalAnytimeFootstepPlanner footstepPlanner;
@@ -104,31 +104,15 @@
       footstepPlannerInitialStepPose = new YoFramePose(prefix + "InitialStepPose", ReferenceFrame.getWorldFrame(), registry);
 
       behaviorCommunicationBridge.attachNetworkListeningQueue(planarRegionsListQueue, PlanarRegionsListMessage.class);
-      
+
       requestedPlanarRegion.set(false);
    }
 
    private SimplePlanarRegionBipedalAnytimeFootstepPlanner createFootstepPlanner()
    {
-<<<<<<< HEAD
-      PlanarRegionBipedalFootstepPlanner planner = new PlanarRegionBipedalFootstepPlanner(registry);
-
-      planner.setMaximumStepReach(0.55); //(0.4);
-      planner.setMaximumStepZ(0.25); //0.4); //0.25);
-
-      // Atlas has ankle pitch range of motion limits, which hit when taking steps forward and down. Similar to a human.
-      // Whereas a human gets on its toes nicely to avoid the limits, this is challenging with a robot.
-      // So for now, have reall conservative forward and down limits on height.
-      planner.setMaximumStepXWhenForwardAndDown(0.2);
-      planner.setMaximumStepZWhenForwardAndDown(0.10);
-
-      planner.setMaximumStepYaw(0.15); //0.25);
-      planner.setMinimumStepWidth(0.15);
-      planner.setMinimumFootholdPercent(0.95);
-=======
       SimplePlanarRegionBipedalAnytimeFootstepPlanner planner = new SimplePlanarRegionBipedalAnytimeFootstepPlanner(registry);
       BipedalFootstepPlannerParameters parameters = planner.getParameters();
-      
+
       parameters.setMaximumStepReach(0.65); //0.55); //(0.4);
       parameters.setMaximumStepZ(0.25); //0.4); //0.25);
 
@@ -137,11 +121,10 @@
       // So for now, have really conservative forward and down limits on height.
       parameters.setMaximumStepXWhenForwardAndDown(0.2);
       parameters.setMaximumStepZWhenForwardAndDown(0.10);
-      
+
       parameters.setMaximumStepYaw(0.15); //0.25);
       parameters.setMinimumStepWidth(0.15);
       parameters.setMinimumFootholdPercent(0.95);
->>>>>>> 253c1568
 
       parameters.setWiggleInsideDelta(0.02); //0.08);
       parameters.setMaximumXYWiggleDistance(1.0);
