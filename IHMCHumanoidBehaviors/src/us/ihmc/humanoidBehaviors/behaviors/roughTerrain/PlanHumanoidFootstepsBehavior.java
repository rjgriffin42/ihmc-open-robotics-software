--- conflicted
+++ resolved
@@ -122,13 +122,8 @@
       // Whereas a human gets on its toes nicely to avoid the limits, this is challenging with a robot. 
       // So for now, have really conservative forward and down limits on height.
       parameters.setMaximumStepXWhenForwardAndDown(0.2);
-<<<<<<< HEAD
-      parameters.setMaximumStepZWhenForwardAndDown(0.10);
-
-=======
       parameters.setMaximumStepZWhenForwardAndDown(0.30); // 0.10);
-      
->>>>>>> 8cfa5a94
+
       parameters.setMaximumStepYaw(0.15); //0.25);
       parameters.setMaximumStepWidth(0.4);
       parameters.setMinimumStepWidth(0.15);
