package us.ihmc.humanoidBehaviors.behaviors.roughTerrain;

import javax.vecmath.AxisAngle4d;
import javax.vecmath.Point2d;
import javax.vecmath.Point3d;
import javax.vecmath.Quat4d;
import javax.vecmath.Vector3d;

import us.ihmc.communication.packets.PacketDestination;
import us.ihmc.communication.packets.PlanarRegionMessageConverter;
import us.ihmc.communication.packets.PlanarRegionsListMessage;
import us.ihmc.communication.packets.RequestPlanarRegionsListMessage;
import us.ihmc.communication.packets.RequestPlanarRegionsListMessage.RequestType;
import us.ihmc.communication.packets.TextToSpeechPacket;
import us.ihmc.communication.packets.UIPositionCheckerPacket;
import us.ihmc.footstepPlanning.FootstepPlan;
import us.ihmc.footstepPlanning.FootstepPlannerGoal;
import us.ihmc.footstepPlanning.FootstepPlannerGoalType;
import us.ihmc.footstepPlanning.SimpleFootstep;
import us.ihmc.footstepPlanning.graphSearch.PlanarRegionBipedalFootstepPlanner;
import us.ihmc.footstepPlanning.graphSearch.PlanarRegionBipedalFootstepPlannerVisualizer;
import us.ihmc.humanoidBehaviors.behaviors.AbstractBehavior;
import us.ihmc.humanoidBehaviors.behaviors.behaviorServices.FiducialDetectorBehaviorService;
import us.ihmc.humanoidBehaviors.communication.CommunicationBridge;
import us.ihmc.humanoidBehaviors.communication.ConcurrentListeningQueue;
import us.ihmc.humanoidRobotics.communication.packets.ExecutionMode;
import us.ihmc.humanoidRobotics.communication.packets.walking.FootstepDataListMessage;
import us.ihmc.humanoidRobotics.communication.packets.walking.FootstepDataMessage;
import us.ihmc.humanoidRobotics.communication.packets.walking.FootstepDataMessage.FootstepOrigin;
import us.ihmc.humanoidRobotics.frames.HumanoidReferenceFrames;
import us.ihmc.multicastLogDataProtocol.modelLoaders.LogModelProvider;
import us.ihmc.robotModels.FullHumanoidRobotModel;
import us.ihmc.robotModels.FullRobotModel;
import us.ihmc.robotics.dataStructures.variable.BooleanYoVariable;
import us.ihmc.robotics.dataStructures.variable.DoubleYoVariable;
import us.ihmc.robotics.dataStructures.variable.EnumYoVariable;
import us.ihmc.robotics.dataStructures.variable.IntegerYoVariable;
import us.ihmc.robotics.geometry.ConvexPolygon2d;
import us.ihmc.robotics.geometry.FramePose;
import us.ihmc.robotics.geometry.PlanarRegionsList;
import us.ihmc.robotics.math.frames.YoFramePose;
import us.ihmc.robotics.referenceFrames.ReferenceFrame;
import us.ihmc.robotics.robotSide.RobotSide;
import us.ihmc.robotics.robotSide.SideDependentList;
import us.ihmc.robotics.time.YoTimer;
import us.ihmc.simulationconstructionset.SimulationConstructionSet;

public class PlanHumanoidFootstepsBehavior extends AbstractBehavior
{
   private final String prefix = "planFootsteps";

   private final FullHumanoidRobotModel fullRobotModel;
   private final HumanoidReferenceFrames referenceFrames;

   private final ConcurrentListeningQueue<PlanarRegionsListMessage> planarRegionsListQueue = new ConcurrentListeningQueue<>(10);

   private final IntegerYoVariable planarRegionsListCount = new IntegerYoVariable(prefix + "PlanarRegionsListCount", registry);
   private final BooleanYoVariable foundPlan = new BooleanYoVariable(prefix + "FoundPlan", registry);
   private final DoubleYoVariable shorterGoalLength = new DoubleYoVariable(prefix + "ShorterGoalLength", registry);

   private final EnumYoVariable<RobotSide> nextSideToSwing;

   private final PlanarRegionBipedalFootstepPlanner footstepPlanner;
   private FootstepPlan plan = null;

   private final YoFramePose footstepPlannerInitialStepPose;
   private final YoFramePose footstepPlannerGoalPose;

   private final FootstepPlannerGoal footstepPlannerGoal = new FootstepPlannerGoal();
   private final FramePose goalPose = new FramePose();

   private final FramePose leftFootPose = new FramePose();
   private final FramePose rightFootPose = new FramePose();
   private final FramePose tempStanceFootPose = new FramePose();
   private final FramePose tempFirstFootstepPose = new FramePose();
   private final Point3d tempFootstepPosePosition = new Point3d();
   private final Quat4d tempFirstFootstepPoseOrientation = new Quat4d();
   private final YoTimer plannerTimer;

   public PlanHumanoidFootstepsBehavior(DoubleYoVariable yoTime, CommunicationBridge behaviorCommunicationBridge, FullHumanoidRobotModel fullRobotModel,
<<<<<<< HEAD
                                        HumanoidReferenceFrames referenceFrames)
=======
                                        HumanoidReferenceFrames referenceFrames, FiducialDetectorBehaviorService fiducialDetectorBehaviorService)
>>>>>>> 6bc2cf14
   {
      super(PlanHumanoidFootstepsBehavior.class.getSimpleName(), behaviorCommunicationBridge);

      shorterGoalLength.set(1.5);

      this.fullRobotModel = fullRobotModel;
      this.referenceFrames = referenceFrames;

      footstepPlanner = createFootstepPlanner();

      nextSideToSwing = new EnumYoVariable<>("nextSideToSwing", registry, RobotSide.class);
      nextSideToSwing.set(RobotSide.LEFT);

      plannerTimer = new YoTimer(yoTime);
      plannerTimer.start();

      footstepPlannerGoalPose = new YoFramePose(prefix + "FootstepGoalPose", ReferenceFrame.getWorldFrame(), registry);
      footstepPlannerInitialStepPose = new YoFramePose(prefix + "InitialStepPose", ReferenceFrame.getWorldFrame(), registry);

      behaviorCommunicationBridge.attachNetworkListeningQueue(planarRegionsListQueue, PlanarRegionsListMessage.class);
   }

   private PlanarRegionBipedalFootstepPlanner createFootstepPlanner()
   {
      PlanarRegionBipedalFootstepPlanner planner = new PlanarRegionBipedalFootstepPlanner(registry);

      planner.setMaximumStepReach(0.55); //(0.4);
      planner.setMaximumStepZ(0.25); //0.4); //0.25);
      
      // Atlas has ankle pitch range of motion limits, which hit when taking steps forward and down. Similar to a human.
      // Whereas a human gets on its toes nicely to avoid the limits, this is challenging with a robot. 
      // So for now, have reall conservative forward and down limits on height.
      planner.setMaximumStepXWhenForwardAndDown(0.2);
      planner.setMaximumStepZWhenForwardAndDown(0.10);
      
      planner.setMaximumStepYaw(0.15); //0.25);
      planner.setMinimumStepWidth(0.15);
      planner.setMinimumFootholdPercent(0.95);

      planner.setWiggleInsideDelta(0.08);
      planner.setMaximumXYWiggleDistance(1.0);
      planner.setMaximumYawWiggle(0.1);

      double idealFootstepLength = 0.3; //0.4;
      double idealFootstepWidth = 0.2; //0.25;
      planner.setIdealFootstep(idealFootstepLength, idealFootstepWidth);

      SideDependentList<ConvexPolygon2d> footPolygonsInSoleFrame = createDefaultFootPolygons();
      planner.setFeetPolygons(footPolygonsInSoleFrame);

      planner.setMaximumNumberOfNodesToExpand(500);
      return planner;
   }

   public void createAndAttachSCSListenerToPlanner()
   {
      SideDependentList<ConvexPolygon2d> footPolygonsInSoleFrame = footstepPlanner.getFootPolygonsInSoleFrame();
      PlanarRegionBipedalFootstepPlannerVisualizer listener = PlanarRegionBipedalFootstepPlannerVisualizerFactory.createWithSimulationConstructionSet(0.01,
                                                                                                                                                               footPolygonsInSoleFrame);

      
      SimulationConstructionSet scs = (SimulationConstructionSet) listener.getTickAndUpdatable();
//      scs.setCameraFix(-6.0, 0.0, 0.0);
//      scs.setCameraPosition(-11.0, 0.0, 8.0);

      footstepPlanner.setBipedalFootstepPlannerListener(listener);
   }

   public void createAndAttachYoVariableServerListenerToPlanner(LogModelProvider logModelProvider, FullRobotModel fullRobotModel)
   {
      SideDependentList<ConvexPolygon2d> footPolygonsInSoleFrame = footstepPlanner.getFootPolygonsInSoleFrame();
      PlanarRegionBipedalFootstepPlannerVisualizer listener = PlanarRegionBipedalFootstepPlannerVisualizerFactory.createWithYoVariableServer(0.01,
                                                                                                                                                      fullRobotModel,
                                                                                                                                                      logModelProvider,
                                                                                                                                                      footPolygonsInSoleFrame);

      footstepPlanner.setBipedalFootstepPlannerListener(listener);
   }

   public void setGoalPoseAndFirstSwingSide(FramePose goalPose, RobotSide swingSide)
   {
      this.nextSideToSwing.set(swingSide);

      foundPlan.set(false);
      this.plan = null;
      this.goalPose.set(goalPose);
   }

   public FootstepDataListMessage getFootstepDataListMessageForPlan(int maxNumberOfStepsToTake, double swingTime, double transferTime)
   {
      if (plan == null)
         return null;

      FootstepDataListMessage footstepDataListMessage = createFootstepDataListFromPlan(plan, maxNumberOfStepsToTake, swingTime, transferTime);
      return footstepDataListMessage;
   }

   @Override
   public void doControl()
   {
      requestPlanarRegionsList();
      if (plannerTimer.totalElapsed() < 0.5)
         return;

      updatePlannerIfPlanarRegionsListIsAvailable();

      setGoalAndInitialStanceFootToBeClosestToGoal(goalPose);

      footstepPlanner.plan();
      plan = footstepPlanner.getPlan();

      if (plan == null)
      {
         sendTextToSpeechPacket("No Plan was found!");
         plannerTimer.reset();
         return;
      }

      sendTextToSpeechPacket("Found plan!");
      foundPlan.set(true);
   }

   private void sendTextToSpeechPacket(String message)
   {
      TextToSpeechPacket textToSpeechPacket = new TextToSpeechPacket(message);
      textToSpeechPacket.setbeep(false);
      sendPacketToUI(textToSpeechPacket);
   }

   private void requestPlanarRegionsList()
   {
      RequestPlanarRegionsListMessage requestPlanarRegionsListMessage = new RequestPlanarRegionsListMessage(RequestType.SINGLE_UPDATE);
      requestPlanarRegionsListMessage.setDestination(PacketDestination.REA_MODULE);
      sendPacket(requestPlanarRegionsListMessage);
   }

   private void updatePlannerIfPlanarRegionsListIsAvailable()
   {
      if (planarRegionsListQueue.isNewPacketAvailable())
      {
         planarRegionsListCount.increment();

         PlanarRegionsListMessage planarRegionsListMessage = planarRegionsListQueue.getLatestPacket();
         PlanarRegionsList planarRegionsList = PlanarRegionMessageConverter.convertToPlanarRegionsList(planarRegionsListMessage);
         footstepPlanner.setPlanarRegions(planarRegionsList);
      }
   }

   private void setGoalAndInitialStanceFootToBeClosestToGoal(FramePose goalPose)
   {
      //      sendPacketToUI(new UIPositionCheckerPacket(goalPose.getFramePointCopy().getPoint(), goalPose.getFrameOrientationCopy().getQuaternion()));

      leftFootPose.setToZero(referenceFrames.getFootFrame(RobotSide.LEFT));
      rightFootPose.setToZero(referenceFrames.getFootFrame(RobotSide.RIGHT));
      leftFootPose.changeFrame(ReferenceFrame.getWorldFrame());
      rightFootPose.changeFrame(ReferenceFrame.getWorldFrame());

      Point3d temp = new Point3d();
      Point3d pointBetweenFeet = new Point3d();
      Point3d goalPosition = new Point3d();
      Point3d shorterGoalPosition = new Point3d();
      Vector3d vectorFromFeetToGoal = new Vector3d();

      leftFootPose.getPosition(temp);
      pointBetweenFeet.set(temp);
      rightFootPose.getPosition(temp);
      pointBetweenFeet.add(temp);
      pointBetweenFeet.scale(0.5);

      goalPose.getPosition(goalPosition);
      vectorFromFeetToGoal.sub(goalPosition, pointBetweenFeet);

      if (vectorFromFeetToGoal.length() > shorterGoalLength.getDoubleValue())
      {
         vectorFromFeetToGoal.scale(shorterGoalLength.getDoubleValue() / vectorFromFeetToGoal.length());
      }
      shorterGoalPosition.set(pointBetweenFeet);
      shorterGoalPosition.add(vectorFromFeetToGoal);
      goalPose.setPosition(shorterGoalPosition);

      double headingFromFeetToGoal = Math.atan2(vectorFromFeetToGoal.getY(), vectorFromFeetToGoal.getX());
      AxisAngle4d goalOrientation = new AxisAngle4d(0.0, 0.0, 1.0, headingFromFeetToGoal);
      goalPose.setOrientation(goalOrientation);

      RobotSide stanceSide;
      //      if (currentlySwingingFoot.getEnumValue() != null)
      //      {
      //         stanceSide = currentlySwingingFoot.getEnumValue();
      //
      //         this.desiredFootStatusPoses.get(stanceSide).getFramePose(tempStanceFootPose);
      //         goalPose.setZ(tempStanceFootPose.getZ());
      //      }
      //
      //      else
      {
         stanceSide = nextSideToSwing.getEnumValue().getOppositeSide();

         if (stanceSide == RobotSide.LEFT)
         {
            tempStanceFootPose.set(leftFootPose);
            goalPose.setZ(leftFootPose.getZ());
         }
         else
         {
            tempStanceFootPose.set(rightFootPose);
            goalPose.setZ(rightFootPose.getZ());
         }
      }

      //      sendTextToSpeechPacket("Planning footsteps from " + tempStanceFootPose + " to " + goalPose);
      //      sendTextToSpeechPacket("Planning footsteps to the fiducial");
      footstepPlannerGoal.setGoalPoseBetweenFeet(goalPose);

      // For now, just get close to the Fiducial, don't need to get exactly on it.
      Point2d xyGoal = new Point2d();
      xyGoal.setX(goalPose.getX());
      xyGoal.setY(goalPose.getY());
      double distanceFromXYGoal = 1.0;
      footstepPlannerGoal.setXYGoal(xyGoal, distanceFromXYGoal);
      //      footstepPlannerGoal.setFootstepPlannerGoalType(FootstepPlannerGoalType.POSE_BETWEEN_FEET);
      footstepPlannerGoal.setFootstepPlannerGoalType(FootstepPlannerGoalType.CLOSE_TO_XY_POSITION);

      sendPacketToUI(new UIPositionCheckerPacket(new Point3d(xyGoal.getX(), xyGoal.getY(), leftFootPose.getZ()), new Quat4d()));

      footstepPlanner.setGoal(footstepPlannerGoal);

      footstepPlanner.setInitialStanceFoot(tempStanceFootPose, stanceSide);

      footstepPlannerGoalPose.set(goalPose);
      footstepPlannerInitialStepPose.set(tempStanceFootPose);
   }

   private FootstepDataListMessage createFootstepDataListFromPlan(FootstepPlan plan, int maxNumberOfStepsToTake, double swingTime, double transferTime)
   {
      FootstepDataListMessage footstepDataListMessage = new FootstepDataListMessage();
      footstepDataListMessage.setSwingTime(swingTime);
      footstepDataListMessage.setTransferTime(transferTime);
      int lastStepIndex = Math.min(maxNumberOfStepsToTake + 1, plan.getNumberOfSteps());
      for (int i = 1; i < lastStepIndex; i++)
      {
         SimpleFootstep footstep = plan.getFootstep(i);
         footstep.getSoleFramePose(tempFirstFootstepPose);
         tempFirstFootstepPose.getPosition(tempFootstepPosePosition);
         tempFirstFootstepPose.getOrientation(tempFirstFootstepPoseOrientation);

         FootstepDataMessage firstFootstepMessage = new FootstepDataMessage(footstep.getRobotSide(), new Point3d(tempFootstepPosePosition),
                                                                            new Quat4d(tempFirstFootstepPoseOrientation));
         firstFootstepMessage.setOrigin(FootstepOrigin.AT_SOLE_FRAME);

         footstepDataListMessage.add(firstFootstepMessage);
      }

      footstepDataListMessage.setExecutionMode(ExecutionMode.OVERRIDE);
      return footstepDataListMessage;
   }

   @Override
   public void onBehaviorEntered()
   {
      plannerTimer.start();
      plannerTimer.reset();
   }

   @Override
   public boolean isDone()
   {
      return foundPlan.getBooleanValue();
   }

   private static ConvexPolygon2d createDefaultFootPolygon()
   {
      //TODO: Get this from the robot model itself.
      double footLength = 0.2;
      double footWidth = 0.1;

      ConvexPolygon2d footPolygon = new ConvexPolygon2d();
      footPolygon.addVertex(footLength / 2.0, footWidth / 2.0);
      footPolygon.addVertex(footLength / 2.0, -footWidth / 2.0);
      footPolygon.addVertex(-footLength / 2.0, footWidth / 2.0);
      footPolygon.addVertex(-footLength / 2.0, -footWidth / 2.0);
      footPolygon.update();

      return footPolygon;
   }

   private static SideDependentList<ConvexPolygon2d> createDefaultFootPolygons()
   {
      SideDependentList<ConvexPolygon2d> footPolygons = new SideDependentList<>();
      for (RobotSide side : RobotSide.values)
         footPolygons.put(side, createDefaultFootPolygon());
      return footPolygons;
   }

   @Override
   public void onBehaviorAborted()
   {
   }

   @Override
   public void onBehaviorPaused()
   {
   }

   @Override
   public void onBehaviorResumed()
   {
   }

   @Override
   public void onBehaviorExited()
   {
   }
}<|MERGE_RESOLUTION|>--- conflicted
+++ resolved
@@ -78,11 +78,7 @@
    private final YoTimer plannerTimer;
 
    public PlanHumanoidFootstepsBehavior(DoubleYoVariable yoTime, CommunicationBridge behaviorCommunicationBridge, FullHumanoidRobotModel fullRobotModel,
-<<<<<<< HEAD
                                         HumanoidReferenceFrames referenceFrames)
-=======
-                                        HumanoidReferenceFrames referenceFrames, FiducialDetectorBehaviorService fiducialDetectorBehaviorService)
->>>>>>> 6bc2cf14
    {
       super(PlanHumanoidFootstepsBehavior.class.getSimpleName(), behaviorCommunicationBridge);
 
@@ -111,13 +107,13 @@
 
       planner.setMaximumStepReach(0.55); //(0.4);
       planner.setMaximumStepZ(0.25); //0.4); //0.25);
-      
+
       // Atlas has ankle pitch range of motion limits, which hit when taking steps forward and down. Similar to a human.
-      // Whereas a human gets on its toes nicely to avoid the limits, this is challenging with a robot. 
+      // Whereas a human gets on its toes nicely to avoid the limits, this is challenging with a robot.
       // So for now, have reall conservative forward and down limits on height.
       planner.setMaximumStepXWhenForwardAndDown(0.2);
       planner.setMaximumStepZWhenForwardAndDown(0.10);
-      
+
       planner.setMaximumStepYaw(0.15); //0.25);
       planner.setMinimumStepWidth(0.15);
       planner.setMinimumFootholdPercent(0.95);
@@ -143,7 +139,7 @@
       PlanarRegionBipedalFootstepPlannerVisualizer listener = PlanarRegionBipedalFootstepPlannerVisualizerFactory.createWithSimulationConstructionSet(0.01,
                                                                                                                                                                footPolygonsInSoleFrame);
 
-      
+
       SimulationConstructionSet scs = (SimulationConstructionSet) listener.getTickAndUpdatable();
 //      scs.setCameraFix(-6.0, 0.0, 0.0);
 //      scs.setCameraPosition(-11.0, 0.0, 8.0);
