--- conflicted
+++ resolved
@@ -104,13 +104,8 @@
       footstepPlannerGoalPose = new YoFramePose(prefix + "FootstepGoalPose", ReferenceFrame.getWorldFrame(), registry);
       footstepPlannerInitialStepPose = new YoFramePose(prefix + "InitialStepPose", ReferenceFrame.getWorldFrame(), registry);
 
-<<<<<<< HEAD
-      behaviorCommunicationBridge.attachNetworkListeningQueue(planarRegionsListQueue, PlanarRegionsListMessage.class);
-
-=======
       attachNetworkListeningQueue(planarRegionsListQueue, PlanarRegionsListMessage.class);
       
->>>>>>> a0ebcd87
       requestedPlanarRegion.set(false);
    }
 
