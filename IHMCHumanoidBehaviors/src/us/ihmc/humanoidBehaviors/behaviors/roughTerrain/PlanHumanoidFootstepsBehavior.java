--- conflicted
+++ resolved
@@ -117,12 +117,6 @@
       // Whereas a human gets on its toes nicely to avoid the limits, this is challenging with a robot.
       // So for now, have really conservative forward and down limits on height.
       parameters.setMaximumStepXWhenForwardAndDown(0.2);
-<<<<<<< HEAD
-      parameters.setMaximumStepZWhenForwardAndDown(0.30); // 0.10);
-
-      parameters.setMaximumStepYaw(0.15); //0.25);
-=======
->>>>>>> 39dc2987
       parameters.setMaximumStepWidth(0.4);
       parameters.setMaximumStepZWhenForwardAndDown(0.10);
 
@@ -154,10 +148,6 @@
                                                                                                                                                       footPolygonsInSoleFrame);
 
 
-<<<<<<< HEAD
-
-=======
->>>>>>> 39dc2987
       SimulationConstructionSet scs = (SimulationConstructionSet) listener.getTickAndUpdatable();
       //      scs.setCameraFix(-6.0, 0.0, 0.0);
       //      scs.setCameraPosition(-11.0, 0.0, 8.0);
