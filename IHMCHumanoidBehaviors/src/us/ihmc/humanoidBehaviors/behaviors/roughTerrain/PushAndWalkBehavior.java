package us.ihmc.humanoidBehaviors.behaviors.roughTerrain;

import us.ihmc.commonWalkingControlModules.configurations.WalkingControllerParameters;
import us.ihmc.euclid.geometry.ConvexPolygon2D;
<<<<<<< HEAD
import us.ihmc.euclid.referenceFrame.FramePoint2D;
import us.ihmc.euclid.referenceFrame.FramePoint3D;
import us.ihmc.euclid.referenceFrame.FrameVector3D;
import us.ihmc.euclid.referenceFrame.ReferenceFrame;
=======
import us.ihmc.euclid.geometry.Line2D;
>>>>>>> 29f4a117
import us.ihmc.euclid.tuple2D.Point2D;
import us.ihmc.euclid.tuple2D.Vector2D;
import us.ihmc.graphicsDescription.appearance.YoAppearance;
import us.ihmc.graphicsDescription.yoGraphics.YoGraphicPosition;
import us.ihmc.graphicsDescription.yoGraphics.YoGraphicsListRegistry;
import us.ihmc.humanoidBehaviors.behaviors.AbstractBehavior;
import us.ihmc.humanoidBehaviors.communication.CommunicationBridgeInterface;
import us.ihmc.humanoidBehaviors.communication.ConcurrentListeningQueue;
import us.ihmc.humanoidRobotics.communication.packets.walking.CapturabilityBasedStatus;
import us.ihmc.humanoidRobotics.communication.packets.walking.FootstepDataListMessage;
import us.ihmc.humanoidRobotics.communication.packets.walking.FootstepDataMessage;
import us.ihmc.humanoidRobotics.communication.packets.walking.WalkingStatusMessage;
import us.ihmc.humanoidRobotics.communication.packets.walking.WalkingStatusMessage.Status;
import us.ihmc.humanoidRobotics.frames.HumanoidReferenceFrames;
import us.ihmc.robotModels.FullHumanoidRobotModel;
import us.ihmc.robotics.geometry.FrameOrientation;
import us.ihmc.robotics.math.filters.AlphaFilteredYoVariable;
import us.ihmc.robotics.math.frames.YoFramePoint2d;
<<<<<<< HEAD
=======
import us.ihmc.robotics.partNames.SpineJointName;
import us.ihmc.robotics.referenceFrames.ReferenceFrame;
>>>>>>> 29f4a117
import us.ihmc.robotics.robotSide.RobotSide;
import us.ihmc.robotics.screwTheory.MovingReferenceFrame;
import us.ihmc.robotics.screwTheory.OneDoFJoint;
import us.ihmc.yoVariables.variable.YoBoolean;
import us.ihmc.yoVariables.variable.YoDouble;

public class PushAndWalkBehavior extends AbstractBehavior
{
   private final ConcurrentListeningQueue<CapturabilityBasedStatus> statusQueue;
   private final ConcurrentListeningQueue<WalkingStatusMessage> walkingStatusQueue;

   private final YoFramePoint2d yoDesiredCapturePoint = new YoFramePoint2d("DesiredICP", ReferenceFrame.getWorldFrame(), registry);
   private final YoFramePoint2d yoCapturePoint = new YoFramePoint2d("ICP", ReferenceFrame.getWorldFrame(), registry);

   private final YoGraphicPosition desiredCapturePointViz;
   private final YoGraphicPosition capturePointViz;

   private final YoBoolean walking = new YoBoolean("Walking", registry);
   private final YoDouble errorThreshold = new YoDouble("ErrorThreshold", registry);
   private final YoDouble errorFilterAlpha = new YoDouble("ErrorFilterAlpha", registry);
   private final AlphaFilteredYoVariable filteredError = new AlphaFilteredYoVariable("FilteredError", registry, errorFilterAlpha);
   
   private final YoDouble yawErrorThreshold = new YoDouble("YawErrorThreshold", registry);
   private final YoDouble yawErrorFilterAlpha = new YoDouble("YawErrorFilterAlpha", registry);
   private final AlphaFilteredYoVariable yawFilteredError = new AlphaFilteredYoVariable("YawFilteredError", registry, yawErrorFilterAlpha);
   private final YoDouble yawMaxAnglePerStep = new YoDouble("YawMaxAnglePerStep", registry);
   
   private final YoDouble[] footWorkSpaceVertex = new YoDouble[8];
   private final HumanoidReferenceFrames referenceFrames;
   private final WalkingControllerParameters walkingControllerParameters;
   private final FullHumanoidRobotModel fullRobotModel;

   public PushAndWalkBehavior(CommunicationBridgeInterface communicationBridge, HumanoidReferenceFrames referenceFrames,
		   FullHumanoidRobotModel fullRobotModel, WalkingControllerParameters walkingControllerParameters, YoGraphicsListRegistry graphicsListRegistry)
   {
      super(communicationBridge);
      this.referenceFrames = referenceFrames;
      this.walkingControllerParameters = walkingControllerParameters;
      this.fullRobotModel = fullRobotModel;
      
      statusQueue = new ConcurrentListeningQueue<>(1);
      walkingStatusQueue = new ConcurrentListeningQueue<>(1);
      attachNetworkListeningQueue(statusQueue, CapturabilityBasedStatus.class);
      attachNetworkListeningQueue(walkingStatusQueue, WalkingStatusMessage.class);
      
      
      footWorkSpaceVertex[0] = new YoDouble("FootWorkSpaceVertex1X", registry);
      footWorkSpaceVertex[1] = new YoDouble("FootWorkSpaceVertex1Y", registry);
      footWorkSpaceVertex[2] = new YoDouble("FootWorkSpaceVertex2X", registry);
      footWorkSpaceVertex[3] = new YoDouble("FootWorkSpaceVertex2Y", registry);
      footWorkSpaceVertex[4] = new YoDouble("FootWorkSpaceVertex3X", registry);
      footWorkSpaceVertex[5] = new YoDouble("FootWorkSpaceVertex3Y", registry);
      footWorkSpaceVertex[6] = new YoDouble("FootWorkSpaceVertex4X", registry);
      footWorkSpaceVertex[7] = new YoDouble("FootWorkSpaceVertex4Y", registry);
      
      footWorkSpaceVertex[0].set(0.25); footWorkSpaceVertex[1].set(0.18);
      footWorkSpaceVertex[2].set(0.15); footWorkSpaceVertex[3].set(0.35);
      footWorkSpaceVertex[4].set(-0.25); footWorkSpaceVertex[5].set(0.18);
      footWorkSpaceVertex[6].set(-0.15); footWorkSpaceVertex[7].set(0.35);
      
      errorThreshold.set(0.02);
      errorFilterAlpha.set(0.95);
      
      yawMaxAnglePerStep.set(Math.toRadians(10));
      yawErrorThreshold.set(Math.toRadians(2));
      yawErrorFilterAlpha.set(0.95);
      
      if (graphicsListRegistry != null)
      {
         desiredCapturePointViz = new YoGraphicPosition("DesiredICP", yoDesiredCapturePoint, 0.05, YoAppearance.Yellow());
         capturePointViz = new YoGraphicPosition("ICP", yoCapturePoint, 0.05, YoAppearance.Blue());
         graphicsListRegistry.registerArtifact(getName(), desiredCapturePointViz.createArtifact());
         graphicsListRegistry.registerArtifact(getName(), capturePointViz.createArtifact());
      }
      else
      {
         desiredCapturePointViz = null;
         capturePointViz = null;
      }
   }
   
   @Override
   public void doControl()
   {
      if (walkingStatusQueue.isNewPacketAvailable())
      {
         WalkingStatusMessage latestPacket = walkingStatusQueue.getLatestPacket();
         Status walkingStatus = latestPacket.getWalkingStatus();
         walking.set(walkingStatus != Status.COMPLETED);
         walkingStatusQueue.clear();
      }

      if (statusQueue.isNewPacketAvailable())
      {
         CapturabilityBasedStatus latestPacket = statusQueue.getLatestPacket();
         FramePoint2D desiredCapturePoint = latestPacket.getDesiredCapturePoint();
         FramePoint2D capturePoint = latestPacket.getCapturePoint();

         boolean doubleSupport = true;
         for (RobotSide robotSide : RobotSide.values)
         {
            doubleSupport &= !latestPacket.getFootSupportPolygon(robotSide).isEmpty();
         }

         double error = desiredCapturePoint.distance(capturePoint);
         filteredError.update(error);
         yawFilteredError.update(getSpineYawJointPositionError());
         
         boolean shouldWalk = filteredError.getDoubleValue() > errorThreshold.getDoubleValue();

         if (doubleSupport && shouldWalk && !walking.getBooleanValue())
         {
            Vector2D direction = new Vector2D();
            direction.sub(capturePoint.getPoint(), desiredCapturePoint.getPoint());
            direction.normalize();
            takeSteps(direction);
         }

         yoDesiredCapturePoint.setAndMatchFrame(desiredCapturePoint);
         yoCapturePoint.setAndMatchFrame(capturePoint);
         if (desiredCapturePointViz != null)
         {
            desiredCapturePointViz.update();
            capturePointViz.update();
         }
         statusQueue.clear();
      }      
   }

   private double getSpineYawJointPositionError()
   {
	   return getSpineYawJointDesiredPosition() - getSpineYawJointCurrentPosition();
   }
   
   private double getSpineYawJointDesiredPosition()
   {
	   OneDoFJoint spineYaw = getSpineYawJoint();
	   return spineYaw.getqDesired();
   }
   
   private double getSpineYawJointCurrentPosition()
   {
	   OneDoFJoint spineYaw = getSpineYawJoint();
	   return spineYaw.getQ();
   }
   
   private OneDoFJoint getSpineYawJoint()
   {
	   SpineJointName[] spineJointName = fullRobotModel.getRobotSpecificJointNames().getSpineJointNames();
       int spineYawIndex = -1;
       for (int i = 0; i < spineJointName.length; i++) {
    	   if(spineJointName[i].getCamelCaseNameForStartOfExpression() == "spineYaw")
    	   {
    		   spineYawIndex = i;
    		   break;
    	   }
       }
       return fullRobotModel.getSpineJoint(spineJointName[spineYawIndex]);       
   }
   
   private void takeSteps(Vector2D direction2dInWorld)
   {
      referenceFrames.updateFrames();
      walking.set(true);

      FrameVector3D direction = new FrameVector3D(ReferenceFrame.getWorldFrame());
      direction.set(direction2dInWorld);
      RobotSide swingSide = findStepSide(direction);

      FramePoint3D location = computeSteppingLocation(direction, swingSide);

      MovingReferenceFrame stanceSoleFrame = referenceFrames.getSoleFrame(swingSide.getOppositeSide());
      FrameVector directionStanceFootFrame = new FrameVector(direction);
      directionStanceFootFrame.changeFrame(stanceSoleFrame);
      
      double yawAngleChange = Math.atan(directionStanceFootFrame.getY()/directionStanceFootFrame.getX());
      if(Math.abs(yawAngleChange) > yawMaxAnglePerStep.getDoubleValue())
    	  yawAngleChange = yawMaxAnglePerStep.getDoubleValue()*Math.signum(yawAngleChange);
      
      FrameOrientation orientation = new FrameOrientation(stanceSoleFrame, yawAngleChange, 0.0, 0.0);
      orientation.changeFrame(ReferenceFrame.getWorldFrame());

      FootstepDataListMessage footsteps = new FootstepDataListMessage();
      FootstepDataMessage footstep = new FootstepDataMessage(swingSide, location.getPoint(), orientation.getQuaternion());
      footsteps.add(footstep);
      sendPacketToController(footsteps);
   }

   private RobotSide findStepSide(FrameVector3D direction)
   {
      double score = 0.0;
      RobotSide ret = null;

      // compare the two options:
      for (RobotSide stepSide : RobotSide.values)
      {
<<<<<<< HEAD
         FramePoint3D stepLocation = computeSteppingLocation(direction, stepSide);
         FramePoint3D stanceLocation = new FramePoint3D(referenceFrames.getSoleZUpFrame(stepSide.getOppositeSide()));

=======
         FramePoint stepLocation = computeSteppingLocation(direction, stepSide);
         FramePoint stanceLocation = new FramePoint(referenceFrames.getSoleZUpFrame(stepSide.getOppositeSide()));
         
>>>>>>> 29f4a117
         stepLocation.changeFrame(ReferenceFrame.getWorldFrame());
         stanceLocation.changeFrame(ReferenceFrame.getWorldFrame());

         FramePoint3D midFeetPointAfterStep = new FramePoint3D();
         midFeetPointAfterStep.interpolate(stepLocation, stanceLocation, 0.5);

         MovingReferenceFrame midFeetFrame = referenceFrames.getMidFootZUpGroundFrame();
         FramePoint3D midFeetLocation = new FramePoint3D(midFeetFrame);
         midFeetLocation.changeFrame(ReferenceFrame.getWorldFrame());

         double progress = midFeetLocation.distance(midFeetPointAfterStep);

         if (progress > score)
         {
            score = progress;
            ret = stepSide;
         }
      }
      return ret;
   }

   private FramePoint3D computeSteppingLocation(FrameVector3D direction, RobotSide stepSide)
   {
      // reachable region in stance frame
      ConvexPolygon2D reachableRegion = new ConvexPolygon2D();
      reachableRegion.addVertex(footWorkSpaceVertex[0].getDoubleValue(), stepSide.negateIfRightSide(footWorkSpaceVertex[1].getDoubleValue()));
      reachableRegion.addVertex(footWorkSpaceVertex[2].getDoubleValue(), stepSide.negateIfRightSide(footWorkSpaceVertex[3].getDoubleValue()));
      reachableRegion.addVertex(footWorkSpaceVertex[4].getDoubleValue(), stepSide.negateIfRightSide(footWorkSpaceVertex[5].getDoubleValue()));
      reachableRegion.addVertex(footWorkSpaceVertex[6].getDoubleValue(), stepSide.negateIfRightSide(footWorkSpaceVertex[7].getDoubleValue()));
      reachableRegion.update();
      
      MovingReferenceFrame stanceSoleFrame = referenceFrames.getSoleZUpFrame(stepSide.getOppositeSide());
<<<<<<< HEAD
      FrameVector3D localDirection = new FrameVector3D(direction);
      localDirection.changeFrame(stanceSoleFrame);

      Point2D desiredLocation = new Point2D(localDirection.getX(), localDirection.getY());
      Point2D location2d = reachableRegion.orthogonalProjectionCopy(desiredLocation);

      FramePoint3D location = new FramePoint3D(stanceSoleFrame);
      location.set(location2d);
=======
      //MovingReferenceFrame stanceSoleFrame = referenceFrames.getFootFrame(stepSide.getOppositeSide());
      FrameVector localDirection = new FrameVector(direction);
      localDirection.changeFrame(stanceSoleFrame);
      FramePoint stanceLocation = new FramePoint(stanceSoleFrame);
      FramePoint swingLocation = new FramePoint(referenceFrames.getFootFrame(stepSide));
      
      //System.out.println(swingLocation.toString());
      swingLocation.changeFrame(stanceSoleFrame);
      
      //Point2D desiredLocation = new Point2D(localDirection.getX(), localDirection.getY());
      //Point2D location2d = reachableRegion.orthogonalProjectionCopy(desiredLocation);
      
      //System.out.println(swingLocation.toString());      
      //System.out.println(localDirection.getX() + " " + localDirection.getY());
      //System.out.println(reachableRegion.toString());
      Line2D ray = new Line2D(swingLocation.getX(), swingLocation.getY(), localDirection.getX(), localDirection.getY());
      Point2D[] location2d = reachableRegion.intersectionWithRay(ray);
      
      int index = 0;
      if(location2d == null)
      {
    	  location2d = new Point2D[1];
    	  location2d[0] = new Point2D(swingLocation.getX(), swingLocation.getY());    	  
      }
      else if (location2d.length == 2)
      {
    	  Point2D swingLoc = new Point2D(swingLocation.getX(), swingLocation.getY());
    	  index = location2d[0].distance(swingLoc) > location2d[1].distance(swingLoc) ? 0:1;
      }
      
      FramePoint location = new FramePoint(stanceSoleFrame);
      location.setXY(location2d[index]);
>>>>>>> 29f4a117
      location.changeFrame(ReferenceFrame.getWorldFrame());

      return location;
   }

   @Override
   public void onBehaviorEntered()
   {
      // TODO Auto-generated method stub

   }

   @Override
   public void onBehaviorAborted()
   {
      // TODO Auto-generated method stub

   }

   @Override
   public void onBehaviorPaused()
   {
      // TODO Auto-generated method stub

   }

   @Override
   public void onBehaviorResumed()
   {
      // TODO Auto-generated method stub

   }

   @Override
   public void onBehaviorExited()
   {
      // TODO Auto-generated method stub

   }

   @Override
   public boolean isDone()
   {
      // TODO Auto-generated method stub
      return false;
   }
}<|MERGE_RESOLUTION|>--- conflicted
+++ resolved
@@ -2,14 +2,10 @@
 
 import us.ihmc.commonWalkingControlModules.configurations.WalkingControllerParameters;
 import us.ihmc.euclid.geometry.ConvexPolygon2D;
-<<<<<<< HEAD
 import us.ihmc.euclid.referenceFrame.FramePoint2D;
 import us.ihmc.euclid.referenceFrame.FramePoint3D;
 import us.ihmc.euclid.referenceFrame.FrameVector3D;
 import us.ihmc.euclid.referenceFrame.ReferenceFrame;
-=======
-import us.ihmc.euclid.geometry.Line2D;
->>>>>>> 29f4a117
 import us.ihmc.euclid.tuple2D.Point2D;
 import us.ihmc.euclid.tuple2D.Vector2D;
 import us.ihmc.graphicsDescription.appearance.YoAppearance;
@@ -28,11 +24,7 @@
 import us.ihmc.robotics.geometry.FrameOrientation;
 import us.ihmc.robotics.math.filters.AlphaFilteredYoVariable;
 import us.ihmc.robotics.math.frames.YoFramePoint2d;
-<<<<<<< HEAD
-=======
 import us.ihmc.robotics.partNames.SpineJointName;
-import us.ihmc.robotics.referenceFrames.ReferenceFrame;
->>>>>>> 29f4a117
 import us.ihmc.robotics.robotSide.RobotSide;
 import us.ihmc.robotics.screwTheory.MovingReferenceFrame;
 import us.ihmc.robotics.screwTheory.OneDoFJoint;
@@ -229,15 +221,9 @@
       // compare the two options:
       for (RobotSide stepSide : RobotSide.values)
       {
-<<<<<<< HEAD
          FramePoint3D stepLocation = computeSteppingLocation(direction, stepSide);
          FramePoint3D stanceLocation = new FramePoint3D(referenceFrames.getSoleZUpFrame(stepSide.getOppositeSide()));
-
-=======
-         FramePoint stepLocation = computeSteppingLocation(direction, stepSide);
-         FramePoint stanceLocation = new FramePoint(referenceFrames.getSoleZUpFrame(stepSide.getOppositeSide()));
          
->>>>>>> 29f4a117
          stepLocation.changeFrame(ReferenceFrame.getWorldFrame());
          stanceLocation.changeFrame(ReferenceFrame.getWorldFrame());
 
@@ -270,18 +256,8 @@
       reachableRegion.update();
       
       MovingReferenceFrame stanceSoleFrame = referenceFrames.getSoleZUpFrame(stepSide.getOppositeSide());
-<<<<<<< HEAD
+      //MovingReferenceFrame stanceSoleFrame = referenceFrames.getFootFrame(stepSide.getOppositeSide());
       FrameVector3D localDirection = new FrameVector3D(direction);
-      localDirection.changeFrame(stanceSoleFrame);
-
-      Point2D desiredLocation = new Point2D(localDirection.getX(), localDirection.getY());
-      Point2D location2d = reachableRegion.orthogonalProjectionCopy(desiredLocation);
-
-      FramePoint3D location = new FramePoint3D(stanceSoleFrame);
-      location.set(location2d);
-=======
-      //MovingReferenceFrame stanceSoleFrame = referenceFrames.getFootFrame(stepSide.getOppositeSide());
-      FrameVector localDirection = new FrameVector(direction);
       localDirection.changeFrame(stanceSoleFrame);
       FramePoint stanceLocation = new FramePoint(stanceSoleFrame);
       FramePoint swingLocation = new FramePoint(referenceFrames.getFootFrame(stepSide));
@@ -310,9 +286,8 @@
     	  index = location2d[0].distance(swingLoc) > location2d[1].distance(swingLoc) ? 0:1;
       }
       
-      FramePoint location = new FramePoint(stanceSoleFrame);
+      FramePoint3D location = new FramePoint3D(stanceSoleFrame);
       location.setXY(location2d[index]);
->>>>>>> 29f4a117
       location.changeFrame(ReferenceFrame.getWorldFrame());
 
       return location;
