package us.ihmc.atlas.rrtWalkingpathtest;

import org.junit.Test;

import us.ihmc.atlas.AtlasRobotModel;
import us.ihmc.atlas.AtlasRobotVersion;
import us.ihmc.avatar.drcRobot.DRCRobotModel;
import us.ihmc.avatar.drcRobot.RobotTarget;
import us.ihmc.continuousIntegration.ContinuousIntegrationAnnotations.ContinuousIntegrationTest;
import us.ihmc.simulationconstructionset.util.simulationRunner.BlockingSimulationRunner.SimulationExceededMaximumTimeException;

public class AtlasWalkingPathGeneratorTest extends AvatarWalkingPathGeneratorTest
{
   @Override
   public DRCRobotModel getRobotModel()
   {
      return new AtlasRobotModel(AtlasRobotVersion.ATLAS_UNPLUGGED_V5_DUAL_ROBOTIQ, RobotTarget.SCS, false);
   }

   @Override
   public String getSimpleRobotName()
   {
      return "atlas";
   }

   @Override
   @ContinuousIntegrationTest(estimatedDuration = 30.0)
<<<<<<< HEAD
   @Test(timeout = 35000)
=======
   @Test(timeout = 30000)
>>>>>>> fd678f50
   public void testOne() throws SimulationExceededMaximumTimeException
   {
      super.testOne();
   }
}<|MERGE_RESOLUTION|>--- conflicted
+++ resolved
@@ -25,11 +25,7 @@
 
    @Override
    @ContinuousIntegrationTest(estimatedDuration = 30.0)
-<<<<<<< HEAD
-   @Test(timeout = 35000)
-=======
    @Test(timeout = 30000)
->>>>>>> fd678f50
    public void testOne() throws SimulationExceededMaximumTimeException
    {
       super.testOne();
