package us.ihmc.atlas.commonWalkingControlModules;

import java.util.ArrayList;
import java.util.List;

import org.ejml.data.DenseMatrix64F;
import org.jcodec.common.Assert;
import org.junit.jupiter.api.AfterEach;
import org.junit.jupiter.api.BeforeEach;
import org.junit.jupiter.api.Test;

import controller_msgs.msg.dds.ArmTrajectoryMessage;
import controller_msgs.msg.dds.ChestTrajectoryMessage;
import controller_msgs.msg.dds.FootstepDataListMessage;
import controller_msgs.msg.dds.FootstepDataMessage;
import controller_msgs.msg.dds.OneDoFJointTrajectoryMessage;
import controller_msgs.msg.dds.SO3TrajectoryMessage;
import controller_msgs.msg.dds.SO3TrajectoryPointMessage;
import us.ihmc.atlas.AtlasRobotModel;
import us.ihmc.atlas.AtlasRobotVersion;
import us.ihmc.atlas.parameters.AtlasWalkingControllerParameters;
import us.ihmc.avatar.drcRobot.RobotTarget;
import us.ihmc.avatar.initialSetup.DRCRobotInitialSetup;
import us.ihmc.commonWalkingControlModules.configurations.ICPWithTimeFreezingPlannerParameters;
import us.ihmc.commonWalkingControlModules.configurations.JointPrivilegedConfigurationParameters;
import us.ihmc.commonWalkingControlModules.configurations.WalkingControllerParameters;
import us.ihmc.commonWalkingControlModules.controlModules.foot.FootControlModule.ConstraintType;
import us.ihmc.commonWalkingControlModules.controllerCore.WholeBodyControlCoreToolbox;
import us.ihmc.commonWalkingControlModules.controllerCore.WholeBodyControllerCore;
import us.ihmc.commonWalkingControlModules.controllerCore.command.ControllerCoreCommand;
import us.ihmc.commonWalkingControlModules.controllerCore.command.feedbackController.FeedbackControlCommandList;
import us.ihmc.commonWalkingControlModules.controllerCore.command.lowLevel.RootJointDesiredConfigurationDataReadOnly;
import us.ihmc.commonWalkingControlModules.highLevelHumanoidControl.factories.ContactableBodiesFactory;
import us.ihmc.commonWalkingControlModules.highLevelHumanoidControl.factories.ControllerAPIDefinition;
import us.ihmc.commonWalkingControlModules.highLevelHumanoidControl.factories.HighLevelControlManagerFactory;
import us.ihmc.commonWalkingControlModules.highLevelHumanoidControl.highLevelStates.WalkingHighLevelHumanoidController;
import us.ihmc.commonWalkingControlModules.messageHandlers.WalkingMessageHandler;
import us.ihmc.commonWalkingControlModules.momentumBasedController.HighLevelHumanoidControllerToolbox;
import us.ihmc.commonWalkingControlModules.momentumBasedController.optimization.MomentumOptimizationSettings;
import us.ihmc.commons.MathTools;
import us.ihmc.commons.thread.ThreadTools;
import us.ihmc.communication.controllerAPI.CommandInputManager;
import us.ihmc.communication.controllerAPI.StatusMessageOutputManager;
import us.ihmc.communication.packets.MessageTools;
import us.ihmc.euclid.geometry.BoundingBox3D;
import us.ihmc.euclid.referenceFrame.FramePoint3D;
import us.ihmc.euclid.referenceFrame.FrameQuaternion;
import us.ihmc.euclid.referenceFrame.FrameVector3D;
import us.ihmc.euclid.referenceFrame.ReferenceFrame;
import us.ihmc.euclid.transform.RigidBodyTransform;
import us.ihmc.euclid.tuple3D.Point3D;
import us.ihmc.euclid.tuple3D.Vector3D;
import us.ihmc.euclid.tuple3D.interfaces.Tuple3DReadOnly;
import us.ihmc.euclid.tuple4D.Quaternion;
import us.ihmc.graphicsDescription.yoGraphics.YoGraphicsListRegistry;
import us.ihmc.humanoidRobotics.bipedSupportPolygons.ContactableFoot;
import us.ihmc.humanoidRobotics.communication.controllerAPI.converter.FrameMessageCommandConverter;
import us.ihmc.humanoidRobotics.communication.packets.HumanoidMessageTools;
import us.ihmc.humanoidRobotics.frames.HumanoidReferenceFrames;
import us.ihmc.log.LogTools;
import us.ihmc.mecano.frames.MovingReferenceFrame;
import us.ihmc.mecano.multiBodySystem.interfaces.FloatingJointBasics;
import us.ihmc.mecano.multiBodySystem.interfaces.JointBasics;
import us.ihmc.mecano.multiBodySystem.interfaces.OneDoFJointBasics;
import us.ihmc.mecano.multiBodySystem.interfaces.RigidBodyBasics;
import us.ihmc.mecano.spatial.Twist;
import us.ihmc.mecano.tools.MultiBodySystemTools;
import us.ihmc.robotModels.FullHumanoidRobotModel;
import us.ihmc.robotics.contactable.ContactablePlaneBody;
import us.ihmc.robotics.geometry.RotationTools;
import us.ihmc.robotics.robotSide.RobotSide;
import us.ihmc.robotics.robotSide.SideDependentList;
import us.ihmc.robotics.screwTheory.TotalMassCalculator;
import us.ihmc.robotics.sensors.FootSwitchInterface;
import us.ihmc.sensorProcessing.frames.ReferenceFrameHashCodeResolver;
import us.ihmc.sensorProcessing.outputData.JointDesiredOutputList;
import us.ihmc.sensorProcessing.outputData.JointDesiredOutputReadOnly;
import us.ihmc.simulationConstructionSetTools.util.HumanoidFloatingRootJointRobot;
import us.ihmc.simulationToolkit.outputWriters.PerfectSimulatedOutputWriter;
import us.ihmc.simulationconstructionset.FloatingJoint;
import us.ihmc.simulationconstructionset.OneDegreeOfFreedomJoint;
import us.ihmc.simulationconstructionset.SimulationConstructionSet;
import us.ihmc.simulationconstructionset.SimulationConstructionSetParameters;
import us.ihmc.simulationconstructionset.gui.tools.SimulationOverheadPlotterFactory;
import us.ihmc.tools.MemoryTools;
import us.ihmc.wholeBodyController.DRCControllerThread;
import us.ihmc.wholeBodyController.RobotContactPointParameters;
import us.ihmc.wholeBodyController.parameters.ParameterLoaderHelper;
import us.ihmc.yoVariables.registry.YoVariableRegistry;
import us.ihmc.yoVariables.variable.YoBoolean;
import us.ihmc.yoVariables.variable.YoDouble;
import us.ihmc.yoVariables.variable.YoEnum;

public class WalkingControllerTest
{
   private static final boolean profile = false;
   private static final boolean showSCS = false;
   private static final double totalTime = 20.0;

   private static final AtlasRobotModel robotModel = new AtlasRobotModel(AtlasRobotVersion.ATLAS_UNPLUGGED_V5_NO_FOREARMS, RobotTarget.SCS, false)
   {
      @Override
      public WalkingControllerParameters getWalkingControllerParameters()
      {
         return new AtlasWalkingControllerParameters(RobotTarget.SCS, getJointMap(), getContactPointParameters())
         {
            @Override
            public boolean allowUpperBodyMotionDuringLocomotion()
            {
               return true;
            };

            @Override
            public double getMaxICPErrorBeforeSingleSupportX()
            {
               return 1.0;
            };

            @Override
            public double getMaxICPErrorBeforeSingleSupportY()
            {
               return 1.0;
            };
         };
      };
   };

   private static final double gravityZ = 9.81;
   private static final double controlDT = robotModel.getControllerDT();
   private static final double velocityDecay = 0.98;

   private final YoVariableRegistry registry = new YoVariableRegistry(getClass().getSimpleName());
   private final YoGraphicsListRegistry yoGraphicsListRegistry = new YoGraphicsListRegistry();
   private final YoDouble yoTime = new YoDouble("time", registry);

   private final StatusMessageOutputManager statusOutputManager = new StatusMessageOutputManager(ControllerAPIDefinition.getControllerSupportedStatusMessages());
   private final CommandInputManager commandInputManager = new CommandInputManager(ControllerAPIDefinition.getControllerSupportedCommands());
   private final HighLevelControlManagerFactory managerFactory = new HighLevelControlManagerFactory(registry);
   private final List<ContactablePlaneBody> contactableBodies = new ArrayList<>();

   private final SideDependentList<YoEnum<ConstraintType>> footStates = new SideDependentList<>();

   private SimulationConstructionSet scs;
   private SideDependentList<TestFootSwitch> updatableFootSwitches;
   private FullHumanoidRobotModel fullRobotModel;
   private HumanoidReferenceFrames referenceFrames;
   private PerfectSimulatedOutputWriter writer;
   private OneDoFJointBasics[] oneDoFJoints;

   private WalkingHighLevelHumanoidController walkingController;
   private WholeBodyControllerCore controllerCore;
   private JointDesiredOutputList controllerOutput;

   private static final double maxDriftRate = 0.2;

   @Test
   public void testForGarbage()
   {
      walkingController.initialize();

      // measure multiple ticks
      LogTools.info("Starting to loop.");
      int tickCount = 0;
      while (yoTime.getDoubleValue() < totalTime || profile)
      {
         doSingleTimeUpdate();

         // send messages from time to time
         if (tickCount > 0)
         {
            if (tickCount % (int) (4.0 / controlDT) == 0)
            {
               LogTools.info("Sending Steps");
               sendFootsteps();
            }
            if (tickCount % (int) (4.0 / controlDT) == (int) (2.0 / controlDT))
            {
               LogTools.info("Sending Chest Trajectory");
               sendChestTrajectory();
            }
            if (tickCount % (int) (4.0 / controlDT) == (int) (3.0 / controlDT))
            {
               LogTools.info("Sending Arm Trajectory");
               sendArmTrajectory();
            }
         }

         tickCount++;

         if (showSCS)
         {
            writer.updateRobotConfigurationBasedOnFullRobotModel();
            scs.setTime(yoTime.getDoubleValue());
            scs.tickAndUpdate();
         }
         else
         {
            Tuple3DReadOnly rootPosition = fullRobotModel.getRootJoint().getJointPose().getPosition();
            Point3D min = new Point3D(-0.1, -0.1, 0.5);
            Point3D max = new Point3D(0.1, 0.1, 1.0);
            Vector3D drift = new Vector3D(maxDriftRate, maxDriftRate, maxDriftRate);
            drift.scale(yoTime.getDoubleValue());
            min.sub(drift);
            max.add(drift);
            BoundingBox3D boundingBox = new BoundingBox3D(min, max);
            boolean insideInclusive = boundingBox.isInsideInclusive(rootPosition.getX(), rootPosition.getY(), rootPosition.getZ());
            Assert.assertTrue("Robot drifted away.", insideInclusive);
         }
      }
   }

   private void sendFootsteps()
   {
      FootstepDataListMessage footsteps = HumanoidMessageTools.createFootstepDataListMessage(0.3, 0.2);
      MovingReferenceFrame stanceFrame = referenceFrames.getSoleZUpFrame(RobotSide.LEFT);

      for (RobotSide robotSide : RobotSide.values)
      {
         MovingReferenceFrame soleFrame = referenceFrames.getSoleZUpFrame(robotSide);
         FramePoint3D location = new FramePoint3D(soleFrame, 0.0, 0.0, 0.0);
         FrameQuaternion orientation = new FrameQuaternion(soleFrame);

         location.changeFrame(stanceFrame);
         location.setZ(0.0);
         location.setX(0.2);

         location.changeFrame(ReferenceFrame.getWorldFrame());
         orientation.changeFrame(ReferenceFrame.getWorldFrame());
         FootstepDataMessage footstep = HumanoidMessageTools.createFootstepDataMessage(robotSide, location, orientation);
         footsteps.getFootstepDataList().add().set(footstep);
      }
      commandInputManager.submitMessage(footsteps);
   }

   private void sendChestTrajectory()
   {
      ChestTrajectoryMessage message = new ChestTrajectoryMessage();
      Quaternion orientation = new Quaternion();
      orientation.appendYawRotation(Math.toRadians(-10.0));
      orientation.appendRollRotation(Math.toRadians(10.0));
      SO3TrajectoryMessage so3Trajectory = message.getSo3Trajectory();
      so3Trajectory.getFrameInformation().setTrajectoryReferenceFrameId(MessageTools.toFrameId(referenceFrames.getPelvisZUpFrame()));
      SO3TrajectoryPointMessage trajectoryPoint = so3Trajectory.getTaskspaceTrajectoryPoints().add();
      trajectoryPoint.setTime(0.5);
      trajectoryPoint.getOrientation().set(orientation);
      trajectoryPoint.getAngularVelocity().set(new Vector3D());
      trajectoryPoint = so3Trajectory.getTaskspaceTrajectoryPoints().add();
      trajectoryPoint.setTime(1.0);
      trajectoryPoint.getOrientation().set(new Quaternion());
      trajectoryPoint.getAngularVelocity().set(new Vector3D());
      commandInputManager.submitMessage(message);
   }

   private void sendArmTrajectory()
   {
      for (RobotSide robotSide : RobotSide.values)
      {
         RigidBodyBasics chest = fullRobotModel.getChest();
         RigidBodyBasics hand = fullRobotModel.getHand(robotSide);
         OneDoFJointBasics[] joints = MultiBodySystemTools.createOneDoFJointPath(chest, hand);
         ArmTrajectoryMessage message = HumanoidMessageTools.createArmTrajectoryMessage(robotSide);

         for (int jointIdx = 0; jointIdx < joints.length; jointIdx++)
         {
            OneDoFJointBasics joint = joints[jointIdx];
            double angle1 = MathTools.clamp(Math.toRadians(45.0), joint.getJointLimitLower() + 0.05, joint.getJointLimitUpper() - 0.05);
            double angle2 = MathTools.clamp(0.0, joint.getJointLimitLower() + 0.05, joint.getJointLimitUpper() - 0.05);
            OneDoFJointTrajectoryMessage jointTrajectoryMessage = message.getJointspaceTrajectory().getJointTrajectoryMessages().add();
            jointTrajectoryMessage.getTrajectoryPoints().add().set(HumanoidMessageTools.createTrajectoryPoint1DMessage(0.5, angle1, 0.0));
            jointTrajectoryMessage.getTrajectoryPoints().add().set(HumanoidMessageTools.createTrajectoryPoint1DMessage(1.0, angle2, 0.0));
         }
         commandInputManager.submitMessage(message);
      }
   }

   private void doSingleTimeUpdate()
   {
      // (1) compute foot switches based on sole height
      for (RobotSide side : RobotSide.values)
      {
         updatableFootSwitches.get(side).update();
      }

      // (2) do control and compute desired accelerations
      walkingController.doAction();
      ControllerCoreCommand coreCommand = walkingController.getControllerCoreCommand();
      controllerCore.submitControllerCoreCommand(coreCommand);
      controllerCore.compute();

      // (3) integrate accelerations in full robot model
      integrate();

      // update viz and advance time
      fullRobotModel.updateFrames();
      referenceFrames.updateFrames();
      yoTime.add(robotModel.getControllerDT());
   }

   private final Quaternion newOrientation = new Quaternion();
   private final Quaternion orientation = new Quaternion();
   private final Vector3D newAngularVelocity = new Vector3D();
   private final Vector3D angularVelocity = new Vector3D();
   private final Vector3D desiredAngularAcceleration = new Vector3D();

   private final Point3D position = new Point3D();
   private final Point3D newPosition = new Point3D();
   private final Vector3D linearVelocity = new Vector3D();
   private final Vector3D newLinearVelocity = new Vector3D();
   private final Vector3D desiredLinearAcceleration = new Vector3D();

   private final FrameVector3D frameLinearVelocity = new FrameVector3D();
   private final FrameVector3D frameAngularVelocity = new FrameVector3D();
   private final Twist rootJointTwist = new Twist();

   private final FramePoint3D solePosition = new FramePoint3D();

   private void integrate()
   {
      // fix one foot to the ground:
      ReferenceFrame fixedFrame = findFrameToFix(footStates, referenceFrames);
      solePosition.setToZero(fixedFrame);
      solePosition.changeFrame(ReferenceFrame.getWorldFrame());
      double zCorrection = 0.0;

      for (int i = 0; i < oneDoFJoints.length; i++)
      {
         OneDoFJointBasics joint = oneDoFJoints[i];
         JointDesiredOutputReadOnly jointDesireds = controllerOutput.getJointDesiredOutput(joint);

         if (jointDesireds.hasDesiredAcceleration())
         {
            double q = joint.getQ();
            double qd = joint.getQd();
            double qdd = jointDesireds.getDesiredAcceleration();

            double qNew = q + controlDT * qd + 0.5 * controlDT * controlDT * qdd;
            double qdNew = qd + controlDT * qdd;

            joint.setQ(qNew);
            joint.setQd(velocityDecay * qdNew);
         }
      }

      RootJointDesiredConfigurationDataReadOnly rootJointOutput = controllerCore.getOutputForRootJoint();
      DenseMatrix64F desiredAcceleration = rootJointOutput.getDesiredAcceleration();
      desiredAngularAcceleration.set(desiredAcceleration.get(0), desiredAcceleration.get(1), desiredAcceleration.get(2));
      desiredLinearAcceleration.set(desiredAcceleration.get(3), desiredAcceleration.get(4), desiredAcceleration.get(5));

      FloatingJointBasics rootJoint = fullRobotModel.getRootJoint();
      position.set(rootJoint.getJointPose().getPosition());
      linearVelocity.set(rootJoint.getJointTwist().getLinearPart());

      newPosition.set(desiredLinearAcceleration);
      newPosition.scale(0.5 * controlDT);
      newPosition.add(linearVelocity);
      newPosition.scale(controlDT);
      newPosition.add(position);
      newLinearVelocity.set(desiredLinearAcceleration);
      newLinearVelocity.scale(controlDT);
      newLinearVelocity.add(linearVelocity);

      RotationTools.integrateAngularVelocity(angularVelocity, controlDT, newOrientation);
      newOrientation.preMultiply(orientation);
      newAngularVelocity.set(desiredAngularAcceleration);
      newAngularVelocity.scale(controlDT);
      newAngularVelocity.add(angularVelocity);

      newPosition.addZ(-zCorrection);

      rootJoint.setJointOrientation(newOrientation);
      rootJoint.setJointPosition(newPosition);
      rootJoint.updateFramesRecursively();
      frameLinearVelocity.setIncludingFrame(ReferenceFrame.getWorldFrame(), newLinearVelocity);
      frameAngularVelocity.setIncludingFrame(ReferenceFrame.getWorldFrame(), newAngularVelocity);
      frameLinearVelocity.scale(velocityDecay);
      frameAngularVelocity.scale(velocityDecay);
      frameLinearVelocity.changeFrame(rootJoint.getFrameAfterJoint());
      frameAngularVelocity.changeFrame(rootJoint.getFrameAfterJoint());
      rootJointTwist.setIncludingFrame(rootJoint.getFrameAfterJoint(), rootJoint.getFrameBeforeJoint(), rootJoint.getFrameAfterJoint(), frameAngularVelocity,
                         frameLinearVelocity);
      rootJoint.setJointTwist(rootJointTwist);
   }

   private ReferenceFrame findFrameToFix(SideDependentList<YoEnum<ConstraintType>> footStates, HumanoidReferenceFrames referenceFrames)
   {
      int sidesInDoubleSupport = 0;
      RobotSide sideToFix = null;
      for (RobotSide robotSide : RobotSide.values)
      {
         if (footStates.get(robotSide).getEnumValue() == ConstraintType.FULL)
         {
            sidesInDoubleSupport++;
            sideToFix = robotSide;
         }
      }

      if (sidesInDoubleSupport == 2)
      {
         return referenceFrames.getMidFeetZUpFrame();
      }
      else if (sidesInDoubleSupport == 1)
      {
         return referenceFrames.getSoleZUpFrame(sideToFix);
      }

      throw new RuntimeException("One foot needs to be in full support at all times for this test.");
   }

   private void createControllerCore()
   {
      JointBasics[] jointsToIgnore = DRCControllerThread.createListOfJointsToIgnore(fullRobotModel, robotModel, robotModel.getSensorInformation());
      JointBasics[] jointsToOptimizeFor = HighLevelHumanoidControllerToolbox.computeJointsToOptimizeFor(fullRobotModel, jointsToIgnore);

      FloatingJointBasics rootJoint = fullRobotModel.getRootJoint();
      ReferenceFrame centerOfMassFrame = referenceFrames.getCenterOfMassFrame();

      WalkingControllerParameters walkingControllerParameters = robotModel.getWalkingControllerParameters();
      MomentumOptimizationSettings momentumOptimizationSettings = walkingControllerParameters.getMomentumOptimizationSettings();

      WholeBodyControlCoreToolbox toolbox = new WholeBodyControlCoreToolbox(controlDT, gravityZ, rootJoint, jointsToOptimizeFor, centerOfMassFrame,
                                                                            momentumOptimizationSettings, yoGraphicsListRegistry, registry);
      toolbox.setupForInverseDynamicsSolver(contactableBodies);

      JointPrivilegedConfigurationParameters jointPrivilegedConfigurationParameters = walkingControllerParameters.getJointPrivilegedConfigurationParameters();
      toolbox.setJointPrivilegedConfigurationParameters(jointPrivilegedConfigurationParameters);

      FeedbackControlCommandList template = managerFactory.createFeedbackControlTemplate();
      controllerOutput = new JointDesiredOutputList(fullRobotModel.getControllableOneDoFJoints());
      controllerCore = new WholeBodyControllerCore(toolbox, template, controllerOutput, registry);
   }

   private void createWalkingControllerAndSetUpManagerFactory()
   {
      WalkingControllerParameters walkingControllerParameters = robotModel.getWalkingControllerParameters();
      ICPWithTimeFreezingPlannerParameters capturePointPlannerParameters = robotModel.getCapturePointPlannerParameters();

      ReferenceFrameHashCodeResolver referenceFrameHashCodeResolver = new ReferenceFrameHashCodeResolver(fullRobotModel, referenceFrames);
      FrameMessageCommandConverter commandConversionHelper = new FrameMessageCommandConverter(referenceFrameHashCodeResolver);
      commandInputManager.registerConversionHelper(commandConversionHelper);

      double omega0 = walkingControllerParameters.getOmega0();

      RobotContactPointParameters<RobotSide> contactPointParameters = robotModel.getContactPointParameters();
      ArrayList<String> additionalContactRigidBodyNames = contactPointParameters.getAdditionalContactRigidBodyNames();
      ArrayList<String> additionalContactNames = contactPointParameters.getAdditionalContactNames();
      ArrayList<RigidBodyTransform> additionalContactTransforms = contactPointParameters.getAdditionalContactTransforms();

      ContactableBodiesFactory<RobotSide> contactableBodiesFactory = new ContactableBodiesFactory<>();
      contactableBodiesFactory.setFootContactPoints(contactPointParameters.getFootContactPoints());
      contactableBodiesFactory.setToeContactParameters(contactPointParameters.getControllerToeContactPoints(), contactPointParameters.getControllerToeContactLines());
      for (int i = 0; i < contactPointParameters.getAdditionalContactNames().size(); i++)
         contactableBodiesFactory.addAdditionalContactPoint(additionalContactRigidBodyNames.get(i), additionalContactNames.get(i), additionalContactTransforms.get(i));
      contactableBodiesFactory.setFullRobotModel(fullRobotModel);
      contactableBodiesFactory.setReferenceFrames(referenceFrames);
      SideDependentList<ContactableFoot> feet = new SideDependentList<>(contactableBodiesFactory.createFootContactableFeet());
      List<ContactablePlaneBody> additionalContacts = contactableBodiesFactory.createAdditionalContactPoints();
      for (RobotSide robotSide : RobotSide.values)
         contactableBodies.add(feet.get(robotSide));
      contactableBodies.addAll(additionalContacts);
      contactableBodiesFactory.disposeFactory();

      double totalRobotWeight = TotalMassCalculator.computeSubTreeMass(fullRobotModel.getElevator()) * gravityZ;
      updatableFootSwitches = TestFootSwitch.createFootSwitches(feet, totalRobotWeight, referenceFrames.getSoleZUpFrames());
      SideDependentList<FootSwitchInterface> footSwitches = new SideDependentList<>(updatableFootSwitches);

      HighLevelHumanoidControllerToolbox controllerToolbox = new HighLevelHumanoidControllerToolbox(fullRobotModel, referenceFrames, footSwitches, null, yoTime,
                                                                                                    gravityZ, omega0, feet, controlDT, null, contactableBodies,
                                                                                                    yoGraphicsListRegistry);
      registry.addChild(controllerToolbox.getYoVariableRegistry());

      double defaultTransferTime = walkingControllerParameters.getDefaultTransferTime();
      double defaultSwingTime = walkingControllerParameters.getDefaultSwingTime();
      double defaultInitialTransferTime = walkingControllerParameters.getDefaultInitialTransferTime();
      double defaultFinalTransferTime = walkingControllerParameters.getDefaultFinalTransferTime();
<<<<<<< HEAD
      double defaultTransferSplitFraction = capturePointPlannerParameters.getTransferSplitFraction();
      WalkingMessageHandler walkingMessageHandler = new WalkingMessageHandler(defaultTransferTime, defaultSwingTime, defaultInitialTransferTime,
                                                                              defaultFinalTransferTime, defaultTransferSplitFraction, feet, statusOutputManager,
                                                                              yoTime, yoGraphicsListRegistry, registry);
=======
      double defaultSwingDurationShiftFraction = capturePointPlannerParameters.getSwingDurationShiftFraction();
      double defaultSwingSplitFraction = capturePointPlannerParameters.getSwingSplitFraction();
      double defaultTransferSplitFraction = capturePointPlannerParameters.getTransferSplitFraction();
      WalkingMessageHandler walkingMessageHandler = new WalkingMessageHandler(defaultTransferTime, defaultSwingTime, defaultInitialTransferTime,
                                                                              defaultFinalTransferTime, defaultSwingDurationShiftFraction,
                                                                              defaultSwingSplitFraction, defaultTransferSplitFraction,
                                                                              defaultTransferSplitFraction, feet, statusOutputManager, yoTime,
                                                                              yoGraphicsListRegistry, registry);
>>>>>>> 14666b3f
      controllerToolbox.setWalkingMessageHandler(walkingMessageHandler);

      managerFactory.setHighLevelHumanoidControllerToolbox(controllerToolbox);
      managerFactory.setWalkingControllerParameters(walkingControllerParameters);
      managerFactory.setCapturePointPlannerParameters(capturePointPlannerParameters);

      walkingController = new WalkingHighLevelHumanoidController(commandInputManager, statusOutputManager, managerFactory, walkingControllerParameters,
                                                                 controllerToolbox);
   }

   @SuppressWarnings("unchecked")
   @BeforeEach
   public void setupTest()
   {
      MemoryTools.printCurrentMemoryUsageAndReturnUsedMemoryInMB(getClass().getSimpleName() + " before test.");

      HumanoidFloatingRootJointRobot robot = robotModel.createHumanoidFloatingRootJointRobot(false);
      fullRobotModel = robotModel.createFullRobotModel();
      referenceFrames = new HumanoidReferenceFrames(fullRobotModel);
      oneDoFJoints = fullRobotModel.getOneDoFJoints();

      setupRobotAndCopyConfiguration(robot);
      createWalkingControllerAndSetUpManagerFactory();
      createControllerCore();

      registry.addChild(walkingController.getYoVariableRegistry());
      walkingController.setControllerCoreOutput(controllerCore.getOutputForHighLevelController());

      for (RobotSide robotSide : RobotSide.values)
      {
         String name = robotSide.getLowerCaseName() + "FootAssumeCopOnEdge";
         YoBoolean variable = (YoBoolean) registry.getVariable(name);
         variable.set(true);

         name = robotSide.getLowerCaseName() + "FootAssumeFootBarelyLoaded";
         variable = (YoBoolean) registry.getVariable(name);
         variable.set(true);

         name = robotSide.getCamelCaseNameForStartOfExpression() + "FootCurrentState";
         YoEnum<ConstraintType> footState = (YoEnum<ConstraintType>) registry.getVariable(name);
         footStates.put(robotSide, footState);
      }

      ParameterLoaderHelper.loadParameters(this, robotModel.getWholeBodyControllerParametersFile(), registry);

      if (showSCS)
      {
         SimulationConstructionSetParameters parameters = new SimulationConstructionSetParameters();
         parameters.setCreateGUI(true);
         scs = new SimulationConstructionSet(robot);
         scs.setDT(robotModel.getControllerDT(), 1);
         SimulationOverheadPlotterFactory plotterFactory = scs.createSimulationOverheadPlotterFactory();
         plotterFactory.addYoGraphicsListRegistries(yoGraphicsListRegistry);
         plotterFactory.createOverheadPlotter();
         scs.setCameraTracking(true, true, true, true);
         scs.addYoVariableRegistry(registry);
         scs.setGroundVisible(false);
         scs.addYoGraphicsListRegistry(yoGraphicsListRegistry, true);
         scs.setTime(0.0);
         scs.tickAndUpdate();
      }
   }

   private void setupRobotAndCopyConfiguration(HumanoidFloatingRootJointRobot robot)
   {
      robot.setDynamic(false);
      DRCRobotInitialSetup<HumanoidFloatingRootJointRobot> initialSetup = robotModel.getDefaultRobotInitialSetup(0.0, 0.0);
      initialSetup.initializeRobot(robot, robotModel.getJointMap());

      writer = new PerfectSimulatedOutputWriter(robot, fullRobotModel);

      for (OneDoFJointBasics revoluteJoint : fullRobotModel.getOneDoFJoints())
      {
         String name = revoluteJoint.getName();
         OneDegreeOfFreedomJoint oneDoFJoint = robot.getOneDegreeOfFreedomJoint(name);
         revoluteJoint.setQ(oneDoFJoint.getQ());
         oneDoFJoint.setQd(0.0);
         revoluteJoint.setQd(0.0);
      }

      FloatingJoint floatingJoint = robot.getRootJoint();
      FloatingJointBasics sixDoFJoint = fullRobotModel.getRootJoint();
      RigidBodyTransform transform = new RigidBodyTransform();
      floatingJoint.getTransformToWorld(transform);
      sixDoFJoint.setJointConfiguration(transform);

      fullRobotModel.updateFrames();
      referenceFrames.updateFrames();
   }

   @AfterEach
   public void tearDown()
   {
      if (showSCS)
      {
         scs.setIndex(1);
         scs.setInPoint();
         scs.cropBuffer();
         scs.play();
         scs.startOnAThread();
         ThreadTools.sleepForever();
      }

      if (scs != null)
      {
         scs.closeAndDispose();
         scs = null;
      }

      MemoryTools.printCurrentMemoryUsageAndReturnUsedMemoryInMB(getClass().getSimpleName() + " after test.");
   }
}<|MERGE_RESOLUTION|>--- conflicted
+++ resolved
@@ -472,12 +472,6 @@
       double defaultSwingTime = walkingControllerParameters.getDefaultSwingTime();
       double defaultInitialTransferTime = walkingControllerParameters.getDefaultInitialTransferTime();
       double defaultFinalTransferTime = walkingControllerParameters.getDefaultFinalTransferTime();
-<<<<<<< HEAD
-      double defaultTransferSplitFraction = capturePointPlannerParameters.getTransferSplitFraction();
-      WalkingMessageHandler walkingMessageHandler = new WalkingMessageHandler(defaultTransferTime, defaultSwingTime, defaultInitialTransferTime,
-                                                                              defaultFinalTransferTime, defaultTransferSplitFraction, feet, statusOutputManager,
-                                                                              yoTime, yoGraphicsListRegistry, registry);
-=======
       double defaultSwingDurationShiftFraction = capturePointPlannerParameters.getSwingDurationShiftFraction();
       double defaultSwingSplitFraction = capturePointPlannerParameters.getSwingSplitFraction();
       double defaultTransferSplitFraction = capturePointPlannerParameters.getTransferSplitFraction();
@@ -486,7 +480,6 @@
                                                                               defaultSwingSplitFraction, defaultTransferSplitFraction,
                                                                               defaultTransferSplitFraction, feet, statusOutputManager, yoTime,
                                                                               yoGraphicsListRegistry, registry);
->>>>>>> 14666b3f
       controllerToolbox.setWalkingMessageHandler(walkingMessageHandler);
 
       managerFactory.setHighLevelHumanoidControllerToolbox(controllerToolbox);
