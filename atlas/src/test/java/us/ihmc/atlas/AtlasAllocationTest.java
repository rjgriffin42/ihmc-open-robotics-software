--- conflicted
+++ resolved
@@ -124,11 +124,7 @@
    }
 
    @ContinuousIntegrationTest(estimatedDuration = 300.0, categoriesOverride = {IntegrationCategory.SLOW})
-<<<<<<< HEAD
-   @Test(timeout = 800000)
-=======
    @Test(timeout = 900000)
->>>>>>> a00a7942
    public void testForAllocationsWalking() throws SimulationExceededMaximumTimeException
    {
       double defaultSwingDuration = 0.5;
