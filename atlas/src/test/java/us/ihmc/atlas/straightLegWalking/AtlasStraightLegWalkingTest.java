--- conflicted
+++ resolved
@@ -59,12 +59,7 @@
       super.testDropOffsWhileWalking();
    }
 
-<<<<<<< HEAD
    @ContinuousIntegrationTest(estimatedDuration =  140, categoriesOverride = {IntegrationCategory.FAST})
-=======
-   @Override
-   @ContinuousIntegrationTest(estimatedDuration = 167.7)
->>>>>>> 7b274e2a
    @Test(timeout = 680000)
    public void testSteppingDown() throws SimulationExceededMaximumTimeException
    {
