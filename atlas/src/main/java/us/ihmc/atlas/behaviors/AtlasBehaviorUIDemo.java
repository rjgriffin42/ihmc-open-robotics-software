package us.ihmc.atlas.behaviors;

import java.util.function.Supplier;

import us.ihmc.atlas.AtlasRobotModel;
import us.ihmc.atlas.AtlasRobotVersion;
import us.ihmc.atlas.jfxvisualizer.AtlasRemoteFootstepPlannerUI;
import us.ihmc.avatar.drcRobot.RobotTarget;
import us.ihmc.avatar.kinematicsSimulation.HumanoidKinematicsSimulation;
import us.ihmc.avatar.kinematicsSimulation.HumanoidKinematicsSimulationParameters;
import us.ihmc.avatar.networkProcessor.footstepPlanningModule.FootstepPlanningModule;
import us.ihmc.avatar.networkProcessor.supportingPlanarRegionPublisher.BipedalSupportPlanarRegionPublisher;
import us.ihmc.commons.thread.ThreadTools;
import us.ihmc.humanoidBehaviors.BehaviorModule;
import us.ihmc.humanoidBehaviors.tools.SimulatedREAModule;
import us.ihmc.humanoidBehaviors.ui.BehaviorUI;
import us.ihmc.humanoidBehaviors.ui.BehaviorUIRegistry;
import us.ihmc.humanoidBehaviors.ui.simulation.BehaviorPlanarRegionEnvironments;
import us.ihmc.javafx.JavaFXMissingTools;
import us.ihmc.javafx.applicationCreator.JavaFXApplicationCreator;
import us.ihmc.log.LogTools;
import us.ihmc.parameterTuner.remote.ParameterTuner;
import us.ihmc.pathPlanning.PlannerTestEnvironments;
import us.ihmc.pubsub.DomainFactory.PubSubImplementation;
import us.ihmc.robotics.geometry.PlanarRegionsList;
import us.ihmc.robotics.robotSide.RobotSide;
import us.ihmc.simulationConstructionSetTools.util.environments.PlanarRegionsListDefinedEnvironment;
import us.ihmc.tools.processManagement.JavaProcessSpawner;
import us.ihmc.wholeBodyController.AdditionalSimulationContactPoints;
import us.ihmc.wholeBodyController.FootContactPoints;

/**
 * Runs self contained behavior demo.
 */
public class AtlasBehaviorUIDemo
{
   private static final AtlasRobotVersion ATLAS_VERSION = AtlasRobotVersion.ATLAS_UNPLUGGED_V5_NO_HANDS;
   private static final RobotTarget ATLAS_TARGET = RobotTarget.SCS;
   private static final boolean USE_KINEMATIC_SIMULATION = true;
   private static final boolean CREATE_YO_VARIABLE_SERVER = false;
   private static final boolean LAUNCH_PARAMETER_TUNER = false;
   private static final boolean LAUNCH_FOOTSTEP_PLANNER_UI = false;

   // functions to prevent constructing all environments every time
   private static final Supplier<PlanarRegionsList> FLAT_GROUND = () -> PlanarRegionsList.flatGround(10.0);
   private static final Supplier<PlanarRegionsList> UP_DOWN_OPEN_HOUSE = BehaviorPlanarRegionEnvironments::createUpDownOpenHouseRegions;
   private static final Supplier<PlanarRegionsList> UP_DOWN_TWO_HIGH_FLAT_IN_BETWEEN = BehaviorPlanarRegionEnvironments::createUpDownTwoHighWithFlatBetween;
   private static final Supplier<PlanarRegionsList> UP_DOWN_FOUR_HIGH_WITH_FLAT_CENTER = BehaviorPlanarRegionEnvironments::createUpDownFourHighWithFlatCenter;
   private static final Supplier<PlanarRegionsList> STAIRS = BehaviorPlanarRegionEnvironments::createStairs;
   private static final Supplier<PlanarRegionsList> SLAM_REAL_DATA = BehaviorPlanarRegionEnvironments::realDataFromAtlasSLAMDataset20190710;
   private static final Supplier<PlanarRegionsList> CORRIDOR = PlannerTestEnvironments::getTrickCorridor;

   private static final Supplier<PlanarRegionsList> ENVIRONMENT = CORRIDOR;

   // Increase to 10 when you want the sims to run a little faster and don't need all of the YoVariable data.
   private final int recordFrequencySpeedup = 10;

   public AtlasBehaviorUIDemo()
   {
      JavaFXApplicationCreator.createAJavaFXApplication();

      if (ENVIRONMENT != FLAT_GROUND)
      {
         ThreadTools.startAThread(this::simulatedREAModule, "SimulatedREAModule");
         ThreadTools.startAThread(this::bipedalSupportRegionPublisher, "BipedalSupportRegionPublisher");
      }

<<<<<<< HEAD
      ThreadTools.startAThread(this::simulation, "Simulation");
      ThreadTools.startAThread(this::footstepPlanningToolbox, "FootstepPlanningToolbox");
      if (LAUNCH_PARAMETER_TUNER) ThreadTools.startAThread(this::parameterTuner, "ParameterTuner");
      if (LAUNCH_FOOTSTEP_PLANNER_UI) ThreadTools.startAThread(this::footstepPlannerUI, "FootstepPlannerUI");

      BehaviorUIRegistry behaviorRegistry = BehaviorUIRegistry.DEFAULT_BEHAVIORS;

      LogTools.info("Creating behavior module");
      BehaviorModule.createInterprocess(behaviorRegistry, createRobotModel());

      LogTools.info("Creating behavior user interface");
      BehaviorUI.createInterprocess(behaviorRegistry, createRobotModel(), "localhost");
   }

   private void simulation()
   {
      if (USE_KINEMATIC_SIMULATION)
=======
      new Thread(() -> {
         LogTools.info("Creating simulation");
         if (USE_KINEMATIC_SIMULATION)
         {
            HumanoidKinematicsSimulationParameters kinematicsSimulationParameters = new HumanoidKinematicsSimulationParameters();
            kinematicsSimulationParameters.setPubSubImplementation(PubSubImplementation.FAST_RTPS);
            kinematicsSimulationParameters.setCreateYoVariableServer(CREATE_YO_VARIABLE_SERVER);
            HumanoidKinematicsSimulation.create(createRobotModel(), kinematicsSimulationParameters);
         }
         else
         {
            AtlasBehaviorSimulation.createForManualTest(createRobotModel(),
                                                        new PlanarRegionsListDefinedEnvironment(ENVIRONMENT.get(), 0.02, false),
                                                        recordFrequencySpeedup).simulate();
         }
      }).start();

      new Thread(() -> {
         LogTools.info("Creating footstep toolbox");
         new FootstepPlanningModule(createRobotModel()).setupWithRos(PubSubImplementation.FAST_RTPS);
      }).start();

      new Thread(() -> {
         LogTools.info("Creating behavior backpack");
         BehaviorModule.createForBackpack(createRobotModel());
      }).start();

      if (LAUNCH_PARAMETER_TUNER)
>>>>>>> 30a53c5e
      {
         LogTools.info("Creating kinematics simulation");
         HumanoidKinematicsSimulationParameters kinematicsSimulationParameters = new HumanoidKinematicsSimulationParameters();
         kinematicsSimulationParameters.setPubSubImplementation(PubSubImplementation.FAST_RTPS);
         kinematicsSimulationParameters.setCreateYoVariableServer(CREATE_YO_VARIABLE_SERVER);
         HumanoidKinematicsSimulation.create(createRobotModel(), kinematicsSimulationParameters);
      }
      else
      {
         LogTools.info("Creating dynamics simulation");
         AtlasBehaviorSimulation.createForManualTest(createRobotModel(),
                                                     new PlanarRegionsListDefinedEnvironment(ENVIRONMENT.get(), 0.02, false),
                                                     recordFrequencySpeedup).simulate();
      }
   }

   private void simulatedREAModule()
   {
      LogTools.info("Creating planar region publisher");
      new SimulatedREAModule(ENVIRONMENT.get(), createRobotModel(), PubSubImplementation.FAST_RTPS).start();
   }

   private void bipedalSupportRegionPublisher()
   {
      LogTools.info("Creating bipedal support region publisher");
      new BipedalSupportPlanarRegionPublisher(createRobotModel(), PubSubImplementation.FAST_RTPS).start();
   }

   private void footstepPlanningToolbox()
   {
      LogTools.info("Starting footstep toolbox");
      new FootstepPlanningToolboxModule(createRobotModel(), null, false, DomainFactory.PubSubImplementation.FAST_RTPS);
   }

   private void parameterTuner()
   {
      LogTools.info("Spawning parameter tuner");
      new JavaProcessSpawner(true).spawn(ParameterTuner.class); // NPE if ParameterTuner started in same process, so spawn it
   }

   private void footstepPlannerUI()
   {
      LogTools.info("Launching remote footstep planner UI");
      AtlasRemoteFootstepPlannerUI atlasRemoteFootstepPlannerUI = new AtlasRemoteFootstepPlannerUI();
      JavaFXMissingTools.runApplication(atlasRemoteFootstepPlannerUI);
   }

   private AtlasRobotModel createRobotModel()
   {
      FootContactPoints<RobotSide> simulationContactPoints = new AdditionalSimulationContactPoints<>(RobotSide.values, 8, 3, true, true);
      return new AtlasRobotModel(ATLAS_VERSION, ATLAS_TARGET, false, simulationContactPoints);
   }

   public static void main(String[] args)
   {
      new AtlasBehaviorUIDemo();
   }
}<|MERGE_RESOLUTION|>--- conflicted
+++ resolved
@@ -21,6 +21,7 @@
 import us.ihmc.log.LogTools;
 import us.ihmc.parameterTuner.remote.ParameterTuner;
 import us.ihmc.pathPlanning.PlannerTestEnvironments;
+import us.ihmc.pubsub.DomainFactory;
 import us.ihmc.pubsub.DomainFactory.PubSubImplementation;
 import us.ihmc.robotics.geometry.PlanarRegionsList;
 import us.ihmc.robotics.robotSide.RobotSide;
@@ -65,7 +66,6 @@
          ThreadTools.startAThread(this::bipedalSupportRegionPublisher, "BipedalSupportRegionPublisher");
       }
 
-<<<<<<< HEAD
       ThreadTools.startAThread(this::simulation, "Simulation");
       ThreadTools.startAThread(this::footstepPlanningToolbox, "FootstepPlanningToolbox");
       if (LAUNCH_PARAMETER_TUNER) ThreadTools.startAThread(this::parameterTuner, "ParameterTuner");
@@ -83,36 +83,6 @@
    private void simulation()
    {
       if (USE_KINEMATIC_SIMULATION)
-=======
-      new Thread(() -> {
-         LogTools.info("Creating simulation");
-         if (USE_KINEMATIC_SIMULATION)
-         {
-            HumanoidKinematicsSimulationParameters kinematicsSimulationParameters = new HumanoidKinematicsSimulationParameters();
-            kinematicsSimulationParameters.setPubSubImplementation(PubSubImplementation.FAST_RTPS);
-            kinematicsSimulationParameters.setCreateYoVariableServer(CREATE_YO_VARIABLE_SERVER);
-            HumanoidKinematicsSimulation.create(createRobotModel(), kinematicsSimulationParameters);
-         }
-         else
-         {
-            AtlasBehaviorSimulation.createForManualTest(createRobotModel(),
-                                                        new PlanarRegionsListDefinedEnvironment(ENVIRONMENT.get(), 0.02, false),
-                                                        recordFrequencySpeedup).simulate();
-         }
-      }).start();
-
-      new Thread(() -> {
-         LogTools.info("Creating footstep toolbox");
-         new FootstepPlanningModule(createRobotModel()).setupWithRos(PubSubImplementation.FAST_RTPS);
-      }).start();
-
-      new Thread(() -> {
-         LogTools.info("Creating behavior backpack");
-         BehaviorModule.createForBackpack(createRobotModel());
-      }).start();
-
-      if (LAUNCH_PARAMETER_TUNER)
->>>>>>> 30a53c5e
       {
          LogTools.info("Creating kinematics simulation");
          HumanoidKinematicsSimulationParameters kinematicsSimulationParameters = new HumanoidKinematicsSimulationParameters();
@@ -144,7 +114,7 @@
    private void footstepPlanningToolbox()
    {
       LogTools.info("Starting footstep toolbox");
-      new FootstepPlanningToolboxModule(createRobotModel(), null, false, DomainFactory.PubSubImplementation.FAST_RTPS);
+      new FootstepPlanningModule(createRobotModel()).setupWithRos(PubSubImplementation.FAST_RTPS);
    }
 
    private void parameterTuner()
