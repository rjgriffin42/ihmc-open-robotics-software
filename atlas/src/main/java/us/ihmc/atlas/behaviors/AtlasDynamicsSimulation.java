package us.ihmc.atlas.behaviors;

import us.ihmc.atlas.AtlasRobotModel;
import us.ihmc.avatar.drcRobot.RobotTarget;
import us.ihmc.avatar.dynamicsSimulation.HumanoidDynamicsSimulation;
import us.ihmc.simulationConstructionSetTools.util.environments.FlatGroundEnvironment;

public class AtlasDynamicsSimulation
{
<<<<<<< HEAD
   private final RealtimeROS2Node realtimeROS2Node;
   private final SimulationConstructionSet simulationConstructionSet;
   private final AvatarSimulation avatarSimulation;

   public static AtlasDynamicsSimulation createForManualTest(DRCRobotModel robotModel,
                                                             CommonAvatarEnvironmentInterface environment,
                                                             int recordTicksPerControllerTick,
                                                             int dataBufferSize)
   {
      return create(robotModel, environment, PubSubImplementation.FAST_RTPS, recordTicksPerControllerTick, dataBufferSize, false);
   }

   public static AtlasDynamicsSimulation createForAutomatedTest(DRCRobotModel robotModel, CommonAvatarEnvironmentInterface environment)
   {
      return create(robotModel, environment, PubSubImplementation.INTRAPROCESS, 1, 1024, false);
   }

   public static AtlasDynamicsSimulation create(DRCRobotModel robotModel,
                                                CommonAvatarEnvironmentInterface environment,
                                                PubSubImplementation pubSubImplementation,
                                                int recordTicksPerControllerTick,
                                                int dataBufferSize,
                                                boolean logToFile)
   {
      return create(robotModel, environment, 0.0, 0.0, 0.0, 0.0, pubSubImplementation, recordTicksPerControllerTick, dataBufferSize, logToFile);
   }

   public static AtlasDynamicsSimulation create(DRCRobotModel robotModel,
                                                CommonAvatarEnvironmentInterface environment,
                                                double groundHeight,
                                                double startingX,
                                                double startingY,
                                                double startingYaw,
                                                PubSubImplementation pubSubImplementation,
                                                int recordTicksPerControllerTick,
                                                int dataBufferSize,
                                                boolean logToFile)
   {
      SimulationTestingParameters simulationTestingParameters = SimulationTestingParameters.createFromSystemProperties();
      DRCGuiInitialSetup guiInitialSetup = new DRCGuiInitialSetup(false, false, simulationTestingParameters);

      DRCSCSInitialSetup scsInitialSetup = new DRCSCSInitialSetup(environment, robotModel.getSimulateDT());
      scsInitialSetup.setInitializeEstimatorToActual(true);
      scsInitialSetup.setTimePerRecordTick(robotModel.getControllerDT() * recordTicksPerControllerTick);
      scsInitialSetup.setUsePerfectSensors(true);
      scsInitialSetup.setSimulationDataBufferSize(dataBufferSize);
      scsInitialSetup.setUseExperimentalPhysicsEngine(false);

      RobotContactPointParameters<RobotSide> contactPointParameters = robotModel.getContactPointParameters();
      CoPTrajectoryParameters copTrajectoryParameters = robotModel.getCoPTrajectoryParameters();
      ContactableBodiesFactory<RobotSide> contactableBodiesFactory = new ContactableBodiesFactory<>();
      contactableBodiesFactory.setFootContactPoints(contactPointParameters.getFootContactPoints());
      contactableBodiesFactory
            .setToeContactParameters(contactPointParameters.getControllerToeContactPoints(), contactPointParameters.getControllerToeContactLines());
      for (int i = 0; i < contactPointParameters.getAdditionalContactNames().size(); i++)
      {
         contactableBodiesFactory.addAdditionalContactPoint(contactPointParameters.getAdditionalContactRigidBodyNames().get(i),
                                                            contactPointParameters.getAdditionalContactNames().get(i),
                                                            contactPointParameters.getAdditionalContactTransforms().get(i));
      }

      RealtimeROS2Node realtimeROS2Node = ROS2Tools.createRealtimeROS2Node(pubSubImplementation, "humanoid_simulation_controller");

      HighLevelHumanoidControllerFactory controllerFactory = new HighLevelHumanoidControllerFactory(contactableBodiesFactory,
                                                                                                    robotModel.getSensorInformation().getFeetForceSensorNames(),
                                                                                                    robotModel.getSensorInformation()
                                                                                                              .getFeetContactSensorNames(),
                                                                                                    robotModel.getSensorInformation()
                                                                                                              .getWristForceSensorNames(),
                                                                                                    robotModel.getHighLevelControllerParameters(),
                                                                                                    robotModel.getWalkingControllerParameters(),
                                                                                                    copTrajectoryParameters,
                                                                                                    robotModel.getSplitFractionCalculatorParameters());
      controllerFactory.useDefaultDoNothingControlState();
      controllerFactory.useDefaultWalkingControlState();
      controllerFactory.addRequestableTransition(DO_NOTHING_BEHAVIOR, WALKING);
      controllerFactory.addRequestableTransition(WALKING, DO_NOTHING_BEHAVIOR);
      controllerFactory.addControllerFailureTransition(DO_NOTHING_BEHAVIOR, DO_NOTHING_BEHAVIOR);
      controllerFactory.addControllerFailureTransition(WALKING, DO_NOTHING_BEHAVIOR);
      controllerFactory.setInitialState(HighLevelControllerName.WALKING);
      controllerFactory.createControllerNetworkSubscriber(robotModel.getSimpleRobotName(), realtimeROS2Node);

      AvatarSimulationFactory avatarSimulationFactory = new AvatarSimulationFactory();
      avatarSimulationFactory.setRobotModel(robotModel);
      avatarSimulationFactory.setShapeCollisionSettings(robotModel.getShapeCollisionSettings());
      avatarSimulationFactory.setHighLevelHumanoidControllerFactory(controllerFactory);
      avatarSimulationFactory.setCommonAvatarEnvironment(environment);
      avatarSimulationFactory.setRobotInitialSetup(robotModel.getDefaultRobotInitialSetup(groundHeight, startingYaw, startingX, startingY));
      avatarSimulationFactory.setSCSInitialSetup(scsInitialSetup);
      avatarSimulationFactory.setGuiInitialSetup(guiInitialSetup);
      avatarSimulationFactory.setRealtimeROS2Node(realtimeROS2Node);
      avatarSimulationFactory.setCreateYoVariableServer(false);
      avatarSimulationFactory.setLogToFile(logToFile);

      AvatarSimulation avatarSimulation = avatarSimulationFactory.createAvatarSimulation();
      SimulationConstructionSet scs = avatarSimulation.getSimulationConstructionSet();
      if (scs.getGUI() != null )
         scs.getGUI().getFrame().setSize(AWTTools.getDimensionOfSmallestScreenScaled(2.0 / 3.0));

      avatarSimulation.start();
      realtimeROS2Node.spin();  // TODO Should probably happen in start()

      // TODO set up some useful graphs

      scs.setupGraph("root.atlas.t");
      scs.setupGraph("root.atlas.DRCSimulation.DRCControllerThread.DRCMomentumBasedController.HumanoidHighLevelControllerManager.highLevelControllerNameCurrentState");

      return new AtlasDynamicsSimulation(realtimeROS2Node, avatarSimulation);
   }

   private AtlasDynamicsSimulation(RealtimeROS2Node realtimeROS2Node, AvatarSimulation avatarSimulation)
   {
      this.realtimeROS2Node = realtimeROS2Node;
      this.avatarSimulation = avatarSimulation;
      this.simulationConstructionSet = avatarSimulation.getSimulationConstructionSet();
   }

   public void destroy()
   {
      LogTools.info("Shutting down");
      avatarSimulation.destroy();
      realtimeROS2Node.destroy();
   }

   public RealtimeROS2Node getRealtimeROS2Node()
   {
      return realtimeROS2Node;
   }

   public SimulationConstructionSet getSimulationConstructionSet()
   {
      return simulationConstructionSet;
   }

   public AvatarSimulation getAvatarSimulation()
   {
      return avatarSimulation;
   }

   public void simulate()
   {
      simulationConstructionSet.simulate();
   }

=======
>>>>>>> 5f0b26e4
   public static void main(String[] args)
   {
      int recordTicksPerControllerTick = 1;
      int dataBufferSize = 1024;
      HumanoidDynamicsSimulation.createForManualTest(new AtlasRobotModel(AtlasBehaviorModule.ATLAS_VERSION, RobotTarget.SCS, false),
                                                     new FlatGroundEnvironment(),
                                                     recordTicksPerControllerTick,
                                                     dataBufferSize).simulate();
   }
}<|MERGE_RESOLUTION|>--- conflicted
+++ resolved
@@ -7,153 +7,6 @@
 
 public class AtlasDynamicsSimulation
 {
-<<<<<<< HEAD
-   private final RealtimeROS2Node realtimeROS2Node;
-   private final SimulationConstructionSet simulationConstructionSet;
-   private final AvatarSimulation avatarSimulation;
-
-   public static AtlasDynamicsSimulation createForManualTest(DRCRobotModel robotModel,
-                                                             CommonAvatarEnvironmentInterface environment,
-                                                             int recordTicksPerControllerTick,
-                                                             int dataBufferSize)
-   {
-      return create(robotModel, environment, PubSubImplementation.FAST_RTPS, recordTicksPerControllerTick, dataBufferSize, false);
-   }
-
-   public static AtlasDynamicsSimulation createForAutomatedTest(DRCRobotModel robotModel, CommonAvatarEnvironmentInterface environment)
-   {
-      return create(robotModel, environment, PubSubImplementation.INTRAPROCESS, 1, 1024, false);
-   }
-
-   public static AtlasDynamicsSimulation create(DRCRobotModel robotModel,
-                                                CommonAvatarEnvironmentInterface environment,
-                                                PubSubImplementation pubSubImplementation,
-                                                int recordTicksPerControllerTick,
-                                                int dataBufferSize,
-                                                boolean logToFile)
-   {
-      return create(robotModel, environment, 0.0, 0.0, 0.0, 0.0, pubSubImplementation, recordTicksPerControllerTick, dataBufferSize, logToFile);
-   }
-
-   public static AtlasDynamicsSimulation create(DRCRobotModel robotModel,
-                                                CommonAvatarEnvironmentInterface environment,
-                                                double groundHeight,
-                                                double startingX,
-                                                double startingY,
-                                                double startingYaw,
-                                                PubSubImplementation pubSubImplementation,
-                                                int recordTicksPerControllerTick,
-                                                int dataBufferSize,
-                                                boolean logToFile)
-   {
-      SimulationTestingParameters simulationTestingParameters = SimulationTestingParameters.createFromSystemProperties();
-      DRCGuiInitialSetup guiInitialSetup = new DRCGuiInitialSetup(false, false, simulationTestingParameters);
-
-      DRCSCSInitialSetup scsInitialSetup = new DRCSCSInitialSetup(environment, robotModel.getSimulateDT());
-      scsInitialSetup.setInitializeEstimatorToActual(true);
-      scsInitialSetup.setTimePerRecordTick(robotModel.getControllerDT() * recordTicksPerControllerTick);
-      scsInitialSetup.setUsePerfectSensors(true);
-      scsInitialSetup.setSimulationDataBufferSize(dataBufferSize);
-      scsInitialSetup.setUseExperimentalPhysicsEngine(false);
-
-      RobotContactPointParameters<RobotSide> contactPointParameters = robotModel.getContactPointParameters();
-      CoPTrajectoryParameters copTrajectoryParameters = robotModel.getCoPTrajectoryParameters();
-      ContactableBodiesFactory<RobotSide> contactableBodiesFactory = new ContactableBodiesFactory<>();
-      contactableBodiesFactory.setFootContactPoints(contactPointParameters.getFootContactPoints());
-      contactableBodiesFactory
-            .setToeContactParameters(contactPointParameters.getControllerToeContactPoints(), contactPointParameters.getControllerToeContactLines());
-      for (int i = 0; i < contactPointParameters.getAdditionalContactNames().size(); i++)
-      {
-         contactableBodiesFactory.addAdditionalContactPoint(contactPointParameters.getAdditionalContactRigidBodyNames().get(i),
-                                                            contactPointParameters.getAdditionalContactNames().get(i),
-                                                            contactPointParameters.getAdditionalContactTransforms().get(i));
-      }
-
-      RealtimeROS2Node realtimeROS2Node = ROS2Tools.createRealtimeROS2Node(pubSubImplementation, "humanoid_simulation_controller");
-
-      HighLevelHumanoidControllerFactory controllerFactory = new HighLevelHumanoidControllerFactory(contactableBodiesFactory,
-                                                                                                    robotModel.getSensorInformation().getFeetForceSensorNames(),
-                                                                                                    robotModel.getSensorInformation()
-                                                                                                              .getFeetContactSensorNames(),
-                                                                                                    robotModel.getSensorInformation()
-                                                                                                              .getWristForceSensorNames(),
-                                                                                                    robotModel.getHighLevelControllerParameters(),
-                                                                                                    robotModel.getWalkingControllerParameters(),
-                                                                                                    copTrajectoryParameters,
-                                                                                                    robotModel.getSplitFractionCalculatorParameters());
-      controllerFactory.useDefaultDoNothingControlState();
-      controllerFactory.useDefaultWalkingControlState();
-      controllerFactory.addRequestableTransition(DO_NOTHING_BEHAVIOR, WALKING);
-      controllerFactory.addRequestableTransition(WALKING, DO_NOTHING_BEHAVIOR);
-      controllerFactory.addControllerFailureTransition(DO_NOTHING_BEHAVIOR, DO_NOTHING_BEHAVIOR);
-      controllerFactory.addControllerFailureTransition(WALKING, DO_NOTHING_BEHAVIOR);
-      controllerFactory.setInitialState(HighLevelControllerName.WALKING);
-      controllerFactory.createControllerNetworkSubscriber(robotModel.getSimpleRobotName(), realtimeROS2Node);
-
-      AvatarSimulationFactory avatarSimulationFactory = new AvatarSimulationFactory();
-      avatarSimulationFactory.setRobotModel(robotModel);
-      avatarSimulationFactory.setShapeCollisionSettings(robotModel.getShapeCollisionSettings());
-      avatarSimulationFactory.setHighLevelHumanoidControllerFactory(controllerFactory);
-      avatarSimulationFactory.setCommonAvatarEnvironment(environment);
-      avatarSimulationFactory.setRobotInitialSetup(robotModel.getDefaultRobotInitialSetup(groundHeight, startingYaw, startingX, startingY));
-      avatarSimulationFactory.setSCSInitialSetup(scsInitialSetup);
-      avatarSimulationFactory.setGuiInitialSetup(guiInitialSetup);
-      avatarSimulationFactory.setRealtimeROS2Node(realtimeROS2Node);
-      avatarSimulationFactory.setCreateYoVariableServer(false);
-      avatarSimulationFactory.setLogToFile(logToFile);
-
-      AvatarSimulation avatarSimulation = avatarSimulationFactory.createAvatarSimulation();
-      SimulationConstructionSet scs = avatarSimulation.getSimulationConstructionSet();
-      if (scs.getGUI() != null )
-         scs.getGUI().getFrame().setSize(AWTTools.getDimensionOfSmallestScreenScaled(2.0 / 3.0));
-
-      avatarSimulation.start();
-      realtimeROS2Node.spin();  // TODO Should probably happen in start()
-
-      // TODO set up some useful graphs
-
-      scs.setupGraph("root.atlas.t");
-      scs.setupGraph("root.atlas.DRCSimulation.DRCControllerThread.DRCMomentumBasedController.HumanoidHighLevelControllerManager.highLevelControllerNameCurrentState");
-
-      return new AtlasDynamicsSimulation(realtimeROS2Node, avatarSimulation);
-   }
-
-   private AtlasDynamicsSimulation(RealtimeROS2Node realtimeROS2Node, AvatarSimulation avatarSimulation)
-   {
-      this.realtimeROS2Node = realtimeROS2Node;
-      this.avatarSimulation = avatarSimulation;
-      this.simulationConstructionSet = avatarSimulation.getSimulationConstructionSet();
-   }
-
-   public void destroy()
-   {
-      LogTools.info("Shutting down");
-      avatarSimulation.destroy();
-      realtimeROS2Node.destroy();
-   }
-
-   public RealtimeROS2Node getRealtimeROS2Node()
-   {
-      return realtimeROS2Node;
-   }
-
-   public SimulationConstructionSet getSimulationConstructionSet()
-   {
-      return simulationConstructionSet;
-   }
-
-   public AvatarSimulation getAvatarSimulation()
-   {
-      return avatarSimulation;
-   }
-
-   public void simulate()
-   {
-      simulationConstructionSet.simulate();
-   }
-
-=======
->>>>>>> 5f0b26e4
    public static void main(String[] args)
    {
       int recordTicksPerControllerTick = 1;
