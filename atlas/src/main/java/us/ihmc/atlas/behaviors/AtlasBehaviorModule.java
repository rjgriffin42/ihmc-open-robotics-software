package us.ihmc.atlas.behaviors;

import us.ihmc.atlas.AtlasRobotModel;
import us.ihmc.atlas.AtlasRobotVersion;
import us.ihmc.avatar.drcRobot.RobotTarget;
import us.ihmc.footstepPlanning.FootstepPlanningModule;
import us.ihmc.avatar.networkProcessor.footstepPlanningModule.FootstepPlanningModuleLauncher;
import us.ihmc.commons.thread.ThreadTools;
import us.ihmc.humanoidBehaviors.BehaviorModule;
import us.ihmc.humanoidBehaviors.BehaviorRegistry;
import us.ihmc.log.LogTools;
import us.ihmc.pubsub.DomainFactory;

public class AtlasBehaviorModule
{
   public static final AtlasRobotVersion ATLAS_VERSION = AtlasRobotVersion.ATLAS_UNPLUGGED_V5_NO_HANDS;
   private static final RobotTarget ATLAS_TARGET = RobotTarget.SCS;
   private static final boolean START_FOOTSTEP_PLANNING_TOOLBOX = false;

   private FootstepPlanningModule footstepPlanningModule;

   public AtlasBehaviorModule()
   {
<<<<<<< HEAD
      if (START_FOOTSTEP_PLANNING_TOOLBOX) ThreadTools.startAsDaemon(this::footstepPlanningToolbox, "FootstepPlanningModule");
=======
      if (START_FOOTSTEP_PLANNING_TOOLBOX)
      {
         ThreadTools.startAsDaemon(() ->
         {
            LogTools.info("Creating footstep toolbox");
            footstepPlanningModule = FootstepPlanningModuleLauncher.createModule(createRobotModel(), DomainFactory.PubSubImplementation.FAST_RTPS);
         }, "MultiStageFootstepPlanningModule");
      }
>>>>>>> 6ebf2488

      LogTools.info("Creating behavior module");
      BehaviorModule.createInterprocess(BehaviorRegistry.DEFAULT_BEHAVIORS, createRobotModel());

      Runtime.getRuntime().addShutdownHook(ThreadTools.startAThread(this::shutdown, "Cleanup"));
   }

   private void footstepPlanningToolbox()
   {
      LogTools.info("Creating footstep toolbox");
      footstepPlanningModule = new FootstepPlanningModule(createRobotModel());
      footstepPlanningModule.setupWithRos(DomainFactory.PubSubImplementation.FAST_RTPS);
   }

   private void shutdown() // add cleanup actions here
   {
      if (START_FOOTSTEP_PLANNING_TOOLBOX) footstepPlanningModule.closeAndDispose();
   }

   private AtlasRobotModel createRobotModel()
   {
      return new AtlasRobotModel(ATLAS_VERSION, ATLAS_TARGET, false);
   }

   /** To run remotely */
   public static void main(String[] args)
   {
      new AtlasBehaviorModule();
   }
}<|MERGE_RESOLUTION|>--- conflicted
+++ resolved
@@ -3,7 +3,7 @@
 import us.ihmc.atlas.AtlasRobotModel;
 import us.ihmc.atlas.AtlasRobotVersion;
 import us.ihmc.avatar.drcRobot.RobotTarget;
-import us.ihmc.footstepPlanning.FootstepPlanningModule;
+import us.ihmc.avatar.networkProcessor.footstepPlanningModule.FootstepPlanningModule;
 import us.ihmc.avatar.networkProcessor.footstepPlanningModule.FootstepPlanningModuleLauncher;
 import us.ihmc.commons.thread.ThreadTools;
 import us.ihmc.humanoidBehaviors.BehaviorModule;
@@ -21,18 +21,7 @@
 
    public AtlasBehaviorModule()
    {
-<<<<<<< HEAD
       if (START_FOOTSTEP_PLANNING_TOOLBOX) ThreadTools.startAsDaemon(this::footstepPlanningToolbox, "FootstepPlanningModule");
-=======
-      if (START_FOOTSTEP_PLANNING_TOOLBOX)
-      {
-         ThreadTools.startAsDaemon(() ->
-         {
-            LogTools.info("Creating footstep toolbox");
-            footstepPlanningModule = FootstepPlanningModuleLauncher.createModule(createRobotModel(), DomainFactory.PubSubImplementation.FAST_RTPS);
-         }, "MultiStageFootstepPlanningModule");
-      }
->>>>>>> 6ebf2488
 
       LogTools.info("Creating behavior module");
       BehaviorModule.createInterprocess(BehaviorRegistry.DEFAULT_BEHAVIORS, createRobotModel());
@@ -43,8 +32,8 @@
    private void footstepPlanningToolbox()
    {
       LogTools.info("Creating footstep toolbox");
-      footstepPlanningModule = new FootstepPlanningModule(createRobotModel());
-      footstepPlanningModule.setupWithRos(DomainFactory.PubSubImplementation.FAST_RTPS);
+      footstepPlanningModule = FootstepPlanningModuleLauncher.createModule(createRobotModel(),
+                                                                           DomainFactory.PubSubImplementation.FAST_RTPS);
    }
 
    private void shutdown() // add cleanup actions here
