--- conflicted
+++ resolved
@@ -16,12 +16,11 @@
    private static final RobotTarget ATLAS_TARGET = RobotTarget.SCS;
    private static final boolean START_FOOTSTEP_PLANNING_TOOLBOX = false;
 
-   private FootstepPlanningModule footstepPlanningModule;
+   private FootstepPlanningToolboxModule footstepPlanningModule;
 
    public AtlasBehaviorModule()
    {
-<<<<<<< HEAD
-      if (START_FOOTSTEP_PLANNING_TOOLBOX) ThreadTools.startAsDaemon(this::footstepPlanningToolbox, "FootstepPlanningToolbox");
+      if (START_FOOTSTEP_PLANNING_TOOLBOX) ThreadTools.startAsDaemon(this::footstepPlanningToolbox, "FootstepPlanningModule");
 
       LogTools.info("Creating behavior module");
       BehaviorModule.createInterprocess(BehaviorRegistry.DEFAULT_BEHAVIORS, createRobotModel());
@@ -32,34 +31,13 @@
    private void footstepPlanningToolbox()
    {
       LogTools.info("Creating footstep toolbox");
-      footstepPlanningModule = new FootstepPlanningToolboxModule(createRobotModel(), null, false, DomainFactory.PubSubImplementation.FAST_RTPS);
+      footstepPlanningModule = new FootstepPlanningModule(createRobotModel());
+      footstepPlanningModule.setupWithRos(DomainFactory.PubSubImplementation.FAST_RTPS);
    }
 
    private void shutdown() // add cleanup actions here
    {
-      if (START_FOOTSTEP_PLANNING_TOOLBOX) footstepPlanningModule.destroy();
-=======
-      if (START_FOOTSTEP_PLANNING_TOOLBOX)
-      {
-         ThreadTools.startAsDaemon(() ->
-         {
-            LogTools.info("Creating footstep toolbox");
-            footstepPlanningModule = new FootstepPlanningModule(createRobotModel());
-            footstepPlanningModule.setupWithRos(DomainFactory.PubSubImplementation.FAST_RTPS);
-         }, "MultiStageFootstepPlanningModule");
-      }
-
-      LogTools.info("Creating behavior module");
-      BehaviorModule.createForBackpack(createRobotModel());
-
-      Runtime.getRuntime().addShutdownHook(new Thread(() ->
-      { // add cleanup actions here
-         if (START_FOOTSTEP_PLANNING_TOOLBOX)
-         {
-            footstepPlanningModule.closeAndDispose();
-         }
-      }, "Cleanup"));
->>>>>>> 30a53c5e
+      if (START_FOOTSTEP_PLANNING_TOOLBOX) footstepPlanningModule.closeAndDispose();
    }
 
    private AtlasRobotModel createRobotModel()
