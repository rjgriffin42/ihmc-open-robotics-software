--- conflicted
+++ resolved
@@ -27,17 +27,17 @@
 {
    public static SimulationConstructionSet createForManualTest(DRCRobotModel robotModel, CommonAvatarEnvironmentInterface environment)
    {
-      return create(robotModel, environment, PubSubImplementation.FAST_RTPS, false);
+      return create(robotModel, environment, PubSubImplementation.FAST_RTPS);
    }
 
    public static SimulationConstructionSet createForAutomatedTest(DRCRobotModel robotModel, CommonAvatarEnvironmentInterface environment)
    {
-      return create(robotModel, environment, PubSubImplementation.INTRAPROCESS, false);
+      return create(robotModel, environment, PubSubImplementation.INTRAPROCESS);
    }
 
    private static SimulationConstructionSet create(DRCRobotModel robotModel,
                                                    CommonAvatarEnvironmentInterface environment,
-                                                   PubSubImplementation pubSubImplementation, boolean createYoVariableServer)
+                                                   PubSubImplementation pubSubImplementation)
    {
       SimulationTestingParameters simulationTestingParameters = SimulationTestingParameters.createFromSystemProperties();
       DRCGuiInitialSetup guiInitialSetup = new DRCGuiInitialSetup(false, false, simulationTestingParameters);
@@ -87,10 +87,7 @@
       avatarSimulationFactory.setSCSInitialSetup(scsInitialSetup);
       avatarSimulationFactory.setGuiInitialSetup(guiInitialSetup);
       avatarSimulationFactory.setRealtimeRos2Node(realtimeRos2Node);
-<<<<<<< HEAD
-      avatarSimulationFactory.setCreateYoVariableServer(createYoVariableServer);
-=======
->>>>>>> dbc1d7f1
+      avatarSimulationFactory.setCreateYoVariableServer(false);
 
       AvatarSimulation avatarSimulation = avatarSimulationFactory.createAvatarSimulation();
 
