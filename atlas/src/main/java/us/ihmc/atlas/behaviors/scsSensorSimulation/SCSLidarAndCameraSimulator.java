--- conflicted
+++ resolved
@@ -55,29 +55,21 @@
  */
 public class SCSLidarAndCameraSimulator
 {
-   private final Ros2Node ros2Node;
+   private final ROS2Node ros2Node;
    private final ROS2Input<RobotConfigurationData> robotConfigurationData;
    private final RemoteSyncedRobotModel syncedRobot;
    private final FramePose3D tempNeckFramePose = new FramePose3D();
    private final SimulationConstructionSet scs;
    private final FloatingJoint floatingHeadJoint;
 
-<<<<<<< HEAD
-   public SCSLidarAndCameraSimulator(ROS2Node ros2Node, CommonAvatarEnvironmentInterface environment, DRCRobotModel robotModel)
-=======
    public SCSLidarAndCameraSimulator(PubSubImplementation pubSubImplementation, CommonAvatarEnvironmentInterface environment, DRCRobotModel robotModel)
->>>>>>> d429c9e8
    {
       this(pubSubImplementation, environment.getTerrainObject3D(), robotModel);
    }
 
-<<<<<<< HEAD
-   public SCSLidarAndCameraSimulator(ROS2Node ros2Node, TerrainObject3D terrainObject3D, DRCRobotModel robotModel)
-=======
    public SCSLidarAndCameraSimulator(PubSubImplementation pubSubImplementation, TerrainObject3D terrainObject3D, DRCRobotModel robotModel)
->>>>>>> d429c9e8
-   {
-      ros2Node = ROS2Tools.createRos2Node(pubSubImplementation, "lidar_and_camera");
+   {
+      ros2Node = ROS2Tools.createROS2Node(pubSubImplementation, "lidar_and_camera");
 
       robotConfigurationData = new ROS2Input<>(ros2Node,
                                                RobotConfigurationData.class,
@@ -234,10 +226,6 @@
 //      ImageIO.read(
 //            UtilImageIO.loadImage()loadImage(new File(f, "leftEyeImage.png").getAbsolutePath());
 
-<<<<<<< HEAD
-      ROS2Node ros2Node = ROS2Tools.createROS2Node(DomainFactory.PubSubImplementation.INTRAPROCESS, ROS2Tools.REA_NODE_NAME);
-=======
->>>>>>> d429c9e8
 //      new SCSLidarAndCameraSimulator(ros2Node, DefaultCommonAvatarEnvironment.setUpShortCinderBlockField("CinderBlockField", 0.0, 1.0), createRobotModel());
 //      new SCSLidarAndCameraSimulator(ros2Node, createCommonAvatarEnvironment(), createRobotModel());
       new SCSLidarAndCameraSimulator(PubSubImplementation.INTRAPROCESS, new FiducialEnvironmentForDoorBehavior(), createRobotModel());
