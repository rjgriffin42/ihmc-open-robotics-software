package us.ihmc.atlas.behaviors;

import us.ihmc.atlas.AtlasRobotModel;
import us.ihmc.atlas.AtlasRobotVersion;
import us.ihmc.atlas.behaviors.scsSensorSimulation.SCSLidarAndCameraSimulator;
import us.ihmc.avatar.drcRobot.RobotTarget;
<<<<<<< HEAD
import us.ihmc.avatar.kinematicsSimulation.HumanoidKinematicsSimulation;
=======
import us.ihmc.avatar.environments.BehaviorPlanarRegionEnvironments;
>>>>>>> 112d6f83
import us.ihmc.avatar.kinematicsSimulation.HumanoidKinematicsSimulationParameters;
import us.ihmc.commons.thread.ThreadTools;
import us.ihmc.communication.CommunicationMode;
import us.ihmc.graphicsDescription.appearance.YoAppearanceTexture;
import us.ihmc.humanoidBehaviors.BehaviorModule;
import us.ihmc.humanoidBehaviors.ui.BehaviorUI;
import us.ihmc.humanoidBehaviors.ui.BehaviorUIRegistry;
import us.ihmc.humanoidBehaviors.ui.behaviors.LookAndStepBehaviorUI;
import us.ihmc.humanoidBehaviors.ui.simulation.EnvironmentInitialSetup;
import us.ihmc.javafx.applicationCreator.JavaFXApplicationCreator;
import us.ihmc.log.LogTools;
import us.ihmc.robotics.robotSide.RobotSide;
import us.ihmc.rtps.impl.fastRTPS.FastRTPSDomain;
import us.ihmc.simulationConstructionSetTools.util.environments.CommonAvatarEnvironmentInterface;
import us.ihmc.simulationConstructionSetTools.util.environments.PlanarRegionsListDefinedEnvironment;
import us.ihmc.tools.processManagement.JavaProcessManager;
import us.ihmc.wholeBodyController.AdditionalSimulationContactPoints;
import us.ihmc.wholeBodyController.FootContactPoints;

import java.util.ArrayList;
import java.util.Random;

public class AtlasLookAndStepBehaviorDemo
{
   private static final AtlasRobotVersion ATLAS_VERSION = AtlasRobotVersion.ATLAS_UNPLUGGED_V5_NO_HANDS;
   private static final RobotTarget ATLAS_TARGET = RobotTarget.SCS;

   private static boolean LOG_TO_FILE = Boolean.parseBoolean(System.getProperty("log.to.file"));
   private static boolean CREATE_YOVARIABLE_SERVER = Boolean.parseBoolean(System.getProperty("create.yovariable.server"));
   private static boolean USE_DYNAMICS_SIMULATION = Boolean.parseBoolean(System.getProperty("use.dynamics.simulation"));
   private static boolean RUN_LIDAR_AND_CAMERA_SIMULATION = Boolean.parseBoolean(System.getProperty("run.lidar.and.camera.simulation"));
   private static boolean USE_INTERPROCESS = Boolean.parseBoolean(System.getProperty("use.interprocess"));
   private static boolean RUN_REALSENSE_SLAM = Boolean.parseBoolean(System.getProperty("run.realsense.slam"));
   private static boolean SHOW_REALSENSE_SLAM_UIS = Boolean.parseBoolean(System.getProperty("show.realsense.slam.uis"));
   private static boolean USE_ADDITIONAL_CONTACT_POINTS = Boolean.parseBoolean(System.getProperty("use.additional.contact.points"));

   private final CommunicationMode communicationMode = USE_INTERPROCESS ? CommunicationMode.INTERPROCESS : CommunicationMode.INTRAPROCESS;
   private final Runnable simulation = USE_DYNAMICS_SIMULATION ? this::dynamicsSimulation : this::kinematicSimulation;

   private final ArrayList<EnvironmentInitialSetup> environmentInitialSetups = new ArrayList<>();

   {
      environmentInitialSetups.add(new EnvironmentInitialSetup(BehaviorPlanarRegionEnvironments::createRoughUpAndDownStairsWithFlatTop,
                                                               0.0, 0.0, 0.0, 0.0));
      environmentInitialSetups.add(new EnvironmentInitialSetup(BehaviorPlanarRegionEnvironments::createRoughUpAndDownStairsWithFlatTop,
                                                               0.0, Math.PI, 6.0, 0.0));
      environmentInitialSetups.add(new EnvironmentInitialSetup(BehaviorPlanarRegionEnvironments::createRoughUpAndDownStairsWithFlatTop,
                                                               BehaviorPlanarRegionEnvironments.topPlatformHeight, Math.PI, 3.0, 0.0));
      environmentInitialSetups.add(new EnvironmentInitialSetup(BehaviorPlanarRegionEnvironments::createRoughUpAndDownStairsWithFlatTop,
                                                               BehaviorPlanarRegionEnvironments.topPlatformHeight, 0.0, 3.0, 0.0));
   }
   private final Random random = new Random();
   private final EnvironmentInitialSetup environmentInitialSetup = environmentInitialSetups.get(random.nextInt(environmentInitialSetups.size()));

   private BehaviorUI behaviorUI;
   private final BehaviorModule behaviorModule;
   private AtlasPerceptionSimulation perceptionStack;
   private SCSLidarAndCameraSimulator lidarAndCameraSimulator;
   private AtlasDynamicsSimulation dynamicSimulation;
   private HumanoidKinematicsSimulation kinematicsSimulation;

   public AtlasLookAndStepBehaviorDemo()
   {
      JavaFXApplicationCreator.createAJavaFXApplication();

      ThreadTools.startAsDaemon(() -> perceptionStack = new AtlasPerceptionSimulation(communicationMode,
                                                                                      environmentInitialSetup.getPlanarRegionsSupplier().get(),
                                                                                      RUN_REALSENSE_SLAM,
                                                                                      SHOW_REALSENSE_SLAM_UIS,
                                                                                      createRobotModel()),
                                "PerceptionStack");
      ThreadTools.startAsDaemon(simulation, "Simulation");

      if (RUN_LIDAR_AND_CAMERA_SIMULATION)
         ThreadTools.startAsDaemon(this::lidarAndCameraSimulator, "LidarAndCamera");

      BehaviorUIRegistry behaviorRegistry = BehaviorUIRegistry.of(LookAndStepBehaviorUI.DEFINITION);

      behaviorModule = new BehaviorModule(behaviorRegistry, createRobotModel(), communicationMode, communicationMode);

      LogTools.info("Creating behavior user interface");
      if (communicationMode == CommunicationMode.INTERPROCESS)
      {
         behaviorUI = BehaviorUI.createInterprocess(behaviorRegistry, createRobotModel(), "localhost");
      }
      else
      {
         behaviorUI = BehaviorUI.createIntraprocess(behaviorRegistry, createRobotModel(), behaviorModule.getMessager());
      }
      behaviorUI.addOnCloseRequestListener(() -> ThreadTools.startAThread(() -> {
         destroy();
         Runtime.getRuntime().exit(0);
      }, "DestroyViaUI"));

      Runtime.getRuntime().addShutdownHook(new Thread(this::destroy, "DestroyViaKill"));
   }

   private void lidarAndCameraSimulator()
   {
      lidarAndCameraSimulator = new SCSLidarAndCameraSimulator(communicationMode.getPubSubImplementation(), createCommonAvatarEnvironment(), createRobotModel());
   }

   private void dynamicsSimulation()
   {
      LogTools.info("Creating dynamics simulation");
      int recordFrequencySpeedup = 50; // Increase to 10 when you want the sims to run a little faster and don't need all of the YoVariable data.
      int dataBufferSize = 10; // Reduce memory footprint; in this demo we only care about dynamics output
<<<<<<< HEAD
      dynamicSimulation = AtlasDynamicsSimulation.create(createRobotModel(),
                                                         createCommonAvatarEnvironment(),
                                                         communicationMode.getPubSubImplementation(),
                                                         recordFrequencySpeedup,
                                                         dataBufferSize,
                                                         LOG_TO_FILE);
      dynamicSimulation.simulate();
=======
      AtlasDynamicsSimulation.create(createRobotModel(),
                                     createCommonAvatarEnvironment(),
                                     communicationMode.getPubSubImplementation(), // TODO: Set X, Y, and Yaw!
                                     recordFrequencySpeedup,
                                     dataBufferSize).simulate();
   }

   private CommonAvatarEnvironmentInterface createCommonAvatarEnvironment()
   {
      String environmentName = PlanarRegionsListDefinedEnvironment.class.getSimpleName();
      YoAppearanceTexture cinderBlockTexture = new YoAppearanceTexture("sampleMeshes/cinderblock.png");
      return new PlanarRegionsListDefinedEnvironment(environmentName,
                                                     environmentInitialSetup.getPlanarRegionsSupplier().get(),
                                                     cinderBlockTexture,
                                                     0.02,
                                                     false);
>>>>>>> 112d6f83
   }

   private void kinematicSimulation()
   {
      LogTools.info("Creating kinematics  simulation");
      HumanoidKinematicsSimulationParameters kinematicsSimulationParameters = new HumanoidKinematicsSimulationParameters();
      kinematicsSimulationParameters.setPubSubImplementation(communicationMode.getPubSubImplementation());
      kinematicsSimulationParameters.setLogToFile(LOG_TO_FILE);
      kinematicsSimulationParameters.setCreateYoVariableServer(CREATE_YOVARIABLE_SERVER);
      kinematicsSimulationParameters.setInitialGroundHeight(environmentInitialSetup.getGroundZ());
      kinematicsSimulationParameters.setInitialRobotYaw(environmentInitialSetup.getInitialYaw());
      kinematicsSimulationParameters.setInitialRobotX(environmentInitialSetup.getInitialX());
      kinematicsSimulationParameters.setInitialRobotY(environmentInitialSetup.getInitialY());
      kinematicsSimulation = AtlasKinematicSimulation.create(createRobotModel(), kinematicsSimulationParameters);
   }

   private CommonAvatarEnvironmentInterface createCommonAvatarEnvironment()
   {
      String environmentName = PlanarRegionsListDefinedEnvironment.class.getSimpleName();
      YoAppearanceTexture cinderBlockTexture = new YoAppearanceTexture("sampleMeshes/cinderblock.png");
      return new PlanarRegionsListDefinedEnvironment(environmentName,
                                                     environmentInitialSetup.getPlanarRegionsSupplier().get(),
                                                     cinderBlockTexture,
                                                     0.02,
                                                     false);
   }

   private AtlasRobotModel createRobotModel()
   {
      if (USE_ADDITIONAL_CONTACT_POINTS)
      {
         FootContactPoints<RobotSide> simulationContactPoints = new AdditionalSimulationContactPoints<>(RobotSide.values, 8, 3, true, true);
         return new AtlasRobotModel(ATLAS_VERSION, ATLAS_TARGET, false, simulationContactPoints);
      }
      else
      {
         return new AtlasRobotModel(ATLAS_VERSION, ATLAS_TARGET, false);
      }
   }

   private boolean destroyed = false;

   private void destroy()
   {
      if (!destroyed)
      {
         LogTools.info("Shutting down");
         behaviorUI.closeMessager();
         behaviorModule.destroy();
         perceptionStack.destroy();
         if (RUN_LIDAR_AND_CAMERA_SIMULATION)
            lidarAndCameraSimulator.destroy();
         if (USE_DYNAMICS_SIMULATION)
            dynamicSimulation.destroy();
         else
            kinematicsSimulation.destroy();

         if (USE_INTERPROCESS)
            FastRTPSDomain.getInstance().stopAll();

         destroyed = true;
      }
   }

   public static void main(String[] args)
   {
      JavaProcessManager.teeToLogFile(AtlasLookAndStepBehaviorDemo.class);
   }
}<|MERGE_RESOLUTION|>--- conflicted
+++ resolved
@@ -4,11 +4,8 @@
 import us.ihmc.atlas.AtlasRobotVersion;
 import us.ihmc.atlas.behaviors.scsSensorSimulation.SCSLidarAndCameraSimulator;
 import us.ihmc.avatar.drcRobot.RobotTarget;
-<<<<<<< HEAD
 import us.ihmc.avatar.kinematicsSimulation.HumanoidKinematicsSimulation;
-=======
 import us.ihmc.avatar.environments.BehaviorPlanarRegionEnvironments;
->>>>>>> 112d6f83
 import us.ihmc.avatar.kinematicsSimulation.HumanoidKinematicsSimulationParameters;
 import us.ihmc.commons.thread.ThreadTools;
 import us.ihmc.communication.CommunicationMode;
@@ -116,7 +113,6 @@
       LogTools.info("Creating dynamics simulation");
       int recordFrequencySpeedup = 50; // Increase to 10 when you want the sims to run a little faster and don't need all of the YoVariable data.
       int dataBufferSize = 10; // Reduce memory footprint; in this demo we only care about dynamics output
-<<<<<<< HEAD
       dynamicSimulation = AtlasDynamicsSimulation.create(createRobotModel(),
                                                          createCommonAvatarEnvironment(),
                                                          communicationMode.getPubSubImplementation(),
@@ -124,24 +120,6 @@
                                                          dataBufferSize,
                                                          LOG_TO_FILE);
       dynamicSimulation.simulate();
-=======
-      AtlasDynamicsSimulation.create(createRobotModel(),
-                                     createCommonAvatarEnvironment(),
-                                     communicationMode.getPubSubImplementation(), // TODO: Set X, Y, and Yaw!
-                                     recordFrequencySpeedup,
-                                     dataBufferSize).simulate();
-   }
-
-   private CommonAvatarEnvironmentInterface createCommonAvatarEnvironment()
-   {
-      String environmentName = PlanarRegionsListDefinedEnvironment.class.getSimpleName();
-      YoAppearanceTexture cinderBlockTexture = new YoAppearanceTexture("sampleMeshes/cinderblock.png");
-      return new PlanarRegionsListDefinedEnvironment(environmentName,
-                                                     environmentInitialSetup.getPlanarRegionsSupplier().get(),
-                                                     cinderBlockTexture,
-                                                     0.02,
-                                                     false);
->>>>>>> 112d6f83
    }
 
    private void kinematicSimulation()
