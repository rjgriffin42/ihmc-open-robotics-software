package us.ihmc.atlas;

import controller_msgs.msg.dds.ToolboxStateMessage;
import us.ihmc.avatar.drcRobot.RobotTarget;
import us.ihmc.avatar.environments.PhaseOneDemoEnvironment;
import us.ihmc.avatar.environments.PhaseOneDemoEnvironment.StartingLocation;
import us.ihmc.avatar.networkProcessor.fiducialDetectorToolBox.FiducialDetectorToolboxModule;
import us.ihmc.avatar.networkProcessor.objectDetectorToolBox.ObjectDetectorToolboxModule;
import us.ihmc.avatar.simulationStarter.DRCSimulationStarter;
import us.ihmc.avatar.simulationStarter.DRCSimulationTools;
import us.ihmc.commons.thread.ThreadTools;
import us.ihmc.communication.IHMCROS2Publisher;
import us.ihmc.communication.ROS2Tools;
import us.ihmc.humanoidBehaviors.BehaviorModule;
import us.ihmc.humanoidBehaviors.BehaviorRegistry;
import us.ihmc.humanoidBehaviors.stairs.TraverseStairsBehavior;
import us.ihmc.humanoidBehaviors.tools.PlanarRegionSLAMMapper;
import us.ihmc.humanoidBehaviors.tools.perception.MultisenseHeadStereoSimulator;
import us.ihmc.humanoidBehaviors.tools.perception.PeriodicPlanarRegionPublisher;
import us.ihmc.humanoidBehaviors.tools.perception.RealsensePelvisSimulator;
import us.ihmc.humanoidBehaviors.ui.BehaviorUI;
import us.ihmc.humanoidBehaviors.ui.BehaviorUIRegistry;
import us.ihmc.humanoidBehaviors.ui.behaviors.LookAndStepBehaviorUI;
import us.ihmc.log.LogTools;
import us.ihmc.pubsub.DomainFactory;
import us.ihmc.robotics.geometry.PlanarRegion;
import us.ihmc.robotics.geometry.PlanarRegionsList;
import us.ihmc.robotics.robotSide.RobotSide;
import us.ihmc.ros2.ROS2Node;
import us.ihmc.tools.thread.PausablePeriodicThread;
import us.ihmc.wholeBodyController.AdditionalSimulationContactPoints;
import us.ihmc.wholeBodyController.FootContactPoints;

import javax.swing.*;
import java.util.ArrayList;
import java.util.List;
import java.util.concurrent.atomic.AtomicBoolean;

public class AtlasPhaseOneDemo
{
   private static boolean START_LOOK_AND_STEP_UI = Boolean.parseBoolean(System.getProperty("start.look.and.step.ui"));
   private static int STARTING_LOCATION = Integer.parseInt(System.getProperty("starting.location", "1"));
   private static boolean CREATE_PUSH_DOOR = Boolean.parseBoolean(System.getProperty("create.push.door", "true"));
   private static boolean CREATE_PULL_DOOR = Boolean.parseBoolean(System.getProperty("create.pull.door", "true"));
   private static boolean CREATE_DEBRIS = Boolean.parseBoolean(System.getProperty("create.debris", "true"));
   private static boolean CREATE_BARREL = Boolean.parseBoolean(System.getProperty("create.barrel", "false"));
   private static boolean CREATE_STAIRS = Boolean.parseBoolean(System.getProperty("create.stairs", "true"));
   private static boolean CREATE_CINDER_BLOCK_FIELD = Boolean.parseBoolean(System.getProperty("create.cinder.block.field", "true"));

<<<<<<< HEAD
=======
   private enum StartingLocation
   {
      STARTING_BLOCK(-2.0, -1.0, 0.3, Math.toRadians(20.0)),
      IN_FRONT_OF_PLATFORM(0.7, 0.0, 0.0, 0.0),
      DEBRIS_PLATFORM(3.0, 0.0, 0.575, 0.0),
      PUSH_DOOR(6.3, 0.0, 0.0, 0.0),
      PULL_DOOR(8.8, 0.0, 0.0, 0.0),
      STAIRS(11.75, 0.0, 0.0, 0.0);

      private final Pose3D startingPose = new Pose3D();

      StartingLocation(double x, double y, double z, double yaw)
      {
         startingPose.set(x, y, z, yaw, 0.0, 0.0);
      }

      Pose3D getPose()
      {
         return startingPose;
      }
   }

>>>>>>> abf89354
   private final AtomicBoolean ignoreDebris = new AtomicBoolean(false);
   private final PhaseOneDemoEnvironment environment;
   private boolean lastIgnoreDebrisValueUsedByRealsense = true;

   public AtlasPhaseOneDemo()
   {
      StartingLocation startingLocation = StartingLocation.values()[STARTING_LOCATION];

      AtlasRobotModel robotModel = createRobotModel();

      environment = new PhaseOneDemoEnvironment(CREATE_PUSH_DOOR, CREATE_PULL_DOOR, CREATE_DEBRIS, CREATE_BARREL, CREATE_STAIRS, CREATE_CINDER_BLOCK_FIELD);

      JToggleButton ignoreDebrisButton = new JToggleButton("Ignore debris");
      ignoreDebrisButton.addChangeListener(e -> ignoreDebris.set(ignoreDebrisButton.isSelected()));

      DRCSimulationStarter simulationStarter = new DRCSimulationStarter(robotModel, environment);
      simulationStarter.setRunMultiThreaded(true);
      simulationStarter.setInitializeEstimatorToActual(true);
      simulationStarter.setStartingLocationOffset(startingLocation.getPose().getPosition(), startingLocation.getPose().getYaw());
      simulationStarter.getSCSInitialSetup().setTimePerRecordTick(50 * robotModel.getControllerDT());
      simulationStarter.getSCSInitialSetup().setSimulationDataBufferSize(10);
      List<DRCSimulationTools.Modules> modulesToStart = new ArrayList<>();
      modulesToStart.add(DRCSimulationTools.Modules.SIMULATION);
      modulesToStart.add(DRCSimulationTools.Modules.NETWORK_PROCESSOR);
      modulesToStart.add(DRCSimulationTools.Modules.SENSOR_MODULE);
      modulesToStart.add(DRCSimulationTools.Modules.FIDUCIAL_DETECTOR);
      modulesToStart.add(DRCSimulationTools.Modules.OBJECT_DETECTOR);
      modulesToStart.add(DRCSimulationTools.Modules.BEHAVIOR_MODULE);
      modulesToStart.add(DRCSimulationTools.Modules.FOOTSTEP_PLANNING_TOOLBOX);
      LogTools.info("Starting simulation modules");

      String[] args = {"-m " + robotModel.getAtlasVersion().name()};
      DRCSimulationTools.startSimulation(simulationStarter, null, args, null, modulesToStart);

      simulationStarter.getSimulationConstructionSet().addButton(ignoreDebrisButton);

      // Start Look and Step behavior
      BehaviorRegistry behaviorRegistry = BehaviorUIRegistry.of(LookAndStepBehaviorUI.DEFINITION, TraverseStairsBehavior.DEFINITION);
      BehaviorModule.createInterprocess(behaviorRegistry, robotModel);

      if (START_LOOK_AND_STEP_UI)
      {
         BehaviorUI.createInterprocess(BehaviorUIRegistry.of(LookAndStepBehaviorUI.DEFINITION), robotModel, "127.0.0.1");
      }

      ThreadTools.startAsDaemon(this::startPerceptionStack, "PerceptionStack");
      wakeUpToolboxes(robotModel);
   }

   private void wakeUpToolboxes(AtlasRobotModel robotModel)
   {
      // Start object detector toolbox
      ROS2Node ros2Node = ROS2Tools.createROS2Node(DomainFactory.PubSubImplementation.FAST_RTPS, "toolboxes");
      String robotName = robotModel.getSimpleRobotName();
      IHMCROS2Publisher<ToolboxStateMessage> fiducialDetectorPublisher = ROS2Tools.createPublisherTypeNamed(ros2Node,
                                                                                                            ToolboxStateMessage.class,
                                                                                                            FiducialDetectorToolboxModule.getInputTopic(
                                                                                                                  robotName));
      IHMCROS2Publisher<ToolboxStateMessage> objectDetectorPublisher = ROS2Tools.createPublisherTypeNamed(ros2Node,
                                                                                                          ToolboxStateMessage.class,
                                                                                                          ObjectDetectorToolboxModule.getInputTopic(robotName));

      new PausablePeriodicThread("ToolboxWaker", 1.0, () ->
      {
         ToolboxStateMessage wakeUpMessage = new ToolboxStateMessage();
         wakeUpMessage.setRequestedToolboxState(ToolboxStateMessage.WAKE_UP);
         fiducialDetectorPublisher.publish(wakeUpMessage);
         objectDetectorPublisher.publish(wakeUpMessage);
      }).start();
   }

   private void startPerceptionStack()
   {
      // Publish planar regions
      PlanarRegionsList environmentWithoutDebrisRegions = environment.getEnvironmentRegions();
      PlanarRegionsList environmentWithDebrisRegions = environment.getEnvironmentWithDebrisRegions();

      ROS2Node ros2Node = ROS2Tools.createROS2Node(DomainFactory.PubSubImplementation.FAST_RTPS, ROS2Tools.REA_NODE_NAME);

      PlanarRegionSLAMMapper realsensePlanarRegionSLAM = new PlanarRegionSLAMMapper();

      AtlasRobotModel robotModel = createRobotModel();
      MultisenseHeadStereoSimulator multisense = new MultisenseHeadStereoSimulator(environmentWithDebrisRegions, robotModel, ros2Node);
      RealsensePelvisSimulator realsense = new RealsensePelvisSimulator(environmentWithDebrisRegions, robotModel, ros2Node);

      // might be a weird delay with threads at 0.5 hz depending on each other
      double period = 3.0;
      new PeriodicPlanarRegionPublisher(ros2Node, ROS2Tools.LIDAR_REA_REGIONS, period, () ->
      {
         multisense.setMap(ignoreDebris.get() ? environmentWithoutDebrisRegions : environmentWithDebrisRegions);
         return multisense.computeRegions();
      }).start();
      new PeriodicPlanarRegionPublisher(ros2Node, ROS2Tools.REALSENSE_SLAM_REGIONS, period, () ->
      {
         boolean ignoreDebrisLocal = ignoreDebris.get();
         if (ignoreDebrisLocal != lastIgnoreDebrisValueUsedByRealsense)
         {
            realsensePlanarRegionSLAM.clear();
            lastIgnoreDebrisValueUsedByRealsense = ignoreDebrisLocal;
         }
         realsense.setMap(ignoreDebrisLocal ? environmentWithoutDebrisRegions : environmentWithDebrisRegions);
         return realsensePlanarRegionSLAM.update(realsense.computeRegions());
      }).start();
   }

   private AtlasRobotModel createRobotModel()
   {
      FootContactPoints<RobotSide> simulationContactPoints = null;
      boolean createAdditionalContactPoints = false;
      if (CREATE_STAIRS)
         simulationContactPoints = new AdditionalSimulationContactPoints<>(RobotSide.values, 4, 3, false, false);
      if (CREATE_PUSH_DOOR || CREATE_PULL_DOOR || CREATE_BARREL)
         createAdditionalContactPoints = true;
      return new AtlasRobotModel(AtlasRobotVersion.ATLAS_UNPLUGGED_V5_DUAL_ROBOTIQ,
                                 RobotTarget.SCS,
                                 false,
                                 simulationContactPoints,
                                 createAdditionalContactPoints);
   }

   public static void main(final String[] args)
   {
      new AtlasPhaseOneDemo();
   }
}<|MERGE_RESOLUTION|>--- conflicted
+++ resolved
@@ -47,31 +47,6 @@
    private static boolean CREATE_STAIRS = Boolean.parseBoolean(System.getProperty("create.stairs", "true"));
    private static boolean CREATE_CINDER_BLOCK_FIELD = Boolean.parseBoolean(System.getProperty("create.cinder.block.field", "true"));
 
-<<<<<<< HEAD
-=======
-   private enum StartingLocation
-   {
-      STARTING_BLOCK(-2.0, -1.0, 0.3, Math.toRadians(20.0)),
-      IN_FRONT_OF_PLATFORM(0.7, 0.0, 0.0, 0.0),
-      DEBRIS_PLATFORM(3.0, 0.0, 0.575, 0.0),
-      PUSH_DOOR(6.3, 0.0, 0.0, 0.0),
-      PULL_DOOR(8.8, 0.0, 0.0, 0.0),
-      STAIRS(11.75, 0.0, 0.0, 0.0);
-
-      private final Pose3D startingPose = new Pose3D();
-
-      StartingLocation(double x, double y, double z, double yaw)
-      {
-         startingPose.set(x, y, z, yaw, 0.0, 0.0);
-      }
-
-      Pose3D getPose()
-      {
-         return startingPose;
-      }
-   }
-
->>>>>>> abf89354
    private final AtomicBoolean ignoreDebris = new AtomicBoolean(false);
    private final PhaseOneDemoEnvironment environment;
    private boolean lastIgnoreDebrisValueUsedByRealsense = true;
