--- conflicted
+++ resolved
@@ -12,318 +12,8 @@
 import us.ihmc.sensorProcessing.parameters.*;
 import us.ihmc.sensorProcessing.parameters.AvatarRobotCameraParameters;
 
-<<<<<<< HEAD
-public class AtlasSensorInformation implements HumanoidRobotSensorInformation {
-   public static final long HEAD_MICROSTRAIN_SERIAL_NUMBER = 625476543L;
-	private static final String multisense_namespace = "/multisense";
-	private static final String realsense_namespace = "/realsense";
-	private static final String baseTfName = multisense_namespace + "/head";
-	private static final String multisenseHandoffFrame = "head";
-	private final ArrayList<ImmutableTriple<String, String, RigidBodyTransform>> staticTranformsForRos = new ArrayList<ImmutableTriple<String, String, RigidBodyTransform>>();
-
-	/**
-	 * Force Sensor Parameters
-	 */
-	private final String[] forceSensorNames;
-	private final SideDependentList<String> feetForceSensorNames = new SideDependentList<String>("l_leg_akx",
-			"r_leg_akx");
-	private final SideDependentList<String> handForceSensorNames;
-
-	/**
-	 * PPS Parameters
-	 */
-	private static final String MULTISENSE_SL_PPS_TOPIC = multisense_namespace + "/stamped_pps";
-
-	/**
-	 * Send robot data to ROS
-	 */
-	public static final boolean SEND_ROBOT_DATA_TO_ROS = false;
-
-	/**
-	 * Camera Parameters
-	 */
-	private final AvatarRobotCameraParameters[] cameraParameters = new AvatarRobotCameraParameters[4];
-	public static final int MULTISENSE_SL_LEFT_CAMERA_ID = 0;
-	public static final int MULTISENSE_SL_RIGHT_CAMERA_ID = 1;
-	public static final int BLACKFLY_LEFT_CAMERA_ID = 2;
-	public static final int BLACKFLY_RIGHT_CAMERA_ID = 3;
-
-	private static final String left_camera_name = "stereo_camera_left";
-	private static final String left_camera_topic = multisense_namespace + "/left/image_rect_color/compressed";
-	private static final String left_info_camera_topic = multisense_namespace + "/left/image_rect_color/camera_info";// left/image_rect_color/camera_info
-	private static final String left_frame_name = multisense_namespace + "/left_camera_frame";
-
-	private static final String right_camera_name = "stereo_camera_right";
-	private static final String right_camera_topic = multisense_namespace + "/right/image_rect/compressed";
-	private static final String right_info_camera_topic = multisense_namespace + "/right/camera_info";
-	private static final String right_frame_name = multisense_namespace + "/right_camera_frame";
-
-	private static final String fisheye_pose_source = "utorso";
-	private static final String fisheye_left_camera_topic = "/left/camera/image_color/compressed";
-	private static final String fisheye_left_camera_info = "/left/camera/camera_info";
-	private static final String leftFisheyeCameraName = "l_situational_awareness_camera_sensor_l_situational_awareness_camera";
-
-	private static final String fisheye_right_camera_topic = "/right/camera/image_color/compressed";
-	private static final String right_fisheye_camera_name = "r_situational_awareness_camera_sensor_r_situational_awareness_camera";
-	private static final String fisheye_right_camera_info = "/right/camera/camera_info";
-
-	public static final String head_imu_acceleration_topic = "/multisense/imu/accelerometer";
-	public static final String head_imu_data_topic = "/multisense/imu/imu_data";
-
-	/**
-	 * Lidar Parameters
-	 */
-	private static final double lidar_spindle_velocity = 2.183;
-
-	private final AvatarRobotLidarParameters[] lidarParameters = new AvatarRobotLidarParameters[1];
-	public static final int MULTISENSE_LIDAR_ID = 0;
-
-	private static final String lidarPoseLink = "hokuyo_link";
-	private static final String lidarJointName = "hokuyo_joint";
-	private static final String lidarEndFrameInSdf = "/head_hokuyo_frame";
-	private static final String lidarBaseFrame = multisense_namespace + "/head_root";
-	private static final String lidarEndFrame = multisense_namespace + lidarEndFrameInSdf;
-
-	private static final String lidarSensorName = "head_hokuyo_sensor";
-	private static final String lidarJointTopic = multisense_namespace + "/joint_states";
-	private static final String multisense_laser_topic_string = multisense_namespace + "/lidar_scan";
-	private static final String multisense_laser_scan_topic_string = "/singleScanAsCloudWithSource";
-	private static final String multisense_laser_topic__as_string = multisense_namespace + "/lidar_points2";
-	private static final String multisense_filtered_laser_as_point_cloud_topic_string = multisense_namespace
-			+ "/filtered_cloud";
-	private static final String multisense_ground_point_cloud_topic_string = multisense_namespace
-			+ "/highly_filtered_cloud";
-	private static final String bodyIMUSensor = "pelvis_imu_sensor_at_pelvis_frame";
-	private static final String chestIMUSensor = "utorso_imu_sensor_chest";
-	private static final String[] imuSensorsToUseInStateEstimator = { bodyIMUSensor };
-
-	/**
-	 * Stereo Parameters
-	 */
-
-	private final AvatarRobotPointCloudParameters[] pointCloudParameters = new AvatarRobotPointCloudParameters[1];
-	public static final int MULTISENSE_STEREO_ID = 0;
-	private static final String stereoSensorName = "stereo_camera";
-	private static final String stereoColorTopic = multisense_namespace + "/image_points2_color_world";
-	private static final String stereoBaseFrame = multisense_namespace + "/head";
-	private static final String stereoEndFrame = multisense_namespace + "/left_camera_frame";
-
-	private final boolean isMultisenseHead;
-	private final boolean setupROSLocationService;
-	private final boolean setupROSParameterSetters;
-	private final RobotTarget target;
-
-	/**
-	 * Realsense Parameters
-	 */
-	private static final String frontFacingD435 = realsense_namespace + "/frontCam/depth/color/points";
-	private static final String frontFacingT265 = realsense_namespace + "/frontT265/odom/sample";
-
-
-	public AtlasSensorInformation(AtlasRobotVersion atlasRobotVersion, RobotTarget target) {
-		this.target = target;
-
-		if (atlasRobotVersion != AtlasRobotVersion.ATLAS_UNPLUGGED_V5_NO_FOREARMS) {
-			forceSensorNames = new String[] { "l_leg_akx", "r_leg_akx", "l_arm_wry2", "r_arm_wry2" };
-			handForceSensorNames = new SideDependentList<String>("l_arm_wry2", "r_arm_wry2");
-		} else {
-			forceSensorNames = new String[] { "l_leg_akx", "r_leg_akx" };
-			handForceSensorNames = null;
-		}
-
-		if (target == RobotTarget.REAL_ROBOT) {
-			cameraParameters[MULTISENSE_SL_LEFT_CAMERA_ID] = new AvatarRobotCameraParameters(RobotSide.LEFT,
-					left_camera_name, left_camera_topic, left_info_camera_topic, multisenseHandoffFrame, baseTfName,
-					left_frame_name, MULTISENSE_SL_LEFT_CAMERA_ID);
-			cameraParameters[MULTISENSE_SL_RIGHT_CAMERA_ID] = new AvatarRobotCameraParameters(RobotSide.RIGHT,
-					right_camera_name, right_camera_topic, right_info_camera_topic, multisenseHandoffFrame, baseTfName,
-					right_frame_name, MULTISENSE_SL_RIGHT_CAMERA_ID);
-			lidarParameters[MULTISENSE_LIDAR_ID] = new AvatarRobotLidarParameters(true, lidarSensorName,
-					multisense_laser_scan_topic_string, multisense_laser_scan_topic_string, lidarJointName,
-					lidarJointTopic, multisenseHandoffFrame, lidarBaseFrame, lidarEndFrame, lidar_spindle_velocity,
-					MULTISENSE_LIDAR_ID);
-			pointCloudParameters[MULTISENSE_STEREO_ID] = new AvatarRobotPointCloudParameters(stereoSensorName,
-					stereoColorTopic, multisenseHandoffFrame, stereoBaseFrame, stereoEndFrame, MULTISENSE_STEREO_ID);
-		} else if (target == RobotTarget.HEAD_ON_A_STICK) {
-			cameraParameters[MULTISENSE_SL_LEFT_CAMERA_ID] = new AvatarRobotCameraParameters(RobotSide.LEFT,
-					left_camera_name, left_camera_topic, left_info_camera_topic, multisenseHandoffFrame, baseTfName,
-					left_frame_name, MULTISENSE_SL_LEFT_CAMERA_ID);
-			cameraParameters[MULTISENSE_SL_RIGHT_CAMERA_ID] = new AvatarRobotCameraParameters(RobotSide.RIGHT,
-					right_camera_name, right_camera_topic, right_info_camera_topic, multisenseHandoffFrame, baseTfName,
-					right_frame_name, MULTISENSE_SL_RIGHT_CAMERA_ID);
-			lidarParameters[MULTISENSE_LIDAR_ID] = new AvatarRobotLidarParameters(true, lidarSensorName,
-					multisense_filtered_laser_as_point_cloud_topic_string, multisense_ground_point_cloud_topic_string,
-					lidarJointName, lidarJointTopic, multisenseHandoffFrame, lidarBaseFrame, lidarEndFrame,
-					lidar_spindle_velocity, MULTISENSE_LIDAR_ID);
-			pointCloudParameters[MULTISENSE_STEREO_ID] = new AvatarRobotPointCloudParameters(stereoSensorName,
-					stereoColorTopic, multisenseHandoffFrame, stereoBaseFrame, stereoEndFrame, MULTISENSE_STEREO_ID);
-		} else if (target == RobotTarget.GAZEBO) {
-			String baseTfName = "head";
-			String left_frame_name = "left_camera_frame";
-			String right_frame_name = "right_camera_frame";
-			String lidarBaseFrame = "head";
-			String lidarEndFrame = "head_hokuyo_frame";
-
-			cameraParameters[MULTISENSE_SL_LEFT_CAMERA_ID] = new AvatarRobotCameraParameters(RobotSide.LEFT,
-					left_camera_name, left_camera_topic, left_info_camera_topic, multisenseHandoffFrame, baseTfName,
-					left_frame_name, MULTISENSE_SL_LEFT_CAMERA_ID);
-			cameraParameters[MULTISENSE_SL_RIGHT_CAMERA_ID] = new AvatarRobotCameraParameters(RobotSide.RIGHT,
-					right_camera_name, right_camera_topic, right_info_camera_topic, multisenseHandoffFrame, baseTfName,
-					right_frame_name, MULTISENSE_SL_RIGHT_CAMERA_ID);
-			lidarParameters[MULTISENSE_LIDAR_ID] = new AvatarRobotLidarParameters(true, lidarSensorName,
-					multisense_laser_topic_string, multisense_laser_topic_string, lidarJointName, lidarJointTopic,
-					multisenseHandoffFrame, lidarBaseFrame, lidarEndFrame, lidar_spindle_velocity, MULTISENSE_LIDAR_ID);
-			pointCloudParameters[MULTISENSE_STEREO_ID] = new AvatarRobotPointCloudParameters(stereoSensorName,
-					stereoColorTopic, multisenseHandoffFrame, stereoBaseFrame, stereoEndFrame, MULTISENSE_STEREO_ID);
-		} else {
-			cameraParameters[MULTISENSE_SL_LEFT_CAMERA_ID] = new AvatarRobotCameraParameters(RobotSide.LEFT,
-					left_camera_name, left_camera_topic, multisenseHandoffFrame, left_info_camera_topic,
-					MULTISENSE_SL_LEFT_CAMERA_ID);
-			cameraParameters[MULTISENSE_SL_RIGHT_CAMERA_ID] = new AvatarRobotCameraParameters(RobotSide.RIGHT,
-					right_camera_name, right_camera_topic, multisenseHandoffFrame, right_info_camera_topic,
-					MULTISENSE_SL_RIGHT_CAMERA_ID);
-			lidarParameters[MULTISENSE_LIDAR_ID] = new AvatarRobotLidarParameters(false, lidarSensorName,
-					multisense_laser_topic_string, multisense_laser_topic_string, lidarJointName, lidarJointTopic,
-					lidarPoseLink, multisenseHandoffFrame, lidarEndFrameInSdf, lidar_spindle_velocity,
-					MULTISENSE_LIDAR_ID);
-			pointCloudParameters[MULTISENSE_STEREO_ID] = new AvatarRobotPointCloudParameters(stereoSensorName,
-					stereoColorTopic, multisenseHandoffFrame, MULTISENSE_STEREO_ID);
-		}
-
-		cameraParameters[BLACKFLY_LEFT_CAMERA_ID] = new AvatarRobotCameraParameters(RobotSide.LEFT,
-				leftFisheyeCameraName, fisheye_left_camera_topic, fisheye_pose_source, fisheye_left_camera_info,
-				BLACKFLY_LEFT_CAMERA_ID);
-		cameraParameters[BLACKFLY_RIGHT_CAMERA_ID] = new AvatarRobotCameraParameters(RobotSide.RIGHT,
-				right_fisheye_camera_name, fisheye_right_camera_topic, fisheye_pose_source, fisheye_right_camera_info,
-				BLACKFLY_RIGHT_CAMERA_ID);
-
-		setupROSLocationService = target == RobotTarget.REAL_ROBOT
-				|| (target == RobotTarget.SCS && SEND_ROBOT_DATA_TO_ROS);
-		setupROSParameterSetters = target == RobotTarget.REAL_ROBOT;
-		isMultisenseHead = target == RobotTarget.REAL_ROBOT;
-
-		setupStaticTransformsForRos();
-	}
-
-	private void setupStaticTransformsForRos() {
-		ImmutableTriple<String, String, RigidBodyTransform> headToHeadRootStaticTransform = new ImmutableTriple<String, String, RigidBodyTransform>(
-				"head", "multisense/head_root", new RigidBodyTransform());
-		staticTranformsForRos.add(headToHeadRootStaticTransform);
-	}
-
-	@Override
-	public AvatarRobotLidarParameters[] getLidarParameters() {
-		return lidarParameters;
-	}
-
-	@Override
-	public AvatarRobotLidarParameters getLidarParameters(int sensorId) {
-		return lidarParameters[sensorId];
-	}
-
-	@Override
-	public String[] getIMUSensorsToUseInStateEstimator() {
-		return imuSensorsToUseInStateEstimator;
-	}
-
-	@Override
-	public String getPrimaryBodyImu() {
-		return bodyIMUSensor;
-	}
-
-	public String getChestImu() {
-		return chestIMUSensor;
-	}
-
-	@Override
-	public String[] getForceSensorNames() {
-		return forceSensorNames;
-	}
-
-	@Override
-	public SideDependentList<String> getFeetForceSensorNames() {
-		return feetForceSensorNames;
-	}
-
-	@Override
-	public SideDependentList<String> getWristForceSensorNames() {
-		return handForceSensorNames;
-	}
-
-	@Override
-	public AvatarRobotCameraParameters[] getCameraParameters() {
-		return cameraParameters;
-	}
-
-	@Override
-	public AvatarRobotCameraParameters getCameraParameters(int sensorId) {
-		return cameraParameters[sensorId];
-	}
-
-	public String getCameraStringBase() {
-		return multisense_namespace;
-	}
-
-	public String getPPSRosTopic() {
-		return MULTISENSE_SL_PPS_TOPIC;
-	}
-
-	@Override
-	public AvatarRobotPointCloudParameters[] getPointCloudParameters() {
-		return pointCloudParameters;
-	}
-
-	@Override
-	public AvatarRobotPointCloudParameters getPointCloudParameters(int sensorId) {
-		return pointCloudParameters[sensorId];
-	}
-
-	private void sensorFramesToTrack(AvatarRobotSensorParameters[] sensorParams, ArrayList<String> holder) {
-		for (int i = 0; i < sensorParams.length; i++) {
-			if (sensorParams[i].getPoseFrameForSdf() != null) {
-				holder.add(sensorParams[i].getPoseFrameForSdf());
-			}
-		}
-	}
-
-	@Override
-	public String[] getSensorFramesToTrack() {
-		ArrayList<String> sensorFramesToTrack = new ArrayList<String>();
-		sensorFramesToTrack(cameraParameters, sensorFramesToTrack);
-		sensorFramesToTrack(lidarParameters, sensorFramesToTrack);
-		sensorFramesToTrack(pointCloudParameters, sensorFramesToTrack);
-		String[] sensorFramesToTrackAsPrimitive = new String[sensorFramesToTrack.size()];
-		sensorFramesToTrack.toArray(sensorFramesToTrackAsPrimitive);
-		return sensorFramesToTrackAsPrimitive;
-	}
-
-	@Override
-	public boolean setupROSLocationService() {
-		return setupROSLocationService;
-	}
-
-	@Override
-	public boolean setupROSParameterSetters() {
-		return setupROSParameterSetters;
-	}
-
-	@Override
-	public boolean isMultisenseHead() {
-		return isMultisenseHead;
-	}
-
-	@Override
-	public SideDependentList<String> getFeetContactSensorNames() {
-		return new SideDependentList<String>();
-	}
-
-	@Override
-	public ArrayList<ImmutableTriple<String, String, RigidBodyTransform>> getStaticTransformsForRos() {
-		return staticTranformsForRos;
-	}
-=======
 public class AtlasSensorInformation implements HumanoidRobotSensorInformation
-{
+{public static final long HEAD_MICROSTRAIN_SERIAL_NUMBER = 625476543L;
    private static final String multisense_namespace = "/multisense";
    private static final String realsense_namespace = "/realsense";
    private static final String baseTfName = multisense_namespace + "/head";
@@ -418,7 +108,7 @@
    private final boolean setupROSLocationService;
    private final boolean setupROSParameterSetters;
    private final RobotTarget target;
-   
+
    public static final double linearVelocityThreshold = 0.2;
    public static final double angularVelocityThreshold = Math.PI/15;
 
@@ -663,6 +353,5 @@
    {
       return staticTranformsForRos;
    }
->>>>>>> 211c3c58
 
 }