package us.ihmc.atlas.parameters;

import us.ihmc.commonWalkingControlModules.capturePoint.smoothCMPBasedICPPlanner.CoPGeneration.SplitFractionCalculatorParametersReadOnly;

public class AtlasICPSplitFractionCalculatorParameters implements SplitFractionCalculatorParametersReadOnly
{
   public boolean calculateSplitFractionsFromPositions()
   {
      return true;
   }

   public boolean calculateSplitFractionsFromArea()
   {
      return false;
   }

   /** {@inheritDoc} */
   public double getDefaultTransferSplitFraction()
   {
      return 0.5;
   }

   /** {@inheritDoc} */

   public double getStepHeightForLargeStepDown()
   {
      return 0.1;
   }

   /** {@inheritDoc} */
   public double getLargestStepDownHeight()
   {
<<<<<<< HEAD
      return 0.15;
=======
      return 0.175;
>>>>>>> 6e2b6380
   }

   /** {@inheritDoc} */
   public double getTransferSplitFractionAtFullDepth()
   {
      return 0.3;
   }

   /** {@inheritDoc} */
   public double getTransferWeightDistributionAtFullDepth()
   {
      return 0.75;
   }

   /** {@inheritDoc} */
   public double getTransferFinalWeightDistributionAtFullDepth()
   {
      return 0.8;
   }

   /** {@inheritDoc} */
   public double getFractionLoadIfFootHasFullSupport()
   {
      return 0.5;
   }

   /** {@inheritDoc} */
   public double getFractionTimeOnFootIfFootHasFullSupport()
   {
      return 0.5;
   }

   /** {@inheritDoc} */
   public double getFractionLoadIfOtherFootHasNoWidth()
   {
      return 0.5;
   }

   /** {@inheritDoc} */
   public double getFractionTimeOnFootIfOtherFootHasNoWidth()
   {
      return 0.5;
   }
}<|MERGE_RESOLUTION|>--- conflicted
+++ resolved
@@ -30,11 +30,7 @@
    /** {@inheritDoc} */
    public double getLargestStepDownHeight()
    {
-<<<<<<< HEAD
       return 0.15;
-=======
-      return 0.175;
->>>>>>> 6e2b6380
    }
 
    /** {@inheritDoc} */
