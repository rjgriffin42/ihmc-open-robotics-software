--- conflicted
+++ resolved
@@ -23,7 +23,7 @@
  */
 public class AtlasRemoteFootstepPlannerUI extends Application
 {
-   private static final boolean launchPlannerToolbox = false;
+   private static final boolean launchPlannerToolbox = true;
 
    private SharedMemoryJavaFXMessager messager;
    private RemoteUIMessageConverter messageConverter;
@@ -46,11 +46,7 @@
       messager.startMessager();
 
       ui = FootstepPlannerUI.createMessagerUI(primaryStage, messager, drcRobotModel.getFootstepPlannerParameters(),
-<<<<<<< HEAD
-                                              drcRobotModel.getVisibilityGraphsParameters(), drcRobotModel, null,
-=======
                                               drcRobotModel.getVisibilityGraphsParameters(), drcRobotModel, previewModel,
->>>>>>> edf68031
                                               drcRobotModel.getContactPointParameters(), drcRobotModel.getWalkingControllerParameters());
       ui.setRobotLowLevelMessenger(robotLowLevelMessenger);
       ui.show();
