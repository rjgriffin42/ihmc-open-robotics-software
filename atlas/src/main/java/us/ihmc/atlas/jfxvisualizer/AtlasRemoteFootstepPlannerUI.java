package us.ihmc.atlas.jfxvisualizer;

import controller_msgs.msg.dds.AtlasLowLevelControlModeMessage;
import controller_msgs.msg.dds.BDIBehaviorCommandPacket;
import javafx.application.Application;
import javafx.application.Platform;
import javafx.stage.Stage;
import us.ihmc.atlas.AtlasRobotModel;
import us.ihmc.atlas.AtlasRobotVersion;
import us.ihmc.avatar.drcRobot.DRCRobotModel;
import us.ihmc.avatar.drcRobot.RobotTarget;
import us.ihmc.avatar.footstepPlanning.MultiStageFootstepPlanningModule;
import us.ihmc.commonWalkingControlModules.highLevelHumanoidControl.factories.ControllerAPIDefinition;
import us.ihmc.communication.IHMCRealtimeROS2Publisher;
import us.ihmc.communication.ROS2Tools;
import us.ihmc.communication.controllerAPI.RobotLowLevelMessenger;
import us.ihmc.footstepPlanning.communication.FootstepPlannerMessagerAPI;
import us.ihmc.footstepPlanning.ui.FootstepPlannerUI;
import us.ihmc.footstepPlanning.ui.RemoteUIMessageConverter;
import us.ihmc.humanoidRobotics.communication.packets.HumanoidMessageTools;
import us.ihmc.humanoidRobotics.communication.packets.atlas.AtlasLowLevelControlMode;
import us.ihmc.javaFXToolkit.messager.SharedMemoryJavaFXMessager;
import us.ihmc.pubsub.DomainFactory;
import us.ihmc.ros2.RealtimeRos2Node;

/**
 * This class provides a visualizer for the remote footstep planner found in the footstep planner
 * toolbox. It allows users to view the resulting plans calculated by the toolbox. It also allows
 * the user to tune the planner parameters, and request a new plan from the planning toolboxs.
 */
public class AtlasRemoteFootstepPlannerUI extends Application
{
   private static final boolean launchPlannerToolbox = true;

   private SharedMemoryJavaFXMessager messager;
   private RemoteUIMessageConverter messageConverter;

   private FootstepPlannerUI ui;

   private MultiStageFootstepPlanningModule planningModule;

   @Override
   public void start(Stage primaryStage) throws Exception
   {
      DRCRobotModel drcRobotModel = new AtlasRobotModel(AtlasRobotVersion.ATLAS_UNPLUGGED_V5_NO_HANDS, RobotTarget.REAL_ROBOT, false);
      DRCRobotModel previewModel = new AtlasRobotModel(AtlasRobotVersion.ATLAS_UNPLUGGED_V5_NO_HANDS, RobotTarget.REAL_ROBOT, false);
      messager = new SharedMemoryJavaFXMessager(FootstepPlannerMessagerAPI.API);

      RealtimeRos2Node ros2Node = ROS2Tools.createRealtimeRos2Node(DomainFactory.PubSubImplementation.FAST_RTPS, "ihmc_footstep_planner_ui");
      AtlasLowLevelMessenger robotLowLevelMessenger = new AtlasLowLevelMessenger(ros2Node, drcRobotModel.getSimpleRobotName());
      messageConverter = new RemoteUIMessageConverter(ros2Node, messager, drcRobotModel.getSimpleRobotName());

      messager.startMessager();

      ui = FootstepPlannerUI.createMessagerUI(primaryStage, messager, drcRobotModel.getFootstepPlannerParameters(),
                                              drcRobotModel.getVisibilityGraphsParameters(), drcRobotModel, previewModel,
                                              drcRobotModel.getContactPointParameters(), drcRobotModel.getWalkingControllerParameters());
      ui.setRobotLowLevelMessenger(robotLowLevelMessenger);
      ui.show();

      if (launchPlannerToolbox)
      {
         planningModule = new MultiStageFootstepPlanningModule(drcRobotModel, null, false);
      }
   }

   @Override
   public void stop() throws Exception
   {
      super.stop();

      messager.closeMessager();
      messageConverter.destroy();
      ui.stop();

      if (planningModule != null)
      {
         planningModule.destroy();
      }

      Platform.exit();
   }

   public static void main(String[] args)
   {
      launch(args);
   }
<<<<<<< HEAD
=======

   private class AtlasLowLevelMessenger implements RobotLowLevelMessenger
   {
      private final IHMCRealtimeROS2Publisher<AtlasLowLevelControlModeMessage> lowLevelModePublisher;
      private final IHMCRealtimeROS2Publisher<BDIBehaviorCommandPacket> bdiBehaviorPublisher;

      public AtlasLowLevelMessenger(RealtimeRos2Node ros2Node, String robotName)
      {
         lowLevelModePublisher = ROS2Tools.createPublisher(ros2Node, AtlasLowLevelControlModeMessage.class,
                                                           ControllerAPIDefinition.getSubscriberTopicNameGenerator(robotName));
         bdiBehaviorPublisher = ROS2Tools.createPublisher(ros2Node, BDIBehaviorCommandPacket.class,
                                                          ControllerAPIDefinition.getSubscriberTopicNameGenerator(robotName));
      }

      @Override
      public void sendFreezeRequest()
      {
         AtlasLowLevelControlModeMessage message = new AtlasLowLevelControlModeMessage();
         message.setRequestedAtlasLowLevelControlMode(AtlasLowLevelControlMode.FREEZE.toByte());
         lowLevelModePublisher.publish(message);
      }

      @Override
      public void sendStandRequest()
      {
         AtlasLowLevelControlModeMessage message = new AtlasLowLevelControlModeMessage();
         message.setRequestedAtlasLowLevelControlMode(AtlasLowLevelControlMode.STAND_PREP.toByte());
         lowLevelModePublisher.publish(message);
      }

      @Override
      public void sendShutdownRequest()
      {
         BDIBehaviorCommandPacket message = HumanoidMessageTools.createBDIBehaviorCommandPacket(true);
         bdiBehaviorPublisher.publish(message);
      }
   }
>>>>>>> c3fe9bac
}<|MERGE_RESOLUTION|>--- conflicted
+++ resolved
@@ -85,44 +85,4 @@
    {
       launch(args);
    }
-<<<<<<< HEAD
-=======
-
-   private class AtlasLowLevelMessenger implements RobotLowLevelMessenger
-   {
-      private final IHMCRealtimeROS2Publisher<AtlasLowLevelControlModeMessage> lowLevelModePublisher;
-      private final IHMCRealtimeROS2Publisher<BDIBehaviorCommandPacket> bdiBehaviorPublisher;
-
-      public AtlasLowLevelMessenger(RealtimeRos2Node ros2Node, String robotName)
-      {
-         lowLevelModePublisher = ROS2Tools.createPublisher(ros2Node, AtlasLowLevelControlModeMessage.class,
-                                                           ControllerAPIDefinition.getSubscriberTopicNameGenerator(robotName));
-         bdiBehaviorPublisher = ROS2Tools.createPublisher(ros2Node, BDIBehaviorCommandPacket.class,
-                                                          ControllerAPIDefinition.getSubscriberTopicNameGenerator(robotName));
-      }
-
-      @Override
-      public void sendFreezeRequest()
-      {
-         AtlasLowLevelControlModeMessage message = new AtlasLowLevelControlModeMessage();
-         message.setRequestedAtlasLowLevelControlMode(AtlasLowLevelControlMode.FREEZE.toByte());
-         lowLevelModePublisher.publish(message);
-      }
-
-      @Override
-      public void sendStandRequest()
-      {
-         AtlasLowLevelControlModeMessage message = new AtlasLowLevelControlModeMessage();
-         message.setRequestedAtlasLowLevelControlMode(AtlasLowLevelControlMode.STAND_PREP.toByte());
-         lowLevelModePublisher.publish(message);
-      }
-
-      @Override
-      public void sendShutdownRequest()
-      {
-         BDIBehaviorCommandPacket message = HumanoidMessageTools.createBDIBehaviorCommandPacket(true);
-         bdiBehaviorPublisher.publish(message);
-      }
-   }
->>>>>>> c3fe9bac
 }