--- conflicted
+++ resolved
@@ -38,8 +38,7 @@
 
    private final AtomicBoolean robotStatus = new AtomicBoolean(false);
    private final AtomicBoolean velocityStatus = new AtomicBoolean(true);
-
-   private final AtomicReference<Boolean> biasEnable;
+   private final AtomicBoolean biasEnable = new AtomicBoolean(false);
 
    /**
     * to update corrected sensor frame for robot state estimation.
@@ -87,13 +86,9 @@
       sensorPoseToPelvisTransformer = new RigidBodyTransform(AtlasSensorInformation.transformPelvisToDepthCamera);
       sensorPoseToPelvisTransformer.invert();
 
-<<<<<<< HEAD
-      robotStatus = reaMessager.createInput(SLAMModuleAPI.SensorStatus, false);
-      velocityStatus = reaMessager.createInput(SLAMModuleAPI.VelocityLimitStatus, true);
-      biasEnable = reaMessager.createInput(SLAMModuleAPI.BiasEnable, false);
-=======
       reaMessager.registerTopicListener(SLAMModuleAPI.SensorStatus, robotStatus::set);
       reaMessager.registerTopicListener(SLAMModuleAPI.VelocityLimitStatus, velocityStatus::set);
+      reaMessager.registerTopicListener(SLAMModuleAPI.BiasEnable, biasEnable::set);
    }
 
    @Override
@@ -105,7 +100,8 @@
          reaMessager.submitMessage(SLAMModuleAPI.SensorStatus, robotStatus.get());
       if (velocityStatus != null)
          reaMessager.submitMessage(SLAMModuleAPI.VelocityLimitStatus, velocityStatus.get());
->>>>>>> d70558a9
+      if (BiasEnable != null)
+         reaMessager.submitMessage(SLAMModuleAPI.BiasEnable, biasEnable.get());
    }
 
    @Override
@@ -239,14 +235,11 @@
 
    public static AtlasSLAMModule createIntraprocessModule(DRCRobotModel drcRobotModel, Messager messager)
    {
-<<<<<<< HEAD
       KryoMessager messager = KryoMessager.createIntraprocess(SLAMModuleAPI.API, NetworkPorts.SLAM_MODULE_UI_PORT,
                                                               REACommunicationProperties.getPrivateNetClassList());
       messager.setAllowSelfSubmit(true);
       messager.startMessager();
-
-=======
->>>>>>> d70558a9
+      
       return new AtlasSLAMModule(messager, drcRobotModel);
    }
 
