--- conflicted
+++ resolved
@@ -16,11 +16,7 @@
 import us.ihmc.log.LogTools;
 import us.ihmc.robotModels.FullHumanoidRobotModelFactory;
 import us.ihmc.robotModels.FullRobotModel;
-<<<<<<< HEAD
-import us.ihmc.ros2.RealtimeROS2Node;
-=======
 import us.ihmc.ros2.ROS2NodeInterface;
->>>>>>> 6e66fdf8
 import us.ihmc.utilities.ros.RosMainNode;
 
 public class AtlasPointCloudSensorManager
@@ -34,11 +30,7 @@
    private final RigidBodyTransform latestTrackingSensorPose = new RigidBodyTransform();
 
    public AtlasPointCloudSensorManager(FullHumanoidRobotModelFactory modelFactory,
-<<<<<<< HEAD
-                                       RealtimeROS2Node ros2Node,
-=======
                                        ROS2NodeInterface ros2Node,
->>>>>>> 6e66fdf8
                                        RobotROSClockCalculator rosClockCalculator,
                                        boolean useTrackingData)
    {
