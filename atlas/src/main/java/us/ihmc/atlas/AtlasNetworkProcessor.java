package us.ihmc.atlas;

import com.martiansoftware.jsap.*;

import us.ihmc.atlas.sensors.AtlasSensorSuiteManager;
import us.ihmc.avatar.drcRobot.RobotTarget;
import us.ihmc.avatar.networkProcessor.HumanoidNetworkProcessor;
import us.ihmc.communication.producers.VideoControlSettings;
import us.ihmc.log.LogTools;
import us.ihmc.pubsub.DomainFactory.PubSubImplementation;

import static us.ihmc.atlas.AtlasNetworkProcessor.NetworkProcessorMode.VR;

public class AtlasNetworkProcessor
{
   public enum NetworkProcessorMode
   {
      DEFAULT(AtlasNetworkProcessor::defaultNetworkProcessor),
      VR(AtlasNetworkProcessor::vrNetworkProcessor),
      BEHAVIOR(AtlasNetworkProcessor::behaviorNetworkProcessor),
      MINIMAL(AtlasNetworkProcessor::minimalNetworkProcessor),
      STAIRS(AtlasNetworkProcessor::stairsNetworkProcessor),
      ;

      private Application application;

      NetworkProcessorMode(Application application)
      {
         this.application = application;
      }

      public Application getApplication()
      {
         return application;
      }
   }

   private static final NetworkProcessorMode DEAFULT_MODE = VR;

   public static void main(String[] args) throws JSAPException
   {
      JSAP jsap = new JSAP();

      FlaggedOption robotModel = new FlaggedOption("robotModel").setLongFlag("model").setShortFlag('m').setRequired(false).setStringParser(JSAP.STRING_PARSER);
      FlaggedOption modeOption = new FlaggedOption("mode").setLongFlag("mode").setRequired(false).setStringParser(JSAP.STRING_PARSER);

      Switch runningOnRealRobot = new Switch("runningOnRealRobot").setLongFlag("realRobot");
      Switch runningOnGazebo = new Switch("runningOnGazebo").setLongFlag("gazebo");

      FlaggedOption leftHandHost = new FlaggedOption("leftHandHost").setLongFlag("lefthand").setShortFlag('l').setRequired(false)
                                                                    .setStringParser(JSAP.STRING_PARSER);
      FlaggedOption rightHandHost = new FlaggedOption("rightHandHost").setLongFlag("righthand").setShortFlag('r').setRequired(false)
                                                                      .setStringParser(JSAP.STRING_PARSER);

      robotModel.setHelp("Robot models: " + AtlasRobotModelFactory.robotModelsToString());
      jsap.registerParameter(robotModel);

      jsap.registerParameter(runningOnRealRobot);
      jsap.registerParameter(modeOption);
      jsap.registerParameter(runningOnGazebo);
      jsap.registerParameter(leftHandHost);
      jsap.registerParameter(rightHandHost);

      JSAPResult config = jsap.parse(args);

      if (!config.success())
      {
         System.err.println("Invalid parameters");
         System.out.println(jsap.getHelp());
         return;
      }

      RobotTarget target;
      AtlasRobotModel model;

      try
      {
         if (config.getBoolean(runningOnRealRobot.getID()))
         {
            target = RobotTarget.REAL_ROBOT;
         }
         else if (config.getBoolean(runningOnGazebo.getID()))
         {
            target = RobotTarget.GAZEBO;
         }
         else
         {
            target = RobotTarget.SCS;
         }
         String robotVersionString = config.getString("robotModel");
         if (robotVersionString == null)
         {
            robotVersionString = "ATLAS_UNPLUGGED_V5_DUAL_ROBOTIQ";
         }
         model = AtlasRobotModelFactory.createDRCRobotModel(robotVersionString, target, true);
      }
      catch (IllegalArgumentException e)
      {
         System.err.println("Incorrect robot model " + config.getString("robotModel"));
         System.out.println(jsap.getHelp());
         return;
      }

      LogTools.info("Selected model: {}", model);

      HumanoidNetworkProcessor networkProcessor = new HumanoidNetworkProcessor(model, PubSubImplementation.FAST_RTPS);
      LogTools.info("ROS_MASTER_URI = " + networkProcessor.getOrCreateRosURI());

      LogTools.info("Setting up network processor modules...");
      NetworkProcessorMode mode = DEAFULT_MODE;
      if (config.userSpecified(modeOption.getID()))
      {
         String userSpecifiedMode = config.getString(modeOption.getID());
         LogTools.info("User specified mode: {}", userSpecifiedMode);
         mode = NetworkProcessorMode.valueOf(userSpecifiedMode);
      }
      mode.getApplication().setup(args, model, networkProcessor);

      networkProcessor.setupShutdownHook();

      LogTools.info("Starting modules!");
      networkProcessor.start();
   }

   private interface Application
   {
      void setup(String[] args, AtlasRobotModel robotModel, HumanoidNetworkProcessor networkProcessor);
   }

   private static void defaultNetworkProcessor(String[] args, AtlasRobotModel robotModel, HumanoidNetworkProcessor networkProcessor)
   {
      networkProcessor.setupRosModule();
      networkProcessor.setupBipedalSupportPlanarRegionPublisherModule();
      networkProcessor.setupHumanoidAvatarLidarREAStateUpdater();
      networkProcessor.setupHumanoidAvatarRealSenseREAStateUpdater();
<<<<<<< HEAD
      networkProcessor.setupKinematicsToolboxModule(false);
      
      AtlasSensorSuiteManager sensorModule = robotModel.getSensorSuiteManager(networkProcessor.getOrCreateROS2Node());
=======
//      networkProcessor.setupKinematicsToolboxModule(false);

      AtlasSensorSuiteManager sensorModule = robotModel.getSensorSuiteManager();
>>>>>>> 6e66fdf8
      networkProcessor.setupSensorModule();
      sensorModule.getLidarScanPublisher().setRangeFilter(0.2, 8.0);
      sensorModule.getLidarScanPublisher().setPublisherPeriodInMillisecond(25L);
      sensorModule.getMultiSenseSensorManager().setVideoSettings(VideoControlSettings.configureJPEGServer(25, 10));
      
//      networkProcessor.setupKinematicsStreamingToolboxModule(AtlasKinematicsStreamingToolboxModule.class, args, false);
      networkProcessor.setupBehaviorModule(false, false, 0);
   }

   private static void behaviorNetworkProcessor(String[] args, AtlasRobotModel robotModel, HumanoidNetworkProcessor networkProcessor)
   {
      networkProcessor.setupRosModule();
      networkProcessor.setupBipedalSupportPlanarRegionPublisherModule();
      networkProcessor.setupHumanoidAvatarLidarREAStateUpdater();
      networkProcessor.setupHumanoidAvatarRealSenseREAStateUpdater();
      networkProcessor.setupFiducialDetectorToolboxModule();
      networkProcessor.setupObjectDetectorToolboxModule();
      networkProcessor.setupFootstepPlanningToolboxModule();

      AtlasSensorSuiteManager sensorModule = robotModel.getSensorSuiteManager();
      networkProcessor.setupSensorModule();
      sensorModule.getLidarScanPublisher().setRangeFilter(0.2, 8.0);
      sensorModule.getLidarScanPublisher().setPublisherPeriodInMillisecond(25L);
      sensorModule.getMultiSenseSensorManager().setVideoSettings(VideoControlSettings.configureJPEGServer(25, 10));
   }

   private static void vrNetworkProcessor(String[] args, AtlasRobotModel robotModel, HumanoidNetworkProcessor networkProcessor)
   {
      networkProcessor.setupRosModule();
      networkProcessor.setupBipedalSupportPlanarRegionPublisherModule();
      networkProcessor.setupHumanoidAvatarLidarREAStateUpdater();
      networkProcessor.setupFiducialDetectorToolboxModule();
      networkProcessor.setupObjectDetectorToolboxModule();
      networkProcessor.setupFootstepPlanningToolboxModule();


      AtlasSensorSuiteManager sensorModule = robotModel.getSensorSuiteManager(networkProcessor.getOrCreateROS2Node());
      sensorModule.setEnableDepthPointCloudPublisher(false);
      sensorModule.setEnableFisheyeCameraPublishers(false);
      sensorModule.setEnableLidarScanPublisher(true);
      sensorModule.setEnableStereoVisionPointCloudPublisher(true);
      sensorModule.setEnableVideoPublisher(true);
      networkProcessor.setupSensorModule();
      sensorModule.getLidarScanPublisher().setRangeFilter(0.2, 8.0);
      sensorModule.getLidarScanPublisher().setPublisherPeriodInMillisecond(25L);
      sensorModule.getMultisenseStereoVisionPointCloudPublisher().setRangeFilter(0.2, 2.5);
      sensorModule.getMultisenseStereoVisionPointCloudPublisher().setPublisherPeriodInMillisecond(1500L);
      sensorModule.getMultisenseStereoVisionPointCloudPublisher().setMaximumNumberOfPoints(200000);
      sensorModule.getMultiSenseSensorManager().setVideoSettings(VideoControlSettings.configureJPEGServer(25, 10));

//      networkProcessor.setupKinematicsStreamingToolboxModule(AtlasKinematicsStreamingToolboxModule.class, args, false);
      networkProcessor.setupBehaviorModule(false, false, 0);
   }

   private static void stairsNetworkProcessor(String[] args, AtlasRobotModel robotModel, HumanoidNetworkProcessor networkProcessor)
   {
      networkProcessor.setupRosModule();

      networkProcessor.setupHumanoidAvatarLidarREAStateUpdater();
      networkProcessor.setupKinematicsToolboxModule(false);

      AtlasSensorSuiteManager sensorModule = robotModel.getSensorSuiteManager(networkProcessor.getOrCreateROS2Node());
      networkProcessor.setupSensorModule();
      sensorModule.getLidarScanPublisher().setRangeFilter(0.2, 8.0);
      sensorModule.getLidarScanPublisher().setPublisherPeriodInMillisecond(25L);
      sensorModule.getMultiSenseSensorManager().setVideoSettings(VideoControlSettings.configureJPEGServer(35, 15));
   }


   private static void minimalNetworkProcessor(String[] args, AtlasRobotModel robotModel, HumanoidNetworkProcessor networkProcessor)
   {
      networkProcessor.setupRosModule();
      networkProcessor.setupSensorModule();
   }
}<|MERGE_RESOLUTION|>--- conflicted
+++ resolved
@@ -133,15 +133,9 @@
       networkProcessor.setupBipedalSupportPlanarRegionPublisherModule();
       networkProcessor.setupHumanoidAvatarLidarREAStateUpdater();
       networkProcessor.setupHumanoidAvatarRealSenseREAStateUpdater();
-<<<<<<< HEAD
-      networkProcessor.setupKinematicsToolboxModule(false);
-      
+//      networkProcessor.setupKinematicsToolboxModule(false);
+
       AtlasSensorSuiteManager sensorModule = robotModel.getSensorSuiteManager(networkProcessor.getOrCreateROS2Node());
-=======
-//      networkProcessor.setupKinematicsToolboxModule(false);
-
-      AtlasSensorSuiteManager sensorModule = robotModel.getSensorSuiteManager();
->>>>>>> 6e66fdf8
       networkProcessor.setupSensorModule();
       sensorModule.getLidarScanPublisher().setRangeFilter(0.2, 8.0);
       sensorModule.getLidarScanPublisher().setPublisherPeriodInMillisecond(25L);
