package us.ihmc.atlas;

import com.martiansoftware.jsap.*;

import us.ihmc.atlas.sensors.AtlasSensorSuiteManager;
import us.ihmc.avatar.drcRobot.RobotTarget;
import us.ihmc.avatar.networkProcessor.HumanoidNetworkProcessor;
import us.ihmc.communication.producers.VideoControlSettings;
import us.ihmc.log.LogTools;
import us.ihmc.pubsub.DomainFactory.PubSubImplementation;

public class AtlasNetworkProcessor
{
   private static final Application DEFAULT = AtlasNetworkProcessor::defaultNetworkProcessor;
   private static final Application VR = AtlasNetworkProcessor::vrNetworkProcessor;
   private static final Application MINIMAL = AtlasNetworkProcessor::minimalNetworkProcessor;
   private static final Application STAIRS = AtlasNetworkProcessor::stairsNetworkProcessor;

   private static final Application APPLICATION = DEFAULT;

   public static void main(String[] args) throws JSAPException
   {
      JSAP jsap = new JSAP();

      FlaggedOption robotModel = new FlaggedOption("robotModel").setLongFlag("model").setShortFlag('m').setRequired(true).setStringParser(JSAP.STRING_PARSER);

      Switch runningOnRealRobot = new Switch("runningOnRealRobot").setLongFlag("realRobot");
      Switch runningOnGazebo = new Switch("runningOnGazebo").setLongFlag("gazebo");

      FlaggedOption leftHandHost = new FlaggedOption("leftHandHost").setLongFlag("lefthand").setShortFlag('l').setRequired(false)
                                                                    .setStringParser(JSAP.STRING_PARSER);
      FlaggedOption rightHandHost = new FlaggedOption("rightHandHost").setLongFlag("righthand").setShortFlag('r').setRequired(false)
                                                                      .setStringParser(JSAP.STRING_PARSER);

      robotModel.setHelp("Robot models: " + AtlasRobotModelFactory.robotModelsToString());
      jsap.registerParameter(robotModel);

      jsap.registerParameter(runningOnRealRobot);
      jsap.registerParameter(runningOnGazebo);
      jsap.registerParameter(leftHandHost);
      jsap.registerParameter(rightHandHost);

      JSAPResult config = jsap.parse(args);

      if (!config.success())
      {
         System.err.println("Invalid parameters");
         System.out.println(jsap.getHelp());
         return;
      }

      RobotTarget target;
      AtlasRobotModel model;

      try
      {
         if (config.getBoolean(runningOnRealRobot.getID()))
         {
            target = RobotTarget.REAL_ROBOT;
         }
         else if (config.getBoolean(runningOnGazebo.getID()))
         {
            target = RobotTarget.GAZEBO;
         }
         else
         {
            target = RobotTarget.SCS;
         }
         model = AtlasRobotModelFactory.createDRCRobotModel(config.getString("robotModel"), target, true);
      }
      catch (IllegalArgumentException e)
      {
         System.err.println("Incorrect robot model " + config.getString("robotModel"));
         System.out.println(jsap.getHelp());
         return;
      }

      LogTools.info("Selected model: {}", model);

      HumanoidNetworkProcessor networkProcessor = new HumanoidNetworkProcessor(model, PubSubImplementation.FAST_RTPS);
      LogTools.info("ROS_MASTER_URI = " + networkProcessor.getOrCreateRosURI());

      LogTools.info("Setting up network processor modules...");
      APPLICATION.setup(args, model, networkProcessor);

      networkProcessor.setupShutdownHook();

      LogTools.info("Starting modules!");
      networkProcessor.start();
   }

   private interface Application
   {
      void setup(String[] args, AtlasRobotModel robotModel, HumanoidNetworkProcessor networkProcessor);
   }

   private static void defaultNetworkProcessor(String[] args, AtlasRobotModel robotModel, HumanoidNetworkProcessor networkProcessor)
   {
      networkProcessor.setupRosModule();
      networkProcessor.setupBipedalSupportPlanarRegionPublisherModule();
      networkProcessor.setupHumanoidAvatarLidarREAStateUpdater();
      networkProcessor.setupHumanoidAvatarRealSenseREAStateUpdater();
      networkProcessor.setupKinematicsToolboxModule(false);
      
      AtlasSensorSuiteManager sensorModule = robotModel.getSensorSuiteManager();
      networkProcessor.setupSensorModule();
      sensorModule.getLidarScanPublisher().setRangeFilter(0.2, 8.0);
      sensorModule.getLidarScanPublisher().setPublisherPeriodInMillisecond(25L);
      sensorModule.getMultiSenseSensorManager().setVideoSettings(VideoControlSettings.configureJPEGServer(35, 15));
      
      networkProcessor.setupKinematicsStreamingToolboxModule(AtlasKinematicsStreamingToolboxModule.class, args, false);
      networkProcessor.setupBehaviorModule(false, false, 0);
   }

   private static void vrNetworkProcessor(String[] args, AtlasRobotModel robotModel, HumanoidNetworkProcessor networkProcessor)
   {
      networkProcessor.setupRosModule();
      networkProcessor.setupBipedalSupportPlanarRegionPublisherModule();
      networkProcessor.setupHumanoidAvatarLidarREAStateUpdater();

      AtlasSensorSuiteManager sensorModule = robotModel.getSensorSuiteManager();
      sensorModule.setEnableDepthPointCloudPublisher(false);
      sensorModule.setEnableFisheyeCameraPublishers(false);
      sensorModule.setEnableLidarScanPublisher(true);
      sensorModule.setEnableStereoVisionPointCloudPublisher(true);
      sensorModule.setEnableVideoPublisher(true);
      networkProcessor.setupSensorModule();
      sensorModule.getLidarScanPublisher().setRangeFilter(0.2, 8.0);
      sensorModule.getLidarScanPublisher().setPublisherPeriodInMillisecond(25L);
      sensorModule.getMultisenseStereoVisionPointCloudPublisher().setRangeFilter(0.2, 2.5);
      sensorModule.getMultisenseStereoVisionPointCloudPublisher().setPublisherPeriodInMillisecond(1500L);
      sensorModule.getMultisenseStereoVisionPointCloudPublisher().setMaximumNumberOfPoints(200000);
      sensorModule.getMultiSenseSensorManager().setVideoSettings(VideoControlSettings.configureJPEGServer(25, 10));

      networkProcessor.setupKinematicsStreamingToolboxModule(AtlasKinematicsStreamingToolboxModule.class, args, false);
      networkProcessor.setupBehaviorModule(false, false, 0);
   }

   private static void stairsNetworkProcessor(String[] args, AtlasRobotModel robotModel, HumanoidNetworkProcessor networkProcessor)
   {
      networkProcessor.setupRosModule();

<<<<<<< HEAD
//      networkProcessor.setupHumanoidAvatarREAStateUpdater();
=======
      networkProcessor.setupHumanoidAvatarLidarREAStateUpdater();
>>>>>>> a91aeee9
      networkProcessor.setupKinematicsToolboxModule(false);

      AtlasSensorSuiteManager sensorModule = robotModel.getSensorSuiteManager();
      networkProcessor.setupSensorModule();
      sensorModule.getLidarScanPublisher().setRangeFilter(0.2, 8.0);
      sensorModule.getLidarScanPublisher().setPublisherPeriodInMillisecond(25L);
      sensorModule.getMultiSenseSensorManager().setVideoSettings(VideoControlSettings.configureJPEGServer(35, 15));
   }


   private static void minimalNetworkProcessor(String[] args, AtlasRobotModel robotModel, HumanoidNetworkProcessor networkProcessor)
   {
      networkProcessor.setupRosModule();
      networkProcessor.setupSensorModule();
   }
}<|MERGE_RESOLUTION|>--- conflicted
+++ resolved
@@ -140,11 +140,7 @@
    {
       networkProcessor.setupRosModule();
 
-<<<<<<< HEAD
-//      networkProcessor.setupHumanoidAvatarREAStateUpdater();
-=======
       networkProcessor.setupHumanoidAvatarLidarREAStateUpdater();
->>>>>>> a91aeee9
       networkProcessor.setupKinematicsToolboxModule(false);
 
       AtlasSensorSuiteManager sensorModule = robotModel.getSensorSuiteManager();
