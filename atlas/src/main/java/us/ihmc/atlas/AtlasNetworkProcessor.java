package us.ihmc.atlas;

import java.net.URI;

import com.martiansoftware.jsap.FlaggedOption;
import com.martiansoftware.jsap.JSAP;
import com.martiansoftware.jsap.JSAPException;
import com.martiansoftware.jsap.JSAPResult;
import com.martiansoftware.jsap.Switch;

import us.ihmc.avatar.drcRobot.DRCRobotModel;
import us.ihmc.avatar.drcRobot.RobotTarget;
import us.ihmc.avatar.networkProcessor.DRCNetworkModuleParameters;
import us.ihmc.avatar.networkProcessor.DRCNetworkProcessor;
import us.ihmc.communication.configuration.NetworkParameters;

public class AtlasNetworkProcessor
{
   public static void main(String[] args) throws JSAPException
   {
      JSAP jsap = new JSAP();

      FlaggedOption robotModel = new FlaggedOption("robotModel").setLongFlag("model")
                                                                .setShortFlag('m')
                                                                .setRequired(true)
                                                                .setStringParser(JSAP.STRING_PARSER);

      Switch runningOnRealRobot = new Switch("runningOnRealRobot").setLongFlag("realRobot");
      Switch runningOnGazebo = new Switch("runningOnGazebo").setLongFlag("gazebo");

      FlaggedOption leftHandHost = new FlaggedOption("leftHandHost").setLongFlag("lefthand")
                                                                    .setShortFlag('l')
                                                                    .setRequired(false)
                                                                    .setStringParser(JSAP.STRING_PARSER);
      FlaggedOption rightHandHost = new FlaggedOption("rightHandHost").setLongFlag("righthand")
                                                                      .setShortFlag('r')
                                                                      .setRequired(false)
                                                                      .setStringParser(JSAP.STRING_PARSER);

      robotModel.setHelp("Robot models: " + AtlasRobotModelFactory.robotModelsToString());
      jsap.registerParameter(robotModel);

      jsap.registerParameter(runningOnRealRobot);
      jsap.registerParameter(runningOnGazebo);
      jsap.registerParameter(leftHandHost);
      jsap.registerParameter(rightHandHost);

      JSAPResult config = jsap.parse(args);

      if (config.success())
      {
         DRCRobotModel model;

         DRCNetworkModuleParameters networkModuleParams = new DRCNetworkModuleParameters();
<<<<<<< HEAD
         networkModuleParams.enableUiModule(false);
         networkModuleParams.enableBehaviorModule(false);
         networkModuleParams.enableSensorModule(true);
         networkModuleParams.enableBehaviorVisualizer(false);
         networkModuleParams.setDrillDetectionModuleEnabled(false);
         networkModuleParams.enableRobotEnvironmentAwerenessModule(false);
         networkModuleParams.enableHeightQuadTreeToolbox(false);
         networkModuleParams.enableKinematicsToolboxVisualizer(false);
         networkModuleParams.enableMocapModule(false);
         networkModuleParams.enableKinematicsToolboxVisualizer(false);
=======
         networkModuleParams.enableBehaviorModule(true);
         networkModuleParams.enableBehaviorVisualizer(true);
         networkModuleParams.enableSensorModule(true);
         networkModuleParams.enableRobotEnvironmentAwerenessModule(false);
         networkModuleParams.enableHeightQuadTreeToolbox(true);
         networkModuleParams.enableMocapModule(false);
>>>>>>> 5d7394f3
         networkModuleParams.enableFootstepPlanningToolbox(false);
         networkModuleParams.enableFootstepPlanningToolboxVisualizer(false);
         networkModuleParams.enableKinematicsToolbox(true);
         networkModuleParams.enableKinematicsToolboxVisualizer(false);
         networkModuleParams.setFilterControllerInputMessages(true);
         networkModuleParams.enableBipedalSupportPlanarRegionPublisher(true);
         networkModuleParams.enableAutoREAStateUpdater(true);
         networkModuleParams.enableWalkingPreviewToolbox(true);
         networkModuleParams.enableWholeBodyTrajectoryToolbox(true);

         URI rosuri = NetworkParameters.getROSURI();
         if (rosuri != null)
         {
            networkModuleParams.enableRosModule(true);
            networkModuleParams.setRosUri(rosuri);
            System.out.println("ROS_MASTER_URI=" + rosuri);

            createAuxiliaryRobotDataRosPublisher(networkModuleParams, rosuri);
         }
         try
         {
            RobotTarget target;
            if (config.getBoolean(runningOnRealRobot.getID()))
            {
               target = RobotTarget.REAL_ROBOT;
            }
            else if (config.getBoolean(runningOnGazebo.getID()))
            {
               target = RobotTarget.GAZEBO;
            }
            else
            {
               target = RobotTarget.SCS;
            }
            model = AtlasRobotModelFactory.createDRCRobotModel(config.getString("robotModel"), target, true);
            if (model.getHandModel() != null)
               networkModuleParams.enableHandModule(true);
         }
         catch (IllegalArgumentException e)
         {
            System.err.println("Incorrect robot model " + config.getString("robotModel"));
            System.out.println(jsap.getHelp());

            return;
         }

         System.out.println("Using the " + model + " model");

         URI rosMasterURI = NetworkParameters.getROSURI();
         networkModuleParams.setRosUri(rosMasterURI);

         networkModuleParams.enableLocalControllerCommunicator(false);

         new DRCNetworkProcessor(model, networkModuleParams);
      }
      else
      {
         System.err.println("Invalid parameters");
         System.out.println(jsap.getHelp());
         return;
      }
   }

   private static void createAuxiliaryRobotDataRosPublisher(DRCNetworkModuleParameters networkModuleParams, URI rosuri)
   {
      // FIXME Do we still need that?
      //      RosAtlasAuxiliaryRobotDataPublisher auxiliaryRobotDataPublisher = new RosAtlasAuxiliaryRobotDataPublisher(rosuri, defaultRosNameSpace);
      //      PacketCommunicator packetCommunicator = PacketCommunicator.createIntraprocessPacketCommunicator(NetworkPorts.ROS_AUXILIARY_ROBOT_DATA_PUBLISHER,
      //            new IHMCCommunicationKryoNetClassList());
      //
      //      packetCommunicator.attachListener(AtlasAuxiliaryRobotData.class, auxiliaryRobotDataPublisher::receivedPacket);
      //
      //      networkModuleParams.addRobotSpecificModuleCommunicatorPort(NetworkPorts.ROS_AUXILIARY_ROBOT_DATA_PUBLISHER, PacketDestination.AUXILIARY_ROBOT_DATA_PUBLISHER);
   }
}<|MERGE_RESOLUTION|>--- conflicted
+++ resolved
@@ -52,30 +52,18 @@
          DRCRobotModel model;
 
          DRCNetworkModuleParameters networkModuleParams = new DRCNetworkModuleParameters();
-<<<<<<< HEAD
-         networkModuleParams.enableUiModule(false);
          networkModuleParams.enableBehaviorModule(false);
+         networkModuleParams.enableBehaviorVisualizer(false);
          networkModuleParams.enableSensorModule(true);
-         networkModuleParams.enableBehaviorVisualizer(false);
-         networkModuleParams.setDrillDetectionModuleEnabled(false);
          networkModuleParams.enableRobotEnvironmentAwerenessModule(false);
          networkModuleParams.enableHeightQuadTreeToolbox(false);
-         networkModuleParams.enableKinematicsToolboxVisualizer(false);
          networkModuleParams.enableMocapModule(false);
-         networkModuleParams.enableKinematicsToolboxVisualizer(false);
-=======
-         networkModuleParams.enableBehaviorModule(true);
-         networkModuleParams.enableBehaviorVisualizer(true);
-         networkModuleParams.enableSensorModule(true);
-         networkModuleParams.enableRobotEnvironmentAwerenessModule(false);
-         networkModuleParams.enableHeightQuadTreeToolbox(true);
-         networkModuleParams.enableMocapModule(false);
->>>>>>> 5d7394f3
          networkModuleParams.enableFootstepPlanningToolbox(false);
          networkModuleParams.enableFootstepPlanningToolboxVisualizer(false);
          networkModuleParams.enableKinematicsToolbox(true);
          networkModuleParams.enableKinematicsToolboxVisualizer(false);
          networkModuleParams.setFilterControllerInputMessages(true);
+         networkModuleParams.setEnableJoystickBasedStepping(true);
          networkModuleParams.enableBipedalSupportPlanarRegionPublisher(true);
          networkModuleParams.enableAutoREAStateUpdater(true);
          networkModuleParams.enableWalkingPreviewToolbox(true);
