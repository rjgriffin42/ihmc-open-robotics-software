--- conflicted
+++ resolved
@@ -103,13 +103,9 @@
                             <parameter name="controllerThresholdForStuck" type="DoubleParameter" min="0.0" max="1.0" value="0.12"/>
                         </registry>
                         <registry name="ICPController">
-<<<<<<< HEAD
                             <parameter name="captureKi" type="DoubleParameter" min="0.0" max="1.0" value="2.0"/>
                             <parameter name="captureIntegralLeakRatio" type="DoubleParameter" min="0.0" max="1.0" value="0.98"/>
-=======
                             <parameter name="controllerThresholdForStuck" type="DoubleParameter" min="0.0" max="1.0" value="0.135"/>
-                            <parameter name="captureKi" type="DoubleParameter" min="0.0" max="1.0" value="0.135"/>
->>>>>>> af41b73a
                         </registry>
                         <parameter name="RecoveryLinearMomentumRateWeightX" type="DoubleParameter" min="0.0" max="1.0" value="0.3"/>
                         <parameter name="RecoveryLinearMomentumRateWeightY" type="DoubleParameter" min="0.0" max="1.0" value="0.3"/>
