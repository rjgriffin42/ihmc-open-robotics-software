--- conflicted
+++ resolved
@@ -103,13 +103,9 @@
                             <parameter name="controllerThresholdForStuck" type="DoubleParameter" min="0.0" max="1.0" value="0.12"/>
                         </registry>
                         <registry name="ICPController">
-                            <parameter name="captureKi" type="DoubleParameter" min="0.0" max="1.0" value="2.0"/>
+                            <parameter name="captureKi" type="DoubleParameter" min="0.0" max="1.0" value="1.5"/>
                             <parameter name="captureIntegralLeakRatio" type="DoubleParameter" min="0.0" max="1.0" value="0.98"/>
                             <parameter name="controllerThresholdForStuck" type="DoubleParameter" min="0.0" max="1.0" value="0.135"/>
-<<<<<<< HEAD
-=======
-                            <parameter name="captureKi" type="DoubleParameter" min="0.0" max="1.0" value="1.5"/>
->>>>>>> 1d3b8d55
                         </registry>
                         <parameter name="RecoveryLinearMomentumRateWeightX" type="DoubleParameter" min="0.0" max="1.0" value="0.3"/>
                         <parameter name="RecoveryLinearMomentumRateWeightY" type="DoubleParameter" min="0.0" max="1.0" value="0.3"/>
