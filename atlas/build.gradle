buildscript {
   repositories {
      maven { url "https://plugins.gradle.org/m2/" }
      mavenLocal()
   }
   dependencies {
      classpath "us.ihmc:ihmc-build:0.15.1"
      classpath "us.ihmc:ihmc-ci-plugin:0.18.0"
      classpath "org.hidetake:gradle-ssh-plugin:2.9.0"
   }
}

apply plugin: "application"
apply plugin: "org.hidetake.ssh"
apply plugin: "us.ihmc.ihmc-build"
apply plugin: "us.ihmc.ihmc-ci-plugin"

applicationName = "IHMCAtlasAPI"
mainClassName = "us.ihmc.atlas.AtlasROSAPINetworkProcessor"
applicationDefaultJvmArgs = ["-Xmx4g"]

ihmc {
   loadProductProperties("../product.properties")
   
   configureDependencyResolution()
   configurePublications()
}

testSuites {
   def prefix = "LIBS-IHMCOPENROBOTICSSOFTWARE"
   bambooPlanKeys = [prefix + "FAST", prefix + "INDEVELOPMENT", prefix + "UI", prefix + "VIDEO"]
   maximumSuiteDuration = 15.0
}

mainDependencies {
<<<<<<< HEAD
   compile group: "org.georegression", name: "georegression", version: "0.11"
   compile group: "org.ddogleg", name: "ddogleg", version: "0.7"
   compile group: "org.apache.xmlgraphics", name: "batik-dom", version: "1.7"
   compile group: "org.apache.ant", name: "ant", version: "1.9.0"
   compile group: "org.apache.commons", name: "commons-lang3", version: "3.7"
   compile group: "com.martiansoftware", name: "jsap", version: "2.1"
   compile group: "org.ros.rosjava_core", name: "rosjava", version: "0.2.1"
   compile group: "org.ejml", name: "core", version: "0.30"
   compile group: "org.ejml", name: "dense64", version: "0.30"
   compile group: "org.boofcv", name: "io", version: "0.24.1"
   compile group: "org.boofcv", name: "ip", version: "0.24.1"
   compile group: "org.boofcv", name: "geo", version: "0.24.1"
   compile group: "org.boofcv", name: "calibration", version: "0.24.1"
   compile group: "org.boofcv", name: "visualize", version: "0.24.1"
   compile group: "org.ros.rosjava_bootstrap", name: "message_generation", version: "0.2.1"
=======
   compile group: 'us.ihmc', name: 'euclid-core', version: '0.5.1'
   compile group: 'us.ihmc', name: 'ihmc-yovariables', version: '0.3.4'
   compile group: 'org.georegression', name: 'georegression', version: '0.11'
   compile group: 'org.ddogleg', name: 'ddogleg', version: '0.7'
   compile group: 'org.apache.xmlgraphics', name: 'batik-dom', version: '1.7'
   compile group: 'org.apache.ant', name: 'ant', version: '1.9.0'
   compile group: 'org.apache.commons', name: 'commons-lang3', version: '3.7'
   compile group: 'com.martiansoftware', name: 'jsap', version: '2.1'
   compile group: 'org.ros.rosjava_core', name: 'rosjava', version: '0.2.1'
   compile group: 'org.ejml', name: 'core', version: '0.30'
   compile group: 'org.ejml', name: 'dense64', version: '0.30'
   compile group: 'org.boofcv', name: 'io', version: '0.24.1'
   compile group: 'org.boofcv', name: 'ip', version: '0.24.1'
   compile group: 'org.boofcv', name: 'geo', version: '0.24.1'
   compile group: 'org.boofcv', name: 'calibration', version: '0.24.1'
   compile group: 'org.boofcv', name: 'visualize', version: '0.24.1'
   compile group: 'org.ros.rosjava_bootstrap', name: 'message_generation', version: '0.2.1'
>>>>>>> 9988f4f1
   compile group: "kryonet", name: "kryonet-all", version: "2.21"
   compile group: "com.github.wendykierp", name: "JTransforms", version: "3.1"
   compile group: "org.ros.rosjava_messages", name: "sensor_msgs", version: "1.11.7"
   compile group: "org.ros.rosjava_messages", name: "multisense_ros", version: "3.4.2"
   compile group: "us.ihmc.thirdparty.org.opencv", name: "opencv", version: "3.2.0-170503"
   compile "org.ros.rosjava_messages:geometry_msgs:1.11.9"
   compile "org.boofcv:recognition:0.24.1"
<<<<<<< HEAD

   compile group: "us.ihmc", name: "euclid-core", version: "0.6.1"
   compile group: "us.ihmc", name: "ihmc-yovariables", version: "0.3.5"
   compile group: "us.ihmc", name: "ihmc-commons", version: "0.23.0"
   compile group: "us.ihmc", name: "ihmc-jmonkey-engine-toolkit", version: "0.12.2"
   compile group: "us.ihmc", name: "simulation-construction-set", version: "0.12.6"
   compile group: "us.ihmc", name: "ihmc-graphics-description", version: "0.12.5"
   compile group: "us.ihmc", name: "ihmc-robot-description", version: "0.12.2"
   compile group: "us.ihmc", name: "ihmc-javafx-toolkit", version: "0.12.4"
=======
   compile group: "us.ihmc", name: "ihmc-commons", version: "0.20.1"
>>>>>>> 9988f4f1
   compile group: "us.ihmc", name: "ihmc-humanoid-behaviors", version: "source"
   compile group: "us.ihmc", name: "ihmc-mocap", version: "source"
   compile group: "us.ihmc", name: "ihmc-common-walking-control-modules", version: "source"
   compile group: "us.ihmc", name: "ihmc-avatar-interfaces", version: "source"
   compile group: "us.ihmc", name: "ihmc-humanoid-robotics", version: "source"
   compile group: "us.ihmc", name: "ihmc-communication", version: "source"
   compile group: "us.ihmc", name: "ihmc-java-toolkit", version: "source"
   compile group: "us.ihmc", name: "ihmc-perception", version: "source"
   compile group: "us.ihmc", name: "ihmc-robotics-toolkit", version: "source"
   compile group: "us.ihmc", name: "ihmc-ros-tools", version: "source"
   compile group: "us.ihmc", name: "ihmc-whole-body-controller", version: "source"
   compile group: "us.ihmc", name: "ihmc-robot-data-logger", version: "source"
   compile group: "us.ihmc", name: "robotiq-hand-drivers", version: "source"
   compile group: "us.ihmc", name: "ihmc-model-file-loader", version: "source"
   compile group: "us.ihmc", name: "ihmc-sensor-processing", version: "source"
<<<<<<< HEAD
=======
   compile group: "us.ihmc", name: "simulation-construction-set", version: "0.12.5"
>>>>>>> 9988f4f1
   compile group: "us.ihmc", name: "simulation-construction-set-tools", version: "source"
   compile group: "us.ihmc", name: "ihmc-robot-models", version: "source"
   compile group: "us.ihmc", name: "ihmc-simulation-toolkit", version: "source"
   compile group: "us.ihmc", name: "ihmc-robot-data-visualizer", version: "source"
   compile group: "us.ihmc", name: "ihmc-manipulation-planning", version: "source"
<<<<<<< HEAD
=======
   compile group: "us.ihmc", name: "ihmc-javafx-toolkit", version: "0.12.3"
>>>>>>> 9988f4f1
   compile group: "us.ihmc", name: "ihmc-parameter-tuner", version: "source"
}

testDependencies {
   compile group: "us.ihmc", name: "ihmc-ci-core-api", version: "0.18.0"
   compile group: "junit", name: "junit", version: "4.12"
<<<<<<< HEAD
   compile group: "com.thoughtworks.xstream", name: "xstream", version: "1.4.7"

   compile group: "us.ihmc", name: "ihmc-ci-core-api", version: "0.17.14"
   compile group: "us.ihmc", name: "ihmc-commons-testing", version: "0.23.0"
=======
   compile group: 'com.thoughtworks.xstream', name: 'xstream', version: '1.4.7'
   compile group: "us.ihmc", name: "ihmc-commons-testing", version: "0.22.0"
>>>>>>> 9988f4f1
   compile group: "us.ihmc", name: "ihmc-robotics-toolkit-test", version: "source"
   compile group: "us.ihmc", name: "ihmc-common-walking-control-modules-test", version: "source"
   compile group: "us.ihmc", name: "ihmc-avatar-interfaces-test", version: "source"
   compile group: "us.ihmc", name: "ihmc-humanoid-robotics-test", version: "source"
   compile group: "us.ihmc", name: "ihmc-sensor-processing-test", version: "source"
   compile group: "us.ihmc", name: "ihmc-simulation-toolkit-test", version: "source"
   compile group: "us.ihmc", name: "simulation-construction-set-tools-test", version: "source"
}

startScripts {
   outputs.upToDateWhen { false }

   doLast {
      def simUnixScriptDemo01 = file(outputDir.canonicalPath + "/${applicationName}SimulatorDemo01")
      simUnixScriptDemo01.text = unixScript.text.replace("IHMCAtlasAPI", "IHMCAtlasAPISimulator").replace("AtlasROSAPINetworkProcessor", "AtlasDemo01ROSAPISimulator")
      simUnixScriptDemo01.setExecutable(true)

      def simWindowsScriptDemo01 = file(outputDir.canonicalPath + "/${applicationName}SimulatorDemo01.bat")
      simWindowsScriptDemo01.text = windowsScript.text.replace("IHMCAtlasAPI", "IHMCAtlasAPISimulator").replace("AtlasROSAPINetworkProcessor", "AtlasDemo01ROSAPISimulator")

      def simUnixScriptFinals = file(outputDir.canonicalPath + "/${applicationName}SimulatorFinals")
      simUnixScriptFinals.text = unixScript.text.replace("IHMCAtlasAPI", "IHMCAtlasAPISimulator").replace("AtlasROSAPINetworkProcessor", "AtlasFinalsROSAPISimulator")
      simUnixScriptFinals.setExecutable(true)

      def simWindowsScriptFinals = file(outputDir.canonicalPath + "/${applicationName}SimulatorFinals.bat")
      simWindowsScriptFinals.text = windowsScript.text.replace("IHMCAtlasAPI", "IHMCAtlasAPISimulator").replace("AtlasROSAPINetworkProcessor", "AtlasFinalsROSAPISimulator")

      def simUnixScriptVisualizer = file(outputDir.canonicalPath + "/IHMCRemoteAtlasVisualizer")
      simUnixScriptVisualizer.text = unixScript.text.replace("IHMCAtlasAPI", "IHMCRemoteAtlasVisualizer").replace("AtlasROSAPINetworkProcessor", "RemoteAtlasVisualizer")
      simUnixScriptVisualizer.setExecutable(true)

      def simWindowsScriptVisualizer = file(outputDir.canonicalPath + "/IHMCRemoteAtlasVisualizer.bat")
      simWindowsScriptVisualizer.text = windowsScript.text.replace("IHMCAtlasAPI", "IHMCRemoteAtlasVisualizer").replace("AtlasROSAPINetworkProcessor", "RemoteAtlasVisualizer")

      def simUnixScriptLogger = file(outputDir.canonicalPath + "/IHMCLogger")
      simUnixScriptLogger.text = unixScript.text.replace("IHMCAtlasAPI", "IHMCLogger").replace("us.ihmc.atlas.AtlasROSAPINetworkProcessor", "us.ihmc.robotDataLogger.logger.YoVariableLoggerDispatcher")
      simUnixScriptLogger.setExecutable(true)

      def simWindowsScriptLogger = file(outputDir.canonicalPath + "/IHMCLogger.bat")
      simWindowsScriptLogger.text = windowsScript.text.replace("IHMCAtlasAPI", "IHMCLogger").replace("us.ihmc.atlas.AtlasROSAPINetworkProcessor", "us.ihmc.robotDataLogger.logger.YoVariableLoggerDispatcher")

      def simUnixScriptGazebo = file(outputDir.canonicalPath + "/IHMCAtlasGazeboController")
      simUnixScriptGazebo.text = unixScript.text.replace("IHMCAtlasAPI", "IHMCAtlasGazeboController").replace("us.ihmc.atlas.AtlasROSAPINetworkProcessor", "us.ihmc.atlas.gazebo.AtlasGazeboControllerFactory")
      simUnixScriptGazebo.setExecutable(true)
   }
}

applicationDistribution.from(startScripts.outputDir) {
   into "bin"
}<|MERGE_RESOLUTION|>--- conflicted
+++ resolved
@@ -33,7 +33,6 @@
 }
 
 mainDependencies {
-<<<<<<< HEAD
    compile group: "org.georegression", name: "georegression", version: "0.11"
    compile group: "org.ddogleg", name: "ddogleg", version: "0.7"
    compile group: "org.apache.xmlgraphics", name: "batik-dom", version: "1.7"
@@ -49,25 +48,6 @@
    compile group: "org.boofcv", name: "calibration", version: "0.24.1"
    compile group: "org.boofcv", name: "visualize", version: "0.24.1"
    compile group: "org.ros.rosjava_bootstrap", name: "message_generation", version: "0.2.1"
-=======
-   compile group: 'us.ihmc', name: 'euclid-core', version: '0.5.1'
-   compile group: 'us.ihmc', name: 'ihmc-yovariables', version: '0.3.4'
-   compile group: 'org.georegression', name: 'georegression', version: '0.11'
-   compile group: 'org.ddogleg', name: 'ddogleg', version: '0.7'
-   compile group: 'org.apache.xmlgraphics', name: 'batik-dom', version: '1.7'
-   compile group: 'org.apache.ant', name: 'ant', version: '1.9.0'
-   compile group: 'org.apache.commons', name: 'commons-lang3', version: '3.7'
-   compile group: 'com.martiansoftware', name: 'jsap', version: '2.1'
-   compile group: 'org.ros.rosjava_core', name: 'rosjava', version: '0.2.1'
-   compile group: 'org.ejml', name: 'core', version: '0.30'
-   compile group: 'org.ejml', name: 'dense64', version: '0.30'
-   compile group: 'org.boofcv', name: 'io', version: '0.24.1'
-   compile group: 'org.boofcv', name: 'ip', version: '0.24.1'
-   compile group: 'org.boofcv', name: 'geo', version: '0.24.1'
-   compile group: 'org.boofcv', name: 'calibration', version: '0.24.1'
-   compile group: 'org.boofcv', name: 'visualize', version: '0.24.1'
-   compile group: 'org.ros.rosjava_bootstrap', name: 'message_generation', version: '0.2.1'
->>>>>>> 9988f4f1
    compile group: "kryonet", name: "kryonet-all", version: "2.21"
    compile group: "com.github.wendykierp", name: "JTransforms", version: "3.1"
    compile group: "org.ros.rosjava_messages", name: "sensor_msgs", version: "1.11.7"
@@ -75,7 +55,6 @@
    compile group: "us.ihmc.thirdparty.org.opencv", name: "opencv", version: "3.2.0-170503"
    compile "org.ros.rosjava_messages:geometry_msgs:1.11.9"
    compile "org.boofcv:recognition:0.24.1"
-<<<<<<< HEAD
 
    compile group: "us.ihmc", name: "euclid-core", version: "0.6.1"
    compile group: "us.ihmc", name: "ihmc-yovariables", version: "0.3.5"
@@ -85,9 +64,6 @@
    compile group: "us.ihmc", name: "ihmc-graphics-description", version: "0.12.5"
    compile group: "us.ihmc", name: "ihmc-robot-description", version: "0.12.2"
    compile group: "us.ihmc", name: "ihmc-javafx-toolkit", version: "0.12.4"
-=======
-   compile group: "us.ihmc", name: "ihmc-commons", version: "0.20.1"
->>>>>>> 9988f4f1
    compile group: "us.ihmc", name: "ihmc-humanoid-behaviors", version: "source"
    compile group: "us.ihmc", name: "ihmc-mocap", version: "source"
    compile group: "us.ihmc", name: "ihmc-common-walking-control-modules", version: "source"
@@ -103,34 +79,20 @@
    compile group: "us.ihmc", name: "robotiq-hand-drivers", version: "source"
    compile group: "us.ihmc", name: "ihmc-model-file-loader", version: "source"
    compile group: "us.ihmc", name: "ihmc-sensor-processing", version: "source"
-<<<<<<< HEAD
-=======
-   compile group: "us.ihmc", name: "simulation-construction-set", version: "0.12.5"
->>>>>>> 9988f4f1
    compile group: "us.ihmc", name: "simulation-construction-set-tools", version: "source"
    compile group: "us.ihmc", name: "ihmc-robot-models", version: "source"
    compile group: "us.ihmc", name: "ihmc-simulation-toolkit", version: "source"
    compile group: "us.ihmc", name: "ihmc-robot-data-visualizer", version: "source"
    compile group: "us.ihmc", name: "ihmc-manipulation-planning", version: "source"
-<<<<<<< HEAD
-=======
-   compile group: "us.ihmc", name: "ihmc-javafx-toolkit", version: "0.12.3"
->>>>>>> 9988f4f1
    compile group: "us.ihmc", name: "ihmc-parameter-tuner", version: "source"
 }
 
 testDependencies {
-   compile group: "us.ihmc", name: "ihmc-ci-core-api", version: "0.18.0"
    compile group: "junit", name: "junit", version: "4.12"
-<<<<<<< HEAD
    compile group: "com.thoughtworks.xstream", name: "xstream", version: "1.4.7"
 
-   compile group: "us.ihmc", name: "ihmc-ci-core-api", version: "0.17.14"
+   compile group: "us.ihmc", name: "ihmc-ci-core-api", version: "0.18.0"
    compile group: "us.ihmc", name: "ihmc-commons-testing", version: "0.23.0"
-=======
-   compile group: 'com.thoughtworks.xstream', name: 'xstream', version: '1.4.7'
-   compile group: "us.ihmc", name: "ihmc-commons-testing", version: "0.22.0"
->>>>>>> 9988f4f1
    compile group: "us.ihmc", name: "ihmc-robotics-toolkit-test", version: "source"
    compile group: "us.ihmc", name: "ihmc-common-walking-control-modules-test", version: "source"
    compile group: "us.ihmc", name: "ihmc-avatar-interfaces-test", version: "source"
