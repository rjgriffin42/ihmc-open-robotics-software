buildscript {
   repositories {
      maven { url "https://plugins.gradle.org/m2/" }
      mavenLocal()
   }
   dependencies {
      classpath "us.ihmc:ihmc-build:0.15.1"
      classpath "us.ihmc:ihmc-ci-plugin:0.18.0"
   }
}
apply plugin: "us.ihmc.ihmc-build"
apply plugin: "us.ihmc.ihmc-ci-plugin"

ihmc {
   loadProductProperties("../product.properties")
   
   configureDependencyResolution()
   configurePublications()
}

testSuites {
   def prefix = "LIBS-IHMCOPENROBOTICSSOFTWARE"
   bambooPlanKeys = [prefix + "FAST", prefix + "INDEVELOPMENT", prefix + "UI", prefix + "VIDEO"]
}

mainDependencies {
<<<<<<< HEAD
   compile group: "org.apache.commons", name: "commons-lang3", version: "3.7"
   compile group: "commons-io", name: "commons-io", version: "2.6"
   compile group: "org.apache.lucene", name: "lucene-analyzers-common", version: "4.3.0"
   compile group: "org.apache.lucene", name: "lucene-core", version: "4.3.0"
   compile group: "org.apache.lucene", name: "lucene-queryparser", version: "4.3.0"
   compile group: "us.ihmc.thirdparty.jinput", name: "jinput", version: "160414"
   compile group: "com.google.guava", name: "guava", version: "18.0"

   compile group: "us.ihmc", name: "ihmc-commons", version: "0.23.0"
   compile group: "us.ihmc", name: "euclid-core", version: "0.6.1"
   compile group: "us.ihmc", name: "ihmc-graphics-description", version: "0.12.5"
=======
   compile group: "us.ihmc", name: "ihmc-commons", version: "0.20.1"
   compile group: 'org.apache.commons', name: 'commons-lang3', version: '3.7'
   compile group: "commons-io", name: "commons-io", version: "2.6"
   compile group: 'org.apache.lucene', name: 'lucene-analyzers-common', version: '4.3.0'
   compile group: 'org.apache.lucene', name: 'lucene-core', version: '4.3.0'
   compile group: 'org.apache.lucene', name: 'lucene-queryparser', version: '4.3.0'
   compile group: 'us.ihmc.thirdparty.jinput', name: 'jinput', version: '180727'
   compile group: 'com.google.guava', name: 'guava', version: '18.0'
   compile group: 'us.ihmc', name: 'euclid-core', version: '0.5.1'
   compile group: "us.ihmc", name: "ihmc-graphics-description", version: "0.12.4"
>>>>>>> 9988f4f1
}

testDependencies {
   compile group: "us.ihmc", name: "ihmc-ci-core-api", version: "0.18.0"
   compile group: "junit", name: "junit", version: "4.12"
<<<<<<< HEAD

   compile group: "us.ihmc", name: "ihmc-ci-core-api", version: "0.17.14"
   compile group: "us.ihmc", name: "ihmc-commons-testing", version: "0.23.0"
=======
   compile group: "us.ihmc", name: "ihmc-commons-testing", version: "0.20.1"
>>>>>>> 9988f4f1
   compile group: "us.ihmc", name: "ihmc-robotics-toolkit-test", version: "source"
}<|MERGE_RESOLUTION|>--- conflicted
+++ resolved
@@ -24,41 +24,23 @@
 }
 
 mainDependencies {
-<<<<<<< HEAD
    compile group: "org.apache.commons", name: "commons-lang3", version: "3.7"
    compile group: "commons-io", name: "commons-io", version: "2.6"
    compile group: "org.apache.lucene", name: "lucene-analyzers-common", version: "4.3.0"
    compile group: "org.apache.lucene", name: "lucene-core", version: "4.3.0"
    compile group: "org.apache.lucene", name: "lucene-queryparser", version: "4.3.0"
-   compile group: "us.ihmc.thirdparty.jinput", name: "jinput", version: "160414"
+   compile group: "us.ihmc.thirdparty.jinput", name: "jinput", version: "180727"
    compile group: "com.google.guava", name: "guava", version: "18.0"
 
    compile group: "us.ihmc", name: "ihmc-commons", version: "0.23.0"
    compile group: "us.ihmc", name: "euclid-core", version: "0.6.1"
    compile group: "us.ihmc", name: "ihmc-graphics-description", version: "0.12.5"
-=======
-   compile group: "us.ihmc", name: "ihmc-commons", version: "0.20.1"
-   compile group: 'org.apache.commons', name: 'commons-lang3', version: '3.7'
-   compile group: "commons-io", name: "commons-io", version: "2.6"
-   compile group: 'org.apache.lucene', name: 'lucene-analyzers-common', version: '4.3.0'
-   compile group: 'org.apache.lucene', name: 'lucene-core', version: '4.3.0'
-   compile group: 'org.apache.lucene', name: 'lucene-queryparser', version: '4.3.0'
-   compile group: 'us.ihmc.thirdparty.jinput', name: 'jinput', version: '180727'
-   compile group: 'com.google.guava', name: 'guava', version: '18.0'
-   compile group: 'us.ihmc', name: 'euclid-core', version: '0.5.1'
-   compile group: "us.ihmc", name: "ihmc-graphics-description", version: "0.12.4"
->>>>>>> 9988f4f1
 }
 
 testDependencies {
+   compile group: "junit", name: "junit", version: "4.12"
+
    compile group: "us.ihmc", name: "ihmc-ci-core-api", version: "0.18.0"
-   compile group: "junit", name: "junit", version: "4.12"
-<<<<<<< HEAD
-
-   compile group: "us.ihmc", name: "ihmc-ci-core-api", version: "0.17.14"
    compile group: "us.ihmc", name: "ihmc-commons-testing", version: "0.23.0"
-=======
-   compile group: "us.ihmc", name: "ihmc-commons-testing", version: "0.20.1"
->>>>>>> 9988f4f1
    compile group: "us.ihmc", name: "ihmc-robotics-toolkit-test", version: "source"
 }