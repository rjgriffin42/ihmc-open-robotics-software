package us.ihmc.tools.property;

import org.apache.commons.lang3.StringUtils;
import us.ihmc.commons.exception.DefaultExceptionHandler;
import us.ihmc.commons.exception.ExceptionTools;
import us.ihmc.commons.nio.FileTools;
import us.ihmc.commons.nio.WriteOption;
import us.ihmc.log.LogTools;
import us.ihmc.tools.io.WorkspacePathTools;

import java.io.InputStream;
import java.io.PrintWriter;
import java.net.URL;
import java.nio.file.Path;
import java.nio.file.Paths;
import java.time.LocalDateTime;
import java.time.format.DateTimeFormatter;
import java.util.*;

/**
 * Provides a load/saveable property set accessed by strongly typed static keys.
 *
 * The property INI file is saved to the classpath by file and loaded from the classpath by resource.
 *
 * Some of the benefits of this framework:
 * - Keys are created with title cased names available for GUI fields
 * - No YoVariableServer required
 * - INI file can be placed in higher level projects to override the defaults
 */
public class StoredPropertySet implements StoredPropertySetBasics
{
   private final StoredPropertyKeyList keys;
   private final String saveFileName;

   private final Object[] values;
   private final Class<?> classForLoading;
   private final String directoryNameToAssumePresent;
   private final String subsequentPathToResourceFolder;

   private final Map<StoredPropertyKey, List<Runnable>> propertyChangedListeners = new HashMap<>();

   public StoredPropertySet(StoredPropertyKeyList keys,
                            Class<?> classForLoading,
                            String directoryNameToAssumePresent,
                            String subsequentPathToResourceFolder)
   {
      this.keys = keys;
      this.classForLoading = classForLoading;
      this.directoryNameToAssumePresent = directoryNameToAssumePresent;
      this.subsequentPathToResourceFolder = subsequentPathToResourceFolder;

      this.saveFileName = StringUtils.uncapitalize(classForLoading.getSimpleName()) + ".ini";

      values = new Object[keys.keys().size()];

      for (StoredPropertyKey<?> key : keys.keys())
      {
         if (key.hasDefaultValue())
         {
            setForListeners(key, key.getDefaultValue());
         }
      }
   }

   @Override
   public double get(DoubleStoredPropertyKey key)
   {
      return (Double) values[key.getIndex()];
   }

   @Override
   public int get(IntegerStoredPropertyKey key)
   {
      return (Integer) values[key.getIndex()];
   }

   @Override
   public boolean get(BooleanStoredPropertyKey key)
   {
      return (Boolean) values[key.getIndex()];
   }

   @Override
<<<<<<< HEAD
   public Object get(StoredPropertyKey key)
   {
      return values[key.getIndex()];
   }

=======
   public <T> T get(StoredPropertyKey<T> key)
   {
      return (T) values[key.getIndex()];
   }

   @Override
>>>>>>> e430bab7
   public void set(DoubleStoredPropertyKey key, double value)
   {
      setForListeners(key, value);
   }

   @Override
   public void set(IntegerStoredPropertyKey key, int value)
   {
      setForListeners(key, value);
   }

   @Override
   public void set(BooleanStoredPropertyKey key, boolean value)
   {
      setForListeners(key, value);
   }

   @Override
   public <T> void set(StoredPropertyKey<T> key, T value)
   {
      setForListeners(key, value);
   }

   @Override
   public <T> StoredProperty<T> getProperty(StoredPropertyKey<T> key)
   {
      return new StoredProperty<>(key, this);
   }

   public void set(StoredPropertyKey key, Object value)
   {
      values[key.getIndex()] = value;
   }

   @Override
   public List<Object> getAll()
   {
      return Arrays.asList(values);
   }

   @Override
   public void setAll(List<Object> newValues)
   {
      for (int i = 0; i < keys.keys().size(); i++)
      {
         setForListeners(keys.keys().get(i), newValues.get(i));
      }
   }

   private void setForListeners(StoredPropertyKey key, Object newValue)
   {
      boolean valueChanged;
      if (values[key.getIndex()] == null)
      {
         valueChanged = newValue != null;
      }
      else
      {
         valueChanged = !values[key.getIndex()].equals(newValue);
      }

      if (valueChanged)
      {
         values[key.getIndex()] = newValue;

         if (propertyChangedListeners.get(key) != null)
         {
            for (Runnable propertyChangedListener : propertyChangedListeners.get(key))
            {
               propertyChangedListener.run();
            }
         }
      }
   }

   @Override
   public void addPropertyChangedListener(StoredPropertyKey key, Runnable onPropertyChanged)
   {
      if (propertyChangedListeners.get(key) == null)
      {
         propertyChangedListeners.put(key, new ArrayList<>());
      }

      propertyChangedListeners.get(key).add(onPropertyChanged);
   }

   @Override
   public void removePropertyChangedListener(StoredPropertyKey key, Runnable onPropertyChanged)
   {
      if (propertyChangedListeners.get(key) != null)
      {
         propertyChangedListeners.get(key).remove(onPropertyChanged);
      }
   }

   public void load()
   {
      ExceptionTools.handle(() ->
      {
         Properties properties = new Properties();
         InputStream streamForLoading = accessStreamForLoading();

         if (streamForLoading == null)
         {
            LogTools.warn("Parameter file {} could not be found. Values will be null.", saveFileName);
         }
         else
         {
            LogTools.info("Loading parameters from {}", saveFileName);
            properties.load(streamForLoading);

            for (StoredPropertyKey<?> key : keys.keys())
            {
               if (!properties.containsKey(key.getCamelCasedName()))
               {
                  if (key.hasDefaultValue())
                  {
                     setForListeners(key, key.getDefaultValue());
                     continue;
                  }

                  throw new RuntimeException(accessUrlForLoading() + " does not contain key: " + key.getCamelCasedName());
               }

               String stringValue = (String) properties.get(key.getCamelCasedName());

               if (stringValue.equals("null"))
               {
                  LogTools.warn("{} is being loaded as null. Please set it in {}", key.getCamelCasedName(), saveFileName);
               }
               else
               {
                  if (key.getType().equals(Double.class))
                  {
                     setForListeners(key, Double.valueOf(stringValue));
                  }
                  else if (key.getType().equals(Integer.class))
                  {
                     setForListeners(key, Integer.valueOf(stringValue));
                  }
                  else if (key.getType().equals(Boolean.class))
                  {
                     setForListeners(key, Boolean.valueOf(stringValue));
                  }
                  else
                  {
                     throw new RuntimeException("Please implement String deserialization for type: " + key.getType());
                  }
               }

            }
         }
      }, DefaultExceptionHandler.PRINT_STACKTRACE);
   }

   public void save()
   {
      ExceptionTools.handle(() ->
      {
         Properties properties = new Properties()
         {
            @Override
            public synchronized Enumeration<Object> keys() {
               TreeSet<Object> tree = new TreeSet<>(Comparator.comparingInt(o -> indexOfCamelCaseName(o))); // sort by index
               tree.addAll(super.keySet());
               return Collections.enumeration(tree);
            }
         };

         for (StoredPropertyKey<?> key : keys.keys())
         {
            if (values[key.getIndex()] == null)
            {
               properties.setProperty(key.getCamelCasedName(), "null");
            }
            else
            {
               properties.setProperty(key.getCamelCasedName(), values[key.getIndex()].toString());
            }
         }

         Path fileForSaving = findFileForSaving();
         LogTools.info("Saving parameters to {}", fileForSaving.getFileName());
         properties.store(new PrintWriter(fileForSaving.toFile()), LocalDateTime.now().format(DateTimeFormatter.BASIC_ISO_DATE));

         convertLineEndingsToUnix(fileForSaving);
      }, DefaultExceptionHandler.PRINT_STACKTRACE);
   }

   private int indexOfCamelCaseName(Object camelCaseName)
   {
      for (StoredPropertyKey<?> key : keys.keys())
      {
         if (key.getCamelCasedName().equals(camelCaseName))
         {
            return key.getIndex();
         }
      }
      return 0;
   }

   private void convertLineEndingsToUnix(Path fileForSaving)
   {
      List<String> lines = FileTools.readAllLines(fileForSaving, DefaultExceptionHandler.PRINT_STACKTRACE);
      PrintWriter printer = FileTools.newPrintWriter(fileForSaving, WriteOption.TRUNCATE, DefaultExceptionHandler.PRINT_STACKTRACE);
      lines.forEach(line -> printer.print(line + "\n"));
      printer.close();
   }

   public static void printInitialSaveFileContents(List<StoredPropertyKey<?>> keys)
   {
      for (StoredPropertyKey<?> parameterKey : keys)
      {
         System.out.println(parameterKey.getCamelCasedName() + "=");
      }
   }

   private InputStream accessStreamForLoading()
   {
      return classForLoading.getResourceAsStream(saveFileName);
   }

   private URL accessUrlForLoading()
   {
      return classForLoading.getResource(saveFileName);
   }

   private Path findFileForSaving()
   {
      return findSaveFileDirectory().resolve(saveFileName);
   }

   /**
    *  find, for example, ihmc-open-robotics-software/ihmc-footstep-planning/src/main/java/us/ihmc/footstepPlanning/graphSearch/parameters
    *  or just save the file in the working directory
    */
   private Path findSaveFileDirectory()
   {
      Path defuzzedPath = WorkspacePathTools.handleWorkingDirectoryFuzziness(directoryNameToAssumePresent);

      if (defuzzedPath == null)
      {
         return Paths.get(".").toAbsolutePath().normalize(); // current working directory
      }

      String packageWithDots = classForLoading.getPackage().toString();
      String packageWithSlashes = packageWithDots.split(" ")[1].replaceAll("\\.", "/");

      Path finalPath = defuzzedPath.resolve(subsequentPathToResourceFolder).resolve(packageWithSlashes);

      FileTools.ensureDirectoryExists(finalPath, DefaultExceptionHandler.PRINT_STACKTRACE);

      return finalPath;
   }
}<|MERGE_RESOLUTION|>--- conflicted
+++ resolved
@@ -6,11 +6,11 @@
 import us.ihmc.commons.nio.FileTools;
 import us.ihmc.commons.nio.WriteOption;
 import us.ihmc.log.LogTools;
-import us.ihmc.tools.io.WorkspacePathTools;
 
 import java.io.InputStream;
 import java.io.PrintWriter;
 import java.net.URL;
+import java.nio.file.Files;
 import java.nio.file.Path;
 import java.nio.file.Paths;
 import java.time.LocalDateTime;
@@ -81,20 +81,12 @@
    }
 
    @Override
-<<<<<<< HEAD
-   public Object get(StoredPropertyKey key)
-   {
-      return values[key.getIndex()];
-   }
-
-=======
    public <T> T get(StoredPropertyKey<T> key)
    {
       return (T) values[key.getIndex()];
    }
 
    @Override
->>>>>>> e430bab7
    public void set(DoubleStoredPropertyKey key, double value)
    {
       setForListeners(key, value);
@@ -122,11 +114,6 @@
    public <T> StoredProperty<T> getProperty(StoredPropertyKey<T> key)
    {
       return new StoredProperty<>(key, this);
-   }
-
-   public void set(StoredPropertyKey key, Object value)
-   {
-      values[key.getIndex()] = value;
    }
 
    @Override
@@ -327,23 +314,49 @@
       return findSaveFileDirectory().resolve(saveFileName);
    }
 
-   /**
-    *  find, for example, ihmc-open-robotics-software/ihmc-footstep-planning/src/main/java/us/ihmc/footstepPlanning/graphSearch/parameters
-    *  or just save the file in the working directory
-    */
    private Path findSaveFileDirectory()
    {
-      Path defuzzedPath = WorkspacePathTools.handleWorkingDirectoryFuzziness(directoryNameToAssumePresent);
-
-      if (defuzzedPath == null)
-      {
-         return Paths.get(".").toAbsolutePath().normalize(); // current working directory
-      }
-
-      String packageWithDots = classForLoading.getPackage().toString();
-      String packageWithSlashes = packageWithDots.split(" ")[1].replaceAll("\\.", "/");
-
-      Path finalPath = defuzzedPath.resolve(subsequentPathToResourceFolder).resolve(packageWithSlashes);
+      // find, for example, ihmc-open-robotics-software/ihmc-footstep-planning/src/main/java/us/ihmc/footstepPlanning/graphSearch/parameters
+      // of just save the file in the working directory
+
+      Path absoluteWorkingDirectory = Paths.get(".").toAbsolutePath().normalize();
+
+      Path reworkedPath = Paths.get("/").toAbsolutePath().normalize(); // start with system root
+      boolean directoryFound = false;
+      for (Path path : absoluteWorkingDirectory)
+      {
+         reworkedPath = reworkedPath.resolve(path); // building up the path
+
+         if (path.toString().equals(directoryNameToAssumePresent))
+         {
+            directoryFound = true;
+            break;
+         }
+      }
+
+      if (!directoryFound && Files.exists(reworkedPath.resolve(directoryNameToAssumePresent))) // working directory is workspace
+      {
+         reworkedPath = reworkedPath.resolve(directoryNameToAssumePresent);
+         directoryFound = true;
+      }
+
+      if (!directoryFound)
+      {
+         LogTools.warn("Directory {} could not be found to save parameters. Using working directory {}. Reworked path: {}",
+                       directoryNameToAssumePresent,
+                       absoluteWorkingDirectory,
+                       reworkedPath);
+         return absoluteWorkingDirectory;
+      }
+
+      String s = classForLoading.getPackage().toString();
+      LogTools.debug(s);
+      String packagePath = s.split(" ")[1].replaceAll("\\.", "/");
+      LogTools.debug(packagePath);
+
+      Path subPath = Paths.get(subsequentPathToResourceFolder, packagePath);
+
+      Path finalPath = reworkedPath.resolve(subPath);
 
       FileTools.ensureDirectoryExists(finalPath, DefaultExceptionHandler.PRINT_STACKTRACE);
 
