--- conflicted
+++ resolved
@@ -2,8 +2,6 @@
 
 import java.util.ArrayList;
 import java.util.List;
-
-import org.apache.commons.lang3.StringUtils;
 
 public class StoredPropertyKeyList
 {
@@ -11,18 +9,7 @@
 
    private final List<StoredPropertyKey<?>> keys = new ArrayList<>();
 
-<<<<<<< HEAD
-   private String saveFileName;
-
-   public StoredPropertyKeyList(Class<?> classToNameAfter)
-   {
-      this(StringUtils.uncapitalize(classToNameAfter.getSimpleName()));
-   }
-
-   public StoredPropertyKeyList(String saveFileName)
-=======
    public DoubleStoredPropertyKey addDoubleKey(String titleCasedName)
->>>>>>> cd1dc29b
    {
       DoubleStoredPropertyKey key = new DoubleStoredPropertyKey(indexCount++, titleCasedName);
       keys.add(key);
