--- conflicted
+++ resolved
@@ -10,13 +10,9 @@
 
    boolean get(BooleanStoredPropertyKey key);
 
-<<<<<<< HEAD
-   Object get(StoredPropertyKey key);
-=======
    <T> T get(StoredPropertyKey<T> key);
 
    <T> StoredPropertyReadOnly<T> getProperty(StoredPropertyKey<T> key);
->>>>>>> e430bab7
 
    List<Object> getAll();
 }