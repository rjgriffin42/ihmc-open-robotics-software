--- conflicted
+++ resolved
@@ -34,11 +34,8 @@
    private double optionallySetPeriod = Double.NaN;
 
    /**
-<<<<<<< HEAD
-=======
     * Set the period.
     *
->>>>>>> a86501a4
     * Syntactic sugar to be clear about what a constant passed in would be.
     * For example, as a field:
     *
@@ -53,11 +50,8 @@
    }
 
    /**
-<<<<<<< HEAD
-=======
     * Set the frequency.
     *
->>>>>>> a86501a4
     * Syntactic sugar to be clear about what a constant passed in would be.
     * For example, as a field:
     *
@@ -72,11 +66,8 @@
    }
 
    /**
-<<<<<<< HEAD
-=======
     * @return Whether or not enough time has passed to run your thing again.
     *
->>>>>>> a86501a4
     * For use if the user set the period with the setPeriod method.
     */
    public boolean run()
@@ -85,11 +76,8 @@
    }
 
    /**
-<<<<<<< HEAD
-=======
     * @return Whether or not enough time has passed to run your thing again.
     *
->>>>>>> a86501a4
     * Bring your own period, especially if it is dynamically calculated.
     */
    public boolean run(double period)
@@ -103,11 +91,8 @@
    }
 
    /**
-<<<<<<< HEAD
-=======
     * Sleeps until enough time has passed to run your thing again.
     *
->>>>>>> a86501a4
     * For use if the user set the period with the setPeriod method.
     */
    public void waitAndRun()
@@ -116,11 +101,8 @@
    }
 
    /**
-<<<<<<< HEAD
-=======
     * Sleeps until enough time has passed to run your thing again.
     *
->>>>>>> a86501a4
     * Bring your own period, especially if it is dynamically calculated.
     */
    public void waitAndRun(double period)
