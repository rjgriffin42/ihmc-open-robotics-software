package us.ihmc.tools.io;

import com.fasterxml.jackson.databind.JsonNode;
import com.fasterxml.jackson.databind.node.ObjectNode;
import us.ihmc.euclid.transform.RigidBodyTransform;

import java.util.Iterator;
import java.util.function.Consumer;

public class JSONTools
{
   public static void toJSON(ObjectNode jsonNode, RigidBodyTransform rigidBodyTransform)
   {
      jsonNode.put("x", rigidBodyTransform.getTranslation().getX());
      jsonNode.put("y", rigidBodyTransform.getTranslation().getY());
      jsonNode.put("z", rigidBodyTransform.getTranslation().getZ());
      jsonNode.put("m00", rigidBodyTransform.getRotation().getM00());
      jsonNode.put("m01", rigidBodyTransform.getRotation().getM01());
      jsonNode.put("m02", rigidBodyTransform.getRotation().getM02());
      jsonNode.put("m10", rigidBodyTransform.getRotation().getM10());
      jsonNode.put("m11", rigidBodyTransform.getRotation().getM11());
      jsonNode.put("m12", rigidBodyTransform.getRotation().getM12());
      jsonNode.put("m20", rigidBodyTransform.getRotation().getM20());
      jsonNode.put("m21", rigidBodyTransform.getRotation().getM21());
      jsonNode.put("m22", rigidBodyTransform.getRotation().getM22());
   }

   public static void toEuclid(JsonNode jsonNode, RigidBodyTransform rigidBodyTransform)
   {
      rigidBodyTransform.getTranslation().setX(jsonNode.get("x").asDouble());
      rigidBodyTransform.getTranslation().setY(jsonNode.get("y").asDouble());
      rigidBodyTransform.getTranslation().setZ(jsonNode.get("z").asDouble());
      rigidBodyTransform.getRotation().setRotationMatrix(jsonNode.get("m00").asDouble(),
                                                         jsonNode.get("m01").asDouble(),
                                                         jsonNode.get("m02").asDouble(),
                                                         jsonNode.get("m10").asDouble(),
                                                         jsonNode.get("m11").asDouble(),
                                                         jsonNode.get("m12").asDouble(),
                                                         jsonNode.get("m20").asDouble(),
                                                         jsonNode.get("m21").asDouble(),
                                                         jsonNode.get("m22").asDouble());
   }

   /**
    * Jackson requires us to create and manipulate an Iterator, so let's provide a tool
    * to at least show how to do that.
    */
   public static void forEachArrayElement(JsonNode parentNode, String arrayName, Consumer<JsonNode> nodeConsumer)
   {
<<<<<<< HEAD
      for (Iterator<JsonNode> actionNodeIterator = parentNode.withArray(arrayName).elements(); actionNodeIterator.hasNext(); )
=======
      for (Iterator<JsonNode> actionNodeIterator = parentNode.withArray(arrayName).elements(); actionNodeIterator.hasNext();)
>>>>>>> 36af7541
      {
         nodeConsumer.accept(actionNodeIterator.next());
      }
   }
}<|MERGE_RESOLUTION|>--- conflicted
+++ resolved
@@ -47,11 +47,7 @@
     */
    public static void forEachArrayElement(JsonNode parentNode, String arrayName, Consumer<JsonNode> nodeConsumer)
    {
-<<<<<<< HEAD
-      for (Iterator<JsonNode> actionNodeIterator = parentNode.withArray(arrayName).elements(); actionNodeIterator.hasNext(); )
-=======
       for (Iterator<JsonNode> actionNodeIterator = parentNode.withArray(arrayName).elements(); actionNodeIterator.hasNext();)
->>>>>>> 36af7541
       {
          nodeConsumer.accept(actionNodeIterator.next());
       }
