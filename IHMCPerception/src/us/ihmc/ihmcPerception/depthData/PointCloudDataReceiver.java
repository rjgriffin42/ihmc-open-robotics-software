package us.ihmc.ihmcPerception.depthData;

import java.util.ArrayList;
import java.util.List;
import java.util.concurrent.LinkedBlockingQueue;
import java.util.concurrent.atomic.AtomicBoolean;
import java.util.concurrent.locks.ReentrantReadWriteLock;

import javax.vecmath.Point2d;
import javax.vecmath.Point3d;
import javax.vecmath.Point3f;

import us.ihmc.SdfLoader.SDFFullHumanoidRobotModel;
import us.ihmc.SdfLoader.SDFFullHumanoidRobotModelFactory;
import us.ihmc.communication.net.NetStateListener;
import us.ihmc.communication.net.PacketConsumer;
import us.ihmc.communication.packetCommunicator.PacketCommunicator;
import us.ihmc.humanoidRobotics.communication.packets.sensing.DepthDataClearCommand;
import us.ihmc.humanoidRobotics.communication.packets.sensing.DepthDataClearCommand.DepthDataTree;
import us.ihmc.humanoidRobotics.communication.packets.sensing.DepthDataFilterParameters;
import us.ihmc.humanoidRobotics.communication.packets.sensing.DepthDataStateCommand;
import us.ihmc.humanoidRobotics.communication.packets.sensing.DepthDataStateCommand.LidarState;
import us.ihmc.humanoidRobotics.communication.packets.sensing.MultisenseMocapExperimentPacket;
import us.ihmc.humanoidRobotics.communication.packets.sensing.MultisenseTest;
import us.ihmc.humanoidRobotics.kryo.PPSTimestampOffsetProvider;
import us.ihmc.robotics.geometry.FramePoint;
import us.ihmc.robotics.geometry.RigidBodyTransform;
import us.ihmc.robotics.referenceFrames.ReferenceFrame;
import us.ihmc.robotics.robotSide.RobotSide;
import us.ihmc.robotics.robotSide.SideDependentList;
import us.ihmc.robotics.screwTheory.InverseDynamicsJoint;
import us.ihmc.sensorProcessing.communication.producers.RobotConfigurationDataBuffer;
import us.ihmc.wholeBodyController.DRCRobotJointMap;

public class PointCloudDataReceiver extends Thread implements NetStateListener, PointCloudDataReceiverInterface
{
   private final SDFFullHumanoidRobotModel fullRobotModel;
   private final PPSTimestampOffsetProvider ppsTimestampOffsetProvider;
   private final RobotConfigurationDataBuffer robotConfigurationDataBuffer;
   private final DepthDataFilter depthDataFilter;
   private final CollisionShapeTester collisionBoxNode;

   private final PointCloudWorldPacketGenerator pointCloudWorldPacketGenerator;
   private final SideDependentList<ArrayList<Point2d>> contactPoints;

   private final ReentrantReadWriteLock readWriteLock = new ReentrantReadWriteLock();
   private final LinkedBlockingQueue<PointCloudData> dataQueue = new LinkedBlockingQueue<PointCloudData>();
   private final AtomicBoolean sendData = new AtomicBoolean(false);
   private volatile boolean running = true;

   private volatile boolean clearQuadTree = false;
   private volatile boolean clearDecayingPointCloud = false;
   private final PacketCommunicator sensorSuitePacketCommunicator;
   private boolean DEBUG_WITH_MOCAP = false;

   public PointCloudDataReceiver(SDFFullHumanoidRobotModelFactory modelFactory, CollisionBoxProvider collisionBoxProvider,
         PPSTimestampOffsetProvider ppsTimestampOffsetProvider, DRCRobotJointMap jointMap, RobotConfigurationDataBuffer robotConfigurationDataBuffer,
         PacketCommunicator sensorSuitePacketCommunicator)
   {
      this.fullRobotModel = modelFactory.createFullRobotModel();
      this.ppsTimestampOffsetProvider = ppsTimestampOffsetProvider;
      this.robotConfigurationDataBuffer = robotConfigurationDataBuffer;
      this.depthDataFilter = new RobotDepthDataFilter(fullRobotModel);
      this.contactPoints = jointMap.getContactPointParameters().getFootContactPoints();
      this.pointCloudWorldPacketGenerator = new PointCloudWorldPacketGenerator(sensorSuitePacketCommunicator, readWriteLock.readLock(), depthDataFilter);
      this.sensorSuitePacketCommunicator = sensorSuitePacketCommunicator;
      
      if (collisionBoxProvider != null)
      {
         collisionBoxNode = new CollisionShapeTester(this.fullRobotModel, collisionBoxProvider);
      }
      else
      {
         collisionBoxNode = null;
      }
      setupListeners(sensorSuitePacketCommunicator);
      sensorSuitePacketCommunicator.attachStateListener(this);

   }

<<<<<<< HEAD
=======
   public RigidBodyTransform getLidarToSensorTransform(String lidarName)
   {
      return fullRobotModel.getLidarBaseToSensorTransform(lidarName);
   }

   @Override
   public ReferenceFrame getLidarFrame(String lidarName)
   {
      return fullRobotModel.getLidarBaseFrame(lidarName);
   }

   public InverseDynamicsJoint getLidarJoint(String lidarName)
   {
      return fullRobotModel.getLidarJoint(lidarName);
   }

>>>>>>> f06828ea
   private void addPointsUnderFeet()
   {
//      final double QuadTreePointUnderFeetScaling = 1.1;
      for (RobotSide side : RobotSide.values)
      {
         ReferenceFrame soleFrame = fullRobotModel.getSoleFrame(side);
         for (Point2d point : contactPoints.get(side))
         {
            FramePoint footContactPoint = new FramePoint(soleFrame, point.getX(), point.getY(), 0.0);
//            footContactPoint.scale(QuadTreePointUnderFeetScaling);
            footContactPoint.changeFrame(ReferenceFrame.getWorldFrame());
            depthDataFilter.getQuadTree().addPoint(footContactPoint.getX(), footContactPoint.getY(), footContactPoint.getZ());
         }

         FramePoint footCenter = new FramePoint(soleFrame, 0.0, 0.0, 0.0);
         footCenter.changeFrame(ReferenceFrame.getWorldFrame());
         depthDataFilter.getQuadTree().addPoint(footCenter.getX(), footCenter.getY(), footCenter.getZ());

      }

   }

   public RigidBodyTransform getLidarToSensorTransform(String lidarName)
   {
      return fullRobotModel.getLidarBaseToSensorTransform(lidarName);
   }

   public ReferenceFrame getLidarFrame(String lidarName)
   {
      return fullRobotModel.getLidarBaseFrame(lidarName);
   }

   public InverseDynamicsJoint getLidarJoint(String lidarName)
   {
      return fullRobotModel.getLidarJoint(lidarName);
   }

   @Override
   public void run()
   {
      while (running)
      {
         try
         {
            PointCloudData data = dataQueue.take(); // Do this outside lock to avoid dead-locks
            readWriteLock.writeLock().lock();
            if(DEBUG_WITH_MOCAP)
            {
               for (PointCloudSource cloudSource : data.sources)
               {
                  if(cloudSource == PointCloudSource.NEARSCAN)
                  {
                     Point3d[] points = new Point3d[data.points.size()];
                     points = data.points.toArray(points);
                     MultisenseMocapExperimentPacket packet = new MultisenseMocapExperimentPacket();
                     packet.setPointCloud(points, MultisenseTest.NEAR_SCAN_IN_POINT_CLOUD_DATA_RECEIVER);
                     sensorSuitePacketCommunicator.send(packet);
                  }
               }
            }
            
            if (clearDecayingPointCloud)
            {
               if (robotConfigurationDataBuffer.updateFullRobotModelWithNewestData(fullRobotModel, null))
               {
                  depthDataFilter.clearLidarData(DepthDataTree.DECAY_POINT_CLOUD);
                  clearDecayingPointCloud = false;
               }
            }
            if (clearQuadTree)
            {
               if (robotConfigurationDataBuffer.updateFullRobotModelWithNewestData(fullRobotModel, null))
               {
                  depthDataFilter.clearLidarData(DepthDataTree.QUADTREE);
                  clearQuadTree = false;
               }
            }

            if (!depthDataFilter.getQuadTree().hasPoints())
            {
               if (robotConfigurationDataBuffer.updateFullRobotModelWithNewestData(fullRobotModel, null))
               {
                  addPointsUnderFeet();
               }
            }

            if (data != null && sendData.get())
            {
               long prevTimestamp = -1;

               RigidBodyTransform scanFrameToWorld = new RigidBodyTransform();
               for (int i = 0; i < data.points.size(); i++)
               {
                  long nextTimestamp = ppsTimestampOffsetProvider.adjustTimeStampToRobotClock(data.timestamps[i]);
                  if (nextTimestamp != prevTimestamp)
                  {
                     if (robotConfigurationDataBuffer.updateFullRobotModel(true, nextTimestamp, fullRobotModel, null) == -1)
                     {
                        continue;
                     }
                     if (collisionBoxNode != null)
                     {
                        collisionBoxNode.update();
                     }
                     prevTimestamp = nextTimestamp;
                  }

                  Point3d pointInWorld;
                  if (!data.scanFrame.isWorldFrame())
                  {
                     data.scanFrame.getTransformToDesiredFrame(scanFrameToWorld, ReferenceFrame.getWorldFrame());

                     pointInWorld = data.points.get(i);
                     scanFrameToWorld.transform(pointInWorld);
                  }
                  else
                  {
                     pointInWorld = data.points.get(i);
                  }

                  Point3d origin = new Point3d();
                  data.lidarFrame.getTransformToWorldFrame().transform(origin);
                  if (collisionBoxNode == null || !collisionBoxNode.contains(pointInWorld) || depthDataFilter.getParameters().boundingBoxScale<=0)                  
                  {
                     for (PointCloudSource cloudSource : data.sources)
                     {
                        switch (cloudSource)
                        {
                        case NEARSCAN:
                           depthDataFilter.addNearScanPoint(pointInWorld, origin);
                           break;
                        case QUADTREE:
                           depthDataFilter.addQuatreePoint(pointInWorld, origin);
                           break;
                        default:
                           System.out.println(getClass().getSimpleName() + " unrecognized cloud source " + cloudSource.name());
                        }
                     }
                  }
               }
            }
            readWriteLock.writeLock().unlock();
         }
         catch (InterruptedException e)
         {
            continue;
         }

      }
   }

   /**
    * Receive new data. Data is stored in a queue, so do not reuse!
    * @param scanFrame
    * @param lidarFrame
    * @param timestamps
    * @param points
    * @param sources
    */
   @Override
   public void receivedPointCloudData(ReferenceFrame scanFrame, ReferenceFrame lidarFrame, long[] timestamps, ArrayList<Point3d> points,
         PointCloudSource... sources)
   {
      if (timestamps.length != points.size())
      {
         throw new RuntimeException("Number of timestamps does not match number of points");
      }

      dataQueue.offer(new PointCloudData(scanFrame, lidarFrame, timestamps, points, sources));
   }

   @Override
   public void connected()
   {
      readWriteLock.writeLock().lock();
      {
         setLidarState(LidarState.DISABLE);
      }
      readWriteLock.writeLock().unlock();
   }

   @Override
   public void disconnected()
   {
      sendData.set(false);
   }

   public void setLidarState(LidarState lidarState)
   {
      sendData.set(lidarState != LidarState.DISABLE);
   }

   private void setupListeners(PacketCommunicator sensorSuitePacketCommunicator)
   {

      sensorSuitePacketCommunicator.attachListener(DepthDataStateCommand.class, new PacketConsumer<DepthDataStateCommand>()
      {
         @Override
         public void receivedPacket(DepthDataStateCommand object)
         {
            setLidarState(object.getLidarState());
         }
      });

      sensorSuitePacketCommunicator.attachListener(DepthDataClearCommand.class, new PacketConsumer<DepthDataClearCommand>()
      {
         @Override
         public void receivedPacket(DepthDataClearCommand object)
         {
            clearLidar(object);
         }
      });

      sensorSuitePacketCommunicator.attachListener(DepthDataFilterParameters.class, new PacketConsumer<DepthDataFilterParameters>()
      {
         @Override
         public void receivedPacket(DepthDataFilterParameters object)
         {
            setFilterParameters(object);
         }
      });
   }

   public void clearLidar(DepthDataClearCommand object)
   {
      switch (object.getDepthDataTree())
      {
      case DECAY_POINT_CLOUD:
         clearDecayingPointCloud = true;
         break;
      case QUADTREE:
         clearQuadTree = true;
         break;
      }
   }

   public void setFilterParameters(DepthDataFilterParameters parameters)
   {
      readWriteLock.writeLock().lock();
      {
         depthDataFilter.setParameters(parameters);
      }
      readWriteLock.writeLock().unlock();

   }

   public List<Point3d> getQuadTreePoints()
   {
      readWriteLock.readLock().lock();
      ArrayList<Point3d> groundPoints = new ArrayList<>();
      depthDataFilter.getQuadTree().getStoredPoints(groundPoints);
      readWriteLock.readLock().unlock();
      return groundPoints;
   }

   public Point3f[] getDecayingPointCloudPoints()
   {
      readWriteLock.readLock().lock();
      Point3f[] points = depthDataFilter.getNearScan().getPoints3f();
      readWriteLock.readLock().unlock();
      return points;
   }

   @Override
   public void start()
   {
      super.start();
      this.pointCloudWorldPacketGenerator.start();
   }

   public void close()
   {
      running = false;
      interrupt();
      this.pointCloudWorldPacketGenerator.stop();
   }

   private static class PointCloudData
   {
      public PointCloudSource[] sources;
      private ReferenceFrame scanFrame;
      private ReferenceFrame lidarFrame;
      private long[] timestamps;
      private ArrayList<Point3d> points;

      public PointCloudData(ReferenceFrame scanFrame, ReferenceFrame lidarFrame, long[] timestamps, ArrayList<Point3d> points, PointCloudSource[] sources)
      {
         this.scanFrame = scanFrame;
         this.lidarFrame = lidarFrame;
         this.timestamps = timestamps;
         this.points = points;
         this.sources = sources;
      }
   }
}<|MERGE_RESOLUTION|>--- conflicted
+++ resolved
@@ -78,14 +78,11 @@
 
    }
 
-<<<<<<< HEAD
-=======
    public RigidBodyTransform getLidarToSensorTransform(String lidarName)
    {
       return fullRobotModel.getLidarBaseToSensorTransform(lidarName);
    }
 
-   @Override
    public ReferenceFrame getLidarFrame(String lidarName)
    {
       return fullRobotModel.getLidarBaseFrame(lidarName);
@@ -96,7 +93,6 @@
       return fullRobotModel.getLidarJoint(lidarName);
    }
 
->>>>>>> f06828ea
    private void addPointsUnderFeet()
    {
 //      final double QuadTreePointUnderFeetScaling = 1.1;
@@ -117,21 +113,6 @@
 
       }
 
-   }
-
-   public RigidBodyTransform getLidarToSensorTransform(String lidarName)
-   {
-      return fullRobotModel.getLidarBaseToSensorTransform(lidarName);
-   }
-
-   public ReferenceFrame getLidarFrame(String lidarName)
-   {
-      return fullRobotModel.getLidarBaseFrame(lidarName);
-   }
-
-   public InverseDynamicsJoint getLidarJoint(String lidarName)
-   {
-      return fullRobotModel.getLidarJoint(lidarName);
    }
 
    @Override
@@ -390,5 +371,6 @@
          this.points = points;
          this.sources = sources;
       }
+
    }
 }