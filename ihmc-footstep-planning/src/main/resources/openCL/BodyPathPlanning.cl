--- conflicted
+++ resolved
@@ -339,13 +339,8 @@
       float y_solution = y / n;
       float z_solution = -coefficients[0] * x_solution - coefficients[1] * y_solution - coefficients[2];
 
-<<<<<<< HEAD
-        normal = (float3) (coefficients[0], coefficients[1], 1.0);
-        normal = normalize(normal);
-=======
       normal = (float3) (coefficients[0], coefficients[1], 1.0);
-      normalize(normal);
->>>>>>> develop
+      normal = normalize(normal);
 
       float x_coordinate = index_to_coordinate(idx_x, params[centerX], params[HEIGHT_MAP_RESOLUTION], center_index);
       float y_coordinate = index_to_coordinate(idx_y, params[centerY], params[HEIGHT_MAP_RESOLUTION], center_index);
