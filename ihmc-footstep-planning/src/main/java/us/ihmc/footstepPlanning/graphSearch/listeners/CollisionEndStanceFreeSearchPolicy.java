--- conflicted
+++ resolved
@@ -41,11 +41,7 @@
    private final BodyCollisionNodeChecker collisionNodeChecker;
    private final FootstepNodeSnapper snapper;
 
-<<<<<<< HEAD
-   public CollisionEndStanceFreeSearchPolicy(FootstepNodeSnapper snapper, BodyCollisionNodeChecker collisionNodeChecker, FootstepPlannerParameters parameters)
-=======
    public CollisionEndStanceFreeSearchPolicy(BodyCollisionNodeChecker collisionNodeChecker, FootstepNodeSnapper snapper, FootstepPlannerParameters parameters)
->>>>>>> fa38a2ef
    {
       this.collisionNodeChecker = collisionNodeChecker;
       this.parameters = parameters;
@@ -151,15 +147,12 @@
             newParentNode = new FootstepNode(leftFoot.getX(), leftFoot.getY(), leftFoot.getYaw(), RobotSide.LEFT);
          }
 
-<<<<<<< HEAD
+         snapper.snapFootstepNode(newNode);
+         snapper.snapFootstepNode(newParentNode);
+
          boolean newNodeSnapIsValid = !snapper.snapFootstepNode(newNode).getSnapTransform().containsNaN();
          boolean newParentNodeSnapIsValid = !snapper.snapFootstepNode(newParentNode).getSnapTransform().containsNaN();
          newNodeIsValid = newNodeSnapIsValid && newParentNodeSnapIsValid && collisionNodeChecker.isNodeValidInternal(newNode, newParentNode, 1.0);
-=======
-         snapper.snapFootstepNode(newNode);
-         snapper.snapFootstepNode(newParentNode);
-         newNodeIsValid = collisionNodeChecker.isNodeValidInternal(newNode, newParentNode, 1.0);
->>>>>>> fa38a2ef
       }
 
       if (newNodeIsValid && Math.abs(currentRotation) > minimumRotation)
