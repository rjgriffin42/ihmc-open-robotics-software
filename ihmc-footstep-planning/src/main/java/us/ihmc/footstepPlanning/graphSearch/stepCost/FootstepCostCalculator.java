package us.ihmc.footstepPlanning.graphSearch.stepCost;

import us.ihmc.euclid.Axis3D;
import us.ihmc.euclid.geometry.ConvexPolygon2D;
import us.ihmc.euclid.geometry.Plane3D;
import us.ihmc.euclid.geometry.interfaces.ConvexPolygon2DReadOnly;
import us.ihmc.euclid.tools.EuclidCoreTools;
import us.ihmc.euclid.transform.RigidBodyTransform;
import us.ihmc.euclid.transform.interfaces.RigidBodyTransformReadOnly;
import us.ihmc.euclid.tuple2D.interfaces.Point2DReadOnly;
import us.ihmc.footstepPlanning.graphSearch.footstepSnapping.FootstepSnapDataReadOnly;
import us.ihmc.footstepPlanning.graphSearch.footstepSnapping.FootstepSnapperReadOnly;
import us.ihmc.footstepPlanning.graphSearch.graph.DiscreteFootstep;
import us.ihmc.footstepPlanning.graphSearch.graph.FootstepGraphNode;
import us.ihmc.footstepPlanning.graphSearch.graph.DiscreteFootstepTools;
import us.ihmc.footstepPlanning.graphSearch.stepExpansion.IdealStepCalculatorInterface;
import us.ihmc.footstepPlanning.graphSearch.parameters.FootstepPlannerParametersReadOnly;
import us.ihmc.robotics.geometry.AngleTools;
import us.ihmc.robotics.robotSide.RobotSide;
import us.ihmc.robotics.robotSide.SideDependentList;
import us.ihmc.sensorProcessing.heightMap.HeightMapData;
import us.ihmc.yoVariables.registry.YoRegistry;
import us.ihmc.yoVariables.variable.YoBoolean;
import us.ihmc.yoVariables.variable.YoDouble;

import java.util.function.ToDoubleFunction;

public class FootstepCostCalculator implements FootstepCostCalculatorInterface
{
   private static final boolean enableCliffCost = false;
   private static final double cliffCost = 0.3;

   private final YoRegistry registry = new YoRegistry(getClass().getSimpleName());
   private final FootstepPlannerParametersReadOnly parameters;
   private final FootstepSnapperReadOnly snapper;
   private final IdealStepCalculatorInterface idealStepCalculator;
   private final ToDoubleFunction<FootstepGraphNode> heuristics;
<<<<<<< HEAD
=======
   private final SideDependentList<? extends ConvexPolygon2DReadOnly> footPolygons;
   private final SideDependentList<ConvexPolygon2DReadOnly> scaledFootPolygons = new SideDependentList<>();
>>>>>>> b8c66fb3

   private final RigidBodyTransform stanceStepTransform = new RigidBodyTransform();
   private final RigidBodyTransform idealStepTransform = new RigidBodyTransform();
   private final RigidBodyTransform candidateStepTransform = new RigidBodyTransform();
   private final YoDouble edgeCost = new YoDouble("edgeCost", registry);
   private final YoDouble totalCost = new YoDouble("totalCost", registry);
   private final YoDouble heuristicCost = new YoDouble("heuristicCost", registry);
   private final YoDouble idealStepHeuristicCost = new YoDouble("idealStepHeuristicCost", registry);

   private final YoDouble xOffset = new YoDouble("xOffset", registry);
   private final YoDouble yOffset = new YoDouble("yOffset", registry);
   private final YoDouble zOffset = new YoDouble("zOffset", registry);
   private final YoDouble yawOffset = new YoDouble("yawOffset", registry);
   private final YoDouble pitchOffset = new YoDouble("pitchOffset", registry);
   private final YoDouble rollOffset = new YoDouble("rollOffset", registry);

   private HeightMapData heightMapData;
   private final YoBoolean cliffDetected = new YoBoolean("cliffDetected", registry);
   private final ConvexPolygon2D scaledFootPolygon = new ConvexPolygon2D();
   private final Plane3D bestFitPlane = new Plane3D();

   public FootstepCostCalculator(FootstepPlannerParametersReadOnly parameters,
                                 FootstepSnapperReadOnly snapper,
                                 IdealStepCalculatorInterface idealStepCalculator,
                                 ToDoubleFunction<FootstepGraphNode> heuristics,
                                 SideDependentList<? extends ConvexPolygon2DReadOnly> footPolygons,
                                 YoRegistry parentRegistry)
   {
      this.parameters = parameters;
      this.snapper = snapper;
      this.idealStepCalculator = idealStepCalculator;
      this.heuristics = heuristics;

      /* Scale's by a factor of the foot length/width */
      double polygonScaleFactor = 0.65;

      for (RobotSide robotSide : RobotSide.values())
      {
         ConvexPolygon2D scaledFootPolygon = new ConvexPolygon2D(footPolygons.get(robotSide));
         scaledFootPolygon.scale(1.0 + polygonScaleFactor);
         scaledFootPolygons.put(robotSide, scaledFootPolygon);
      }

      parentRegistry.addChild(registry);
   }

   @Override
   public double computeCost(DiscreteFootstep candidateStep, DiscreteFootstep stanceStep, DiscreteFootstep startOfSwing)
   {
      DiscreteFootstep idealStep = idealStepCalculator.computeIdealStep(stanceStep, startOfSwing);

      DiscreteFootstepTools.getSnappedStepTransform(stanceStep, snapper.snapFootstep(stanceStep).getSnapTransform(), stanceStepTransform);
      FootstepSnapDataReadOnly candidateSnapData = snapper.snapFootstep(candidateStep);
      DiscreteFootstepTools.getSnappedStepTransform(candidateStep, candidateSnapData.getSnapTransform(), candidateStepTransform);
      idealStepTransform.getTranslation().set(idealStep.getX(), idealStep.getY(), stanceStepTransform.getTranslationZ());
      idealStepTransform.getRotation().setToYawOrientation(idealStep.getYaw());

      // calculate offset from ideal in a z-up frame
      stanceStepTransform.getRotation().setToYawOrientation(stanceStepTransform.getRotation().getYaw());
      idealStepTransform.preMultiplyInvertOther(stanceStepTransform);
      candidateStepTransform.preMultiplyInvertOther(stanceStepTransform);

      xOffset.set(candidateStepTransform.getTranslationX() - idealStepTransform.getTranslationX());
      yOffset.set(candidateStepTransform.getTranslationY() - idealStepTransform.getTranslationY());
      zOffset.set(candidateStepTransform.getTranslationZ() - idealStepTransform.getTranslationZ());
      yawOffset.set(AngleTools.computeAngleDifferenceMinusPiToPi(candidateStepTransform.getRotation().getYaw(), idealStepTransform.getRotation().getYaw()));
      pitchOffset.set(AngleTools.computeAngleDifferenceMinusPiToPi(candidateStepTransform.getRotation().getPitch(), idealStepTransform.getRotation().getPitch()));
      rollOffset.set(AngleTools.computeAngleDifferenceMinusPiToPi(candidateStepTransform.getRotation().getRoll(), idealStepTransform.getRotation().getRoll()));

      edgeCost.set(0.0);
      edgeCost.add(Math.abs(xOffset.getValue() * parameters.getForwardWeight()));
      edgeCost.add(Math.abs(yOffset.getValue() * parameters.getLateralWeight()));
      edgeCost.add(Math.abs(zOffset.getValue() * (zOffset.getValue() > 0.0 ? parameters.getStepUpWeight() : parameters.getStepDownWeight())));
      edgeCost.add(Math.abs(yawOffset.getValue() * parameters.getYawWeight()));
      edgeCost.add(Math.abs(pitchOffset.getValue() * parameters.getPitchWeight()));
      edgeCost.add(Math.abs(rollOffset.getValue() * parameters.getRollWeight()));

      double rmsError = candidateSnapData.getSnapRMSError();
      if (!Double.isNaN(rmsError))
      {
         double rmsAlpha = EuclidCoreTools.clamp(
               (rmsError - parameters.getRMSMinErrorToPenalize()) / (parameters.getRMSErrorThreshold() - parameters.getRMSMinErrorToPenalize()), 0.0, 1.0);
         edgeCost.add(rmsAlpha * parameters.getRMSErrorCost());
      }

      if (heightMapData != null && enableCliffCost)
      {
         edgeCost.add(computeHeightMapCliffCost(candidateStep));
      }

      edgeCost.add(computeAreaCost(candidateStep));
      edgeCost.add(parameters.getCostPerStep());

      // subtract off heuristic cost difference - i.e. ignore difference in goal proximity due to step adjustment
      idealStepHeuristicCost.set(heuristics.applyAsDouble(new FootstepGraphNode(stanceStep, idealStep)));
      heuristicCost.set(heuristics.applyAsDouble(new FootstepGraphNode(stanceStep, candidateStep)));
      double deltaHeuristics = idealStepHeuristicCost.getDoubleValue() - heuristicCost.getDoubleValue();

      if(deltaHeuristics > 0.0)
      {
         edgeCost.add(deltaHeuristics);
      }
      else
      {
         // TODO
         edgeCost.set(Math.max(0.0, edgeCost.getValue() - deltaHeuristics));
      }

      totalCost.set(edgeCost.getDoubleValue() + heuristicCost.getDoubleValue());
      return edgeCost.getValue();
   }

   public void setHeightMapData(HeightMapData heightMapData)
   {
      this.heightMapData = heightMapData;
   }

   private double computeAreaCost(DiscreteFootstep footstep)
   {
      FootstepSnapDataReadOnly snapData = snapper.snapFootstep(footstep);
      if (snapData != null)
      {
         double areaFraction = snapData.getSnapAreaFraction();
         if (Double.isNaN(areaFraction))
         {
            return 0.0;
         }
         double percentAreaUnoccupied = Math.max(0.0, 1.0 - areaFraction);
         return percentAreaUnoccupied * parameters.getFootholdAreaWeight();
      }
      else
      {
         return 0.0;
      }
   }

   private double computeHeightMapCliffCost(DiscreteFootstep footstep)
   {
      /* Transform to step location */
      FootstepSnapDataReadOnly snapData = snapper.snapFootstep(footstep);
      DiscreteFootstepTools.getFootPolygon(footstep, scaledFootPolygons.get(footstep.getRobotSide()), scaledFootPolygon);
      RigidBodyTransformReadOnly snapTransform = snapData.getSnapTransform();
      scaledFootPolygon.applyTransform(snapTransform, false);

      /* Compute best-fit plane */
      RigidBodyTransformReadOnly snappedStepTransform = snapData.getSnappedStepTransform(footstep);
      bestFitPlane.getPoint().set(snappedStepTransform.getTranslation());
      bestFitPlane.getNormal().set(Axis3D.Z);
      snappedStepTransform.getRotation().transform(bestFitPlane.getNormal());

      /* Compute cliff cost */
      double cliffThreshold = 0.07;

      for (int pointIdx = 0; pointIdx < scaledFootPolygon.getNumberOfVertices(); pointIdx++)
      {
         Point2DReadOnly polygonVertex = scaledFootPolygon.getVertex(pointIdx);
         double zBestFitPlane = bestFitPlane.getZOnPlane(polygonVertex.getX(), polygonVertex.getY());
         double zHeightMap = heightMapData.getHeightAt(polygonVertex.getX(), polygonVertex.getY());
         double distanceFromBestFitPlane = Math.abs(zBestFitPlane - zHeightMap);

         if (distanceFromBestFitPlane > cliffThreshold)
         {
            cliffDetected.set(true);
            return cliffCost;
         }
      }

      cliffDetected.set(false);
      return 0.0;
   }

   public void resetLoggedVariables()
   {
      edgeCost.setToNaN();
      totalCost.setToNaN();
      heuristicCost.setToNaN();
   }
}<|MERGE_RESOLUTION|>--- conflicted
+++ resolved
@@ -35,11 +35,7 @@
    private final FootstepSnapperReadOnly snapper;
    private final IdealStepCalculatorInterface idealStepCalculator;
    private final ToDoubleFunction<FootstepGraphNode> heuristics;
-<<<<<<< HEAD
-=======
-   private final SideDependentList<? extends ConvexPolygon2DReadOnly> footPolygons;
    private final SideDependentList<ConvexPolygon2DReadOnly> scaledFootPolygons = new SideDependentList<>();
->>>>>>> b8c66fb3
 
    private final RigidBodyTransform stanceStepTransform = new RigidBodyTransform();
    private final RigidBodyTransform idealStepTransform = new RigidBodyTransform();
