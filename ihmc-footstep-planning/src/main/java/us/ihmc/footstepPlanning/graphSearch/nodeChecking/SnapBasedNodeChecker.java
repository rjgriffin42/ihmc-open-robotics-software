--- conflicted
+++ resolved
@@ -120,10 +120,7 @@
             RigidBodyTransform grandparentSnapTransform = snapper.getSnapData(grandparentNode).getSnapTransform();
             RigidBodyTransform grandparentNodeTransform = new RigidBodyTransform();
             FootstepNodeTools.getSnappedNodeTransform(grandparentNode, grandparentSnapTransform, grandparentNodeTransform);
-<<<<<<< HEAD
-=======
             double grandparentTranslationScaleFactor = 1.6;
->>>>>>> 5a43c758
 
             double heightChangeFromGrandparentNode = nodePosition.getZ() - grandparentNodeTransform.getTranslationZ();
             double translationChangeFromGrandparentNode = EuclidCoreTools
@@ -131,9 +128,6 @@
 
             boolean largeStepUp = heightChangeFromGrandparentNode > parameters.getMaximumStepZWhenSteppingUp();
 
-<<<<<<< HEAD
-            if (largeStepUp && translationChangeFromGrandparentNode > 1.7 * parameters.getMaximumStepReachWhenSteppingUp())
-=======
             if (largeStepUp && translationChangeFromGrandparentNode > grandparentTranslationScaleFactor * parameters.getMaximumStepReachWhenSteppingUp())
             {
                rejectNode(node, previousNode, BipedalFootstepPlannerNodeRejectionReason.STEP_TOO_FAR_AND_HIGH);
@@ -143,7 +137,6 @@
             boolean largeStepDown = heightChangeFromGrandparentNode < - parameters.getMaximumStepZWhenForwardAndDown();
 
             if(largeStepDown && translationChangeFromGrandparentNode > grandparentTranslationScaleFactor * parameters.getMaximumStepXWhenForwardAndDown())
->>>>>>> 5a43c758
             {
                rejectNode(node, previousNode, BipedalFootstepPlannerNodeRejectionReason.STEP_TOO_FAR_AND_HIGH);
                return false;
