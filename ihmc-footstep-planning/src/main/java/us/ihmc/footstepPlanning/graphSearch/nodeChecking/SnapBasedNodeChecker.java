--- conflicted
+++ resolved
@@ -44,13 +44,10 @@
       RigidBodyTransform snapTransform = snapData.getSnapTransform();
       if (snapTransform.containsNaN())
       {
-<<<<<<< HEAD
-=======
          if (DEBUG)
          {
             PrintTools.debug("Was not able to snap node:\n" + node);
          }
->>>>>>> 3a00344c
          return false;
       }
 
@@ -59,13 +56,10 @@
       double footArea = footPolygons.get(node.getRobotSide()).getArea();
       if (area < parameters.getMinimumFootholdPercent() * footArea)
       {
-<<<<<<< HEAD
-=======
          if (DEBUG)
          {
             PrintTools.debug("Node does not have enough foothold area. It only has " + Math.floor(100.0 * area / footArea) + "% foothold:\n" + node);
          }
->>>>>>> 3a00344c
          return false;
       }
 
@@ -74,13 +68,10 @@
       double heightChange = Math.abs(snapTransform.getTranslationZ() - previousSnapTransform.getTranslationZ());
       if (heightChange > parameters.getMaximumStepZ())
       {
-<<<<<<< HEAD
-=======
          if (DEBUG)
          {
             PrintTools.debug("Too much height difference (" + Math.round(100.0 * heightChange) + "cm) to previous node:\n" + node);
          }
->>>>>>> 3a00344c
          return false;
       }
 
