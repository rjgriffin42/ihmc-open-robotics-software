package us.ihmc.footstepPlanning.graphSearch.listeners;

import us.ihmc.footstepPlanning.graphSearch.footstepSnapping.FootstepNodeSnapper;
import us.ihmc.footstepPlanning.graphSearch.nodeChecking.BodyCollisionNodeChecker;
import us.ihmc.footstepPlanning.graphSearch.parameters.FootstepPlannerParameters;
import us.ihmc.tools.factories.OptionalFactoryField;
import us.ihmc.tools.factories.RequiredFactoryField;

import java.util.ArrayList;
import java.util.List;
import java.util.concurrent.atomic.AtomicBoolean;

public class HeuristicSearchAndActionPolicyDefinitions
{
   private final AtomicBoolean automaticallyRotate = new AtomicBoolean(false);

   private final RequiredFactoryField<FootstepNodeSnapper> snapper = new RequiredFactoryField<>("snapper");
   private final RequiredFactoryField<FootstepPlannerParameters> parameters= new RequiredFactoryField<>("parameters");
   private final OptionalFactoryField<BodyCollisionNodeChecker> collisionNodeChecker = new OptionalFactoryField<>("collisionNodeChecker");
   private final OptionalFactoryField<PlannerGoalRecommendationListener> goalRecommendationListener = new OptionalFactoryField<>("goalRecommendationListener");

   private final List<StartAndGoalListener> startAndGoalListeners = new ArrayList<>();
   private final List<BipedalFootstepPlannerListener> plannerListeners = new ArrayList<>();

   public void setGoalRecommendationListener(PlannerGoalRecommendationListener goalRecommendationListener)
   {
      this.goalRecommendationListener.set(goalRecommendationListener);
   }

   public void setCollisionNodeChecker(BodyCollisionNodeChecker collisionNodeChecker)
   {
      this.collisionNodeChecker.set(collisionNodeChecker);
   }

   public void setAutomaticallyRotate(boolean automaticallyRotate)
   {
      this.automaticallyRotate.set(automaticallyRotate);
   }

   public void setNodeSnapper(FootstepNodeSnapper snapper)
   {
      this.snapper.set(snapper);
   }

   public void setParameters(FootstepPlannerParameters parameters)
   {
      this.parameters.set(parameters);
   }

   public void build()
   {
      PlannerGoalAdditionActionPolicy plannerGoalAdditionActionPolicy = new PlannerGoalAdditionActionPolicy(snapper.get());

      if (collisionNodeChecker.hasValue() && goalRecommendationListener.hasValue() && automaticallyRotate.get())
      {
<<<<<<< HEAD
         CollisionEndStanceFreeSearchPolicy bodyCollisionFreeSearchPolicy = new CollisionEndStanceFreeSearchPolicy(snapper.get(), collisionNodeChecker.get(), parameters.get());
=======
         CollisionEndStanceFreeSearchPolicy bodyCollisionFreeSearchPolicy = new CollisionEndStanceFreeSearchPolicy(collisionNodeChecker.get(), snapper.get(), parameters.get());
>>>>>>> 83b8c22c
         BodyCollisionListener bodyCollisionListener = new BodyCollisionListener();

         plannerGoalAdditionActionPolicy.addActionListener(goalRecommendationListener.get());
         bodyCollisionFreeSearchPolicy.attachActionPolicy(plannerGoalAdditionActionPolicy);
         bodyCollisionListener.setHeuristicSearchPolicy(bodyCollisionFreeSearchPolicy);

         plannerListeners.add(bodyCollisionListener);
         startAndGoalListeners.add(bodyCollisionFreeSearchPolicy);
      }
   }

   public List<BipedalFootstepPlannerListener> getPlannerListeners()
   {
      return plannerListeners;
   }

   public List<StartAndGoalListener> getStartAndGoalListeners()
   {
      return startAndGoalListeners;
   }
}<|MERGE_RESOLUTION|>--- conflicted
+++ resolved
@@ -53,11 +53,7 @@
 
       if (collisionNodeChecker.hasValue() && goalRecommendationListener.hasValue() && automaticallyRotate.get())
       {
-<<<<<<< HEAD
-         CollisionEndStanceFreeSearchPolicy bodyCollisionFreeSearchPolicy = new CollisionEndStanceFreeSearchPolicy(snapper.get(), collisionNodeChecker.get(), parameters.get());
-=======
          CollisionEndStanceFreeSearchPolicy bodyCollisionFreeSearchPolicy = new CollisionEndStanceFreeSearchPolicy(collisionNodeChecker.get(), snapper.get(), parameters.get());
->>>>>>> 83b8c22c
          BodyCollisionListener bodyCollisionListener = new BodyCollisionListener();
 
          plannerGoalAdditionActionPolicy.addActionListener(goalRecommendationListener.get());
