package us.ihmc.footstepPlanning.graphSearch.stepChecking;

import us.ihmc.commonWalkingControlModules.staticReachability.StepReachabilityData;
import us.ihmc.euclid.geometry.ConvexPolygon2D;
import us.ihmc.euclid.transform.RigidBodyTransform;
import us.ihmc.footstepPlanning.graphSearch.collision.FootstepPlannerBodyCollisionDetector;
import us.ihmc.footstepPlanning.graphSearch.collision.PlanarRegionFootstepPlannerBodyCollisionDetector;
import us.ihmc.footstepPlanning.graphSearch.footstepSnapping.FootstepSnapAndWiggler;
import us.ihmc.footstepPlanning.graphSearch.footstepSnapping.FootstepSnapData;
import us.ihmc.footstepPlanning.graphSearch.footstepSnapping.FootstepSnapDataReadOnly;
import us.ihmc.footstepPlanning.graphSearch.footstepSnapping.FootstepSnapperReadOnly;
import us.ihmc.footstepPlanning.graphSearch.graph.DiscreteFootstep;
import us.ihmc.footstepPlanning.graphSearch.graph.DiscreteFootstepTools;
import us.ihmc.footstepPlanning.graphSearch.graph.visualization.BipedalFootstepPlannerNodeRejectionReason;
import us.ihmc.footstepPlanning.graphSearch.parameters.FootstepPlannerParametersReadOnly;
import us.ihmc.robotics.geometry.PlanarRegionsList;
import us.ihmc.robotics.robotSide.SideDependentList;
import us.ihmc.sensorProcessing.heightMap.HeightMapData;
import us.ihmc.yoVariables.registry.YoRegistry;
import us.ihmc.yoVariables.variable.YoDouble;
import us.ihmc.yoVariables.variable.YoEnum;
import us.ihmc.yoVariables.variable.YoInteger;

import java.util.ArrayList;
import java.util.List;

import static us.ihmc.footstepPlanning.graphSearch.graph.visualization.BipedalFootstepPlannerNodeRejectionReason.HEIGHT_MAP_NONTRAVERSABLE;

public class FootstepChecker implements FootstepCheckerInterface
{
   private final YoRegistry registry = new YoRegistry(getClass().getSimpleName());
   public static final String rejectionReasonVariable = "rejectionReason";
   private static final boolean USE_GPU_DATA_FOR_SNAPPING = false;

   private static final double traversabilityThresholdCenter = 0.08;
   private static final double traversabilityThresholdPerimeter = 0.02;

   private final FootstepPlannerParametersReadOnly parameters;
   private final FootstepSnapperReadOnly snapper;
   private final SideDependentList<ConvexPolygon2D> footPolygons;
   private final ConvexPolygon2D tmpFootPolygon = new ConvexPolygon2D();

<<<<<<< HEAD
   private final HeightMapCliffAvoider heightMapCliffAvoider;
   private final PlanarRegionCliffAvoider planarRegionCliffAvoider;
   private final ObstacleBetweenStepsChecker obstacleBetweenStepsChecker;
   private final FootstepPlannerBodyCollisionDetector collisionDetector;
=======
   private final PlanarRegionCliffAvoider cliffAvoider;
   private final PlanarRegionObstacleBetweenStepsChecker obstacleBetweenStepsChecker;
   private final PlanarRegionFootstepPlannerBodyCollisionDetector collisionDetector;
>>>>>>> 15227ab7
   private final FootstepPoseHeuristicChecker heuristicPoseChecker;
   private final FootstepPoseReachabilityChecker reachabilityChecker;

   private PlanarRegionsList regionsForCollisionChecking = null;

   private boolean assumeFlatGround = false;

   private final FootstepSnapData candidateStepSnapData = FootstepSnapData.identityData();
   private final YoEnum<BipedalFootstepPlannerNodeRejectionReason> rejectionReason = new YoEnum<>(rejectionReasonVariable, "", registry, BipedalFootstepPlannerNodeRejectionReason.class, true);
   private final YoDouble footAreaPercentage = new YoDouble("footAreaPercentage", registry);
   private final YoInteger footstepIndex = new YoInteger("footstepIndex", registry);
   private final YoDouble achievedDeltaInside = new YoDouble("achievedDeltaInside", registry);
   private final YoDouble rmsError = new YoDouble("rmsError", registry);

   private final List<CustomFootstepChecker> customFootstepCheckers = new ArrayList<>();

   public FootstepChecker(FootstepPlannerParametersReadOnly parameters,
                          SideDependentList<ConvexPolygon2D> footPolygons,
                          FootstepSnapperReadOnly snapper,
                          StepReachabilityData stepReachabilityData,
                          YoRegistry parentRegistry)
   {
      this.parameters = parameters;
      this.snapper = snapper;
      this.footPolygons = footPolygons;
<<<<<<< HEAD
      this.heightMapCliffAvoider = new HeightMapCliffAvoider(parameters, snapper, footPolygons, registry);
      this.planarRegionCliffAvoider = new PlanarRegionCliffAvoider(parameters, snapper, footPolygons);
      this.obstacleBetweenStepsChecker = new ObstacleBetweenStepsChecker(parameters, snapper);
      this.collisionDetector = new FootstepPlannerBodyCollisionDetector(parameters);
=======
      this.cliffAvoider = new PlanarRegionCliffAvoider(parameters, snapper, footPolygons);
      this.obstacleBetweenStepsChecker = new PlanarRegionObstacleBetweenStepsChecker(parameters, snapper);
      this.collisionDetector = new PlanarRegionFootstepPlannerBodyCollisionDetector(parameters);
>>>>>>> 15227ab7
      this.heuristicPoseChecker = new FootstepPoseHeuristicChecker(parameters, snapper, registry);
      this.reachabilityChecker = new FootstepPoseReachabilityChecker(parameters, snapper, stepReachabilityData, registry);
      parentRegistry.addChild(registry);
   }

   @Override
   public boolean isStepValid(DiscreteFootstep candidateStep, DiscreteFootstep stanceStep, DiscreteFootstep startOfSwing)
   {
      if (stanceStep != null && candidateStep.getRobotSide() == stanceStep.getRobotSide())
      {
         throw new RuntimeException(getClass().getSimpleName() + " stance and next steps have the same side");
      }
      if (startOfSwing != null && candidateStep.getRobotSide() != startOfSwing.getRobotSide())
      {
         throw new RuntimeException(getClass().getSimpleName() + " start of swing and touchdown steps have different sides");
      }

      clearLoggedVariables();
      doValidityCheck(candidateStep, stanceStep, startOfSwing);
      return rejectionReason.getValue() == null;
   }

   private void doValidityCheck(DiscreteFootstep candidateStep, DiscreteFootstep stanceStep, DiscreteFootstep startOfSwing)
   {
      // Do pre-snap validity checks here -- any validity checks before snapping will have big speedups

      double centerOfFootX = candidateStep.getX();
      double centerOfFootY = candidateStep.getY();
      if (queryHeightMapTraversabilityDistanceMargin(centerOfFootX, centerOfFootY) < traversabilityThresholdCenter)
      {
         rejectionReason.set(HEIGHT_MAP_NONTRAVERSABLE);
         return;
      }

      double averageSignedDistanceFunction = 0.0;
      DiscreteFootstepTools.getFootPolygon(candidateStep, footPolygons.get(candidateStep.getRobotSide()), tmpFootPolygon);
      for (int i = 0; i < tmpFootPolygon.getNumberOfVertices(); i++)
      {
         averageSignedDistanceFunction += queryHeightMapTraversabilityDistanceMargin(tmpFootPolygon.getVertex(i).getX(), tmpFootPolygon.getVertex(i).getY());
      }

      averageSignedDistanceFunction /= tmpFootPolygon.getNumberOfVertices();

      if (averageSignedDistanceFunction < traversabilityThresholdPerimeter)
      {
         rejectionReason.set(HEIGHT_MAP_NONTRAVERSABLE);
         return;
      }

      // Snap footstep to height map/planar regions
<<<<<<< HEAD
      FootstepSnapData snapData;

      if (USE_GPU_DATA_FOR_SNAPPING)
      {
         // TODO compute these from GPU data
         RigidBodyTransform snapTransform = new RigidBodyTransform();
         ConvexPolygon2D croppedFoothold = new ConvexPolygon2D();

         snapData = new FootstepSnapData(snapTransform, croppedFoothold);
         snapper.addSnapData(candidateStep, snapData);
      }
      else
      {
         snapData = snapper.snapFootstep(candidateStep, stanceStep, parameters.getWiggleWhilePlanning());
         candidateStepSnapData.set(snapData);
         achievedDeltaInside.set(snapData.getAchievedInsideDelta());
      }

=======
      FootstepSnapDataReadOnly snapData = snapper.snapFootstep(candidateStep, stanceStep, parameters.getWiggleWhilePlanning());
      candidateStepSnapData.set(snapData);
>>>>>>> 15227ab7
      heuristicPoseChecker.setApproximateStepDimensions(candidateStep, stanceStep);

<<<<<<< HEAD
      // Check height map rejection reasons
      if (!doValidityCheckForHeightMap(candidateStep, snapData))
         return;

      BipedalFootstepPlannerNodeRejectionReason poseRejectionReason;

      // Check height map cliff avoidance
      heightMapCliffAvoider.setHeightMapData(heightMapData);
      if (!heightMapCliffAvoider.isStepValid(candidateStep, stanceStep))
      {
         poseRejectionReason =  BipedalFootstepPlannerNodeRejectionReason.STEP_ON_CLIFF_EDGE;
         rejectionReason.set(poseRejectionReason);
      }

=======
>>>>>>> 15227ab7
      // Check step placement
      if (!assumeFlatGround && !isStepPlacementValid(candidateStep, snapData))
      {
         return;
      }

      // Check snapped footstep placement
      if (parameters.getUseStepReachabilityMap())
      {
         poseRejectionReason = reachabilityChecker.checkStepValidity(candidateStep, stanceStep);
      }
      else
      {
         poseRejectionReason = heuristicPoseChecker.snapAndCheckValidity(candidateStep, stanceStep, startOfSwing);
      }
      if (poseRejectionReason != null)
      {
         rejectionReason.set(poseRejectionReason);
         return;
      }

      // Programmatically added custom checks
      for (CustomFootstepChecker customFootstepChecker : customFootstepCheckers)
      {
         if (!customFootstepChecker.isStepValid(candidateStep, stanceStep))
         {
            rejectionReason.set(customFootstepChecker.getRejectionReason());
            return;
         }
      }


      if (regionsForCollisionChecking == null || regionsForCollisionChecking.isEmpty())
      {
         return;
      }

      // Check collisions
      isCollisionFree(candidateStep, stanceStep, startOfSwing);
   }

   private boolean isStepPlacementValid(DiscreteFootstep candidateStep, FootstepSnapDataReadOnly snapData)
   {
      // Check valid snap
      if (candidateStepSnapData.getSnapTransform().containsNaN())
      {
         rejectionReason.set(BipedalFootstepPlannerNodeRejectionReason.COULD_NOT_SNAP);
         return false;
      }

      // Check wiggle parameters satisfied
      if (parameters.getWiggleWhilePlanning())
      {
         checkWiggleParameters(parameters);
         if (snapData.getAchievedInsideDelta() < parameters.getWiggleInsideDeltaMinimum())
         {
            rejectionReason.set(BipedalFootstepPlannerNodeRejectionReason.WIGGLE_CONSTRAINT_NOT_MET);
            return false;
         }
      }

      // Check incline
      RigidBodyTransform snappedSoleTransform = candidateStepSnapData.getSnappedStepTransform(candidateStep);
      double minimumSurfaceNormalZ = Math.cos(parameters.getMinimumSurfaceInclineRadians());
      if (snappedSoleTransform.getM22() < minimumSurfaceNormalZ)
      {
         rejectionReason.set(BipedalFootstepPlannerNodeRejectionReason.SURFACE_NORMAL_TOO_STEEP_TO_SNAP);
         return false;
      }

      // Check snap area
      ConvexPolygon2D footholdAfterSnap = candidateStepSnapData.getCroppedFoothold();
      double croppedFootArea = footholdAfterSnap.getArea();
      double fullFootArea = footPolygons.get(candidateStep.getRobotSide()).getArea();
      footAreaPercentage.set(croppedFootArea / fullFootArea);

      double epsilonAreaPercentage = 1e-4;
      if (!footholdAfterSnap.isEmpty() && footAreaPercentage.getValue() < (parameters.getMinimumFootholdPercent() - epsilonAreaPercentage))
      {
         rejectionReason.set(BipedalFootstepPlannerNodeRejectionReason.NOT_ENOUGH_AREA);
         return false;
      }

      return true;
   }

   private boolean isCollisionFree(DiscreteFootstep candidateStep, DiscreteFootstep stanceStep, DiscreteFootstep startOfSwing)
   {
      // Check for ankle collision
      if(!planarRegionCliffAvoider.isStepValid(candidateStep))
      {
         rejectionReason.set(BipedalFootstepPlannerNodeRejectionReason.AT_CLIFF_BOTTOM);
         return false;
      }

      if (stanceStep == null)
      {
         return true;
      }

      // Check for obstacle collisions (vertically extruded line between steps)
      if (parameters.checkForPathCollisions())
      {
         try
         {
            if (!obstacleBetweenStepsChecker.isFootstepValid(candidateStep, stanceStep))
            {
               rejectionReason.set(BipedalFootstepPlannerNodeRejectionReason.OBSTACLE_BLOCKING_BODY);
               return false;
            }
         }
         catch(Exception e)
         {
            e.printStackTrace();
         }
      }

      // Check for bounding box collisions
      if (parameters.checkForBodyBoxCollisions())
      {
         if (boundingBoxCollisionDetected(candidateStep, stanceStep))
         {
            rejectionReason.set(BipedalFootstepPlannerNodeRejectionReason.OBSTACLE_HITTING_BODY);
            return false;
         }
      }

      return true;
   }

   private double queryHeightMapTraversabilityDistanceMargin(double x, double y)
   {
      // TODO
      return Double.POSITIVE_INFINITY;
   }

   private boolean boundingBoxCollisionDetected(DiscreteFootstep candidateStep, DiscreteFootstep stanceStep)
   {
      FootstepSnapDataReadOnly stanceStepSnapData = snapper.snapFootstep(stanceStep, null, parameters.getWiggleWhilePlanning());
      if (stanceStepSnapData == null)
      {
         return false;
      }

      double candidateStepHeight = DiscreteFootstepTools.getSnappedStepHeight(candidateStep, candidateStepSnapData.getSnapTransform());
      double stanceStepHeight = DiscreteFootstepTools.getSnappedStepHeight(stanceStep, stanceStepSnapData.getSnapTransform());
      boolean collisionDetected = collisionDetector.checkForCollision(candidateStep,
                                                                      stanceStep,
                                                                      candidateStepHeight,
                                                                      stanceStepHeight,
                                                                      parameters.getIntermediateBodyBoxChecks());
      return collisionDetected;
   }

   public void setPlanarRegions(PlanarRegionsList regionsForCollisionChecking)
   {
      this.regionsForCollisionChecking = regionsForCollisionChecking;
      collisionDetector.setPlanarRegionsList(regionsForCollisionChecking);
      obstacleBetweenStepsChecker.setPlanarRegions(regionsForCollisionChecking);
<<<<<<< HEAD
      planarRegionCliffAvoider.setPlanarRegionsList(regionsForCollisionChecking);

      // This should already be done elsewhere, but add this clear here for redundancy
      snapper.clearSnapData();
=======
      cliffAvoider.setPlanarRegionsList(regionsForCollisionChecking);
>>>>>>> 15227ab7
   }

   private void clearLoggedVariables()
   {
      footAreaPercentage.setToNaN();
      rejectionReason.set(null);
      footstepIndex.set(-1);
      achievedDeltaInside.setToNaN();

      candidateStepSnapData.clear();
      heuristicPoseChecker.clearLoggedVariables();
   }

   public void setAssumeFlatGround(boolean assumeFlatGround)
   {
      this.assumeFlatGround = assumeFlatGround;
   }

   private static void checkWiggleParameters(FootstepPlannerParametersReadOnly parameters)
   {
      double epsilon = 1e-7;
      if (parameters.getWiggleInsideDeltaMinimum() > parameters.getWiggleInsideDeltaTarget() + epsilon)
      {
         throw new RuntimeException(
               "Illegal wiggle parameters, target should be greater or equal to minimum. Target: " + parameters.getWiggleInsideDeltaTarget() + ", Minimum: "
               + parameters.getWiggleInsideDeltaMinimum());
      }
   }

   public void clearCustomFootstepCheckers()
   {
      customFootstepCheckers.clear();
   }

   public void attachCustomFootstepChecker(CustomFootstepChecker customFootstepChecker)
   {
      customFootstepCheckers.add(customFootstepChecker);
   }

   public static void main(String[] args)
   {

   }
}<|MERGE_RESOLUTION|>--- conflicted
+++ resolved
@@ -5,10 +5,7 @@
 import us.ihmc.euclid.transform.RigidBodyTransform;
 import us.ihmc.footstepPlanning.graphSearch.collision.FootstepPlannerBodyCollisionDetector;
 import us.ihmc.footstepPlanning.graphSearch.collision.PlanarRegionFootstepPlannerBodyCollisionDetector;
-import us.ihmc.footstepPlanning.graphSearch.footstepSnapping.FootstepSnapAndWiggler;
-import us.ihmc.footstepPlanning.graphSearch.footstepSnapping.FootstepSnapData;
-import us.ihmc.footstepPlanning.graphSearch.footstepSnapping.FootstepSnapDataReadOnly;
-import us.ihmc.footstepPlanning.graphSearch.footstepSnapping.FootstepSnapperReadOnly;
+import us.ihmc.footstepPlanning.graphSearch.footstepSnapping.*;
 import us.ihmc.footstepPlanning.graphSearch.graph.DiscreteFootstep;
 import us.ihmc.footstepPlanning.graphSearch.graph.DiscreteFootstepTools;
 import us.ihmc.footstepPlanning.graphSearch.graph.visualization.BipedalFootstepPlannerNodeRejectionReason;
@@ -36,20 +33,13 @@
    private static final double traversabilityThresholdPerimeter = 0.02;
 
    private final FootstepPlannerParametersReadOnly parameters;
-   private final FootstepSnapperReadOnly snapper;
+   private final PlanarRegionFootstepSnapAndWiggler snapper;
    private final SideDependentList<ConvexPolygon2D> footPolygons;
    private final ConvexPolygon2D tmpFootPolygon = new ConvexPolygon2D();
 
-<<<<<<< HEAD
-   private final HeightMapCliffAvoider heightMapCliffAvoider;
    private final PlanarRegionCliffAvoider planarRegionCliffAvoider;
-   private final ObstacleBetweenStepsChecker obstacleBetweenStepsChecker;
-   private final FootstepPlannerBodyCollisionDetector collisionDetector;
-=======
-   private final PlanarRegionCliffAvoider cliffAvoider;
    private final PlanarRegionObstacleBetweenStepsChecker obstacleBetweenStepsChecker;
    private final PlanarRegionFootstepPlannerBodyCollisionDetector collisionDetector;
->>>>>>> 15227ab7
    private final FootstepPoseHeuristicChecker heuristicPoseChecker;
    private final FootstepPoseReachabilityChecker reachabilityChecker;
 
@@ -62,29 +52,21 @@
    private final YoDouble footAreaPercentage = new YoDouble("footAreaPercentage", registry);
    private final YoInteger footstepIndex = new YoInteger("footstepIndex", registry);
    private final YoDouble achievedDeltaInside = new YoDouble("achievedDeltaInside", registry);
-   private final YoDouble rmsError = new YoDouble("rmsError", registry);
 
    private final List<CustomFootstepChecker> customFootstepCheckers = new ArrayList<>();
 
    public FootstepChecker(FootstepPlannerParametersReadOnly parameters,
                           SideDependentList<ConvexPolygon2D> footPolygons,
-                          FootstepSnapperReadOnly snapper,
+                          PlanarRegionFootstepSnapAndWiggler snapper,
                           StepReachabilityData stepReachabilityData,
                           YoRegistry parentRegistry)
    {
       this.parameters = parameters;
       this.snapper = snapper;
       this.footPolygons = footPolygons;
-<<<<<<< HEAD
-      this.heightMapCliffAvoider = new HeightMapCliffAvoider(parameters, snapper, footPolygons, registry);
       this.planarRegionCliffAvoider = new PlanarRegionCliffAvoider(parameters, snapper, footPolygons);
-      this.obstacleBetweenStepsChecker = new ObstacleBetweenStepsChecker(parameters, snapper);
-      this.collisionDetector = new FootstepPlannerBodyCollisionDetector(parameters);
-=======
-      this.cliffAvoider = new PlanarRegionCliffAvoider(parameters, snapper, footPolygons);
       this.obstacleBetweenStepsChecker = new PlanarRegionObstacleBetweenStepsChecker(parameters, snapper);
       this.collisionDetector = new PlanarRegionFootstepPlannerBodyCollisionDetector(parameters);
->>>>>>> 15227ab7
       this.heuristicPoseChecker = new FootstepPoseHeuristicChecker(parameters, snapper, registry);
       this.reachabilityChecker = new FootstepPoseReachabilityChecker(parameters, snapper, stepReachabilityData, registry);
       parentRegistry.addChild(registry);
@@ -135,8 +117,7 @@
       }
 
       // Snap footstep to height map/planar regions
-<<<<<<< HEAD
-      FootstepSnapData snapData;
+      FootstepSnapDataReadOnly snapData;
 
       if (USE_GPU_DATA_FOR_SNAPPING)
       {
@@ -144,8 +125,9 @@
          RigidBodyTransform snapTransform = new RigidBodyTransform();
          ConvexPolygon2D croppedFoothold = new ConvexPolygon2D();
 
-         snapData = new FootstepSnapData(snapTransform, croppedFoothold);
-         snapper.addSnapData(candidateStep, snapData);
+         FootstepSnapData snapDataOther = new FootstepSnapData(snapTransform, croppedFoothold);
+         snapper.addSnapData(candidateStep, snapDataOther);
+         snapData = snapDataOther;
       }
       else
       {
@@ -154,29 +136,8 @@
          achievedDeltaInside.set(snapData.getAchievedInsideDelta());
       }
 
-=======
-      FootstepSnapDataReadOnly snapData = snapper.snapFootstep(candidateStep, stanceStep, parameters.getWiggleWhilePlanning());
-      candidateStepSnapData.set(snapData);
->>>>>>> 15227ab7
       heuristicPoseChecker.setApproximateStepDimensions(candidateStep, stanceStep);
 
-<<<<<<< HEAD
-      // Check height map rejection reasons
-      if (!doValidityCheckForHeightMap(candidateStep, snapData))
-         return;
-
-      BipedalFootstepPlannerNodeRejectionReason poseRejectionReason;
-
-      // Check height map cliff avoidance
-      heightMapCliffAvoider.setHeightMapData(heightMapData);
-      if (!heightMapCliffAvoider.isStepValid(candidateStep, stanceStep))
-      {
-         poseRejectionReason =  BipedalFootstepPlannerNodeRejectionReason.STEP_ON_CLIFF_EDGE;
-         rejectionReason.set(poseRejectionReason);
-      }
-
-=======
->>>>>>> 15227ab7
       // Check step placement
       if (!assumeFlatGround && !isStepPlacementValid(candidateStep, snapData))
       {
@@ -184,6 +145,7 @@
       }
 
       // Check snapped footstep placement
+      BipedalFootstepPlannerNodeRejectionReason poseRejectionReason;
       if (parameters.getUseStepReachabilityMap())
       {
          poseRejectionReason = reachabilityChecker.checkStepValidity(candidateStep, stanceStep);
@@ -336,14 +298,10 @@
       this.regionsForCollisionChecking = regionsForCollisionChecking;
       collisionDetector.setPlanarRegionsList(regionsForCollisionChecking);
       obstacleBetweenStepsChecker.setPlanarRegions(regionsForCollisionChecking);
-<<<<<<< HEAD
       planarRegionCliffAvoider.setPlanarRegionsList(regionsForCollisionChecking);
 
       // This should already be done elsewhere, but add this clear here for redundancy
       snapper.clearSnapData();
-=======
-      cliffAvoider.setPlanarRegionsList(regionsForCollisionChecking);
->>>>>>> 15227ab7
    }
 
    private void clearLoggedVariables()
