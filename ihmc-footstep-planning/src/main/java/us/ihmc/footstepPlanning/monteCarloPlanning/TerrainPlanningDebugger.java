--- conflicted
+++ resolved
@@ -81,13 +81,8 @@
          return;
 
       this.request = request;
-<<<<<<< HEAD
-      this.offsetX = (int) (request.getTerrainMapData().getHeightMapCenter().getX() * 50.0f);
-      this.offsetY = (int) (request.getTerrainMapData().getHeightMapCenter().getY() * 50.0f);
-=======
-      this.offsetX = (int) (request.getTerrainMapData().getSensorOrigin().getX() * parameters.getNodesPerMeter());
-      this.offsetY = (int) (request.getTerrainMapData().getSensorOrigin().getY() * parameters.getNodesPerMeter());
->>>>>>> 1c548269
+      this.offsetX = (int) (request.getTerrainMapData().getHeightMapCenter().getX() * parameters.getNodesPerMeter());
+      this.offsetY = (int) (request.getTerrainMapData().getHeightMapCenter().getY() * parameters.getNodesPerMeter());
       refresh(request.getTerrainMapData());
    }
 
@@ -96,13 +91,8 @@
       if (!enabled)
          return;
 
-<<<<<<< HEAD
-      this.offsetX = (int) (terrainMapData.getHeightMapCenter().getX() * 50.0f);
-      this.offsetY = (int) (terrainMapData.getHeightMapCenter().getY() * 50.0f);
-=======
-      this.offsetX = (int) (terrainMapData.getSensorOrigin().getX() * parameters.getNodesPerMeter());
-      this.offsetY = (int) (terrainMapData.getSensorOrigin().getY() * parameters.getNodesPerMeter());
->>>>>>> 1c548269
+      this.offsetX = (int) (terrainMapData.getHeightMapCenter().getX() * parameters.getNodesPerMeter());
+      this.offsetY = (int) (terrainMapData.getHeightMapCenter().getY() * parameters.getNodesPerMeter());
 
       PerceptionDebugTools.convertDepthCopyToColor(terrainMapData.getHeightMap().clone(), heightMapColorImage);
       opencv_imgproc.resize(heightMapColorImage, heightMapColorImage, new Size(scaledWidth, scaledHeight));
