package us.ihmc.footstepPlanning.log;

import controller_msgs.msg.dds.*;
import us.ihmc.commons.nio.BasicPathVisitor;
import us.ihmc.commons.nio.FileTools;
import us.ihmc.commons.nio.PathTools;
import us.ihmc.euclid.geometry.ConvexPolygon2D;
import us.ihmc.euclid.tools.EuclidCoreIOTools;
import us.ihmc.euclid.transform.RigidBodyTransform;
import us.ihmc.euclid.tuple2D.interfaces.Point2DReadOnly;
import us.ihmc.euclid.tuple4D.Quaternion;
import us.ihmc.footstepPlanning.FootstepPlanningModule;
import us.ihmc.footstepPlanning.communication.FootstepPlannerMessagerAPI;
import us.ihmc.footstepPlanning.graphSearch.footstepSnapping.FootstepNodeSnapData;
import us.ihmc.footstepPlanning.graphSearch.graph.FootstepNode;
import us.ihmc.footstepPlanning.tools.FootstepPlannerMessageTools;
import us.ihmc.idl.serializers.extra.JSONSerializer;
import us.ihmc.log.LogTools;
import us.ihmc.messager.Messager;
import us.ihmc.pathPlanning.graph.structure.GraphEdge;

import java.io.*;
import java.nio.file.FileVisitResult;
import java.nio.file.Files;
import java.nio.file.Path;
import java.nio.file.Paths;
import java.text.SimpleDateFormat;
import java.util.*;
import java.util.concurrent.atomic.AtomicBoolean;

public class FootstepPlannerLogger
{
   private static final SimpleDateFormat dateFormat = new SimpleDateFormat("yyyyMMdd_HHmmss");
   private static final String defaultLogsDirectory = System.getProperty("user.home") + File.separator + ".ihmc" + File.separator + "logs" + File.separator;
   private static final String FOOTSTEP_PLANNER_LOG_POSTFIX = "FootstepPlannerLog";

   static final String requestPacketFileName = "RequestPacket.json";
   static final String footstepParametersFileName = "FootstepParametersPacket.json";
   static final String bodyPathParametersFileName = "BodyPathParametersPacket.json";
   static final String statusPacketFileName = "StatusPacket.json";
   static final String dataFileName = "PlannerIterationData.log";

   private static final String iterationDataPrefix = "\t";
   private static final String edgeDataPrefix = "\t\t";

   private final FootstepPlanningModule planner;
   private final AtomicBoolean generatingLog = new AtomicBoolean();
   private String latestLogDirectory;
   private FileOutputStream outputStream = null;
   private PrintStream printStream = null;
   private FileWriter fileWriter = null;

   private final FootstepPlanningRequestPacket requestPacket = new FootstepPlanningRequestPacket();
   private final FootstepPlannerParametersPacket footstepParametersPacket = new FootstepPlannerParametersPacket();
   private final VisibilityGraphsParametersPacket bodyPathParametersPacket = new VisibilityGraphsParametersPacket();
   private final FootstepPlanningToolboxOutputStatus outputStatus = new FootstepPlanningToolboxOutputStatus();

   private final JSONSerializer<FootstepPlanningRequestPacket> requestPacketSerializer = new JSONSerializer<>(new FootstepPlanningRequestPacketPubSubType());
   private final JSONSerializer<FootstepPlannerParametersPacket> footstepParametersPacketSerializer = new JSONSerializer<>(new FootstepPlannerParametersPacketPubSubType());
   private final JSONSerializer<VisibilityGraphsParametersPacket> bodyPathParametersPacketSerializer = new JSONSerializer<>(new VisibilityGraphsParametersPacketPubSubType());
   private final JSONSerializer<FootstepPlanningToolboxOutputStatus> statusPacketSerializer = new JSONSerializer<>(new FootstepPlanningToolboxOutputStatusPubSubType());

   public FootstepPlannerLogger(FootstepPlanningModule planner)
   {
      this.planner = planner;
   }

   public void logSessionAndReportToMessager(Messager messager)
   {
      if(generatingLog.get())
         return;

      generatingLog.set(true);
      messager.submitMessage(FootstepPlannerMessagerAPI.GenerateLogStatus, "Writing log...");
      boolean success = logSession();

      String status = success ? latestLogDirectory : "Error writing log.";
      messager.submitMessage(FootstepPlannerMessagerAPI.GenerateLogStatus, status);

      generatingLog.set(false);
   }

   public boolean logSession()
   {
<<<<<<< HEAD
      String sessionDirectory = defaultLogsDirectory + dateFormat.format(new Date()) + "_" + FOOTSTEP_PLANNER_LOG_POSTFIX + File.separator;
      return logSession(sessionDirectory);
=======
      return logSession(defaultLogsDirectory);
>>>>>>> b2a57171
   }

   public void deleteOldLogs(int numberOflogsToKeep)
   {
      SortedSet<Path> sortedSet = new TreeSet<>(Comparator.comparing(path1 -> path1.getFileName().toString()));
      PathTools.walkFlat(Paths.get(defaultLogsDirectory), (path, type) -> {
         if (type == BasicPathVisitor.PathType.DIRECTORY && path.getFileName().toString().endsWith(FOOTSTEP_PLANNER_LOG_POSTFIX))
            sortedSet.add(path);
         return FileVisitResult.CONTINUE;
      });

      while (sortedSet.size() > numberOflogsToKeep)
      {
         Path earliestLogDirectory = sortedSet.first();
         LogTools.warn("Deleting old log {}", earliestLogDirectory);
         FileTools.deleteQuietly(earliestLogDirectory);
         sortedSet.remove(earliestLogDirectory);
      }
   }

   /**
    * Generates log in the given directory. For example calling with the input "/home/user/.ihmc/logs/20200320_testLog/" will create (if empty)
    * and populate that directy with log files.
    *
    * <p> Contents of the log file include: json of footstep parameters packet, json of visibility parameters packet, json of request packet,
    * json of terminal output packet, log file containing graph structure and data
    *
    * @return if the logger succeeded
    */
   public boolean logSession(String logDirectory)
   {
      if (!logDirectory.endsWith(File.separator))
      {
         logDirectory += File.separator;
      }

      String sessionDirectory = logDirectory + dateFormat.format(new Date()) + "_" + "FootstepPlannerLog" + File.separator;
      latestLogDirectory = sessionDirectory;

      try
      {
         // log request packet
         String requestPacketFile = sessionDirectory + requestPacketFileName;
         planner.getRequest().setPacket(requestPacket);
         byte[] serializedRequest = requestPacketSerializer.serializeToBytes(requestPacket);
         writeToFile(requestPacketFile, serializedRequest);

         // log footstep planner parameters packet
         String footstepParametersPacketFile = sessionDirectory + footstepParametersFileName;
         FootstepPlannerMessageTools.copyParametersToPacket(footstepParametersPacket, planner.getFootstepPlannerParameters());
         byte[] serializedFootstepParameters = footstepParametersPacketSerializer.serializeToBytes(footstepParametersPacket);
         writeToFile(footstepParametersPacketFile, serializedFootstepParameters);

         // log footstep planner parameters packet
         String bodyPathParametersPacketFile = sessionDirectory + bodyPathParametersFileName;
         FootstepPlannerMessageTools.copyParametersToPacket(bodyPathParametersPacket, planner.getVisibilityGraphParameters());
         byte[] serializedBodyPathParameters = bodyPathParametersPacketSerializer.serializeToBytes(bodyPathParametersPacket);
         writeToFile(bodyPathParametersPacketFile, serializedBodyPathParameters);

         // log status packet
         String statusPacketFile = sessionDirectory + statusPacketFileName;
         planner.getOutput().setPacket(outputStatus);
         byte[] serializedStatus = statusPacketSerializer.serializeToBytes(outputStatus);
         writeToFile(statusPacketFile, serializedStatus);
      }
      catch (Exception e)
      {
         LogTools.error("Error generating log");
         outputStream = null;
         printStream = null;
         e.printStackTrace();
         return false;
      }

      // log planner iteration data
      String plannerIterationDataFileName = sessionDirectory + "PlannerIterationData.log";
      try
      {
         File plannerDataFile = new File(plannerIterationDataFileName);
         ensureFileExists(plannerDataFile.toPath());
         fileWriter = new FileWriter(plannerIterationDataFileName);

         fileWriter.write(
               "edgeData:" + "rejectionReason, " + "footAreaPercentage, " + "stepWidth, " + "stepLength, " + "stepHeight, " + "stepReach, " + "costFromStart, "
               + "edgeCost, " + "heuristicCost," + "solutionEdge" + "\n");

         List<FootstepPlannerIterationData> iterationDataList = planner.getIterationData();
         for (int i = 0; i < iterationDataList.size(); i++)
         {
            FootstepPlannerIterationData iterationData = iterationDataList.get(i);
            fileWriter.write("Iteration " + i + "\n");
            writeNode(iterationDataPrefix + "stanceNode", iterationData.getStanceNode());
            writeNode(iterationDataPrefix + "idealStep", iterationData.getIdealStep());
            fileWriter.write(iterationDataPrefix + "edges:" + iterationData.getChildNodes().size() + "\n");
            writeSnapData(iterationDataPrefix, iterationData.getStanceNodeSnapData());

            for (int j = 0; j < iterationData.getChildNodes().size(); j++)
            {
               FootstepPlannerEdgeData edgeData = planner.getEdgeDataMap().get(new GraphEdge<>(iterationData.getStanceNode(), iterationData.getChildNodes().get(j)));

               // indicate start of data
               fileWriter.write(iterationDataPrefix + "Edge:\n");
               writeNode(edgeDataPrefix + "candidateNode", edgeData.getCandidateNode());
               writeSnapData(edgeDataPrefix, edgeData.getCandidateNodeSnapData());

               // write additional data as doubles
               fileWriter.write(edgeDataPrefix + "edgeData:" + EuclidCoreIOTools.getStringOf(",",
                                                                                             EuclidCoreIOTools.getStringFormat(8, 8),
                                                                                             edgeData.getRejectionReason() == null ?
                                                                                                   -1.0 :
                                                                                                   (double) edgeData.getRejectionReason().ordinal(),
                                                                                             edgeData.getFootAreaPercentage(),
                                                                                             edgeData.getStepWidth(),
                                                                                             edgeData.getStepLength(),
                                                                                             edgeData.getStepHeight(),
                                                                                             edgeData.getStepReach(),
                                                                                             edgeData.getCostFromStart(),
                                                                                             edgeData.getEdgeCost(),
                                                                                             edgeData.getHeuristicCost(),
                                                                                             edgeData.getSolutionEdge() ? 1.0 : 0.0));
               fileWriter.write("\n");
            }
         }

         fileWriter.flush();
      }
      catch (Exception e)
      {
         LogTools.error("Error logging edge data");
         outputStream = null;
         printStream = null;
         e.printStackTrace();
         return false;
      }

      return true;
   }

   private void writeToFile(String file, byte[] fileContents) throws Exception
   {
      ensureFileExists(new File(file).toPath());
      outputStream = new FileOutputStream(file);
      printStream = new PrintStream(outputStream);

      FootstepPlanningRequestPacket requestPacket = new FootstepPlanningRequestPacket();
      planner.getRequest().setPacket(requestPacket);
      printStream.write(fileContents);
      printStream.flush();
      outputStream.close();
      printStream.close();
   }

   private void writeNode(String name, FootstepNode node) throws IOException
   {
      if (node == null)
         fileWriter.write(name + ":null" + "\n");
      else
         fileWriter.write(name + ":" + node.getXIndex() + "," + node.getYIndex() + "," + node.getYawIndex() + "," + node.getRobotSide().ordinal() + "\n");
   }

   private void writeSnapData(String prefix, FootstepNodeSnapData snapData) throws IOException
   {
      RigidBodyTransform snapTransform = snapData.getSnapTransform();
      Quaternion quaternion = new Quaternion(snapTransform.getRotation());
      fileWriter.write(prefix + "snapTransform:" + EuclidCoreIOTools.getStringOf(",",
                                                                        EuclidCoreIOTools.getStringFormat(8, 8),
                                                                        quaternion.getX(),
                                                                        quaternion.getY(),
                                                                        quaternion.getZ(),
                                                                        quaternion.getS(),
                                                                        snapTransform.getTranslation().getX(),
                                                                        snapTransform.getTranslation().getY(),
                                                                        snapTransform.getTranslation().getZ()) + "\n");

      ConvexPolygon2D croppedFoothold = snapData.getCroppedFoothold();
      if (croppedFoothold.isEmpty() || croppedFoothold.containsNaN())
      {
         fileWriter.write(prefix + "croppedFoothold: null \n");
      }
      else
      {
         writeFootPolygon(prefix + "croppedFoothold:", croppedFoothold);
      }
   }

   private void writeFootPolygon(String prefix, ConvexPolygon2D croppedFoothold) throws IOException
   {
      fileWriter.write(prefix);

      for (int vertexIndex = 0; vertexIndex < croppedFoothold.getNumberOfVertices(); vertexIndex++)
      {
         Point2DReadOnly vertex = croppedFoothold.getVertex(vertexIndex);
         fileWriter.write(vertex.getX() + ", " + vertex.getY() + (vertexIndex == croppedFoothold.getNumberOfVertices() - 1 ? "" : ","));
      }

      fileWriter.write("\n");
   }

   public static String getDefaultLogsDirectory()
   {
      return defaultLogsDirectory;
   }

   // TODO replace with updated method in commons once it's released

   private static void ensureFileExists(Path path) throws IOException
   {
      if (path.getParent() != null && !Files.exists(path.getParent()))
      {
         ensureDirectoryExists(path.getParent());
      }

      if (Files.exists(path) && Files.isDirectory(path))
      {
         Files.delete(path);
         Files.createFile(path);
      }

      if (!Files.exists(path))
      {
         Files.createFile(path);
      }
   }

   public static void ensureDirectoryExists(Path path) throws IOException
   {
      if (path.getParent() != null && !Files.exists(path.getParent()))
      {
         ensureDirectoryExists(path.getParent());
      }

      if (Files.exists(path) && !Files.isDirectory(path))
      {
         Files.delete(path);
         Files.createDirectory(path);
      }

      if (!Files.exists(path))
      {
         Files.createDirectory(path);
      }
   }
}<|MERGE_RESOLUTION|>--- conflicted
+++ resolved
@@ -82,12 +82,7 @@
 
    public boolean logSession()
    {
-<<<<<<< HEAD
-      String sessionDirectory = defaultLogsDirectory + dateFormat.format(new Date()) + "_" + FOOTSTEP_PLANNER_LOG_POSTFIX + File.separator;
-      return logSession(sessionDirectory);
-=======
       return logSession(defaultLogsDirectory);
->>>>>>> b2a57171
    }
 
    public void deleteOldLogs(int numberOflogsToKeep)
