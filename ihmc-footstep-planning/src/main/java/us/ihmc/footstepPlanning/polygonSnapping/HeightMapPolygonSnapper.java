--- conflicted
+++ resolved
@@ -1,27 +1,18 @@
 package us.ihmc.footstepPlanning.polygonSnapping;
 
-<<<<<<< HEAD
-=======
-import gnu.trove.list.array.TIntArrayList;
->>>>>>> 6fd91aca
 import us.ihmc.commons.MathTools;
 import us.ihmc.euclid.geometry.ConvexPolygon2D;
 import us.ihmc.euclid.geometry.Plane3D;
 import us.ihmc.euclid.geometry.interfaces.ConvexPolygon2DReadOnly;
-import us.ihmc.euclid.geometry.interfaces.Vertex2DSupplier;
 import us.ihmc.euclid.geometry.interfaces.Vertex3DSupplier;
 import us.ihmc.euclid.transform.RigidBodyTransform;
 import us.ihmc.euclid.tuple2D.Point2D;
 import us.ihmc.euclid.tuple2D.interfaces.Point2DReadOnly;
 import us.ihmc.euclid.tuple3D.Point3D;
-<<<<<<< HEAD
-=======
 import us.ihmc.euclid.tuple3D.interfaces.Point3DReadOnly;
 import us.ihmc.footstepPlanning.graphSearch.footstepSnapping.FootstepSnapData;
 import us.ihmc.footstepPlanning.graphSearch.graph.DiscreteFootstep;
 import us.ihmc.footstepPlanning.graphSearch.graph.DiscreteFootstepTools;
-import us.ihmc.robotics.EuclidGeometryPolygonMissingTools;
->>>>>>> 6fd91aca
 import us.ihmc.robotics.geometry.LeastSquaresZPlaneFitter;
 import us.ihmc.sensorProcessing.heightMap.HeightMapData;
 
@@ -33,11 +24,7 @@
 
 public class HeightMapPolygonSnapper
 {
-<<<<<<< HEAD
-   private final List<Point3D> pointsInsidePolygon = new ArrayList<>();
-=======
    private final List<Point3D> footPointsInEnvironment = new ArrayList<>();
->>>>>>> 6fd91aca
    private final Plane3D bestFitPlane = new Plane3D();
    private final LeastSquaresZPlaneFitter planeFitter = new LeastSquaresZPlaneFitter();
    private final ConvexPolygon2D snappedPolygon = new ConvexPolygon2D();
@@ -168,11 +155,7 @@
                                                     double minimumSurfaceInclineRadians,
                                                     double minimumHeightToConsider)
    {
-<<<<<<< HEAD
-      pointsInsidePolygon.clear();
-=======
       footPointsInEnvironment.clear();
->>>>>>> 6fd91aca
       bestFitPlane.setToNaN();
 
       if (polygonToSnap.getNumberOfVertices() != 4)
@@ -208,23 +191,6 @@
                continue;
             }
 
-<<<<<<< HEAD
-            pointsInsidePolygon.add(new Point3D(point.getX(), point.getY(), height));
-         }
-      }
-
-      if (pointsInsidePolygon.isEmpty())
-      {
-         return null;
-      }
-
-      // FIXME It's worth noting that if a single point is significantly far enough above all the other points, this will remove the other points, making it an
-      // FIXME invalid snap. That may or may not be what we actually want.
-      double maxZ = pointsInsidePolygon.stream().mapToDouble(Point3D::getZ).max().getAsDouble();
-      double minZ = maxZ - snapHeightThreshold;
-      pointsInsidePolygon.removeIf(point -> point.getZ() < minZ);
-      if (pointsInsidePolygon.size() < 3)
-=======
             Point3D point = new Point3D(footPointToSnap.getX(), footPointToSnap.getY(), height);
 
             if (height > maxPoint.getZ())
@@ -243,23 +209,10 @@
                                        });
 
       if (footPointsInEnvironment.size() < 3)
->>>>>>> 6fd91aca
       {
          area = Double.NaN;
          return null;
       }
-<<<<<<< HEAD
-      ConvexPolygon2D snappedPolygon = new ConvexPolygon2D(Vertex3DSupplier.asVertex3DSupplier(pointsInsidePolygon));
-      area = snappedPolygon.getArea();
-
-      planeFitter.fitPlaneToPoints(pointsInsidePolygon, bestFitPlane);
-      rootMeanSquaredError = 0.0;
-
-      for (int i = 0; i < pointsInsidePolygon.size(); i++)
-      {
-         double predictedHeight = bestFitPlane.getZOnPlane(pointsInsidePolygon.get(i).getX(), pointsInsidePolygon.get(i).getY());
-         rootMeanSquaredError += MathTools.square(predictedHeight - pointsInsidePolygon.get(i).getZ());
-=======
       snappedPolygon.set(Vertex3DSupplier.asVertex3DSupplier(footPointsInEnvironment));
       area = snappedPolygon.getArea();
 
@@ -270,7 +223,6 @@
       {
          double predictedHeight = bestFitPlane.getZOnPlane(heightMapPoint.getX(), heightMapPoint.getY());
          rootMeanSquaredError += MathTools.square(predictedHeight - heightMapPoint.getZ());
->>>>>>> 6fd91aca
       }
       maxPossibleRMSError = MathTools.square(1.0 / snapAreaResolution) * MathTools.square(0.5 * snapHeightThreshold);
 
@@ -279,13 +231,7 @@
          return null;
       }
 
-<<<<<<< HEAD
-      rootMeanSquaredError = Math.sqrt(rootMeanSquaredError / pointsInsidePolygon.size());
-
-      RigidBodyTransform transformToReturn = createTransformToMatchSurfaceNormalPreserveX(bestFitPlane.getNormal());
-=======
       rootMeanSquaredError = Math.sqrt(rootMeanSquaredError / footPointsInEnvironment.size());
->>>>>>> 6fd91aca
 
       // get the point that is the center of the plane.
       Point2DReadOnly centroid = polygonToSnap.getCentroid();
