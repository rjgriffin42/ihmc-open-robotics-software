--- conflicted
+++ resolved
@@ -102,87 +102,6 @@
       }
    }
 
-<<<<<<< HEAD
-   // TODO make this a method of the swing trajectory solver after moving it to this package
-   private void computeSwingWaypoints(PlanarRegionsList planarRegionsList,
-                                      FootstepPlan footstepPlan,
-                                      SideDependentList<? extends Pose3DReadOnly> startFootPoses)
-   {
-      swingOverPlanarRegionsTrajectoryExpander.setDoInitialFastApproximation(swingPlannerParameters.getDoInitialFastApproximation());
-      swingOverPlanarRegionsTrajectoryExpander.setFastApproximationLessClearance(swingPlannerParameters.getFastApproximationLessClearance());
-      swingOverPlanarRegionsTrajectoryExpander.setNumberOfCheckpoints(swingPlannerParameters.getNumberOfChecksPerSwing());
-      swingOverPlanarRegionsTrajectoryExpander.setMaximumNumberOfTries(swingPlannerParameters.getMaximumNumberOfAdjustmentAttempts());
-      swingOverPlanarRegionsTrajectoryExpander.setMinimumSwingFootClearance(swingPlannerParameters.getMinimumSwingFootClearance());
-      swingOverPlanarRegionsTrajectoryExpander.setMinimumAdjustmentIncrementDistance(swingPlannerParameters.getMinimumAdjustmentIncrementDistance());
-      swingOverPlanarRegionsTrajectoryExpander.setMaximumAdjustmentIncrementDistance(swingPlannerParameters.getMaximumAdjustmentIncrementDistance());
-      swingOverPlanarRegionsTrajectoryExpander.setAdjustmentIncrementDistanceGain(swingPlannerParameters.getAdjustmentIncrementDistanceGain());
-      swingOverPlanarRegionsTrajectoryExpander.setMaximumAdjustmentDistance(swingPlannerParameters.getMaximumWaypointAdjustmentDistance());
-      swingOverPlanarRegionsTrajectoryExpander.setMinimumHeightAboveFloorForCollision(swingPlannerParameters.getMinimumHeightAboveFloorForCollision());
-
-      computeNominalSwingTrajectoryLength();
-
-      for (int i = 0; i < footstepPlan.getNumberOfSteps(); i++)
-      {
-         PlannedFootstep footstep = footstepPlan.getFootstep(i);
-         FramePose3D swingEndPose = new FramePose3D(footstep.getFootstepPose());
-         FramePose3D swingStartPose = new FramePose3D();
-         FramePose3D stanceFootPose = new FramePose3D();
-
-         RobotSide swingSide = footstep.getRobotSide();
-         RobotSide stanceSide = swingSide.getOppositeSide();
-
-         if (i == 0)
-         {
-            swingStartPose.set(startFootPoses.get(swingSide));
-            stanceFootPose.set(startFootPoses.get(stanceSide));
-         }
-         else if (i == 1)
-         {
-            swingStartPose.set(startFootPoses.get(swingSide));
-            stanceFootPose.set(footstepPlan.getFootstep(i - 1).getFootstepPose());
-         }
-         else
-         {
-            swingStartPose.set(footstepPlan.getFootstep(i - 2).getFootstepPose());
-            stanceFootPose.set(footstepPlan.getFootstep(i - 1).getFootstepPose());
-         }
-
-         swingOverPlanarRegionsTrajectoryExpander.expandTrajectoryOverPlanarRegions(stanceFootPose, swingStartPose, swingEndPose, planarRegionsList);
-         if (swingOverPlanarRegionsTrajectoryExpander.wereWaypointsAdjusted())
-         {
-            footstep.setTrajectoryType(TrajectoryType.CUSTOM);
-            Point3D waypointOne = new Point3D(swingOverPlanarRegionsTrajectoryExpander.getExpandedWaypoints().get(0));
-            Point3D waypointTwo = new Point3D(swingOverPlanarRegionsTrajectoryExpander.getExpandedWaypoints().get(1));
-            footstep.setCustomWaypointPositions(waypointOne, waypointTwo);
-
-            double swingScale = Math.max(1.0, swingOverPlanarRegionsTrajectoryExpander.getExpandedTrajectoryLength() / nominalSwingTrajectoryLength);
-            double swingTime = swingPlannerParameters.getAdditionalSwingTimeIfExpanded() + swingScale * swingPlannerParameters.getMinimumSwingTime();
-            footstep.setSwingDuration(swingTime);
-            swingTrajectories.add(SwingPlannerTools.copySwingTrajectories(swingOverPlanarRegionsTrajectoryExpander.getSwingTrajectory()));
-         }
-         else
-         {
-            double swingScale = Math.max(1.0, swingOverPlanarRegionsTrajectoryExpander.getInitialTrajectoryLength() / nominalSwingTrajectoryLength);
-            double swingTime = swingScale * swingPlannerParameters.getMinimumSwingTime();
-            footstep.setSwingDuration(swingTime);
-            swingTrajectories.add(null);
-         }
-      }
-   }
-
-   private void computeNominalSwingTrajectoryLength()
-   {
-      double nominalSwingHeight = walkingControllerParameters.getSwingTrajectoryParameters().getDefaultSwingHeight();
-      double nominalSwingProportion = TwoWaypointSwingGenerator.getDefaultWaypointProportions()[0];
-      double nominalSwingLength = 2.0 * footstepPlannerParameters.getIdealFootstepLength();
-
-      // trapezoidal approximation of swing trajectory
-      nominalSwingTrajectoryLength = 2.0 * EuclidGeometryTools.pythagorasGetHypotenuse(nominalSwingProportion * nominalSwingLength, nominalSwingHeight)
-                                     + (1.0 - 2.0 * nominalSwingProportion) * nominalSwingLength;
-   }
-
-=======
->>>>>>> 6fd91aca
    public SwingPlannerParametersBasics getSwingPlannerParameters()
    {
       return swingPlannerParameters;
