package us.ihmc.footstepPlanning.ui.controllers;

import static us.ihmc.footstepPlanning.communication.FootstepPlannerMessagerAPI.*;

<<<<<<< HEAD
import java.util.concurrent.atomic.AtomicBoolean;
import java.util.concurrent.atomic.AtomicInteger;
import java.util.concurrent.atomic.AtomicReference;

import controller_msgs.msg.dds.FootstepDataListMessage;
import controller_msgs.msg.dds.KinematicsToolboxOutputStatus;
import controller_msgs.msg.dds.WalkingControllerPreviewInputMessage;
import controller_msgs.msg.dds.WalkingControllerPreviewOutputMessage;
import javafx.animation.AnimationTimer;
import javafx.beans.value.ChangeListener;
=======
import java.util.concurrent.atomic.AtomicReference;

import controller_msgs.msg.dds.FootstepDataListMessage;
import controller_msgs.msg.dds.FootstepDataMessage;
>>>>>>> dc2c7d9c
import javafx.collections.FXCollections;
import javafx.collections.ObservableList;
import javafx.fxml.FXML;
import javafx.scene.control.*;
import javafx.scene.control.SpinnerValueFactory.DoubleSpinnerValueFactory;
import us.ihmc.commons.MathTools;
import us.ihmc.commons.PrintTools;
import us.ihmc.communication.packets.ExecutionMode;
import us.ihmc.euclid.geometry.ConvexPolygon2D;
import us.ihmc.euclid.referenceFrame.FramePose3D;
import us.ihmc.euclid.referenceFrame.ReferenceFrame;
import us.ihmc.euclid.transform.RigidBodyTransform;
import us.ihmc.euclid.tuple3D.Point3D;
import us.ihmc.euclid.tuple3D.Vector3D;
import us.ihmc.euclid.tuple4D.Quaternion;
import us.ihmc.footstepPlanning.FootstepDataMessageConverter;
import us.ihmc.footstepPlanning.FootstepPlan;
import us.ihmc.footstepPlanning.FootstepPlannerType;
import us.ihmc.footstepPlanning.communication.FootstepPlannerMessagerAPI;
import us.ihmc.humanoidRobotics.frames.HumanoidReferenceFrames;
<<<<<<< HEAD
import us.ihmc.idl.IDLSequence.Float;
=======
>>>>>>> dc2c7d9c
import us.ihmc.idl.IDLSequence.Object;
import us.ihmc.javaFXToolkit.messager.JavaFXMessager;
import us.ihmc.javaFXToolkit.messager.MessageBidirectionalBinding.PropertyToMessageTypeConverter;
import us.ihmc.log.LogTools;
import us.ihmc.mecano.multiBodySystem.interfaces.OneDoFJointBasics;
import us.ihmc.messager.Messager;
import us.ihmc.messager.TopicListener;
import us.ihmc.pathPlanning.visibilityGraphs.ui.properties.Point3DProperty;
import us.ihmc.pathPlanning.visibilityGraphs.ui.properties.YawProperty;
import us.ihmc.robotModels.FullHumanoidRobotModel;
import us.ihmc.robotics.geometry.PlanarRegion;
import us.ihmc.robotics.geometry.PlanarRegionsList;
import us.ihmc.robotics.robotSide.RobotSide;
import us.ihmc.robotModels.FullRobotModelUtils;

public class MainTabController
{
   private static final boolean verbose = false;

   // control
   @FXML
   private ComboBox<FootstepPlannerType> plannerType;
   @FXML
   private CheckBox acceptNewRegions;
   @FXML
   private CheckBox assumeFlatGround;
   @FXML
   private Spinner<Double> timeout;
   @FXML
   private Spinner<Double> horizonLength;

   // status
   @FXML
   private TextField sentRequestId;
   @FXML
   private TextField receivedRequestId;

   @FXML
   private TextField timeTaken;
   @FXML
   private TextField planningResult;
   @FXML
   private TextField plannerStatus;

   // goal placement
   @FXML
   private Button placeStart;
   @FXML
   private Button placeGoal;

   @FXML
   private Button computePath;
   @FXML
   private Button abortPlanning;

   @FXML
   private Spinner<Double> startXPosition;
   @FXML
   private Spinner<Double> startYPosition;
   @FXML
   private Spinner<Double> startZPosition;
   @FXML
   private Spinner<Double> goalXPosition;
   @FXML
   private Spinner<Double> goalYPosition;
   @FXML
   private Spinner<Double> goalZPosition;
   @FXML
   private ComboBox<RobotSide> initialSupportSide;

   @FXML
   private Spinner<Double> startYaw;
   @FXML
   private Spinner<Double> goalYaw;

   @FXML
   private CheckBox overrideTiming;
   @FXML
   private Spinner<Double> swingTimeSpinner;
   @FXML
   private Spinner<Double> transferTimeSpinner;
   @FXML
   private CheckBox overrideSwingHeight;
   @FXML
   private Spinner<Double> swingHeightSpinner;

   @FXML
   private Slider previewSlider;

   @FXML
   public void computePath()
   {
      if (verbose)
         PrintTools.info(this, "Clicked compute path...");

      setStartFromRobot();
      int newRequestID = currentPlannerRequestId.get() + 1;
      messager.submitMessage(FootstepPlannerMessagerAPI.PlannerRequestIdTopic, newRequestID);
      messager.submitMessage(ComputePathTopic, true);
   }

   @FXML
   public void abortPlanning()
   {
      if (verbose)
         PrintTools.info(this, "Clicked abort planning...");

      messager.submitMessage(AbortPlanningTopic, true);
   }

   @FXML
   public void sendPlan()
   {
      FootstepDataListMessage footstepDataListMessage = footstepPlanReference.get();
      if (footstepDataListMessage == null)
         return;
<<<<<<< HEAD
      double swingTime = 1.2;
      double transferTime = 0.8;
      FootstepDataListMessage footstepDataListMessage = FootstepDataMessageConverter.createFootstepDataListFromPlan(footstepPlan, swingTime, transferTime,
                                                                                                                    ExecutionMode.OVERRIDE);
      messager.submitMessage(FootstepPlannerMessagerAPI.FootstepDataListTopic, footstepDataListMessage);
=======

      if(overrideTiming.isSelected())
      {
         Object<FootstepDataMessage> footstepDataList = footstepDataListMessage.getFootstepDataList();
         for (int i = 0; i < footstepDataList.size(); i++)
         {
            FootstepDataMessage footstepDataMessage = footstepDataList.get(i);
            footstepDataMessage.setSwingDuration(swingTimeSpinner.getValue());
            footstepDataMessage.setTransferDuration(transferTimeSpinner.getValue());
         }
      }

      if(overrideSwingHeight.isSelected())
      {
         Object<FootstepDataMessage> footstepDataList = footstepDataListMessage.getFootstepDataList();
         for (int i = 0; i < footstepDataList.size(); i++)
         {
            FootstepDataMessage footstepDataMessage = footstepDataList.get(i);
            footstepDataMessage.setSwingHeight(swingHeightSpinner.getValue());
         }
      }

      messager.submitMessage(FootstepPlannerMessagerAPI.FootstepPlanToRobotTopic, footstepDataListMessage);
>>>>>>> dc2c7d9c
   }

   @FXML
   public void clearFlat()
   {
      acceptNewRegions.setSelected(false);
      assumeFlatGround.setSelected(true);
      messager.submitMessage(FootstepPlannerMessagerAPI.PlanarRegionDataTopic, buildFlatGround());
   }

   private PlanarRegionsList buildFlatGround()
   {
      humanoidReferenceFrames.updateFrames();
      RigidBodyTransform transformToWorld = humanoidReferenceFrames.getMidFeetZUpFrame().getTransformToWorldFrame();
      ConvexPolygon2D convexPolygon = new ConvexPolygon2D();
      convexPolygon.addVertex(10.0, 10.0);
      convexPolygon.addVertex(-10.0, 10.0);
      convexPolygon.addVertex(-10.0, -10.0);
      convexPolygon.addVertex(10.0, -10.0);
      convexPolygon.update();
      PlanarRegion groundPlane = new PlanarRegion(transformToWorld, convexPolygon);
      return new PlanarRegionsList(groundPlane);
   }

   private JavaFXMessager messager;

   private AtomicReference<Integer> currentPlannerRequestId;
   private AnimationTimer robotPoseHandler;
   private WalkingPreviewPlaybackManager walkingPreviewPlaybackManager;
   private HumanoidReferenceFrames humanoidReferenceFrames;
   private AtomicReference<FootstepDataListMessage> footstepPlanReference;

   private final Point3DProperty startPositionProperty = new Point3DProperty(this, "startPositionProperty", new Point3D());
   private final Point3DProperty goalPositionProperty = new Point3DProperty(this, "goalPositionProperty", new Point3D());

   private final YawProperty startRotationProperty = new YawProperty(this, "startRotationProperty", 0.0);
   private final YawProperty goalRotationProperty = new YawProperty(this, "goalRotationProperty", 0.0);

   private final AtomicInteger walkingPreviewRequestId = new AtomicInteger(0);

   public void attachMessager(JavaFXMessager messager)
   {
      this.messager = messager;

      currentPlannerRequestId = messager.createInput(FootstepPlannerMessagerAPI.PlannerRequestIdTopic, -1);
      footstepPlanReference = messager.createInput(FootstepPlannerMessagerAPI.FootstepPlanResponseTopic, null);
   }

   private void setupControls()
   {
      startXPosition.setValueFactory(createStartGoalPositionValueFactory());
      startYPosition.setValueFactory(createStartGoalPositionValueFactory());
      startZPosition.setValueFactory(createStartGoalPositionValueFactory());

      goalXPosition.setValueFactory(createStartGoalPositionValueFactory());
      goalYPosition.setValueFactory(createStartGoalPositionValueFactory());
      goalZPosition.setValueFactory(createStartGoalPositionValueFactory());

      startYaw.setValueFactory(createStartGoalOrientationValueFactory());
      goalYaw.setValueFactory(createStartGoalOrientationValueFactory());

      swingTimeSpinner.setValueFactory(new SpinnerValueFactory.DoubleSpinnerValueFactory(0.0, 3.5, 1.2, 0.1));
      transferTimeSpinner.setValueFactory(new SpinnerValueFactory.DoubleSpinnerValueFactory(0.0, 3.5, 0.8, 0.1));
      swingHeightSpinner.setValueFactory(new SpinnerValueFactory.DoubleSpinnerValueFactory(0.0, 1.0, 0.05, 0.01));

      overrideTiming.setSelected(true);
      overrideSwingHeight.setSelected(true);

      overrideTiming.selectedProperty().addListener(s ->
                                                    {
                                                       swingTimeSpinner.disableProperty().set(!overrideTiming.isSelected());
                                                       transferTimeSpinner.disableProperty().set(!overrideTiming.isSelected());
                                                    });

      overrideSwingHeight.selectedProperty().addListener(s -> swingHeightSpinner.disableProperty().set(!overrideSwingHeight.isSelected()));

      ObservableList<us.ihmc.footstepPlanning.FootstepPlannerType> plannerTypeOptions = FXCollections.observableArrayList(FootstepPlannerType.values);
      plannerType.setItems(plannerTypeOptions);
      plannerType.setValue(FootstepPlannerType.A_STAR);

      timeout.setValueFactory(createTimeoutValueFactory());
      horizonLength.setValueFactory(createHorizonValueFactory());

      initialSupportSide.setItems(FXCollections.observableArrayList(RobotSide.values));
      initialSupportSide.setValue(RobotSide.LEFT);
   }

   public void bindControls()
   {
      setupControls();

      // control
      messager.bindBidirectional(FootstepPlannerMessagerAPI.PlannerTypeTopic, plannerType.valueProperty(), true);
      messager.registerJavaFXSyncedTopicListener(FootstepPlannerMessagerAPI.PlannerRequestIdTopic, new TextViewerListener<>(sentRequestId));
      messager.registerJavaFXSyncedTopicListener(FootstepPlannerMessagerAPI.ReceivedPlanIdTopic, new TextViewerListener<>(receivedRequestId));
      messager.registerJavaFXSyncedTopicListener(FootstepPlannerMessagerAPI.PlannerTimeTakenTopic, new TextViewerListener<>(timeTaken));
      messager.registerJavaFXSyncedTopicListener(FootstepPlannerMessagerAPI.PlanningResultTopic, new TextViewerListener<>(planningResult));
      messager.registerJavaFXSyncedTopicListener(FootstepPlannerMessagerAPI.PlannerStatusTopic, new TextViewerListener<>(plannerStatus));

      messager.bindBidirectional(FootstepPlannerMessagerAPI.AcceptNewPlanarRegions, acceptNewRegions.selectedProperty(), true);

      messager.bindBidirectional(FootstepPlannerMessagerAPI.PlannerTimeoutTopic, timeout.getValueFactory().valueProperty(), doubleToDoubleConverter, true);

      messager.bindBidirectional(FootstepPlannerMessagerAPI.PlannerHorizonLengthTopic, horizonLength.getValueFactory().valueProperty(), doubleToDoubleConverter,
                                 true);

      // set goal
      messager.bindPropertyToTopic(FootstepPlannerMessagerAPI.EditModeEnabledTopic, placeStart.disableProperty());
      messager.bindPropertyToTopic(FootstepPlannerMessagerAPI.EditModeEnabledTopic, placeGoal.disableProperty());
      messager.bindPropertyToTopic(FootstepPlannerMessagerAPI.EditModeEnabledTopic, computePath.disableProperty());
      messager.bindPropertyToTopic(FootstepPlannerMessagerAPI.EditModeEnabledTopic, abortPlanning.disableProperty());

      messager.bindBidirectional(FootstepPlannerMessagerAPI.AssumeFlatGround, assumeFlatGround.selectedProperty(), false);

      messager.bindBidirectional(FootstepPlannerMessagerAPI.InitialSupportSideTopic, initialSupportSide.valueProperty(), true);

      startPositionProperty.bindBidirectionalX(startXPosition.getValueFactory().valueProperty());
      startPositionProperty.bindBidirectionalY(startYPosition.getValueFactory().valueProperty());
      startPositionProperty.bindBidirectionalZ(startZPosition.getValueFactory().valueProperty());
      messager.bindBidirectional(StartPositionTopic, startPositionProperty, false);

      goalPositionProperty.bindBidirectionalX(goalXPosition.getValueFactory().valueProperty());
      goalPositionProperty.bindBidirectionalY(goalYPosition.getValueFactory().valueProperty());
      goalPositionProperty.bindBidirectionalZ(goalZPosition.getValueFactory().valueProperty());

      messager.bindBidirectional(FootstepPlannerMessagerAPI.GoalPositionTopic, goalPositionProperty, false);

      messager.bindBidirectional(GoalPositionTopic, goalPositionProperty, false);

      startRotationProperty.bindBidirectionalYaw(startYaw.getValueFactory().valueProperty());
      messager.bindBidirectional(StartOrientationTopic, startRotationProperty, false);

      goalRotationProperty.bindBidirectionalYaw(goalYaw.getValueFactory().valueProperty());
      messager.bindBidirectional(GoalOrientationTopic, goalRotationProperty, false);

      messager.registerTopicListener(GlobalResetTopic, reset -> clearStartGoalTextFields());

      walkingPreviewPlaybackManager = new WalkingPreviewPlaybackManager(messager);
      previewSlider.valueProperty()
                   .addListener((ChangeListener<Number>) (observable, oldValue,
                                                          newValue) -> walkingPreviewPlaybackManager.requestSpecificPercentageInPreview(newValue.doubleValue()));
   }

   @FXML
   public void placeStart()
   {
      messager.submitMessage(FootstepPlannerMessagerAPI.StartPositionEditModeEnabledTopic, true);
      messager.submitMessage(FootstepPlannerMessagerAPI.EditModeEnabledTopic, true);
   }

   @FXML
   public void placeGoal()
   {
      messager.submitMessage(FootstepPlannerMessagerAPI.GoalPositionEditModeEnabledTopic, true);
      messager.submitMessage(FootstepPlannerMessagerAPI.EditModeEnabledTopic, true);
   }

   private void setStartFromRobot()
   {
      humanoidReferenceFrames.updateFrames();
      FramePose3D startPose = new FramePose3D(humanoidReferenceFrames.getSoleFrame(initialSupportSide.getValue()));
      startPose.changeFrame(ReferenceFrame.getWorldFrame());
      startPositionProperty.set(new Point3D(startPose.getPosition()));
      startRotationProperty.set(new Quaternion(startPose.getYaw(), 0.0, 0.0));
   }

   @FXML
   private void requestWalkingPreview()
   {
      WalkingControllerPreviewInputMessage requestMessage = new WalkingControllerPreviewInputMessage();
      requestMessage.setSequenceId(walkingPreviewRequestId.incrementAndGet());

      FootstepPlan footstepPlan = footstepPlanReference.get();
      if (footstepPlan == null)
         return;

      double swingTime = 1.2;
      double transferTime = 1.0;
      requestMessage.footsteps_.set(FootstepDataMessageConverter.createFootstepDataListFromPlan(footstepPlan, swingTime, transferTime, ExecutionMode.OVERRIDE));
      messager.submitMessage(FootstepPlannerMessagerAPI.RequestWalkingPreview, requestMessage);
   }

   @FXML
   private void playWalkingPreview()
   {
      walkingPreviewPlaybackManager.start();
   }

   @FXML
   private void pauseWalkingPreview()
   {
      walkingPreviewPlaybackManager.playbackModeActive.set(false);
   }

   @FXML
   private void stopWalkingPreview()
   {
      walkingPreviewPlaybackManager.stop();
   }

   public void setFullRobotModel(FullHumanoidRobotModel fullHumanoidRobotModel)
   {
      this.humanoidReferenceFrames = new HumanoidReferenceFrames(fullHumanoidRobotModel);
   }

   public void setPreviewModel(FullHumanoidRobotModel previewRobotModel)
   {
      this.walkingPreviewPlaybackManager.setRobotModel(previewRobotModel);
   }

   public void setDefaultTiming(double swingTime, double transferTime)
   {
      swingTimeSpinner.getValueFactory().setValue(swingTime);
      transferTimeSpinner.getValueFactory().setValue(transferTime);
   }

   public void setDefaultSwingHeight(double swingHeight)
   {
      swingHeightSpinner.getValueFactory().setValue(swingHeight);
   }

   private void clearStartGoalTextFields()
   {
      startXPosition.valueFactoryProperty().getValue().setValue(0.0);
      startYPosition.valueFactoryProperty().getValue().setValue(0.0);
      startZPosition.valueFactoryProperty().getValue().setValue(0.0);

      goalXPosition.valueFactoryProperty().getValue().setValue(0.0);
      goalYPosition.valueFactoryProperty().getValue().setValue(0.0);
      goalZPosition.valueFactoryProperty().getValue().setValue(0.0);

      startYaw.valueFactoryProperty().getValue().setValue(0.0);
      goalYaw.valueFactoryProperty().getValue().setValue(0.0);
   }

   private SpinnerValueFactory.DoubleSpinnerValueFactory createStartGoalPositionValueFactory()
   {
      double min = -100.0;
      double max = 100.0;
      double amountToStepBy = 0.1;
      return new SpinnerValueFactory.DoubleSpinnerValueFactory(min, max, 0.0, amountToStepBy);
   }

   private SpinnerValueFactory.DoubleSpinnerValueFactory createStartGoalOrientationValueFactory()
   {
      double min = -Math.PI;
      double max = Math.PI;
      double amountToStepBy = 0.1;
      return new SpinnerValueFactory.DoubleSpinnerValueFactory(min, max, 0.0, amountToStepBy);
   }

   private SpinnerValueFactory.DoubleSpinnerValueFactory createTimeoutValueFactory()
   {
      double min = 0.0;
      double max = 500.0;
      double amountToStepBy = 5;
      return new DoubleSpinnerValueFactory(min, max, 15.0, amountToStepBy);
   }

   private SpinnerValueFactory.DoubleSpinnerValueFactory createHorizonValueFactory()
   {
      double min = 0.0;
      double max = 1000.0;
      double amountToStepBy = 0.25;
      return new DoubleSpinnerValueFactory(min, max, 0.0, amountToStepBy);
   }

   private final PropertyToMessageTypeConverter<Double, Double> doubleToDoubleConverter = new PropertyToMessageTypeConverter<Double, Double>()
   {
      @Override
      public Double convert(Double propertyValue)
      {
         return propertyValue;
      }

      @Override
      public Double interpret(Double newValue)
      {
         return newValue;
      }
   };

   private class TextViewerListener<T> implements TopicListener<T>
   {
      private final TextField textField;

      public TextViewerListener(TextField textField)
      {
         this.textField = textField;
      }

      @Override
      public void receivedMessageForTopic(T messageContent)
      {
         if (messageContent != null)
            textField.promptTextProperty().setValue(messageContent.toString());
      }
   }

   private class WalkingPreviewPlaybackManager extends AnimationTimer
   {
      final AtomicReference<WalkingControllerPreviewOutputMessage> walkingPreviewOutput;

      // frames per call to handle()
      final int playbackSpeed = 1;

      int playbackCounter = 0;
      FullHumanoidRobotModel previewRobotModel = null;
      OneDoFJointBasics[] previewModelOneDoFJoints = null;

      // whether to show ghost robot
      final AtomicBoolean active = new AtomicBoolean(false);

      // whether to animate ghost robot
      final AtomicBoolean playbackModeActive = new AtomicBoolean(false);

      WalkingPreviewPlaybackManager(Messager messager)
      {
         walkingPreviewOutput = messager.createInput(FootstepPlannerMessagerAPI.WalkingPreviewOutput);
         messager.registerTopicListener(FootstepPlannerMessagerAPI.WalkingPreviewOutput, output -> start());
      }

      void setRobotModel(FullHumanoidRobotModel previewRobotModel)
      {
         this.previewRobotModel = previewRobotModel;
         previewModelOneDoFJoints = FullRobotModelUtils.getAllJointsExcludingHands(previewRobotModel);
      }

      @Override
      public void start()
      {
         playbackCounter = 0;
         super.start();
         active.set(true);
         playbackModeActive.set(true);
      }

      @Override
      public void stop()
      {
         previewRobotModel.getRootJoint().setJointPosition(new Vector3D(Double.NaN, Double.NaN, Double.NaN));
         super.stop();
         active.set(false);
      }

      @Override
      public void handle(long now)
      {
         if (playbackModeActive.get())
         {
            WalkingControllerPreviewOutputMessage walkingControllerPreviewOutputMessage = walkingPreviewOutput.get();

            if (walkingControllerPreviewOutputMessage == null)
            {
               LogTools.info("No preview in memory.");
               playbackModeActive.set(false);
               stop();
               return;
            }

            if (playbackCounter >= walkingControllerPreviewOutputMessage.getRobotConfigurations().size())
            {
               playbackCounter = 0;
            }

            setToFrame(playbackCounter);
            playbackCounter += playbackSpeed;
            double alpha = ((double) playbackCounter) / (walkingPreviewOutput.get().getRobotConfigurations().size() - 1);
            previewSlider.setValue(MathTools.clamp(alpha, 0.0, 1.0));
         }
      }

      void requestSpecificPercentageInPreview(double alpha)
      {
         if(playbackModeActive.get())
            return;

         alpha = MathTools.clamp(alpha, 0.0, 1.0);
         WalkingControllerPreviewOutputMessage walkingControllerPreviewOutputMessage = walkingPreviewOutput.get();

         if (walkingControllerPreviewOutputMessage == null)
         {
            LogTools.info("No preview in memory.");
            playbackModeActive.set(false);
            stop();
            return;
         }

         int frameIndex = (int) (alpha * (walkingControllerPreviewOutputMessage.getRobotConfigurations().size() - 1));
         setToFrame(frameIndex);
      }

      private void setToFrame(int frameIndex)
      {
         WalkingControllerPreviewOutputMessage walkingControllerPreviewOutputMessage = walkingPreviewOutput.get();

         if (walkingControllerPreviewOutputMessage == null)
         {
            LogTools.info("No preview in memory.");
            playbackModeActive.set(false);
            stop();
            return;
         }

         Object<KinematicsToolboxOutputStatus> robotConfigurations = walkingControllerPreviewOutputMessage.getRobotConfigurations();

         if (frameIndex >= robotConfigurations.size())
         {
            LogTools.info("frameIndex out of bound.");
            stop();
            return;
         }

         KinematicsToolboxOutputStatus kinematicsToolboxOutputStatus = robotConfigurations.get(frameIndex);

         Float jointAngles = kinematicsToolboxOutputStatus.getDesiredJointAngles();

         if (jointAngles.size() != previewModelOneDoFJoints.length)
         {
            System.err.println("Received " + jointAngles.size() + " from walking controller preview toolbox, expected " + previewModelOneDoFJoints.length);
            walkingPreviewOutput.set(null);
            return;
         }

         for (int i = 0; i < jointAngles.size(); i++)
         {
            previewModelOneDoFJoints[i].setQ(jointAngles.get(i));
         }

         previewRobotModel.getRootJoint().setJointPosition(kinematicsToolboxOutputStatus.getDesiredRootTranslation());
         previewRobotModel.getRootJoint().setJointOrientation(kinematicsToolboxOutputStatus.getDesiredRootOrientation());
      }
   }
}<|MERGE_RESOLUTION|>--- conflicted
+++ resolved
@@ -2,7 +2,6 @@
 
 import static us.ihmc.footstepPlanning.communication.FootstepPlannerMessagerAPI.*;
 
-<<<<<<< HEAD
 import java.util.concurrent.atomic.AtomicBoolean;
 import java.util.concurrent.atomic.AtomicInteger;
 import java.util.concurrent.atomic.AtomicReference;
@@ -13,19 +12,14 @@
 import controller_msgs.msg.dds.WalkingControllerPreviewOutputMessage;
 import javafx.animation.AnimationTimer;
 import javafx.beans.value.ChangeListener;
-=======
-import java.util.concurrent.atomic.AtomicReference;
-
-import controller_msgs.msg.dds.FootstepDataListMessage;
+
 import controller_msgs.msg.dds.FootstepDataMessage;
->>>>>>> dc2c7d9c
 import javafx.collections.FXCollections;
 import javafx.collections.ObservableList;
 import javafx.fxml.FXML;
 import javafx.scene.control.*;
 import javafx.scene.control.SpinnerValueFactory.DoubleSpinnerValueFactory;
 import us.ihmc.commons.MathTools;
-import us.ihmc.commons.PrintTools;
 import us.ihmc.communication.packets.ExecutionMode;
 import us.ihmc.euclid.geometry.ConvexPolygon2D;
 import us.ihmc.euclid.referenceFrame.FramePose3D;
@@ -39,10 +33,8 @@
 import us.ihmc.footstepPlanning.FootstepPlannerType;
 import us.ihmc.footstepPlanning.communication.FootstepPlannerMessagerAPI;
 import us.ihmc.humanoidRobotics.frames.HumanoidReferenceFrames;
-<<<<<<< HEAD
 import us.ihmc.idl.IDLSequence.Float;
-=======
->>>>>>> dc2c7d9c
+
 import us.ihmc.idl.IDLSequence.Object;
 import us.ihmc.javaFXToolkit.messager.JavaFXMessager;
 import us.ihmc.javaFXToolkit.messager.MessageBidirectionalBinding.PropertyToMessageTypeConverter;
@@ -136,7 +128,7 @@
    public void computePath()
    {
       if (verbose)
-         PrintTools.info(this, "Clicked compute path...");
+         LogTools.info("Clicked compute path...");
 
       setStartFromRobot();
       int newRequestID = currentPlannerRequestId.get() + 1;
@@ -148,7 +140,7 @@
    public void abortPlanning()
    {
       if (verbose)
-         PrintTools.info(this, "Clicked abort planning...");
+         LogTools.info("Clicked abort planning...");
 
       messager.submitMessage(AbortPlanningTopic, true);
    }
@@ -159,13 +151,6 @@
       FootstepDataListMessage footstepDataListMessage = footstepPlanReference.get();
       if (footstepDataListMessage == null)
          return;
-<<<<<<< HEAD
-      double swingTime = 1.2;
-      double transferTime = 0.8;
-      FootstepDataListMessage footstepDataListMessage = FootstepDataMessageConverter.createFootstepDataListFromPlan(footstepPlan, swingTime, transferTime,
-                                                                                                                    ExecutionMode.OVERRIDE);
-      messager.submitMessage(FootstepPlannerMessagerAPI.FootstepDataListTopic, footstepDataListMessage);
-=======
 
       if(overrideTiming.isSelected())
       {
@@ -189,7 +174,6 @@
       }
 
       messager.submitMessage(FootstepPlannerMessagerAPI.FootstepPlanToRobotTopic, footstepDataListMessage);
->>>>>>> dc2c7d9c
    }
 
    @FXML
@@ -362,13 +346,11 @@
       WalkingControllerPreviewInputMessage requestMessage = new WalkingControllerPreviewInputMessage();
       requestMessage.setSequenceId(walkingPreviewRequestId.incrementAndGet());
 
-      FootstepPlan footstepPlan = footstepPlanReference.get();
-      if (footstepPlan == null)
+      FootstepDataListMessage footstepDataListMessage = footstepPlanReference.get();
+      if (footstepDataListMessage == null)
          return;
-
-      double swingTime = 1.2;
-      double transferTime = 1.0;
-      requestMessage.footsteps_.set(FootstepDataMessageConverter.createFootstepDataListFromPlan(footstepPlan, swingTime, transferTime, ExecutionMode.OVERRIDE));
+      
+      requestMessage.getFootsteps().set(footstepDataListMessage);
       messager.submitMessage(FootstepPlannerMessagerAPI.RequestWalkingPreview, requestMessage);
    }
 
