--- conflicted
+++ resolved
@@ -98,12 +98,8 @@
       this.robotName = robotName;
       this.ros2Node = ros2Node;
 
-<<<<<<< HEAD
-      plannerParametersReference = messager.createInput(FootstepPlannerMessagerAPI.PlannerParametersTopic);
-=======
       plannerParametersReference = messager.createInput(FootstepPlannerMessagerAPI.PlannerParametersTopic, null);
       visibilityGraphParametersReference = messager.createInput(FootstepPlannerMessagerAPI.VisibilityGraphsParametersTopic, null);
->>>>>>> 30d61a41
       plannerStartPositionReference = messager.createInput(FootstepPlannerMessagerAPI.StartPositionTopic);
       plannerStartOrientationReference = messager.createInput(FootstepPlannerMessagerAPI.StartOrientationTopic, new Quaternion());
       plannerGoalPositionReference = messager.createInput(FootstepPlannerMessagerAPI.GoalPositionTopic);
@@ -160,15 +156,10 @@
       // publishers
       plannerParametersPublisher = ROS2Tools
             .createPublisher(ros2Node, FootstepPlannerParametersPacket.class, FootstepPlannerCommunicationProperties.subscriberTopicNameGenerator(robotName));
-<<<<<<< HEAD
-      toolboxStatePublisher = ROS2Tools
-            .createPublisher(ros2Node, ToolboxStateMessage.class, FootstepPlannerCommunicationProperties.subscriberTopicNameGenerator(robotName));
-=======
       visibilityGraphsParametersPublisher = ROS2Tools
             .createPublisher(ros2Node, VisibilityGraphsParametersPacket.class, FootstepPlannerCommunicationProperties.subscriberTopicNameGenerator(robotName));
       toolboxStatePublisher = ROS2Tools.createPublisher(ros2Node, ToolboxStateMessage.class,
                                                         FootstepPlannerCommunicationProperties.subscriberTopicNameGenerator(robotName));
->>>>>>> 30d61a41
       footstepPlanningRequestPublisher = ROS2Tools
             .createPublisher(ros2Node, FootstepPlanningRequestPacket.class, FootstepPlannerCommunicationProperties.subscriberTopicNameGenerator(robotName));
       plannerStatisticsRequestPublisher = ROS2Tools
@@ -289,13 +280,6 @@
    {
       toolboxStatePublisher.publish(MessageTools.createToolboxStateMessage(ToolboxState.WAKE_UP));
 
-<<<<<<< HEAD
-      FootstepPlannerParametersPacket packet = new FootstepPlannerParametersPacket();
-      FootstepPlannerParameters parameters = plannerParametersReference.get();
-
-      copyFootstepPlannerParametersToPacket(packet, parameters);
-      plannerParametersPublisher.publish(packet);
-=======
       if (verbose)
          PrintTools.info("Told the toolbox to wake up.");
       
@@ -313,7 +297,6 @@
       
       if (verbose)
          PrintTools.info("Sent out some parameters");
->>>>>>> 30d61a41
 
       submitFootstepPlanningRequestPacket();
    }
