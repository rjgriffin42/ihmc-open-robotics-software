--- conflicted
+++ resolved
@@ -189,19 +189,8 @@
                                            s -> messager.submitMessage(FootstepPlannerMessagerAPI.RobotConfigurationData, s.takeNextData()));
       ROS2Tools.createCallbackSubscriptionTypeNamed(ros2Node, CapturabilityBasedStatus.class, ROS2Tools.getControllerOutputTopic(robotName),
                                            s -> processCapturabilityStatus(s.takeNextData()));
-<<<<<<< HEAD
       ROS2Tools.createCallbackSubscriptionTypeNamed(ros2Node, FootstepStatusMessage.class, ROS2Tools.getControllerOutputTopic(robotName),
-                                           s ->
-                                           {
-                                              messager.submitMessage(FootstepPlannerMessagerAPI.FootstepStatusMessage, s.takeNextData());
-                                              System.out.println("fdsjklsdf");
-                                           });
-=======
-      ROS2Tools.createCallbackSubscription(ros2Node,
-                                           FootstepStatusMessage.class,
-                                           ControllerAPIDefinition.getPublisherTopicNameGenerator(robotName),
                                            s -> messager.submitMessage(FootstepPlannerMessagerAPI.FootstepStatusMessage, s.takeNextData()));
->>>>>>> 5457cb5c
 
       ROS2Topic controllerPreviewOutputTopic = ROS2Tools.WALKING_PREVIEW_TOOLBOX.withRobot(robotName)
                                                                                     .withOutput();
