--- conflicted
+++ resolved
@@ -507,98 +507,6 @@
 
    private static List<TableColumn> createDefaultColumns()
    {
-<<<<<<< HEAD
-      private final TableColumn<ChildStepProperty, Integer> stepIndex = new TableColumn<>("Index");
-      private final TableColumn<ChildStepProperty, String> xColumn = new TableColumn<>("X");
-      private final TableColumn<ChildStepProperty, String> yColumn = new TableColumn<>("Y");
-      private final TableColumn<ChildStepProperty, String> zColumn = new TableColumn<>("Z");
-      private final TableColumn<ChildStepProperty, String> yawColumn = new TableColumn<>("Yaw");
-      private final TableColumn<ChildStepProperty, String> pitchColumn = new TableColumn<>("Pitch");
-      private final TableColumn<ChildStepProperty, String> rollColumn = new TableColumn<>("Roll");
-      private final TableColumn<ChildStepProperty, String> widthColumn = new TableColumn<>("Width");
-      private final TableColumn<ChildStepProperty, String> lengthColumn = new TableColumn<>("Length");
-      private final TableColumn<ChildStepProperty, String> heightColumn = new TableColumn<>("Height");
-      private final TableColumn<ChildStepProperty, String> reachColumn = new TableColumn<>("Reach");
-      private final TableColumn<ChildStepProperty, String> stepYawColumn = new TableColumn<>("dYaw");
-      private final TableColumn<ChildStepProperty, String> areaPercentageColumn = new TableColumn<>("Area %");
-      private final TableColumn<ChildStepProperty, String> edgeCostColumn = new TableColumn<>("Edge Cost");
-      private final TableColumn<ChildStepProperty, String> heuristicCostColumn = new TableColumn<>("Heuristic Cost");
-      private final TableColumn<ChildStepProperty, String> totalCostColumn = new TableColumn<>("Total Cost");
-      private final TableColumn<ChildStepProperty, String> rejectionReasonColumn = new TableColumn<>("Rejection Reason");
-      private final TableColumn<ChildStepProperty, String> deltaInsideColumn = new TableColumn<>("Delta Inside");
-      private final TableColumn<ChildStepProperty, String> expandedColumn = new TableColumn<>("Expanded");
-      private final TableColumn<ChildStepProperty, String> solutionStep = new TableColumn<>("Solution");
-
-      public TableColumnHolder(TableView<ChildStepProperty> table, boolean parentTable)
-      {
-         stepIndex.setCellValueFactory(new PropertyValueFactory<>("index"));
-         xColumn.setCellValueFactory(new PropertyValueFactory<>("x"));
-         yColumn.setCellValueFactory(new PropertyValueFactory<>("y"));
-         zColumn.setCellValueFactory(new PropertyValueFactory<>("z"));
-         yawColumn.setCellValueFactory(new PropertyValueFactory<>("yaw"));
-         pitchColumn.setCellValueFactory(new PropertyValueFactory<>("pitch"));
-         rollColumn.setCellValueFactory(new PropertyValueFactory<>("roll"));
-         widthColumn.setCellValueFactory(new PropertyValueFactory<>("width"));
-         lengthColumn.setCellValueFactory(new PropertyValueFactory<>("length"));
-         heightColumn.setCellValueFactory(new PropertyValueFactory<>("height"));
-         reachColumn.setCellValueFactory(new PropertyValueFactory<>("reach"));
-         stepYawColumn.setCellValueFactory(new PropertyValueFactory<>("stepYaw"));
-         areaPercentageColumn.setCellValueFactory(new PropertyValueFactory<>("areaPercentage"));
-         edgeCostColumn.setCellValueFactory(new PropertyValueFactory<>("edgeCost"));
-         heuristicCostColumn.setCellValueFactory(new PropertyValueFactory<>("heuristicCost"));
-         totalCostColumn.setCellValueFactory(new PropertyValueFactory<>("totalCost"));
-         rejectionReasonColumn.setCellValueFactory(new PropertyValueFactory<>("rejectionReason"));
-         deltaInsideColumn.setCellValueFactory(new PropertyValueFactory<>("deltaInside"));
-         expandedColumn.setCellValueFactory(new PropertyValueFactory<>("expanded"));
-         solutionStep.setCellValueFactory(new PropertyValueFactory<>("solution"));
-
-         table.getColumns().add(stepIndex);
-         table.getColumns().add(xColumn);
-         table.getColumns().add(yColumn);
-         table.getColumns().add(zColumn);
-         table.getColumns().add(yawColumn);
-         table.getColumns().add(pitchColumn);
-         table.getColumns().add(rollColumn);
-         table.getColumns().add(widthColumn);
-
-         if(!parentTable)
-         {
-            table.getColumns().add(lengthColumn);
-            table.getColumns().add(heightColumn);
-            table.getColumns().add(reachColumn);
-            table.getColumns().add(stepYawColumn);
-            table.getColumns().add(areaPercentageColumn);
-            table.getColumns().add(edgeCostColumn);
-            table.getColumns().add(heuristicCostColumn);
-            table.getColumns().add(totalCostColumn);
-            table.getColumns().add(rejectionReasonColumn);
-            table.getColumns().add(deltaInsideColumn);
-            table.getColumns().add(expandedColumn);
-            table.getColumns().add(solutionStep);
-         }
-
-         stepIndex.setMaxWidth(60);
-         xColumn.setMaxWidth(60);
-         yColumn.setMaxWidth(60);
-         zColumn.setMaxWidth(60);
-         yawColumn.setMaxWidth(60);
-         pitchColumn.setMaxWidth(60);
-         rollColumn.setMaxWidth(60);
-         widthColumn.setPrefWidth(60);
-         lengthColumn.setPrefWidth(60);
-         heightColumn.setPrefWidth(60);
-         reachColumn.setPrefWidth(60);
-         stepYawColumn.setPrefWidth(60);
-         areaPercentageColumn.setPrefWidth(60);
-         edgeCostColumn.setPrefWidth(80);
-         heuristicCostColumn.setPrefWidth(80);
-         totalCostColumn.setPrefWidth(110);
-         rejectionReasonColumn.setPrefWidth(200);
-         deltaInsideColumn.setPrefWidth(80);
-         expandedColumn.setPrefWidth(80);
-         solutionStep.setPrefWidth(80);
-      }
-=======
       TableColumn<ChildStepProperty, String> solutionColumn = new TableColumn<>("Solution");
       TableColumn<ChildStepProperty, String> expandedColumn = new TableColumn<>("Expanded");
       TableColumn<ChildStepProperty, String> xIndexColumn = new TableColumn<>("X Index");
@@ -635,7 +543,6 @@
    {
       tableView.getColumns().clear();
       tableView.getColumns().addAll(tableColumns);
->>>>>>> f1c44776
    }
 
    public class ParentStepProperty
@@ -758,16 +665,6 @@
 
    private static final DecimalFormat doubleFormat = new DecimalFormat("#0.000");
 
-<<<<<<< HEAD
-      public String getDeltaInside()
-      {
-         return doubleFormat.format(edgeData.getCandidateNodeSnapData().getAchievedInsideDelta());
-      }
-
-      public String getSolution()
-      {
-         return Boolean.toString(edgeData.getSolutionEdge());
-=======
    private static String formatValue(long value, VariableDescriptor variableDescriptor)
    {
       switch (variableDescriptor.getType())
@@ -782,7 +679,6 @@
          case INTEGER:
          default:
             return Long.toString(value);
->>>>>>> f1c44776
       }
    }
 }