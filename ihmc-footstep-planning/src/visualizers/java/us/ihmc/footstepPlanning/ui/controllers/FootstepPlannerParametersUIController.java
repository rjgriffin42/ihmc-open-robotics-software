package us.ihmc.footstepPlanning.ui.controllers;

import javafx.fxml.FXML;
import javafx.scene.control.CheckBox;
import javafx.scene.control.Spinner;
import javafx.scene.control.SpinnerValueFactory;
import javafx.scene.control.SpinnerValueFactory.DoubleSpinnerValueFactory;
import javafx.scene.control.ToggleButton;
<<<<<<< HEAD
=======
import javafx.scene.shape.Rectangle;
>>>>>>> 5ae46b38
import us.ihmc.footstepPlanning.communication.FootstepPlannerMessagerAPI;
import us.ihmc.footstepPlanning.graphSearch.parameters.FootstepPlannerParameters;
import us.ihmc.footstepPlanning.ui.components.FootstepPlannerParametersProperty;
import us.ihmc.footstepPlanning.ui.components.SettableFootstepPlannerParameters;
import us.ihmc.javaFXToolkit.messager.JavaFXMessager;
import us.ihmc.javaFXToolkit.messager.MessageBidirectionalBinding.PropertyToMessageTypeConverter;

public class FootstepPlannerParametersUIController
{
   private JavaFXMessager messager;
   private final FootstepPlannerParametersProperty parametersProperty = new FootstepPlannerParametersProperty(this, "footstepPlannerParametersProperty");

   @FXML
<<<<<<< HEAD
   private ToggleButton returnBestEffortPlan;
   @FXML
   private ToggleButton performHeuristicSearchPolicies;
   @FXML
   private Spinner<Double> plannerTimeout;
=======
   private CheckBox returnBestEffortPlan;
>>>>>>> 5ae46b38
   @FXML
   private CheckBox performHeuristicSearchPolicies;

   @FXML
   private Spinner<Double> maxStepLength;
   @FXML
   private Spinner<Double> maxStepWidth;
   @FXML
   private Spinner<Double> minStepWidth;

   @FXML
   private Spinner<Double> minStepLength;
   @FXML
   private Spinner<Double> maxStepZ;
   @FXML
   private Spinner<Double> minSurfaceIncline;

   @FXML
   private Spinner<Double> maxStepYaw;
   @FXML
   private Spinner<Double> minStepYaw;
   @FXML
   private Spinner<Double> minFootholdPercent;

   @FXML
   private Rectangle stepShape;
   @FXML
   private Rectangle stanceFootShape;
   @FXML
   private Rectangle swingFootShape;
   @FXML
   private Rectangle clearanceBox;

   @FXML
   private Spinner<Double> minXClearance;
   @FXML
   private Spinner<Double> minYClearance;


   private static final double footWidth = 0.15;
   private static final double footLength = 0.25;
   private static final double leftFootOriginX = 30;
   private static final double leftFootOriginY = 100;

   private static final double metersToPixel = 200;

   public void attachMessager(JavaFXMessager messager)
   {
      this.messager = messager;
   }

   public void setPlannerParameters(FootstepPlannerParameters parameters)
   {
      parametersProperty.setPlannerParameters(parameters);
   }

   public void setupControls()
   {
<<<<<<< HEAD
      plannerTimeout.setValueFactory(createTimeoutValueFactory());
      horizonLength.setValueFactory(createHorizonValueFactory());
=======
>>>>>>> 5ae46b38
      maxStepLength.setValueFactory(new DoubleSpinnerValueFactory(0.0, 0.7, 0.0, 0.05));
      maxStepWidth.setValueFactory(new DoubleSpinnerValueFactory(0.0, 0.5, 0.0, 0.02));
      minStepWidth.setValueFactory(new DoubleSpinnerValueFactory(0.0, 0.2, 0.0, 0.01));

      minStepLength.setValueFactory(new DoubleSpinnerValueFactory(-0.6, 0.0, 0.0, 0.05));
      maxStepZ.setValueFactory(new DoubleSpinnerValueFactory(0.0, 0.5, 0.0, 0.02));
      minSurfaceIncline.setValueFactory(new DoubleSpinnerValueFactory(0.0, 1.5, 0.0, 0.1));


      maxStepYaw.setValueFactory(new DoubleSpinnerValueFactory(0.0, 1.5, 0.0, 0.1));
      minStepYaw.setValueFactory(new DoubleSpinnerValueFactory(-1.5, 0.0, 0.0, 0.1));
      minFootholdPercent.setValueFactory(new DoubleSpinnerValueFactory(0.0, 1.0, 0.0, 0.05));
<<<<<<< HEAD
=======

      minXClearance.setValueFactory(new DoubleSpinnerValueFactory(0.0, 0.3, 0.0, 0.01));
      minYClearance.setValueFactory(new DoubleSpinnerValueFactory(0.0, 0.3, 0.0, 0.01));


      maxStepLength.getValueFactory().valueProperty().addListener((ChangeListener) -> updateStepShape());
      minStepLength.getValueFactory().valueProperty().addListener((ChangeListener) -> updateStepShape());
      maxStepWidth.getValueFactory().valueProperty().addListener((ChangeListener) -> updateStepShape());
      minStepWidth.getValueFactory().valueProperty().addListener((ChangeListener) -> updateStepShape());
      maxStepYaw.getValueFactory().valueProperty().addListener((ChangeListener) -> updateStepShape());
      minStepYaw.getValueFactory().valueProperty().addListener((ChangeListener) -> updateStepShape());
      minXClearance.getValueFactory().valueProperty().addListener((ChangeListener) -> updateStepShape());
      minYClearance.getValueFactory().valueProperty().addListener((ChangeListener) -> updateStepShape());
>>>>>>> 5ae46b38
   }

   public void bindControls()
   {
      setupControls();

      parametersProperty.bidirectionalBindReturnBestEffortPlan(returnBestEffortPlan.selectedProperty());
      parametersProperty.bidirectionalBindPerformHeuristicSearchPolicies(performHeuristicSearchPolicies.selectedProperty());

      parametersProperty.bidirectionalBindMaxStepReach(maxStepLength.getValueFactory().valueProperty());
      parametersProperty.bidirectionalBindMaxStepWidth(maxStepWidth.getValueFactory().valueProperty());
      parametersProperty.bidirectionalBindMinStepWidth(minStepWidth.getValueFactory().valueProperty());
<<<<<<< HEAD

      parametersProperty.bidirectionalBindMinStepLength(minStepLength.getValueFactory().valueProperty());
      parametersProperty.bidirectionalBindMaxStepZ(maxStepZ.getValueFactory().valueProperty());
      parametersProperty.bidirectionalBindMinSurfaceIncline(minSurfaceIncline.getValueFactory().valueProperty());

      parametersProperty.bidirectionalBindMaxStepYaw(maxStepYaw.getValueFactory().valueProperty());
      parametersProperty.bidirectionalBindMinStepYaw(minStepYaw.getValueFactory().valueProperty());
      parametersProperty.bidirectionalBindMinFootholdPercent(minFootholdPercent.getValueFactory().valueProperty());
=======
>>>>>>> 5ae46b38

      parametersProperty.bidirectionalBindMinStepLength(minStepLength.getValueFactory().valueProperty());
      parametersProperty.bidirectionalBindMaxStepZ(maxStepZ.getValueFactory().valueProperty());
      parametersProperty.bidirectionalBindMinSurfaceIncline(minSurfaceIncline.getValueFactory().valueProperty());

      parametersProperty.bidirectionalBindMaxStepYaw(maxStepYaw.getValueFactory().valueProperty());
      parametersProperty.bidirectionalBindMinStepYaw(minStepYaw.getValueFactory().valueProperty());
      parametersProperty.bidirectionalBindMinFootholdPercent(minFootholdPercent.getValueFactory().valueProperty());

      parametersProperty.bidirectionalBindMinXClearanceFromStance(minXClearance.getValueFactory().valueProperty());
      parametersProperty.bidirectionalBindMinYClearanceFromStance(minYClearance.getValueFactory().valueProperty());

      messager.bindBidirectional(FootstepPlannerMessagerAPI.PlannerParametersTopic, parametersProperty, createConverter(), true);

      // these dimensions work best for valkyrie
      stanceFootShape.setHeight(footLength * metersToPixel);
      stanceFootShape.setWidth(footWidth * metersToPixel);
      stanceFootShape.setLayoutX(leftFootOriginX);
      stanceFootShape.setLayoutY(leftFootOriginY);

      swingFootShape.setHeight(footLength * metersToPixel);
      swingFootShape.setWidth(footWidth * metersToPixel);
      swingFootShape.setLayoutY(leftFootOriginY);

      updateStepShape();
   }

   private void updateStepShape()
   {
      double worstYaw = maxStepYaw.getValue() > Math.abs(minStepYaw.getValue()) ? maxStepYaw.getValue() : minStepYaw.getValue();
      setStepShape(maxStepLength.getValue(), minStepLength.getValue(), maxStepWidth.getValue(), minStepWidth.getValue(), worstYaw);
   }

   private void setStepShape(double maxLength, double minLength, double maxWidth, double minWidth, double yaw)
   {
      double footCenterX = leftFootOriginX + 0.5 * footWidth * metersToPixel;
      double footCenterY = leftFootOriginY + 0.5 * footLength * metersToPixel;

      double furthestIn = Math.max(minWidth, minYClearance.getValue()) * metersToPixel;

      double width = maxWidth - minWidth;
      double height = maxLength - minLength;
      double xCenterInPanel = footCenterX + metersToPixel * minWidth;
      double yCenterInPanel = footCenterY - metersToPixel * maxLength;


      stepShape.setLayoutX(xCenterInPanel);
      stepShape.setWidth(metersToPixel * width);
      stepShape.setLayoutY(yCenterInPanel);
      stepShape.setHeight(metersToPixel * height);

      swingFootShape.setLayoutX(footCenterX + furthestIn - 0.5 * footWidth * metersToPixel);
      swingFootShape.setRotate(Math.toDegrees(yaw));

      clearanceBox.setLayoutX(leftFootOriginX + (0.5 * footWidth - minYClearance.getValue()) * metersToPixel);
      clearanceBox.setLayoutY(leftFootOriginY + (0.5 * footLength - minXClearance.getValue()) * metersToPixel);
      clearanceBox.setWidth(metersToPixel * (minYClearance.getValue() * 2.0));
      clearanceBox.setHeight(metersToPixel * (minXClearance.getValue() * 2.0));
   }

   private PropertyToMessageTypeConverter<FootstepPlannerParameters, SettableFootstepPlannerParameters> createConverter()
   {
      return new PropertyToMessageTypeConverter<FootstepPlannerParameters, SettableFootstepPlannerParameters>()
      {
         @Override
         public FootstepPlannerParameters convert(SettableFootstepPlannerParameters propertyValue)
         {
            return propertyValue;
         }

         @Override
         public SettableFootstepPlannerParameters interpret(FootstepPlannerParameters messageContent)
         {
            return new SettableFootstepPlannerParameters(messageContent);
         }
      };
   }
<<<<<<< HEAD

   private SpinnerValueFactory.DoubleSpinnerValueFactory createTimeoutValueFactory()
   {
      double min = 0.0;
      double max = 500.0;
      double amountToStepBy = 5;
      return new DoubleSpinnerValueFactory(min, max, 15.0, amountToStepBy);
   }

   private SpinnerValueFactory.DoubleSpinnerValueFactory createHorizonValueFactory()
   {
      double min = 0.0;
      double max = 1000.0;
      double amountToStepBy = 0.25;
      return new DoubleSpinnerValueFactory(min, max, 0.0, amountToStepBy);
   }



=======
>>>>>>> 5ae46b38
}<|MERGE_RESOLUTION|>--- conflicted
+++ resolved
@@ -6,10 +6,7 @@
 import javafx.scene.control.SpinnerValueFactory;
 import javafx.scene.control.SpinnerValueFactory.DoubleSpinnerValueFactory;
 import javafx.scene.control.ToggleButton;
-<<<<<<< HEAD
-=======
 import javafx.scene.shape.Rectangle;
->>>>>>> 5ae46b38
 import us.ihmc.footstepPlanning.communication.FootstepPlannerMessagerAPI;
 import us.ihmc.footstepPlanning.graphSearch.parameters.FootstepPlannerParameters;
 import us.ihmc.footstepPlanning.ui.components.FootstepPlannerParametersProperty;
@@ -23,15 +20,7 @@
    private final FootstepPlannerParametersProperty parametersProperty = new FootstepPlannerParametersProperty(this, "footstepPlannerParametersProperty");
 
    @FXML
-<<<<<<< HEAD
-   private ToggleButton returnBestEffortPlan;
-   @FXML
-   private ToggleButton performHeuristicSearchPolicies;
-   @FXML
-   private Spinner<Double> plannerTimeout;
-=======
    private CheckBox returnBestEffortPlan;
->>>>>>> 5ae46b38
    @FXML
    private CheckBox performHeuristicSearchPolicies;
 
@@ -90,11 +79,6 @@
 
    public void setupControls()
    {
-<<<<<<< HEAD
-      plannerTimeout.setValueFactory(createTimeoutValueFactory());
-      horizonLength.setValueFactory(createHorizonValueFactory());
-=======
->>>>>>> 5ae46b38
       maxStepLength.setValueFactory(new DoubleSpinnerValueFactory(0.0, 0.7, 0.0, 0.05));
       maxStepWidth.setValueFactory(new DoubleSpinnerValueFactory(0.0, 0.5, 0.0, 0.02));
       minStepWidth.setValueFactory(new DoubleSpinnerValueFactory(0.0, 0.2, 0.0, 0.01));
@@ -107,8 +91,6 @@
       maxStepYaw.setValueFactory(new DoubleSpinnerValueFactory(0.0, 1.5, 0.0, 0.1));
       minStepYaw.setValueFactory(new DoubleSpinnerValueFactory(-1.5, 0.0, 0.0, 0.1));
       minFootholdPercent.setValueFactory(new DoubleSpinnerValueFactory(0.0, 1.0, 0.0, 0.05));
-<<<<<<< HEAD
-=======
 
       minXClearance.setValueFactory(new DoubleSpinnerValueFactory(0.0, 0.3, 0.0, 0.01));
       minYClearance.setValueFactory(new DoubleSpinnerValueFactory(0.0, 0.3, 0.0, 0.01));
@@ -122,7 +104,6 @@
       minStepYaw.getValueFactory().valueProperty().addListener((ChangeListener) -> updateStepShape());
       minXClearance.getValueFactory().valueProperty().addListener((ChangeListener) -> updateStepShape());
       minYClearance.getValueFactory().valueProperty().addListener((ChangeListener) -> updateStepShape());
->>>>>>> 5ae46b38
    }
 
    public void bindControls()
@@ -135,17 +116,6 @@
       parametersProperty.bidirectionalBindMaxStepReach(maxStepLength.getValueFactory().valueProperty());
       parametersProperty.bidirectionalBindMaxStepWidth(maxStepWidth.getValueFactory().valueProperty());
       parametersProperty.bidirectionalBindMinStepWidth(minStepWidth.getValueFactory().valueProperty());
-<<<<<<< HEAD
-
-      parametersProperty.bidirectionalBindMinStepLength(minStepLength.getValueFactory().valueProperty());
-      parametersProperty.bidirectionalBindMaxStepZ(maxStepZ.getValueFactory().valueProperty());
-      parametersProperty.bidirectionalBindMinSurfaceIncline(minSurfaceIncline.getValueFactory().valueProperty());
-
-      parametersProperty.bidirectionalBindMaxStepYaw(maxStepYaw.getValueFactory().valueProperty());
-      parametersProperty.bidirectionalBindMinStepYaw(minStepYaw.getValueFactory().valueProperty());
-      parametersProperty.bidirectionalBindMinFootholdPercent(minFootholdPercent.getValueFactory().valueProperty());
-=======
->>>>>>> 5ae46b38
 
       parametersProperty.bidirectionalBindMinStepLength(minStepLength.getValueFactory().valueProperty());
       parametersProperty.bidirectionalBindMaxStepZ(maxStepZ.getValueFactory().valueProperty());
@@ -223,26 +193,4 @@
          }
       };
    }
-<<<<<<< HEAD
-
-   private SpinnerValueFactory.DoubleSpinnerValueFactory createTimeoutValueFactory()
-   {
-      double min = 0.0;
-      double max = 500.0;
-      double amountToStepBy = 5;
-      return new DoubleSpinnerValueFactory(min, max, 15.0, amountToStepBy);
-   }
-
-   private SpinnerValueFactory.DoubleSpinnerValueFactory createHorizonValueFactory()
-   {
-      double min = 0.0;
-      double max = 1000.0;
-      double amountToStepBy = 0.25;
-      return new DoubleSpinnerValueFactory(min, max, 0.0, amountToStepBy);
-   }
-
-
-
-=======
->>>>>>> 5ae46b38
 }