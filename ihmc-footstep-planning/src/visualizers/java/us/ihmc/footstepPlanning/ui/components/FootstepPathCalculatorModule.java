package us.ihmc.footstepPlanning.ui.components;

<<<<<<< HEAD
import static us.ihmc.footstepPlanning.communication.FootstepPlannerMessagerAPI.BodyPathDataTopic;
import static us.ihmc.footstepPlanning.communication.FootstepPlannerMessagerAPI.ComputePathTopic;
import static us.ihmc.footstepPlanning.communication.FootstepPlannerMessagerAPI.FootstepPlanTopic;
import static us.ihmc.footstepPlanning.communication.FootstepPlannerMessagerAPI.GoalOrientationTopic;
import static us.ihmc.footstepPlanning.communication.FootstepPlannerMessagerAPI.GoalPositionTopic;
import static us.ihmc.footstepPlanning.communication.FootstepPlannerMessagerAPI.GoalVisibilityMap;
import static us.ihmc.footstepPlanning.communication.FootstepPlannerMessagerAPI.InitialSupportSideTopic;
import static us.ihmc.footstepPlanning.communication.FootstepPlannerMessagerAPI.InterRegionVisibilityMap;
import static us.ihmc.footstepPlanning.communication.FootstepPlannerMessagerAPI.LowLevelGoalOrientationTopic;
import static us.ihmc.footstepPlanning.communication.FootstepPlannerMessagerAPI.LowLevelGoalPositionTopic;
import static us.ihmc.footstepPlanning.communication.FootstepPlannerMessagerAPI.PlanarRegionDataTopic;
import static us.ihmc.footstepPlanning.communication.FootstepPlannerMessagerAPI.PlannerHorizonLengthTopic;
import static us.ihmc.footstepPlanning.communication.FootstepPlannerMessagerAPI.PlannerParametersTopic;
import static us.ihmc.footstepPlanning.communication.FootstepPlannerMessagerAPI.PlannerStatusTopic;
import static us.ihmc.footstepPlanning.communication.FootstepPlannerMessagerAPI.PlannerTimeTakenTopic;
import static us.ihmc.footstepPlanning.communication.FootstepPlannerMessagerAPI.PlannerTimeoutTopic;
import static us.ihmc.footstepPlanning.communication.FootstepPlannerMessagerAPI.PlannerTypeTopic;
import static us.ihmc.footstepPlanning.communication.FootstepPlannerMessagerAPI.PlanningResultTopic;
import static us.ihmc.footstepPlanning.communication.FootstepPlannerMessagerAPI.RequestPlannerStatistics;
import static us.ihmc.footstepPlanning.communication.FootstepPlannerMessagerAPI.StartOrientationTopic;
import static us.ihmc.footstepPlanning.communication.FootstepPlannerMessagerAPI.StartPositionTopic;
import static us.ihmc.footstepPlanning.communication.FootstepPlannerMessagerAPI.StartVisibilityMap;
import static us.ihmc.footstepPlanning.communication.FootstepPlannerMessagerAPI.VisibilityGraphsParametersTopic;
import static us.ihmc.footstepPlanning.communication.FootstepPlannerMessagerAPI.VisibilityMapWithNavigableRegionData;

import java.util.ArrayList;
import java.util.Arrays;
import java.util.List;
import java.util.concurrent.ExecutorService;
import java.util.concurrent.Executors;
import java.util.concurrent.atomic.AtomicReference;

=======
>>>>>>> 596c8fcb
import us.ihmc.commons.PrintTools;
import us.ihmc.commons.thread.ThreadTools;
import us.ihmc.communication.packets.ExecutionMode;
import us.ihmc.euclid.geometry.ConvexPolygon2D;
import us.ihmc.euclid.referenceFrame.FramePose3D;
import us.ihmc.euclid.referenceFrame.ReferenceFrame;
import us.ihmc.euclid.tuple3D.Point3D;
import us.ihmc.euclid.tuple3D.interfaces.Point3DReadOnly;
import us.ihmc.euclid.tuple4D.Quaternion;
import us.ihmc.footstepPlanning.FootstepPlan;
import us.ihmc.footstepPlanning.FootstepPlannerStatus;
import us.ihmc.footstepPlanning.FootstepPlannerType;
import us.ihmc.footstepPlanning.*;
import us.ihmc.footstepPlanning.graphSearch.collision.FootstepNodeBodyCollisionDetector;
import us.ihmc.footstepPlanning.graphSearch.footstepSnapping.FootstepNodeSnapAndWiggler;
import us.ihmc.footstepPlanning.graphSearch.footstepSnapping.SimplePlanarRegionFootstepNodeSnapper;
import us.ihmc.footstepPlanning.graphSearch.graph.visualization.MessageBasedPlannerListener;
import us.ihmc.footstepPlanning.graphSearch.graph.visualization.MessagerBasedPlannerListener;
import us.ihmc.footstepPlanning.graphSearch.heuristics.DistanceAndYawBasedHeuristics;
import us.ihmc.footstepPlanning.graphSearch.nodeChecking.*;
import us.ihmc.footstepPlanning.graphSearch.nodeExpansion.FootstepNodeExpansion;
import us.ihmc.footstepPlanning.graphSearch.nodeExpansion.ParameterBasedNodeExpansion;
import us.ihmc.footstepPlanning.graphSearch.parameters.DefaultFootstepPlanningParameters;
import us.ihmc.footstepPlanning.graphSearch.parameters.FootstepPlannerParameters;
import us.ihmc.footstepPlanning.graphSearch.planners.AStarFootstepPlanner;
import us.ihmc.footstepPlanning.graphSearch.planners.DepthFirstFootstepPlanner;
import us.ihmc.footstepPlanning.graphSearch.planners.SplinePathWithAStarPlanner;
import us.ihmc.footstepPlanning.graphSearch.planners.VisibilityGraphWithAStarPlanner;
import us.ihmc.footstepPlanning.graphSearch.stepCost.ConstantFootstepCost;
import us.ihmc.footstepPlanning.graphSearch.stepCost.FootstepCost;
import us.ihmc.footstepPlanning.graphSearch.stepCost.FootstepCostBuilder;
import us.ihmc.footstepPlanning.simplePlanners.PlanThenSnapPlanner;
import us.ihmc.footstepPlanning.simplePlanners.TurnWalkTurnPlanner;
import us.ihmc.footstepPlanning.tools.PlannerTools;
import us.ihmc.messager.Messager;
import us.ihmc.messager.SharedMemoryMessager;
import us.ihmc.pathPlanning.statistics.ListOfStatistics;
import us.ihmc.pathPlanning.statistics.PlannerStatistics;
import us.ihmc.pathPlanning.statistics.VisibilityGraphStatistics;
import us.ihmc.pathPlanning.visibilityGraphs.DefaultVisibilityGraphParameters;
import us.ihmc.pathPlanning.visibilityGraphs.dataStructure.InterRegionVisibilityMap;
import us.ihmc.pathPlanning.visibilityGraphs.dataStructure.VisibilityMap;
import us.ihmc.pathPlanning.visibilityGraphs.dataStructure.VisibilityMapWithNavigableRegion;
import us.ihmc.pathPlanning.visibilityGraphs.interfaces.VisibilityGraphsParameters;
import us.ihmc.pathPlanning.visibilityGraphs.interfaces.VisibilityMapHolder;
import us.ihmc.pathPlanning.visibilityGraphs.tools.BodyPathPlan;
import us.ihmc.robotics.geometry.PlanarRegionsList;
import us.ihmc.robotics.robotSide.RobotSide;
import us.ihmc.robotics.robotSide.SideDependentList;
import us.ihmc.yoVariables.registry.YoVariableRegistry;

import java.util.ArrayList;
import java.util.Arrays;
import java.util.List;
import java.util.concurrent.ExecutorService;
import java.util.concurrent.Executors;
import java.util.concurrent.atomic.AtomicReference;

import static us.ihmc.footstepPlanning.communication.FootstepPlannerMessagerAPI.*;

public class FootstepPathCalculatorModule
{
   private static final boolean VERBOSE = true;

   private final ExecutorService executorService = Executors.newSingleThreadExecutor(ThreadTools.getNamedThreadFactory(getClass().getSimpleName()));

   private final AtomicReference<PlanarRegionsList> planarRegionsReference;
   private final AtomicReference<Point3D> startPositionReference;
   private final AtomicReference<Quaternion> startOrientationReference;
   private final AtomicReference<RobotSide> initialStanceSideReference;
   private final AtomicReference<Point3D> goalPositionReference;
   private final AtomicReference<Quaternion> goalOrientationReference;
   private final AtomicReference<FootstepPlannerType> footstepPlannerTypeReference;

   private final AtomicReference<Double> plannerTimeoutReference;
   private final AtomicReference<Double> plannerHorizonLengthReference;

   private final AtomicReference<FootstepPlannerParameters> parameters;
   private final AtomicReference<VisibilityGraphsParameters> visibilityGraphsParameters;

   private final Messager messager;

   private BodyPathAndFootstepPlanner planner;

   public FootstepPathCalculatorModule(Messager messager)
   {
      this.messager = messager;

      planarRegionsReference = messager.createInput(PlanarRegionDataTopic);
      startPositionReference = messager.createInput(StartPositionTopic);
      startOrientationReference = messager.createInput(StartOrientationTopic, new Quaternion());
      initialStanceSideReference = messager.createInput(InitialSupportSideTopic, RobotSide.LEFT);
      goalPositionReference = messager.createInput(GoalPositionTopic);
      goalOrientationReference = messager.createInput(GoalOrientationTopic, new Quaternion());

      parameters = messager.createInput(PlannerParametersTopic, new DefaultFootstepPlanningParameters());
      visibilityGraphsParameters = messager.createInput(VisibilityGraphsParametersTopic, new DefaultVisibilityGraphParameters());
      footstepPlannerTypeReference = messager.createInput(PlannerTypeTopic, FootstepPlannerType.A_STAR);
      plannerTimeoutReference = messager.createInput(PlannerTimeoutTopic, 5.0);
      plannerHorizonLengthReference = messager.createInput(PlannerHorizonLengthTopic, 1.0);

      messager.registerTopicListener(ComputePathTopic, request -> computePathOnThread());
      messager.registerTopicListener(RequestPlannerStatistics, request -> sendPlannerStatistics());
   }

   public void clear()
   {
      planarRegionsReference.set(null);
      startPositionReference.set(null);
      startOrientationReference.set(null);
      initialStanceSideReference.set(null);
      goalPositionReference.set(null);
      goalOrientationReference.set(null);
      plannerTimeoutReference.set(null);
      plannerHorizonLengthReference.set(null);
   }

   public void start()
   {
   }

   public void stop()
   {
      executorService.shutdownNow();
   }

   private void computePathOnThread()
   {
      executorService.submit(this::computePath);
   }

   private void computePath()
   {
      if (VERBOSE)
      {
         PrintTools.info(this, "Starting to compute path...");
      }

      PlanarRegionsList planarRegionsList = planarRegionsReference.get();

      if (planarRegionsList == null)
         return;

      Point3D start = startPositionReference.get();

      if (start == null)
         return;

      Point3D goal = goalPositionReference.get();

      if (goal == null)
         return;

      if (VERBOSE)
         PrintTools.info(this, "Computing footstep path.");

      try
      {
         planner = createPlanner();

         planner.setPlanarRegions(planarRegionsList);
         planner.setTimeout(plannerTimeoutReference.get());
         planner.setPlanningHorizonLength(plannerHorizonLengthReference.get());

         planner
               .setInitialStanceFoot(new FramePose3D(ReferenceFrame.getWorldFrame(), start, startOrientationReference.get()), initialStanceSideReference.get());

         FootstepPlannerGoal plannerGoal = new FootstepPlannerGoal();
         plannerGoal.setFootstepPlannerGoalType(FootstepPlannerGoalType.POSE_BETWEEN_FEET);
         plannerGoal.setGoalPoseBetweenFeet(new FramePose3D(ReferenceFrame.getWorldFrame(), goal, goalOrientationReference.get()));
         planner.setGoal(plannerGoal);

         messager.submitMessage(PlannerStatusTopic, FootstepPlannerStatus.PLANNING_PATH);

         FootstepPlanningResult planningResult = planner.planPath();
         if (planningResult.validForExecution())
         {
            BodyPathPlan bodyPathPlan = planner.getPathPlan();
            messager.submitMessage(PlannerStatusTopic, FootstepPlannerStatus.PLANNING_STEPS);

            if (bodyPathPlan != null)
            {
               List<Point3DReadOnly> bodyPath = new ArrayList<>();
               for (int i = 0; i < bodyPathPlan.getNumberOfWaypoints(); i++)
                  bodyPath.add(bodyPathPlan.getWaypoint(i));
               messager.submitMessage(BodyPathDataTopic, bodyPath);
            }
            messager.submitMessage(PlanningResultTopic, planningResult);

            planningResult = planner.plan();
         }

         FootstepPlan footstepPlan = planner.getPlan();

         if (VERBOSE)
         {
            PrintTools.info(this, "Planner result: " + planningResult);
            if (planningResult.validForExecution())
               PrintTools.info(this, "Planner result: " + planner.getPlan().getNumberOfSteps() + " steps, taking " + planner.getPlanningDuration() + " s.");
         }

         messager.submitMessage(PlanningResultTopic, planningResult);
         messager.submitMessage(PlannerTimeTakenTopic, planner.getPlanningDuration());
         messager.submitMessage(PlannerStatusTopic, FootstepPlannerStatus.IDLE);

         if (planningResult.validForExecution())
         {
            messager.submitMessage(FootstepPlanResponseTopic, FootstepDataMessageConverter.createFootstepDataListFromPlan(footstepPlan, -1.0, -1.0, ExecutionMode.OVERRIDE));
            if (footstepPlan.getLowLevelPlanGoal() != null)
            {
               messager.submitMessage(LowLevelGoalPositionTopic, new Point3D(footstepPlan.getLowLevelPlanGoal().getPosition()));
               messager.submitMessage(LowLevelGoalOrientationTopic, new Quaternion(footstepPlan.getLowLevelPlanGoal().getOrientation()));
            }
         }
      }
      catch (Exception e)
      {
         PrintTools.error(this, e.getMessage());
         e.printStackTrace();
      }
   }

   private void sendPlannerStatistics()
   {
      if (planner == null)
         return;

      PlannerStatistics<?> plannerStatistics = planner.getPlannerStatistics();
      sendPlannerStatisticsMessages(plannerStatistics);
   }

   private void sendPlannerStatisticsMessages(PlannerStatistics plannerStatistics)
   {
      switch (plannerStatistics.getStatisticsType())
      {
      case LIST:
         sendListOfStatisticsMessages((ListOfStatistics) plannerStatistics);
         break;
      case VISIBILITY_GRAPH:
         sendVisibilityGraphStatisticsMessages((VisibilityGraphStatistics) plannerStatistics);
         break;
      }
   }

   private void sendListOfStatisticsMessages(ListOfStatistics listOfStatistics)
   {
      while (listOfStatistics.getNumberOfStatistics() > 0)
         sendPlannerStatisticsMessages(listOfStatistics.pollStatistics());
   }

   private void sendVisibilityGraphStatisticsMessages(VisibilityGraphStatistics statistics)
   {
      VisibilityMapHolder startMap = new VisibilityMapHolder()
      {
         @Override
         public int getMapId()
         {
            return statistics.getStartMapId();
         }

         @Override
         public VisibilityMap getVisibilityMapInLocal()
         {
            return statistics.getStartVisibilityMap();
         }

         @Override
         public VisibilityMap getVisibilityMapInWorld()
         {
            return statistics.getStartVisibilityMap();
         }
      };
      VisibilityMapHolder goalMap = new VisibilityMapHolder()
      {
         @Override
         public int getMapId()
         {
            return statistics.getGoalMapId();
         }

         @Override
         public VisibilityMap getVisibilityMapInLocal()
         {
            return statistics.getGoalVisibilityMap();
         }

         @Override
         public VisibilityMap getVisibilityMapInWorld()
         {
            return statistics.getGoalVisibilityMap();
         }
      };
      InterRegionVisibilityMap interRegionVisibilityMap = new InterRegionVisibilityMap();
      interRegionVisibilityMap.addConnections(statistics.getInterRegionsVisibilityMap().getConnections());

      List<VisibilityMapWithNavigableRegion> navigableRegionList = new ArrayList<>();
      for (int i = 0; i < statistics.getNumberOfNavigableRegions(); i++)
         navigableRegionList.add(statistics.getNavigableRegion(i));

      messager.submitMessage(StartVisibilityMap, startMap);
      messager.submitMessage(GoalVisibilityMap, goalMap);
      messager.submitMessage(VisibilityMapWithNavigableRegionData, navigableRegionList);
      messager.submitMessage(InterRegionVisibilityMap, interRegionVisibilityMap);
   }

   private BodyPathAndFootstepPlanner createPlanner()
   {
      SideDependentList<ConvexPolygon2D> contactPointsInSoleFrame = PlannerTools.createDefaultFootPolygons();
      YoVariableRegistry registry = new YoVariableRegistry("visualizerRegistry");

      switch (footstepPlannerTypeReference.get())
      {
      case PLANAR_REGION_BIPEDAL:
         return createPlanarRegionBipedalPlanner(contactPointsInSoleFrame, registry);
      case PLAN_THEN_SNAP:
         return new PlanThenSnapPlanner(new TurnWalkTurnPlanner(parameters.get()), contactPointsInSoleFrame);
      case A_STAR:
         return createAStarPlanner(contactPointsInSoleFrame, registry);
      case SIMPLE_BODY_PATH:
         return new SplinePathWithAStarPlanner(parameters.get(), contactPointsInSoleFrame, registry, null);
      case VIS_GRAPH_WITH_A_STAR:
         return new VisibilityGraphWithAStarPlanner(parameters.get(), visibilityGraphsParameters.get(), contactPointsInSoleFrame, null, registry);
      default:
         throw new RuntimeException("Planner type " + footstepPlannerTypeReference.get() + " is not valid!");
      }
   }

   private BodyPathAndFootstepPlanner createAStarPlanner(SideDependentList<ConvexPolygon2D> footPolygons, YoVariableRegistry registry)
   {
      FootstepPlannerParameters parameters = this.parameters.get();
      FootstepNodeExpansion expansion = new ParameterBasedNodeExpansion(parameters);
      SimplePlanarRegionFootstepNodeSnapper snapper = new SimplePlanarRegionFootstepNodeSnapper(footPolygons);
      FootstepNodeSnapAndWiggler postProcessingSnapper = new FootstepNodeSnapAndWiggler(footPolygons, parameters);
      FootstepNodeBodyCollisionDetector collisionDetector = new FootstepNodeBodyCollisionDetector(parameters);

      SnapBasedNodeChecker snapBasedNodeChecker = new SnapBasedNodeChecker(parameters, footPolygons, snapper);
      BodyCollisionNodeChecker bodyCollisionNodeChecker = new BodyCollisionNodeChecker(collisionDetector, parameters, snapper);
      PlanarRegionBaseOfCliffAvoider cliffAvoider = new PlanarRegionBaseOfCliffAvoider(parameters, snapper, footPolygons);

      DistanceAndYawBasedHeuristics heuristics = new DistanceAndYawBasedHeuristics(parameters.getCostParameters().getAStarHeuristicsWeight(), parameters);

      FootstepNodeChecker nodeChecker = new FootstepNodeCheckerOfCheckers(Arrays.asList(snapBasedNodeChecker, bodyCollisionNodeChecker, cliffAvoider));

      FootstepCostBuilder costBuilder = new FootstepCostBuilder();
      costBuilder.setFootstepPlannerParameters(parameters);
      costBuilder.setSnapper(snapper);
      costBuilder.setIncludeHeightCost(true);
      costBuilder.setIncludePitchAndRollCost(true);

      FootstepCost footstepCost = costBuilder.buildCost();

      long updateFrequency = 1000;
      MessageBasedPlannerListener plannerListener = new MessagerBasedPlannerListener(messager, snapper, updateFrequency);

      snapBasedNodeChecker.addPlannerListener(plannerListener);
      bodyCollisionNodeChecker.addPlannerListener(plannerListener);

      return new AStarFootstepPlanner(parameters, nodeChecker, heuristics, expansion, footstepCost, postProcessingSnapper, plannerListener, footPolygons,
                                      registry);
   }

   private BodyPathAndFootstepPlanner createPlanarRegionBipedalPlanner(SideDependentList<ConvexPolygon2D> footPolygonsInSoleFrame, YoVariableRegistry registry)
   {
      FootstepNodeSnapAndWiggler snapper = new FootstepNodeSnapAndWiggler(footPolygonsInSoleFrame, parameters.get());
      SnapAndWiggleBasedNodeChecker nodeChecker = new SnapAndWiggleBasedNodeChecker(footPolygonsInSoleFrame, parameters.get());
      ConstantFootstepCost stepCostCalculator = new ConstantFootstepCost(1.0);

      DepthFirstFootstepPlanner footstepPlanner = new DepthFirstFootstepPlanner(parameters.get(), snapper, nodeChecker, stepCostCalculator, registry);
      footstepPlanner.setFeetPolygons(footPolygonsInSoleFrame, footPolygonsInSoleFrame);
      footstepPlanner.setMaximumNumberOfNodesToExpand(Integer.MAX_VALUE);
      footstepPlanner.setExitAfterInitialSolution(false);

      return footstepPlanner;
   }

   public static FootstepPathCalculatorModule createMessagerModule(SharedMemoryMessager messager)
   {
      return new FootstepPathCalculatorModule(messager);
   }
}<|MERGE_RESOLUTION|>--- conflicted
+++ resolved
@@ -1,9 +1,7 @@
 package us.ihmc.footstepPlanning.ui.components;
 
-<<<<<<< HEAD
 import static us.ihmc.footstepPlanning.communication.FootstepPlannerMessagerAPI.BodyPathDataTopic;
 import static us.ihmc.footstepPlanning.communication.FootstepPlannerMessagerAPI.ComputePathTopic;
-import static us.ihmc.footstepPlanning.communication.FootstepPlannerMessagerAPI.FootstepPlanTopic;
 import static us.ihmc.footstepPlanning.communication.FootstepPlannerMessagerAPI.GoalOrientationTopic;
 import static us.ihmc.footstepPlanning.communication.FootstepPlannerMessagerAPI.GoalPositionTopic;
 import static us.ihmc.footstepPlanning.communication.FootstepPlannerMessagerAPI.GoalVisibilityMap;
@@ -33,9 +31,6 @@
 import java.util.concurrent.Executors;
 import java.util.concurrent.atomic.AtomicReference;
 
-=======
->>>>>>> 596c8fcb
-import us.ihmc.commons.PrintTools;
 import us.ihmc.commons.thread.ThreadTools;
 import us.ihmc.communication.packets.ExecutionMode;
 import us.ihmc.euclid.geometry.ConvexPolygon2D;
@@ -69,6 +64,7 @@
 import us.ihmc.footstepPlanning.simplePlanners.PlanThenSnapPlanner;
 import us.ihmc.footstepPlanning.simplePlanners.TurnWalkTurnPlanner;
 import us.ihmc.footstepPlanning.tools.PlannerTools;
+import us.ihmc.log.LogTools;
 import us.ihmc.messager.Messager;
 import us.ihmc.messager.SharedMemoryMessager;
 import us.ihmc.pathPlanning.statistics.ListOfStatistics;
@@ -170,7 +166,7 @@
    {
       if (VERBOSE)
       {
-         PrintTools.info(this, "Starting to compute path...");
+         LogTools.info("Starting to compute path...");
       }
 
       PlanarRegionsList planarRegionsList = planarRegionsReference.get();
@@ -189,7 +185,7 @@
          return;
 
       if (VERBOSE)
-         PrintTools.info(this, "Computing footstep path.");
+         LogTools.info("Computing footstep path.");
 
       try
       {
@@ -231,9 +227,9 @@
 
          if (VERBOSE)
          {
-            PrintTools.info(this, "Planner result: " + planningResult);
+            LogTools.info("Planner result: " + planningResult);
             if (planningResult.validForExecution())
-               PrintTools.info(this, "Planner result: " + planner.getPlan().getNumberOfSteps() + " steps, taking " + planner.getPlanningDuration() + " s.");
+               LogTools.info("Planner result: " + planner.getPlan().getNumberOfSteps() + " steps, taking " + planner.getPlanningDuration() + " s.");
          }
 
          messager.submitMessage(PlanningResultTopic, planningResult);
@@ -252,7 +248,7 @@
       }
       catch (Exception e)
       {
-         PrintTools.error(this, e.getMessage());
+         LogTools.error(e.getMessage());
          e.printStackTrace();
       }
    }
