package us.ihmc.footstepPlanning.ui.components;

import us.ihmc.commons.PrintTools;
import us.ihmc.commons.thread.ThreadTools;
import us.ihmc.euclid.geometry.ConvexPolygon2D;
import us.ihmc.euclid.referenceFrame.FramePose3D;
import us.ihmc.euclid.referenceFrame.ReferenceFrame;
import us.ihmc.euclid.tuple3D.Point3D;
import us.ihmc.euclid.tuple3D.interfaces.Point3DReadOnly;
import us.ihmc.euclid.tuple4D.Quaternion;
import us.ihmc.footstepPlanning.FootstepPlan;
import us.ihmc.footstepPlanning.*;
import us.ihmc.footstepPlanning.graphSearch.footstepSnapping.FootstepNodeSnapAndWiggler;
import us.ihmc.footstepPlanning.graphSearch.footstepSnapping.SimplePlanarRegionFootstepNodeSnapper;
import us.ihmc.footstepPlanning.graphSearch.graph.visualization.MessageBasedPlannerListener;
import us.ihmc.footstepPlanning.graphSearch.graph.visualization.MessagerBasedPlannerListener;
import us.ihmc.footstepPlanning.graphSearch.heuristics.DistanceAndYawBasedHeuristics;
import us.ihmc.footstepPlanning.graphSearch.nodeChecking.*;
import us.ihmc.footstepPlanning.graphSearch.nodeExpansion.FootstepNodeExpansion;
import us.ihmc.footstepPlanning.graphSearch.nodeExpansion.ParameterBasedNodeExpansion;
import us.ihmc.footstepPlanning.graphSearch.parameters.DefaultFootstepPlanningParameters;
import us.ihmc.footstepPlanning.graphSearch.parameters.FootstepPlannerParameters;
import us.ihmc.footstepPlanning.graphSearch.planners.*;
import us.ihmc.footstepPlanning.graphSearch.stepCost.ConstantFootstepCost;
import us.ihmc.footstepPlanning.graphSearch.stepCost.FootstepCost;
import us.ihmc.footstepPlanning.graphSearch.stepCost.FootstepCostBuilder;
import us.ihmc.footstepPlanning.simplePlanners.PlanThenSnapPlanner;
import us.ihmc.footstepPlanning.simplePlanners.TurnWalkTurnPlanner;
import us.ihmc.footstepPlanning.tools.PlannerTools;
import us.ihmc.javaFXToolkit.messager.Messager;
import us.ihmc.javaFXToolkit.messager.SharedMemoryMessager;
import us.ihmc.pathPlanning.statistics.ListOfStatistics;
import us.ihmc.pathPlanning.statistics.PlannerStatistics;
import us.ihmc.pathPlanning.statistics.VisibilityGraphStatistics;
import us.ihmc.pathPlanning.visibilityGraphs.DefaultVisibilityGraphParameters;
import us.ihmc.pathPlanning.visibilityGraphs.dataStructure.InterRegionVisibilityMap;
import us.ihmc.pathPlanning.visibilityGraphs.dataStructure.NavigableRegion;
import us.ihmc.pathPlanning.visibilityGraphs.dataStructure.VisibilityMap;
import us.ihmc.pathPlanning.visibilityGraphs.interfaces.VisibilityGraphsParameters;
import us.ihmc.pathPlanning.visibilityGraphs.interfaces.VisibilityMapHolder;
import us.ihmc.pathPlanning.visibilityGraphs.tools.BodyPathPlan;
import us.ihmc.robotics.geometry.PlanarRegionsList;
import us.ihmc.robotics.robotSide.RobotSide;
import us.ihmc.robotics.robotSide.SideDependentList;
import us.ihmc.yoVariables.registry.YoVariableRegistry;

import java.util.ArrayList;
import java.util.Arrays;
import java.util.List;
import java.util.concurrent.ExecutorService;
import java.util.concurrent.Executors;
import java.util.concurrent.atomic.AtomicReference;

import static us.ihmc.footstepPlanning.communication.FootstepPlannerMessagerAPI.*;

public class FootstepPathCalculatorModule
{
   private static final boolean VERBOSE = true;

   private final ExecutorService executorService = Executors.newSingleThreadExecutor(ThreadTools.getNamedThreadFactory(getClass().getSimpleName()));

   private final AtomicReference<PlanarRegionsList> planarRegionsReference;
   private final AtomicReference<Point3D> startPositionReference;
   private final AtomicReference<Quaternion> startOrientationReference;
   private final AtomicReference<RobotSide> initialStanceSideReference;
   private final AtomicReference<Point3D> goalPositionReference;
   private final AtomicReference<Quaternion> goalOrientationReference;
   private final AtomicReference<FootstepPlannerType> footstepPlannerTypeReference;

   private final AtomicReference<Double> plannerTimeoutReference;
   private final AtomicReference<Double> plannerHorizonLengthReference;

<<<<<<< HEAD
   private final AtomicReference<FootstepPlannerParameters> parameters = new AtomicReference<>(new DefaultFootstepPlanningParameters());
=======
   private final AtomicReference<FootstepPlannerParameters> parameters;
   private final AtomicReference<VisibilityGraphsParameters> visibilityGraphsParameters;
>>>>>>> 5ae46b38

   private final Messager messager;

   private BodyPathAndFootstepPlanner planner;

   public FootstepPathCalculatorModule(Messager messager)
   {
      this.messager = messager;

      planarRegionsReference = messager.createInput(PlanarRegionDataTopic);
      startPositionReference = messager.createInput(StartPositionTopic);
      startOrientationReference = messager.createInput(StartOrientationTopic, new Quaternion());
      initialStanceSideReference = messager.createInput(InitialSupportSideTopic, RobotSide.LEFT);
      goalPositionReference = messager.createInput(GoalPositionTopic);
      goalOrientationReference = messager.createInput(GoalOrientationTopic, new Quaternion());
<<<<<<< HEAD
      messager.registerTopicListener(PlannerParametersTopic, message ->
      {
         // TODO convert message-based parameters to standard parameters object
      });
      
=======

      parameters = messager.createInput(PlannerParametersTopic, new DefaultFootstepPlanningParameters());
      visibilityGraphsParameters = messager.createInput(VisibilityGraphsParametersTopic, new DefaultVisibilityGraphParameters());
>>>>>>> 5ae46b38
      footstepPlannerTypeReference = messager.createInput(PlannerTypeTopic, FootstepPlannerType.A_STAR);
      plannerTimeoutReference = messager.createInput(PlannerTimeoutTopic, 5.0);
      plannerHorizonLengthReference = messager.createInput(PlannerHorizonLengthTopic, 1.0);

      messager.registerTopicListener(ComputePathTopic, request -> computePathOnThread());
      messager.registerTopicListener(RequestPlannerStatistics, request -> sendPlannerStatistics());
   }

   public void clear()
   {
      planarRegionsReference.set(null);
      startPositionReference.set(null);
      startOrientationReference.set(null);
      initialStanceSideReference.set(null);
      goalPositionReference.set(null);
      goalOrientationReference.set(null);
      plannerTimeoutReference.set(null);
      plannerHorizonLengthReference.set(null);
   }

   public void start()
   {
   }

   public void stop()
   {
      executorService.shutdownNow();
   }

   private void computePathOnThread()
   {
      executorService.submit(this::computePath);
   }

   private void computePath()
   {
      if (VERBOSE)
      {
         PrintTools.info(this, "Starting to compute path...");
      }

      PlanarRegionsList planarRegionsList = planarRegionsReference.get();

      if (planarRegionsList == null)
         return;

      Point3D start = startPositionReference.get();

      if (start == null)
         return;

      Point3D goal = goalPositionReference.get();

      if (goal == null)
         return;

      if (VERBOSE)
         PrintTools.info(this, "Computing footstep path.");

      try
      {
         planner = createPlanner();

         planner.setPlanarRegions(planarRegionsList);
         planner.setTimeout(plannerTimeoutReference.get());
         planner.setPlanningHorizonLength(plannerHorizonLengthReference.get());

         planner
               .setInitialStanceFoot(new FramePose3D(ReferenceFrame.getWorldFrame(), start, startOrientationReference.get()), initialStanceSideReference.get());

         FootstepPlannerGoal plannerGoal = new FootstepPlannerGoal();
         plannerGoal.setFootstepPlannerGoalType(FootstepPlannerGoalType.POSE_BETWEEN_FEET);
         plannerGoal.setGoalPoseBetweenFeet(new FramePose3D(ReferenceFrame.getWorldFrame(), goal, goalOrientationReference.get()));
         planner.setGoal(plannerGoal);

         messager.submitMessage(PlannerStatusTopic, FootstepPlannerStatus.PLANNING_PATH);

         FootstepPlanningResult planningResult = planner.planPath();
         if (planningResult.validForExecution())
         {
            BodyPathPlan bodyPathPlan = planner.getPathPlan();
            messager.submitMessage(PlannerStatusTopic, FootstepPlannerStatus.PLANNING_STEPS);

            if (bodyPathPlan != null)
            {
               List<Point3DReadOnly> bodyPath = new ArrayList<>();
               for (int i = 0; i < bodyPathPlan.getNumberOfWaypoints(); i++)
                  bodyPath.add(bodyPathPlan.getWaypoint(i));
               messager.submitMessage(BodyPathDataTopic, bodyPath);
            }
            messager.submitMessage(PlanningResultTopic, planningResult);

            planningResult = planner.plan();
         }

         FootstepPlan footstepPlan = planner.getPlan();

         if (VERBOSE)
         {
            PrintTools.info(this, "Planner result: " + planningResult);
            if (planningResult.validForExecution())
               PrintTools.info(this, "Planner result: " + planner.getPlan().getNumberOfSteps() + " steps, taking " + planner.getPlanningDuration() + " s.");
         }

         messager.submitMessage(PlanningResultTopic, planningResult);
         messager.submitMessage(PlannerTimeTakenTopic, planner.getPlanningDuration());
         messager.submitMessage(PlannerStatusTopic, FootstepPlannerStatus.IDLE);

         if (planningResult.validForExecution())
         {
            messager.submitMessage(FootstepPlanTopic, footstepPlan);
            if (footstepPlan.getLowLevelPlanGoal() != null)
            {
               messager.submitMessage(LowLevelGoalPositionTopic, new Point3D(footstepPlan.getLowLevelPlanGoal().getPosition()));
               messager.submitMessage(LowLevelGoalOrientationTopic, new Quaternion(footstepPlan.getLowLevelPlanGoal().getOrientation()));
            }
         }
      }
      catch (Exception e)
      {
         PrintTools.error(this, e.getMessage());
         e.printStackTrace();
      }
   }

   private void sendPlannerStatistics()
   {
      if (planner == null)
         return;

      PlannerStatistics<?> plannerStatistics = planner.getPlannerStatistics();
      sendPlannerStatisticsMessages(plannerStatistics);
   }

   private void sendPlannerStatisticsMessages(PlannerStatistics plannerStatistics)
   {
      switch (plannerStatistics.getStatisticsType())
      {
      case LIST:
         sendListOfStatisticsMessages((ListOfStatistics) plannerStatistics);
         break;
      case VISIBILITY_GRAPH:
         sendVisibilityGraphStatisticsMessages((VisibilityGraphStatistics) plannerStatistics);
         break;
      }
   }

   private void sendListOfStatisticsMessages(ListOfStatistics listOfStatistics)
   {
      while (listOfStatistics.getNumberOfStatistics() > 0)
         sendPlannerStatisticsMessages(listOfStatistics.pollStatistics());
   }

   private void sendVisibilityGraphStatisticsMessages(VisibilityGraphStatistics statistics)
   {
      VisibilityMapHolder startMap = new VisibilityMapHolder()
      {
         public int getMapId()
         {
            return statistics.getStartMapId();
         }

         public VisibilityMap getVisibilityMapInLocal()
         {
            return statistics.getStartVisibilityMap();
         }

         public VisibilityMap getVisibilityMapInWorld()
         {
            return statistics.getStartVisibilityMap();
         }
      };
      VisibilityMapHolder goalMap = new VisibilityMapHolder()
      {
         public int getMapId()
         {
            return statistics.getGoalMapId();
         }

         public VisibilityMap getVisibilityMapInLocal()
         {
            return statistics.getGoalVisibilityMap();
         }

         public VisibilityMap getVisibilityMapInWorld()
         {
            return statistics.getGoalVisibilityMap();
         }
      };
      InterRegionVisibilityMap interRegionVisibilityMap = new InterRegionVisibilityMap();
      interRegionVisibilityMap.addConnections(statistics.getInterRegionsVisibilityMap().getConnections());

      List<NavigableRegion> navigableRegionList = new ArrayList<>();
      for (int i = 0; i < statistics.getNumberOfNavigableRegions(); i++)
         navigableRegionList.add(statistics.getNavigableRegion(i));

      messager.submitMessage(StartVisibilityMap, startMap);
      messager.submitMessage(GoalVisibilityMap, goalMap);
      messager.submitMessage(NavigableRegionData, navigableRegionList);
      messager.submitMessage(InterRegionVisibilityMap, interRegionVisibilityMap);
   }

   private BodyPathAndFootstepPlanner createPlanner()
   {
      SideDependentList<ConvexPolygon2D> contactPointsInSoleFrame = PlannerTools.createDefaultFootPolygons();
      YoVariableRegistry registry = new YoVariableRegistry("visualizerRegistry");

      switch (footstepPlannerTypeReference.get())
      {
      case PLANAR_REGION_BIPEDAL:
         return createPlanarRegionBipedalPlanner(contactPointsInSoleFrame, registry);
      case PLAN_THEN_SNAP:
         return new PlanThenSnapPlanner(new TurnWalkTurnPlanner(), contactPointsInSoleFrame);
      case A_STAR:
         return createAStarPlanner(contactPointsInSoleFrame, registry);
      case SIMPLE_BODY_PATH:
         return new SplinePathWithAStarPlanner(parameters.get(), contactPointsInSoleFrame, registry, null);
      case VIS_GRAPH_WITH_A_STAR:
         return new VisibilityGraphWithAStarPlanner(parameters.get(), visibilityGraphsParameters.get(), contactPointsInSoleFrame, null, registry);
      default:
         throw new RuntimeException("Planner type " + footstepPlannerTypeReference.get() + " is not valid!");
      }
   }

   private BodyPathAndFootstepPlanner createAStarPlanner(SideDependentList<ConvexPolygon2D> footPolygons, YoVariableRegistry registry)
   {
      FootstepPlannerParameters parameters = this.parameters.get();
      FootstepNodeExpansion expansion = new ParameterBasedNodeExpansion(parameters);
      SimplePlanarRegionFootstepNodeSnapper snapper = new SimplePlanarRegionFootstepNodeSnapper(footPolygons, parameters);
      FootstepNodeSnapAndWiggler postProcessingSnapper = new FootstepNodeSnapAndWiggler(footPolygons, parameters);

      SnapBasedNodeChecker snapBasedNodeChecker = new SnapBasedNodeChecker(parameters, footPolygons, snapper);
      BodyCollisionNodeChecker bodyCollisionNodeChecker = new BodyCollisionNodeChecker(parameters, snapper);
      PlanarRegionBaseOfCliffAvoider cliffAvoider = new PlanarRegionBaseOfCliffAvoider(parameters, snapper, footPolygons);

      DistanceAndYawBasedHeuristics heuristics = new DistanceAndYawBasedHeuristics(parameters.getCostParameters().getAStarHeuristicsWeight(), parameters);

      FootstepNodeChecker nodeChecker = new FootstepNodeCheckerOfCheckers(Arrays.asList(snapBasedNodeChecker, bodyCollisionNodeChecker, cliffAvoider));

      FootstepCostBuilder costBuilder = new FootstepCostBuilder();
      costBuilder.setFootstepPlannerParameters(parameters);
      costBuilder.setSnapper(snapper);
      costBuilder.setIncludeHeightCost(true);
      costBuilder.setIncludePitchAndRollCost(true);

      FootstepCost footstepCost = costBuilder.buildCost();

      long updateFrequency = 1000;
      MessageBasedPlannerListener plannerListener = new MessagerBasedPlannerListener(messager, snapper, updateFrequency);

      snapBasedNodeChecker.addPlannerListener(plannerListener);
      bodyCollisionNodeChecker.addPlannerListener(plannerListener);

      return new AStarFootstepPlanner(parameters, nodeChecker, heuristics, expansion, footstepCost, postProcessingSnapper, plannerListener,
                                                              registry);
   }

   private BodyPathAndFootstepPlanner createPlanarRegionBipedalPlanner(SideDependentList<ConvexPolygon2D> footPolygonsInSoleFrame, YoVariableRegistry registry)
   {
      FootstepNodeSnapAndWiggler snapper = new FootstepNodeSnapAndWiggler(footPolygonsInSoleFrame, parameters.get());
      SnapAndWiggleBasedNodeChecker nodeChecker = new SnapAndWiggleBasedNodeChecker(footPolygonsInSoleFrame, parameters.get());
      ConstantFootstepCost stepCostCalculator = new ConstantFootstepCost(1.0);

      DepthFirstFootstepPlanner footstepPlanner = new DepthFirstFootstepPlanner(parameters.get(), snapper, nodeChecker, stepCostCalculator, registry);
      footstepPlanner.setFeetPolygons(footPolygonsInSoleFrame, footPolygonsInSoleFrame);
      footstepPlanner.setMaximumNumberOfNodesToExpand(Integer.MAX_VALUE);
      footstepPlanner.setExitAfterInitialSolution(false);

      return footstepPlanner;
   }

   public static FootstepPathCalculatorModule createMessagerModule(SharedMemoryMessager messager)
   {
      return new FootstepPathCalculatorModule(messager);
   }
}<|MERGE_RESOLUTION|>--- conflicted
+++ resolved
@@ -70,12 +70,8 @@
    private final AtomicReference<Double> plannerTimeoutReference;
    private final AtomicReference<Double> plannerHorizonLengthReference;
 
-<<<<<<< HEAD
-   private final AtomicReference<FootstepPlannerParameters> parameters = new AtomicReference<>(new DefaultFootstepPlanningParameters());
-=======
    private final AtomicReference<FootstepPlannerParameters> parameters;
    private final AtomicReference<VisibilityGraphsParameters> visibilityGraphsParameters;
->>>>>>> 5ae46b38
 
    private final Messager messager;
 
@@ -91,17 +87,9 @@
       initialStanceSideReference = messager.createInput(InitialSupportSideTopic, RobotSide.LEFT);
       goalPositionReference = messager.createInput(GoalPositionTopic);
       goalOrientationReference = messager.createInput(GoalOrientationTopic, new Quaternion());
-<<<<<<< HEAD
-      messager.registerTopicListener(PlannerParametersTopic, message ->
-      {
-         // TODO convert message-based parameters to standard parameters object
-      });
-      
-=======
 
       parameters = messager.createInput(PlannerParametersTopic, new DefaultFootstepPlanningParameters());
       visibilityGraphsParameters = messager.createInput(VisibilityGraphsParametersTopic, new DefaultVisibilityGraphParameters());
->>>>>>> 5ae46b38
       footstepPlannerTypeReference = messager.createInput(PlannerTypeTopic, FootstepPlannerType.A_STAR);
       plannerTimeoutReference = messager.createInput(PlannerTimeoutTopic, 5.0);
       plannerHorizonLengthReference = messager.createInput(PlannerHorizonLengthTopic, 1.0);
