package us.ihmc.footstepPlanning.ui.components;

import us.ihmc.footstepPlanning.graphSearch.parameters.FootstepPlannerParameters;

public class SettableFootstepPlannerParameters implements FootstepPlannerParameters
{
   private double idealFootstepWidth;
   private double idealFootstepLength;

   private double wiggleInsideDelta;
   private boolean wiggleIntoConvexHullOfPlanarRegions;
   private boolean rejectIfCannotFullyWiggleInside;
   private double maximumXYWiggleDistance;
   private double maximumYawWiggle;

   private double maxStepReach;
   private double maxStepYaw;
   private double minStepWidth;
   private double minStepLength;
   private double minStepYaw;
   private double maxStepZ;
   private double minFootholdPercent;
   private double minSurfaceIncline;
   private double maxStepWidth;
   private double minXClearanceFromStance;
   private double minYClearanceFromStance;

<<<<<<< HEAD
=======
   private double maximumStepReachWhenSteppingUp;
   private double maximumStepZWhenSteppingUp;
>>>>>>> 30d61a41
   private double maximumStepXWhenForwardAndDown;
   private double maximumStepZWhenForwardAndDown;
   private double maximumZPenetrationOnValleyRegions;
   private double cliffHeightToAvoid;
   private double minimumDistanceFromCliffBottoms;
<<<<<<< HEAD

   private boolean returnBestEffortPlan;
   private int minimumStepsForBestEffortPlan;

=======

   private boolean returnBestEffortPlan;
   private int minimumStepsForBestEffortPlan;

>>>>>>> 30d61a41
   private double bodyGroundClearance;
   private boolean checkForBodyBoxCollisions;
   private boolean performHeuristicSearchPolicies;
   private double bodyBoxWidth;
   private double bodyBoxHeight;
   private double bodyBoxDepth;
   private double bodyBoxBaseX;
   private double bodyBoxBaseY;
   private double bodyBoxBaseZ;

   private final SettableFootstepPlannerCostParameters costParameters;

   public SettableFootstepPlannerParameters(FootstepPlannerParameters footstepPlannerParameters)
   {
      this.costParameters = new SettableFootstepPlannerCostParameters(footstepPlannerParameters.getCostParameters());

      set(footstepPlannerParameters);
   }

   public void set(FootstepPlannerParameters footstepPlannerParameters)
   {
      this.idealFootstepWidth = footstepPlannerParameters.getIdealFootstepWidth();
      this.idealFootstepLength = footstepPlannerParameters.getIdealFootstepLength();

      this.wiggleInsideDelta = footstepPlannerParameters.getWiggleInsideDelta();
      this.wiggleIntoConvexHullOfPlanarRegions = footstepPlannerParameters.getWiggleIntoConvexHullOfPlanarRegions();
      this.rejectIfCannotFullyWiggleInside = footstepPlannerParameters.getRejectIfCannotFullyWiggleInside();
      this.maximumXYWiggleDistance = footstepPlannerParameters.getMaximumXYWiggleDistance();
      this.maximumYawWiggle = footstepPlannerParameters.getMaximumYawWiggle();

      this.maxStepReach = footstepPlannerParameters.getMaximumStepReach();
      this.maxStepYaw = footstepPlannerParameters.getMaximumStepYaw();
      this.minStepWidth = footstepPlannerParameters.getMinimumStepWidth();
      this.minStepLength = footstepPlannerParameters.getMinimumStepLength();
      this.minStepYaw = footstepPlannerParameters.getMinimumStepYaw();
      this.maxStepZ = footstepPlannerParameters.getMaximumStepZ();
      this.maxStepWidth = footstepPlannerParameters.getMaximumStepWidth();
      this.minFootholdPercent = footstepPlannerParameters.getMinimumFootholdPercent();
      this.minSurfaceIncline = footstepPlannerParameters.getMinimumSurfaceInclineRadians();
      this.minXClearanceFromStance = footstepPlannerParameters.getMinXClearanceFromStance();
      this.minYClearanceFromStance = footstepPlannerParameters.getMinYClearanceFromStance();
<<<<<<< HEAD

      this.maximumStepXWhenForwardAndDown = footstepPlannerParameters.getMaximumStepXWhenForwardAndDown();
      this.maximumStepZWhenForwardAndDown = footstepPlannerParameters.getMaximumStepZWhenForwardAndDown();
      this.maximumZPenetrationOnValleyRegions = footstepPlannerParameters.getMaximumZPenetrationOnValleyRegions();
      this.cliffHeightToAvoid = footstepPlannerParameters.getCliffHeightToAvoid();
      this.minimumDistanceFromCliffBottoms = footstepPlannerParameters.getMinimumDistanceFromCliffBottoms();

=======

      this.maximumStepReachWhenSteppingUp = footstepPlannerParameters.getMaximumStepReachWhenSteppingUp();
      this.maximumStepZWhenSteppingUp = footstepPlannerParameters.getMaximumStepZWhenSteppingUp();
      this.maximumStepXWhenForwardAndDown = footstepPlannerParameters.getMaximumStepXWhenForwardAndDown();
      this.maximumStepZWhenForwardAndDown = footstepPlannerParameters.getMaximumStepZWhenForwardAndDown();
      this.maximumZPenetrationOnValleyRegions = footstepPlannerParameters.getMaximumZPenetrationOnValleyRegions();
      this.cliffHeightToAvoid = footstepPlannerParameters.getCliffHeightToAvoid();
      this.minimumDistanceFromCliffBottoms = footstepPlannerParameters.getMinimumDistanceFromCliffBottoms();

>>>>>>> 30d61a41
      this.returnBestEffortPlan = footstepPlannerParameters.getReturnBestEffortPlan();
      this.minimumStepsForBestEffortPlan = footstepPlannerParameters.getMinimumStepsForBestEffortPlan();

      this.bodyGroundClearance = footstepPlannerParameters.getBodyGroundClearance();
      this.checkForBodyBoxCollisions = footstepPlannerParameters.checkForBodyBoxCollisions();
      this.performHeuristicSearchPolicies = footstepPlannerParameters.performHeuristicSearchPolicies();
      this.bodyBoxHeight = footstepPlannerParameters.getBodyBoxHeight();
      this.bodyBoxWidth = footstepPlannerParameters.getBodyBoxWidth();
      this.bodyBoxDepth = footstepPlannerParameters.getBodyBoxDepth();
      this.bodyBoxBaseX = footstepPlannerParameters.getBodyBoxBaseX();
      this.bodyBoxBaseY = footstepPlannerParameters.getBodyBoxBaseY();
      this.bodyBoxBaseZ = footstepPlannerParameters.getBodyBoxBaseZ();

      this.costParameters.set(footstepPlannerParameters.getCostParameters());
   }

   public void setIdealFootstepWidth(double idealFootstepWidth)
   {
      this.idealFootstepWidth = idealFootstepWidth;
   }

   public void setIdealFootstepLength(double idealFootstepLength)
   {
      this.idealFootstepLength = idealFootstepLength;
   }

   public void setWiggleInsideDelta(double wiggleInsideDelta)
   {
      this.wiggleInsideDelta = wiggleInsideDelta;
   }

   public void setWiggleIntoConvexHullOfPlanarRegions(boolean wiggleIntoConvexHullOfPlanarRegions)
   {
      this.wiggleIntoConvexHullOfPlanarRegions = wiggleIntoConvexHullOfPlanarRegions;
   }

   public void setRejectIfCannotFullyWiggleInside(boolean rejectIfCannotFullyWiggleInside)
   {
      this.rejectIfCannotFullyWiggleInside = rejectIfCannotFullyWiggleInside;
   }

   public void setMaximumXYWiggleDistance(double maximumXYWiggleDistance)
   {
      this.maximumXYWiggleDistance = maximumXYWiggleDistance;
   }

   public void setMaximumYawWiggle(double maximumYawWiggle)
   {
      this.maximumYawWiggle = maximumYawWiggle;
   }

   public void setMaximumStepReach(double maxStepReach)
   {
      this.maxStepReach = maxStepReach;
   }

   public void setMaximumStepYaw(double maxStepYaw)
   {
      this.maxStepYaw = maxStepYaw;
   }

   public void setMinimumStepWidth(double minStepWidth)
   {
      this.minStepWidth = minStepWidth;
   }

   public void setMinimumStepLength(double minStepLength)
   {
      this.minStepLength = minStepLength;
   }

   public void setMinimumStepYaw(double minStepYaw)
   {
      this.minStepYaw = minStepYaw;
   }

   public void setMaximumStepZ(double maxStepZ)
   {
      this.maxStepZ = maxStepZ;
   }

   public void setMaximumStepWidth(double maxStepWidth)
   {
      this.maxStepWidth = maxStepWidth;
   }

   public void setMinimumFootholdPercent(double minFootholdPercent)
   {
      this.minFootholdPercent = minFootholdPercent;
   }

   public void setMinimumSurfaceInclineRadians(double minSurfaceIncline)
   {
      this.minSurfaceIncline = minSurfaceIncline;
   }

<<<<<<< HEAD
=======
   public void setMaximumStepReachWhenSteppingUp(double maximumStepReachWhenSteppingUp)
   {
      this.maximumStepReachWhenSteppingUp = maximumStepReachWhenSteppingUp;
   }

   public void setMaximumStepZWhenSteppingUp(double maximumStepZWhenSteppingUp)
   {
      this.maximumStepZWhenSteppingUp = maximumStepZWhenSteppingUp;
   }

>>>>>>> 30d61a41
   public void setMaximumStepXWhenForwardAndDown(double maximumStepXWhenForwardAndDown)
   {
      this.maximumStepXWhenForwardAndDown = maximumStepXWhenForwardAndDown;
   }

   public void setMaximumStepZWhenForwardAndDown(double maximumStepZWhenForwardAndDown)
   {
      this.maximumStepZWhenForwardAndDown = maximumStepZWhenForwardAndDown;
   }

   public void setMinXClearanceFromStance(double minXClearanceFromStance)
   {
      this.minXClearanceFromStance = minXClearanceFromStance;
   }

   public void setMinYClearanceFromStance(double minYClearanceFromStance)
   {
      this.minYClearanceFromStance = minYClearanceFromStance;
   }

   public void setMaximumZPenetrationOnValleyRegions(double maximumZPenetrationOnValleyRegions)
   {
      this.maximumZPenetrationOnValleyRegions = maximumZPenetrationOnValleyRegions;
   }

   public void setCliffHeightToAvoid(double cliffHeightToAvoid)
   {
      this.cliffHeightToAvoid = cliffHeightToAvoid;
   }

   public void setMinimumDistanceFromCliffBottoms(double minimumDistanceFromCliffBottoms)
   {
      this.minimumDistanceFromCliffBottoms = minimumDistanceFromCliffBottoms;
   }

   public void setReturnBestEffortPlan(boolean returnBestEffortPlan)
   {
      this.returnBestEffortPlan = returnBestEffortPlan;
   }

   public void setMinimumStepsForBestEffortPlan(int minimumStepsForBestEffortPlan)
   {
      this.minimumStepsForBestEffortPlan = minimumStepsForBestEffortPlan;
   }

   public void setYawWeight(double yawWeight)
   {
      costParameters.setYawWeight(yawWeight);
   }

   public void setPitchWeight(double pitchWeight)
   {
      costParameters.setPitchWeight(pitchWeight);
   }

   public void setRollWeight(double rollWeight)
   {
      costParameters.setRollWeight(rollWeight);
   }

   public void setForwardWeight(double forwardWeight)
   {
      costParameters.setForwardWeight(forwardWeight);
   }

   public void setLateralWeight(double lateralWeight)
   {
      costParameters.setLateralWeight(lateralWeight);
   }

   public void setStepUpWeight(double stepUpWeight)
   {
      costParameters.setStepUpWeight(stepUpWeight);
   }

   public void setStepDownWeight(double stepDownWeight)
   {
      costParameters.setStepDownWeight(stepDownWeight);
   }

   public void setUseQuadraticDistanceCost(boolean useQuadraticDistanceCost)
   {
      costParameters.setUseQuadraticDistanceCost(useQuadraticDistanceCost);
   }

   public void setUseQuadraticHeightCost(boolean useQuadraticHeightCost)
   {
      costParameters.setUseQuadraticHeightCost(useQuadraticHeightCost);
   }

   public void setCostPerStep(double costPerStep)
   {
      costParameters.setCostPerStep(costPerStep);
   }

   public void setAStarHeuristicsWeight(double heuristicsWeight)
   {
      costParameters.setAStarHeuristicsWeight(heuristicsWeight);
   }

   public void setVisGraphWithAStarHeuristicsWeight(double heuristicsWeight)
   {
      costParameters.setVisGraphWithAStarHeuristicsWeight(heuristicsWeight);
   }

   public void setDepthFirstHeuristicsWeight(double heuristicsWeight)
   {
      costParameters.setDepthFirstHeuristicsWeight(heuristicsWeight);
   }

   public void setBodyPathBasedHeuristicsWeight(double heuristicsWeight)
   {
      costParameters.setBodyPathBasedHeuristicsWeight(heuristicsWeight);
   }

   public void setBodyGroundClearance(double bodyGroundClearance)
   {
      this.bodyGroundClearance = bodyGroundClearance;
   }

   public void setCheckForBodyBoxCollisions(boolean checkForBodyBoxCollisions)
   {
      this.checkForBodyBoxCollisions = checkForBodyBoxCollisions;
   }

   public void setPerformHeuristicSearchPolicies(boolean performHeuristicSearchPolicies)
   {
      this.performHeuristicSearchPolicies = performHeuristicSearchPolicies;
   }

   public void setBodyBoxWidth(double bodyBoxWidth)
   {
      this.bodyBoxWidth = bodyBoxWidth;
   }

   public void setBodyBoxHeight(double bodyBoxHeight)
   {
      this.bodyBoxHeight = bodyBoxHeight;
   }

   public void setBodyBoxDepth(double bodyBoxDepth)
   {
      this.bodyBoxDepth = bodyBoxDepth;
   }

   public void setBodyBoxBaseX(double bodyBoxBaseX)
   {
      this.bodyBoxBaseX = bodyBoxBaseX;
   }

   public void setBodyBoxBaseY(double bodyBoxBaseY)
   {
      this.bodyBoxBaseY = bodyBoxBaseY;
   }

   public void setBodyBoxBaseZ(double bodyBoxBaseZ)
   {
      this.bodyBoxBaseZ = bodyBoxBaseZ;
   }

   @Override
   public double getIdealFootstepWidth()
   {
      return idealFootstepWidth;
   }

   @Override
   public double getIdealFootstepLength()
   {
      return idealFootstepLength;
   }

   @Override
   public double getWiggleInsideDelta()
   {
      return wiggleInsideDelta;
   }

   @Override
   public boolean getWiggleIntoConvexHullOfPlanarRegions()
   {
      return wiggleIntoConvexHullOfPlanarRegions;
   }

   @Override
   public boolean getRejectIfCannotFullyWiggleInside()
   {
      return rejectIfCannotFullyWiggleInside;
   }

   @Override
   public double getMaximumXYWiggleDistance()
   {
      return maximumXYWiggleDistance;
   }

   @Override
   public double getMaximumYawWiggle()
   {
      return maximumYawWiggle;
   }

   @Override
   public double getMaximumStepReach()
   {
      return maxStepReach;
   }

   @Override
   public double getMaximumStepYaw()
   {
      return maxStepYaw;
   }

   @Override
   public double getMinimumStepWidth()
   {
      return minStepWidth;
   }

   @Override
   public double getMinimumStepLength()
   {
      return minStepLength;
   }

   @Override
   public double getMinimumStepYaw()
   {
      return minStepYaw;
   }

   @Override
   public double getMaximumStepZ()
   {
      return maxStepZ;
   }

   @Override
   public double getMaximumStepWidth()
   {
      return maxStepWidth;
   }

   @Override
<<<<<<< HEAD
=======
   public double getMaximumStepReachWhenSteppingUp()
   {
      return maximumStepReachWhenSteppingUp;
   }

   @Override
   public double getMaximumStepZWhenSteppingUp()
   {
      return maximumStepZWhenSteppingUp;
   }

   @Override
>>>>>>> 30d61a41
   public double getMaximumStepXWhenForwardAndDown()
   {
      return maximumStepXWhenForwardAndDown;
   }

   @Override
   public double getMaximumStepZWhenForwardAndDown()
   {
      return maximumStepZWhenForwardAndDown;
   }

   @Override
   public double getMinXClearanceFromStance()
   {
      return minXClearanceFromStance;
   }

   @Override
   public double getMinYClearanceFromStance()
   {
      return minYClearanceFromStance;
   }

   @Override
   public double getMinimumFootholdPercent()
   {
      return minFootholdPercent;
   }

   @Override
   public double getMinimumSurfaceInclineRadians()
   {
      return minSurfaceIncline;
   }

   @Override
   public double getMaximumZPenetrationOnValleyRegions()
   {
      return maximumZPenetrationOnValleyRegions;
   }

   @Override
   public double getCliffHeightToAvoid()
   {
      return cliffHeightToAvoid;
   }

   @Override
   public double getMinimumDistanceFromCliffBottoms()
   {
      return minimumDistanceFromCliffBottoms;
   }

   @Override
   public boolean getReturnBestEffortPlan()
   {
      return returnBestEffortPlan;
   }

   @Override
   public int getMinimumStepsForBestEffortPlan()
   {
      return minimumStepsForBestEffortPlan;
   }

   @Override
   public double getBodyGroundClearance()
   {
      return bodyGroundClearance;
   }

   @Override
   public boolean checkForBodyBoxCollisions()
   {
      return checkForBodyBoxCollisions;
   }

   @Override
   public boolean performHeuristicSearchPolicies()
   {
      return performHeuristicSearchPolicies;
   }

   @Override
   public double getBodyBoxHeight()
   {
      return bodyBoxHeight;
   }

   @Override
   public double getBodyBoxWidth()
   {
      return bodyBoxWidth;
   }

   @Override
   public double getBodyBoxDepth()
   {
      return bodyBoxDepth;
   }

   @Override
   public double getBodyBoxBaseX()
   {
      return bodyBoxBaseX;
   }

   @Override
   public double getBodyBoxBaseY()
   {
      return bodyBoxBaseY;
   }

   @Override
   public double getBodyBoxBaseZ()
   {
      return bodyBoxBaseZ;
   }

   public boolean useQuadraticDistanceCost()
   {
      return costParameters.useQuadraticDistanceCost();
   }

   public boolean useQuadraticHeightCost()
   {
      return costParameters.useQuadraticHeightCost();
   }

   public double getYawWeight()
   {
      return costParameters.getYawWeight();
   }

   public double getPitchWeight()
   {
      return costParameters.getPitchWeight();
   }

   public double getRollWeight()
   {
      return costParameters.getRollWeight();
   }

   public double getForwardWeight()
   {
      return costParameters.getForwardWeight();
   }

   public double getLateralWeight()
   {
      return costParameters.getLateralWeight();
   }

   public double getStepUpWeight()
   {
      return costParameters.getStepUpWeight();
   }

   public double getStepDownWeight()
   {
      return costParameters.getStepDownWeight();
   }

   public double getCostPerStep()
   {
      return costParameters.getCostPerStep();
   }

   public double getAStarHeuristicsWeight()
   {
      return costParameters.getAStarHeuristicsWeight().getValue();
   }

   public double getVisGraphWithAStarHeuristicsWeight()
   {
      return costParameters.getVisGraphWithAStarHeuristicsWeight().getValue();
   }

   public double getDepthFirstHeuristicsWeight()
   {
      return costParameters.getDepthFirstHeuristicsWeight().getValue();
   }

   public double getBodyPathBasedHeuristicsWeight()
   {
      return costParameters.getBodyPathBasedHeuristicsWeight().getValue();
   }

   @Override
   public SettableFootstepPlannerCostParameters getCostParameters()
   {
      return costParameters;
   }
}<|MERGE_RESOLUTION|>--- conflicted
+++ resolved
@@ -25,27 +25,17 @@
    private double minXClearanceFromStance;
    private double minYClearanceFromStance;
 
-<<<<<<< HEAD
-=======
    private double maximumStepReachWhenSteppingUp;
    private double maximumStepZWhenSteppingUp;
->>>>>>> 30d61a41
    private double maximumStepXWhenForwardAndDown;
    private double maximumStepZWhenForwardAndDown;
    private double maximumZPenetrationOnValleyRegions;
    private double cliffHeightToAvoid;
    private double minimumDistanceFromCliffBottoms;
-<<<<<<< HEAD
 
    private boolean returnBestEffortPlan;
    private int minimumStepsForBestEffortPlan;
 
-=======
-
-   private boolean returnBestEffortPlan;
-   private int minimumStepsForBestEffortPlan;
-
->>>>>>> 30d61a41
    private double bodyGroundClearance;
    private boolean checkForBodyBoxCollisions;
    private boolean performHeuristicSearchPolicies;
@@ -87,15 +77,6 @@
       this.minSurfaceIncline = footstepPlannerParameters.getMinimumSurfaceInclineRadians();
       this.minXClearanceFromStance = footstepPlannerParameters.getMinXClearanceFromStance();
       this.minYClearanceFromStance = footstepPlannerParameters.getMinYClearanceFromStance();
-<<<<<<< HEAD
-
-      this.maximumStepXWhenForwardAndDown = footstepPlannerParameters.getMaximumStepXWhenForwardAndDown();
-      this.maximumStepZWhenForwardAndDown = footstepPlannerParameters.getMaximumStepZWhenForwardAndDown();
-      this.maximumZPenetrationOnValleyRegions = footstepPlannerParameters.getMaximumZPenetrationOnValleyRegions();
-      this.cliffHeightToAvoid = footstepPlannerParameters.getCliffHeightToAvoid();
-      this.minimumDistanceFromCliffBottoms = footstepPlannerParameters.getMinimumDistanceFromCliffBottoms();
-
-=======
 
       this.maximumStepReachWhenSteppingUp = footstepPlannerParameters.getMaximumStepReachWhenSteppingUp();
       this.maximumStepZWhenSteppingUp = footstepPlannerParameters.getMaximumStepZWhenSteppingUp();
@@ -105,7 +86,6 @@
       this.cliffHeightToAvoid = footstepPlannerParameters.getCliffHeightToAvoid();
       this.minimumDistanceFromCliffBottoms = footstepPlannerParameters.getMinimumDistanceFromCliffBottoms();
 
->>>>>>> 30d61a41
       this.returnBestEffortPlan = footstepPlannerParameters.getReturnBestEffortPlan();
       this.minimumStepsForBestEffortPlan = footstepPlannerParameters.getMinimumStepsForBestEffortPlan();
 
@@ -202,8 +182,6 @@
       this.minSurfaceIncline = minSurfaceIncline;
    }
 
-<<<<<<< HEAD
-=======
    public void setMaximumStepReachWhenSteppingUp(double maximumStepReachWhenSteppingUp)
    {
       this.maximumStepReachWhenSteppingUp = maximumStepReachWhenSteppingUp;
@@ -214,7 +192,6 @@
       this.maximumStepZWhenSteppingUp = maximumStepZWhenSteppingUp;
    }
 
->>>>>>> 30d61a41
    public void setMaximumStepXWhenForwardAndDown(double maximumStepXWhenForwardAndDown)
    {
       this.maximumStepXWhenForwardAndDown = maximumStepXWhenForwardAndDown;
@@ -460,8 +437,6 @@
    }
 
    @Override
-<<<<<<< HEAD
-=======
    public double getMaximumStepReachWhenSteppingUp()
    {
       return maximumStepReachWhenSteppingUp;
@@ -474,7 +449,6 @@
    }
 
    @Override
->>>>>>> 30d61a41
    public double getMaximumStepXWhenForwardAndDown()
    {
       return maximumStepXWhenForwardAndDown;
