--- conflicted
+++ resolved
@@ -1,69 +1,5 @@
 <?xml version="1.0" encoding="UTF-8"?>
 
-<<<<<<< HEAD
-<?import javafx.scene.control.*?>
-<?import javafx.scene.layout.*?>
-<AnchorPane prefHeight="400.0" prefWidth="600.0" xmlns="http://javafx.com/javafx/8" xmlns:fx="http://javafx.com/fxml/1"
-            fx:controller="us.ihmc.footstepPlanning.ui.controllers.FootstepPlannerParametersUIController">
-    <children>
-        <GridPane hgap="0.0" layoutX="15.0" layoutY="17.0">
-            <columnConstraints>
-                <ColumnConstraints hgrow="SOMETIMES" minWidth="20.0" prefWidth="250.0"/>
-                <ColumnConstraints hgrow="SOMETIMES" minWidth="20.0" prefWidth="100.0"/>
-                <ColumnConstraints hgrow="SOMETIMES" minWidth="20.0" prefWidth="150.0"/>
-                <ColumnConstraints hgrow="SOMETIMES" minWidth="20.0" prefWidth="100.0"/>
-                <ColumnConstraints hgrow="SOMETIMES" minWidth="20.0" prefWidth="150.0"/>
-                <ColumnConstraints hgrow="SOMETIMES" minWidth="20.0" prefWidth="100.0"/>
-                <ColumnConstraints hgrow="SOMETIMES" minWidth="20.0" prefWidth="150.0"/>
-                <ColumnConstraints hgrow="SOMETIMES" minWidth="20.0" prefWidth="100.0"/>
-                <ColumnConstraints hgrow="SOMETIMES" minWidth="20.0" prefWidth="150.0"/>
-            </columnConstraints>
-            <rowConstraints>
-                <RowConstraints minHeight="10.0" prefHeight="30.0" vgrow="SOMETIMES"/>
-                <RowConstraints minHeight="10.0" prefHeight="10.0" vgrow="SOMETIMES"/>
-                <RowConstraints minHeight="10.0" prefHeight="30.0" vgrow="SOMETIMES"/>
-                <RowConstraints minHeight="10.0" prefHeight="30.0" vgrow="SOMETIMES"/>
-                <RowConstraints minHeight="10.0" prefHeight="30.0" vgrow="SOMETIMES"/>
-            </rowConstraints>
-            <children>
-                <ToggleButton fx:id="returnBestEffortPlan" mnemonicParsing="false" text="Return Best Effort Plan"
-                              GridPane.columnIndex="1" GridPane.rowIndex="2" prefWidth="250.0"/>
-
-                <ToggleButton fx:id="performHeuristicSearchPolicies" mnemonicParsing="false" text="Perform Heuristic Search Actions"
-                              GridPane.columnIndex="1" GridPane.rowIndex="3" prefWidth="250.0"/>
-
-                <Label text="Planner Timeout" GridPane.halignment="RIGHT" GridPane.columnIndex="2" GridPane.rowIndex="2"/>
-                <Label text="Planner Horizon" GridPane.halignment="RIGHT" GridPane.columnIndex="2" GridPane.rowIndex="3"/>
-
-                <Label text="Max step length" GridPane.halignment="RIGHT" GridPane.columnIndex="4" GridPane.rowIndex="2"/>
-                <Label text="Max step width" GridPane.halignment="RIGHT" GridPane.columnIndex="4" GridPane.rowIndex="3"/>
-                <Label text="Min step width" GridPane.halignment="RIGHT" GridPane.columnIndex="4" GridPane.rowIndex="4"/>
-
-                <Label text="Min step length" GridPane.halignment="RIGHT" GridPane.columnIndex="6" GridPane.rowIndex="2"/>
-                <Label text="Min step z" GridPane.halignment="RIGHT" GridPane.columnIndex="6" GridPane.rowIndex="3"/>
-                <Label text="Max surface incline" GridPane.halignment="RIGHT" GridPane.columnIndex="6" GridPane.rowIndex="4"/>
-
-                <Label text="Max step yaw" GridPane.halignment="RIGHT" GridPane.columnIndex="8" GridPane.rowIndex="2"/>
-                <Label text="Min step yaw" GridPane.halignment="RIGHT" GridPane.columnIndex="8" GridPane.rowIndex="3"/>
-                <Label text="Min foothold percent" GridPane.halignment="RIGHT" GridPane.columnIndex="8" GridPane.rowIndex="4"/>
-
-                <Spinner fx:id="plannerTimeout" editable="true" GridPane.columnIndex="3" GridPane.rowIndex="2"/>
-                <Spinner fx:id="horizonLength" editable="true" GridPane.columnIndex="3" GridPane.rowIndex="3"/>
-
-                <Spinner fx:id="maxStepLength" editable="true" GridPane.columnIndex="5" GridPane.rowIndex="2"/>
-                <Spinner fx:id="maxStepWidth" editable="true" GridPane.columnIndex="5" GridPane.rowIndex="3"/>
-                <Spinner fx:id="minStepWidth" editable="true" GridPane.columnIndex="5" GridPane.rowIndex="4"/>
-
-                <Spinner fx:id="minStepLength" editable="true" GridPane.columnIndex="7" GridPane.rowIndex="2"/>
-                <Spinner fx:id="maxStepZ" editable="true" GridPane.columnIndex="7" GridPane.rowIndex="3"/>
-                <Spinner fx:id="minSurfaceIncline" editable="true" GridPane.columnIndex="7" GridPane.rowIndex="4"/>
-
-                <Spinner fx:id="maxStepYaw" editable="true" GridPane.columnIndex="9" GridPane.rowIndex="2"/>
-                <Spinner fx:id="minStepYaw" editable="true" GridPane.columnIndex="9" GridPane.rowIndex="3"/>
-                <Spinner fx:id="minFootholdPercent" editable="true" GridPane.columnIndex="9" GridPane.rowIndex="4"/>
-            </children>
-        </GridPane>
-=======
 <?import javafx.scene.control.Label?>
 <?import javafx.scene.control.Spinner?>
 <?import javafx.scene.control.SplitPane?>
@@ -145,6 +81,5 @@
             </AnchorPane>
         </items>
       </SplitPane>
->>>>>>> 5ae46b38
     </children>
 </AnchorPane>