--- conflicted
+++ resolved
@@ -73,14 +73,9 @@
                             "Planner doesn't appear to be streaming correctly. Planning duration=" + totalElapsed + ", publish period=" + publishPeriod
                             + ", # of statuses=" + numberOfStatusesReceived.getValue());
    }
-
+   
    @Test
-<<<<<<< HEAD
-   @Disabled
-   public void testGoalProximity()
-=======
    public void testGoalProximityWhenGoalIsUnreachable()
->>>>>>> 20a77a87
    {
       FootstepPlanningModule planningModule = new FootstepPlanningModule(getClass().getSimpleName());
       planningModule.getFootstepPlannerParameters().setReturnBestEffortPlan(true);
@@ -105,7 +100,31 @@
    }
 
    @Test
-<<<<<<< HEAD
+   public void testGoalProximityWhenGoalIsReachable()
+   {
+      FootstepPlanningModule planningModule = new FootstepPlanningModule(getClass().getSimpleName());
+      planningModule.getFootstepPlannerParameters().setReturnBestEffortPlan(true);
+
+      PlanarRegionsListGenerator planarRegionsListGenerator = new PlanarRegionsListGenerator();
+      planarRegionsListGenerator.addRectangle(6.0, 6.0);
+
+      FootstepPlannerRequest request = new FootstepPlannerRequest();
+      Pose3D initialMidFootPose = new Pose3D();
+      Pose3D goalMidFootPose = new Pose3D(2.0, 0.0, 0.0, 0.5 * Math.PI, 0.0, 0.0);
+      request.setStartFootPoses(planningModule.getFootstepPlannerParameters().getIdealFootstepWidth(), initialMidFootPose);
+      request.setGoalFootPoses(planningModule.getFootstepPlannerParameters().getIdealFootstepWidth(), goalMidFootPose);
+      request.setRequestedInitialStanceSide(RobotSide.LEFT);
+      request.setPlanarRegionsList(planarRegionsListGenerator.getPlanarRegionsList());
+      request.setPlanBodyPath(false);
+      request.setGoalDistanceProximity(0.3);
+      request.setGoalYawProximity(0.25 * Math.PI);
+      request.setTimeout(2.0);
+
+      FootstepPlannerOutput plannerOutput = planningModule.handleRequest(request);
+      Assertions.assertTrue(plannerOutput.getResult().validForExecution());
+   }
+
+   @Test
    public void testRequestSnapGoalSteps()
    {
       FootstepPlanningModule planningModule = new FootstepPlanningModule(getClass().getSimpleName());
@@ -120,25 +139,11 @@
       FootstepPlannerRequest request = new FootstepPlannerRequest();
       Pose3D initialMidFootPose = new Pose3D(0.0, 0.0, groundHeight, 0.0, 0.0, 0.0);
       Pose3D goalMidFootPose = new Pose3D(2.0, 0.0, providedGoalNodeHeights, 0.0, 0.0, 0.0);
-=======
-   public void testGoalProximityWhenGoalIsReachable()
-   {
-      FootstepPlanningModule planningModule = new FootstepPlanningModule(getClass().getSimpleName());
-      planningModule.getFootstepPlannerParameters().setReturnBestEffortPlan(true);
-
-      PlanarRegionsListGenerator planarRegionsListGenerator = new PlanarRegionsListGenerator();
-      planarRegionsListGenerator.addRectangle(6.0, 6.0);
-
-      FootstepPlannerRequest request = new FootstepPlannerRequest();
-      Pose3D initialMidFootPose = new Pose3D();
-      Pose3D goalMidFootPose = new Pose3D(2.0, 0.0, 0.0, 0.5 * Math.PI, 0.0, 0.0);
->>>>>>> 20a77a87
       request.setStartFootPoses(planningModule.getFootstepPlannerParameters().getIdealFootstepWidth(), initialMidFootPose);
       request.setGoalFootPoses(planningModule.getFootstepPlannerParameters().getIdealFootstepWidth(), goalMidFootPose);
       request.setRequestedInitialStanceSide(RobotSide.LEFT);
       request.setPlanarRegionsList(planarRegionsListGenerator.getPlanarRegionsList());
       request.setPlanBodyPath(false);
-<<<<<<< HEAD
       request.setTimeout(2.0);
 
       // test snap goal steps
@@ -183,13 +188,5 @@
          boolean stepWasntAdjusted = footstep.getSoleFramePose().epsilonEquals(request.getGoalFootPoses().get(robotSide), 1e-10);
          Assertions.assertTrue(stepWasntAdjusted);
       }
-=======
-      request.setGoalDistanceProximity(0.3);
-      request.setGoalYawProximity(0.25 * Math.PI);
-      request.setTimeout(2.0);
-
-      FootstepPlannerOutput plannerOutput = planningModule.handleRequest(request);
-      Assertions.assertTrue(plannerOutput.getResult().validForExecution());
->>>>>>> 20a77a87
    }
 }