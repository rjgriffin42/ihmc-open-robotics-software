--- conflicted
+++ resolved
@@ -9,13 +9,6 @@
 import org.junit.jupiter.api.Assertions;
 import org.junit.jupiter.api.Test;
 
-<<<<<<< HEAD
-import java.util.Arrays;
-
-import org.junit.jupiter.api.Assertions;
-
-=======
->>>>>>> de137941
 import us.ihmc.euclid.Axis;
 import us.ihmc.euclid.geometry.ConvexPolygon2D;
 import us.ihmc.euclid.transform.RigidBodyTransform;
@@ -382,74 +375,6 @@
       Assertions.assertTrue(Double.isNaN(collisionData.getDistanceOfClosestPointInBack()));
    }
 
-   @Test
-   public void testClosestPointsInFrontAndBack()
-   {
-      FootstepPlannerParameters plannerParameters = new DefaultFootstepPlanningParameters()
-      {
-         @Override
-         public double getBodyBoxDepth()
-         {
-            return 0.5;
-         }
-
-         @Override
-         public double getBodyBoxWidth()
-         {
-            return 1.0;
-         }
-
-         @Override
-         public double getBodyBoxHeight()
-         {
-            return 1.0;
-         }
-
-         @Override
-         public FootstepPlannerCostParameters getCostParameters()
-         {
-            return new DefaultFootstepPlannerCostParameters()
-            {
-               @Override
-               public double getMaximum2dDistanceFromBoundingBoxToPenalize()
-               {
-                  return 0.25;
-               }
-            };
-         }
-      };
-
-      PlanarRegionsListGenerator generator = new PlanarRegionsListGenerator();
-
-      double cubeX = 0.25;
-      double cubeY = -0.5;
-      double cubeZ = 0.25;
-      generator.translate(cubeX, cubeY, cubeZ);
-      generator.rotate(0.25 * Math.PI, Axis.Z);
-
-      double epsilon = 1e-7;
-      double distanceOutsideRegion = 0.001;
-
-      double squareWidth = 0.25 * Math.sqrt(2.0);
-      generator.addRectangle(squareWidth, squareWidth);
-      PlanarRegionsList planarRegionsList = generator.getPlanarRegionsList();
-
-      BoundingBoxCollisionDetector collisionChecker = new BoundingBoxCollisionDetector(plannerParameters);
-      collisionChecker.setPlanarRegionsList(planarRegionsList);
-
-      // test just outside along world y
-      collisionChecker.setBoxPose(0.25, distanceOutsideRegion, 0.0, Math.toRadians(90.0));
-      BodyCollisionData collisionData = collisionChecker.checkForCollision();
-      Assertions.assertEquals(collisionData.getDistanceOfClosestPointInBack(), distanceOutsideRegion, epsilon);
-      Assertions.assertTrue(Double.isNaN(collisionData.getDistanceOfClosestPointInFront()));
-
-      // test just ouside along world x
-      collisionChecker.setBoxPose(-0.25 - distanceOutsideRegion, -0.25, 0.0, 0.0);
-      collisionData = collisionChecker.checkForCollision();
-      Assertions.assertEquals(collisionData.getDistanceOfClosestPointInFront(), distanceOutsideRegion, epsilon);
-      Assertions.assertTrue(Double.isNaN(collisionData.getDistanceOfClosestPointInBack()));
-   }
-
    private static PlanarRegionsList getSquarePlanarRegionsList(double x, double y, double z, double yaw, double sideLength)
    {
       ConvexPolygon2D unitSquare = new ConvexPolygon2D();
