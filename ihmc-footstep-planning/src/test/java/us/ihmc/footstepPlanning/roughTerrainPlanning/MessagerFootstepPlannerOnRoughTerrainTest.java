package us.ihmc.footstepPlanning.roughTerrainPlanning;

import static us.ihmc.robotics.Assert.*;

import static us.ihmc.footstepPlanning.communication.FootstepPlannerMessagerAPI.ComputePathTopic;
import static us.ihmc.footstepPlanning.communication.FootstepPlannerMessagerAPI.FootstepPlanResponseTopic;
import static us.ihmc.footstepPlanning.communication.FootstepPlannerMessagerAPI.PlannerTypeTopic;
import static us.ihmc.footstepPlanning.communication.FootstepPlannerMessagerAPI.PlanningResultTopic;
import static us.ihmc.footstepPlanning.testTools.PlannerTestEnvironments.box;
import static us.ihmc.footstepPlanning.testTools.PlannerTestEnvironments.compareStepBeforeGap;
import static us.ihmc.footstepPlanning.testTools.PlannerTestEnvironments.getTestData;
import static us.ihmc.footstepPlanning.testTools.PlannerTestEnvironments.hole;
import static us.ihmc.footstepPlanning.testTools.PlannerTestEnvironments.overCinderBlockField;
import static us.ihmc.footstepPlanning.testTools.PlannerTestEnvironments.random;
import static us.ihmc.footstepPlanning.testTools.PlannerTestEnvironments.simpleGaps;
import static us.ihmc.footstepPlanning.testTools.PlannerTestEnvironments.simpleStepOnBox;
import static us.ihmc.footstepPlanning.testTools.PlannerTestEnvironments.simpleStepOnBoxTwo;
import static us.ihmc.footstepPlanning.testTools.PlannerTestEnvironments.staircase;
import static us.ihmc.footstepPlanning.testTools.PlannerTestEnvironments.stepAfterPitchDown;
import static us.ihmc.footstepPlanning.testTools.PlannerTestEnvironments.stepAfterPitchUp;
import static us.ihmc.footstepPlanning.testTools.PlannerTestEnvironments.stepUpsAndDownsScoringDifficult;
import static us.ihmc.footstepPlanning.testTools.PlannerTestEnvironments.steppingStones;
import static us.ihmc.footstepPlanning.testTools.PlannerTestEnvironments.wall;

import java.util.ArrayList;
import java.util.List;
import java.util.concurrent.atomic.AtomicReference;

<<<<<<< HEAD
import org.junit.jupiter.api.AfterEach;
import org.junit.jupiter.api.BeforeEach;
=======
import controller_msgs.msg.dds.FootstepDataListMessage;
import org.junit.After;
import org.junit.Before;
>>>>>>> dc2c7d9c

import javafx.application.Application;
import javafx.application.Platform;
import javafx.stage.Stage;
import us.ihmc.commons.Conversions;
import us.ihmc.commons.PrintTools;
import us.ihmc.commons.thread.ThreadTools;
import us.ihmc.commons.ContinuousIntegrationTools;
import us.ihmc.euclid.referenceFrame.ReferenceFrame;
import us.ihmc.footstepPlanning.FootstepDataMessageConverter;
import us.ihmc.footstepPlanning.FootstepPlan;
import us.ihmc.footstepPlanning.FootstepPlannerType;
import us.ihmc.footstepPlanning.FootstepPlanningResult;
import us.ihmc.footstepPlanning.communication.FootstepPlannerMessagerAPI;
import us.ihmc.footstepPlanning.testTools.PlannerTestEnvironments;
import us.ihmc.footstepPlanning.tools.PlannerTools;
import us.ihmc.footstepPlanning.ui.ApplicationRunner;
import us.ihmc.footstepPlanning.ui.FootstepPlannerUI;
import us.ihmc.footstepPlanning.ui.components.FootstepPathCalculatorModule;
import us.ihmc.javaFXToolkit.messager.SharedMemoryJavaFXMessager;
import us.ihmc.messager.SharedMemoryMessager;

public abstract class MessagerFootstepPlannerOnRoughTerrainTest
{
   protected static final ReferenceFrame worldFrame = ReferenceFrame.getWorldFrame();

   protected SharedMemoryMessager messager = null;
   protected FootstepPathCalculatorModule module = null;
   protected FootstepPlannerUI ui = null;
   protected boolean keepUIUp = false;

   public abstract FootstepPlannerType getPlannerType();

   private static boolean visualize = false;

   @BeforeEach
   public void setup()
   {
      visualize = visualize && !ContinuousIntegrationTools.isRunningOnContinuousIntegrationServer();

      if (visualize)
         messager = new SharedMemoryJavaFXMessager(FootstepPlannerMessagerAPI.API);
      else
         messager = new SharedMemoryMessager(FootstepPlannerMessagerAPI.API);

      try
      {
         messager.startMessager();
      }
      catch (Exception e)
      {
         throw new RuntimeException("Failed to start message.");
      }

      module = FootstepPathCalculatorModule.createMessagerModule(messager);
      module.start();

      if (visualize)
      {

         ApplicationRunner.runApplication(new Application()
         {
            @Override
            public void start(Stage stage) throws Exception
            {
               ui = FootstepPlannerUI.createMessagerUI(stage, (SharedMemoryJavaFXMessager) messager);
               ui.show();
            }

            @Override
            public void stop() throws Exception
            {
               ui.stop();
               Platform.exit();
            }
         });

         double maxWaitTime = 5.0;
         double totalTime = 0.0;
         long sleepDuration = 100;

         while (ui == null)
         {
            if (totalTime > maxWaitTime)
               throw new RuntimeException("Timed out waiting for the UI to start.");
            ThreadTools.sleep(sleepDuration);
            totalTime += Conversions.millisecondsToSeconds(sleepDuration);
         }

      }

   }

   @AfterEach
   public void tearDown() throws Exception
   {
      module.stop();
      messager.closeMessager();
      if (ui != null)
         ui.stop();

      module = null;
      messager = null;
      ui = null;
   }

   public void test()
   {
      List<String> testsToRun = getTestsToRun();
      for (String test : testsToRun)
      {
         PrintTools.info("Running test " + test);
         runTestAndAssert(getTestData(test));
         PrintTools.info("Test " + test + " passed.");
         ThreadTools.sleep(100);
      }
   }

   private void runTestAndAssert(PlannerTestEnvironments.PlannerTestData testData)
   {
      submitInfoToUI(testData);

      ThreadTools.sleep(10);

      AtomicReference<Boolean> receivedPlan = new AtomicReference<>(false);
      AtomicReference<Boolean> receivedResult = new AtomicReference<>(false);
      messager.registerTopicListener(FootstepPlanResponseTopic, request -> receivedPlan.set(true));
      messager.registerTopicListener(PlanningResultTopic, request -> receivedResult.set(true));
      AtomicReference<FootstepDataListMessage> footstepPlanReference = messager.createInput(FootstepPlanResponseTopic);
      AtomicReference<FootstepPlanningResult> footstepPlanningResult = messager.createInput(PlanningResultTopic);

      messager.submitMessage(ComputePathTopic, true);

      double timeout = 5.0;
      double totalTimeTaken = 0.0;
      long sleepDuration = 10;
      while (!receivedPlan.get() || !receivedResult.get() || footstepPlanReference.get() == null)
      {
         if (totalTimeTaken > timeout + 5.0)
            throw new RuntimeException("Waited too long for a result.");

         ThreadTools.sleep(sleepDuration);
         totalTimeTaken += Conversions.millisecondsToSeconds(sleepDuration);
      }

      ThreadTools.sleep(10);

      assertTrue("Planning result is invalid, result was " + footstepPlanningResult.get(), footstepPlanningResult.get().validForExecution());
      assertTrue(PlannerTools.isGoalNextToLastStep(testData.getGoalPose(), FootstepDataMessageConverter.convertToFootstepPlan(footstepPlanReference.get())));

      if (keepUIUp)
         ThreadTools.sleepForever();
   }

   private void submitInfoToUI(PlannerTestEnvironments.PlannerTestData testData)
   {
      messager.submitMessage(FootstepPlannerMessagerAPI.PlanarRegionDataTopic, testData.getPlanarRegionsList());
      messager.submitMessage(FootstepPlannerMessagerAPI.GoalPositionTopic, testData.getGoalPosition());
      messager.submitMessage(FootstepPlannerMessagerAPI.GoalOrientationTopic, testData.getGoalOrientation());
      messager.submitMessage(FootstepPlannerMessagerAPI.StartPositionTopic, testData.getStartPosition());
      messager.submitMessage(FootstepPlannerMessagerAPI.StartOrientationTopic, testData.getStartOrientation());

      messager.submitMessage(PlannerTypeTopic, getPlannerType());
   }

   public List<String> getTestsToRun()
   {
      List<String> tests = new ArrayList<>();
      tests.add(staircase);
      tests.add(wall);
      tests.add(overCinderBlockField);
      tests.add(steppingStones);
      tests.add(stepUpsAndDownsScoringDifficult);
      tests.add(stepAfterPitchDown);
      tests.add(stepAfterPitchUp);
      tests.add(compareStepBeforeGap);
      tests.add(simpleStepOnBox);
      tests.add(simpleStepOnBoxTwo);
      tests.add(random);
      tests.add(simpleGaps);
      //      tests.add(partialGaps);
      tests.add(box);
      //      tests.add(spiralStaircase);
      tests.add(hole);

      return tests;
   }

}<|MERGE_RESOLUTION|>--- conflicted
+++ resolved
@@ -26,25 +26,18 @@
 import java.util.List;
 import java.util.concurrent.atomic.AtomicReference;
 
-<<<<<<< HEAD
 import org.junit.jupiter.api.AfterEach;
 import org.junit.jupiter.api.BeforeEach;
-=======
 import controller_msgs.msg.dds.FootstepDataListMessage;
-import org.junit.After;
-import org.junit.Before;
->>>>>>> dc2c7d9c
 
 import javafx.application.Application;
 import javafx.application.Platform;
 import javafx.stage.Stage;
 import us.ihmc.commons.Conversions;
-import us.ihmc.commons.PrintTools;
 import us.ihmc.commons.thread.ThreadTools;
 import us.ihmc.commons.ContinuousIntegrationTools;
 import us.ihmc.euclid.referenceFrame.ReferenceFrame;
 import us.ihmc.footstepPlanning.FootstepDataMessageConverter;
-import us.ihmc.footstepPlanning.FootstepPlan;
 import us.ihmc.footstepPlanning.FootstepPlannerType;
 import us.ihmc.footstepPlanning.FootstepPlanningResult;
 import us.ihmc.footstepPlanning.communication.FootstepPlannerMessagerAPI;
@@ -54,6 +47,7 @@
 import us.ihmc.footstepPlanning.ui.FootstepPlannerUI;
 import us.ihmc.footstepPlanning.ui.components.FootstepPathCalculatorModule;
 import us.ihmc.javaFXToolkit.messager.SharedMemoryJavaFXMessager;
+import us.ihmc.log.LogTools;
 import us.ihmc.messager.SharedMemoryMessager;
 
 public abstract class MessagerFootstepPlannerOnRoughTerrainTest
@@ -145,9 +139,9 @@
       List<String> testsToRun = getTestsToRun();
       for (String test : testsToRun)
       {
-         PrintTools.info("Running test " + test);
+         LogTools.info("Running test " + test);
          runTestAndAssert(getTestData(test));
-         PrintTools.info("Test " + test + " passed.");
+         LogTools.info("Test " + test + " passed.");
          ThreadTools.sleep(100);
       }
    }
