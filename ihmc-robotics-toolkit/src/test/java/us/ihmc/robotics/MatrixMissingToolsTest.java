package us.ihmc.robotics;

import org.ejml.data.BMatrixRMaj;
import org.ejml.data.DMatrixRMaj;
import org.ejml.dense.row.CommonOps_DDRM;
import org.ejml.dense.row.RandomMatrices_DDRM;
import org.junit.jupiter.api.Test;
import us.ihmc.commons.RandomNumbers;
import us.ihmc.euclid.tools.EuclidCoreRandomTools;
import us.ihmc.euclid.tuple3D.Vector3D;
import us.ihmc.matrixlib.MatrixTestTools;
import us.ihmc.matrixlib.NativeCommonOps;

import java.util.Random;

import static org.junit.jupiter.api.Assertions.*;

public class MatrixMissingToolsTest
{
   private static final double EPSILON = 1.0e-9;
   private static final int ITERATIONS = 1000;

   @Test
   public void testSetDiagonalValues()
   {
      int iters = 100;
      DMatrixRMaj matrixToSet = new DMatrixRMaj(4, 7);
      Random random = new Random(1738L);
      for (int i = 0; i < iters; i++)
      {
         matrixToSet.setData(RandomNumbers.nextDoubleArray(random, 4 * 7, 100));
         DMatrixRMaj originalMatrix = new DMatrixRMaj(matrixToSet);
         double value = RandomNumbers.nextDouble(random, 10.0);
         MatrixMissingTools.setDiagonalValues(matrixToSet, value, 1, 3);

         for (int row = 0; row < 4; row++)
         {
            for (int col = 0; col < 7; col++)
            {
               if (row == 1 && col == 3)
                  assertEquals(value, matrixToSet.get(row, col), EPSILON);
               else if (row == 2 && col == 4)
                  assertEquals(value, matrixToSet.get(row, col), EPSILON);
               else if (row == 3 && col == 5)
                  assertEquals(value, matrixToSet.get(row, col), EPSILON);
               else
                  assertEquals(originalMatrix.get(row, col), matrixToSet.get(row, col), EPSILON);
            }
         }
      }
   }

   @Test
   public void testFast2x2Inverse()
   {
      int iters = 500;
      double epsilon = 1e-8;
      Random random = new Random(1738L);
      for (int i = 0; i < iters; i++)
      {
         DMatrixRMaj matrix = new DMatrixRMaj(2, 2);
         DMatrixRMaj matrixInverseExpected = new DMatrixRMaj(2, 2);
         DMatrixRMaj matrixInverse = new DMatrixRMaj(2, 2);
         matrix.setData(RandomNumbers.nextDoubleArray(random, 4, 10.0));

         NativeCommonOps.invert(matrix, matrixInverseExpected);
         MatrixMissingTools.fast2x2Inverse(matrix, matrixInverse);

         MatrixTestTools.assertMatrixEquals(matrixInverseExpected, matrixInverse, epsilon);
      }
   }

   @Test
   public void testToSkewSymmetric()
   {
      int iters = 500;
      Random random = new Random(1738L);
      for (int i = 0; i < iters; i++)
      {
         Vector3D vectorA = EuclidCoreRandomTools.nextVector3D(random);
         Vector3D vectorB = EuclidCoreRandomTools.nextVector3D(random);
         Vector3D vectorC = new Vector3D();

         vectorC.cross(vectorA, vectorB);

         DMatrixRMaj vectorBVector = new DMatrixRMaj(3, 1);
         DMatrixRMaj vectorCVector = new DMatrixRMaj(3, 1);
         DMatrixRMaj vectorCActual = new DMatrixRMaj(3, 1);
         DMatrixRMaj skewVectorA = new DMatrixRMaj(3, 3);
         vectorB.get(vectorBVector);
         MatrixMissingTools.toSkewSymmetricMatrix(vectorA, skewVectorA);

         CommonOps_DDRM.mult(skewVectorA, vectorBVector, vectorCVector);
         vectorC.get(vectorCActual);

         MatrixTestTools.assertMatrixEquals(vectorCActual, vectorCVector, EPSILON);
      }
   }

   @Test
   public void testSetMatrixRows()
   {
      Random random = new Random(45348L);

      // Pass in 0 for numberOfRows -- should do nothing
      DMatrixRMaj src = RandomMatrices_DDRM.rectangle(10, 10, random);
      DMatrixRMaj dest = RandomMatrices_DDRM.rectangle(10, 10, random);
      DMatrixRMaj srcCopy = new DMatrixRMaj(src);
      DMatrixRMaj destCopy = new DMatrixRMaj(dest);
      MatrixMissingTools.setMatrixRows(src, 0, dest, 0, 0);
      assertArrayEquals(srcCopy.getData(), src.getData(), EPSILON);
      assertArrayEquals(destCopy.getData(), dest.getData(), EPSILON);

      // Number of columns don't match -- should throw exception
      src = RandomMatrices_DDRM.rectangle(10, 10, random);
      dest = RandomMatrices_DDRM.rectangle(8, 8, random);  // dest is smaller than src
      int numberOfRows = 5;
      try
      {
         MatrixMissingTools.setMatrixRows(src, 0, dest, 0, numberOfRows);
         fail("Should have thrown exception");
      }
      catch (IllegalArgumentException e)
      {
         // good
      }

      // Dest is too small -- should throw exception
      src = RandomMatrices_DDRM.rectangle(10, 10, random);
      dest = RandomMatrices_DDRM.rectangle(5, 10, random);  // dest is too small
      numberOfRows = 10;
      try
      {
         MatrixMissingTools.setMatrixRows(src, 0, dest, 0, numberOfRows);
         fail("Should have thrown exception");
      }
      catch (IllegalArgumentException e)
      {
         // good
      }

      // Src is too small -- should throw exception
      src = RandomMatrices_DDRM.rectangle(5, 10, random);  // src is too small
      dest = RandomMatrices_DDRM.rectangle(10, 10, random);
      numberOfRows = 10;
      try
      {
         MatrixMissingTools.setMatrixRows(src, 0, dest, 0, numberOfRows);
         fail("Should have thrown exception");
      }
      catch (IllegalArgumentException e)
      {
         // good
      }
   }

   @Test
   public void testSetMatrixColumns()
   {
      Random random = new Random(1738L);

      // Pass in 0 for numberOfColumns -- should do nothing
      DMatrixRMaj src = RandomMatrices_DDRM.rectangle(10, 10, random);
      DMatrixRMaj dest = RandomMatrices_DDRM.rectangle(10, 10, random);
      DMatrixRMaj srcCopy = new DMatrixRMaj(src);
      DMatrixRMaj destCopy = new DMatrixRMaj(dest);
      MatrixMissingTools.setMatrixColumns(src, 0, dest, 0, 0);
      assertArrayEquals(srcCopy.getData(), src.getData(), EPSILON);
      assertArrayEquals(destCopy.getData(), dest.getData(), EPSILON);

      // Number of rows don't match -- should throw exception
      src = RandomMatrices_DDRM.rectangle(10, 10, random);
      dest = RandomMatrices_DDRM.rectangle(8, 8, random);  // dest is smaller than src
      int numberOfColumns = 5;
      try
      {
         MatrixMissingTools.setMatrixColumns(src, 0, dest, 0, numberOfColumns);
         fail("Should have thrown exception");
      }
      catch (IllegalArgumentException e)
      {
         // good
      }

      // Dest has too few columns -- should throw exception
      src = RandomMatrices_DDRM.rectangle(10, 10, random);
      dest = RandomMatrices_DDRM.rectangle(10, 5, random);  // dest only has 5 columns
      numberOfColumns = 10;
      try
      {
         MatrixMissingTools.setMatrixColumns(src, 0, dest, 0, numberOfColumns);
         fail("Should have thrown exception");
      }
      catch (IllegalArgumentException e)
      {
         // good
      }

      // Src has too few columns -- should throw exception
      src = RandomMatrices_DDRM.rectangle(10, 5, random);  // src only has 5 columns
      dest = RandomMatrices_DDRM.rectangle(10, 10, random);
      numberOfColumns = 10;
      try
      {
         MatrixMissingTools.setMatrixColumns(src, 0, dest, 0, numberOfColumns);
         fail("Should have thrown exception");
      }
      catch (IllegalArgumentException e)
      {
         // good
      }
   }

   @Test
<<<<<<< HEAD
   public void testElementWiseLessThan()
   {
      Random random = new Random(342765L);
      for (int i = 0; i < ITERATIONS; i++)
      {
         int rowDimension = random.nextInt(1, 20);
         int colDimension = random.nextInt(1, 20);
         DMatrixRMaj matrixA = new DMatrixRMaj(rowDimension, colDimension);
         DMatrixRMaj matrixB = new DMatrixRMaj(rowDimension, colDimension);

         matrixA.setData(RandomNumbers.nextDoubleArray(random, rowDimension * colDimension, 10.0));
         matrixB.setData(RandomNumbers.nextDoubleArray(random, rowDimension * colDimension, 10.0));
         boolean expected = elementWiseLessThan(matrixA, matrixB);
         boolean actual = MatrixMissingTools.elementWiseLessThan(matrixA, matrixB);
         assertEquals(expected, actual);
      }
   }

   @Test
   public void testPower()
   {
      Random random = new Random(21543L);
      for (int i = 0; i < ITERATIONS; i++)
      {
         int dimension = random.nextInt(1, 20);
         DMatrixRMaj matrix = new DMatrixRMaj(dimension, dimension);
         matrix.setData(RandomNumbers.nextDoubleArray(random, dimension * dimension, 10.0));
         int power = random.nextInt(1, 10);

         DMatrixRMaj expected = power(matrix, power);

         DMatrixRMaj temporary = new DMatrixRMaj(dimension, dimension);
         DMatrixRMaj actual = new DMatrixRMaj(dimension, dimension);
         MatrixMissingTools.power(matrix, power, temporary, actual);
         assertArrayEquals(expected.getData(), actual.getData(), EPSILON);
      }
   }

   private boolean elementWiseLessThan(DMatrixRMaj a, DMatrixRMaj b)
   {
      BMatrixRMaj compareOutput = new BMatrixRMaj(a.numRows, a.numCols);
      CommonOps_DDRM.elementLessThan(a, b, compareOutput);
      return compareOutput.sum() == compareOutput.getNumElements();
   }

   private DMatrixRMaj power(DMatrixRMaj input, int power)
   {
      DMatrixRMaj temporary = new DMatrixRMaj(input);
      DMatrixRMaj result = new DMatrixRMaj(input);

      if (power > 1)
      {
         for (int k = 0; k < power - 1; k++)
         {
            CommonOps_DDRM.mult(input, temporary, result);
            temporary.set(result);
         }
      }
      return result;
=======
   public void testSetSelectedMatrixDiagonals()
   {
      Random random = new Random(1738L);

      int iters = 100;

      // Nominal
      for (int i = 0; i < iters; ++i)
      {
         int rowSize = random.nextInt(5, 10);
         int columnSize = random.nextInt(5, 10);
         DMatrixRMaj matrix = RandomMatrices_DDRM.diagonal(rowSize, columnSize, 0, 1, random);
         int indicesSize = Math.min(rowSize, columnSize);
         int[] indices = new int[indicesSize];
         for (int j = 0; j < indicesSize; ++j)
            indices[j] = random.nextInt(0, Math.min(rowSize, columnSize) - 1);
         double value = random.nextDouble();
         MatrixMissingTools.setSelectedMatrixDiagonals(indices, value, matrix);
         for (int index : indices)
            assertEquals(value, matrix.get(index, index), EPSILON);
      }

      // Pass index arrays that have incorrect sizes
      for (int i = 0; i < iters; ++i)
      {
         int rowSize = random.nextInt(5, 10);
         int columnSize = random.nextInt(5, 10);
         DMatrixRMaj matrix = RandomMatrices_DDRM.diagonal(rowSize, columnSize, 0, 1, random);

         // Coin flip to determine if we are going to pass in a zero-size or too large index array
         if (random.nextBoolean())  // zero-size
         {
            int indicesSize = 0;
            int[] indices = new int[indicesSize];
            try
            {
               MatrixMissingTools.setSelectedMatrixDiagonals(indices, random.nextDouble(), matrix);
               fail("Should have thrown exception");
            }
            catch (IllegalArgumentException e)
            {
               // good
            }
         }
         else  // too large
         {
            int indicesSize = Math.min(rowSize, columnSize) + 1;
            int[] indices = new int[indicesSize];
            for (int j = 0; j < indicesSize; ++j)
               indices[j] = random.nextInt(0, Math.min(rowSize, columnSize) - 1);
            try
            {
               MatrixMissingTools.setSelectedMatrixDiagonals(indices, random.nextDouble(), matrix);
               fail("Should have thrown exception");
            }
            catch (IllegalArgumentException e)
            {
               // good
            }
         }
      }

      // Pass correctly-sized arrays, but with negative or too large entry values
      for (int i = 0; i < iters; ++i)
      {
         int rowSize = random.nextInt(5, 10);
         int columnSize = random.nextInt(5, 10);
         DMatrixRMaj matrix = RandomMatrices_DDRM.diagonal(rowSize, columnSize, 0, 1, random);

         int indicesSize = Math.min(rowSize, columnSize);
         int[] indices = new int[indicesSize];
         for (int j = 0; j < indicesSize; ++j)  // start off with good indices
            indices[j] = random.nextInt(0, Math.min(rowSize, columnSize) - 1);

         // Coin flip to determine if we are going to pass in a negative or too large index
         if (random.nextBoolean())  // negative
         {
            indices[random.nextInt(0, indicesSize - 1)] = -random.nextInt(1, 10);
            try
            {
               MatrixMissingTools.setSelectedMatrixDiagonals(indices, random.nextDouble(), matrix);
               fail("Should have thrown exception");
            }
            catch (IllegalArgumentException e)
            {
               // good
            }
         }
         else  // too large
         {
            indices[random.nextInt(indicesSize)] = Math.max(rowSize, columnSize) + 1;
            try
            {
               MatrixMissingTools.setSelectedMatrixDiagonals(indices, random.nextDouble(), matrix);
               fail("Should have thrown exception");
            }
            catch (IllegalArgumentException e)
            {
               // good
            }
         }
      }
>>>>>>> 92953966
   }
}<|MERGE_RESOLUTION|>--- conflicted
+++ resolved
@@ -1,6 +1,5 @@
 package us.ihmc.robotics;
 
-import org.ejml.data.BMatrixRMaj;
 import org.ejml.data.DMatrixRMaj;
 import org.ejml.dense.row.CommonOps_DDRM;
 import org.ejml.dense.row.RandomMatrices_DDRM;
@@ -18,7 +17,6 @@
 public class MatrixMissingToolsTest
 {
    private static final double EPSILON = 1.0e-9;
-   private static final int ITERATIONS = 1000;
 
    @Test
    public void testSetDiagonalValues()
@@ -212,67 +210,6 @@
    }
 
    @Test
-<<<<<<< HEAD
-   public void testElementWiseLessThan()
-   {
-      Random random = new Random(342765L);
-      for (int i = 0; i < ITERATIONS; i++)
-      {
-         int rowDimension = random.nextInt(1, 20);
-         int colDimension = random.nextInt(1, 20);
-         DMatrixRMaj matrixA = new DMatrixRMaj(rowDimension, colDimension);
-         DMatrixRMaj matrixB = new DMatrixRMaj(rowDimension, colDimension);
-
-         matrixA.setData(RandomNumbers.nextDoubleArray(random, rowDimension * colDimension, 10.0));
-         matrixB.setData(RandomNumbers.nextDoubleArray(random, rowDimension * colDimension, 10.0));
-         boolean expected = elementWiseLessThan(matrixA, matrixB);
-         boolean actual = MatrixMissingTools.elementWiseLessThan(matrixA, matrixB);
-         assertEquals(expected, actual);
-      }
-   }
-
-   @Test
-   public void testPower()
-   {
-      Random random = new Random(21543L);
-      for (int i = 0; i < ITERATIONS; i++)
-      {
-         int dimension = random.nextInt(1, 20);
-         DMatrixRMaj matrix = new DMatrixRMaj(dimension, dimension);
-         matrix.setData(RandomNumbers.nextDoubleArray(random, dimension * dimension, 10.0));
-         int power = random.nextInt(1, 10);
-
-         DMatrixRMaj expected = power(matrix, power);
-
-         DMatrixRMaj temporary = new DMatrixRMaj(dimension, dimension);
-         DMatrixRMaj actual = new DMatrixRMaj(dimension, dimension);
-         MatrixMissingTools.power(matrix, power, temporary, actual);
-         assertArrayEquals(expected.getData(), actual.getData(), EPSILON);
-      }
-   }
-
-   private boolean elementWiseLessThan(DMatrixRMaj a, DMatrixRMaj b)
-   {
-      BMatrixRMaj compareOutput = new BMatrixRMaj(a.numRows, a.numCols);
-      CommonOps_DDRM.elementLessThan(a, b, compareOutput);
-      return compareOutput.sum() == compareOutput.getNumElements();
-   }
-
-   private DMatrixRMaj power(DMatrixRMaj input, int power)
-   {
-      DMatrixRMaj temporary = new DMatrixRMaj(input);
-      DMatrixRMaj result = new DMatrixRMaj(input);
-
-      if (power > 1)
-      {
-         for (int k = 0; k < power - 1; k++)
-         {
-            CommonOps_DDRM.mult(input, temporary, result);
-            temporary.set(result);
-         }
-      }
-      return result;
-=======
    public void testSetSelectedMatrixDiagonals()
    {
       Random random = new Random(1738L);
@@ -375,6 +312,5 @@
             }
          }
       }
->>>>>>> 92953966
    }
 }