--- conflicted
+++ resolved
@@ -155,13 +155,9 @@
          unnassignedAccelerations.add(new SpatialAccelerationVector());
       rigidBodiesWithAssignedAcceleration = new ArrayList<>(numberOfRigidBodies);
 
-<<<<<<< HEAD
-      assignedAccelerations.add(this.rootAcceleration);
-=======
       assignedAccelerations = new ArrayList<>(numberOfRigidBodies);
       assignedAccelerations.add(new SpatialAccelerationVector(rootBody.getBodyFixedFrame(), inertialFrame, rootBody.getBodyFixedFrame()));
       setRootAcceleration(rootAcceleration);
->>>>>>> d260ad87
       rigidBodiesWithAssignedAcceleration.add(rootBody);
       rigidBodyToAssignedAccelerationIndex.put(rootBody, new MutableInt(0));
    }
@@ -617,12 +613,4 @@
       assignedAccelerations.add(newAssignedAcceleration);
       return newAssignedAcceleration;
    }
-   
-   /**
-    * Returns the root body acceleration vector
-    */
-   public SpatialAccelerationVector getRootSpatialAcceleration()
-   {
-      return rootAcceleration;
-   }
 }