package us.ihmc.robotics.math.filters;

import us.ihmc.commons.MathTools;
import us.ihmc.yoVariables.providers.DoubleProvider;
import us.ihmc.yoVariables.registry.YoVariableRegistry;
import us.ihmc.yoVariables.variable.YoBoolean;
import us.ihmc.yoVariables.variable.YoDouble;

/**
 * @author jrebula
 *         </p>
 *         <p>
 *         LittleDogVersion06:
 *         us.ihmc.LearningLocomotion.Version06.util.YoAlphaFilteredVariable,
 *         9:34:00 AM, Aug 29, 2006
 *         </p>=
 *         <p>
 *         A YoAlphaFilteredVariable is a filtered version of an input YoVar.
 *         Either a YoVariable holding the unfiltered val is passed in to the
 *         constructor and update() is called every tick, or update(double) is
 *         called every tick. The YoAlphaFilteredVariable updates it's val
 *         with the current filtered version using
 *         </p>
 *         <pre>
 *            filtered_{n} = alpha * filtered_{n-1} + (1 - alpha) * raw_{n}
 *         </pre>
 *
 *          For alpha=0 -> no filtered
 *         For alpha=1 -> 100% filtered, no use of raw signal
 */
public class AlphaFilteredYoVariable extends YoDouble implements ProcessingYoVariable
{
<<<<<<< HEAD
   private final YoDouble yoAlphaVariable;
=======
>>>>>>> 69e18bc9
   private final DoubleProvider alphaVariable;

   private final YoDouble position;
   protected final YoBoolean hasBeenCalled;

   private static DoubleProvider createAlphaYoDouble(String namePrefix, double initialValue, YoVariableRegistry registry)
   {
      YoDouble maxRate = new YoDouble(namePrefix + "AlphaVariable", registry);
      maxRate.set(initialValue);
      return maxRate;
   }

   public AlphaFilteredYoVariable(String name, YoVariableRegistry registry, double alpha)
   {
      this(name, registry, alpha, null);
   }

   public AlphaFilteredYoVariable(String name, YoVariableRegistry registry, double alpha, YoDouble positionVariable)
   {
<<<<<<< HEAD
      super(name,registry);
      this.hasBeenCalled = new YoBoolean(name + "HasBeenCalled", registry);
      this.yoAlphaVariable = new YoDouble(name + "AlphaVariable", registry);
      this.yoAlphaVariable.set(alpha);
      this.alphaVariable = yoAlphaVariable;
      this.position = positionVariable;
      reset();
=======
      this(name, "", registry, createAlphaYoDouble(name, alpha, registry), positionVariable);
>>>>>>> 69e18bc9
   }

   public AlphaFilteredYoVariable(String name, YoVariableRegistry registry, DoubleProvider alphaVariable)
   {
      this(name, "", registry, alphaVariable, null);
   }

   public AlphaFilteredYoVariable(String name, String description, YoVariableRegistry registry, DoubleProvider alphaVariable)
   {
      this(name, description, registry, alphaVariable, null);
   }

<<<<<<< HEAD

=======
>>>>>>> 69e18bc9
   public AlphaFilteredYoVariable(String name, YoVariableRegistry registry, DoubleProvider alphaVariable, YoDouble positionVariable)
   {
      this(name, "", registry, alphaVariable, positionVariable);
   }

   public AlphaFilteredYoVariable(String name, String description, YoVariableRegistry registry, DoubleProvider alphaVariable, YoDouble positionVariable)
   {
      super(name, description, registry);
      this.hasBeenCalled = new YoBoolean(name + "HasBeenCalled", description, registry);
      this.position = positionVariable;

      if (alphaVariable == null)
         alphaVariable = createAlphaYoDouble(name, 0.0, registry);
      this.alphaVariable = alphaVariable;
      if(alphaVariable instanceof YoDouble)
      {
         this.yoAlphaVariable = (YoDouble) alphaVariable;
      }
      else
      {
         this.yoAlphaVariable = null;         
      }
      
      reset();
   }

   public void reset()
   {
      hasBeenCalled.set(false);
   }

   public void update()
   {
      if (position == null)
      {
         throw new NullPointerException("YoAlphaFilteredVariable must be constructed with a non null "
               + "position variable to call update(), otherwise use update(double)");
      }

      update(position.getDoubleValue());
   }

   public void update(double currentPosition)
   {
      if (!hasBeenCalled.getBooleanValue())
      {
         hasBeenCalled.set(true);
         set(currentPosition);
      }

<<<<<<< HEAD

      set(alphaVariable.getValue() * getDoubleValue() + (1.0 - alphaVariable.getValue()) * currentPosition);

   }

   public void setAlpha(double alpha)
   {
      if(this.yoAlphaVariable == null)
      {
         throw new RuntimeException("Cannot set alpha, this filter is not backed by a yoVariable");
      }
      this.yoAlphaVariable.set(alpha);
=======
      double alpha = alphaVariable.getValue();
      set(alpha * getDoubleValue() + (1.0 - alpha) * currentPosition);
>>>>>>> 69e18bc9
   }

   /**
    * This method is replaced by computeAlphaGivenBreakFrequencyProperly. It is fine to keep using this method is currently using it, knowing that
    * the actual break frequency is not exactly what you are asking for.
    * 
    * @param breakFrequencyInHertz
    * @param dt
    * @return
    */
   @Deprecated
   public static double computeAlphaGivenBreakFrequency(double breakFrequencyInHertz, double dt)
   {
      if (Double.isInfinite(breakFrequencyInHertz))
         return 0.0;

      double alpha = 1.0 - breakFrequencyInHertz * 2.0 * Math.PI * dt;

      alpha = MathTools.clamp(alpha, 0.0, 1.0);

      return alpha;
   }

   public static double computeAlphaGivenBreakFrequencyProperly(double breakFrequencyInHertz, double dt)
   {
      if (Double.isInfinite(breakFrequencyInHertz))
         return 0.0;

      double omega = 2.0 * Math.PI * breakFrequencyInHertz;
      double alpha = (1.0 - omega * dt / 2.0) / (1.0 + omega * dt / 2.0);
      alpha = MathTools.clamp(alpha, 0.0, 1.0);
      return alpha;
   }

   public static double computeBreakFrequencyGivenAlpha(double alpha, double dt)
   {
      return (1.0 - alpha) / (Math.PI * dt + Math.PI * alpha * dt);
   }

   public static void main(String[] args)
   {
      double dt = 1 / 1e3;

      for (double i = 2; i < 1.0 / dt; i = i * 1.2)
      {
         double alpha = computeAlphaGivenBreakFrequency(i, dt);
         double alphaProperly = computeAlphaGivenBreakFrequencyProperly(i, dt);
         System.out.println("freq=" + i + ", alpha=" + alpha + ", alphaProperly=" + alphaProperly);
      }

      System.out.println(computeBreakFrequencyGivenAlpha(0.8, 0.006));
      System.out.println(computeAlphaGivenBreakFrequencyProperly(20, 0.006));
      System.out.println(computeAlphaGivenBreakFrequencyProperly(20, 0.003));
   }

   public boolean getHasBeenCalled()
   {
      return hasBeenCalled.getBooleanValue();
   }

}<|MERGE_RESOLUTION|>--- conflicted
+++ resolved
@@ -30,10 +30,6 @@
  */
 public class AlphaFilteredYoVariable extends YoDouble implements ProcessingYoVariable
 {
-<<<<<<< HEAD
-   private final YoDouble yoAlphaVariable;
-=======
->>>>>>> 69e18bc9
    private final DoubleProvider alphaVariable;
 
    private final YoDouble position;
@@ -53,17 +49,7 @@
 
    public AlphaFilteredYoVariable(String name, YoVariableRegistry registry, double alpha, YoDouble positionVariable)
    {
-<<<<<<< HEAD
-      super(name,registry);
-      this.hasBeenCalled = new YoBoolean(name + "HasBeenCalled", registry);
-      this.yoAlphaVariable = new YoDouble(name + "AlphaVariable", registry);
-      this.yoAlphaVariable.set(alpha);
-      this.alphaVariable = yoAlphaVariable;
-      this.position = positionVariable;
-      reset();
-=======
       this(name, "", registry, createAlphaYoDouble(name, alpha, registry), positionVariable);
->>>>>>> 69e18bc9
    }
 
    public AlphaFilteredYoVariable(String name, YoVariableRegistry registry, DoubleProvider alphaVariable)
@@ -76,10 +62,6 @@
       this(name, description, registry, alphaVariable, null);
    }
 
-<<<<<<< HEAD
-
-=======
->>>>>>> 69e18bc9
    public AlphaFilteredYoVariable(String name, YoVariableRegistry registry, DoubleProvider alphaVariable, YoDouble positionVariable)
    {
       this(name, "", registry, alphaVariable, positionVariable);
@@ -94,15 +76,7 @@
       if (alphaVariable == null)
          alphaVariable = createAlphaYoDouble(name, 0.0, registry);
       this.alphaVariable = alphaVariable;
-      if(alphaVariable instanceof YoDouble)
-      {
-         this.yoAlphaVariable = (YoDouble) alphaVariable;
-      }
-      else
-      {
-         this.yoAlphaVariable = null;         
-      }
-      
+
       reset();
    }
 
@@ -130,23 +104,8 @@
          set(currentPosition);
       }
 
-<<<<<<< HEAD
-
-      set(alphaVariable.getValue() * getDoubleValue() + (1.0 - alphaVariable.getValue()) * currentPosition);
-
-   }
-
-   public void setAlpha(double alpha)
-   {
-      if(this.yoAlphaVariable == null)
-      {
-         throw new RuntimeException("Cannot set alpha, this filter is not backed by a yoVariable");
-      }
-      this.yoAlphaVariable.set(alpha);
-=======
       double alpha = alphaVariable.getValue();
       set(alpha * getDoubleValue() + (1.0 - alpha) * currentPosition);
->>>>>>> 69e18bc9
    }
 
    /**
