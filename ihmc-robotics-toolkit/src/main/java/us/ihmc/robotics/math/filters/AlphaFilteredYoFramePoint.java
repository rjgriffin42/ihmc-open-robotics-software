package us.ihmc.robotics.math.filters;

import us.ihmc.euclid.referenceFrame.FramePoint3D;
import us.ihmc.euclid.referenceFrame.ReferenceFrame;
import us.ihmc.euclid.tuple3D.Point3D;
import us.ihmc.robotics.math.frames.YoFramePoint;
import us.ihmc.robotics.math.frames.YoFrameVariableNameTools;
import us.ihmc.yoVariables.providers.DoubleProvider;
import us.ihmc.yoVariables.registry.YoVariableRegistry;
<<<<<<< HEAD
import us.ihmc.yoVariables.variable.YoDouble;
=======
>>>>>>> 69e18bc9

public class AlphaFilteredYoFramePoint extends YoFramePoint
{
   private final AlphaFilteredYoVariable x, y, z;

   private AlphaFilteredYoFramePoint(AlphaFilteredYoVariable x, AlphaFilteredYoVariable y, AlphaFilteredYoVariable z, ReferenceFrame referenceFrame)
   {
      super(x, y, z, referenceFrame);

      this.x = x;
      this.y = y;
      this.z = z;
   }

   public static AlphaFilteredYoFramePoint createAlphaFilteredYoFramePoint(String namePrefix, String nameSuffix, YoVariableRegistry registry, double alpha,
           ReferenceFrame referenceFrame)
   {
      // alpha is a double
      AlphaFilteredYoVariable x = new AlphaFilteredYoVariable(YoFrameVariableNameTools.createXName(namePrefix, nameSuffix), registry, alpha);
      AlphaFilteredYoVariable y = new AlphaFilteredYoVariable(YoFrameVariableNameTools.createYName(namePrefix, nameSuffix), registry, alpha);
      AlphaFilteredYoVariable z = new AlphaFilteredYoVariable(YoFrameVariableNameTools.createZName(namePrefix, nameSuffix), registry, alpha);

      AlphaFilteredYoFramePoint ret = new AlphaFilteredYoFramePoint(x, y, z, referenceFrame);

      return ret;
   }

   public static AlphaFilteredYoFramePoint createAlphaFilteredYoFramePoint(String namePrefix, String nameSuffix, YoVariableRegistry registry,
                                                                           DoubleProvider alpha, ReferenceFrame referenceFrame)
   {
      // alpha is a double
      AlphaFilteredYoVariable x = new AlphaFilteredYoVariable(YoFrameVariableNameTools.createXName(namePrefix, nameSuffix), registry, alpha);
      AlphaFilteredYoVariable y = new AlphaFilteredYoVariable(YoFrameVariableNameTools.createYName(namePrefix, nameSuffix), registry, alpha);
      AlphaFilteredYoVariable z = new AlphaFilteredYoVariable(YoFrameVariableNameTools.createZName(namePrefix, nameSuffix), registry, alpha);

      AlphaFilteredYoFramePoint ret = new AlphaFilteredYoFramePoint(x, y, z, referenceFrame);

      return ret;
   }


   public static AlphaFilteredYoFramePoint createAlphaFilteredYoFramePoint(String namePrefix, String nameSuffix, YoVariableRegistry registry, double alpha,
           YoFramePoint unfilteredPoint)
   {
      // alpha is a double
      AlphaFilteredYoVariable x = new AlphaFilteredYoVariable(YoFrameVariableNameTools.createXName(namePrefix, nameSuffix), registry, alpha, unfilteredPoint.getYoX());
      AlphaFilteredYoVariable y = new AlphaFilteredYoVariable(YoFrameVariableNameTools.createYName(namePrefix, nameSuffix), registry, alpha, unfilteredPoint.getYoY());
      AlphaFilteredYoVariable z = new AlphaFilteredYoVariable(YoFrameVariableNameTools.createZName(namePrefix, nameSuffix), registry, alpha, unfilteredPoint.getYoZ());

      AlphaFilteredYoFramePoint ret = new AlphaFilteredYoFramePoint(x, y, z, unfilteredPoint.getReferenceFrame());

      return ret;
   }


   public static AlphaFilteredYoFramePoint createAlphaFilteredYoFramePoint(String namePrefix, String nameSuffix, YoVariableRegistry registry,
<<<<<<< HEAD
           DoubleProvider alpha, YoFramePoint unfilteredPoint)
=======
                                                                           DoubleProvider alpha, YoFramePoint unfilteredPoint)
>>>>>>> 69e18bc9
   {
      // alpha is a YoVariable
      AlphaFilteredYoVariable x = new AlphaFilteredYoVariable(YoFrameVariableNameTools.createXName(namePrefix, nameSuffix), registry, alpha, unfilteredPoint.getYoX());
      AlphaFilteredYoVariable y = new AlphaFilteredYoVariable(YoFrameVariableNameTools.createYName(namePrefix, nameSuffix), registry, alpha, unfilteredPoint.getYoY());
      AlphaFilteredYoVariable z = new AlphaFilteredYoVariable(YoFrameVariableNameTools.createZName(namePrefix, nameSuffix), registry, alpha, unfilteredPoint.getYoZ());

      AlphaFilteredYoFramePoint ret = new AlphaFilteredYoFramePoint(x, y, z, unfilteredPoint.getReferenceFrame());

      return ret;
   }
   
   public static AlphaFilteredYoFramePoint createAlphaFilteredYoFramePoint(String namePrefix, String nameSuffix, YoVariableRegistry registry,
         double alphaX, double alphaY, double alphaZ, YoFramePoint unfilteredPoint)
   {
      // alpha is a double
      AlphaFilteredYoVariable x = new AlphaFilteredYoVariable(YoFrameVariableNameTools.createXName(namePrefix, nameSuffix), registry, alphaX, unfilteredPoint.getYoX());
      AlphaFilteredYoVariable y = new AlphaFilteredYoVariable(YoFrameVariableNameTools.createYName(namePrefix, nameSuffix), registry, alphaY, unfilteredPoint.getYoY());
      AlphaFilteredYoVariable z = new AlphaFilteredYoVariable(YoFrameVariableNameTools.createZName(namePrefix, nameSuffix), registry, alphaZ, unfilteredPoint.getYoZ());
      
      AlphaFilteredYoFramePoint ret = new AlphaFilteredYoFramePoint(x, y, z, unfilteredPoint.getReferenceFrame());
      
      return ret;
   }
   
   public static AlphaFilteredYoFramePoint createAlphaFilteredYoFramePoint(String namePrefix, String nameSuffix, YoVariableRegistry registry,
<<<<<<< HEAD
         DoubleProvider alphaX, DoubleProvider alphaY, DoubleProvider alphaZ, YoFramePoint unfilteredPoint)
=======
                                                                           DoubleProvider alphaX, DoubleProvider alphaY, DoubleProvider alphaZ, YoFramePoint unfilteredPoint)
>>>>>>> 69e18bc9
   {
      // alpha is a YoVariable
      AlphaFilteredYoVariable x = new AlphaFilteredYoVariable(YoFrameVariableNameTools.createXName(namePrefix, nameSuffix), registry, alphaX, unfilteredPoint.getYoX());
      AlphaFilteredYoVariable y = new AlphaFilteredYoVariable(YoFrameVariableNameTools.createYName(namePrefix, nameSuffix), registry, alphaY, unfilteredPoint.getYoY());
      AlphaFilteredYoVariable z = new AlphaFilteredYoVariable(YoFrameVariableNameTools.createZName(namePrefix, nameSuffix), registry, alphaZ, unfilteredPoint.getYoZ());
      
      AlphaFilteredYoFramePoint ret = new AlphaFilteredYoFramePoint(x, y, z, unfilteredPoint.getReferenceFrame());
      
      return ret;
   }

   public void update()
   {
      x.update();
      y.update();
      z.update();
   }

   public void update(double xUnfiltered, double yUnfiltered, double zUnfiltered)
   {
      x.update(xUnfiltered);
      y.update(yUnfiltered);
      z.update(zUnfiltered);
   }

   public void update(Point3D pointUnfiltered)
   {
      x.update(pointUnfiltered.getX());
      y.update(pointUnfiltered.getY());
      z.update(pointUnfiltered.getZ());
   }

   public void update(FramePoint3D pointUnfiltered)
   {
      checkReferenceFrameMatch(pointUnfiltered);
      x.update(pointUnfiltered.getX());
      y.update(pointUnfiltered.getY());
      z.update(pointUnfiltered.getZ());
   }

   public void reset()
   {
      x.reset();
      y.reset();
      z.reset();
   }
}<|MERGE_RESOLUTION|>--- conflicted
+++ resolved
@@ -7,10 +7,6 @@
 import us.ihmc.robotics.math.frames.YoFrameVariableNameTools;
 import us.ihmc.yoVariables.providers.DoubleProvider;
 import us.ihmc.yoVariables.registry.YoVariableRegistry;
-<<<<<<< HEAD
-import us.ihmc.yoVariables.variable.YoDouble;
-=======
->>>>>>> 69e18bc9
 
 public class AlphaFilteredYoFramePoint extends YoFramePoint
 {
@@ -67,11 +63,7 @@
 
 
    public static AlphaFilteredYoFramePoint createAlphaFilteredYoFramePoint(String namePrefix, String nameSuffix, YoVariableRegistry registry,
-<<<<<<< HEAD
-           DoubleProvider alpha, YoFramePoint unfilteredPoint)
-=======
                                                                            DoubleProvider alpha, YoFramePoint unfilteredPoint)
->>>>>>> 69e18bc9
    {
       // alpha is a YoVariable
       AlphaFilteredYoVariable x = new AlphaFilteredYoVariable(YoFrameVariableNameTools.createXName(namePrefix, nameSuffix), registry, alpha, unfilteredPoint.getYoX());
@@ -97,11 +89,7 @@
    }
    
    public static AlphaFilteredYoFramePoint createAlphaFilteredYoFramePoint(String namePrefix, String nameSuffix, YoVariableRegistry registry,
-<<<<<<< HEAD
-         DoubleProvider alphaX, DoubleProvider alphaY, DoubleProvider alphaZ, YoFramePoint unfilteredPoint)
-=======
                                                                            DoubleProvider alphaX, DoubleProvider alphaY, DoubleProvider alphaZ, YoFramePoint unfilteredPoint)
->>>>>>> 69e18bc9
    {
       // alpha is a YoVariable
       AlphaFilteredYoVariable x = new AlphaFilteredYoVariable(YoFrameVariableNameTools.createXName(namePrefix, nameSuffix), registry, alphaX, unfilteredPoint.getYoX());
