package us.ihmc.robotics.math.filters;

import us.ihmc.commons.MathTools;
import us.ihmc.euclid.Axis3D;
import us.ihmc.euclid.matrix.RotationMatrix;
import us.ihmc.euclid.matrix.interfaces.RotationMatrixBasics;
import us.ihmc.euclid.orientation.interfaces.Orientation3DBasics;
import us.ihmc.euclid.orientation.interfaces.Orientation3DReadOnly;
import us.ihmc.euclid.referenceFrame.ReferenceFrame;
import us.ihmc.euclid.referenceFrame.interfaces.FrameVector3DReadOnly;
import us.ihmc.euclid.tools.EuclidCoreTools;
import us.ihmc.euclid.tools.TupleTools;
import us.ihmc.euclid.tuple3D.Vector3D;
import us.ihmc.euclid.tuple3D.interfaces.Vector3DBasics;
import us.ihmc.euclid.tuple3D.interfaces.Vector3DReadOnly;
import us.ihmc.euclid.tuple4D.Quaternion;
import us.ihmc.euclid.tuple4D.interfaces.QuaternionReadOnly;
import us.ihmc.yoVariables.euclid.referenceFrame.YoFrameQuaternion;
import us.ihmc.yoVariables.euclid.referenceFrame.YoFrameVector3D;
import us.ihmc.yoVariables.registry.YoRegistry;
import us.ihmc.yoVariables.variable.YoBoolean;
import us.ihmc.yoVariables.variable.YoDouble;

/**
 * This class implements a processor for fusing gyro, accelerometer, and magnetometer (optional)
 * from an IMU and estimating the orientation.
 * <p>
 * It is inspired from the Mahony's filter introduced
 * <a href="http://www.olliw.eu/2013/imu-data-fusing/">here</a>.
 * </p>
 * <p>
 * Although it can be used drastically optimized, this implementation is meant to run at lower rate
 * for which such optimization is not necessary, instead, I preferred improving the clarity of the
 * algorithm.
 * </p>
 */
public class YoIMUMahonyFilter implements ProcessingYoVariable
{
   private static final double MIN_MAGNITUDE = 1.0e-5;
   private static final double GRAVITY_DEFAULT_VALUE = 9.81;

   public static final Vector3DReadOnly ACCELERATION_REFERENCE = Axis3D.Z;
   public static final Vector3DReadOnly NORTH_REFERENCE = Axis3D.X;

   private YoFrameVector3D rawAngularVelocity;
   private YoFrameVector3D rawLinearAcceleration;
   private YoFrameVector3D rawMagneticVector;

   private final YoFrameQuaternion estimatedOrientation;
   private final YoFrameVector3D estimatedAngularVelocity;

   private final YoFrameVector3D orientationError;
   private final YoFrameVector3D angularVelocityBias;

   private final YoDouble proportionalGain;
   private final YoDouble integralGain;

   private final YoDouble zeroAngularVelocityThreshold;
   private final YoDouble zeroLinearAccelerationThreshold;
   private final YoDouble yawRateBiasGain;

   private final double updateDT;
   private double gravityMagnitude = GRAVITY_DEFAULT_VALUE;

   private final YoBoolean hasBeenInitialized;

   private final ReferenceFrame sensorFrame;

   public YoIMUMahonyFilter(String imuName, String namePrefix, String nameSuffix, double updateDT, ReferenceFrame sensorFrame, YoRegistry parentRegistry)
   {
      this(imuName, namePrefix, nameSuffix, updateDT, false, sensorFrame, parentRegistry);
   }

   public YoIMUMahonyFilter(String imuName,
                            String namePrefix,
                            String nameSuffix,
                            double updateDT,
                            boolean createYawRateBiasEstimator,
                            ReferenceFrame sensorFrame,
                            YoRegistry parentRegistry)
   {
      this(imuName, namePrefix, nameSuffix, updateDT, createYawRateBiasEstimator, sensorFrame, null, null, parentRegistry);
   }

   public YoIMUMahonyFilter(String imuName,
                            String namePrefix,
                            String nameSuffix,
                            double updateDT,
                            ReferenceFrame sensorFrame,
                            YoFrameQuaternion estimatedOrientation,
                            YoFrameVector3D estimatedAngularVelocity,
                            YoRegistry parentRegistry)
   {
      this(imuName, namePrefix, nameSuffix, updateDT, false, sensorFrame, estimatedOrientation, estimatedAngularVelocity, parentRegistry);
   }

   public YoIMUMahonyFilter(String imuName,
                            String namePrefix,
                            String nameSuffix,
                            double updateDT,
                            boolean createYawRateBiasEstimator,
                            ReferenceFrame sensorFrame,
                            YoFrameQuaternion estimatedOrientation,
                            YoFrameVector3D estimatedAngularVelocity,
                            YoRegistry parentRegistry)
   {
      this.updateDT = updateDT;
      this.sensorFrame = sensorFrame;

      YoRegistry registry = new YoRegistry(imuName + "MahonyFilter");
      parentRegistry.addChild(registry);

      if (estimatedOrientation != null)
         estimatedOrientation.checkReferenceFrameMatch(sensorFrame.getRootFrame());
      else
         estimatedOrientation = new YoFrameQuaternion(namePrefix, nameSuffix, sensorFrame.getRootFrame(), registry);

      if (estimatedAngularVelocity != null)
         estimatedAngularVelocity.checkReferenceFrameMatch(sensorFrame);
      else
         estimatedAngularVelocity = new YoFrameVector3D(namePrefix, nameSuffix, sensorFrame, registry);

      this.estimatedOrientation = estimatedOrientation;
      this.estimatedAngularVelocity = estimatedAngularVelocity;

      orientationError = new YoFrameVector3D(namePrefix + "OrientationError", nameSuffix, sensorFrame, registry);
      angularVelocityBias = new YoFrameVector3D(namePrefix + "AngularVelocityBias", nameSuffix, sensorFrame, registry);

      proportionalGain = new YoDouble(namePrefix + "ProportionalGain" + nameSuffix, registry);
      integralGain = new YoDouble(namePrefix + "IntegralGain" + nameSuffix, registry);

      zeroLinearAccelerationThreshold = new YoDouble(namePrefix + "ZeroLinearAccelerationThreshold" + nameSuffix, registry);

      if (createYawRateBiasEstimator)
      {
         zeroAngularVelocityThreshold = new YoDouble(namePrefix + "ZeroAngularVelocityThreshold" + nameSuffix, registry);
         yawRateBiasGain = new YoDouble(namePrefix + "YawRateBiasGain" + nameSuffix, registry);
      }
      else
      {
         zeroAngularVelocityThreshold = null;
         yawRateBiasGain = null;
      }

      hasBeenInitialized = new YoBoolean(namePrefix + "HasBeenInitialized" + nameSuffix, registry);
   }

   /**
    * Sets the input variables to use when updating this filter.
    * 
    * @param inputAngularVelocity    the variable holding the measurements from the gyroscope. Not
    *                                modified.
    * @param inputLinearAcceleration the variable holding the measurements from the accelerometer. Not
    *                                modified.
    */
   public void setInputs(YoFrameVector3D inputAngularVelocity, YoFrameVector3D inputLinearAcceleration)
   {
      setInputs(inputAngularVelocity, inputLinearAcceleration, null);
   }

   /**
    * Sets the input variables to use when updating this filter.
    * 
    * @param inputAngularVelocity    the variable holding the measurements from the gyroscope. Not
    *                                modified.
    * @param inputLinearAcceleration the variable holding the measurements from the accelerometer. Not
    *                                modified.
    * @param inputMagneticVector     the variable holding the measurements from the magnetometer. Not
    *                                modified.
    */
   public void setInputs(YoFrameVector3D inputAngularVelocity, YoFrameVector3D inputLinearAcceleration, YoFrameVector3D inputMagneticVector)
   {
      if (inputAngularVelocity != null)
         inputAngularVelocity.checkReferenceFrameMatch(sensorFrame);
      if (inputLinearAcceleration != null)
         inputLinearAcceleration.checkReferenceFrameMatch(sensorFrame);
      if (inputMagneticVector != null)
         inputMagneticVector.checkReferenceFrameMatch(sensorFrame);

      this.rawAngularVelocity = inputAngularVelocity;
      this.rawLinearAcceleration = inputLinearAcceleration;
      this.rawMagneticVector = inputMagneticVector;
   }

   /**
    * Sets the gains for this filter.
    * 
    * @param proportionalGain gain used to correct the orientation according to the estimated error.
    * @param integralGain     gain used to update the gyroscope bias according to the estimated error.
    */
   public void setGains(double proportionalGain, double integralGain)
   {
      this.proportionalGain.set(proportionalGain);
      this.integralGain.set(integralGain);
   }

   /**
    * Sets the gains for this filter.
    * 
    * @param proportionalGain                gain used to correct the orientation according to the
    *                                        estimated error.
    * @param integralGain                    gain used to update the gyroscope bias according to the
    *                                        estimated error.
    * @param zeroLinearAccelerationThreshold when and only when the magnitude of the linear
    *                                        acceleration magnitude is less that this threshold, the
    *                                        integral term is updated. Set to {@code 0.0} to always
    *                                        update the integral term.
    */
   public void setGains(double proportionalGain, double integralGain, double zeroLinearAccelerationThreshold)
   {
      this.proportionalGain.set(proportionalGain);
      this.integralGain.set(integralGain);
      this.zeroLinearAccelerationThreshold.set(zeroLinearAccelerationThreshold);
   }

   public void setGravityMagnitude(double gravityMagnitude)
   {
      this.gravityMagnitude = gravityMagnitude;
   }

   public void setYawDriftParameters(double zeroAngularVelocityThreshold, double gain)
   {
      this.zeroAngularVelocityThreshold.set(zeroAngularVelocityThreshold);
      yawRateBiasGain.set(gain);
   }

   /**
    * Mostly useful for test purpose, but can be used to reinitilize this filter by giving
    * {@code false}.
    * 
    * @param value whether this filter has been initialized or not.
    */
   public void setHasBeenInitialized(boolean value)
   {
      hasBeenInitialized.set(value);
   }

   private final Vector3D rotationUpdate = new Vector3D();
   private final Quaternion quaternionUpdate = new Quaternion();
   private final Vector3D angularVelocityUnbiased = new Vector3D();
   private final Vector3D angularVelocityTerm = new Vector3D();

   @Override
   public void update()
   {
      Vector3DReadOnly inputAngularVelocity = rawAngularVelocity;
      Vector3DReadOnly inputLinearAcceleration = rawLinearAcceleration;
      Vector3DReadOnly inputMagneticVector = rawMagneticVector;

      if (inputMagneticVector != null)
         update(inputAngularVelocity, inputLinearAcceleration, inputMagneticVector);
      else
         update(inputAngularVelocity, inputLinearAcceleration);
   }

   public void update(FrameVector3DReadOnly inputAngularVelocity, FrameVector3DReadOnly inputLinearAcceleration)
   {
      update(inputAngularVelocity, inputLinearAcceleration, null);
   }

   public void update(FrameVector3DReadOnly inputAngularVelocity, FrameVector3DReadOnly inputLinearAcceleration, FrameVector3DReadOnly inputMagneticVector)
   {
      inputAngularVelocity.checkReferenceFrameMatch(sensorFrame);
      inputLinearAcceleration.checkReferenceFrameMatch(sensorFrame);
      if (inputMagneticVector != null)
         inputMagneticVector.checkReferenceFrameMatch(sensorFrame);

      update((Vector3DReadOnly) inputAngularVelocity, (Vector3DReadOnly) inputLinearAcceleration, (Vector3DReadOnly) inputMagneticVector);
   }

   public void update(Vector3DReadOnly inputAngularVelocity, Vector3DReadOnly inputLinearAcceleration)
   {
      update(inputAngularVelocity, inputLinearAcceleration, null);
   }

   public void update(Vector3DReadOnly inputAngularVelocity, Vector3DReadOnly inputLinearAcceleration, Vector3DReadOnly inputMagneticVector)
   {
      if (!hasBeenInitialized.getValue())
      {
         initialize(inputLinearAcceleration, inputMagneticVector);
         return;
      }

      boolean success = computeOrientationError(estimatedOrientation, inputLinearAcceleration, inputMagneticVector, orientationError);

      if (success)
      {
         angularVelocityTerm.scaleAdd(proportionalGain.getValue(), orientationError, inputAngularVelocity);

         boolean hasIntegralTerm = updateIntegralTerm(angularVelocityBias,
                                                      inputMagneticVector != null,
                                                      estimatedOrientation,
                                                      inputAngularVelocity,
                                                      inputLinearAcceleration,
                                                      orientationError);
         if (hasIntegralTerm)
            angularVelocityTerm.add(angularVelocityBias);

         angularVelocityUnbiased.add(inputAngularVelocity, angularVelocityBias);
      }
      else
      {
         orientationError.setToZero();
         angularVelocityTerm.set(inputAngularVelocity);
         angularVelocityUnbiased.set(inputAngularVelocity);
      }

      rotationUpdate.setAndScale(updateDT, angularVelocityTerm);
      quaternionUpdate.setRotationVector(rotationUpdate);
      estimatedOrientation.multiply(quaternionUpdate);

      if (estimatedAngularVelocity != null)
         estimatedAngularVelocity.set(angularVelocityUnbiased);
   }

   @Override
   public void reset()
   {
      hasBeenInitialized.set(false);
   }

   private void initialize(Vector3DReadOnly acceleration, Vector3DReadOnly magneticVector)
   {
      boolean success = computeRotationMatrixFromXZAxes(magneticVector, acceleration, estimatedOrientation);

      if (!success)
         estimatedOrientation.setToZero();
      else
         estimatedOrientation.invert();

<<<<<<< HEAD
      yoIntegralTerm.setToZero();
      if (yawRateBiasEstimate != null)
         yawRateBiasEstimate.set(0.0);
=======
      angularVelocityBias.setToZero();
>>>>>>> 92b06816
      hasBeenInitialized.set(true);
   }

   // ------------------------------------------------ //
   // Intermediate variables for computing the orientation error and the integral term.
   private final Vector3D m = new Vector3D();
   private final Vector3D mRef = new Vector3D();

   private final Vector3D a = new Vector3D();
   private final Vector3D aRef = new Vector3D();

   private final Vector3D normalPart = new Vector3D();
   private final Vector3D tangentialPart = new Vector3D();
   // ------------------------------------------------ //

   private boolean updateIntegralTerm(Vector3DBasics integralTerm,
                                      boolean hasMagneticVector,
                                      Orientation3DReadOnly orientation,
                                      Vector3DReadOnly angularVelocity,
                                      Vector3DReadOnly linearAcceleration,
                                      Vector3DReadOnly errorTerm)
   {
      if (!Double.isFinite(integralGain.getValue()) || integralGain.getValue() <= 0.0)
      {
         integralTerm.setToZero();
         return false;
      }

      orientation.inverseTransform(ACCELERATION_REFERENCE, aRef);
      a.setAndScale(gravityMagnitude, aRef); // Acceleration when the IMU is stationary
      a.sub(linearAcceleration, a); // Current acceleration without gravity.

      // Update the integral term when the threshold is not set or the a cc
      if (zeroLinearAccelerationThreshold.getValue() > 0.0 && a.lengthSquared() > MathTools.square(zeroLinearAccelerationThreshold.getValue()))
         return true;

      integralTerm.scaleAdd(integralGain.getValue() * updateDT, errorTerm, integralTerm);

      if (hasMagneticVector)
         return true;

      if (yawRateBiasGain != null)
      {
         if (angularVelocity.lengthSquared() > MathTools.square(zeroAngularVelocityThreshold.getValue()))
            return true;

         double normalPartMagnitude = TupleTools.dot(aRef, integralTerm);

         if (Double.isFinite(normalPartMagnitude) && Math.abs(normalPartMagnitude) >= MIN_MAGNITUDE)
         {
            normalPart.setAndScale(normalPartMagnitude, aRef);
            tangentialPart.sub(integralTerm, normalPart);
            double yawRateError = -angularVelocity.dot(aRef);
            double ajustedNormalMagnitude = EuclidCoreTools.interpolate(normalPartMagnitude, yawRateError, yawRateBiasGain.getValue());
            normalPart.scale(ajustedNormalMagnitude / normalPartMagnitude);
            integralTerm.add(normalPart, tangentialPart);
         }
      }
      else
      {
         // If we don't have a magnetic vector, the error around the gravity vector cannot be estimated. So we slowly decay it.
         double normalPartMagnitude = TupleTools.dot(aRef, integralTerm);

         if (Double.isFinite(normalPartMagnitude) && Math.abs(normalPartMagnitude) >= MIN_MAGNITUDE)
         {
            normalPart.setAndScale(normalPartMagnitude, aRef);
            tangentialPart.sub(integralTerm, normalPart);
            normalPart.scale(1.0 - integralGain.getValue());
            integralTerm.add(normalPart, tangentialPart);
         }
      }

      return true;
   }

   /**
    * Estimates the error in orientation based on the measurements from the accelerometer and
    * magnetometer.
    * <p>
    * The error in orientation becomes zero when the acceleration is aligned with the z-up vector in
    * world and the magnetic vector lies in the xz-plane in world.
    * </p>
    * <p>
    * If there is no measurement from the magnetometer, i.e. {@code measuredMagneticVector == null},
    * the error is only computed from the accelerometer data.
    * </p>
    * 
    * @param orientation    the current estimate of the sensor orientation with respect to world. Not
    *                       modified.
    * @param acceleration   the measurement from the accelerometer. Not modified.
    * @param magneticVector the measurement from the magnetometer. Can be {@code null}. Not modified.
    * @param errorToPack    the error in the local frame of {@code orientation} to add to the angular
    *                       velocity. Modified.
    * @return whether the method was completed successfully or not.
    */
   private boolean computeOrientationError(QuaternionReadOnly orientation,
                                           Vector3DReadOnly acceleration,
                                           Vector3DReadOnly magneticVector,
                                           Vector3DBasics errorToPack)
   {
      boolean success = false;
      errorToPack.setToZero();

      if (magneticVector != null)
      {
         double norm = magneticVector.length();
         if (Double.isFinite(norm) && norm >= MIN_MAGNITUDE)
         {
            m.setAndScale(1.0 / norm, magneticVector);

            orientation.transform(m, mRef);
            // The magnetometer is only used to correct the heading in world. So we preserve the Z-component and XY magnitude to ensure that no pitch error is generated.
            mRef.setX(EuclidCoreTools.norm(mRef.getX(), mRef.getY()));
            mRef.setY(0.0);
            orientation.inverseTransform(mRef);

            errorToPack.cross(m, mRef);
            success = true;
         }
      }

      if (acceleration != null)
      {
         double norm = acceleration.length();

         if (Double.isFinite(norm) && norm >= MIN_MAGNITUDE)
         {
            a.setAndScale(1.0 / norm, acceleration);

            orientation.inverseTransform(ACCELERATION_REFERENCE, aRef);

            double ex = errorToPack.getX();
            double ey = errorToPack.getY();
            double ez = errorToPack.getZ();
            errorToPack.cross(a, aRef);
            errorToPack.add(ex, ey, ez);
            success = true;
         }
      }

      return success;
   }

   public YoFrameQuaternion getEstimatedOrientation()
   {
      return estimatedOrientation;
   }

   public YoFrameVector3D getEstimatedAngularVelocity()
   {
      return estimatedAngularVelocity;
   }

   public YoFrameVector3D getErrorTerm()
   {
      return orientationError;
   }

   public YoFrameVector3D getIntegralTerm()
   {
      return angularVelocityBias;
   }

   /**
    * Computes the rotation matrix describing the orientation of the given x and z axes.
    * 
    * @param xAxis             the x-axis to use in the calculation. Not modified.
    * @param zAxis             the z-axis to use in the calculation. Not modified.
    * @param orientationToPack the rotation matrix in which the result is stored. Modified.
    * @return whether the method succeeded or not.
    */
   private static boolean computeRotationMatrixFromXZAxes(Vector3DReadOnly xAxis, Vector3DReadOnly zAxis, Orientation3DBasics orientationToPack)
   {
      if (xAxis == null)
         xAxis = Axis3D.X;
      if (zAxis == null)
         zAxis = Axis3D.Z;

      double zAxisX = zAxis.getX();
      double zAxisY = zAxis.getY();
      double zAxisZ = zAxis.getZ();
      { // Normalize z-axis
         double length = zAxis.length();

         if (length < MIN_MAGNITUDE)
            return false;

         length = 1.0 / length;
         zAxisX *= length;
         zAxisY *= length;
         zAxisZ *= length;
      }

      // yAxis = zAxis X xAxis
      double yAxisX = zAxisY * xAxis.getZ() - zAxisZ * xAxis.getY();
      double yAxisY = zAxisZ * xAxis.getX() - zAxisX * xAxis.getZ();
      double yAxisZ = zAxisX * xAxis.getY() - zAxisY * xAxis.getX();

      { // Normalize y-axis
         double length = Math.sqrt(EuclidCoreTools.normSquared(yAxisX, yAxisY, yAxisZ));

         if (length < MIN_MAGNITUDE)
            return false;

         length = 1.0 / length;
         yAxisX *= length;
         yAxisY *= length;
         yAxisZ *= length;
      }

      // xAxis = yAxis X zAxis
      double xAxisX = yAxisY * zAxisZ - yAxisZ * zAxisY;
      double xAxisY = yAxisZ * zAxisX - yAxisX * zAxisZ;
      double xAxisZ = yAxisX * zAxisY - yAxisY * zAxisX;

      if (orientationToPack instanceof RotationMatrixBasics)
         ((RotationMatrix) orientationToPack).setUnsafe(xAxisX, yAxisX, zAxisX, xAxisY, yAxisY, zAxisY, xAxisZ, yAxisZ, zAxisZ);
      else
         orientationToPack.setRotationMatrix(xAxisX, yAxisX, zAxisX, xAxisY, yAxisY, zAxisY, xAxisZ, yAxisZ, zAxisZ);

      return true;
   }
}<|MERGE_RESOLUTION|>--- conflicted
+++ resolved
@@ -328,13 +328,7 @@
       else
          estimatedOrientation.invert();
 
-<<<<<<< HEAD
-      yoIntegralTerm.setToZero();
-      if (yawRateBiasEstimate != null)
-         yawRateBiasEstimate.set(0.0);
-=======
       angularVelocityBias.setToZero();
->>>>>>> 92b06816
       hasBeenInitialized.set(true);
    }
 
