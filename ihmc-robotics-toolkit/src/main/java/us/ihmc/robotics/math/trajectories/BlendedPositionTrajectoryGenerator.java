package us.ihmc.robotics.math.trajectories;

import us.ihmc.euclid.referenceFrame.FramePoint3D;
import us.ihmc.euclid.referenceFrame.FrameVector3D;
import us.ihmc.euclid.referenceFrame.ReferenceFrame;
import us.ihmc.euclid.referenceFrame.interfaces.FramePoint3DReadOnly;
import us.ihmc.euclid.referenceFrame.interfaces.FrameVector3DReadOnly;
import us.ihmc.euclid.tools.EuclidCoreTools;
import us.ihmc.euclid.tuple3D.Vector3D;
import us.ihmc.commons.MathTools;
import us.ihmc.euclid.tuple3D.interfaces.Vector3DBasics;
import us.ihmc.euclid.tuple3D.interfaces.Vector3DReadOnly;
import us.ihmc.robotics.math.trajectories.interfaces.FixedFramePositionTrajectoryGenerator;
import us.ihmc.robotics.math.trajectories.yoVariables.YoPolynomial3D;
import us.ihmc.yoVariables.registry.YoRegistry;
import us.ihmc.yoVariables.variable.YoDouble;

public class BlendedPositionTrajectoryGenerator implements FixedFramePositionTrajectoryGenerator
{
   private final FixedFramePositionTrajectoryGenerator trajectory;
   private final ReferenceFrame trajectoryFrame;
   private final YoPolynomial3D initialConstraintPolynomial;
   private final YoPolynomial3D finalConstraintPolynomial;
   private final YoDouble initialBlendTimeOffset;
   private final YoDouble initialBlendStartTime;
   private final YoDouble initialBlendEndTime;
   private final YoDouble finalBlendTimeOffset;
   private final YoDouble finalBlendStartTime;
   private final YoDouble finalBlendEndTime;

   private final Vector3D initialConstraintPositionError = new Vector3D();
   private final Vector3D initialConstraintVelocityError = new Vector3D();

   private final Vector3D finalConstraintPositionError = new Vector3D();
   private final Vector3D finalConstraintVelocityError = new Vector3D();

   private static final Vector3DReadOnly zeroVector = EuclidCoreTools.zeroVector3D;

   private final FramePoint3D position = new FramePoint3D();
   private final FrameVector3D velocity = new FrameVector3D();
   private final FrameVector3D acceleration = new FrameVector3D();
   private final FramePoint3D tempPosition = new FramePoint3D();
   private final FrameVector3D tempVelocity = new FrameVector3D();

   public BlendedPositionTrajectoryGenerator(String prefix,
                                             FixedFramePositionTrajectoryGenerator trajectory,
                                             ReferenceFrame trajectoryFrame,
                                             YoRegistry parentRegistry)
   {
      this.trajectory = trajectory;
      this.trajectoryFrame = trajectoryFrame;

      this.initialConstraintPolynomial = new YoPolynomial3D(prefix + "InitialConstraintPolynomial", 6, parentRegistry);
      this.finalConstraintPolynomial = new YoPolynomial3D(prefix + "FinalConstraintPolynomial", 6, parentRegistry);

      this.initialBlendTimeOffset = new YoDouble(prefix + "InitialBlendTimeOffset", parentRegistry);
      this.initialBlendStartTime = new YoDouble(prefix + "InitialBlendStartTime", parentRegistry);
      this.initialBlendEndTime = new YoDouble(prefix + "InitialBlendEndTime", parentRegistry);
      this.finalBlendTimeOffset = new YoDouble(prefix + "FinalBlendTimeOffset", parentRegistry);
      this.finalBlendStartTime = new YoDouble(prefix + "FinalBlendStartTime", parentRegistry);
      this.finalBlendEndTime = new YoDouble(prefix + "FinalBlendEndTime", parentRegistry);

      this.position.changeFrame(trajectoryFrame);
      this.velocity.changeFrame(trajectoryFrame);
      this.acceleration.changeFrame(trajectoryFrame);
      this.tempPosition.changeFrame(trajectoryFrame);
      this.tempVelocity.changeFrame(trajectoryFrame);
      clear();
   }

   public void clear()
   {
      clearInitialConstraint();
      clearFinalConstraint();
   }

   public void clearInitialConstraint()
   {
      initialConstraintPositionError.setToZero();
      initialConstraintVelocityError.setToZero();
      initialConstraintPolynomial.setZero();
   }

   public void clearFinalConstraint()
   {
      finalConstraintPositionError.setToZero();
      finalConstraintVelocityError.setToZero();
      finalConstraintPolynomial.setZero();
   }

   public void blendInitialConstraint(FramePoint3DReadOnly initialPosition, double initialTime, double blendDuration)
   {
      clearInitialConstraint();
      computeInitialConstraintStartingError(initialPosition, initialTime);
      computeInitialConstraintPolynomial(initialTime, blendDuration);
   }

   public void blendInitialConstraint(FramePoint3DReadOnly initialPosition, FrameVector3DReadOnly initialVelocity, double initialTime, double blendDuration)
   {
      clearInitialConstraint();
      computeInitialConstraintStartingError(initialPosition, initialVelocity, initialTime);
      computeInitialConstraintPolynomial(initialTime, blendDuration);
   }

   public void blendFinalConstraint(FramePoint3DReadOnly finalPosition, FrameVector3DReadOnly finalVelocity, double finalTime, double blendDuration)
   {
      clearFinalConstraint();
<<<<<<< HEAD
      computeFinalConstraintEndingError(finalPosition, finalVelocity, finalTime);
=======
      computeFinalConstraintError(finalPosition, finalVelocity, finalTime);
>>>>>>> 787afe39
      computeFinalConstraintPolynomial(finalTime, blendDuration);
   }

   public void blendFinalConstraint(FramePoint3DReadOnly finalPosition, double finalTime, double blendDuration)
   {
      clearFinalConstraint();
<<<<<<< HEAD
      computeFinalConstraintEndingError(finalPosition, finalTime);
=======
      computeFinalConstraintError(finalPosition, finalTime);
>>>>>>> 787afe39
      computeFinalConstraintPolynomial(finalTime, blendDuration);
   }

   public void initializeTrajectory()
   {
      trajectory.initialize();
   }

   @Override
   public ReferenceFrame getReferenceFrame()
   {
      return trajectoryFrame;
   }

   @Override
   public FramePoint3DReadOnly getPosition()
   {
      return position;
   }

   @Override
   public FrameVector3DReadOnly getVelocity()
   {
      return velocity;
   }

   @Override
   public FrameVector3DReadOnly getAcceleration()
   {
      return acceleration;
   }

   @Override
   public void showVisualization()
   {
      trajectory.showVisualization();
   }

   @Override
   public void hideVisualization()
   {
      trajectory.hideVisualization();
   }

   @Override
   public void initialize()
   {
      trajectory.initialize();
   }

   @Override
   public void compute(double time)
   {
      trajectory.compute(time);
      position.setIncludingFrame(trajectory.getPosition());
      velocity.setIncludingFrame(trajectory.getVelocity());
      acceleration.setIncludingFrame(trajectory.getAcceleration());

      position.changeFrame(trajectoryFrame);
      velocity.changeFrame(trajectoryFrame);
      acceleration.changeFrame(trajectoryFrame);

      computeInitialConstraintOffset(time);
      position.add(initialConstraintPolynomial.getPosition());
      velocity.add(initialConstraintPolynomial.getVelocity());
      acceleration.add(initialConstraintPolynomial.getAcceleration());

      computeFinalConstraintOffset(time);
      position.add(finalConstraintPolynomial.getPosition());
      velocity.add(finalConstraintPolynomial.getVelocity());
      acceleration.add(finalConstraintPolynomial.getAcceleration());
   }

   @Override
   public boolean isDone()
   {
      return trajectory.isDone();
   }

   private void computeInitialConstraintStartingError(FramePoint3DReadOnly initialPosition, double initialTime)
   {
      computeConstraintPositionError(initialPosition, initialTime, initialConstraintPositionError);
   }


<<<<<<< HEAD
   private void computeInitialConstraintStartingError(FramePoint3DReadOnly initialPosition, FrameVector3DReadOnly initialVelocity, double initialTime)
   {
      computeInitialConstraintStartingError(initialPosition, initialTime);
=======
   private void computeInitialConstraintError(FramePoint3DReadOnly initialPosition, FrameVector3DReadOnly initialVelocity, double initialTime)
   {
      computeInitialConstraintError(initialPosition, initialTime);
>>>>>>> 787afe39
      computeConstraintVelocityError(initialVelocity, initialConstraintVelocityError);
   }


<<<<<<< HEAD
   private void computeFinalConstraintEndingError(FramePoint3DReadOnly finalPosition, double finalTime)
=======
   private void computeFinalConstraintError(FramePoint3DReadOnly finalPosition, double finalTime)
>>>>>>> 787afe39
   {
      computeConstraintPositionError(finalPosition, finalTime, finalConstraintPositionError);
   }

<<<<<<< HEAD
   private void computeFinalConstraintEndingError(FramePoint3DReadOnly finalPosition, FrameVector3DReadOnly finalVelocity, double finalTime)
   {
      computeFinalConstraintEndingError(finalPosition, finalTime);
=======
   private void computeFinalConstraintError(FramePoint3DReadOnly finalPosition, FrameVector3DReadOnly finalVelocity, double finalTime)
   {
      computeFinalConstraintError(finalPosition, finalTime);
>>>>>>> 787afe39
      computeConstraintVelocityError(finalVelocity, finalConstraintVelocityError);
   }

   private void computeConstraintPositionError(FramePoint3DReadOnly desiredPosition, double time, Vector3DBasics positionErrorToPack)
   {
      trajectory.compute(time);
      trajectoryFrame.checkReferenceFrameMatch(desiredPosition.getReferenceFrame());

      tempPosition.setIncludingFrame(trajectory.getPosition());
      tempPosition.changeFrame(trajectoryFrame);
      positionErrorToPack.sub(desiredPosition, tempPosition);
   }

   private void computeConstraintVelocityError(FrameVector3DReadOnly desiredVelocity, Vector3DBasics velocityErrorToPack)
   {
      trajectoryFrame.checkReferenceFrameMatch(desiredVelocity.getReferenceFrame());

      tempVelocity.setIncludingFrame(trajectory.getVelocity());
      tempVelocity.changeFrame(trajectoryFrame);
      velocityErrorToPack.sub(desiredVelocity, tempVelocity);
   }

   private void computeInitialConstraintPolynomial(double initialTime, double blendDuration)
   {
      initialBlendTimeOffset.set(initialTime);
      initialBlendStartTime.set(0.0);
      initialBlendEndTime.set(blendDuration);

      initialConstraintPolynomial.setQuinticWithZeroTerminalAcceleration(initialBlendStartTime.getDoubleValue(),
                                                                         initialBlendEndTime.getDoubleValue(),
                                                                         initialConstraintPositionError,
                                                                         initialConstraintVelocityError,
                                                                         zeroVector,
                                                                         zeroVector);
   }

   private void computeFinalConstraintPolynomial(double finalTime, double blendDuration)
   {
      finalBlendTimeOffset.set(finalTime);
      finalBlendStartTime.set(-blendDuration);
      finalBlendEndTime.set(0.0);

      finalConstraintPolynomial.setQuinticWithZeroTerminalAcceleration(finalBlendStartTime.getDoubleValue(),
                                                                       finalBlendEndTime.getDoubleValue(),
                                                                       zeroVector,
                                                                       zeroVector,
                                                                       finalConstraintPositionError,
                                                                       finalConstraintVelocityError);
   }

   private void computeInitialConstraintOffset(double time)
   {
      double startTime = initialBlendStartTime.getDoubleValue();
      double endTime = initialBlendEndTime.getDoubleValue();
      time = MathTools.clamp(time - initialBlendTimeOffset.getValue(), startTime, endTime);

      initialConstraintPolynomial.compute(time);
   }

   private void computeFinalConstraintOffset(double time)
   {
      double startTime = finalBlendStartTime.getDoubleValue();
      double endTime = finalBlendEndTime.getDoubleValue();
      time = MathTools.clamp(time - finalBlendTimeOffset.getValue(), startTime, endTime);

      finalConstraintPolynomial.compute(time);
   }
}<|MERGE_RESOLUTION|>--- conflicted
+++ resolved
@@ -5,7 +5,6 @@
 import us.ihmc.euclid.referenceFrame.ReferenceFrame;
 import us.ihmc.euclid.referenceFrame.interfaces.FramePoint3DReadOnly;
 import us.ihmc.euclid.referenceFrame.interfaces.FrameVector3DReadOnly;
-import us.ihmc.euclid.tools.EuclidCoreTools;
 import us.ihmc.euclid.tuple3D.Vector3D;
 import us.ihmc.commons.MathTools;
 import us.ihmc.euclid.tuple3D.interfaces.Vector3DBasics;
@@ -34,7 +33,7 @@
    private final Vector3D finalConstraintPositionError = new Vector3D();
    private final Vector3D finalConstraintVelocityError = new Vector3D();
 
-   private static final Vector3DReadOnly zeroVector = EuclidCoreTools.zeroVector3D;
+   private final Vector3DReadOnly zeroVector = new Vector3D();
 
    private final FramePoint3D position = new FramePoint3D();
    private final FrameVector3D velocity = new FrameVector3D();
@@ -105,22 +104,14 @@
    public void blendFinalConstraint(FramePoint3DReadOnly finalPosition, FrameVector3DReadOnly finalVelocity, double finalTime, double blendDuration)
    {
       clearFinalConstraint();
-<<<<<<< HEAD
-      computeFinalConstraintEndingError(finalPosition, finalVelocity, finalTime);
-=======
       computeFinalConstraintError(finalPosition, finalVelocity, finalTime);
->>>>>>> 787afe39
       computeFinalConstraintPolynomial(finalTime, blendDuration);
    }
 
    public void blendFinalConstraint(FramePoint3DReadOnly finalPosition, double finalTime, double blendDuration)
    {
       clearFinalConstraint();
-<<<<<<< HEAD
-      computeFinalConstraintEndingError(finalPosition, finalTime);
-=======
       computeFinalConstraintError(finalPosition, finalTime);
->>>>>>> 787afe39
       computeFinalConstraintPolynomial(finalTime, blendDuration);
    }
 
@@ -206,37 +197,20 @@
    }
 
 
-<<<<<<< HEAD
-   private void computeInitialConstraintStartingError(FramePoint3DReadOnly initialPosition, FrameVector3DReadOnly initialVelocity, double initialTime)
-   {
-      computeInitialConstraintStartingError(initialPosition, initialTime);
-=======
    private void computeInitialConstraintError(FramePoint3DReadOnly initialPosition, FrameVector3DReadOnly initialVelocity, double initialTime)
    {
       computeInitialConstraintError(initialPosition, initialTime);
->>>>>>> 787afe39
       computeConstraintVelocityError(initialVelocity, initialConstraintVelocityError);
    }
 
-
-<<<<<<< HEAD
-   private void computeFinalConstraintEndingError(FramePoint3DReadOnly finalPosition, double finalTime)
-=======
    private void computeFinalConstraintError(FramePoint3DReadOnly finalPosition, double finalTime)
->>>>>>> 787afe39
    {
       computeConstraintPositionError(finalPosition, finalTime, finalConstraintPositionError);
    }
 
-<<<<<<< HEAD
-   private void computeFinalConstraintEndingError(FramePoint3DReadOnly finalPosition, FrameVector3DReadOnly finalVelocity, double finalTime)
+   private void computeFinalConstraintError(FramePoint3DReadOnly finalPosition, FrameVector3DReadOnly finalVelocity, double finalTime)
    {
       computeFinalConstraintEndingError(finalPosition, finalTime);
-=======
-   private void computeFinalConstraintError(FramePoint3DReadOnly finalPosition, FrameVector3DReadOnly finalVelocity, double finalTime)
-   {
-      computeFinalConstraintError(finalPosition, finalTime);
->>>>>>> 787afe39
       computeConstraintVelocityError(finalVelocity, finalConstraintVelocityError);
    }
 
