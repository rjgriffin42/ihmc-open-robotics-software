package us.ihmc.robotics.referenceFrames;

import us.ihmc.euclid.referenceFrame.ReferenceFrame;
import us.ihmc.log.LogTools;

import javax.annotation.Nullable;
import java.util.*;

/**
 * A library of reference frames. Useful for putting together a specific collection
 * of frames for a specific purpose, rather than offering the full tree which would
 * be overwhelming. This can get passed around to places that don't have access to
 * robot specific frames as well, so things can be generalized better.
 */
public class ReferenceFrameLibrary
{
<<<<<<< HEAD
   /**
    * Reference frames are have immutable parents, so we must use Suppliers.
    */
   private final HashMap<String, ReferenceFrameSupplier> frameNameToSupplierMap = new HashMap<>();
   private transient String[] referenceFrameNameArray;
=======
   /** Reference frames are have immutable parents, so we must use Suppliers. */
   private final Map<String, ReferenceFrameSupplier> frameNameToSupplierMap = new HashMap<>();
   /** Lookups allow for a dynamically changing set of frames. */
   private final List<ReferenceFrameDynamicCollection> dynamicCollections = new ArrayList<>();
   private transient final SortedSet<String> referenceFrameNameSet = new TreeSet<>();
   private transient String[] referenceFrameNameArray = new String[0];

   public ReferenceFrameLibrary()
   {
      // Here so it's easier to track instances in the IDE
   }
>>>>>>> bf8b595d

   public void addAll(List<ReferenceFrameSupplier> referenceFrameSuppliers)
   {
      for (ReferenceFrameSupplier referenceFrame : referenceFrameSuppliers)
      {
         add(referenceFrame);
      }
   }

   public void add(ReferenceFrameSupplier referenceFrameSupplier)
   {
      ReferenceFrame referenceFrame = referenceFrameSupplier.get();

      if (referenceFrame != null)
      {
         frameNameToSupplierMap.put(referenceFrame.getName(), referenceFrameSupplier);
      }
   }

<<<<<<< HEAD
   public void addParent(ReferenceFrameSupplier referenceFrameSupplier)
   {
      if (referenceFrameSupplier instanceof ConditionalReferenceFrame conditionalReferenceFrame)
      {
         ReferenceFrame referenceFrame = conditionalReferenceFrame.getModifiableReferenceFrame().getReferenceFrame();
         frameNameToSupplierMap.put(conditionalReferenceFrame.getConditionallyValidParentFrameName(), referenceFrame::getParent);
      }
   }

   public Collection<ReferenceFrameSupplier> getAll()
   {
      return frameNameToSupplierMap.values();
   }

   public ReferenceFrameSupplier findFrameByNameOrWorld(String referenceFrameName)
=======
   /**
    * @param dynamicCollection A pair of a frame supplier lookup and frame name enumerator.
    */
   public void addDynamicCollection(ReferenceFrameDynamicCollection dynamicCollection)
   {
      dynamicCollections.add(dynamicCollection);
   }

   public void update()
>>>>>>> bf8b595d
   {
      // Sort in alphabetical order
      referenceFrameNameSet.clear();
      referenceFrameNameSet.addAll(frameNameToSupplierMap.keySet());
      for (ReferenceFrameDynamicCollection dynamicCollection : dynamicCollections)
         for (String dynamicFrameName : dynamicCollection.getFrameNameList())
            referenceFrameNameSet.add(dynamicFrameName);

      referenceFrameNameArray = referenceFrameNameSet.toArray(referenceFrameNameArray);
   }

   public ReferenceFrame findFrameByIndex(int referenceFrameIndex)
   {
      return findFrameByName(getReferenceFrameNameArray()[referenceFrameIndex]);
   }

   public ReferenceFrame findFrameByNameOrWorld(String referenceFrameName)
   {
      // Check map first, then dynamic collections
      ReferenceFrameSupplier frameSupplier = frameNameToSupplierMap.get(referenceFrameName);
      boolean frameFound = frameSupplier != null;

      ReferenceFrame referenceFrame = null;
      if (frameFound)
      {
         referenceFrame = frameSupplier.get();
      }
      else
      {
         for (ReferenceFrameDynamicCollection dynamicCollection : dynamicCollections)
         {
            referenceFrame = dynamicCollection.getFrameLookup().apply(referenceFrameName);
            frameFound = referenceFrame != null;
            if (frameFound)
               break;
         }
      }

      if (!frameFound)
         LogTools.error("Frame not found: {}. Using world frame.", referenceFrameName);
      return frameFound ? referenceFrame : ReferenceFrame.getWorldFrame();
   }

   @Nullable
   public ReferenceFrame findFrameByName(String referenceFrameName)
   {
      return frameNameToSupplierMap.get(referenceFrameName).get();
   }

   public int findFrameIndexByName(String referenceFrameName)
   {
      for (int i = 0; i < referenceFrameNameArray.length; i++)
      {
         if (referenceFrameName.equals(referenceFrameNameArray[i]))
         {
            return i;
         }
      }
      LogTools.error("Frame {} is not present in library! {}", referenceFrameName, Arrays.toString(referenceFrameNameArray));
      return -1;
   }

   public String[] getReferenceFrameNameArray()
   {
<<<<<<< HEAD
      if (referenceFrameNameArray == null || referenceFrameNameArray.length != frameNameToSupplierMap.size())
      {
         // Sort in alphabetical order
         SortedSet<String> referenceFrameNameSet = new TreeSet<>(frameNameToSupplierMap.keySet());
         referenceFrameNameArray = referenceFrameNameSet.toArray(new String[0]);
      }

=======
>>>>>>> bf8b595d
      return referenceFrameNameArray;
   }
}<|MERGE_RESOLUTION|>--- conflicted
+++ resolved
@@ -14,13 +14,6 @@
  */
 public class ReferenceFrameLibrary
 {
-<<<<<<< HEAD
-   /**
-    * Reference frames are have immutable parents, so we must use Suppliers.
-    */
-   private final HashMap<String, ReferenceFrameSupplier> frameNameToSupplierMap = new HashMap<>();
-   private transient String[] referenceFrameNameArray;
-=======
    /** Reference frames are have immutable parents, so we must use Suppliers. */
    private final Map<String, ReferenceFrameSupplier> frameNameToSupplierMap = new HashMap<>();
    /** Lookups allow for a dynamically changing set of frames. */
@@ -32,7 +25,6 @@
    {
       // Here so it's easier to track instances in the IDE
    }
->>>>>>> bf8b595d
 
    public void addAll(List<ReferenceFrameSupplier> referenceFrameSuppliers)
    {
@@ -52,7 +44,6 @@
       }
    }
 
-<<<<<<< HEAD
    public void addParent(ReferenceFrameSupplier referenceFrameSupplier)
    {
       if (referenceFrameSupplier instanceof ConditionalReferenceFrame conditionalReferenceFrame)
@@ -67,8 +58,6 @@
       return frameNameToSupplierMap.values();
    }
 
-   public ReferenceFrameSupplier findFrameByNameOrWorld(String referenceFrameName)
-=======
    /**
     * @param dynamicCollection A pair of a frame supplier lookup and frame name enumerator.
     */
@@ -78,7 +67,6 @@
    }
 
    public void update()
->>>>>>> bf8b595d
    {
       // Sort in alphabetical order
       referenceFrameNameSet.clear();
@@ -143,7 +131,6 @@
 
    public String[] getReferenceFrameNameArray()
    {
-<<<<<<< HEAD
       if (referenceFrameNameArray == null || referenceFrameNameArray.length != frameNameToSupplierMap.size())
       {
          // Sort in alphabetical order
@@ -151,8 +138,6 @@
          referenceFrameNameArray = referenceFrameNameSet.toArray(new String[0]);
       }
 
-=======
->>>>>>> bf8b595d
       return referenceFrameNameArray;
    }
 }