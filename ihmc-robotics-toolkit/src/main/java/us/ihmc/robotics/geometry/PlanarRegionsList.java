--- conflicted
+++ resolved
@@ -412,11 +412,7 @@
       return planarRegionsList;
    }
 
-<<<<<<< HEAD
-   public static PlanarRegionsList flatGround(double size)
-=======
    public static PlanarRegionsList flatGround(double size, RigidBodyTransform transform)
->>>>>>> db3b0049
    {
       ConvexPolygon2D convexPolygon = new ConvexPolygon2D();  // start with a flat ground region
       double halfSize = size / 2.0;
@@ -425,11 +421,7 @@
       convexPolygon.addVertex(-halfSize, -halfSize);
       convexPolygon.addVertex(halfSize, -halfSize);
       convexPolygon.update();
-<<<<<<< HEAD
-      PlanarRegion groundPlane = new PlanarRegion(new RigidBodyTransform(), convexPolygon);
-=======
       PlanarRegion groundPlane = new PlanarRegion(transform, convexPolygon);
->>>>>>> db3b0049
       return new PlanarRegionsList(groundPlane);
    }
 }