package us.ihmc.robotics.geometry;

import java.util.ArrayList;

import us.ihmc.euclid.geometry.ConvexPolygon2D;
import us.ihmc.euclid.geometry.Line2D;
import us.ihmc.euclid.geometry.LineSegment2D;
import us.ihmc.euclid.tuple2D.Point2D;
import us.ihmc.euclid.tuple2D.Vector2D;
import us.ihmc.euclid.tuple2D.interfaces.Point2DReadOnly;

public class ConvexPolygonScaler
{
   private final LineSegment2D polygonAsLineSegment = new LineSegment2D();
   private final ArrayList<Point2D> newVertices = new ArrayList<Point2D>();
   private final Point2D newVertex0 = new Point2D();
   private final Point2D newVertex1 = new Point2D();
   private final ArrayList<Line2D> rays = new ArrayList<Line2D>();

   private final Line2D edgeOnQ = new Line2D();
   private final Vector2D vectorPerpendicularToEdgeOnQ = new Vector2D();
   private final Line2D linePerpendicularToEdgeOnQ = new Line2D();
   private final Point2D referencePoint = new Point2D();
   private final Vector2D normalizedVector = new Vector2D();
   private final ConvexPolygon2D tempPolygon = new ConvexPolygon2D();
   
   private final ArrayList<Line2D> edgePool = new ArrayList<Line2D>();
   
   private final ConvexPolygonConstructorFromInteriorOfRays convexPolygonConstructorFromInteriorOfRays = new ConvexPolygonConstructorFromInteriorOfRays();

   public ConvexPolygonScaler()
   {
      for (int i = 0; i < 16; i++)
      {
         edgePool.add(new Line2D());
      }
   }
   
   private Line2D getARay(int index)
   {
      if (edgePool.size() <= index)
      {
         for (int i=0; i<index - edgePool.size() + 1; i++)
         {
            edgePool.add(new Line2D());
         }
      }
      
      return edgePool.get(index);
   }
   
   
   /**
    * Grows or shrinks the size of the polygon, If distance is positive it shrinks the polygon in by the distance in meters,
    * If the distance is negative it grows the polygon. If polygonQ is a line and the distance is negative, a 6 point polygon is returned around the line. If
    * polygonQ is a point, a square is returned around the point. polygonQ is not changed. 
    */
   public boolean scaleConvexPolygon(ConvexPolygon2D polygonQ, double distance, ConvexPolygon2D polygonToPack)
   {
      if (Math.abs(distance) < 1.0e-10)
      {
         polygonToPack.setAndUpdate(polygonQ);
         return true;
      }
      
      if (polygonQ.getNumberOfVertices() == 2)
      {
         Point2DReadOnly vertex0 = polygonQ.getVertex(0);
         Point2DReadOnly vertex1 = polygonQ.getVertex(1);
         polygonAsLineSegment.set(vertex0, vertex1);
         
         if(distance < 0.0)
         {
            polygonToPack.clear();
            polygonAsLineSegment.direction(true, normalizedVector);
            normalizedVector.scale(-distance);
            polygonToPack.addVertex(vertex0.getX() - normalizedVector.getX(), vertex0.getY() - normalizedVector.getY());
            polygonToPack.addVertex(vertex1.getX() + normalizedVector.getX(), vertex1.getY() + normalizedVector.getY());
            
            polygonAsLineSegment.perpendicular(true, normalizedVector);
            normalizedVector.scale(distance);
            
            polygonToPack.addVertex(vertex0.getX() + normalizedVector.getX(), vertex0.getY() + normalizedVector.getY());
            polygonToPack.addVertex(vertex0.getX() - normalizedVector.getX(), vertex0.getY() - normalizedVector.getY());
            polygonToPack.addVertex(vertex1.getX() + normalizedVector.getX(), vertex1.getY() + normalizedVector.getY());
            polygonToPack.addVertex(vertex1.getX() - normalizedVector.getX(), vertex1.getY() - normalizedVector.getY());
            polygonToPack.update();
            return true;
         }
         
         if (vertex0.distance(vertex1) < 2.0 * distance)
         {
            Point2D midPoint = new Point2D(vertex0);
            midPoint.add(vertex1);
            midPoint.scale(0.5);
            
            polygonToPack.clear();
            polygonToPack.addVertex(midPoint);
            polygonToPack.update();
            return false;
         }

         double percentageAlongSegment = distance / polygonAsLineSegment.length();
         polygonAsLineSegment.pointBetweenEndpointsGivenPercentage(percentageAlongSegment, newVertex0);
         polygonAsLineSegment.pointBetweenEndpointsGivenPercentage(1 - percentageAlongSegment, newVertex1);

         newVertices.clear();
         newVertices.add(newVertex0);
         newVertices.add(newVertex1);

         polygonToPack.setAndUpdate(newVertices, 2);
         
         return true;
      }

      if (polygonQ.getNumberOfVertices() == 1)
      {
         if(distance < 0.0)
         {
            Point2DReadOnly vertex0 = polygonQ.getVertex(0);
            polygonToPack.addVertex(vertex0.getX() + distance, vertex0.getY() + distance);
            polygonToPack.addVertex(vertex0.getX() + distance, vertex0.getY() - distance);
            polygonToPack.addVertex(vertex0.getX() - distance, vertex0.getY() + distance);
            polygonToPack.addVertex(vertex0.getX() - distance, vertex0.getY() - distance);
            polygonToPack.update();
            return true;
         }
         polygonToPack.setAndUpdate(polygonQ);
         return false;
      }

      rays.clear();

      int leftMostIndexOnPolygonQ = polygonQ.getMinXIndex();
      Point2DReadOnly vertexQ = polygonQ.getVertex(leftMostIndexOnPolygonQ);
      int nextVertexQIndex = polygonQ.getNextVertexIndex(leftMostIndexOnPolygonQ);
      Point2DReadOnly nextVertexQ = polygonQ.getVertex(nextVertexQIndex);

      for (int i = 0; i < polygonQ.getNumberOfVertices(); i++)
      {
         edgeOnQ.set(vertexQ, nextVertexQ);
         edgeOnQ.perpendicularVector(vectorPerpendicularToEdgeOnQ);
         vectorPerpendicularToEdgeOnQ.negate();
         linePerpendicularToEdgeOnQ.set(vertexQ, vectorPerpendicularToEdgeOnQ);
         linePerpendicularToEdgeOnQ.pointOnLineGivenParameter(distance, referencePoint);
<<<<<<< HEAD
         edgeOnQ.getDirection(normalizedVector);
=======
         normalizedVector.set(edgeOnQ.getDirection());
>>>>>>> cf0dd69c
         
         
         Line2D newEdge = getARay(rays.size());
         newEdge.set(referencePoint, normalizedVector);
         rays.add(newEdge);

         vertexQ = nextVertexQ;
         nextVertexQIndex = polygonQ.getNextVertexIndex(nextVertexQIndex);
         nextVertexQ = polygonQ.getVertex(nextVertexQIndex);
      }


      boolean foundSolution = convexPolygonConstructorFromInteriorOfRays.constructFromInteriorOfRays(rays, polygonToPack);
      if (!foundSolution) 
      { 
         polygonToPack.clear();
         polygonToPack.addVertex(polygonQ.getCentroid());
         polygonToPack.update();
      }

      return foundSolution;
   }


   private final Vector2D vectorToInteriorPolygonVertex = new Vector2D();
<<<<<<< HEAD
   /**
    * Grows or shrinks the size of the polygon, If distance is positive it shrinks the polygon in by the distance in meters,
    * If the distance is negative it grows the polygon. If polygonQ is a line and the distance is negative, a 6 point polygon is returned around the line. If
    * polygonQ is a point, a square is returned around the point. polygonQ is not changed.
    */
   public boolean scaleConvexPolygonToContainInteriorPolygon(ConvexPolygon2D exteriorPolygon, ConvexPolygon2D interiorPolygon, double distance, ConvexPolygon2D scaledPolygonToPack)
   {
      if (Math.abs(distance) < 1.0e-10 && interiorPolygon.getArea() <= 1.0 -10)
=======

   /**
    * This function computes the inscribed polygon that represents the constraint on the centroid location of an interior polygon that must
    * remain inside an exterior polygon. The distance inside that the interior polygon can achieve is set by {@param distanceInside}, where positive
    * represents an interior offset, and negative represents an exterior offset.
    */
   public boolean scaleConvexPolygonToContainInteriorPolygon(ConvexPolygon2D exteriorPolygon, ConvexPolygon2D interiorPolygon, double distanceInside,
                                                             ConvexPolygon2D scaledPolygonToPack)
   {
      if (Math.abs(distanceInside) < 1.0e-10 && interiorPolygon.getArea() <= 1.0 -10)
>>>>>>> cf0dd69c
      {
         scaledPolygonToPack.setAndUpdate(exteriorPolygon);
         return true;
      }

<<<<<<< HEAD
      // TODO
      if (exteriorPolygon.getNumberOfVertices() == 2)
      {
         Point2DReadOnly vertex0 = exteriorPolygon.getVertex(0);
         Point2DReadOnly vertex1 = exteriorPolygon.getVertex(1);
         polygonAsLineSegment.set(vertex0, vertex1);

         if(distance < 0.0)
         {
            scaledPolygonToPack.clear();
            polygonAsLineSegment.direction(true, normalizedVector);
            normalizedVector.scale(-distance);
            scaledPolygonToPack.addVertex(vertex0.getX() - normalizedVector.getX(), vertex0.getY() - normalizedVector.getY());
            scaledPolygonToPack.addVertex(vertex1.getX() + normalizedVector.getX(), vertex1.getY() + normalizedVector.getY());

            polygonAsLineSegment.perpendicular(true, normalizedVector);
            normalizedVector.scale(distance);

            scaledPolygonToPack.addVertex(vertex0.getX() + normalizedVector.getX(), vertex0.getY() + normalizedVector.getY());
            scaledPolygonToPack.addVertex(vertex0.getX() - normalizedVector.getX(), vertex0.getY() - normalizedVector.getY());
            scaledPolygonToPack.addVertex(vertex1.getX() + normalizedVector.getX(), vertex1.getY() + normalizedVector.getY());
            scaledPolygonToPack.addVertex(vertex1.getX() - normalizedVector.getX(), vertex1.getY() - normalizedVector.getY());
            scaledPolygonToPack.update();
            return true;
         }

         if (vertex0.distance(vertex1) < 2.0 * distance)
         {
            Point2D midPoint = new Point2D(vertex0);
            midPoint.add(vertex1);
            midPoint.scale(0.5);

            scaledPolygonToPack.clear();
            scaledPolygonToPack.addVertex(midPoint);
=======
      if (exteriorPolygon.getNumberOfVertices() == 2)
      {

         Point2DReadOnly exteriorVertex1 = exteriorPolygon.getVertex(0);
         Point2DReadOnly exteriorVertex2 = exteriorPolygon.getVertex(1);
         edgeOnQ.set(exteriorVertex1, exteriorVertex2);
         polygonAsLineSegment.set(exteriorVertex1, exteriorVertex2);

         // first, expanding the polygon line into a six pointed polygon, then shrinking this polygon to contain the interior polygon
         if(distanceInside < 0.0)
         {
            scaleConvexPolygon(exteriorPolygon, distanceInside, tempPolygon);
            return scaleConvexPolygonToContainInteriorPolygon(tempPolygon, interiorPolygon, 0.0, scaledPolygonToPack);
         }

         double extraDistanceToPoint1 = 0.0;

         int leftMostIndexOnInteriorPolygon = interiorPolygon.getMinXIndex();
         Point2DReadOnly interiorVertex = interiorPolygon.getVertex(leftMostIndexOnInteriorPolygon);
         int nextInteriorVertexIndex = interiorPolygon.getNextVertexIndex(leftMostIndexOnInteriorPolygon);
         Point2DReadOnly nextInteriorVertex = interiorPolygon.getVertex(nextInteriorVertexIndex);

         for (int j = 0; j < interiorPolygon.getNumberOfVertices(); j++)
         {
            vectorToInteriorPolygonVertex.set(interiorVertex);
            double projectedDistanceToPoint = edgeOnQ.getDirectionX() * vectorToInteriorPolygonVertex.getX() +
                  edgeOnQ.getDirectionY() * vectorToInteriorPolygonVertex.getY();

            extraDistanceToPoint1 = Math.max(extraDistanceToPoint1, -projectedDistanceToPoint);

            // // FIXME: 1/8/18 clean this up?
            interiorVertex = nextInteriorVertex;
            nextInteriorVertexIndex = interiorPolygon.getNextVertexIndex(nextInteriorVertexIndex);
            nextInteriorVertex = interiorPolygon.getVertex(nextInteriorVertexIndex);
         }


         edgeOnQ.negateDirection();
         double extraDistanceToPoint2 = 0.0;

         leftMostIndexOnInteriorPolygon = interiorPolygon.getMinXIndex();
         interiorVertex = interiorPolygon.getVertex(leftMostIndexOnInteriorPolygon);
         nextInteriorVertexIndex = interiorPolygon.getNextVertexIndex(leftMostIndexOnInteriorPolygon);
         nextInteriorVertex = interiorPolygon.getVertex(nextInteriorVertexIndex);


         for (int j = 0; j < interiorPolygon.getNumberOfVertices(); j++)
         {
            vectorToInteriorPolygonVertex.set(interiorVertex);
            double projectedDistanceToPoint = edgeOnQ.getDirectionX() * vectorToInteriorPolygonVertex.getX() +
                  edgeOnQ.getDirectionY() * vectorToInteriorPolygonVertex.getY();

            extraDistanceToPoint2 = Math.max(extraDistanceToPoint2, -projectedDistanceToPoint);

            // // FIXME: 1/8/18 clean this up?
            interiorVertex = nextInteriorVertex;
            nextInteriorVertexIndex = interiorPolygon.getNextVertexIndex(nextInteriorVertexIndex);
            nextInteriorVertex = interiorPolygon.getVertex(nextInteriorVertexIndex);
         }


         double percentAlongSegmentVertex1 = (distanceInside + extraDistanceToPoint1) / polygonAsLineSegment.length();
         double percentAlongSegmentVertex2 = (distanceInside + extraDistanceToPoint2) / polygonAsLineSegment.length();

         // the line segment collapses to a point
         if (percentAlongSegmentVertex1 >= 0.5 && percentAlongSegmentVertex2 >= 0.5)
         {
            polygonAsLineSegment.pointBetweenEndpointsGivenPercentage(0.5, newVertex0);

            scaledPolygonToPack.clear();
            scaledPolygonToPack.addVertex(newVertex0);
>>>>>>> cf0dd69c
            scaledPolygonToPack.update();
            return false;
         }

<<<<<<< HEAD
         double percentageAlongSegment = distance / polygonAsLineSegment.length();
         polygonAsLineSegment.pointBetweenEndpointsGivenPercentage(percentageAlongSegment, newVertex0);
         polygonAsLineSegment.pointBetweenEndpointsGivenPercentage(1 - percentageAlongSegment, newVertex1);
=======
         // the line segment is shrunk
         polygonAsLineSegment.pointBetweenEndpointsGivenPercentage(Math.min(percentAlongSegmentVertex1, 0.5), newVertex0);
         polygonAsLineSegment.pointBetweenEndpointsGivenPercentage(1.0 - Math.min(percentAlongSegmentVertex2, 0.5), newVertex1);
>>>>>>> cf0dd69c

         newVertices.clear();
         newVertices.add(newVertex0);
         newVertices.add(newVertex1);

         scaledPolygonToPack.setAndUpdate(newVertices, 2);

         return true;
      }

<<<<<<< HEAD
      // TODO
      if (exteriorPolygon.getNumberOfVertices() == 1)
      {
         if(distance < 0.0)
         {
            Point2DReadOnly vertex0 = exteriorPolygon.getVertex(0);
            scaledPolygonToPack.addVertex(vertex0.getX() + distance, vertex0.getY() + distance);
            scaledPolygonToPack.addVertex(vertex0.getX() + distance, vertex0.getY() - distance);
            scaledPolygonToPack.addVertex(vertex0.getX() - distance, vertex0.getY() + distance);
            scaledPolygonToPack.addVertex(vertex0.getX() - distance, vertex0.getY() - distance);
            scaledPolygonToPack.update();
            return true;
         }
         scaledPolygonToPack.setAndUpdate(exteriorPolygon);
         return false;
      }

=======
      if (exteriorPolygon.getNumberOfVertices() == 1)
      {
         if (distanceInside < 0.0)
         {
            scaleConvexPolygon(exteriorPolygon, distanceInside, tempPolygon);
            return scaleConvexPolygonToContainInteriorPolygon(tempPolygon, interiorPolygon, 0.0, scaledPolygonToPack);
         }
         else
         {
            scaledPolygonToPack.setAndUpdate(exteriorPolygon);
            return false;
         }
      }


>>>>>>> cf0dd69c
      rays.clear();

      int leftMostIndexOnExteriorPolygon = exteriorPolygon.getMinXIndex();
      Point2DReadOnly exteriorVertex = exteriorPolygon.getVertex(leftMostIndexOnExteriorPolygon);
      int nextExteriorVertexIndex = exteriorPolygon.getNextVertexIndex(leftMostIndexOnExteriorPolygon);
      Point2DReadOnly nextExteriorVertex = exteriorPolygon.getVertex(nextExteriorVertexIndex);

      for (int i = 0; i < exteriorPolygon.getNumberOfVertices(); i++)
      {
         edgeOnQ.set(exteriorVertex, nextExteriorVertex);
         edgeOnQ.perpendicularVector(vectorPerpendicularToEdgeOnQ);
         vectorPerpendicularToEdgeOnQ.negate();
         linePerpendicularToEdgeOnQ.set(exteriorVertex, vectorPerpendicularToEdgeOnQ);


         double extraDistance = 0.0;

         int leftMostIndexOnInteriorPolygon = interiorPolygon.getMinXIndex();
         Point2DReadOnly interiorVertex = interiorPolygon.getVertex(leftMostIndexOnInteriorPolygon);
         int nextInteriorVertexIndex = interiorPolygon.getNextVertexIndex(leftMostIndexOnInteriorPolygon);
         Point2DReadOnly nextInteriorVertex = interiorPolygon.getVertex(nextInteriorVertexIndex);

         for (int j = 0; j < interiorPolygon.getNumberOfVertices(); j++)
         {
            vectorToInteriorPolygonVertex.set(interiorVertex);
<<<<<<< HEAD
            //vectorToInteriorPolygonVertex.sub(interiorCentroid);
=======
>>>>>>> cf0dd69c

            double distancePerpendicularToEdge = linePerpendicularToEdgeOnQ.getDirectionX() * vectorToInteriorPolygonVertex.getX() +
                  linePerpendicularToEdgeOnQ.getDirectionY() * vectorToInteriorPolygonVertex.getY();

            extraDistance = Math.max(extraDistance, -distancePerpendicularToEdge);

<<<<<<< HEAD
=======
            // // FIXME: 1/8/18 clean this up?
>>>>>>> cf0dd69c
            interiorVertex = nextInteriorVertex;
            nextInteriorVertexIndex = interiorPolygon.getNextVertexIndex(nextInteriorVertexIndex);
            nextInteriorVertex = interiorPolygon.getVertex(nextInteriorVertexIndex);
         }


<<<<<<< HEAD
         linePerpendicularToEdgeOnQ.pointOnLineGivenParameter(distance + extraDistance, referencePoint);
         edgeOnQ.getDirection(normalizedVector);
=======
         linePerpendicularToEdgeOnQ.pointOnLineGivenParameter(distanceInside + extraDistance, referencePoint);
         normalizedVector.set(edgeOnQ.getDirection());
>>>>>>> cf0dd69c

         Line2D newEdge = getARay(rays.size());
         newEdge.set(referencePoint, normalizedVector);
         rays.add(newEdge);

         exteriorVertex = nextExteriorVertex;
         nextExteriorVertexIndex = exteriorPolygon.getNextVertexIndex(nextExteriorVertexIndex);
         nextExteriorVertex = exteriorPolygon.getVertex(nextExteriorVertexIndex);
      }


      boolean foundSolution = convexPolygonConstructorFromInteriorOfRays.constructFromInteriorOfRays(rays, scaledPolygonToPack);
      if (!foundSolution)
      {
         scaledPolygonToPack.clear();
         scaledPolygonToPack.addVertex(exteriorPolygon.getCentroid());
         scaledPolygonToPack.update();
      }

      return foundSolution;
   }

   /**
    * Grows or shrinks the size of the polygon, If distance is positive it shrinks the polygon in by the distance in meters,
    * If the distance is negative it grows the polygon. If polygonQ is a line and the distance is negative, a 6 point polygon is returned around the line. If
    * polygonQ is a point, a square is returned around the point. polygonQ is not changed. 
    */
   public void scaleConvexPolygon(FrameConvexPolygon2d polygonQ, double distance, FrameConvexPolygon2d framePolygonToPack)
   {      
      if (Math.abs(distance) < 1.0e-10)
      {
         framePolygonToPack.setIncludingFrameAndUpdate(polygonQ);
         return;
      }
      
      framePolygonToPack.clear(polygonQ.getReferenceFrame());
      framePolygonToPack.update();
      ConvexPolygon2D polygon2dToPack = framePolygonToPack.getConvexPolygon2d();
      scaleConvexPolygon(polygonQ.getConvexPolygon2d(), distance, polygon2dToPack);
//      framePolygonToPack.updateFramePoints();
      framePolygonToPack.update();
   }
}<|MERGE_RESOLUTION|>--- conflicted
+++ resolved
@@ -143,11 +143,7 @@
          vectorPerpendicularToEdgeOnQ.negate();
          linePerpendicularToEdgeOnQ.set(vertexQ, vectorPerpendicularToEdgeOnQ);
          linePerpendicularToEdgeOnQ.pointOnLineGivenParameter(distance, referencePoint);
-<<<<<<< HEAD
-         edgeOnQ.getDirection(normalizedVector);
-=======
          normalizedVector.set(edgeOnQ.getDirection());
->>>>>>> cf0dd69c
          
          
          Line2D newEdge = getARay(rays.size());
@@ -173,16 +169,6 @@
 
 
    private final Vector2D vectorToInteriorPolygonVertex = new Vector2D();
-<<<<<<< HEAD
-   /**
-    * Grows or shrinks the size of the polygon, If distance is positive it shrinks the polygon in by the distance in meters,
-    * If the distance is negative it grows the polygon. If polygonQ is a line and the distance is negative, a 6 point polygon is returned around the line. If
-    * polygonQ is a point, a square is returned around the point. polygonQ is not changed.
-    */
-   public boolean scaleConvexPolygonToContainInteriorPolygon(ConvexPolygon2D exteriorPolygon, ConvexPolygon2D interiorPolygon, double distance, ConvexPolygon2D scaledPolygonToPack)
-   {
-      if (Math.abs(distance) < 1.0e-10 && interiorPolygon.getArea() <= 1.0 -10)
-=======
 
    /**
     * This function computes the inscribed polygon that represents the constraint on the centroid location of an interior polygon that must
@@ -193,48 +179,11 @@
                                                              ConvexPolygon2D scaledPolygonToPack)
    {
       if (Math.abs(distanceInside) < 1.0e-10 && interiorPolygon.getArea() <= 1.0 -10)
->>>>>>> cf0dd69c
       {
          scaledPolygonToPack.setAndUpdate(exteriorPolygon);
          return true;
       }
 
-<<<<<<< HEAD
-      // TODO
-      if (exteriorPolygon.getNumberOfVertices() == 2)
-      {
-         Point2DReadOnly vertex0 = exteriorPolygon.getVertex(0);
-         Point2DReadOnly vertex1 = exteriorPolygon.getVertex(1);
-         polygonAsLineSegment.set(vertex0, vertex1);
-
-         if(distance < 0.0)
-         {
-            scaledPolygonToPack.clear();
-            polygonAsLineSegment.direction(true, normalizedVector);
-            normalizedVector.scale(-distance);
-            scaledPolygonToPack.addVertex(vertex0.getX() - normalizedVector.getX(), vertex0.getY() - normalizedVector.getY());
-            scaledPolygonToPack.addVertex(vertex1.getX() + normalizedVector.getX(), vertex1.getY() + normalizedVector.getY());
-
-            polygonAsLineSegment.perpendicular(true, normalizedVector);
-            normalizedVector.scale(distance);
-
-            scaledPolygonToPack.addVertex(vertex0.getX() + normalizedVector.getX(), vertex0.getY() + normalizedVector.getY());
-            scaledPolygonToPack.addVertex(vertex0.getX() - normalizedVector.getX(), vertex0.getY() - normalizedVector.getY());
-            scaledPolygonToPack.addVertex(vertex1.getX() + normalizedVector.getX(), vertex1.getY() + normalizedVector.getY());
-            scaledPolygonToPack.addVertex(vertex1.getX() - normalizedVector.getX(), vertex1.getY() - normalizedVector.getY());
-            scaledPolygonToPack.update();
-            return true;
-         }
-
-         if (vertex0.distance(vertex1) < 2.0 * distance)
-         {
-            Point2D midPoint = new Point2D(vertex0);
-            midPoint.add(vertex1);
-            midPoint.scale(0.5);
-
-            scaledPolygonToPack.clear();
-            scaledPolygonToPack.addVertex(midPoint);
-=======
       if (exteriorPolygon.getNumberOfVertices() == 2)
       {
 
@@ -306,20 +255,13 @@
 
             scaledPolygonToPack.clear();
             scaledPolygonToPack.addVertex(newVertex0);
->>>>>>> cf0dd69c
             scaledPolygonToPack.update();
             return false;
          }
 
-<<<<<<< HEAD
-         double percentageAlongSegment = distance / polygonAsLineSegment.length();
-         polygonAsLineSegment.pointBetweenEndpointsGivenPercentage(percentageAlongSegment, newVertex0);
-         polygonAsLineSegment.pointBetweenEndpointsGivenPercentage(1 - percentageAlongSegment, newVertex1);
-=======
          // the line segment is shrunk
          polygonAsLineSegment.pointBetweenEndpointsGivenPercentage(Math.min(percentAlongSegmentVertex1, 0.5), newVertex0);
          polygonAsLineSegment.pointBetweenEndpointsGivenPercentage(1.0 - Math.min(percentAlongSegmentVertex2, 0.5), newVertex1);
->>>>>>> cf0dd69c
 
          newVertices.clear();
          newVertices.add(newVertex0);
@@ -330,25 +272,6 @@
          return true;
       }
 
-<<<<<<< HEAD
-      // TODO
-      if (exteriorPolygon.getNumberOfVertices() == 1)
-      {
-         if(distance < 0.0)
-         {
-            Point2DReadOnly vertex0 = exteriorPolygon.getVertex(0);
-            scaledPolygonToPack.addVertex(vertex0.getX() + distance, vertex0.getY() + distance);
-            scaledPolygonToPack.addVertex(vertex0.getX() + distance, vertex0.getY() - distance);
-            scaledPolygonToPack.addVertex(vertex0.getX() - distance, vertex0.getY() + distance);
-            scaledPolygonToPack.addVertex(vertex0.getX() - distance, vertex0.getY() - distance);
-            scaledPolygonToPack.update();
-            return true;
-         }
-         scaledPolygonToPack.setAndUpdate(exteriorPolygon);
-         return false;
-      }
-
-=======
       if (exteriorPolygon.getNumberOfVertices() == 1)
       {
          if (distanceInside < 0.0)
@@ -364,7 +287,6 @@
       }
 
 
->>>>>>> cf0dd69c
       rays.clear();
 
       int leftMostIndexOnExteriorPolygon = exteriorPolygon.getMinXIndex();
@@ -390,33 +312,21 @@
          for (int j = 0; j < interiorPolygon.getNumberOfVertices(); j++)
          {
             vectorToInteriorPolygonVertex.set(interiorVertex);
-<<<<<<< HEAD
-            //vectorToInteriorPolygonVertex.sub(interiorCentroid);
-=======
->>>>>>> cf0dd69c
 
             double distancePerpendicularToEdge = linePerpendicularToEdgeOnQ.getDirectionX() * vectorToInteriorPolygonVertex.getX() +
                   linePerpendicularToEdgeOnQ.getDirectionY() * vectorToInteriorPolygonVertex.getY();
 
             extraDistance = Math.max(extraDistance, -distancePerpendicularToEdge);
 
-<<<<<<< HEAD
-=======
             // // FIXME: 1/8/18 clean this up?
->>>>>>> cf0dd69c
             interiorVertex = nextInteriorVertex;
             nextInteriorVertexIndex = interiorPolygon.getNextVertexIndex(nextInteriorVertexIndex);
             nextInteriorVertex = interiorPolygon.getVertex(nextInteriorVertexIndex);
          }
 
 
-<<<<<<< HEAD
-         linePerpendicularToEdgeOnQ.pointOnLineGivenParameter(distance + extraDistance, referencePoint);
-         edgeOnQ.getDirection(normalizedVector);
-=======
          linePerpendicularToEdgeOnQ.pointOnLineGivenParameter(distanceInside + extraDistance, referencePoint);
          normalizedVector.set(edgeOnQ.getDirection());
->>>>>>> cf0dd69c
 
          Line2D newEdge = getARay(rays.size());
          newEdge.set(referencePoint, normalizedVector);
