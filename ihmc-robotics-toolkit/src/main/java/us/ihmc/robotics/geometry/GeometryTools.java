--- conflicted
+++ resolved
@@ -459,11 +459,8 @@
    }
 
    /**
-<<<<<<< HEAD
-=======
     * Get the Line3D intersection of two planes. Uses EuclidGeometryTools#intersectionBetweenTwoPlane3Ds
     *
->>>>>>> c9333966
     * @param plane1
     * @param plane2
     * @return line of intersection, or null if planes are parallel
@@ -483,35 +480,11 @@
    }
 
    /**
-<<<<<<< HEAD
-=======
     * Get the Line3D intersection of two planes. Uses EuclidGeometryTools#intersectionBetweenTwoPlane3Ds
->>>>>>> c9333966
     *
     * @param plane1
     * @param plane2
     * @param intersectionToPack
-<<<<<<< HEAD
-    * @return success
-    */
-   public static boolean getIntersectionBetweenTwoPlanes(Plane3D plane1, Plane3D plane2, Line3DBasics intersectionToPack)
-   {
-      boolean parallel = !EuclidGeometryTools.intersectionBetweenTwoPlane3Ds(plane1.getPoint(),
-                                                                             plane1.getNormal(),
-                                                                             plane2.getPoint(),
-                                                                             plane2.getNormal(),
-                                                                             1e-8,
-                                                                             intersectionToPack.getPoint(),
-                                                                             intersectionToPack.getDirection());
-      if (parallel)
-      {
-         return false;
-      }
-      else
-      {
-         return true;
-      }
-=======
     * @return success (not parallel)
     */
    public static boolean getIntersectionBetweenTwoPlanes(Plane3D plane1, Plane3D plane2, Line3DBasics intersectionToPack)
@@ -523,7 +496,6 @@
                                                                 1e-8,
                                                                 intersectionToPack.getPoint(),
                                                                 intersectionToPack.getDirection());
->>>>>>> c9333966
    }
 
    /**
