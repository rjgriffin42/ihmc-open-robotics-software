--- conflicted
+++ resolved
@@ -744,12 +744,8 @@
       }
    }
 
-<<<<<<< HEAD
-   private boolean computeIfPolygonsIntersectIfOnePolygonHasExactlyTwoVerticesAndTheOtherHasAtLeastTwoVertices(ConvexPolygon2DReadOnly polygonWithExactlyTwoVertices,
-=======
    private static boolean computeIfPolygonsIntersectIfOnePolygonHasExactlyTwoVerticesAndTheOtherHasAtLeastTwoVertices(ConvexPolygon2DReadOnly polygonWithExactlyTwoVertices,
->>>>>>> e1938a52
-                                                                                                               ConvexPolygon2DReadOnly polygonWithAtLeastTwoVertices)
+                                                                                                                      ConvexPolygon2DReadOnly polygonWithAtLeastTwoVertices)
    {
       return EuclidGeometryPolygonMissingTools.doLineSegment2DAndConvexPolygon2DIntersect(polygonWithExactlyTwoVertices.getVertex(0),
                                                                                           polygonWithExactlyTwoVertices.getVertex(1),
