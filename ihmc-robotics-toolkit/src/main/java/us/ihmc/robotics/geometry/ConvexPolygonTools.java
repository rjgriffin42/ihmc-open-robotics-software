--- conflicted
+++ resolved
@@ -191,13 +191,8 @@
       return true;
    }
 
-<<<<<<< HEAD
-   static void getConnectingEdges(ConvexPolygon2D polygon1, ConvexPolygon2D polygon2, LineSegment2D connectingEdge1ToPack,
-                                          LineSegment2D connectingEdge2ToPack, int[][] verticesIndices)
-=======
    static void getConnectingEdges(ConvexPolygon2D polygon1, ConvexPolygon2D polygon2, LineSegment2DBasics connectingEdge1ToPack,
                                           LineSegment2DBasics connectingEdge2ToPack, int[][] verticesIndices)
->>>>>>> 16fc1c23
    {
       connectingEdge1ToPack.set(polygon1.getVertex(verticesIndices[0][0]), polygon2.getVertex(verticesIndices[1][0]));
       connectingEdge2ToPack.set(polygon2.getVertex(verticesIndices[1][1]), polygon1.getVertex(verticesIndices[0][1]));
