--- conflicted
+++ resolved
@@ -791,182 +791,12 @@
       return true;
    }
 
-<<<<<<< HEAD
-   public static ConvexPolygonCropResult cutPolygonToLeftOfLine(ConvexPolygon2DReadOnly polygonToCrop,
-                                                                Line2DReadOnly cuttingLine,
-                                                                ConvexPolygon2DBasics croppedPolygonToPack)
-   {
-      return cutPolygonToLeftOfLine(polygonToCrop, cuttingLine, croppedPolygonToPack, new Point2D(), new Point2D());
-   }
-
-   public static ConvexPolygonCropResult cutPolygonToLeftOfLine(ConvexPolygon2DReadOnly polygonToCrop,
-                                                                Line2DReadOnly cuttingLine,
-                                                                ConvexPolygon2DBasics croppedPolygonToPack,
-                                                                Point2DBasics firstIntersectionToPack,
-                                                                Point2DBasics secondIntersectionToPack)
-   {
-      if (polygonToCrop.isEmpty())
-      {
-         croppedPolygonToPack.clearAndUpdate();
-         return ConvexPolygonCropResult.REMOVE_ALL;
-      }
-
-      Vector2D upDirection = new Vector2D(cuttingLine.getDirection());
-      upDirection.normalize();
-      upDirection.set(-upDirection.getY(), upDirection.getX());
-
-      int intersectionCount = EuclidGeometryPolygonTools.intersectionBetweenLine2DAndConvexPolygon2D(cuttingLine.getPoint(),
-                                                                                                     cuttingLine.getDirection(),
-                                                                                                     polygonToCrop.getVertexBufferView(),
-                                                                                                     polygonToCrop.getNumberOfVertices(),
-                                                                                                     polygonToCrop.isClockwiseOrdered(),
-                                                                                                     firstIntersectionToPack,
-                                                                                                     secondIntersectionToPack);
-      LogTools.trace("Intersection count: {}", intersectionCount);
-      boolean vertex0IsAbove = EuclidGeometryTools.isPoint2DInFrontOfRay2D(polygonToCrop.getVertex(0), cuttingLine.getPoint(), upDirection);
-      if (intersectionCount == 0)
-      {
-         if (vertex0IsAbove)
-         {
-            croppedPolygonToPack.set(polygonToCrop);
-            return ConvexPolygonCropResult.KEEP_ALL;
-         }
-         else
-         {
-            croppedPolygonToPack.clearAndUpdate();
-            return ConvexPolygonCropResult.REMOVE_ALL;
-         }
-      }
-      else if (intersectionCount == 1)
-      {
-         // firstIntersectionToPack is packed with only intersection
-         if (polygonToCrop.getNumberOfVertices() > 1)
-         {
-            // isPoint2DInFrontOfRay2D returns true for on as well. Check any two vertices. One is on the line.
-            boolean isOnOrAboveTwo = EuclidGeometryTools.isPoint2DInFrontOfRay2D(polygonToCrop.getVertex(1), cuttingLine.getPoint(), upDirection);
-
-            if (vertex0IsAbove && isOnOrAboveTwo)
-            {
-               croppedPolygonToPack.set(polygonToCrop);
-               return ConvexPolygonCropResult.KEEP_ALL;
-            }
-            else
-            {
-               croppedPolygonToPack.clearAndUpdate();
-               return ConvexPolygonCropResult.REMOVE_ALL;
-            }
-         }
-         else
-         {
-            croppedPolygonToPack.clearAndUpdate();
-            return ConvexPolygonCropResult.REMOVE_ALL;
-         }
-      }
-      else
-      {
-         if (intersectionCount != 2)
-            throw new RuntimeException("Should only be possible for 2 intersections with a convex polygon.");
-
-         if (polygonToCrop.getNumberOfVertices() < 3)
-         {
-            croppedPolygonToPack.set(polygonToCrop);
-            return ConvexPolygonCropResult.KEEP_ALL;
-         }
-
-         if (polygonToCrop.getNumberOfVertices() < 3)
-            throw new RuntimeException("Two intersections only possible at this point only for convex polygon of size 3 or greater.");
-
-         // find vertex after intersections
-         int vertexAfterIntersectionOne = -1;
-         int vertexAfterIntersectionTwo = -1;
-         for (int i = 0; i < polygonToCrop.getNumberOfVertices(); i++) // loop over vertices
-         {
-            // is first, second intersection point on segment (colinear) with v(i)(i+1)
-            int nextIndex = EuclidGeometryPolygonTools.next(i, polygonToCrop.getNumberOfVertices());
-
-            Point2DReadOnly intersectionPointToCheck = vertexAfterIntersectionOne >= 0 ? secondIntersectionToPack : firstIntersectionToPack;
-            boolean metIntersection = EuclidGeometryTools.isPoint2DOnLineSegment2D(intersectionPointToCheck,
-                                                                                   polygonToCrop.getVertex(i),
-                                                                                   polygonToCrop.getVertex(nextIndex));
-            if (metIntersection)
-            {
-               if (vertexAfterIntersectionOne == -1)
-               {
-                  vertexAfterIntersectionOne = nextIndex;
-               }
-               else // at second intersection
-               {
-                  if (i == vertexAfterIntersectionOne) // this is a line intersection colinear with this edge
-                  {
-                     // if any below, keep intersection segment
-                     for (int j = 0; j < polygonToCrop.getNumberOfVertices(); j++)
-                     {
-                        if (!EuclidGeometryTools.isPoint2DInFrontOfRay2D(polygonToCrop.getVertex(j), cuttingLine.getPoint(), upDirection))
-                        {
-                           croppedPolygonToPack.clear();
-                           croppedPolygonToPack.addVertex(firstIntersectionToPack);
-                           croppedPolygonToPack.addVertex(secondIntersectionToPack);
-                           croppedPolygonToPack.update();
-                           return ConvexPolygonCropResult.CUT;
-                        }
-                     }
-                     // else keep all
-                     croppedPolygonToPack.set(polygonToCrop);
-                     return ConvexPolygonCropResult.KEEP_ALL;
-                  }
-                  else
-                  {
-                     vertexAfterIntersectionTwo = nextIndex;
-                     break; // optimization
-                  }
-               }
-            }
-         }
-
-         croppedPolygonToPack.clear();
-         for (int i = 0; i < polygonToCrop.getNumberOfVertices(); i++) // loop over vertices
-         {
-            int nextIndex = EuclidGeometryPolygonTools.next(i, polygonToCrop.getNumberOfVertices());
-
-            if (vertex0IsAbove || i > 0)
-            {
-               LogTools.debug("Adding v({})", i);
-               croppedPolygonToPack.addVertex(polygonToCrop.getVertex(i));
-            }
-
-            if (vertexAfterIntersectionOne == nextIndex) // encounter 1st intersection, decisions to be made
-            {
-               LogTools.debug("Adding i(0)");
-               croppedPolygonToPack.addVertex(firstIntersectionToPack);
-               if (vertex0IsAbove) // traverse from i(0) to i(1)
-               {
-                  LogTools.debug("Adding i(1)");
-                  croppedPolygonToPack.addVertex(secondIntersectionToPack);
-                  i = vertexAfterIntersectionTwo - 1; // cut across polygon; the for loop i++ will immediately add 1 more
-               }
-            }
-            else if (vertexAfterIntersectionTwo == nextIndex) // here, this is always the last to add
-            {
-               LogTools.debug("Adding i(1)");
-               croppedPolygonToPack.addVertex(secondIntersectionToPack);
-               break;
-            }
-         }
-      }
-
-      return ConvexPolygonCropResult.CUT;
-   }
-
-   public static int cutPolygonWithLine(FrameLine2DReadOnly cuttingLine, FixedFrameConvexPolygon2DBasics polygonToCut,
-                                        FrameConvexPolygonWithLineIntersector2d lineIntersector2d, RobotSide sideOfLineToCut)
-=======
    private final Point2D intersectionPoint1 = new Point2D();
    private final Point2D intersectionPoint2 = new Point2D();
 
    public static ConvexPolygonCutResult cutPolygonToLeftOfLine(ConvexPolygon2DReadOnly polygonToCut,
                                                                Line2DReadOnly cuttingLine,
                                                                ConvexPolygon2DBasics croppedPolygonToPack)
->>>>>>> 2e4ee328
    {
       return cutPolygonToLeftOfLine(polygonToCut, cuttingLine, croppedPolygonToPack, new Point2D(), new Point2D());
    }
@@ -1060,8 +890,6 @@
       return cutPolygonWithLine(cuttingLine, (ConvexPolygon2DBasics) polygonToCut, sideOfLineToCut);
    }
 
-<<<<<<< HEAD
-=======
    public static int cutPolygonWithLine(FrameLine2DReadOnly cuttingLine,
                                         FixedFrameConvexPolygon2DBasics polygonToCut,
                                         FrameConvexPolygonWithLineIntersector2d lineIntersector2d,
@@ -1084,7 +912,6 @@
       }
    }
 
->>>>>>> 2e4ee328
    // TODO Needs to be extracted to Euclid.
    public static int cutPolygonWithLine(Line2DReadOnly cuttingLine,
                                         ConvexPolygon2DBasics polygonToCut,
@@ -1130,14 +957,6 @@
       polygonToCut.addVertex(intersectionPoint2);
       polygonToCut.update();
       return numberOfVerticesRemoved;
-   }
-
-   private final Point2D intersectionPoint1 = new Point2D();
-   private final Point2D intersectionPoint2 = new Point2D();
-
-   public int cutPolygonWithLine(Line2DReadOnly cuttingLine, ConvexPolygon2DBasics polygonToCut, RobotSide sideOfLineToCut)
-   {
-      return cutPolygonWithLine(cuttingLine, polygonToCut, sideOfLineToCut, intersectionPoint1, intersectionPoint2);
    }
 
    /**
