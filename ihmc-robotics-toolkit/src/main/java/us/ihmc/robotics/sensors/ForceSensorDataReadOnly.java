package us.ihmc.robotics.sensors;

import org.ejml.data.DMatrixRMaj;

import us.ihmc.euclid.referenceFrame.ReferenceFrame;
import us.ihmc.euclid.tuple3D.interfaces.Vector3DBasics;
import us.ihmc.mecano.multiBodySystem.interfaces.RigidBodyBasics;
import us.ihmc.mecano.spatial.Wrench;

public interface ForceSensorDataReadOnly
{
   public String getSensorName();

   public ReferenceFrame getMeasurementFrame();

   public RigidBodyBasics getMeasurementLink();

<<<<<<< HEAD
   public void getWrench(DMatrixRMaj wrenchToPack);
=======
   /*
    * Get force sensor wrench data and write to Matrix argument.
    */
   public void getWrench(DenseMatrix64F wrenchToPack);
>>>>>>> 6929371c

   /*
    * Get force sensor wrench data and write to Wrench argument.
    */
   public void getWrench(Wrench wrenchToPack);

   /*
    * Get force sensor wrench data and write to float array argument.
    */
   public void getWrench(float[] wrenchToPack);
   
   /*
    * Get force sensor wrench data and write to vector arguments for moment and force.
    */
   public void getWrench(Vector3DBasics momentToPack, Vector3DBasics forceToPack);
}<|MERGE_RESOLUTION|>--- conflicted
+++ resolved
@@ -15,14 +15,10 @@
 
    public RigidBodyBasics getMeasurementLink();
 
-<<<<<<< HEAD
-   public void getWrench(DMatrixRMaj wrenchToPack);
-=======
    /*
     * Get force sensor wrench data and write to Matrix argument.
     */
-   public void getWrench(DenseMatrix64F wrenchToPack);
->>>>>>> 6929371c
+   public void getWrench(DMatrixRMaj wrenchToPack);
 
    /*
     * Get force sensor wrench data and write to Wrench argument.
