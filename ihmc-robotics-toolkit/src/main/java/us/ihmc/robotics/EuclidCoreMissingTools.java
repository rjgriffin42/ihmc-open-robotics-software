package us.ihmc.robotics;

import static us.ihmc.euclid.tools.EuclidCoreTools.normSquared;

import us.ihmc.commons.MathTools;
import us.ihmc.euclid.Axis;
import us.ihmc.euclid.geometry.tools.EuclidGeometryTools;
import us.ihmc.euclid.matrix.RotationMatrix;
import us.ihmc.euclid.matrix.interfaces.CommonMatrix3DBasics;
import us.ihmc.euclid.orientation.interfaces.Orientation3DBasics;
import us.ihmc.euclid.tuple2D.interfaces.Point2DBasics;
import us.ihmc.euclid.tuple2D.interfaces.Point2DReadOnly;
import us.ihmc.euclid.tuple3D.interfaces.Tuple3DBasics;
import us.ihmc.euclid.tuple3D.interfaces.Vector3DReadOnly;
import us.ihmc.euclid.tuple4D.interfaces.QuaternionBasics;
import us.ihmc.euclid.tuple4D.interfaces.QuaternionReadOnly;

public class EuclidCoreMissingTools
{

   public static void floorToGivenPrecision(Tuple3DBasics tuple3d, double precision)
   {
      tuple3d.setX(MathTools.floorToPrecision(tuple3d.getX(), precision));
      tuple3d.setY(MathTools.floorToPrecision(tuple3d.getY(), precision));
      tuple3d.setZ(MathTools.floorToPrecision(tuple3d.getZ(), precision));

   }

   public static void roundToGivenPrecision(Tuple3DBasics tuple3d, double precision)
   {
      tuple3d.setX(MathTools.roundToPrecision(tuple3d.getX(), precision));
      tuple3d.setY(MathTools.roundToPrecision(tuple3d.getY(), precision));
      tuple3d.setZ(MathTools.roundToPrecision(tuple3d.getZ(), precision));
   }

   public static boolean isFinite(Tuple3DBasics tuple)
   {
      return Double.isFinite(tuple.getX()) && Double.isFinite(tuple.getY()) && Double.isFinite(tuple.getZ());
   }

   /**
    * Projects the provided {@code rotation} onto {@code axis} such that the original rotation can be
    * decomposed into a rotation around {@code axis} and one around an orthogonal axis.
    * <p>
    * rotation = orthogonalRotation * result
    * </p>
    * 
    * @param rotation is the original rotation to be projected onto {@code axis}
    * @param axis     is the desired rotation axis of the result.
    * @param result   will be modified to contain the component of {@code rotation} that is around
    *                 {@code axis}
    */
   public static void projectRotationOnAxis(QuaternionReadOnly rotation, Vector3DReadOnly axis, QuaternionBasics result)
   {
      double dotProduct = rotation.getX() * axis.getX() + rotation.getY() * axis.getY() + rotation.getZ() * axis.getZ();

      double scale = dotProduct / axis.lengthSquared();
      double projectedX = scale * axis.getX();
      double projectedY = scale * axis.getY();
      double projectedZ = scale * axis.getZ();

      result.set(projectedX, projectedY, projectedZ, rotation.getS());
      result.normalize();
   }

   public static boolean intersectionBetweenTwoLine2Ds(Point2DReadOnly firstPointOnLine1, Point2DReadOnly secondPointOnLine1, Point2DReadOnly firstPointOnLine2,
                                                       Point2DReadOnly secondPointOnLine2, Point2DBasics intersectionToPack)
   {
      double pointOnLine1x = firstPointOnLine1.getX();
      double pointOnLine1y = firstPointOnLine1.getY();
      double lineDirection1x = secondPointOnLine1.getX() - firstPointOnLine1.getX();
      double lineDirection1y = secondPointOnLine1.getY() - firstPointOnLine1.getY();
      double pointOnLine2x = firstPointOnLine2.getX();
      double pointOnLine2y = firstPointOnLine2.getY();
      double lineDirection2x = secondPointOnLine2.getX() - firstPointOnLine2.getX();
      double lineDirection2y = secondPointOnLine2.getY() - firstPointOnLine2.getY();
      return EuclidGeometryTools.intersectionBetweenTwoLine2Ds(pointOnLine1x,
                                                               pointOnLine1y,
                                                               lineDirection1x,
                                                               lineDirection1y,
                                                               pointOnLine2x,
                                                               pointOnLine2y,
                                                               lineDirection2x,
                                                               lineDirection2y,
                                                               intersectionToPack);
   }

   /**
<<<<<<< HEAD
    * Computes the intersection between two infinitely long 2D lines each defined by a 2D point and a
    * 2D direction and returns a percentage {@code alpha} along the first line such that the
    * intersection coordinates can be computed as follows: <br>
    * {@code intersection = pointOnLine1 + alpha * lineDirection1}
    * <p>
    * Edge cases:
    * <ul>
    * <li>if the two lines are parallel but not collinear, the two lines do not intersect and the
    * returned value is {@link Double#NaN}.
    * <li>if the two lines are collinear, the two lines are assumed to be intersecting infinitely the returned value {@code Double.POSITIVE_INFINITY}.
    * </ul>
    * </p>
    *
    * @param startPoint1x   x-coordinate of a point located on the first line.
    * @param startPoint1y   y-coordinate of a point located on the first line.
    * @param segmentTravel1x x-component of the first line direction.
    * @param segmentTravel1y y-component of the first line direction.
    * @param startPoint2x   x-coordinate of a point located on the second line.
    * @param startPoint2y   y-coordinate of a point located on the second line.
    * @param segmentTravel2x x-component of the second line direction.
    * @param segmentTravel2y y-component of the second line direction.
    * @return {@code alpha} the percentage along the first line of the intersection location. This
    *         method returns {@link Double#NaN} if the lines do not intersect.
    */
   public static double percentageOfIntersectionBetweenTwoLine2DsInfCase(double startPoint1x, double startPoint1y, double segmentTravel1x, double segmentTravel1y,
                                                                         double startPoint2x, double startPoint2y, double segmentTravel2x, double segmentTravel2y)
   {
      //      We solve for x the problem of the form: A * x = b
      //            A      *     x     =      b
      //      / segmentTravel1x -segmentTravel2x \   / alpha \   / startPoint2x - startPoint1x \
      //      |                                  | * |       | = |                               |
      //      \ segmentTravel1y -segmentTravel2y /   \ beta  /   \ startPoint2y - startPoint1y /
      // Here, only alpha or beta is needed.

      double determinant = -segmentTravel1x * segmentTravel2y + segmentTravel1y * segmentTravel2x;

      double dx = startPoint2x - startPoint1x;
      double dy = startPoint2y - startPoint1y;

      if (Math.abs(determinant) < EuclidGeometryTools.ONE_TRILLIONTH)
      { // The lines are parallel
         // Check if they are collinear
         double cross = dx * segmentTravel1y - dy * segmentTravel1x;
         if (Math.abs(cross) < EuclidGeometryTools.ONE_TRILLIONTH)
         {
            /*
             * The two lines are collinear. There's an infinite number of intersection. Let's set the
             * result to infinity, i.e. alpha = infinity so it can be handled.
             */
            return Double.POSITIVE_INFINITY;
         }
         else
         {
            return Double.NaN;
         }
      }
      else
      {
         double oneOverDeterminant = 1.0 / determinant;
         double AInverse00 = oneOverDeterminant * -segmentTravel2y;
         double AInverse01 = oneOverDeterminant * segmentTravel2x;

         double alpha = AInverse00 * dx + AInverse01 * dy;

         return alpha;
      }
   }

=======
    * This method implements the same operation as
    * {@link EuclidGeometryTools#orientation3DFromZUpToVector3D(Vector3DReadOnly, Orientation3DBasics)}
    * except that it does not rely on {@code Math#acos(double)} making it faster.
    * 
    * @param vector         the vector that is rotated with respect to {@code zUp}. Not modified.
    * @param rotationToPack the minimum rotation from {@code zUp} to the given {@code vector}.
    *                       Modified.
    * @see EuclidGeometryTools#orientation3DFromZUpToVector3D(Vector3DReadOnly, Orientation3DBasics)
    */
   public static void rotationMatrix3DFromZUpToVector3D(Vector3DReadOnly vector, CommonMatrix3DBasics rotationToPack)
   {
      rotationMatrix3DFromFirstToSecondVector3D(Axis.Z, vector, rotationToPack);
   }

   /**
    * This method implements the same operation as
    * {@link EuclidGeometryTools#orientation3DFromFirstToSecondVector3D(Vector3DReadOnly, Vector3DReadOnly, Orientation3DBasics)}
    * except that it does not rely on {@code Math#acos(double)} making it faster.
    * 
    * @param firstVector    the first vector. Not modified.
    * @param secondVector   the second vector that is rotated with respect to the first vector. Not
    *                       modified.
    * @param rotationToPack the minimum rotation from {@code firstVector} to the {@code secondVector}.
    *                       Modified.
    * @see EuclidGeometryTools#orientation3DFromFirstToSecondVector3D(Vector3DReadOnly,
    *      Vector3DReadOnly, Orientation3DBasics)
    */
   public static void rotationMatrix3DFromFirstToSecondVector3D(Vector3DReadOnly firstVector, Vector3DReadOnly secondVector,
                                                                CommonMatrix3DBasics rotationToPack)
   {
      rotationMatrix3DFromFirstToSecondVector3D(firstVector.getX(),
                                                firstVector.getY(),
                                                firstVector.getZ(),
                                                secondVector.getX(),
                                                secondVector.getY(),
                                                secondVector.getZ(),
                                                rotationToPack);
   }

   /**
    * This method implements the same operation as
    * {@link EuclidGeometryTools#orientation3DFromFirstToSecondVector3D(double, double, double, double, double, double, Orientation3DBasics)}
    * except that it does not rely on {@code Math#acos(double)} making it faster.
    * 
    * @param firstVectorX   x-component of the first vector.
    * @param firstVectorY   y-component of the first vector.
    * @param firstVectorZ   z-component of the first vector.
    * @param secondVectorX  x-component of the second vector that is rotated with respect to the first
    *                       vector.
    * @param secondVectorY  y-component of the second vector that is rotated with respect to the first
    *                       vector.
    * @param secondVectorZ  z-component of the second vector that is rotated with respect to the first
    *                       vector.
    * @param rotationToPack the minimum rotation from {@code firstVector} to the {@code secondVector}.
    *                       Modified.
    * @see EuclidGeometryTools#orientation3DFromFirstToSecondVector3D(double, double, double, double,
    *      double, double, Orientation3DBasics)
    */
   public static void rotationMatrix3DFromFirstToSecondVector3D(double firstVectorX, double firstVectorY, double firstVectorZ, double secondVectorX,
                                                                double secondVectorY, double secondVectorZ, CommonMatrix3DBasics rotationToPack)
   {
      double firstVectorLengthInv = 1.0 / Math.sqrt(normSquared(firstVectorX, firstVectorY, firstVectorZ));
      double secondVectorLengthInv = 1.0 / Math.sqrt(normSquared(secondVectorX, secondVectorY, secondVectorZ));
      firstVectorX *= firstVectorLengthInv;
      firstVectorY *= firstVectorLengthInv;
      firstVectorZ *= firstVectorLengthInv;
      secondVectorX *= secondVectorLengthInv;
      secondVectorY *= secondVectorLengthInv;
      secondVectorZ *= secondVectorLengthInv;

      double rotationAxisX = firstVectorY * secondVectorZ - firstVectorZ * secondVectorY;
      double rotationAxisY = firstVectorZ * secondVectorX - firstVectorX * secondVectorZ;
      double rotationAxisZ = firstVectorX * secondVectorY - firstVectorY * secondVectorX;
      double sinAngle = Math.sqrt(normSquared(rotationAxisX, rotationAxisY, rotationAxisZ));

      boolean normalsAreParallel = sinAngle < EuclidGeometryTools.ONE_TEN_MILLIONTH;

      if (normalsAreParallel)
      {
         rotationToPack.setIdentity();
         return;
      }

      rotationAxisX /= sinAngle;
      rotationAxisY /= sinAngle;
      rotationAxisZ /= sinAngle;

      double cosAngle = firstVectorX * secondVectorX + firstVectorY * secondVectorY + firstVectorZ * secondVectorZ;

      if (cosAngle > 1.0)
         cosAngle = 1.0;
      else if (cosAngle < -1.0)
         cosAngle = -1.0;

      double t = 1.0 - cosAngle;

      double xz = rotationAxisX * rotationAxisZ;
      double xy = rotationAxisX * rotationAxisY;
      double yz = rotationAxisY * rotationAxisZ;

      double m00 = t * rotationAxisX * rotationAxisX + cosAngle;
      double m01 = t * xy - sinAngle * rotationAxisZ;
      double m02 = t * xz + sinAngle * rotationAxisY;
      double m10 = t * xy + sinAngle * rotationAxisZ;
      double m11 = t * rotationAxisY * rotationAxisY + cosAngle;
      double m12 = t * yz - sinAngle * rotationAxisX;
      double m20 = t * xz - sinAngle * rotationAxisY;
      double m21 = t * yz + sinAngle * rotationAxisX;
      double m22 = t * rotationAxisZ * rotationAxisZ + cosAngle;

      if (rotationToPack instanceof RotationMatrix)
         ((RotationMatrix) rotationToPack).setUnsafe(m00, m01, m02, m10, m11, m12, m20, m21, m22);
      else
         rotationToPack.set(m00, m01, m02, m10, m11, m12, m20, m21, m22);
   }
>>>>>>> e4ca5f93
}<|MERGE_RESOLUTION|>--- conflicted
+++ resolved
@@ -44,7 +44,7 @@
     * <p>
     * rotation = orthogonalRotation * result
     * </p>
-    * 
+    *
     * @param rotation is the original rotation to be projected onto {@code axis}
     * @param axis     is the desired rotation axis of the result.
     * @param result   will be modified to contain the component of {@code rotation} that is around
@@ -86,7 +86,6 @@
    }
 
    /**
-<<<<<<< HEAD
     * Computes the intersection between two infinitely long 2D lines each defined by a 2D point and a
     * 2D direction and returns a percentage {@code alpha} along the first line such that the
     * intersection coordinates can be computed as follows: <br>
@@ -155,11 +154,11 @@
       }
    }
 
-=======
+   /**
     * This method implements the same operation as
     * {@link EuclidGeometryTools#orientation3DFromZUpToVector3D(Vector3DReadOnly, Orientation3DBasics)}
     * except that it does not rely on {@code Math#acos(double)} making it faster.
-    * 
+    *
     * @param vector         the vector that is rotated with respect to {@code zUp}. Not modified.
     * @param rotationToPack the minimum rotation from {@code zUp} to the given {@code vector}.
     *                       Modified.
@@ -174,7 +173,7 @@
     * This method implements the same operation as
     * {@link EuclidGeometryTools#orientation3DFromFirstToSecondVector3D(Vector3DReadOnly, Vector3DReadOnly, Orientation3DBasics)}
     * except that it does not rely on {@code Math#acos(double)} making it faster.
-    * 
+    *
     * @param firstVector    the first vector. Not modified.
     * @param secondVector   the second vector that is rotated with respect to the first vector. Not
     *                       modified.
@@ -199,7 +198,7 @@
     * This method implements the same operation as
     * {@link EuclidGeometryTools#orientation3DFromFirstToSecondVector3D(double, double, double, double, double, double, Orientation3DBasics)}
     * except that it does not rely on {@code Math#acos(double)} making it faster.
-    * 
+    *
     * @param firstVectorX   x-component of the first vector.
     * @param firstVectorY   y-component of the first vector.
     * @param firstVectorZ   z-component of the first vector.
@@ -271,5 +270,4 @@
       else
          rotationToPack.set(m00, m01, m02, m10, m11, m12, m20, m21, m22);
    }
->>>>>>> e4ca5f93
 }