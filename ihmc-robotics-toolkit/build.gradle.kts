--- conflicted
+++ resolved
@@ -40,11 +40,7 @@
    api("us.ihmc:ihmc-graphics-description:0.19.8")
    api("us.ihmc:simulation-construction-set-utilities:0.22.9")
    api("us.ihmc:ihmc-native-library-loader:1.3.1")
-<<<<<<< HEAD
-   api("us.ihmc:scs2-definition:17-0.10.0")
-=======
    api("us.ihmc:scs2-definition:17-0.10.1")
->>>>>>> 4fb7a5de
    // NOTE: IHMCRoboticsToolkit should not depend on any other IHMC project(!), especially it should not depend on IHMCJavaToolkit.
 }
 
