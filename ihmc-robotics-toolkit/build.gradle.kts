--- conflicted
+++ resolved
@@ -28,21 +28,6 @@
    api("com.google.guava:guava:18.0")
    api("org.yaml:snakeyaml:1.17") //1.11
 
-<<<<<<< HEAD
-   api("us.ihmc:log-tools:0.5.0")
-   api("us.ihmc:euclid:0.15.1")
-   api("us.ihmc:euclid-frame:0.15.1")
-   api("us.ihmc:euclid-frame-shape:0.15.1")
-   api("us.ihmc:euclid-shape:0.15.1")
-   api("us.ihmc:mecano:0.7.1")
-   api("us.ihmc:mecano-yovariables:0.7.1")
-   api("us.ihmc:ihmc-commons:0.30.3")
-   api("us.ihmc:ihmc-yovariables:0.9.6")
-   api("us.ihmc:ihmc-matrix-library:0.18.0")
-   api("us.ihmc:ihmc-graphics-description:0.19.1")
-   api("us.ihmc:simulation-construction-set-utilities:0.20.6")
-   api("us.ihmc:ihmc-native-library-loader:1.2.1")
-=======
    api("us.ihmc:log-tools:0.6.1")
    api("us.ihmc:euclid:0.16.2")
    api("us.ihmc:euclid-frame:0.16.2")
@@ -57,7 +42,6 @@
    api("us.ihmc:ihmc-graphics-description:0.19.3")
    api("us.ihmc:simulation-construction-set-utilities:0.21.8")
    api("us.ihmc:ihmc-native-library-loader:1.3.1")
->>>>>>> 6e66fdf8
    // NOTE: IHMCRoboticsToolkit should not depend on any other IHMC project(!), especially it should not depend on IHMCJavaToolkit.
 }
 
@@ -65,11 +49,6 @@
    api("org.jfree:jfreechart:1.0.17")
    api("org.jfree:jcommon:1.0.21")
 
-<<<<<<< HEAD
-   api("us.ihmc:ihmc-commons-testing:0.30.3")
-   api("us.ihmc:ihmc-matrix-library-test:0.18.0")
-=======
    api("us.ihmc:ihmc-matrix-library-test:0.18.4")
    api("us.ihmc:ihmc-commons-testing:0.30.4")
->>>>>>> 6e66fdf8
 }