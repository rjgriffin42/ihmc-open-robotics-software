buildscript {
   repositories {
      maven { url "https://plugins.gradle.org/m2/" }
      mavenLocal()
   }
   dependencies {
      classpath "us.ihmc:ihmc-build:0.15.1"
      classpath "us.ihmc:ihmc-ci-plugin:0.18.0"
   }
}
apply plugin: "us.ihmc.ihmc-build"
apply plugin: "us.ihmc.ihmc-ci-plugin"

ihmc {
   loadProductProperties("../product.properties")
   
   configureDependencyResolution()
   configurePublications()
}

// compileJava {
//    options.compilerArgs += ["--add-modules", "java.xml.bind"]
// }

testSuites {
   def prefix = "LIBS-IHMCOPENROBOTICSSOFTWARE"
   bambooPlanKeys = [prefix + "FAST", prefix + "INDEVELOPMENT", prefix + "UI", prefix + "VIDEO"]
}

mainDependencies {
<<<<<<< HEAD
   compile group: "org.apache.commons", name: "commons-lang3", version: "3.7"

   compile group: "us.ihmc", name: "euclid-core", version: "0.6.1"
   compile group: "us.ihmc", name: "ihmc-commons", version: "0.23.0"
   compile group: "us.ihmc", name: "ihmc-robot-description", version: "0.12.2"
   compile group: "us.ihmc", name: "ihmc-graphics-description", version: "0.12.5"
   compile group: "us.ihmc", name: "ihmc-javafx-toolkit", version: "0.12.4"
   compile group: "us.ihmc", name: "ihmc-robotics-toolkit", version: "source"
   compile group: "us.ihmc", name: "ihmc-java-toolkit", version: "source"
}

testDependencies {
   compile group: "junit", name: "junit", version: "4.12"

   compile group: "us.ihmc", name: "ihmc-ci-core-api", version: "0.17.14"
   compile group: "us.ihmc", name: "ihmc-commons-testing", version: "0.23.0"
   compile group: "us.ihmc", name: "simulation-construction-set-test", version: "0.12.6"
   compile group: "us.ihmc", name: "ihmc-robotics-toolkit-test", version: "source"
=======
   compile group: 'us.ihmc', name: 'euclid-core', version: '0.5.1'
   compile group: 'org.apache.commons', name: 'commons-lang3', version: '3.7'
   compile group: "us.ihmc", name: "ihmc-commons", version: "0.20.1"
   compile group: "us.ihmc", name: "ihmc-robot-description", version: "0.12.1"
   compile group: "us.ihmc", name: "ihmc-graphics-description", version: "0.12.4"
   compile group: "us.ihmc", name: "ihmc-robotics-toolkit", version: "source"
   compile group: "us.ihmc", name: "ihmc-java-toolkit", version: "source"
   compile group: "us.ihmc", name: "ihmc-javafx-toolkit", version: "0.12.3"
}

testDependencies {
   compile group: "us.ihmc", name: "ihmc-ci-core-api", version: "0.18.0"
   compile group: "junit", name: "junit", version: "4.12"
   compile group: "us.ihmc", name: "ihmc-commons-testing", version: "0.20.1"
   compile group: "us.ihmc", name: "ihmc-robotics-toolkit-test", version: "source"
   compile group: "us.ihmc", name: "simulation-construction-set-test", version: "0.12.5"
>>>>>>> f3b61d37
}<|MERGE_RESOLUTION|>--- conflicted
+++ resolved
@@ -28,7 +28,6 @@
 }
 
 mainDependencies {
-<<<<<<< HEAD
    compile group: "org.apache.commons", name: "commons-lang3", version: "3.7"
 
    compile group: "us.ihmc", name: "euclid-core", version: "0.6.1"
@@ -43,26 +42,8 @@
 testDependencies {
    compile group: "junit", name: "junit", version: "4.12"
 
-   compile group: "us.ihmc", name: "ihmc-ci-core-api", version: "0.17.14"
+   compile group: "us.ihmc", name: "ihmc-ci-core-api", version: "0.18.0"
    compile group: "us.ihmc", name: "ihmc-commons-testing", version: "0.23.0"
    compile group: "us.ihmc", name: "simulation-construction-set-test", version: "0.12.6"
    compile group: "us.ihmc", name: "ihmc-robotics-toolkit-test", version: "source"
-=======
-   compile group: 'us.ihmc', name: 'euclid-core', version: '0.5.1'
-   compile group: 'org.apache.commons', name: 'commons-lang3', version: '3.7'
-   compile group: "us.ihmc", name: "ihmc-commons", version: "0.20.1"
-   compile group: "us.ihmc", name: "ihmc-robot-description", version: "0.12.1"
-   compile group: "us.ihmc", name: "ihmc-graphics-description", version: "0.12.4"
-   compile group: "us.ihmc", name: "ihmc-robotics-toolkit", version: "source"
-   compile group: "us.ihmc", name: "ihmc-java-toolkit", version: "source"
-   compile group: "us.ihmc", name: "ihmc-javafx-toolkit", version: "0.12.3"
-}
-
-testDependencies {
-   compile group: "us.ihmc", name: "ihmc-ci-core-api", version: "0.18.0"
-   compile group: "junit", name: "junit", version: "4.12"
-   compile group: "us.ihmc", name: "ihmc-commons-testing", version: "0.20.1"
-   compile group: "us.ihmc", name: "ihmc-robotics-toolkit-test", version: "source"
-   compile group: "us.ihmc", name: "simulation-construction-set-test", version: "0.12.5"
->>>>>>> f3b61d37
 }