buildscript {
  repositories {
    maven {
      url "https://plugins.gradle.org/m2/"
    }
  }
  dependencies {
    classpath "gradle.plugin.us.ihmc.gradle:ihmc-build:0.0.19"
  }
}

apply plugin: "us.ihmc.gradle.ihmc-build"

apply plugin: 'java-library-distribution'

if(!rootProject.name.equals('IHMCOpenRoboticsSoftware')) { evaluationDependsOn(':IHMCOpenRoboticsSoftware') }

sourceCompatibility = 1.8
version = "${getOpenRoboticsSoftwareProject().version}"
project.ext.fullVersion = "${getOpenRoboticsSoftwareProject().ext.fullVersion}"
project.ext.vcsUrl = "${getOpenRoboticsSoftwareProject().ext.vcsUrl}"
project.ext.licenseURL = "http://www.apache.org/licenses/LICENSE-2.0.txt"
project.ext.licenseName = "Apache License, Version 2.0"
project.ext.bintrayLicenseName = "Apache-2.0"

repositories ihmc.ihmcDefaultArtifactProxies()

repositories {
    mavenLocal()
    jcenter()
    mavenCentral()
    maven {
        url "http://artifactory.ihmc.us/artifactory/thirdparty/"
    }
}

def strings = ['ihmc', 'robotics']
ihmc.configureForIHMCOpenSourceBintrayPublish(false, "mavenJava", "maven-release", strings)

dependencies {
	testCompile group: 'junit', name: 'junit', version: '4.11'
    testCompile group: 'us.ihmc', name: 'ihmc-continuous-integration-framework', version: '0.9.4'
<<<<<<< HEAD
	compile group: 'us.ihmc', name: 'euclid-core', version: '0.4.4'
=======
	compile group: 'us.ihmc', name: 'euclid-core', version: '0.4.3'
	compile group: 'us.ihmc', name: 'ihmc-yovariables', version: '0.1.0'
>>>>>>> 5bbabc38

	compile group: 'net.jafama', name: 'jafama', version: '2.1.0'
   	compile group: 'us.ihmc.thirdparty.jinput', name: 'jinput', version: '160414'
	compile group: 'us.ihmc', name: 'IHMCVideoCodecs', version: '2.0.12'
	compile group: 'org.jfree', name: 'jfreechart', version: '1.0.17'
	compile group: 'org.apache.xmlgraphics', name: 'batik-svggen', version: '1.7'
	compile group: 'org.apache.xmlgraphics', name: 'batik-dom', version: '1.7'
	compile group: 'net.sourceforge.jexcelapi', name: 'jxl', version: '2.6.12'
	compile group: 'com.github.wendykierp', name: 'JTransforms', version: '3.1'
	compile group: 'org.apache.commons', name: 'commons-math3', version: '3.3'
	compile group: 'org.apache.commons', name: 'commons-lang3', version: '3.4'
	compile group: 'org.apache.pdfbox', name: 'pdfbox', version: '1.8.4'
	compile group: 'net.sourceforge.jmatio', name: 'jmatio', version: '1.0'
	compile group: 'org.ejml', name: 'core', version: '0.30'
	compile group: 'junit', name: 'junit', version: '4.11'
	compile group: 'xml-apis', name: 'xml-apis', version: '2.0.2'
	compile group: 'com.badlogicgames.gdx', name: 'gdx-bullet', version: '1.9.4'
	compile group: 'com.badlogicgames.gdx', name: 'gdx', version: '1.9.4'
	compile group: 'com.google.guava', name: 'guava', version: '18.0'

	compile group: 'org.easytesting', name: 'fest', version: '1.0.3'
	compile('org.easytesting:fest-swing:1.2.1' )
	{
		exclude group: 'org.easytesting', module: 'fest'
	}

    runtime group: 'com.badlogicgames.gdx', name: 'gdx-bullet-platform', version: '1.9.4', classifier: 'natives-desktop' // runtime?

	compile ihmc.getProjectDependency(":IHMCJMonkeyEngineToolkit")
	compile ihmc.getProjectDependency(":IHMCRobotDescription")
	compile ihmc.getProjectDependency(":IHMCJavaToolkit")
    compile ihmc.getProjectDependency(":ParameterOptimization")
    compile ihmc.getProjectDependency(":IHMCJavaExtensions")
    compile group: 'us.ihmc', name: 'ihmc-commons', version: '0.11.0-alpha'
	compile ihmc.getProjectDependency(":IHMCRoboticsToolkit")
    compile ihmc.getProjectDependency(":IHMCGraphicsDescription")
	compile ihmc.getProjectDependency(":IHMCJavaFXToolkit")
    compile ihmc.getProjectDependency(":IHMCSwingPlotting")
	compile ihmc.getProjectDependency(":IHMCCommunication")
    compile ihmc.getProjectDependency(":IHMCGeometry")

    testCompile group: 'org.ejml', name: 'dense64', version: '0.30'

	testCompile ihmc.getProjectTestDependency(":IHMCRoboticsToolkit")
	testCompile ihmc.getProjectTestDependency(":IHMCJavaExtensions")
    testCompile group: 'us.ihmc', name: 'ihmc-commons-testing', version: '0.11.0-alpha'
}

jar {
    manifest {
        attributes(
                "Created-By": "IHMC Gradle Build Script",
                "Implementation-Title": project.name,
                "Implementation-Version": project.version,
                "Implementation-Vendor": "IHMC",

                "Bundle-Name": project.name,
                "Bundle-Version": project.version,
                "Bundle-License": "${project.ext.licenseURL}",
                "Bundle-Vendor": "IHMC")
    }
}

distributions {
    main {
        baseName = 'SimulationConstructionSet'
    }
}<|MERGE_RESOLUTION|>--- conflicted
+++ resolved
@@ -40,12 +40,8 @@
 dependencies {
 	testCompile group: 'junit', name: 'junit', version: '4.11'
     testCompile group: 'us.ihmc', name: 'ihmc-continuous-integration-framework', version: '0.9.4'
-<<<<<<< HEAD
 	compile group: 'us.ihmc', name: 'euclid-core', version: '0.4.4'
-=======
-	compile group: 'us.ihmc', name: 'euclid-core', version: '0.4.3'
 	compile group: 'us.ihmc', name: 'ihmc-yovariables', version: '0.1.0'
->>>>>>> 5bbabc38
 
 	compile group: 'net.jafama', name: 'jafama', version: '2.1.0'
    	compile group: 'us.ihmc.thirdparty.jinput', name: 'jinput', version: '160414'
