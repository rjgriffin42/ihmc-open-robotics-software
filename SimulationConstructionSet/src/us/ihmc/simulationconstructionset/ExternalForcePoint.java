<<<<<<< HEAD
package us.ihmc.simulationconstructionset;

import javax.vecmath.Matrix3d;
import javax.vecmath.Vector3d;

import us.ihmc.robotics.dataStructures.registry.YoVariableRegistry;
import us.ihmc.robotics.math.frames.YoFrameVector;
import us.ihmc.robotics.referenceFrames.ReferenceFrame;


public class ExternalForcePoint extends KinematicPoint
{
   private static final long serialVersionUID = -7715587266631433612L;
   
   private final YoFrameVector force;
   private final YoFrameVector moment;
   private final YoFrameVector impulse;

   private Matrix3d R0_coll = new Matrix3d(), Rcoll_0 = new Matrix3d(), Rk_coll = new Matrix3d(), Rk_coll2 = new Matrix3d();
   private Vector3d u_coll = new Vector3d();
   private Matrix3d Ki_collision_total = new Matrix3d();

   private final Vector3d zAxis = new Vector3d(), yAxis = new Vector3d(), xAxis = new Vector3d();

   public boolean active = false;

   public ExternalForcePoint(String name, Robot robot)
   {
      this(name, null, robot.getRobotsYoVariableRegistry());
   }

   public ExternalForcePoint(String name, YoVariableRegistry registry)
   {
      this(name, null, registry);
   }

   /**
    * @param name
    * @param offset in world when all of the robot's joints are at zero
    * @param robot
    */
   public ExternalForcePoint(String name, Vector3d offset, Robot robot)
   {
      this(name, offset, robot.getRobotsYoVariableRegistry());
   }

   /**
   * @param name
   * @param offset in world when all of the robot's joints are at zero
   * @param robot
   */
   public ExternalForcePoint(String name, Vector3d offset, YoVariableRegistry registry)
   {
      super(name, offset, registry);
 
      force = new YoFrameVector(name + "_f", "", ReferenceFrame.getWorldFrame(), registry);
      moment = new YoFrameVector(name + "_m", "", ReferenceFrame.getWorldFrame(), registry);
      impulse = new YoFrameVector(name + "_p", "", ReferenceFrame.getWorldFrame(), registry);
   }

   public String toString()
   {
      return ("name: " + name + "x: " + getX() + ", y: " + getY() + ", z: " + getZ());
   }

   public boolean isForceZero()
   {
      return ((force.getX() == 0.0) && (force.getY() == 0.0) && (force.getZ() == 0.0) && (moment.getX() == 0.0) && (moment.getY() == 0.0) && (moment.getZ() == 0.0));
   }
   
   public void reset() 
   {
      super.reset();

      force.setToZero();
      impulse.setToZero();

      active = false;

      R0_coll.set(0);
      Rcoll_0.set(0);
      Rk_coll.set(0);
      Rk_coll2.set(0);
      u_coll.set(0,0,0);
      Ki_collision_total.set(0);

      zAxis.set(0,0,0);
      yAxis.set(0,0,0);
      xAxis.set(0,0,0);
   }


   public void resolveCollision(ExternalForcePoint externalForcePoint, Vector3d normal_world, double epsilon, double mu, Vector3d p_world)
   {
      computeRotationFromNormalVector(R0_coll, normal_world);
      Rcoll_0.set(R0_coll);
      Rcoll_0.transpose();

      u_coll.set(getXVelocity() - externalForcePoint.getXVelocity(), getYVelocity() - externalForcePoint.getYVelocity(),
                 getZVelocity() - externalForcePoint.getZVelocity());
      Rcoll_0.transform(u_coll);

      if (u_coll.z > 0.0)    // -0.001) // Moving slowly together or moving apart...
      {
         p_world.set(0.0, 0.0, 0.0);
         impulse.setToZero();
         externalForcePoint.impulse.setToZero();

         return;
      }

      Rk_coll.set(this.parentJoint.physics.Ri_0);
      Rk_coll.mul(R0_coll);
      Matrix3d Ki_collision = parentJoint.physics.computeKiCollision(offsetFromCOM, Rk_coll);

      Rk_coll2.set(externalForcePoint.parentJoint.physics.Ri_0);
      Rk_coll2.mul(R0_coll);
      Matrix3d Ki_collision2 = externalForcePoint.parentJoint.physics.computeKiCollision(externalForcePoint.offsetFromCOM, Rk_coll2);

      Ki_collision_total.add(Ki_collision, Ki_collision2);

      parentJoint.physics.integrateCollision(Ki_collision_total, u_coll, epsilon, mu, p_world);    // Returns the impulse in collision coordinates

      parentJoint.physics.applyImpulse(p_world);
      p_world.scale(-1.0);
      externalForcePoint.parentJoint.physics.applyImpulse(p_world);    // Equal and opposite impulses;

      // Rotate into world coordinates:
      R0_coll.transform(p_world);
      impulse.set(-p_world.x, -p_world.y, -p_world.z);

      externalForcePoint.impulse.set(p_world);

      // +++JEP.  After collision, recalculate velocities in case another collision occurs before velocities are calculated:
      parentJoint.rob.updateVelocities();
      externalForcePoint.parentJoint.rob.updateVelocities();
//      robot.updateVelocities();
   }

   public void resolveCollision(Vector3d vel_world, Vector3d normal_world, double epsilon, double mu, Vector3d p_world)
   {
      computeRotationFromNormalVector(R0_coll, normal_world);
      Rcoll_0.set(R0_coll);
      Rcoll_0.transpose();

      u_coll.set(getXVelocity() - vel_world.x, getYVelocity() - vel_world.y, getZVelocity() - vel_world.z);
      Rcoll_0.transform(u_coll);

      // System.out.println("normal_world: " + normal_world);
      // System.out.println("u_world: " + dx.val + ", " + dy.val + ", " + dz.val);
      // System.out.println("Rcoll_0" + Rcoll_0);

      if (u_coll.z > 0.0)    // -0.001) // Moving slowly together or moving apart...
      {
         p_world.set(0.0, 0.0, 0.0);
         impulse.setToZero();

         return;
      }

      // Rk_coll.set(Ri_0);

      /*
       * Rk_coll.set(R0_i);
       * Rk_coll.transpose();
       */
      Rk_coll.set(this.parentJoint.physics.Ri_0);

      Rk_coll.mul(R0_coll);

      parentJoint.physics.resolveCollision(offsetFromCOM, Rk_coll, u_coll, epsilon, mu, p_world);    // Returns the impulse in collision coordinates

      // Rotate into world coordinates:
      R0_coll.transform(p_world);
      impulse.set(p_world);

      // +++JEP.  After collision, recalculate velocities in case another collision occurs before velocities are calculated:
    parentJoint.rob.updateVelocities();
//      robot.updateVelocities();
   }


   public void resolveMicroCollision(double penetration_squared, Vector3d vel_world, Vector3d normal_world, double epsilon, double mu, Vector3d p_world)
   {
      computeRotationFromNormalVector(R0_coll, normal_world);
      Rcoll_0.set(R0_coll);
      Rcoll_0.transpose();

      u_coll.set(getXVelocity() - vel_world.x, getYVelocity() - vel_world.y, getZVelocity() - vel_world.z);
      Rcoll_0.transform(u_coll);

      if (u_coll.z > 0.0)    // Moving slowly together or moving apart...
      {
         p_world.set(0.0, 0.0, 0.0);

         return;
      }

      // Rk_coll.set(Ri_0);

      /*
       * Rk_coll.set(R0_i);
       * Rk_coll.transpose();
       */
      Rk_coll.set(this.parentJoint.physics.Ri_0);

      Rk_coll.mul(R0_coll);

      parentJoint.physics.resolveMicroCollision(penetration_squared, offsetFromCOM, Rk_coll, u_coll, epsilon, mu, p_world);    // Returns the impulse in collision coordinates

      // Rotate into world coordinates:
      R0_coll.transform(p_world);
      impulse.set(p_world);

      // +++JEP.  After collision, recalculate velocities in case another collision occurs before velocities are calculated:
      parentJoint.rob.updateVelocities();
//      robot.updateVelocities();
   }

   public void getForce(Vector3d vectorToPack)
   {
      force.get(vectorToPack);
   }
   
   public void getMoment(Vector3d vectorToPack)
   {
      moment.get(vectorToPack);
   }

   public void setForce(Vector3d force)
   {
      this.force.set(force);
   }

   public void setForce(double fx, double fy, double fz)
   {
      this.force.set(fx, fy, fz);
   }
   
   public void setMoment(Vector3d moment)
   {
      this.moment.set(moment);
   }

   public void setMoment(double mx, double my, double mz)
   {
      this.moment.set(mx, my, mz);
   }
   
   public void getImpulse(Vector3d vectorToPack)
   {
      impulse.get(vectorToPack);
   }

   public void setImpulse(Vector3d impulse)
   {
      this.impulse.set(impulse);
   }
   
   public void setImpulse(double px, double py, double pz)
   {
      this.impulse.set(px, py, pz);
   }
   
   public YoFrameVector getYoForce()
   {
      return force;
   }
   
   public YoFrameVector getYoMoment()
   {
	   return moment;
   }
   
   public YoFrameVector getYoImpulse()
   {
      return impulse;
   }

   private void computeRotationFromNormalVector(Matrix3d rot, Vector3d vec)
   {
      // Z axis points in direction of vec...
      zAxis.set(vec);
      zAxis.normalize();

      yAxis.set(0.0, 1.0, 0.0);

      // if (Math.abs(yAxis.dot(zAxis)) > 0.99){yAxis = new Vector3d(1.0,0.0,0.0);}
//    if (Math.abs(zAxis.y) > 0.99){yAxis = new Vector3d(1.0,0.0,0.0);}
      if (Math.abs(zAxis.y) > 0.99)
      {
         yAxis.set(1.0, 0.0, 0.0);
      }

      xAxis.cross(yAxis, zAxis);
      xAxis.normalize();

      yAxis.cross(zAxis, xAxis);

      rot.m00 = xAxis.x;
      rot.m01 = yAxis.x;
      rot.m02 = zAxis.x;
      rot.m10 = xAxis.y;
      rot.m11 = yAxis.y;
      rot.m12 = zAxis.y;
      rot.m20 = xAxis.z;
      rot.m21 = yAxis.z;
      rot.m22 = zAxis.z;

   }
}
=======
package us.ihmc.simulationconstructionset;

import javax.vecmath.Matrix3d;
import javax.vecmath.Vector3d;

import us.ihmc.robotics.dataStructures.registry.YoVariableRegistry;
import us.ihmc.robotics.math.frames.YoFrameVector;
import us.ihmc.robotics.referenceFrames.ReferenceFrame;


public class ExternalForcePoint extends KinematicPoint
{
   private static final long serialVersionUID = -7715587266631433612L;
   
   private final YoFrameVector force;
   private final YoFrameVector moment;
   private final YoFrameVector impulse;

   private Matrix3d R0_coll = new Matrix3d(), Rcoll_0 = new Matrix3d(), Rk_coll = new Matrix3d(), Rk_coll2 = new Matrix3d();
   private Vector3d u_coll = new Vector3d();
   private Matrix3d Ki_collision_total = new Matrix3d();

   private final Vector3d zAxis = new Vector3d(), yAxis = new Vector3d(), xAxis = new Vector3d();

   public boolean active = false;

   public ExternalForcePoint(String name, Robot robot)
   {
      this(name, null, robot.getRobotsYoVariableRegistry());
   }

   public ExternalForcePoint(String name, YoVariableRegistry registry)
   {
      this(name, null, registry);
   }

   public ExternalForcePoint(String name, Vector3d offset, Robot robot)
   {
      this(name, offset, robot.getRobotsYoVariableRegistry());
   }

   public ExternalForcePoint(String name, Vector3d offset, YoVariableRegistry registry)
   {
      super(name, offset, registry);
 
      force = new YoFrameVector(name + "_f", "", ReferenceFrame.getWorldFrame(), registry);
      moment = new YoFrameVector(name + "_m", "", ReferenceFrame.getWorldFrame(), registry);
      impulse = new YoFrameVector(name + "_p", "", ReferenceFrame.getWorldFrame(), registry);
   }

   public String toString()
   {
      return ("name: " + name + "x: " + getX() + ", y: " + getY() + ", z: " + getZ());
   }

   public boolean isForceZero()
   {
      return ((force.getX() == 0.0) && (force.getY() == 0.0) && (force.getZ() == 0.0) && (moment.getX() == 0.0) && (moment.getY() == 0.0) && (moment.getZ() == 0.0));
   }
   
   public void reset() 
   {
      super.reset();

      force.setToZero();
      impulse.setToZero();

      active = false;

      R0_coll.set(0);
      Rcoll_0.set(0);
      Rk_coll.set(0);
      Rk_coll2.set(0);
      u_coll.set(0,0,0);
      Ki_collision_total.set(0);

      zAxis.set(0,0,0);
      yAxis.set(0,0,0);
      xAxis.set(0,0,0);
   }


   public void resolveCollision(ExternalForcePoint externalForcePoint, Vector3d normal_world, double epsilon, double mu, Vector3d p_world)
   {
      computeRotationFromNormalVector(R0_coll, normal_world);
      Rcoll_0.set(R0_coll);
      Rcoll_0.transpose();

      u_coll.set(getXVelocity() - externalForcePoint.getXVelocity(), getYVelocity() - externalForcePoint.getYVelocity(),
                 getZVelocity() - externalForcePoint.getZVelocity());
      Rcoll_0.transform(u_coll);

      if (u_coll.z > 0.0)    // -0.001) // Moving slowly together or moving apart...
      {
         p_world.set(0.0, 0.0, 0.0);
         impulse.setToZero();
         externalForcePoint.impulse.setToZero();

         return;
      }

      Rk_coll.set(this.parentJoint.physics.Ri_0);
      Rk_coll.mul(R0_coll);
      Matrix3d Ki_collision = parentJoint.physics.computeKiCollision(offsetFromCOM, Rk_coll);

      Rk_coll2.set(externalForcePoint.parentJoint.physics.Ri_0);
      Rk_coll2.mul(R0_coll);
      Matrix3d Ki_collision2 = externalForcePoint.parentJoint.physics.computeKiCollision(externalForcePoint.offsetFromCOM, Rk_coll2);

      Ki_collision_total.add(Ki_collision, Ki_collision2);

      parentJoint.physics.integrateCollision(Ki_collision_total, u_coll, epsilon, mu, p_world);    // Returns the impulse in collision coordinates

      parentJoint.physics.applyImpulse(p_world);
      p_world.scale(-1.0);
      externalForcePoint.parentJoint.physics.applyImpulse(p_world);    // Equal and opposite impulses;

      // Rotate into world coordinates:
      R0_coll.transform(p_world);
      impulse.set(-p_world.x, -p_world.y, -p_world.z);

      externalForcePoint.impulse.set(p_world);

      // +++JEP.  After collision, recalculate velocities in case another collision occurs before velocities are calculated:
      parentJoint.rob.updateVelocities();
      externalForcePoint.parentJoint.rob.updateVelocities();
//      robot.updateVelocities();
   }

   public void resolveCollision(Vector3d vel_world, Vector3d normal_world, double epsilon, double mu, Vector3d p_world)
   {
      computeRotationFromNormalVector(R0_coll, normal_world);
      Rcoll_0.set(R0_coll);
      Rcoll_0.transpose();

      u_coll.set(getXVelocity() - vel_world.x, getYVelocity() - vel_world.y, getZVelocity() - vel_world.z);
      Rcoll_0.transform(u_coll);

      // System.out.println("normal_world: " + normal_world);
      // System.out.println("u_world: " + dx.val + ", " + dy.val + ", " + dz.val);
      // System.out.println("Rcoll_0" + Rcoll_0);

      if (u_coll.z > 0.0)    // -0.001) // Moving slowly together or moving apart...
      {
         p_world.set(0.0, 0.0, 0.0);
         impulse.setToZero();

         return;
      }

      // Rk_coll.set(Ri_0);

      /*
       * Rk_coll.set(R0_i);
       * Rk_coll.transpose();
       */
      Rk_coll.set(this.parentJoint.physics.Ri_0);

      Rk_coll.mul(R0_coll);

      parentJoint.physics.resolveCollision(offsetFromCOM, Rk_coll, u_coll, epsilon, mu, p_world);    // Returns the impulse in collision coordinates

      // Rotate into world coordinates:
      R0_coll.transform(p_world);
      impulse.set(p_world);

      // +++JEP.  After collision, recalculate velocities in case another collision occurs before velocities are calculated:
    parentJoint.rob.updateVelocities();
//      robot.updateVelocities();
   }


   public void resolveMicroCollision(double penetration_squared, Vector3d vel_world, Vector3d normal_world, double epsilon, double mu, Vector3d p_world)
   {
      computeRotationFromNormalVector(R0_coll, normal_world);
      Rcoll_0.set(R0_coll);
      Rcoll_0.transpose();

      u_coll.set(getXVelocity() - vel_world.x, getYVelocity() - vel_world.y, getZVelocity() - vel_world.z);
      Rcoll_0.transform(u_coll);

      if (u_coll.z > 0.0)    // Moving slowly together or moving apart...
      {
         p_world.set(0.0, 0.0, 0.0);

         return;
      }

      // Rk_coll.set(Ri_0);

      /*
       * Rk_coll.set(R0_i);
       * Rk_coll.transpose();
       */
      Rk_coll.set(this.parentJoint.physics.Ri_0);

      Rk_coll.mul(R0_coll);

      parentJoint.physics.resolveMicroCollision(penetration_squared, offsetFromCOM, Rk_coll, u_coll, epsilon, mu, p_world);    // Returns the impulse in collision coordinates

      // Rotate into world coordinates:
      R0_coll.transform(p_world);
      impulse.set(p_world);

      // +++JEP.  After collision, recalculate velocities in case another collision occurs before velocities are calculated:
      parentJoint.rob.updateVelocities();
//      robot.updateVelocities();
   }

   public void getForce(Vector3d vectorToPack)
   {
      force.get(vectorToPack);
   }
   
   public void getMoment(Vector3d vectorToPack)
   {
      moment.get(vectorToPack);
   }

   public void setForce(Vector3d force)
   {
      this.force.set(force);
   }

   public void setForce(double fx, double fy, double fz)
   {
      this.force.set(fx, fy, fz);
   }
   
   public void setMoment(Vector3d moment)
   {
      this.moment.set(moment);
   }

   public void setMoment(double mx, double my, double mz)
   {
      this.moment.set(mx, my, mz);
   }
   
   public void getImpulse(Vector3d vectorToPack)
   {
      impulse.get(vectorToPack);
   }

   public void setImpulse(Vector3d impulse)
   {
      this.impulse.set(impulse);
   }
   
   public void setImpulse(double px, double py, double pz)
   {
      this.impulse.set(px, py, pz);
   }
   
   public YoFrameVector getYoForce()
   {
      return force;
   }
   
   public YoFrameVector getYoMoment()
   {
	   return moment;
   }
   
   public YoFrameVector getYoImpulse()
   {
      return impulse;
   }

   private void computeRotationFromNormalVector(Matrix3d rot, Vector3d vec)
   {
      // Z axis points in direction of vec...
      zAxis.set(vec);
      zAxis.normalize();

      yAxis.set(0.0, 1.0, 0.0);

      // if (Math.abs(yAxis.dot(zAxis)) > 0.99){yAxis = new Vector3d(1.0,0.0,0.0);}
//    if (Math.abs(zAxis.y) > 0.99){yAxis = new Vector3d(1.0,0.0,0.0);}
      if (Math.abs(zAxis.y) > 0.99)
      {
         yAxis.set(1.0, 0.0, 0.0);
      }

      xAxis.cross(yAxis, zAxis);
      xAxis.normalize();

      yAxis.cross(zAxis, xAxis);

      rot.m00 = xAxis.x;
      rot.m01 = yAxis.x;
      rot.m02 = zAxis.x;
      rot.m10 = xAxis.y;
      rot.m11 = yAxis.y;
      rot.m12 = zAxis.y;
      rot.m20 = xAxis.z;
      rot.m21 = yAxis.z;
      rot.m22 = zAxis.z;

   }
}
>>>>>>> 155ad066
<|MERGE_RESOLUTION|>--- conflicted
+++ resolved
@@ -1,4 +1,3 @@
-<<<<<<< HEAD
 package us.ihmc.simulationconstructionset;
 
 import javax.vecmath.Matrix3d;
@@ -7,7 +6,6 @@
 import us.ihmc.robotics.dataStructures.registry.YoVariableRegistry;
 import us.ihmc.robotics.math.frames.YoFrameVector;
 import us.ihmc.robotics.referenceFrames.ReferenceFrame;
-
 
 public class ExternalForcePoint extends KinematicPoint
 {
@@ -46,10 +44,10 @@
    }
 
    /**
-   * @param name
-   * @param offset in world when all of the robot's joints are at zero
-   * @param robot
-   */
+    * @param name
+    * @param offset in world when all of the robot's joints are at zero
+    * @param robot
+    */
    public ExternalForcePoint(String name, Vector3d offset, YoVariableRegistry registry)
    {
       super(name, offset, registry);
@@ -307,309 +305,5 @@
       rot.m20 = xAxis.z;
       rot.m21 = yAxis.z;
       rot.m22 = zAxis.z;
-
-   }
-}
-=======
-package us.ihmc.simulationconstructionset;
-
-import javax.vecmath.Matrix3d;
-import javax.vecmath.Vector3d;
-
-import us.ihmc.robotics.dataStructures.registry.YoVariableRegistry;
-import us.ihmc.robotics.math.frames.YoFrameVector;
-import us.ihmc.robotics.referenceFrames.ReferenceFrame;
-
-
-public class ExternalForcePoint extends KinematicPoint
-{
-   private static final long serialVersionUID = -7715587266631433612L;
-   
-   private final YoFrameVector force;
-   private final YoFrameVector moment;
-   private final YoFrameVector impulse;
-
-   private Matrix3d R0_coll = new Matrix3d(), Rcoll_0 = new Matrix3d(), Rk_coll = new Matrix3d(), Rk_coll2 = new Matrix3d();
-   private Vector3d u_coll = new Vector3d();
-   private Matrix3d Ki_collision_total = new Matrix3d();
-
-   private final Vector3d zAxis = new Vector3d(), yAxis = new Vector3d(), xAxis = new Vector3d();
-
-   public boolean active = false;
-
-   public ExternalForcePoint(String name, Robot robot)
-   {
-      this(name, null, robot.getRobotsYoVariableRegistry());
-   }
-
-   public ExternalForcePoint(String name, YoVariableRegistry registry)
-   {
-      this(name, null, registry);
-   }
-
-   public ExternalForcePoint(String name, Vector3d offset, Robot robot)
-   {
-      this(name, offset, robot.getRobotsYoVariableRegistry());
-   }
-
-   public ExternalForcePoint(String name, Vector3d offset, YoVariableRegistry registry)
-   {
-      super(name, offset, registry);
- 
-      force = new YoFrameVector(name + "_f", "", ReferenceFrame.getWorldFrame(), registry);
-      moment = new YoFrameVector(name + "_m", "", ReferenceFrame.getWorldFrame(), registry);
-      impulse = new YoFrameVector(name + "_p", "", ReferenceFrame.getWorldFrame(), registry);
-   }
-
-   public String toString()
-   {
-      return ("name: " + name + "x: " + getX() + ", y: " + getY() + ", z: " + getZ());
-   }
-
-   public boolean isForceZero()
-   {
-      return ((force.getX() == 0.0) && (force.getY() == 0.0) && (force.getZ() == 0.0) && (moment.getX() == 0.0) && (moment.getY() == 0.0) && (moment.getZ() == 0.0));
-   }
-   
-   public void reset() 
-   {
-      super.reset();
-
-      force.setToZero();
-      impulse.setToZero();
-
-      active = false;
-
-      R0_coll.set(0);
-      Rcoll_0.set(0);
-      Rk_coll.set(0);
-      Rk_coll2.set(0);
-      u_coll.set(0,0,0);
-      Ki_collision_total.set(0);
-
-      zAxis.set(0,0,0);
-      yAxis.set(0,0,0);
-      xAxis.set(0,0,0);
-   }
-
-
-   public void resolveCollision(ExternalForcePoint externalForcePoint, Vector3d normal_world, double epsilon, double mu, Vector3d p_world)
-   {
-      computeRotationFromNormalVector(R0_coll, normal_world);
-      Rcoll_0.set(R0_coll);
-      Rcoll_0.transpose();
-
-      u_coll.set(getXVelocity() - externalForcePoint.getXVelocity(), getYVelocity() - externalForcePoint.getYVelocity(),
-                 getZVelocity() - externalForcePoint.getZVelocity());
-      Rcoll_0.transform(u_coll);
-
-      if (u_coll.z > 0.0)    // -0.001) // Moving slowly together or moving apart...
-      {
-         p_world.set(0.0, 0.0, 0.0);
-         impulse.setToZero();
-         externalForcePoint.impulse.setToZero();
-
-         return;
-      }
-
-      Rk_coll.set(this.parentJoint.physics.Ri_0);
-      Rk_coll.mul(R0_coll);
-      Matrix3d Ki_collision = parentJoint.physics.computeKiCollision(offsetFromCOM, Rk_coll);
-
-      Rk_coll2.set(externalForcePoint.parentJoint.physics.Ri_0);
-      Rk_coll2.mul(R0_coll);
-      Matrix3d Ki_collision2 = externalForcePoint.parentJoint.physics.computeKiCollision(externalForcePoint.offsetFromCOM, Rk_coll2);
-
-      Ki_collision_total.add(Ki_collision, Ki_collision2);
-
-      parentJoint.physics.integrateCollision(Ki_collision_total, u_coll, epsilon, mu, p_world);    // Returns the impulse in collision coordinates
-
-      parentJoint.physics.applyImpulse(p_world);
-      p_world.scale(-1.0);
-      externalForcePoint.parentJoint.physics.applyImpulse(p_world);    // Equal and opposite impulses;
-
-      // Rotate into world coordinates:
-      R0_coll.transform(p_world);
-      impulse.set(-p_world.x, -p_world.y, -p_world.z);
-
-      externalForcePoint.impulse.set(p_world);
-
-      // +++JEP.  After collision, recalculate velocities in case another collision occurs before velocities are calculated:
-      parentJoint.rob.updateVelocities();
-      externalForcePoint.parentJoint.rob.updateVelocities();
-//      robot.updateVelocities();
-   }
-
-   public void resolveCollision(Vector3d vel_world, Vector3d normal_world, double epsilon, double mu, Vector3d p_world)
-   {
-      computeRotationFromNormalVector(R0_coll, normal_world);
-      Rcoll_0.set(R0_coll);
-      Rcoll_0.transpose();
-
-      u_coll.set(getXVelocity() - vel_world.x, getYVelocity() - vel_world.y, getZVelocity() - vel_world.z);
-      Rcoll_0.transform(u_coll);
-
-      // System.out.println("normal_world: " + normal_world);
-      // System.out.println("u_world: " + dx.val + ", " + dy.val + ", " + dz.val);
-      // System.out.println("Rcoll_0" + Rcoll_0);
-
-      if (u_coll.z > 0.0)    // -0.001) // Moving slowly together or moving apart...
-      {
-         p_world.set(0.0, 0.0, 0.0);
-         impulse.setToZero();
-
-         return;
-      }
-
-      // Rk_coll.set(Ri_0);
-
-      /*
-       * Rk_coll.set(R0_i);
-       * Rk_coll.transpose();
-       */
-      Rk_coll.set(this.parentJoint.physics.Ri_0);
-
-      Rk_coll.mul(R0_coll);
-
-      parentJoint.physics.resolveCollision(offsetFromCOM, Rk_coll, u_coll, epsilon, mu, p_world);    // Returns the impulse in collision coordinates
-
-      // Rotate into world coordinates:
-      R0_coll.transform(p_world);
-      impulse.set(p_world);
-
-      // +++JEP.  After collision, recalculate velocities in case another collision occurs before velocities are calculated:
-    parentJoint.rob.updateVelocities();
-//      robot.updateVelocities();
-   }
-
-
-   public void resolveMicroCollision(double penetration_squared, Vector3d vel_world, Vector3d normal_world, double epsilon, double mu, Vector3d p_world)
-   {
-      computeRotationFromNormalVector(R0_coll, normal_world);
-      Rcoll_0.set(R0_coll);
-      Rcoll_0.transpose();
-
-      u_coll.set(getXVelocity() - vel_world.x, getYVelocity() - vel_world.y, getZVelocity() - vel_world.z);
-      Rcoll_0.transform(u_coll);
-
-      if (u_coll.z > 0.0)    // Moving slowly together or moving apart...
-      {
-         p_world.set(0.0, 0.0, 0.0);
-
-         return;
-      }
-
-      // Rk_coll.set(Ri_0);
-
-      /*
-       * Rk_coll.set(R0_i);
-       * Rk_coll.transpose();
-       */
-      Rk_coll.set(this.parentJoint.physics.Ri_0);
-
-      Rk_coll.mul(R0_coll);
-
-      parentJoint.physics.resolveMicroCollision(penetration_squared, offsetFromCOM, Rk_coll, u_coll, epsilon, mu, p_world);    // Returns the impulse in collision coordinates
-
-      // Rotate into world coordinates:
-      R0_coll.transform(p_world);
-      impulse.set(p_world);
-
-      // +++JEP.  After collision, recalculate velocities in case another collision occurs before velocities are calculated:
-      parentJoint.rob.updateVelocities();
-//      robot.updateVelocities();
-   }
-
-   public void getForce(Vector3d vectorToPack)
-   {
-      force.get(vectorToPack);
-   }
-   
-   public void getMoment(Vector3d vectorToPack)
-   {
-      moment.get(vectorToPack);
-   }
-
-   public void setForce(Vector3d force)
-   {
-      this.force.set(force);
-   }
-
-   public void setForce(double fx, double fy, double fz)
-   {
-      this.force.set(fx, fy, fz);
-   }
-   
-   public void setMoment(Vector3d moment)
-   {
-      this.moment.set(moment);
-   }
-
-   public void setMoment(double mx, double my, double mz)
-   {
-      this.moment.set(mx, my, mz);
-   }
-   
-   public void getImpulse(Vector3d vectorToPack)
-   {
-      impulse.get(vectorToPack);
-   }
-
-   public void setImpulse(Vector3d impulse)
-   {
-      this.impulse.set(impulse);
-   }
-   
-   public void setImpulse(double px, double py, double pz)
-   {
-      this.impulse.set(px, py, pz);
-   }
-   
-   public YoFrameVector getYoForce()
-   {
-      return force;
-   }
-   
-   public YoFrameVector getYoMoment()
-   {
-	   return moment;
-   }
-   
-   public YoFrameVector getYoImpulse()
-   {
-      return impulse;
-   }
-
-   private void computeRotationFromNormalVector(Matrix3d rot, Vector3d vec)
-   {
-      // Z axis points in direction of vec...
-      zAxis.set(vec);
-      zAxis.normalize();
-
-      yAxis.set(0.0, 1.0, 0.0);
-
-      // if (Math.abs(yAxis.dot(zAxis)) > 0.99){yAxis = new Vector3d(1.0,0.0,0.0);}
-//    if (Math.abs(zAxis.y) > 0.99){yAxis = new Vector3d(1.0,0.0,0.0);}
-      if (Math.abs(zAxis.y) > 0.99)
-      {
-         yAxis.set(1.0, 0.0, 0.0);
-      }
-
-      xAxis.cross(yAxis, zAxis);
-      xAxis.normalize();
-
-      yAxis.cross(zAxis, xAxis);
-
-      rot.m00 = xAxis.x;
-      rot.m01 = yAxis.x;
-      rot.m02 = zAxis.x;
-      rot.m10 = xAxis.y;
-      rot.m11 = yAxis.y;
-      rot.m12 = zAxis.y;
-      rot.m20 = xAxis.z;
-      rot.m21 = yAxis.z;
-      rot.m22 = zAxis.z;
-
-   }
-}
->>>>>>> 155ad066
+   }
+}