--- conflicted
+++ resolved
@@ -1,4 +1,3 @@
-<<<<<<< HEAD
 package us.ihmc.simulationconstructionset;
 
 import javax.vecmath.AxisAngle4d;
@@ -51,7 +50,7 @@
     * for this method: X, Y, and Z.  To specified a particular axis use the public int provided in Joint.
     * 
     * @param jname name of this joint
-    * @param offset Vector3d representing the offset from the joint's parent to this joint when all of the robot's joints are at zero
+    * @param offset Vector3d representing the offset from the joint's parent to this joint when all of the robot's joints are at zero    
     * @param rob Robot to which this joint will belong
     * @param jaxis int representing the axis
     */
@@ -452,460 +451,4 @@
       if (f_stiction == null) return 0.0;
       return f_stiction.getDoubleValue();
    }
-}
-=======
-package us.ihmc.simulationconstructionset;
-
-import javax.vecmath.AxisAngle4d;
-import javax.vecmath.Vector3d;
-
-import us.ihmc.simulationconstructionset.physics.engine.jerry.PinJointPhysics;
-import us.ihmc.simulationconstructionset.torqueSpeedCurve.TorqueSpeedCurve;
-import us.ihmc.robotics.Axis;
-import us.ihmc.robotics.dataStructures.registry.YoVariableRegistry;
-import us.ihmc.robotics.dataStructures.variable.DoubleYoVariable;
-import us.ihmc.robotics.geometry.RigidBodyTransform;
-
-/**
- *
- * <p>Title: SimulationConstructionSet</p>
- *
- * <p>Description: A rotational joint with a single degree of freedom.  Pin joints allow rotation around a single
- * axis specified upon creation.  There are several joint types which extend this joint: universal, gimbal and cylinder joints.  These
- * joints are either multiple pin joints grouped together or a combination of pin and slider joints.</p>
- *
- * <p>Copyright: Copyright (c) 2000</p>
- *
- * <p>Company: Yobotics, Inc.</p>
- *
- * @author not attributable
- * @version 1.0
- * @see Joint Joint
- */
-// TODO Move crap into physics that deals with limits
-public class PinJoint extends OneDegreeOfFreedomJoint
-{
-   private static final long serialVersionUID = -8016564065453170730L;
-
-   private AxisAngle4d axisAngle = new AxisAngle4d();
-   public DoubleYoVariable q, qd, qdd, tau;
-   
-   public DoubleYoVariable tauJointLimit, tauVelocityLimit, tauDamping;
-   public double q_min = Double.NEGATIVE_INFINITY, q_max = Double.POSITIVE_INFINITY, k_limit, b_limit;
-
-   private DoubleYoVariable b_damp, f_stiction;
-   public DoubleYoVariable qd_max, b_vel_limit;
-   public DoubleYoVariable tau_max;
-
-   private YoVariableRegistry registry;
-
-   public TorqueSpeedCurve torqueSpeedCurve;
-
-   /**
-    * Creates a new pin joint and adds it to the specified robot.  There are three possible axis of rotation
-    * for this method: X, Y, and Z.  To specified a particular axis use the public int provided in Joint.
-    * 
-    * @param jname name of this joint
-    * @param offset Vector3d representing the offset from the robot origin to the joint.
-    * @param rob Robot to which this joint will belong
-    * @param jaxis int representing the axis
-    */
-   public PinJoint(String jname, Vector3d offset, Robot rob, Axis jaxis)
-   {
-      super(jname, offset, rob);
-      physics = new PinJointPhysics(this);
-
-      registry = rob.getRobotsYoVariableRegistry();
-
-      initializeYoVariables(jname, registry);
-
-      this.physics.u_i = new Vector3d();
-
-      if (jaxis == Axis.X)
-      {
-         physics.u_i.x = 1.0;
-      }
-      else if (jaxis == Axis.Y)
-      {
-         physics.u_i.y = 1.0;
-      }
-      else if (jaxis == Axis.Z)
-      {
-         physics.u_i.z = 1.0;
-      }
-      else
-      {
-         throw new RuntimeException("Undefined jaxis value!");
-      }
-
-      this.setPinTransform3D(this.jointTransform3D, physics.u_i);
-   }
-
-   /**
-    * Creates a new pin joint and adds it to the specified robot.  This method allows the specification
-    * of an arbitrary joint axis.
-    *
-    * @param jname name of this joint
-    * @param offset Vector3d representing the offset from the robot origin to the joint.
-    * @param rob Robot to which this joint will belong
-    * @param u_hat Vector3d representing the axis of rotation
-    */
-   public PinJoint(String jname, Vector3d offset, Robot rob, Vector3d u_hat)
-   {
-      super(jname, offset, rob);
-      physics = new PinJointPhysics(this);
-
-      registry = rob.getRobotsYoVariableRegistry();
-
-      initializeYoVariables(jname, registry);
-
-      physics.u_i = new Vector3d();
-      physics.u_i.set(u_hat);
-      physics.u_i.normalize();
-      setPinTransform3D(this.jointTransform3D, physics.u_i);
-   }
-
-   /**
-    * This function updates the transform, velocity, and joint axis.  If specified
-    * the graphics are also updated, however, this is nolonger the primary means of
-    * graphics updates.
-    */
-   protected void update()
-   {
-      this.setPinTransform3D(this.jointTransform3D, physics.u_i, q.getDoubleValue());
-   }
-
-   /**
-    * Specify the intial position and velocity of this joint.  This is used by gimbal, universal, and cylinder
-    * joints to initialize their member pin joints.
-    *
-    * @param q_init intial position of this joint in radians.
-    * @param qd_init intial velocity of this joint
-    */
-   public void setInitialState(double q_init, double qd_init)
-   {
-      q.set(q_init);
-      qd.set(qd_init);
-   }
-
-   /**
-    * Inserts the given position and velocity of this pin joint into the provided array.  Index zero contains
-    * the position (angle) in radians, while index one contains the velocity.
-    * @param state double[]
-    */
-   public void getState(double[] state)
-   {
-      state[0] = q.getDoubleValue();
-      state[1] = qd.getDoubleValue();
-   }
-
-   /**
-    * Sets the torque applied to this joint.  Usually these variables are accessed by name instead of going through
-    * the joint.
-    *
-    * @param tau torque to be applied at this joint.
-    */
-   public void setTau(double tau)
-   {
-      if (Double.isNaN(tau))
-      {
-         throw new RuntimeException(getName() + " tau = NaN.");
-      }
-
-      this.tau.set(tau);
-   }
-
-
-   /**
-    *    Add the torque given in parameter to this joint.
-    *
-    *    @param tau torque to be added to this joint.
-    */
-
-   public void addTau(double tau)
-   {
-      if (Double.isNaN(tau))
-      {
-         throw new RuntimeException("tau = NaN.");
-      }
-
-      this.tau.add(tau);
-   }
-
-   /**
-    * Retrieve the current angle (position) of this joint.
-    *
-    * @return YoVariable representing the angle of this joint.
-    */
-   public DoubleYoVariable getQ()
-   {
-      return q;
-   }
-
-   /**
-    * Retrieves the current velocity of this joint.
-    *
-    * @return YoVariable representing the current angle of this joint.
-    */
-   public DoubleYoVariable getQD()
-   {
-      return qd;
-   }
-
-   /**
-    * Retrieves the current acceleration at this joint.
-    *
-    * @return YoVariable representing the current acceleration
-    */
-   public DoubleYoVariable getQDD()
-   {
-      return qdd;
-   }
-
-   /**
-    * Retrieves the torque currently applied at this joint.
-    *
-    * @return YoVariable representing the currently applied torque.
-    */
-   public DoubleYoVariable getTau()
-   {
-      return tau;
-   }
-
-   public void setQ(double q)
-   {
-      if (Double.isNaN(q))
-      {
-         throw new RuntimeException("q = NaN.");
-      }
-
-      this.q.set(q);
-   }
-
-   public void setQd(double qd)
-   {
-      if (Double.isNaN(qd))
-      {
-         throw new RuntimeException("qd = NaN.");
-      }
-
-      this.qd.set(qd);
-   }
-   
-   public void setQdd(double qdd)
-   {
-      if (Double.isNaN(qdd))
-      {
-         throw new RuntimeException("qdd = NaN.");
-      }
-
-      this.qdd.set(qdd);
-   }
-
-   /**
-    * <p>Adds a set of limit stops to this joint.  This defines the allowed range of motion based on the provided
-    * min and max angles.  Motion is constrained between these two values using a reaction torque calculated
-    * using the given spring and damper constants.</p>
-    *
-    * @param q_min minimum allowed angle for this joint.
-    * @param q_max maximum allowed angle for this joint.
-    * @param k_limit spring constant used in torque calculations
-    * @param b_limit damping constant used in torque calculations
-    */
-   public void setLimitStops(double q_min, double q_max, double k_limit, double b_limit)
-   {
-      if (tauJointLimit == null)
-      {
-         tauJointLimit = new DoubleYoVariable("tau_joint_limit_" + this.name, "PinJoint limit stop torque", registry);
-      }
-
-      this.q_min = q_min;
-      this.q_max = q_max;
-      
-      if (q_min >= q_max)
-         throw new RuntimeException("q_min must be less than q_max. q_min=" + q_min + ", q_max=" + q_max);
-      
-      this.k_limit = k_limit;
-      this.b_limit = b_limit;
-   }
-
-   /**
-    * Adds a velocity limit for this joint.  This is achieved through the application of a resistive torque calculated based on the
-    * velocity and the provided damping function.
-    *
-    * @param qd_max maximum allowed velocity
-    * @param b_vel_limit damping constant for torque calculations.
-    */
-   public void setVelocityLimits(double qd_max, double b_vel_limit)
-   {
-      if (tauVelocityLimit == null)
-      {
-         tauVelocityLimit = new DoubleYoVariable("tau_vel_limit_" + this.name, "PinJoint velocity limit torque", registry);
-         this.b_vel_limit = new DoubleYoVariable("b_vel_limit_" + this.name, "PinJoint damping after maximum angular velocity is reached", registry);
-         this.qd_max = new DoubleYoVariable("qd_max_" + this.name, "PinJoint maximum angular velocity", registry);
-
-
-      }
-
-      this.qd_max.set(qd_max);
-      this.b_vel_limit.set(b_vel_limit);
-   }
-
-
-   public void setTorqueSpeedCurve(TorqueSpeedCurve torqueSpeedCurve)
-   {
-      this.torqueSpeedCurve = torqueSpeedCurve;
-   }
-
-   /**
-    * Sets a threshold for maximum allowed torque at this joint.  If a torque larger than the specified value is desired
-    * it will be cut to the given value.
-    *
-    * @param maxTorque torque limit.
-    */
-   public void setTorqueLimits(double maxTorque)
-   {
-      if (tau_max == null)
-      {
-         tau_max = new DoubleYoVariable("tau_max_" + this.name, "PinJoint maximum torque", registry);
-      }
-
-      this.tau_max.set(Math.abs(maxTorque));
-   }
-
-   /**
-    * Specifies the overall damping constant for this joint.  If specified a torque base on this constant
-    * and the current velocity will be applied.
-    *
-    * @param b_damp general damping constant for this joint
-    */
-   public void setDamping(double b_damp)
-   {      
-      if (tauDamping == null)
-      {
-         tauDamping = new DoubleYoVariable("tau_damp_" + this.name, "PinJoint damping torque", registry);
-      }
-      
-      if (this.b_damp == null)
-      {
-         this.b_damp = new DoubleYoVariable("b_damp_" + this.name, "PinJoint damping parameter", registry);
-         this.b_damp.set(b_damp);
-      }
-   }
-   
-   public void setStiction(double f_stiction)
-   {
-      if (tauDamping == null)
-      {
-         tauDamping = new DoubleYoVariable("tau_damp_" + this.name, "PinJoint damping torque", registry);
-      }
-      if (this.f_stiction == null)
-      {
-         this.f_stiction = new DoubleYoVariable("f_stiction_" + this.name, "PinJoint stiction force", registry);
-         this.f_stiction.set(f_stiction);
-      }
-   }
-
-   /**
-    * Updates the transformation matrix tl based on the given rotation axis assuming a joint angle of zero.
-    *
-    * @param t1 Transform3D in which the transform is to be stored
-    * @param u_i Vector3d representing the joint axis
-    */
-   protected void setPinTransform3D(RigidBodyTransform t1, Vector3d u_i)    // int rotAxis)
-   {
-      setPinTransform3D(t1, u_i, 0.0);    // rotAxis, 0.0);
-   }
-
-   /**
-    * Updates the transformation matrix tl using the given joint axis and rotation angle.
-    *
-    * @param t1 Transform3D in which the transform is to be stored.
-    * @param u_i Vector3d representing the joint axis
-    * @param rotAng double specified rotation angle.
-    */
-   protected void setPinTransform3D(RigidBodyTransform t1, Vector3d u_i, double rotAng)
-   {
-      t1.setIdentity();
-      axisAngle.set(u_i, rotAng);
-      t1.setRotation(axisAngle);
-   }
-
-   /**
-    * Initializes the YoVariables relevant for this joint.
-    * @param jname the name of the joint
-    * @param registry the YoVariableRegistry to which the YoVariables should be added.
-    */
-   protected void initializeYoVariables(String jname, YoVariableRegistry registry)
-   {
-      q = new DoubleYoVariable("q_" + jname, "PinJoint angle", registry);
-      qd = new DoubleYoVariable("qd_" + jname, "PinJoint anglular velocity", registry);
-      qdd = new DoubleYoVariable("qdd_" + jname, "PinJoint angular acceleration", registry);
-      tau = new DoubleYoVariable("tau_" + jname, "PinJoint torque", registry);
-   }
-   
-   public void setDampingParameterOnly(double b_damp) // Hack for Gazebo
-   {
-      if (this.b_damp != null) 
-         this.b_damp.set(b_damp);
-   }
-   
-   public void setStictionParameterOnly(double f_stiction) // Hack for Gazebo
-   {
-      if (this.f_stiction != null)
-         this.f_stiction.set(f_stiction);
-   }
-
-   @Override
-   public double getDamping()
-   {
-      if (b_damp == null) return 0.0;
-      return b_damp.getDoubleValue();
-   }
-
-   @Override
-   public double getTorqueLimit()
-   {
-      if(tau_max != null)
-      {
-         return tau_max.getDoubleValue();
-      }
-      else
-      {
-         return Double.POSITIVE_INFINITY;
-      }
-   }
-
-   @Override
-   public double getVelocityLimit()
-   {
-      if(qd_max != null)
-      {
-         return qd_max.getDoubleValue();
-      }
-      else
-      {
-         return Double.POSITIVE_INFINITY;
-      }
-   }
-   
-   @Override
-   public double getJointUpperLimit()
-   {
-      return q_max;
-   }
-   
-   @Override
-   public double getJointLowerLimit()
-   {
-      return q_min;
-   }
-   
-   @Override
-   public double getJointStiction()
-   {
-      if (f_stiction == null) return 0.0;
-      return f_stiction.getDoubleValue();
-   }
-}
->>>>>>> 117a7bdc
+}