--- conflicted
+++ resolved
@@ -1,4 +1,3 @@
-<<<<<<< HEAD
 package us.ihmc.simulationconstructionset;
 
 import java.util.ArrayList;
@@ -892,900 +891,4 @@
    {
       physics.getJointAxis(axisToPack);
    }
-}
-=======
-package us.ihmc.simulationconstructionset;
-
-import java.util.ArrayList;
-
-import javax.vecmath.Matrix3d;
-import javax.vecmath.Quat4d;
-import javax.vecmath.Vector3d;
-
-import us.ihmc.graphics3DAdapter.camera.CameraMountInterface;
-import us.ihmc.simulationconstructionset.physics.engine.jerry.JointPhysics;
-import us.ihmc.simulationconstructionset.simulatedSensors.LidarMount;
-import us.ihmc.simulationconstructionset.simulatedSensors.WrenchCalculatorInterface;
-import us.ihmc.robotics.kinematics.CommonJoint;
-import us.ihmc.robotics.dataStructures.variable.DoubleYoVariable;
-import us.ihmc.robotics.geometry.RigidBodyTransform;
-
-
-
-/**
- * Motion constraint between {@link Link Links} and physics simulation.<p>
- *
- * Title:        Yobotics! Simulation Construction Set<p>
- * Description:  Package for Simulating Dynamic Robots and Mechanisms<p>
- * Copyright:    Copyright (c) Jerry Pratt<p>
- * Company:      Yobotics, Inc. <p>
- * @author Jerry Pratt
- * @version Beta 1.0
- */
-public abstract class Joint implements CommonJoint, java.io.Serializable
-{
-   private static final long serialVersionUID = -1158152164230922246L;
-
-   /**
-    * The maximum translational acceleration this joint may undergo before throwing an
-    * {@link UnreasonableAccelerationException UnreasonableAccelerationException}.
-    */
-   public static final double MAX_TRANS_ACCEL = 1000000000000.0;
-
-   /**
-    * The maximum rotational acceleration this joint may undergo before throwing an
-    * {@link UnreasonableAccelerationException UnreasonableAccelerationException}.
-    */
-   public static final double MAX_ROT_ACCEL = 10000000.0;
-
-   public Joint parentJoint;
-
-   public final Vector3d offset = new Vector3d();    // Offset from the previous joint
-
-   public Link link;
-   protected String name;
-
-   protected int numDOF;
-   public Robot rob;
-
-   public RigidBodyTransform transformToNext = new RigidBodyTransform();
-
-   private final RigidBodyTransform offsetTransform3D = new RigidBodyTransform();
-   public final RigidBodyTransform jointTransform3D = new RigidBodyTransform();
-
-   protected ArrayList<CameraMount> cameraMounts;
-   protected ArrayList<LidarMount> lidarMounts;
-   protected ArrayList<IMUMount> imuMounts;
-   protected ArrayList<WrenchCalculatorInterface> forceSensors;
-   
-   public ArrayList<Joint> childrenJoints;
-
-   private final ArrayList<SimulatedSensor> sensors = new ArrayList<SimulatedSensor>();
-
-   public JointPhysics<?> physics;
-
-   /**
-    * As Joint is an abstract class it is never instanced on its own.  Instead,
-    * its children, FloatingJoint, FreeJoint, FloatingPlanarJoint, PinJoint, SliderJoint,
-    * and NullJoint all call this superconstructor to initialize their common parameters.
-    *
-    * @param name Name of the new Joint.
-    * @param offsetVec Vector3d representing the offset from the previous joint.
-    * @param rob Robot which this joint is a member of.
-    * @param numDOF Number of degrees of freedom held by this joint.
-    */
-   protected Joint(String name, Vector3d offsetVec, Robot rob, int numDOF)
-   {
-      this.name = name;
-      this.rob = rob;
-
-      this.numDOF = numDOF;
-
-      this.setOffset(offsetVec);
-
-      this.childrenJoints = new ArrayList<Joint>();
-   }
-
-   public Joint getParentJoint()
-   {
-      return parentJoint;
-   }
-
-   public ArrayList<Joint> getChildrenJoints()
-   {
-      return childrenJoints;
-   }
-
-   public void getChildrenJoints(ArrayList<Joint> arrayListToPack)
-   {
-      arrayListToPack.addAll(childrenJoints);
-   }
-
-   public void recursiveGetChildrenJoints(ArrayList<Joint> arrayListToPack)
-   {
-      arrayListToPack.addAll(childrenJoints);
-
-      for (Joint joint : childrenJoints)
-      {
-         joint.recursiveGetChildrenJoints(arrayListToPack);
-      }
-   }
-
-   public void recursiveGetOneDegreeOfFreedomJoints(ArrayList<OneDegreeOfFreedomJoint> oneDegreeOfFreedomJointsToPack)
-   {
-      if (this instanceof OneDegreeOfFreedomJoint)
-      {
-         oneDegreeOfFreedomJointsToPack.add((OneDegreeOfFreedomJoint) this);
-      }
-
-      for (Joint joint : childrenJoints)
-      {
-         joint.recursiveGetOneDegreeOfFreedomJoints(oneDegreeOfFreedomJointsToPack);
-      }
-   }
-
-
-   /**
-    * Retrieves the joint name.
-    *
-    * @return Name of this joint as specified at construction.
-    */
-   public String getName()
-   {
-      return this.name;
-   }
-
-// /**
-//  * Returns a VarList containing the YoVariables related to this joint.
-//  * Each implementation of Joint has a different set of variables and therefore a
-//  * different version of this method.
-//  *
-//  * @return VarList containing the variables belonging to this joint.
-//  */
-// protected abstract VarList getJointVars();
-
-   /**
-    * Retrieves all camera mounts at this joint.  A camera can be mounted to any of these
-    * mounts and will remain attached for display purposes.  For more information see
-    * {@link CameraMount Camera}.
-    *
-    * @return ArrayList containing all camera mounts owned by this joint.
-    */
-   protected ArrayList<CameraMount> getCameraMounts()
-   {
-      return this.cameraMounts;
-   }
-   
-   protected ArrayList<LidarMount> getLidarMounts()
-   {
-      return this.lidarMounts;
-   }
-
-   protected ArrayList<IMUMount> getIMUMounts()
-   {
-      return this.imuMounts;
-   }
-
-
-   /**
-    * Changes the offset between the current joint and its parent joint.
-    *
-    * @param newOffsetVector Vector3d representing this new offset.
-    */
-   public void changeOffsetVector(Vector3d newOffsetVector)
-   {
-      changeOffsetVector(newOffsetVector.getX(), newOffsetVector.getY(), newOffsetVector.getZ());
-   }
-
-   /**
-    * Changes the offset between the current joint and its parent joint based on
-    * the provided x, y, and z components.
-    *
-    * @param x Component of the new offset vector.
-    * @param y Component of the new offset vector.
-    * @param z Component of the new offset vector.
-    */
-   public void changeOffsetVector(double x, double y, double z)
-   {
-      this.offset.set(x, y, z);
-      this.offsetTransform3D.setTranslation(this.offset);
-
-//    this.jointGraphics3D.changeOffsetVector(offsetTransform3D);
-   }
-
-   private boolean isDynamic = true;
-
-   /**
-    * Indiciates whether or not this joint is dynamic.  By default, all joints are dynamic
-    * meaning they are used during dynamics calculations.  Non dynamic root joints only deal with position
-    * and velocity through Featherstone pass one.  They also store values for runge-kutta calculations.
-    *
-    * @return Is this joint dynamic?
-    */
-   public boolean isDynamic()
-   {
-      return this.isDynamic;
-   }
-
-   /**
-    * Specify whether or not this particular joint is dynamic.  This only matters if the joint is a root joint.
-    *
-    * @param isDynamic Indicate whether or not the joint is dynamic, which is true by default.
-    */
-   public void setDynamic(boolean isDynamic)
-   {
-      this.isDynamic = isDynamic;
-   }
-
-   /**
-    * Adds the specified GroundContactPoint to this joint.  These points allow ground contact modeling to occur
-    * which provides a means of robot ground interaction.  For further examples see the tutorial.
-    *
-    * @param point GroundContactPoint
-    * @see GroundContactPoint GroundContactPoint
-    * @see GroundContactModel GroundContactModel
-    */
-   public void addGroundContactPoint(GroundContactPoint point)
-   {
-      physics.addGroundContactPoint(point);
-   }
-
-   public void addGroundContactPoint(int groupIdentifier, GroundContactPoint point)
-   {
-      physics.addGroundContactPoint(groupIdentifier,point);
-   }
-   
-   public void addJointWrenchSensor(JointWrenchSensor jointWrenchSensor)
-   {
-      physics.addJointWrenchSensor(jointWrenchSensor);
-   }
-
-   public JointWrenchSensor getJointWrenchSensor()
-   {
-      return physics.getJointWrenchSensor();
-   }
-   
-   /**
-    * Adds the specified KinematicPoint to this joint.  These points allow external forces
-    * and effects to be applied while also providing a means to monitor position and velocity.
-    * Currently the only implementation internal to SCS is the ExternalForcePoint.
-    *
-    * @param point KinematicPoint to be added.
-    * @see KinematicPoint KinematicPoint
-    */
-   public void addKinematicPoint(KinematicPoint point)
-   {
-      physics.addKinematicPoint(point);
-   }
-
-   /**
-    * Adds the specified ExternalForcePoint.  These points allow forces to be applied to particular joints
-    * allowing the creation of certain mechanical structures such as four-bar-linkages.  See the tutorial for
-    * further details.
-    *
-    * @param point ExternalForcePoint
-    * @see ExternalForcePoint ExternalForcePoint
-    */
-   public void addExternalForcePoint(ExternalForcePoint point)
-   {
-      physics.addExternalForcePoint(point);
-   }
-
-   /**
-    * Returns a string representation of this joint.  This includes the joint's name, its parent joint,
-    * offset vector, link, and all associated kinematic and external force points.  Once this information is displayed
-    * the joint calls toString for each of it's children.
-    *
-    * @return String representation of this joint and its children.
-    */
-   public String toString()
-   {
-      StringBuffer retBuffer = new StringBuffer();
-      Vector3d translation = new Vector3d();
-      retBuffer.append("Joint: " + name + "\n");
-      if (parentJoint != null)
-         retBuffer.append("  Parent Joint: " + this.parentJoint.name + "\n");
-      else
-         retBuffer.append("  Root Joint \n");
-      transformToNext.get(translation);
-      retBuffer.append("   Location vector: " + translation + "\n");
-      retBuffer.append("   offset vector: " + offset + "\n");
-
-      retBuffer.append("   link: " + link);
-
-      if( physics != null )
-         retBuffer.append(physics);
-
-      /*
-       * retBuffer.append("u_i: " + u_i + "\n");
-       * retBuffer.append("d_i: " + d_i + "\n");
-       * retBuffer.append("w_i: " + w_i + "\n");
-       * retBuffer.append("r_in: " + r_in + "\n");
-       *
-       * retBuffer.append("s_hat_i: " + s_hat_i + "\n");
-       * retBuffer.append("Z_hat_i: " + Z_hat_i + "\n");
-       * retBuffer.append("Qi_etc: " + Qi_etc + "\n");
-       * retBuffer.append("Ri_h: " + Ri_h + "\n");
-       * retBuffer.append("Rh_i: " + Rh_i + "\n");
-       * retBuffer.append("r_i: " + r_i + "\n");
-       * retBuffer.append("r_h: " + r_h + "\n");
-       * retBuffer.append("I_hat_i: " + I_hat_i + "\n");
-       * retBuffer.append("c_hat_i: " + c_hat_i + "\n");
-       * retBuffer.append("sIs: " + sIs + "\n");
-       *
-       * retBuffer.append("Qi_etc: " + Qi_etc + "\n");
-       */
-
-      // retBuffer.append("qdd: " + qdd.val + "\n");
-//    retBuffer.append("\n");
-//
-//    for (int i = 0; i < childrenJoints.size(); i++)
-//    {
-//       Joint nextJoint = childrenJoints.get(i);
-//       retBuffer.append(nextJoint.toString());
-//    }
-
-      return retBuffer.toString();
-   }
-
-   /**
-    * Update the state of this joint, each implementation handles this differently.  Graphics
-    * will only be updated if specified.
-    */
-   protected abstract void update();
-
-
-   /**
-    * Recurses through each joint updating the transform between the world and it.
-    * All points (kinematic, ground contact, range sensors and camera mounts)
-    * are also updated.
-    * The transform for each joint in the tree to the previous joint
-    * is updated in this manner.  This function may update the graphics at each
-    * joint if specified.
-    *
-    * @param tToHere Transform3D which transformToNext is based on.
-    */
-   protected void recursiveUpdateJoints(RigidBodyTransform tToHere, boolean updatePoints, boolean updateCameraMounts, boolean updateIMUMounts, double time)
-   {
-      this.update();
-
-      if (tToHere != null)
-      {
-         this.transformToNext.set(tToHere);
-      }
-      else
-      {
-         this.transformToNext.setIdentity();
-      }
-
-      this.transformToNext.multiply(this.getOffsetTransform3D());
-      this.transformToNext.multiply(this.getJointTransform3D());
-      if (updatePoints)
-         this.updatePoints(this.transformToNext, time);
-
-      if (updateCameraMounts)
-      {
-         this.updateCameraMounts(this.transformToNext);
-      }
-
-      if (updateIMUMounts)
-      {
-         this.updateIMUMountsPositionAndVelocity(this.transformToNext);
-      }
-
-      for (int i = 0; i < childrenJoints.size(); i++)
-      {
-         Joint childJoint = childrenJoints.get(i);
-         childJoint.recursiveUpdateJoints(this.transformToNext, updatePoints, updateCameraMounts, updateIMUMounts, time);
-      }
-
-   }
-   
-   
-   protected void recursiveUpdateJointsIMUMountAccelerations()
-   {
-      this.updateIMUMountsAcceleration(this.transformToNext);
-
-      for (int i = 0; i < childrenJoints.size(); i++)
-      {
-         Joint childJoint = childrenJoints.get(i);
-         childJoint.recursiveUpdateJointsIMUMountAccelerations();
-      }
-   }
-
-
-   /**
-    * Retrieves the Transform3D for this joint.  This transform is used in graphics
-    * and position calculations and as such is called by the recursiveUpdateJoints methods.
-    * It is also used when creating a branch group copy of a specified joint.
-    *
-    * @return Transform3D belonging to this joint.
-    */
-   public RigidBodyTransform getJointTransform3D()
-   {
-      return this.jointTransform3D;
-   }
-
-   protected void updateCameraMounts(RigidBodyTransform tToHere)
-   {
-      if (cameraMounts != null)
-      {
-         for (int i = 0; i < cameraMounts.size(); i++)
-         {
-            CameraMount mount = cameraMounts.get(i);
-            mount.updateTransform(tToHere);
-         }
-      }
-   }
-   
-   protected void updateLidarMounts(RigidBodyTransform tToHere)
-   {
-      if (lidarMounts != null)
-      {
-         for (int i = 0; i < lidarMounts.size(); i++)
-         {
-            LidarMount mount = lidarMounts.get(i);
-            mount.updateTransform(tToHere, this.rob.getTime());
-         }
-      }
-   }
-
-   protected void updateIMUMountsPositionAndVelocity(RigidBodyTransform tToHere)
-   {
-      if (imuMounts != null)
-      {
-         for (int i = 0; i < imuMounts.size(); i++)
-         {
-            IMUMount mount = imuMounts.get(i);
-            mount.updateIMUMountPositionAndVelocity();
-         }
-      }
-   }
-   
-   protected void updateIMUMountsAcceleration(RigidBodyTransform tToHere)
-   {
-      if (imuMounts != null)
-      {
-         for (int i = 0; i < imuMounts.size(); i++)
-         {
-            IMUMount mount = imuMounts.get(i);
-            mount.updateIMUMountAcceleration();
-         }
-      }
-   }
-
-   private void updateSensorMounts(RigidBodyTransform tToHere, double time)
-   {
-      for (int i = 0; i < sensors.size(); i++)
-      {
-         SimulatedSensor simulatedSensor = sensors.get(i);
-         simulatedSensor.updateTransform(tToHere, time);
-      }
-   }
-
-   /**
-    * Updates the transforms for each point type based on a new parent transform.
-    * This function is called whenever the joints are updated.
-    *
-    * @param tToHere New transform to target space, this is to be used to update
-    * the transform of each point.
-    * @param time
-    */
-
-   protected void updatePoints(RigidBodyTransform tToHere, double time)
-   {
-      updateSensorMounts(tToHere, time);
-
-      // TODO Rip out and move to physics engine
-      // +++JEP OPTIMIZE
-      if (physics.groundContactPointGroupList != null)
-      {
-         for (int i = 0; i < physics.groundContactPointGroupList.size(); i++)
-         {
-            ArrayList<GroundContactPoint> groundContactPoints = physics.groundContactPointGroupList.get(i).getGroundContactPoints();
-            for (int y = 0; y < groundContactPoints.size(); y++)
-            {
-               GroundContactPoint childPoint = groundContactPoints.get(y);
-               childPoint.updatePointPosition(tToHere);
-            }
-         }
-
-         /*
-          *  // Update the velocities of the points not in contact, just in case the user is using them
-          * // Those in contact will be updated by featherstonePassOne.
-          * // Now update the points attached to the joint:
-          * R0_i.set(Ri_0);
-          * R0_i.transpose();
-          *
-          * ArrayList groundContactPointsNotInContact = groundContactPointGroup.getGroundContactPointsNotInContact();
-          * for (int i = 0; i < groundContactPointsNotInContact.size(); i++)
-          * {
-          *  GroundContactPoint point = (GroundContactPoint) groundContactPointsNotInContact.get(i);
-          *  point.updatePointVelocity(R0_i, this.link.comOffset, v_i, w_i);
-          * }
-          */
-      }
-
-      if (physics.kinematicPoints != null)
-      {
-         for (int i = 0; i < physics.kinematicPoints.size(); i++)
-         {
-            KinematicPoint childPoint = physics.kinematicPoints.get(i);
-            childPoint.updatePointPosition(tToHere);
-         }
-      }
-   }
-
-   /**
-    * Adds the specified joint as a child of this joint.  This function also handles
-    * all setup necessary for back tracking from child to parent.  Each joint must have
-    * an associated link before being added.
-    *
-    * @param childJoint Child joint to be added.
-    */
-   public void addJoint(Joint childJoint)
-   {
-      childJoint.parentJoint = this;    // Set his parent to me for later back tracking...
-
-      childrenJoints.add(childJoint);
-   }
-
-
-   /**
-    * Retrieves the transform describing the translation between the current joint and the
-    * previous joint.  This transform is translation only, with all but the last column
-    * mimicking the identity matrix.
-    *
-    * @return Transform3D describing the translation between this joint and its parent.
-    */
-   public RigidBodyTransform getOffsetTransform3D()
-   {
-      return this.offsetTransform3D;
-   }
-
-   /**
-    * Adds the specified camera mount to this joint.  A single joint may contain multiple mounts.
-    *
-    * @param mount CameraMount to be added.
-    * @see CameraMount CameraMount
-    */
-   public void addCameraMount(CameraMount mount)
-   {
-      if (cameraMounts == null)
-         cameraMounts = new ArrayList<CameraMount>();
-      cameraMounts.add(mount);
-      mount.setParentJoint(this);
-   }
-   
-   public void addLidarMount(LidarMount mount)
-   {
-      if (lidarMounts == null)
-         lidarMounts = new ArrayList<LidarMount>();
-      lidarMounts.add(mount);
-      mount.setParentJoint(this);
-   }
-
-   /**
-    * Adds the specified imu mount to this joint.  A single joint may contain multiple mounts.
-    *
-    * @param mount IMUMount to be added.
-    * @see IMUMount IMUMount
-    */
-   public void addIMUMount(IMUMount mount)
-   {
-      if (imuMounts == null)
-         imuMounts = new ArrayList<IMUMount>();
-      imuMounts.add(mount);
-      mount.setParentJoint(this);
-   }
-   
-   /**
-    * Adds the specified force sensor to this joint.
-    * 
-    * @param forceSensor forceSensor to add
-    */
-   public void addForceSensor(WrenchCalculatorInterface forceSensor)
-   {
-      if(forceSensors == null)
-         forceSensors = new ArrayList<WrenchCalculatorInterface>();
-      
-      forceSensors.add(forceSensor);
-   }
-   
-   /**
-    * Retrieves the link associated with this joint.  Every joint has a member link which handels
-    * the physical and graphical properties of the space between this joint and its children.  This includes
-    * the link mass and related properties.
-    *
-    * @return The link belonging to this joint.
-    */
-   public Link getLink()
-   {
-      return this.link;
-   }
-
-   // protected void setName(String n){this.name=n;}
-   // protected String getName(){return this.name;}
-
-
-   /**
-    * Retrieves the number of degrees of freedom held by this joint.  Each degree
-    * of freedom represents the number of axis about which a joint may freely move.
-    * Pin and slider joints have only one degree of freedom, while free joints have six.
-    *
-    * @return This joints degree of freedom.
-    */
-   protected int getNumDOF()
-   {
-      return this.numDOF;
-   }
-
-   // protected VarList getVarList(){return this.jointVars;}
-
-   /**
-    * Sets a new offset vector between this joint and its parent.  This function
-    * is used to initialize the offset vector in the constructor.  It should not
-    * be employed to modify this vector after creation as it does not inform the
-    * parent joint of the change.
-    *
-    * @param offset New offset vector.
-    */
-   private void setOffset(Vector3d offset)
-   {
-      this.offset.set(offset);
-      this.offsetTransform3D.setTranslation(offset);
-   }
-
-   public void getOffset(Vector3d offsetToPack)
-   {
-      offsetToPack.set(offset);
-   }
-
-
-
-   /**
-    * Sets the link for this joint.  If a previous link existed it is replaced, removing all graphics.
-    *
-    * @param newLink New link for this joint.
-    */
-   public void setLink(Link newLink)
-   {
-      this.link = newLink;
-      this.link.setParentJoint(this);
-   }
-
-   /**
-    * Recurse over the children of this joint and add their CameraMounts to the
-    * provided ArrayList.
-    *
-    * @param list ArrayList to which the CameraMounts are added.
-    */
-   protected void recursiveGetCameraMounts(ArrayList<CameraMountInterface> list)
-   {
-      if (cameraMounts != null)
-         list.addAll(this.cameraMounts);
-
-      // Recurse over the children:
-
-      for (int i = 0; i < childrenJoints.size(); i++)
-      {
-         Joint child = childrenJoints.get(i);
-         child.recursiveGetCameraMounts(list);
-      }
-   }
-   
-   protected void recursiveGetLidarMounts(ArrayList<LidarMount> list)
-   {
-      if (lidarMounts != null)
-         list.addAll(this.lidarMounts);
-
-      // Recurse over the children:
-
-      for (int i = 0; i < childrenJoints.size(); i++)
-      {
-         Joint child = childrenJoints.get(i);
-         child.recursiveGetLidarMounts(list);
-      }
-   }
-   
-   protected void recursiveGetForceSensors(ArrayList<WrenchCalculatorInterface> list)
-   {
-      if (forceSensors != null)
-      {
-         list.addAll(forceSensors);
-      }
-      for (int i = 0; i < childrenJoints.size(); i++)
-      {
-         Joint child = childrenJoints.get(i);
-         child.recursiveGetForceSensors(list);
-      }
-   }
-
-   protected void recursiveGetIMUMounts(ArrayList<IMUMount> list)
-   {
-      if (imuMounts != null)
-         list.addAll(this.imuMounts);
-
-      // Recurse over the children:
-
-      for (int i = 0; i < childrenJoints.size(); i++)
-      {
-         Joint child = childrenJoints.get(i);
-         child.recursiveGetIMUMounts(list);
-      }
-   }
-
-   protected void recursiveGetSensors(ArrayList<SimulatedSensor> simulatedSensorsToPack)
-   {
-      getSensors(simulatedSensorsToPack);
-
-      for (int i = 0; i < childrenJoints.size(); i++)
-      {
-         Joint child = childrenJoints.get(i);
-         child.recursiveGetSensors(simulatedSensorsToPack);
-      }
-   }
-
-
-
-   private void getSensors(ArrayList<SimulatedSensor> simulatedSensorsToPack)
-   {
-      simulatedSensorsToPack.addAll(sensors);
-   }
-
-   // TODO: GT: Test SimulatedSensors
-   public void addSensor(SimulatedSensor simulatedSensor)
-   {
-      sensors.add(simulatedSensor);
-   }
-
-   /**
-    * Sets ret to the transform between world space and this joint space.
-    *
-    * @param ret Transform3D
-    */
-   public void getTransformToWorld(RigidBodyTransform ret)
-   {
-      ret.set(transformToNext);
-   }
-
-   /**
-    * Sets rotation and translation to the rotational and translational
-    * components of the the transform between world space and this joint space.
-    *
-    * @param rotation Quat4d representation of the rotational component.
-    * @param translation Vector3d representation of the traslational component.
-    */
-   public void getTransformToWorld(Quat4d rotation, Vector3d translation)
-   {
-      transformToNext.get(rotation, translation);
-   }
-
-   /**
-    * Retrieves the rotational component of the transform between world space and
-    * this joint space.
-    *
-    * @param rotation Matrix3d containing the rotational component.
-    */
-   public void getRotationToWorld(Matrix3d rotation)
-   {
-      transformToNext.get(rotation);
-   }
-
-   /**
-    * Retrieves the quaternion representation of the rotational component of the
-    * transform between world space and this joint space.
-    *
-    * @param rotation Quat4d to store the rotational transform.
-    */
-   public void getRotationToWorld(Quat4d rotation)
-   {
-      transformToNext.get(rotation);
-   }
-
-   /**
-    * Retrieves the translational component of the transform between world space
-    * and this joint space in vector form.
-    *
-    * @param translation Vector3d representing the translation between world and joint space.
-    */
-   public void getTranslationToWorld(Vector3d translation)
-   {
-      transformToNext.get(translation);
-   }
-
-   /**
-    * Method for debugging which will force the transform between world space and joint space to be the following.
-    * Just the transform is updated and this is likely to be inconsistent with other parameters.
-    *
-    * @param transform The new transform to world
-    */
-   public void _setTransformToWorld( RigidBodyTransform transform ) {
-      transformToNext.set(transform);
-   }
-
-   private Vector3d tempVector3d = new Vector3d();
-   private Quat4d tempQuat4d = new Quat4d();
-
-   /**
-    * Stores the x, y, and z components of the translation between world space and joint space
-    * in the provided YoVariables.
-    *
-    * @param x YoVariable to store the x component.
-    * @param y YoVariable to store the y component.
-    * @param z YoVariable to store the z component.
-    */
-   public void getXYZToWorld(DoubleYoVariable x, DoubleYoVariable y, DoubleYoVariable z)
-   {
-      getTranslationToWorld(tempVector3d);
-      x.set(tempVector3d.x);
-      y.set(tempVector3d.y);
-      z.set(tempVector3d.z);
-   }
-
-   /**
-    * Retrieves the rotation between world space and joint space in terms of yaw, pitch
-    * and roll.  These values are stored in the provided YoVariables.
-    *
-    * @param yaw YoVariable to store yaw.
-    * @param pitch YoVariable to store pitch.
-    * @param roll YoVariable to store roll.
-    */
-   public void getYawPitchRollToWorld(DoubleYoVariable yaw, DoubleYoVariable pitch, DoubleYoVariable roll)
-   {
-      getRotationToWorld(tempQuat4d);
-      double q_x = tempQuat4d.x, q_y = tempQuat4d.y, q_z = tempQuat4d.z, q_w = tempQuat4d.w;
-
-      yaw.set(Math.atan2(2.0 * q_x * q_y + 2.0 * q_z * q_w, 1.0 - 2.0 * q_y * q_y - 2.0 * q_z * q_z));
-      pitch.set(Math.asin(-2.0 * q_x * q_z + 2.0 * q_w * q_y));
-      roll.set(Math.atan2(2.0 * q_y * q_z + 2.0 * q_x * q_w, 1.0 - 2.0 * q_x * q_x - 2.0 * q_y * q_y));
-   }
-
-   // TODO: Rename this to match whatever it is that it does.
-   public double[] get3DRotation()
-   {
-      double[] rotation = new double[3];
-
-      getRotationToWorld(tempQuat4d);
-      double q_x = tempQuat4d.x, q_y = tempQuat4d.y, q_z = tempQuat4d.z, q_w = tempQuat4d.w;
-
-      rotation[2] = Math.atan2(2.0 * q_x * q_y + 2.0 * q_z * q_w, 1.0 - 2.0 * q_y * q_y - 2.0 * q_z * q_z);
-      rotation[1] = Math.asin(-2.0 * q_x * q_z + 2.0 * q_w * q_y);
-      rotation[0] = Math.atan2(2.0 * q_y * q_z + 2.0 * q_x * q_w, 1.0 - 2.0 * q_x * q_x - 2.0 * q_y * q_y);
-
-      return rotation;
-   }
-
-   public Link getLink(String linkName)
-   {
-      if (this.link.getName().equals(linkName)) return this.link;
-
-      for (Joint childJoint : childrenJoints)
-      {
-         Link link = childJoint.getLink(linkName);
-         if (link != null) return link;
-      }
-
-      return null;
-   }
-
-   public void removeChildJoint(Joint jointToRemove)
-   {
-      boolean removed = childrenJoints.remove(jointToRemove);
-      if (!removed) throw new RuntimeException("Could not remove joint. Joint " + jointToRemove.getName() + " was not a child of joint " + this.getName());
-
-      jointToRemove.parentJoint = null;
-   }
-
-
-   public Robot getRobot()
-   {
-      return rob;
-   }
-
-   public void getJointAxis(Vector3d axisToPack)
-   {
-      physics.getJointAxis(axisToPack);
-   }
-}
->>>>>>> 117a7bdc
+}