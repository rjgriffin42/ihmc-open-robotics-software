package us.ihmc.simulationconstructionset.gui.tools;

import java.awt.Dimension;
import java.util.ArrayList;
import java.util.List;

import javax.swing.JFrame;
import javax.swing.JPanel;
import javax.swing.JScrollPane;
import javax.swing.JSplitPane;

import us.ihmc.graphicsDescription.plotting.artifact.Artifact;
import us.ihmc.graphicsDescription.yoGraphics.YoGraphicsListRegistry;
import us.ihmc.graphicsDescription.yoGraphics.plotting.ArtifactList;
import us.ihmc.graphicsDescription.yoGraphics.plotting.YoArtifactPosition;
import us.ihmc.plotting.PlotterShowHideMenu;
import us.ihmc.simulationconstructionset.SimulationConstructionSet;
import us.ihmc.simulationconstructionset.gui.SimulationOverheadPlotter;
import us.ihmc.yoVariables.variable.YoDouble;
import us.ihmc.yoVariables.variable.YoVariable;

public class SimulationOverheadPlotterFactory
{
   private static final boolean TRACK_YAW = false;

   private SimulationConstructionSet simulationConstructionSet;
   private List<YoGraphicsListRegistry> yoGraphicsListRegistries = new ArrayList<>();

<<<<<<< HEAD
   private final OptionalFactoryField<Boolean> createInSeperateWindow = new OptionalFactoryField<>("createInSeperateWindow");
   private final OptionalFactoryField<Boolean> showOnStart = new OptionalFactoryField<>("showOnStart");
   private final OptionalFactoryField<String> variableNameToTrack = new OptionalFactoryField<>("variableNameToTrack");
   private final OptionalFactoryField<String> plotterName = new OptionalFactoryField<>("plotterName");

   public SimulationOverheadPlotter createOverheadPlotter()
   {
      FactoryTools.checkAllFactoryFieldsAreSet(this);

      createInSeperateWindow.setDefaultValue(false);
      showOnStart.setDefaultValue(true);
      plotterName.setDefaultValue("Plotter");
=======
   private boolean createInSeperateWindow = false;
   private boolean showOnStart = true;
   private String variableNameToTrack = null;

   public SimulationOverheadPlotter createOverheadPlotter()
   {
      if(simulationConstructionSet == null)
      {
         throw new RuntimeException("SimulationConstructionSet not set");
      }
>>>>>>> 72cd1565

      SimulationOverheadPlotter simulationOverheadPlotter = new SimulationOverheadPlotter();
      simulationOverheadPlotter.setDrawHistory(false);
      simulationOverheadPlotter.setXVariableToTrack(null);
      simulationOverheadPlotter.setYVariableToTrack(null);
      simulationConstructionSet.attachPlaybackListener(simulationOverheadPlotter);

      JPanel plotterPanel = simulationOverheadPlotter.getJPanel();
      JPanel plotterKeyJPanel = simulationOverheadPlotter.getJPanelKey();
      JScrollPane scrollPane = new JScrollPane(plotterKeyJPanel);
      
      if (createInSeperateWindow)
      {
         JFrame overheadWindow = new JFrame(plotterName.get());
         overheadWindow.setSize(new Dimension(1000, 1000));
         JSplitPane splitPane = new JSplitPane(JSplitPane.HORIZONTAL_SPLIT);
         overheadWindow.add(splitPane);

         splitPane.add(plotterPanel);
         splitPane.add(scrollPane);

         splitPane.setResizeWeight(1.0);

         for (int i = 0; i < yoGraphicsListRegistries.size(); i++)
         {
            YoGraphicsListRegistry yoGraphicsListRegistry = yoGraphicsListRegistries.get(i);
            yoGraphicsListRegistry.addArtifactListsToPlotter(simulationOverheadPlotter.getPlotter());
            ArrayList<ArtifactList> buffer = new ArrayList<>();
            yoGraphicsListRegistry.getRegisteredArtifactLists(buffer);

            if (variableNameToTrack != null && !variableNameToTrack.isEmpty())
            {
               for (ArtifactList artifactList : buffer)
               {
                  for (Artifact artifact : artifactList.getArtifacts())
                  {
                     if (artifact.getID().equals(variableNameToTrack))
                     {
                        simulationOverheadPlotter.setXVariableToTrack(((YoArtifactPosition) artifact).getYoX());
                        simulationOverheadPlotter.setYVariableToTrack(((YoArtifactPosition) artifact).getYoY());
                     }
                  }
               }
            }
         }

         overheadWindow.setVisible(showOnStart);
      }
      else
      {
<<<<<<< HEAD
         simulationConstructionSet.get().addExtraJpanel(plotterPanel, plotterName.get(), showOnStart.get());
=======
         simulationConstructionSet.addExtraJpanel(plotterPanel, plotterName, showOnStart);
>>>>>>> 72cd1565

         simulationConstructionSet.addExtraJpanel(scrollPane, "Plotter Legend", false);

         JScrollPane menuScrollPanel = new JScrollPane(simulationOverheadPlotter.getMenuPanel());
         menuScrollPanel.getVerticalScrollBar().setUnitIncrement(16);
         simulationConstructionSet.addExtraJpanel(menuScrollPanel, PlotterShowHideMenu.getPanelName(), false);

         for (int i = 0; i < yoGraphicsListRegistries.size(); i++)
         {
            YoGraphicsListRegistry yoGraphicsListRegistry = yoGraphicsListRegistries.get(i);
            if (yoGraphicsListRegistry == null)
               continue;

            yoGraphicsListRegistry.addArtifactListsToPlotter(simulationOverheadPlotter.getPlotter());
         }

         if (variableNameToTrack != null && !variableNameToTrack.isEmpty())
         {
            YoVariable<?> trackingVariable;
            if ((trackingVariable = simulationConstructionSet.getVariable(variableNameToTrack + "X")) != null
                  && trackingVariable instanceof YoDouble)
            {
               simulationOverheadPlotter.setXVariableToTrack((YoDouble) trackingVariable);
            }
            if ((trackingVariable = simulationConstructionSet.getVariable(variableNameToTrack + "Y")) != null
                  && trackingVariable instanceof YoDouble)
            {
               simulationOverheadPlotter.setYVariableToTrack((YoDouble) trackingVariable);
            }
            if (TRACK_YAW)
            {
               if ((trackingVariable = simulationConstructionSet.getVariable(variableNameToTrack + "Yaw")) != null
                     && trackingVariable instanceof YoDouble)
               {
                  simulationOverheadPlotter.setYawVariableToTrack((YoDouble) trackingVariable);
               }
            }
         }
      }

      return simulationOverheadPlotter;
   }

   public void setSimulationConstructionSet(SimulationConstructionSet simulationConstructionSet)
   {
      this.simulationConstructionSet = simulationConstructionSet;
   }

   public void addYoGraphicsListRegistries(YoGraphicsListRegistry yoGraphicsListRegistry)
   {
      this.yoGraphicsListRegistries.add(yoGraphicsListRegistry);
   }

   public void setCreateInSeperateWindow(boolean createInSeperateWindow)
   {
      this.createInSeperateWindow = createInSeperateWindow;
   }
   
   public void setPlotterName(String plotterName)
   {
      this.plotterName.set(plotterName);
   }
   
   public void setShowOnStart(boolean showOnStart)
   {
      this.showOnStart = showOnStart;
   }

   public void setVariableNameToTrack(String variableNameToTrack)
   {
      this.variableNameToTrack = variableNameToTrack;
   }
}<|MERGE_RESOLUTION|>--- conflicted
+++ resolved
@@ -26,20 +26,6 @@
    private SimulationConstructionSet simulationConstructionSet;
    private List<YoGraphicsListRegistry> yoGraphicsListRegistries = new ArrayList<>();
 
-<<<<<<< HEAD
-   private final OptionalFactoryField<Boolean> createInSeperateWindow = new OptionalFactoryField<>("createInSeperateWindow");
-   private final OptionalFactoryField<Boolean> showOnStart = new OptionalFactoryField<>("showOnStart");
-   private final OptionalFactoryField<String> variableNameToTrack = new OptionalFactoryField<>("variableNameToTrack");
-   private final OptionalFactoryField<String> plotterName = new OptionalFactoryField<>("plotterName");
-
-   public SimulationOverheadPlotter createOverheadPlotter()
-   {
-      FactoryTools.checkAllFactoryFieldsAreSet(this);
-
-      createInSeperateWindow.setDefaultValue(false);
-      showOnStart.setDefaultValue(true);
-      plotterName.setDefaultValue("Plotter");
-=======
    private boolean createInSeperateWindow = false;
    private boolean showOnStart = true;
    private String variableNameToTrack = null;
@@ -50,7 +36,6 @@
       {
          throw new RuntimeException("SimulationConstructionSet not set");
       }
->>>>>>> 72cd1565
 
       SimulationOverheadPlotter simulationOverheadPlotter = new SimulationOverheadPlotter();
       simulationOverheadPlotter.setDrawHistory(false);
@@ -61,10 +46,11 @@
       JPanel plotterPanel = simulationOverheadPlotter.getJPanel();
       JPanel plotterKeyJPanel = simulationOverheadPlotter.getJPanelKey();
       JScrollPane scrollPane = new JScrollPane(plotterKeyJPanel);
+      String plotterName = "Plotter";
       
       if (createInSeperateWindow)
       {
-         JFrame overheadWindow = new JFrame(plotterName.get());
+         JFrame overheadWindow = new JFrame(plotterName);
          overheadWindow.setSize(new Dimension(1000, 1000));
          JSplitPane splitPane = new JSplitPane(JSplitPane.HORIZONTAL_SPLIT);
          overheadWindow.add(splitPane);
@@ -101,11 +87,7 @@
       }
       else
       {
-<<<<<<< HEAD
-         simulationConstructionSet.get().addExtraJpanel(plotterPanel, plotterName.get(), showOnStart.get());
-=======
          simulationConstructionSet.addExtraJpanel(plotterPanel, plotterName, showOnStart);
->>>>>>> 72cd1565
 
          simulationConstructionSet.addExtraJpanel(scrollPane, "Plotter Legend", false);
 
@@ -164,11 +146,6 @@
       this.createInSeperateWindow = createInSeperateWindow;
    }
    
-   public void setPlotterName(String plotterName)
-   {
-      this.plotterName.set(plotterName);
-   }
-   
    public void setShowOnStart(boolean showOnStart)
    {
       this.showOnStart = showOnStart;
