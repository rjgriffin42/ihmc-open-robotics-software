package us.ihmc.simulationconstructionset;

import java.util.ArrayList;
import java.util.Arrays;
import java.util.LinkedHashMap;

import javax.vecmath.Matrix3d;
import javax.vecmath.Vector3d;

import us.ihmc.robotics.geometry.FramePoint;
import us.ihmc.robotics.geometry.FrameVector;
import us.ihmc.robotics.referenceFrames.ReferenceFrame;
import us.ihmc.robotics.geometry.RigidBodyTransform;
import us.ihmc.robotics.screwTheory.InverseDynamicsJoint;
import us.ihmc.robotics.screwTheory.OneDoFJoint;
import us.ihmc.robotics.screwTheory.RevoluteJoint;
import us.ihmc.robotics.screwTheory.RigidBody;
import us.ihmc.robotics.screwTheory.RigidBodyInertia;
import us.ihmc.robotics.screwTheory.ScrewTools;
import us.ihmc.robotics.screwTheory.SixDoFJoint;
import us.ihmc.robotics.screwTheory.Twist;

public class RobotTools
{
   public static class SCSRobotFromInverseDynamicsRobotModel extends Robot
   {
      private final SixDoFJoint idFloatingJoint;
      private final FloatingJoint scsFloatingJoint;

      private final LinkedHashMap<OneDoFJoint, OneDegreeOfFreedomJoint> idToSCSJointMap = new LinkedHashMap<OneDoFJoint, OneDegreeOfFreedomJoint>();
      private final LinkedHashMap<OneDegreeOfFreedomJoint, OneDoFJoint> scsToIDJointMap = new LinkedHashMap<OneDegreeOfFreedomJoint, OneDoFJoint>();

      private final ArrayList<OneDoFJoint> allIDOneDoFJoints;
      private final ArrayList<OneDegreeOfFreedomJoint> allSCSOneDoFJoints;

      // Temporary variables
      private final RigidBodyTransform transformToWorld = new RigidBodyTransform();
      private final FrameVector linearVelocity = new FrameVector();
      private final FrameVector angularVelocity = new FrameVector();
      private final Twist rootJointTwist = new Twist();

      public SCSRobotFromInverseDynamicsRobotModel(String name, InverseDynamicsJoint rootJoint)
      {
         super(name);

         Joint scsRootJoint = addSCSJointUsingIDJoint(rootJoint, this, true);
         this.addRootJoint(scsRootJoint);

         ArrayList<InverseDynamicsJoint> idChildJoints = new ArrayList<InverseDynamicsJoint>();
         idChildJoints.addAll(rootJoint.getSuccessor().getChildrenJoints());

         while (!idChildJoints.isEmpty())
         {
            InverseDynamicsJoint currentIDJoint = idChildJoints.remove(0);
            addSCSJointUsingIDJoint(currentIDJoint, this, false);
            idChildJoints.addAll(currentIDJoint.getSuccessor().getChildrenJoints());
         }

         if (scsRootJoint instanceof FloatingJoint)
         {
            scsFloatingJoint = (FloatingJoint) scsRootJoint;
            idFloatingJoint = (SixDoFJoint) rootJoint;
         }
         else if (scsRootJoint instanceof OneDegreeOfFreedomJoint)
         {
            scsFloatingJoint = null;
            idFloatingJoint = null;

            idToSCSJointMap.put((OneDoFJoint) rootJoint, (OneDegreeOfFreedomJoint) scsRootJoint);
            scsToIDJointMap.put((OneDegreeOfFreedomJoint) scsRootJoint, (OneDoFJoint) rootJoint);
         }
         else
         {
            throw new RuntimeException("Not implemented yet for joint of the type: " + scsRootJoint.getClass().getSimpleName());
         }

         allSCSOneDoFJoints = new ArrayList<OneDegreeOfFreedomJoint>();
         getAllOneDegreeOfFreedomJoints(allSCSOneDoFJoints);
         allIDOneDoFJoints = new ArrayList<OneDoFJoint>(Arrays.asList(ScrewTools.filterJoints(ScrewTools.computeSubtreeJoints(rootJoint.getPredecessor()),
               OneDoFJoint.class)));

         if (allIDOneDoFJoints.size() != allSCSOneDoFJoints.size())
            throw new RuntimeException("Should not get there...");

         LinkedHashMap<String, OneDegreeOfFreedomJoint> scsJointsByName = new LinkedHashMap<String, OneDegreeOfFreedomJoint>();

         for (int i = 0; i < allSCSOneDoFJoints.size(); i++)
         {
            OneDegreeOfFreedomJoint scsJoint = allSCSOneDoFJoints.get(i);
            scsJointsByName.put(scsJoint.getName(), scsJoint);
         }

         for (int i = 0; i < allIDOneDoFJoints.size(); i++)
         {
            OneDoFJoint idJoint = allIDOneDoFJoints.get(i);

            idToSCSJointMap.put(idJoint, scsJointsByName.get(idJoint.getName()));
            scsToIDJointMap.put(scsJointsByName.get(idJoint.getName()), idJoint);
         }
      }

      public void updateJointPositions_ID_to_SCS()
      {
         if (scsFloatingJoint != null)
         {
            idFloatingJoint.getFrameAfterJoint().getTransformToDesiredFrame(transformToWorld, ReferenceFrame.getWorldFrame());
            scsFloatingJoint.setRotationAndTranslation(transformToWorld);
         }

         for (OneDegreeOfFreedomJoint scsJoint : allSCSOneDoFJoints)
         {
            OneDoFJoint idJoint = scsToIDJointMap.get(scsJoint);
            scsJoint.setQ(idJoint.getQ());
         }
      }

      public void updateJointVelocities_ID_to_SCS()
      {
         if (scsFloatingJoint != null)
         {
            ReferenceFrame rootBodyFrame = idFloatingJoint.getFrameAfterJoint();
            idFloatingJoint.getJointTwist(rootJointTwist);
<<<<<<< HEAD
            rootJointTwist.packLinearPart(linearVelocity);
            rootJointTwist.packAngularPart(angularVelocity);
=======
            rootJointTwist.getLinearPart(linearVelocity);
            rootJointTwist.getAngularPart(angularVelocity);
>>>>>>> cdd0b23a
            linearVelocity.changeFrame(ReferenceFrame.getWorldFrame());
            angularVelocity.changeFrame(rootBodyFrame);
            scsFloatingJoint.setVelocity(linearVelocity.getVector());
            scsFloatingJoint.setAngularVelocityInBody(angularVelocity.getVector());
         }

         for (OneDegreeOfFreedomJoint scsJoint : allSCSOneDoFJoints)
         {
            OneDoFJoint idJoint = scsToIDJointMap.get(scsJoint);
            scsJoint.setQd(idJoint.getQd());
         }
      }

      public void updateJointPositions_SCS_to_ID()
      {
         if (scsFloatingJoint != null)
         {
            scsFloatingJoint.getTransformToWorld(transformToWorld);
            transformToWorld.normalize();
            idFloatingJoint.setPositionAndRotation(transformToWorld);
         }

         for (OneDegreeOfFreedomJoint scsJoint : allSCSOneDoFJoints)
         {
            OneDoFJoint idJoint = scsToIDJointMap.get(scsJoint);
            idJoint.setQ(scsJoint.getQ().getDoubleValue());
         }
      }

      public void updateJointVelocities_SCS_to_ID()
      {
         if (scsFloatingJoint != null)
         {
            ReferenceFrame elevatorFrame = idFloatingJoint.getFrameBeforeJoint();
            ReferenceFrame rootBodyFrame = idFloatingJoint.getFrameAfterJoint();
            scsFloatingJoint.getVelocity(linearVelocity);
            linearVelocity.changeFrame(rootBodyFrame);
            scsFloatingJoint.getAngularVelocity(angularVelocity, rootBodyFrame);
            rootJointTwist.set(rootBodyFrame, elevatorFrame, rootBodyFrame, linearVelocity.getVector(), angularVelocity.getVector());
            idFloatingJoint.setJointTwist(rootJointTwist);
         }

         for (OneDegreeOfFreedomJoint scsJoint : allSCSOneDoFJoints)
         {
            OneDoFJoint idJoint = scsToIDJointMap.get(scsJoint);
            idJoint.setQd(scsJoint.getQD().getDoubleValue());
         }
      }

      public void updateJointTorques_ID_to_SCS()
      {
         for (OneDegreeOfFreedomJoint scsJoint : allSCSOneDoFJoints)
         {
            OneDoFJoint idJoint = scsToIDJointMap.get(scsJoint);
            scsJoint.setTau(idJoint.getTau());
         }
      }
      
      public void packIdJoints(InverseDynamicsJoint[] idJoints)
      {
         int jointIndx = 0;
         if(idFloatingJoint != null)
         {
            idJoints[0] = idFloatingJoint;
            jointIndx++;
            
         }
         
         for(int i = 0; i<allIDOneDoFJoints.size();i++)
         {
            idJoints[jointIndx] = allIDOneDoFJoints.get(i);
            jointIndx++;
         }
         
      }
      
   }

   public static Joint addSCSJointUsingIDJoint(InverseDynamicsJoint idJoint, Robot scsRobot, boolean isRootJoint)
   {
      Joint scsJoint;
      String jointName = idJoint.getName();
      RigidBodyTransform offsetTransform = idJoint.getOffsetTransform3D();
      Vector3d offsetVector = new Vector3d();
      offsetTransform.get(offsetVector);

      if (idJoint instanceof SixDoFJoint)
      {
         if (!isRootJoint)
            throw new RuntimeException("Should not have a SixDoFJoint in the middle of the robot.");

         FloatingJoint scsSixDoFJoint = new FloatingJoint(jointName, offsetVector, scsRobot);
         scsJoint = scsSixDoFJoint;
      }
      else if (idJoint instanceof RevoluteJoint)
      {
         RevoluteJoint idRevoluteJoint = (RevoluteJoint) idJoint;
         Vector3d axis = new Vector3d();
         idRevoluteJoint.getJointAxis().get(axis);
         PinJoint scsRevoluteJoint = new PinJoint(jointName, offsetVector, scsRobot, axis);
         scsJoint = scsRevoluteJoint;
      }
      else
      {
         throw new RuntimeException("Not implemented yet for joint of the type: " + idJoint.getClass().getSimpleName());
      }

      RigidBody idRigidBody = idJoint.getSuccessor();
      RigidBodyInertia idInertia = idRigidBody.getInertia();

      String bodyName = idRigidBody.getName();
      Vector3d comOffset = new Vector3d();
      FramePoint centerOfMassOffset = idInertia.getCenterOfMassOffset();
      centerOfMassOffset.changeFrame(idJoint.getFrameAfterJoint());
      centerOfMassOffset.get(comOffset);
      double mass = idInertia.getMass();
      Matrix3d momentOfInertia = idInertia.getMassMomentOfInertiaPartCopy();

      Link scsRigidBody = new Link(bodyName);
      scsRigidBody.setComOffset(comOffset);
      scsRigidBody.setMass(mass);
      scsRigidBody.setMomentOfInertia(momentOfInertia);

      scsJoint.setLink(scsRigidBody);

      if (!isRootJoint)
      {
         ArrayList<OneDegreeOfFreedomJoint> allSCSRobotOneDoFJoints = new ArrayList<OneDegreeOfFreedomJoint>();
         scsRobot.getAllOneDegreeOfFreedomJoints(allSCSRobotOneDoFJoints);

         ArrayList<Joint> allSCSJoints = new ArrayList<Joint>();
         allSCSJoints.addAll(allSCSRobotOneDoFJoints);
         allSCSJoints.addAll(scsRobot.getRootJoints());

         Joint parentSCSJoint = null;

         for (Joint currentSCSJoint : allSCSJoints)
         {
            if (currentSCSJoint.getName().equals(idJoint.getPredecessor().getParentJoint().getName()))
            {
               parentSCSJoint = currentSCSJoint;
               break;
            }
         }

         if (parentSCSJoint == null)
            throw new RuntimeException("Did not find parent joint.");

         parentSCSJoint.addJoint(scsJoint);
      }
      return scsJoint;
   }
}
<|MERGE_RESOLUTION|>--- conflicted
+++ resolved
@@ -1,282 +1,277 @@
-package us.ihmc.simulationconstructionset;
-
-import java.util.ArrayList;
-import java.util.Arrays;
-import java.util.LinkedHashMap;
-
-import javax.vecmath.Matrix3d;
-import javax.vecmath.Vector3d;
-
-import us.ihmc.robotics.geometry.FramePoint;
-import us.ihmc.robotics.geometry.FrameVector;
-import us.ihmc.robotics.referenceFrames.ReferenceFrame;
-import us.ihmc.robotics.geometry.RigidBodyTransform;
-import us.ihmc.robotics.screwTheory.InverseDynamicsJoint;
-import us.ihmc.robotics.screwTheory.OneDoFJoint;
-import us.ihmc.robotics.screwTheory.RevoluteJoint;
-import us.ihmc.robotics.screwTheory.RigidBody;
-import us.ihmc.robotics.screwTheory.RigidBodyInertia;
-import us.ihmc.robotics.screwTheory.ScrewTools;
-import us.ihmc.robotics.screwTheory.SixDoFJoint;
-import us.ihmc.robotics.screwTheory.Twist;
-
-public class RobotTools
-{
-   public static class SCSRobotFromInverseDynamicsRobotModel extends Robot
-   {
-      private final SixDoFJoint idFloatingJoint;
-      private final FloatingJoint scsFloatingJoint;
-
-      private final LinkedHashMap<OneDoFJoint, OneDegreeOfFreedomJoint> idToSCSJointMap = new LinkedHashMap<OneDoFJoint, OneDegreeOfFreedomJoint>();
-      private final LinkedHashMap<OneDegreeOfFreedomJoint, OneDoFJoint> scsToIDJointMap = new LinkedHashMap<OneDegreeOfFreedomJoint, OneDoFJoint>();
-
-      private final ArrayList<OneDoFJoint> allIDOneDoFJoints;
-      private final ArrayList<OneDegreeOfFreedomJoint> allSCSOneDoFJoints;
-
-      // Temporary variables
-      private final RigidBodyTransform transformToWorld = new RigidBodyTransform();
-      private final FrameVector linearVelocity = new FrameVector();
-      private final FrameVector angularVelocity = new FrameVector();
-      private final Twist rootJointTwist = new Twist();
-
-      public SCSRobotFromInverseDynamicsRobotModel(String name, InverseDynamicsJoint rootJoint)
-      {
-         super(name);
-
-         Joint scsRootJoint = addSCSJointUsingIDJoint(rootJoint, this, true);
-         this.addRootJoint(scsRootJoint);
-
-         ArrayList<InverseDynamicsJoint> idChildJoints = new ArrayList<InverseDynamicsJoint>();
-         idChildJoints.addAll(rootJoint.getSuccessor().getChildrenJoints());
-
-         while (!idChildJoints.isEmpty())
-         {
-            InverseDynamicsJoint currentIDJoint = idChildJoints.remove(0);
-            addSCSJointUsingIDJoint(currentIDJoint, this, false);
-            idChildJoints.addAll(currentIDJoint.getSuccessor().getChildrenJoints());
-         }
-
-         if (scsRootJoint instanceof FloatingJoint)
-         {
-            scsFloatingJoint = (FloatingJoint) scsRootJoint;
-            idFloatingJoint = (SixDoFJoint) rootJoint;
-         }
-         else if (scsRootJoint instanceof OneDegreeOfFreedomJoint)
-         {
-            scsFloatingJoint = null;
-            idFloatingJoint = null;
-
-            idToSCSJointMap.put((OneDoFJoint) rootJoint, (OneDegreeOfFreedomJoint) scsRootJoint);
-            scsToIDJointMap.put((OneDegreeOfFreedomJoint) scsRootJoint, (OneDoFJoint) rootJoint);
-         }
-         else
-         {
-            throw new RuntimeException("Not implemented yet for joint of the type: " + scsRootJoint.getClass().getSimpleName());
-         }
-
-         allSCSOneDoFJoints = new ArrayList<OneDegreeOfFreedomJoint>();
-         getAllOneDegreeOfFreedomJoints(allSCSOneDoFJoints);
-         allIDOneDoFJoints = new ArrayList<OneDoFJoint>(Arrays.asList(ScrewTools.filterJoints(ScrewTools.computeSubtreeJoints(rootJoint.getPredecessor()),
-               OneDoFJoint.class)));
-
-         if (allIDOneDoFJoints.size() != allSCSOneDoFJoints.size())
-            throw new RuntimeException("Should not get there...");
-
-         LinkedHashMap<String, OneDegreeOfFreedomJoint> scsJointsByName = new LinkedHashMap<String, OneDegreeOfFreedomJoint>();
-
-         for (int i = 0; i < allSCSOneDoFJoints.size(); i++)
-         {
-            OneDegreeOfFreedomJoint scsJoint = allSCSOneDoFJoints.get(i);
-            scsJointsByName.put(scsJoint.getName(), scsJoint);
-         }
-
-         for (int i = 0; i < allIDOneDoFJoints.size(); i++)
-         {
-            OneDoFJoint idJoint = allIDOneDoFJoints.get(i);
-
-            idToSCSJointMap.put(idJoint, scsJointsByName.get(idJoint.getName()));
-            scsToIDJointMap.put(scsJointsByName.get(idJoint.getName()), idJoint);
-         }
-      }
-
-      public void updateJointPositions_ID_to_SCS()
-      {
-         if (scsFloatingJoint != null)
-         {
-            idFloatingJoint.getFrameAfterJoint().getTransformToDesiredFrame(transformToWorld, ReferenceFrame.getWorldFrame());
-            scsFloatingJoint.setRotationAndTranslation(transformToWorld);
-         }
-
-         for (OneDegreeOfFreedomJoint scsJoint : allSCSOneDoFJoints)
-         {
-            OneDoFJoint idJoint = scsToIDJointMap.get(scsJoint);
-            scsJoint.setQ(idJoint.getQ());
-         }
-      }
-
-      public void updateJointVelocities_ID_to_SCS()
-      {
-         if (scsFloatingJoint != null)
-         {
-            ReferenceFrame rootBodyFrame = idFloatingJoint.getFrameAfterJoint();
-            idFloatingJoint.getJointTwist(rootJointTwist);
-<<<<<<< HEAD
-            rootJointTwist.packLinearPart(linearVelocity);
-            rootJointTwist.packAngularPart(angularVelocity);
-=======
-            rootJointTwist.getLinearPart(linearVelocity);
-            rootJointTwist.getAngularPart(angularVelocity);
->>>>>>> cdd0b23a
-            linearVelocity.changeFrame(ReferenceFrame.getWorldFrame());
-            angularVelocity.changeFrame(rootBodyFrame);
-            scsFloatingJoint.setVelocity(linearVelocity.getVector());
-            scsFloatingJoint.setAngularVelocityInBody(angularVelocity.getVector());
-         }
-
-         for (OneDegreeOfFreedomJoint scsJoint : allSCSOneDoFJoints)
-         {
-            OneDoFJoint idJoint = scsToIDJointMap.get(scsJoint);
-            scsJoint.setQd(idJoint.getQd());
-         }
-      }
-
-      public void updateJointPositions_SCS_to_ID()
-      {
-         if (scsFloatingJoint != null)
-         {
-            scsFloatingJoint.getTransformToWorld(transformToWorld);
-            transformToWorld.normalize();
-            idFloatingJoint.setPositionAndRotation(transformToWorld);
-         }
-
-         for (OneDegreeOfFreedomJoint scsJoint : allSCSOneDoFJoints)
-         {
-            OneDoFJoint idJoint = scsToIDJointMap.get(scsJoint);
-            idJoint.setQ(scsJoint.getQ().getDoubleValue());
-         }
-      }
-
-      public void updateJointVelocities_SCS_to_ID()
-      {
-         if (scsFloatingJoint != null)
-         {
-            ReferenceFrame elevatorFrame = idFloatingJoint.getFrameBeforeJoint();
-            ReferenceFrame rootBodyFrame = idFloatingJoint.getFrameAfterJoint();
-            scsFloatingJoint.getVelocity(linearVelocity);
-            linearVelocity.changeFrame(rootBodyFrame);
-            scsFloatingJoint.getAngularVelocity(angularVelocity, rootBodyFrame);
-            rootJointTwist.set(rootBodyFrame, elevatorFrame, rootBodyFrame, linearVelocity.getVector(), angularVelocity.getVector());
-            idFloatingJoint.setJointTwist(rootJointTwist);
-         }
-
-         for (OneDegreeOfFreedomJoint scsJoint : allSCSOneDoFJoints)
-         {
-            OneDoFJoint idJoint = scsToIDJointMap.get(scsJoint);
-            idJoint.setQd(scsJoint.getQD().getDoubleValue());
-         }
-      }
-
-      public void updateJointTorques_ID_to_SCS()
-      {
-         for (OneDegreeOfFreedomJoint scsJoint : allSCSOneDoFJoints)
-         {
-            OneDoFJoint idJoint = scsToIDJointMap.get(scsJoint);
-            scsJoint.setTau(idJoint.getTau());
-         }
-      }
-      
-      public void packIdJoints(InverseDynamicsJoint[] idJoints)
-      {
-         int jointIndx = 0;
-         if(idFloatingJoint != null)
-         {
-            idJoints[0] = idFloatingJoint;
-            jointIndx++;
-            
-         }
-         
-         for(int i = 0; i<allIDOneDoFJoints.size();i++)
-         {
-            idJoints[jointIndx] = allIDOneDoFJoints.get(i);
-            jointIndx++;
-         }
-         
-      }
-      
-   }
-
-   public static Joint addSCSJointUsingIDJoint(InverseDynamicsJoint idJoint, Robot scsRobot, boolean isRootJoint)
-   {
-      Joint scsJoint;
-      String jointName = idJoint.getName();
-      RigidBodyTransform offsetTransform = idJoint.getOffsetTransform3D();
-      Vector3d offsetVector = new Vector3d();
-      offsetTransform.get(offsetVector);
-
-      if (idJoint instanceof SixDoFJoint)
-      {
-         if (!isRootJoint)
-            throw new RuntimeException("Should not have a SixDoFJoint in the middle of the robot.");
-
-         FloatingJoint scsSixDoFJoint = new FloatingJoint(jointName, offsetVector, scsRobot);
-         scsJoint = scsSixDoFJoint;
-      }
-      else if (idJoint instanceof RevoluteJoint)
-      {
-         RevoluteJoint idRevoluteJoint = (RevoluteJoint) idJoint;
-         Vector3d axis = new Vector3d();
-         idRevoluteJoint.getJointAxis().get(axis);
-         PinJoint scsRevoluteJoint = new PinJoint(jointName, offsetVector, scsRobot, axis);
-         scsJoint = scsRevoluteJoint;
-      }
-      else
-      {
-         throw new RuntimeException("Not implemented yet for joint of the type: " + idJoint.getClass().getSimpleName());
-      }
-
-      RigidBody idRigidBody = idJoint.getSuccessor();
-      RigidBodyInertia idInertia = idRigidBody.getInertia();
-
-      String bodyName = idRigidBody.getName();
-      Vector3d comOffset = new Vector3d();
-      FramePoint centerOfMassOffset = idInertia.getCenterOfMassOffset();
-      centerOfMassOffset.changeFrame(idJoint.getFrameAfterJoint());
-      centerOfMassOffset.get(comOffset);
-      double mass = idInertia.getMass();
-      Matrix3d momentOfInertia = idInertia.getMassMomentOfInertiaPartCopy();
-
-      Link scsRigidBody = new Link(bodyName);
-      scsRigidBody.setComOffset(comOffset);
-      scsRigidBody.setMass(mass);
-      scsRigidBody.setMomentOfInertia(momentOfInertia);
-
-      scsJoint.setLink(scsRigidBody);
-
-      if (!isRootJoint)
-      {
-         ArrayList<OneDegreeOfFreedomJoint> allSCSRobotOneDoFJoints = new ArrayList<OneDegreeOfFreedomJoint>();
-         scsRobot.getAllOneDegreeOfFreedomJoints(allSCSRobotOneDoFJoints);
-
-         ArrayList<Joint> allSCSJoints = new ArrayList<Joint>();
-         allSCSJoints.addAll(allSCSRobotOneDoFJoints);
-         allSCSJoints.addAll(scsRobot.getRootJoints());
-
-         Joint parentSCSJoint = null;
-
-         for (Joint currentSCSJoint : allSCSJoints)
-         {
-            if (currentSCSJoint.getName().equals(idJoint.getPredecessor().getParentJoint().getName()))
-            {
-               parentSCSJoint = currentSCSJoint;
-               break;
-            }
-         }
-
-         if (parentSCSJoint == null)
-            throw new RuntimeException("Did not find parent joint.");
-
-         parentSCSJoint.addJoint(scsJoint);
-      }
-      return scsJoint;
-   }
-}
+package us.ihmc.simulationconstructionset;
+
+import java.util.ArrayList;
+import java.util.Arrays;
+import java.util.LinkedHashMap;
+
+import javax.vecmath.Matrix3d;
+import javax.vecmath.Vector3d;
+
+import us.ihmc.robotics.geometry.FramePoint;
+import us.ihmc.robotics.geometry.FrameVector;
+import us.ihmc.robotics.referenceFrames.ReferenceFrame;
+import us.ihmc.robotics.geometry.RigidBodyTransform;
+import us.ihmc.robotics.screwTheory.InverseDynamicsJoint;
+import us.ihmc.robotics.screwTheory.OneDoFJoint;
+import us.ihmc.robotics.screwTheory.RevoluteJoint;
+import us.ihmc.robotics.screwTheory.RigidBody;
+import us.ihmc.robotics.screwTheory.RigidBodyInertia;
+import us.ihmc.robotics.screwTheory.ScrewTools;
+import us.ihmc.robotics.screwTheory.SixDoFJoint;
+import us.ihmc.robotics.screwTheory.Twist;
+
+public class RobotTools
+{
+   public static class SCSRobotFromInverseDynamicsRobotModel extends Robot
+   {
+      private final SixDoFJoint idFloatingJoint;
+      private final FloatingJoint scsFloatingJoint;
+
+      private final LinkedHashMap<OneDoFJoint, OneDegreeOfFreedomJoint> idToSCSJointMap = new LinkedHashMap<OneDoFJoint, OneDegreeOfFreedomJoint>();
+      private final LinkedHashMap<OneDegreeOfFreedomJoint, OneDoFJoint> scsToIDJointMap = new LinkedHashMap<OneDegreeOfFreedomJoint, OneDoFJoint>();
+
+      private final ArrayList<OneDoFJoint> allIDOneDoFJoints;
+      private final ArrayList<OneDegreeOfFreedomJoint> allSCSOneDoFJoints;
+
+      // Temporary variables
+      private final RigidBodyTransform transformToWorld = new RigidBodyTransform();
+      private final FrameVector linearVelocity = new FrameVector();
+      private final FrameVector angularVelocity = new FrameVector();
+      private final Twist rootJointTwist = new Twist();
+
+      public SCSRobotFromInverseDynamicsRobotModel(String name, InverseDynamicsJoint rootJoint)
+      {
+         super(name);
+
+         Joint scsRootJoint = addSCSJointUsingIDJoint(rootJoint, this, true);
+         this.addRootJoint(scsRootJoint);
+
+         ArrayList<InverseDynamicsJoint> idChildJoints = new ArrayList<InverseDynamicsJoint>();
+         idChildJoints.addAll(rootJoint.getSuccessor().getChildrenJoints());
+
+         while (!idChildJoints.isEmpty())
+         {
+            InverseDynamicsJoint currentIDJoint = idChildJoints.remove(0);
+            addSCSJointUsingIDJoint(currentIDJoint, this, false);
+            idChildJoints.addAll(currentIDJoint.getSuccessor().getChildrenJoints());
+         }
+
+         if (scsRootJoint instanceof FloatingJoint)
+         {
+            scsFloatingJoint = (FloatingJoint) scsRootJoint;
+            idFloatingJoint = (SixDoFJoint) rootJoint;
+         }
+         else if (scsRootJoint instanceof OneDegreeOfFreedomJoint)
+         {
+            scsFloatingJoint = null;
+            idFloatingJoint = null;
+
+            idToSCSJointMap.put((OneDoFJoint) rootJoint, (OneDegreeOfFreedomJoint) scsRootJoint);
+            scsToIDJointMap.put((OneDegreeOfFreedomJoint) scsRootJoint, (OneDoFJoint) rootJoint);
+         }
+         else
+         {
+            throw new RuntimeException("Not implemented yet for joint of the type: " + scsRootJoint.getClass().getSimpleName());
+         }
+
+         allSCSOneDoFJoints = new ArrayList<OneDegreeOfFreedomJoint>();
+         getAllOneDegreeOfFreedomJoints(allSCSOneDoFJoints);
+         allIDOneDoFJoints = new ArrayList<OneDoFJoint>(Arrays.asList(ScrewTools.filterJoints(ScrewTools.computeSubtreeJoints(rootJoint.getPredecessor()),
+               OneDoFJoint.class)));
+
+         if (allIDOneDoFJoints.size() != allSCSOneDoFJoints.size())
+            throw new RuntimeException("Should not get there...");
+
+         LinkedHashMap<String, OneDegreeOfFreedomJoint> scsJointsByName = new LinkedHashMap<String, OneDegreeOfFreedomJoint>();
+
+         for (int i = 0; i < allSCSOneDoFJoints.size(); i++)
+         {
+            OneDegreeOfFreedomJoint scsJoint = allSCSOneDoFJoints.get(i);
+            scsJointsByName.put(scsJoint.getName(), scsJoint);
+         }
+
+         for (int i = 0; i < allIDOneDoFJoints.size(); i++)
+         {
+            OneDoFJoint idJoint = allIDOneDoFJoints.get(i);
+
+            idToSCSJointMap.put(idJoint, scsJointsByName.get(idJoint.getName()));
+            scsToIDJointMap.put(scsJointsByName.get(idJoint.getName()), idJoint);
+         }
+      }
+
+      public void updateJointPositions_ID_to_SCS()
+      {
+         if (scsFloatingJoint != null)
+         {
+            idFloatingJoint.getFrameAfterJoint().getTransformToDesiredFrame(transformToWorld, ReferenceFrame.getWorldFrame());
+            scsFloatingJoint.setRotationAndTranslation(transformToWorld);
+         }
+
+         for (OneDegreeOfFreedomJoint scsJoint : allSCSOneDoFJoints)
+         {
+            OneDoFJoint idJoint = scsToIDJointMap.get(scsJoint);
+            scsJoint.setQ(idJoint.getQ());
+         }
+      }
+
+      public void updateJointVelocities_ID_to_SCS()
+      {
+         if (scsFloatingJoint != null)
+         {
+            ReferenceFrame rootBodyFrame = idFloatingJoint.getFrameAfterJoint();
+            idFloatingJoint.getJointTwist(rootJointTwist);
+            rootJointTwist.getLinearPart(linearVelocity);
+            rootJointTwist.getAngularPart(angularVelocity);
+            linearVelocity.changeFrame(ReferenceFrame.getWorldFrame());
+            angularVelocity.changeFrame(rootBodyFrame);
+            scsFloatingJoint.setVelocity(linearVelocity.getVector());
+            scsFloatingJoint.setAngularVelocityInBody(angularVelocity.getVector());
+         }
+
+         for (OneDegreeOfFreedomJoint scsJoint : allSCSOneDoFJoints)
+         {
+            OneDoFJoint idJoint = scsToIDJointMap.get(scsJoint);
+            scsJoint.setQd(idJoint.getQd());
+         }
+      }
+
+      public void updateJointPositions_SCS_to_ID()
+      {
+         if (scsFloatingJoint != null)
+         {
+            scsFloatingJoint.getTransformToWorld(transformToWorld);
+            transformToWorld.normalize();
+            idFloatingJoint.setPositionAndRotation(transformToWorld);
+         }
+
+         for (OneDegreeOfFreedomJoint scsJoint : allSCSOneDoFJoints)
+         {
+            OneDoFJoint idJoint = scsToIDJointMap.get(scsJoint);
+            idJoint.setQ(scsJoint.getQ().getDoubleValue());
+         }
+      }
+
+      public void updateJointVelocities_SCS_to_ID()
+      {
+         if (scsFloatingJoint != null)
+         {
+            ReferenceFrame elevatorFrame = idFloatingJoint.getFrameBeforeJoint();
+            ReferenceFrame rootBodyFrame = idFloatingJoint.getFrameAfterJoint();
+            scsFloatingJoint.getVelocity(linearVelocity);
+            linearVelocity.changeFrame(rootBodyFrame);
+            scsFloatingJoint.getAngularVelocity(angularVelocity, rootBodyFrame);
+            rootJointTwist.set(rootBodyFrame, elevatorFrame, rootBodyFrame, linearVelocity.getVector(), angularVelocity.getVector());
+            idFloatingJoint.setJointTwist(rootJointTwist);
+         }
+
+         for (OneDegreeOfFreedomJoint scsJoint : allSCSOneDoFJoints)
+         {
+            OneDoFJoint idJoint = scsToIDJointMap.get(scsJoint);
+            idJoint.setQd(scsJoint.getQD().getDoubleValue());
+         }
+      }
+
+      public void updateJointTorques_ID_to_SCS()
+      {
+         for (OneDegreeOfFreedomJoint scsJoint : allSCSOneDoFJoints)
+         {
+            OneDoFJoint idJoint = scsToIDJointMap.get(scsJoint);
+            scsJoint.setTau(idJoint.getTau());
+         }
+      }
+      
+      public void packIdJoints(InverseDynamicsJoint[] idJoints)
+      {
+         int jointIndx = 0;
+         if(idFloatingJoint != null)
+         {
+            idJoints[0] = idFloatingJoint;
+            jointIndx++;
+            
+         }
+         
+         for(int i = 0; i<allIDOneDoFJoints.size();i++)
+         {
+            idJoints[jointIndx] = allIDOneDoFJoints.get(i);
+            jointIndx++;
+         }
+         
+      }
+      
+   }
+
+   public static Joint addSCSJointUsingIDJoint(InverseDynamicsJoint idJoint, Robot scsRobot, boolean isRootJoint)
+   {
+      Joint scsJoint;
+      String jointName = idJoint.getName();
+      RigidBodyTransform offsetTransform = idJoint.getOffsetTransform3D();
+      Vector3d offsetVector = new Vector3d();
+      offsetTransform.get(offsetVector);
+
+      if (idJoint instanceof SixDoFJoint)
+      {
+         if (!isRootJoint)
+            throw new RuntimeException("Should not have a SixDoFJoint in the middle of the robot.");
+
+         FloatingJoint scsSixDoFJoint = new FloatingJoint(jointName, offsetVector, scsRobot);
+         scsJoint = scsSixDoFJoint;
+      }
+      else if (idJoint instanceof RevoluteJoint)
+      {
+         RevoluteJoint idRevoluteJoint = (RevoluteJoint) idJoint;
+         Vector3d axis = new Vector3d();
+         idRevoluteJoint.getJointAxis().get(axis);
+         PinJoint scsRevoluteJoint = new PinJoint(jointName, offsetVector, scsRobot, axis);
+         scsJoint = scsRevoluteJoint;
+      }
+      else
+      {
+         throw new RuntimeException("Not implemented yet for joint of the type: " + idJoint.getClass().getSimpleName());
+      }
+
+      RigidBody idRigidBody = idJoint.getSuccessor();
+      RigidBodyInertia idInertia = idRigidBody.getInertia();
+
+      String bodyName = idRigidBody.getName();
+      Vector3d comOffset = new Vector3d();
+      FramePoint centerOfMassOffset = idInertia.getCenterOfMassOffset();
+      centerOfMassOffset.changeFrame(idJoint.getFrameAfterJoint());
+      centerOfMassOffset.get(comOffset);
+      double mass = idInertia.getMass();
+      Matrix3d momentOfInertia = idInertia.getMassMomentOfInertiaPartCopy();
+
+      Link scsRigidBody = new Link(bodyName);
+      scsRigidBody.setComOffset(comOffset);
+      scsRigidBody.setMass(mass);
+      scsRigidBody.setMomentOfInertia(momentOfInertia);
+
+      scsJoint.setLink(scsRigidBody);
+
+      if (!isRootJoint)
+      {
+         ArrayList<OneDegreeOfFreedomJoint> allSCSRobotOneDoFJoints = new ArrayList<OneDegreeOfFreedomJoint>();
+         scsRobot.getAllOneDegreeOfFreedomJoints(allSCSRobotOneDoFJoints);
+
+         ArrayList<Joint> allSCSJoints = new ArrayList<Joint>();
+         allSCSJoints.addAll(allSCSRobotOneDoFJoints);
+         allSCSJoints.addAll(scsRobot.getRootJoints());
+
+         Joint parentSCSJoint = null;
+
+         for (Joint currentSCSJoint : allSCSJoints)
+         {
+            if (currentSCSJoint.getName().equals(idJoint.getPredecessor().getParentJoint().getName()))
+            {
+               parentSCSJoint = currentSCSJoint;
+               break;
+            }
+         }
+
+         if (parentSCSJoint == null)
+            throw new RuntimeException("Did not find parent joint.");
+
+         parentSCSJoint.addJoint(scsJoint);
+      }
+      return scsJoint;
+   }
+}