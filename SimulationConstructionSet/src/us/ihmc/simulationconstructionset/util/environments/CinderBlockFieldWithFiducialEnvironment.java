package us.ihmc.simulationconstructionset.util.environments;

import us.ihmc.robotics.geometry.FramePose;
import us.ihmc.simulationconstructionset.ExternalForcePoint;
import us.ihmc.simulationconstructionset.Robot;
import us.ihmc.simulationconstructionset.util.ground.CombinedTerrainObject3D;
import us.ihmc.simulationconstructionset.util.ground.TerrainObject3D;

import javax.vecmath.Vector3d;
import java.util.ArrayList;
import java.util.List;

public class CinderBlockFieldWithFiducialEnvironment implements CommonAvatarEnvironmentInterface
{
   private final CombinedTerrainObject3D combinedTerrainObject3D = new CombinedTerrainObject3D(getClass().getSimpleName());

   public enum FiducialType
   {
      FIDUCIAL_50,
      VALVE
   }

   public CinderBlockFieldWithFiducialEnvironment(FiducialType fiducialType)
   {
      combinedTerrainObject3D.addTerrainObject(DefaultCommonAvatarEnvironment.setUpGround("FlatGround"));
      combinedTerrainObject3D.addTerrainObject(DefaultCommonAvatarEnvironment.setUpCinderBlockFieldActual("CinderBlockField", 0.0, 0.0, new ArrayList<List<FramePose>>()));
<<<<<<< HEAD

      switch (fiducialType)
      {
      case FIDUCIAL_50: combinedTerrainObject3D.addTerrainObject(DefaultCommonAvatarEnvironment.addFiducial(new Vector3d(5.0, 0.0, 1.7), 0.0, Fiducial.FIDUCIAL50)); break;
      case VALVE: combinedTerrainObject3D.addTerrainObject(DefaultCommonAvatarEnvironment.addValveTextureBox(new Vector3d(5.0, 0.0, 1.7), 0.0)); break;
      }

=======
      combinedTerrainObject3D.addTerrainObject(DefaultCommonAvatarEnvironment.addFiducial(new Vector3d(12.0, 0.0, 1.7), 0.0, Fiducial.FIDUCIAL50));
>>>>>>> 09fd56e4
   }

   @Override
   public TerrainObject3D getTerrainObject3D()
   {
      return combinedTerrainObject3D;
   }

   @Override
   public List<? extends Robot> getEnvironmentRobots()
   {
      return null;
   }

   @Override
   public void createAndSetContactControllerToARobot()
   {
   }

   @Override
   public void addContactPoints(List<? extends ExternalForcePoint> externalForcePoints)
   {
   }

   @Override
   public void addSelectableListenerToSelectables(SelectableObjectListener selectedListener)
   {
   }
}<|MERGE_RESOLUTION|>--- conflicted
+++ resolved
@@ -24,17 +24,13 @@
    {
       combinedTerrainObject3D.addTerrainObject(DefaultCommonAvatarEnvironment.setUpGround("FlatGround"));
       combinedTerrainObject3D.addTerrainObject(DefaultCommonAvatarEnvironment.setUpCinderBlockFieldActual("CinderBlockField", 0.0, 0.0, new ArrayList<List<FramePose>>()));
-<<<<<<< HEAD
 
       switch (fiducialType)
       {
-      case FIDUCIAL_50: combinedTerrainObject3D.addTerrainObject(DefaultCommonAvatarEnvironment.addFiducial(new Vector3d(5.0, 0.0, 1.7), 0.0, Fiducial.FIDUCIAL50)); break;
+      case FIDUCIAL_50: combinedTerrainObject3D.addTerrainObject(DefaultCommonAvatarEnvironment.addFiducial(new Vector3d(12.0, 0.0, 1.7), 0.0, Fiducial.FIDUCIAL50)); break;
       case VALVE: combinedTerrainObject3D.addTerrainObject(DefaultCommonAvatarEnvironment.addValveTextureBox(new Vector3d(5.0, 0.0, 1.7), 0.0)); break;
       }
 
-=======
-      combinedTerrainObject3D.addTerrainObject(DefaultCommonAvatarEnvironment.addFiducial(new Vector3d(12.0, 0.0, 1.7), 0.0, Fiducial.FIDUCIAL50));
->>>>>>> 09fd56e4
    }
 
    @Override
