--- conflicted
+++ resolved
@@ -35,13 +35,8 @@
    compile group: "us.ihmc", name: "ihmc-interfaces", version: "source"
    compile group: "us.ihmc", name: "ihmc-java-toolkit", version: "source"
    compile group: "us.ihmc", name: "ihmc-interfaces", version: "source"
-<<<<<<< HEAD
-   compile group: "us.ihmc", name: "ihmc-pub-sub", version: "0.6.11-alpha"
-   compile group: "us.ihmc", name: "ihmc-ros2-library", version: "0.7.3-alpha"
-=======
    compile group: 'us.ihmc', name: 'ihmc-pub-sub', version: '0.8.3'
    compile group: "us.ihmc", name: "ihmc-ros2-library", version: "0.9.0"
->>>>>>> d3d124f9
    compile group: 'org.reflections', name: 'reflections', version: '0.9.10'
 }
 
