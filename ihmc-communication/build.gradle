buildscript {
   repositories {
      maven { url "https://plugins.gradle.org/m2/" }
      mavenLocal()
   }
   dependencies {
      classpath "us.ihmc:ihmc-build:0.15.1"
      classpath "us.ihmc:ihmc-ci-plugin:0.18.0"
   }
}
apply plugin: "us.ihmc.ihmc-build"
apply plugin: "us.ihmc.ihmc-ci-plugin"

ihmc {
   loadProductProperties("../product.properties")
   
   configureDependencyResolution()
   configurePublications()
}

testSuites {
   def prefix = "LIBS-IHMCOPENROBOTICSSOFTWARE"
   bambooPlanKeys = [prefix + "FAST", prefix + "INDEVELOPMENT", prefix + "UI", prefix + "VIDEO"]
}

mainDependencies {
   compile group: "net.sf.trove4j", name: "trove4j", version: "3.0.3"
   compile group: "kryonet", name: "kryonet-all", version: "2.21"
<<<<<<< HEAD
   compile group: "us.ihmc", name: "IHMCRealtime", version: "1.1.8"
   compile group: "us.ihmc", name: "IHMCVideoCodecs", version: "2.1.3"
   compile group: "org.boofcv", name: "geo", version: "0.24.1"
   compile group: "org.apache.commons", name: "commons-lang3", version: "3.7"
   compile group: "com.google.guava", name: "guava", version: "18.0"
   compile group: "org.reflections", name: "reflections", version: "0.9.10"

   compile group: "us.ihmc", name: "euclid-core", version: "0.6.1"
   compile group: "us.ihmc", name: "ihmc-commons", version: "0.23.0"
   compile group: "us.ihmc", name: "ihmc-pub-sub", version: "0.8.3"
   compile group: "us.ihmc", name: "ihmc-ros2-library", version: "0.9.0"
=======
   compile group: 'us.ihmc', name: 'IHMCRealtime', version: '1.1.8'
   compile group: 'us.ihmc', name: 'IHMCVideoCodecs', version: '2.1.3'
   compile group: 'org.boofcv', name: 'geo', version: '0.24.1'
   compile group: 'org.apache.commons', name: 'commons-lang3', version: '3.7'
   compile group: 'com.google.guava', name: 'guava', version: '18.0'
   compile group: "us.ihmc", name: "ihmc-commons", version: "0.20.1"
>>>>>>> 9988f4f1
   compile group: "us.ihmc", name: "ihmc-robotics-toolkit", version: "source"
   compile group: "us.ihmc", name: "ihmc-interfaces", version: "source"
   compile group: "us.ihmc", name: "ihmc-java-toolkit", version: "source"
   compile group: "us.ihmc", name: "ihmc-interfaces", version: "source"
<<<<<<< HEAD
=======
   compile group: 'us.ihmc', name: 'ihmc-pub-sub', version: '0.8.3'
   compile group: "us.ihmc", name: "ihmc-ros2-library", version: "0.10.0"
   compile group: 'org.reflections', name: 'reflections', version: '0.9.10'
>>>>>>> 9988f4f1
}

testDependencies {
   compile group: "us.ihmc", name: "ihmc-ci-core-api", version: "0.18.0"
   compile group: "junit", name: "junit", version: "4.12"
<<<<<<< HEAD

   compile group: "us.ihmc", name: "ihmc-ci-core-api", version: "0.17.14"
   compile group: "us.ihmc", name: "ihmc-commons-testing", version: "0.23.0"
=======
   compile group: "us.ihmc", name: "ihmc-commons-testing", version: "0.20.1"
>>>>>>> 9988f4f1
   compile group: "us.ihmc", name: "ihmc-robotics-toolkit-test", version: "source"
}<|MERGE_RESOLUTION|>--- conflicted
+++ resolved
@@ -26,7 +26,6 @@
 mainDependencies {
    compile group: "net.sf.trove4j", name: "trove4j", version: "3.0.3"
    compile group: "kryonet", name: "kryonet-all", version: "2.21"
-<<<<<<< HEAD
    compile group: "us.ihmc", name: "IHMCRealtime", version: "1.1.8"
    compile group: "us.ihmc", name: "IHMCVideoCodecs", version: "2.1.3"
    compile group: "org.boofcv", name: "geo", version: "0.24.1"
@@ -38,35 +37,17 @@
    compile group: "us.ihmc", name: "ihmc-commons", version: "0.23.0"
    compile group: "us.ihmc", name: "ihmc-pub-sub", version: "0.8.3"
    compile group: "us.ihmc", name: "ihmc-ros2-library", version: "0.9.0"
-=======
-   compile group: 'us.ihmc', name: 'IHMCRealtime', version: '1.1.8'
-   compile group: 'us.ihmc', name: 'IHMCVideoCodecs', version: '2.1.3'
-   compile group: 'org.boofcv', name: 'geo', version: '0.24.1'
-   compile group: 'org.apache.commons', name: 'commons-lang3', version: '3.7'
-   compile group: 'com.google.guava', name: 'guava', version: '18.0'
-   compile group: "us.ihmc", name: "ihmc-commons", version: "0.20.1"
->>>>>>> 9988f4f1
    compile group: "us.ihmc", name: "ihmc-robotics-toolkit", version: "source"
    compile group: "us.ihmc", name: "ihmc-interfaces", version: "source"
    compile group: "us.ihmc", name: "ihmc-java-toolkit", version: "source"
    compile group: "us.ihmc", name: "ihmc-interfaces", version: "source"
-<<<<<<< HEAD
-=======
-   compile group: 'us.ihmc', name: 'ihmc-pub-sub', version: '0.8.3'
-   compile group: "us.ihmc", name: "ihmc-ros2-library", version: "0.10.0"
-   compile group: 'org.reflections', name: 'reflections', version: '0.9.10'
->>>>>>> 9988f4f1
 }
 
 testDependencies {
    compile group: "us.ihmc", name: "ihmc-ci-core-api", version: "0.18.0"
    compile group: "junit", name: "junit", version: "4.12"
-<<<<<<< HEAD
 
    compile group: "us.ihmc", name: "ihmc-ci-core-api", version: "0.17.14"
    compile group: "us.ihmc", name: "ihmc-commons-testing", version: "0.23.0"
-=======
-   compile group: "us.ihmc", name: "ihmc-commons-testing", version: "0.20.1"
->>>>>>> 9988f4f1
    compile group: "us.ihmc", name: "ihmc-robotics-toolkit-test", version: "source"
 }