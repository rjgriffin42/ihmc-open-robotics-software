--- conflicted
+++ resolved
@@ -122,12 +122,9 @@
    public static final ROS2Topic<BigVideoPacket> BIG_VIDEO_TEST = IHMC_ROOT.withModule(BLACKFLY_NAME).withType(BigVideoPacket.class).withSuffix("test");
    public static final ROS2Topic<Empty> PUBLISH_OUSTER_DEPTH = PERCEPTION_MODULE.withSuffix("publish_ouster_depth").withType(Empty.class);
 
-<<<<<<< HEAD
    public static final ROS2Topic<Empty> PUBLISH_ZED_COLOR = PERCEPTION_MODULE.withSuffix("publish_zed_color").withType(Empty.class);
    public static final ROS2Topic<Empty> PUBLISH_ZED_DEPTH = PERCEPTION_MODULE.withSuffix("publish_zed_depth").withType(Empty.class);
-=======
    public static final ROS2Topic<DetectedObjectPacket> CENTERPOSE_DETECTED_OBJECT = IHMC_ROOT.withModule("centerpose").withType(DetectedObjectPacket.class);
->>>>>>> fdad4de1
    public static final ROS2Topic<ImageMessage> ZED2_STEREO_COLOR = IHMC_ROOT.withModule(ZED2_NAME).withType(ImageMessage.class).withSuffix("color_stereo");
    public static final SideDependentList<ROS2Topic<ImageMessage>> ZED2_COLOR_IMAGES = new SideDependentList<>(IHMC_ROOT.withModule(ZED2_NAME)
                                                                                                                        .withType(ImageMessage.class)
