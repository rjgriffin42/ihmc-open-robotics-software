package us.ihmc.communication.packets;

public enum PacketDestination
{
   BROADCAST,
   CONTROLLER,
   NETWORK_PROCESSOR,
   UI,
   BEHAVIOR_MODULE,
   LEFT_HAND,
   RIGHT_HAND,
   SENSOR_MANAGER,
   ROS_MODULE,
   MOCAP_MODULE,
   MOCAP_MODULE_VIZ,
   TRAFFIC_SHAPER,
   MULTISENSE_TEST_MODULE,
   ROS_API,
   AUXILIARY_ROBOT_DATA_PUBLISHER,
   ZERO_POSE_PRODUCER,
   TEXT_TO_SPEECH,
   DRILL_DETECTOR,
   AUDIO_MODULE,
   KINEMATICS_TOOLBOX_MODULE,
   FOOTSTEP_PLANNING_TOOLBOX_MODULE,
   REA_MODULE, // Destination for the robot environment awareness module. Not yet available in the open source repo.
   HEIGHT_QUADTREE_TOOLBOX_MODULE,
   LIDAR_SCAN_LOGGER,
   OBJECT_DETECTOR,
<<<<<<< HEAD
   CONSTRAINED_WHOLE_BODY_PLANNING_TOOLBOX_MODULE;   
=======
   VISIBILITY_GRAPHS;
>>>>>>> 01cd0da0

   public static final PacketDestination[] values = values();

   public static final PacketDestination fromOrdinal(int ordinal)
   {
      for (PacketDestination packetDestination : values)
      {
         if (ordinal == packetDestination.ordinal())
            return packetDestination;
      }

      return null;
   }
}<|MERGE_RESOLUTION|>--- conflicted
+++ resolved
@@ -27,11 +27,8 @@
    HEIGHT_QUADTREE_TOOLBOX_MODULE,
    LIDAR_SCAN_LOGGER,
    OBJECT_DETECTOR,
-<<<<<<< HEAD
+   VISIBILITY_GRAPHS,
    CONSTRAINED_WHOLE_BODY_PLANNING_TOOLBOX_MODULE;   
-=======
-   VISIBILITY_GRAPHS;
->>>>>>> 01cd0da0
 
    public static final PacketDestination[] values = values();
 
