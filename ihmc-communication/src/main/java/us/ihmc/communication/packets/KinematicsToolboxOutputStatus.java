--- conflicted
+++ resolved
@@ -104,16 +104,8 @@
       for (int i = 0; i < desiredJointAngles.length; i++)
          jointsToUpdate[i].setQ(desiredJointAngles[i]);
 
-<<<<<<< HEAD
       rootJointToUpdate.setPosition(desiredRootTranslation);
       rootJointToUpdate.setRotation(desiredRootOrientation);
-=======
-      if (rootJoint != null)
-      {
-         rootJoint.getTranslation(desiredRootTranslation);
-         rootJoint.getRotation(desiredRootOrientation);
-      }
->>>>>>> fc507719
    }
 
    public void setDesiredJointState(FloatingInverseDynamicsJoint rootJoint, OneDoFJoint[] newJointData, boolean useQDesired)
@@ -140,8 +132,11 @@
          }
       }
 
-      rootJoint.getTranslation(desiredRootTranslation);
-      rootJoint.getRotation(desiredRootOrientation);
+      if (rootJoint != null)
+      {
+         rootJoint.getTranslation(desiredRootTranslation);
+         rootJoint.getRotation(desiredRootOrientation);
+      }
    }
 
    public void setRootTranslation(Vector3D rootTranslation)
