package us.ihmc.communication;

import us.ihmc.commons.thread.Notification;
import us.ihmc.pubsub.DomainFactory.PubSubImplementation;
import us.ihmc.pubsub.TopicDataType;
import us.ihmc.ros2.*;
import us.ihmc.tools.thread.SwapReference;
import us.ihmc.util.PeriodicRealtimeThreadSchedulerFactory;
import us.ihmc.util.PeriodicThreadSchedulerFactory;

import java.util.function.Consumer;

/**
 * A central place to find topic definitions so there is less duplication and errors.
 * These API classes contains the major topic definitions:
 * <ul>
 *    <li>{@link ActiveMappingAPI}</li>
 *    <li>{@link AutonomyAPI}</li>
 *    <li>{@link DeprecatedAPIs}</li>
 *    <li>{@link FootstepPlannerAPI}</li>
 *    <li>{@link us.ihmc.communication.controllerAPI.ControllerAPI}</li>
 *    <li>{@link HumanoidControllerAPI}</li>
 *    <li>{@link MissionControlAPI}</li>
 *    <li>{@link PerceptionAPI}</li>
 *    <li>{@link QuadrupedAPI}</li>
 *    <li>{@link SakeHandAPI}</li>
 *    <li>{@link StateEstimatorAPI}</li>
 *    <li>{@link ToolboxAPIs}</li>
 * </ul>
 *
 * This class used to have methods to create publishers and subscribers. Most of those have been
 * moved to the upstream API. Please use {@link ROS2NodeInterface} or {@link RealtimeROS2Node} directly
 * instead now to create those. The API has been improved and it no longer throws useless exceptions.
 *
 * There is a default QoS setting is used when we don't specify the QoS. It is now defined in {@link ROS2QosProfile}
 * and changable via the "ROS_DEFAULT_QOS" environment variable.
 */
public final class ROS2Tools
{
   public static final String IHMC_TOPIC_PREFIX = "ihmc";

   public static final ROS2Topic<?> IHMC_ROOT = new ROS2Topic<>().withPrefix(IHMC_TOPIC_PREFIX);
<<<<<<< HEAD
   public static final ROS2Topic<?> HUMANOID_CONTROLLER = IHMC_ROOT.withModule(HUMANOID_CONTROL_MODULE_NAME);
   public static final ROS2Topic<?> QUADRUPED_CONTROLLER = IHMC_ROOT.withModule(QUADRUPED_CONTROL_MODULE_NAME);
   public static final ROS2Topic<?> FOOTSTEP_PLANNER = IHMC_ROOT.withModule(FOOTSTEP_PLANNER_MODULE_NAME);
   public static final ROS2Topic<?> CONTINUOUS_PLANNING_TOOLBOX = IHMC_ROOT.withModule(CONTINUOUS_PLANNING_TOOLBOX_MODULE_NAME);
   public static final ROS2Topic<?> FOOTSTEP_POSTPROCESSING_TOOLBOX = IHMC_ROOT.withModule(FOOTSTEP_POSTPROCESSING_TOOLBOX_MODULE_NAME);

   public static final ROS2Topic<?> KINEMATICS_TOOLBOX = IHMC_ROOT.withModule(KINEMATICS_TOOLBOX_MODULE_NAME);
   public static final ROS2Topic<?> KINEMATICS_PLANNING_TOOLBOX = IHMC_ROOT.withModule(KINEMATICS_PLANNING_TOOLBOX_MODULE_NAME);
   public static final ROS2Topic<?> KINEMATICS_STREAMING_TOOLBOX = IHMC_ROOT.withModule(KINEMATICS_STREAMING_TOOLBOX_MODULE_NAME);
   public static final ROS2Topic<?> STEP_CONSTRAINT_TOOLBOX = IHMC_ROOT.withModule(STEP_CONSTRAINT_TOOLBOX_MODULE_NAME);
   public static final ROS2Topic<?> WHOLE_BODY_TRAJECTORY_TOOLBOX = IHMC_ROOT.withModule(WHOLE_BODY_TRAJECTORY_TOOLBOX_MODULE_NAME);
   public static final ROS2Topic<?> WALKING_PREVIEW_TOOLBOX = IHMC_ROOT.withModule(WALKING_PREVIEW_TOOLBOX_MODULE_NAME);
   public static final ROS2Topic<?> EXTERNAL_FORCE_ESTIMATION_TOOLBOX = IHMC_ROOT.withModule(EXTERNAL_FORCE_ESTIMATION_TOOLBOX_MODULE_NAME);
   public static final ROS2Topic<?> STEP_TELEOP_TOOLBOX = IHMC_ROOT.withModule(STEP_TELEOP_TOOLBOX_MODULE_NAME);
   public static final ROS2Topic<?> DIRECTIONAL_CONTROL_TOOLBOX = IHMC_ROOT.withModule(DIRECTIONAL_CONTROL_TOOLBOX_MODULE_NAME);
   public static final ROS2Topic<?> QUADRUPED_SUPPORT_REGION_PUBLISHER = IHMC_ROOT.withModule(QUADRUPED_SUPPORT_REGION_PUBLISHER_MODULE_NAME);

   public static final ROS2Topic<?> BEHAVIOR_MODULE = IHMC_ROOT.withModule(BEHAVIOR_MODULE_NAME);

   public static final ROS2Topic<Empty> KINEMATICS_SIMULATION_HEARTBEAT
         = IHMC_ROOT.withModule("kinematics_simulation").withOutput().withSuffix("heartbeat").withType(Empty.class);

   public static final ROS2Topic<TextToSpeechPacket> TEXT_STATUS = IHMC_ROOT.withTypeName(TextToSpeechPacket.class);

   public static final ROS2Topic<?> BEHAVIOR_MODULE_INPUT = ROS2Tools.BEHAVIOR_MODULE.withInput();
   public static final ROS2Topic<?> BEHAVIOR_MODULE_OUTPUT = ROS2Tools.BEHAVIOR_MODULE.withOutput();
   private static final ROS2Topic<BehaviorControlModePacket> BEHAVIOR_CONTROL_MODE = BEHAVIOR_MODULE_INPUT.withTypeName(BehaviorControlModePacket.class);
   private static final ROS2Topic<HumanoidBehaviorTypePacket> BEHAVIOR_TYPE = BEHAVIOR_MODULE_INPUT.withTypeName(HumanoidBehaviorTypePacket.class);
   private static final ROS2Topic<BehaviorStatusPacket> BEHAVIOR_STATUS = BEHAVIOR_MODULE_OUTPUT.withTypeName(BehaviorStatusPacket.class);
   private static final ROS2Topic<HandDesiredConfigurationMessage> HAND_CONFIGURATION = HUMANOID_CONTROLLER.withInput()
                                                                                                           .withTypeName(HandDesiredConfigurationMessage.class);
   private static final ROS2Topic<SakeHandDesiredCommandMessage> SAKE_HAND_DESIRED_COMMAND = HUMANOID_CONTROLLER.withInput()
                                                                                                                .withTypeName(SakeHandDesiredCommandMessage.class);
   private static final ROS2Topic<HandJointAnglePacket> HAND_JOINT_ANGLES = HUMANOID_CONTROLLER.withOutput().withTypeName(HandJointAnglePacket.class);

   public static final ROS2Topic<Float64> BOX_MASS = IHMC_ROOT.withSuffix("box_mass").withType(Float64.class);

   public static final ROS2Topic<SystemAvailableMessage> SYSTEM_AVAILABLE = IHMC_ROOT.withModule("mission_control").withType(SystemAvailableMessage.class);

   public final static ExceptionHandler RUNTIME_EXCEPTION = e ->
   {
      throw new RuntimeException(e);
   };

   public static ROS2Topic<HandDesiredConfigurationMessage> getHandConfigurationTopic(String robotName)
   {
      return HAND_CONFIGURATION.withRobot(robotName);
   }

   public static ROS2Topic<SakeHandDesiredCommandMessage> getSakeHandCommandTopic(String robotName)
   {
      return SAKE_HAND_DESIRED_COMMAND.withRobot(robotName);
   }

   public static ROS2Topic<HandJointAnglePacket> getHandJointAnglesTopic(String robotName)
   {
      return HAND_JOINT_ANGLES.withRobot(robotName);
   }

   public static ROS2Topic<BehaviorControlModePacket> getBehaviorControlModeTopic(String robotName)
   {
      return BEHAVIOR_CONTROL_MODE.withRobot(robotName);
   }

   public static ROS2Topic<HumanoidBehaviorTypePacket> getBehaviorTypeTopic(String robotName)
   {
      return BEHAVIOR_TYPE.withRobot(robotName);
   }

   public static ROS2Topic<BehaviorStatusPacket> getBehaviorStatusTopic(String robotName)
   {
      return BEHAVIOR_STATUS.withRobot(robotName);
   }

   public static ROS2Topic<?> getControllerOutputTopic(String robotName)
   {
      return HUMANOID_CONTROLLER.withRobot(robotName).withOutput();
   }

   public static ROS2Topic<?> getControllerInputTopic(String robotName)
   {
      return HUMANOID_CONTROLLER.withRobot(robotName).withInput();
   }

   public static ROS2Topic<WalkingControllerPreviewInputMessage> getControllerPreviewInputTopic(String robotName)
   {
      return WALKING_PREVIEW_TOOLBOX.withRobot(robotName).withInput().withTypeName(WalkingControllerPreviewInputMessage.class);
   }

   public static ROS2Topic<WalkingControllerPreviewOutputMessage> getControllerPreviewOutputTopic(String robotName)
   {
      return WALKING_PREVIEW_TOOLBOX.withRobot(robotName).withOutput().withTypeName(WalkingControllerPreviewOutputMessage.class);
   }

   public static ROS2Topic<?> getQuadrupedControllerOutputTopic(String robotName)
   {
      return QUADRUPED_CONTROLLER.withRobot(robotName).withOutput();
   }

   public static ROS2Topic<?> getQuadrupedControllerInputTopic(String robotName)
   {
      return QUADRUPED_CONTROLLER.withRobot(robotName).withInput();
   }

   public static <T> ROS2Topic<T> typeNamedTopic(Class<T> messageType)
   {
      return new ROS2Topic<>().withTypeName(messageType);
   }

   public static <T> ROS2Topic<T> typeNamedTopic(Class<T> messageType, ROS2Topic<?> topicName)
   {
      return typeNamedTopic(messageType).withTopic(topicName);
   }

   public static ROS2Topic<RobotConfigurationData> getRobotConfigurationDataTopic(String robotName)
   {
      return typeNamedTopic(RobotConfigurationData.class, getControllerOutputTopic(robotName));
   }

   public static ROS2Topic<HandJointAnglePacket> getHandJointAnglePacketTopic(String robotName)
   {
      return typeNamedTopic(HandJointAnglePacket.class, getControllerOutputTopic(robotName));
   }

   public static ROS2Topic<StampedPosePacket> getPoseCorrectionTopic(String robotName)
   {
      return getControllerInputTopic(robotName).withTypeName(StampedPosePacket.class);
   }

   public static ROS2Topic<DoorParameterPacket> getDoorParameterTopic()
   {
      return typeNamedTopic(DoorParameterPacket.class, ROS2Tools.IHMC_ROOT);
   }

   /**
    * Get system resource usage topic for Mission Control
    * @param instanceId of the Mission Control Daemon
    * @return the ROS2Topic the daemon will use for system resource usage messages
    */
   public static ROS2Topic<SystemResourceUsageMessage> getSystemResourceUsageTopic(UUID instanceId)
   {
      String topicId = instanceId.toString().replace("-", ""); // ROS2 topic names cannot have dashes
      return typeNamedTopic(SystemResourceUsageMessage.class, IHMC_ROOT.withModule("mission_control").withSuffix(topicId));
   }

   /**
    * Get system service status topic for Mission Control
    * @param instanceId of the Mission Control Daemon
    * @return the ROS2Topic the daemon will use for system service status messages
    */
   public static ROS2Topic<SystemServiceStatusMessage> getSystemServiceStatusTopic(UUID instanceId)
   {
      String topicId = instanceId.toString().replace("-", ""); // ROS2 topic names cannot have dashes
      return typeNamedTopic(SystemServiceStatusMessage.class, IHMC_ROOT.withModule("mission_control").withSuffix(topicId));
   }

   public static ROS2Topic<SystemServiceActionMessage> getSystemServiceActionTopic(UUID instanceId)
   {
      String topicId = instanceId.toString().replace("-", ""); // ROS2 topic names cannot have dashes
      return typeNamedTopic(SystemServiceActionMessage.class, IHMC_ROOT.withModule("mission_control").withSuffix(topicId));
   }

   public static ROS2Topic<Empty> getSystemRebootTopic(UUID instanceId)
   {
      String topicId = instanceId.toString().replace("-", ""); // ROS2 topic names cannot have dashes
      return typeNamedTopic(Empty.class, IHMC_ROOT.withModule("mission_control").withSuffix(topicId));
   }

   public static ROS2Topic<SystemServiceLogRefreshMessage> getSystemServiceLogRefreshTopic(UUID instanceId)
   {
      String topicId = instanceId.toString().replace("-", ""); // ROS2 topic names cannot have dashes
      return typeNamedTopic(SystemServiceLogRefreshMessage.class, IHMC_ROOT.withModule("mission_control").withSuffix(topicId));
   }

   /**
    * Get the system service status QOS profile for Mission Control
    * @return the ROS2QosProfile with history
    */
   public static ROS2QosProfile getSystemServiceStatusQosProfile()
   {
      ROS2QosProfile profile = new ROS2QosProfile();
      profile.setReliability(ReliabilityQosKindType.RELIABLE);
      return profile;
   }

   public final static String NAMESPACE = "/us/ihmc"; // ? no idea what this does
=======
>>>>>>> 59d22d22

   private static final RTPSCommunicationFactory FACTORY = new RTPSCommunicationFactory();

   /**
    * Creates a ROS2 node that shares the same implementation as a real-time node <b>but that should
    * not be run in a real-time environment</b>.
    *
    * @param pubSubImplementation the implementation to use.
    * @param nodeName             the name of the new ROS node.
    * @return the ROS node.
    */
   public static RealtimeROS2Node createRealtimeROS2Node(PubSubImplementation pubSubImplementation, String nodeName)
   {
      return new RealtimeROS2Node(pubSubImplementation, nodeName, FACTORY.getDomainId(), FACTORY.getAddressRestriction());
   }

   /**
    * Creates a ROS2 node that is meant to run in real-time environment if the given
    * {@code periodicThreadSchedulerFactory} is a {@link PeriodicRealtimeThreadSchedulerFactory}.
    *
    * @param pubSubImplementation           the implementation to use.
    * @param periodicThreadSchedulerFactory the factory used to create a periodic thread.
    * @param nodeName                       the name of the new ROS node.
    * @return the ROS node.
    */
   public static RealtimeROS2Node createRealtimeROS2Node(PubSubImplementation pubSubImplementation,
                                                         PeriodicThreadSchedulerFactory periodicThreadSchedulerFactory,
                                                         String nodeName)
   {
      return new RealtimeROS2Node(pubSubImplementation, periodicThreadSchedulerFactory, nodeName, FACTORY.getDomainId(), FACTORY.getAddressRestriction());
   }

   public static ROS2Node createROS2Node(PubSubImplementation pubSubImplementation, String nodeName)
   {
      return new ROS2Node(pubSubImplementation, nodeName, FACTORY.getDomainId(), FACTORY.getAddressRestriction());
   }

   /**
    * Allocation free callback where the user only has access to the message in the callback.
    * The user should not take up any significant time in the callback to not slow down the ROS 2
    * thread.
    */
   public static <T> void createVolatileCallbackSubscription(ROS2NodeInterface ros2Node, ROS2Topic<T> topic, Consumer<T> callback)
   {
      TopicDataType<T> topicDataType = ROS2TopicNameTools.newMessageTopicDataTypeInstance(topic.getType());
      T data = topicDataType.createData();
      ros2Node.createSubscription(topicDataType, subscriber ->
      {
         if (subscriber.takeNextData(data, null))
         {
            callback.accept(data);
         }
      }, topic.getName(), topic.getQoS());
   }

   /** Use when you only need the latest message and need allocation free. */
   public static <T> SwapReference<T> createSwapReferenceSubscription(ROS2NodeInterface ros2Node, ROS2Topic<T> topic, Notification callback)
   {
      TopicDataType<T> topicDataType = ROS2TopicNameTools.newMessageTopicDataTypeInstance(topic.getType());
      SwapReference<T> swapReference = new SwapReference<>(topicDataType::createData);
      ros2Node.createSubscription(topicDataType, subscriber ->
      {
         if (subscriber.takeNextData(swapReference.getForThreadOne(), null))
         {
            swapReference.swap();
            callback.set();
         }
      }, topic.getName(), topic.getQoS());
      return swapReference;
   }
}<|MERGE_RESOLUTION|>--- conflicted
+++ resolved
@@ -40,195 +40,6 @@
    public static final String IHMC_TOPIC_PREFIX = "ihmc";
 
    public static final ROS2Topic<?> IHMC_ROOT = new ROS2Topic<>().withPrefix(IHMC_TOPIC_PREFIX);
-<<<<<<< HEAD
-   public static final ROS2Topic<?> HUMANOID_CONTROLLER = IHMC_ROOT.withModule(HUMANOID_CONTROL_MODULE_NAME);
-   public static final ROS2Topic<?> QUADRUPED_CONTROLLER = IHMC_ROOT.withModule(QUADRUPED_CONTROL_MODULE_NAME);
-   public static final ROS2Topic<?> FOOTSTEP_PLANNER = IHMC_ROOT.withModule(FOOTSTEP_PLANNER_MODULE_NAME);
-   public static final ROS2Topic<?> CONTINUOUS_PLANNING_TOOLBOX = IHMC_ROOT.withModule(CONTINUOUS_PLANNING_TOOLBOX_MODULE_NAME);
-   public static final ROS2Topic<?> FOOTSTEP_POSTPROCESSING_TOOLBOX = IHMC_ROOT.withModule(FOOTSTEP_POSTPROCESSING_TOOLBOX_MODULE_NAME);
-
-   public static final ROS2Topic<?> KINEMATICS_TOOLBOX = IHMC_ROOT.withModule(KINEMATICS_TOOLBOX_MODULE_NAME);
-   public static final ROS2Topic<?> KINEMATICS_PLANNING_TOOLBOX = IHMC_ROOT.withModule(KINEMATICS_PLANNING_TOOLBOX_MODULE_NAME);
-   public static final ROS2Topic<?> KINEMATICS_STREAMING_TOOLBOX = IHMC_ROOT.withModule(KINEMATICS_STREAMING_TOOLBOX_MODULE_NAME);
-   public static final ROS2Topic<?> STEP_CONSTRAINT_TOOLBOX = IHMC_ROOT.withModule(STEP_CONSTRAINT_TOOLBOX_MODULE_NAME);
-   public static final ROS2Topic<?> WHOLE_BODY_TRAJECTORY_TOOLBOX = IHMC_ROOT.withModule(WHOLE_BODY_TRAJECTORY_TOOLBOX_MODULE_NAME);
-   public static final ROS2Topic<?> WALKING_PREVIEW_TOOLBOX = IHMC_ROOT.withModule(WALKING_PREVIEW_TOOLBOX_MODULE_NAME);
-   public static final ROS2Topic<?> EXTERNAL_FORCE_ESTIMATION_TOOLBOX = IHMC_ROOT.withModule(EXTERNAL_FORCE_ESTIMATION_TOOLBOX_MODULE_NAME);
-   public static final ROS2Topic<?> STEP_TELEOP_TOOLBOX = IHMC_ROOT.withModule(STEP_TELEOP_TOOLBOX_MODULE_NAME);
-   public static final ROS2Topic<?> DIRECTIONAL_CONTROL_TOOLBOX = IHMC_ROOT.withModule(DIRECTIONAL_CONTROL_TOOLBOX_MODULE_NAME);
-   public static final ROS2Topic<?> QUADRUPED_SUPPORT_REGION_PUBLISHER = IHMC_ROOT.withModule(QUADRUPED_SUPPORT_REGION_PUBLISHER_MODULE_NAME);
-
-   public static final ROS2Topic<?> BEHAVIOR_MODULE = IHMC_ROOT.withModule(BEHAVIOR_MODULE_NAME);
-
-   public static final ROS2Topic<Empty> KINEMATICS_SIMULATION_HEARTBEAT
-         = IHMC_ROOT.withModule("kinematics_simulation").withOutput().withSuffix("heartbeat").withType(Empty.class);
-
-   public static final ROS2Topic<TextToSpeechPacket> TEXT_STATUS = IHMC_ROOT.withTypeName(TextToSpeechPacket.class);
-
-   public static final ROS2Topic<?> BEHAVIOR_MODULE_INPUT = ROS2Tools.BEHAVIOR_MODULE.withInput();
-   public static final ROS2Topic<?> BEHAVIOR_MODULE_OUTPUT = ROS2Tools.BEHAVIOR_MODULE.withOutput();
-   private static final ROS2Topic<BehaviorControlModePacket> BEHAVIOR_CONTROL_MODE = BEHAVIOR_MODULE_INPUT.withTypeName(BehaviorControlModePacket.class);
-   private static final ROS2Topic<HumanoidBehaviorTypePacket> BEHAVIOR_TYPE = BEHAVIOR_MODULE_INPUT.withTypeName(HumanoidBehaviorTypePacket.class);
-   private static final ROS2Topic<BehaviorStatusPacket> BEHAVIOR_STATUS = BEHAVIOR_MODULE_OUTPUT.withTypeName(BehaviorStatusPacket.class);
-   private static final ROS2Topic<HandDesiredConfigurationMessage> HAND_CONFIGURATION = HUMANOID_CONTROLLER.withInput()
-                                                                                                           .withTypeName(HandDesiredConfigurationMessage.class);
-   private static final ROS2Topic<SakeHandDesiredCommandMessage> SAKE_HAND_DESIRED_COMMAND = HUMANOID_CONTROLLER.withInput()
-                                                                                                                .withTypeName(SakeHandDesiredCommandMessage.class);
-   private static final ROS2Topic<HandJointAnglePacket> HAND_JOINT_ANGLES = HUMANOID_CONTROLLER.withOutput().withTypeName(HandJointAnglePacket.class);
-
-   public static final ROS2Topic<Float64> BOX_MASS = IHMC_ROOT.withSuffix("box_mass").withType(Float64.class);
-
-   public static final ROS2Topic<SystemAvailableMessage> SYSTEM_AVAILABLE = IHMC_ROOT.withModule("mission_control").withType(SystemAvailableMessage.class);
-
-   public final static ExceptionHandler RUNTIME_EXCEPTION = e ->
-   {
-      throw new RuntimeException(e);
-   };
-
-   public static ROS2Topic<HandDesiredConfigurationMessage> getHandConfigurationTopic(String robotName)
-   {
-      return HAND_CONFIGURATION.withRobot(robotName);
-   }
-
-   public static ROS2Topic<SakeHandDesiredCommandMessage> getSakeHandCommandTopic(String robotName)
-   {
-      return SAKE_HAND_DESIRED_COMMAND.withRobot(robotName);
-   }
-
-   public static ROS2Topic<HandJointAnglePacket> getHandJointAnglesTopic(String robotName)
-   {
-      return HAND_JOINT_ANGLES.withRobot(robotName);
-   }
-
-   public static ROS2Topic<BehaviorControlModePacket> getBehaviorControlModeTopic(String robotName)
-   {
-      return BEHAVIOR_CONTROL_MODE.withRobot(robotName);
-   }
-
-   public static ROS2Topic<HumanoidBehaviorTypePacket> getBehaviorTypeTopic(String robotName)
-   {
-      return BEHAVIOR_TYPE.withRobot(robotName);
-   }
-
-   public static ROS2Topic<BehaviorStatusPacket> getBehaviorStatusTopic(String robotName)
-   {
-      return BEHAVIOR_STATUS.withRobot(robotName);
-   }
-
-   public static ROS2Topic<?> getControllerOutputTopic(String robotName)
-   {
-      return HUMANOID_CONTROLLER.withRobot(robotName).withOutput();
-   }
-
-   public static ROS2Topic<?> getControllerInputTopic(String robotName)
-   {
-      return HUMANOID_CONTROLLER.withRobot(robotName).withInput();
-   }
-
-   public static ROS2Topic<WalkingControllerPreviewInputMessage> getControllerPreviewInputTopic(String robotName)
-   {
-      return WALKING_PREVIEW_TOOLBOX.withRobot(robotName).withInput().withTypeName(WalkingControllerPreviewInputMessage.class);
-   }
-
-   public static ROS2Topic<WalkingControllerPreviewOutputMessage> getControllerPreviewOutputTopic(String robotName)
-   {
-      return WALKING_PREVIEW_TOOLBOX.withRobot(robotName).withOutput().withTypeName(WalkingControllerPreviewOutputMessage.class);
-   }
-
-   public static ROS2Topic<?> getQuadrupedControllerOutputTopic(String robotName)
-   {
-      return QUADRUPED_CONTROLLER.withRobot(robotName).withOutput();
-   }
-
-   public static ROS2Topic<?> getQuadrupedControllerInputTopic(String robotName)
-   {
-      return QUADRUPED_CONTROLLER.withRobot(robotName).withInput();
-   }
-
-   public static <T> ROS2Topic<T> typeNamedTopic(Class<T> messageType)
-   {
-      return new ROS2Topic<>().withTypeName(messageType);
-   }
-
-   public static <T> ROS2Topic<T> typeNamedTopic(Class<T> messageType, ROS2Topic<?> topicName)
-   {
-      return typeNamedTopic(messageType).withTopic(topicName);
-   }
-
-   public static ROS2Topic<RobotConfigurationData> getRobotConfigurationDataTopic(String robotName)
-   {
-      return typeNamedTopic(RobotConfigurationData.class, getControllerOutputTopic(robotName));
-   }
-
-   public static ROS2Topic<HandJointAnglePacket> getHandJointAnglePacketTopic(String robotName)
-   {
-      return typeNamedTopic(HandJointAnglePacket.class, getControllerOutputTopic(robotName));
-   }
-
-   public static ROS2Topic<StampedPosePacket> getPoseCorrectionTopic(String robotName)
-   {
-      return getControllerInputTopic(robotName).withTypeName(StampedPosePacket.class);
-   }
-
-   public static ROS2Topic<DoorParameterPacket> getDoorParameterTopic()
-   {
-      return typeNamedTopic(DoorParameterPacket.class, ROS2Tools.IHMC_ROOT);
-   }
-
-   /**
-    * Get system resource usage topic for Mission Control
-    * @param instanceId of the Mission Control Daemon
-    * @return the ROS2Topic the daemon will use for system resource usage messages
-    */
-   public static ROS2Topic<SystemResourceUsageMessage> getSystemResourceUsageTopic(UUID instanceId)
-   {
-      String topicId = instanceId.toString().replace("-", ""); // ROS2 topic names cannot have dashes
-      return typeNamedTopic(SystemResourceUsageMessage.class, IHMC_ROOT.withModule("mission_control").withSuffix(topicId));
-   }
-
-   /**
-    * Get system service status topic for Mission Control
-    * @param instanceId of the Mission Control Daemon
-    * @return the ROS2Topic the daemon will use for system service status messages
-    */
-   public static ROS2Topic<SystemServiceStatusMessage> getSystemServiceStatusTopic(UUID instanceId)
-   {
-      String topicId = instanceId.toString().replace("-", ""); // ROS2 topic names cannot have dashes
-      return typeNamedTopic(SystemServiceStatusMessage.class, IHMC_ROOT.withModule("mission_control").withSuffix(topicId));
-   }
-
-   public static ROS2Topic<SystemServiceActionMessage> getSystemServiceActionTopic(UUID instanceId)
-   {
-      String topicId = instanceId.toString().replace("-", ""); // ROS2 topic names cannot have dashes
-      return typeNamedTopic(SystemServiceActionMessage.class, IHMC_ROOT.withModule("mission_control").withSuffix(topicId));
-   }
-
-   public static ROS2Topic<Empty> getSystemRebootTopic(UUID instanceId)
-   {
-      String topicId = instanceId.toString().replace("-", ""); // ROS2 topic names cannot have dashes
-      return typeNamedTopic(Empty.class, IHMC_ROOT.withModule("mission_control").withSuffix(topicId));
-   }
-
-   public static ROS2Topic<SystemServiceLogRefreshMessage> getSystemServiceLogRefreshTopic(UUID instanceId)
-   {
-      String topicId = instanceId.toString().replace("-", ""); // ROS2 topic names cannot have dashes
-      return typeNamedTopic(SystemServiceLogRefreshMessage.class, IHMC_ROOT.withModule("mission_control").withSuffix(topicId));
-   }
-
-   /**
-    * Get the system service status QOS profile for Mission Control
-    * @return the ROS2QosProfile with history
-    */
-   public static ROS2QosProfile getSystemServiceStatusQosProfile()
-   {
-      ROS2QosProfile profile = new ROS2QosProfile();
-      profile.setReliability(ReliabilityQosKindType.RELIABLE);
-      return profile;
-   }
-
-   public final static String NAMESPACE = "/us/ihmc"; // ? no idea what this does
-=======
->>>>>>> 59d22d22
 
    private static final RTPSCommunicationFactory FACTORY = new RTPSCommunicationFactory();
 
