--- conflicted
+++ resolved
@@ -92,19 +92,6 @@
    public static final ROS2Topic<VideoPacket> VIDEO = IHMC_ROOT.withTypeName(VideoPacket.class);
    public static final ROS2Topic<VideoPacket> D435_VIDEO = VIDEO.withModule(D435_NAME);
 
-<<<<<<< HEAD
-   public static final ROS2Topic<StereoVisionPointCloudMessage> D435_POINT_CLOUD = IHMC_ROOT.withType(StereoVisionPointCloudMessage.class)
-                                                                                            .withSuffix(D435_NAME);
-   public static final ROS2Topic<StereoVisionPointCloudMessage> MULTISENSE_STEREO_POINT_CLOUD = IHMC_ROOT.withType(StereoVisionPointCloudMessage.class);
-   public static final ROS2Topic<StampedPosePacket> T265_POSE = IHMC_ROOT.withSuffix(T265_NAME).withType(StampedPosePacket.class);
-
-   /** Output regions from Lidar (Multisense) from REA */
-   public static final ROS2Topic<PlanarRegionsListMessage> LIDAR_REA_REGIONS = REA.withOutput().withType(PlanarRegionsListMessage.class);
-   public static final ROS2Topic<PlanarRegionsListMessage> REALSENSE_REA = ROS2Tools.REA.withOutput().withPrefix("stereo").withType(PlanarRegionsListMessage.class);
-   public static final ROS2Topic<PlanarRegionsListMessage> BIPEDAL_SUPPORT_REGIONS = REA_SUPPORT_REGIONS.withType(PlanarRegionsListMessage.class);
-   /** Output regions from Atlas Realsense SLAM module */
-   public static final ROS2Topic<PlanarRegionsListMessage> REALSENSE_SLAM_REGIONS = REALSENSE_SLAM_MODULE.withOutput().withType(PlanarRegionsListMessage.class);
-=======
    public static final ROS2Topic<StereoVisionPointCloudMessage> D435_POINT_CLOUD = IHMC_ROOT.withSuffix(D435_NAME)
                                                                                             .withTypeName(StereoVisionPointCloudMessage.class);
    public static final ROS2Topic<StereoVisionPointCloudMessage> MULTISENSE_STEREO_POINT_CLOUD = IHMC_ROOT.withTypeName(StereoVisionPointCloudMessage.class);
@@ -112,10 +99,10 @@
 
    /** Output regions from Lidar (Multisense) from REA */
    public static final ROS2Topic<PlanarRegionsListMessage> LIDAR_REA_REGIONS = REA.withOutput().withTypeName(PlanarRegionsListMessage.class);
+   public static final ROS2Topic<PlanarRegionsListMessage> REALSENSE_REA = ROS2Tools.REA.withOutput().withPrefix("stereo").withTypeName(PlanarRegionsListMessage.class);
    public static final ROS2Topic<PlanarRegionsListMessage> BIPEDAL_SUPPORT_REGIONS = REA_SUPPORT_REGIONS.withTypeName(PlanarRegionsListMessage.class);
    /** Output regions from Atlas Realsense SLAM module */
    public static final ROS2Topic<PlanarRegionsListMessage> REALSENSE_SLAM_REGIONS = REALSENSE_SLAM_MAP.withOutput().withTypeName(PlanarRegionsListMessage.class);
->>>>>>> ed0036d6
    /** Output regions from experimental mapping module which assembles the above outputs */
    public static final ROS2Topic<PlanarRegionsListMessage> MAP_REGIONS = MAPPING_MODULE.withOutput().withTypeName(PlanarRegionsListMessage.class);
 
