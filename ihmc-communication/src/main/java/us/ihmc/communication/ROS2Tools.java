--- conflicted
+++ resolved
@@ -308,18 +308,7 @@
     */
    public static MessageTopicNameGenerator getDefaultTopicNameGenerator(String robotName)
    {
-<<<<<<< HEAD
-      try
-      {
-         subscriber.takeNextData(message, null);
-      }
-      catch (IOException e)
-      {
-         exceptionHandler.handleException(e);
-      }
-=======
       return messageType -> generateDefaultTopicName(messageType, robotName);
->>>>>>> d3d124f9
    }
 
    /**
