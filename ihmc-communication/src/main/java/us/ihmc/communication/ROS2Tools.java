package us.ihmc.communication;

import controller_msgs.msg.dds.*;
import controller_msgs.msg.dds.RobotConfigurationData;
import ihmc_common_msgs.msg.dds.StampedPosePacket;
import ihmc_common_msgs.msg.dds.TextToSpeechPacket;
import perception_msgs.msg.dds.*;
import std_msgs.msg.dds.Empty;
import std_msgs.msg.dds.Float64;
import toolbox_msgs.msg.dds.*;
import us.ihmc.commons.exception.ExceptionHandler;
import us.ihmc.pubsub.DomainFactory.PubSubImplementation;
import us.ihmc.pubsub.TopicDataType;
import us.ihmc.robotics.robotSide.SideDependentList;
import us.ihmc.ros2.*;
import us.ihmc.util.PeriodicNonRealtimeThreadSchedulerFactory;
import us.ihmc.util.PeriodicRealtimeThreadSchedulerFactory;
import us.ihmc.util.PeriodicThreadSchedulerFactory;

import java.io.IOException;
import java.net.InetAddress;
import java.util.function.Consumer;
import java.util.function.Function;

public class ROS2Tools
{
   public static final String IHMC_TOPIC_PREFIX = "ihmc";

   public static final String HUMANOID_CONTROLLER_NODE_NAME = "ihmc_controller";
   public static final String HUMANOID_KINEMATICS_CONTROLLER_NODE_NAME = "kinematics_ihmc_controller";
   public static final String REA_NODE_NAME = "REA_module";
   public static final String GPU_REA_NODE_NAME = "GPU_based_REA_module";
   public static final String MAPPING_MODULE_NODE_NAME = "mapping_module";
   public static final String STEREO_REA_NODE_NAME = "SREA_module";
   public static final String LLAMA_NODE_NAME = "llama_network";
   public static final String FOOTSTEP_PLANNER_NODE_NAME = "ihmc_multi_stage_footstep_planning_module";
   public static final String BEHAVIOR_MODULE_NODE_NAME = "behavior_module";

   public static final String HUMANOID_CONTROL_MODULE_NAME = "humanoid_control";
   public static final String QUADRUPED_CONTROL_MODULE_NAME = "quadruped_control";
   public static final String FOOTSTEP_PLANNER_MODULE_NAME = "toolbox/footstep_plan";
   public static final String CONTINUOUS_PLANNING_TOOLBOX_MODULE_NAME = "toolbox/continuous_planning";
   public static final String FOOTSTEP_POSTPROCESSING_TOOLBOX_MODULE_NAME = "toolbox/footstep_postprocessing";
   public static final String HEIGHT_QUADTREE_TOOLBOX_MODULE_NAME = "toolbox/height_quad_tree";
   public static final String FIDUCIAL_MODULE_NAME = "toolbox/fiducial_detector";
   public static final String OBJECT_DETECTOR_MODULE_NAME = "toolbox/object_detector";

   public static final String KINEMATICS_TOOLBOX_MODULE_NAME = "toolbox/ik";
   public static final String KINEMATICS_PLANNING_TOOLBOX_MODULE_NAME = "toolbox/ik_planning";
   public static final String KINEMATICS_STREAMING_TOOLBOX_MODULE_NAME = "toolbox/ik_streaming";
   public static final String STEP_CONSTRAINT_TOOLBOX_MODULE_NAME = "/toolbox/step_constraint";

   public static final String WHOLE_BODY_TRAJECTORY_TOOLBOX_MODULE_NAME = "toolbox/ik_trajectory";
   public static final String WALKING_PREVIEW_TOOLBOX_MODULE_NAME = "toolbox/walking_controller_preview";
   public static final String EXTERNAL_FORCE_ESTIMATION_TOOLBOX_MODULE_NAME = "toolbox/external_force_estimation";
   public static final String STEP_TELEOP_TOOLBOX_MODULE_NAME = "toolbox/teleop/step_teleop";
   public static final String DIRECTIONAL_CONTROL_TOOLBOX_MODULE_NAME = "/toolbox/directional_control";
   public static final String QUADRUPED_SUPPORT_REGION_PUBLISHER_MODULE_NAME = "quadruped_support_region_publisher";
   public static final String BIPED_SUPPORT_REGION_PUBLISHER_MODULE_NAME = "bipedal_support_region_publisher";
   public static final String BEHAVIOR_MODULE_NAME = "behavior";
   public static final String REA_MODULE_NAME = "rea";
   public static final String MAPPING_MODULE_NAME = "map";
   public static final String PERCEPTION_MODULE_NAME = "perception";
   public static final String REALSENSE_SLAM_MODULE_NAME = "slam";
   public static final String MAPSENSE_MODULE_NAME = "mapsense";
   public static final String HEIGHT_MAP_MODULE_NAME = "height_map";

   public static final String REA_CUSTOM_REGION_NAME = "custom_region";
   public static final String D435_NAME = "d435";
   public static final String ZED2_NAME = "zed2";
   public static final String L515_NAME = "l515";
   public static final String BLACKFLY_NAME = "blackfly";
   public static final String T265_NAME = "t265";
   public static final String MULTISENSE_NAME = "multisense";
   public static final String INPUT = ROS2Topic.INPUT;
   public static final String OUTPUT = ROS2Topic.OUTPUT;

   public static final ROS2Topic<?> IHMC_ROOT = new ROS2Topic<>().withPrefix(IHMC_TOPIC_PREFIX);
   public static final ROS2Topic<?> HUMANOID_CONTROLLER = IHMC_ROOT.withModule(HUMANOID_CONTROL_MODULE_NAME);
   public static final ROS2Topic<?> QUADRUPED_CONTROLLER = IHMC_ROOT.withModule(QUADRUPED_CONTROL_MODULE_NAME);
   public static final ROS2Topic<?> FOOTSTEP_PLANNER = IHMC_ROOT.withModule(FOOTSTEP_PLANNER_MODULE_NAME);
   public static final ROS2Topic<?> CONTINUOUS_PLANNING_TOOLBOX = IHMC_ROOT.withModule(CONTINUOUS_PLANNING_TOOLBOX_MODULE_NAME);
   public static final ROS2Topic<?> FOOTSTEP_POSTPROCESSING_TOOLBOX = IHMC_ROOT.withModule(FOOTSTEP_POSTPROCESSING_TOOLBOX_MODULE_NAME);
   public static final ROS2Topic<?> HEIGHT_QUADTREE_TOOLBOX = IHMC_ROOT.withModule(HEIGHT_QUADTREE_TOOLBOX_MODULE_NAME);
   public static final ROS2Topic<?> FIDUCIAL_DETECTOR_TOOLBOX = IHMC_ROOT.withModule(FIDUCIAL_MODULE_NAME);
   public static final ROS2Topic<?> FIDUCIAL_DETECTOR_TOOLBOX_INPUT = FIDUCIAL_DETECTOR_TOOLBOX.withInput();
   public static final ROS2Topic<?> FIDUCIAL_DETECTOR_TOOLBOX_OUTPUT = FIDUCIAL_DETECTOR_TOOLBOX.withOutput();

   public static final ROS2Topic<?> OBJECT_DETECTOR_TOOLBOX = IHMC_ROOT.withModule(OBJECT_DETECTOR_MODULE_NAME);
   public static final ROS2Topic<?> OBJECT_DETECTOR_TOOLBOX_INPUT = OBJECT_DETECTOR_TOOLBOX.withInput();
   public static final ROS2Topic<?> OBJECT_DETECTOR_TOOLBOX_OUTPUT = OBJECT_DETECTOR_TOOLBOX.withOutput();

   public static final ROS2Topic<?> KINEMATICS_TOOLBOX = IHMC_ROOT.withModule(KINEMATICS_TOOLBOX_MODULE_NAME);
   public static final ROS2Topic<?> KINEMATICS_PLANNING_TOOLBOX = IHMC_ROOT.withModule(KINEMATICS_PLANNING_TOOLBOX_MODULE_NAME);
   public static final ROS2Topic<?> KINEMATICS_STREAMING_TOOLBOX = IHMC_ROOT.withModule(KINEMATICS_STREAMING_TOOLBOX_MODULE_NAME);
   public static final ROS2Topic<?> STEP_CONSTRAINT_TOOLBOX = IHMC_ROOT.withModule(STEP_CONSTRAINT_TOOLBOX_MODULE_NAME);
   public static final ROS2Topic<?> WHOLE_BODY_TRAJECTORY_TOOLBOX = IHMC_ROOT.withModule(WHOLE_BODY_TRAJECTORY_TOOLBOX_MODULE_NAME);
   public static final ROS2Topic<?> WALKING_PREVIEW_TOOLBOX = IHMC_ROOT.withModule(WALKING_PREVIEW_TOOLBOX_MODULE_NAME);
   public static final ROS2Topic<?> EXTERNAL_FORCE_ESTIMATION_TOOLBOX = IHMC_ROOT.withModule(EXTERNAL_FORCE_ESTIMATION_TOOLBOX_MODULE_NAME);
   public static final ROS2Topic<?> STEP_TELEOP_TOOLBOX = IHMC_ROOT.withModule(STEP_TELEOP_TOOLBOX_MODULE_NAME);
   public static final ROS2Topic<?> DIRECTIONAL_CONTROL_TOOLBOX = IHMC_ROOT.withModule(DIRECTIONAL_CONTROL_TOOLBOX_MODULE_NAME);
   public static final ROS2Topic<?> QUADRUPED_SUPPORT_REGION_PUBLISHER = IHMC_ROOT.withModule(QUADRUPED_SUPPORT_REGION_PUBLISHER_MODULE_NAME);
   public static final ROS2Topic<?> BIPED_SUPPORT_REGION_PUBLISHER = IHMC_ROOT.withModule(BIPED_SUPPORT_REGION_PUBLISHER_MODULE_NAME);
   public static final ROS2Topic<?> BEHAVIOR_MODULE = IHMC_ROOT.withModule(BEHAVIOR_MODULE_NAME);
   public static final ROS2Topic<?> REA = IHMC_ROOT.withModule(REA_MODULE_NAME);
   public static final ROS2Topic<?> MAPPING_MODULE = IHMC_ROOT.withModule(MAPPING_MODULE_NAME);
   public static final ROS2Topic<?> PERCEPTION_MODULE = IHMC_ROOT.withModule(PERCEPTION_MODULE_NAME);
   public static final ROS2Topic<?> REALSENSE_SLAM_MODULE = IHMC_ROOT.withModule(REALSENSE_SLAM_MODULE_NAME);
   public static final ROS2Topic<?> MAPSENSE_MODULE = IHMC_ROOT.withModule(MAPPING_MODULE_NAME);
   public static final ROS2Topic<?> HEIGHT_MAP_MODULE = IHMC_ROOT.withModule(HEIGHT_MAP_MODULE_NAME);

   public static final ROS2Topic<TextToSpeechPacket> TEXT_STATUS = IHMC_ROOT.withTypeName(TextToSpeechPacket.class);

   public static final ROS2Topic<?> REA_SUPPORT_REGIONS = REA.withSuffix(REA_CUSTOM_REGION_NAME);
   public static final ROS2Topic<PlanarRegionsListMessage> REA_SUPPORT_REGIONS_INPUT
         = REA.withRobot(null).withInput().withType(PlanarRegionsListMessage.class).withSuffix(ROS2Tools.REA_CUSTOM_REGION_NAME);
   public static final ROS2Topic<REAStateRequestMessage> REA_STATE_REQUEST = REA.withInput().withTypeName(REAStateRequestMessage.class);
   public static final ROS2Topic<ConcaveHullFactoryParametersStringMessage> CONCAVE_HULL_FACTORY_PARAMETERS
         = REA.withInput().withType(ConcaveHullFactoryParametersStringMessage.class).withSuffix("concave_hull_factory_parameters");
   public static final ROS2Topic<PolygonizerParametersStringMessage> POLYGONIZER_PARAMETERS
         = REA.withInput().withType(PolygonizerParametersStringMessage.class).withSuffix("polygonizer_parameters");

   public static final ROS2Topic<VideoPacket> VIDEO = IHMC_ROOT.withTypeName(VideoPacket.class);
   public static final ROS2Topic<BigVideoPacket> BIG_VIDEO = IHMC_ROOT.withTypeName(BigVideoPacket.class);
   public static final ROS2Topic<VideoPacket> D435_VIDEO = IHMC_ROOT.withModule(D435_NAME).withType(VideoPacket.class).withSuffix("video");
   public static final ROS2Topic<VideoPacket> D435_DEPTH = IHMC_ROOT.withModule(D435_NAME).withType(VideoPacket.class).withSuffix("depth");
   public static final ROS2Topic<VideoPacket> L515_VIDEO = IHMC_ROOT.withModule(L515_NAME).withType(VideoPacket.class).withSuffix("video");
   public static final ROS2Topic<ImageMessage> L515_COLOR_IMAGE = IHMC_ROOT.withModule(L515_NAME).withTypeName(ImageMessage.class).withSuffix("color");
   public static final ROS2Topic<BigVideoPacket> L515_DEPTH_LARGE = IHMC_ROOT.withModule(L515_NAME).withType(BigVideoPacket.class).withSuffix("depth");
   public static final ROS2Topic<VideoPacket> L515_DEPTH = IHMC_ROOT.withModule(L515_NAME).withType(VideoPacket.class).withSuffix("depth");
   public static final ROS2Topic<ImageMessage> L515_DEPTH_IMAGE = IHMC_ROOT.withModule(L515_NAME).withTypeName(ImageMessage.class).withSuffix("depth");
   public static final ROS2Topic<BigVideoPacket> L515_DEBUG_EXTRACTION
         = IHMC_ROOT.withModule(L515_NAME).withType(BigVideoPacket.class).withSuffix("debug_extraction");
   public static final SideDependentList<ROS2Topic<BigVideoPacket>> BLACKFLY_VIDEO
         = new SideDependentList<>(IHMC_ROOT.withModule(BLACKFLY_NAME + "left").withType(BigVideoPacket.class).withSuffix("video"),
                                   IHMC_ROOT.withModule(BLACKFLY_NAME + "right").withType(BigVideoPacket.class).withSuffix("video"));
   public static final ROS2Topic<BigVideoPacket> OUSTER_DEPTH_LARGE = IHMC_ROOT.withModule("ouster").withType(BigVideoPacket.class).withSuffix("depth");
   public static final ROS2Topic<VideoPacket> OUSTER_DEPTH = IHMC_ROOT.withModule("ouster").withType(VideoPacket.class).withSuffix("depth");
   public static final ROS2Topic<ImageMessage> OUSTER_DEPTH_IMAGE = IHMC_ROOT.withModule("ouster").withTypeName(ImageMessage.class).withSuffix("depth");
   public static final ROS2Topic<BigVideoPacket> BIG_VIDEO_TEST = IHMC_ROOT.withModule(BLACKFLY_NAME).withType(BigVideoPacket.class).withSuffix("test");

   public static final ROS2Topic<VideoPacket> ZED2_STEREO_COLOR = IHMC_ROOT.withModule(ZED2_NAME).withType(VideoPacket.class).withSuffix("color_stereo");

   public static final ROS2Topic<LidarScanMessage> MULTISENSE_LIDAR_SCAN = IHMC_ROOT.withTypeName(LidarScanMessage.class);
   public static final ROS2Topic<FusedSensorHeadPointCloudMessage> FUSED_SENSOR_HEAD_POINT_CLOUD = IHMC_ROOT.withTypeName(FusedSensorHeadPointCloudMessage.class);
   public static final ROS2Topic<FusedSensorHeadPointCloudMessage> D435_COLORED_POINT_CLOUD = IHMC_ROOT.withType(FusedSensorHeadPointCloudMessage.class)
                                                                                                       .withSuffix("d435_color");
   public static final ROS2Topic<FusedSensorHeadPointCloudMessage> OUSTER_POINT_CLOUD = IHMC_ROOT.withType(FusedSensorHeadPointCloudMessage.class)
                                                                                                 .withSuffix("ouster");
   public static final ROS2Topic<StereoVisionPointCloudMessage> MULTISENSE_LIDAR_POINT_CLOUD
         = IHMC_ROOT.withModule(MULTISENSE_NAME).withType(StereoVisionPointCloudMessage.class).withSuffix("pointcloud");
   public static final ROS2Topic<StereoVisionPointCloudMessage> MULTISENSE_STEREO_POINT_CLOUD
         = IHMC_ROOT.withTypeName(StereoVisionPointCloudMessage.class);

   public static final ROS2Topic<StereoVisionPointCloudMessage> D435_POINT_CLOUD = IHMC_ROOT.withSuffix(D435_NAME)
                                                                                            .withTypeName(StereoVisionPointCloudMessage.class);
   public static final ROS2Topic<StereoVisionPointCloudMessage> L515_POINT_CLOUD = IHMC_ROOT.withSuffix(L515_NAME)
                                                                                            .withTypeName(StereoVisionPointCloudMessage.class);
   public static final ROS2Topic<StampedPosePacket> T265_POSE = IHMC_ROOT.withSuffix(T265_NAME).withTypeName(StampedPosePacket.class);
   public static final ROS2Topic<RigidBodyTransformMessage> OBJECT_DETECTION_FRAME_UPDATE = IHMC_ROOT.withTypeName(RigidBodyTransformMessage.class)
                                                                                                     .withModule("frame_update")
                                                                                                     .withSuffix("object_detection");
   public static final ROS2Topic<RigidBodyTransformMessage> STEPPING_FRAME_UPDATE = IHMC_ROOT.withTypeName(RigidBodyTransformMessage.class)
                                                                                             .withModule("frame_update")
                                                                                             .withSuffix("stepping");
   public static final ROS2Topic<RigidBodyTransformMessage> OUSTER_LIDAR_FRAME_UPDATE = IHMC_ROOT.withTypeName(RigidBodyTransformMessage.class)
                                                                                                 .withModule("frame_update")
                                                                                                 .withSuffix("ouster_lidar");

   /** Output regions from Lidar (Multisense) from REA */
   public static final ROS2Topic<PlanarRegionsListMessage> LIDAR_REA_REGIONS = REA.withOutput().withTypeName(PlanarRegionsListMessage.class);
   public static final ROS2Topic<PlanarRegionsListMessage> REALSENSE_REA = ROS2Tools.REA.withOutput().withPrefix("stereo").withTypeName(PlanarRegionsListMessage.class);
   public static final ROS2Topic<PlanarRegionsListMessage> BIPEDAL_SUPPORT_REGIONS = REA_SUPPORT_REGIONS.withTypeName(PlanarRegionsListMessage.class).withInput();
   /** Output regions from Atlas Realsense SLAM module */
   public static final ROS2Topic<PlanarRegionsListMessage> REALSENSE_SLAM_REGIONS = REALSENSE_SLAM_MODULE.withOutput().withTypeName(PlanarRegionsListMessage.class);
   public static final ROS2Topic<PlanarRegionsListMessage> MAPSENSE_REGIONS = MAPSENSE_MODULE.withOutput().withTypeName(PlanarRegionsListMessage.class);
<<<<<<< HEAD
   /** Rapid regions are generated in Java, come with epoch second and nano timestamp, are pre-filtered for body collisions, and in world frame.
    *  They are prre filtered using the polygonizer, segmentation, and concave hull filtering parameters. There is no need for delay compensation. */
   public static final ROS2Topic<TimestampedPlanarRegionsListMessage> RAPID_REGIONS
         = PERCEPTION_MODULE.withOutput().withTypeName(TimestampedPlanarRegionsListMessage.class);
=======
   public static final ROS2Topic<PlanarRegionsListWithPoseMessage> MAPSENSE_REGIONS_WITH_POSE = MAPSENSE_MODULE.withOutput().withTypeName(PlanarRegionsListWithPoseMessage.class);
>>>>>>> 98eb96d2
   /** Output regions from experimental mapping module which assembles the above outputs */
   public static final ROS2Topic<PlanarRegionsListMessage> MAP_REGIONS = MAPPING_MODULE.withOutput().withTypeName(PlanarRegionsListMessage.class);
   public static final ROS2Topic<Float64> MAPSENSE_REGIONS_DELAY_OFFSET = MAPSENSE_MODULE.withType(Float64.class).withSuffix("delay_offset");
   public static final ROS2Topic<HeightMapMessage> HEIGHT_MAP_OUTPUT = HEIGHT_MAP_MODULE.withOutput().withTypeName(HeightMapMessage.class);

   public static final ROS2Topic<?> BEHAVIOR_MODULE_INPUT = ROS2Tools.BEHAVIOR_MODULE.withInput();
   public static final ROS2Topic<?> BEHAVIOR_MODULE_OUTPUT = ROS2Tools.BEHAVIOR_MODULE.withOutput();
   private static final ROS2Topic<BehaviorControlModePacket> BEHAVIOR_CONTROL_MODE = BEHAVIOR_MODULE_INPUT.withTypeName(BehaviorControlModePacket.class);
   private static final ROS2Topic<HumanoidBehaviorTypePacket> BEHAVIOR_TYPE = BEHAVIOR_MODULE_INPUT.withTypeName(HumanoidBehaviorTypePacket.class);
   private static final ROS2Topic<BehaviorStatusPacket> BEHAVIOR_STATUS = BEHAVIOR_MODULE_OUTPUT.withTypeName(BehaviorStatusPacket.class);
   private static final ROS2Topic<HandDesiredConfigurationMessage> HAND_CONFIGURATION = HUMANOID_CONTROLLER.withInput().withTypeName(HandDesiredConfigurationMessage.class);
   private static final ROS2Topic<HandJointAnglePacket> HAND_JOINT_ANGLES = HUMANOID_CONTROLLER.withOutput().withTypeName(HandJointAnglePacket.class);
   private static final ROS2Topic<BipedalSupportPlanarRegionParametersMessage> BIPEDAL_SUPPORT_REGION_PARAMETERS
         = BIPED_SUPPORT_REGION_PUBLISHER.withInput().withType(BipedalSupportPlanarRegionParametersMessage.class);

   public static final ROS2Topic<Float64> BOX_MASS = IHMC_ROOT.withSuffix("box_mass").withType(Float64.class);

   public static final Function<String, String> NAMED_BY_TYPE = typeName -> typeName;

   public static ROS2Topic<BipedalSupportPlanarRegionParametersMessage> getBipedalSupportRegionParametersTopic(String robotName)
   {
      return BIPEDAL_SUPPORT_REGION_PARAMETERS.withRobot(robotName);
   }

   public static ROS2Topic<HandDesiredConfigurationMessage> getHandConfigurationTopic(String robotName)
   {
      return HAND_CONFIGURATION.withRobot(robotName);
   }

   public static ROS2Topic<HandJointAnglePacket> getHandJointAnglesTopic(String robotName)
   {
      return HAND_JOINT_ANGLES.withRobot(robotName);
   }

   public static ROS2Topic<DoorLocationPacket> getDoorLocationTopic(String robotName)
   {
      return OBJECT_DETECTOR_TOOLBOX_OUTPUT.withRobot(robotName).withTypeName(DoorLocationPacket.class);
   }

   public static ROS2Topic<BehaviorControlModePacket> getBehaviorControlModeTopic(String robotName)
   {
      return BEHAVIOR_CONTROL_MODE.withRobot(robotName);
   }

   public static ROS2Topic<HumanoidBehaviorTypePacket> getBehaviorTypeTopic(String robotName)
   {
      return BEHAVIOR_TYPE.withRobot(robotName);
   }

   public static ROS2Topic<BehaviorStatusPacket> getBehaviorStatusTopic(String robotName)
   {
      return BEHAVIOR_STATUS.withRobot(robotName);
   }

   public static ROS2Topic<?> getControllerOutputTopic(String robotName)
   {
      return HUMANOID_CONTROLLER.withRobot(robotName).withOutput();
   }

   public static ROS2Topic<?> getControllerInputTopic(String robotName)
   {
      return HUMANOID_CONTROLLER.withRobot(robotName).withInput();
   }

   public static ROS2Topic<WalkingControllerPreviewInputMessage> getControllerPreviewInputTopic(String robotName)
   {
      return WALKING_PREVIEW_TOOLBOX.withRobot(robotName).withInput().withTypeName(WalkingControllerPreviewInputMessage.class);
   }

   public static ROS2Topic<WalkingControllerPreviewOutputMessage> getControllerPreviewOutputTopic(String robotName)
   {
      return WALKING_PREVIEW_TOOLBOX.withRobot(robotName).withOutput().withTypeName(WalkingControllerPreviewOutputMessage.class);
   }

   public static ROS2Topic<?> getQuadrupedControllerOutputTopic(String robotName)
   {
      return QUADRUPED_CONTROLLER.withRobot(robotName).withOutput();
   }

   public static ROS2Topic<?> getQuadrupedControllerInputTopic(String robotName)
   {
      return QUADRUPED_CONTROLLER.withRobot(robotName).withInput();
   }

   public static <T> ROS2Topic<T> typeNamedTopic(Class<T> messageType)
   {
      return new ROS2Topic<>().withTypeName(messageType);
   }

   public static <T> ROS2Topic<T> typeNamedTopic(Class<T> messageType, ROS2Topic<?> topicName)
   {
      return typeNamedTopic(messageType).withTopic(topicName);
   }

   public static ROS2Topic<RobotConfigurationData> getRobotConfigurationDataTopic(String robotName)
   {
      return typeNamedTopic(RobotConfigurationData.class, getControllerOutputTopic(robotName));
   }

   public static ROS2Topic<HandJointAnglePacket> getHandJointAnglePacketTopic(String robotName)
   {
      return typeNamedTopic(HandJointAnglePacket.class, getControllerOutputTopic(robotName));
   }

   public static ROS2Topic<StampedPosePacket> getPoseCorrectionTopic(String robotName)
   {
      return getControllerInputTopic(robotName).withTypeName(StampedPosePacket.class);
   }

   public static ROS2Topic<DoorParameterPacket> getDoorParameterTopic()
   {
      return typeNamedTopic(DoorParameterPacket.class, ROS2Tools.IHMC_ROOT);
   }

   public final static ExceptionHandler RUNTIME_EXCEPTION = e ->
   {
      throw new RuntimeException(e);
   };

   public final static String NAMESPACE = "/us/ihmc"; // ? no idea what this does

   private static final RTPSCommunicationFactory FACTORY = new RTPSCommunicationFactory();
   private static final int DOMAIN_ID = FACTORY.getDomainId();
   private static final InetAddress ADDRESS_RESTRICTION = FACTORY.getAddressRestriction();
   private static final ROS2Distro ROS2_DISTRO = ROS2Distro.fromEnvironment();

   /**
    * Creates a ROS2 node that shares the same implementation as a real-time node <b>but that should
    * not be run in a real-time environment</b>.
    *
    * @param pubSubImplementation the implementation to use.
    * @param nodeName the name of the new ROS node.
    * @return the ROS node.
    */
   public static RealtimeROS2Node createRealtimeROS2Node(PubSubImplementation pubSubImplementation, String nodeName)
   {
      return createRealtimeROS2Node(pubSubImplementation, nodeName, RUNTIME_EXCEPTION);
   }

   /**
    * Creates a ROS2 node that shares the same implementation as a real-time node <b>but that should
    * not be run in a real-time environment</b>.
    *
    * @param pubSubImplementation the implementation to use.
    * @param nodeName the name of the new ROS node.
    * @param exceptionHandler how to handle exceptions thrown during the instantiation.
    * @return the ROS node.
    */
   public static RealtimeROS2Node createRealtimeROS2Node(PubSubImplementation pubSubImplementation, String nodeName, ExceptionHandler exceptionHandler)
   {
      return createRealtimeROS2Node(pubSubImplementation, new PeriodicNonRealtimeThreadSchedulerFactory(), nodeName, exceptionHandler);
   }

   /**
    * Creates a ROS2 node that is meant to run in real-time environment if the given
    * {@code periodicThreadSchedulerFactory} is a {@link PeriodicRealtimeThreadSchedulerFactory}.
    *
    * @param pubSubImplementation the implementation to use.
    * @param periodicThreadSchedulerFactory the factory used to create a periodic thread.
    * @param nodeName the name of the new ROS node.
    * @return the ROS node.
    */
   public static RealtimeROS2Node createRealtimeROS2Node(PubSubImplementation pubSubImplementation,
                                                         PeriodicThreadSchedulerFactory periodicThreadSchedulerFactory,
                                                         String nodeName)
   {
      return createRealtimeROS2Node(pubSubImplementation, periodicThreadSchedulerFactory, nodeName, RUNTIME_EXCEPTION);
   }

   /**
    * Creates a ROS2 node that is meant to run in real-time environment if the given
    * {@code periodicThreadSchedulerFactory} is a {@link PeriodicRealtimeThreadSchedulerFactory}.
    *
    * @param pubSubImplementation the implementation to use.
    * @param periodicThreadSchedulerFactory the factory used to create a periodic thread.
    * @param nodeName the name of the new ROS node.
    * @param exceptionHandler how to handle exceptions thrown during the instantiation.
    * @return the ROS node.
    */
   public static RealtimeROS2Node createRealtimeROS2Node(PubSubImplementation pubSubImplementation,
                                                         PeriodicThreadSchedulerFactory periodicThreadSchedulerFactory,
                                                         String nodeName,
                                                         ExceptionHandler exceptionHandler)
   {
      try
      {
         return new RealtimeROS2Node(pubSubImplementation, ROS2_DISTRO, periodicThreadSchedulerFactory, nodeName, NAMESPACE, DOMAIN_ID, ADDRESS_RESTRICTION);
      }
      catch (IOException e)
      {
         exceptionHandler.handleException(e);
         return null;
      }
   }

   public static ROS2Node createInterprocessROS2Node(String nodeName)
   {
      return createROS2Node(PubSubImplementation.FAST_RTPS, nodeName, RUNTIME_EXCEPTION);
   }

   public static ROS2Node createIntraprocessROS2Node(String nodeName)
   {
      return createROS2Node(PubSubImplementation.INTRAPROCESS, nodeName, RUNTIME_EXCEPTION);
   }

   public static ROS2Node createROS2Node(PubSubImplementation pubSubImplementation, String nodeName)
   {
      return createROS2Node(pubSubImplementation, nodeName, RUNTIME_EXCEPTION);
   }

   public static ROS2Node createROS2Node(PubSubImplementation pubSubImplementation, String nodeName, ExceptionHandler exceptionHandler)
   {
      try
      {
         return new ROS2Node(pubSubImplementation, ROS2_DISTRO, nodeName, NAMESPACE, DOMAIN_ID, ADDRESS_RESTRICTION);
      }
      catch (IOException e)
      {
         exceptionHandler.handleException(e);
         return null;
      }
   }

   public static <T> ROS2Subscription<T> createCallbackSubscriptionTypeNamed(ROS2NodeInterface ros2Node,
                                                                             Class<T> messageType,
                                                                             ROS2Topic<?> topicName,
                                                                             NewMessageListener<T> newMessageListener)
   {
      return createCallbackSubscription(ros2Node, typeNamedTopic(messageType).withTopic(topicName), newMessageListener);
   }

   public static <T> ROS2Subscription<T> createCallbackSubscription(ROS2NodeInterface ros2Node, ROS2Topic<T> topic, NewMessageListener<T> newMessageListener)
   {
      return createCallbackSubscription(ros2Node, topic.getType(), topic.getName(), newMessageListener);
   }

   public static <T> ROS2Subscription<T> createCallbackSubscription(ROS2NodeInterface ros2Node,
                                                                    Class<T> messageType,
                                                                    ROS2Topic<?> topicName,
                                                                    NewMessageListener<T> newMessageListener)
   {
      return createCallbackSubscription(ros2Node, messageType, topicName.toString(), newMessageListener);
   }

   public static <T> ROS2Subscription<T> createCallbackSubscription(ROS2NodeInterface ros2Node,
                                                                    Class<T> messageType,
                                                                    String topicName,
                                                                    NewMessageListener<T> newMessageListener)
   {
      return createCallbackSubscription(ros2Node, messageType, topicName, newMessageListener, RUNTIME_EXCEPTION);
   }

   public static <T> ROS2Subscription<T> createCallbackSubscription(ROS2NodeInterface ros2Node,
                                                                    Class<T> messageType,
                                                                    String topicName,
                                                                    NewMessageListener<T> newMessageListener,
                                                                    ExceptionHandler exceptionHandler)
   {
      try
      {
         TopicDataType<T> topicDataType = ROS2TopicNameTools.newMessageTopicDataTypeInstance(messageType);
         return ros2Node.createSubscription(topicDataType, newMessageListener, topicName, ROS2QosProfile.DEFAULT());
      }
      catch (IOException e)
      {
         exceptionHandler.handleException(e);
         return null;
      }
   }

   public static <T> void createCallbackSubscriptionTypeNamed(RealtimeROS2Node realtimeROS2Node,
                                                              Class<T> messageType,
                                                              ROS2Topic<?> topicName,
                                                              NewMessageListener<T> newMessageListener)
   {
      createCallbackSubscription(realtimeROS2Node, typeNamedTopic(messageType).withTopic(topicName), newMessageListener);
   }

   public static <T> void createCallbackSubscription(RealtimeROS2Node realtimeROS2Node, ROS2Topic<T> topic, NewMessageListener<T> newMessageListener)
   {
      createCallbackSubscription(realtimeROS2Node, topic.getType(), topic.getName(), newMessageListener);
   }

   public static <T> void createCallbackSubscription(RealtimeROS2Node realtimeROS2Node,
                                                     ROS2Topic<T> topic,
                                                     ROS2QosProfile qosProfile,
                                                     NewMessageListener<T> newMessageListener)
   {
      createCallbackSubscription(realtimeROS2Node, topic.getType(), topic.getName(), newMessageListener, qosProfile, RUNTIME_EXCEPTION);
   }

   public static <T> void createCallbackSubscription(RealtimeROS2Node realtimeROS2Node,
                                                     Class<T> messageType,
                                                     ROS2Topic<?> topicName,
                                                     NewMessageListener<T> newMessageListener)
   {
      createCallbackSubscription(realtimeROS2Node, messageType, topicName.toString(), newMessageListener);
   }

   public static <T> void createCallbackSubscription(RealtimeROS2Node realtimeROS2Node,
                                                     Class<T> messageType,
                                                     String topicName,
                                                     NewMessageListener<T> newMessageListener)
   {
      createCallbackSubscription(realtimeROS2Node, messageType, topicName, newMessageListener, RUNTIME_EXCEPTION);
   }

   public static <T> void createCallbackSubscription(RealtimeROS2Node realtimeROS2Node,
                                                     Class<T> messageType,
                                                     String topicName,
                                                     NewMessageListener<T> newMessageListener,
                                                     ExceptionHandler exceptionHandler)
   {
      createCallbackSubscription(realtimeROS2Node, messageType, topicName, newMessageListener, ROS2QosProfile.DEFAULT(), exceptionHandler);
   }

   public static <T> void createCallbackSubscription(RealtimeROS2Node realtimeROS2Node,
                                                     Class<T> messageType,
                                                     String topicName,
                                                     NewMessageListener<T> newMessageListener,
                                                     ROS2QosProfile qosProfile,
                                                     ExceptionHandler exceptionHandler)
   {
      try
      {
         TopicDataType<T> topicDataType = ROS2TopicNameTools.newMessageTopicDataTypeInstance(messageType);
         realtimeROS2Node.createCallbackSubscription(topicDataType, topicName, newMessageListener, qosProfile);
      }
      catch (IOException e)
      {
         exceptionHandler.handleException(e);
      }
   }

   public static <T> IHMCROS2Callback createCallbackSubscription2(ROS2NodeInterface ros2Node, ROS2Topic<T> topic, Consumer<T> callback)
   {
      return new IHMCROS2Callback<>(ros2Node, topic, callback);
   }

   public static <T> IHMCROS2Callback createCallbackSubscription2(ROS2NodeInterface ros2Node, ROS2Topic<Empty> topic, Runnable callback)
   {
      return new IHMCROS2Callback<>(ros2Node, topic, message -> callback.run());
   }

   public static <T> RealtimeROS2Subscription<T> createQueuedSubscriptionTypeNamed(RealtimeROS2Node realtimeROS2Node,
                                                                                   Class<T> messageType,
                                                                                   ROS2Topic<?> topicName)
   {
      return createQueuedSubscription(realtimeROS2Node, typeNamedTopic(messageType).withTopic(topicName));
   }

   public static <T> RealtimeROS2Subscription<T> createQueuedSubscription(RealtimeROS2Node realtimeROS2Node, ROS2Topic<T> topic)
   {
      return createQueuedSubscription(realtimeROS2Node, topic.getType(), topic.getName());
   }

   public static <T> RealtimeROS2Subscription<T> createQueuedSubscription(RealtimeROS2Node realtimeROS2Node, Class<T> messageType, ROS2Topic<?> topicName)
   {
      return createQueuedSubscription(realtimeROS2Node, messageType, topicName.toString());
   }

   public static <T> RealtimeROS2Subscription<T> createQueuedSubscription(RealtimeROS2Node realtimeROS2Node, Class<T> messageType, String topicName)
   {
      return createQueuedSubscription(realtimeROS2Node, messageType, topicName, RUNTIME_EXCEPTION);
   }

   public static <T> RealtimeROS2Subscription<T> createQueuedSubscription(RealtimeROS2Node realtimeROS2Node,
                                                                          Class<T> messageType,
                                                                          String topicName,
                                                                          ExceptionHandler exceptionHandler)
   {
      try
      {
         TopicDataType<T> topicDataType = ROS2TopicNameTools.newMessageTopicDataTypeInstance(messageType);
         return realtimeROS2Node.createQueuedSubscription(topicDataType, topicName, ROS2QosProfile.DEFAULT(), 10);
      }
      catch (IOException e)
      {
         exceptionHandler.handleException(e);
         return null;
      }
   }

   public static <T> IHMCRealtimeROS2Publisher<T> createPublisherTypeNamed(RealtimeROS2Node realtimeROS2Node,
                                                                           Class<T> messageType,
                                                                           ROS2Topic<?> topicName)
   {
      return createPublisher(realtimeROS2Node, typeNamedTopic(messageType).withTopic(topicName));
   }

   public static <T> IHMCRealtimeROS2Publisher<T> createPublisher(RealtimeROS2Node realtimeROS2Node, ROS2Topic<T> topic)
   {
      return createPublisher(realtimeROS2Node, topic.getType(), topic.getName());
   }

   public static <T> IHMCRealtimeROS2Publisher<T> createPublisher(RealtimeROS2Node realtimeROS2Node, Class<T> messageType, ROS2Topic<?> topicName)
   {
      return createPublisher(realtimeROS2Node, messageType, topicName.toString());
   }

   public static <T> IHMCRealtimeROS2Publisher<T> createPublisher(RealtimeROS2Node realtimeROS2Node, Class<T> messageType, String topicName)
   {
      return createPublisher(realtimeROS2Node, messageType, topicName, RUNTIME_EXCEPTION);
   }

   public static <T> IHMCRealtimeROS2Publisher<T> createPublisher(RealtimeROS2Node realtimeROS2Node,
                                                                  ROS2Topic<T> topic,
                                                                  ROS2QosProfile qosProfile)
   {
      return createPublisher(realtimeROS2Node, topic.getType(), topic.getName(), qosProfile, RUNTIME_EXCEPTION);
   }

   public static <T> IHMCRealtimeROS2Publisher<T> createPublisher(RealtimeROS2Node realtimeROS2Node,
                                                                  Class<T> messageType,
                                                                  String topicName,
                                                                  ExceptionHandler exceptionHandler)
   {
      return createPublisher(realtimeROS2Node, messageType, topicName, ROS2QosProfile.DEFAULT(), exceptionHandler);
   }

   public static <T> IHMCRealtimeROS2Publisher<T> createPublisher(RealtimeROS2Node realtimeROS2Node,
                                                                  Class<T> messageType,
                                                                  String topicName,
                                                                  ROS2QosProfile qosProfile,
                                                                  ExceptionHandler exceptionHandler)
   {
      try
      {
         TopicDataType<T> topicDataType = ROS2TopicNameTools.newMessageTopicDataTypeInstance(messageType);
         return new IHMCRealtimeROS2Publisher<T>(realtimeROS2Node.createPublisher(topicDataType, topicName, qosProfile, 10));
      }
      catch (IOException e)
      {
         exceptionHandler.handleException(e);
         return null;
      }
   }

   public static <T> IHMCROS2Publisher<T> createPublisherTypeNamed(ROS2NodeInterface ros2Node, Class<T> messageType, ROS2Topic<?> topicName)
   {
      return createPublisher(ros2Node, typeNamedTopic(messageType).withTopic(topicName));
   }

   public static <T> IHMCROS2Publisher<T> createPublisher(ROS2NodeInterface ros2Node, ROS2Topic<T> topic)
   {
      return createPublisher(ros2Node, topic.getType(), topic.getName());
   }

   public static <T> IHMCROS2Publisher<T> createPublisher(ROS2NodeInterface ros2Node, ROS2Topic<T> topic, ROS2QosProfile qosProfile)
   {
      return createPublisher(ros2Node, topic.getType(), topic.getName(), qosProfile, RUNTIME_EXCEPTION);
   }

   public static <T> IHMCROS2Publisher<T> createPublisher(ROS2NodeInterface ros2Node, Class<T> messageType, ROS2Topic<?> topicName)
   {
      return createPublisher(ros2Node, messageType, topicName.toString());
   }

   public static <T> IHMCROS2Publisher<T> createPublisher(ROS2NodeInterface ros2Node, Class<T> messageType, String topicName)
   {
      return createPublisher(ros2Node, messageType, topicName, RUNTIME_EXCEPTION);
   }

   public static <T> IHMCROS2Publisher<T> createPublisher(ROS2NodeInterface ros2Node, Class<T> messageType, String topicName, ExceptionHandler exceptionHandler)
   {
      return createPublisher(ros2Node, messageType, topicName, ROS2QosProfile.DEFAULT(), exceptionHandler);
   }

   public static <T> IHMCROS2Publisher<T> createPublisher(ROS2NodeInterface ros2Node,
                                                          Class<T> messageType,
                                                          String topicName,
                                                          ROS2QosProfile qosProfile,
                                                          ExceptionHandler exceptionHandler)
   {
      try
      {
         TopicDataType<T> topicDataType = ROS2TopicNameTools.newMessageTopicDataTypeInstance(messageType);
         return new IHMCROS2Publisher<T>(ros2Node.createPublisher(topicDataType, topicName, qosProfile));
      }
      catch (IOException e)
      {
         exceptionHandler.handleException(e);
         return null;
      }
   }
}<|MERGE_RESOLUTION|>--- conflicted
+++ resolved
@@ -174,14 +174,11 @@
    /** Output regions from Atlas Realsense SLAM module */
    public static final ROS2Topic<PlanarRegionsListMessage> REALSENSE_SLAM_REGIONS = REALSENSE_SLAM_MODULE.withOutput().withTypeName(PlanarRegionsListMessage.class);
    public static final ROS2Topic<PlanarRegionsListMessage> MAPSENSE_REGIONS = MAPSENSE_MODULE.withOutput().withTypeName(PlanarRegionsListMessage.class);
-<<<<<<< HEAD
    /** Rapid regions are generated in Java, come with epoch second and nano timestamp, are pre-filtered for body collisions, and in world frame.
     *  They are prre filtered using the polygonizer, segmentation, and concave hull filtering parameters. There is no need for delay compensation. */
    public static final ROS2Topic<TimestampedPlanarRegionsListMessage> RAPID_REGIONS
          = PERCEPTION_MODULE.withOutput().withTypeName(TimestampedPlanarRegionsListMessage.class);
-=======
    public static final ROS2Topic<PlanarRegionsListWithPoseMessage> MAPSENSE_REGIONS_WITH_POSE = MAPSENSE_MODULE.withOutput().withTypeName(PlanarRegionsListWithPoseMessage.class);
->>>>>>> 98eb96d2
    /** Output regions from experimental mapping module which assembles the above outputs */
    public static final ROS2Topic<PlanarRegionsListMessage> MAP_REGIONS = MAPPING_MODULE.withOutput().withTypeName(PlanarRegionsListMessage.class);
    public static final ROS2Topic<Float64> MAPSENSE_REGIONS_DELAY_OFFSET = MAPSENSE_MODULE.withType(Float64.class).withSuffix("delay_offset");
