--- conflicted
+++ resolved
@@ -36,11 +36,7 @@
 
    public IHMCROS2Callback(ROS2NodeInterface ros2Node, Class<T> messageType, ROS2Topic topicName, Consumer<T> messageCallback)
    {
-<<<<<<< HEAD
-      this(ros2Node, messageType, topicName.withType(messageType).toString(), messageCallback); // TODO: Bug: withType overrides suffix
-=======
       this(ros2Node, messageType, topicName.withTypeName(messageType).toString(), messageCallback);
->>>>>>> 7111ec6a
    }
 
    public IHMCROS2Callback(ROS2NodeInterface ros2Node, Class<T> messageType, String topicName, Consumer<T> messageCallback)
