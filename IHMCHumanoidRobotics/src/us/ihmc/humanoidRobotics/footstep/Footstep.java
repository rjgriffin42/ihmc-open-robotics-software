package us.ihmc.humanoidRobotics.footstep;

import java.util.ArrayList;
import java.util.List;

import us.ihmc.euclid.referenceFrame.FramePoint2D;
import us.ihmc.euclid.referenceFrame.FramePoint3D;
import us.ihmc.euclid.referenceFrame.ReferenceFrame;
import us.ihmc.euclid.transform.RigidBodyTransform;
import us.ihmc.euclid.tuple2D.Point2D;
import us.ihmc.robotics.MathTools;
import us.ihmc.robotics.geometry.FrameOrientation;
import us.ihmc.robotics.geometry.FramePose;
import us.ihmc.robotics.geometry.FrameVector;
import us.ihmc.robotics.lists.RecyclingArrayList;
import us.ihmc.robotics.math.trajectories.waypoints.FrameSE3TrajectoryPoint;
import us.ihmc.robotics.referenceFrames.PoseReferenceFrame;
import us.ihmc.robotics.robotSide.RobotSide;
import us.ihmc.robotics.screwTheory.RigidBody;
import us.ihmc.robotics.trajectories.TrajectoryType;

public class Footstep
{
   public static enum FootstepType {FULL_FOOTSTEP, PARTIAL_FOOTSTEP, BAD_FOOTSTEP}

   public static final int maxNumberOfSwingWaypoints = 100;

   private static int counter = 0;
   private final String id;
   private final RigidBody endEffector;
   private RobotSide robotSide;
   private FootstepType footstepType = FootstepType.FULL_FOOTSTEP;

   private final FramePose footstepPose = new FramePose();

   private final FramePose tempPose = new FramePose();
   private final RigidBodyTransform tempTransform = new RigidBodyTransform();
   private final PoseReferenceFrame footstepSoleFrame;

   private final List<Point2D> predictedContactPoints = new ArrayList<>();

   private final RecyclingArrayList<FramePoint3D> customPositionWaypoints = new RecyclingArrayList<>(2, FramePoint3D.class);
   private final RecyclingArrayList<FrameSE3TrajectoryPoint> swingTrajectory = new RecyclingArrayList<>(maxNumberOfSwingWaypoints, FrameSE3TrajectoryPoint.class);
   private double swingTrajectoryBlendDuration = 0.0;

   private final boolean trustHeight;
   private boolean scriptedFootstep;

   // foot trajectory generation
   public TrajectoryType trajectoryType = TrajectoryType.DEFAULT;
   public double swingHeight = 0;

   public Footstep(RigidBody endEffector, RobotSide robotSide, FramePose footstepPose, boolean trustHeight)
   {
      this(createAutomaticID(endEffector), endEffector, robotSide, footstepPose, trustHeight);
   }

   public Footstep(String id, RigidBody endEffector, RobotSide robotSide, FramePose footstepPose, boolean trustHeight)
   {
      this(id, endEffector, robotSide, footstepPose, trustHeight, null);
   }

   public Footstep(RigidBody endEffector, RobotSide robotSide)
   {
      this(endEffector, robotSide, new FramePose());
   }

   public Footstep(RigidBody endEffector, RobotSide robotSide, FramePose footstepPose)
   {
      this(createAutomaticID(endEffector), endEffector, robotSide, footstepPose, true);
   }

   public Footstep(Footstep footstep)
   {
      this(footstep.endEffector, footstep.robotSide, footstep.footstepPose, footstep.trustHeight);
      this.trajectoryType = footstep.trajectoryType;
      this.swingHeight = footstep.swingHeight;
      this.swingTrajectoryBlendDuration = footstep.swingTrajectoryBlendDuration;
   }

   public Footstep(RigidBody endEffector, RobotSide robotSide, FramePose footstepPose, boolean trustHeight, List<Point2D> predictedContactPoints)
   {
      this(createAutomaticID(endEffector), endEffector, robotSide, footstepPose, trustHeight, predictedContactPoints, TrajectoryType.DEFAULT, 0.0);
   }

   public Footstep(String id, RigidBody endEffector, RobotSide robotSide, FramePose footstepPose, boolean trustHeight, List<Point2D> predictedContactPoints)
   {
      this(id, endEffector, robotSide, footstepPose, trustHeight, predictedContactPoints, TrajectoryType.DEFAULT, 0.0);
   }

   public Footstep(String id, RigidBody endEffector, RobotSide robotSide, FramePose footstepPose, boolean trustHeight, List<Point2D> predictedContactPoints,
                   TrajectoryType trajectoryType, double swingHeight)
   {
      this.id = id;
      this.endEffector = endEffector;
      this.robotSide = robotSide;
      this.trustHeight = trustHeight;
      this.footstepPose.setIncludingFrame(footstepPose);
      setPredictedContactPointsFromPoint2ds(predictedContactPoints);
      this.trajectoryType = trajectoryType;
      this.swingHeight = swingHeight;
      footstepSoleFrame = new PoseReferenceFrame(id + "_FootstepSoleFrame", ReferenceFrame.getWorldFrame());
   }

   public TrajectoryType getTrajectoryType()
   {
      return trajectoryType;
   }

   public void setTrajectoryType(TrajectoryType trajectoryType)
   {
      this.trajectoryType = trajectoryType;
   }

   public List<FramePoint3D> getCustomPositionWaypoints()
   {
      return customPositionWaypoints;
   }

   public void setCustomPositionWaypoints(RecyclingArrayList<FramePoint3D> customPositionWaypoints)
   {
      this.customPositionWaypoints.clear();
      for (int i = 0; i < customPositionWaypoints.size(); i++)
         this.customPositionWaypoints.add().set(customPositionWaypoints.get(i));
   }

   public List<FrameSE3TrajectoryPoint> getSwingTrajectory()
   {
      return swingTrajectory;
   }

   public void setSwingTrajectory(RecyclingArrayList<FrameSE3TrajectoryPoint> swingTrajectory)
   {
      this.swingTrajectory.clear();
      for (int i = 0; i < swingTrajectory.size(); i++)
         this.swingTrajectory.add().set(swingTrajectory.get(i));
   }

   public void setSwingTrajectoryBlendDuration(double swingTrajectoryBlendDuration)
   {
      this.swingTrajectoryBlendDuration = swingTrajectoryBlendDuration;
   }

   public double getSwingTrajectoryBlendDuration()
   {
      return swingTrajectoryBlendDuration;
   }

   public double getSwingHeight()
   {
      return swingHeight;
   }

   public void setSwingHeight(double swingHeight)
   {
      this.swingHeight = swingHeight;
   }

   public void setPredictedContactPointsFromPoint2ds(List<Point2D> contactPointList)
   {
      efficientlyResizeContactPointList(contactPointList);

      if ((contactPointList == null) || contactPointList.isEmpty())
      {
         if ((footstepType != FootstepType.FULL_FOOTSTEP) && (footstepType != FootstepType.BAD_FOOTSTEP))
         {
            footstepType = FootstepType.FULL_FOOTSTEP;
         }

         predictedContactPoints.clear();

         return;
      }

      footstepType = FootstepType.PARTIAL_FOOTSTEP;

      for (int i = 0; i < contactPointList.size(); i++)
      {
         Point2D point = contactPointList.get(i);
         this.predictedContactPoints.get(i).set(point.getX(), point.getY());
      }
   }

   public void setPredictedContactPointsFromFramePoint2ds(List<FramePoint2D> contactPointList)
   {
      efficientlyResizeContactPointList(contactPointList);

      if ((contactPointList == null) || contactPointList.isEmpty())
      {
         if ((footstepType != FootstepType.FULL_FOOTSTEP) && (footstepType != FootstepType.BAD_FOOTSTEP))
         {
            footstepType = FootstepType.FULL_FOOTSTEP;
         }

         predictedContactPoints.clear();

         return;
      }

      footstepType = FootstepType.PARTIAL_FOOTSTEP;

      for (int i = 0; i < contactPointList.size(); i++)
      {
         FramePoint2D point = contactPointList.get(i);
         this.predictedContactPoints.get(i).set(point.getX(), point.getY());
      }

   }

   private void efficientlyResizeContactPointList(List<?> contactPointList)
   {
      if ((contactPointList == null) || contactPointList.isEmpty())
      {
         this.predictedContactPoints.clear();

         return;
      }

      footstepType = FootstepType.PARTIAL_FOOTSTEP;

      int newSize = contactPointList.size();
      int currentSize = this.predictedContactPoints.size();

      if (currentSize > newSize)
      {
         for (int i = 0; i < currentSize - newSize; i++)
         {
            this.predictedContactPoints.remove(0);
         }

         currentSize = this.predictedContactPoints.size();
      }

      if (currentSize < newSize)
      {
         for (int i = 0; i < newSize - currentSize; i++)
         {
            this.predictedContactPoints.add(new Point2D());
         }
      }
   }

   private static String createAutomaticID(RigidBody endEffector)
   {
      return endEffector.getName() + "_" + counter++;
   }

   public List<Point2D> getPredictedContactPoints()
   {
      if (predictedContactPoints.isEmpty())
      {
         return null;
      }
      return predictedContactPoints;
   }

   public void setX(double x)
   {
      footstepPose.setX(x);
   }

   public void setY(double y)
   {
      footstepPose.setY(y);
   }

   public void setZ(double z)
   {
      footstepPose.setZ(z);
   }

   public double getX()
   {
      return footstepPose.getX();
   }

   public double getY()
   {
      return footstepPose.getY();
   }

   public double getZ()
   {
      return footstepPose.getZ();
   }

   public void setPose(RigidBodyTransform transformFromAnkleToWorldFrame)
   {
      footstepPose.setToNaN(ReferenceFrame.getWorldFrame());
      footstepPose.setPose(transformFromAnkleToWorldFrame);
   }

   public void setPose(Footstep newFootstep)
   {
      footstepPose.setIncludingFrame(newFootstep.getFootstepPose());
   }

   public void setPose(FramePose footstepPose)
   {
      this.footstepPose.setIncludingFrame(footstepPose);
   }

   public void setPose(FramePoint3D position, FrameOrientation orientation)
   {
      footstepPose.setPoseIncludingFrame(position, orientation);
   }

   public void setPositionChangeOnlyXY(FramePoint2D position2d)
   {
      position2d.checkReferenceFrameMatch(footstepPose);
      setX(position2d.getX());
      setY(position2d.getY());
   }

<<<<<<< HEAD
   public void setExpectedInitialPose(FramePose expectedInitialPose)
   {
      this.expectedInitialPose.setIncludingFrame(expectedInitialPose);
   }

   public void setExpectedInitialPose(FramePoint3D expectedInitialPosition, FrameOrientation expectedInitialOrientation)
   {
      this.expectedInitialPose.setPoseIncludingFrame(expectedInitialPosition, expectedInitialOrientation);
   }

=======
>>>>>>> 8eb09a93
   public String getId()
   {
      return id;
   }

   public boolean getTrustHeight()
   {
      return trustHeight;
   }

   public RigidBody getBody()
   {
      return endEffector;
   }

   public RobotSide getRobotSide()
   {
      return robotSide;
   }

   public void setRobotSide(RobotSide robotSide)
   {
      this.robotSide = robotSide;
   }

   public FramePose getFootstepPose()
   {
      return footstepPose;
   }

   public void getPose(FramePose poseToPack)
   {
      poseToPack.setIncludingFrame(footstepPose);
   }

   public void getPose(FramePoint3D positionToPack, FrameOrientation orientationToPack)
   {
      footstepPose.getPoseIncludingFrame(positionToPack, orientationToPack);
   }

   public void getPosition(FramePoint3D positionToPack)
   {
      footstepPose.getPositionIncludingFrame(positionToPack);
   }

   public void getOrientation(FrameOrientation orientationToPack)
   {
      footstepPose.getOrientationIncludingFrame(orientationToPack);
   }

   public ReferenceFrame getTrajectoryFrame()
   {
      return footstepPose.getReferenceFrame();
   }

   public void setFootstepType(FootstepType footstepType)
   {
      this.footstepType = footstepType;
   }

   public FootstepType getFootstepType()
   {
      return footstepType;
   }

   public boolean isScriptedFootstep()
   {
      return scriptedFootstep;
   }

   public void setScriptedFootstep(boolean scriptedFootstep)
   {
      this.scriptedFootstep = scriptedFootstep;
   }

   public boolean epsilonEquals(Footstep otherFootstep, double epsilon)
   {
      boolean arePosesEqual = footstepPose.epsilonEquals(otherFootstep.footstepPose, epsilon);
      boolean bodiesHaveTheSameName = endEffector.getName().equals(otherFootstep.endEffector.getName());
      boolean sameRobotSide = robotSide == otherFootstep.robotSide;
      boolean isTrustHeightTheSame = trustHeight == otherFootstep.trustHeight;

      boolean sameWaypoints = customPositionWaypoints.size() == otherFootstep.customPositionWaypoints.size();
      if (sameWaypoints)
      {
         for (int i = 0; i < customPositionWaypoints.size(); i++)
         {
            FramePoint3D waypoint = customPositionWaypoints.get(i);
            FramePoint3D otherWaypoint = otherFootstep.customPositionWaypoints.get(i);
            sameWaypoints = sameWaypoints && waypoint.epsilonEquals(otherWaypoint, epsilon);
         }
      }

      boolean sameBlendDuration = MathTools.epsilonEquals(swingTrajectoryBlendDuration, otherFootstep.swingTrajectoryBlendDuration, epsilon);

      return arePosesEqual && bodiesHaveTheSameName && sameRobotSide && isTrustHeightTheSame && sameWaypoints && sameBlendDuration;
   }

   @Override
   public String toString()
   {
      return "id: " + id + " - pose: " + footstepPose + " - trustHeight = " + trustHeight;
   }

   public ReferenceFrame getSoleReferenceFrame()
   {
      tempPose.setIncludingFrame(footstepPose);
      tempPose.changeFrame(footstepSoleFrame.getParent());
      footstepSoleFrame.setPoseAndUpdate(tempPose);
      return footstepSoleFrame;
   }

   public void getAnklePose(FramePose poseToPack, RigidBodyTransform transformFromAnkleToSole)
   {
      tempTransform.setRotation(footstepPose.getOrientation());
      tempTransform.setTranslation(footstepPose.getPosition());
      tempTransform.multiply(transformFromAnkleToSole);
      poseToPack.setPoseIncludingFrame(footstepPose.getReferenceFrame(), tempTransform);
   }

   public void getAnklePosition(FramePoint3D positionToPack, RigidBodyTransform transformFromAnkleToSole)
   {
      tempTransform.setRotation(footstepPose.getOrientation());
      tempTransform.setTranslation(footstepPose.getPosition());
      tempTransform.multiply(transformFromAnkleToSole);
      positionToPack.setIncludingFrame(footstepPose.getReferenceFrame(), tempTransform.getTranslationVector());
   }

   public void getAnklePosition2d(FramePoint2D position2dToPack, RigidBodyTransform transformFromAnkleToSole)
   {
      tempTransform.setRotation(footstepPose.getOrientation());
      tempTransform.setTranslation(footstepPose.getPosition());
      tempTransform.multiply(transformFromAnkleToSole);
      double x = tempTransform.getTranslationVector().getX();
      double y = tempTransform.getTranslationVector().getY();
      position2dToPack.setIncludingFrame(footstepPose.getReferenceFrame(), x, y);
   }

   public void getAnkleOrientation(FrameOrientation orientationToPack, RigidBodyTransform transformFromAnkleToSole)
   {
      tempTransform.setRotation(footstepPose.getOrientation());
      tempTransform.setTranslation(footstepPose.getPosition());
      tempTransform.multiply(transformFromAnkleToSole);
      orientationToPack.setIncludingFrame(footstepPose.getReferenceFrame(), tempTransform.getRotationMatrix());
   }

   public void setFromAnklePose(FramePose anklePose, RigidBodyTransform transformFromAnkleToSole)
   {
      tempTransform.setRotation(anklePose.getOrientation());
      tempTransform.setTranslation(anklePose.getPosition());
      tempTransform.multiplyInvertOther(transformFromAnkleToSole);
      footstepPose.setPoseIncludingFrame(anklePose.getReferenceFrame(), tempTransform);
   }

   public void addOffset(FrameVector offset)
   {
      footstepPose.prependTranslation(offset.getVector());

      for (int pointIdx = 0; pointIdx < customPositionWaypoints.size(); pointIdx++)
      {
         customPositionWaypoints.get(pointIdx).add(offset);
      }

      for (int pointIdx = 0; pointIdx < swingTrajectory.size(); pointIdx++)
      {
         FrameSE3TrajectoryPoint trajectoryPoint = swingTrajectory.get(pointIdx);
         trajectoryPoint.getPoseIncludingFrame(tempPose);
         tempPose.prependTranslation(offset.getVector());
         trajectoryPoint.setPosition(tempPose.getPosition());
      }
   }

}<|MERGE_RESOLUTION|>--- conflicted
+++ resolved
@@ -312,7 +312,6 @@
       setY(position2d.getY());
    }
 
-<<<<<<< HEAD
    public void setExpectedInitialPose(FramePose expectedInitialPose)
    {
       this.expectedInitialPose.setIncludingFrame(expectedInitialPose);
@@ -323,8 +322,6 @@
       this.expectedInitialPose.setPoseIncludingFrame(expectedInitialPosition, expectedInitialOrientation);
    }
 
-=======
->>>>>>> 8eb09a93
    public String getId()
    {
       return id;
