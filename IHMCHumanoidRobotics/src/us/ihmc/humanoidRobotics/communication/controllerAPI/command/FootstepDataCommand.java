--- conflicted
+++ resolved
@@ -26,11 +26,8 @@
    private double swingHeight = 0.0;
    private final FramePoint3D position = new FramePoint3D();
    private final FrameOrientation orientation = new FrameOrientation();
-<<<<<<< HEAD
    private final FramePoint3D expectedInitialPosition = new FramePoint3D();
    private final FrameOrientation expectedInitialOrientation = new FrameOrientation();
-=======
->>>>>>> 8eb09a93
 
    private final RecyclingArrayList<Point2D> predictedContactPoints = new RecyclingArrayList<>(4, Point2D.class);
 
@@ -227,7 +224,6 @@
       return orientation;
    }
 
-<<<<<<< HEAD
    public FramePoint3D getExpectedInitialPosition()
    {
       return expectedInitialPosition;
@@ -238,8 +234,6 @@
       return expectedInitialOrientation;
    }
 
-=======
->>>>>>> 8eb09a93
    public RecyclingArrayList<Point2D> getPredictedContactPoints()
    {
       return predictedContactPoints;
