--- conflicted
+++ resolved
@@ -207,8 +207,6 @@
    {
       return trustHeightOfFootsteps;
    }
-<<<<<<< HEAD
-=======
 
    @Override
    public void addTimeOffset(double timeOffset)
@@ -217,5 +215,4 @@
       // absolute trajectory point times.
       throw new RuntimeException("This method should not be used with footstep lists.");
    }
->>>>>>> d0fa582e
 }