package us.ihmc.humanoidRobotics.communication.packets;

import java.util.Random;

import us.ihmc.communication.packetAnnotations.ClassDocumentation;
import us.ihmc.communication.packetAnnotations.FieldDocumentation;
import us.ihmc.communication.packets.Packet;
import us.ihmc.communication.packets.PacketDestination;
import us.ihmc.humanoidRobotics.communication.packets.dataobjects.HighLevelState;

@ClassDocumentation("This message notifies the user of a change in the high level state. This message's primary\n"
      + "use is to signal a requested state change is completed.")
public class HighLevelStateChangePacket extends Packet<HighLevelStateChangePacket>
{
   @FieldDocumentation("initialState gives the controller's state prior to transition")
   public HighLevelState initialState;
   @FieldDocumentation("endState gives the state the controller has transitioned into")
   public HighLevelState endState;

   public HighLevelStateChangePacket()
   {
   }

   public HighLevelStateChangePacket(HighLevelState initialState, HighLevelState endState)
   {
<<<<<<< HEAD
      this.destination = (byte) PacketDestination.GFE.ordinal();
=======
      this.destination = (byte)PacketDestination.ROS_API.ordinal();
>>>>>>> 7d7211a4
      this.initialState = initialState;
      this.endState = endState;
   }

   public HighLevelStateChangePacket(Random random)
   {
      this.initialState = HighLevelState.values[random.nextInt(HighLevelState.values.length)];
      this.endState = HighLevelState.values[random.nextInt(HighLevelState.values.length)];
   }

   public HighLevelState getInitialState()
   {
      return initialState;
   }

   public HighLevelState getEndState()
   {
      return endState;
   }

   @Override
   public boolean epsilonEquals(HighLevelStateChangePacket other, double epsilon)
   {
      return this.getInitialState().equals(other.getInitialState()) && this.getEndState().equals(other.getEndState());
   }

}<|MERGE_RESOLUTION|>--- conflicted
+++ resolved
@@ -23,11 +23,7 @@
 
    public HighLevelStateChangePacket(HighLevelState initialState, HighLevelState endState)
    {
-<<<<<<< HEAD
-      this.destination = (byte) PacketDestination.GFE.ordinal();
-=======
       this.destination = (byte)PacketDestination.ROS_API.ordinal();
->>>>>>> 7d7211a4
       this.initialState = initialState;
       this.endState = endState;
    }
