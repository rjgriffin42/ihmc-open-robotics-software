--- conflicted
+++ resolved
@@ -25,11 +25,6 @@
 import us.ihmc.humanoidRobotics.footstep.Footstep;
 import us.ihmc.robotics.MathTools;
 import us.ihmc.robotics.geometry.FrameOrientation;
-<<<<<<< HEAD
-import us.ihmc.robotics.geometry.FramePose;
-=======
-import us.ihmc.robotics.geometry.FramePoint;
->>>>>>> a71a2aab
 import us.ihmc.robotics.random.RandomGeometry;
 import us.ihmc.robotics.robotSide.RobotSide;
 import us.ihmc.robotics.trajectories.TrajectoryType;
@@ -268,23 +263,6 @@
       this.orientation.set(orientation);
    }
 
-<<<<<<< HEAD
-   public void setExpectedInitialLocation(Point3DReadOnly location)
-   {
-      if (this.expectedInitialLocation == null)
-         this.expectedInitialLocation = new Point3D();
-      this.expectedInitialLocation.set(location);
-   }
-
-   public void setExpectedInitialOrientation(QuaternionReadOnly orientation)
-   {
-      if (this.expectedInitialOrientation == null)
-         this.expectedInitialOrientation = new Quaternion();
-      this.expectedInitialOrientation.set(orientation);
-   }
-
-=======
->>>>>>> a71a2aab
    public void setSwingHeight(double swingHeight)
    {
       this.swingHeight = swingHeight;
