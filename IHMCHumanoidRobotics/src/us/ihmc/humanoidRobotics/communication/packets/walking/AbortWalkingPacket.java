package us.ihmc.humanoidRobotics.communication.packets.walking;

import us.ihmc.communication.packetAnnotations.ClassDocumentation;
import us.ihmc.communication.packets.Packet;

/**
 * Created by agrabertilton on 4/28/15.
 */
@ClassDocumentation("This message is used to abort walking, forcing the robot to switch back to double support and clear the footstep list.")

<<<<<<< HEAD
public class AbortWalkingPacket extends IHMCRosApiPacket<AbortWalkingPacket>
=======
public class AbortWalkingPacket extends Packet<AbortWalkingPacket>
>>>>>>> 93a7f6b2
{
   @Override
   public boolean epsilonEquals(AbortWalkingPacket other, double epsilon)
   {
      return true;
   }
}<|MERGE_RESOLUTION|>--- conflicted
+++ resolved
@@ -8,11 +8,7 @@
  */
 @ClassDocumentation("This message is used to abort walking, forcing the robot to switch back to double support and clear the footstep list.")
 
-<<<<<<< HEAD
-public class AbortWalkingPacket extends IHMCRosApiPacket<AbortWalkingPacket>
-=======
 public class AbortWalkingPacket extends Packet<AbortWalkingPacket>
->>>>>>> 93a7f6b2
 {
    @Override
    public boolean epsilonEquals(AbortWalkingPacket other, double epsilon)
