--- conflicted
+++ resolved
@@ -402,23 +402,6 @@
    public List<Packet<?>> getPackets()
    {
       ArrayList<Packet<?>> wholeBodyPackets = new ArrayList<>();
-<<<<<<< HEAD
-      if(leftHandTrajectoryMessage !=null)
-         wholeBodyPackets.add(leftHandTrajectoryMessage);
-      if(rightHandTrajectoryMessage !=null)
-         wholeBodyPackets.add(rightHandTrajectoryMessage);
-      if(leftArmTrajectoryMessage !=null)
-         wholeBodyPackets.add(leftArmTrajectoryMessage);
-      if(rightArmTrajectoryMessage !=null)
-         wholeBodyPackets.add(rightArmTrajectoryMessage);
-      if(chestTrajectoryMessage !=null)
-         wholeBodyPackets.add(chestTrajectoryMessage);
-      if(pelvisTrajectoryMessage !=null)
-         wholeBodyPackets.add(pelvisTrajectoryMessage);
-      if(leftFootTrajectoryMessage !=null)
-         wholeBodyPackets.add(leftFootTrajectoryMessage);
-      if(rightFootTrajectoryMessage !=null)
-=======
       if (leftHandTrajectoryMessage != null)
          wholeBodyPackets.add(leftHandTrajectoryMessage);
       if (rightHandTrajectoryMessage != null)
@@ -434,7 +417,6 @@
       if (leftFootTrajectoryMessage != null)
          wholeBodyPackets.add(leftFootTrajectoryMessage);
       if (rightFootTrajectoryMessage != null)
->>>>>>> ab10ac4c
          wholeBodyPackets.add(rightFootTrajectoryMessage);
       return wholeBodyPackets;
    }
