buildscript {
   repositories {
      maven { url "https://plugins.gradle.org/m2/" }
      mavenLocal()
   }
   dependencies {
      classpath "us.ihmc:ihmc-build:0.15.1"
      classpath "us.ihmc:ihmc-ci-plugin:0.18.0"
   }
}
apply plugin: "us.ihmc.ihmc-build"
apply plugin: "us.ihmc.ihmc-ci-plugin"

ihmc {
   loadProductProperties("../product.properties")
   
   configureDependencyResolution()
   configurePublications()
}

testSuites {
   def prefix = "LIBS-IHMCOPENROBOTICSSOFTWARE"
   bambooPlanKeys = [prefix + "FAST", prefix + "INDEVELOPMENT", prefix + "UI", prefix + "VIDEO"]
}

mainDependencies {
<<<<<<< HEAD
   compile group: "us.ihmc", name: "euclid-core", version: "0.6.1"
   compile group: "us.ihmc", name: "ihmc-yovariables", version: "0.3.5"
   compile group: "us.ihmc", name: "ihmc-commons", version: "0.23.0"
   compile group: "us.ihmc", name: "ihmc-java-toolkit", version: "source"
   compile group: "us.ihmc", name: "ihmc-communication", version: "source"
   compile group: "us.ihmc", name: "ihmc-robotics-toolkit", version: "source"
   compile group: "us.ihmc", name: "simulation-construction-set", version: "0.12.6"
=======
   compile group: 'us.ihmc', name: 'euclid-core', version: '0.5.1'
   compile group: 'us.ihmc', name: 'ihmc-yovariables', version: '0.3.4'
   compile group: "us.ihmc", name: "ihmc-commons", version: "0.20.1"
   compile group: "us.ihmc", name: "ihmc-java-toolkit", version: "source"
   compile group: "us.ihmc", name: "ihmc-communication", version: "source"
   compile group: "us.ihmc", name: "ihmc-robotics-toolkit", version: "source"
   compile group: "us.ihmc", name: "simulation-construction-set", version: "0.12.5"
>>>>>>> 39dbbbc9
}<|MERGE_RESOLUTION|>--- conflicted
+++ resolved
@@ -24,7 +24,6 @@
 }
 
 mainDependencies {
-<<<<<<< HEAD
    compile group: "us.ihmc", name: "euclid-core", version: "0.6.1"
    compile group: "us.ihmc", name: "ihmc-yovariables", version: "0.3.5"
    compile group: "us.ihmc", name: "ihmc-commons", version: "0.23.0"
@@ -32,13 +31,4 @@
    compile group: "us.ihmc", name: "ihmc-communication", version: "source"
    compile group: "us.ihmc", name: "ihmc-robotics-toolkit", version: "source"
    compile group: "us.ihmc", name: "simulation-construction-set", version: "0.12.6"
-=======
-   compile group: 'us.ihmc', name: 'euclid-core', version: '0.5.1'
-   compile group: 'us.ihmc', name: 'ihmc-yovariables', version: '0.3.4'
-   compile group: "us.ihmc", name: "ihmc-commons", version: "0.20.1"
-   compile group: "us.ihmc", name: "ihmc-java-toolkit", version: "source"
-   compile group: "us.ihmc", name: "ihmc-communication", version: "source"
-   compile group: "us.ihmc", name: "ihmc-robotics-toolkit", version: "source"
-   compile group: "us.ihmc", name: "simulation-construction-set", version: "0.12.5"
->>>>>>> 39dbbbc9
 }