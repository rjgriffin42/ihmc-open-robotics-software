--- conflicted
+++ resolved
@@ -39,18 +39,13 @@
    compile group: "us.ihmc", name: "ihmc-communication", version: "source"
    compile group: "us.ihmc", name: "ihmc-robot-models", version: "source"
    compile group: "us.ihmc", name: "ihmc-sensor-processing", version: "source"
-<<<<<<< HEAD
-=======
-   compile group: "us.ihmc", name: "ihmc-graphics-description", version: "0.12.4"
-   compile group: "us.ihmc", name: "simulation-construction-set", version: "0.12.5"
->>>>>>> f3b61d37
    compile group: "us.ihmc", name: "ihmc-whole-body-controller", version: "source"
    compile group: "us.ihmc", name: "ihmc-humanoid-robotics", version: "source"
 }
 
 testDependencies {
-   compile group: "us.ihmc", name: "ihmc-ci-core-api", version: "0.18.0"
    compile group: "junit", name: "junit", version: "4.12"
 
+   compile group: "us.ihmc", name: "ihmc-ci-core-api", version: "0.18.0"
    compile group: "us.ihmc", name: "ihmc-communication-test", version: "source"
 }