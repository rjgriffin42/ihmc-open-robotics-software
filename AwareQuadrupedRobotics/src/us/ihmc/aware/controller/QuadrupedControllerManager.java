package us.ihmc.aware.controller;

import us.ihmc.aware.vmc.QuadrupedVirtualModelController;
import us.ihmc.aware.parameters.QuadrupedRuntimeEnvironment;
import us.ihmc.aware.params.ParameterMapRepository;
import us.ihmc.aware.state.StateMachine;
import us.ihmc.aware.state.StateMachineBuilder;
import us.ihmc.aware.state.StateMachineYoVariableTrigger;
import us.ihmc.quadrupedRobotics.parameters.QuadrupedRobotParameters;
import us.ihmc.robotics.dataStructures.registry.YoVariableRegistry;
import us.ihmc.sensorProcessing.model.RobotMotionStatusHolder;
import us.ihmc.simulationconstructionset.robotController.RobotController;

/**
 * A {@link RobotController} for switching between other robot controllers according to an internal finite state
 * machine.
 * <p/>
 * Users can manually fire events on the {@code userTrigger} YoVariable.
 */
public class QuadrupedControllerManager implements RobotController
{
   private final YoVariableRegistry registry = new YoVariableRegistry(getClass().getSimpleName());
   private final RobotMotionStatusHolder motionStatusHolder = new RobotMotionStatusHolder();

   private final StateMachine<QuadrupedController, QuadrupedControllerEvent> stateMachine;
   private final StateMachineYoVariableTrigger<QuadrupedControllerEvent> userEventTrigger;

   public QuadrupedControllerManager(QuadrupedRuntimeEnvironment runtimeEnvironment,
         QuadrupedRobotParameters parameters)
   {
      ParameterMapRepository paramMapRepository = new ParameterMapRepository(registry);

      QuadrupedDoNothingController doNothingController = new QuadrupedDoNothingController(runtimeEnvironment);
<<<<<<< HEAD
      QuadrupedStandPrepController standPrepController = new QuadrupedStandPrepController(runtimeEnvironment,
            parameters, paramMapRepository);
=======
      QuadrupedStandPrepController standPrepController = new QuadrupedStandPrepController(runtimeEnvironment, parameters);
      // QuadrupedVirtualModelController virtualModelController = new QuadrupedVirtualModelController(runtimeEnvironment.getFullRobotModel(), parameters, registry, runtimeEnvironment.getGraphicsListRegistry());
      // QuadrupedVirtualModelBasedStepController virtualModelBasedStepController = new QuadrupedVirtualModelBasedStepController(runtimeEnvironment, parameters, virtualModelController);
>>>>>>> ede8ce3d

      // TODO: Define more state transitions.
      StateMachineBuilder<QuadrupedController, QuadrupedControllerEvent> builder = new StateMachineBuilder<>();
      builder.addTransition(QuadrupedControllerEvent.JOINTS_INITIALIZED, doNothingController, standPrepController);
      //builder.addTransition(QuadrupedControllerEvent.JOINTS_INITIALIZED, virtualModelBasedStepController, standPrepController);

      this.stateMachine = builder.build(doNothingController);
      this.userEventTrigger = new StateMachineYoVariableTrigger<>(stateMachine, "userTrigger", registry,
            QuadrupedControllerEvent.class);
   }

   @Override
   public void initialize()
   {

   }

   @Override
   public void doControl()
   {
      stateMachine.process();
   }

   @Override
   public YoVariableRegistry getYoVariableRegistry()
   {
      return registry;
   }

   @Override
   public String getName()
   {
      return getClass().getSimpleName();
   }

   @Override
   public String getDescription()
   {
      return "A proxy controller for switching between multiple subcontrollers";
   }

   public RobotMotionStatusHolder getMotionStatusHolder()
   {
      return motionStatusHolder;
   }
}<|MERGE_RESOLUTION|>--- conflicted
+++ resolved
@@ -31,14 +31,10 @@
       ParameterMapRepository paramMapRepository = new ParameterMapRepository(registry);
 
       QuadrupedDoNothingController doNothingController = new QuadrupedDoNothingController(runtimeEnvironment);
-<<<<<<< HEAD
       QuadrupedStandPrepController standPrepController = new QuadrupedStandPrepController(runtimeEnvironment,
             parameters, paramMapRepository);
-=======
-      QuadrupedStandPrepController standPrepController = new QuadrupedStandPrepController(runtimeEnvironment, parameters);
       // QuadrupedVirtualModelController virtualModelController = new QuadrupedVirtualModelController(runtimeEnvironment.getFullRobotModel(), parameters, registry, runtimeEnvironment.getGraphicsListRegistry());
       // QuadrupedVirtualModelBasedStepController virtualModelBasedStepController = new QuadrupedVirtualModelBasedStepController(runtimeEnvironment, parameters, virtualModelController);
->>>>>>> ede8ce3d
 
       // TODO: Define more state transitions.
       StateMachineBuilder<QuadrupedController, QuadrupedControllerEvent> builder = new StateMachineBuilder<>();
