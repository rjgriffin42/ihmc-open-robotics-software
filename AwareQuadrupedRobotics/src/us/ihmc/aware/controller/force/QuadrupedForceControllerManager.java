--- conflicted
+++ resolved
@@ -46,7 +46,6 @@
       // Initialize parameter map repository.
 
       ParameterMapRepository paramMapRepository = new ParameterMapRepository(registry);
-<<<<<<< HEAD
 
       // Initialize input providers.
       inputProvider = new QuadrupedControllerInputProvider(globalDataProducer, paramMapRepository, registry);
@@ -62,18 +61,6 @@
             paramMapRepository, inputProvider);
       QuadrupedForceController trotController = new QuadrupedVirtualModelBasedTrotController(runtimeEnvironment, parameters,
             paramMapRepository, inputProvider);
-=======
-
-      ParameterMap params = paramMapRepository.get(QuadrupedForceControllerManager.class);
-      params.setDefault(COM_HEIGHT_NOMINAL, 0.55);
-
-      // Initialize input providers.
-      BodyOrientationPacket bodyOrientationInputPacket = new BodyOrientationPacket(0.0, 0.0, 0.0);
-      ComPositionPacket comPositionInputPacket = new ComPositionPacket(0.0, 0.0, params.get(COM_HEIGHT_NOMINAL));
-      PlanarVelocityPacket planarVelocityInputPacket = new PlanarVelocityPacket(0.0, 0.0, 0.0);
-      QuadrupedControllerInputProvider inputProvider = new QuadrupedControllerInputProvider(globalDataProducer, comPositionInputPacket,
-            bodyOrientationInputPacket, planarVelocityInputPacket);
->>>>>>> aa50076b
 
       // TODO: Hack.
       globalDataProducer.attachListener(QuadrupedForceControllerEventPacket.class, new PacketConsumer<QuadrupedForceControllerEventPacket>()
