package us.ihmc.aware.controller.force;

import us.ihmc.SdfLoader.SDFFullRobotModel;
import us.ihmc.SdfLoader.partNames.LegJointName;
import us.ihmc.aware.controller.common.DivergentComponentOfMotionController;
import us.ihmc.aware.controller.force.taskSpaceController.*;
import us.ihmc.aware.parameters.QuadrupedRuntimeEnvironment;
import us.ihmc.aware.params.ParameterMap;
import us.ihmc.aware.params.ParameterMapRepository;
import us.ihmc.aware.planning.PiecewiseForwardDcmTrajectory;
import us.ihmc.aware.planning.PiecewisePeriodicDcmTrajectory;
import us.ihmc.aware.planning.ThreeDoFMinimumJerkTrajectory;
import us.ihmc.aware.planning.ThreeDoFSwingFootTrajectory;
import us.ihmc.aware.state.StateMachine;
import us.ihmc.aware.state.StateMachineBuilder;
import us.ihmc.aware.state.StateMachineState;
import us.ihmc.aware.util.ContactState;
<<<<<<< HEAD
=======
import us.ihmc.aware.vmc.QuadrupedContactForceLimits;
import us.ihmc.aware.vmc.QuadrupedContactForceOptimization;
import us.ihmc.aware.vmc.QuadrupedContactForceOptimizationSettings;
import us.ihmc.aware.vmc.QuadrupedVirtualModelController;
import us.ihmc.aware.vmc.QuadrupedVirtualModelControllerSettings;
import us.ihmc.graphics3DAdapter.graphics.appearances.YoAppearance;
import us.ihmc.quadrupedRobotics.dataProviders.QuadrupedControllerInputProviderInterface;
import us.ihmc.quadrupedRobotics.parameters.QuadrupedJointName;
>>>>>>> 241c9be9
import us.ihmc.quadrupedRobotics.parameters.QuadrupedJointNameMap;
import us.ihmc.quadrupedRobotics.parameters.QuadrupedRobotParameters;
import us.ihmc.quadrupedRobotics.referenceFrames.QuadrupedReferenceFrames;
import us.ihmc.quadrupedRobotics.supportPolygon.QuadrupedSupportPolygon;
import us.ihmc.robotics.dataStructures.registry.YoVariableRegistry;
import us.ihmc.robotics.dataStructures.variable.DoubleYoVariable;
import us.ihmc.robotics.geometry.FrameOrientation;
import us.ihmc.robotics.geometry.FramePoint;
import us.ihmc.robotics.geometry.FrameVector;
import us.ihmc.robotics.geometry.RotationTools;
import us.ihmc.robotics.referenceFrames.PoseReferenceFrame;
import us.ihmc.robotics.referenceFrames.ReferenceFrame;
import us.ihmc.robotics.robotSide.QuadrantDependentList;
import us.ihmc.robotics.robotSide.RobotQuadrant;
import us.ihmc.robotics.screwTheory.OneDoFJoint;
import us.ihmc.simulationconstructionset.yoUtilities.graphics.YoGraphicsListRegistry;

public class QuadrupedVirtualModelBasedTrotController implements QuadrupedForceController
{
   private final SDFFullRobotModel fullRobotModel;
   private final DoubleYoVariable robotTimestamp;
   private final YoGraphicsListRegistry yoGraphicsListRegistry;
   private final QuadrupedJointNameMap jointNameMap;
   private final double controlDT;
   private final double gravity;
   private final double mass;
   private final QuadrupedControllerInputProvider inputProvider;

   // parameters
   private final ParameterMap params;
   private final static String JOINT_DAMPING = "jointDamping";
   private final static String BODY_ORIENTATION_PROPORTIONAL_GAINS = "bodyOrientationProportionalGains";
   private final static String BODY_ORIENTATION_DERIVATIVE_GAINS = "bodyOrientationDerivativeGains";
   private final static String BODY_ORIENTATION_INTEGRAL_GAINS = "bodyOrientationIntegralGains";
   private final static String BODY_ORIENTATION_MAX_INTEGRAL_ERROR = "bodyOrientationMaxIntegralError";
   private final static String DCM_POSITION_PROPORTIONAL_GAINS = "dcmPositionProportionalGains";
   private final static String DCM_POSITION_DERIVATIVE_GAINS = "dcmPositionDerivativeGains";
   private final static String DCM_POSITION_INTEGRAL_GAINS = "dcmPositionIntegralGains";
   private final static String DCM_POSITION_MAX_INTEGRAL_ERROR = "dcmPositionMaxIntegralError";
   private final static String COM_POSITION_PROPORTIONAL_GAINS = "comPositionProportionalGains";
   private final static String COM_POSITION_DERIVATIVE_GAINS = "comPositionDerivativeGains";
   private final static String COM_POSITION_INTEGRAL_GAINS = "comPositionIntegralGains";
   private final static String COM_POSITION_MAX_INTEGRAL_ERROR = "comPositionMaxIntegralError";
   private final static String SWING_POSITION_PROPORTIONAL_GAINS = "swingPositionProportionalGains";
   private final static String SWING_POSITION_DERIVATIVE_GAINS = "swingPositionDerivativeGains";
   private final static String SWING_POSITION_INTEGRAL_GAINS = "swingPositionIntegralGains";
   private final static String SWING_POSITION_MAX_INTEGRAL_ERROR = "swingPositionMaxIntegralError";
   private final static String SWING_TRAJECTORY_GROUND_CLEARANCE = "swingTrajectoryGroundClearance";
   private final static String QUAD_SUPPORT_DURATION = "quadSupportDuration";
   private final static String DOUBLE_SUPPORT_DURATION = "doubleSupportDuration";
   private final static String STANCE_WIDTH_NOMINAL = "stanceWidthNominal";
   private final static String STANCE_LENGTH_NOMINAL = "stanceLengthNominal";
   private final static String CONTACT_PRESSURE_THRESHOLD = "contactPressureThreshold";

   // frames
   private final PoseReferenceFrame supportFrame;
   private final ReferenceFrame worldFrame;

   // support
   QuadrupedSupportPolygon supportPolygon;
   FramePoint supportCentroid;
   FrameOrientation supportOrientation;

   // dcm controller
   private final FramePoint dcmPositionEstimate;
   private final FramePoint dcmPositionSetpoint;
   private final FrameVector dcmVelocitySetpoint;
   private final DivergentComponentOfMotionController dcmPositionController;

   // task space controller
   private final QuadrupedTaskSpaceCommands taskSpaceCommands;
   private final QuadrupedTaskSpaceSetpoints taskSpaceSetpoints;
   private final QuadrupedTaskSpaceEstimates taskSpaceEstimates;
   private final QuadrupedTaskSpaceEstimator taskSpaceEstimator;
   private final QuadrupedTaskSpaceController taskSpaceController;
   private final QuadrupedTaskSpaceControllerSettings taskSpaceControllerSettings;

   // trajectories
   private final PiecewisePeriodicDcmTrajectory nominalPeriodicDcmTrajectory;
   private final QuadrantDependentList<ThreeDoFSwingFootTrajectory> swingFootTrajectory;

   // state machine
   public enum TrotState
   {
      QUAD_SUPPORT, HIND_LEFT_FRONT_RIGHT_SUPPORT, HIND_RIGHT_FRONT_LEFT_SUPPORT
   }
   public enum TrotEvent
   {
      TIMEOUT
   }
   private final StateMachine<TrotState, TrotEvent> trotStateMachine;

<<<<<<< HEAD
=======
   // provider inputs
   private final QuadrupedControllerInputProviderInterface inputProvider;
   private double bodyYawRateInput;
   private double bodyYawRateIntegral;
   private final FrameVector bodyVelocityInput;
   private final FrameOrientation bodyOrientationInput;
   private double comHeightInput;

   // setpoints
   private final QuadrantDependentList<FramePoint> solePositionSetpoint;
   private final QuadrantDependentList<FrameVector> soleLinearVelocitySetpoint;
   private final QuadrantDependentList<FrameVector> soleForceFeedforwardSetpoint;
   private final QuadrantDependentList<FrameVector> soleForceSetpoint;
   private final FrameOrientation bodyOrientationSetpoint;
   private final FrameVector bodyAngularVelocitySetpoint;
   private final FrameVector bodyTorqueFeedforwardSetpoint;
   private final FrameVector bodyTorqueSetpoint;
   private final FramePoint dcmPositionSetpoint;
   private final FrameVector dcmVelocitySetpoint;
   private final FramePoint icpPositionSetpoint;
   private final FrameVector icpVelocitySetpoint;
   private final FrameVector comForceSetpoint;
   private double comHeightSetpoint;

   // estimates
   private final QuadrantDependentList<FrameOrientation> soleOrientationEstimate;
   private final QuadrantDependentList<FramePoint> solePositionEstimate;
   private final QuadrantDependentList<FrameVector> soleAngularVelocityEstimate;
   private final QuadrantDependentList<FrameVector> soleLinearVelocityEstimate;
   private final QuadrupedSupportPolygon supportPolygonEstimate;
   private final FramePoint supportCentroidEstimate;
   private final FrameOrientation supportOrientationEstimate;
   private final FrameOrientation bodyOrientationEstimate;
   private final FramePoint bodyPositionEstimate;
   private final FrameVector bodyLinearVelocityEstimate;
   private final FrameVector bodyAngularVelocityEstimate;
   private final FramePoint comPositionEstimate;
   private final FrameVector comVelocityEstimate;
   private final FramePoint dcmPositionEstimate;
   private final FramePoint icpPositionEstimate;
   private double comHeightEstimate;

   // YoVariables
>>>>>>> 241c9be9
   private final YoVariableRegistry registry = new YoVariableRegistry(getClass().getSimpleName());

   public QuadrupedVirtualModelBasedTrotController(QuadrupedRuntimeEnvironment runtimeEnvironment, QuadrupedRobotParameters robotParameters,
<<<<<<< HEAD
         ParameterMapRepository parameterMapRepository, QuadrupedControllerInputProvider inputProvider, QuadrupedReferenceFrames referenceFrames, QuadrupedTaskSpaceEstimator taskSpaceEstimator, QuadrupedTaskSpaceController taskSpaceController)
=======
         ParameterMapRepository parameterMapRepository, QuadrupedControllerInputProviderInterface inputProvider)
>>>>>>> 241c9be9
   {
      this.fullRobotModel = runtimeEnvironment.getFullRobotModel();
      this.robotTimestamp = runtimeEnvironment.getRobotTimestamp();
      this.yoGraphicsListRegistry = runtimeEnvironment.getGraphicsListRegistry();
      this.jointNameMap = robotParameters.getJointMap();
      this.controlDT = runtimeEnvironment.getControlDT();
      this.gravity = 9.81;
      this.mass = fullRobotModel.getTotalMass();
      this.inputProvider = inputProvider;
      this.taskSpaceEstimator = taskSpaceEstimator;
      this.taskSpaceController = taskSpaceController;

      // parameters
      this.params = parameterMapRepository.get(QuadrupedVirtualModelBasedTrotController.class);
      params.setDefault(JOINT_DAMPING, 2);
      params.setDefault(BODY_ORIENTATION_PROPORTIONAL_GAINS, 5000, 5000, 5000);
      params.setDefault(BODY_ORIENTATION_DERIVATIVE_GAINS, 750, 750, 750);
      params.setDefault(BODY_ORIENTATION_INTEGRAL_GAINS, 0, 0, 0);
      params.setDefault(BODY_ORIENTATION_MAX_INTEGRAL_ERROR, 0);
      params.setDefault(COM_POSITION_PROPORTIONAL_GAINS, 0, 0, 5000);
      params.setDefault(COM_POSITION_DERIVATIVE_GAINS, 0, 0, 750);
      params.setDefault(COM_POSITION_INTEGRAL_GAINS, 0, 0, 0);
      params.setDefault(COM_POSITION_MAX_INTEGRAL_ERROR, 0);
      params.setDefault(DCM_POSITION_PROPORTIONAL_GAINS, 1, 1, 0);
      params.setDefault(DCM_POSITION_DERIVATIVE_GAINS, 0, 0, 0);
      params.setDefault(DCM_POSITION_INTEGRAL_GAINS, 0, 0, 0);
      params.setDefault(DCM_POSITION_MAX_INTEGRAL_ERROR, 0);
      params.setDefault(SWING_POSITION_PROPORTIONAL_GAINS, 50000, 50000, 100000);
      params.setDefault(SWING_POSITION_DERIVATIVE_GAINS, 500, 500, 500);
      params.setDefault(SWING_POSITION_INTEGRAL_GAINS, 0, 0, 0);
      params.setDefault(SWING_POSITION_MAX_INTEGRAL_ERROR, 0);
      params.setDefault(SWING_TRAJECTORY_GROUND_CLEARANCE, 0.1);
      params.setDefault(QUAD_SUPPORT_DURATION, 1.00);
      params.setDefault(DOUBLE_SUPPORT_DURATION, 0.33);
      params.setDefault(STANCE_WIDTH_NOMINAL, 0.4);
      params.setDefault(STANCE_LENGTH_NOMINAL, 1.1);
      params.setDefault(CONTACT_PRESSURE_THRESHOLD, 75);

      // frames
      ReferenceFrame comFrame = referenceFrames.getCenterOfMassZUpFrame();
      supportFrame = new PoseReferenceFrame("SupportFrame", ReferenceFrame.getWorldFrame());
      worldFrame = ReferenceFrame.getWorldFrame();

      // support
      supportPolygon = new QuadrupedSupportPolygon();
      supportCentroid = new FramePoint();
      supportOrientation = new FrameOrientation();
      for (RobotQuadrant robotQuadrant : RobotQuadrant.values)
      {
         supportPolygon.setFootstep(robotQuadrant, new FramePoint());
      }

      // dcm controller
      dcmPositionEstimate = new FramePoint();
      dcmPositionSetpoint = new FramePoint();
      dcmVelocitySetpoint = new FrameVector();
      dcmPositionController = new DivergentComponentOfMotionController("dcmPosition", comFrame, controlDT, mass, gravity, inputProvider.getComPositionInput().getZ(), registry);

      // task space controllers
      taskSpaceCommands = new QuadrupedTaskSpaceCommands();
      taskSpaceSetpoints = new QuadrupedTaskSpaceSetpoints();
      taskSpaceEstimates = new QuadrupedTaskSpaceEstimates();
      taskSpaceControllerSettings = new QuadrupedTaskSpaceControllerSettings();

      // trajectories
      swingFootTrajectory = new QuadrantDependentList<>();
      for (RobotQuadrant robotQuadrant : RobotQuadrant.values)
      {
         swingFootTrajectory.set(robotQuadrant, new ThreeDoFSwingFootTrajectory());
      }
      nominalPeriodicDcmTrajectory = new PiecewisePeriodicDcmTrajectory(1, gravity, inputProvider.getComPositionInput().getZ(), null);

      // state machine
      StateMachineBuilder<TrotState, TrotEvent> stateMachineBuilder = new StateMachineBuilder<>(TrotState.class, "TrotState", registry);
      stateMachineBuilder.addState(TrotState.QUAD_SUPPORT, new QuadSupportState());
      stateMachineBuilder.addState(TrotState.HIND_LEFT_FRONT_RIGHT_SUPPORT, new DoubleSupportState(RobotQuadrant.HIND_LEFT, RobotQuadrant.FRONT_RIGHT));
      stateMachineBuilder.addState(TrotState.HIND_RIGHT_FRONT_LEFT_SUPPORT, new DoubleSupportState(RobotQuadrant.HIND_RIGHT, RobotQuadrant.FRONT_LEFT));
      stateMachineBuilder.addTransition(TrotEvent.TIMEOUT, TrotState.QUAD_SUPPORT, TrotState.HIND_LEFT_FRONT_RIGHT_SUPPORT);
      stateMachineBuilder.addTransition(TrotEvent.TIMEOUT, TrotState.HIND_LEFT_FRONT_RIGHT_SUPPORT, TrotState.HIND_RIGHT_FRONT_LEFT_SUPPORT);
      stateMachineBuilder.addTransition(TrotEvent.TIMEOUT, TrotState.HIND_RIGHT_FRONT_LEFT_SUPPORT, TrotState.HIND_LEFT_FRONT_RIGHT_SUPPORT);
      trotStateMachine = stateMachineBuilder.build(TrotState.QUAD_SUPPORT);

      runtimeEnvironment.getParentRegistry().addChild(registry);
   }

   public YoVariableRegistry getYoVariableRegistry()
   {
      return registry;
   }

   private void updateEstimates()
   {
      // update task space estimates
      taskSpaceEstimator.compute(taskSpaceEstimates);

      // update dcm estimate
      taskSpaceEstimates.getComPosition().changeFrame(worldFrame);
      taskSpaceEstimates.getComVelocity().changeFrame(worldFrame);
      dcmPositionEstimate.changeFrame(worldFrame);
      dcmPositionEstimate.set(taskSpaceEstimates.getComVelocity());
      dcmPositionEstimate.scale(1.0 / dcmPositionController.getNaturalFrequency());
      dcmPositionEstimate.add(taskSpaceEstimates.getComPosition());

      // compute support frame
      for (RobotQuadrant robotQuadrant : RobotQuadrant.values)
      {
         taskSpaceEstimates.getSolePosition().get(robotQuadrant).changeFrame(supportPolygon.getReferenceFrame());
         supportPolygon.setFootstep(robotQuadrant, taskSpaceEstimates.getSolePosition().get(robotQuadrant));
         taskSpaceEstimates.getSolePosition().get(robotQuadrant).changeFrame(ReferenceFrame.getWorldFrame());
      }
      double minFrontFootHeight = Math.min(taskSpaceEstimates.getSolePosition().get(RobotQuadrant.FRONT_LEFT).getZ(), taskSpaceEstimates.getSolePosition().get(RobotQuadrant.FRONT_RIGHT).getZ());
      double minHindFootHeight = Math.min(taskSpaceEstimates.getSolePosition().get(RobotQuadrant.HIND_LEFT).getZ(), taskSpaceEstimates.getSolePosition().get(RobotQuadrant.HIND_RIGHT).getZ());

      // compute support frame (centroid and nominal orientation)
<<<<<<< HEAD
      supportCentroid.changeFrame(supportPolygon.getReferenceFrame());
      supportPolygon.getCentroid2d(supportCentroid);
      supportCentroid.changeFrame(ReferenceFrame.getWorldFrame());
      supportCentroid.setZ((minFrontFootHeight + minHindFootHeight) / 2.0);
      supportOrientation.changeFrame(supportPolygon.getReferenceFrame());
      supportOrientation.setYawPitchRoll(supportPolygon.getNominalYaw(), 0.0, 0.0);
      supportFrame.setPoseAndUpdate(supportCentroid, supportOrientation);
=======
      supportCentroidEstimate.changeFrame(supportPolygonEstimate.getReferenceFrame());
      supportOrientationEstimate.changeFrame(supportPolygonEstimate.getReferenceFrame());
      supportPolygonEstimate.getCentroid(supportCentroidEstimate);
      supportOrientationEstimate.setYawPitchRoll(supportPolygonEstimate.getNominalYaw(), 0, 0);
      supportFrame.setPoseAndUpdate(supportCentroidEstimate, supportOrientationEstimate);

      // compute body pose and twist
      twistCalculator.getTwistOfBody(twistStorage, fullRobotModel.getPelvis());
      twistStorage.changeFrame(bodyFrame);
      twistStorage.getAngularPart(bodyAngularVelocityEstimate);
      twistStorage.getLinearPart(bodyLinearVelocityEstimate);
      bodyOrientationEstimate.setToZero(bodyFrame);
      bodyPositionEstimate.setToZero(bodyFrame);

      // compute center of mass position and velocity
      comPositionEstimate.setToZero(comFrame);
      comJacobian.getCenterOfMassVelocity(comVelocityEstimate);

      // compute divergent component of motion and instantaneous capture point
      comPositionEstimate.changeFrame(worldFrame);
      comVelocityEstimate.changeFrame(worldFrame);
      dcmPositionEstimate.changeFrame(worldFrame);
      double omega = dcmPositionController.getNaturalFrequency();
      dcmPositionEstimate.setX(comPositionEstimate.getX() + comVelocityEstimate.getX() / omega);
      dcmPositionEstimate.setY(comPositionEstimate.getY() + comVelocityEstimate.getY() / omega);
      dcmPositionEstimate.setZ(comPositionEstimate.getZ() + comVelocityEstimate.getZ() / omega);
      icpPositionEstimate.setIncludingFrame(dcmPositionEstimate);
      icpPositionEstimate.add(0, 0, -dcmPositionController.getComHeight());

      // compute center of mass height
      for (RobotQuadrant robotQuadrant : RobotQuadrant.values)
      {
         solePositionEstimate.get(robotQuadrant).changeFrame(worldFrame);
      }
      double minFrontFootHeight = Math.min(solePositionEstimate.get(RobotQuadrant.FRONT_LEFT).getZ(), solePositionEstimate.get(RobotQuadrant.FRONT_RIGHT).getZ());
      double minHindFootHeight = Math.min(solePositionEstimate.get(RobotQuadrant.HIND_LEFT).getZ(), solePositionEstimate.get(RobotQuadrant.HIND_RIGHT).getZ());
      comPositionEstimate.changeFrame(worldFrame);
      comHeightEstimate = comPositionEstimate.getZ() - ((minFrontFootHeight + minHindFootHeight) / 2.0);
>>>>>>> 241c9be9
   }

   private void updateSetpoints()
   {
      // update desired dcm and sole setpoints
      trotStateMachine.process();

      // update desired horizontal com forces
      dcmPositionController.compute(taskSpaceSetpoints.getComForceFeedforward(), dcmPositionSetpoint, dcmVelocitySetpoint, dcmPositionEstimate);

      // update desired com position, velocity, and vertical force
      taskSpaceSetpoints.getComPosition().changeFrame(supportFrame);
      taskSpaceSetpoints.getComPosition().set(inputProvider.getComPositionInput());
      taskSpaceSetpoints.getComVelocity().setToZero();
      taskSpaceSetpoints.getComForceFeedforward().changeFrame(worldFrame);
      taskSpaceSetpoints.getComForceFeedforward().setZ(mass * gravity);

      // update desired body orientation, angular velocity, and torque
      taskSpaceSetpoints.getBodyOrientation().changeFrame(worldFrame);
      double bodyYaw = taskSpaceSetpoints.getBodyOrientation().getYaw();
      double bodyPitch = RotationTools.computePitch(inputProvider.getBodyOrientationInput());
      double bodyRoll = RotationTools.computeRoll(inputProvider.getBodyOrientationInput());
      if (trotStateMachine.getState() != TrotState.QUAD_SUPPORT)
      {
         bodyYaw += inputProvider.getPlanarVelocityInput().getZ() * controlDT;
      }
      taskSpaceSetpoints.getBodyOrientation().setYawPitchRoll(bodyYaw, bodyPitch, bodyRoll);
      taskSpaceSetpoints.getBodyAngularVelocity().setToZero();
      taskSpaceSetpoints.getComTorqueFeedforward().setToZero();

      // update joint setpoints
      taskSpaceController.compute(taskSpaceControllerSettings, taskSpaceSetpoints, taskSpaceEstimates, taskSpaceCommands);
   }

   @Override public QuadrupedForceControllerEvent process()
   {
      dcmPositionController.setComHeight(inputProvider.getComPositionInput().getZ());
      updateEstimates();
      updateSetpoints();
      return null;
   }

   @Override public void onEntry()
   {
      for (RobotQuadrant robotQuadrant : RobotQuadrant.values)
      {
         for (int i = 0; i < jointNameMap.getLegJointNames().length; i++)
         {
            // initialize leg joint mode to force control
            LegJointName legJointName = jointNameMap.getLegJointNames()[i];
            String jointName = jointNameMap.getLegJointName(robotQuadrant, legJointName);
            OneDoFJoint joint = fullRobotModel.getOneDoFJointByName(jointName);
            joint.setUnderPositionControl(false);
         }
      }
      // initialize dcm controller settings
      dcmPositionController.setGains(
            params.getVolatileArray(DCM_POSITION_PROPORTIONAL_GAINS),
            params.getVolatileArray(DCM_POSITION_DERIVATIVE_GAINS),
            params.getVolatileArray(DCM_POSITION_INTEGRAL_GAINS),
            params.get(DCM_POSITION_MAX_INTEGRAL_ERROR));
      dcmPositionController.reset();

      // initialize task space controller
      taskSpaceEstimator.compute(taskSpaceEstimates);
      taskSpaceSetpoints.initialize(taskSpaceEstimates);
      taskSpaceControllerSettings.initialize();
      taskSpaceControllerSettings.setComForceCommandWeights(1.0, 1.0, 1.0);
      taskSpaceControllerSettings.setComTorqueCommandWeights(1.0, 1.0, 1.0);
      for (RobotQuadrant robotQuadrant : RobotQuadrant.values)
      {
         taskSpaceControllerSettings.setSoleForceCommandWeights(robotQuadrant, 0.0, 0.0, 0.0);
         taskSpaceControllerSettings.setContactState(robotQuadrant, ContactState.IN_CONTACT);
         taskSpaceControllerSettings.setSolePositionFeedbackGainsToZero(robotQuadrant);
      }
      taskSpaceControllerSettings.setBodyOrientationFeedbackGains(
            params.getVolatileArray(BODY_ORIENTATION_PROPORTIONAL_GAINS),
            params.getVolatileArray(BODY_ORIENTATION_DERIVATIVE_GAINS),
            params.getVolatileArray(BODY_ORIENTATION_INTEGRAL_GAINS),
            params.get(BODY_ORIENTATION_MAX_INTEGRAL_ERROR)
      );
      taskSpaceControllerSettings.setComPositionFeedbackGains(
            params.getVolatileArray(COM_POSITION_PROPORTIONAL_GAINS),
            params.getVolatileArray(COM_POSITION_DERIVATIVE_GAINS),
            params.getVolatileArray(COM_POSITION_INTEGRAL_GAINS),
            params.get(COM_POSITION_MAX_INTEGRAL_ERROR)
      );
      taskSpaceController.reset();

      trotStateMachine.reset();
   }

   @Override public void onExit()
   {
   }

   private void computeNominalCmpPositionAtSoS(RobotQuadrant hindSupportQuadrant, RobotQuadrant frontSupportQuadrant, FramePoint nominalCmpPositionAtSoS)
   {
      taskSpaceEstimates.getSolePosition(hindSupportQuadrant).changeFrame(worldFrame);
      taskSpaceEstimates.getSolePosition(frontSupportQuadrant).changeFrame(worldFrame);
      nominalCmpPositionAtSoS.setToZero(worldFrame);
      nominalCmpPositionAtSoS.add(taskSpaceEstimates.getSolePosition(hindSupportQuadrant));
      nominalCmpPositionAtSoS.add(taskSpaceEstimates.getSolePosition(frontSupportQuadrant));
      nominalCmpPositionAtSoS.scale(0.5);
   }

   private void computeNominalCmpPositionAtEoS(FramePoint nominalCmpPositionAtSoS, FramePoint nominalCmpPositionAtEoS)
   {
      taskSpaceSetpoints.getBodyOrientation().changeFrame(worldFrame);
      double bodyYaw = taskSpaceSetpoints.getBodyOrientation().getYaw();
      double xStride = inputProvider.getPlanarVelocityInput().getX() * params.get(DOUBLE_SUPPORT_DURATION);
      double yStride = inputProvider.getPlanarVelocityInput().getY() * params.get(DOUBLE_SUPPORT_DURATION);
      double xOffset = Math.cos(bodyYaw) * xStride - Math.sin(bodyYaw) * yStride;
      double yOffset = Math.sin(bodyYaw) * xStride + Math.cos(bodyYaw) * yStride;
      nominalCmpPositionAtEoS.setIncludingFrame(nominalCmpPositionAtSoS);
      nominalCmpPositionAtEoS.changeFrame(worldFrame);
      nominalCmpPositionAtEoS.add(xOffset, yOffset, 0.0);
   }

   private void computeNominalPeriodicDcmTrajectory(FramePoint nominalCmpPositionAtSoS, FramePoint nominalCmpPositionAtEoS)
   {
      double timeAtEoS = params.get(DOUBLE_SUPPORT_DURATION);
      double relativeYawAtEoS = inputProvider.getPlanarVelocityInput().getZ() * timeAtEoS;
      nominalPeriodicDcmTrajectory.setComHeight(inputProvider.getComPositionInput().getZ());
      nominalPeriodicDcmTrajectory.initializeTrajectory(0.0, nominalCmpPositionAtSoS, timeAtEoS, nominalCmpPositionAtEoS, relativeYawAtEoS);
   }

   private void computeNominalDcmPositionAtSoS(FramePoint nominalCmpPositionAtSoS, FramePoint nominalCmpPositionAtEoS, FramePoint nominalDcmPositionAtSoS)
   {
      computeNominalPeriodicDcmTrajectory(nominalCmpPositionAtSoS, nominalCmpPositionAtEoS);
      nominalPeriodicDcmTrajectory.computeTrajectory(0.0);
      nominalPeriodicDcmTrajectory.getPosition(nominalDcmPositionAtSoS);
   }

   private void computeNominalDcmPositionAtEoS(FramePoint nominalCmpPositionAtSoS, FramePoint nominalCmpPositionAtEoS, FramePoint nominalDcmPositionAtEoS)
   {
      computeNominalPeriodicDcmTrajectory(nominalCmpPositionAtSoS, nominalCmpPositionAtEoS);
      double timeAtEoS = params.get(DOUBLE_SUPPORT_DURATION);
      nominalPeriodicDcmTrajectory.computeTrajectory(timeAtEoS);
      nominalPeriodicDcmTrajectory.getPosition(nominalDcmPositionAtEoS);
   }

   private void computeFootholdPosition(RobotQuadrant robotQuadrant, FramePoint cmpPosition, double bodyYaw, FramePoint footholdPosition)
   {
      double xOffset, yOffset;

      // compute foothold position based on the nominal stance and desired cmp
      taskSpaceEstimates.getSolePosition(robotQuadrant).changeFrame(worldFrame);
      double xStance = robotQuadrant.getEnd().negateIfHindEnd(params.get(STANCE_LENGTH_NOMINAL) / 2);
      double yStance = robotQuadrant.getSide().negateIfRightSide(params.get(STANCE_WIDTH_NOMINAL) / 2);
      xOffset = Math.cos(bodyYaw) * xStance - Math.sin(bodyYaw) * yStance;
      yOffset = Math.sin(bodyYaw) * xStance + Math.cos(bodyYaw) * yStance;
      footholdPosition.setIncludingFrame(cmpPosition);
      footholdPosition.changeFrame(worldFrame);
      footholdPosition.add(xOffset, yOffset, 0.0);

      // compute foothold height based on estimated ground slope
      taskSpaceEstimates.getSolePosition(robotQuadrant).changeFrame(worldFrame);
      double xStride = footholdPosition.getX() - taskSpaceEstimates.getSolePosition(robotQuadrant).getX();
      double yStride = footholdPosition.getY() - taskSpaceEstimates.getSolePosition(robotQuadrant).getY();
      xOffset = Math.cos(-bodyYaw) * xStride - Math.sin(-bodyYaw) * yStride;
      yOffset = Math.sin(-bodyYaw) * xStride + Math.cos(-bodyYaw) * yStride;
      footholdPosition.setZ(taskSpaceEstimates.getSolePosition(robotQuadrant).getZ());
      footholdPosition.add(0, 0, -xOffset * Math.tan(supportPolygon.getNominalPitch()));
      footholdPosition.add(0, 0, yOffset * Math.tan(supportPolygon.getNominalRoll()));
   }

   private class QuadSupportState implements StateMachineState<TrotEvent>
   {
      private double initialTime;
      private final ThreeDoFMinimumJerkTrajectory dcmTrajectory;
      private final FramePoint cmpPositionAtSoSNominal;
      private final FramePoint cmpPositionAtEoSNominal;
      private final FramePoint dcmPositionAtSoSNominal;

      public QuadSupportState()
      {
         initialTime = 0.0;
         dcmTrajectory = new ThreeDoFMinimumJerkTrajectory();
         cmpPositionAtSoSNominal = new FramePoint(worldFrame);
         cmpPositionAtEoSNominal = new FramePoint(worldFrame);
         dcmPositionAtSoSNominal = new FramePoint(worldFrame);
      }

      @Override public void onEntry()
      {
         initialTime = robotTimestamp.getDoubleValue();

         // compute desired dcm position at start of step
         computeNominalCmpPositionAtSoS(RobotQuadrant.HIND_LEFT, RobotQuadrant.FRONT_RIGHT, cmpPositionAtSoSNominal);
         computeNominalCmpPositionAtEoS(cmpPositionAtSoSNominal, cmpPositionAtEoSNominal);
         computeNominalDcmPositionAtSoS(cmpPositionAtSoSNominal, cmpPositionAtEoSNominal, dcmPositionAtSoSNominal);

         // compute desired dcm trajectory
         dcmTrajectory.initializeTrajectory(dcmPositionEstimate, dcmPositionAtSoSNominal, params.get(QUAD_SUPPORT_DURATION));

         // initialize contact state
         for (RobotQuadrant robotQuadrant : RobotQuadrant.values)
         {
            taskSpaceControllerSettings.setContactState(robotQuadrant, ContactState.IN_CONTACT);
         }
      }

      @Override public TrotEvent process()
      {
         double currentTime = robotTimestamp.getDoubleValue();

         // compute dcm setpoint
         dcmTrajectory.computeTrajectory(currentTime - initialTime);
         dcmTrajectory.getPosition(dcmPositionSetpoint);
         dcmTrajectory.getVelocity(dcmVelocitySetpoint);

         // trigger touch down event
         if (currentTime > initialTime + params.get(QUAD_SUPPORT_DURATION))
            return TrotEvent.TIMEOUT;
         else
            return null;
      }

      @Override public void onExit()
      {
      }
   }

   private class DoubleSupportState implements StateMachineState<TrotEvent>
   {
      private double initialTime;
      private final RobotQuadrant supportQuadrants[];
      private final RobotQuadrant swingQuadrants[];
      private final PiecewiseForwardDcmTrajectory dcmTrajectory;
      private final FramePoint cmpPositionAtSoSNominal;
      private final FramePoint cmpPositionAtEoSNominal;
      private final FramePoint dcmPositionAtEoSNominal;
      private final FramePoint cmpPositionAtEoS;
      private final FramePoint dcmPositionAtEoS;
      private final FramePoint footholdPosition;

      public DoubleSupportState(RobotQuadrant hindSupportQuadrant, RobotQuadrant frontSupportQuadrant)
      {
         initialTime = 0.0;
         supportQuadrants = new RobotQuadrant[] {hindSupportQuadrant, frontSupportQuadrant};
         swingQuadrants = new RobotQuadrant[] {hindSupportQuadrant.getAcrossBodyQuadrant(), frontSupportQuadrant.getAcrossBodyQuadrant()};
         dcmTrajectory = new PiecewiseForwardDcmTrajectory(1, gravity, dcmPositionController.getComHeight(), null);
         cmpPositionAtSoSNominal = new FramePoint(worldFrame);
         cmpPositionAtEoSNominal = new FramePoint(worldFrame);
         dcmPositionAtEoSNominal = new FramePoint(worldFrame);
         cmpPositionAtEoS = new FramePoint(worldFrame);
         dcmPositionAtEoS = new FramePoint(worldFrame);
         footholdPosition = new FramePoint(worldFrame);
      }

      @Override public void onEntry()
      {
         initialTime = robotTimestamp.getDoubleValue();

         // compute desired dcm position at end of step
         computeNominalCmpPositionAtSoS(supportQuadrants[0], supportQuadrants[1], cmpPositionAtSoSNominal);
         computeNominalCmpPositionAtEoS(cmpPositionAtSoSNominal, cmpPositionAtEoSNominal);
         computeNominalDcmPositionAtEoS(cmpPositionAtSoSNominal, cmpPositionAtEoSNominal, dcmPositionAtEoSNominal);

         // compute desired dcm trajectory
         dcmPositionEstimate.changeFrame(worldFrame);
         dcmTrajectory.setComHeight(dcmPositionController.getComHeight());
         dcmTrajectory.initializeTrajectory(initialTime, cmpPositionAtSoSNominal, dcmPositionEstimate);
         dcmTrajectory.computeTrajectory(initialTime + params.get(DOUBLE_SUPPORT_DURATION));
         dcmTrajectory.getPosition(dcmPositionAtEoS);

         // compute desired cmp position at end of step
         cmpPositionAtEoS.set(dcmPositionAtEoS);
         cmpPositionAtEoS.sub(dcmPositionAtEoSNominal);
         cmpPositionAtEoS.add(cmpPositionAtEoSNominal);
         cmpPositionAtEoS.setZ(cmpPositionAtSoSNominal.getZ());

         // compute desired body yaw at end of step
         taskSpaceSetpoints.getBodyOrientation().changeFrame(worldFrame);
         double bodyYawAtSoS = taskSpaceSetpoints.getBodyOrientation().getYaw();
         double bodyYawAtEoS = bodyYawAtSoS + inputProvider.getPlanarVelocityInput().getZ() * params.get(DOUBLE_SUPPORT_DURATION);

         for (int i = 0; i < 2; i++)
         {
            RobotQuadrant swingQuadrant = swingQuadrants[i];
            RobotQuadrant supportQuadrant = supportQuadrants[i];

            // compute foothold position to track the periodic dcm trajectory using deadbeat control
            computeFootholdPosition(swingQuadrant, cmpPositionAtEoS, bodyYawAtEoS, footholdPosition);

            // initialize swing foot trajectory
            FramePoint solePosition = taskSpaceEstimates.getSolePosition(swingQuadrant);
            solePosition.changeFrame(footholdPosition.getReferenceFrame());
            swingFootTrajectory.get(swingQuadrant).initializeTrajectory(solePosition, footholdPosition,
               params.get(SWING_TRAJECTORY_GROUND_CLEARANCE), params.get(DOUBLE_SUPPORT_DURATION));

            // initialize sole position feedback gains
            taskSpaceControllerSettings.setSolePositionFeedbackGainsToZero(supportQuadrant);
            taskSpaceControllerSettings.setSolePositionFeedbackGains(swingQuadrant,
                  params.getVolatileArray(SWING_POSITION_PROPORTIONAL_GAINS),
                  params.getVolatileArray(SWING_POSITION_DERIVATIVE_GAINS),
                  params.getVolatileArray(SWING_POSITION_INTEGRAL_GAINS),
                  params.get(SWING_POSITION_MAX_INTEGRAL_ERROR)
            );

            // initialize contact state
            taskSpaceControllerSettings.setContactState(swingQuadrant, ContactState.NO_CONTACT);
            taskSpaceControllerSettings.setContactState(supportQuadrant, ContactState.IN_CONTACT);
         }
      }

      @Override public TrotEvent process()
      {
         double currentTime = robotTimestamp.getDoubleValue();

         // compute dcm setpoint
         dcmTrajectory.computeTrajectory(currentTime);
         dcmTrajectory.getPosition(dcmPositionSetpoint);
         dcmTrajectory.getVelocity(dcmVelocitySetpoint);

         for (int i = 0; i < 2; i++)
         {
            RobotQuadrant swingQuadrant = swingQuadrants[i];

            // compute nominal sole position setpoint
            swingFootTrajectory.get(swingQuadrant).computeTrajectory(currentTime - initialTime);
            swingFootTrajectory.get(swingQuadrant).getPosition(taskSpaceSetpoints.getSolePosition(swingQuadrant));

            // shift the swing foot trajectory in the direction of the dcm tracking error
            dcmPositionEstimate.changeFrame(worldFrame);
            dcmPositionSetpoint.changeFrame(worldFrame);
            taskSpaceSetpoints.getSolePosition(swingQuadrant).changeFrame(worldFrame);
            taskSpaceSetpoints.getSolePosition(swingQuadrant).add(dcmPositionEstimate.getX(), dcmPositionEstimate.getY(), 0.0);
            taskSpaceSetpoints.getSolePosition(swingQuadrant).sub(dcmPositionSetpoint.getX(), dcmPositionSetpoint.getY(), 0.0);

            // disable swing foot position feedback if contact pressure threshold is exceeded
            taskSpaceCommands.getSoleForce(swingQuadrant).changeFrame(worldFrame);
            if ((currentTime - initialTime > params.get(DOUBLE_SUPPORT_DURATION))
            && (taskSpaceCommands.getSoleForce(swingQuadrant).getZ() < -params.get(CONTACT_PRESSURE_THRESHOLD)))
            {
               taskSpaceControllerSettings.setSolePositionFeedbackGainsToZero(swingQuadrant);
               taskSpaceSetpoints.getSoleForceFeedforward(swingQuadrant).set(0, 0, -params.get(CONTACT_PRESSURE_THRESHOLD));
            }
         }

         // trigger touch down event
         if (currentTime > initialTime + params.get(DOUBLE_SUPPORT_DURATION))
            return TrotEvent.TIMEOUT;
         else
            return null;
      }

      @Override public void onExit()
      {
      }
   }
}<|MERGE_RESOLUTION|>--- conflicted
+++ resolved
@@ -15,17 +15,7 @@
 import us.ihmc.aware.state.StateMachineBuilder;
 import us.ihmc.aware.state.StateMachineState;
 import us.ihmc.aware.util.ContactState;
-<<<<<<< HEAD
-=======
-import us.ihmc.aware.vmc.QuadrupedContactForceLimits;
-import us.ihmc.aware.vmc.QuadrupedContactForceOptimization;
-import us.ihmc.aware.vmc.QuadrupedContactForceOptimizationSettings;
-import us.ihmc.aware.vmc.QuadrupedVirtualModelController;
-import us.ihmc.aware.vmc.QuadrupedVirtualModelControllerSettings;
-import us.ihmc.graphics3DAdapter.graphics.appearances.YoAppearance;
 import us.ihmc.quadrupedRobotics.dataProviders.QuadrupedControllerInputProviderInterface;
-import us.ihmc.quadrupedRobotics.parameters.QuadrupedJointName;
->>>>>>> 241c9be9
 import us.ihmc.quadrupedRobotics.parameters.QuadrupedJointNameMap;
 import us.ihmc.quadrupedRobotics.parameters.QuadrupedRobotParameters;
 import us.ihmc.quadrupedRobotics.referenceFrames.QuadrupedReferenceFrames;
@@ -52,7 +42,7 @@
    private final double controlDT;
    private final double gravity;
    private final double mass;
-   private final QuadrupedControllerInputProvider inputProvider;
+   private final QuadrupedControllerInputProviderInterface inputProvider;
 
    // parameters
    private final ParameterMap params;
@@ -118,60 +108,10 @@
    }
    private final StateMachine<TrotState, TrotEvent> trotStateMachine;
 
-<<<<<<< HEAD
-=======
-   // provider inputs
-   private final QuadrupedControllerInputProviderInterface inputProvider;
-   private double bodyYawRateInput;
-   private double bodyYawRateIntegral;
-   private final FrameVector bodyVelocityInput;
-   private final FrameOrientation bodyOrientationInput;
-   private double comHeightInput;
-
-   // setpoints
-   private final QuadrantDependentList<FramePoint> solePositionSetpoint;
-   private final QuadrantDependentList<FrameVector> soleLinearVelocitySetpoint;
-   private final QuadrantDependentList<FrameVector> soleForceFeedforwardSetpoint;
-   private final QuadrantDependentList<FrameVector> soleForceSetpoint;
-   private final FrameOrientation bodyOrientationSetpoint;
-   private final FrameVector bodyAngularVelocitySetpoint;
-   private final FrameVector bodyTorqueFeedforwardSetpoint;
-   private final FrameVector bodyTorqueSetpoint;
-   private final FramePoint dcmPositionSetpoint;
-   private final FrameVector dcmVelocitySetpoint;
-   private final FramePoint icpPositionSetpoint;
-   private final FrameVector icpVelocitySetpoint;
-   private final FrameVector comForceSetpoint;
-   private double comHeightSetpoint;
-
-   // estimates
-   private final QuadrantDependentList<FrameOrientation> soleOrientationEstimate;
-   private final QuadrantDependentList<FramePoint> solePositionEstimate;
-   private final QuadrantDependentList<FrameVector> soleAngularVelocityEstimate;
-   private final QuadrantDependentList<FrameVector> soleLinearVelocityEstimate;
-   private final QuadrupedSupportPolygon supportPolygonEstimate;
-   private final FramePoint supportCentroidEstimate;
-   private final FrameOrientation supportOrientationEstimate;
-   private final FrameOrientation bodyOrientationEstimate;
-   private final FramePoint bodyPositionEstimate;
-   private final FrameVector bodyLinearVelocityEstimate;
-   private final FrameVector bodyAngularVelocityEstimate;
-   private final FramePoint comPositionEstimate;
-   private final FrameVector comVelocityEstimate;
-   private final FramePoint dcmPositionEstimate;
-   private final FramePoint icpPositionEstimate;
-   private double comHeightEstimate;
-
-   // YoVariables
->>>>>>> 241c9be9
    private final YoVariableRegistry registry = new YoVariableRegistry(getClass().getSimpleName());
 
    public QuadrupedVirtualModelBasedTrotController(QuadrupedRuntimeEnvironment runtimeEnvironment, QuadrupedRobotParameters robotParameters,
-<<<<<<< HEAD
-         ParameterMapRepository parameterMapRepository, QuadrupedControllerInputProvider inputProvider, QuadrupedReferenceFrames referenceFrames, QuadrupedTaskSpaceEstimator taskSpaceEstimator, QuadrupedTaskSpaceController taskSpaceController)
-=======
-         ParameterMapRepository parameterMapRepository, QuadrupedControllerInputProviderInterface inputProvider)
->>>>>>> 241c9be9
+         ParameterMapRepository parameterMapRepository, QuadrupedControllerInputProviderInterface inputProvider, QuadrupedReferenceFrames referenceFrames, QuadrupedTaskSpaceEstimator taskSpaceEstimator, QuadrupedTaskSpaceController taskSpaceController)
    {
       this.fullRobotModel = runtimeEnvironment.getFullRobotModel();
       this.robotTimestamp = runtimeEnvironment.getRobotTimestamp();
@@ -286,54 +226,13 @@
       double minHindFootHeight = Math.min(taskSpaceEstimates.getSolePosition().get(RobotQuadrant.HIND_LEFT).getZ(), taskSpaceEstimates.getSolePosition().get(RobotQuadrant.HIND_RIGHT).getZ());
 
       // compute support frame (centroid and nominal orientation)
-<<<<<<< HEAD
       supportCentroid.changeFrame(supportPolygon.getReferenceFrame());
-      supportPolygon.getCentroid2d(supportCentroid);
+      supportPolygon.getCentroid(supportCentroid);
       supportCentroid.changeFrame(ReferenceFrame.getWorldFrame());
       supportCentroid.setZ((minFrontFootHeight + minHindFootHeight) / 2.0);
       supportOrientation.changeFrame(supportPolygon.getReferenceFrame());
       supportOrientation.setYawPitchRoll(supportPolygon.getNominalYaw(), 0.0, 0.0);
       supportFrame.setPoseAndUpdate(supportCentroid, supportOrientation);
-=======
-      supportCentroidEstimate.changeFrame(supportPolygonEstimate.getReferenceFrame());
-      supportOrientationEstimate.changeFrame(supportPolygonEstimate.getReferenceFrame());
-      supportPolygonEstimate.getCentroid(supportCentroidEstimate);
-      supportOrientationEstimate.setYawPitchRoll(supportPolygonEstimate.getNominalYaw(), 0, 0);
-      supportFrame.setPoseAndUpdate(supportCentroidEstimate, supportOrientationEstimate);
-
-      // compute body pose and twist
-      twistCalculator.getTwistOfBody(twistStorage, fullRobotModel.getPelvis());
-      twistStorage.changeFrame(bodyFrame);
-      twistStorage.getAngularPart(bodyAngularVelocityEstimate);
-      twistStorage.getLinearPart(bodyLinearVelocityEstimate);
-      bodyOrientationEstimate.setToZero(bodyFrame);
-      bodyPositionEstimate.setToZero(bodyFrame);
-
-      // compute center of mass position and velocity
-      comPositionEstimate.setToZero(comFrame);
-      comJacobian.getCenterOfMassVelocity(comVelocityEstimate);
-
-      // compute divergent component of motion and instantaneous capture point
-      comPositionEstimate.changeFrame(worldFrame);
-      comVelocityEstimate.changeFrame(worldFrame);
-      dcmPositionEstimate.changeFrame(worldFrame);
-      double omega = dcmPositionController.getNaturalFrequency();
-      dcmPositionEstimate.setX(comPositionEstimate.getX() + comVelocityEstimate.getX() / omega);
-      dcmPositionEstimate.setY(comPositionEstimate.getY() + comVelocityEstimate.getY() / omega);
-      dcmPositionEstimate.setZ(comPositionEstimate.getZ() + comVelocityEstimate.getZ() / omega);
-      icpPositionEstimate.setIncludingFrame(dcmPositionEstimate);
-      icpPositionEstimate.add(0, 0, -dcmPositionController.getComHeight());
-
-      // compute center of mass height
-      for (RobotQuadrant robotQuadrant : RobotQuadrant.values)
-      {
-         solePositionEstimate.get(robotQuadrant).changeFrame(worldFrame);
-      }
-      double minFrontFootHeight = Math.min(solePositionEstimate.get(RobotQuadrant.FRONT_LEFT).getZ(), solePositionEstimate.get(RobotQuadrant.FRONT_RIGHT).getZ());
-      double minHindFootHeight = Math.min(solePositionEstimate.get(RobotQuadrant.HIND_LEFT).getZ(), solePositionEstimate.get(RobotQuadrant.HIND_RIGHT).getZ());
-      comPositionEstimate.changeFrame(worldFrame);
-      comHeightEstimate = comPositionEstimate.getZ() - ((minFrontFootHeight + minHindFootHeight) / 2.0);
->>>>>>> 241c9be9
    }
 
    private void updateSetpoints()
