package us.ihmc.aware.input;

import java.io.IOException;
import java.util.Collections;
import java.util.EnumMap;
import java.util.Map;
import java.util.concurrent.Executors;
import java.util.concurrent.ScheduledExecutorService;
import java.util.concurrent.TimeUnit;

import us.ihmc.aware.controller.force.QuadrupedForceControllerEvent;
import us.ihmc.aware.input.value.InputValueIntegrator;
import us.ihmc.aware.packets.BodyOrientationPacket;
import us.ihmc.aware.packets.ComPositionPacket;
import us.ihmc.aware.packets.PlanarVelocityPacket;
import us.ihmc.aware.packets.QuadrupedForceControllerEventPacket;
import us.ihmc.aware.params.DoubleParameter;
import us.ihmc.aware.params.ParameterFactory;
import us.ihmc.communication.net.NetClassList;
import us.ihmc.communication.packetCommunicator.PacketCommunicator;
import us.ihmc.communication.util.NetworkPorts;

public class QuadrupedBodyTeleopNode implements InputEventCallback
{
   /**
    * Period at which to send control packets.
    */
   private static final double DT = 0.01;

   private enum QuadrupedTeleopMode
   {
      POSITION, VELOCITY
   }

   private final ParameterFactory parameterFactory = new ParameterFactory(QuadrupedBodyTeleopNode.class.getName());
   private final DoubleParameter rollScaleParameter = parameterFactory.createDouble("paramRollScale", 0.15);
   private final DoubleParameter pitchScaleParameter = parameterFactory.createDouble("paramPitchScale", 0.15);
   private final DoubleParameter yawScaleParameter = parameterFactory.createDouble("paramYawScale", 0.15);
   private final DoubleParameter xScaleParameter = parameterFactory.createDouble("paramXScale", 0.20);
   private final DoubleParameter yScaleParameter = parameterFactory.createDouble("paramYScale", 0.10);
   private final DoubleParameter vxScaleParameter = parameterFactory.createDouble("paramVxScale", 0.1);
   private final DoubleParameter vyScaleParameter = parameterFactory.createDouble("paramVyScale", 0.5);
   private final DoubleParameter vzScaleParameter = parameterFactory.createDouble("paramVzScale", 0.25);
   private final DoubleParameter wzScaleParameter = parameterFactory.createDouble("paramWzScale", 1.0);
   private final DoubleParameter defaultComHeightParameter = parameterFactory.createDouble("paramDefaultComHeight", 0.55);

   private final ScheduledExecutorService executorService = Executors.newSingleThreadScheduledExecutor();
   private final PacketCommunicator packetCommunicator;
   private final PollingInputDevice device;
   private final Map<InputChannel, Double> channels = Collections.synchronizedMap(new EnumMap<InputChannel, Double>(InputChannel.class));

   private InputValueIntegrator comZ;
   private QuadrupedTeleopMode mode;

   public QuadrupedBodyTeleopNode(String host, NetClassList netClassList, PollingInputDevice device) throws IOException
   {
<<<<<<< HEAD
=======
      params.setDefault(PARAM_ROLL_SCALE, 0.15);
      params.setDefault(PARAM_PITCH_SCALE, 0.15);
      params.setDefault(PARAM_YAW_SCALE, 0.15);
      params.setDefault(PARAM_X_SCALE, 0.20);
      params.setDefault(PARAM_Y_SCALE, 0.10);
      params.setDefault(PARAM_VX_SCALE, 1.0);
      params.setDefault(PARAM_VY_SCALE, 0.5);
      params.setDefault(PARAM_VZ_SCALE, 0.25);
      params.setDefault(PARAM_WZ_SCALE, 1.0);
      params.setDefault(PARAM_DEFAULT_COM_HEIGHT, 0.55);

>>>>>>> b5f06a2a
      // TODO: Don't hardcode localhost
      this.packetCommunicator = PacketCommunicator.createTCPPacketCommunicatorClient(host, NetworkPorts.CONTROLLER_PORT, netClassList);
      this.device = device;
      this.comZ = new InputValueIntegrator(DT, defaultComHeightParameter.get());

      // Initialize all channels to zero.
      for (InputChannel channel : InputChannel.values())
      {
         channels.put(channel, 0.0);
      }

      // Initialize teleop mode
      mode = QuadrupedTeleopMode.POSITION;
   }

   public void start() throws IOException
   {
      packetCommunicator.connect();

      // Send packets and integrate at fixed interval.
      executorService.scheduleAtFixedRate(new Runnable()
      {
         @Override
         public void run()
         {
            update();
         }
      }, 0, (long) (DT * 1000), TimeUnit.MILLISECONDS);

      // Poll indefinitely.
      device.registerCallback(this);
      device.poll();
   }

   public void update()
   {
      double bodyYaw = 0.0;
      double bodyRoll = 0.0;
      double bodyPitch = get(InputChannel.RIGHT_STICK_Y) * pitchScaleParameter.get();
      if (mode == QuadrupedTeleopMode.POSITION)
      {
         bodyYaw = get(InputChannel.RIGHT_STICK_X) * yawScaleParameter.get();
         bodyRoll = -get(InputChannel.LEFT_STICK_X) * rollScaleParameter.get();
      }
      BodyOrientationPacket orientationPacket = new BodyOrientationPacket(bodyYaw, bodyPitch, bodyRoll);
      packetCommunicator.send(orientationPacket);

      double xVelocity = 0.0;
      double yVelocity = 0.0;
      double yawRate = 0.0;
      if (mode == QuadrupedTeleopMode.VELOCITY)
      {
         xVelocity = get(InputChannel.LEFT_STICK_Y) * vxScaleParameter.get();
         yVelocity = get(InputChannel.LEFT_STICK_X) * vyScaleParameter.get();
         yawRate = get(InputChannel.RIGHT_STICK_X) * wzScaleParameter.get();
      }
      PlanarVelocityPacket velocityPacket = new PlanarVelocityPacket(xVelocity, yVelocity, yawRate);
      packetCommunicator.send(velocityPacket);

      double comX = 0.0;
      double comY = 0.0;
      double comZdot = (get(InputChannel.RIGHT_BUTTON) - get(InputChannel.LEFT_BUTTON)) * vzScaleParameter.get();
      if (mode == QuadrupedTeleopMode.POSITION)
      {
         comX = get(InputChannel.LEFT_STICK_Y) * xScaleParameter.get();
      }
      ComPositionPacket comPositionPacket = new ComPositionPacket(comX, comY, comZ.update(comZdot));
      packetCommunicator.send(comPositionPacket);
   }

   @Override
   public void onInputEvent(InputEvent e)
   {
      // Store updated value in a cache so historical values for all channels can be used.
      channels.put(e.getChannel(), e.getValue());

      // Handle events that should trigger once immediately after the event is triggered.
      switch (e.getChannel())
      {
      case BUTTON_A:
         if (get(InputChannel.BUTTON_A) > 0.5)
         {
            QuadrupedForceControllerEventPacket eventPacket = new QuadrupedForceControllerEventPacket(QuadrupedForceControllerEvent.REQUEST_STAND);
            packetCommunicator.send(eventPacket);
            mode = QuadrupedTeleopMode.POSITION;
         }
         break;
      case BUTTON_X:
         if (get(InputChannel.BUTTON_X) > 0.5)
         {
            QuadrupedForceControllerEventPacket eventPacket = new QuadrupedForceControllerEventPacket(QuadrupedForceControllerEvent.REQUEST_TROT);
            packetCommunicator.send(eventPacket);
            mode = QuadrupedTeleopMode.VELOCITY;
         }
         break;
      case BUTTON_Y:
         if (get(InputChannel.BUTTON_Y) > 0.5)
         {
            QuadrupedForceControllerEventPacket eventPacket = new QuadrupedForceControllerEventPacket(QuadrupedForceControllerEvent.REQUEST_AMBLE);
            packetCommunicator.send(eventPacket);
            mode = QuadrupedTeleopMode.VELOCITY;
         }
         break;
      case BUTTON_B:
         if (get(InputChannel.BUTTON_B) > 0.5)
         {
            QuadrupedForceControllerEventPacket eventPacket = new QuadrupedForceControllerEventPacket(QuadrupedForceControllerEvent.REQUEST_PACE);
            packetCommunicator.send(eventPacket);
            mode = QuadrupedTeleopMode.VELOCITY;
         }
         break;
      }
   }

   private double get(InputChannel channel)
   {
      return channels.get(channel);
   }
}<|MERGE_RESOLUTION|>--- conflicted
+++ resolved
@@ -38,7 +38,7 @@
    private final DoubleParameter yawScaleParameter = parameterFactory.createDouble("paramYawScale", 0.15);
    private final DoubleParameter xScaleParameter = parameterFactory.createDouble("paramXScale", 0.20);
    private final DoubleParameter yScaleParameter = parameterFactory.createDouble("paramYScale", 0.10);
-   private final DoubleParameter vxScaleParameter = parameterFactory.createDouble("paramVxScale", 0.1);
+   private final DoubleParameter vxScaleParameter = parameterFactory.createDouble("paramVxScale", 1.0);
    private final DoubleParameter vyScaleParameter = parameterFactory.createDouble("paramVyScale", 0.5);
    private final DoubleParameter vzScaleParameter = parameterFactory.createDouble("paramVzScale", 0.25);
    private final DoubleParameter wzScaleParameter = parameterFactory.createDouble("paramWzScale", 1.0);
@@ -54,20 +54,6 @@
 
    public QuadrupedBodyTeleopNode(String host, NetClassList netClassList, PollingInputDevice device) throws IOException
    {
-<<<<<<< HEAD
-=======
-      params.setDefault(PARAM_ROLL_SCALE, 0.15);
-      params.setDefault(PARAM_PITCH_SCALE, 0.15);
-      params.setDefault(PARAM_YAW_SCALE, 0.15);
-      params.setDefault(PARAM_X_SCALE, 0.20);
-      params.setDefault(PARAM_Y_SCALE, 0.10);
-      params.setDefault(PARAM_VX_SCALE, 1.0);
-      params.setDefault(PARAM_VY_SCALE, 0.5);
-      params.setDefault(PARAM_VZ_SCALE, 0.25);
-      params.setDefault(PARAM_WZ_SCALE, 1.0);
-      params.setDefault(PARAM_DEFAULT_COM_HEIGHT, 0.55);
-
->>>>>>> b5f06a2a
       // TODO: Don't hardcode localhost
       this.packetCommunicator = PacketCommunicator.createTCPPacketCommunicatorClient(host, NetworkPorts.CONTROLLER_PORT, netClassList);
       this.device = device;
