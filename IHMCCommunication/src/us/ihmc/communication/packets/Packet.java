--- conflicted
+++ resolved
@@ -11,11 +11,6 @@
    @FieldDocumentation("A unique id for the current message. This can be a timestamp or sequence number.\n"
          + "Only the unique id in the top level message is used, the unique id in nested messages is ignored.\n"
          + "Use /output/last_received_message for feedback about when the last message was received.\n"
-<<<<<<< HEAD
-         + "A unique id equals to 0 will be interpreted as invalid message and will not be processed by the controller.")
-   public long uniqueId = 0; 
-   
-=======
          + "A message with a unique id equals to 0 will be interpreted as invalid and will not be processed by the controller.")
    public long uniqueId = 0; 
 
@@ -25,7 +20,6 @@
    @IgnoreField
    public static final long VALID_MESSAGE_DEFAULT_ID = -1L;
 
->>>>>>> 074ba38a
    @IgnoreField
    public byte destination = (byte) PacketDestination.BROADCAST.ordinal();
    
