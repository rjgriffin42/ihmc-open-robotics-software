--- conflicted
+++ resolved
@@ -24,10 +24,6 @@
    compile group: "org.ejml", name: "dense64", version: "0.30"
    compile group: "org.ejml", name: "core", version: "0.30"
    compile group: "jgraph", name: "jgraph", version: "5.13.0.0"
-<<<<<<< HEAD
-   compile group: "us.ihmc", name: "ihmc-realtime", version: "1.2.2"
-=======
->>>>>>> aaf736d8
    compile group: "org.jmonkeyengine", name: "jme3-core", version: "3.2.0-171208"
    compile "org.boofcv:geo:0.19"
 
