--- conflicted
+++ resolved
@@ -8,26 +8,14 @@
 
 public interface SensorRawOutputMapReadOnly extends SensorTimestampHolder
 {
-<<<<<<< HEAD
-   @Override
-   public long getTimestamp();
-
-   @Override
-   public long getVisionSensorTimestamp();
-
-   @Override
-   public long getSensorHeadPPSTimestamp();
-   
-=======
->>>>>>> 12532bcb
    public double getJointPositionRawOutput(OneDoFJointBasics oneDoFJoint);
 
    public double getJointVelocityRawOutput(OneDoFJointBasics oneDoFJoint);
-   
+
    public double getJointAccelerationRawOutput(OneDoFJointBasics oneDoFJoint);
 
    public double getJointTauRawOutput(OneDoFJointBasics oneDoFJoint);
-   
+
    public List<? extends IMUSensorReadOnly> getIMURawOutputs();
 
    public ForceSensorDataHolderReadOnly getForceSensorRawOutputs();
