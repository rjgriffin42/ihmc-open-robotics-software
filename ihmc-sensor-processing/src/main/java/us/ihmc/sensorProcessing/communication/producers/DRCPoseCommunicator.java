--- conflicted
+++ resolved
@@ -54,16 +54,9 @@
    private final IHMCRealtimeROS2Publisher<RobotConfigurationData> robotConfigurationDataPublisher;
 
    public DRCPoseCommunicator(FullRobotModel estimatorModel, JointConfigurationGatherer jointConfigurationGathererAndProducer,
-<<<<<<< HEAD
                               MessageTopicNameGenerator publisherTopicNameGenerator, RealtimeRos2Node realtimeRos2Node,
                               SensorTimestampHolder sensorTimestampHolder, SensorRawOutputMapReadOnly sensorRawOutputMapReadOnly,
-                              RobotMotionStatusHolder robotMotionStatusFromController, DRCRobotSensorInformation sensorInformation)
-=======
-                              AuxiliaryRobotDataProvider auxiliaryRobotDataProvider, MessageTopicNameGenerator publisherTopicNameGenerator,
-                              RealtimeRos2Node realtimeRos2Node, SensorTimestampHolder sensorTimestampHolder,
-                              SensorRawOutputMapReadOnly sensorRawOutputMapReadOnly, RobotMotionStatusHolder robotMotionStatusFromController,
-                              HumanoidRobotSensorInformation sensorInformation)
->>>>>>> 0e416c36
+                              RobotMotionStatusHolder robotMotionStatusFromController, HumanoidRobotSensorInformation sensorInformation)
    {
       this.jointConfigurationGathererAndProducer = jointConfigurationGathererAndProducer;
       this.sensorTimestampHolder = sensorTimestampHolder;
