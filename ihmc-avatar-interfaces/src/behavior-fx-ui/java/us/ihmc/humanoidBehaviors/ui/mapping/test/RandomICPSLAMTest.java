package us.ihmc.humanoidBehaviors.ui.mapping.test;

import java.io.File;
import java.util.ArrayList;
import java.util.List;

import org.junit.jupiter.api.Disabled;
import org.junit.jupiter.api.Test;

import controller_msgs.msg.dds.StereoVisionPointCloudMessage;
import javafx.scene.paint.Color;
import us.ihmc.commons.thread.ThreadTools;
import us.ihmc.euclid.transform.RigidBodyTransform;
import us.ihmc.euclid.tuple3D.Point3D;
import us.ihmc.euclid.tuple3D.Vector3D;
import us.ihmc.euclid.tuple3D.interfaces.Point3DReadOnly;
import us.ihmc.humanoidBehaviors.ui.mapping.visualizer.SLAMViewer;
import us.ihmc.jOctoMap.ocTree.NormalOcTree;
import us.ihmc.robotEnvironmentAwareness.communication.converters.OcTreeMessageConverter;
import us.ihmc.robotEnvironmentAwareness.communication.packets.NormalOcTreeMessage;
import us.ihmc.robotEnvironmentAwareness.slam.RandomICPSLAM;
import us.ihmc.robotEnvironmentAwareness.slam.RandomICPSLAMParameters;
import us.ihmc.robotEnvironmentAwareness.slam.SLAMFrame;
import us.ihmc.robotEnvironmentAwareness.slam.tools.SLAMTools;
import us.ihmc.robotEnvironmentAwareness.slam.tools.SimulatedStereoVisionPointCloudMessageLibrary;
import us.ihmc.robotEnvironmentAwareness.ui.UIOcTree;
import us.ihmc.robotEnvironmentAwareness.ui.UIOcTreeNode;
import us.ihmc.robotEnvironmentAwareness.ui.io.StereoVisionPointCloudDataLoader;
import us.ihmc.robotics.PlanarRegionFileTools;

public class RandomICPSLAMTest
{
   @Test
   @Disabled
   public void testSmallOverlappedFrameDetection()
   {
      String stereoPath = "E:\\Data\\20200108_Normal Walk\\PointCloud\\";
      File pointCloudFile = new File(stereoPath);

      List<StereoVisionPointCloudMessage> messages = StereoVisionPointCloudDataLoader.getMessagesFromFile(pointCloudFile);
      double octreeResolution = 0.02;
      RandomICPSLAM slam = new RandomICPSLAM(octreeResolution);
      SLAMViewer slamViewer = new SLAMViewer();

      slam.addKeyFrame(messages.get(50));
      slamViewer.addSensorPose(slam.getLatestFrame().getSensorPose(), Color.BLUE);
      slamViewer.addPointCloud(slam.getLatestFrame().getPointCloud(), Color.BLUE);

      slam.addFrame(messages.get(51));
      slamViewer.addSensorPose(slam.getLatestFrame().getSensorPose(), Color.GREEN);
      slamViewer.addPointCloud(slam.getLatestFrame().getPointCloud(), Color.GREEN);
      slamViewer.addPointCloud(slam.getLatestFrame().getOriginalPointCloud(), Color.BLACK);

      slamViewer.start("testSmallOverlappedFrameDetection");
      ThreadTools.sleepForever();
   }

   @Test
   @Disabled
   public void testComputeDistance()
   {
      String stereoPath = "E:\\Data\\20200108_Normal Walk\\PointCloud\\";
      File pointCloudFile = new File(stereoPath);

      List<StereoVisionPointCloudMessage> messages = StereoVisionPointCloudDataLoader.getMessagesFromFile(pointCloudFile);

      SLAMFrame previousFrame = new SLAMFrame(messages.get(49));
      SLAMFrame frame = new SLAMFrame(previousFrame, messages.get(50));

      double octreeResolution = 0.02;
      RandomICPSLAM slam = new RandomICPSLAM(octreeResolution);
      slam.addKeyFrame(messages.get(49));

      // source points.
      int numberOfSourcePoints = 500;
      double minimumOverlappedRatio = 0.3;

      NormalOcTree octree = slam.getOctree();
      Point3D[] sourcePointsToSensorPose = SLAMTools.createSourcePointsToSensorPose(frame, octree, numberOfSourcePoints, minimumOverlappedRatio, 0.1);
      Point3D[] sourcePointsToWorld = SLAMTools.createConvertedPointsToWorld(frame.getSensorPose(), sourcePointsToSensorPose);

      // compute distance.
      double totalDistance = 0;
      double totalOutliersDistance = 0;
      int numberOfInliers = 0;
      int numberOfOutliers = 0;
      for (Point3DReadOnly sourcePoint : sourcePointsToWorld)
      {
         double distance = -1.0;
         distance = SLAMTools.computeDistancePointToNormalOctree(octree, sourcePoint);

         if (distance >= 0.0)
         {
            totalDistance = totalDistance + distance;
            numberOfInliers++;

            if (distance > octreeResolution)
            {
               totalOutliersDistance = totalOutliersDistance + distance;
               numberOfOutliers++;
            }
         }
      }
      double frameDistance = totalDistance / numberOfInliers;
      System.out.println("frameDistance " + frameDistance + " " + numberOfInliers);
      System.out.println("frameDistance " + totalOutliersDistance / numberOfOutliers + " " + numberOfOutliers);

      List<Point3D> allPoints = new ArrayList<>();
      NormalOcTreeMessage normalOctreeMessage = OcTreeMessageConverter.convertToMessage(octree);
      UIOcTree octreeForViz = new UIOcTree(normalOctreeMessage);
      for (UIOcTreeNode uiOcTreeNode : octreeForViz)
      {
         if (!uiOcTreeNode.isNormalSet() || !uiOcTreeNode.isHitLocationSet())
            continue;

         Vector3D planeNormal = new Vector3D();
         Point3D pointOnPlane = new Point3D();

         uiOcTreeNode.getNormal(planeNormal);
         uiOcTreeNode.getHitLocation(pointOnPlane);
         allPoints.add(pointOnPlane);
      }
      Point3D[] allPointss = new Point3D[allPoints.size()];
      System.out.println("allPointss " + allPointss.length);
      for (int i = 0; i < allPointss.length; i++)
         allPointss[i] = new Point3D(allPoints.get(i));

      SLAMViewer slamViewer = new SLAMViewer();

      slamViewer.addSensorPose(previousFrame.getSensorPose(), Color.BLUE);
      slamViewer.addSensorPose(frame.getSensorPose(), Color.GREEN);

      slamViewer.addPointCloud(frame.getOriginalPointCloud(), Color.BLUE);
      slamViewer.addPointCloud(sourcePointsToWorld, Color.BLACK);
      slamViewer.addPointCloud(allPointss, Color.YELLOW);

      slamViewer.start("testComputeDistance");
      ThreadTools.sleepForever();
   }

   @Test
   @Disabled
   public void testSourcePoints()
   {
      String stereoPath = "E:\\Data\\20200108_Normal Walk\\PointCloud\\";
      File pointCloudFile = new File(stereoPath);

      List<StereoVisionPointCloudMessage> messages = StereoVisionPointCloudDataLoader.getMessagesFromFile(pointCloudFile);
      SLAMViewer originalViewer = new SLAMViewer();

      originalViewer.addStereoMessage(messages.get(46), Color.RED);
      originalViewer.addStereoMessage(messages.get(47), Color.YELLOW);
      originalViewer.addStereoMessage(messages.get(48), Color.GREEN);
      originalViewer.addStereoMessage(messages.get(49), Color.BLUE); // Fix this frame.
      originalViewer.start("testSourcePointsInKinematicOverlappedArea originalViewer");

      double octreeResolution = 0.02;
      RandomICPSLAM slam = new RandomICPSLAM(octreeResolution);
      SLAMViewer slamViewer = new SLAMViewer();

      slam.addKeyFrame(messages.get(46));
      slamViewer.addSensorPose(slam.getLatestFrame().getSensorPose(), Color.RED);
      slamViewer.addPointCloud(slam.getLatestFrame().getPointCloud(), Color.RED);

      slam.addFrame(messages.get(47));
      slamViewer.addSensorPose(slam.getLatestFrame().getSensorPose(), Color.YELLOW);
      slamViewer.addPointCloud(slam.getLatestFrame().getPointCloud(), Color.YELLOW);

      slam.addFrame(messages.get(48));
      slamViewer.addSensorPose(slam.getLatestFrame().getSensorPose(), Color.GREEN);
      slamViewer.addPointCloud(slam.getLatestFrame().getPointCloud(), Color.GREEN);

      slam.addFrame(messages.get(49));
      slamViewer.addSensorPose(slam.getLatestFrame().getSensorPose(), Color.BLUE);
      slamViewer.addPointCloud(slam.getLatestFrame().getPointCloud(), Color.BLUE);

      slamViewer.start("testSourcePointsInKinematicOverlappedArea slamViewer");

      ThreadTools.sleepForever();
   }

   @Test
   @Disabled
   public void testOptimizationForSimulatedPointCloud()
   {
      double movingForward = 0.1;
      double fixedHeight = 1.0;

      double sensorPitchAngle = Math.toRadians(90.0 + 70.0);
      double stairHeight = 0.3;
      double stairWidth = 0.5;
      double stairLength = 0.25;

      RigidBodyTransform sensorPoseOne = new RigidBodyTransform();
      sensorPoseOne.getTranslation().set(0.0, 0.0, fixedHeight);
      sensorPoseOne.appendPitchRotation(sensorPitchAngle);
      sensorPoseOne.appendYawRotation(Math.toRadians(-90.0));
      StereoVisionPointCloudMessage messageOne = SimulatedStereoVisionPointCloudMessageLibrary.generateMessageSimpleStair(sensorPoseOne,
                                                                                                                          new RigidBodyTransform(),
                                                                                                                          stairHeight,
                                                                                                                          stairWidth,
                                                                                                                          stairLength,
                                                                                                                          stairLength,
                                                                                                                          true);

      double translationX = movingForward / 2;
      double translationY = 0.0;
      double translationZ = 0.0;
      double rotateY = Math.toRadians(0.0);
      RigidBodyTransform preMultiplier = new RigidBodyTransform();
      preMultiplier.getTranslation().set(translationX, translationY, translationZ);
      preMultiplier.appendPitchRotation(rotateY);

      RigidBodyTransform sensorPoseTwo = new RigidBodyTransform();
      sensorPoseTwo.getTranslation().set(movingForward, 0.0, fixedHeight);
      sensorPoseTwo.appendPitchRotation(sensorPitchAngle);
      sensorPoseTwo.appendYawRotation(Math.toRadians(-90.0));

      RigidBodyTransform driftingTransformer = new RigidBodyTransform();
      driftingTransformer.appendTranslation(0.0, 0.05, 0.05);
      driftingTransformer.prependYawRotation(Math.toRadians(3.0));

      preMultiplier.multiply(driftingTransformer);
      sensorPoseTwo.multiply(driftingTransformer);

      StereoVisionPointCloudMessage driftedMessageTwo = SimulatedStereoVisionPointCloudMessageLibrary.generateMessageSimpleStair(sensorPoseTwo,
                                                                                                                                 preMultiplier,
                                                                                                                                 stairHeight,
                                                                                                                                 stairWidth,
                                                                                                                                 stairLength - movingForward,
                                                                                                                                 stairLength + movingForward,
                                                                                                                                 true);

      double octreeResolution = 0.02;
      RandomICPSLAM slam = new RandomICPSLAM(octreeResolution);
      SLAMViewer slamViewer = new SLAMViewer();

      slam.addKeyFrame(messageOne);
      slamViewer.addStereoMessage(messageOne, Color.BLUE);
      slamViewer.addSensorPose(slam.getLatestFrame().getSensorPose(), Color.BLUE);

      slam.addFrame(driftedMessageTwo);
      slamViewer.addStereoMessage(driftedMessageTwo, Color.BLACK);
      slamViewer.addSensorPose(slam.getLatestFrame().getSensorPose(), Color.GREEN);
      slamViewer.addPointCloud(slam.getLatestFrame().getPointCloud(), Color.GREEN);

      if (RandomICPSLAM.DEBUG)
         slamViewer.addPointCloud(slam.getSourcePointsToWorldLatestFrame(), Color.RED);
      if (slam.correctedSourcePointsToWorld != null)
         slamViewer.addPointCloud(slam.correctedSourcePointsToWorld, Color.YELLOW);

      slamViewer.addOctree(slam.getOctree(), Color.ALICEBLUE, slam.getOctreeResolution(), true);

      slamViewer.start("testOptimizationForSimulatedPointCloud");

      ThreadTools.sleepForever();
   }

   @Test
   @Disabled
   public void testOptimizationForRealData()
   {
      String stereoPath = "E:\\Data\\20200108_Normal Walk\\PointCloud\\";
      File pointCloudFile = new File(stereoPath);

      RandomICPSLAMParameters parameters = new RandomICPSLAMParameters();
      parameters.setNumberOfSourcePoints(100);

      List<StereoVisionPointCloudMessage> messages = StereoVisionPointCloudDataLoader.getMessagesFromFile(pointCloudFile);
      double octreeResolution = 0.02;
      RandomICPSLAM slam = new RandomICPSLAM(octreeResolution);
      SLAMViewer slamViewer = new SLAMViewer();

      slam.updateParameters(parameters);
      slam.addKeyFrame(messages.get(47));
      slamViewer.addSensorPose(slam.getLatestFrame().getSensorPose(), Color.BLUE);
      slamViewer.addPointCloud(slam.getLatestFrame().getPointCloud(), Color.BLUE);

      slam.addFrame(messages.get(48));
      slamViewer.addStereoMessage(messages.get(48), Color.BLACK);
      slamViewer.addSensorPose(slam.getLatestFrame().getSensorPose(), Color.GREEN);
      slamViewer.addPointCloud(slam.getLatestFrame().getPointCloud(), Color.GREEN);

      if (RandomICPSLAM.DEBUG)
         slamViewer.addPointCloud(slam.getSourcePointsToWorldLatestFrame(), Color.RED);
      if (slam.correctedSourcePointsToWorld != null)
         slamViewer.addPointCloud(slam.correctedSourcePointsToWorld, Color.YELLOW);

      slamViewer.start("testOptimizationForRealData");
      ThreadTools.sleepForever();
   }

   @Test
   @Disabled
   public void testSimpleCinderBlockField()
   {
      double sizeOfCinderBlocks = 0.5;
      RigidBodyTransform sensorPose = new RigidBodyTransform();
      sensorPose.getTranslation().set(0.8, 0.0, 1.0);
      sensorPose.appendPitchRotation(Math.toRadians(90.0 + 70.0));
      sensorPose.appendYawRotation(Math.toRadians(-90.0));
      StereoVisionPointCloudMessage messageOne = SimulatedStereoVisionPointCloudMessageLibrary.generateMessageCinderBlocks(sensorPose,
                                                                                                                           new RigidBodyTransform(),
                                                                                                                           sizeOfCinderBlocks,
                                                                                                                           sizeOfCinderBlocks);

      double forwardTranslation = 0.05;
      RigidBodyTransform sensorPoseTwo = new RigidBodyTransform(sensorPose);
      sensorPoseTwo.prependTranslation(forwardTranslation, 0.0, 0.0);
      RigidBodyTransform preMultiplier = new RigidBodyTransform();
      preMultiplier.appendTranslation(0.05, 0.04, -0.03);
      StereoVisionPointCloudMessage messageTwo = SimulatedStereoVisionPointCloudMessageLibrary.generateMessageCinderBlocks(sensorPoseTwo,
                                                                                                                           preMultiplier,
                                                                                                                           sizeOfCinderBlocks
                                                                                                                                 - forwardTranslation,
                                                                                                                           sizeOfCinderBlocks);
      RandomICPSLAMParameters parameters = new RandomICPSLAMParameters();
      parameters.setNumberOfSourcePoints(500);

      double octreeResolution = 0.02;
      RandomICPSLAM slam = new RandomICPSLAM(octreeResolution);
      SLAMViewer slamViewer = new SLAMViewer();

      slam.updateParameters(parameters);
      slam.addKeyFrame(messageOne);
      slamViewer.addSensorPose(slam.getLatestFrame().getSensorPose(), Color.BLUE);
      slamViewer.addPointCloud(slam.getLatestFrame().getPointCloud(), Color.BLUE);
      slamViewer.addOctree(slam.getOctree(), Color.ALICEBLUE, octreeResolution, true);

      slam.addFrame(messageTwo);
      slamViewer.addStereoMessage(messageTwo, Color.BLACK);
      slamViewer.addSensorPose(slam.getLatestFrame().getSensorPose(), Color.GREEN);
      slamViewer.addPointCloud(slam.getLatestFrame().getPointCloud(), Color.GREEN);

      if (RandomICPSLAM.DEBUG)
         slamViewer.addPointCloud(slam.getSourcePointsToWorldLatestFrame(), Color.RED);
      if (slam.correctedSourcePointsToWorld != null)
         slamViewer.addPointCloud(slam.correctedSourcePointsToWorld, Color.YELLOW);

      slamViewer.start("testSimpleCinderBlockField");

      ThreadTools.sleepForever();
   }

   @Test
   @Disabled
   public void testOptimizationForRealDataUnsolved()
   {
      String stereoPath = "E:\\Data\\20200213_Round_1\\PointCloud\\";
      File pointCloudFile = new File(stereoPath);

      RandomICPSLAMParameters parameters = new RandomICPSLAMParameters();
      parameters.setNumberOfSourcePoints(500);

      List<StereoVisionPointCloudMessage> messages = StereoVisionPointCloudDataLoader.getMessagesFromFile(pointCloudFile);
      double octreeResolution = 0.02;
      RandomICPSLAM slam = new RandomICPSLAM(octreeResolution);
      SLAMViewer slamViewer = new SLAMViewer();
      int frameIndexToLookAt = 17;

      for (int i = 0; i < frameIndexToLookAt; i++)
      {
         slam.addKeyFrame(messages.get(i));
      }
      slamViewer.addOctree(slam.getOctree(), Color.BLUE, octreeResolution, true);
      parameters.setWindowMargin(0.02);
      slam.updateParameters(parameters);

      slam.addFrame(messages.get(frameIndexToLookAt));
      slamViewer.addStereoMessage(messages.get(frameIndexToLookAt), Color.BLACK);
      slamViewer.addSensorPose(slam.getLatestFrame().getSensorPose(), Color.GREEN);
      slamViewer.addPointCloud(slam.getLatestFrame().getPointCloud(), Color.GREEN);

      if (RandomICPSLAM.DEBUG)
         slamViewer.addPointCloud(slam.getSourcePointsToWorldLatestFrame(), Color.RED);
      if (slam.correctedSourcePointsToWorld != null)
         slamViewer.addPointCloud(slam.correctedSourcePointsToWorld, Color.YELLOW);

      slamViewer.start("testOptimizationForRealDataUnsolved");
      ThreadTools.sleepForever();
   }

   @Test
   @Disabled
   public void testRandomICPSLAMEndToEnd()
   {
      //String stereoPath = "E:\\Data\\20200108_Normal Walk\\PointCloud\\";
      //String stereoPath = "E:\\Data\\Walking11-kinematic\\PointCloud\\";
      //String stereoPath = "E:\\Data\\SimpleArea3\\PointCloud\\";
      //String stereoPath = "E:\\Data\\20200115_Simple Area\\PointCloud\\";
      //String stereoPath = "E:\\Data\\20200205_Complex\\PointCloud\\";
      //String stereoPath = "E:\\Data\\20200205_Tour2\\PointCloud\\";
      //String stereoPath = "E:\\Data\\20200205_Tour4\\PointCloud\\";
      String stereoPath = "E:\\Data\\20200305_Simple\\PointCloud\\";
      File pointCloudFile = new File(stereoPath);

      List<StereoVisionPointCloudMessage> messages = StereoVisionPointCloudDataLoader.getMessagesFromFile(pointCloudFile);
      double octreeResolution = 0.02;
      RandomICPSLAM slam = new RandomICPSLAM(octreeResolution);
      SLAMViewer originalViewer = new SLAMViewer();
      SLAMViewer slamViewer = new SLAMViewer();

      slam.addKeyFrame(messages.get(0));
      for (int i = 1; i < messages.size(); i++)
      {
         System.out.println();
         System.out.println(" ## add frame " + i);
         slam.addFrame(messages.get(i));
<<<<<<< HEAD
=======
         slam.updateOcTree();
>>>>>>> b4d143af

         originalViewer.addStereoMessage(messages.get(i), Color.GREEN);

         slamViewer.addStereoMessage(messages.get(i), Color.GREEN);
         slamViewer.addSensorPose(slam.getLatestFrame().getSensorPose(), Color.BLUE);
         slamViewer.addPointCloud(slam.getLatestFrame().getPointCloud(), Color.BLUE);
      }

      slamViewer.start("testRandomICPSLAMEndToEnd slamViewer");
      originalViewer.start("testRandomICPSLAMEndToEnd originalViewer");

      SLAMViewer octreeViewer = new SLAMViewer();

      //String path = "E:\\Data\\20200205_Tour2\\20200205_174253_PlanarRegion\\";
      String path = "E:\\Data\\20200305_Simple\\20200305_104707_PlanarRegion\\";
      File file = new File(path);
      octreeViewer.addPlanarRegions(PlanarRegionFileTools.importPlanarRegionData(file));
      octreeViewer.addOctree(slam.getOctree(), Color.CORAL, slam.getOctreeResolution(), true);
      for (int i = 0; i < messages.size(); i++)
      {
         octreeViewer.addStereoMessage(messages.get(i), Color.GREEN);
      }
      octreeViewer.start("octreeViewer");

      ThreadTools.sleepForever();
   }
}<|MERGE_RESOLUTION|>--- conflicted
+++ resolved
@@ -406,10 +406,6 @@
          System.out.println();
          System.out.println(" ## add frame " + i);
          slam.addFrame(messages.get(i));
-<<<<<<< HEAD
-=======
-         slam.updateOcTree();
->>>>>>> b4d143af
 
          originalViewer.addStereoMessage(messages.get(i), Color.GREEN);
 
