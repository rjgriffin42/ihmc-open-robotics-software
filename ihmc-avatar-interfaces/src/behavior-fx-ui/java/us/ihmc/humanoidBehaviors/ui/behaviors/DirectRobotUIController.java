--- conflicted
+++ resolved
@@ -307,13 +307,6 @@
    {
       clearSLAMPublisher.publish(new Empty());
    }
-<<<<<<< HEAD
-=======
-
-   public void stanceHeightSliderDragged()
-   {
-      LogTools.info("Stand height slider drag exited: {}", stanceHeightSlider.getValue());
-   }
 
    public void destroy()
    {
@@ -322,5 +315,4 @@
       realsenseRegionsGraphic.destroy();
       supportRegionsGraphic.destroy();
    }
->>>>>>> 9326888b
 }