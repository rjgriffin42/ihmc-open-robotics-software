package us.ihmc.humanoidBehaviors.ui.graphics.live;

import java.util.concurrent.ExecutorService;
import java.util.concurrent.Executors;

import controller_msgs.msg.dds.PlanarRegionsListMessage;
import us.ihmc.commons.thread.ThreadTools;
import us.ihmc.communication.ROS2Callback;
import us.ihmc.communication.ROS2Tools;
import us.ihmc.communication.packets.PlanarRegionMessageConverter;
import us.ihmc.pathPlanning.visibilityGraphs.ui.graphics.PlanarRegionsGraphic;
import us.ihmc.humanoidBehaviors.ui.tools.PrivateAnimationTimer;
<<<<<<< HEAD
import us.ihmc.robotEnvironmentAwareness.updaters.LIDARBasedREAModule;
import us.ihmc.robotics.geometry.PlanarRegionsList;
=======
>>>>>>> 5d27f3c0
import us.ihmc.ros2.Ros2Node;

public class LivePlanarRegionsGraphic extends PlanarRegionsGraphic
{
   private final PrivateAnimationTimer animationTimer = new PrivateAnimationTimer(this::handle);

   private final ExecutorService executorService = Executors.newSingleThreadExecutor(ThreadTools.getNamedThreadFactory(getClass().getSimpleName()));

   private boolean acceptNewRegions = true;
   private volatile PlanarRegionsList latestPlanarRegionsList = new PlanarRegionsList(); // prevent NPEs

   public LivePlanarRegionsGraphic(Ros2Node ros2Node)
   {
<<<<<<< HEAD
      super(true);
   }
=======
      new ROS2Callback<>(ros2Node, PlanarRegionsListMessage.class, null, ROS2Tools.REA, this::acceptPlanarRegions);
>>>>>>> 5d27f3c0

   public LivePlanarRegionsGraphic(Ros2Node ros2Node, boolean initializeToFlatGround)
   {
      super(initializeToFlatGround);

      new ROS2Callback<>(ros2Node, PlanarRegionsListMessage.class, null, LIDARBasedREAModule.ROS2_ID, this::acceptPlanarRegions);
      animationTimer.start();
   }

   private synchronized void acceptPlanarRegions(PlanarRegionsListMessage incomingData)
   {
      if (acceptNewRegions)
      {
         synchronized (this) // just here for clear method
         {
            executorService.submit(() -> convertAndGenerateMesh(incomingData));
         }
      }
   }

   private synchronized void convertAndGenerateMesh(PlanarRegionsListMessage incomingData)
   {
      PlanarRegionsList latestPlanarRegionsList = PlanarRegionMessageConverter.convertToPlanarRegionsList(incomingData);
      this.latestPlanarRegionsList = latestPlanarRegionsList;
      generateMeshes(latestPlanarRegionsList); // important not to execute this in either ROS2 or JavaFX threads
   }

   private void handle(long now)
   {
      super.update();
   }

   public synchronized void clear()
   {
      synchronized (this) // to avoid collision with ROS 2 thread
      {
         latestPlanarRegionsList.clear();
         executorService.submit(() -> generateMeshes(latestPlanarRegionsList));
      }
   }

   public synchronized void setAcceptNewRegions(boolean acceptNewRegions)
   {
      this.acceptNewRegions = acceptNewRegions;
   }

   public synchronized PlanarRegionsList getLatestPlanarRegionsList()
   {
      return latestPlanarRegionsList.copy();
   }
}<|MERGE_RESOLUTION|>--- conflicted
+++ resolved
@@ -10,11 +10,7 @@
 import us.ihmc.communication.packets.PlanarRegionMessageConverter;
 import us.ihmc.pathPlanning.visibilityGraphs.ui.graphics.PlanarRegionsGraphic;
 import us.ihmc.humanoidBehaviors.ui.tools.PrivateAnimationTimer;
-<<<<<<< HEAD
-import us.ihmc.robotEnvironmentAwareness.updaters.LIDARBasedREAModule;
 import us.ihmc.robotics.geometry.PlanarRegionsList;
-=======
->>>>>>> 5d27f3c0
 import us.ihmc.ros2.Ros2Node;
 
 public class LivePlanarRegionsGraphic extends PlanarRegionsGraphic
@@ -28,18 +24,14 @@
 
    public LivePlanarRegionsGraphic(Ros2Node ros2Node)
    {
-<<<<<<< HEAD
       super(true);
    }
-=======
-      new ROS2Callback<>(ros2Node, PlanarRegionsListMessage.class, null, ROS2Tools.REA, this::acceptPlanarRegions);
->>>>>>> 5d27f3c0
 
    public LivePlanarRegionsGraphic(Ros2Node ros2Node, boolean initializeToFlatGround)
    {
       super(initializeToFlatGround);
 
-      new ROS2Callback<>(ros2Node, PlanarRegionsListMessage.class, null, LIDARBasedREAModule.ROS2_ID, this::acceptPlanarRegions);
+      new ROS2Callback<>(ros2Node, PlanarRegionsListMessage.class, null, ROS2Tools.REA, this::acceptPlanarRegions);
       animationTimer.start();
    }
 
