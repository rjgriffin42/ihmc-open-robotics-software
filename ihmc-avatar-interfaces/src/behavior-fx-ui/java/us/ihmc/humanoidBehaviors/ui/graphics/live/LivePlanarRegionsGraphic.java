--- conflicted
+++ resolved
@@ -6,11 +6,7 @@
 
 import controller_msgs.msg.dds.PlanarRegionsListMessage;
 import us.ihmc.commons.thread.ThreadTools;
-<<<<<<< HEAD
-import us.ihmc.communication.ROS2Callback;
-=======
 import us.ihmc.ros2.ROS2Callback;
->>>>>>> 587a7c6a
 import us.ihmc.communication.ROS2Tools;
 import us.ihmc.communication.packets.PlanarRegionMessageConverter;
 import us.ihmc.javaFXVisualizers.PrivateAnimationTimer;
@@ -31,26 +27,14 @@
 
    public LivePlanarRegionsGraphic(Ros2Node ros2Node, boolean initializeToFlatGround)
    {
-<<<<<<< HEAD
-      this(ros2Node, "", initializeToFlatGround);
+      this(ros2Node, ROS2Tools.REA.withOutput().withType(PlanarRegionsListMessage.class), initializeToFlatGround);
    }
 
-   public LivePlanarRegionsGraphic(Ros2Node ros2Node, String topicSpecifier, boolean initializeToFlatGround)
-=======
-      this(ros2Node, ROS2Tools.REA.withInput(), initializeToFlatGround);
-   }
-
-   public LivePlanarRegionsGraphic(Ros2Node ros2Node, ROS2Topic regionsSourceTopicName, boolean initializeToFlatGround)
->>>>>>> 587a7c6a
+   public LivePlanarRegionsGraphic(Ros2Node ros2Node, ROS2Topic<PlanarRegionsListMessage> topic, boolean initializeToFlatGround)
    {
       super(initializeToFlatGround);
 
-      String topicName = ROS2Tools.generateDefaultTopicName(PlanarRegionsListMessage.class,
-                                                            null,
-                                                            ROS2Tools.REA_MODULE + topicSpecifier,
-                                                            ROS2Tools.ROS2TopicQualifier.OUTPUT);
-
-      new ROS2Callback<>(ros2Node, PlanarRegionsListMessage.class, topicName, this::acceptPlanarRegions);
+      new ROS2Callback<>(ros2Node, PlanarRegionsListMessage.class, topic, this::acceptPlanarRegions);
       animationTimer.start();
    }
 
