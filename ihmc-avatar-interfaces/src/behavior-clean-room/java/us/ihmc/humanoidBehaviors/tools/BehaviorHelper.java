--- conflicted
+++ resolved
@@ -198,11 +198,7 @@
 
    public DelayFixedPlanarRegionsSubscription subscribeToPlanarRegionsViaCallback(String topic, Consumer<PlanarRegionsList> callback)
    {
-<<<<<<< HEAD
-      return MapsenseTools.subscribeToPlanarRegionsWithDelayCompensation(ros1Node, managedROS2Node, robotModel, topic, callback);
-=======
       return MapsenseTools.subscribeToPlanarRegionsWithDelayCompensation(managedROS2Node, robotModel, topic, callback);
->>>>>>> f98340fe
    }
 
    public <T> void subscribeViaCallback(ROS2Topic<T> topic, Consumer<T> callback)
