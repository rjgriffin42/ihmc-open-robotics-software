package us.ihmc.humanoidBehaviors.tools.perception;

import java.util.HashSet;
import java.util.List;
import java.util.Map;
import java.util.Random;

import org.apache.commons.lang3.tuple.ImmutablePair;

import us.ihmc.euclid.axisAngle.AxisAngle;
import us.ihmc.euclid.transform.RigidBodyTransform;
import us.ihmc.euclid.tuple2D.Point2D;
import us.ihmc.euclid.tuple3D.Vector3D;
import us.ihmc.pathPlanning.visibilityGraphs.tools.ConcaveHullMerger;
import us.ihmc.pathPlanning.visibilityGraphs.tools.ConcaveHullMergerListener;
import us.ihmc.robotics.geometry.PlanarRegion;
import us.ihmc.robotics.geometry.PlanarRegionsList;
import us.ihmc.tools.lists.PairList;

public class PlanarRegionSLAM
{
   public static PlanarRegionSLAMResult slam(PlanarRegionsList map, PlanarRegionsList newDataIn, PlanarRegionSLAMParameters parameters)
   {
      return slam(map, newDataIn, parameters, null);
   }

   /**
    * Updates the map with new data and returns the detected drift.
    *
    * @param map
    * @param newDataIn
    * @param parameters
    * @return Merged PlanarRegionsList and drift transform
    */
   public static PlanarRegionSLAMResult slam(PlanarRegionsList map, PlanarRegionsList newDataIn, PlanarRegionSLAMParameters parameters,
                                             ConcaveHullMergerListener listener)
   {
      PlanarRegionsList transformedNewData = newDataIn;
      RigidBodyTransform totalDriftCorrectionTransform = new RigidBodyTransform();

      for (int i = 0; i < parameters.getIterations(); i++)
      {
         Map<PlanarRegion, PairList<PlanarRegion, Point2D>> matchesWithReferencePoints = findHighConfidenceRegionMatchesAndReferencePoints(map,
                                                                                                                                           transformedNewData,
                                                                                                                                           parameters);

         RigidBodyTransform driftCorrectionTransform = PlanarRegionSLAMTools.findDriftCorrectionTransform(matchesWithReferencePoints, parameters);
         totalDriftCorrectionTransform.preMultiply(driftCorrectionTransform);

         transformedNewData = transformedNewData.copy();
         transformedNewData.transformByPreMultiply(driftCorrectionTransform);
      }

      PlanarRegionsList mergedMap = generateMergedMapByMergingAllPlanarRegionsMatches(map, transformedNewData, parameters, listener);
      PlanarRegionSLAMResult result = new PlanarRegionSLAMResult(totalDriftCorrectionTransform, mergedMap);
      return result;
   }

<<<<<<< HEAD
   private static PlanarRegionsList generateMergedMapByMergingAllPlanarRegionsMatches(PlanarRegionsList map, PlanarRegionsList transformedNewData,
                                                                                      PlanarRegionSLAMParameters parameters, ConcaveHullMergerListener listener)
=======
   private static PlanarRegionsList
   generateMergedMapByMergingAllPlanarRegionsMatches(PlanarRegionsList map, PlanarRegionsList transformedNewData, PlanarRegionSLAMParameters parameters)
>>>>>>> 6540207e
   {
      Map<PlanarRegion, PairList<PlanarRegion, Point2D>> matchesWithReferencePoints
            = findHighConfidenceRegionMatchesAndReferencePoints(map, transformedNewData, parameters);

      PlanarRegionsList mergedMap = new PlanarRegionsList();

      HashSet<PlanarRegion> newRegionsConsidered = new HashSet<PlanarRegion>();

      List<PlanarRegion> mapPlanarRegions = map.getPlanarRegionsAsList();

      for (PlanarRegion mapPlanarRegion : mapPlanarRegions)
      {
         PairList<PlanarRegion, Point2D> matchingRegions = matchesWithReferencePoints.get(mapPlanarRegion);
         if (matchingRegions != null)
         {
            for (ImmutablePair<PlanarRegion, Point2D> matchingRegion : matchingRegions)
            {
               PlanarRegion newRegionCopy = matchingRegion.getLeft().copy();
               if (newRegionsConsidered.contains(newRegionCopy))
               {
                  continue;
               }
               newRegionsConsidered.add(newRegionCopy);

<<<<<<< HEAD
               mapPlanarRegion = ConcaveHullMerger.mergePlanarRegions(mapPlanarRegion, newRegion, listener);
=======
               mapPlanarRegion = ConcaveHullMerger.mergePlanarRegions(mapPlanarRegion, newRegionCopy);
>>>>>>> 6540207e
            }
         }

         mergedMap.addPlanarRegion(mapPlanarRegion);
      }

      for (PlanarRegion newRegion : transformedNewData.getPlanarRegionsAsList())
      {
         if (newRegionsConsidered.contains(newRegion))
         {
            continue;
         }
         mergedMap.addPlanarRegion(newRegion);
      }

      return mergedMap;
   }

   /**
    * Looks through two PlanarRegionsLists and finds PlanarRegion pairs that are good potential
    * matches.
    * 
    * @param map     The map that you are building.
    * @param newData The newData that you are adding to the map.
    * @return A Map from PlanarRegions in the map to matching regions in the new data, and matching
    *         reference points in the new Data.
    */
   public static Map<PlanarRegion, PairList<PlanarRegion, Point2D>> findHighConfidenceRegionMatchesAndReferencePoints(PlanarRegionsList map,
                                                                                                                      PlanarRegionsList newData,
                                                                                                                      PlanarRegionSLAMParameters parameters)
   {
      Map<PlanarRegion, List<PlanarRegion>> boundingBox3DCollisions = PlanarRegionSLAMTools.detectLocalBoundingBox3DCollisions(map,
                                                                                                                               newData,
                                                                                                                               parameters.getBoundingBoxHeight());

      Map<PlanarRegion, List<PlanarRegion>> normalSimilarityFiltered = PlanarRegionSLAMTools.filterMatchesBasedOnNormalSimilarity(boundingBox3DCollisions,
                                                                                                                                  parameters.getMinimumNormalDotProduct());

      Map<PlanarRegion, PairList<PlanarRegion, Point2D>> matchesWithReferencePoints = PlanarRegionSLAMTools.filterMatchesBasedOn2DBoundingBoxShadow(parameters.getMinimumRegionOverlapDistance(),
                                                                                                                                                    normalSimilarityFiltered);
      return matchesWithReferencePoints;
   }

   public static PlanarRegionSLAMResult intentionallyRandomlyDrift(PlanarRegionsList newData, Random random)
   {
      AxisAngle smallRotation = new AxisAngle(random.nextDouble() % 0.2, random.nextDouble() % 0.2, random.nextDouble() % 0.2);
      Vector3D smallTranslation = new Vector3D((random.nextDouble() - 0.5) % 0.1, (random.nextDouble() - 0.5) % 0.1, (random.nextDouble() - 0.5) % 0.1);
      RigidBodyTransform smallTransform = new RigidBodyTransform(smallRotation, smallTranslation);
      PlanarRegionsList transformedNewData = newData.copy();
      transformedNewData.transform(smallTransform);

      PlanarRegionSLAMResult result = new PlanarRegionSLAMResult(smallTransform, transformedNewData);
      return result;
   }
}<|MERGE_RESOLUTION|>--- conflicted
+++ resolved
@@ -56,13 +56,8 @@
       return result;
    }
 
-<<<<<<< HEAD
    private static PlanarRegionsList generateMergedMapByMergingAllPlanarRegionsMatches(PlanarRegionsList map, PlanarRegionsList transformedNewData,
                                                                                       PlanarRegionSLAMParameters parameters, ConcaveHullMergerListener listener)
-=======
-   private static PlanarRegionsList
-   generateMergedMapByMergingAllPlanarRegionsMatches(PlanarRegionsList map, PlanarRegionsList transformedNewData, PlanarRegionSLAMParameters parameters)
->>>>>>> 6540207e
    {
       Map<PlanarRegion, PairList<PlanarRegion, Point2D>> matchesWithReferencePoints
             = findHighConfidenceRegionMatchesAndReferencePoints(map, transformedNewData, parameters);
@@ -80,18 +75,18 @@
          {
             for (ImmutablePair<PlanarRegion, Point2D> matchingRegion : matchingRegions)
             {
-               PlanarRegion newRegionCopy = matchingRegion.getLeft().copy();
-               if (newRegionsConsidered.contains(newRegionCopy))
+               PlanarRegion newRegion = matchingRegion.getLeft();
+               if (newRegionsConsidered.contains(newRegion))
                {
                   continue;
                }
-               newRegionsConsidered.add(newRegionCopy);
+               newRegionsConsidered.add(newRegion);
 
-<<<<<<< HEAD
-               mapPlanarRegion = ConcaveHullMerger.mergePlanarRegions(mapPlanarRegion, newRegion, listener);
-=======
-               mapPlanarRegion = ConcaveHullMerger.mergePlanarRegions(mapPlanarRegion, newRegionCopy);
->>>>>>> 6540207e
+               PlanarRegion mergedMapPlanarRegion = ConcaveHullMerger.mergePlanarRegions(mapPlanarRegion, newRegion.copy(), listener);
+               if (mergedMapPlanarRegion != null)
+               {
+                  mapPlanarRegion = mergedMapPlanarRegion;
+               }
             }
          }
 
