package us.ihmc.humanoidBehaviors.demo;

import controller_msgs.msg.dds.*;
import std_msgs.msg.dds.Empty;
import us.ihmc.avatar.networkProcessor.fiducialDetectorToolBox.FiducialDetectorToolboxModule;
import us.ihmc.avatar.networkProcessor.objectDetectorToolBox.ObjectDetectorToolboxModule;
import us.ihmc.commons.Conversions;
import us.ihmc.commons.exception.DefaultExceptionHandler;
import us.ihmc.commons.exception.ExceptionTools;
import us.ihmc.commons.thread.ThreadTools;
import us.ihmc.communication.IHMCROS2Publisher;
import us.ihmc.communication.ROS2Tools;
import us.ihmc.communication.packets.PlanarRegionMessageConverter;
import us.ihmc.euclid.geometry.Pose3D;
import us.ihmc.euclid.tuple3D.Point3D;
import us.ihmc.euclid.tuple3D.Vector3D;
import us.ihmc.euclid.tuple3D.interfaces.Point3DReadOnly;
import us.ihmc.euclid.tuple4D.Quaternion;
import us.ihmc.footstepPlanning.graphSearch.parameters.DefaultFootstepPlannerParameters;
import us.ihmc.footstepPlanning.graphSearch.parameters.FootstepPlannerParametersBasics;
import us.ihmc.footstepPlanning.tools.PlannerTools;
import us.ihmc.humanoidBehaviors.BehaviorModule;
import us.ihmc.humanoidBehaviors.BehaviorRegistry;
import us.ihmc.humanoidBehaviors.RemoteBehaviorInterface;
import us.ihmc.humanoidBehaviors.lookAndStep.LookAndStepBehavior;
import us.ihmc.humanoidBehaviors.lookAndStep.LookAndStepBehaviorAPI;
import us.ihmc.humanoidBehaviors.stairs.TraverseStairsBehavior;
import us.ihmc.humanoidBehaviors.stairs.TraverseStairsBehaviorAPI;
import us.ihmc.humanoidRobotics.communication.packets.behaviors.BehaviorControlModeEnum;
import us.ihmc.humanoidRobotics.communication.packets.behaviors.CurrentBehaviorStatus;
import us.ihmc.humanoidRobotics.communication.packets.behaviors.HumanoidBehaviorType;
import us.ihmc.log.LogTools;
import us.ihmc.messager.Messager;
import us.ihmc.messager.kryo.KryoMessager;
import us.ihmc.pubsub.DomainFactory.PubSubImplementation;
import us.ihmc.robotics.geometry.PlanarRegionsList;
import us.ihmc.robotics.stateMachine.core.State;
import us.ihmc.robotics.stateMachine.core.StateMachine;
import us.ihmc.robotics.stateMachine.factories.StateMachineFactory;
import us.ihmc.ros2.ROS2Node;
import us.ihmc.ros2.ROS2Topic;
import us.ihmc.tools.thread.PausablePeriodicThread;
import us.ihmc.yoVariables.registry.YoRegistry;
import us.ihmc.yoVariables.variable.YoEnum;

import java.util.List;
import java.util.concurrent.Executors;
import java.util.concurrent.ScheduledExecutorService;
import java.util.concurrent.ScheduledFuture;
import java.util.concurrent.TimeUnit;
import java.util.concurrent.atomic.AtomicBoolean;
import java.util.concurrent.atomic.AtomicInteger;
import java.util.concurrent.atomic.AtomicReference;
import java.util.function.Consumer;
import java.util.function.Supplier;

public class BuildingExplorationBehaviorCoordinator
{
   private static final boolean DEBUG = true;
   private static final int UPDATE_RATE_MILLIS = 50;
   private static final double xyProximityToDoorToStopWalking = 1.6;

   private final YoRegistry registry = new YoRegistry(getClass().getSimpleName());
   private final ROS2Node ros2Node;
   private final YoEnum<BuildingExplorationStateName> requestedState = new YoEnum<>("requestedState", "", registry, BuildingExplorationStateName.class, true);
   private final StateMachine<BuildingExplorationStateName, State> stateMachine;
   private final Messager behaviorMessager;

   private final AtomicBoolean isRunning = new AtomicBoolean();
   private final AtomicBoolean stopRequested = new AtomicBoolean();

   private final AtomicReference<DoorLocationPacket> doorLocationPacket = new AtomicReference<>();
   private final AtomicReference<RobotConfigurationData> robotConfigurationData = new AtomicReference<>();
   private final Point3D bombPosition = new Point3D();
   private final IHMCROS2Publisher<AbortWalkingMessage> abortWalkingPublisher;

   private final ScheduledExecutorService executorService;
   private ScheduledFuture<?> stateMachineTask = null;

   private Consumer<BuildingExplorationStateName> stateChangedCallback = state -> {};
   private Runnable doorDetectedCallback = () -> {};

   private final TeleopState teleopState;
   private final LookAndStepState lookAndStepState;
   private final WalkThroughDoorState walkThroughDoorState;
   private final TraverseStairsState traverseStairsState;

   public BuildingExplorationBehaviorCoordinator(String robotName, PubSubImplementation pubSubImplementation, BehaviorRegistry behaviorRegistry)
   {
      ros2Node = ROS2Tools.createROS2Node(pubSubImplementation, getClass().getSimpleName());
      executorService = Executors.newSingleThreadScheduledExecutor();

<<<<<<< HEAD
      kryoMessager = KryoMessager.createClient(behaviorRegistry.getMessagerAPI(),
                                               "127.0.0.1",
                                               NetworkPorts.BEHAVIOUR_MODULE_PORT.getPort(),
                                               getClass().getSimpleName(),
                                               UPDATE_RATE_MILLIS);

      ThreadTools.startAsDaemon(() -> ExceptionTools.handle(kryoMessager::startMessager, DefaultExceptionHandler.RUNTIME_EXCEPTION), "KryoConnect");
=======
      BehaviorRegistry behaviorRegistry = BehaviorRegistry.of(LookAndStepBehavior.DEFINITION, TraverseStairsBehavior.DEFINITION);
      behaviorMessager = RemoteBehaviorInterface.createForUI(behaviorRegistry, "localhost");
>>>>>>> 379094a5

      teleopState = new TeleopState();
//      ROS2Node behaviorIntraprocessROS2Node = ROS2Tools.createROS2Node(DomainFactory.PubSubImplementation.INTRAPROCESS, "behavior_intraprocess");
      lookAndStepState = new LookAndStepState(robotName, ros2Node, behaviorMessager, bombPosition, robotConfigurationData::get);
      walkThroughDoorState = new WalkThroughDoorState(robotName, ros2Node);
      traverseStairsState = new TraverseStairsState(ros2Node, behaviorMessager, bombPosition, robotConfigurationData::get);

      ROS2Topic<?> objectDetectionTopic = ROS2Tools.OBJECT_DETECTOR_TOOLBOX.withRobot(robotName).withOutput();
      ROS2Tools.createCallbackSubscriptionTypeNamed(ros2Node, DoorLocationPacket.class, objectDetectionTopic, s -> doorLocationPacket.set(s.takeNextData()));

      ROS2Topic<?> controllerOutputTopic = ROS2Tools.getControllerOutputTopic(robotName);
      ROS2Tools.createCallbackSubscriptionTypeNamed(ros2Node,
                                                    RobotConfigurationData.class,
                                                    controllerOutputTopic,
                                                    s -> robotConfigurationData.set(s.takeNextData()));
      abortWalkingPublisher = ROS2Tools.createPublisherTypeNamed(ros2Node, AbortWalkingMessage.class, ROS2Tools.getControllerInputTopic(robotName));

      startWakeUpToolboxesThread(robotName);

      try
      {
         stateMachine = buildStateMachine();
      }
      catch (Exception e)
      {
         throw new RuntimeException(e);
      }

      stateMachine.addStateChangedListener((from, to) -> stateChangedCallback.accept(to));
   }

   private void startWakeUpToolboxesThread(String robotName)
   {
      IHMCROS2Publisher<ToolboxStateMessage> fiducialDetectorPublisher = ROS2Tools.createPublisherTypeNamed(ros2Node,
                                                                                                            ToolboxStateMessage.class,
                                                                                                            FiducialDetectorToolboxModule.getInputTopic(
                                                                                                                  robotName));
      IHMCROS2Publisher<ToolboxStateMessage> objectDetectorPublisher = ROS2Tools.createPublisherTypeNamed(ros2Node,
                                                                                                          ToolboxStateMessage.class,
                                                                                                          ObjectDetectorToolboxModule.getInputTopic(robotName));

<<<<<<< HEAD
      new PausablePeriodicThread("ToolboxWaker", 1.0, true, () ->
=======
      new PausablePeriodicThread("ToolboxWaker", 1.0, () ->
>>>>>>> 379094a5
      {
         ToolboxStateMessage wakeUpMessage = new ToolboxStateMessage();
         wakeUpMessage.setRequestedToolboxState(ToolboxStateMessage.WAKE_UP);
         fiducialDetectorPublisher.publish(wakeUpMessage);
         objectDetectorPublisher.publish(wakeUpMessage);
      }).start();
   }

   public void setBombPosition(Point3DReadOnly bombPosition)
   {
      this.bombPosition.set(bombPosition);
   }

   public void requestState(BuildingExplorationStateName requestedState)
   {
      this.requestedState.set(requestedState);
   }

   public void setStateChangedCallback(Consumer<BuildingExplorationStateName> stateChangedCallback)
   {
      this.stateChangedCallback = stateChangedCallback;
   }

   public void setDebrisDetectedCallback(Runnable debrisDetectedCallback)
   {
      lookAndStepState.debrisDetectedCallback = debrisDetectedCallback;
   }

   public void setDoorDetectedCallback(Runnable doorDetectedCallback)
   {
      this.doorDetectedCallback = doorDetectedCallback;
   }

   public void setStairsDetectedCallback(Runnable stairsDetectedCallback)
   {
      lookAndStepState.stairsDetectedCallback = stairsDetectedCallback;
   }

   public void ignoreDebris()
   {
      lookAndStepState.ignoreDebris();
      requestState(BuildingExplorationStateName.LOOK_AND_STEP);
   }

   public void proceedWithDoorBehavior()
   {
      walkThroughDoorState.proceedWithDoorBehavior();
   }

   public void start()
   {
      if (!isRunning.getAndSet(true))
      {
         LogTools.debug("Starting behavior coordinator");

         doorLocationPacket.set(null);
         robotConfigurationData.set(null);

         stateMachineTask = executorService.scheduleAtFixedRate(this::update, 0, UPDATE_RATE_MILLIS, TimeUnit.MILLISECONDS);
      }
      else
      {
         LogTools.debug("Start called but module is already running");
      }
   }

   public void stop()
   {
      if (isRunning.get())
      {
         LogTools.debug("Stop requested. Shutting down on next update");
         stopRequested.set(true);
      }
   }

   private StateMachine<BuildingExplorationStateName, State> buildStateMachine()
   {
      StateMachineFactory<BuildingExplorationStateName, State> factory = new StateMachineFactory<>(BuildingExplorationStateName.class);

      factory.setNamePrefix("buildingExploration");
      factory.setRegistry(registry);
      factory.buildClock(() -> Conversions.nanosecondsToSeconds(System.nanoTime()));

      factory.addState(BuildingExplorationStateName.TELEOP, teleopState);
      factory.addState(BuildingExplorationStateName.LOOK_AND_STEP, lookAndStepState);
      factory.addState(BuildingExplorationStateName.WALK_THROUGH_DOOR, walkThroughDoorState);
      factory.addState(BuildingExplorationStateName.TRAVERSE_STAIRS, traverseStairsState);

      factory.addDoneTransition(BuildingExplorationStateName.LOOK_AND_STEP, BuildingExplorationStateName.TELEOP);
      factory.addDoneTransition(BuildingExplorationStateName.WALK_THROUGH_DOOR, BuildingExplorationStateName.TELEOP);
      factory.addDoneTransition(BuildingExplorationStateName.TRAVERSE_STAIRS, BuildingExplorationStateName.TELEOP);

      factory.addRequestedTransition(BuildingExplorationStateName.TELEOP, BuildingExplorationStateName.LOOK_AND_STEP, requestedState);
      factory.addRequestedTransition(BuildingExplorationStateName.TELEOP, BuildingExplorationStateName.WALK_THROUGH_DOOR, requestedState);
      factory.addRequestedTransition(BuildingExplorationStateName.TELEOP, BuildingExplorationStateName.TRAVERSE_STAIRS, requestedState);

      factory.addRequestedTransition(BuildingExplorationStateName.LOOK_AND_STEP, BuildingExplorationStateName.TELEOP, requestedState);
      factory.addRequestedTransition(BuildingExplorationStateName.WALK_THROUGH_DOOR, BuildingExplorationStateName.TELEOP, requestedState);
      factory.addRequestedTransition(BuildingExplorationStateName.TRAVERSE_STAIRS, BuildingExplorationStateName.TELEOP, requestedState);

      factory.addTransition(BuildingExplorationStateName.LOOK_AND_STEP, BuildingExplorationStateName.WALK_THROUGH_DOOR, this::transitionToWalkThroughDoor);
      factory.addTransition(BuildingExplorationStateName.LOOK_AND_STEP, BuildingExplorationStateName.TELEOP, t -> lookAndStepState.getDebrisDetected());
      factory.addTransition(BuildingExplorationStateName.LOOK_AND_STEP, BuildingExplorationStateName.TRAVERSE_STAIRS, t -> lookAndStepState.getStairsDetected());

      return factory.build(BuildingExplorationStateName.TELEOP);
   }

   private void update()
   {
      if (stopRequested.getAndSet(false))
      {
         requestState(BuildingExplorationStateName.TELEOP);
         stateMachine.doActionAndTransition();
         abortWalkingPublisher.publish(new AbortWalkingMessage());

         new Thread(() ->
                    {
                       if (stateMachineTask != null)
                       {
                          stateMachineTask.cancel(true);
                          stateMachineTask = null;
                       }

                       isRunning.set(false);
                    }).start();
      }
      else
      {
         stateMachine.doActionAndTransition();
      }
   }

   private static class TeleopState implements State
   {
      @Override
      public void onEntry()
      {
         // do nothing, this is an idle state where the operator sends commands from the VR UI
         if (DEBUG)
         {
            LogTools.info("Entering " + getClass().getSimpleName());
         }
      }

      @Override
      public void doAction(double timeInState)
      {
         // do nothing
      }

      @Override
      public void onExit(double timeInState)
      {
         if (DEBUG)
         {
            LogTools.info("Exiting " + getClass().getSimpleName());
         }
      }
   }

   private boolean transitionToWalkThroughDoor(double timeInState)
   {
      DoorLocationPacket doorLocationPacket = this.doorLocationPacket.get();
      RobotConfigurationData robotConfigurationData = this.robotConfigurationData.get();

      if (doorLocationPacket == null || robotConfigurationData == null)
      {
         return false;
      }

      Point3D doorPosition = doorLocationPacket.getDoorTransformToWorld().getPosition();
      Point3D robotRootJointPosition = new Point3D(robotConfigurationData.getRootTranslation());

      double xyDistanceToDoor = doorPosition.distanceXY(robotRootJointPosition);
      boolean doorDetected = xyDistanceToDoor <= xyProximityToDoorToStopWalking;
      if (doorDetected)
      {
         doorDetectedCallback.run();
      }

      return doorDetected;
   }

   private static class LookAndStepState implements State
   {
      private static final double horizonFromDebrisToStop = 0.8;
      private static final double horizonForStairs = 1.0;
      private static final double heightIncreaseForStairs = 0.55;

      private static final double debrisCheckBodyBoxWidth = 0.3;
      private static final double debrisCheckBodyBoxDepth = 0.8;
      private static final double debrisCheckBodyBoxHeight = 1.5;
      private static final double debrisCheckBodyBoxBaseZ = 0.5;
      private static final int numberOfStepsToIgnoreDebrisAfterClearing = 4;

      private final Messager messager;
      private final IHMCROS2Publisher<Pose3D> goalPublisher;
      private final IHMCROS2Publisher<Empty> resetPublisher;
      private final IHMCROS2Publisher<GoHomeMessage> goHomePublisher;

      private final Point3DReadOnly bombPosition;
      private final Pose3D bombPose = new Pose3D();

      private final FootstepPlannerParametersBasics footstepPlannerParameters;

      private final AtomicReference<List<Pose3D>> bodyPath;
      private final AtomicReference<PlanarRegionsListMessage> planarRegions = new AtomicReference<>();
      private final AtomicReference<RobotConfigurationData> robotConfigurationData = new AtomicReference<>();

      private final AtomicBoolean debrisDetected = new AtomicBoolean();
      private final AtomicBoolean stairsDetected = new AtomicBoolean();

      private final AtomicInteger stepCounter = new AtomicInteger();
      private int numberOfStepsToIgnoreDebris = 0;

      private Runnable debrisDetectedCallback = () -> {};
      private Runnable stairsDetectedCallback = () -> {};

      private LookAndStepBehavior.State currentState = LookAndStepBehavior.State.RESET;
      private final Supplier<RobotConfigurationData> robotConfigurationDataSupplier;

      boolean lookAndStepStarted = false;

      public LookAndStepState(String robotName,
                              ROS2Node ros2Node,
                              Messager messager,
                              Point3DReadOnly bombPosition,
                              Supplier<RobotConfigurationData> robotConfigurationDataSupplier)
      {
         this.messager = messager;
         this.bombPosition = bombPosition;
         this.robotConfigurationDataSupplier = robotConfigurationDataSupplier;

         goalPublisher = IHMCROS2Publisher.newPose3DPublisher(ros2Node, LookAndStepBehaviorAPI.GOAL_INPUT);
         resetPublisher = ROS2Tools.createPublisher(ros2Node, LookAndStepBehaviorAPI.RESET);
         goHomePublisher = ROS2Tools.createPublisherTypeNamed(ros2Node, GoHomeMessage.class, ROS2Tools.getControllerInputTopic(robotName));

         this.footstepPlannerParameters = new DefaultFootstepPlannerParameters();
         this.footstepPlannerParameters.setBodyBoxDepth(debrisCheckBodyBoxWidth);
         this.footstepPlannerParameters.setBodyBoxWidth(debrisCheckBodyBoxDepth);
         this.footstepPlannerParameters.setBodyBoxHeight(debrisCheckBodyBoxHeight);
         this.footstepPlannerParameters.setBodyBoxBaseZ(debrisCheckBodyBoxBaseZ);

         bodyPath = messager.createInput(LookAndStepBehaviorAPI.BodyPathPlanForUI);
         ROS2Tools.createCallbackSubscription(ros2Node, ROS2Tools.LIDAR_REA_REGIONS, s -> planarRegions.set(s.takeNextData()));
         ROS2Tools.createCallbackSubscriptionTypeNamed(ros2Node,
                                                       RobotConfigurationData.class,
                                                       ROS2Tools.getControllerOutputTopic(robotName),
                                                       s -> robotConfigurationData.set(s.takeNextData()));
         ROS2Tools.createCallbackSubscriptionTypeNamed(ros2Node, FootstepStatusMessage.class, ROS2Tools.getControllerOutputTopic(robotName), s ->
         {
            if (s.takeNextData().getFootstepStatus() == FootstepStatusMessage.FOOTSTEP_STATUS_COMPLETED)
            {
               stepCounter.incrementAndGet();
            }
         });
         messager.registerTopicListener(LookAndStepBehaviorAPI.CurrentState, state ->
         {
            currentState = LookAndStepBehavior.State.valueOf(state);
         });
      }

      @Override
      public void onEntry()
      {
         double trajectoryTime = 3.5;

         GoHomeMessage homeLeftArm = new GoHomeMessage();
         homeLeftArm.setHumanoidBodyPart(GoHomeMessage.HUMANOID_BODY_PART_ARM);
         homeLeftArm.setRobotSide(GoHomeMessage.ROBOT_SIDE_LEFT);
         homeLeftArm.setTrajectoryTime(trajectoryTime);
         goHomePublisher.publish(homeLeftArm);

         GoHomeMessage homeRightArm = new GoHomeMessage();
         homeRightArm.setHumanoidBodyPart(GoHomeMessage.HUMANOID_BODY_PART_ARM);
         homeRightArm.setRobotSide(GoHomeMessage.ROBOT_SIDE_RIGHT);
         homeRightArm.setTrajectoryTime(trajectoryTime);
         goHomePublisher.publish(homeRightArm);

         GoHomeMessage homePelvis = new GoHomeMessage();
         homePelvis.setHumanoidBodyPart(GoHomeMessage.HUMANOID_BODY_PART_PELVIS);
         homePelvis.setTrajectoryTime(trajectoryTime);
         goHomePublisher.publish(homePelvis);

         GoHomeMessage homeChest = new GoHomeMessage();
         homeChest.setHumanoidBodyPart(GoHomeMessage.HUMANOID_BODY_PART_CHEST);
         homeChest.setTrajectoryTime(trajectoryTime);
         goHomePublisher.publish(homeChest);

         ThreadTools.sleepSeconds(trajectoryTime);

         if (DEBUG)
         {
            LogTools.info("Entering " + getClass().getSimpleName());
         }

         if (!messager.isMessagerOpen())
         {
            LogTools.error("Behavior messager not open!");
         }

         planarRegions.set(null);
         bodyPath.set(null);
         debrisDetected.set(false);
         stairsDetected.set(false);
         stepCounter.set(0);
         lookAndStepStarted = false;

         resetPublisher.publish(new Empty());

         String behaviorName = LookAndStepBehavior.DEFINITION.getName();
         messager.submitMessage(BehaviorModule.API.BehaviorSelection, behaviorName);
         ThreadTools.sleep(100);

         if (!currentState.equals(LookAndStepBehavior.State.BODY_PATH_PLANNING))
         {
            LogTools.info("Waiting for BODY_PATH_PLANNING state...");
         }
      }

      @Override
      public void doAction(double timeInState)
      {
         if (!lookAndStepStarted && currentState.equals(LookAndStepBehavior.State.BODY_PATH_PLANNING))
         {
            lookAndStepStarted = true;
            LogTools.info("Look and step is in BODY_PATH_PLANNING state. Proceeding...");

            LogTools.info("Sending operator review enabled");
            messager.submitMessage(LookAndStepBehaviorAPI.OperatorReviewEnabled, false);
            ThreadTools.sleep(100);

            Quaternion goalOrientation = new Quaternion();

            if (robotConfigurationDataSupplier.get() != null)
            {
               Vector3D rootTranslation = robotConfigurationDataSupplier.get().getRootTranslation();
               double dx = bombPosition.getX() - rootTranslation.getX();
               double dy = bombPosition.getY() - rootTranslation.getY();
               double yaw = Math.atan2(dy, dx);

               goalOrientation.setYawPitchRoll(yaw, 0.0, 0.0);
            }

            bombPose.set(bombPosition, goalOrientation);
            LogTools.info("Publishing goal pose: {}", bombPose);

            goalPublisher.publish(bombPose);
         }
         else if (!lookAndStepStarted)
         {
            return;
         }

         if (!debrisDetected.get() && (stepCounter.get() > numberOfStepsToIgnoreDebris))
         {
            checkForDebris();
         }
         if (!stairsDetected.get())
         {
            checkForStairs();
         }
      }

      private void ignoreDebris()
      {
         numberOfStepsToIgnoreDebris = numberOfStepsToIgnoreDebrisAfterClearing;
      }

      private void checkForDebris()
      {
         List<Pose3D> bodyPath = this.bodyPath.get();
         if (bodyPath == null)
         {
            LogTools.info("No body path received");
            return;
         }

         PlanarRegionsListMessage planarRegionsMessage = this.planarRegions.get();
         if (planarRegionsMessage == null)
         {
            LogTools.info("No Lidar regions received");
            return;
         }

         RobotConfigurationData robotConfigurationData = this.robotConfigurationData.get();
         if (robotConfigurationData == null)
         {
            LogTools.info("No robot configuration data received");
            return;
         }


         PlanarRegionsList planarRegionsList = PlanarRegionMessageConverter.convertToPlanarRegionsList(planarRegionsMessage);
         Pose3D rootPose = new Pose3D(new Point3D(robotConfigurationData.getRootTranslation()), robotConfigurationData.getRootOrientation());

         boolean debrisDetected = PlannerTools.doesPathContainBodyCollisions(rootPose, bodyPath, planarRegionsList, footstepPlannerParameters, horizonFromDebrisToStop);
         if (debrisDetected)
         {
            LogTools.debug("Debris detected");
            this.debrisDetected.set(true);
            debrisDetectedCallback.run();
         }
      }

      private void checkForStairs()
      {
         List<Pose3D> bodyPath = this.bodyPath.get();
         if (bodyPath == null)
            return;

         RobotConfigurationData robotConfigurationData = this.robotConfigurationData.get();
         if (robotConfigurationData == null)
            return;

         Pose3D rootPose = new Pose3D(new Point3D(robotConfigurationData.getRootTranslation()), robotConfigurationData.getRootOrientation());
         Pose3D currentPoseAlongBodyPath = new Pose3D();
         Pose3D extrapolatedPoseAlongBodyPath = new Pose3D();

         PlannerTools.extrapolatePose(rootPose, bodyPath, 0.0, currentPoseAlongBodyPath);
         PlannerTools.extrapolatePose(rootPose, bodyPath, horizonForStairs, extrapolatedPoseAlongBodyPath);

         boolean stairsDetected = Math.abs(currentPoseAlongBodyPath.getZ() - extrapolatedPoseAlongBodyPath.getZ()) >= heightIncreaseForStairs;
         if (stairsDetected)
         {
            LogTools.debug("Stairs detected");
            this.stairsDetected.set(true);
            stairsDetectedCallback.run();
         }
      }

      boolean getDebrisDetected()
      {
         return debrisDetected.get();
      }

      boolean getStairsDetected()
      {
         return stairsDetected.get();
      }

      @Override
      public void onExit(double timeInState)
      {
         if (DEBUG)
         {
            LogTools.info("Exiting " + getClass().getSimpleName());
         }

         lookAndStepStarted = false;
         numberOfStepsToIgnoreDebris = 0;
         resetPublisher.publish(new Empty());
      }
   }

   private static class WalkThroughDoorState implements State
   {
      final IHMCROS2Publisher<BehaviorControlModePacket> behaviorModePublisher;
      final IHMCROS2Publisher<HumanoidBehaviorTypePacket> behaviorTypePublisher;
      final AtomicBoolean isDone = new AtomicBoolean();
      final AtomicBoolean receivedOperatorConfirmation = new AtomicBoolean();
      final AtomicBoolean hasStartedBehavior = new AtomicBoolean();

      public WalkThroughDoorState(String robotName, ROS2Node ros2Node)
      {
         ROS2Topic<?> inputTopic = ROS2Tools.BEHAVIOR_MODULE.withRobot(robotName).withInput();
         ROS2Topic<?> outputTopic = ROS2Tools.BEHAVIOR_MODULE.withRobot(robotName).withOutput();

         behaviorModePublisher = ROS2Tools.createPublisherTypeNamed(ros2Node, BehaviorControlModePacket.class, inputTopic);
         behaviorTypePublisher = ROS2Tools.createPublisherTypeNamed(ros2Node, HumanoidBehaviorTypePacket.class, inputTopic);

         ROS2Tools.createCallbackSubscriptionTypeNamed(ros2Node, BehaviorStatusPacket.class, outputTopic, s ->
         {
            BehaviorStatusPacket behaviorStatusPacket = s.takeNextData();
            CurrentBehaviorStatus behaviorStatus = CurrentBehaviorStatus.fromByte(behaviorStatusPacket.getCurrentBehaviorStatus());
            if (behaviorStatus == CurrentBehaviorStatus.NO_BEHAVIOR_RUNNING)
            {
               isDone.set(true);
            }
         });
      }

      @Override
      public void onEntry()
      {
         receivedOperatorConfirmation.set(false);
         hasStartedBehavior.set(false);
         isDone.set(false);

         if (DEBUG)
         {
            LogTools.info("Entering " + getClass().getSimpleName());
         }
      }

      private void startBehavior()
      {
         HumanoidBehaviorTypePacket humanoidBehaviorTypePacket = new HumanoidBehaviorTypePacket();
         humanoidBehaviorTypePacket.setHumanoidBehaviorType(HumanoidBehaviorType.WALK_THROUGH_DOOR.toByte());
         behaviorTypePublisher.publish(humanoidBehaviorTypePacket);
      }

      @Override
      public void doAction(double timeInState)
      {
         if (receivedOperatorConfirmation.get() && !hasStartedBehavior.get())
         {
            startBehavior();
            hasStartedBehavior.set(true);

            if (DEBUG)
            {
               LogTools.info("Sent packet to start " + HumanoidBehaviorType.WALK_THROUGH_DOOR);
            }
         }
      }

      @Override
      public void onExit(double timeInState)
      {
         BehaviorControlModePacket behaviorControlModePacket = new BehaviorControlModePacket();
         behaviorControlModePacket.setBehaviorControlModeEnumRequest(BehaviorControlModeEnum.STOP.toByte());
         behaviorModePublisher.publish(behaviorControlModePacket);

         if (DEBUG)
         {
            LogTools.info("Exiting " + getClass().getSimpleName());
         }
      }

      @Override
      public boolean isDone(double timeInState)
      {
         return isDone.get();
      }

      public void proceedWithDoorBehavior()
      {
         receivedOperatorConfirmation.set(true);
      }
   }

   private static class TraverseStairsState implements State
   {
      private final Messager messager;
      private final IHMCROS2Publisher<Pose3D> goalPublisher;

      private final IHMCROS2Publisher<Empty> startPublisher;
      private final IHMCROS2Publisher<Empty> stopPublisher;

      private final AtomicBoolean isDone = new AtomicBoolean();
      private final Point3DReadOnly bombPosition;
      private final Supplier<RobotConfigurationData> robotConfigurationDataSupplier;

      public TraverseStairsState(ROS2Node ros2Node, Messager messager, Point3DReadOnly bombPosition, Supplier<RobotConfigurationData> robotConfigurationDataSupplier)
      {
         this.messager = messager;

         this.goalPublisher = IHMCROS2Publisher.newPose3DPublisher(ros2Node, TraverseStairsBehaviorAPI.GOAL_INPUT);
         this.startPublisher = ROS2Tools.createPublisher(ros2Node, TraverseStairsBehaviorAPI.START);
         this.stopPublisher = ROS2Tools.createPublisher(ros2Node, TraverseStairsBehaviorAPI.STOP);

         this.bombPosition = bombPosition;
         this.robotConfigurationDataSupplier = robotConfigurationDataSupplier;

         ROS2Tools.createCallbackSubscription(ros2Node, TraverseStairsBehaviorAPI.COMPLETED, s -> isDone.set(true));
      }

      @Override
      public void onEntry()
      {
         if (DEBUG)
         {
            LogTools.info("Entering " + getClass().getSimpleName());
         }

         isDone.set(false);

         String behaviorName = TraverseStairsBehavior.DEFINITION.getName();
         messager.submitMessage(BehaviorModule.API.BehaviorSelection, behaviorName);
         ThreadTools.sleep(100);

         Quaternion goalOrientation = new Quaternion();

         if (robotConfigurationDataSupplier.get() != null)
         {
            Vector3D rootTranslation = robotConfigurationDataSupplier.get().getRootTranslation();
            double dx = bombPosition.getX() - rootTranslation.getX();
            double dy = bombPosition.getY() - rootTranslation.getY();
            double yaw = Math.atan2(dy, dx);

            goalOrientation.setYawPitchRoll(yaw, 0.0, 0.0);
         }

         goalPublisher.publish(new Pose3D(bombPosition, goalOrientation));
         ThreadTools.sleep(100);

         startPublisher.publish(new Empty());
      }

      @Override
      public void doAction(double timeInState)
      {
      }

      @Override
      public void onExit(double timeInState)
      {
         if (DEBUG)
         {
            LogTools.info("Exiting " + getClass().getSimpleName());
         }

         messager.submitMessage(BehaviorModule.API.BehaviorSelection, "null");
      }

      @Override
      public boolean isDone(double timeInState)
      {
         return isDone.get();
      }
   }

   public Messager getBehaviorMessager()
   {
      return behaviorMessager;
   }

   public static void main(String[] args)
   {
      // Start behavior coordinator
      BuildingExplorationBehaviorCoordinator behaviorCoordinator = new BuildingExplorationBehaviorCoordinator("Atlas",
                                                                                                              PubSubImplementation.FAST_RTPS,
                                                                                                              BehaviorRegistry.DEFAULT_BEHAVIORS);
      behaviorCoordinator.setBombPosition(new Point3D(14.2, 0.0, 0.86));
      behaviorCoordinator.requestState(BuildingExplorationStateName.LOOK_AND_STEP);
      behaviorCoordinator.start();
   }
}<|MERGE_RESOLUTION|>--- conflicted
+++ resolved
@@ -90,18 +90,7 @@
       ros2Node = ROS2Tools.createROS2Node(pubSubImplementation, getClass().getSimpleName());
       executorService = Executors.newSingleThreadScheduledExecutor();
 
-<<<<<<< HEAD
-      kryoMessager = KryoMessager.createClient(behaviorRegistry.getMessagerAPI(),
-                                               "127.0.0.1",
-                                               NetworkPorts.BEHAVIOUR_MODULE_PORT.getPort(),
-                                               getClass().getSimpleName(),
-                                               UPDATE_RATE_MILLIS);
-
-      ThreadTools.startAsDaemon(() -> ExceptionTools.handle(kryoMessager::startMessager, DefaultExceptionHandler.RUNTIME_EXCEPTION), "KryoConnect");
-=======
-      BehaviorRegistry behaviorRegistry = BehaviorRegistry.of(LookAndStepBehavior.DEFINITION, TraverseStairsBehavior.DEFINITION);
       behaviorMessager = RemoteBehaviorInterface.createForUI(behaviorRegistry, "localhost");
->>>>>>> 379094a5
 
       teleopState = new TeleopState();
 //      ROS2Node behaviorIntraprocessROS2Node = ROS2Tools.createROS2Node(DomainFactory.PubSubImplementation.INTRAPROCESS, "behavior_intraprocess");
@@ -143,11 +132,7 @@
                                                                                                           ToolboxStateMessage.class,
                                                                                                           ObjectDetectorToolboxModule.getInputTopic(robotName));
 
-<<<<<<< HEAD
       new PausablePeriodicThread("ToolboxWaker", 1.0, true, () ->
-=======
-      new PausablePeriodicThread("ToolboxWaker", 1.0, () ->
->>>>>>> 379094a5
       {
          ToolboxStateMessage wakeUpMessage = new ToolboxStateMessage();
          wakeUpMessage.setRequestedToolboxState(ToolboxStateMessage.WAKE_UP);
