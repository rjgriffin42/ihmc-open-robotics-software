package us.ihmc.humanoidBehaviors.lookAndStep;

import com.google.common.collect.Lists;
import controller_msgs.msg.dds.FootstepDataListMessage;
import controller_msgs.msg.dds.WalkingStatusMessage;
import org.apache.commons.lang3.tuple.Pair;
import us.ihmc.commons.Conversions;
import us.ihmc.commons.thread.Notification;
import us.ihmc.commons.thread.ThreadTools;
import us.ihmc.commons.time.Stopwatch;
import us.ihmc.communication.ROS2PlanarRegionsInput;
import us.ihmc.euclid.geometry.LineSegment3D;
import us.ihmc.euclid.geometry.interfaces.Pose3DReadOnly;
import us.ihmc.euclid.tuple2D.Vector2D;
import us.ihmc.euclid.tuple3D.Point3D;
import us.ihmc.footstepPlanning.graphSearch.VisibilityGraphPathPlanner;
import us.ihmc.humanoidBehaviors.tools.RemoteEnvironmentMapInterface;
import us.ihmc.communication.RemoteREAInterface;
import us.ihmc.communication.packets.ExecutionMode;
import us.ihmc.euclid.geometry.Pose3D;
import us.ihmc.euclid.geometry.tools.EuclidGeometryTools;
import us.ihmc.euclid.referenceFrame.FramePose3D;
import us.ihmc.euclid.referenceFrame.ReferenceFrame;
import us.ihmc.footstepPlanning.*;
import us.ihmc.footstepPlanning.graphSearch.parameters.FootstepPlannerParametersBasics;
import us.ihmc.footstepPlanning.log.FootstepPlannerLogger;
import us.ihmc.humanoidBehaviors.BehaviorDefinition;
import us.ihmc.humanoidBehaviors.BehaviorInterface;
import us.ihmc.humanoidBehaviors.tools.BehaviorHelper;
import us.ihmc.humanoidBehaviors.tools.HumanoidRobotState;
import us.ihmc.humanoidBehaviors.tools.RemoteHumanoidRobotInterface;
import us.ihmc.log.LogTools;
import us.ihmc.messager.MessagerAPIFactory;
import us.ihmc.messager.MessagerAPIFactory.Category;
import us.ihmc.messager.MessagerAPIFactory.CategoryTheme;
import us.ihmc.messager.MessagerAPIFactory.Topic;
import us.ihmc.robotics.geometry.PlanarRegionsList;
import us.ihmc.robotics.robotSide.RobotSide;
import us.ihmc.robotics.stateMachine.core.State;
import us.ihmc.robotics.stateMachine.core.StateMachine;
import us.ihmc.robotics.stateMachine.extra.EnumBasedStateMachineFactory;
import us.ihmc.tools.thread.PausablePeriodicThread;
import us.ihmc.commons.thread.TypedNotification;

import java.util.ArrayList;
import java.util.Arrays;
import java.util.List;
import java.util.concurrent.atomic.AtomicReference;

import static us.ihmc.humanoidBehaviors.lookAndStep.LookAndStepBehavior.LookAndStepBehaviorAPI.*;
import static us.ihmc.humanoidBehaviors.lookAndStep.LookAndStepBehavior.LookAndStepBehaviorState.*;

public class LookAndStepBehavior implements BehaviorInterface
{
   public static final BehaviorDefinition DEFINITION = new BehaviorDefinition("Look and Step", LookAndStepBehavior::new, create());

   public enum LookAndStepBehaviorState
   {
      PERCEPT_FAR,
      BODY_PATH_PLAN,
      BODY_PATH_PLAN_FAILED,
      PERCEPT_NEAR,
      FOOTSTEP_PLAN,
      FOOTSTEP_PLAN_FAILED,
      REVIEW,
      STEP,
   }

   private final LookAndStepBehaviorParameters lookAndStepParameters = new LookAndStepBehaviorParameters();

   private final BehaviorHelper helper;
   private final StateMachine<LookAndStepBehaviorState, State> stateMachine;
   private final PausablePeriodicThread mainThread;
   private final RemoteREAInterface rea;
   private final ROS2PlanarRegionsInput combinedRegionsInput;
   private final RemoteEnvironmentMapInterface environmentMap;
   private final FootstepPlannerParametersBasics footstepPlannerParameters;
   private final RemoteHumanoidRobotInterface robot;
   private final FootstepPlanningModule footstepPlanningModule;
   private final VisibilityGraphPathPlanner bodyPathPlanner;

   private final AtomicReference<Boolean> operatorReviewEnabledInput;
   private AtomicReference<FootstepPlannerOutput> latestFootstepPlannerOutput = new AtomicReference<>();
   private final TypedNotification<FootstepPlannerOutput> footstepPlannerOutputNotification = new TypedNotification<>();
   private TypedNotification<WalkingStatusMessage> walkingStatusNotification;
   private TypedNotification<Pose3D> goalInput;
   private final Notification takeStepNotification;
   private final Notification rePlanNotification;
   private final FramePose3D goalPoseBetweenFeet = new FramePose3D();
   private List<Pose3D> bodyPathPlan;

   private FramePose3D leftFootPoseTemp = new FramePose3D();
   private FramePose3D rightFootPoseTemp = new FramePose3D();

   public LookAndStepBehavior(BehaviorHelper helper)
   {
      this.helper = helper;
      rea = helper.getOrCreateREAInterface();
      combinedRegionsInput = helper.createPlanarRegionsInput("");
      environmentMap = helper.getOrCreateEnvironmentMapInterface();
      robot = helper.getOrCreateRobotInterface();
      operatorReviewEnabledInput = helper.createUIInput(OperatorReviewEnabled, true);
      rePlanNotification = helper.createUINotification(RePlan);
      takeStepNotification = helper.createUINotification(TakeStep);
      goalInput = helper.createUITypedNotification(GoalInput);
      helper.createUICallback(LookAndStepParameters, lookAndStepParameters::setAllFromStrings);
      footstepPlannerParameters = helper.getRobotModel().getFootstepPlannerParameters();
      helper.createUICallback(FootstepPlannerParameters, footstepPlannerParameters::setAllFromStrings);

      footstepPlanningModule = helper.getOrCreateFootstepPlanner();
      bodyPathPlanner = helper.getOrCreateBodyPathPlanner();

      EnumBasedStateMachineFactory<LookAndStepBehaviorState> stateMachineFactory = new EnumBasedStateMachineFactory<>(LookAndStepBehaviorState.class);
      stateMachineFactory.addTransition(PERCEPT_FAR, BODY_PATH_PLAN, this::transitionFromPerceptFar);
      stateMachineFactory.setOnEntry(BODY_PATH_PLAN, this::onBodyPathPlanEntry);
      stateMachineFactory.addTransition(BODY_PATH_PLAN, Lists.newArrayList(PERCEPT_NEAR, BODY_PATH_PLAN_FAILED), this::transitionFromBodyPathPlan);
      stateMachineFactory.addTransition(BODY_PATH_PLAN_FAILED, PERCEPT_FAR, this::transitionFromBodyPathPlanFailed);
      stateMachineFactory.addTransition(PERCEPT_NEAR, FOOTSTEP_PLAN, this::transitionFromPerceptNear);
      stateMachineFactory.setOnEntry(FOOTSTEP_PLAN, this::onFootstepPlanEntry);
      stateMachineFactory.addTransition(FOOTSTEP_PLAN, Lists.newArrayList(REVIEW, STEP, FOOTSTEP_PLAN_FAILED), this::transitionFromPlan);
      stateMachineFactory.addTransition(FOOTSTEP_PLAN_FAILED, PERCEPT_NEAR, this::transitionFromFootstepPlanFailed);
      stateMachineFactory.addTransition(REVIEW, Lists.newArrayList(STEP, PERCEPT_NEAR), this::transitionFromReview);
      stateMachineFactory.setOnEntry(STEP, this::onStepStateEntry);
      stateMachineFactory.addTransition(STEP, Lists.newArrayList(PERCEPT_NEAR, PERCEPT_FAR), this::transitionFromStep);
      Arrays.stream(values()).forEach(state -> stateMachineFactory.setDoAction(state, this::pollInterrupts));
      stateMachineFactory.getFactory().addStateChangedListener(this::stateChanged);
      stateMachineFactory.getFactory().buildClock(() -> Conversions.nanosecondsToSeconds(System.nanoTime()));
      stateMachine = stateMachineFactory.getFactory().build(PERCEPT_FAR);

      double period = 0.1;
      int crashesBeforeGivingUp = 1;
      mainThread = helper.createPausablePeriodicThread(getClass(), period, crashesBeforeGivingUp, stateMachine::doActionAndTransition);
   }

   @Override
   public void setEnabled(boolean enabled)
   {
      LogTools.info("Look and step behavior selected = {}", enabled);

      mainThread.setRunning(enabled);
      helper.setCommunicationCallbacksEnabled(enabled);
   }

   private void stateChanged(LookAndStepBehaviorState from, LookAndStepBehaviorState to)
   {
      helper.publishToUI(CurrentState, to.name());
      LogTools.debug("{} -> {}", from == null ? null : from.name(), to.name());
   }

   private boolean transitionFromPerceptFar()
   {
      return !rea.getPlanarRegionsListExpired(lookAndStepParameters.getPlanarRegionsExpiration())
          && !rea.getLatestPlanarRegionsList().isEmpty()
          && goalInput.peek() != null;
   }

   private void onBodyPathPlanEntry()
   {
      // calculate and send body path plan
      bodyPathPlanner.setGoal(goalInput.peek());
      bodyPathPlanner.setPlanarRegionsList(rea.getLatestPlanarRegionsList());
      HumanoidRobotState humanoidRobotState = robot.pollHumanoidRobotState();
      leftFootPoseTemp.setToZero(humanoidRobotState.getSoleFrame(RobotSide.LEFT));
      rightFootPoseTemp.setToZero(humanoidRobotState.getSoleFrame(RobotSide.RIGHT));
      leftFootPoseTemp.changeFrame(ReferenceFrame.getWorldFrame());
      rightFootPoseTemp.changeFrame(ReferenceFrame.getWorldFrame());
      bodyPathPlanner.setStanceFootPoses(leftFootPoseTemp, rightFootPoseTemp);
      Stopwatch stopwatch = new Stopwatch().start();
      LogTools.info("Planning body path...");
      bodyPathPlan = null; // TODO: Is this necessary?
      bodyPathPlanner.planWaypoints();
      LogTools.info("Body path planning took {}", stopwatch.totalElapsed());
//      bodyPathPlan = bodyPathPlanner.getWaypoints();
      if (bodyPathPlanner.getWaypoints() != null)
      {
         bodyPathPlan = new ArrayList<>();
         for (Pose3DReadOnly poseWaypoint : bodyPathPlanner.getWaypoints())
         {
            bodyPathPlan.add(new Pose3D(poseWaypoint));
         }
         helper.publishToUI(BodyPathPlanForUI, bodyPathPlan);
      }
   }

   private LookAndStepBehaviorState transitionFromBodyPathPlan()
   {
      if (bodyPathPlan != null && bodyPathPlan.size() >= 2)
      {
         return PERCEPT_NEAR;
      }
      else
      {
         return BODY_PATH_PLAN_FAILED;
      }
   }

   private boolean transitionFromBodyPathPlanFailed(double timeInState)
   {
      return timeInState > lookAndStepParameters.get(LookAndStepBehaviorParameters.waitTimeAfterPlanFailed);
   }

   private boolean transitionFromPerceptNear()
   {
      return !environmentMap.getPlanarRegionsListExpired(lookAndStepParameters.getPlanarRegionsExpiration())
          && !environmentMap.getLatestCombinedRegionsList().isEmpty();
   }

   private void onFootstepPlanEntry()
   {
      LogTools.info("Entering plan state");
      PlanarRegionsList latestPlanarRegionList = environmentMap.getLatestCombinedRegionsList();
      helper.publishToUI(MapRegionsForUI, latestPlanarRegionList);

      HumanoidRobotState latestHumanoidRobotState = robot.pollHumanoidRobotState();
      FramePose3D initialPoseBetweenFeet = new FramePose3D();
      initialPoseBetweenFeet.setToZero(latestHumanoidRobotState.getMidFeetZUpFrame());
      initialPoseBetweenFeet.changeFrame(ReferenceFrame.getWorldFrame());
      double midFeetZ = initialPoseBetweenFeet.getZ();

      FramePose3D pelvisPose = new FramePose3D();
      pelvisPose.setToZero(latestHumanoidRobotState.getPelvisFrame());
      pelvisPose.changeFrame(ReferenceFrame.getWorldFrame());

      goalPoseBetweenFeet.setIncludingFrame(pelvisPose);
      goalPoseBetweenFeet.setZ(midFeetZ);
      
      // find closest point along body path plan
      Point3D closestPointAlongPath = bodyPathPlan.get(0).getPosition();
      double closestDistance = closestPointAlongPath.distance(goalPoseBetweenFeet.getPosition());
      int closestSegmentIndex = 0;
      for (int i = 0; i < bodyPathPlan.size() - 1; i++)
      {
         LogTools.info("Finding closest point along body path. Segment: {}, closestDistance: {}", i, closestDistance);
         LineSegment3D lineSegment = new LineSegment3D();
         lineSegment.set(bodyPathPlan.get(i).getPosition(), bodyPathPlan.get(i + 1).getPosition());

         Point3D closestPointOnBodyPathSegment = new Point3D();
         EuclidGeometryTools.closestPoint3DsBetweenTwoLineSegment3Ds(lineSegment.getFirstEndpoint(),
                                                                     lineSegment.getSecondEndpoint(),
                                                                     goalPoseBetweenFeet.getPosition(),
                                                                     goalPoseBetweenFeet.getPosition(),
                                                                     closestPointOnBodyPathSegment,
                                                                     new Point3D()); // TODO find a better way to do this

         double distance = closestPointOnBodyPathSegment.distance(goalPoseBetweenFeet.getPosition());
         if (distance < closestDistance)
         {
            closestPointAlongPath = closestPointOnBodyPathSegment;
            closestDistance = distance;
            closestSegmentIndex = i;
         }
      }
      LogTools.info("closestPointAlongPath: {}, closestDistance: {}, closestLineSegmentIndex: {}", closestPointAlongPath, closestDistance, closestSegmentIndex);

      // move point along body path plan by plan horizon
      Point3D goalPoint = new Point3D(closestPointAlongPath);

      double moveAmountToGo = lookAndStepParameters.get(LookAndStepBehaviorParameters.planHorizon);

      Point3D previousComparisonPoint = closestPointAlongPath;
      int segmentIndexOfGoal = closestSegmentIndex;
      for (int i = closestSegmentIndex; i < bodyPathPlan.size() - 1 && moveAmountToGo > 0; i++)
      {
         Point3D endOfSegment = bodyPathPlan.get(i + 1).getPosition();

         double distanceToEndOfSegment = endOfSegment.distance(previousComparisonPoint);
         LogTools.info("Evaluating segment {}, moveAmountToGo: {}, distanceToEndOfSegment: {}", i, moveAmountToGo, distanceToEndOfSegment);

         if (distanceToEndOfSegment < moveAmountToGo)
         {
            previousComparisonPoint = bodyPathPlan.get(i + 1).getPosition();
            moveAmountToGo -= distanceToEndOfSegment;
         }
         else
         {
            goalPoint.interpolate(previousComparisonPoint, endOfSegment, moveAmountToGo / distanceToEndOfSegment);
            moveAmountToGo = 0;
         }

         goalPoint.set(previousComparisonPoint);
         segmentIndexOfGoal = i;
      }
      LogTools.info("previousComparisonPoint: {}, goalPoint: {}", previousComparisonPoint, goalPoint);

//      double trailingBy = goalPoseBetweenFeet.getPositionDistance(initialPoseBetweenFeet);
//      goalPoseBetweenFeet.getOrientation().setYawPitchRoll(lookAndStepParameters.get(LookAndStepBehaviorParameters.direction), 0.0, 0.0);
//      goalPoseBetweenFeet.appendTranslation(lookAndStepParameters.get(LookAndStepBehaviorParameters.planHorizon) - trailingBy, 0.0, 0.0);

//      Vector2D headingVector = new Vector2D();
//      headingVector.set(goalPoint.getX(), goalPoint.getY());
//      headingVector.sub(goalPoseBetweenFeet.getPosition().getX(), goalPoseBetweenFeet.getPosition().getY());

      LogTools.info("Setting goalPoint: {}", goalPoint);
      goalPoseBetweenFeet.getPosition().set(goalPoint);

//      double yaw = Math.atan2(headingVector.getX(), headingVector.getY());
//      LogTools.info("Setting yaw: {}", yaw);
//      goalPoseBetweenFeet.getOrientation().setYawPitchRoll(yaw, 0.0, 0.0);

      goalPoseBetweenFeet.getOrientation().set(bodyPathPlan.get(segmentIndexOfGoal + 1).getOrientation());

      RobotSide initialStanceFootSide = null;
      FramePose3D initialStanceFootPose = null;
      FramePose3D leftSolePose = new FramePose3D();
      leftSolePose.setToZero(latestHumanoidRobotState.getSoleZUpFrame(RobotSide.LEFT));
      leftSolePose.changeFrame(ReferenceFrame.getWorldFrame());
      FramePose3D rightSolePose = new FramePose3D();
      rightSolePose.setToZero(latestHumanoidRobotState.getSoleZUpFrame(RobotSide.RIGHT));
      rightSolePose.changeFrame(ReferenceFrame.getWorldFrame());

      if (leftSolePose.getPosition().distance(goalPoseBetweenFeet.getPosition()) <= rightSolePose.getPosition().distance(goalPoseBetweenFeet.getPosition()))
      {
         initialStanceFootSide = RobotSide.LEFT;
         initialStanceFootPose = leftSolePose;
      }
      else
      {
         initialStanceFootSide = RobotSide.RIGHT;
         initialStanceFootPose = rightSolePose;
      }

      helper.publishToUI(SubGoalForUI, new Pose3D(goalPoseBetweenFeet));

      footstepPlannerParameters.setIdealFootstepLength(lookAndStepParameters.get(LookAndStepBehaviorParameters.idealFootstepLengthOverride));
      footstepPlannerParameters.setWiggleInsideDelta(lookAndStepParameters.get(LookAndStepBehaviorParameters.wiggleInsideDeltaOverride));
      footstepPlannerParameters.setCliffHeightToAvoid(lookAndStepParameters.get(LookAndStepBehaviorParameters.cliffHeightToAvoidOverride));

      FootstepPlannerRequest footstepPlannerRequest = new FootstepPlannerRequest();
      footstepPlannerRequest.setPlanBodyPath(false);
      footstepPlannerRequest.setRequestedInitialStanceSide(initialStanceFootSide);
      footstepPlannerRequest.setStartFootPoses(leftSolePose, rightSolePose);
      footstepPlannerRequest.setGoalFootPoses(footstepPlannerParameters.getIdealFootstepWidth(), goalPoseBetweenFeet);
      footstepPlannerRequest.setPlanarRegionsList(latestPlanarRegionList);
      footstepPlannerRequest.setTimeout(lookAndStepParameters.get(LookAndStepBehaviorParameters.footstepPlannerTimeout));

      footstepPlanningModule.getFootstepPlannerParameters().set(footstepPlannerParameters);
      footstepPlanningModule.addStatusCallback(this::footstepPlanningStatusUpdate);
      footstepPlanningModule.addCustomTerminationCondition((plannerTime, iterations, bestPathFinalStep, bestPathSize) -> bestPathSize >= 1);

      ThreadTools.startAsDaemon(() -> footstepPlanningThread(footstepPlannerRequest), "FootstepPlanner");
   }

   private void footstepPlanningStatusUpdate(FootstepPlannerOutput status)
   {
      helper.publishToUI(FootstepPlanForUI, FootstepDataMessageConverter.reduceFootstepPlanForUIMessager(status.getFootstepPlan()));
   }

   private void footstepPlanningThread(FootstepPlannerRequest footstepPlannerRequest)
   {
      LogTools.info("Footstep planner started");
      FootstepPlannerOutput footstepPlannerOutput = footstepPlanningModule.handleRequest(footstepPlannerRequest);
<<<<<<< HEAD
      
      LogTools.info("Footstep planner completed!");
      
      footstepPlannerOutputNotification.add(footstepPlannerOutput);
=======
      footstepPlannerOutputNotification.set(footstepPlannerOutput);
>>>>>>> 1e8b7f70

      latestFootstepPlannerOutput.set(footstepPlannerOutput);

      FootstepPlannerLogger footstepPlannerLogger = new FootstepPlannerLogger(footstepPlanningModule);
      footstepPlannerLogger.logSession();
      FootstepPlannerLogger.deleteOldLogs(10);

      helper.publishToUI(FootstepPlanForUI, FootstepDataMessageConverter.reduceFootstepPlanForUIMessager(footstepPlannerOutput.getFootstepPlan()));
   }

   private LookAndStepBehaviorState transitionFromPlan()
   {
      if (footstepPlannerOutputNotification.hasValue())
      {
         if (footstepPlannerOutputNotification.read().getFootstepPlan().getNumberOfSteps() > 0) // at least 1 footstep
         {
            if (operatorReviewEnabledInput.get())
            {
               return REVIEW;
            }
            else
            {
               return STEP;
            }
         }
         else
         {
            return FOOTSTEP_PLAN_FAILED;
         }
      }

      return null;
   }

   private boolean transitionFromFootstepPlanFailed(double timeInState)
   {
      return timeInState > lookAndStepParameters.get(LookAndStepBehaviorParameters.waitTimeAfterPlanFailed);
   }

   private LookAndStepBehaviorState transitionFromReview()
   {
      if (rePlanNotification.read())
      {
         return PERCEPT_NEAR;
      }
      else if (takeStepNotification.read())
      {
         return STEP;
      }

      return null;
   }

   private void onStepStateEntry()
   {
      FootstepPlan footstepPlan = latestFootstepPlannerOutput.get().getFootstepPlan();

      FootstepPlan shortenedFootstepPlan = new FootstepPlan();
      if (footstepPlan.getNumberOfSteps() > 0)
      {
         shortenedFootstepPlan.addFootstep(footstepPlan.getFootstep(0));
      }

      LogTools.info("Requesting walk");
      double swingTime = lookAndStepParameters.get(LookAndStepBehaviorParameters.swingTime);
      double transferTime = lookAndStepParameters.get(LookAndStepBehaviorParameters.transferTime);
      FootstepDataListMessage footstepDataListMessage = FootstepDataMessageConverter.createFootstepDataListFromPlan(shortenedFootstepPlan,
                                                                                                                    swingTime,
                                                                                                                    transferTime,
                                                                                                                    ExecutionMode.OVERRIDE);
      walkingStatusNotification = robot.requestWalk(footstepDataListMessage, robot.pollHumanoidRobotState(), environmentMap.getLatestCombinedRegionsList());

      helper.publishToUI(FootstepPlanForUI, FootstepDataMessageConverter.reduceFootstepPlanForUIMessager(footstepDataListMessage));
   }

   private LookAndStepBehaviorState transitionFromStep()
   {
<<<<<<< HEAD
      if (walkingStatusNotification.hasNext()) // use rea.isRobotWalking?
      {
         // if close to goal, far, else near
         HumanoidRobotState latestHumanoidRobotState = robot.pollHumanoidRobotState();
         FramePose3D initialPoseBetweenFeet = new FramePose3D();
         initialPoseBetweenFeet.setToZero(latestHumanoidRobotState.getMidFeetZUpFrame());
         initialPoseBetweenFeet.changeFrame(ReferenceFrame.getWorldFrame());
         double midFeetZ = initialPoseBetweenFeet.getZ();

         FramePose3D pelvisMidFeetPose = new FramePose3D();
         pelvisMidFeetPose.setToZero(latestHumanoidRobotState.getPelvisFrame());
         pelvisMidFeetPose.changeFrame(ReferenceFrame.getWorldFrame());
         pelvisMidFeetPose.setZ(midFeetZ);

         double distanceToEnd = bodyPathPlan.get(bodyPathPlan.size() - 1).getPosition().distance(pelvisMidFeetPose.getPosition());

         if (distanceToEnd < lookAndStepParameters.getGoalSatisfactionRadius())
         {
            return PERCEPT_FAR;
         }
         else
         {
            return PERCEPT_NEAR;
         }
      }

      return null;
=======
      return walkingStatusNotification.hasValue(); // use rea.isRobotWalking?
>>>>>>> 1e8b7f70
   }

   private void pollInterrupts()
   {
      if (walkingStatusNotification != null)
      {
         walkingStatusNotification.poll();
      }

      footstepPlannerOutputNotification.poll();
      takeStepNotification.poll();
      rePlanNotification.poll();
      goalInput.poll();
   }

   public static class LookAndStepBehaviorAPI
   {
      private static final MessagerAPIFactory apiFactory = new MessagerAPIFactory();
      private static final Category RootCategory = apiFactory.createRootCategory("LookAndStepBehavior");
      private static final CategoryTheme LookAndStepTheme = apiFactory.createCategoryTheme("LookAndStep");

      public static final Topic<String> CurrentState = topic("CurrentState");
      public static final Topic<Object> TakeStep = topic("TakeStep");
      public static final Topic<Object> RePlan = topic("RePlan");
      public static final Topic<Boolean> OperatorReviewEnabled = topic("OperatorReview");
      public static final Topic<ArrayList<Pair<RobotSide, Pose3D>>> FootstepPlanForUI = topic("FootstepPlan");
      public static final Topic<Pose3D> SubGoalForUI = topic("GoalForUI");
      public static final Topic<PlanarRegionsList> MapRegionsForUI = topic("MapRegionsForUI");
      public static final Topic<List<String>> LookAndStepParameters = topic("LookAndStepParameters");
      public static final Topic<List<String>> FootstepPlannerParameters = topic("FootstepPlannerParameters");
      public static final Topic<Pose3D> GoalInput = topic("GoalInput");
      public static final Topic<List<Pose3D>> BodyPathPlanForUI = topic("BodyPathPlanForUI");

      private static <T> Topic<T> topic(String name)
      {
         return RootCategory.child(LookAndStepTheme).topic(apiFactory.createTypedTopicTheme(name));
      }

      public static MessagerAPIFactory.MessagerAPI create()
      {
         return apiFactory.getAPIAndCloseFactory();
      }
   }
}<|MERGE_RESOLUTION|>--- conflicted
+++ resolved
@@ -349,14 +349,10 @@
    {
       LogTools.info("Footstep planner started");
       FootstepPlannerOutput footstepPlannerOutput = footstepPlanningModule.handleRequest(footstepPlannerRequest);
-<<<<<<< HEAD
       
       LogTools.info("Footstep planner completed!");
       
-      footstepPlannerOutputNotification.add(footstepPlannerOutput);
-=======
       footstepPlannerOutputNotification.set(footstepPlannerOutput);
->>>>>>> 1e8b7f70
 
       latestFootstepPlannerOutput.set(footstepPlannerOutput);
 
@@ -434,8 +430,7 @@
 
    private LookAndStepBehaviorState transitionFromStep()
    {
-<<<<<<< HEAD
-      if (walkingStatusNotification.hasNext()) // use rea.isRobotWalking?
+      if (walkingStatusNotification.hasValue()) // use rea.isRobotWalking?
       {
          // if close to goal, far, else near
          HumanoidRobotState latestHumanoidRobotState = robot.pollHumanoidRobotState();
@@ -462,9 +457,6 @@
       }
 
       return null;
-=======
-      return walkingStatusNotification.hasValue(); // use rea.isRobotWalking?
->>>>>>> 1e8b7f70
    }
 
    private void pollInterrupts()
