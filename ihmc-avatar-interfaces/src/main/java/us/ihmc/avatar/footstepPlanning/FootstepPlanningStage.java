--- conflicted
+++ resolved
@@ -14,10 +14,6 @@
 import us.ihmc.footstepPlanning.graphSearch.footstepSnapping.FootstepNodeSnapAndWiggler;
 import us.ihmc.footstepPlanning.graphSearch.footstepSnapping.SimplePlanarRegionFootstepNodeSnapper;
 import us.ihmc.footstepPlanning.graphSearch.graph.visualization.MultiStagePlannerListener;
-<<<<<<< HEAD
-import us.ihmc.footstepPlanning.graphSearch.graph.visualization.RosBasedPlannerListener;
-=======
->>>>>>> 30d61a41
 import us.ihmc.footstepPlanning.graphSearch.graph.visualization.StagePlannerListener;
 import us.ihmc.footstepPlanning.graphSearch.heuristics.DistanceAndYawBasedHeuristics;
 import us.ihmc.footstepPlanning.graphSearch.listeners.HeuristicSearchAndActionPolicyDefinitions;
@@ -26,14 +22,7 @@
 import us.ihmc.footstepPlanning.graphSearch.nodeExpansion.ParameterBasedNodeExpansion;
 import us.ihmc.footstepPlanning.graphSearch.parameters.FootstepPlannerParameters;
 import us.ihmc.footstepPlanning.graphSearch.planners.AStarFootstepPlanner;
-<<<<<<< HEAD
-import us.ihmc.footstepPlanning.graphSearch.planners.BodyPathBasedFootstepPlanner;
-import us.ihmc.footstepPlanning.graphSearch.planners.DepthFirstFootstepPlanner;
-import us.ihmc.footstepPlanning.graphSearch.planners.VisibilityGraphWithAStarPlanner;
-import us.ihmc.footstepPlanning.graphSearch.stepCost.ConstantFootstepCost;
-=======
 import us.ihmc.footstepPlanning.graphSearch.planners.BodyPathBasedAStarPlanner;
->>>>>>> 30d61a41
 import us.ihmc.footstepPlanning.graphSearch.stepCost.FootstepCost;
 import us.ihmc.footstepPlanning.graphSearch.stepCost.FootstepCostBuilder;
 import us.ihmc.footstepPlanning.simplePlanners.PlanThenSnapPlanner;
@@ -97,14 +86,9 @@
    private final PlannerGoalRecommendationHolder plannerGoalRecommendationHolder;
 
    public FootstepPlanningStage(int stageId, RobotContactPointParameters<RobotSide> contactPointParameters, FootstepPlannerParameters footstepPlannerParameters,
-<<<<<<< HEAD
-                                EnumProvider<FootstepPlannerType> activePlanner, MultiStagePlannerListener plannerListener, IntegerProvider planId,
-                                YoGraphicsListRegistry graphicsListRegistry, long tickDurationMs)
-=======
                                 BodyPathPlanner bodyPathPlanner, EnumProvider<FootstepPlannerType> activePlanner, MultiStagePlannerListener plannerListener,
                                 IntegerProvider planId, long tickDurationMs)
 
->>>>>>> 30d61a41
    {
       this.stageId = stageId;
       this.footstepPlanningParameters = footstepPlannerParameters;
@@ -130,14 +114,10 @@
 
       plannerMap.put(FootstepPlannerType.PLAN_THEN_SNAP, new PlanThenSnapPlanner(new TurnWalkTurnPlanner(), contactPointsInSoleFrame));
       plannerMap.put(FootstepPlannerType.A_STAR, createAStarPlanner(contactPointsInSoleFrame, plannerListener));
-<<<<<<< HEAD
-      plannerMap.put(FootstepPlannerType.SIMPLE_BODY_PATH, new BodyPathBasedFootstepPlanner(footstepPlanningParameters, contactPointsInSoleFrame, registry));
-=======
       plannerMap.put(FootstepPlannerType.SIMPLE_BODY_PATH, new BodyPathBasedAStarPlanner("simple_", bodyPathPlanner, footstepPlannerParameters, contactPointsInSoleFrame,
                                                                                          footstepPlannerParameters.getCostParameters()
                                                                                                                   .getBodyPathBasedHeuristicsWeight(),
                                                                                          registry));
->>>>>>> 30d61a41
       plannerMap.put(FootstepPlannerType.VIS_GRAPH_WITH_A_STAR,
                      new BodyPathBasedAStarPlanner("visGraph_", bodyPathPlanner, footstepPlannerParameters, contactPointsInSoleFrame,
                                                    footstepPlannerParameters.getCostParameters().getAStarHeuristicsWeight(), registry));
@@ -158,7 +138,6 @@
       heuristicPolicies.setParameters(footstepPlanningParameters);
 
       FootstepNodeExpansion expansion = new ParameterBasedNodeExpansion(footstepPlanningParameters);
-<<<<<<< HEAD
 
       SimplePlanarRegionFootstepNodeSnapper snapper = new SimplePlanarRegionFootstepNodeSnapper(footPolygons, footstepPlanningParameters);
       FootstepNodeSnapAndWiggler postProcessingSnapper = new FootstepNodeSnapAndWiggler(footPolygons, footstepPlanningParameters);
@@ -196,45 +175,6 @@
 
       return planner;
    }
-=======
->>>>>>> 30d61a41
-
-      SimplePlanarRegionFootstepNodeSnapper snapper = new SimplePlanarRegionFootstepNodeSnapper(footPolygons, footstepPlanningParameters);
-      FootstepNodeSnapAndWiggler postProcessingSnapper = new FootstepNodeSnapAndWiggler(footPolygons, footstepPlanningParameters);
-
-      SnapBasedNodeChecker snapBasedNodeChecker = new SnapBasedNodeChecker(footstepPlanningParameters, footPolygons, snapper);
-      BodyCollisionNodeChecker bodyCollisionNodeChecker = new BodyCollisionNodeChecker(footstepPlanningParameters, snapper);
-      PlanarRegionBaseOfCliffAvoider cliffAvoider = new PlanarRegionBaseOfCliffAvoider(footstepPlanningParameters, snapper, footPolygons);
-
-      DistanceAndYawBasedHeuristics heuristics = new DistanceAndYawBasedHeuristics(footstepPlanningParameters.getCostParameters().getAStarHeuristicsWeight(),
-                                                                                   footstepPlanningParameters);
-
-      StagePlannerListener plannerListener = new StagePlannerListener(snapper, multiStageListener.getBroadcastDt());
-      FootstepNodeChecker nodeChecker = new FootstepNodeCheckerOfCheckers(Arrays.asList(snapBasedNodeChecker, bodyCollisionNodeChecker, cliffAvoider));
-      nodeChecker.addPlannerListener(plannerListener);
-      multiStageListener.addStagePlannerListener(plannerListener);
-
-      FootstepCostBuilder costBuilder = new FootstepCostBuilder();
-      costBuilder.setFootstepPlannerParameters(footstepPlanningParameters);
-      costBuilder.setSnapper(snapper);
-      costBuilder.setIncludeHeightCost(true);
-      costBuilder.setIncludeHeightCost(true);
-      costBuilder.setIncludePitchAndRollCost(true);
-
-      FootstepCost footstepCost = costBuilder.buildCost();
-
-      AStarFootstepPlanner planner = new AStarFootstepPlanner(footstepPlanningParameters, nodeChecker, heuristics, expansion, footstepCost,
-                                                              postProcessingSnapper, plannerListener, registry);
-
-      heuristicPolicies.setCollisionNodeChecker(bodyCollisionNodeChecker);
-      heuristicPolicies.setNodeSnapper(snapper);
-      heuristicPolicies.build();
-
-      heuristicPolicies.getPlannerListeners().forEach(nodeChecker::addPlannerListener);
-      heuristicPolicies.getStartAndGoalListeners().forEach(planner::addStartAndGoalListener);
-
-      return planner;
-   }
 
    private FootstepPlanner getPlanner()
    {
@@ -319,13 +259,6 @@
       return getPlanner().plan();
    }
 
-<<<<<<< HEAD
-   public int getStageId()
-   {
-      return stageId;
-   }
-=======
->>>>>>> 30d61a41
 
    public Runnable createStageRunnable()
    {
@@ -439,21 +372,6 @@
       }
    }
 
-   @Override
-   public void cancelPlanning()
-   {
-      getPlanner().cancelPlanning();
-      pathPlanResult = null;
-      stepPlanResult = null;
-      pathPlan.set(null);
-      stepPlan.set(null);
-      for (PlannerCompletionCallback completionCallback : completionCallbackList)
-      {
-         completionCallback.pathPlanningIsComplete(pathPlanResult, this);
-         completionCallback.stepPlanningIsComplete(stepPlanResult, this);
-      }
-   }
-
    public void setTextToSpeechPublisher(IHMCRealtimeROS2Publisher<TextToSpeechPacket> textToSpeechPublisher)
    {
       this.textToSpeechPublisher = textToSpeechPublisher;
