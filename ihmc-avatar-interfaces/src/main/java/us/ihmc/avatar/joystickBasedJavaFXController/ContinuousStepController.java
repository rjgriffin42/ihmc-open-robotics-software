package us.ihmc.avatar.joystickBasedJavaFXController;

import java.util.concurrent.atomic.AtomicReference;
import java.util.stream.Collectors;

import controller_msgs.msg.dds.FootstepDataListMessage;
import controller_msgs.msg.dds.FootstepStatusMessage;
import controller_msgs.msg.dds.PlanarRegionsListMessage;
import us.ihmc.avatar.joystickBasedJavaFXController.JoystickStepParametersProperty.JoystickStepParameters;
import us.ihmc.commonWalkingControlModules.configurations.SteppingParameters;
import us.ihmc.commonWalkingControlModules.configurations.WalkingControllerParameters;
import us.ihmc.commonWalkingControlModules.desiredFootStep.footstepGenerator.ContinuousStepGenerator;
import us.ihmc.commonWalkingControlModules.desiredFootStep.footstepGenerator.DesiredTurningVelocityProvider;
import us.ihmc.commonWalkingControlModules.desiredFootStep.footstepGenerator.DesiredVelocityProvider;
import us.ihmc.commonWalkingControlModules.desiredFootStep.footstepGenerator.FootPoseProvider;
import us.ihmc.commonWalkingControlModules.desiredFootStep.footstepGenerator.FootstepMessenger;
import us.ihmc.commonWalkingControlModules.desiredFootStep.footstepGenerator.StopWalkingMessenger;
import us.ihmc.communication.packets.PlanarRegionMessageConverter;
import us.ihmc.euclid.geometry.ConvexPolygon2D;
import us.ihmc.euclid.geometry.interfaces.ConvexPolygon2DReadOnly;
import us.ihmc.euclid.referenceFrame.FramePose3D;
import us.ihmc.euclid.referenceFrame.ReferenceFrame;
import us.ihmc.euclid.referenceFrame.interfaces.FramePose2DReadOnly;
import us.ihmc.euclid.referenceFrame.interfaces.FramePose3DReadOnly;
import us.ihmc.euclid.transform.RigidBodyTransform;
import us.ihmc.euclid.tuple2D.Vector2D;
import us.ihmc.euclid.tuple2D.interfaces.Vector2DReadOnly;
import us.ihmc.footstepPlanning.graphSearch.collision.BoundingBoxCollisionDetector;
import us.ihmc.footstepPlanning.polygonSnapping.PlanarRegionsListPolygonSnapper;
import us.ihmc.footstepPlanning.simplePlanners.SnapAndWiggleSingleStep;
import us.ihmc.footstepPlanning.simplePlanners.SnapAndWiggleSingleStep.SnappingFailedException;
import us.ihmc.footstepPlanning.simplePlanners.SnapAndWiggleSingleStepParameters;
import us.ihmc.graphicsDescription.yoGraphics.YoGraphicsListRegistry;
import us.ihmc.humanoidRobotics.communication.packets.walking.FootstepStatus;
import us.ihmc.robotics.geometry.PlanarRegion;
import us.ihmc.robotics.geometry.PlanarRegionsList;
import us.ihmc.robotics.robotSide.RobotSide;
import us.ihmc.robotics.robotSide.SideDependentList;
import us.ihmc.sensorProcessing.model.RobotMotionStatus;
import us.ihmc.yoVariables.registry.YoRegistry;
import us.ihmc.yoVariables.variable.YoBoolean;
import us.ihmc.yoVariables.variable.YoDouble;

public class ContinuousStepController
{
   private static final ReferenceFrame worldFrame = ReferenceFrame.getWorldFrame();

   private final YoRegistry registry = new YoRegistry(getClass().getSimpleName());
   private final ContinuousStepGenerator continuousStepGenerator = new ContinuousStepGenerator(registry);

   private final YoDouble turningVelocity = new YoDouble("turningVelocity", registry);
   private final YoDouble forwardVelocity = new YoDouble("forwardVelocity", registry);
   private final YoDouble lateralVelocity = new YoDouble("lateralVelocity", registry);

   private final AtomicReference<FootstepDataListMessage> footstepsToSendReference = new AtomicReference<>(null);

   private final JoystickStepParameters joystickStepParameters = new JoystickStepParameters();
   private final YoBoolean isWalking = new YoBoolean("isWalking", registry);
   private final YoBoolean hasSuccessfullyStoppedWalking = new YoBoolean("hasSuccessfullyStoppedWalking", registry);

   private final YoBoolean isLeftFootInSupport = new YoBoolean("isLeftFootInSupport", registry);
   private final YoBoolean isRightFootInSupport = new YoBoolean("isRightFootInSupport", registry);
   private final SideDependentList<YoBoolean> isFootInSupport = new SideDependentList<>(isLeftFootInSupport, isRightFootInSupport);
   private final BoundingBoxCollisionDetector collisionDetector;
   private final SteppingParameters steppingParameters;
   private final SnapAndWiggleSingleStepParameters snapAndWiggleParameters = new SnapAndWiggleSingleStepParameters();

   private final AtomicReference<PlanarRegionsList> planarRegionsList = new AtomicReference<>(null);
   private final SnapAndWiggleSingleStep snapAndWiggleSingleStep;
   private final SideDependentList<? extends ConvexPolygon2DReadOnly> footPolygons;
   private final ConvexPolygon2D footPolygonToWiggle = new ConvexPolygon2D();

   private boolean supportFootPosesInitialized = false;
   private final SideDependentList<FramePose3D> lastSupportFootPoses = new SideDependentList<>(null, null);

   private final AtomicReference<Boolean> walkingRequest = new AtomicReference<>(null);

   private StopWalkingMessenger stopWalkingMessenger;
   private FootPoseProvider footPoseProvider;

   public ContinuousStepController(WalkingControllerParameters walkingControllerParameters)
   {
      steppingParameters = walkingControllerParameters.getSteppingParameters();

      snapAndWiggleParameters.setFootLength(walkingControllerParameters.getSteppingParameters().getFootLength());
      snapAndWiggleSingleStep = new SnapAndWiggleSingleStep(snapAndWiggleParameters);

      continuousStepGenerator.setNumberOfTicksBeforeSubmittingFootsteps(0);
      continuousStepGenerator.setNumberOfFootstepsToPlan(10);
      continuousStepGenerator.setWalkInputProvider(isWalking);
      continuousStepGenerator.setDesiredTurningVelocityProvider(new DesiredTurningVelocityProvider()
      {
         @Override
         public double getTurningVelocity()
         {
            return forwardVelocity.getValue() < -1e-10 ? -turningVelocity.getValue() : turningVelocity.getValue();
         }

         @Override
         public boolean isUnitVelocity()
         {
            return true;
         }
      });
      continuousStepGenerator.setDesiredVelocityProvider(new DesiredVelocityProvider()
      {
         @Override
         public Vector2DReadOnly getDesiredVelocity()
         {
            return new Vector2D(forwardVelocity.getValue(), lateralVelocity.getValue());
         }

         @Override
         public boolean isUnitVelocity()
         {
            return true;
         }
      });
      continuousStepGenerator.configureWith(walkingControllerParameters);
      continuousStepGenerator.setFootstepAdjustment(this::adjustFootstep);
      continuousStepGenerator.setFootPoseProvider(robotSide -> lastSupportFootPoses.get(robotSide));
      continuousStepGenerator.addFootstepValidityIndicator(this::isStepSnappable);
      continuousStepGenerator.addFootstepValidityIndicator(this::isSafeDistanceFromObstacle);
      continuousStepGenerator.addFootstepValidityIndicator(this::isSafeStepHeight);

      SteppingParameters steppingParameters = walkingControllerParameters.getSteppingParameters();
      double footLength = steppingParameters.getFootLength();
      double toeWidth = steppingParameters.getToeWidth();
      double footWidth = steppingParameters.getFootWidth();
      ConvexPolygon2D footPolygon = new ConvexPolygon2D();
      footPolygon.addVertex(footLength / 2.0, toeWidth / 2.0);
      footPolygon.addVertex(footLength / 2.0, -toeWidth / 2.0);
      footPolygon.addVertex(-footLength / 2.0, -footWidth / 2.0);
      footPolygon.addVertex(-footLength / 2.0, footWidth / 2.0);
      footPolygon.update();
      footPolygons = new SideDependentList<>(footPolygon, footPolygon);

      double collisionBoxDepth = 0.65;
      double collisionBoxWidth = 1.15;
      double collisionBoxHeight = 1.0;
      collisionDetector = new BoundingBoxCollisionDetector();
      collisionDetector.setBoxDimensions(collisionBoxDepth, collisionBoxWidth, collisionBoxHeight);
   }

   public void setFootstepMessenger(FootstepMessenger footstepMessenger)
   {
      continuousStepGenerator.setFootstepMessenger(footstepMessenger);
   }

   public void setPauseWalkingPublisher(StopWalkingMessenger stopWalkingMessenger)
   {
      this.stopWalkingMessenger = stopWalkingMessenger;
      continuousStepGenerator.setStopWalkingMessenger(stopWalkingMessenger);
   }

   public void setFootPoseProviders(FootPoseProvider footPoseProvider)
   {
      this.footPoseProvider = footPoseProvider;
   }

   public void setContactState(boolean isLeftFootInSupport, boolean isRightFootInSupport)
   {
      this.isLeftFootInSupport.set(isLeftFootInSupport);
      this.isRightFootInSupport.set(isRightFootInSupport);
   }

   public void setJoystickStepParameters(JoystickStepParameters parameters)
   {
      joystickStepParameters.set(parameters);
   }

   public JoystickStepParameters getJoystickStepParameters()
   {
      return joystickStepParameters;
   }

   public boolean initialize()
   {
      if (supportFootPosesInitialized)
         return true;

      if (isLeftFootInSupport.getValue() && isRightFootInSupport.getValue())
      {
         for (RobotSide robotSide : RobotSide.values)
         {
            if (footPoseProvider.getCurrentFootPose(robotSide) == null)
               return false;

            FramePose3D footPose = new FramePose3D(footPoseProvider.getCurrentFootPose(robotSide));
            footPose.changeFrame(worldFrame);
            lastSupportFootPoses.put(robotSide, footPose);
         }

         supportFootPosesInitialized = true;
      }

      return supportFootPosesInitialized;
   }

   public void update()
   {
      if (!initialize())
         return;

      for (RobotSide robotSide : RobotSide.values)
      {
         if (isFootInSupport.get(robotSide).getValue())
         { // Touchdown may not have been made with the foot properly settled, so we update the support foot pose if its current pose is lower.
            FramePose3D footPose = new FramePose3D(footPoseProvider.getCurrentFootPose(robotSide));
            footPose.changeFrame(worldFrame);
            if (!isWalking() || footPose.getZ() < lastSupportFootPoses.get(robotSide).getZ())
               lastSupportFootPoses.put(robotSide, footPose);
         }
      }

      Boolean newWalkingRequest = walkingRequest.getAndSet(null);

      if (newWalkingRequest != null)
      {
         if (newWalkingRequest)
            startWalking(true);
         else
            stopWalking(true);
      }

      continuousStepGenerator.setNumberOfFixedFootsteps(joystickStepParameters.getNumberOfFixedFootsteps());
      continuousStepGenerator.setFootstepTiming(joystickStepParameters.getSwingDuration(), joystickStepParameters.getTransferDuration());
      continuousStepGenerator.setStepTurningLimits(joystickStepParameters.getTurnMaxAngleInward(), joystickStepParameters.getTurnMaxAngleOutward());
      continuousStepGenerator.setStepWidths(joystickStepParameters.getDefaultStepWidth(),
                                            joystickStepParameters.getMinStepWidth(),
                                            joystickStepParameters.getMaxStepWidth());
      continuousStepGenerator.setMaxStepLength(joystickStepParameters.getMaxStepLength());
      continuousStepGenerator.update(Double.NaN);

      if (!isWalking.getValue())
      {
<<<<<<< HEAD
         if (!hasSuccessfullyStoppedWalking.getValue())
         { // Only send pause request if we think the command has not been executed yet. This is to be more robust in case packets are dropped.
            sendPauseMessage();
         }
         else
         { // Reset so the foot poses get updated.
            reset();
         }
=======
         // Only send pause request if we think the command has not been executed yet. This is to be more robust in case packets are dropped.
         stopWalkingMessenger.submitStopWalkingRequest();
>>>>>>> 073a9d94
      }
   }

   public void reset()
   {
      supportFootPosesInitialized = false;
      setContactState(false, false);
   }

   public boolean isInDoubleSupport()
   {
      return isLeftFootInSupport.getValue() && isRightFootInSupport.getValue();
   }

   public boolean isFootInSupport(RobotSide robotSide)
   {
      return isFootInSupport.get(robotSide).getValue();
   }

   public void submitWalkingRequest(Boolean request)
   {
      walkingRequest.set(request);
   }

   public void updateForwardVelocity(double alpha)
   {
      forwardVelocity.set(alpha);
   }

   public void updateLateralVelocity(double alpha)
   {
      lateralVelocity.set(alpha);
   }

   public void updateTurningVelocity(double alpha)
   {
      turningVelocity.set(alpha);
   }

   public void startWalking(boolean confirm)
   {
      if (confirm)
      {
         isWalking.set(true);
         hasSuccessfullyStoppedWalking.set(false);
      }
   }

   public void stopWalking(boolean confirm)
   {
      if (confirm)
      {
         isWalking.set(false);
         footstepsToSendReference.set(null);
      }
   }

   public void consumeFootstepStatus(FootstepStatusMessage footstepStatus)
   {
      continuousStepGenerator.consumeFootstepStatus(footstepStatus);

      if (footstepStatus.getFootstepStatus() == FootstepStatus.COMPLETED.toByte())
      {
         lastSupportFootPoses.put(RobotSide.fromByte(footstepStatus.getRobotSide()),
                                  new FramePose3D(ReferenceFrame.getWorldFrame(),
                                                  footstepStatus.getActualFootPositionInWorld(),
                                                  footstepStatus.getActualFootOrientationInWorld()));
      }
   }

   public void consumePlanarRegionsListMessage(PlanarRegionsListMessage message)
   {
      if (message == null)
         return;

      PlanarRegionsList planarRegionsList = PlanarRegionMessageConverter.convertToPlanarRegionsList(message);
      snapAndWiggleSingleStep.setPlanarRegions(planarRegionsList);
      collisionDetector.setPlanarRegionsList(new PlanarRegionsList(planarRegionsList.getPlanarRegionsAsList().stream()
                                                                                    .filter(region -> region.getConvexHull()
                                                                                                            .getArea() >= snapAndWiggleParameters.getMinPlanarRegionArea())
                                                                                    .collect(Collectors.toList())));
      this.planarRegionsList.set(planarRegionsList);
   }

   public void updateControllerMotionStatus(RobotMotionStatus newStatus)
   {
      // We only want to verify that the last PauseWalking sent has been successfully executed once.
      // Considering that the user may use a separate app to get the robot to walk, we do not want to interfere with the other app.
      if (hasSuccessfullyStoppedWalking.getValue() || isWalking.getValue())
         return;
      if (newStatus == null)
         return;
      if (newStatus != RobotMotionStatus.IN_MOTION)
         hasSuccessfullyStoppedWalking.set(true);
   }

   public boolean isWalking()
   {
      return isWalking.getValue();
   }

   public boolean hasSuccessfullyStoppedWalking()
   {
      return hasSuccessfullyStoppedWalking.getValue();
   }

   public void setupVisualization(YoGraphicsListRegistry yoGraphicsListRegistry)
   {
      continuousStepGenerator.setupVisualization(footPolygons.get(RobotSide.LEFT).getPolygonVerticesView(),
                                                 footPolygons.get(RobotSide.RIGHT).getPolygonVerticesView(),
                                                 yoGraphicsListRegistry);
   }

   private FramePose3DReadOnly adjustFootstep(FramePose2DReadOnly footstepPose, RobotSide footSide)
   {
      FramePose3D adjustedBasedOnStanceFoot = new FramePose3D();
      adjustedBasedOnStanceFoot.getPosition().set(footstepPose.getPosition());
      adjustedBasedOnStanceFoot.setZ(continuousStepGenerator.getCurrentSupportFootPose().getZ());
      adjustedBasedOnStanceFoot.getOrientation().set(footstepPose.getOrientation());

      if (planarRegionsList.get() != null)
      {
         FramePose3D wiggledPose = new FramePose3D(adjustedBasedOnStanceFoot);
         footPolygonToWiggle.set(footPolygons.get(footSide));
         try
         {
            snapAndWiggleSingleStep.snapAndWiggle(wiggledPose, footPolygonToWiggle, forwardVelocity.getValue() > 0.0);
            if (wiggledPose.containsNaN())
               return adjustedBasedOnStanceFoot;
         }
         catch (SnappingFailedException e)
         {
            /*
             * It's fine if the snap & wiggle fails, can be because there no planar regions around the footstep.
             * Let's just keep the adjusted footstep based on the pose of the current stance foot.
             */
         }
         return wiggledPose;
      }
      else
      {
         return adjustedBasedOnStanceFoot;
      }
   }

   private boolean isSafeStepHeight(FramePose3DReadOnly touchdownPose, FramePose3DReadOnly stancePose, RobotSide swingSide)
   {
      double heightChange = touchdownPose.getZ() - stancePose.getZ();
      return heightChange < steppingParameters.getMaxStepUp() && heightChange > -steppingParameters.getMaxStepDown();
   }

   private boolean isSafeDistanceFromObstacle(FramePose3DReadOnly touchdownPose, FramePose3DReadOnly stancePose, RobotSide swingSide)
   {
      if (planarRegionsList.get() == null)
         return true;

      double halfStanceWidth = 0.5 * steppingParameters.getInPlaceWidth();

      /** Shift box vertically by max step up, regions below this could be steppable */
      double heightOffset = steppingParameters.getMaxStepUp();

      double soleYaw = touchdownPose.getYaw();
      double lateralOffset = swingSide.negateIfLeftSide(halfStanceWidth);
      double offsetX = -lateralOffset * Math.sin(soleYaw);
      double offsetY = lateralOffset * Math.cos(soleYaw);
      collisionDetector.setBoxPose(touchdownPose.getX() + offsetX, touchdownPose.getY() + offsetY, touchdownPose.getZ() + heightOffset, soleYaw);

      return !collisionDetector.checkForCollision().isCollisionDetected();
   }

   private final ConvexPolygon2D footPolygon = new ConvexPolygon2D();
   private final RigidBodyTransform tempTransform = new RigidBodyTransform();
   private final PlanarRegion tempRegion = new PlanarRegion();

   private boolean isStepSnappable(FramePose3DReadOnly touchdownPose, FramePose3DReadOnly stancePose, RobotSide swingSide)
   {
      if (planarRegionsList.get() == null)
         return true;

      tempTransform.getTranslation().set(touchdownPose.getPosition().getX(), touchdownPose.getPosition().getY(), 0.0);
      tempTransform.getRotation().setToYawOrientation(touchdownPose.getYaw());

      footPolygon.set(footPolygons.get(swingSide));
      footPolygon.applyTransform(tempTransform, false);

      PlanarRegionsList planarRegionsList = this.planarRegionsList.get();

      return PlanarRegionsListPolygonSnapper.snapPolygonToPlanarRegionsList(footPolygon, planarRegionsList, Double.POSITIVE_INFINITY, tempRegion) != null;
   }

   public YoRegistry getRegistry()
   {
      return registry;
   }
}<|MERGE_RESOLUTION|>--- conflicted
+++ resolved
@@ -234,19 +234,14 @@
 
       if (!isWalking.getValue())
       {
-<<<<<<< HEAD
          if (!hasSuccessfullyStoppedWalking.getValue())
          { // Only send pause request if we think the command has not been executed yet. This is to be more robust in case packets are dropped.
-            sendPauseMessage();
+            stopWalkingMessenger.submitStopWalkingRequest();
          }
          else
          { // Reset so the foot poses get updated.
             reset();
          }
-=======
-         // Only send pause request if we think the command has not been executed yet. This is to be more robust in case packets are dropped.
-         stopWalkingMessenger.submitStopWalkingRequest();
->>>>>>> 073a9d94
       }
    }
 
